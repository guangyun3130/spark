--- conflicted
+++ resolved
@@ -118,14 +118,9 @@
         run: build/sbt "sql/test:runMain org.apache.spark.sql.GenTPCDSData --dsdgenDir `pwd`/tpcds-kit/tools --location `pwd`/tpcds-sf-1 --scaleFactor 1 --numPartitions 1 --overwrite"
 
   benchmark:
-<<<<<<< HEAD
     name: "Run benchmarks: ${{ github.event.inputs.class }} (JDK ${{ github.event.inputs.jdk }}, Scala ${{ github.event.inputs.scala }}, ${{ matrix.split }} out of ${{ github.event.inputs.num-splits }} splits)"
-    needs: matrix-gen
-=======
-    name: "Run benchmarks: ${{ github.event.inputs.class }} (JDK ${{ github.event.inputs.jdk }}, ${{ matrix.split }} out of ${{ github.event.inputs.num-splits }} splits)"
     if: always()
     needs: [matrix-gen, generate-tpc-ds-dataset]
->>>>>>> 8389a0f7
     # Ubuntu 20.04 is the latest LTS. The next LTS is 22.04.
     runs-on: ubuntu-20.04
     strategy:
@@ -185,22 +180,14 @@
           --driver-memory 6g --class org.apache.spark.benchmark.Benchmarks \
           --jars "`find . -name '*-SNAPSHOT-tests.jar' -o -name '*avro*-SNAPSHOT.jar' | paste -sd ',' -`" \
           "`find . -name 'spark-core*-SNAPSHOT-tests.jar'`" \
-<<<<<<< HEAD
-          "${{ github.event.inputs.class }}"
+          "${{ github.event.inputs.class }}" \
+          $SPARK_BENCHMARK_ARG
         # Revert to default Scala version to clean up unnecessary git diff
         dev/change-scala-version.sh 2.12
         # To keep the directory structure and file permissions, tar them
         # See also https://github.com/actions/upload-artifact#maintaining-file-permissions-and-case-sensitive-files
         echo "Preparing the benchmark results:"
-        tar -cvf benchmark-results-${{ github.event.inputs.jdk }}-${{ github.event.inputs.scala }}.tar `git diff --name-only` `git ls-files --others --exclude-standard`
-=======
-          "${{ github.event.inputs.class }}" \
-          $SPARK_BENCHMARK_ARG
-        # To keep the directory structure and file permissions, tar them
-        # See also https://github.com/actions/upload-artifact#maintaining-file-permissions-and-case-sensitive-files
-        echo "Preparing the benchmark results:"
-        tar -cvf benchmark-results-${{ github.event.inputs.jdk }}.tar `git diff --name-only` `git ls-files --others --exclude=tpcds-sf-1 --exclude-standard`
->>>>>>> 8389a0f7
+        tar -cvf benchmark-results-${{ github.event.inputs.jdk }}-${{ github.event.inputs.scala }}.tar `git diff --name-only` `git ls-files --others --exclude=tpcds-sf-1 --exclude-standard`
     - name: Upload benchmark results
       uses: actions/upload-artifact@v2
       with:
