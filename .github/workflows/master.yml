--- conflicted
+++ resolved
@@ -31,11 +31,7 @@
       run: |
         export MAVEN_OPTS="-Xmx2g -XX:ReservedCodeCacheSize=1g -Dorg.slf4j.simpleLogger.defaultLogLevel=WARN"
         export MAVEN_CLI_OPTS="--no-transfer-progress"
-<<<<<<< HEAD
-        ./build/mvn $MAVEN_CLI_OPTS -DskipTests -Pyarn -Pmesos -Pkubernetes -Phive -Phive-thriftserver -Pspark-thriftserver -P${{ matrix.hadoop }} -Phadoop-cloud -Djava.version=${{ matrix.java }} package
-=======
-        ./build/mvn $MAVEN_CLI_OPTS -DskipTests -Pyarn -Pmesos -Pkubernetes -Phive -Phive-thriftserver -P${{ matrix.hadoop }} -Phadoop-cloud -Djava.version=${{ matrix.java }} install
->>>>>>> 252ecd33
+        ./build/mvn $MAVEN_CLI_OPTS -DskipTests -Pyarn -Pmesos -Pkubernetes -Phive -Phive-thriftserver -Pspark-thriftserver -P${{ matrix.hadoop }} -Phadoop-cloud -Djava.version=${{ matrix.java }} install
 
 
   lint:
