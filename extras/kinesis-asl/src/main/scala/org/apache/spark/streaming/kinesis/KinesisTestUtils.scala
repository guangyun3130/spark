--- conflicted
+++ resolved
@@ -123,7 +123,6 @@
     shardIdToSeqNumbers.toMap
   }
 
-<<<<<<< HEAD
   /**
    * Expose a Python friendly API.
    */
@@ -131,19 +130,6 @@
     pushData(scala.collection.JavaConversions.asScalaBuffer(testData))
   }
 
-  def describeStream(streamNameToDescribe: String = streamName): Option[StreamDescription] = {
-    try {
-      val describeStreamRequest = new DescribeStreamRequest().withStreamName(streamNameToDescribe)
-      val desc = kinesisClient.describeStream(describeStreamRequest).getStreamDescription()
-      Some(desc)
-    } catch {
-      case rnfe: ResourceNotFoundException =>
-        None
-    }
-  }
-
-=======
->>>>>>> ca71cc8c
   def deleteStream(): Unit = {
     try {
       if (streamCreated) {
