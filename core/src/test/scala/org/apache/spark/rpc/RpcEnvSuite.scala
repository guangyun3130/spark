--- conflicted
+++ resolved
@@ -550,7 +550,6 @@
     }
   }
 
-<<<<<<< HEAD
   test("port conflict") {
     val anotherEnv = createRpcEnv(new SparkConf(), "remote", env.address.port)
     assert(anotherEnv.address.port != env.address.port)
@@ -613,7 +612,8 @@
       remoteEnv.shutdown()
       remoteEnv.awaitTermination()
     }
-=======
+  }
+
   test("construct RpcTimeout with conf property") {
     val conf = new SparkConf
 
@@ -682,7 +682,7 @@
     // once the future is complete to verify addMessageIfTimeout was invoked
     val reply3 =
       intercept[RpcTimeoutException] {
-        Await.result(fut3, 200 millis)
+        Await.result(fut3, 2000 millis)
       }.getMessage
 
     // When the future timed out, the recover callback should have used
@@ -698,7 +698,6 @@
 
     // Ensure description is not in message twice after addMessageIfTimeout and awaitResult
     assert(shortTimeout.timeoutProp.r.findAllIn(reply4).length === 1)
->>>>>>> c03299a1
   }
 
 }
