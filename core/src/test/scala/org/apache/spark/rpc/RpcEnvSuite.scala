/*
 * Licensed to the Apache Software Foundation (ASF) under one or more
 * contributor license agreements.  See the NOTICE file distributed with
 * this work for additional information regarding copyright ownership.
 * The ASF licenses this file to You under the Apache License, Version 2.0
 * (the "License"); you may not use this file except in compliance with
 * the License.  You may obtain a copy of the License at
 *
 *    http://www.apache.org/licenses/LICENSE-2.0
 *
 * Unless required by applicable law or agreed to in writing, software
 * distributed under the License is distributed on an "AS IS" BASIS,
 * WITHOUT WARRANTIES OR CONDITIONS OF ANY KIND, either express or implied.
 * See the License for the specific language governing permissions and
 * limitations under the License.
 */

package org.apache.spark.rpc

import java.io.{File, NotSerializableException}
import java.util.UUID
import java.nio.charset.StandardCharsets.UTF_8
import java.util.concurrent.{TimeUnit, CountDownLatch, TimeoutException}

import scala.collection.mutable
import scala.concurrent.Await
import scala.concurrent.duration._
import scala.language.postfixOps

import com.google.common.io.Files
import org.mockito.Mockito.{mock, when}
import org.scalatest.BeforeAndAfterAll
import org.scalatest.concurrent.Eventually._

import org.apache.spark.{SecurityManager, SparkConf, SparkEnv, SparkException, SparkFunSuite}
import org.apache.spark.deploy.SparkHadoopUtil
import org.apache.spark.util.Utils

/**
 * Common tests for an RpcEnv implementation.
 */
abstract class RpcEnvSuite extends SparkFunSuite with BeforeAndAfterAll {

  val conf = new SparkConf()
  var env: RpcEnv = _

  override def beforeAll(): Unit = {
<<<<<<< HEAD
    env = createRpcEnv(conf, "local", 12345)

    val sparkEnv = mock(classOf[SparkEnv])
    when(sparkEnv.rpcEnv).thenReturn(env)
    SparkEnv.set(sparkEnv)
=======
    val conf = new SparkConf()
    env = createRpcEnv(conf, "local", 0)
>>>>>>> ee214077
  }

  override def afterAll(): Unit = {
    if (env != null) {
      env.shutdown()
    }
    SparkEnv.set(null)
  }

  def createRpcEnv(conf: SparkConf, name: String, port: Int, clientMode: Boolean = false): RpcEnv

  test("send a message locally") {
    @volatile var message: String = null
    val rpcEndpointRef = env.setupEndpoint("send-locally", new RpcEndpoint {
      override val rpcEnv = env

      override def receive = {
        case msg: String => message = msg
      }
    })
    rpcEndpointRef.send("hello")
    eventually(timeout(5 seconds), interval(10 millis)) {
      assert("hello" === message)
    }
  }

  test("send a message remotely") {
    @volatile var message: String = null
    // Set up a RpcEndpoint using env
    env.setupEndpoint("send-remotely", new RpcEndpoint {
      override val rpcEnv = env

      override def receive: PartialFunction[Any, Unit] = {
        case msg: String => message = msg
      }
    })

    val anotherEnv = createRpcEnv(new SparkConf(), "remote", 0, clientMode = true)
    // Use anotherEnv to find out the RpcEndpointRef
    val rpcEndpointRef = anotherEnv.setupEndpointRef("local", env.address, "send-remotely")
    try {
      rpcEndpointRef.send("hello")
      eventually(timeout(5 seconds), interval(10 millis)) {
        assert("hello" === message)
      }
    } finally {
      anotherEnv.shutdown()
      anotherEnv.awaitTermination()
    }
  }

  test("send a RpcEndpointRef") {
    val endpoint = new RpcEndpoint {
      override val rpcEnv = env

      override def receiveAndReply(context: RpcCallContext) = {
        case "Hello" => context.reply(self)
        case "Echo" => context.reply("Echo")
      }
    }
    val rpcEndpointRef = env.setupEndpoint("send-ref", endpoint)
    val newRpcEndpointRef = rpcEndpointRef.askWithRetry[RpcEndpointRef]("Hello")
    val reply = newRpcEndpointRef.askWithRetry[String]("Echo")
    assert("Echo" === reply)
  }

  test("ask a message locally") {
    val rpcEndpointRef = env.setupEndpoint("ask-locally", new RpcEndpoint {
      override val rpcEnv = env

      override def receiveAndReply(context: RpcCallContext): PartialFunction[Any, Unit] = {
        case msg: String => {
          context.reply(msg)
        }
      }
    })
    val reply = rpcEndpointRef.askWithRetry[String]("hello")
    assert("hello" === reply)
  }

  test("ask a message remotely") {
    env.setupEndpoint("ask-remotely", new RpcEndpoint {
      override val rpcEnv = env

      override def receiveAndReply(context: RpcCallContext): PartialFunction[Any, Unit] = {
        case msg: String => {
          context.reply(msg)
        }
      }
    })

    val anotherEnv = createRpcEnv(new SparkConf(), "remote", 0, clientMode = true)
    // Use anotherEnv to find out the RpcEndpointRef
    val rpcEndpointRef = anotherEnv.setupEndpointRef("local", env.address, "ask-remotely")
    try {
      val reply = rpcEndpointRef.askWithRetry[String]("hello")
      assert("hello" === reply)
    } finally {
      anotherEnv.shutdown()
      anotherEnv.awaitTermination()
    }
  }

  test("ask a message timeout") {
    env.setupEndpoint("ask-timeout", new RpcEndpoint {
      override val rpcEnv = env

      override def receiveAndReply(context: RpcCallContext): PartialFunction[Any, Unit] = {
        case msg: String => {
          Thread.sleep(100)
          context.reply(msg)
        }
      }
    })

    val conf = new SparkConf()
    val shortProp = "spark.rpc.short.timeout"
    conf.set("spark.rpc.retry.wait", "0")
    conf.set("spark.rpc.numRetries", "1")
    val anotherEnv = createRpcEnv(conf, "remote", 0, clientMode = true)
    // Use anotherEnv to find out the RpcEndpointRef
    val rpcEndpointRef = anotherEnv.setupEndpointRef("local", env.address, "ask-timeout")
    try {
      // Any exception thrown in askWithRetry is wrapped with a SparkException and set as the cause
      val e = intercept[SparkException] {
        rpcEndpointRef.askWithRetry[String]("hello", new RpcTimeout(1 millis, shortProp))
      }
      // The SparkException cause should be a RpcTimeoutException with message indicating the
      // controlling timeout property
      assert(e.getCause.isInstanceOf[RpcTimeoutException])
      assert(e.getCause.getMessage.contains(shortProp))
    } finally {
      anotherEnv.shutdown()
      anotherEnv.awaitTermination()
    }
  }

  test("onStart and onStop") {
    val stopLatch = new CountDownLatch(1)
    val calledMethods = mutable.ArrayBuffer[String]()

    val endpoint = new RpcEndpoint {
      override val rpcEnv = env

      override def onStart(): Unit = {
        calledMethods += "start"
      }

      override def receive: PartialFunction[Any, Unit] = {
        case msg: String =>
      }

      override def onStop(): Unit = {
        calledMethods += "stop"
        stopLatch.countDown()
      }
    }
    val rpcEndpointRef = env.setupEndpoint("start-stop-test", endpoint)
    env.stop(rpcEndpointRef)
    stopLatch.await(10, TimeUnit.SECONDS)
    assert(List("start", "stop") === calledMethods)
  }

  test("onError: error in onStart") {
    @volatile var e: Throwable = null
    env.setupEndpoint("onError-onStart", new RpcEndpoint {
      override val rpcEnv = env

      override def onStart(): Unit = {
        throw new RuntimeException("Oops!")
      }

      override def receive: PartialFunction[Any, Unit] = {
        case m =>
      }

      override def onError(cause: Throwable): Unit = {
        e = cause
      }
    })

    eventually(timeout(5 seconds), interval(10 millis)) {
      assert(e.getMessage === "Oops!")
    }
  }

  test("onError: error in onStop") {
    @volatile var e: Throwable = null
    val endpointRef = env.setupEndpoint("onError-onStop", new RpcEndpoint {
      override val rpcEnv = env

      override def receive: PartialFunction[Any, Unit] = {
        case m =>
      }

      override def onError(cause: Throwable): Unit = {
        e = cause
      }

      override def onStop(): Unit = {
        throw new RuntimeException("Oops!")
      }
    })

    env.stop(endpointRef)

    eventually(timeout(5 seconds), interval(10 millis)) {
      assert(e.getMessage === "Oops!")
    }
  }

  test("onError: error in receive") {
    @volatile var e: Throwable = null
    val endpointRef = env.setupEndpoint("onError-receive", new RpcEndpoint {
      override val rpcEnv = env

      override def receive: PartialFunction[Any, Unit] = {
        case m => throw new RuntimeException("Oops!")
      }

      override def onError(cause: Throwable): Unit = {
        e = cause
      }
    })

    endpointRef.send("Foo")

    eventually(timeout(5 seconds), interval(10 millis)) {
      assert(e.getMessage === "Oops!")
    }
  }

  test("self: call in onStart") {
    @volatile var callSelfSuccessfully = false

    env.setupEndpoint("self-onStart", new RpcEndpoint {
      override val rpcEnv = env

      override def onStart(): Unit = {
        self
        callSelfSuccessfully = true
      }

      override def receive: PartialFunction[Any, Unit] = {
        case m =>
      }
    })

    eventually(timeout(5 seconds), interval(10 millis)) {
      // Calling `self` in `onStart` is fine
      assert(callSelfSuccessfully === true)
    }
  }

  test("self: call in receive") {
    @volatile var callSelfSuccessfully = false

    val endpointRef = env.setupEndpoint("self-receive", new RpcEndpoint {
      override val rpcEnv = env

      override def receive: PartialFunction[Any, Unit] = {
        case m => {
          self
          callSelfSuccessfully = true
        }
      }
    })

    endpointRef.send("Foo")

    eventually(timeout(5 seconds), interval(10 millis)) {
      // Calling `self` in `receive` is fine
      assert(callSelfSuccessfully === true)
    }
  }

  test("self: call in onStop") {
    @volatile var selfOption: Option[RpcEndpointRef] = null

    val endpointRef = env.setupEndpoint("self-onStop", new RpcEndpoint {
      override val rpcEnv = env

      override def receive: PartialFunction[Any, Unit] = {
        case m =>
      }

      override def onStop(): Unit = {
        selfOption = Option(self)
      }
    })

    env.stop(endpointRef)

    eventually(timeout(5 seconds), interval(10 millis)) {
      // Calling `self` in `onStop` will return null, so selfOption will be None
      assert(selfOption == None)
    }
  }

  test("call receive in sequence") {
    // If a RpcEnv implementation breaks the `receive` contract, hope this test can expose it
    for (i <- 0 until 100) {
      @volatile var result = 0
      val endpointRef = env.setupEndpoint(s"receive-in-sequence-$i", new ThreadSafeRpcEndpoint {
        override val rpcEnv = env

        override def receive: PartialFunction[Any, Unit] = {
          case m => result += 1
        }

      })

      (0 until 10) foreach { _ =>
        new Thread {
          override def run() {
            (0 until 100) foreach { _ =>
              endpointRef.send("Hello")
            }
          }
        }.start()
      }

      eventually(timeout(5 seconds), interval(5 millis)) {
        assert(result == 1000)
      }

      env.stop(endpointRef)
    }
  }

  test("stop(RpcEndpointRef) reentrant") {
    @volatile var onStopCount = 0
    val endpointRef = env.setupEndpoint("stop-reentrant", new RpcEndpoint {
      override val rpcEnv = env

      override def receive: PartialFunction[Any, Unit] = {
        case m =>
      }

      override def onStop(): Unit = {
        onStopCount += 1
      }
    })

    env.stop(endpointRef)
    env.stop(endpointRef)

    eventually(timeout(5 seconds), interval(5 millis)) {
      // Calling stop twice should only trigger onStop once.
      assert(onStopCount == 1)
    }
  }

  test("sendWithReply") {
    val endpointRef = env.setupEndpoint("sendWithReply", new RpcEndpoint {
      override val rpcEnv = env

      override def receiveAndReply(context: RpcCallContext): PartialFunction[Any, Unit] = {
        case m => context.reply("ack")
      }
    })

    val f = endpointRef.ask[String]("Hi")
    val ack = Await.result(f, 5 seconds)
    assert("ack" === ack)

    env.stop(endpointRef)
  }

  test("sendWithReply: remotely") {
    env.setupEndpoint("sendWithReply-remotely", new RpcEndpoint {
      override val rpcEnv = env

      override def receiveAndReply(context: RpcCallContext): PartialFunction[Any, Unit] = {
        case m => context.reply("ack")
      }
    })

    val anotherEnv = createRpcEnv(new SparkConf(), "remote", 0, clientMode = true)
    // Use anotherEnv to find out the RpcEndpointRef
    val rpcEndpointRef = anotherEnv.setupEndpointRef("local", env.address, "sendWithReply-remotely")
    try {
      val f = rpcEndpointRef.ask[String]("hello")
      val ack = Await.result(f, 5 seconds)
      assert("ack" === ack)
    } finally {
      anotherEnv.shutdown()
      anotherEnv.awaitTermination()
    }
  }

  test("sendWithReply: error") {
    val endpointRef = env.setupEndpoint("sendWithReply-error", new RpcEndpoint {
      override val rpcEnv = env

      override def receiveAndReply(context: RpcCallContext): PartialFunction[Any, Unit] = {
        case m => context.sendFailure(new SparkException("Oops"))
      }
    })

    val f = endpointRef.ask[String]("Hi")
    val e = intercept[SparkException] {
      Await.result(f, 5 seconds)
    }
    assert("Oops" === e.getMessage)

    env.stop(endpointRef)
  }

  test("sendWithReply: remotely error") {
    env.setupEndpoint("sendWithReply-remotely-error", new RpcEndpoint {
      override val rpcEnv = env

      override def receiveAndReply(context: RpcCallContext): PartialFunction[Any, Unit] = {
        case msg: String => context.sendFailure(new SparkException("Oops"))
      }
    })

    val anotherEnv = createRpcEnv(new SparkConf(), "remote", 0, clientMode = true)
    // Use anotherEnv to find out the RpcEndpointRef
    val rpcEndpointRef = anotherEnv.setupEndpointRef(
      "local", env.address, "sendWithReply-remotely-error")
    try {
      val f = rpcEndpointRef.ask[String]("hello")
      val e = intercept[SparkException] {
        Await.result(f, 5 seconds)
      }
      assert("Oops" === e.getMessage)
    } finally {
      anotherEnv.shutdown()
      anotherEnv.awaitTermination()
    }
  }

  test("network events") {
    val events = new mutable.ArrayBuffer[(Any, Any)] with mutable.SynchronizedBuffer[(Any, Any)]
    env.setupEndpoint("network-events", new ThreadSafeRpcEndpoint {
      override val rpcEnv = env

      override def receive: PartialFunction[Any, Unit] = {
        case "hello" =>
        case m => events += "receive" -> m
      }

      override def onConnected(remoteAddress: RpcAddress): Unit = {
        events += "onConnected" -> remoteAddress
      }

      override def onDisconnected(remoteAddress: RpcAddress): Unit = {
        events += "onDisconnected" -> remoteAddress
      }

      override def onNetworkError(cause: Throwable, remoteAddress: RpcAddress): Unit = {
        events += "onNetworkError" -> remoteAddress
      }

    })

    val anotherEnv = createRpcEnv(new SparkConf(), "remote", 0, clientMode = true)
    // Use anotherEnv to find out the RpcEndpointRef
    val rpcEndpointRef = anotherEnv.setupEndpointRef(
      "local", env.address, "network-events")
    val remoteAddress = anotherEnv.address
    rpcEndpointRef.send("hello")
    eventually(timeout(5 seconds), interval(5 millis)) {
      // anotherEnv is connected in client mode, so the remote address may be unknown depending on
      // the implementation. Account for that when doing checks.
      if (remoteAddress != null) {
        assert(events === List(("onConnected", remoteAddress)))
      } else {
        assert(events.size === 1)
        assert(events(0)._1 === "onConnected")
      }
    }

    anotherEnv.shutdown()
    anotherEnv.awaitTermination()
    eventually(timeout(5 seconds), interval(5 millis)) {
      // Account for anotherEnv not having an address due to running in client mode.
      if (remoteAddress != null) {
        assert(events === List(
          ("onConnected", remoteAddress),
          ("onNetworkError", remoteAddress),
          ("onDisconnected", remoteAddress)) ||
          events === List(
          ("onConnected", remoteAddress),
          ("onDisconnected", remoteAddress)))
      } else {
        val eventNames = events.map(_._1)
        assert(eventNames === List("onConnected", "onNetworkError", "onDisconnected") ||
          eventNames === List("onConnected", "onDisconnected"))
      }
    }
  }

  test("sendWithReply: unserializable error") {
    env.setupEndpoint("sendWithReply-unserializable-error", new RpcEndpoint {
      override val rpcEnv = env

      override def receiveAndReply(context: RpcCallContext): PartialFunction[Any, Unit] = {
        case msg: String => context.sendFailure(new UnserializableException)
      }
    })

    val anotherEnv = createRpcEnv(new SparkConf(), "remote", 0, clientMode = true)
    // Use anotherEnv to find out the RpcEndpointRef
    val rpcEndpointRef = anotherEnv.setupEndpointRef(
      "local", env.address, "sendWithReply-unserializable-error")
    try {
      val f = rpcEndpointRef.ask[String]("hello")
      val e = intercept[Exception] {
        Await.result(f, 1 seconds)
      }
      assert(e.isInstanceOf[TimeoutException] || // For Akka
        e.isInstanceOf[NotSerializableException] // For Netty
      )
    } finally {
      anotherEnv.shutdown()
      anotherEnv.awaitTermination()
    }
  }

  test("port conflict") {
    val anotherEnv = createRpcEnv(new SparkConf(), "remote", env.address.port)
    assert(anotherEnv.address.port != env.address.port)
  }

  test("send with authentication") {
    val conf = new SparkConf
    conf.set("spark.authenticate", "true")
    conf.set("spark.authenticate.secret", "good")

    val localEnv = createRpcEnv(conf, "authentication-local", 0)
    val remoteEnv = createRpcEnv(conf, "authentication-remote", 0, clientMode = true)

    try {
      @volatile var message: String = null
      localEnv.setupEndpoint("send-authentication", new RpcEndpoint {
        override val rpcEnv = localEnv

        override def receive: PartialFunction[Any, Unit] = {
          case msg: String => message = msg
        }
      })
      val rpcEndpointRef =
        remoteEnv.setupEndpointRef("authentication-local", localEnv.address, "send-authentication")
      rpcEndpointRef.send("hello")
      eventually(timeout(5 seconds), interval(10 millis)) {
        assert("hello" === message)
      }
    } finally {
      localEnv.shutdown()
      localEnv.awaitTermination()
      remoteEnv.shutdown()
      remoteEnv.awaitTermination()
    }
  }

  test("ask with authentication") {
    val conf = new SparkConf
    conf.set("spark.authenticate", "true")
    conf.set("spark.authenticate.secret", "good")

    val localEnv = createRpcEnv(conf, "authentication-local", 0)
    val remoteEnv = createRpcEnv(conf, "authentication-remote", 0, clientMode = true)

    try {
      localEnv.setupEndpoint("ask-authentication", new RpcEndpoint {
        override val rpcEnv = localEnv

        override def receiveAndReply(context: RpcCallContext): PartialFunction[Any, Unit] = {
          case msg: String => {
            context.reply(msg)
          }
        }
      })
      val rpcEndpointRef =
        remoteEnv.setupEndpointRef("authentication-local", localEnv.address, "ask-authentication")
      val reply = rpcEndpointRef.askWithRetry[String]("hello")
      assert("hello" === reply)
    } finally {
      localEnv.shutdown()
      localEnv.awaitTermination()
      remoteEnv.shutdown()
      remoteEnv.awaitTermination()
    }
  }

  test("construct RpcTimeout with conf property") {
    val conf = new SparkConf

    val testProp = "spark.ask.test.timeout"
    val testDurationSeconds = 30
    val secondaryProp = "spark.ask.secondary.timeout"

    conf.set(testProp, s"${testDurationSeconds}s")
    conf.set(secondaryProp, "100s")

    // Construct RpcTimeout with a single property
    val rt1 = RpcTimeout(conf, testProp)
    assert( testDurationSeconds === rt1.duration.toSeconds )

    // Construct RpcTimeout with prioritized list of properties
    val rt2 = RpcTimeout(conf, Seq("spark.ask.invalid.timeout", testProp, secondaryProp), "1s")
    assert( testDurationSeconds === rt2.duration.toSeconds )

    // Construct RpcTimeout with default value,
    val defaultProp = "spark.ask.default.timeout"
    val defaultDurationSeconds = 1
    val rt3 = RpcTimeout(conf, Seq(defaultProp), defaultDurationSeconds.toString + "s")
    assert( defaultDurationSeconds === rt3.duration.toSeconds )
    assert( rt3.timeoutProp.contains(defaultProp) )

    // Try to construct RpcTimeout with an unconfigured property
    intercept[NoSuchElementException] {
      RpcTimeout(conf, "spark.ask.invalid.timeout")
    }
  }

  test("ask a message timeout on Future using RpcTimeout") {
    case class NeverReply(msg: String)

    val rpcEndpointRef = env.setupEndpoint("ask-future", new RpcEndpoint {
      override val rpcEnv = env

      override def receiveAndReply(context: RpcCallContext): PartialFunction[Any, Unit] = {
        case msg: String => context.reply(msg)
        case _: NeverReply =>
      }
    })

    val longTimeout = new RpcTimeout(1 second, "spark.rpc.long.timeout")
    val shortTimeout = new RpcTimeout(10 millis, "spark.rpc.short.timeout")

    // Ask with immediate response, should complete successfully
    val fut1 = rpcEndpointRef.ask[String]("hello", longTimeout)
    val reply1 = longTimeout.awaitResult(fut1)
    assert("hello" === reply1)

    // Ask with a delayed response and wait for response immediately that should timeout
    val fut2 = rpcEndpointRef.ask[String](NeverReply("doh"), shortTimeout)
    val reply2 =
      intercept[RpcTimeoutException] {
        shortTimeout.awaitResult(fut2)
      }.getMessage

    // RpcTimeout.awaitResult should have added the property to the TimeoutException message
    assert(reply2.contains(shortTimeout.timeoutProp))

    // Ask with delayed response and allow the Future to timeout before Await.result
    val fut3 = rpcEndpointRef.ask[String](NeverReply("goodbye"), shortTimeout)

    // Allow future to complete with failure using plain Await.result, this will return
    // once the future is complete to verify addMessageIfTimeout was invoked
    val reply3 =
      intercept[RpcTimeoutException] {
        Await.result(fut3, 2000 millis)
      }.getMessage

    // When the future timed out, the recover callback should have used
    // RpcTimeout.addMessageIfTimeout to add the property to the TimeoutException message
    assert(reply3.contains(shortTimeout.timeoutProp))

    // Use RpcTimeout.awaitResult to process Future, since it has already failed with
    // RpcTimeoutException, the same RpcTimeoutException should be thrown
    val reply4 =
      intercept[RpcTimeoutException] {
        shortTimeout.awaitResult(fut3)
      }.getMessage

    // Ensure description is not in message twice after addMessageIfTimeout and awaitResult
    assert(shortTimeout.timeoutProp.r.findAllIn(reply4).length === 1)
  }

  test("file server") {
    val tempDir = Utils.createTempDir()
    val file = new File(tempDir, "file")
    Files.write(UUID.randomUUID().toString(), file, UTF_8)
    val jar = new File(tempDir, "jar")
    Files.write(UUID.randomUUID().toString(), jar, UTF_8)

    val fileUri = env.fileServer.addFile(file)
    val jarUri = env.fileServer.addJar(jar)

    val destDir = Utils.createTempDir()
    val destFile = new File(destDir, file.getName())
    val destJar = new File(destDir, jar.getName())

    val sm = new SecurityManager(conf)
    val hc = SparkHadoopUtil.get.conf
    Utils.fetchFile(fileUri, destDir, conf, sm, hc, 0L, false)
    Utils.fetchFile(jarUri, destDir, conf, sm, hc, 0L, false)

    assert(Files.equal(file, destFile))
    assert(Files.equal(jar, destJar))
  }

}

class UnserializableClass

class UnserializableException extends Exception {
  private val unserializableField = new UnserializableClass
}<|MERGE_RESOLUTION|>--- conflicted
+++ resolved
@@ -41,20 +41,15 @@
  */
 abstract class RpcEnvSuite extends SparkFunSuite with BeforeAndAfterAll {
 
-  val conf = new SparkConf()
   var env: RpcEnv = _
 
   override def beforeAll(): Unit = {
-<<<<<<< HEAD
-    env = createRpcEnv(conf, "local", 12345)
+    val conf = new SparkConf()
+    env = createRpcEnv(conf, "local", 0)
 
     val sparkEnv = mock(classOf[SparkEnv])
     when(sparkEnv.rpcEnv).thenReturn(env)
     SparkEnv.set(sparkEnv)
-=======
-    val conf = new SparkConf()
-    env = createRpcEnv(conf, "local", 0)
->>>>>>> ee214077
   }
 
   override def afterAll(): Unit = {
@@ -730,6 +725,7 @@
   }
 
   test("file server") {
+    val conf = new SparkConf()
     val tempDir = Utils.createTempDir()
     val file = new File(tempDir, "file")
     Files.write(UUID.randomUUID().toString(), file, UTF_8)
