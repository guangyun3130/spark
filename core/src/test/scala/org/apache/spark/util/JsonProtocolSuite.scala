--- conflicted
+++ resolved
@@ -692,16 +692,6 @@
   }
 
   private def assertJsonStringEquals(expected: String, actual: String, metadata: String) {
-<<<<<<< HEAD
-    val formatJsonString = (json: String) => json.replaceAll("[\\s|]", "")
-    val formattedExpected = formatJsonString(expected)
-    val formattedResult = formatJsonString(actual)
-    if (formattedExpected != formattedResult) {
-      // scalastyle:off
-      // This prints something useful if the JSON strings don't match
-      println("=== EXPECTED ===\n" + pretty(parse(formattedExpected)) + "\n")
-      println("=== ACTUAL ===\n" + pretty(parse(formattedResult)) + "\n")
-=======
     val expectedJson = pretty(parse(expected))
     val actualJson = pretty(parse(actual))
     if (expectedJson != actualJson) {
@@ -709,7 +699,6 @@
       // This prints something useful if the JSON strings don't match
       println("=== EXPECTED ===\n" + expectedJson + "\n")
       println("=== ACTUAL ===\n" + actualJson + "\n")
->>>>>>> 4df65184
       // scalastyle:on
       throw new TestFailedException(s"$metadata JSON did not equal", 1)
     }
@@ -1934,17 +1923,6 @@
       |        },
       |        {
       |          "ID": 18,
-<<<<<<< HEAD
-      |          "Name": "${input.READ_METHOD}",
-      |          "Update": "Hadoop",
-      |          "Internal": true,
-      |          "Count Failed Values": true,
-      |          "DataProperty": false
-      |        },
-      |        {
-      |          "ID": 19,
-=======
->>>>>>> 4df65184
       |          "Name": "${input.BYTES_READ}",
       |          "Update": 2100,
       |          "Internal": true,
@@ -1960,19 +1938,7 @@
       |          "DataProperty": false
       |        },
       |        {
-<<<<<<< HEAD
-      |          "ID": 21,
-      |          "Name": "${output.WRITE_METHOD}",
-      |          "Update": "Hadoop",
-      |          "Internal": true,
-      |          "Count Failed Values": true,
-      |          "DataProperty": false
-      |        },
-      |        {
-      |          "ID": 22,
-=======
       |          "ID": 20,
->>>>>>> 4df65184
       |          "Name": "${output.BYTES_WRITTEN}",
       |          "Update": 1200,
       |          "Internal": true,
