--- conflicted
+++ resolved
@@ -1072,24 +1072,8 @@
 
       dependencyJars.foreach(jar => assert(sc.listJars().exists(_.contains(jar))))
 
-<<<<<<< HEAD
-      assert(logAppender.loggingEvents.count(_.getMessage.getFormattedMessage.contains(
-        "Added dependency jars of Ivy URI " +
-          "ivy://org.apache.hive:hive-storage-api:2.7.0?transitive=true")) == 1)
-
-      // test dependency jars exist
-      sc.addJar("ivy://org.apache.hive:hive-storage-api:2.7.0?transitive=true")
-      assert(logAppender.loggingEvents.count(_.getMessage.getFormattedMessage.contains(
-        "The dependency jars of Ivy URI " +
-          "ivy://org.apache.hive:hive-storage-api:2.7.0?transitive=true")) == 1)
-      val existMsg = logAppender.loggingEvents.filter(_.getMessage.getFormattedMessage.contains(
-        "The dependency jars of Ivy URI " +
-          "ivy://org.apache.hive:hive-storage-api:2.7.0?transitive=true"))
-        .head.getMessage.getFormattedMessage
-      dependencyJars.foreach(jar => assert(existMsg.contains(jar)))
-=======
       eventually(timeout(10.seconds), interval(1.second)) {
-        assert(logAppender.loggingEvents.count(_.getRenderedMessage.contains(
+        assert(logAppender.loggingEvents.count(_.getMessage.getFormattedMessage.contains(
           "Added dependency jars of Ivy URI " +
             "ivy://org.apache.hive:hive-storage-api:2.7.0?transitive=true")) == 1)
       }
@@ -1097,16 +1081,15 @@
       // test dependency jars exist
       sc.addJar("ivy://org.apache.hive:hive-storage-api:2.7.0?transitive=true")
       eventually(timeout(10.seconds), interval(1.second)) {
-        assert(logAppender.loggingEvents.count(_.getRenderedMessage.contains(
+        assert(logAppender.loggingEvents.count(_.getMessage.getFormattedMessage.contains(
           "The dependency jars of Ivy URI " +
             "ivy://org.apache.hive:hive-storage-api:2.7.0?transitive=true")) == 1)
-        val existMsg = logAppender.loggingEvents.filter(_.getRenderedMessage.contains(
+        val existMsg = logAppender.loggingEvents.filter(_.getMessage.getFormattedMessage.contains(
           "The dependency jars of Ivy URI " +
             "ivy://org.apache.hive:hive-storage-api:2.7.0?transitive=true"))
-          .head.getRenderedMessage
+          .head.getMessage.getFormattedMessage
         dependencyJars.foreach(jar => assert(existMsg.contains(jar)))
       }
->>>>>>> 19227983
     }
   }
 
@@ -1151,17 +1134,11 @@
       sc.addJar("ivy://org.apache.hive:hive-storage-api:2.7.0?" +
         "invalidParam1=foo&invalidParam2=boo")
       assert(sc.listJars().exists(_.contains("org.apache.hive_hive-storage-api-2.7.0.jar")))
-<<<<<<< HEAD
-      assert(logAppender.loggingEvents.exists(_.getMessage.getFormattedMessage.contains(
-        "Invalid parameters `invalidParam1,invalidParam2` found in Ivy URI query " +
-          "`invalidParam1=foo&invalidParam2=boo`.")))
-=======
       eventually(timeout(10.seconds), interval(1.second)) {
-        assert(logAppender.loggingEvents.exists(_.getRenderedMessage.contains(
+        assert(logAppender.loggingEvents.exists(_.getMessage.getFormattedMessage.contains(
           "Invalid parameters `invalidParam1,invalidParam2` found in Ivy URI query " +
             "`invalidParam1=foo&invalidParam2=boo`.")))
       }
->>>>>>> 19227983
     }
   }
 
