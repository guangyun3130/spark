--- conflicted
+++ resolved
@@ -399,13 +399,8 @@
    * Generate an pair RDD (with partitioner) such that both the RDD and its partitions
    * have large size.
    */
-<<<<<<< HEAD
-  def generateFatPairRDD(): RDD[(Int, Int)] = {
-    new FatPairRDD(sc.makeRDD(1 to 100, 2), partitioner).mapValues(x => x)
-=======
   private def generateFatPairRDD(): RDD[(Int, Int)] = {
     new FatPairRDD(sc.makeRDD(1 to 100, 4), partitioner).mapValues(x => x)
->>>>>>> 2804674a
   }
 
   /**
