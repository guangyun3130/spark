--- conflicted
+++ resolved
@@ -162,7 +162,6 @@
     }.getMessage()
     assert(taskError.contains("The resource amount 0.7 must be either <= 0.5, or a whole number."))
   }
-<<<<<<< HEAD
 
   test("Internal confs") {
     val rprof = new ResourceProfile()
@@ -189,7 +188,4 @@
     assert(taskReq.taskResources.contains("resource.gpu"))
     assert(taskReq.taskResources("resource.gpu").amount === 2)
   }
-}
-=======
-}
->>>>>>> 246de3c6
+}