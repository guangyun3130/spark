/*
 * Licensed to the Apache Software Foundation (ASF) under one or more
 * contributor license agreements.  See the NOTICE file distributed with
 * this work for additional information regarding copyright ownership.
 * The ASF licenses this file to You under the Apache License, Version 2.0
 * (the "License"); you may not use this file except in compliance with
 * the License.  You may obtain a copy of the License at
 *
 *    http://www.apache.org/licenses/LICENSE-2.0
 *
 * Unless required by applicable law or agreed to in writing, software
 * distributed under the License is distributed on an "AS IS" BASIS,
 * WITHOUT WARRANTIES OR CONDITIONS OF ANY KIND, either express or implied.
 * See the License for the specific language governing permissions and
 * limitations under the License.
 */

package org.apache.spark.resource

import org.apache.spark.{SparkConf, SparkFunSuite}
import org.apache.spark.internal.config._

class ResourceProfileSuite extends SparkFunSuite {

  override def afterEach() {
    try {
      ResourceProfile.resetDefaultProfile(new SparkConf)
    } finally {
      super.afterEach()
    }
  }

  test("Default ResourceProfile") {
    val rprof = ResourceProfile.getOrCreateDefaultProfile(new SparkConf)
    assert(rprof.id === ResourceProfile.DEFAULT_RESOURCE_PROFILE_ID)
    assert(rprof.executorResources.size === 2,
      "Executor resources should contain cores and memory by default")
    assert(rprof.executorResources(ResourceProfile.CORES).amount === 1,
      s"Executor resources should have 1 core")
    assert(rprof.executorResources(ResourceProfile.MEMORY).amount === 1024,
      s"Executor resources should have 1024 memory")
    assert(rprof.taskResources.size === 1,
      "Task resources should just contain cpus by default")
    assert(rprof.taskResources(ResourceProfile.CPUS).amount === 1,
      s"Task resources should have 1 cpu")
  }

  test("Default ResourceProfile with app level resources specified") {
    val conf = new SparkConf
    conf.set("spark.task.resource.gpu.amount", "1")
    conf.set(s"$SPARK_EXECUTOR_PREFIX.resource.gpu.amount", "1")
    conf.set(s"$SPARK_EXECUTOR_PREFIX.resource.gpu.discoveryScript", "nameOfScript")
    val rprof = ResourceProfile.getOrCreateDefaultProfile(conf)
    assert(rprof.id === ResourceProfile.DEFAULT_RESOURCE_PROFILE_ID)
    val execResources = rprof.executorResources
    assert(execResources.size === 3,
      "Executor resources should contain cores, memory, and gpu " + execResources)
    assert(rprof.taskResources.size === 2,
      "Task resources should just contain cpus and gpu")
    assert(execResources.contains("resource.gpu"), "Executor resources should have gpu")
    assert(rprof.taskResources.contains("resource.gpu"), "Task resources should have gpu")
  }

  test("Create ResourceProfile") {
    val rprof = new ResourceProfile()
    assert(rprof.id > ResourceProfile.DEFAULT_RESOURCE_PROFILE_ID)
    assert(rprof.executorResources === Map.empty)
    assert(rprof.taskResources === Map.empty)

    val taskReq = new TaskResourceRequests().resource("resource.gpu", 1)
    val eReq = new ExecutorResourceRequests().resource("resource.gpu", 2, "myscript", "nvidia")
    rprof.require(taskReq).require(eReq)

    assert(rprof.executorResources.size === 1)
    assert(rprof.executorResources.contains("resource.gpu"),
      "Executor resources should have gpu")
    assert(rprof.executorResources.get("resource.gpu").get.vendor === "nvidia",
      "gpu vendor should be nvidia")
    assert(rprof.executorResources.get("resource.gpu").get.discoveryScript === "myscript",
      "discoveryScript should be myscript")
    assert(rprof.executorResources.get("resource.gpu").get.amount === 2,
    "gpu amount should be 2")

    assert(rprof.taskResources.size === 1, "Should have 1 task resource")
    assert(rprof.taskResources.contains("resource.gpu"), "Task resources should have gpu")
    assert(rprof.taskResources.get("resource.gpu").get.amount === 1,
      "Task resources should have 1 gpu")

    val ereqs = new ExecutorResourceRequests()
    ereqs.cores(2).memory("4096")
    ereqs.memoryOverhead("2048").pysparkMemory("1024")
    val treqs = new TaskResourceRequests()
    treqs.cpus(1)

    rprof.require(treqs)
    rprof.require(ereqs)

    assert(rprof.executorResources.size === 5)
    assert(rprof.executorResources(ResourceProfile.CORES).amount === 2,
      s"Executor resources should have 2 cores")
    assert(rprof.executorResources(ResourceProfile.MEMORY).amount === 4096,
      s"Executor resources should have 4096 memory")
    assert(rprof.executorResources(ResourceProfile.OVERHEAD_MEM).amount === 2048,
      s"Executor resources should have 2048 overhead memory")
    assert(rprof.executorResources(ResourceProfile.PYSPARK_MEM).amount === 1024,
      s"Executor resources should have 1024 pyspark memory")

    assert(rprof.taskResources.size === 2)
    assert(rprof.taskResources("cpus").amount === 1, "Task resources should have cpu")

    val error = intercept[IllegalArgumentException] {
      rprof.require(new ExecutorResourceRequests().resource("bogusResource", 1))
    }.getMessage()
    assert(error.contains("Executor resource not allowed"))

    val taskError = intercept[IllegalArgumentException] {
      rprof.require(new TaskResourceRequests().resource("bogusTaskResource", 1))
    }.getMessage()
    assert(taskError.contains("Task resource not allowed"))
  }

<<<<<<< HEAD
=======
  test("Test ExecutorResourceRequests memory helpers") {
    val rprof = new ResourceProfile()
    val ereqs = new ExecutorResourceRequests()
    ereqs.memory("4g")
    ereqs.memoryOverhead("2000m").pysparkMemory("512000k")
    rprof.require(ereqs)

    assert(rprof.executorResources(ResourceProfile.MEMORY).amount === 4096,
      s"Executor resources should have 4096 memory")
    assert(rprof.executorResources(ResourceProfile.OVERHEAD_MEM).amount === 2000,
      s"Executor resources should have 2000 overhead memory")
    assert(rprof.executorResources(ResourceProfile.PYSPARK_MEM).amount === 500,
      s"Executor resources should have 512 pyspark memory")
  }

>>>>>>> e845ae1c
  test("Test TaskResourceRequest fractional") {
    val rprof = new ResourceProfile()
    val treqs = new TaskResourceRequests().resource("resource.gpu", 0.33)
    rprof.require(treqs)

    assert(rprof.taskResources.size === 1, "Should have 1 task resource")
    assert(rprof.taskResources.contains("resource.gpu"), "Task resources should have gpu")
    assert(rprof.taskResources.get("resource.gpu").get.amount === 0.33,
      "Task resources should have 0.33 gpu")

    val fpgaReqs = new TaskResourceRequests().resource("resource.fpga", 4.0)
    rprof.require(fpgaReqs)

    assert(rprof.taskResources.size === 2, "Should have 2 task resource")
    assert(rprof.taskResources.contains("resource.fpga"), "Task resources should have gpu")
    assert(rprof.taskResources.get("resource.fpga").get.amount === 4.0,
      "Task resources should have 4.0 gpu")

    var taskError = intercept[AssertionError] {
      rprof.require(new TaskResourceRequests().resource("resource.gpu", 1.5))
    }.getMessage()
    assert(taskError.contains("The resource amount 1.5 must be either <= 0.5, or a whole number."))

    taskError = intercept[AssertionError] {
      rprof.require(new TaskResourceRequests().resource("resource.gpu", 0.7))
    }.getMessage()
    assert(taskError.contains("The resource amount 0.7 must be either <= 0.5, or a whole number."))
  }

  test("Internal confs") {
    val rprof = new ResourceProfile()
    val gpuExecReq =
      new ExecutorResourceRequests().resource("resource.gpu", 2, "someScript")
    rprof.require(gpuExecReq)
    val internalResourceConfs = ResourceProfile.createResourceProfileInternalConfs(rprof)
    val sparkConf = new SparkConf
    internalResourceConfs.foreach { case(key, value) => sparkConf.set(key, value) }
    val resourceReq = ResourceProfile.getResourceRequestsFromInternalConfs(sparkConf, rprof.id)

    assert(resourceReq.size === 1, "ResourceRequest should have 1 item")
    assert(resourceReq(0).id.resourceName === "gpu")
    assert(resourceReq(0).amount === 2)
    assert(resourceReq(0).discoveryScript === Some("someScript"))
  }

  test("numTasksPerExecutor cpus") {
    val sparkConf = new SparkConf
    val rprof = new ResourceProfile()
    val taskReq = new TaskResourceRequest("resource.gpu", 1)
    val execReq = new ExecutorResourceRequest("resource.gpu", 2, "", "myscript", "nvidia")
    rprof.require(taskReq).require(execReq)
    val numTasks = ResourceProfile.numTasksPerExecutor(1, rprof, sparkConf)
    assert(numTasks == 1)
  }

  test("numTasksPerExecutor gpus") {
    val sparkConf = new SparkConf
    val rprof = new ResourceProfile()
    val taskReq = new TaskResourceRequest("resource.gpu", 2)
    val execReq = new ExecutorResourceRequest("resource.gpu", 4, "", "myscript", "nvidia")
    rprof.require(taskReq).require(execReq)
    val numTasks = ResourceProfile.numTasksPerExecutor(6, rprof, sparkConf)
    assert(numTasks == 2)
  }

  test("numTasksPerExecutor gpus fractional") {
    val sparkConf = new SparkConf
    val rprof = new ResourceProfile()
    val taskReq = new TaskResourceRequest("resource.gpu", 0.5)
    val execReq = new ExecutorResourceRequest("resource.gpu", 2, "", "myscript", "nvidia")
    rprof.require(taskReq).require(execReq)
    val numTasks = ResourceProfile.numTasksPerExecutor(6, rprof, sparkConf)
    assert(numTasks == 4)
  }

  test("numTasksPerExecutor multiple resources") {
    val sparkConf = new SparkConf
    val rprof = new ResourceProfile()
    val taskReq = new TaskResourceRequest("resource.gpu", 1)
    val execReq = new ExecutorResourceRequest("resource.gpu", 6, "", "myscript", "nvidia")
    val fpgataskReq = new TaskResourceRequest("resource.fpga", 1)
    val fpgaexecReq = new ExecutorResourceRequest("resource.fpga", 4, "", "myscript", "nvidia")
    rprof.require(taskReq).require(execReq).require(fpgataskReq).require(fpgaexecReq)
    val numTasks = ResourceProfile.numTasksPerExecutor(6, rprof, sparkConf)
    assert(numTasks == 4)
  }
}<|MERGE_RESOLUTION|>--- conflicted
+++ resolved
@@ -119,8 +119,6 @@
     assert(taskError.contains("Task resource not allowed"))
   }
 
-<<<<<<< HEAD
-=======
   test("Test ExecutorResourceRequests memory helpers") {
     val rprof = new ResourceProfile()
     val ereqs = new ExecutorResourceRequests()
@@ -136,7 +134,6 @@
       s"Executor resources should have 512 pyspark memory")
   }
 
->>>>>>> e845ae1c
   test("Test TaskResourceRequest fractional") {
     val rprof = new ResourceProfile()
     val treqs = new TaskResourceRequests().resource("resource.gpu", 0.33)
