/*
 * Licensed to the Apache Software Foundation (ASF) under one or more
 * contributor license agreements.  See the NOTICE file distributed with
 * this work for additional information regarding copyright ownership.
 * The ASF licenses this file to You under the Apache License, Version 2.0
 * (the "License"); you may not use this file except in compliance with
 * the License.  You may obtain a copy of the License at
 *
 *    http://www.apache.org/licenses/LICENSE-2.0
 *
 * Unless required by applicable law or agreed to in writing, software
 * distributed under the License is distributed on an "AS IS" BASIS,
 * WITHOUT WARRANTIES OR CONDITIONS OF ANY KIND, either express or implied.
 * See the License for the specific language governing permissions and
 * limitations under the License.
 */

package org.apache.spark.storage

import java.nio.ByteBuffer

import scala.collection.mutable.ArrayBuffer
import scala.concurrent.duration._
import scala.concurrent.Future
import scala.language.implicitConversions
import scala.language.postfixOps
import scala.reflect.ClassTag

import org.mockito.{Matchers => mc}
import org.mockito.Mockito.{mock, times, verify, when}
import org.scalatest._
import org.scalatest.concurrent.Eventually._
import org.scalatest.concurrent.Timeouts._

import org.apache.spark._
import org.apache.spark.executor.DataReadMethod
import org.apache.spark.memory.StaticMemoryManager
import org.apache.spark.network.{BlockDataManager, BlockTransferService}
import org.apache.spark.network.buffer.{ManagedBuffer, NioManagedBuffer}
import org.apache.spark.network.netty.NettyBlockTransferService
import org.apache.spark.network.shuffle.BlockFetchingListener
import org.apache.spark.rpc.RpcEnv
import org.apache.spark.scheduler.LiveListenerBus
import org.apache.spark.serializer.{JavaSerializer, KryoSerializer, SerializerManager}
import org.apache.spark.shuffle.hash.HashShuffleManager
import org.apache.spark.storage.BlockManagerMessages.BlockManagerHeartbeat
import org.apache.spark.util._
import org.apache.spark.util.io.ChunkedByteBuffer

class BlockManagerSuite extends SparkFunSuite with Matchers with BeforeAndAfterEach
  with PrivateMethodTester with ResetSystemProperties {

  import BlockManagerSuite._

  var conf: SparkConf = null
  var store: BlockManager = null
  var store2: BlockManager = null
  var store3: BlockManager = null
  var rpcEnv: RpcEnv = null
  var master: BlockManagerMaster = null
  val securityMgr = new SecurityManager(new SparkConf(false))
  val mapOutputTracker = new MapOutputTrackerMaster(new SparkConf(false))
  val shuffleManager = new HashShuffleManager(new SparkConf(false))

  // Reuse a serializer across tests to avoid creating a new thread-local buffer on each test
  val serializer = new KryoSerializer(new SparkConf(false).set("spark.kryoserializer.buffer", "1m"))

  // Implicitly convert strings to BlockIds for test clarity.
  implicit def StringToBlockId(value: String): BlockId = new TestBlockId(value)
  def rdd(rddId: Int, splitId: Int): RDDBlockId = RDDBlockId(rddId, splitId)

  private def makeBlockManager(
      maxMem: Long,
      name: String = SparkContext.DRIVER_IDENTIFIER,
      master: BlockManagerMaster = this.master,
      transferService: Option[BlockTransferService] = Option.empty): BlockManager = {
    val serializer = new KryoSerializer(conf)
    val transfer = transferService
      .getOrElse(new NettyBlockTransferService(conf, securityMgr, numCores = 1))
    val memManager = new StaticMemoryManager(conf, Long.MaxValue, maxMem, numCores = 1)
    val serializerManager = new SerializerManager(serializer, conf)
    val blockManager = new BlockManager(name, rpcEnv, master, serializerManager, conf,
      memManager, mapOutputTracker, shuffleManager, transfer, securityMgr, 0)
    memManager.setMemoryStore(blockManager.memoryStore)
    blockManager.initialize("app-id")
    blockManager
  }

  override def beforeEach(): Unit = {
    super.beforeEach()
    // Set the arch to 64-bit and compressedOops to true to get a deterministic test-case
    System.setProperty("os.arch", "amd64")
    conf = new SparkConf(false)
      .set("spark.app.id", "test")
      .set("spark.kryoserializer.buffer", "1m")
      .set("spark.test.useCompressedOops", "true")
      .set("spark.storage.unrollFraction", "0.4")
      .set("spark.storage.unrollMemoryThreshold", "512")

    rpcEnv = RpcEnv.create("test", "localhost", 0, conf, securityMgr)
    conf.set("spark.driver.port", rpcEnv.address.port.toString)

    master = new BlockManagerMaster(rpcEnv.setupEndpoint("blockmanager",
      new BlockManagerMasterEndpoint(rpcEnv, true, conf, new LiveListenerBus)), conf, true)

    val initialize = PrivateMethod[Unit]('initialize)
    SizeEstimator invokePrivate initialize()
  }

  override def afterEach(): Unit = {
    try {
      conf = null
      if (store != null) {
        store.stop()
        store = null
      }
      if (store2 != null) {
        store2.stop()
        store2 = null
      }
      if (store3 != null) {
        store3.stop()
        store3 = null
      }
      rpcEnv.shutdown()
      rpcEnv.awaitTermination()
      rpcEnv = null
      master = null
    } finally {
      super.afterEach()
    }
  }

  test("StorageLevel object caching") {
    val level1 = StorageLevel(false, false, false, 3)
    // this should return the same object as level1
    val level2 = StorageLevel(false, false, false, 3)
    // this should return a different object
    val level3 = StorageLevel(false, false, false, 2)
    assert(level2 === level1, "level2 is not same as level1")
    assert(level2.eq(level1), "level2 is not the same object as level1")
    assert(level3 != level1, "level3 is same as level1")
    val bytes1 = Utils.serialize(level1)
    val level1_ = Utils.deserialize[StorageLevel](bytes1)
    val bytes2 = Utils.serialize(level2)
    val level2_ = Utils.deserialize[StorageLevel](bytes2)
    assert(level1_ === level1, "Deserialized level1 not same as original level1")
    assert(level1_.eq(level1), "Deserialized level1 not the same object as original level2")
    assert(level2_ === level2, "Deserialized level2 not same as original level2")
    assert(level2_.eq(level1), "Deserialized level2 not the same object as original level1")
  }

  test("BlockManagerId object caching") {
    val id1 = BlockManagerId("e1", "XXX", 1)
    val id2 = BlockManagerId("e1", "XXX", 1) // this should return the same object as id1
    val id3 = BlockManagerId("e1", "XXX", 2) // this should return a different object
    assert(id2 === id1, "id2 is not same as id1")
    assert(id2.eq(id1), "id2 is not the same object as id1")
    assert(id3 != id1, "id3 is same as id1")
    val bytes1 = Utils.serialize(id1)
    val id1_ = Utils.deserialize[BlockManagerId](bytes1)
    val bytes2 = Utils.serialize(id2)
    val id2_ = Utils.deserialize[BlockManagerId](bytes2)
    assert(id1_ === id1, "Deserialized id1 is not same as original id1")
    assert(id1_.eq(id1), "Deserialized id1 is not the same object as original id1")
    assert(id2_ === id2, "Deserialized id2 is not same as original id2")
    assert(id2_.eq(id1), "Deserialized id2 is not the same object as original id1")
  }

  test("BlockManagerId.isDriver() backwards-compatibility with legacy driver ids (SPARK-6716)") {
    assert(BlockManagerId(SparkContext.DRIVER_IDENTIFIER, "XXX", 1).isDriver)
    assert(BlockManagerId(SparkContext.LEGACY_DRIVER_IDENTIFIER, "XXX", 1).isDriver)
    assert(!BlockManagerId("notADriverIdentifier", "XXX", 1).isDriver)
  }

  test("master + 1 manager interaction") {
    store = makeBlockManager(20000)
    val a1 = new Array[Byte](4000)
    val a2 = new Array[Byte](4000)
    val a3 = new Array[Byte](4000)

    // Putting a1, a2  and a3 in memory and telling master only about a1 and a2
    store.putSingle("a1", a1, StorageLevel.MEMORY_ONLY)
    store.putSingle("a2", a2, StorageLevel.MEMORY_ONLY)
    store.putSingle("a3", a3, StorageLevel.MEMORY_ONLY, tellMaster = false)

    // Checking whether blocks are in memory
    assert(store.getSingleAndReleaseLock("a1").isDefined, "a1 was not in store")
    assert(store.getSingleAndReleaseLock("a2").isDefined, "a2 was not in store")
    assert(store.getSingleAndReleaseLock("a3").isDefined, "a3 was not in store")

    // Checking whether master knows about the blocks or not
    assert(master.getLocations("a1").size > 0, "master was not told about a1")
    assert(master.getLocations("a2").size > 0, "master was not told about a2")
    assert(master.getLocations("a3").size === 0, "master was told about a3")

    // Drop a1 and a2 from memory; this should be reported back to the master
    store.dropFromMemoryIfExists("a1", () => null: Either[Array[Any], ChunkedByteBuffer])
    store.dropFromMemoryIfExists("a2", () => null: Either[Array[Any], ChunkedByteBuffer])
    assert(store.getSingleAndReleaseLock("a1") === None, "a1 not removed from store")
    assert(store.getSingleAndReleaseLock("a2") === None, "a2 not removed from store")
    assert(master.getLocations("a1").size === 0, "master did not remove a1")
    assert(master.getLocations("a2").size === 0, "master did not remove a2")
  }

  test("master + 2 managers interaction") {
    store = makeBlockManager(2000, "exec1")
    store2 = makeBlockManager(2000, "exec2")

    val peers = master.getPeers(store.blockManagerId)
    assert(peers.size === 1, "master did not return the other manager as a peer")
    assert(peers.head === store2.blockManagerId, "peer returned by master is not the other manager")

    val a1 = new Array[Byte](400)
    val a2 = new Array[Byte](400)
    store.putSingle("a1", a1, StorageLevel.MEMORY_ONLY_2)
    store2.putSingle("a2", a2, StorageLevel.MEMORY_ONLY_2)
    assert(master.getLocations("a1").size === 2, "master did not report 2 locations for a1")
    assert(master.getLocations("a2").size === 2, "master did not report 2 locations for a2")
  }

  test("removing block") {
    store = makeBlockManager(20000)
    val a1 = new Array[Byte](4000)
    val a2 = new Array[Byte](4000)
    val a3 = new Array[Byte](4000)

    // Putting a1, a2 and a3 in memory and telling master only about a1 and a2
    store.putSingle("a1-to-remove", a1, StorageLevel.MEMORY_ONLY)
    store.putSingle("a2-to-remove", a2, StorageLevel.MEMORY_ONLY)
    store.putSingle("a3-to-remove", a3, StorageLevel.MEMORY_ONLY, tellMaster = false)

    // Checking whether blocks are in memory and memory size
    val memStatus = master.getMemoryStatus.head._2
    assert(memStatus._1 == 20000L, "total memory " + memStatus._1 + " should equal 20000")
    assert(memStatus._2 <= 12000L, "remaining memory " + memStatus._2 + " should <= 12000")
    assert(store.getSingleAndReleaseLock("a1-to-remove").isDefined, "a1 was not in store")
    assert(store.getSingleAndReleaseLock("a2-to-remove").isDefined, "a2 was not in store")
    assert(store.getSingleAndReleaseLock("a3-to-remove").isDefined, "a3 was not in store")

    // Checking whether master knows about the blocks or not
    assert(master.getLocations("a1-to-remove").size > 0, "master was not told about a1")
    assert(master.getLocations("a2-to-remove").size > 0, "master was not told about a2")
    assert(master.getLocations("a3-to-remove").size === 0, "master was told about a3")

    // Remove a1 and a2 and a3. Should be no-op for a3.
    master.removeBlock("a1-to-remove")
    master.removeBlock("a2-to-remove")
    master.removeBlock("a3-to-remove")

    eventually(timeout(1000 milliseconds), interval(10 milliseconds)) {
      assert(!store.hasLocalBlock("a1-to-remove"))
      master.getLocations("a1-to-remove") should have size 0
    }
    eventually(timeout(1000 milliseconds), interval(10 milliseconds)) {
      assert(!store.hasLocalBlock("a2-to-remove"))
      master.getLocations("a2-to-remove") should have size 0
    }
    eventually(timeout(1000 milliseconds), interval(10 milliseconds)) {
      assert(store.hasLocalBlock("a3-to-remove"))
      master.getLocations("a3-to-remove") should have size 0
    }
    eventually(timeout(1000 milliseconds), interval(10 milliseconds)) {
      val memStatus = master.getMemoryStatus.head._2
      memStatus._1 should equal (20000L)
      memStatus._2 should equal (20000L)
    }
  }

  test("removing rdd") {
    store = makeBlockManager(20000)
    val a1 = new Array[Byte](4000)
    val a2 = new Array[Byte](4000)
    val a3 = new Array[Byte](4000)
    // Putting a1, a2 and a3 in memory.
    store.putSingle(rdd(0, 0), a1, StorageLevel.MEMORY_ONLY)
    store.putSingle(rdd(0, 1), a2, StorageLevel.MEMORY_ONLY)
    store.putSingle("nonrddblock", a3, StorageLevel.MEMORY_ONLY)
    master.removeRdd(0, blocking = false)

    eventually(timeout(1000 milliseconds), interval(10 milliseconds)) {
      store.getSingleAndReleaseLock(rdd(0, 0)) should be (None)
      master.getLocations(rdd(0, 0)) should have size 0
    }
    eventually(timeout(1000 milliseconds), interval(10 milliseconds)) {
      store.getSingleAndReleaseLock(rdd(0, 1)) should be (None)
      master.getLocations(rdd(0, 1)) should have size 0
    }
    eventually(timeout(1000 milliseconds), interval(10 milliseconds)) {
      store.getSingleAndReleaseLock("nonrddblock") should not be (None)
      master.getLocations("nonrddblock") should have size (1)
    }

    store.putSingle(rdd(0, 0), a1, StorageLevel.MEMORY_ONLY)
    store.putSingle(rdd(0, 1), a2, StorageLevel.MEMORY_ONLY)
    master.removeRdd(0, blocking = true)
    store.getSingleAndReleaseLock(rdd(0, 0)) should be (None)
    master.getLocations(rdd(0, 0)) should have size 0
    store.getSingleAndReleaseLock(rdd(0, 1)) should be (None)
    master.getLocations(rdd(0, 1)) should have size 0
  }

  test("removing broadcast") {
    store = makeBlockManager(2000)
    val driverStore = store
    val executorStore = makeBlockManager(2000, "executor")
    val a1 = new Array[Byte](400)
    val a2 = new Array[Byte](400)
    val a3 = new Array[Byte](400)
    val a4 = new Array[Byte](400)

    val broadcast0BlockId = BroadcastBlockId(0)
    val broadcast1BlockId = BroadcastBlockId(1)
    val broadcast2BlockId = BroadcastBlockId(2)
    val broadcast2BlockId2 = BroadcastBlockId(2, "_")

    // insert broadcast blocks in both the stores
    Seq(driverStore, executorStore).foreach { case s =>
      s.putSingle(broadcast0BlockId, a1, StorageLevel.DISK_ONLY)
      s.putSingle(broadcast1BlockId, a2, StorageLevel.DISK_ONLY)
      s.putSingle(broadcast2BlockId, a3, StorageLevel.DISK_ONLY)
      s.putSingle(broadcast2BlockId2, a4, StorageLevel.DISK_ONLY)
    }

    // verify whether the blocks exist in both the stores
    Seq(driverStore, executorStore).foreach { case s =>
      assert(s.hasLocalBlock(broadcast0BlockId))
      assert(s.hasLocalBlock(broadcast1BlockId))
      assert(s.hasLocalBlock(broadcast2BlockId))
      assert(s.hasLocalBlock(broadcast2BlockId2))
    }

    // remove broadcast 0 block only from executors
    master.removeBroadcast(0, removeFromMaster = false, blocking = true)

    // only broadcast 0 block should be removed from the executor store
    assert(!executorStore.hasLocalBlock(broadcast0BlockId))
    assert(executorStore.hasLocalBlock(broadcast1BlockId))
    assert(executorStore.hasLocalBlock(broadcast2BlockId))

    // nothing should be removed from the driver store
    assert(driverStore.hasLocalBlock(broadcast0BlockId))
    assert(driverStore.hasLocalBlock(broadcast1BlockId))
    assert(driverStore.hasLocalBlock(broadcast2BlockId))

    // remove broadcast 0 block from the driver as well
    master.removeBroadcast(0, removeFromMaster = true, blocking = true)
    assert(!driverStore.hasLocalBlock(broadcast0BlockId))
    assert(driverStore.hasLocalBlock(broadcast1BlockId))

    // remove broadcast 1 block from both the stores asynchronously
    // and verify all broadcast 1 blocks have been removed
    master.removeBroadcast(1, removeFromMaster = true, blocking = false)
    eventually(timeout(1000 milliseconds), interval(10 milliseconds)) {
      assert(!driverStore.hasLocalBlock(broadcast1BlockId))
      assert(!executorStore.hasLocalBlock(broadcast1BlockId))
    }

    // remove broadcast 2 from both the stores asynchronously
    // and verify all broadcast 2 blocks have been removed
    master.removeBroadcast(2, removeFromMaster = true, blocking = false)
    eventually(timeout(1000 milliseconds), interval(10 milliseconds)) {
      assert(!driverStore.hasLocalBlock(broadcast2BlockId))
      assert(!driverStore.hasLocalBlock(broadcast2BlockId2))
      assert(!executorStore.hasLocalBlock(broadcast2BlockId))
      assert(!executorStore.hasLocalBlock(broadcast2BlockId2))
    }
    executorStore.stop()
    driverStore.stop()
    store = null
  }

  test("reregistration on heart beat") {
    store = makeBlockManager(2000)
    val a1 = new Array[Byte](400)

    store.putSingle("a1", a1, StorageLevel.MEMORY_ONLY)

    assert(store.getSingleAndReleaseLock("a1").isDefined, "a1 was not in store")
    assert(master.getLocations("a1").size > 0, "master was not told about a1")

    master.removeExecutor(store.blockManagerId.executorId)
    assert(master.getLocations("a1").size == 0, "a1 was not removed from master")

    val reregister = !master.driverEndpoint.askWithRetry[Boolean](
      BlockManagerHeartbeat(store.blockManagerId))
    assert(reregister == true)
  }

  test("reregistration on block update") {
    store = makeBlockManager(2000)
    val a1 = new Array[Byte](400)
    val a2 = new Array[Byte](400)

    store.putSingle("a1", a1, StorageLevel.MEMORY_ONLY)
    assert(master.getLocations("a1").size > 0, "master was not told about a1")

    master.removeExecutor(store.blockManagerId.executorId)
    assert(master.getLocations("a1").size == 0, "a1 was not removed from master")

    store.putSingle("a2", a2, StorageLevel.MEMORY_ONLY)
    store.waitForAsyncReregister()

    assert(master.getLocations("a1").size > 0, "a1 was not reregistered with master")
    assert(master.getLocations("a2").size > 0, "master was not told about a2")
  }

  test("reregistration doesn't dead lock") {
    store = makeBlockManager(2000)
    val a1 = new Array[Byte](400)
    val a2 = List(new Array[Byte](400))

    // try many times to trigger any deadlocks
    for (i <- 1 to 100) {
      master.removeExecutor(store.blockManagerId.executorId)
      val t1 = new Thread {
        override def run() {
          store.putIterator(
            "a2", a2.iterator, StorageLevel.MEMORY_ONLY, tellMaster = true)
        }
      }
      val t2 = new Thread {
        override def run() {
          store.putSingle("a1", a1, StorageLevel.MEMORY_ONLY)
        }
      }
      val t3 = new Thread {
        override def run() {
          store.reregister()
        }
      }

      t1.start()
      t2.start()
      t3.start()
      t1.join()
      t2.join()
      t3.join()

      store.dropFromMemoryIfExists("a1", () => null: Either[Array[Any], ChunkedByteBuffer])
      store.dropFromMemoryIfExists("a2", () => null: Either[Array[Any], ChunkedByteBuffer])
      store.waitForAsyncReregister()
    }
  }

  test("correct BlockResult returned from get() calls") {
    store = makeBlockManager(12000)
    val list1 = List(new Array[Byte](2000), new Array[Byte](2000))
    val list2 = List(new Array[Byte](500), new Array[Byte](1000), new Array[Byte](1500))
    val list1SizeEstimate = SizeEstimator.estimate(list1.iterator.toArray)
    val list2SizeEstimate = SizeEstimator.estimate(list2.iterator.toArray)
    store.putIterator(
      "list1", list1.iterator, StorageLevel.MEMORY_ONLY, tellMaster = true)
    store.putIterator(
      "list2memory", list2.iterator, StorageLevel.MEMORY_ONLY, tellMaster = true)
    store.putIterator(
      "list2disk", list2.iterator, StorageLevel.DISK_ONLY, tellMaster = true)
    val list1Get = store.get("list1")
    assert(list1Get.isDefined, "list1 expected to be in store")
    assert(list1Get.get.data.size === 2)
    assert(list1Get.get.bytes === list1SizeEstimate)
    assert(list1Get.get.readMethod === DataReadMethod.Memory)
    val list2MemoryGet = store.get("list2memory")
    assert(list2MemoryGet.isDefined, "list2memory expected to be in store")
    assert(list2MemoryGet.get.data.size === 3)
    assert(list2MemoryGet.get.bytes === list2SizeEstimate)
    assert(list2MemoryGet.get.readMethod === DataReadMethod.Memory)
    val list2DiskGet = store.get("list2disk")
    assert(list2DiskGet.isDefined, "list2memory expected to be in store")
    assert(list2DiskGet.get.data.size === 3)
    // We don't know the exact size of the data on disk, but it should certainly be > 0.
    assert(list2DiskGet.get.bytes > 0)
    assert(list2DiskGet.get.readMethod === DataReadMethod.Disk)
  }

  test("optimize a location order of blocks") {
    val localHost = Utils.localHostName()
    val otherHost = "otherHost"
    val bmMaster = mock(classOf[BlockManagerMaster])
    val bmId1 = BlockManagerId("id1", localHost, 1)
    val bmId2 = BlockManagerId("id2", localHost, 2)
    val bmId3 = BlockManagerId("id3", otherHost, 3)
    when(bmMaster.getLocations(mc.any[BlockId])).thenReturn(Seq(bmId1, bmId2, bmId3))

    val blockManager = makeBlockManager(128, "exec", bmMaster)
    val getLocations = PrivateMethod[Seq[BlockManagerId]]('getLocations)
    val locations = blockManager invokePrivate getLocations(BroadcastBlockId(0))
    assert(locations.map(_.host) === Seq(localHost, localHost, otherHost))
  }

  test("SPARK-9591: getRemoteBytes from another location when Exception throw") {
    conf.set("spark.shuffle.io.maxRetries", "0")
    store = makeBlockManager(8000, "executor1")
    store2 = makeBlockManager(8000, "executor2")
    store3 = makeBlockManager(8000, "executor3")
    val list1 = List(new Array[Byte](4000))
    store2.putIterator(
      "list1", list1.iterator, StorageLevel.MEMORY_ONLY, tellMaster = true)
    store3.putIterator(
      "list1", list1.iterator, StorageLevel.MEMORY_ONLY, tellMaster = true)
    assert(store.getRemoteBytes("list1").isDefined, "list1Get expected to be fetched")
    store2.stop()
    store2 = null
    assert(store.getRemoteBytes("list1").isDefined, "list1Get expected to be fetched")
    store3.stop()
    store3 = null
    // exception throw because there is no locations
    intercept[BlockFetchException] {
      store.getRemoteBytes("list1")
    }
  }

  test("in-memory LRU storage") {
    testInMemoryLRUStorage(StorageLevel.MEMORY_ONLY)
  }

  test("in-memory LRU storage with serialization") {
    testInMemoryLRUStorage(StorageLevel.MEMORY_ONLY_SER)
  }

  private def testInMemoryLRUStorage(storageLevel: StorageLevel): Unit = {
    store = makeBlockManager(12000)
    val a1 = new Array[Byte](4000)
    val a2 = new Array[Byte](4000)
    val a3 = new Array[Byte](4000)
    store.putSingle("a1", a1, storageLevel)
    store.putSingle("a2", a2, storageLevel)
    store.putSingle("a3", a3, storageLevel)
    assert(store.getSingleAndReleaseLock("a2").isDefined, "a2 was not in store")
    assert(store.getSingleAndReleaseLock("a3").isDefined, "a3 was not in store")
    assert(store.getSingleAndReleaseLock("a1") === None, "a1 was in store")
    assert(store.getSingleAndReleaseLock("a2").isDefined, "a2 was not in store")
    // At this point a2 was gotten last, so LRU will getSingle rid of a3
    store.putSingle("a1", a1, storageLevel)
    assert(store.getSingleAndReleaseLock("a1").isDefined, "a1 was not in store")
    assert(store.getSingleAndReleaseLock("a2").isDefined, "a2 was not in store")
    assert(store.getSingleAndReleaseLock("a3") === None, "a3 was in store")
  }

  test("in-memory LRU for partitions of same RDD") {
    store = makeBlockManager(12000)
    val a1 = new Array[Byte](4000)
    val a2 = new Array[Byte](4000)
    val a3 = new Array[Byte](4000)
    store.putSingle(rdd(0, 1), a1, StorageLevel.MEMORY_ONLY)
    store.putSingle(rdd(0, 2), a2, StorageLevel.MEMORY_ONLY)
    store.putSingle(rdd(0, 3), a3, StorageLevel.MEMORY_ONLY)
    // Even though we accessed rdd_0_3 last, it should not have replaced partitions 1 and 2
    // from the same RDD
    assert(store.getSingleAndReleaseLock(rdd(0, 3)) === None, "rdd_0_3 was in store")
    assert(store.getSingleAndReleaseLock(rdd(0, 2)).isDefined, "rdd_0_2 was not in store")
    assert(store.getSingleAndReleaseLock(rdd(0, 1)).isDefined, "rdd_0_1 was not in store")
    // Check that rdd_0_3 doesn't replace them even after further accesses
    assert(store.getSingleAndReleaseLock(rdd(0, 3)) === None, "rdd_0_3 was in store")
    assert(store.getSingleAndReleaseLock(rdd(0, 3)) === None, "rdd_0_3 was in store")
    assert(store.getSingleAndReleaseLock(rdd(0, 3)) === None, "rdd_0_3 was in store")
  }

  test("in-memory LRU for partitions of multiple RDDs") {
    store = makeBlockManager(12000)
    store.putSingle(rdd(0, 1), new Array[Byte](4000), StorageLevel.MEMORY_ONLY)
    store.putSingle(rdd(0, 2), new Array[Byte](4000), StorageLevel.MEMORY_ONLY)
    store.putSingle(rdd(1, 1), new Array[Byte](4000), StorageLevel.MEMORY_ONLY)
    // At this point rdd_1_1 should've replaced rdd_0_1
    assert(store.memoryStore.contains(rdd(1, 1)), "rdd_1_1 was not in store")
    assert(!store.memoryStore.contains(rdd(0, 1)), "rdd_0_1 was in store")
    assert(store.memoryStore.contains(rdd(0, 2)), "rdd_0_2 was not in store")
    // Do a get() on rdd_0_2 so that it is the most recently used item
    assert(store.getSingleAndReleaseLock(rdd(0, 2)).isDefined, "rdd_0_2 was not in store")
    // Put in more partitions from RDD 0; they should replace rdd_1_1
    store.putSingle(rdd(0, 3), new Array[Byte](4000), StorageLevel.MEMORY_ONLY)
    store.putSingle(rdd(0, 4), new Array[Byte](4000), StorageLevel.MEMORY_ONLY)
    // Now rdd_1_1 should be dropped to add rdd_0_3, but then rdd_0_2 should *not* be dropped
    // when we try to add rdd_0_4.
    assert(!store.memoryStore.contains(rdd(1, 1)), "rdd_1_1 was in store")
    assert(!store.memoryStore.contains(rdd(0, 1)), "rdd_0_1 was in store")
    assert(!store.memoryStore.contains(rdd(0, 4)), "rdd_0_4 was in store")
    assert(store.memoryStore.contains(rdd(0, 2)), "rdd_0_2 was not in store")
    assert(store.memoryStore.contains(rdd(0, 3)), "rdd_0_3 was not in store")
  }

  test("on-disk storage") {
    store = makeBlockManager(1200)
    val a1 = new Array[Byte](400)
    val a2 = new Array[Byte](400)
    val a3 = new Array[Byte](400)
    store.putSingle("a1", a1, StorageLevel.DISK_ONLY)
    store.putSingle("a2", a2, StorageLevel.DISK_ONLY)
    store.putSingle("a3", a3, StorageLevel.DISK_ONLY)
    assert(store.getSingleAndReleaseLock("a2").isDefined, "a2 was in store")
    assert(store.getSingleAndReleaseLock("a3").isDefined, "a3 was in store")
    assert(store.getSingleAndReleaseLock("a1").isDefined, "a1 was in store")
  }

  test("disk and memory storage") {
    testDiskAndMemoryStorage(StorageLevel.MEMORY_AND_DISK, getAsBytes = false)
  }

  test("disk and memory storage with getLocalBytes") {
    testDiskAndMemoryStorage(StorageLevel.MEMORY_AND_DISK, getAsBytes = true)
  }

  test("disk and memory storage with serialization") {
    testDiskAndMemoryStorage(StorageLevel.MEMORY_AND_DISK_SER, getAsBytes = false)
  }

  test("disk and memory storage with serialization and getLocalBytes") {
    testDiskAndMemoryStorage(StorageLevel.MEMORY_AND_DISK_SER, getAsBytes = true)
  }

  def testDiskAndMemoryStorage(
      storageLevel: StorageLevel,
      getAsBytes: Boolean): Unit = {
    store = makeBlockManager(12000)
    val accessMethod =
      if (getAsBytes) store.getLocalBytesAndReleaseLock else store.getSingleAndReleaseLock
    val a1 = new Array[Byte](4000)
    val a2 = new Array[Byte](4000)
    val a3 = new Array[Byte](4000)
    store.putSingle("a1", a1, storageLevel)
    store.putSingle("a2", a2, storageLevel)
    store.putSingle("a3", a3, storageLevel)
    assert(accessMethod("a2").isDefined, "a2 was not in store")
    assert(accessMethod("a3").isDefined, "a3 was not in store")
    assert(accessMethod("a1").isDefined, "a1 was not in store")
    val dataShouldHaveBeenCachedBackIntoMemory = {
      if (storageLevel.deserialized) {
        !getAsBytes
      } else {
        // If the block's storage level is serialized, then always cache the bytes in memory, even
        // if the caller requested values.
        true
      }
    }
    if (dataShouldHaveBeenCachedBackIntoMemory) {
      assert(store.memoryStore.contains("a1"), "a1 was not in memory store")
    } else {
      assert(!store.memoryStore.contains("a1"), "a1 was in memory store")
    }
  }

  test("LRU with mixed storage levels") {
    store = makeBlockManager(12000)
    val a1 = new Array[Byte](4000)
    val a2 = new Array[Byte](4000)
    val a3 = new Array[Byte](4000)
    val a4 = new Array[Byte](4000)
    // First store a1 and a2, both in memory, and a3, on disk only
    store.putSingle("a1", a1, StorageLevel.MEMORY_ONLY_SER)
    store.putSingle("a2", a2, StorageLevel.MEMORY_ONLY_SER)
    store.putSingle("a3", a3, StorageLevel.DISK_ONLY)
    // At this point LRU should not kick in because a3 is only on disk
    assert(store.getSingleAndReleaseLock("a1").isDefined, "a1 was not in store")
    assert(store.getSingleAndReleaseLock("a2").isDefined, "a2 was not in store")
    assert(store.getSingleAndReleaseLock("a3").isDefined, "a3 was not in store")
    // Now let's add in a4, which uses both disk and memory; a1 should drop out
    store.putSingle("a4", a4, StorageLevel.MEMORY_AND_DISK_SER)
    assert(store.getSingleAndReleaseLock("a1") == None, "a1 was in store")
    assert(store.getSingleAndReleaseLock("a2").isDefined, "a2 was not in store")
    assert(store.getSingleAndReleaseLock("a3").isDefined, "a3 was not in store")
    assert(store.getSingleAndReleaseLock("a4").isDefined, "a4 was not in store")
  }

  test("in-memory LRU with streams") {
    store = makeBlockManager(12000)
    val list1 = List(new Array[Byte](2000), new Array[Byte](2000))
    val list2 = List(new Array[Byte](2000), new Array[Byte](2000))
    val list3 = List(new Array[Byte](2000), new Array[Byte](2000))
    store.putIterator(
      "list1", list1.iterator, StorageLevel.MEMORY_ONLY, tellMaster = true)
    store.putIterator(
      "list2", list2.iterator, StorageLevel.MEMORY_ONLY, tellMaster = true)
    store.putIterator(
      "list3", list3.iterator, StorageLevel.MEMORY_ONLY, tellMaster = true)
    assert(store.getAndReleaseLock("list2").isDefined, "list2 was not in store")
    assert(store.get("list2").get.data.size === 2)
    assert(store.getAndReleaseLock("list3").isDefined, "list3 was not in store")
    assert(store.get("list3").get.data.size === 2)
    assert(store.getAndReleaseLock("list1") === None, "list1 was in store")
    assert(store.getAndReleaseLock("list2").isDefined, "list2 was not in store")
    assert(store.get("list2").get.data.size === 2)
    // At this point list2 was gotten last, so LRU will getSingle rid of list3
    store.putIterator(
      "list1", list1.iterator, StorageLevel.MEMORY_ONLY, tellMaster = true)
    assert(store.getAndReleaseLock("list1").isDefined, "list1 was not in store")
    assert(store.get("list1").get.data.size === 2)
    assert(store.getAndReleaseLock("list2").isDefined, "list2 was not in store")
    assert(store.get("list2").get.data.size === 2)
    assert(store.getAndReleaseLock("list3") === None, "list1 was in store")
  }

  test("LRU with mixed storage levels and streams") {
    store = makeBlockManager(12000)
    val list1 = List(new Array[Byte](2000), new Array[Byte](2000))
    val list2 = List(new Array[Byte](2000), new Array[Byte](2000))
    val list3 = List(new Array[Byte](2000), new Array[Byte](2000))
    val list4 = List(new Array[Byte](2000), new Array[Byte](2000))
    // First store list1 and list2, both in memory, and list3, on disk only
    store.putIterator(
      "list1", list1.iterator, StorageLevel.MEMORY_ONLY_SER, tellMaster = true)
    store.putIterator(
      "list2", list2.iterator, StorageLevel.MEMORY_ONLY_SER, tellMaster = true)
    store.putIterator(
      "list3", list3.iterator, StorageLevel.DISK_ONLY, tellMaster = true)
    val listForSizeEstimate = new ArrayBuffer[Any]
    listForSizeEstimate ++= list1.iterator
    val listSize = SizeEstimator.estimate(listForSizeEstimate)
    // At this point LRU should not kick in because list3 is only on disk
    assert(store.getAndReleaseLock("list1").isDefined, "list1 was not in store")
    assert(store.get("list1").get.data.size === 2)
    assert(store.getAndReleaseLock("list2").isDefined, "list2 was not in store")
    assert(store.get("list2").get.data.size === 2)
    assert(store.getAndReleaseLock("list3").isDefined, "list3 was not in store")
    assert(store.get("list3").get.data.size === 2)
    assert(store.getAndReleaseLock("list1").isDefined, "list1 was not in store")
    assert(store.get("list1").get.data.size === 2)
    assert(store.getAndReleaseLock("list2").isDefined, "list2 was not in store")
    assert(store.get("list2").get.data.size === 2)
    assert(store.getAndReleaseLock("list3").isDefined, "list3 was not in store")
    assert(store.get("list3").get.data.size === 2)
    // Now let's add in list4, which uses both disk and memory; list1 should drop out
    store.putIterator(
      "list4", list4.iterator, StorageLevel.MEMORY_AND_DISK_SER, tellMaster = true)
    assert(store.getAndReleaseLock("list1") === None, "list1 was in store")
    assert(store.getAndReleaseLock("list2").isDefined, "list2 was not in store")
    assert(store.get("list2").get.data.size === 2)
    assert(store.getAndReleaseLock("list3").isDefined, "list3 was not in store")
    assert(store.get("list3").get.data.size === 2)
    assert(store.getAndReleaseLock("list4").isDefined, "list4 was not in store")
    assert(store.get("list4").get.data.size === 2)
  }

  test("negative byte values in ByteBufferInputStream") {
    val buffer = ByteBuffer.wrap(Array[Int](254, 255, 0, 1, 2).map(_.toByte).toArray)
    val stream = new ByteBufferInputStream(buffer)
    val temp = new Array[Byte](10)
    assert(stream.read() === 254, "unexpected byte read")
    assert(stream.read() === 255, "unexpected byte read")
    assert(stream.read() === 0, "unexpected byte read")
    assert(stream.read(temp, 0, temp.length) === 2, "unexpected number of bytes read")
    assert(stream.read() === -1, "end of stream not signalled")
    assert(stream.read(temp, 0, temp.length) === -1, "end of stream not signalled")
  }

  test("overly large block") {
    store = makeBlockManager(5000)
    store.putSingle("a1", new Array[Byte](10000), StorageLevel.MEMORY_ONLY)
    assert(store.getSingleAndReleaseLock("a1") === None, "a1 was in store")
    store.putSingle("a2", new Array[Byte](10000), StorageLevel.MEMORY_AND_DISK)
    assert(!store.memoryStore.contains("a2"), "a2 was in memory store")
    assert(store.getSingleAndReleaseLock("a2").isDefined, "a2 was not in store")
  }

  test("block compression") {
    try {
      conf.set("spark.shuffle.compress", "true")
      store = makeBlockManager(20000, "exec1")
      store.putSingle(
        ShuffleBlockId(0, 0, 0), new Array[Byte](1000), StorageLevel.MEMORY_ONLY_SER)
      assert(store.memoryStore.getSize(ShuffleBlockId(0, 0, 0)) <= 100,
        "shuffle_0_0_0 was not compressed")
      store.stop()
      store = null

      conf.set("spark.shuffle.compress", "false")
      store = makeBlockManager(20000, "exec2")
      store.putSingle(
        ShuffleBlockId(0, 0, 0), new Array[Byte](10000), StorageLevel.MEMORY_ONLY_SER)
      assert(store.memoryStore.getSize(ShuffleBlockId(0, 0, 0)) >= 10000,
        "shuffle_0_0_0 was compressed")
      store.stop()
      store = null

      conf.set("spark.broadcast.compress", "true")
      store = makeBlockManager(20000, "exec3")
      store.putSingle(
        BroadcastBlockId(0), new Array[Byte](10000), StorageLevel.MEMORY_ONLY_SER)
      assert(store.memoryStore.getSize(BroadcastBlockId(0)) <= 1000,
        "broadcast_0 was not compressed")
      store.stop()
      store = null

      conf.set("spark.broadcast.compress", "false")
      store = makeBlockManager(20000, "exec4")
      store.putSingle(
        BroadcastBlockId(0), new Array[Byte](10000), StorageLevel.MEMORY_ONLY_SER)
      assert(store.memoryStore.getSize(BroadcastBlockId(0)) >= 10000, "broadcast_0 was compressed")
      store.stop()
      store = null

      conf.set("spark.rdd.compress", "true")
      store = makeBlockManager(20000, "exec5")
      store.putSingle(rdd(0, 0), new Array[Byte](10000), StorageLevel.MEMORY_ONLY_SER)
      assert(store.memoryStore.getSize(rdd(0, 0)) <= 1000, "rdd_0_0 was not compressed")
      store.stop()
      store = null

      conf.set("spark.rdd.compress", "false")
      store = makeBlockManager(20000, "exec6")
      store.putSingle(rdd(0, 0), new Array[Byte](10000), StorageLevel.MEMORY_ONLY_SER)
      assert(store.memoryStore.getSize(rdd(0, 0)) >= 10000, "rdd_0_0 was compressed")
      store.stop()
      store = null

      // Check that any other block types are also kept uncompressed
      store = makeBlockManager(20000, "exec7")
      store.putSingle("other_block", new Array[Byte](10000), StorageLevel.MEMORY_ONLY)
      assert(store.memoryStore.getSize("other_block") >= 10000, "other_block was compressed")
      store.stop()
      store = null
    } finally {
      System.clearProperty("spark.shuffle.compress")
      System.clearProperty("spark.broadcast.compress")
      System.clearProperty("spark.rdd.compress")
    }
  }

  test("block store put failure") {
    // Use Java serializer so we can create an unserializable error.
    val transfer = new NettyBlockTransferService(conf, securityMgr, numCores = 1)
    val memoryManager = new StaticMemoryManager(
      conf,
      maxOnHeapExecutionMemory = Long.MaxValue,
      maxStorageMemory = 1200,
      numCores = 1)
    val serializerManager = new SerializerManager(new JavaSerializer(conf), conf)
    store = new BlockManager(SparkContext.DRIVER_IDENTIFIER, rpcEnv, master,
      serializerManager, conf, memoryManager, mapOutputTracker,
      shuffleManager, transfer, securityMgr, 0)
    memoryManager.setMemoryStore(store.memoryStore)

    // The put should fail since a1 is not serializable.
    class UnserializableClass
    val a1 = new UnserializableClass
    intercept[java.io.NotSerializableException] {
      store.putSingle("a1", a1, StorageLevel.DISK_ONLY)
    }

    // Make sure get a1 doesn't hang and returns None.
    failAfter(1 second) {
      assert(store.getSingleAndReleaseLock("a1").isEmpty, "a1 should not be in store")
    }
  }

  test("updated block statuses") {
    store = makeBlockManager(12000)
    store.registerTask(0)
    val list = List.fill(2)(new Array[Byte](2000))
    val bigList = List.fill(8)(new Array[Byte](2000))

    def getUpdatedBlocks(task: => Unit): Seq[(BlockId, BlockStatus)] = {
      val context = TaskContext.empty()
      try {
        TaskContext.setTaskContext(context)
        task
      } finally {
        TaskContext.unset()
      }
      context.taskMetrics.updatedBlockStatuses
    }

    // 1 updated block (i.e. list1)
    val updatedBlocks1 = getUpdatedBlocks {
      store.putIterator(
        "list1", list.iterator, StorageLevel.MEMORY_ONLY, tellMaster = true)
    }
    assert(updatedBlocks1.size === 1)
    assert(updatedBlocks1.head._1 === TestBlockId("list1"))
    assert(updatedBlocks1.head._2.storageLevel === StorageLevel.MEMORY_ONLY)

    // 1 updated block (i.e. list2)
    val updatedBlocks2 = getUpdatedBlocks {
      store.putIterator(
        "list2", list.iterator, StorageLevel.MEMORY_AND_DISK, tellMaster = true)
    }
    assert(updatedBlocks2.size === 1)
    assert(updatedBlocks2.head._1 === TestBlockId("list2"))
    assert(updatedBlocks2.head._2.storageLevel === StorageLevel.MEMORY_ONLY)

    // 2 updated blocks - list1 is kicked out of memory while list3 is added
    val updatedBlocks3 = getUpdatedBlocks {
      store.putIterator(
        "list3", list.iterator, StorageLevel.MEMORY_ONLY, tellMaster = true)
    }
    assert(updatedBlocks3.size === 2)
    updatedBlocks3.foreach { case (id, status) =>
      id match {
        case TestBlockId("list1") => assert(status.storageLevel === StorageLevel.NONE)
        case TestBlockId("list3") => assert(status.storageLevel === StorageLevel.MEMORY_ONLY)
        case _ => fail("Updated block is neither list1 nor list3")
      }
    }
    assert(store.memoryStore.contains("list3"), "list3 was not in memory store")

    // 2 updated blocks - list2 is kicked out of memory (but put on disk) while list4 is added
    val updatedBlocks4 = getUpdatedBlocks {
      store.putIterator(
        "list4", list.iterator, StorageLevel.MEMORY_ONLY, tellMaster = true)
    }
    assert(updatedBlocks4.size === 2)
    updatedBlocks4.foreach { case (id, status) =>
      id match {
        case TestBlockId("list2") => assert(status.storageLevel === StorageLevel.DISK_ONLY)
        case TestBlockId("list4") => assert(status.storageLevel === StorageLevel.MEMORY_ONLY)
        case _ => fail("Updated block is neither list2 nor list4")
      }
    }
    assert(store.diskStore.contains("list2"), "list2 was not in disk store")
    assert(store.memoryStore.contains("list4"), "list4 was not in memory store")

    // No updated blocks - list5 is too big to fit in store and nothing is kicked out
    val updatedBlocks5 = getUpdatedBlocks {
      store.putIterator(
        "list5", bigList.iterator, StorageLevel.MEMORY_ONLY, tellMaster = true)
    }
    assert(updatedBlocks5.size === 0)

    // memory store contains only list3 and list4
    assert(!store.memoryStore.contains("list1"), "list1 was in memory store")
    assert(!store.memoryStore.contains("list2"), "list2 was in memory store")
    assert(store.memoryStore.contains("list3"), "list3 was not in memory store")
    assert(store.memoryStore.contains("list4"), "list4 was not in memory store")
    assert(!store.memoryStore.contains("list5"), "list5 was in memory store")

    // disk store contains only list2
    assert(!store.diskStore.contains("list1"), "list1 was in disk store")
    assert(store.diskStore.contains("list2"), "list2 was not in disk store")
    assert(!store.diskStore.contains("list3"), "list3 was in disk store")
    assert(!store.diskStore.contains("list4"), "list4 was in disk store")
    assert(!store.diskStore.contains("list5"), "list5 was in disk store")
  }

  test("query block statuses") {
    store = makeBlockManager(12000)
    val list = List.fill(2)(new Array[Byte](2000))

    // Tell master. By LRU, only list2 and list3 remains.
    store.putIterator(
      "list1", list.iterator, StorageLevel.MEMORY_ONLY, tellMaster = true)
    store.putIterator(
      "list2", list.iterator, StorageLevel.MEMORY_AND_DISK, tellMaster = true)
    store.putIterator(
      "list3", list.iterator, StorageLevel.MEMORY_ONLY, tellMaster = true)

    // getLocations and getBlockStatus should yield the same locations
    assert(store.master.getLocations("list1").size === 0)
    assert(store.master.getLocations("list2").size === 1)
    assert(store.master.getLocations("list3").size === 1)
    assert(store.master.getBlockStatus("list1", askSlaves = false).size === 0)
    assert(store.master.getBlockStatus("list2", askSlaves = false).size === 1)
    assert(store.master.getBlockStatus("list3", askSlaves = false).size === 1)
    assert(store.master.getBlockStatus("list1", askSlaves = true).size === 0)
    assert(store.master.getBlockStatus("list2", askSlaves = true).size === 1)
    assert(store.master.getBlockStatus("list3", askSlaves = true).size === 1)

    // This time don't tell master and see what happens. By LRU, only list5 and list6 remains.
    store.putIterator(
      "list4", list.iterator, StorageLevel.MEMORY_ONLY, tellMaster = false)
    store.putIterator(
      "list5", list.iterator, StorageLevel.MEMORY_AND_DISK, tellMaster = false)
    store.putIterator(
      "list6", list.iterator, StorageLevel.MEMORY_ONLY, tellMaster = false)

    // getLocations should return nothing because the master is not informed
    // getBlockStatus without asking slaves should have the same result
    // getBlockStatus with asking slaves, however, should return the actual block statuses
    assert(store.master.getLocations("list4").size === 0)
    assert(store.master.getLocations("list5").size === 0)
    assert(store.master.getLocations("list6").size === 0)
    assert(store.master.getBlockStatus("list4", askSlaves = false).size === 0)
    assert(store.master.getBlockStatus("list5", askSlaves = false).size === 0)
    assert(store.master.getBlockStatus("list6", askSlaves = false).size === 0)
    assert(store.master.getBlockStatus("list4", askSlaves = true).size === 0)
    assert(store.master.getBlockStatus("list5", askSlaves = true).size === 1)
    assert(store.master.getBlockStatus("list6", askSlaves = true).size === 1)
  }

  test("get matching blocks") {
    store = makeBlockManager(12000)
    val list = List.fill(2)(new Array[Byte](100))

    // insert some blocks
    store.putIterator(
      "list1", list.iterator, StorageLevel.MEMORY_AND_DISK, tellMaster = true)
    store.putIterator(
      "list2", list.iterator, StorageLevel.MEMORY_AND_DISK, tellMaster = true)
    store.putIterator(
      "list3", list.iterator, StorageLevel.MEMORY_AND_DISK, tellMaster = true)

    // getLocations and getBlockStatus should yield the same locations
    assert(store.master.getMatchingBlockIds(_.toString.contains("list"), askSlaves = false).size
      === 3)
    assert(store.master.getMatchingBlockIds(_.toString.contains("list1"), askSlaves = false).size
      === 1)

    // insert some more blocks
    store.putIterator(
      "newlist1", list.iterator, StorageLevel.MEMORY_AND_DISK, tellMaster = true)
    store.putIterator(
      "newlist2", list.iterator, StorageLevel.MEMORY_AND_DISK, tellMaster = false)
    store.putIterator(
      "newlist3", list.iterator, StorageLevel.MEMORY_AND_DISK, tellMaster = false)

    // getLocations and getBlockStatus should yield the same locations
    assert(store.master.getMatchingBlockIds(_.toString.contains("newlist"), askSlaves = false).size
      === 1)
    assert(store.master.getMatchingBlockIds(_.toString.contains("newlist"), askSlaves = true).size
      === 3)

    val blockIds = Seq(RDDBlockId(1, 0), RDDBlockId(1, 1), RDDBlockId(2, 0))
    blockIds.foreach { blockId =>
      store.putIterator(
        blockId, list.iterator, StorageLevel.MEMORY_ONLY, tellMaster = true)
    }
    val matchedBlockIds = store.master.getMatchingBlockIds(_ match {
      case RDDBlockId(1, _) => true
      case _ => false
    }, askSlaves = true)
    assert(matchedBlockIds.toSet === Set(RDDBlockId(1, 0), RDDBlockId(1, 1)))
  }

  test("SPARK-1194 regression: fix the same-RDD rule for cache replacement") {
    store = makeBlockManager(12000)
    store.putSingle(rdd(0, 0), new Array[Byte](4000), StorageLevel.MEMORY_ONLY)
    store.putSingle(rdd(1, 0), new Array[Byte](4000), StorageLevel.MEMORY_ONLY)
    // Access rdd_1_0 to ensure it's not least recently used.
    assert(store.getSingleAndReleaseLock(rdd(1, 0)).isDefined, "rdd_1_0 was not in store")
    // According to the same-RDD rule, rdd_1_0 should be replaced here.
    store.putSingle(rdd(0, 1), new Array[Byte](4000), StorageLevel.MEMORY_ONLY)
    // rdd_1_0 should have been replaced, even it's not least recently used.
    assert(store.memoryStore.contains(rdd(0, 0)), "rdd_0_0 was not in store")
    assert(store.memoryStore.contains(rdd(0, 1)), "rdd_0_1 was not in store")
    assert(!store.memoryStore.contains(rdd(1, 0)), "rdd_1_0 was in store")
  }

  test("reserve/release unroll memory") {
    store = makeBlockManager(12000)
    val memoryStore = store.memoryStore
    assert(memoryStore.currentUnrollMemory === 0)
    assert(memoryStore.currentUnrollMemoryForThisTask === 0)

    def reserveUnrollMemoryForThisTask(memory: Long): Boolean = {
      memoryStore.reserveUnrollMemoryForThisTask(TestBlockId(""), memory)
    }

    // Reserve
    assert(reserveUnrollMemoryForThisTask(100))
    assert(memoryStore.currentUnrollMemoryForThisTask === 100)
    assert(reserveUnrollMemoryForThisTask(200))
    assert(memoryStore.currentUnrollMemoryForThisTask === 300)
    assert(reserveUnrollMemoryForThisTask(500))
    assert(memoryStore.currentUnrollMemoryForThisTask === 800)
    assert(!reserveUnrollMemoryForThisTask(1000000))
    assert(memoryStore.currentUnrollMemoryForThisTask === 800) // not granted
    // Release
    memoryStore.releaseUnrollMemoryForThisTask(100)
    assert(memoryStore.currentUnrollMemoryForThisTask === 700)
    memoryStore.releaseUnrollMemoryForThisTask(100)
    assert(memoryStore.currentUnrollMemoryForThisTask === 600)
    // Reserve again
    assert(reserveUnrollMemoryForThisTask(4400))
    assert(memoryStore.currentUnrollMemoryForThisTask === 5000)
    assert(!reserveUnrollMemoryForThisTask(20000))
    assert(memoryStore.currentUnrollMemoryForThisTask === 5000) // not granted
    // Release again
    memoryStore.releaseUnrollMemoryForThisTask(1000)
    assert(memoryStore.currentUnrollMemoryForThisTask === 4000)
    memoryStore.releaseUnrollMemoryForThisTask() // release all
    assert(memoryStore.currentUnrollMemoryForThisTask === 0)
  }

  test("safely unroll blocks") {
    store = makeBlockManager(12000)
    val smallList = List.fill(40)(new Array[Byte](100))
    val bigList = List.fill(40)(new Array[Byte](1000))
    val memoryStore = store.memoryStore
    assert(memoryStore.currentUnrollMemoryForThisTask === 0)

    // Unroll with all the space in the world. This should succeed.
<<<<<<< HEAD
    var putResult = memoryStore.putIteratorAsValues("unroll", smallList.iterator)
=======
    var putResult =
      memoryStore.putIterator("unroll", smallList.iterator, StorageLevel.MEMORY_ONLY, ClassTag.Any)
>>>>>>> 72999616
    assert(putResult.isRight)
    assert(memoryStore.currentUnrollMemoryForThisTask === 0)
    smallList.iterator.zip(memoryStore.getValues("unroll").get).foreach { case (e, a) =>
      assert(e === a, "getValues() did not return original values!")
    }
    assert(memoryStore.remove("unroll"))

    // Unroll with not enough space. This should succeed after kicking out someBlock1.
    assert(store.putIterator("someBlock1", smallList.iterator, StorageLevel.MEMORY_ONLY))
    assert(store.putIterator("someBlock2", smallList.iterator, StorageLevel.MEMORY_ONLY))
<<<<<<< HEAD
    putResult = memoryStore.putIteratorAsValues("unroll", smallList.iterator)
=======
    putResult =
      memoryStore.putIterator("unroll", smallList.iterator, StorageLevel.MEMORY_ONLY, ClassTag.Any)
>>>>>>> 72999616
    assert(putResult.isRight)
    assert(memoryStore.currentUnrollMemoryForThisTask === 0)
    assert(memoryStore.contains("someBlock2"))
    assert(!memoryStore.contains("someBlock1"))
    smallList.iterator.zip(memoryStore.getValues("unroll").get).foreach { case (e, a) =>
      assert(e === a, "getValues() did not return original values!")
    }
    assert(memoryStore.remove("unroll"))

    // Unroll huge block with not enough space. Even after ensuring free space of 12000 * 0.4 =
    // 4800 bytes, there is still not enough room to unroll this block. This returns an iterator.
    // In the mean time, however, we kicked out someBlock2 before giving up.
    assert(store.putIterator("someBlock3", smallList.iterator, StorageLevel.MEMORY_ONLY))
<<<<<<< HEAD
    putResult = memoryStore.putIteratorAsValues("unroll", bigList.iterator)
=======
    putResult =
      memoryStore.putIterator("unroll", bigList.iterator, StorageLevel.MEMORY_ONLY, ClassTag.Any)
>>>>>>> 72999616
    assert(memoryStore.currentUnrollMemoryForThisTask > 0) // we returned an iterator
    assert(!memoryStore.contains("someBlock2"))
    assert(putResult.isLeft)
    bigList.iterator.zip(putResult.left.get).foreach { case (e, a) =>
      assert(e === a, "putIterator() did not return original values!")
    }
    // The unroll memory was freed once the iterator returned by putIterator() was fully traversed.
    assert(memoryStore.currentUnrollMemoryForThisTask === 0)
  }

  test("safely unroll blocks through putIterator") {
    store = makeBlockManager(12000)
    val memoryStore = store.memoryStore
    val smallList = List.fill(40)(new Array[Byte](100))
    val bigList = List.fill(40)(new Array[Byte](1000))
    def smallIterator: Iterator[Any] = smallList.iterator.asInstanceOf[Iterator[Any]]
    def bigIterator: Iterator[Any] = bigList.iterator.asInstanceOf[Iterator[Any]]
    assert(memoryStore.currentUnrollMemoryForThisTask === 0)

    // Unroll with plenty of space. This should succeed and cache both blocks.
<<<<<<< HEAD
    val result1 = memoryStore.putIteratorAsValues("b1", smallIterator)
    val result2 = memoryStore.putIteratorAsValues("b2", smallIterator)
=======
    val result1 = memoryStore.putIterator("b1", smallIterator, memOnly, ClassTag.Any)
    val result2 = memoryStore.putIterator("b2", smallIterator, memOnly, ClassTag.Any)
>>>>>>> 72999616
    assert(memoryStore.contains("b1"))
    assert(memoryStore.contains("b2"))
    assert(result1.isRight) // unroll was successful
    assert(result2.isRight)
    assert(memoryStore.currentUnrollMemoryForThisTask === 0)

    // Re-put these two blocks so block manager knows about them too. Otherwise, block manager
    // would not know how to drop them from memory later.
    memoryStore.remove("b1")
    memoryStore.remove("b2")
    store.putIterator("b1", smallIterator, StorageLevel.MEMORY_ONLY)
    store.putIterator("b2", smallIterator, StorageLevel.MEMORY_ONLY)

    // Unroll with not enough space. This should succeed but kick out b1 in the process.
<<<<<<< HEAD
    val result3 = memoryStore.putIteratorAsValues("b3", smallIterator)
=======
    val result3 = memoryStore.putIterator("b3", smallIterator, memOnly, ClassTag.Any)
>>>>>>> 72999616
    assert(result3.isRight)
    assert(!memoryStore.contains("b1"))
    assert(memoryStore.contains("b2"))
    assert(memoryStore.contains("b3"))
    assert(memoryStore.currentUnrollMemoryForThisTask === 0)
    memoryStore.remove("b3")
    store.putIterator("b3", smallIterator, StorageLevel.MEMORY_ONLY)

    // Unroll huge block with not enough space. This should fail and kick out b2 in the process.
<<<<<<< HEAD
    val result4 = memoryStore.putIteratorAsValues("b4", bigIterator)
=======
    val result4 = memoryStore.putIterator("b4", bigIterator, memOnly, ClassTag.Any)
>>>>>>> 72999616
    assert(result4.isLeft) // unroll was unsuccessful
    assert(!memoryStore.contains("b1"))
    assert(!memoryStore.contains("b2"))
    assert(memoryStore.contains("b3"))
    assert(!memoryStore.contains("b4"))
    assert(memoryStore.currentUnrollMemoryForThisTask > 0) // we returned an iterator
  }

  /**
   * This test is essentially identical to the preceding one, except that it uses MEMORY_AND_DISK.
   */
  test("safely unroll blocks through putIterator (disk)") {
    store = makeBlockManager(12000)
    val memoryStore = store.memoryStore
    val diskStore = store.diskStore
    val smallList = List.fill(40)(new Array[Byte](100))
    val bigList = List.fill(40)(new Array[Byte](1000))
    def smallIterator: Iterator[Any] = smallList.iterator.asInstanceOf[Iterator[Any]]
    def bigIterator: Iterator[Any] = bigList.iterator.asInstanceOf[Iterator[Any]]
    assert(memoryStore.currentUnrollMemoryForThisTask === 0)

    store.putIterator("b1", smallIterator, StorageLevel.MEMORY_AND_DISK)
    store.putIterator("b2", smallIterator, StorageLevel.MEMORY_AND_DISK)

    // Unroll with not enough space. This should succeed but kick out b1 in the process.
    // Memory store should contain b2 and b3, while disk store should contain only b1
<<<<<<< HEAD
    val result3 = memoryStore.putIteratorAsValues("b3", smallIterator)
=======
    val result3 = memoryStore.putIterator("b3", smallIterator, memAndDisk, ClassTag.Any)
>>>>>>> 72999616
    assert(result3.isRight)
    assert(!memoryStore.contains("b1"))
    assert(memoryStore.contains("b2"))
    assert(memoryStore.contains("b3"))
    assert(diskStore.contains("b1"))
    assert(!diskStore.contains("b2"))
    assert(!diskStore.contains("b3"))
    memoryStore.remove("b3")
    store.putIterator("b3", smallIterator, StorageLevel.MEMORY_ONLY)
    assert(memoryStore.currentUnrollMemoryForThisTask === 0)

    // Unroll huge block with not enough space. This should fail and return an iterator so that
    // the block may be stored to disk. During the unrolling process, block "b2" should be kicked
    // out, so the memory store should contain only b3, while the disk store should contain
    // b1, b2 and b4.
<<<<<<< HEAD
    val result4 = memoryStore.putIteratorAsValues("b4", bigIterator)
=======
    val result4 = memoryStore.putIterator("b4", bigIterator, memAndDisk, ClassTag.Any)
>>>>>>> 72999616
    assert(result4.isLeft)
    assert(!memoryStore.contains("b1"))
    assert(!memoryStore.contains("b2"))
    assert(memoryStore.contains("b3"))
    assert(!memoryStore.contains("b4"))
    assert(memoryStore.currentUnrollMemoryForThisTask > 0) // we returned an iterator
    result4.left.get.close()
    assert(memoryStore.currentUnrollMemoryForThisTask === 0) // close released the unroll memory
  }

  test("multiple unrolls by the same thread") {
    store = makeBlockManager(12000)
    val memOnly = StorageLevel.MEMORY_ONLY
    val memoryStore = store.memoryStore
    val smallList = List.fill(40)(new Array[Byte](100))
    def smallIterator: Iterator[Any] = smallList.iterator.asInstanceOf[Iterator[Any]]
    assert(memoryStore.currentUnrollMemoryForThisTask === 0)

    // All unroll memory used is released because putIterator did not return an iterator
<<<<<<< HEAD
    assert(memoryStore.putIteratorAsValues("b1", smallIterator).isRight)
    assert(memoryStore.currentUnrollMemoryForThisTask === 0)
    assert(memoryStore.putIteratorAsValues("b2", smallIterator).isRight)
=======
    assert(memoryStore.putIterator("b1", smallIterator, memOnly, ClassTag.Any).isRight)
    assert(memoryStore.currentUnrollMemoryForThisTask === 0)
    assert(memoryStore.putIterator("b2", smallIterator, memOnly, ClassTag.Any).isRight)
>>>>>>> 72999616
    assert(memoryStore.currentUnrollMemoryForThisTask === 0)

    // Unroll memory is not released because putIterator returned an iterator
    // that still depends on the underlying vector used in the process
<<<<<<< HEAD
    assert(memoryStore.putIteratorAsValues("b3", smallIterator).isLeft)
=======
    assert(memoryStore.putIterator("b3", smallIterator, memOnly, ClassTag.Any).isLeft)
>>>>>>> 72999616
    val unrollMemoryAfterB3 = memoryStore.currentUnrollMemoryForThisTask
    assert(unrollMemoryAfterB3 > 0)

    // The unroll memory owned by this thread builds on top of its value after the previous unrolls
<<<<<<< HEAD
    assert(memoryStore.putIteratorAsValues("b4", smallIterator).isLeft)
=======
    assert(memoryStore.putIterator("b4", smallIterator, memOnly, ClassTag.Any).isLeft)
>>>>>>> 72999616
    val unrollMemoryAfterB4 = memoryStore.currentUnrollMemoryForThisTask
    assert(unrollMemoryAfterB4 > unrollMemoryAfterB3)

    // ... but only to a certain extent (until we run out of free space to grant new unroll memory)
<<<<<<< HEAD
    assert(memoryStore.putIteratorAsValues("b5", smallIterator).isLeft)
    val unrollMemoryAfterB5 = memoryStore.currentUnrollMemoryForThisTask
    assert(memoryStore.putIteratorAsValues("b6", smallIterator).isLeft)
    val unrollMemoryAfterB6 = memoryStore.currentUnrollMemoryForThisTask
    assert(memoryStore.putIteratorAsValues("b7", smallIterator).isLeft)
=======
    assert(memoryStore.putIterator("b5", smallIterator, memOnly, ClassTag.Any).isLeft)
    val unrollMemoryAfterB5 = memoryStore.currentUnrollMemoryForThisTask
    assert(memoryStore.putIterator("b6", smallIterator, memOnly, ClassTag.Any).isLeft)
    val unrollMemoryAfterB6 = memoryStore.currentUnrollMemoryForThisTask
    assert(memoryStore.putIterator("b7", smallIterator, memOnly, ClassTag.Any).isLeft)
>>>>>>> 72999616
    val unrollMemoryAfterB7 = memoryStore.currentUnrollMemoryForThisTask
    assert(unrollMemoryAfterB5 === unrollMemoryAfterB4)
    assert(unrollMemoryAfterB6 === unrollMemoryAfterB4)
    assert(unrollMemoryAfterB7 === unrollMemoryAfterB4)
  }

  test("lazily create a big ByteBuffer to avoid OOM if it cannot be put into MemoryStore") {
    store = makeBlockManager(12000)
    val memoryStore = store.memoryStore
    val blockId = BlockId("rdd_3_10")
    store.blockInfoManager.lockNewBlockForWriting(
      blockId, new BlockInfo(StorageLevel.MEMORY_ONLY, ClassTag.Any, tellMaster = false))
    memoryStore.putBytes(blockId, 13000, () => {
      fail("A big ByteBuffer that cannot be put into MemoryStore should not be created")
    })
  }

  test("put a small ByteBuffer to MemoryStore") {
    store = makeBlockManager(12000)
    val memoryStore = store.memoryStore
    val blockId = BlockId("rdd_3_10")
    var bytes: ChunkedByteBuffer = null
    memoryStore.putBytes(blockId, 10000, () => {
      bytes = new ChunkedByteBuffer(ByteBuffer.allocate(10000))
      bytes
    })
    assert(memoryStore.getSize(blockId) === 10000)
  }

  test("read-locked blocks cannot be evicted from the MemoryStore") {
    store = makeBlockManager(12000)
    val arr = new Array[Byte](4000)
    // First store a1 and a2, both in memory, and a3, on disk only
    store.putSingle("a1", arr, StorageLevel.MEMORY_ONLY_SER)
    store.putSingle("a2", arr, StorageLevel.MEMORY_ONLY_SER)
    assert(store.getSingle("a1").isDefined, "a1 was not in store")
    assert(store.getSingle("a2").isDefined, "a2 was not in store")
    // This put should fail because both a1 and a2 should be read-locked:
    store.putSingle("a3", arr, StorageLevel.MEMORY_ONLY_SER)
    assert(store.getSingle("a3").isEmpty, "a3 was in store")
    assert(store.getSingle("a1").isDefined, "a1 was not in store")
    assert(store.getSingle("a2").isDefined, "a2 was not in store")
    // Release both pins of block a2:
    store.releaseLock("a2")
    store.releaseLock("a2")
    // Block a1 is the least-recently accessed, so an LRU eviction policy would evict it before
    // block a2. However, a1 is still pinned so this put of a3 should evict a2 instead:
    store.putSingle("a3", arr, StorageLevel.MEMORY_ONLY_SER)
    assert(store.getSingle("a2").isEmpty, "a2 was in store")
    assert(store.getSingle("a1").isDefined, "a1 was not in store")
    assert(store.getSingle("a3").isDefined, "a3 was not in store")
  }

  test("SPARK-13328: refresh block locations (fetch should fail after hitting a threshold)") {
    val mockBlockTransferService =
      new MockBlockTransferService(conf.getInt("spark.block.failures.beforeLocationRefresh", 5))
    store = makeBlockManager(8000, "executor1", transferService = Option(mockBlockTransferService))
    store.putSingle("item", 999L, StorageLevel.MEMORY_ONLY, tellMaster = true)
    intercept[BlockFetchException] {
      store.getRemoteBytes("item")
    }
  }

  test("SPARK-13328: refresh block locations (fetch should succeed after location refresh)") {
    val maxFailuresBeforeLocationRefresh =
      conf.getInt("spark.block.failures.beforeLocationRefresh", 5)
    val mockBlockManagerMaster = mock(classOf[BlockManagerMaster])
    val mockBlockTransferService =
      new MockBlockTransferService(maxFailuresBeforeLocationRefresh)
    // make sure we have more than maxFailuresBeforeLocationRefresh locations
    // so that we have a chance to do location refresh
    val blockManagerIds = (0 to maxFailuresBeforeLocationRefresh)
      .map { i => BlockManagerId(s"id-$i", s"host-$i", i + 1) }
    when(mockBlockManagerMaster.getLocations(mc.any[BlockId])).thenReturn(blockManagerIds)
    store = makeBlockManager(8000, "executor1", mockBlockManagerMaster,
      transferService = Option(mockBlockTransferService))
    val block = store.getRemoteBytes("item")
      .asInstanceOf[Option[ByteBuffer]]
    assert(block.isDefined)
    verify(mockBlockManagerMaster, times(2)).getLocations("item")
  }

  class MockBlockTransferService(val maxFailures: Int) extends BlockTransferService {
    var numCalls = 0

    override def init(blockDataManager: BlockDataManager): Unit = {}

    override def fetchBlocks(
        host: String,
        port: Int,
        execId: String,
        blockIds: Array[String],
        listener: BlockFetchingListener): Unit = {
      listener.onBlockFetchSuccess("mockBlockId", new NioManagedBuffer(ByteBuffer.allocate(1)))
    }

    override def close(): Unit = {}

    override def hostName: String = { "MockBlockTransferServiceHost" }

    override def port: Int = { 63332 }

    override def uploadBlock(
        hostname: String,
        port: Int, execId: String,
        blockId: BlockId,
        blockData: ManagedBuffer,
        level: StorageLevel,
        classTag: ClassTag[_]): Future[Unit] = {
      import scala.concurrent.ExecutionContext.Implicits.global
      Future {}
    }

    override def fetchBlockSync(
        host: String,
        port: Int,
        execId: String,
        blockId: String): ManagedBuffer = {
      numCalls += 1
      if (numCalls <= maxFailures) {
        throw new RuntimeException("Failing block fetch in the mock block transfer service")
      }
      super.fetchBlockSync(host, port, execId, blockId)
    }
  }
}

private object BlockManagerSuite {

  private implicit class BlockManagerTestUtils(store: BlockManager) {

    def dropFromMemoryIfExists(
        blockId: BlockId,
        data: () => Either[Array[Any], ChunkedByteBuffer]): Unit = {
      store.blockInfoManager.lockForWriting(blockId).foreach { info =>
        val newEffectiveStorageLevel = store.dropFromMemory(blockId, data)
        if (newEffectiveStorageLevel.isValid) {
          // The block is still present in at least one store, so release the lock
          // but don't delete the block info
          store.releaseLock(blockId)
        } else {
          // The block isn't present in any store, so delete the block info so that the
          // block can be stored again
          store.blockInfoManager.removeBlock(blockId)
        }
      }
    }

    private def wrapGet[T](f: BlockId => Option[T]): BlockId => Option[T] = (blockId: BlockId) => {
      val result = f(blockId)
      if (result.isDefined) {
        store.releaseLock(blockId)
      }
      result
    }

    def hasLocalBlock(blockId: BlockId): Boolean = {
      getLocalAndReleaseLock(blockId).isDefined
    }

    val getLocalAndReleaseLock: (BlockId) => Option[BlockResult] = wrapGet(store.getLocalValues)
    val getAndReleaseLock: (BlockId) => Option[BlockResult] = wrapGet(store.get)
    val getSingleAndReleaseLock: (BlockId) => Option[Any] = wrapGet(store.getSingle)
    val getLocalBytesAndReleaseLock: (BlockId) => Option[ChunkedByteBuffer] = {
      wrapGet(store.getLocalBytes)
    }
  }

}<|MERGE_RESOLUTION|>--- conflicted
+++ resolved
@@ -1077,12 +1077,7 @@
     assert(memoryStore.currentUnrollMemoryForThisTask === 0)
 
     // Unroll with all the space in the world. This should succeed.
-<<<<<<< HEAD
-    var putResult = memoryStore.putIteratorAsValues("unroll", smallList.iterator)
-=======
-    var putResult =
-      memoryStore.putIterator("unroll", smallList.iterator, StorageLevel.MEMORY_ONLY, ClassTag.Any)
->>>>>>> 72999616
+    var putResult = memoryStore.putIteratorAsValues("unroll", smallList.iterator, ClassTag.Any)
     assert(putResult.isRight)
     assert(memoryStore.currentUnrollMemoryForThisTask === 0)
     smallList.iterator.zip(memoryStore.getValues("unroll").get).foreach { case (e, a) =>
@@ -1093,12 +1088,7 @@
     // Unroll with not enough space. This should succeed after kicking out someBlock1.
     assert(store.putIterator("someBlock1", smallList.iterator, StorageLevel.MEMORY_ONLY))
     assert(store.putIterator("someBlock2", smallList.iterator, StorageLevel.MEMORY_ONLY))
-<<<<<<< HEAD
-    putResult = memoryStore.putIteratorAsValues("unroll", smallList.iterator)
-=======
-    putResult =
-      memoryStore.putIterator("unroll", smallList.iterator, StorageLevel.MEMORY_ONLY, ClassTag.Any)
->>>>>>> 72999616
+    putResult = memoryStore.putIteratorAsValues("unroll", smallList.iterator, ClassTag.Any)
     assert(putResult.isRight)
     assert(memoryStore.currentUnrollMemoryForThisTask === 0)
     assert(memoryStore.contains("someBlock2"))
@@ -1112,12 +1102,7 @@
     // 4800 bytes, there is still not enough room to unroll this block. This returns an iterator.
     // In the mean time, however, we kicked out someBlock2 before giving up.
     assert(store.putIterator("someBlock3", smallList.iterator, StorageLevel.MEMORY_ONLY))
-<<<<<<< HEAD
-    putResult = memoryStore.putIteratorAsValues("unroll", bigList.iterator)
-=======
-    putResult =
-      memoryStore.putIterator("unroll", bigList.iterator, StorageLevel.MEMORY_ONLY, ClassTag.Any)
->>>>>>> 72999616
+    putResult = memoryStore.putIteratorAsValues("unroll", bigList.iterator, ClassTag.Any)
     assert(memoryStore.currentUnrollMemoryForThisTask > 0) // we returned an iterator
     assert(!memoryStore.contains("someBlock2"))
     assert(putResult.isLeft)
@@ -1138,13 +1123,8 @@
     assert(memoryStore.currentUnrollMemoryForThisTask === 0)
 
     // Unroll with plenty of space. This should succeed and cache both blocks.
-<<<<<<< HEAD
-    val result1 = memoryStore.putIteratorAsValues("b1", smallIterator)
-    val result2 = memoryStore.putIteratorAsValues("b2", smallIterator)
-=======
-    val result1 = memoryStore.putIterator("b1", smallIterator, memOnly, ClassTag.Any)
-    val result2 = memoryStore.putIterator("b2", smallIterator, memOnly, ClassTag.Any)
->>>>>>> 72999616
+    val result1 = memoryStore.putIteratorAsValues("b1", smallIterator, ClassTag.Any)
+    val result2 = memoryStore.putIteratorAsValues("b2", smallIterator, ClassTag.Any)
     assert(memoryStore.contains("b1"))
     assert(memoryStore.contains("b2"))
     assert(result1.isRight) // unroll was successful
@@ -1159,11 +1139,7 @@
     store.putIterator("b2", smallIterator, StorageLevel.MEMORY_ONLY)
 
     // Unroll with not enough space. This should succeed but kick out b1 in the process.
-<<<<<<< HEAD
-    val result3 = memoryStore.putIteratorAsValues("b3", smallIterator)
-=======
-    val result3 = memoryStore.putIterator("b3", smallIterator, memOnly, ClassTag.Any)
->>>>>>> 72999616
+    val result3 = memoryStore.putIteratorAsValues("b3", smallIterator, ClassTag.Any)
     assert(result3.isRight)
     assert(!memoryStore.contains("b1"))
     assert(memoryStore.contains("b2"))
@@ -1173,11 +1149,7 @@
     store.putIterator("b3", smallIterator, StorageLevel.MEMORY_ONLY)
 
     // Unroll huge block with not enough space. This should fail and kick out b2 in the process.
-<<<<<<< HEAD
-    val result4 = memoryStore.putIteratorAsValues("b4", bigIterator)
-=======
-    val result4 = memoryStore.putIterator("b4", bigIterator, memOnly, ClassTag.Any)
->>>>>>> 72999616
+    val result4 = memoryStore.putIteratorAsValues("b4", bigIterator, ClassTag.Any)
     assert(result4.isLeft) // unroll was unsuccessful
     assert(!memoryStore.contains("b1"))
     assert(!memoryStore.contains("b2"))
@@ -1204,11 +1176,7 @@
 
     // Unroll with not enough space. This should succeed but kick out b1 in the process.
     // Memory store should contain b2 and b3, while disk store should contain only b1
-<<<<<<< HEAD
-    val result3 = memoryStore.putIteratorAsValues("b3", smallIterator)
-=======
-    val result3 = memoryStore.putIterator("b3", smallIterator, memAndDisk, ClassTag.Any)
->>>>>>> 72999616
+    val result3 = memoryStore.putIteratorAsValues("b3", smallIterator, ClassTag.Any)
     assert(result3.isRight)
     assert(!memoryStore.contains("b1"))
     assert(memoryStore.contains("b2"))
@@ -1224,11 +1192,7 @@
     // the block may be stored to disk. During the unrolling process, block "b2" should be kicked
     // out, so the memory store should contain only b3, while the disk store should contain
     // b1, b2 and b4.
-<<<<<<< HEAD
-    val result4 = memoryStore.putIteratorAsValues("b4", bigIterator)
-=======
-    val result4 = memoryStore.putIterator("b4", bigIterator, memAndDisk, ClassTag.Any)
->>>>>>> 72999616
+    val result4 = memoryStore.putIteratorAsValues("b4", bigIterator, ClassTag.Any)
     assert(result4.isLeft)
     assert(!memoryStore.contains("b1"))
     assert(!memoryStore.contains("b2"))
@@ -1241,57 +1205,34 @@
 
   test("multiple unrolls by the same thread") {
     store = makeBlockManager(12000)
-    val memOnly = StorageLevel.MEMORY_ONLY
     val memoryStore = store.memoryStore
     val smallList = List.fill(40)(new Array[Byte](100))
     def smallIterator: Iterator[Any] = smallList.iterator.asInstanceOf[Iterator[Any]]
     assert(memoryStore.currentUnrollMemoryForThisTask === 0)
 
     // All unroll memory used is released because putIterator did not return an iterator
-<<<<<<< HEAD
-    assert(memoryStore.putIteratorAsValues("b1", smallIterator).isRight)
+    assert(memoryStore.putIteratorAsValues("b1", smallIterator, ClassTag.Any).isRight)
     assert(memoryStore.currentUnrollMemoryForThisTask === 0)
-    assert(memoryStore.putIteratorAsValues("b2", smallIterator).isRight)
-=======
-    assert(memoryStore.putIterator("b1", smallIterator, memOnly, ClassTag.Any).isRight)
-    assert(memoryStore.currentUnrollMemoryForThisTask === 0)
-    assert(memoryStore.putIterator("b2", smallIterator, memOnly, ClassTag.Any).isRight)
->>>>>>> 72999616
+    assert(memoryStore.putIteratorAsValues("b2", smallIterator, ClassTag.Any).isRight)
     assert(memoryStore.currentUnrollMemoryForThisTask === 0)
 
     // Unroll memory is not released because putIterator returned an iterator
     // that still depends on the underlying vector used in the process
-<<<<<<< HEAD
-    assert(memoryStore.putIteratorAsValues("b3", smallIterator).isLeft)
-=======
-    assert(memoryStore.putIterator("b3", smallIterator, memOnly, ClassTag.Any).isLeft)
->>>>>>> 72999616
+    assert(memoryStore.putIteratorAsValues("b3", smallIterator, ClassTag.Any).isLeft)
     val unrollMemoryAfterB3 = memoryStore.currentUnrollMemoryForThisTask
     assert(unrollMemoryAfterB3 > 0)
 
     // The unroll memory owned by this thread builds on top of its value after the previous unrolls
-<<<<<<< HEAD
-    assert(memoryStore.putIteratorAsValues("b4", smallIterator).isLeft)
-=======
-    assert(memoryStore.putIterator("b4", smallIterator, memOnly, ClassTag.Any).isLeft)
->>>>>>> 72999616
+    assert(memoryStore.putIteratorAsValues("b4", smallIterator, ClassTag.Any).isLeft)
     val unrollMemoryAfterB4 = memoryStore.currentUnrollMemoryForThisTask
     assert(unrollMemoryAfterB4 > unrollMemoryAfterB3)
 
     // ... but only to a certain extent (until we run out of free space to grant new unroll memory)
-<<<<<<< HEAD
-    assert(memoryStore.putIteratorAsValues("b5", smallIterator).isLeft)
+    assert(memoryStore.putIteratorAsValues("b5", smallIterator, ClassTag.Any).isLeft)
     val unrollMemoryAfterB5 = memoryStore.currentUnrollMemoryForThisTask
-    assert(memoryStore.putIteratorAsValues("b6", smallIterator).isLeft)
+    assert(memoryStore.putIteratorAsValues("b6", smallIterator, ClassTag.Any).isLeft)
     val unrollMemoryAfterB6 = memoryStore.currentUnrollMemoryForThisTask
-    assert(memoryStore.putIteratorAsValues("b7", smallIterator).isLeft)
-=======
-    assert(memoryStore.putIterator("b5", smallIterator, memOnly, ClassTag.Any).isLeft)
-    val unrollMemoryAfterB5 = memoryStore.currentUnrollMemoryForThisTask
-    assert(memoryStore.putIterator("b6", smallIterator, memOnly, ClassTag.Any).isLeft)
-    val unrollMemoryAfterB6 = memoryStore.currentUnrollMemoryForThisTask
-    assert(memoryStore.putIterator("b7", smallIterator, memOnly, ClassTag.Any).isLeft)
->>>>>>> 72999616
+    assert(memoryStore.putIteratorAsValues("b7", smallIterator, ClassTag.Any).isLeft)
     val unrollMemoryAfterB7 = memoryStore.currentUnrollMemoryForThisTask
     assert(unrollMemoryAfterB5 === unrollMemoryAfterB4)
     assert(unrollMemoryAfterB6 === unrollMemoryAfterB4)
