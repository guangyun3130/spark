/*
 * Licensed to the Apache Software Foundation (ASF) under one or more
 * contributor license agreements.  See the NOTICE file distributed with
 * this work for additional information regarding copyright ownership.
 * The ASF licenses this file to You under the Apache License, Version 2.0
 * (the "License"); you may not use this file except in compliance with
 * the License.  You may obtain a copy of the License at
 *
 *    http://www.apache.org/licenses/LICENSE-2.0
 *
 * Unless required by applicable law or agreed to in writing, software
 * distributed under the License is distributed on an "AS IS" BASIS,
 * WITHOUT WARRANTIES OR CONDITIONS OF ANY KIND, either express or implied.
 * See the License for the specific language governing permissions and
 * limitations under the License.
 */

package org.apache.spark.storage

import java.io.{File, FileWriter}

import org.apache.spark.network.cm.CMBlockTransferService
import org.apache.spark.shuffle.hash.HashShuffleManager

import scala.collection.mutable
import scala.language.reflectiveCalls

import akka.actor.Props
import com.google.common.io.Files
import org.mockito.Mockito.{mock, when}
import org.scalatest.{BeforeAndAfterAll, BeforeAndAfterEach, FunSuite}

import org.apache.spark.SparkConf
import org.apache.spark.scheduler.LiveListenerBus
import org.apache.spark.serializer.JavaSerializer
import org.apache.spark.util.{AkkaUtils, Utils}
import org.apache.spark.executor.ShuffleWriteMetrics

class DiskBlockManagerSuite extends FunSuite with BeforeAndAfterEach with BeforeAndAfterAll {
  private val testConf = new SparkConf(false)
  private var rootDir0: File = _
  private var rootDir1: File = _
  private var rootDirs: String = _

  val blockManager = mock(classOf[BlockManager])
  when(blockManager.conf).thenReturn(testConf)
  var diskBlockManager: DiskBlockManager = _

  override def beforeAll() {
    super.beforeAll()
    rootDir0 = Files.createTempDir()
    rootDir0.deleteOnExit()
    rootDir1 = Files.createTempDir()
    rootDir1.deleteOnExit()
    rootDirs = rootDir0.getAbsolutePath + "," + rootDir1.getAbsolutePath
  }

  override def afterAll() {
    super.afterAll()
    Utils.deleteRecursively(rootDir0)
    Utils.deleteRecursively(rootDir1)
  }

  override def beforeEach() {
    val conf = testConf.clone
    conf.set("spark.local.dir", rootDirs)
    diskBlockManager = new DiskBlockManager(blockManager, conf)
  }

  override def afterEach() {
    diskBlockManager.stop()
  }

  test("basic block creation") {
    val blockId = new TestBlockId("test")
    val newFile = diskBlockManager.getFile(blockId)
    writeToFile(newFile, 10)
    assert(diskBlockManager.containsBlock(blockId))
    newFile.delete()
    assert(!diskBlockManager.containsBlock(blockId))
  }

  test("enumerating blocks") {
    val ids = (1 to 100).map(i => TestBlockId("test_" + i))
    val files = ids.map(id => diskBlockManager.getFile(id))
    files.foreach(file => writeToFile(file, 10))
    assert(diskBlockManager.getAllBlocks.toSet === ids.toSet)
  }

<<<<<<< HEAD
  test("block appending") {
    val blockId = new TestBlockId("test")
    val newFile = diskBlockManager.getFile(blockId)
    writeToFile(newFile, 15)
    assertSegmentEquals(blockId, blockId.name, 0, 15)
    val newFile2 = diskBlockManager.getFile(blockId)
    assert(newFile === newFile2)
    writeToFile(newFile2, 12)
    assertSegmentEquals(blockId, blockId.name, 0, 27)
    newFile.delete()
  }

  test("block remapping") {
    val filename = "test"
    val blockId0 = new ShuffleBlockId(1, 2, 3)
    val newFile = diskBlockManager.getFile(filename)
    writeToFile(newFile, 15)
    shuffleBlockManager.idToSegmentMap(blockId0) = new FileSegment(newFile, 0, 15)
    assertSegmentEquals(blockId0, filename, 0, 15)

    val blockId1 = new ShuffleBlockId(1, 2, 4)
    val newFile2 = diskBlockManager.getFile(filename)
    writeToFile(newFile2, 12)
    shuffleBlockManager.idToSegmentMap(blockId1) = new FileSegment(newFile, 15, 12)
    assertSegmentEquals(blockId1, filename, 15, 12)

    assert(newFile === newFile2)
    newFile.delete()
  }

  private def checkSegments(segment1: FileSegment, segment2: FileSegment) {
    assert (segment1.file.getCanonicalPath === segment2.file.getCanonicalPath)
    assert (segment1.offset === segment2.offset)
    assert (segment1.length === segment2.length)
  }

  test("consolidated shuffle can write to shuffle group without messing existing offsets/lengths") {

    val serializer = new JavaSerializer(testConf)
    val confCopy = testConf.clone
    // reset after EACH object write. This is to ensure that there are bytes appended after
    // an object is written. So if the codepaths assume writeObject is end of data, this should
    // flush those bugs out. This was common bug in ExternalAppendOnlyMap, etc.
    confCopy.set("spark.serializer.objectStreamReset", "1")

    val securityManager = new org.apache.spark.SecurityManager(confCopy)
    // Do not use the shuffleBlockManager above !
    val (actorSystem, boundPort) = AkkaUtils.createActorSystem("test", "localhost", 0, confCopy,
      securityManager)
    val master = new BlockManagerMaster(
      actorSystem.actorOf(Props(new BlockManagerMasterActor(true, confCopy, new LiveListenerBus))),
      confCopy)
    val transfer = new CMBlockTransferService(confCopy, securityManager)
    val store = new BlockManager("<driver>", actorSystem, master, serializer, confCopy,
      mapOutputTracker = null, shuffleManager, transfer)

    try {

      val shuffleManager = store.shuffleBlockManager

      val shuffle1 = shuffleManager.forMapTask(1, 1, 1, serializer, new ShuffleWriteMetrics)
      for (writer <- shuffle1.writers) {
        writer.write("test1")
        writer.write("test2")
      }
      for (writer <- shuffle1.writers) {
        writer.commitAndClose()
      }

      val shuffle1Segment = shuffle1.writers(0).fileSegment()
      shuffle1.releaseWriters(success = true)

      val shuffle2 = shuffleManager.forMapTask(1, 2, 1, new JavaSerializer(testConf),
        new ShuffleWriteMetrics)

      for (writer <- shuffle2.writers) {
        writer.write("test3")
        writer.write("test4")
      }
      for (writer <- shuffle2.writers) {
        writer.commitAndClose()
      }
      val shuffle2Segment = shuffle2.writers(0).fileSegment()
      shuffle2.releaseWriters(success = true)

      // Now comes the test :
      // Write to shuffle 3; and close it, but before registering it, check if the file lengths for
      // previous task (forof shuffle1) is the same as 'segments'. Earlier, we were inferring length
      // of block based on remaining data in file : which could mess things up when there is concurrent read
      // and writes happening to the same shuffle group.

      val shuffle3 = shuffleManager.forMapTask(1, 3, 1, new JavaSerializer(testConf),
        new ShuffleWriteMetrics)
      for (writer <- shuffle3.writers) {
        writer.write("test3")
        writer.write("test4")
      }
      for (writer <- shuffle3.writers) {
        writer.commitAndClose()
      }
      // check before we register.
      checkSegments(shuffle2Segment, shuffleManager.getBlockLocation(ShuffleBlockId(1, 2, 0)))
      shuffle3.releaseWriters(success = true)
      checkSegments(shuffle2Segment, shuffleManager.getBlockLocation(ShuffleBlockId(1, 2, 0)))
      shuffleManager.removeShuffle(1)
    } finally {

      if (store != null) {
        store.stop()
      }
      actorSystem.shutdown()
      actorSystem.awaitTermination()
    }
  }

  def assertSegmentEquals(blockId: BlockId, filename: String, offset: Int, length: Int) {
    val segment = diskBlockManager.getBlockLocation(blockId)
    assert(segment.file.getName === filename)
    assert(segment.offset === offset)
    assert(segment.length === length)
  }

=======
>>>>>>> 81b9d5b6
  def writeToFile(file: File, numBytes: Int) {
    val writer = new FileWriter(file, true)
    for (i <- 0 until numBytes) writer.write(i)
    writer.close()
  }
}<|MERGE_RESOLUTION|>--- conflicted
+++ resolved
@@ -87,131 +87,6 @@
     assert(diskBlockManager.getAllBlocks.toSet === ids.toSet)
   }
 
-<<<<<<< HEAD
-  test("block appending") {
-    val blockId = new TestBlockId("test")
-    val newFile = diskBlockManager.getFile(blockId)
-    writeToFile(newFile, 15)
-    assertSegmentEquals(blockId, blockId.name, 0, 15)
-    val newFile2 = diskBlockManager.getFile(blockId)
-    assert(newFile === newFile2)
-    writeToFile(newFile2, 12)
-    assertSegmentEquals(blockId, blockId.name, 0, 27)
-    newFile.delete()
-  }
-
-  test("block remapping") {
-    val filename = "test"
-    val blockId0 = new ShuffleBlockId(1, 2, 3)
-    val newFile = diskBlockManager.getFile(filename)
-    writeToFile(newFile, 15)
-    shuffleBlockManager.idToSegmentMap(blockId0) = new FileSegment(newFile, 0, 15)
-    assertSegmentEquals(blockId0, filename, 0, 15)
-
-    val blockId1 = new ShuffleBlockId(1, 2, 4)
-    val newFile2 = diskBlockManager.getFile(filename)
-    writeToFile(newFile2, 12)
-    shuffleBlockManager.idToSegmentMap(blockId1) = new FileSegment(newFile, 15, 12)
-    assertSegmentEquals(blockId1, filename, 15, 12)
-
-    assert(newFile === newFile2)
-    newFile.delete()
-  }
-
-  private def checkSegments(segment1: FileSegment, segment2: FileSegment) {
-    assert (segment1.file.getCanonicalPath === segment2.file.getCanonicalPath)
-    assert (segment1.offset === segment2.offset)
-    assert (segment1.length === segment2.length)
-  }
-
-  test("consolidated shuffle can write to shuffle group without messing existing offsets/lengths") {
-
-    val serializer = new JavaSerializer(testConf)
-    val confCopy = testConf.clone
-    // reset after EACH object write. This is to ensure that there are bytes appended after
-    // an object is written. So if the codepaths assume writeObject is end of data, this should
-    // flush those bugs out. This was common bug in ExternalAppendOnlyMap, etc.
-    confCopy.set("spark.serializer.objectStreamReset", "1")
-
-    val securityManager = new org.apache.spark.SecurityManager(confCopy)
-    // Do not use the shuffleBlockManager above !
-    val (actorSystem, boundPort) = AkkaUtils.createActorSystem("test", "localhost", 0, confCopy,
-      securityManager)
-    val master = new BlockManagerMaster(
-      actorSystem.actorOf(Props(new BlockManagerMasterActor(true, confCopy, new LiveListenerBus))),
-      confCopy)
-    val transfer = new CMBlockTransferService(confCopy, securityManager)
-    val store = new BlockManager("<driver>", actorSystem, master, serializer, confCopy,
-      mapOutputTracker = null, shuffleManager, transfer)
-
-    try {
-
-      val shuffleManager = store.shuffleBlockManager
-
-      val shuffle1 = shuffleManager.forMapTask(1, 1, 1, serializer, new ShuffleWriteMetrics)
-      for (writer <- shuffle1.writers) {
-        writer.write("test1")
-        writer.write("test2")
-      }
-      for (writer <- shuffle1.writers) {
-        writer.commitAndClose()
-      }
-
-      val shuffle1Segment = shuffle1.writers(0).fileSegment()
-      shuffle1.releaseWriters(success = true)
-
-      val shuffle2 = shuffleManager.forMapTask(1, 2, 1, new JavaSerializer(testConf),
-        new ShuffleWriteMetrics)
-
-      for (writer <- shuffle2.writers) {
-        writer.write("test3")
-        writer.write("test4")
-      }
-      for (writer <- shuffle2.writers) {
-        writer.commitAndClose()
-      }
-      val shuffle2Segment = shuffle2.writers(0).fileSegment()
-      shuffle2.releaseWriters(success = true)
-
-      // Now comes the test :
-      // Write to shuffle 3; and close it, but before registering it, check if the file lengths for
-      // previous task (forof shuffle1) is the same as 'segments'. Earlier, we were inferring length
-      // of block based on remaining data in file : which could mess things up when there is concurrent read
-      // and writes happening to the same shuffle group.
-
-      val shuffle3 = shuffleManager.forMapTask(1, 3, 1, new JavaSerializer(testConf),
-        new ShuffleWriteMetrics)
-      for (writer <- shuffle3.writers) {
-        writer.write("test3")
-        writer.write("test4")
-      }
-      for (writer <- shuffle3.writers) {
-        writer.commitAndClose()
-      }
-      // check before we register.
-      checkSegments(shuffle2Segment, shuffleManager.getBlockLocation(ShuffleBlockId(1, 2, 0)))
-      shuffle3.releaseWriters(success = true)
-      checkSegments(shuffle2Segment, shuffleManager.getBlockLocation(ShuffleBlockId(1, 2, 0)))
-      shuffleManager.removeShuffle(1)
-    } finally {
-
-      if (store != null) {
-        store.stop()
-      }
-      actorSystem.shutdown()
-      actorSystem.awaitTermination()
-    }
-  }
-
-  def assertSegmentEquals(blockId: BlockId, filename: String, offset: Int, length: Int) {
-    val segment = diskBlockManager.getBlockLocation(blockId)
-    assert(segment.file.getName === filename)
-    assert(segment.offset === offset)
-    assert(segment.length === length)
-  }
-
-=======
->>>>>>> 81b9d5b6
   def writeToFile(file: File, numBytes: Int) {
     val writer = new FileWriter(file, true)
     for (i <- 0 until numBytes) writer.write(i)
