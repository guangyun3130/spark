/*
 * Licensed to the Apache Software Foundation (ASF) under one or more
 * contributor license agreements.  See the NOTICE file distributed with
 * this work for additional information regarding copyright ownership.
 * The ASF licenses this file to You under the Apache License, Version 2.0
 * (the "License"); you may not use this file except in compliance with
 * the License.  You may obtain a copy of the License at
 *
 *    http://www.apache.org/licenses/LICENSE-2.0
 *
 * Unless required by applicable law or agreed to in writing, software
 * distributed under the License is distributed on an "AS IS" BASIS,
 * WITHOUT WARRANTIES OR CONDITIONS OF ANY KIND, either express or implied.
 * See the License for the specific language governing permissions and
 * limitations under the License.
 */

package org.apache.spark.scheduler

import java.util.{Properties, Random}

import scala.collection.mutable
import scala.collection.mutable.ArrayBuffer

import org.mockito.Matchers.{any, anyInt, anyString}
import org.mockito.Mockito.{mock, never, spy, times, verify, when}
import org.mockito.invocation.InvocationOnMock
import org.mockito.stubbing.Answer

import org.apache.spark._
import org.apache.spark.internal.Logging
import org.apache.spark.internal.config
import org.apache.spark.serializer.SerializerInstance
import org.apache.spark.storage.BlockManagerId
import org.apache.spark.util.{AccumulatorV2, ManualClock, Utils}

class FakeDAGScheduler(sc: SparkContext, taskScheduler: FakeTaskScheduler)
  extends DAGScheduler(sc) {

  override def taskStarted(task: Task[_], taskInfo: TaskInfo) {
    taskScheduler.startedTasks += taskInfo.index
  }

  override def taskEnded(
      task: Task[_],
      reason: TaskEndReason,
      result: Any,
      accumUpdates: Seq[AccumulatorV2[_, _]],
      taskInfo: TaskInfo) {
    taskScheduler.endedTasks(taskInfo.index) = reason
  }

  override def executorAdded(execId: String, host: String) {}

  override def executorLost(execId: String, reason: ExecutorLossReason) {}

  override def taskSetFailed(
      taskSet: TaskSet,
      reason: String,
      exception: Option[Throwable]): Unit = {
    taskScheduler.taskSetsFailed += taskSet.id
  }

  override def speculativeTaskSubmitted(task: Task[_]): Unit = {
    taskScheduler.speculativeTasks += task.partitionId
  }
}

// Get the rack for a given host
object FakeRackUtil {
  private val hostToRack = new mutable.HashMap[String, String]()

  def cleanUp() {
    hostToRack.clear()
  }

  def assignHostToRack(host: String, rack: String) {
    hostToRack(host) = rack
  }

  def getRackForHost(host: String): Option[String] = {
    hostToRack.get(host)
  }
}

/**
 * A mock TaskSchedulerImpl implementation that just remembers information about tasks started and
 * feedback received from the TaskSetManagers. Note that it's important to initialize this with
 * a list of "live" executors and their hostnames for isExecutorAlive and hasExecutorsAliveOnHost
 * to work, and these are required for locality in TaskSetManager.
 */
class FakeTaskScheduler(sc: SparkContext, liveExecutors: (String, String)* /* execId, host */)
  extends TaskSchedulerImpl(sc)
{
  val startedTasks = new ArrayBuffer[Long]
  val endedTasks = new mutable.HashMap[Long, TaskEndReason]
  val finishedManagers = new ArrayBuffer[TaskSetManager]
  val taskSetsFailed = new ArrayBuffer[String]
  val speculativeTasks = new ArrayBuffer[Int]

  val executors = new mutable.HashMap[String, String]
  for ((execId, host) <- liveExecutors) {
    addExecutor(execId, host)
  }

  for ((execId, host) <- liveExecutors; rack <- getRackForHost(host)) {
    hostsByRack.getOrElseUpdate(rack, new mutable.HashSet[String]()) += host
  }

  dagScheduler = new FakeDAGScheduler(sc, this)

  def removeExecutor(execId: String) {
    executors -= execId
    val host = executorIdToHost.get(execId)
    assert(host != None)
    val hostId = host.get
    val executorsOnHost = hostToExecutors(hostId)
    executorsOnHost -= execId
    for (rack <- getRackForHost(hostId); hosts <- hostsByRack.get(rack)) {
      hosts -= hostId
      if (hosts.isEmpty) {
        hostsByRack -= rack
      }
    }
  }

  override def taskSetFinished(manager: TaskSetManager): Unit = finishedManagers += manager

  override def isExecutorAlive(execId: String): Boolean = executors.contains(execId)

  override def hasExecutorsAliveOnHost(host: String): Boolean = executors.values.exists(_ == host)

  override def hasHostAliveOnRack(rack: String): Boolean = {
    hostsByRack.get(rack) != None
  }

  def addExecutor(execId: String, host: String) {
    executors.put(execId, host)
    val executorsOnHost = hostToExecutors.getOrElseUpdate(host, new mutable.HashSet[String])
    executorsOnHost += execId
    executorIdToHost += execId -> host
    for (rack <- getRackForHost(host)) {
      hostsByRack.getOrElseUpdate(rack, new mutable.HashSet[String]()) += host
    }
  }


  override def getRackForHost(value: String): Option[String] = FakeRackUtil.getRackForHost(value)
}

/**
 * A Task implementation that results in a large serialized task.
 */
class LargeTask(stageId: Int) extends Task[Array[Byte]](stageId, 0, 0) {

  val randomBuffer = new Array[Byte](TaskSetManager.TASK_SIZE_TO_WARN_KB * 1024)
  val random = new Random(0)
  random.nextBytes(randomBuffer)

  override def runTask(context: TaskContext): Array[Byte] = randomBuffer
  override def preferredLocations: Seq[TaskLocation] = Seq[TaskLocation]()
}

class TaskSetManagerSuite extends SparkFunSuite with LocalSparkContext with Logging {
  import TaskLocality.{ANY, PROCESS_LOCAL, NO_PREF, NODE_LOCAL, RACK_LOCAL}

  private val conf = new SparkConf

  val LOCALITY_WAIT_MS = conf.getTimeAsMs("spark.locality.wait", "3s")
  val MAX_TASK_FAILURES = 4

  var sched: FakeTaskScheduler = null

  override def beforeEach(): Unit = {
    super.beforeEach()
    FakeRackUtil.cleanUp()
    sched = null
  }

  override def afterEach(): Unit = {
    super.afterEach()
    if (sched != null) {
      sched.dagScheduler.stop()
      sched.stop()
      sched = null
    }
  }


  test("TaskSet with no preferences") {
    sc = new SparkContext("local", "test")
    sched = new FakeTaskScheduler(sc, ("exec1", "host1"))
    val taskSet = FakeTask.createTaskSet(1)
    val clock = new ManualClock
    val manager = new TaskSetManager(sched, taskSet, MAX_TASK_FAILURES, clock = clock)
    val accumUpdates = taskSet.tasks.head.metrics.internalAccums

    // Offer a host with NO_PREF as the constraint,
    // we should get a nopref task immediately since that's what we only have
    val taskOption = manager.resourceOffer("exec1", "host1", NO_PREF)
    assert(taskOption.isDefined)

    clock.advance(1)
    // Tell it the task has finished
    manager.handleSuccessfulTask(0, createTaskResult(0, accumUpdates))
    assert(sched.endedTasks(0) === Success)
    assert(sched.finishedManagers.contains(manager))
  }

  test("multiple offers with no preferences") {
    sc = new SparkContext("local", "test")
    sched = new FakeTaskScheduler(sc, ("exec1", "host1"))
    val taskSet = FakeTask.createTaskSet(3)
    val manager = new TaskSetManager(sched, taskSet, MAX_TASK_FAILURES)
    val accumUpdatesByTask: Array[Seq[AccumulatorV2[_, _]]] = taskSet.tasks.map { task =>
      task.metrics.internalAccums
    }

    // First three offers should all find tasks
    for (i <- 0 until 3) {
      val taskOption = manager.resourceOffer("exec1", "host1", NO_PREF)
      assert(taskOption.isDefined)
      val task = taskOption.get
      assert(task.executorId === "exec1")
    }
    assert(sched.startedTasks.toSet === Set(0, 1, 2))

    // Re-offer the host -- now we should get no more tasks
    assert(manager.resourceOffer("exec1", "host1", NO_PREF) === None)

    // Finish the first two tasks
    manager.handleSuccessfulTask(0, createTaskResult(0, accumUpdatesByTask(0)))
    manager.handleSuccessfulTask(1, createTaskResult(1, accumUpdatesByTask(1)))
    assert(sched.endedTasks(0) === Success)
    assert(sched.endedTasks(1) === Success)
    assert(!sched.finishedManagers.contains(manager))

    // Finish the last task
    manager.handleSuccessfulTask(2, createTaskResult(2, accumUpdatesByTask(2)))
    assert(sched.endedTasks(2) === Success)
    assert(sched.finishedManagers.contains(manager))
  }

  test("skip unsatisfiable locality levels") {
    sc = new SparkContext("local", "test")
    sched = new FakeTaskScheduler(sc, ("execA", "host1"), ("execC", "host2"))
    val taskSet = FakeTask.createTaskSet(1, Seq(TaskLocation("host1", "execB")))
    val clock = new ManualClock
    val manager = new TaskSetManager(sched, taskSet, MAX_TASK_FAILURES, clock = clock)

    // An executor that is not NODE_LOCAL should be rejected.
    assert(manager.resourceOffer("execC", "host2", ANY) === None)

    // Because there are no alive PROCESS_LOCAL executors, the base locality level should be
    // NODE_LOCAL. So, we should schedule the task on this offered NODE_LOCAL executor before
    // any of the locality wait timers expire.
    assert(manager.resourceOffer("execA", "host1", ANY).get.index === 0)
  }

  test("basic delay scheduling") {
    sc = new SparkContext("local", "test")
    sched = new FakeTaskScheduler(sc, ("exec1", "host1"), ("exec2", "host2"))
    val taskSet = FakeTask.createTaskSet(4,
      Seq(TaskLocation("host1", "exec1")),
      Seq(TaskLocation("host2", "exec2")),
      Seq(TaskLocation("host1"), TaskLocation("host2", "exec2")),
      Seq()   // Last task has no locality prefs
    )
    val clock = new ManualClock
    val manager = new TaskSetManager(sched, taskSet, MAX_TASK_FAILURES, clock = clock)
    // First offer host1, exec1: first task should be chosen
    assert(manager.resourceOffer("exec1", "host1", ANY).get.index === 0)
    assert(manager.resourceOffer("exec1", "host1", PROCESS_LOCAL) == None)

    clock.advance(LOCALITY_WAIT_MS)
    // Offer host1, exec1 again, at NODE_LOCAL level: the node local (task 3) should
    // get chosen before the noPref task
    assert(manager.resourceOffer("exec1", "host1", NODE_LOCAL).get.index == 2)

    // Offer host2, exec2, at NODE_LOCAL level: we should choose task 2
    assert(manager.resourceOffer("exec2", "host2", NODE_LOCAL).get.index == 1)

    // Offer host2, exec2 again, at NODE_LOCAL level: we should get noPref task
    // after failing to find a node_Local task
    assert(manager.resourceOffer("exec2", "host2", NODE_LOCAL) == None)
    clock.advance(LOCALITY_WAIT_MS)
    assert(manager.resourceOffer("exec2", "host2", NO_PREF).get.index == 3)
  }

  test("we do not need to delay scheduling when we only have noPref tasks in the queue") {
    sc = new SparkContext("local", "test")
    sched = new FakeTaskScheduler(sc, ("exec1", "host1"), ("exec3", "host2"))
    val taskSet = FakeTask.createTaskSet(3,
      Seq(TaskLocation("host1", "exec1")),
      Seq(TaskLocation("host2", "exec3")),
      Seq()   // Last task has no locality prefs
    )
    val clock = new ManualClock
    val manager = new TaskSetManager(sched, taskSet, MAX_TASK_FAILURES, clock = clock)
    // First offer host1, exec1: first task should be chosen
    assert(manager.resourceOffer("exec1", "host1", PROCESS_LOCAL).get.index === 0)
    assert(manager.resourceOffer("exec3", "host2", PROCESS_LOCAL).get.index === 1)
    assert(manager.resourceOffer("exec3", "host2", NODE_LOCAL) == None)
    assert(manager.resourceOffer("exec3", "host2", NO_PREF).get.index === 2)
  }

  test("delay scheduling with fallback") {
    sc = new SparkContext("local", "test")
    sched = new FakeTaskScheduler(sc,
      ("exec1", "host1"), ("exec2", "host2"), ("exec3", "host3"))
    val taskSet = FakeTask.createTaskSet(5,
      Seq(TaskLocation("host1")),
      Seq(TaskLocation("host2")),
      Seq(TaskLocation("host2")),
      Seq(TaskLocation("host3")),
      Seq(TaskLocation("host2"))
    )
    val clock = new ManualClock
    val manager = new TaskSetManager(sched, taskSet, MAX_TASK_FAILURES, clock = clock)

    // First offer host1: first task should be chosen
    assert(manager.resourceOffer("exec1", "host1", ANY).get.index === 0)

    // Offer host1 again: nothing should get chosen
    assert(manager.resourceOffer("exec1", "host1", ANY) === None)

    clock.advance(LOCALITY_WAIT_MS)

    // Offer host1 again: second task (on host2) should get chosen
    assert(manager.resourceOffer("exec1", "host1", ANY).get.index === 1)

    // Offer host1 again: third task (on host2) should get chosen
    assert(manager.resourceOffer("exec1", "host1", ANY).get.index === 2)

    // Offer host2: fifth task (also on host2) should get chosen
    assert(manager.resourceOffer("exec2", "host2", ANY).get.index === 4)

    // Now that we've launched a local task, we should no longer launch the task for host3
    assert(manager.resourceOffer("exec2", "host2", ANY) === None)

    clock.advance(LOCALITY_WAIT_MS)

    // After another delay, we can go ahead and launch that task non-locally
    assert(manager.resourceOffer("exec2", "host2", ANY).get.index === 3)
  }

  test("delay scheduling with failed hosts") {
    sc = new SparkContext("local", "test")
    sched = new FakeTaskScheduler(sc, ("exec1", "host1"), ("exec2", "host2"),
      ("exec3", "host3"))
    val taskSet = FakeTask.createTaskSet(3,
      Seq(TaskLocation("host1")),
      Seq(TaskLocation("host2")),
      Seq(TaskLocation("host3"))
    )
    val clock = new ManualClock
    val manager = new TaskSetManager(sched, taskSet, MAX_TASK_FAILURES, clock = clock)

    // First offer host1: first task should be chosen
    assert(manager.resourceOffer("exec1", "host1", ANY).get.index === 0)

    // After this, nothing should get chosen, because we have separated tasks with unavailable
    // preference from the noPrefPendingTasks
    assert(manager.resourceOffer("exec1", "host1", ANY) === None)

    // Now mark host2 as dead
    sched.removeExecutor("exec2")
    manager.executorLost("exec2", "host2", SlaveLost())

    // nothing should be chosen
    assert(manager.resourceOffer("exec1", "host1", ANY) === None)

    clock.advance(LOCALITY_WAIT_MS * 2)

    // task 1 and 2 would be scheduled as nonLocal task
    assert(manager.resourceOffer("exec1", "host1", ANY).get.index === 1)
    assert(manager.resourceOffer("exec1", "host1", ANY).get.index === 2)

    // all finished
    assert(manager.resourceOffer("exec1", "host1", ANY) === None)
    assert(manager.resourceOffer("exec2", "host2", ANY) === None)
  }

  test("task result lost") {
    sc = new SparkContext("local", "test")
    sched = new FakeTaskScheduler(sc, ("exec1", "host1"))
    val taskSet = FakeTask.createTaskSet(1)
    val clock = new ManualClock
    clock.advance(1)
    val manager = new TaskSetManager(sched, taskSet, MAX_TASK_FAILURES, clock = clock)

    assert(manager.resourceOffer("exec1", "host1", ANY).get.index === 0)

    // Tell it the task has finished but the result was lost.
    manager.handleFailedTask(0, TaskState.FINISHED, TaskResultLost)
    assert(sched.endedTasks(0) === TaskResultLost)

    // Re-offer the host -- now we should get task 0 again.
    assert(manager.resourceOffer("exec1", "host1", ANY).get.index === 0)
  }

  test("repeated failures lead to task set abortion") {
    sc = new SparkContext("local", "test")
    sched = new FakeTaskScheduler(sc, ("exec1", "host1"))
    val taskSet = FakeTask.createTaskSet(1)
    val clock = new ManualClock
    clock.advance(1)
    val manager = new TaskSetManager(sched, taskSet, MAX_TASK_FAILURES, clock = clock)

    // Fail the task MAX_TASK_FAILURES times, and check that the task set is aborted
    // after the last failure.
    (1 to manager.maxTaskFailures).foreach { index =>
      val offerResult = manager.resourceOffer("exec1", "host1", ANY)
      assert(offerResult.isDefined,
        "Expect resource offer on iteration %s to return a task".format(index))
      assert(offerResult.get.index === 0)
      manager.handleFailedTask(offerResult.get.taskId, TaskState.FINISHED, TaskResultLost)
      if (index < MAX_TASK_FAILURES) {
        assert(!sched.taskSetsFailed.contains(taskSet.id))
      } else {
        assert(sched.taskSetsFailed.contains(taskSet.id))
      }
    }
  }

  test("executors should be blacklisted after task failure, in spite of locality preferences") {
    val rescheduleDelay = 300L
    val conf = new SparkConf().
      set(config.BLACKLIST_ENABLED, true).
      set(config.BLACKLIST_TIMEOUT_CONF, rescheduleDelay).
      // don't wait to jump locality levels in this test
      set("spark.locality.wait", "0")

    sc = new SparkContext("local", "test", conf)
    // two executors on same host, one on different.
    sched = new FakeTaskScheduler(sc, ("exec1", "host1"),
      ("exec1.1", "host1"), ("exec2", "host2"))
    // affinity to exec1 on host1 - which we will fail.
    val taskSet = FakeTask.createTaskSet(1, Seq(TaskLocation("host1", "exec1")))
    val clock = new ManualClock
    clock.advance(1)
    // We don't directly use the application blacklist, but its presence triggers blacklisting
    // within the taskset.
    val mockListenerBus = mock(classOf[LiveListenerBus])
    val blacklistTrackerOpt = Some(new BlacklistTracker(mockListenerBus, conf, None, clock))
    val manager = new TaskSetManager(sched, taskSet, 4, blacklistTrackerOpt, clock)

    {
      val offerResult = manager.resourceOffer("exec1", "host1", PROCESS_LOCAL)
      assert(offerResult.isDefined, "Expect resource offer to return a task")

      assert(offerResult.get.index === 0)
      assert(offerResult.get.executorId === "exec1")

      // Cause exec1 to fail : failure 1
      manager.handleFailedTask(offerResult.get.taskId, TaskState.FINISHED, TaskResultLost)
      assert(!sched.taskSetsFailed.contains(taskSet.id))

      // Ensure scheduling on exec1 fails after failure 1 due to blacklist
      assert(manager.resourceOffer("exec1", "host1", PROCESS_LOCAL).isEmpty)
      assert(manager.resourceOffer("exec1", "host1", NODE_LOCAL).isEmpty)
      assert(manager.resourceOffer("exec1", "host1", RACK_LOCAL).isEmpty)
      assert(manager.resourceOffer("exec1", "host1", ANY).isEmpty)
    }

    // Run the task on exec1.1 - should work, and then fail it on exec1.1
    {
      val offerResult = manager.resourceOffer("exec1.1", "host1", NODE_LOCAL)
      assert(offerResult.isDefined,
        "Expect resource offer to return a task for exec1.1, offerResult = " + offerResult)

      assert(offerResult.get.index === 0)
      assert(offerResult.get.executorId === "exec1.1")

      // Cause exec1.1 to fail : failure 2
      manager.handleFailedTask(offerResult.get.taskId, TaskState.FINISHED, TaskResultLost)
      assert(!sched.taskSetsFailed.contains(taskSet.id))

      // Ensure scheduling on exec1.1 fails after failure 2 due to blacklist
      assert(manager.resourceOffer("exec1.1", "host1", NODE_LOCAL).isEmpty)
    }

    // Run the task on exec2 - should work, and then fail it on exec2
    {
      val offerResult = manager.resourceOffer("exec2", "host2", ANY)
      assert(offerResult.isDefined, "Expect resource offer to return a task")

      assert(offerResult.get.index === 0)
      assert(offerResult.get.executorId === "exec2")

      // Cause exec2 to fail : failure 3
      manager.handleFailedTask(offerResult.get.taskId, TaskState.FINISHED, TaskResultLost)
      assert(!sched.taskSetsFailed.contains(taskSet.id))

      // Ensure scheduling on exec2 fails after failure 3 due to blacklist
      assert(manager.resourceOffer("exec2", "host2", ANY).isEmpty)
    }

    // Despite advancing beyond the time for expiring executors from within the blacklist,
    // we *never* expire from *within* the stage blacklist
    clock.advance(rescheduleDelay)

    {
      val offerResult = manager.resourceOffer("exec1", "host1", PROCESS_LOCAL)
      assert(offerResult.isEmpty)
    }

    {
      val offerResult = manager.resourceOffer("exec3", "host3", ANY)
      assert(offerResult.isDefined)
      assert(offerResult.get.index === 0)
      assert(offerResult.get.executorId === "exec3")

      assert(manager.resourceOffer("exec3", "host3", ANY).isEmpty)

      // Cause exec3 to fail : failure 4
      manager.handleFailedTask(offerResult.get.taskId, TaskState.FINISHED, TaskResultLost)
    }

    // we have failed the same task 4 times now : task id should now be in taskSetsFailed
    assert(sched.taskSetsFailed.contains(taskSet.id))
  }

  test("new executors get added and lost") {
    // Assign host2 to rack2
    FakeRackUtil.assignHostToRack("host2", "rack2")
    sc = new SparkContext("local", "test")
    sched = new FakeTaskScheduler(sc)
    val taskSet = FakeTask.createTaskSet(4,
      Seq(TaskLocation("host1", "execA")),
      Seq(TaskLocation("host1", "execB")),
      Seq(TaskLocation("host2", "execC")),
      Seq())
    val clock = new ManualClock
    val manager = new TaskSetManager(sched, taskSet, MAX_TASK_FAILURES, clock = clock)
    // Only ANY is valid
    assert(manager.myLocalityLevels.sameElements(Array(NO_PREF, ANY)))
    // Add a new executor
    sched.addExecutor("execD", "host1")
    manager.executorAdded()
    // Valid locality should contain NODE_LOCAL and ANY
    assert(manager.myLocalityLevels.sameElements(Array(NODE_LOCAL, NO_PREF, ANY)))
    // Add another executor
    sched.addExecutor("execC", "host2")
    manager.executorAdded()
    // Valid locality should contain PROCESS_LOCAL, NODE_LOCAL, RACK_LOCAL and ANY
    assert(manager.myLocalityLevels.sameElements(
      Array(PROCESS_LOCAL, NODE_LOCAL, NO_PREF, RACK_LOCAL, ANY)))
    // test if the valid locality is recomputed when the executor is lost
    sched.removeExecutor("execC")
    manager.executorLost("execC", "host2", SlaveLost())
    assert(manager.myLocalityLevels.sameElements(Array(NODE_LOCAL, NO_PREF, ANY)))
    sched.removeExecutor("execD")
    manager.executorLost("execD", "host1", SlaveLost())
    assert(manager.myLocalityLevels.sameElements(Array(NO_PREF, ANY)))
  }

  test("Executors exit for reason unrelated to currently running tasks") {
    sc = new SparkContext("local", "test")
    sched = new FakeTaskScheduler(sc)
    val taskSet = FakeTask.createTaskSet(4,
      Seq(TaskLocation("host1", "execA")),
      Seq(TaskLocation("host1", "execB")),
      Seq(TaskLocation("host2", "execC")),
      Seq())
    val clock = new ManualClock()
    clock.advance(1)
    val manager = new TaskSetManager(sched, taskSet, 1, clock = clock)
    sched.addExecutor("execA", "host1")
    manager.executorAdded()
    sched.addExecutor("execC", "host2")
    manager.executorAdded()
    assert(manager.resourceOffer("exec1", "host1", ANY).isDefined)
    sched.removeExecutor("execA")
    manager.executorLost(
      "execA",
      "host1",
      ExecutorExited(143, false, "Terminated for reason unrelated to running tasks"))
    assert(!sched.taskSetsFailed.contains(taskSet.id))
    assert(manager.resourceOffer("execC", "host2", ANY).isDefined)
    sched.removeExecutor("execC")
    manager.executorLost(
      "execC", "host2", ExecutorExited(1, true, "Terminated due to issue with running tasks"))
    assert(sched.taskSetsFailed.contains(taskSet.id))
  }

  test("test RACK_LOCAL tasks") {
    // Assign host1 to rack1
    FakeRackUtil.assignHostToRack("host1", "rack1")
    // Assign host2 to rack1
    FakeRackUtil.assignHostToRack("host2", "rack1")
    // Assign host3 to rack2
    FakeRackUtil.assignHostToRack("host3", "rack2")
    sc = new SparkContext("local", "test")
    sched = new FakeTaskScheduler(sc,
      ("execA", "host1"), ("execB", "host2"), ("execC", "host3"))
    val taskSet = FakeTask.createTaskSet(2,
      Seq(TaskLocation("host1", "execA")),
      Seq(TaskLocation("host1", "execA")))
    val clock = new ManualClock
    val manager = new TaskSetManager(sched, taskSet, MAX_TASK_FAILURES, clock = clock)

    assert(manager.myLocalityLevels.sameElements(Array(PROCESS_LOCAL, NODE_LOCAL, RACK_LOCAL, ANY)))
    // Set allowed locality to ANY
    clock.advance(LOCALITY_WAIT_MS * 3)
    // Offer host3
    // No task is scheduled if we restrict locality to RACK_LOCAL
    assert(manager.resourceOffer("execC", "host3", RACK_LOCAL) === None)
    // Task 0 can be scheduled with ANY
    assert(manager.resourceOffer("execC", "host3", ANY).get.index === 0)
    // Offer host2
    // Task 1 can be scheduled with RACK_LOCAL
    assert(manager.resourceOffer("execB", "host2", RACK_LOCAL).get.index === 1)
  }

  test("do not emit warning when serialized task is small") {
    sc = new SparkContext("local", "test")
    sched = new FakeTaskScheduler(sc, ("exec1", "host1"))
    val taskSet = FakeTask.createTaskSet(1)
    val manager = new TaskSetManager(sched, taskSet, MAX_TASK_FAILURES)

    assert(!manager.emittedTaskSizeWarning)

    assert(manager.resourceOffer("exec1", "host1", ANY).get.index === 0)

    assert(!manager.emittedTaskSizeWarning)
  }

  test("emit warning when serialized task is large") {
    sc = new SparkContext("local", "test")
    sched = new FakeTaskScheduler(sc, ("exec1", "host1"))

    val taskSet = new TaskSet(Array(new LargeTask(0)), 0, 0, 0, null)
    val manager = new TaskSetManager(sched, taskSet, MAX_TASK_FAILURES)

    assert(!manager.emittedTaskSizeWarning)

    assert(manager.resourceOffer("exec1", "host1", ANY).get.index === 0)

    assert(manager.emittedTaskSizeWarning)
  }

  test("Not serializable exception thrown if the task cannot be serialized") {
    sc = new SparkContext("local", "test")
    sched = new FakeTaskScheduler(sc, ("exec1", "host1"))

    val taskSet = new TaskSet(
      Array(new NotSerializableFakeTask(1, 0), new NotSerializableFakeTask(0, 1)), 0, 0, 0, null)
    val manager = new TaskSetManager(sched, taskSet, MAX_TASK_FAILURES)

    intercept[TaskNotSerializableException] {
      manager.resourceOffer("exec1", "host1", ANY)
    }
    assert(manager.isZombie)
  }

  test("abort the job if total size of results is too large") {
    val conf = new SparkConf().set("spark.driver.maxResultSize", "2m")
    sc = new SparkContext("local", "test", conf)

    def genBytes(size: Int): (Int) => Array[Byte] = { (x: Int) =>
      val bytes = Array.ofDim[Byte](size)
      scala.util.Random.nextBytes(bytes)
      bytes
    }

    // multiple 1k result
    val r = sc.makeRDD(0 until 10, 10).map(genBytes(1024)).collect()
    assert(10 === r.size)

    // single 10M result
    val thrown = intercept[SparkException] {sc.makeRDD(genBytes(10 << 20)(0), 1).collect()}
    assert(thrown.getMessage().contains("bigger than spark.driver.maxResultSize"))

    // multiple 1M results
    val thrown2 = intercept[SparkException] {
      sc.makeRDD(0 until 10, 10).map(genBytes(1 << 20)).collect()
    }
    assert(thrown2.getMessage().contains("bigger than spark.driver.maxResultSize"))
  }

  test("[SPARK-13931] taskSetManager should not send Resubmitted tasks after being a zombie") {
    val conf = new SparkConf().set("spark.speculation", "true")
    sc = new SparkContext("local", "test", conf)

    sched = new FakeTaskScheduler(sc, ("execA", "host1"), ("execB", "host2"))
    sched.initialize(new FakeSchedulerBackend() {
      override def killTask(
        taskId: Long,
        executorId: String,
        interruptThread: Boolean,
        reason: String): Unit = {}
    })

    // Keep track of the number of tasks that are resubmitted,
    // so that the test can check that no tasks were resubmitted.
    var resubmittedTasks = 0
    val dagScheduler = new FakeDAGScheduler(sc, sched) {
      override def taskEnded(
          task: Task[_],
          reason: TaskEndReason,
          result: Any,
          accumUpdates: Seq[AccumulatorV2[_, _]],
          taskInfo: TaskInfo): Unit = {
        super.taskEnded(task, reason, result, accumUpdates, taskInfo)
        reason match {
          case Resubmitted => resubmittedTasks += 1
          case _ =>
        }
      }
    }
    sched.dagScheduler.stop()
    sched.setDAGScheduler(dagScheduler)

    val singleTask = new ShuffleMapTask(0, 0, null, new Partition {
        override def index: Int = 0
      }, Seq(TaskLocation("host1", "execA")), new Properties, null)
    val taskSet = new TaskSet(Array(singleTask), 0, 0, 0, null)
    val manager = new TaskSetManager(sched, taskSet, MAX_TASK_FAILURES)

    // Offer host1, which should be accepted as a PROCESS_LOCAL location
    // by the one task in the task set
    val task1 = manager.resourceOffer("execA", "host1", TaskLocality.PROCESS_LOCAL).get

    // Mark the task as available for speculation, and then offer another resource,
    // which should be used to launch a speculative copy of the task.
    manager.speculatableTasks += singleTask.partitionId
    val task2 = manager.resourceOffer("execB", "host2", TaskLocality.ANY).get

    assert(manager.runningTasks === 2)
    assert(manager.isZombie === false)

    val directTaskResult = new DirectTaskResult[String](null, Seq()) {
      override def value(resultSer: SerializerInstance): String = ""
    }
    // Complete one copy of the task, which should result in the task set manager
    // being marked as a zombie, because at least one copy of its only task has completed.
    manager.handleSuccessfulTask(task1.taskId, directTaskResult)
    assert(manager.isZombie === true)
    assert(resubmittedTasks === 0)
    assert(manager.runningTasks === 1)

    manager.executorLost("execB", "host2", new SlaveLost())
    assert(manager.runningTasks === 0)
    assert(resubmittedTasks === 0)
  }


  test("[SPARK-22074] Task killed by other attempt task should not be resubmitted") {
    val conf = new SparkConf().set("spark.speculation", "true")
    sc = new SparkContext("local", "test", conf)
    // Set the speculation multiplier to be 0 so speculative tasks are launched immediately
    sc.conf.set("spark.speculation.multiplier", "0.0")
    sc.conf.set("spark.speculation.quantile", "0.5")
    sc.conf.set("spark.speculation", "true")

    var killTaskCalled = false
    sched = new FakeTaskScheduler(sc, ("exec1", "host1"),
      ("exec2", "host2"), ("exec3", "host3"))
    sched.initialize(new FakeSchedulerBackend() {
      override def killTask(
          taskId: Long,
          executorId: String,
          interruptThread: Boolean,
          reason: String): Unit = {
        // Check the only one killTask event in this case, which triggered by
        // task 2.1 completed.
        assert(taskId === 2)
        assert(executorId === "exec3")
        assert(interruptThread)
        assert(reason === "another attempt succeeded")
        killTaskCalled = true
      }
    })

    // Keep track of the number of tasks that are resubmitted,
    // so that the test can check that no tasks were resubmitted.
    var resubmittedTasks = 0
    val dagScheduler = new FakeDAGScheduler(sc, sched) {
      override def taskEnded(
          task: Task[_],
          reason: TaskEndReason,
          result: Any,
          accumUpdates: Seq[AccumulatorV2[_, _]],
          taskInfo: TaskInfo): Unit = {
        super.taskEnded(task, reason, result, accumUpdates, taskInfo)
        reason match {
          case Resubmitted => resubmittedTasks += 1
          case _ =>
        }
      }
    }
    sched.dagScheduler.stop()
    sched.setDAGScheduler(dagScheduler)

    val taskSet = FakeTask.createShuffleMapTaskSet(4, 0, 0,
      Seq(TaskLocation("host1", "exec1")),
      Seq(TaskLocation("host1", "exec1")),
      Seq(TaskLocation("host3", "exec3")),
      Seq(TaskLocation("host2", "exec2")))

    val clock = new ManualClock()
    val manager = new TaskSetManager(sched, taskSet, MAX_TASK_FAILURES, clock = clock)
    val accumUpdatesByTask: Array[Seq[AccumulatorV2[_, _]]] = taskSet.tasks.map { task =>
      task.metrics.internalAccums
    }
    // Offer resources for 4 tasks to start
    for ((exec, host) <- Seq(
      "exec1" -> "host1",
      "exec1" -> "host1",
      "exec3" -> "host3",
      "exec2" -> "host2")) {
      val taskOption = manager.resourceOffer(exec, host, NO_PREF)
      assert(taskOption.isDefined)
      val task = taskOption.get
      assert(task.executorId === exec)
      // Add an extra assert to make sure task 2.0 is running on exec3
      if (task.index == 2) {
        assert(task.attemptNumber === 0)
        assert(task.executorId === "exec3")
      }
    }
    assert(sched.startedTasks.toSet === Set(0, 1, 2, 3))
    clock.advance(1)
    // Complete the 2 tasks and leave 2 task in running
    for (id <- Set(0, 1)) {
      manager.handleSuccessfulTask(id, createTaskResult(id, accumUpdatesByTask(id)))
      assert(sched.endedTasks(id) === Success)
    }

    // checkSpeculatableTasks checks that the task runtime is greater than the threshold for
    // speculating. Since we use a threshold of 0 for speculation, tasks need to be running for
    // > 0ms, so advance the clock by 1ms here.
    clock.advance(1)
    assert(manager.checkSpeculatableTasks(0))
    assert(sched.speculativeTasks.toSet === Set(2, 3))

    // Offer resource to start the speculative attempt for the running task 2.0
    val taskOption = manager.resourceOffer("exec2", "host2", ANY)
    assert(taskOption.isDefined)
    val task4 = taskOption.get
    assert(task4.index === 2)
    assert(task4.taskId === 4)
    assert(task4.executorId === "exec2")
    assert(task4.attemptNumber === 1)
    // Complete the speculative attempt for the running task
    manager.handleSuccessfulTask(4, createTaskResult(2, accumUpdatesByTask(2)))
    // Make sure schedBackend.killTask(2, "exec3", true, "another attempt succeeded") gets called
    assert(killTaskCalled)
    // Host 3 Losts, there's only task 2.0 on it, which killed by task 2.1
    manager.executorLost("exec3", "host3", SlaveLost())
    // Check the resubmittedTasks
    assert(resubmittedTasks === 0)
  }

  test("speculative and noPref task should be scheduled after node-local") {
    sc = new SparkContext("local", "test")
    sched = new FakeTaskScheduler(
      sc, ("execA", "host1"), ("execB", "host2"), ("execC", "host3"))
    val taskSet = FakeTask.createTaskSet(4,
      Seq(TaskLocation("host1", "execA")),
      Seq(TaskLocation("host2"), TaskLocation("host1")),
      Seq(),
      Seq(TaskLocation("host3", "execC")))
    val clock = new ManualClock
    val manager = new TaskSetManager(sched, taskSet, MAX_TASK_FAILURES, clock = clock)

    assert(manager.resourceOffer("execA", "host1", PROCESS_LOCAL).get.index === 0)
    assert(manager.resourceOffer("execA", "host1", NODE_LOCAL) == None)
    assert(manager.resourceOffer("execA", "host1", NO_PREF).get.index == 1)

    manager.speculatableTasks += 1
    clock.advance(LOCALITY_WAIT_MS)
    // schedule the nonPref task
    assert(manager.resourceOffer("execA", "host1", NO_PREF).get.index === 2)
    // schedule the speculative task
    assert(manager.resourceOffer("execB", "host2", NO_PREF).get.index === 1)
    clock.advance(LOCALITY_WAIT_MS * 3)
    // schedule non-local tasks
    assert(manager.resourceOffer("execB", "host2", ANY).get.index === 3)
  }

  test("node-local tasks should be scheduled right away " +
    "when there are only node-local and no-preference tasks") {
    sc = new SparkContext("local", "test")
    sched = new FakeTaskScheduler(
      sc, ("execA", "host1"), ("execB", "host2"), ("execC", "host3"))
    val taskSet = FakeTask.createTaskSet(4,
      Seq(TaskLocation("host1")),
      Seq(TaskLocation("host2")),
      Seq(),
      Seq(TaskLocation("host3")))
    val clock = new ManualClock
    val manager = new TaskSetManager(sched, taskSet, MAX_TASK_FAILURES, clock = clock)

    // node-local tasks are scheduled without delay
    assert(manager.resourceOffer("execA", "host1", NODE_LOCAL).get.index === 0)
    assert(manager.resourceOffer("execA", "host2", NODE_LOCAL).get.index === 1)
    assert(manager.resourceOffer("execA", "host3", NODE_LOCAL).get.index === 3)
    assert(manager.resourceOffer("execA", "host3", NODE_LOCAL) === None)

    // schedule no-preference after node local ones
    assert(manager.resourceOffer("execA", "host3", NO_PREF).get.index === 2)
  }

  test("SPARK-4939: node-local tasks should be scheduled right after process-local tasks finished")
  {
    sc = new SparkContext("local", "test")
    sched = new FakeTaskScheduler(sc, ("execA", "host1"), ("execB", "host2"))
    val taskSet = FakeTask.createTaskSet(4,
      Seq(TaskLocation("host1")),
      Seq(TaskLocation("host2")),
      Seq(ExecutorCacheTaskLocation("host1", "execA")),
      Seq(ExecutorCacheTaskLocation("host2", "execB")))
    val clock = new ManualClock
    val manager = new TaskSetManager(sched, taskSet, MAX_TASK_FAILURES, clock = clock)

    // process-local tasks are scheduled first
    assert(manager.resourceOffer("execA", "host1", NODE_LOCAL).get.index === 2)
    assert(manager.resourceOffer("execB", "host2", NODE_LOCAL).get.index === 3)
    // node-local tasks are scheduled without delay
    assert(manager.resourceOffer("execA", "host1", NODE_LOCAL).get.index === 0)
    assert(manager.resourceOffer("execB", "host2", NODE_LOCAL).get.index === 1)
    assert(manager.resourceOffer("execA", "host1", NODE_LOCAL) == None)
    assert(manager.resourceOffer("execB", "host2", NODE_LOCAL) == None)
  }

  test("SPARK-4939: no-pref tasks should be scheduled after process-local tasks finished") {
    sc = new SparkContext("local", "test")
    sched = new FakeTaskScheduler(sc, ("execA", "host1"), ("execB", "host2"))
    val taskSet = FakeTask.createTaskSet(3,
      Seq(),
      Seq(ExecutorCacheTaskLocation("host1", "execA")),
      Seq(ExecutorCacheTaskLocation("host2", "execB")))
    val clock = new ManualClock
    val manager = new TaskSetManager(sched, taskSet, MAX_TASK_FAILURES, clock = clock)

    // process-local tasks are scheduled first
    assert(manager.resourceOffer("execA", "host1", PROCESS_LOCAL).get.index === 1)
    assert(manager.resourceOffer("execB", "host2", PROCESS_LOCAL).get.index === 2)
    // no-pref tasks are scheduled without delay
    assert(manager.resourceOffer("execA", "host1", PROCESS_LOCAL) == None)
    assert(manager.resourceOffer("execA", "host1", NODE_LOCAL) == None)
    assert(manager.resourceOffer("execA", "host1", NO_PREF).get.index === 0)
    assert(manager.resourceOffer("execA", "host1", ANY) == None)
  }

  test("Ensure TaskSetManager is usable after addition of levels") {
    // Regression test for SPARK-2931
    sc = new SparkContext("local", "test")
    sched = new FakeTaskScheduler(sc)
    val taskSet = FakeTask.createTaskSet(2,
      Seq(TaskLocation("host1", "execA")),
      Seq(TaskLocation("host2", "execB.1")))
    val clock = new ManualClock
    val manager = new TaskSetManager(sched, taskSet, MAX_TASK_FAILURES, clock = clock)
    // Only ANY is valid
    assert(manager.myLocalityLevels.sameElements(Array(ANY)))
    // Add a new executor
    sched.addExecutor("execA", "host1")
    sched.addExecutor("execB.2", "host2")
    manager.executorAdded()
    assert(manager.pendingTasksWithNoPrefs.size === 0)
    // Valid locality should contain PROCESS_LOCAL, NODE_LOCAL and ANY
    assert(manager.myLocalityLevels.sameElements(Array(PROCESS_LOCAL, NODE_LOCAL, ANY)))
    assert(manager.resourceOffer("execA", "host1", ANY) !== None)
    clock.advance(LOCALITY_WAIT_MS * 4)
    assert(manager.resourceOffer("execB.2", "host2", ANY) !== None)
    sched.removeExecutor("execA")
    sched.removeExecutor("execB.2")
    manager.executorLost("execA", "host1", SlaveLost())
    manager.executorLost("execB.2", "host2", SlaveLost())
    clock.advance(LOCALITY_WAIT_MS * 4)
    sched.addExecutor("execC", "host3")
    manager.executorAdded()
    // Prior to the fix, this line resulted in an ArrayIndexOutOfBoundsException:
    assert(manager.resourceOffer("execC", "host3", ANY) !== None)
  }

  test("Test that locations with HDFSCacheTaskLocation are treated as PROCESS_LOCAL.") {
    // Regression test for SPARK-2931
    sc = new SparkContext("local", "test")
    sched = new FakeTaskScheduler(sc,
      ("execA", "host1"), ("execB", "host2"), ("execC", "host3"))
    val taskSet = FakeTask.createTaskSet(3,
      Seq(TaskLocation("host1")),
      Seq(TaskLocation("host2")),
      Seq(TaskLocation("hdfs_cache_host3")))
    val clock = new ManualClock
    val manager = new TaskSetManager(sched, taskSet, MAX_TASK_FAILURES, clock = clock)
    assert(manager.myLocalityLevels.sameElements(Array(PROCESS_LOCAL, NODE_LOCAL, ANY)))
    sched.removeExecutor("execA")
    manager.executorAdded()
    assert(manager.myLocalityLevels.sameElements(Array(PROCESS_LOCAL, NODE_LOCAL, ANY)))
    sched.removeExecutor("execB")
    manager.executorAdded()
    assert(manager.myLocalityLevels.sameElements(Array(PROCESS_LOCAL, NODE_LOCAL, ANY)))
    sched.removeExecutor("execC")
    manager.executorAdded()
    assert(manager.myLocalityLevels.sameElements(Array(ANY)))
  }

  test("Test TaskLocation for different host type.") {
    assert(TaskLocation("host1") === HostTaskLocation("host1"))
    assert(TaskLocation("hdfs_cache_host1") === HDFSCacheTaskLocation("host1"))
    assert(TaskLocation("executor_host1_3") === ExecutorCacheTaskLocation("host1", "3"))
    assert(TaskLocation("executor_some.host1_executor_task_3") ===
      ExecutorCacheTaskLocation("some.host1", "executor_task_3"))
  }

  test("Kill other task attempts when one attempt belonging to the same task succeeds") {
    sc = new SparkContext("local", "test")
    sched = new FakeTaskScheduler(sc, ("exec1", "host1"), ("exec2", "host2"))
    val taskSet = FakeTask.createTaskSet(4)
    // Set the speculation multiplier to be 0 so speculative tasks are launched immediately
    sc.conf.set("spark.speculation.multiplier", "0.0")
    sc.conf.set("spark.speculation", "true")
    val clock = new ManualClock()
    val manager = new TaskSetManager(sched, taskSet, MAX_TASK_FAILURES, clock = clock)
    val accumUpdatesByTask: Array[Seq[AccumulatorV2[_, _]]] = taskSet.tasks.map { task =>
      task.metrics.internalAccums
    }
    // Offer resources for 4 tasks to start
    for ((k, v) <- List(
        "exec1" -> "host1",
        "exec1" -> "host1",
        "exec2" -> "host2",
        "exec2" -> "host2")) {
      val taskOption = manager.resourceOffer(k, v, NO_PREF)
      assert(taskOption.isDefined)
      val task = taskOption.get
      assert(task.executorId === k)
    }
    assert(sched.startedTasks.toSet === Set(0, 1, 2, 3))
    clock.advance(1)
    // Complete the 3 tasks and leave 1 task in running
    for (id <- Set(0, 1, 2)) {
      manager.handleSuccessfulTask(id, createTaskResult(id, accumUpdatesByTask(id)))
      assert(sched.endedTasks(id) === Success)
    }

    // checkSpeculatableTasks checks that the task runtime is greater than the threshold for
    // speculating. Since we use a threshold of 0 for speculation, tasks need to be running for
    // > 0ms, so advance the clock by 1ms here.
    clock.advance(1)
    assert(manager.checkSpeculatableTasks(0))
    assert(sched.speculativeTasks.toSet === Set(3))

    // Offer resource to start the speculative attempt for the running task
    val taskOption5 = manager.resourceOffer("exec1", "host1", NO_PREF)
    assert(taskOption5.isDefined)
    val task5 = taskOption5.get
    assert(task5.index === 3)
    assert(task5.taskId === 4)
    assert(task5.executorId === "exec1")
    assert(task5.attemptNumber === 1)
    sched.backend = mock(classOf[SchedulerBackend])
    // Complete the speculative attempt for the running task
    manager.handleSuccessfulTask(4, createTaskResult(3, accumUpdatesByTask(3)))
    // Verify that it kills other running attempt
    verify(sched.backend).killTask(3, "exec2", true, "another attempt succeeded")
    // Because the SchedulerBackend was a mock, the 2nd copy of the task won't actually be
    // killed, so the FakeTaskScheduler is only told about the successful completion
    // of the speculated task.
    assert(sched.endedTasks(3) === Success)
  }

  test("Killing speculative tasks does not count towards aborting the taskset") {
    sc = new SparkContext("local", "test")
    sched = new FakeTaskScheduler(sc, ("exec1", "host1"), ("exec2", "host2"))
    val taskSet = FakeTask.createTaskSet(5)
    // Set the speculation multiplier to be 0 so speculative tasks are launched immediately
    sc.conf.set("spark.speculation.multiplier", "0.0")
    sc.conf.set("spark.speculation.quantile", "0.6")
    sc.conf.set("spark.speculation", "true")
    val clock = new ManualClock()
    val manager = new TaskSetManager(sched, taskSet, MAX_TASK_FAILURES, clock = clock)
    val accumUpdatesByTask: Array[Seq[AccumulatorV2[_, _]]] = taskSet.tasks.map { task =>
      task.metrics.internalAccums
    }
    // Offer resources for 5 tasks to start
    val tasks = new ArrayBuffer[TaskDescription]()
    for ((k, v) <- List(
      "exec1" -> "host1",
      "exec1" -> "host1",
      "exec1" -> "host1",
      "exec2" -> "host2",
      "exec2" -> "host2")) {
      val taskOption = manager.resourceOffer(k, v, NO_PREF)
      assert(taskOption.isDefined)
      val task = taskOption.get
      assert(task.executorId === k)
      tasks += task
    }
    assert(sched.startedTasks.toSet === (0 until 5).toSet)
    clock.advance(1)
    // Complete 3 tasks and leave 2 tasks in running
    for (id <- Set(0, 1, 2)) {
      manager.handleSuccessfulTask(id, createTaskResult(id, accumUpdatesByTask(id)))
      assert(sched.endedTasks(id) === Success)
    }

    def runningTaskForIndex(index: Int): TaskDescription = {
      tasks.find { task =>
        task.index == index && !sched.endedTasks.contains(task.taskId)
      }.getOrElse {
        throw new RuntimeException(s"couldn't find index $index in " +
          s"tasks: ${tasks.map { t => t.index -> t.taskId }} with endedTasks:" +
          s" ${sched.endedTasks.keys}")
      }
    }

    // have each of the running tasks fail 3 times (not enough to abort the stage)
    (0 until 3).foreach { attempt =>
      Seq(3, 4).foreach { index =>
        val task = runningTaskForIndex(index)
        logInfo(s"failing task $task")
        val endReason = ExceptionFailure("a", "b", Array(), "c", None)
        manager.handleFailedTask(task.taskId, TaskState.FAILED, endReason)
        sched.endedTasks(task.taskId) = endReason
        assert(!manager.isZombie)
        val nextTask = manager.resourceOffer(s"exec2", s"host2", NO_PREF)
        assert(nextTask.isDefined, s"no offer for attempt $attempt of $index")
        tasks += nextTask.get
      }
    }

    // we can't be sure which one of our running tasks will get another speculative copy
    val originalTasks = Seq(3, 4).map { index => index -> runningTaskForIndex(index) }.toMap

    // checkSpeculatableTasks checks that the task runtime is greater than the threshold for
    // speculating. Since we use a threshold of 0 for speculation, tasks need to be running for
    // > 0ms, so advance the clock by 1ms here.
    clock.advance(1)
    assert(manager.checkSpeculatableTasks(0))
    assert(sched.speculativeTasks.toSet === Set(3, 4))
    // Offer resource to start the speculative attempt for the running task
    val taskOption5 = manager.resourceOffer("exec1", "host1", NO_PREF)
    assert(taskOption5.isDefined)
    val speculativeTask = taskOption5.get
    assert(speculativeTask.index === 3 || speculativeTask.index === 4)
    assert(speculativeTask.taskId === 11)
    assert(speculativeTask.executorId === "exec1")
    assert(speculativeTask.attemptNumber === 4)
    sched.backend = mock(classOf[SchedulerBackend])
    // Complete the speculative attempt for the running task
    manager.handleSuccessfulTask(speculativeTask.taskId, createTaskResult(3, accumUpdatesByTask(3)))
    // Verify that it kills other running attempt
    val origTask = originalTasks(speculativeTask.index)
    verify(sched.backend).killTask(origTask.taskId, "exec2", true, "another attempt succeeded")
    // Because the SchedulerBackend was a mock, the 2nd copy of the task won't actually be
    // killed, so the FakeTaskScheduler is only told about the successful completion
    // of the speculated task.
    assert(sched.endedTasks(3) === Success)
    // also because the scheduler is a mock, our manager isn't notified about the task killed event,
    // so we do that manually
    manager.handleFailedTask(origTask.taskId, TaskState.KILLED, TaskKilled("test"))
    // this task has "failed" 4 times, but one of them doesn't count, so keep running the stage
    assert(manager.tasksSuccessful === 4)
    assert(!manager.isZombie)

    // now run another speculative task
    val taskOpt6 = manager.resourceOffer("exec1", "host1", NO_PREF)
    assert(taskOpt6.isDefined)
    val speculativeTask2 = taskOpt6.get
    assert(speculativeTask2.index === 3 || speculativeTask2.index === 4)
    assert(speculativeTask2.index !== speculativeTask.index)
    assert(speculativeTask2.attemptNumber === 4)
    // Complete the speculative attempt for the running task
    manager.handleSuccessfulTask(speculativeTask2.taskId,
      createTaskResult(3, accumUpdatesByTask(3)))
    // Verify that it kills other running attempt
    val origTask2 = originalTasks(speculativeTask2.index)
    verify(sched.backend).killTask(origTask2.taskId, "exec2", true, "another attempt succeeded")
    assert(manager.tasksSuccessful === 5)
    assert(manager.isZombie)
  }


  test("SPARK-19868: DagScheduler only notified of taskEnd when state is ready") {
    // dagScheduler.taskEnded() is async, so it may *seem* ok to call it before we've set all
    // appropriate state, eg. isZombie.   However, this sets up a race that could go the wrong way.
    // This is a super-focused regression test which checks the zombie state as soon as
    // dagScheduler.taskEnded() is called, to ensure we haven't introduced a race.
    sc = new SparkContext("local", "test")
    sched = new FakeTaskScheduler(sc, ("exec1", "host1"))
    val mockDAGScheduler = mock(classOf[DAGScheduler])
    sched.dagScheduler.stop()
    sched.dagScheduler = mockDAGScheduler
    val taskSet = FakeTask.createTaskSet(numTasks = 1, stageId = 0, stageAttemptId = 0)
    val manager = new TaskSetManager(sched, taskSet, MAX_TASK_FAILURES, clock = new ManualClock(1))
    when(mockDAGScheduler.taskEnded(any(), any(), any(), any(), any())).thenAnswer(
      new Answer[Unit] {
        override def answer(invocationOnMock: InvocationOnMock): Unit = {
          assert(manager.isZombie)
        }
      })
    val taskOption = manager.resourceOffer("exec1", "host1", NO_PREF)
    assert(taskOption.isDefined)
    // this would fail, inside our mock dag scheduler, if it calls dagScheduler.taskEnded() too soon
    manager.handleSuccessfulTask(0, createTaskResult(0))
  }

  test("SPARK-17894: Verify TaskSetManagers for different stage attempts have unique names") {
    sc = new SparkContext("local", "test")
    sched = new FakeTaskScheduler(sc, ("exec1", "host1"))
    val taskSet = FakeTask.createTaskSet(numTasks = 1, stageId = 0, stageAttemptId = 0)
    val manager = new TaskSetManager(sched, taskSet, MAX_TASK_FAILURES, clock = new ManualClock)
    assert(manager.name === "TaskSet_0.0")

    // Make sure a task set with the same stage ID but different attempt ID has a unique name
    val taskSet2 = FakeTask.createTaskSet(numTasks = 1, stageId = 0, stageAttemptId = 1)
    val manager2 = new TaskSetManager(sched, taskSet2, MAX_TASK_FAILURES, clock = new ManualClock)
    assert(manager2.name === "TaskSet_0.1")

    // Make sure a task set with the same attempt ID but different stage ID also has a unique name
    val taskSet3 = FakeTask.createTaskSet(numTasks = 1, stageId = 1, stageAttemptId = 1)
    val manager3 = new TaskSetManager(sched, taskSet3, MAX_TASK_FAILURES, clock = new ManualClock)
    assert(manager3.name === "TaskSet_1.1")
  }

  test("don't update blacklist for shuffle-fetch failures, preemption, denied commits, " +
      "or killed tasks") {
    // Setup a taskset, and fail some tasks for a fetch failure, preemption, denied commit,
    // and killed task.
    val conf = new SparkConf().
      set(config.BLACKLIST_ENABLED, true)
    sc = new SparkContext("local", "test", conf)
    sched = new FakeTaskScheduler(sc, ("exec1", "host1"), ("exec2", "host2"))
    val taskSet = FakeTask.createTaskSet(4)
    val tsm = new TaskSetManager(sched, taskSet, 4)
    // we need a spy so we can attach our mock blacklist
    val tsmSpy = spy(tsm)
    val blacklist = mock(classOf[TaskSetBlacklist])
    when(tsmSpy.taskSetBlacklistHelperOpt).thenReturn(Some(blacklist))

    // make some offers to our taskset, to get tasks we will fail
    val taskDescs = Seq(
      "exec1" -> "host1",
      "exec2" -> "host1"
    ).flatMap { case (exec, host) =>
      // offer each executor twice (simulating 2 cores per executor)
      (0 until 2).flatMap{ _ => tsmSpy.resourceOffer(exec, host, TaskLocality.ANY)}
    }
    assert(taskDescs.size === 4)

    // now fail those tasks
    tsmSpy.handleFailedTask(taskDescs(0).taskId, TaskState.FAILED,
      FetchFailed(BlockManagerId(taskDescs(0).executorId, "host1", 12345), 0, 0, 0, "ignored"))
    tsmSpy.handleFailedTask(taskDescs(1).taskId, TaskState.FAILED,
      ExecutorLostFailure(taskDescs(1).executorId, exitCausedByApp = false, reason = None))
    tsmSpy.handleFailedTask(taskDescs(2).taskId, TaskState.FAILED,
      TaskCommitDenied(0, 2, 0))
    tsmSpy.handleFailedTask(taskDescs(3).taskId, TaskState.KILLED, TaskKilled("test"))

    // Make sure that the blacklist ignored all of the task failures above, since they aren't
    // the fault of the executor where the task was running.
    verify(blacklist, never())
      .updateBlacklistForFailedTask(anyString(), anyString(), anyInt(), anyString())
  }

  test("update application blacklist for shuffle-fetch") {
    // Setup a taskset, and fail some one task for fetch failure.
    val conf = new SparkConf()
      .set(config.BLACKLIST_ENABLED, true)
      .set(config.SHUFFLE_SERVICE_ENABLED, true)
      .set(config.BLACKLIST_FETCH_FAILURE_ENABLED, true)
    sc = new SparkContext("local", "test", conf)
    sched = new FakeTaskScheduler(sc, ("exec1", "host1"), ("exec2", "host2"))
    val taskSet = FakeTask.createTaskSet(4)
    val blacklistTracker = new BlacklistTracker(sc, None)
    val tsm = new TaskSetManager(sched, taskSet, 4, Some(blacklistTracker))

    // make some offers to our taskset, to get tasks we will fail
    val taskDescs = Seq(
      "exec1" -> "host1",
      "exec2" -> "host2"
    ).flatMap { case (exec, host) =>
      // offer each executor twice (simulating 2 cores per executor)
      (0 until 2).flatMap{ _ => tsm.resourceOffer(exec, host, TaskLocality.ANY)}
    }
    assert(taskDescs.size === 4)

    assert(!blacklistTracker.isExecutorBlacklisted(taskDescs(0).executorId))
    assert(!blacklistTracker.isNodeBlacklisted("host1"))

    // Fail the task with fetch failure
    tsm.handleFailedTask(taskDescs(0).taskId, TaskState.FAILED,
      FetchFailed(BlockManagerId(taskDescs(0).executorId, "host1", 12345), 0, 0, 0, "ignored"))

    assert(blacklistTracker.isNodeBlacklisted("host1"))
  }

  test("update blacklist before adding pending task to avoid race condition") {
    // When a task fails, it should apply the blacklist policy prior to
    // retrying the task otherwise there's a race condition where run on
    // the same executor that it was intended to be black listed from.
    val conf = new SparkConf().
      set(config.BLACKLIST_ENABLED, true)

    // Create a task with two executors.
    sc = new SparkContext("local", "test", conf)
    val exec = "executor1"
    val host = "host1"
    val exec2 = "executor2"
    val host2 = "host2"
    sched = new FakeTaskScheduler(sc, (exec, host), (exec2, host2))
    val taskSet = FakeTask.createTaskSet(1)

    val clock = new ManualClock
    val mockListenerBus = mock(classOf[LiveListenerBus])
    val blacklistTracker = new BlacklistTracker(mockListenerBus, conf, None, clock)
    val taskSetManager = new TaskSetManager(sched, taskSet, 1, Some(blacklistTracker))
    val taskSetManagerSpy = spy(taskSetManager)

    val taskDesc = taskSetManagerSpy.resourceOffer(exec, host, TaskLocality.ANY)

    // Assert the task has been black listed on the executor it was last executed on.
    when(taskSetManagerSpy.addPendingTask(anyInt())).thenAnswer(
      new Answer[Unit] {
        override def answer(invocationOnMock: InvocationOnMock): Unit = {
          val task = invocationOnMock.getArgumentAt(0, classOf[Int])
          assert(taskSetManager.taskSetBlacklistHelperOpt.get.
            isExecutorBlacklistedForTask(exec, task))
        }
      }
    )

    // Simulate a fake exception
    val e = new ExceptionFailure("a", "b", Array(), "c", None)
    taskSetManagerSpy.handleFailedTask(taskDesc.get.taskId, TaskState.FAILED, e)

    verify(taskSetManagerSpy, times(1)).addPendingTask(anyInt())
  }

  test("SPARK-21563 context's added jars shouldn't change mid-TaskSet") {
    sc = new SparkContext("local", "test")
    val addedJarsPreTaskSet = Map[String, Long](sc.addedJars.toSeq: _*)
    assert(addedJarsPreTaskSet.size === 0)

    sched = new FakeTaskScheduler(sc, ("exec1", "host1"))
    val taskSet1 = FakeTask.createTaskSet(3)
    val manager1 = new TaskSetManager(sched, taskSet1, MAX_TASK_FAILURES, clock = new ManualClock)

    // all tasks from the first taskset have the same jars
    val taskOption1 = manager1.resourceOffer("exec1", "host1", NO_PREF)
    assert(taskOption1.get.addedJars === addedJarsPreTaskSet)
    val taskOption2 = manager1.resourceOffer("exec1", "host1", NO_PREF)
    assert(taskOption2.get.addedJars === addedJarsPreTaskSet)

    // even with a jar added mid-TaskSet
    val jarPath = Thread.currentThread().getContextClassLoader.getResource("TestUDTF.jar")
    sc.addJar(jarPath.toString)
    val addedJarsMidTaskSet = Map[String, Long](sc.addedJars.toSeq: _*)
    assert(addedJarsPreTaskSet !== addedJarsMidTaskSet)
    val taskOption3 = manager1.resourceOffer("exec1", "host1", NO_PREF)
    // which should have the old version of the jars list
    assert(taskOption3.get.addedJars === addedJarsPreTaskSet)

    // and then the jar does appear in the next TaskSet
    val taskSet2 = FakeTask.createTaskSet(1)
    val manager2 = new TaskSetManager(sched, taskSet2, MAX_TASK_FAILURES, clock = new ManualClock)

    val taskOption4 = manager2.resourceOffer("exec1", "host1", NO_PREF)
    assert(taskOption4.get.addedJars === addedJarsMidTaskSet)
  }

<<<<<<< HEAD
  test("SPARK-24755 Executor loss can cause task to not be resubmitted") {
=======
  test("[SPARK-24677] Avoid NoSuchElementException from MedianHeap") {
>>>>>>> 1272b203
    val conf = new SparkConf().set("spark.speculation", "true")
    sc = new SparkContext("local", "test", conf)
    // Set the speculation multiplier to be 0 so speculative tasks are launched immediately
    sc.conf.set("spark.speculation.multiplier", "0.0")
<<<<<<< HEAD
    sc.conf.set("spark.speculation.quantile", "0.5")
    sc.conf.set("spark.speculation", "true")

    var killTaskCalled = false
    sched = new FakeTaskScheduler(sc, ("exec1", "host1"),
      ("exec2", "host2"), ("exec3", "host3"))
    sched.initialize(new FakeSchedulerBackend() {
      override def killTask(
          taskId: Long,
          executorId: String,
          interruptThread: Boolean,
          reason: String): Unit = {
        // Check the only one killTask event in this case, which triggered by
        // task 2.1 completed.
        assert(taskId === 2)
        assert(executorId === "exec3")
        assert(interruptThread)
        assert(reason === "another attempt succeeded")
        killTaskCalled = true
      }
    })

    // Keep track of the index of tasks that are resubmitted,
    // so that the test can check that task is resubmitted correctly
    var resubmittedTasks = new mutable.HashSet[Int]
    val dagScheduler = new FakeDAGScheduler(sc, sched) {
      override def taskEnded(
          task: Task[_],
          reason: TaskEndReason,
          result: Any,
          accumUpdates: Seq[AccumulatorV2[_, _]],
          taskInfo: TaskInfo): Unit = {
        super.taskEnded(task, reason, result, accumUpdates, taskInfo)
        reason match {
          case Resubmitted => resubmittedTasks += taskInfo.index
          case _ =>
        }
      }
    }
    sched.dagScheduler.stop()
    sched.setDAGScheduler(dagScheduler)

    val taskSet = FakeTask.createShuffleMapTaskSet(4, 0, 0,
      Seq(TaskLocation("host1", "exec1")),
      Seq(TaskLocation("host1", "exec1")),
      Seq(TaskLocation("host3", "exec3")),
      Seq(TaskLocation("host2", "exec2")))

    val clock = new ManualClock()
    val manager = new TaskSetManager(sched, taskSet, MAX_TASK_FAILURES, clock = clock)
    val accumUpdatesByTask: Array[Seq[AccumulatorV2[_, _]]] = taskSet.tasks.map { task =>
      task.metrics.internalAccums
    }
    // Offer resources for 4 tasks to start
    for ((exec, host) <- Seq(
        "exec1" -> "host1",
        "exec1" -> "host1",
        "exec3" -> "host3",
        "exec2" -> "host2")) {
      val taskOption = manager.resourceOffer(exec, host, NO_PREF)
      assert(taskOption.isDefined)
      val task = taskOption.get
      assert(task.executorId === exec)
      // Add an extra assert to make sure task 2.0 is running on exec3
      if (task.index == 2) {
        assert(task.attemptNumber === 0)
        assert(task.executorId === "exec3")
      }
    }
    assert(sched.startedTasks.toSet === Set(0, 1, 2, 3))
    clock.advance(1)
    // Complete the 2 tasks and leave 2 task in running
    for (id <- Set(0, 1)) {
      manager.handleSuccessfulTask(id, createTaskResult(id, accumUpdatesByTask(id)))
      assert(sched.endedTasks(id) === Success)
    }

    // checkSpeculatableTasks checks that the task runtime is greater than the threshold for
    // speculating. Since we use a threshold of 0 for speculation, tasks need to be running for
    // > 0ms, so advance the clock by 1ms here.
    clock.advance(1)
    assert(manager.checkSpeculatableTasks(0))
    assert(sched.speculativeTasks.toSet === Set(2, 3))

    // Offer resource to start the speculative attempt for the running task 2.0
    val taskOption = manager.resourceOffer("exec2", "host2", ANY)
    assert(taskOption.isDefined)
    val task4 = taskOption.get
    assert(task4.index === 2)
    assert(task4.taskId === 4)
    assert(task4.executorId === "exec2")
    assert(task4.attemptNumber === 1)
    // Complete the speculative attempt for the running task
    manager.handleSuccessfulTask(4, createTaskResult(2, accumUpdatesByTask(2)))
    // Make sure schedBackend.killTask(2, "exec3", true, "another attempt succeeded") gets called
    assert(killTaskCalled)

    assert(resubmittedTasks.isEmpty)
    // Host 2 Losts, meaning we lost the map output task4
    manager.executorLost("exec2", "host2", SlaveLost())
    // Make sure that task with index 2 is re-submitted
    assert(resubmittedTasks.contains(2))
=======
    sc.conf.set("spark.speculation.quantile", "0.1")
    sc.conf.set("spark.speculation", "true")

    sched = new FakeTaskScheduler(sc)
    sched.initialize(new FakeSchedulerBackend())

    val dagScheduler = new FakeDAGScheduler(sc, sched)
    sched.setDAGScheduler(dagScheduler)

    val taskSet1 = FakeTask.createTaskSet(10)
    val accumUpdatesByTask: Array[Seq[AccumulatorV2[_, _]]] = taskSet1.tasks.map { task =>
      task.metrics.internalAccums
    }

    sched.submitTasks(taskSet1)
    sched.resourceOffers(
      (0 until 10).map { idx => WorkerOffer(s"exec-$idx", s"host-$idx", 1) })

    val taskSetManager1 = sched.taskSetManagerForAttempt(0, 0).get

    // fail fetch
    taskSetManager1.handleFailedTask(
      taskSetManager1.taskAttempts.head.head.taskId, TaskState.FAILED,
      FetchFailed(null, 0, 0, 0, "fetch failed"))

    assert(taskSetManager1.isZombie)
    assert(taskSetManager1.runningTasks === 9)

    val taskSet2 = FakeTask.createTaskSet(10, stageAttemptId = 1)
    sched.submitTasks(taskSet2)
    sched.resourceOffers(
      (11 until 20).map { idx => WorkerOffer(s"exec-$idx", s"host-$idx", 1) })

    // Complete the 2 tasks and leave 8 task in running
    for (id <- Set(0, 1)) {
      taskSetManager1.handleSuccessfulTask(id, createTaskResult(id, accumUpdatesByTask(id)))
      assert(sched.endedTasks(id) === Success)
    }

    val taskSetManager2 = sched.taskSetManagerForAttempt(0, 1).get
    assert(!taskSetManager2.successfulTaskDurations.isEmpty())
    taskSetManager2.checkSpeculatableTasks(0)
>>>>>>> 1272b203
  }

  private def createTaskResult(
      id: Int,
      accumUpdates: Seq[AccumulatorV2[_, _]] = Seq.empty): DirectTaskResult[Int] = {
    val valueSer = SparkEnv.get.serializer.newInstance()
    new DirectTaskResult[Int](valueSer.serialize(id), accumUpdates)
  }
}<|MERGE_RESOLUTION|>--- conflicted
+++ resolved
@@ -1365,16 +1365,62 @@
     assert(taskOption4.get.addedJars === addedJarsMidTaskSet)
   }
 
-<<<<<<< HEAD
-  test("SPARK-24755 Executor loss can cause task to not be resubmitted") {
-=======
   test("[SPARK-24677] Avoid NoSuchElementException from MedianHeap") {
->>>>>>> 1272b203
     val conf = new SparkConf().set("spark.speculation", "true")
     sc = new SparkContext("local", "test", conf)
     // Set the speculation multiplier to be 0 so speculative tasks are launched immediately
     sc.conf.set("spark.speculation.multiplier", "0.0")
-<<<<<<< HEAD
+    sc.conf.set("spark.speculation.quantile", "0.1")
+    sc.conf.set("spark.speculation", "true")
+
+    sched = new FakeTaskScheduler(sc)
+    sched.initialize(new FakeSchedulerBackend())
+
+    val dagScheduler = new FakeDAGScheduler(sc, sched)
+    sched.setDAGScheduler(dagScheduler)
+
+    val taskSet1 = FakeTask.createTaskSet(10)
+    val accumUpdatesByTask: Array[Seq[AccumulatorV2[_, _]]] = taskSet1.tasks.map { task =>
+      task.metrics.internalAccums
+    }
+
+    sched.submitTasks(taskSet1)
+    sched.resourceOffers(
+      (0 until 10).map { idx => WorkerOffer(s"exec-$idx", s"host-$idx", 1) })
+
+    val taskSetManager1 = sched.taskSetManagerForAttempt(0, 0).get
+
+    // fail fetch
+    taskSetManager1.handleFailedTask(
+      taskSetManager1.taskAttempts.head.head.taskId, TaskState.FAILED,
+      FetchFailed(null, 0, 0, 0, "fetch failed"))
+
+    assert(taskSetManager1.isZombie)
+    assert(taskSetManager1.runningTasks === 9)
+
+    val taskSet2 = FakeTask.createTaskSet(10, stageAttemptId = 1)
+    sched.submitTasks(taskSet2)
+    sched.resourceOffers(
+      (11 until 20).map { idx => WorkerOffer(s"exec-$idx", s"host-$idx", 1) })
+
+    // Complete the 2 tasks and leave 8 task in running
+    for (id <- Set(0, 1)) {
+      taskSetManager1.handleSuccessfulTask(id, createTaskResult(id, accumUpdatesByTask(id)))
+      assert(sched.endedTasks(id) === Success)
+    }
+
+    val taskSetManager2 = sched.taskSetManagerForAttempt(0, 1).get
+    assert(!taskSetManager2.successfulTaskDurations.isEmpty())
+    taskSetManager2.checkSpeculatableTasks(0)
+  }
+
+
+  test("SPARK-24755 Executor loss can cause task to not be resubmitted") {
+    val conf = new SparkConf().set("spark.speculation", "true")
+    sc = new SparkContext("local", "test", conf)
+    // Set the speculation multiplier to be 0 so speculative tasks are launched immediately
+    sc.conf.set("spark.speculation.multiplier", "0.0")
+
     sc.conf.set("spark.speculation.quantile", "0.5")
     sc.conf.set("spark.speculation", "true")
 
@@ -1430,10 +1476,10 @@
     }
     // Offer resources for 4 tasks to start
     for ((exec, host) <- Seq(
-        "exec1" -> "host1",
-        "exec1" -> "host1",
-        "exec3" -> "host3",
-        "exec2" -> "host2")) {
+      "exec1" -> "host1",
+      "exec1" -> "host1",
+      "exec3" -> "host3",
+      "exec2" -> "host2")) {
       val taskOption = manager.resourceOffer(exec, host, NO_PREF)
       assert(taskOption.isDefined)
       val task = taskOption.get
@@ -1477,50 +1523,7 @@
     manager.executorLost("exec2", "host2", SlaveLost())
     // Make sure that task with index 2 is re-submitted
     assert(resubmittedTasks.contains(2))
-=======
-    sc.conf.set("spark.speculation.quantile", "0.1")
-    sc.conf.set("spark.speculation", "true")
-
-    sched = new FakeTaskScheduler(sc)
-    sched.initialize(new FakeSchedulerBackend())
-
-    val dagScheduler = new FakeDAGScheduler(sc, sched)
-    sched.setDAGScheduler(dagScheduler)
-
-    val taskSet1 = FakeTask.createTaskSet(10)
-    val accumUpdatesByTask: Array[Seq[AccumulatorV2[_, _]]] = taskSet1.tasks.map { task =>
-      task.metrics.internalAccums
-    }
-
-    sched.submitTasks(taskSet1)
-    sched.resourceOffers(
-      (0 until 10).map { idx => WorkerOffer(s"exec-$idx", s"host-$idx", 1) })
-
-    val taskSetManager1 = sched.taskSetManagerForAttempt(0, 0).get
-
-    // fail fetch
-    taskSetManager1.handleFailedTask(
-      taskSetManager1.taskAttempts.head.head.taskId, TaskState.FAILED,
-      FetchFailed(null, 0, 0, 0, "fetch failed"))
-
-    assert(taskSetManager1.isZombie)
-    assert(taskSetManager1.runningTasks === 9)
-
-    val taskSet2 = FakeTask.createTaskSet(10, stageAttemptId = 1)
-    sched.submitTasks(taskSet2)
-    sched.resourceOffers(
-      (11 until 20).map { idx => WorkerOffer(s"exec-$idx", s"host-$idx", 1) })
-
-    // Complete the 2 tasks and leave 8 task in running
-    for (id <- Set(0, 1)) {
-      taskSetManager1.handleSuccessfulTask(id, createTaskResult(id, accumUpdatesByTask(id)))
-      assert(sched.endedTasks(id) === Success)
-    }
-
-    val taskSetManager2 = sched.taskSetManagerForAttempt(0, 1).get
-    assert(!taskSetManager2.successfulTaskDurations.isEmpty())
-    taskSetManager2.checkSpeculatableTasks(0)
->>>>>>> 1272b203
+
   }
 
   private def createTaskResult(
