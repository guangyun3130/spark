/*
 * Licensed to the Apache Software Foundation (ASF) under one or more
 * contributor license agreements.  See the NOTICE file distributed with
 * this work for additional information regarding copyright ownership.
 * The ASF licenses this file to You under the Apache License, Version 2.0
 * (the "License"); you may not use this file except in compliance with
 * the License.  You may obtain a copy of the License at
 *
 *    http://www.apache.org/licenses/LICENSE-2.0
 *
 * Unless required by applicable law or agreed to in writing, software
 * distributed under the License is distributed on an "AS IS" BASIS,
 * WITHOUT WARRANTIES OR CONDITIONS OF ANY KIND, either express or implied.
 * See the License for the specific language governing permissions and
 * limitations under the License.
 */
package org.apache.spark.scheduler

import scala.concurrent.Await
import scala.concurrent.duration._

import org.apache.spark._

class BlacklistIntegrationSuite extends SchedulerIntegrationSuite[MultiExecutorMockBackend]{

  val badHost = "host-0"
  val duration = Duration(10, SECONDS)

  /**
   * This backend just always fails if the task is executed on a bad host, but otherwise succeeds
   * all tasks.
   */
  def badHostBackend(): Unit = {
    val (taskDescription, _) = backend.beginTask()
    val host = backend.executorIdToExecutor(taskDescription.executorId).host
    if (host == badHost) {
      backend.taskFailed(taskDescription, new RuntimeException("I'm a bad host!"))
    } else {
      backend.taskSuccess(taskDescription, 42)
    }
  }

  // Test demonstrating the issue -- without a config change, the scheduler keeps scheduling
  // according to locality preferences, and so the job fails
<<<<<<< HEAD
  testScheduler("If preferred node is bad, without blacklist job will fail",
      extraConfs = Seq(
        "spark.scheduler.blacklist.enabled" -> "false"
      )) {
    val rdd = new MockRDDWithLocalityPrefs(sc, 10, Nil, badHost)
    withBackend(badHostBackend _) {
      val jobFuture = submit(rdd, (0 until 10).toArray)
      Await.ready(jobFuture, duration)
=======
  testScheduler("If preferred node is bad, without blacklist job will fail") {
    val rdd = new MockRDDWithLocalityPrefs(sc, 10, Nil, badHost)
    withBackend(badHostBackend _) {
      val jobFuture = submit(rdd, (0 until 10).toArray)
      awaitJobTermination(jobFuture, duration)
>>>>>>> 472d611a
    }
    assertDataStructuresEmpty(noFailure = false)
  }

  // even with the blacklist turned on, if maxTaskFailures is not more than the number
  // of executors on the bad node, then locality preferences will lead to us cycling through
  // the executors on the bad node, and still failing the job
  testScheduler(
    "With blacklist on, job will still fail if there are too many bad executors on bad host",
    extraConfs = Seq(
      "spark.scheduler.blacklist.enabled" -> "true",
      // just set this to something much longer than the test duration
      "spark.scheduler.executorTaskBlacklistTime" -> "10000000"
    )
  ) {
    val rdd = new MockRDDWithLocalityPrefs(sc, 10, Nil, badHost)
    withBackend(badHostBackend _) {
      val jobFuture = submit(rdd, (0 until 10).toArray)
<<<<<<< HEAD
      Await.ready(jobFuture, duration)
=======
      awaitJobTermination(jobFuture, duration)
>>>>>>> 472d611a
    }
    assertDataStructuresEmpty(noFailure = false)
  }

  // Here we run with the blacklist on, and maxTaskFailures high enough that we'll eventually
  // schedule on a good node and succeed the job
  testScheduler(
    "Bad node with multiple executors, job will still succeed with the right confs",
    extraConfs = Seq(
      "spark.scheduler.blacklist.enabled" -> "true",
      // just set this to something much longer than the test duration
      "spark.scheduler.executorTaskBlacklistTime" -> "10000000",
      // this has to be higher than the number of executors on the bad host
      "spark.task.maxFailures" -> "5",
      // just to avoid this test taking too long
      "spark.locality.wait" -> "10ms"
    )
  ) {
    val rdd = new MockRDDWithLocalityPrefs(sc, 10, Nil, badHost)
    withBackend(badHostBackend _) {
      val jobFuture = submit(rdd, (0 until 10).toArray)
<<<<<<< HEAD
      Await.ready(jobFuture, duration)
=======
      awaitJobTermination(jobFuture, duration)
>>>>>>> 472d611a
    }
    assert(results === (0 until 10).map { _ -> 42 }.toMap)
    assertDataStructuresEmpty(noFailure = true)
  }

  // Make sure that is we've failed on all executors, but haven't hit task.maxFailures yet, the job
  // doesn't hang
  testScheduler(
    "Progress with fewer executors than maxTaskFailures",
    extraConfs = Seq(
      "spark.scheduler.blacklist.enabled" -> "true",
      // just set this to something much longer than the test duration
      "spark.scheduler.executorTaskBlacklistTime" -> "10000000",
      "spark.testing.nHosts" -> "2",
      "spark.testing.nExecutorsPerHost" -> "1",
      "spark.testing.nCoresPerExecutor" -> "1"
    )
  ) {
    def runBackend(): Unit = {
      val (taskDescription, _) = backend.beginTask()
      backend.taskFailed(taskDescription, new RuntimeException("test task failure"))
    }
    withBackend(runBackend _) {
      val jobFuture = submit(new MockRDD(sc, 10, Nil), (0 until 10).toArray)
      Await.ready(jobFuture, duration)
      assert(failure.getMessage.contains("Aborting TaskSet 0.0 because it has a task which " +
        "cannot be scheduled on any executor due to blacklists"))
    }
    assertDataStructuresEmpty(noFailure = false)
  }

  test("executors can be blacklisted with only a few failures per stage") {
    pending
  }

  test("executors aren't blacklisted if task sets fail") {
    pending
  }

  test("can blacklist executor for just one stage") {
    pending
  }

}

class MultiExecutorMockBackend(
    conf: SparkConf,
    taskScheduler: TaskSchedulerImpl) extends MockBackend(conf, taskScheduler) {

  val nHosts = conf.getInt("spark.testing.nHosts", 5)
  val nExecutorsPerHost = conf.getInt("spark.testing.nExecutorsPerHost", 4)
  val nCoresPerExecutor = conf.getInt("spark.testing.nCoresPerExecutor", 2)

  override val executorIdToExecutor: Map[String, ExecutorTaskStatus] = {
    (0 until nHosts).flatMap { hostIdx =>
      val hostName = "host-" + hostIdx
      (0 until nExecutorsPerHost).map { subIdx =>
        val executorId = (hostIdx * nExecutorsPerHost + subIdx).toString
        executorId ->
          ExecutorTaskStatus(host = hostName, executorId = executorId, nCoresPerExecutor)
      }
    }.toMap
  }

  override def defaultParallelism(): Int = nHosts * nExecutorsPerHost * nCoresPerExecutor
}

class MockRDDWithLocalityPrefs(
    sc: SparkContext,
    numPartitions: Int,
    shuffleDeps: Seq[ShuffleDependency[Int, Int, Nothing]],
    val preferredLoc: String) extends MockRDD(sc, numPartitions, shuffleDeps) {
  override def getPreferredLocations(split: Partition): Seq[String] = {
    Seq(preferredLoc)
  }
}<|MERGE_RESOLUTION|>--- conflicted
+++ resolved
@@ -42,22 +42,11 @@
 
   // Test demonstrating the issue -- without a config change, the scheduler keeps scheduling
   // according to locality preferences, and so the job fails
-<<<<<<< HEAD
-  testScheduler("If preferred node is bad, without blacklist job will fail",
-      extraConfs = Seq(
-        "spark.scheduler.blacklist.enabled" -> "false"
-      )) {
-    val rdd = new MockRDDWithLocalityPrefs(sc, 10, Nil, badHost)
-    withBackend(badHostBackend _) {
-      val jobFuture = submit(rdd, (0 until 10).toArray)
-      Await.ready(jobFuture, duration)
-=======
   testScheduler("If preferred node is bad, without blacklist job will fail") {
     val rdd = new MockRDDWithLocalityPrefs(sc, 10, Nil, badHost)
     withBackend(badHostBackend _) {
       val jobFuture = submit(rdd, (0 until 10).toArray)
       awaitJobTermination(jobFuture, duration)
->>>>>>> 472d611a
     }
     assertDataStructuresEmpty(noFailure = false)
   }
@@ -76,11 +65,7 @@
     val rdd = new MockRDDWithLocalityPrefs(sc, 10, Nil, badHost)
     withBackend(badHostBackend _) {
       val jobFuture = submit(rdd, (0 until 10).toArray)
-<<<<<<< HEAD
-      Await.ready(jobFuture, duration)
-=======
       awaitJobTermination(jobFuture, duration)
->>>>>>> 472d611a
     }
     assertDataStructuresEmpty(noFailure = false)
   }
@@ -102,11 +87,7 @@
     val rdd = new MockRDDWithLocalityPrefs(sc, 10, Nil, badHost)
     withBackend(badHostBackend _) {
       val jobFuture = submit(rdd, (0 until 10).toArray)
-<<<<<<< HEAD
-      Await.ready(jobFuture, duration)
-=======
       awaitJobTermination(jobFuture, duration)
->>>>>>> 472d611a
     }
     assert(results === (0 until 10).map { _ -> 42 }.toMap)
     assertDataStructuresEmpty(noFailure = true)
