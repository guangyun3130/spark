/*
 * Licensed to the Apache Software Foundation (ASF) under one or more
 * contributor license agreements.  See the NOTICE file distributed with
 * this work for additional information regarding copyright ownership.
 * The ASF licenses this file to You under the Apache License, Version 2.0
 * (the "License"); you may not use this file except in compliance with
 * the License.  You may obtain a copy of the License at
 *
 *    http://www.apache.org/licenses/LICENSE-2.0
 *
 * Unless required by applicable law or agreed to in writing, software
 * distributed under the License is distributed on an "AS IS" BASIS,
 * WITHOUT WARRANTIES OR CONDITIONS OF ANY KIND, either express or implied.
 * See the License for the specific language governing permissions and
 * limitations under the License.
 */

package org.apache.spark.scheduler

import java.util.Properties

import scala.collection.mutable.{ArrayBuffer, HashMap, HashSet, Map}
import scala.language.reflectiveCalls
import scala.util.control.NonFatal

import org.scalatest.concurrent.Timeouts
import org.scalatest.time.SpanSugar._

import org.apache.spark._
import org.apache.spark.executor.TaskMetrics
import org.apache.spark.rdd.RDD
import org.apache.spark.scheduler.SchedulingMode.SchedulingMode
import org.apache.spark.storage.{BlockId, BlockManagerId, BlockManagerMaster}
import org.apache.spark.util.CallSite

class DAGSchedulerEventProcessLoopTester(dagScheduler: DAGScheduler)
  extends DAGSchedulerEventProcessLoop(dagScheduler) {

  override def post(event: DAGSchedulerEvent): Unit = {
    try {
      // Forward event to `onReceive` directly to avoid processing event asynchronously.
      onReceive(event)
    } catch {
      case NonFatal(e) => onError(e)
    }
  }

  override def onError(e: Throwable): Unit = {
    logError("Error in DAGSchedulerEventLoop: ", e)
    dagScheduler.stop()
    throw e
  }

}

/**
 * An RDD for passing to DAGScheduler. These RDDs will use the dependencies and
 * preferredLocations (if any) that are passed to them. They are deliberately not executable
 * so we can test that DAGScheduler does not try to execute RDDs locally.
 *
 * Optionally, one can pass in a list of locations to use as preferred locations for each task,
 * and a MapOutputTrackerMaster to enable reduce task locality. We pass the tracker separately
 * because, in this test suite, it won't be the same as sc.env.mapOutputTracker.
 */
class MyRDD(
    sc: SparkContext,
    numPartitions: Int,
    dependencies: List[Dependency[_]],
    locations: Seq[Seq[String]] = Nil,
    @transient tracker: MapOutputTrackerMaster = null)
  extends RDD[(Int, Int)](sc, dependencies) with Serializable {

  override def compute(split: Partition, context: TaskContext): Iterator[(Int, Int)] =
    throw new RuntimeException("should not be reached")

  override def getPartitions: Array[Partition] = (0 until numPartitions).map(i => new Partition {
    override def index: Int = i
  }).toArray

  override def getPreferredLocations(partition: Partition): Seq[String] = {
    if (locations.isDefinedAt(partition.index)) {
      locations(partition.index)
    } else if (tracker != null && dependencies.size == 1 &&
        dependencies(0).isInstanceOf[ShuffleDependency[_, _, _]]) {
      // If we have only one shuffle dependency, use the same code path as ShuffledRDD for locality
      val dep = dependencies(0).asInstanceOf[ShuffleDependency[_, _, _]]
      tracker.getPreferredLocationsForShuffle(dep, partition.index)
    } else {
      Nil
    }
  }

  override def toString: String = "DAGSchedulerSuiteRDD " + id
}

class DAGSchedulerSuiteDummyException extends Exception

class DAGSchedulerSuite extends SparkFunSuite with LocalSparkContext with Timeouts {

  val conf = new SparkConf
  /** Set of TaskSets the DAGScheduler has requested executed. */
  val taskSets = scala.collection.mutable.Buffer[TaskSet]()

  /** Stages for which the DAGScheduler has called TaskScheduler.cancelTasks(). */
  val cancelledStages = new HashSet[Int]()

  val taskScheduler = new TaskScheduler() {
    override def rootPool: Pool = null
    override def schedulingMode: SchedulingMode = SchedulingMode.NONE
    override def start() = {}
    override def stop() = {}
    override def executorHeartbeatReceived(
        execId: String,
        accumUpdates: Array[(Long, Seq[AccumulableInfo])],
        blockManagerId: BlockManagerId): Boolean = true
    override def submitTasks(taskSet: TaskSet) = {
      // normally done by TaskSetManager
      taskSet.tasks.foreach(_.epoch = mapOutputTracker.getEpoch)
      taskSets += taskSet
    }
    override def cancelTasks(stageId: Int, interruptThread: Boolean) {
      cancelledStages += stageId
    }
    override def setDAGScheduler(dagScheduler: DAGScheduler) = {}
    override def defaultParallelism() = 2
    override def executorLost(executorId: String, reason: ExecutorLossReason): Unit = {}
    override def applicationAttemptId(): Option[String] = None
  }

  /** Length of time to wait while draining listener events. */
  val WAIT_TIMEOUT_MILLIS = 10000
  val sparkListener = new SparkListener() {
    val submittedStageInfos = new HashSet[StageInfo]
    val successfulStages = new HashSet[Int]
    val failedStages = new ArrayBuffer[Int]
    val stageByOrderOfExecution = new ArrayBuffer[Int]
    var endedTasks = new HashSet[Long]

    override def onStageSubmitted(stageSubmitted: SparkListenerStageSubmitted) {
      submittedStageInfos += stageSubmitted.stageInfo
    }

    override def onStageCompleted(stageCompleted: SparkListenerStageCompleted) {
      val stageInfo = stageCompleted.stageInfo
      stageByOrderOfExecution += stageInfo.stageId
      if (stageInfo.failureReason.isEmpty) {
        successfulStages += stageInfo.stageId
      } else {
        failedStages += stageInfo.stageId
      }
    }

    override def onTaskEnd(taskEnd: SparkListenerTaskEnd): Unit = {
      endedTasks += taskEnd.taskInfo.taskId
    }
  }

  var mapOutputTracker: MapOutputTrackerMaster = null
  var scheduler: DAGScheduler = null
  var dagEventProcessLoopTester: DAGSchedulerEventProcessLoop = null

  /**
   * Set of cache locations to return from our mock BlockManagerMaster.
   * Keys are (rdd ID, partition ID). Anything not present will return an empty
   * list of cache locations silently.
   */
  val cacheLocations = new HashMap[(Int, Int), Seq[BlockManagerId]]
  // stub out BlockManagerMaster.getLocations to use our cacheLocations
  val blockManagerMaster = new BlockManagerMaster(null, conf, true) {
      override def getLocations(blockIds: Array[BlockId]): IndexedSeq[Seq[BlockManagerId]] = {
        blockIds.map {
          _.asRDDId.map(id => (id.rddId -> id.splitIndex)).flatMap(key => cacheLocations.get(key)).
            getOrElse(Seq())
        }.toIndexedSeq
      }
      override def removeExecutor(execId: String) {
        // don't need to propagate to the driver, which we don't have
      }
    }

  /** The list of results that DAGScheduler has collected. */
  val results = new HashMap[Int, Any]()
  var failure: Exception = _
  val jobListener = new JobListener() {
    override def taskSucceeded(index: Int, result: Any) = results.put(index, result)
    override def jobFailed(exception: Exception) = { failure = exception }
  }

  /** A simple helper class for creating custom JobListeners */
  class SimpleListener extends JobListener {
    val results = new HashMap[Int, Any]
    var failure: Exception = null
    override def taskSucceeded(index: Int, result: Any): Unit = results.put(index, result)
    override def jobFailed(exception: Exception): Unit = { failure = exception }
  }

  override def beforeEach(): Unit = {
    super.beforeEach()
    sc = new SparkContext("local", "DAGSchedulerSuite")
    sparkListener.submittedStageInfos.clear()
    sparkListener.successfulStages.clear()
    sparkListener.failedStages.clear()
    sparkListener.endedTasks.clear()
    failure = null
    sc.addSparkListener(sparkListener)
    taskSets.clear()
    cancelledStages.clear()
    cacheLocations.clear()
    results.clear()
    mapOutputTracker = new MapOutputTrackerMaster(conf)
    scheduler = new DAGScheduler(
      sc,
      taskScheduler,
      sc.listenerBus,
      mapOutputTracker,
      blockManagerMaster,
      sc.env)
    dagEventProcessLoopTester = new DAGSchedulerEventProcessLoopTester(scheduler)
  }

  override def afterEach(): Unit = {
    try {
      scheduler.stop()
    } finally {
      super.afterEach()
    }
  }

  override def afterAll() {
    super.afterAll()
  }

  /**
   * Type of RDD we use for testing. Note that we should never call the real RDD compute methods.
   * This is a pair RDD type so it can always be used in ShuffleDependencies.
   */
  type PairOfIntsRDD = RDD[(Int, Int)]

  /**
   * Process the supplied event as if it were the top of the DAGScheduler event queue, expecting
   * the scheduler not to exit.
   *
   * After processing the event, submit waiting stages as is done on most iterations of the
   * DAGScheduler event loop.
   */
  private def runEvent(event: DAGSchedulerEvent) {
    dagEventProcessLoopTester.post(event)
  }

  /**
   * When we submit dummy Jobs, this is the compute function we supply. Except in a local test
   * below, we do not expect this function to ever be executed; instead, we will return results
   * directly through CompletionEvents.
   */
  private val jobComputeFunc = (context: TaskContext, it: Iterator[(_)]) =>
    it.next.asInstanceOf[Tuple2[_, _]]._1

  /** Send the given CompletionEvent messages for the tasks in the TaskSet. */
  private def complete(taskSet: TaskSet, results: Seq[(TaskEndReason, Any)]) {
    assert(taskSet.tasks.size >= results.size)
    for ((result, i) <- results.zipWithIndex) {
      if (i < taskSet.tasks.size) {
        runEvent(makeCompletionEvent(taskSet.tasks(i), result._1, result._2))
      }
    }
  }

  private def completeWithAccumulator(
      accumId: Long,
      taskSet: TaskSet,
      results: Seq[(TaskEndReason, Any)]) {
    assert(taskSet.tasks.size >= results.size)
    for ((result, i) <- results.zipWithIndex) {
      if (i < taskSet.tasks.size) {
        runEvent(makeCompletionEvent(
          taskSet.tasks(i),
          result._1,
          result._2,
          Seq(new AccumulableInfo(
            accumId, Some(""), Some(1), None, internal = false, countFailedValues = false))))
      }
    }
  }

  /** Submits a job to the scheduler and returns the job id. */
  private def submit(
      rdd: RDD[_],
      partitions: Array[Int],
      func: (TaskContext, Iterator[_]) => _ = jobComputeFunc,
      listener: JobListener = jobListener,
      properties: Properties = null): Int = {
    val jobId = scheduler.nextJobId.getAndIncrement()
    runEvent(JobSubmitted(jobId, rdd, func, partitions, CallSite("", ""), listener, properties))
    jobId
  }

  /** Submits a map stage to the scheduler and returns the job id. */
  private def submitMapStage(
      shuffleDep: ShuffleDependency[_, _, _],
      listener: JobListener = jobListener): Int = {
    val jobId = scheduler.nextJobId.getAndIncrement()
    runEvent(MapStageSubmitted(jobId, shuffleDep, CallSite("", ""), listener))
    jobId
  }

  /** Sends TaskSetFailed to the scheduler. */
  private def failed(taskSet: TaskSet, message: String) {
    runEvent(TaskSetFailed(taskSet, message, None))
  }

  /** Sends JobCancelled to the DAG scheduler. */
  private def cancel(jobId: Int) {
    runEvent(JobCancelled(jobId))
  }

  test("[SPARK-3353] parent stage should have lower stage id") {
    sparkListener.stageByOrderOfExecution.clear()
    sc.parallelize(1 to 10).map(x => (x, x)).reduceByKey(_ + _, 4).count()
    sc.listenerBus.waitUntilEmpty(WAIT_TIMEOUT_MILLIS)
    assert(sparkListener.stageByOrderOfExecution.length === 2)
    assert(sparkListener.stageByOrderOfExecution(0) < sparkListener.stageByOrderOfExecution(1))
  }

  test("zero split job") {
    var numResults = 0
    var failureReason: Option[Exception] = None
    val fakeListener = new JobListener() {
      override def taskSucceeded(partition: Int, value: Any): Unit = numResults += 1
      override def jobFailed(exception: Exception): Unit = {
        failureReason = Some(exception)
      }
    }
    val jobId = submit(new MyRDD(sc, 0, Nil), Array(), listener = fakeListener)
    assert(numResults === 0)
    cancel(jobId)
    assert(failureReason.isDefined)
    assert(failureReason.get.getMessage() === "Job 0 cancelled ")
  }

  test("run trivial job") {
    submit(new MyRDD(sc, 1, Nil), Array(0))
    complete(taskSets(0), List((Success, 42)))
    assert(results === Map(0 -> 42))
    assertDataStructuresEmpty()
  }

  test("run trivial job w/ dependency") {
    val baseRdd = new MyRDD(sc, 1, Nil)
    val finalRdd = new MyRDD(sc, 1, List(new OneToOneDependency(baseRdd)))
    submit(finalRdd, Array(0))
    complete(taskSets(0), Seq((Success, 42)))
    assert(results === Map(0 -> 42))
    assertDataStructuresEmpty()
  }

  test("equals and hashCode AccumulableInfo") {
    val accInfo1 = new AccumulableInfo(
      1, Some("a1"), Some("delta1"), Some("val1"), internal = true, countFailedValues = false)
    val accInfo2 = new AccumulableInfo(
      1, Some("a1"), Some("delta1"), Some("val1"), internal = false, countFailedValues = false)
    val accInfo3 = new AccumulableInfo(
      1, Some("a1"), Some("delta1"), Some("val1"), internal = false, countFailedValues = false)
    assert(accInfo1 !== accInfo2)
    assert(accInfo2 === accInfo3)
    assert(accInfo2.hashCode() === accInfo3.hashCode())
  }

  test("cache location preferences w/ dependency") {
    val baseRdd = new MyRDD(sc, 1, Nil).cache()
    val finalRdd = new MyRDD(sc, 1, List(new OneToOneDependency(baseRdd)))
    cacheLocations(baseRdd.id -> 0) =
      Seq(makeBlockManagerId("hostA"), makeBlockManagerId("hostB"))
    submit(finalRdd, Array(0))
    val taskSet = taskSets(0)
    assertLocations(taskSet, Seq(Seq("hostA", "hostB")))
    complete(taskSet, Seq((Success, 42)))
    assert(results === Map(0 -> 42))
    assertDataStructuresEmpty()
  }

  test("regression test for getCacheLocs") {
    val rdd = new MyRDD(sc, 3, Nil).cache()
    cacheLocations(rdd.id -> 0) =
      Seq(makeBlockManagerId("hostA"), makeBlockManagerId("hostB"))
    cacheLocations(rdd.id -> 1) =
      Seq(makeBlockManagerId("hostB"), makeBlockManagerId("hostC"))
    cacheLocations(rdd.id -> 2) =
      Seq(makeBlockManagerId("hostC"), makeBlockManagerId("hostD"))
    val locs = scheduler.getCacheLocs(rdd).map(_.map(_.host))
    assert(locs === Seq(Seq("hostA", "hostB"), Seq("hostB", "hostC"), Seq("hostC", "hostD")))
  }

  /**
   * This test ensures that if a particular RDD is cached, RDDs earlier in the dependency chain
   * are not computed. It constructs the following chain of dependencies:
   * +---+ shuffle +---+    +---+    +---+
   * | A |<--------| B |<---| C |<---| D |
   * +---+         +---+    +---+    +---+
   * Here, B is derived from A by performing a shuffle, C has a one-to-one dependency on B,
   * and D similarly has a one-to-one dependency on C. If none of the RDDs were cached, this
   * set of RDDs would result in a two stage job: one ShuffleMapStage, and a ResultStage that
   * reads the shuffled data from RDD A. This test ensures that if C is cached, the scheduler
   * doesn't perform a shuffle, and instead computes the result using a single ResultStage
   * that reads C's cached data.
   */
  test("getMissingParentStages should consider all ancestor RDDs' cache statuses") {
    val rddA = new MyRDD(sc, 1, Nil)
    val rddB = new MyRDD(sc, 1, List(new ShuffleDependency(rddA, new HashPartitioner(1))),
      tracker = mapOutputTracker)
    val rddC = new MyRDD(sc, 1, List(new OneToOneDependency(rddB))).cache()
    val rddD = new MyRDD(sc, 1, List(new OneToOneDependency(rddC)))
    cacheLocations(rddC.id -> 0) =
      Seq(makeBlockManagerId("hostA"), makeBlockManagerId("hostB"))
    submit(rddD, Array(0))
    assert(scheduler.runningStages.size === 1)
    // Make sure that the scheduler is running the final result stage.
    // Because C is cached, the shuffle map stage to compute A does not need to be run.
    assert(scheduler.runningStages.head.isInstanceOf[ResultStage])
  }

  test("avoid exponential blowup when getting preferred locs list") {
    // Build up a complex dependency graph with repeated zip operations, without preferred locations
    var rdd: RDD[_] = new MyRDD(sc, 1, Nil)
    (1 to 30).foreach(_ => rdd = rdd.zip(rdd))
    // getPreferredLocs runs quickly, indicating that exponential graph traversal is avoided.
    failAfter(10 seconds) {
      val preferredLocs = scheduler.getPreferredLocs(rdd, 0)
      // No preferred locations are returned.
      assert(preferredLocs.length === 0)
    }
  }

  test("unserializable task") {
    val unserializableRdd = new MyRDD(sc, 1, Nil) {
      class UnserializableClass
      val unserializable = new UnserializableClass
    }
    submit(unserializableRdd, Array(0))
    assert(failure.getMessage.startsWith(
      "Job aborted due to stage failure: Task not serializable:"))
    sc.listenerBus.waitUntilEmpty(WAIT_TIMEOUT_MILLIS)
    assert(sparkListener.failedStages.contains(0))
    assert(sparkListener.failedStages.size === 1)
    assertDataStructuresEmpty()
  }

  test("trivial job failure") {
    submit(new MyRDD(sc, 1, Nil), Array(0))
    failed(taskSets(0), "some failure")
    assert(failure.getMessage === "Job aborted due to stage failure: some failure")
    sc.listenerBus.waitUntilEmpty(WAIT_TIMEOUT_MILLIS)
    assert(sparkListener.failedStages.contains(0))
    assert(sparkListener.failedStages.size === 1)
    assertDataStructuresEmpty()
  }

  test("trivial job cancellation") {
    val rdd = new MyRDD(sc, 1, Nil)
    val jobId = submit(rdd, Array(0))
    cancel(jobId)
    assert(failure.getMessage === s"Job $jobId cancelled ")
    sc.listenerBus.waitUntilEmpty(WAIT_TIMEOUT_MILLIS)
    assert(sparkListener.failedStages.contains(0))
    assert(sparkListener.failedStages.size === 1)
    assertDataStructuresEmpty()
  }

  test("job cancellation no-kill backend") {
    // make sure that the DAGScheduler doesn't crash when the TaskScheduler
    // doesn't implement killTask()
    val noKillTaskScheduler = new TaskScheduler() {
      override def rootPool: Pool = null
      override def schedulingMode: SchedulingMode = SchedulingMode.NONE
      override def start(): Unit = {}
      override def stop(): Unit = {}
      override def submitTasks(taskSet: TaskSet): Unit = {
        taskSets += taskSet
      }
      override def cancelTasks(stageId: Int, interruptThread: Boolean) {
        throw new UnsupportedOperationException
      }
      override def setDAGScheduler(dagScheduler: DAGScheduler): Unit = {}
      override def defaultParallelism(): Int = 2
      override def executorHeartbeatReceived(
          execId: String,
          accumUpdates: Array[(Long, Seq[AccumulableInfo])],
          blockManagerId: BlockManagerId): Boolean = true
      override def executorLost(executorId: String, reason: ExecutorLossReason): Unit = {}
      override def applicationAttemptId(): Option[String] = None
    }
    val noKillScheduler = new DAGScheduler(
      sc,
      noKillTaskScheduler,
      sc.listenerBus,
      mapOutputTracker,
      blockManagerMaster,
      sc.env)
    dagEventProcessLoopTester = new DAGSchedulerEventProcessLoopTester(noKillScheduler)
    val jobId = submit(new MyRDD(sc, 1, Nil), Array(0))
    cancel(jobId)
    // Because the job wasn't actually cancelled, we shouldn't have received a failure message.
    assert(failure === null)

    // When the task set completes normally, state should be correctly updated.
    complete(taskSets(0), Seq((Success, 42)))
    assert(results === Map(0 -> 42))
    assertDataStructuresEmpty()

    sc.listenerBus.waitUntilEmpty(WAIT_TIMEOUT_MILLIS)
    assert(sparkListener.failedStages.isEmpty)
    assert(sparkListener.successfulStages.contains(0))
  }

  test("run trivial shuffle") {
    val shuffleMapRdd = new MyRDD(sc, 2, Nil)
    val shuffleDep = new ShuffleDependency(shuffleMapRdd, new HashPartitioner(1))
    val shuffleId = shuffleDep.shuffleId
    val reduceRdd = new MyRDD(sc, 1, List(shuffleDep), tracker = mapOutputTracker)
    submit(reduceRdd, Array(0))
    complete(taskSets(0), Seq(
      (Success, makeMapStatus("hostA", 1)),
      (Success, makeMapStatus("hostB", 1))))
    assert(mapOutputTracker.getMapSizesByExecutorId(shuffleId, 0).map(_._1).toSet ===
      HashSet(makeBlockManagerId("hostA"), makeBlockManagerId("hostB")))
    complete(taskSets(1), Seq((Success, 42)))
    assert(results === Map(0 -> 42))
    assertDataStructuresEmpty()
  }

  test("run trivial shuffle with fetch failure") {
    val shuffleMapRdd = new MyRDD(sc, 2, Nil)
    val shuffleDep = new ShuffleDependency(shuffleMapRdd, new HashPartitioner(2))
    val shuffleId = shuffleDep.shuffleId
    val reduceRdd = new MyRDD(sc, 2, List(shuffleDep), tracker = mapOutputTracker)
    submit(reduceRdd, Array(0, 1))
    complete(taskSets(0), Seq(
      (Success, makeMapStatus("hostA", reduceRdd.partitions.length)),
      (Success, makeMapStatus("hostB", reduceRdd.partitions.length))))
    // the 2nd ResultTask failed
    complete(taskSets(1), Seq(
      (Success, 42),
      (FetchFailed(makeBlockManagerId("hostA"), shuffleId, 0, 0, "ignored"), null)))
    // this will get called
    // blockManagerMaster.removeExecutor("exec-hostA")
    // ask the scheduler to try it again
    scheduler.resubmitFailedStages()
    // have the 2nd attempt pass
    complete(taskSets(2), Seq((Success, makeMapStatus("hostA", reduceRdd.partitions.length))))
    // we can see both result blocks now
    assert(mapOutputTracker.getMapSizesByExecutorId(shuffleId, 0).map(_._1.host).toSet ===
      HashSet("hostA", "hostB"))
    complete(taskSets(3), Seq((Success, 43)))
    assert(results === Map(0 -> 42, 1 -> 43))
    assertDataStructuresEmpty()
  }


  // Helper function to validate state when creating tests for task failures
  private def checkStageId(stageId: Int, attempt: Int, stageAttempt: TaskSet) {
    assert(stageAttempt.stageId === stageId)
    assert(stageAttempt.stageAttemptId == attempt)
  }


  // Helper functions to extract commonly used code in Fetch Failure test cases
  private def setupStageAbortTest(sc: SparkContext) {
    sc.listenerBus.addListener(new EndListener())
    ended = false
    jobResult = null
  }

  // Create a new Listener to confirm that the listenerBus sees the JobEnd message
  // when we abort the stage. This message will also be consumed by the EventLoggingListener
  // so this will propagate up to the user.
  var ended = false
  var jobResult : JobResult = null

  class EndListener extends SparkListener {
    override def onJobEnd(jobEnd: SparkListenerJobEnd): Unit = {
      jobResult = jobEnd.jobResult
      ended = true
    }
  }

  /**
   * Common code to get the next stage attempt, confirm it's the one we expect, and complete it
   * successfully.
   *
   * @param stageId - The current stageId
   * @param attemptIdx - The current attempt count
   * @param numShufflePartitions - The number of partitions in the next stage
   */
  private def completeShuffleMapStageSuccessfully(
      stageId: Int,
      attemptIdx: Int,
      numShufflePartitions: Int): Unit = {
    val stageAttempt = taskSets.last
    checkStageId(stageId, attemptIdx, stageAttempt)
    complete(stageAttempt, stageAttempt.tasks.zipWithIndex.map {
      case (task, idx) =>
        (Success, makeMapStatus("host" + ('A' + idx).toChar, numShufflePartitions))
    }.toSeq)
  }

  /**
   * Common code to get the next stage attempt, confirm it's the one we expect, and complete it
   * with all FetchFailure.
   *
   * @param stageId - The current stageId
   * @param attemptIdx - The current attempt count
   * @param shuffleDep - The shuffle dependency of the stage with a fetch failure
   */
  private def completeNextStageWithFetchFailure(
      stageId: Int,
      attemptIdx: Int,
      shuffleDep: ShuffleDependency[_, _, _]): Unit = {
    val stageAttempt = taskSets.last
    checkStageId(stageId, attemptIdx, stageAttempt)
    complete(stageAttempt, stageAttempt.tasks.zipWithIndex.map { case (task, idx) =>
      (FetchFailed(makeBlockManagerId("hostA"), shuffleDep.shuffleId, 0, idx, "ignored"), null)
    }.toSeq)
  }

  /**
   * Common code to get the next result stage attempt, confirm it's the one we expect, and
   * complete it with a success where we return 42.
   *
   * @param stageId - The current stageId
   * @param attemptIdx - The current attempt count
   */
  private def completeNextResultStageWithSuccess(
      stageId: Int,
      attemptIdx: Int,
      partitionToResult: Int => Int = _ => 42): Unit = {
    val stageAttempt = taskSets.last
    checkStageId(stageId, attemptIdx, stageAttempt)
    assert(scheduler.stageIdToStage(stageId).isInstanceOf[ResultStage])
    val taskResults = stageAttempt.tasks.zipWithIndex.map { case (task, idx) =>
      (Success, partitionToResult(idx))
    }
    complete(stageAttempt, taskResults.toSeq)
  }

  /**
   * In this test, we simulate a job where many tasks in the same stage fail. We want to show
   * that many fetch failures inside a single stage attempt do not trigger an abort
   * on their own, but only when there are enough failing stage attempts.
   */
  test("Single stage fetch failure should not abort the stage.") {
    setupStageAbortTest(sc)

    val parts = 8
    val shuffleMapRdd = new MyRDD(sc, parts, Nil)
    val shuffleDep = new ShuffleDependency(shuffleMapRdd, new HashPartitioner(parts))
    val reduceRdd = new MyRDD(sc, parts, List(shuffleDep), tracker = mapOutputTracker)
    submit(reduceRdd, (0 until parts).toArray)

    completeShuffleMapStageSuccessfully(0, 0, numShufflePartitions = parts)

    completeNextStageWithFetchFailure(1, 0, shuffleDep)

    // Resubmit and confirm that now all is well
    scheduler.resubmitFailedStages()

    assert(scheduler.runningStages.nonEmpty)
    assert(!ended)

    // Complete stage 0 and then stage 1 with a "42"
    completeShuffleMapStageSuccessfully(0, 1, numShufflePartitions = parts)
    completeNextResultStageWithSuccess(1, 1)

    // Confirm job finished succesfully
    sc.listenerBus.waitUntilEmpty(1000)
    assert(ended === true)
    assert(results === (0 until parts).map { idx => idx -> 42 }.toMap)
    assertDataStructuresEmpty()
  }

  /**
   * In this test we simulate a job failure where the first stage completes successfully and
   * the second stage fails due to a fetch failure. Multiple successive fetch failures of a stage
   * trigger an overall job abort to avoid endless retries.
   */
  test("Multiple consecutive stage fetch failures should lead to job being aborted.") {
    setupStageAbortTest(sc)

    val shuffleMapRdd = new MyRDD(sc, 2, Nil)
    val shuffleDep = new ShuffleDependency(shuffleMapRdd, new HashPartitioner(2))
    val reduceRdd = new MyRDD(sc, 2, List(shuffleDep), tracker = mapOutputTracker)
    submit(reduceRdd, Array(0, 1))

    for (attempt <- 0 until Stage.MAX_CONSECUTIVE_FETCH_FAILURES) {
      // Complete all the tasks for the current attempt of stage 0 successfully
      completeShuffleMapStageSuccessfully(0, attempt, numShufflePartitions = 2)

      // Now we should have a new taskSet, for a new attempt of stage 1.
      // Fail all these tasks with FetchFailure
      completeNextStageWithFetchFailure(1, attempt, shuffleDep)

      // this will trigger a resubmission of stage 0, since we've lost some of its
      // map output, for the next iteration through the loop
      scheduler.resubmitFailedStages()

      if (attempt < Stage.MAX_CONSECUTIVE_FETCH_FAILURES - 1) {
        assert(scheduler.runningStages.nonEmpty)
        assert(!ended)
      } else {
        // Stage should have been aborted and removed from running stages
        assertDataStructuresEmpty()
        sc.listenerBus.waitUntilEmpty(1000)
        assert(ended)
        jobResult match {
          case JobFailed(reason) =>
            assert(reason.getMessage.contains("ResultStage 1 () has failed the maximum"))
          case other => fail(s"expected JobFailed, not $other")
        }
      }
    }
  }

  /**
   * In this test, we create a job with two consecutive shuffles, and simulate 2 failures for each
   * shuffle fetch. In total In total, the job has had four failures overall but not four failures
   * for a particular stage, and as such should not be aborted.
   */
  test("Failures in different stages should not trigger an overall abort") {
    setupStageAbortTest(sc)

    val shuffleOneRdd = new MyRDD(sc, 2, Nil).cache()
    val shuffleDepOne = new ShuffleDependency(shuffleOneRdd, new HashPartitioner(2))
    val shuffleTwoRdd = new MyRDD(sc, 2, List(shuffleDepOne), tracker = mapOutputTracker).cache()
    val shuffleDepTwo = new ShuffleDependency(shuffleTwoRdd, new HashPartitioner(1))
    val finalRdd = new MyRDD(sc, 1, List(shuffleDepTwo), tracker = mapOutputTracker)
    submit(finalRdd, Array(0))

    // In the first two iterations, Stage 0 succeeds and stage 1 fails. In the next two iterations,
    // stage 2 fails.
    for (attempt <- 0 until Stage.MAX_CONSECUTIVE_FETCH_FAILURES) {
      // Complete all the tasks for the current attempt of stage 0 successfully
      completeShuffleMapStageSuccessfully(0, attempt, numShufflePartitions = 2)

      if (attempt < Stage.MAX_CONSECUTIVE_FETCH_FAILURES / 2) {
        // Now we should have a new taskSet, for a new attempt of stage 1.
        // Fail all these tasks with FetchFailure
        completeNextStageWithFetchFailure(1, attempt, shuffleDepOne)
      } else {
        completeShuffleMapStageSuccessfully(1, attempt, numShufflePartitions = 1)

        // Fail stage 2
        completeNextStageWithFetchFailure(2, attempt - Stage.MAX_CONSECUTIVE_FETCH_FAILURES / 2,
          shuffleDepTwo)
      }

      // this will trigger a resubmission of stage 0, since we've lost some of its
      // map output, for the next iteration through the loop
      scheduler.resubmitFailedStages()
    }

    completeShuffleMapStageSuccessfully(0, 4, numShufflePartitions = 2)
    completeShuffleMapStageSuccessfully(1, 4, numShufflePartitions = 1)

    // Succeed stage2 with a "42"
    completeNextResultStageWithSuccess(2, Stage.MAX_CONSECUTIVE_FETCH_FAILURES/2)

    assert(results === Map(0 -> 42))
    assertDataStructuresEmpty()
  }

  /**
   * In this test we demonstrate that only consecutive failures trigger a stage abort. A stage may
   * fail multiple times, succeed, then fail a few more times (because its run again by downstream
   * dependencies). The total number of failed attempts for one stage will go over the limit,
   * but that doesn't matter, since they have successes in the middle.
   */
  test("Non-consecutive stage failures don't trigger abort") {
    setupStageAbortTest(sc)

    val shuffleOneRdd = new MyRDD(sc, 2, Nil).cache()
    val shuffleDepOne = new ShuffleDependency(shuffleOneRdd, new HashPartitioner(2))
    val shuffleTwoRdd = new MyRDD(sc, 2, List(shuffleDepOne), tracker = mapOutputTracker).cache()
    val shuffleDepTwo = new ShuffleDependency(shuffleTwoRdd, new HashPartitioner(1))
    val finalRdd = new MyRDD(sc, 1, List(shuffleDepTwo), tracker = mapOutputTracker)
    submit(finalRdd, Array(0))

    // First, execute stages 0 and 1, failing stage 1 up to MAX-1 times.
    for (attempt <- 0 until Stage.MAX_CONSECUTIVE_FETCH_FAILURES - 1) {
      // Make each task in stage 0 success
      completeShuffleMapStageSuccessfully(0, attempt, numShufflePartitions = 2)

      // Now we should have a new taskSet, for a new attempt of stage 1.
      // Fail these tasks with FetchFailure
      completeNextStageWithFetchFailure(1, attempt, shuffleDepOne)

      scheduler.resubmitFailedStages()

      // Confirm we have not yet aborted
      assert(scheduler.runningStages.nonEmpty)
      assert(!ended)
    }

    // Rerun stage 0 and 1 to step through the task set
    completeShuffleMapStageSuccessfully(0, 3, numShufflePartitions = 2)
    completeShuffleMapStageSuccessfully(1, 3, numShufflePartitions = 1)

    // Fail stage 2 so that stage 1 is resubmitted when we call scheduler.resubmitFailedStages()
    completeNextStageWithFetchFailure(2, 0, shuffleDepTwo)

    scheduler.resubmitFailedStages()

    // Rerun stage 0 to step through the task set
    completeShuffleMapStageSuccessfully(0, 4, numShufflePartitions = 2)

    // Now again, fail stage 1 (up to MAX_FAILURES) but confirm that this doesn't trigger an abort
    // since we succeeded in between.
    completeNextStageWithFetchFailure(1, 4, shuffleDepOne)

    scheduler.resubmitFailedStages()

    // Confirm we have not yet aborted
    assert(scheduler.runningStages.nonEmpty)
    assert(!ended)

    // Next, succeed all and confirm output
    // Rerun stage 0 + 1
    completeShuffleMapStageSuccessfully(0, 5, numShufflePartitions = 2)
    completeShuffleMapStageSuccessfully(1, 5, numShufflePartitions = 1)

    // Succeed stage 2 and verify results
    completeNextResultStageWithSuccess(2, 1)

    assertDataStructuresEmpty()
    sc.listenerBus.waitUntilEmpty(1000)
    assert(ended === true)
    assert(results === Map(0 -> 42))
  }

  test("trivial shuffle with multiple fetch failures") {
    val shuffleMapRdd = new MyRDD(sc, 2, Nil)
    val shuffleDep = new ShuffleDependency(shuffleMapRdd, new HashPartitioner(2))
    val shuffleId = shuffleDep.shuffleId
    val reduceRdd = new MyRDD(sc, 2, List(shuffleDep), tracker = mapOutputTracker)
    submit(reduceRdd, Array(0, 1))
    complete(taskSets(0), Seq(
      (Success, makeMapStatus("hostA", reduceRdd.partitions.length)),
      (Success, makeMapStatus("hostB", reduceRdd.partitions.length))))
    // The MapOutputTracker should know about both map output locations.
    assert(mapOutputTracker.getMapSizesByExecutorId(shuffleId, 0).map(_._1.host).toSet ===
      HashSet("hostA", "hostB"))

    // The first result task fails, with a fetch failure for the output from the first mapper.
    runEvent(makeCompletionEvent(
      taskSets(1).tasks(0),
      FetchFailed(makeBlockManagerId("hostA"), shuffleId, 0, 0, "ignored"),
      null))
    sc.listenerBus.waitUntilEmpty(WAIT_TIMEOUT_MILLIS)
    assert(sparkListener.failedStages.contains(1))

    // The second ResultTask fails, with a fetch failure for the output from the second mapper.
    runEvent(makeCompletionEvent(
      taskSets(1).tasks(0),
      FetchFailed(makeBlockManagerId("hostA"), shuffleId, 1, 1, "ignored"),
      null))
    // The SparkListener should not receive redundant failure events.
    sc.listenerBus.waitUntilEmpty(WAIT_TIMEOUT_MILLIS)
    assert(sparkListener.failedStages.size == 1)
  }

  /**
   * This tests the case where another FetchFailed comes in while the map stage is getting
   * re-run.
   */
  test("late fetch failures don't cause multiple concurrent attempts for the same map stage") {
    val shuffleMapRdd = new MyRDD(sc, 2, Nil)
    val shuffleDep = new ShuffleDependency(shuffleMapRdd, new HashPartitioner(2))
    val shuffleId = shuffleDep.shuffleId
    val reduceRdd = new MyRDD(sc, 2, List(shuffleDep), tracker = mapOutputTracker)
    submit(reduceRdd, Array(0, 1))

    val mapStageId = 0
    def countSubmittedMapStageAttempts(): Int = {
      sparkListener.submittedStageInfos.count(_.stageId == mapStageId)
    }

    // The map stage should have been submitted.
    sc.listenerBus.waitUntilEmpty(WAIT_TIMEOUT_MILLIS)
    assert(countSubmittedMapStageAttempts() === 1)

    complete(taskSets(0), Seq(
      (Success, makeMapStatus("hostA", 2)),
      (Success, makeMapStatus("hostB", 2))))
    // The MapOutputTracker should know about both map output locations.
    assert(mapOutputTracker.getMapSizesByExecutorId(shuffleId, 0).map(_._1.host).toSet ===
      HashSet("hostA", "hostB"))
    assert(mapOutputTracker.getMapSizesByExecutorId(shuffleId, 1).map(_._1.host).toSet ===
      HashSet("hostA", "hostB"))

    // The first result task fails, with a fetch failure for the output from the first mapper.
    runEvent(makeCompletionEvent(
      taskSets(1).tasks(0),
      FetchFailed(makeBlockManagerId("hostA"), shuffleId, 0, 0, "ignored"),
      null))
    sc.listenerBus.waitUntilEmpty(WAIT_TIMEOUT_MILLIS)
    assert(sparkListener.failedStages.contains(1))

    // Trigger resubmission of the failed map stage.
    runEvent(ResubmitFailedStages)
    sc.listenerBus.waitUntilEmpty(WAIT_TIMEOUT_MILLIS)

    // Another attempt for the map stage should have been submitted, resulting in 2 total attempts.
    assert(countSubmittedMapStageAttempts() === 2)

    // The second ResultTask fails, with a fetch failure for the output from the second mapper.
    runEvent(makeCompletionEvent(
      taskSets(1).tasks(1),
      FetchFailed(makeBlockManagerId("hostB"), shuffleId, 1, 1, "ignored"),
      null))

    // Another ResubmitFailedStages event should not result in another attempt for the map
    // stage being run concurrently.
    // NOTE: the actual ResubmitFailedStages may get called at any time during this, but it
    // shouldn't effect anything -- our calling it just makes *SURE* it gets called between the
    // desired event and our check.
    runEvent(ResubmitFailedStages)
    sc.listenerBus.waitUntilEmpty(WAIT_TIMEOUT_MILLIS)
    assert(countSubmittedMapStageAttempts() === 2)

  }

  /**
   * This tests the case where a late FetchFailed comes in after the map stage has finished getting
   * retried and a new reduce stage starts running.
   */
  test("extremely late fetch failures don't cause multiple concurrent attempts for " +
    "the same stage") {
    val shuffleMapRdd = new MyRDD(sc, 2, Nil)
    val shuffleDep = new ShuffleDependency(shuffleMapRdd, new HashPartitioner(2))
    val shuffleId = shuffleDep.shuffleId
    val reduceRdd = new MyRDD(sc, 2, List(shuffleDep), tracker = mapOutputTracker)
    submit(reduceRdd, Array(0, 1))

    def countSubmittedReduceStageAttempts(): Int = {
      sparkListener.submittedStageInfos.count(_.stageId == 1)
    }
    def countSubmittedMapStageAttempts(): Int = {
      sparkListener.submittedStageInfos.count(_.stageId == 0)
    }

    // The map stage should have been submitted.
    sc.listenerBus.waitUntilEmpty(WAIT_TIMEOUT_MILLIS)
    assert(countSubmittedMapStageAttempts() === 1)

    // Complete the map stage.
    complete(taskSets(0), Seq(
      (Success, makeMapStatus("hostA", 2)),
      (Success, makeMapStatus("hostB", 2))))

    // The reduce stage should have been submitted.
    sc.listenerBus.waitUntilEmpty(WAIT_TIMEOUT_MILLIS)
    assert(countSubmittedReduceStageAttempts() === 1)

    // The first result task fails, with a fetch failure for the output from the first mapper.
    runEvent(makeCompletionEvent(
      taskSets(1).tasks(0),
      FetchFailed(makeBlockManagerId("hostA"), shuffleId, 0, 0, "ignored"),
      null))

    // Trigger resubmission of the failed map stage and finish the re-started map task.
    runEvent(ResubmitFailedStages)
    complete(taskSets(2), Seq((Success, makeMapStatus("hostA", 1))))

    // Because the map stage finished, another attempt for the reduce stage should have been
    // submitted, resulting in 2 total attempts for each the map and the reduce stage.
    sc.listenerBus.waitUntilEmpty(WAIT_TIMEOUT_MILLIS)
    assert(countSubmittedMapStageAttempts() === 2)
    assert(countSubmittedReduceStageAttempts() === 2)

    // A late FetchFailed arrives from the second task in the original reduce stage.
    runEvent(makeCompletionEvent(
      taskSets(1).tasks(1),
      FetchFailed(makeBlockManagerId("hostB"), shuffleId, 1, 1, "ignored"),
      null))

    // Running ResubmitFailedStages shouldn't result in any more attempts for the map stage, because
    // the FetchFailed should have been ignored
    runEvent(ResubmitFailedStages)

    // The FetchFailed from the original reduce stage should be ignored.
    assert(countSubmittedMapStageAttempts() === 2)
  }

  test("late task events posted") {
    val baseRdd = new MyRDD(sc, 4, Nil)
    val finalRdd = new MyRDD(sc, 4, List(new OneToOneDependency(baseRdd)))
    submit(finalRdd, Array(0,1,2,3))

    // complete two tasks
    runEvent(CompletionEvent(
          taskSets(0).tasks(0), Success, 42, null, createFakeTaskInfoWithId(0), null))
    runEvent(CompletionEvent(
          taskSets(0).tasks(1), Success, 42, null, createFakeTaskInfoWithId(1), null))
    sc.listenerBus.waitUntilEmpty(WAIT_TIMEOUT_MILLIS)
    // verify stage exists
    assert(scheduler.stageIdToStage.contains(0)) 
    assert(sparkListener.endedTasks.size == 2)

    // finish other 2 tasks
    runEvent(CompletionEvent(
          taskSets(0).tasks(2), Success, 42, null, createFakeTaskInfoWithId(2), null))
    runEvent(CompletionEvent(
          taskSets(0).tasks(3), Success, 42, null, createFakeTaskInfoWithId(3), null))
    sc.listenerBus.waitUntilEmpty(WAIT_TIMEOUT_MILLIS)
    assert(sparkListener.endedTasks.size == 4)

    // verify the stage is done
    assert(!scheduler.stageIdToStage.contains(0)) 

    // stage should be complete finish one other Successful task to simulate what can happen
    // with a speculative task and make sure the event is sent out
    runEvent(CompletionEvent(
          taskSets(0).tasks(3), Success, 42, null, createFakeTaskInfoWithId(5), null))
    sc.listenerBus.waitUntilEmpty(WAIT_TIMEOUT_MILLIS)
    assert(sparkListener.endedTasks.size == 5)

    // make sure non successful tasks also send out event
    runEvent(CompletionEvent(
          taskSets(0).tasks(3), UnknownReason, 42, null, createFakeTaskInfoWithId(6), null))
    sc.listenerBus.waitUntilEmpty(WAIT_TIMEOUT_MILLIS)
    assert(sparkListener.endedTasks.size == 6)
  }

  test("ignore late map task completions") {
    val shuffleMapRdd = new MyRDD(sc, 2, Nil)
    val shuffleDep = new ShuffleDependency(shuffleMapRdd, new HashPartitioner(2))
    val shuffleId = shuffleDep.shuffleId
    val reduceRdd = new MyRDD(sc, 2, List(shuffleDep), tracker = mapOutputTracker)
    submit(reduceRdd, Array(0, 1))

    // pretend we were told hostA went away
    val oldEpoch = mapOutputTracker.getEpoch
    runEvent(ExecutorLost("exec-hostA"))
    val newEpoch = mapOutputTracker.getEpoch
    assert(newEpoch > oldEpoch)

    // now start completing some tasks in the shuffle map stage, under different hosts
    // and epochs, and make sure scheduler updates its state correctly
    val taskSet = taskSets(0)
    val shuffleStage = scheduler.stageIdToStage(taskSet.stageId).asInstanceOf[ShuffleMapStage]
    assert(shuffleStage.numAvailableOutputs === 0)

    // should be ignored for being too old
    runEvent(makeCompletionEvent(
      taskSet.tasks(0),
      Success,
      makeMapStatus("hostA", reduceRdd.partitions.size)))
    assert(shuffleStage.numAvailableOutputs === 0)

    // should work because it's a non-failed host (so the available map outputs will increase)
    runEvent(makeCompletionEvent(
      taskSet.tasks(0),
      Success,
      makeMapStatus("hostB", reduceRdd.partitions.size)))
    assert(shuffleStage.numAvailableOutputs === 1)

    // should be ignored for being too old
    runEvent(makeCompletionEvent(
      taskSet.tasks(0),
      Success,
      makeMapStatus("hostA", reduceRdd.partitions.size)))
    assert(shuffleStage.numAvailableOutputs === 1)

    // should work because it's a new epoch, which will increase the number of available map
    // outputs, and also finish the stage
    taskSet.tasks(1).epoch = newEpoch
    runEvent(makeCompletionEvent(
      taskSet.tasks(1),
      Success,
      makeMapStatus("hostA", reduceRdd.partitions.size)))
    assert(shuffleStage.numAvailableOutputs === 2)
    assert(mapOutputTracker.getMapSizesByExecutorId(shuffleId, 0).map(_._1).toSet ===
      HashSet(makeBlockManagerId("hostB"), makeBlockManagerId("hostA")))

    // finish the next stage normally, which completes the job
    complete(taskSets(1), Seq((Success, 42), (Success, 43)))
    assert(results === Map(0 -> 42, 1 -> 43))
    assertDataStructuresEmpty()
  }

  test("run shuffle with map stage failure") {
    val shuffleMapRdd = new MyRDD(sc, 2, Nil)
    val shuffleDep = new ShuffleDependency(shuffleMapRdd, new HashPartitioner(2))
    val reduceRdd = new MyRDD(sc, 2, List(shuffleDep), tracker = mapOutputTracker)
    submit(reduceRdd, Array(0, 1))

    // Fail the map stage.  This should cause the entire job to fail.
    val stageFailureMessage = "Exception failure in map stage"
    failed(taskSets(0), stageFailureMessage)
    assert(failure.getMessage === s"Job aborted due to stage failure: $stageFailureMessage")

    // Listener bus should get told about the map stage failing, but not the reduce stage
    // (since the reduce stage hasn't been started yet).
    sc.listenerBus.waitUntilEmpty(WAIT_TIMEOUT_MILLIS)
    assert(sparkListener.failedStages.toSet === Set(0))

    assertDataStructuresEmpty()
  }

  /**
   * Run two jobs, with a shared dependency.  We simulate a fetch failure in the second job, which
   * requires regenerating some outputs of the shared dependency.  One key aspect of this test is
   * that the second job actually uses a different stage for the shared dependency (a "skipped"
   * stage).
   */
  test("shuffle fetch failure in a reused shuffle dependency") {
    // Run the first job successfully, which creates one shuffle dependency

    val shuffleMapRdd = new MyRDD(sc, 2, Nil)
    val shuffleDep = new ShuffleDependency(shuffleMapRdd, new HashPartitioner(2))
    val reduceRdd = new MyRDD(sc, 2, List(shuffleDep))
    submit(reduceRdd, Array(0, 1))

    completeShuffleMapStageSuccessfully(0, 0, 2)
    completeNextResultStageWithSuccess(1, 0)
    assert(results === Map(0 -> 42, 1 -> 42))
    assertDataStructuresEmpty()

    // submit another job w/ the shared dependency, and have a fetch failure
    val reduce2 = new MyRDD(sc, 2, List(shuffleDep))
    submit(reduce2, Array(0, 1))
    // Note that the stage numbering here is only b/c the shared dependency produces a new, skipped
    // stage.  If instead it reused the existing stage, then this would be stage 2
    completeNextStageWithFetchFailure(3, 0, shuffleDep)
    scheduler.resubmitFailedStages()

    // the scheduler now creates a new task set to regenerate the missing map output, but this time
    // using a different stage, the "skipped" one

    // SPARK-9809 -- this stage is submitted without a task for each partition (because some of
    // the shuffle map output is still available from stage 0); make sure we've still got internal
    // accumulators setup
    assert(scheduler.stageIdToStage(2).internalAccumulators.nonEmpty)
    completeShuffleMapStageSuccessfully(2, 0, 2)
    completeNextResultStageWithSuccess(3, 1, idx => idx + 1234)
    assert(results === Map(0 -> 1234, 1 -> 1235))

    assertDataStructuresEmpty()
  }

  /**
   * This test runs a three stage job, with a fetch failure in stage 1.  but during the retry, we
   * have completions from both the first & second attempt of stage 1.  So all the map output is
   * available before we finish any task set for stage 1.  We want to make sure that we don't
   * submit stage 2 until the map output for stage 1 is registered
   */
  test("don't submit stage until its dependencies map outputs are registered (SPARK-5259)") {
    val firstRDD = new MyRDD(sc, 3, Nil)
    val firstShuffleDep = new ShuffleDependency(firstRDD, new HashPartitioner(2))
    val firstShuffleId = firstShuffleDep.shuffleId
    val shuffleMapRdd = new MyRDD(sc, 3, List(firstShuffleDep))
    val shuffleDep = new ShuffleDependency(shuffleMapRdd, new HashPartitioner(2))
    val reduceRdd = new MyRDD(sc, 1, List(shuffleDep))
    submit(reduceRdd, Array(0))

    // things start out smoothly, stage 0 completes with no issues
    complete(taskSets(0), Seq(
      (Success, makeMapStatus("hostB", shuffleMapRdd.partitions.length)),
      (Success, makeMapStatus("hostB", shuffleMapRdd.partitions.length)),
      (Success, makeMapStatus("hostA", shuffleMapRdd.partitions.length))
    ))

    // then one executor dies, and a task fails in stage 1
    runEvent(ExecutorLost("exec-hostA"))
    runEvent(makeCompletionEvent(
      taskSets(1).tasks(0),
      FetchFailed(null, firstShuffleId, 2, 0, "Fetch failed"),
      null))

    // so we resubmit stage 0, which completes happily
    scheduler.resubmitFailedStages()
    val stage0Resubmit = taskSets(2)
    assert(stage0Resubmit.stageId == 0)
    assert(stage0Resubmit.stageAttemptId === 1)
    val task = stage0Resubmit.tasks(0)
    assert(task.partitionId === 2)
    runEvent(makeCompletionEvent(
      task,
      Success,
      makeMapStatus("hostC", shuffleMapRdd.partitions.length)))

    // now here is where things get tricky : we will now have a task set representing
    // the second attempt for stage 1, but we *also* have some tasks for the first attempt for
    // stage 1 still going
    val stage1Resubmit = taskSets(3)
    assert(stage1Resubmit.stageId == 1)
    assert(stage1Resubmit.stageAttemptId === 1)
    assert(stage1Resubmit.tasks.length === 3)

    // we'll have some tasks finish from the first attempt, and some finish from the second attempt,
    // so that we actually have all stage outputs, though no attempt has completed all its
    // tasks
    runEvent(makeCompletionEvent(
      taskSets(3).tasks(0),
      Success,
      makeMapStatus("hostC", reduceRdd.partitions.length)))
    runEvent(makeCompletionEvent(
      taskSets(3).tasks(1),
      Success,
      makeMapStatus("hostC", reduceRdd.partitions.length)))
    // late task finish from the first attempt
    runEvent(makeCompletionEvent(
      taskSets(1).tasks(2),
      Success,
      makeMapStatus("hostB", reduceRdd.partitions.length)))

    // What should happen now is that we submit stage 2.  However, we might not see an error
    // b/c of DAGScheduler's error handling (it tends to swallow errors and just log them).  But
    // we can check some conditions.
    // Note that the really important thing here is not so much that we submit stage 2 *immediately*
    // but that we don't end up with some error from these interleaved completions.  It would also
    // be OK (though sub-optimal) if stage 2 simply waited until the resubmission of stage 1 had
    // all its tasks complete

    // check that we have all the map output for stage 0 (it should have been there even before
    // the last round of completions from stage 1, but just to double check it hasn't been messed
    // up) and also the newly available stage 1
    val stageToReduceIdxs = Seq(
      0 -> (0 until 3),
      1 -> (0 until 1)
    )
    for {
      (stage, reduceIdxs) <- stageToReduceIdxs
      reduceIdx <- reduceIdxs
    } {
      // this would throw an exception if the map status hadn't been registered
      val statuses = mapOutputTracker.getMapSizesByExecutorId(stage, reduceIdx)
      // really we should have already thrown an exception rather than fail either of these
      // asserts, but just to be extra defensive let's double check the statuses are OK
      assert(statuses != null)
      assert(statuses.nonEmpty)
    }

    // and check that stage 2 has been submitted
    assert(taskSets.size == 5)
    val stage2TaskSet = taskSets(4)
    assert(stage2TaskSet.stageId == 2)
    assert(stage2TaskSet.stageAttemptId == 0)
  }

  /**
   * We lose an executor after completing some shuffle map tasks on it.  Those tasks get
   * resubmitted, and when they finish the job completes normally
   */
  test("register map outputs correctly after ExecutorLost and task Resubmitted") {
    val firstRDD = new MyRDD(sc, 3, Nil)
    val firstShuffleDep = new ShuffleDependency(firstRDD, new HashPartitioner(2))
    val reduceRdd = new MyRDD(sc, 5, List(firstShuffleDep))
    submit(reduceRdd, Array(0))

    // complete some of the tasks from the first stage, on one host
    runEvent(makeCompletionEvent(
      taskSets(0).tasks(0),
      Success,
      makeMapStatus("hostA", reduceRdd.partitions.length)))
    runEvent(makeCompletionEvent(
      taskSets(0).tasks(1),
      Success,
      makeMapStatus("hostA", reduceRdd.partitions.length)))

    // now that host goes down
    runEvent(ExecutorLost("exec-hostA"))

    // so we resubmit those tasks
    runEvent(makeCompletionEvent(taskSets(0).tasks(0), Resubmitted, null))
    runEvent(makeCompletionEvent(taskSets(0).tasks(1), Resubmitted, null))

    // now complete everything on a different host
    complete(taskSets(0), Seq(
      (Success, makeMapStatus("hostB", reduceRdd.partitions.length)),
      (Success, makeMapStatus("hostB", reduceRdd.partitions.length)),
      (Success, makeMapStatus("hostB", reduceRdd.partitions.length))
    ))

    // now we should submit stage 1, and the map output from stage 0 should be registered

    // check that we have all the map output for stage 0
    (0 until reduceRdd.partitions.length).foreach { reduceIdx =>
      val statuses = mapOutputTracker.getMapSizesByExecutorId(0, reduceIdx)
      // really we should have already thrown an exception rather than fail either of these
      // asserts, but just to be extra defensive let's double check the statuses are OK
      assert(statuses != null)
      assert(statuses.nonEmpty)
    }

    // and check that stage 1 has been submitted
    assert(taskSets.size == 2)
    val stage1TaskSet = taskSets(1)
    assert(stage1TaskSet.stageId == 1)
    assert(stage1TaskSet.stageAttemptId == 0)
  }

  /**
   * Makes sure that failures of stage used by multiple jobs are correctly handled.
   *
   * This test creates the following dependency graph:
   *
   * shuffleMapRdd1     shuffleMapRDD2
   *        |     \        |
   *        |      \       |
   *        |       \      |
   *        |        \     |
   *   reduceRdd1    reduceRdd2
   *
   * We start both shuffleMapRdds and then fail shuffleMapRdd1.  As a result, the job listeners for
   * reduceRdd1 and reduceRdd2 should both be informed that the job failed.  shuffleMapRDD2 should
   * also be cancelled, because it is only used by reduceRdd2 and reduceRdd2 cannot complete
   * without shuffleMapRdd1.
   */
  test("failure of stage used by two jobs") {
    val shuffleMapRdd1 = new MyRDD(sc, 2, Nil)
    val shuffleDep1 = new ShuffleDependency(shuffleMapRdd1, new HashPartitioner(2))
    val shuffleMapRdd2 = new MyRDD(sc, 2, Nil)
    val shuffleDep2 = new ShuffleDependency(shuffleMapRdd2, new HashPartitioner(2))

    val reduceRdd1 = new MyRDD(sc, 2, List(shuffleDep1), tracker = mapOutputTracker)
    val reduceRdd2 = new MyRDD(sc, 2, List(shuffleDep1, shuffleDep2), tracker = mapOutputTracker)

    // We need to make our own listeners for this test, since by default submit uses the same
    // listener for all jobs, and here we want to capture the failure for each job separately.
    class FailureRecordingJobListener() extends JobListener {
      var failureMessage: String = _
      override def taskSucceeded(index: Int, result: Any) {}
      override def jobFailed(exception: Exception): Unit = { failureMessage = exception.getMessage }
    }
    val listener1 = new FailureRecordingJobListener()
    val listener2 = new FailureRecordingJobListener()

    submit(reduceRdd1, Array(0, 1), listener = listener1)
    submit(reduceRdd2, Array(0, 1), listener = listener2)

    val stageFailureMessage = "Exception failure in map stage"
    failed(taskSets(0), stageFailureMessage)

    assert(cancelledStages.toSet === Set(0, 2))

    // Make sure the listeners got told about both failed stages.
    sc.listenerBus.waitUntilEmpty(WAIT_TIMEOUT_MILLIS)
    assert(sparkListener.successfulStages.isEmpty)
    assert(sparkListener.failedStages.toSet === Set(0, 2))

    assert(listener1.failureMessage === s"Job aborted due to stage failure: $stageFailureMessage")
    assert(listener2.failureMessage === s"Job aborted due to stage failure: $stageFailureMessage")
    assertDataStructuresEmpty()
  }

  def checkJobPropertiesAndPriority(taskSet: TaskSet, expected: String, priority: Int): Unit = {
    assert(taskSet.properties != null)
    assert(taskSet.properties.getProperty("testProperty") === expected)
    assert(taskSet.priority === priority)
  }

  def launchJobsThatShareStageAndCancelFirst(): ShuffleDependency[Int, Int, Nothing] = {
    val baseRdd = new MyRDD(sc, 1, Nil)
    val shuffleDep1 = new ShuffleDependency(baseRdd, new HashPartitioner(1))
    val intermediateRdd = new MyRDD(sc, 1, List(shuffleDep1))
    val shuffleDep2 = new ShuffleDependency(intermediateRdd, new HashPartitioner(1))
    val finalRdd1 = new MyRDD(sc, 1, List(shuffleDep2))
    val finalRdd2 = new MyRDD(sc, 1, List(shuffleDep2))
    val job1Properties = new Properties()
    val job2Properties = new Properties()
    job1Properties.setProperty("testProperty", "job1")
    job2Properties.setProperty("testProperty", "job2")

    // Run jobs 1 & 2, both referencing the same stage, then cancel job1.
    // Note that we have to submit job2 before we cancel job1 to have them actually share
    // *Stages*, and not just shuffle dependencies, due to skipped stages (at least until
    // we address SPARK-10193.)
    val jobId1 = submit(finalRdd1, Array(0), properties = job1Properties)
    val jobId2 = submit(finalRdd2, Array(0), properties = job2Properties)
    assert(scheduler.activeJobs.nonEmpty)
    val testProperty1 = scheduler.jobIdToActiveJob(jobId1).properties.getProperty("testProperty")

    // remove job1 as an ActiveJob
    cancel(jobId1)

    // job2 should still be running
    assert(scheduler.activeJobs.nonEmpty)
    val testProperty2 = scheduler.jobIdToActiveJob(jobId2).properties.getProperty("testProperty")
    assert(testProperty1 != testProperty2)
    // NB: This next assert isn't necessarily the "desired" behavior; it's just to document
    // the current behavior.  We've already submitted the TaskSet for stage 0 based on job1, but
    // even though we have cancelled that job and are now running it because of job2, we haven't
    // updated the TaskSet's properties.  Changing the properties to "job2" is likely the more
    // correct behavior.
    val job1Id = 0  // TaskSet priority for Stages run with "job1" as the ActiveJob
    checkJobPropertiesAndPriority(taskSets(0), "job1", job1Id)
    complete(taskSets(0), Seq((Success, makeMapStatus("hostA", 1))))

    shuffleDep1
  }

  /**
   * Makes sure that tasks for a stage used by multiple jobs are submitted with the properties of a
   * later, active job if they were previously run under a job that is no longer active
   */
  test("stage used by two jobs, the first no longer active (SPARK-6880)") {
    launchJobsThatShareStageAndCancelFirst()

    // The next check is the key for SPARK-6880.  For the stage which was shared by both job1 and
    // job2 but never had any tasks submitted for job1, the properties of job2 are now used to run
    // the stage.
    checkJobPropertiesAndPriority(taskSets(1), "job2", 1)

    complete(taskSets(1), Seq((Success, makeMapStatus("hostA", 1))))
    assert(taskSets(2).properties != null)
    complete(taskSets(2), Seq((Success, 42)))
    assert(results === Map(0 -> 42))
    assert(scheduler.activeJobs.isEmpty)

    assertDataStructuresEmpty()
  }

  /**
   * Makes sure that tasks for a stage used by multiple jobs are submitted with the properties of a
   * later, active job if they were previously run under a job that is no longer active, even when
   * there are fetch failures
   */
  test("stage used by two jobs, some fetch failures, and the first job no longer active " +
    "(SPARK-6880)") {
    val shuffleDep1 = launchJobsThatShareStageAndCancelFirst()
    val job2Id = 1  // TaskSet priority for Stages run with "job2" as the ActiveJob

    // lets say there is a fetch failure in this task set, which makes us go back and
    // run stage 0, attempt 1
    complete(taskSets(1), Seq(
      (FetchFailed(makeBlockManagerId("hostA"), shuffleDep1.shuffleId, 0, 0, "ignored"), null)))
    scheduler.resubmitFailedStages()

    // stage 0, attempt 1 should have the properties of job2
    assert(taskSets(2).stageId === 0)
    assert(taskSets(2).stageAttemptId === 1)
    checkJobPropertiesAndPriority(taskSets(2), "job2", job2Id)

    // run the rest of the stages normally, checking that they have the correct properties
    complete(taskSets(2), Seq((Success, makeMapStatus("hostA", 1))))
    checkJobPropertiesAndPriority(taskSets(3), "job2", job2Id)
    complete(taskSets(3), Seq((Success, makeMapStatus("hostA", 1))))
    checkJobPropertiesAndPriority(taskSets(4), "job2", job2Id)
    complete(taskSets(4), Seq((Success, 42)))
    assert(results === Map(0 -> 42))
    assert(scheduler.activeJobs.isEmpty)

    assertDataStructuresEmpty()
  }

  test("run trivial shuffle with out-of-band failure and retry") {
    val shuffleMapRdd = new MyRDD(sc, 2, Nil)
    val shuffleDep = new ShuffleDependency(shuffleMapRdd, new HashPartitioner(2))
    val shuffleId = shuffleDep.shuffleId
    val reduceRdd = new MyRDD(sc, 1, List(shuffleDep), tracker = mapOutputTracker)
    submit(reduceRdd, Array(0))
    // blockManagerMaster.removeExecutor("exec-hostA")
    // pretend we were told hostA went away
    runEvent(ExecutorLost("exec-hostA"))
    // DAGScheduler will immediately resubmit the stage after it appears to have no pending tasks
    // rather than marking it is as failed and waiting.
    complete(taskSets(0), Seq(
      (Success, makeMapStatus("hostA", 1)),
      (Success, makeMapStatus("hostB", 1))))
    // have hostC complete the resubmitted task
    complete(taskSets(1), Seq((Success, makeMapStatus("hostC", 1))))
    assert(mapOutputTracker.getMapSizesByExecutorId(shuffleId, 0).map(_._1).toSet ===
      HashSet(makeBlockManagerId("hostC"), makeBlockManagerId("hostB")))
    complete(taskSets(2), Seq((Success, 42)))
    assert(results === Map(0 -> 42))
    assertDataStructuresEmpty()
  }

  test("recursive shuffle failures") {
    val shuffleOneRdd = new MyRDD(sc, 2, Nil)
    val shuffleDepOne = new ShuffleDependency(shuffleOneRdd, new HashPartitioner(2))
    val shuffleTwoRdd = new MyRDD(sc, 2, List(shuffleDepOne), tracker = mapOutputTracker)
    val shuffleDepTwo = new ShuffleDependency(shuffleTwoRdd, new HashPartitioner(1))
    val finalRdd = new MyRDD(sc, 1, List(shuffleDepTwo), tracker = mapOutputTracker)
    submit(finalRdd, Array(0))
    // have the first stage complete normally
    complete(taskSets(0), Seq(
      (Success, makeMapStatus("hostA", 2)),
      (Success, makeMapStatus("hostB", 2))))
    // have the second stage complete normally
    complete(taskSets(1), Seq(
      (Success, makeMapStatus("hostA", 1)),
      (Success, makeMapStatus("hostC", 1))))
    // fail the third stage because hostA went down
    complete(taskSets(2), Seq(
      (FetchFailed(makeBlockManagerId("hostA"), shuffleDepTwo.shuffleId, 0, 0, "ignored"), null)))
    // TODO assert this:
    // blockManagerMaster.removeExecutor("exec-hostA")
    // have DAGScheduler try again
    scheduler.resubmitFailedStages()
    complete(taskSets(3), Seq((Success, makeMapStatus("hostA", 2))))
    complete(taskSets(4), Seq((Success, makeMapStatus("hostA", 1))))
    complete(taskSets(5), Seq((Success, 42)))
    assert(results === Map(0 -> 42))
    assertDataStructuresEmpty()
  }

  test("cached post-shuffle") {
    val shuffleOneRdd = new MyRDD(sc, 2, Nil).cache()
    val shuffleDepOne = new ShuffleDependency(shuffleOneRdd, new HashPartitioner(2))
    val shuffleTwoRdd = new MyRDD(sc, 2, List(shuffleDepOne), tracker = mapOutputTracker).cache()
    val shuffleDepTwo = new ShuffleDependency(shuffleTwoRdd, new HashPartitioner(1))
    val finalRdd = new MyRDD(sc, 1, List(shuffleDepTwo), tracker = mapOutputTracker)
    submit(finalRdd, Array(0))
    cacheLocations(shuffleTwoRdd.id -> 0) = Seq(makeBlockManagerId("hostD"))
    cacheLocations(shuffleTwoRdd.id -> 1) = Seq(makeBlockManagerId("hostC"))
    // complete stage 0
    complete(taskSets(0), Seq(
      (Success, makeMapStatus("hostA", 2)),
      (Success, makeMapStatus("hostB", 2))))
    // complete stage 1
    complete(taskSets(1), Seq(
      (Success, makeMapStatus("hostA", 1)),
      (Success, makeMapStatus("hostB", 1))))
    // pretend stage 2 failed because hostA went down
    complete(taskSets(2), Seq(
      (FetchFailed(makeBlockManagerId("hostA"), shuffleDepTwo.shuffleId, 0, 0, "ignored"), null)))
    // TODO assert this:
    // blockManagerMaster.removeExecutor("exec-hostA")
    // DAGScheduler should notice the cached copy of the second shuffle and try to get it rerun.
    scheduler.resubmitFailedStages()
    assertLocations(taskSets(3), Seq(Seq("hostD")))
    // allow hostD to recover
    complete(taskSets(3), Seq((Success, makeMapStatus("hostD", 1))))
    complete(taskSets(4), Seq((Success, 42)))
    assert(results === Map(0 -> 42))
    assertDataStructuresEmpty()
  }

  test("misbehaved accumulator should not crash DAGScheduler and SparkContext") {
    val acc = new Accumulator[Int](0, new AccumulatorParam[Int] {
      override def addAccumulator(t1: Int, t2: Int): Int = t1 + t2
      override def zero(initialValue: Int): Int = 0
      override def addInPlace(r1: Int, r2: Int): Int = {
        throw new DAGSchedulerSuiteDummyException
      }
    })

    // Run this on executors
    sc.parallelize(1 to 10, 2).foreach { item => acc.add(1) }

    // Make sure we can still run commands
    assert(sc.parallelize(1 to 10, 2).count() === 10)
  }

  /**
   * The job will be failed on first task throwing a DAGSchedulerSuiteDummyException.
   *  Any subsequent task WILL throw a legitimate java.lang.UnsupportedOperationException.
   *  If multiple tasks, there exists a race condition between the SparkDriverExecutionExceptions
   *  and their differing causes as to which will represent result for job...
   */
  test("misbehaved resultHandler should not crash DAGScheduler and SparkContext") {
    val e = intercept[SparkDriverExecutionException] {
      // Number of parallelized partitions implies number of tasks of job
      val rdd = sc.parallelize(1 to 10, 2)
      sc.runJob[Int, Int](
        rdd,
        (context: TaskContext, iter: Iterator[Int]) => iter.size,
        // For a robust test assertion, limit number of job tasks to 1; that is,
        // if multiple RDD partitions, use id of any one partition, say, first partition id=0
        Seq(0),
        (part: Int, result: Int) => throw new DAGSchedulerSuiteDummyException)
    }
    assert(e.getCause.isInstanceOf[DAGSchedulerSuiteDummyException])

    // Make sure we can still run commands on our SparkContext
    assert(sc.parallelize(1 to 10, 2).count() === 10)
  }

  test("getPartitions exceptions should not crash DAGScheduler and SparkContext (SPARK-8606)") {
    val e1 = intercept[DAGSchedulerSuiteDummyException] {
      val rdd = new MyRDD(sc, 2, Nil) {
        override def getPartitions: Array[Partition] = {
          throw new DAGSchedulerSuiteDummyException
        }
      }
      rdd.reduceByKey(_ + _, 1).count()
    }

    // Make sure we can still run commands
    assert(sc.parallelize(1 to 10, 2).count() === 10)
  }

  test("getPreferredLocations errors should not crash DAGScheduler and SparkContext (SPARK-8606)") {
    val e1 = intercept[SparkException] {
      val rdd = new MyRDD(sc, 2, Nil) {
        override def getPreferredLocations(split: Partition): Seq[String] = {
          throw new DAGSchedulerSuiteDummyException
        }
      }
      rdd.count()
    }
    assert(e1.getMessage.contains(classOf[DAGSchedulerSuiteDummyException].getName))

    // Make sure we can still run commands
    assert(sc.parallelize(1 to 10, 2).count() === 10)
  }

  test("accumulator not calculated for resubmitted result stage") {
    // just for register
    val accum = new Accumulator[Int](0, AccumulatorParam.IntAccumulatorParam)
    val finalRdd = new MyRDD(sc, 1, Nil)
    submit(finalRdd, Array(0))
    completeWithAccumulator(accum.id, taskSets(0), Seq((Success, 42)))
    completeWithAccumulator(accum.id, taskSets(0), Seq((Success, 42)))
    assert(results === Map(0 -> 42))

    val accVal = Accumulators.originals(accum.id).get.get.value

    assert(accVal === 1)

    assertDataStructuresEmpty()
  }

  test("accumulators are updated on exception failures") {
    val acc1 = sc.accumulator(0L, "ingenieur")
    val acc2 = sc.accumulator(0L, "boulanger")
    val acc3 = sc.accumulator(0L, "agriculteur")
    assert(Accumulators.get(acc1.id).isDefined)
    assert(Accumulators.get(acc2.id).isDefined)
    assert(Accumulators.get(acc3.id).isDefined)
    val accInfo1 = new AccumulableInfo(
      acc1.id, acc1.name, Some(15L), None, internal = false, countFailedValues = false)
    val accInfo2 = new AccumulableInfo(
      acc2.id, acc2.name, Some(13L), None, internal = false, countFailedValues = false)
    val accInfo3 = new AccumulableInfo(
      acc3.id, acc3.name, Some(18L), None, internal = false, countFailedValues = false)
    val accumUpdates = Seq(accInfo1, accInfo2, accInfo3)
    val exceptionFailure = new ExceptionFailure(new SparkException("fondue?"), accumUpdates)
    submit(new MyRDD(sc, 1, Nil), Array(0))
    runEvent(makeCompletionEvent(taskSets.head.tasks.head, exceptionFailure, "result"))
    assert(Accumulators.get(acc1.id).get.value === 15L)
    assert(Accumulators.get(acc2.id).get.value === 13L)
    assert(Accumulators.get(acc3.id).get.value === 18L)
  }

  test("reduce tasks should be placed locally with map output") {
    // Create an shuffleMapRdd with 1 partition
    val shuffleMapRdd = new MyRDD(sc, 1, Nil)
    val shuffleDep = new ShuffleDependency(shuffleMapRdd, new HashPartitioner(2))
    val shuffleId = shuffleDep.shuffleId
    val reduceRdd = new MyRDD(sc, 1, List(shuffleDep), tracker = mapOutputTracker)
    submit(reduceRdd, Array(0))
    complete(taskSets(0), Seq(
      (Success, makeMapStatus("hostA", 1))))
    assert(mapOutputTracker.getMapSizesByExecutorId(shuffleId, 0).map(_._1).toSet ===
      HashSet(makeBlockManagerId("hostA")))

    // Reducer should run on the same host that map task ran
    val reduceTaskSet = taskSets(1)
    assertLocations(reduceTaskSet, Seq(Seq("hostA")))
    complete(reduceTaskSet, Seq((Success, 42)))
    assert(results === Map(0 -> 42))
    assertDataStructuresEmpty()
  }

  test("reduce task locality preferences should only include machines with largest map outputs") {
    val numMapTasks = 4
    // Create an shuffleMapRdd with more partitions
    val shuffleMapRdd = new MyRDD(sc, numMapTasks, Nil)
    val shuffleDep = new ShuffleDependency(shuffleMapRdd, new HashPartitioner(1))
    val shuffleId = shuffleDep.shuffleId
    val reduceRdd = new MyRDD(sc, 1, List(shuffleDep), tracker = mapOutputTracker)
    submit(reduceRdd, Array(0))

    val statuses = (1 to numMapTasks).map { i =>
      (Success, makeMapStatus("host" + i, 1, (10*i).toByte))
    }
    complete(taskSets(0), statuses)

    // Reducer should prefer the last 3 hosts as they have 20%, 30% and 40% of data
    val hosts = (1 to numMapTasks).map(i => "host" + i).reverse.take(numMapTasks - 1)

    val reduceTaskSet = taskSets(1)
    assertLocations(reduceTaskSet, Seq(hosts))
    complete(reduceTaskSet, Seq((Success, 42)))
    assert(results === Map(0 -> 42))
    assertDataStructuresEmpty()
  }

  test("stages with both narrow and shuffle dependencies use narrow ones for locality") {
    // Create an RDD that has both a shuffle dependency and a narrow dependency (e.g. for a join)
    val rdd1 = new MyRDD(sc, 1, Nil)
    val rdd2 = new MyRDD(sc, 1, Nil, locations = Seq(Seq("hostB")))
    val shuffleDep = new ShuffleDependency(rdd1, new HashPartitioner(1))
    val narrowDep = new OneToOneDependency(rdd2)
    val shuffleId = shuffleDep.shuffleId
    val reduceRdd = new MyRDD(sc, 1, List(shuffleDep, narrowDep), tracker = mapOutputTracker)
    submit(reduceRdd, Array(0))
    complete(taskSets(0), Seq(
      (Success, makeMapStatus("hostA", 1))))
    assert(mapOutputTracker.getMapSizesByExecutorId(shuffleId, 0).map(_._1).toSet ===
      HashSet(makeBlockManagerId("hostA")))

    // Reducer should run where RDD 2 has preferences, even though though it also has a shuffle dep
    val reduceTaskSet = taskSets(1)
    assertLocations(reduceTaskSet, Seq(Seq("hostB")))
    complete(reduceTaskSet, Seq((Success, 42)))
    assert(results === Map(0 -> 42))
    assertDataStructuresEmpty()
  }

  test("Spark exceptions should include call site in stack trace") {
    val e = intercept[SparkException] {
      sc.parallelize(1 to 10, 2).map { _ => throw new RuntimeException("uh-oh!") }.count()
    }

    // Does not include message, ONLY stack trace.
    val stackTraceString = e.getStackTraceString

    // should actually include the RDD operation that invoked the method:
    assert(stackTraceString.contains("org.apache.spark.rdd.RDD.count"))

    // should include the FunSuite setup:
    assert(stackTraceString.contains("org.scalatest.FunSuite"))
  }

  test("catch errors in event loop") {
    // this is a test of our testing framework -- make sure errors in event loop don't get ignored

    // just run some bad event that will throw an exception -- we'll give a null TaskEndReason
    val rdd1 = new MyRDD(sc, 1, Nil)
    submit(rdd1, Array(0))
    intercept[Exception] {
      complete(taskSets(0), Seq(
        (null, makeMapStatus("hostA", 1))))
    }
  }

  test("simple map stage submission") {
    val shuffleMapRdd = new MyRDD(sc, 2, Nil)
    val shuffleDep = new ShuffleDependency(shuffleMapRdd, new HashPartitioner(1))
    val shuffleId = shuffleDep.shuffleId
    val reduceRdd = new MyRDD(sc, 1, List(shuffleDep), tracker = mapOutputTracker)

    // Submit a map stage by itself
    submitMapStage(shuffleDep)
    assert(results.size === 0)  // No results yet
    completeShuffleMapStageSuccessfully(0, 0, 1)
    assert(results.size === 1)
    results.clear()
    assertDataStructuresEmpty()

    // Submit a reduce job that depends on this map stage; it should directly do the reduce
    submit(reduceRdd, Array(0))
    completeNextResultStageWithSuccess(2, 0)
    assert(results === Map(0 -> 42))
    results.clear()
    assertDataStructuresEmpty()

    // Check that if we submit the map stage again, no tasks run
    submitMapStage(shuffleDep)
    assert(results.size === 1)
    assertDataStructuresEmpty()
  }

  test("map stage submission with reduce stage also depending on the data") {
    val shuffleMapRdd = new MyRDD(sc, 2, Nil)
    val shuffleDep = new ShuffleDependency(shuffleMapRdd, new HashPartitioner(1))
    val shuffleId = shuffleDep.shuffleId
    val reduceRdd = new MyRDD(sc, 1, List(shuffleDep), tracker = mapOutputTracker)

    // Submit the map stage by itself
    submitMapStage(shuffleDep)

    // Submit a reduce job that depends on this map stage
    submit(reduceRdd, Array(0))

    // Complete tasks for the map stage
    completeShuffleMapStageSuccessfully(0, 0, 1)
    assert(results.size === 1)
    results.clear()

    // Complete tasks for the reduce stage
    completeNextResultStageWithSuccess(1, 0)
    assert(results === Map(0 -> 42))
    results.clear()
    assertDataStructuresEmpty()

    // Check that if we submit the map stage again, no tasks run
    submitMapStage(shuffleDep)
    assert(results.size === 1)
    assertDataStructuresEmpty()
  }

  test("map stage submission with fetch failure") {
    val shuffleMapRdd = new MyRDD(sc, 2, Nil)
    val shuffleDep = new ShuffleDependency(shuffleMapRdd, new HashPartitioner(2))
    val shuffleId = shuffleDep.shuffleId
    val reduceRdd = new MyRDD(sc, 2, List(shuffleDep), tracker = mapOutputTracker)

    // Submit a map stage by itself
    submitMapStage(shuffleDep)
    complete(taskSets(0), Seq(
      (Success, makeMapStatus("hostA", reduceRdd.partitions.length)),
      (Success, makeMapStatus("hostB", reduceRdd.partitions.length))))
    assert(results.size === 1)
    results.clear()
    assertDataStructuresEmpty()

    // Submit a reduce job that depends on this map stage, but where one reduce will fail a fetch
    submit(reduceRdd, Array(0, 1))
    complete(taskSets(1), Seq(
      (Success, 42),
      (FetchFailed(makeBlockManagerId("hostA"), shuffleId, 0, 0, "ignored"), null)))
    // Ask the scheduler to try it again; TaskSet 2 will rerun the map task that we couldn't fetch
    // from, then TaskSet 3 will run the reduce stage
    scheduler.resubmitFailedStages()
    complete(taskSets(2), Seq((Success, makeMapStatus("hostA", reduceRdd.partitions.length))))
    complete(taskSets(3), Seq((Success, 43)))
    assert(results === Map(0 -> 42, 1 -> 43))
    results.clear()
    assertDataStructuresEmpty()

    // Run another reduce job without a failure; this should just work
    submit(reduceRdd, Array(0, 1))
    complete(taskSets(4), Seq(
      (Success, 44),
      (Success, 45)))
    assert(results === Map(0 -> 44, 1 -> 45))
    results.clear()
    assertDataStructuresEmpty()

    // Resubmit the map stage; this should also just work
    submitMapStage(shuffleDep)
    assert(results.size === 1)
    results.clear()
    assertDataStructuresEmpty()
  }

  /**
   * In this test, we have three RDDs with shuffle dependencies, and we submit map stage jobs
   * that are waiting on each one, as well as a reduce job on the last one. We test that all of
   * these jobs complete even if there are some fetch failures in both shuffles.
   */
  test("map stage submission with multiple shared stages and failures") {
    val rdd1 = new MyRDD(sc, 2, Nil)
    val dep1 = new ShuffleDependency(rdd1, new HashPartitioner(2))
    val rdd2 = new MyRDD(sc, 2, List(dep1), tracker = mapOutputTracker)
    val dep2 = new ShuffleDependency(rdd2, new HashPartitioner(2))
    val rdd3 = new MyRDD(sc, 2, List(dep2), tracker = mapOutputTracker)

    val listener1 = new SimpleListener
    val listener2 = new SimpleListener
    val listener3 = new SimpleListener

    submitMapStage(dep1, listener1)
    submitMapStage(dep2, listener2)
    submit(rdd3, Array(0, 1), listener = listener3)

    // Complete the first stage
    assert(taskSets(0).stageId === 0)
    complete(taskSets(0), Seq(
      (Success, makeMapStatus("hostA", rdd1.partitions.length)),
      (Success, makeMapStatus("hostB", rdd1.partitions.length))))
    assert(mapOutputTracker.getMapSizesByExecutorId(dep1.shuffleId, 0).map(_._1).toSet ===
      HashSet(makeBlockManagerId("hostA"), makeBlockManagerId("hostB")))
    assert(listener1.results.size === 1)

    // When attempting the second stage, show a fetch failure
    assert(taskSets(1).stageId === 1)
    complete(taskSets(1), Seq(
      (Success, makeMapStatus("hostA", rdd2.partitions.length)),
      (FetchFailed(makeBlockManagerId("hostA"), dep1.shuffleId, 0, 0, "ignored"), null)))
    scheduler.resubmitFailedStages()
    assert(listener2.results.size === 0)    // Second stage listener should not have a result yet

    // Stage 0 should now be running as task set 2; make its task succeed
    assert(taskSets(2).stageId === 0)
    complete(taskSets(2), Seq(
      (Success, makeMapStatus("hostC", rdd2.partitions.length))))
    assert(mapOutputTracker.getMapSizesByExecutorId(dep1.shuffleId, 0).map(_._1).toSet ===
      HashSet(makeBlockManagerId("hostC"), makeBlockManagerId("hostB")))
    assert(listener2.results.size === 0)    // Second stage listener should still not have a result

    // Stage 1 should now be running as task set 3; make its first task succeed
    assert(taskSets(3).stageId === 1)
    complete(taskSets(3), Seq(
      (Success, makeMapStatus("hostB", rdd2.partitions.length)),
      (Success, makeMapStatus("hostD", rdd2.partitions.length))))
    assert(mapOutputTracker.getMapSizesByExecutorId(dep2.shuffleId, 0).map(_._1).toSet ===
      HashSet(makeBlockManagerId("hostB"), makeBlockManagerId("hostD")))
    assert(listener2.results.size === 1)

    // Finally, the reduce job should be running as task set 4; make it see a fetch failure,
    // then make it run again and succeed
    assert(taskSets(4).stageId === 2)
    complete(taskSets(4), Seq(
      (Success, 52),
      (FetchFailed(makeBlockManagerId("hostD"), dep2.shuffleId, 0, 0, "ignored"), null)))
    scheduler.resubmitFailedStages()

    // TaskSet 5 will rerun stage 1's lost task, then TaskSet 6 will rerun stage 2
    assert(taskSets(5).stageId === 1)
    complete(taskSets(5), Seq(
      (Success, makeMapStatus("hostE", rdd2.partitions.length))))
    complete(taskSets(6), Seq(
      (Success, 53)))
    assert(listener3.results === Map(0 -> 52, 1 -> 53))
    assertDataStructuresEmpty()
  }

  /**
   * In this test, we run a map stage where one of the executors fails but we still receive a
   * "zombie" complete message from that executor. We want to make sure the stage is not reported
   * as done until all tasks have completed.
   */
  test("map stage submission with executor failure late map task completions") {
    val shuffleMapRdd = new MyRDD(sc, 3, Nil)
    val shuffleDep = new ShuffleDependency(shuffleMapRdd, new HashPartitioner(2))

    submitMapStage(shuffleDep)

    val oldTaskSet = taskSets(0)
    runEvent(makeCompletionEvent(oldTaskSet.tasks(0), Success, makeMapStatus("hostA", 2)))
    assert(results.size === 0)    // Map stage job should not be complete yet

    // Pretend host A was lost
    val oldEpoch = mapOutputTracker.getEpoch
    runEvent(ExecutorLost("exec-hostA"))
    val newEpoch = mapOutputTracker.getEpoch
    assert(newEpoch > oldEpoch)

    // Suppose we also get a completed event from task 1 on the same host; this should be ignored
    runEvent(makeCompletionEvent(oldTaskSet.tasks(1), Success, makeMapStatus("hostA", 2)))
    assert(results.size === 0)    // Map stage job should not be complete yet

    // A completion from another task should work because it's a non-failed host
    runEvent(makeCompletionEvent(oldTaskSet.tasks(2), Success, makeMapStatus("hostB", 2)))
    assert(results.size === 0)    // Map stage job should not be complete yet

    // Now complete tasks in the second task set
    val newTaskSet = taskSets(1)
    assert(newTaskSet.tasks.size === 2)     // Both tasks 0 and 1 were on on hostA
    runEvent(makeCompletionEvent(newTaskSet.tasks(0), Success, makeMapStatus("hostB", 2)))
    assert(results.size === 0)    // Map stage job should not be complete yet
    runEvent(makeCompletionEvent(newTaskSet.tasks(1), Success, makeMapStatus("hostB", 2)))
    assert(results.size === 1)    // Map stage job should now finally be complete
    assertDataStructuresEmpty()

    // Also test that a reduce stage using this shuffled data can immediately run
    val reduceRDD = new MyRDD(sc, 2, List(shuffleDep), tracker = mapOutputTracker)
    results.clear()
    submit(reduceRDD, Array(0, 1))
    complete(taskSets(2), Seq((Success, 42), (Success, 43)))
    assert(results === Map(0 -> 42, 1 -> 43))
    results.clear()
    assertDataStructuresEmpty()
  }

  /**
   * Assert that the supplied TaskSet has exactly the given hosts as its preferred locations.
   * Note that this checks only the host and not the executor ID.
   */
  private def assertLocations(taskSet: TaskSet, hosts: Seq[Seq[String]]) {
    assert(hosts.size === taskSet.tasks.size)
    for ((taskLocs, expectedLocs) <- taskSet.tasks.map(_.preferredLocations).zip(hosts)) {
      assert(taskLocs.map(_.host).toSet === expectedLocs.toSet)
    }
  }

  private def makeMapStatus(host: String, reduces: Int, sizes: Byte = 2): MapStatus =
    MapStatus(makeBlockManagerId(host), Array.fill[Long](reduces)(sizes))

  private def makeBlockManagerId(host: String): BlockManagerId =
    BlockManagerId("exec-" + host, host, 12345)

  private def assertDataStructuresEmpty(): Unit = {
    assert(scheduler.activeJobs.isEmpty)
    assert(scheduler.failedStages.isEmpty)
    assert(scheduler.jobIdToActiveJob.isEmpty)
    assert(scheduler.jobIdToStageIds.isEmpty)
    assert(scheduler.stageIdToStage.isEmpty)
    assert(scheduler.runningStages.isEmpty)
    assert(scheduler.shuffleToMapStage.isEmpty)
    assert(scheduler.waitingStages.isEmpty)
    assert(scheduler.outputCommitCoordinator.isEmpty)
  }

  // Nothing in this test should break if the task info's fields are null, but
  // OutputCommitCoordinator requires the task info itself to not be null.
  private def createFakeTaskInfo(): TaskInfo = {
    val info = new TaskInfo(0, 0, 0, 0L, "", "", TaskLocality.ANY, false)
    info.finishTime = 1  // to prevent spurious errors in JobProgressListener
    info
  }

<<<<<<< HEAD
  private def createFakeTaskInfoWithId(taskId: Long): TaskInfo = {
    val info = new TaskInfo(taskId, 0, 0, 0L, "", "", TaskLocality.ANY, false)
    info.finishTime = 1  // to prevent spurious errors in JobProgressListener
    info
  }

}
=======
  private def makeCompletionEvent(
      task: Task[_],
      reason: TaskEndReason,
      result: Any,
      extraAccumUpdates: Seq[AccumulableInfo] = Seq.empty[AccumulableInfo],
      taskInfo: TaskInfo = createFakeTaskInfo()): CompletionEvent = {
    val accumUpdates = reason match {
      case Success =>
        task.initialAccumulators.map { a =>
          new AccumulableInfo(a.id, a.name, Some(a.zero), None, a.isInternal, a.countFailedValues)
        }
      case ef: ExceptionFailure => ef.accumUpdates
      case _ => Seq.empty[AccumulableInfo]
    }
    CompletionEvent(task, reason, result, accumUpdates ++ extraAccumUpdates, taskInfo)
  }

}
>>>>>>> 87abcf7d
<|MERGE_RESOLUTION|>--- conflicted
+++ resolved
@@ -994,20 +994,24 @@
     submit(finalRdd, Array(0,1,2,3))
 
     // complete two tasks
-    runEvent(CompletionEvent(
-          taskSets(0).tasks(0), Success, 42, null, createFakeTaskInfoWithId(0), null))
-    runEvent(CompletionEvent(
-          taskSets(0).tasks(1), Success, 42, null, createFakeTaskInfoWithId(1), null))
+    runEvent(makeCompletionEvent(
+      taskSets(0).tasks(0), Success, 42,
+      Seq.empty[AccumulableInfo], createFakeTaskInfoWithId(0)))
+    runEvent(makeCompletionEvent(
+      taskSets(0).tasks(1), Success, 42,
+      Seq.empty[AccumulableInfo], createFakeTaskInfoWithId(1)))
     sc.listenerBus.waitUntilEmpty(WAIT_TIMEOUT_MILLIS)
     // verify stage exists
     assert(scheduler.stageIdToStage.contains(0)) 
     assert(sparkListener.endedTasks.size == 2)
 
     // finish other 2 tasks
-    runEvent(CompletionEvent(
-          taskSets(0).tasks(2), Success, 42, null, createFakeTaskInfoWithId(2), null))
-    runEvent(CompletionEvent(
-          taskSets(0).tasks(3), Success, 42, null, createFakeTaskInfoWithId(3), null))
+    runEvent(makeCompletionEvent(
+      taskSets(0).tasks(2), Success, 42,
+      Seq.empty[AccumulableInfo], createFakeTaskInfoWithId(2)))
+    runEvent(makeCompletionEvent(
+      taskSets(0).tasks(3), Success, 42,
+      Seq.empty[AccumulableInfo], createFakeTaskInfoWithId(3)))
     sc.listenerBus.waitUntilEmpty(WAIT_TIMEOUT_MILLIS)
     assert(sparkListener.endedTasks.size == 4)
 
@@ -1016,14 +1020,16 @@
 
     // stage should be complete finish one other Successful task to simulate what can happen
     // with a speculative task and make sure the event is sent out
-    runEvent(CompletionEvent(
-          taskSets(0).tasks(3), Success, 42, null, createFakeTaskInfoWithId(5), null))
+    runEvent(makeCompletionEvent(
+      taskSets(0).tasks(3), Success, 42,
+      Seq.empty[AccumulableInfo], createFakeTaskInfoWithId(5)))
     sc.listenerBus.waitUntilEmpty(WAIT_TIMEOUT_MILLIS)
     assert(sparkListener.endedTasks.size == 5)
 
     // make sure non successful tasks also send out event
-    runEvent(CompletionEvent(
-          taskSets(0).tasks(3), UnknownReason, 42, null, createFakeTaskInfoWithId(6), null))
+    runEvent(makeCompletionEvent(
+      taskSets(0).tasks(3), UnknownReason, 42,
+      Seq.empty[AccumulableInfo], createFakeTaskInfoWithId(6)))
     sc.listenerBus.waitUntilEmpty(WAIT_TIMEOUT_MILLIS)
     assert(sparkListener.endedTasks.size == 6)
   }
@@ -1993,15 +1999,12 @@
     info
   }
 
-<<<<<<< HEAD
   private def createFakeTaskInfoWithId(taskId: Long): TaskInfo = {
     val info = new TaskInfo(taskId, 0, 0, 0L, "", "", TaskLocality.ANY, false)
     info.finishTime = 1  // to prevent spurious errors in JobProgressListener
     info
   }
 
-}
-=======
   private def makeCompletionEvent(
       task: Task[_],
       reason: TaskEndReason,
@@ -2019,5 +2022,4 @@
     CompletionEvent(task, reason, result, accumUpdates ++ extraAccumUpdates, taskInfo)
   }
 
-}
->>>>>>> 87abcf7d
+}