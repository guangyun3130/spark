/*
 * Licensed to the Apache Software Foundation (ASF) under one or more
 * contributor license agreements.  See the NOTICE file distributed with
 * this work for additional information regarding copyright ownership.
 * The ASF licenses this file to You under the Apache License, Version 2.0
 * (the "License"); you may not use this file except in compliance with
 * the License.  You may obtain a copy of the License at
 *
 *    http://www.apache.org/licenses/LICENSE-2.0
 *
 * Unless required by applicable law or agreed to in writing, software
 * distributed under the License is distributed on an "AS IS" BASIS,
 * WITHOUT WARRANTIES OR CONDITIONS OF ANY KIND, either express or implied.
 * See the License for the specific language governing permissions and
 * limitations under the License.
 */

package org.apache.spark.scheduler

import scala.collection.mutable.{HashSet, HashMap, Map}
import scala.language.reflectiveCalls

import akka.actor._
import akka.testkit.{ImplicitSender, TestKit, TestActorRef}
import org.scalatest.{BeforeAndAfter, FunSuiteLike}
import org.scalatest.concurrent.Timeouts
import org.scalatest.time.SpanSugar._

import org.apache.spark._
import org.apache.spark.rdd.RDD
import org.apache.spark.scheduler.SchedulingMode.SchedulingMode
import org.apache.spark.storage.{BlockId, BlockManagerId, BlockManagerMaster}
import org.apache.spark.util.CallSite
import org.apache.spark.executor.TaskMetrics

class BuggyDAGEventProcessActor extends Actor {
  val state = 0
  def receive = {
    case _ => throw new SparkException("error")
  }
}

/**
 * An RDD for passing to DAGScheduler. These RDDs will use the dependencies and
 * preferredLocations (if any) that are passed to them. They are deliberately not executable
 * so we can test that DAGScheduler does not try to execute RDDs locally.
 */
class MyRDD(
    sc: SparkContext,
    numPartitions: Int,
    dependencies: List[Dependency[_]],
    locations: Seq[Seq[String]] = Nil) extends RDD[(Int, Int)](sc, dependencies) with Serializable {
  override def compute(split: Partition, context: TaskContext): Iterator[(Int, Int)] =
    throw new RuntimeException("should not be reached")
  override def getPartitions = (0 until numPartitions).map(i => new Partition {
    override def index = i
  }).toArray
  override def getPreferredLocations(split: Partition): Seq[String] =
    if (locations.isDefinedAt(split.index))
      locations(split.index)
    else
      Nil
  override def toString: String = "DAGSchedulerSuiteRDD " + id
}

class DAGSchedulerSuiteDummyException extends Exception

class DAGSchedulerSuite extends TestKit(ActorSystem("DAGSchedulerSuite")) with FunSuiteLike
  with ImplicitSender with BeforeAndAfter with LocalSparkContext with Timeouts {

  val conf = new SparkConf
  /** Set of TaskSets the DAGScheduler has requested executed. */
  val taskSets = scala.collection.mutable.Buffer[TaskSet]()

  /** Stages for which the DAGScheduler has called TaskScheduler.cancelTasks(). */
  val cancelledStages = new HashSet[Int]()

  val taskScheduler = new TaskScheduler() {
    override def rootPool: Pool = null
    override def schedulingMode: SchedulingMode = SchedulingMode.NONE
    override def start() = {}
    override def stop() = {}
    override def executorHeartbeatReceived(execId: String, taskMetrics: Array[(Long, TaskMetrics)],
      blockManagerId: BlockManagerId): Boolean = true
    override def submitTasks(taskSet: TaskSet) = {
      // normally done by TaskSetManager
      taskSet.tasks.foreach(_.epoch = mapOutputTracker.getEpoch)
      taskSets += taskSet
    }
    override def cancelTasks(stageId: Int, interruptThread: Boolean) {
      cancelledStages += stageId
    }
    override def setDAGScheduler(dagScheduler: DAGScheduler) = {}
    override def defaultParallelism() = 2
    override def applicationId() = None
  }

  /** Length of time to wait while draining listener events. */
  val WAIT_TIMEOUT_MILLIS = 10000
  val sparkListener = new SparkListener() {
    val successfulStages = new HashSet[Int]()
    val failedStages = new HashSet[Int]()
    override def onStageCompleted(stageCompleted: SparkListenerStageCompleted) {
      val stageInfo = stageCompleted.stageInfo
      if (stageInfo.failureReason.isEmpty) {
        successfulStages += stageInfo.stageId
      } else {
        failedStages += stageInfo.stageId
      }
    }
  }

  var mapOutputTracker: MapOutputTrackerMaster = null
  var scheduler: DAGScheduler = null
  var dagEventProcessTestActor: TestActorRef[DAGSchedulerEventProcessActor] = null

  /**
   * Set of cache locations to return from our mock BlockManagerMaster.
   * Keys are (rdd ID, partition ID). Anything not present will return an empty
   * list of cache locations silently.
   */
  val cacheLocations = new HashMap[(Int, Int), Seq[BlockManagerId]]
  // stub out BlockManagerMaster.getLocations to use our cacheLocations
  val blockManagerMaster = new BlockManagerMaster(null, conf) {
      override def getLocations(blockIds: Array[BlockId]): Seq[Seq[BlockManagerId]] = {
        blockIds.map {
          _.asRDDId.map(id => (id.rddId -> id.splitIndex)).flatMap(key => cacheLocations.get(key)).
            getOrElse(Seq())
        }.toSeq
      }
      override def removeExecutor(execId: String) {
        // don't need to propagate to the driver, which we don't have
      }
    }

  /** The list of results that DAGScheduler has collected. */
  val results = new HashMap[Int, Any]()
  var failure: Exception = _
  val jobListener = new JobListener() {
    override def taskSucceeded(index: Int, result: Any) = results.put(index, result)
    override def jobFailed(exception: Exception) = { failure = exception }
  }

  before {
    sc = new SparkContext("local", "DAGSchedulerSuite")
    sparkListener.successfulStages.clear()
    sparkListener.failedStages.clear()
    failure = null
    sc.addSparkListener(sparkListener)
    taskSets.clear()
    cancelledStages.clear()
    cacheLocations.clear()
    results.clear()
    mapOutputTracker = new MapOutputTrackerMaster(conf)
    scheduler = new DAGScheduler(
        sc,
        taskScheduler,
        sc.listenerBus,
        mapOutputTracker,
        blockManagerMaster,
        sc.env) {
      override def runLocally(job: ActiveJob) {
        // don't bother with the thread while unit testing
        runLocallyWithinThread(job)
      }
    }
    dagEventProcessTestActor = TestActorRef[DAGSchedulerEventProcessActor](
      Props(classOf[DAGSchedulerEventProcessActor], scheduler))(system)
  }

  override def afterAll() {
    super.afterAll()
    TestKit.shutdownActorSystem(system)
  }

  /**
   * Type of RDD we use for testing. Note that we should never call the real RDD compute methods.
   * This is a pair RDD type so it can always be used in ShuffleDependencies.
   */
  type PairOfIntsRDD = RDD[(Int, Int)]

  /**
   * Process the supplied event as if it were the top of the DAGScheduler event queue, expecting
   * the scheduler not to exit.
   *
   * After processing the event, submit waiting stages as is done on most iterations of the
   * DAGScheduler event loop.
   */
  private def runEvent(event: DAGSchedulerEvent) {
    dagEventProcessTestActor.receive(event)
  }

  /**
   * When we submit dummy Jobs, this is the compute function we supply. Except in a local test
   * below, we do not expect this function to ever be executed; instead, we will return results
   * directly through CompletionEvents.
   */
  private val jobComputeFunc = (context: TaskContext, it: Iterator[(_)]) =>
     it.next.asInstanceOf[Tuple2[_, _]]._1

  /** Send the given CompletionEvent messages for the tasks in the TaskSet. */
  private def complete(taskSet: TaskSet, results: Seq[(TaskEndReason, Any)]) {
    assert(taskSet.tasks.size >= results.size)
    for ((result, i) <- results.zipWithIndex) {
      if (i < taskSet.tasks.size) {
        runEvent(CompletionEvent(taskSet.tasks(i), result._1, result._2, Map[Long, Any](), null, null))
      }
    }
  }

  /** Sends the rdd to the scheduler for scheduling and returns the job id. */
  private def submit(
      rdd: RDD[_],
      partitions: Array[Int],
      func: (TaskContext, Iterator[_]) => _ = jobComputeFunc,
      allowLocal: Boolean = false,
      listener: JobListener = jobListener): Int = {
    val jobId = scheduler.nextJobId.getAndIncrement()
    runEvent(JobSubmitted(jobId, rdd, func, partitions, allowLocal, CallSite("", ""), listener))
    jobId
  }

  /** Sends TaskSetFailed to the scheduler. */
  private def failed(taskSet: TaskSet, message: String) {
    runEvent(TaskSetFailed(taskSet, message))
  }

  /** Sends JobCancelled to the DAG scheduler. */
  private def cancel(jobId: Int) {
    runEvent(JobCancelled(jobId))
  }

  test("zero split job") {
    var numResults = 0
    val fakeListener = new JobListener() {
      override def taskSucceeded(partition: Int, value: Any) = numResults += 1
      override def jobFailed(exception: Exception) = throw exception
    }
    submit(new MyRDD(sc, 0, Nil), Array(), listener = fakeListener)
    assert(numResults === 0)
  }

  test("run trivial job") {
    submit(new MyRDD(sc, 1, Nil), Array(0))
    complete(taskSets(0), List((Success, 42)))
    assert(results === Map(0 -> 42))
    assertDataStructuresEmpty
  }

  test("local job") {
    val rdd = new PairOfIntsRDD(sc, Nil) {
      override def compute(split: Partition, context: TaskContext): Iterator[(Int, Int)] =
        Array(42 -> 0).iterator
      override def getPartitions = Array( new Partition { override def index = 0 } )
      override def getPreferredLocations(split: Partition) = Nil
      override def toString = "DAGSchedulerSuite Local RDD"
    }
    val jobId = scheduler.nextJobId.getAndIncrement()
    runEvent(JobSubmitted(jobId, rdd, jobComputeFunc, Array(0), true, CallSite("", ""), jobListener))
    assert(results === Map(0 -> 42))
    assertDataStructuresEmpty
  }

  test("local job oom") {
    val rdd = new PairOfIntsRDD(sc, Nil) {
      override def compute(split: Partition, context: TaskContext): Iterator[(Int, Int)] =
        throw new java.lang.OutOfMemoryError("test local job oom")
      override def getPartitions = Array( new Partition { override def index = 0 } )
      override def getPreferredLocations(split: Partition) = Nil
      override def toString = "DAGSchedulerSuite Local RDD"
    }
    val jobId = scheduler.nextJobId.getAndIncrement()
    runEvent(JobSubmitted(jobId, rdd, jobComputeFunc, Array(0), true, CallSite("", ""), jobListener))
    assert(results.size == 0)
    assertDataStructuresEmpty
  }

  test("run trivial job w/ dependency") {
    val baseRdd = new MyRDD(sc, 1, Nil)
    val finalRdd = new MyRDD(sc, 1, List(new OneToOneDependency(baseRdd)))
    submit(finalRdd, Array(0))
    complete(taskSets(0), Seq((Success, 42)))
    assert(results === Map(0 -> 42))
    assertDataStructuresEmpty
  }

  test("cache location preferences w/ dependency") {
    val baseRdd = new MyRDD(sc, 1, Nil)
    val finalRdd = new MyRDD(sc, 1, List(new OneToOneDependency(baseRdd)))
    cacheLocations(baseRdd.id -> 0) =
      Seq(makeBlockManagerId("hostA"), makeBlockManagerId("hostB"))
    submit(finalRdd, Array(0))
    val taskSet = taskSets(0)
    assertLocations(taskSet, Seq(Seq("hostA", "hostB")))
    complete(taskSet, Seq((Success, 42)))
    assert(results === Map(0 -> 42))
    assertDataStructuresEmpty
  }

  test("avoid exponential blowup when getting preferred locs list") {
    // Build up a complex dependency graph with repeated zip operations, without preferred locations.
    var rdd: RDD[_] = new MyRDD(sc, 1, Nil)
    (1 to 30).foreach(_ => rdd = rdd.zip(rdd))
    // getPreferredLocs runs quickly, indicating that exponential graph traversal is avoided.
    failAfter(10 seconds) {
      val preferredLocs = scheduler.getPreferredLocs(rdd,0)
      // No preferred locations are returned.
      assert(preferredLocs.length === 0)
    }
  }

  test("unserializable task") {
    val unserializableRdd = new MyRDD(sc, 1, Nil) {
      class UnserializableClass
      val unserializable = new UnserializableClass
    }
    submit(unserializableRdd, Array(0))
    assert(failure.getMessage.startsWith(
      "Job aborted due to stage failure: Task not serializable:"))
    assert(sc.listenerBus.waitUntilEmpty(WAIT_TIMEOUT_MILLIS))
    assert(sparkListener.failedStages.contains(0))
    assert(sparkListener.failedStages.size === 1)
    assertDataStructuresEmpty
  }

  test("trivial job failure") {
    submit(new MyRDD(sc, 1, Nil), Array(0))
    failed(taskSets(0), "some failure")
    assert(failure.getMessage === "Job aborted due to stage failure: some failure")
    assert(sc.listenerBus.waitUntilEmpty(WAIT_TIMEOUT_MILLIS))
    assert(sparkListener.failedStages.contains(0))
    assert(sparkListener.failedStages.size === 1)
    assertDataStructuresEmpty
  }

  test("trivial job cancellation") {
    val rdd = new MyRDD(sc, 1, Nil)
    val jobId = submit(rdd, Array(0))
    cancel(jobId)
    assert(failure.getMessage === s"Job $jobId cancelled ")
    assert(sc.listenerBus.waitUntilEmpty(WAIT_TIMEOUT_MILLIS))
    assert(sparkListener.failedStages.contains(0))
    assert(sparkListener.failedStages.size === 1)
    assertDataStructuresEmpty
  }

  test("job cancellation no-kill backend") {
    // make sure that the DAGScheduler doesn't crash when the TaskScheduler
    // doesn't implement killTask()
    val noKillTaskScheduler = new TaskScheduler() {
      override def rootPool: Pool = null
      override def schedulingMode: SchedulingMode = SchedulingMode.NONE
      override def start() = {}
      override def stop() = {}
      override def submitTasks(taskSet: TaskSet) = {
        taskSets += taskSet
      }
      override def cancelTasks(stageId: Int, interruptThread: Boolean) {
        throw new UnsupportedOperationException
      }
      override def setDAGScheduler(dagScheduler: DAGScheduler) = {}
      override def defaultParallelism() = 2
<<<<<<< HEAD
      override def applicationId() = None
=======
      override def executorHeartbeatReceived(execId: String, taskMetrics: Array[(Long, TaskMetrics)],
        blockManagerId: BlockManagerId): Boolean = true
>>>>>>> ba28a8fc
    }
    val noKillScheduler = new DAGScheduler(
      sc,
      noKillTaskScheduler,
      sc.listenerBus,
      mapOutputTracker,
      blockManagerMaster,
      sc.env) {
      override def runLocally(job: ActiveJob) {
        // don't bother with the thread while unit testing
        runLocallyWithinThread(job)
      }
    }
    dagEventProcessTestActor = TestActorRef[DAGSchedulerEventProcessActor](
      Props(classOf[DAGSchedulerEventProcessActor], noKillScheduler))(system)
    val jobId = submit(new MyRDD(sc, 1, Nil), Array(0))
    cancel(jobId)
    // Because the job wasn't actually cancelled, we shouldn't have received a failure message.
    assert(failure === null)

    // When the task set completes normally, state should be correctly updated.
    complete(taskSets(0), Seq((Success, 42)))
    assert(results === Map(0 -> 42))
    assertDataStructuresEmpty

    assert(sc.listenerBus.waitUntilEmpty(WAIT_TIMEOUT_MILLIS))
    assert(sparkListener.failedStages.isEmpty)
    assert(sparkListener.successfulStages.contains(0))
  }

  test("run trivial shuffle") {
    val shuffleMapRdd = new MyRDD(sc, 2, Nil)
    val shuffleDep = new ShuffleDependency(shuffleMapRdd, null)
    val shuffleId = shuffleDep.shuffleId
    val reduceRdd = new MyRDD(sc, 1, List(shuffleDep))
    submit(reduceRdd, Array(0))
    complete(taskSets(0), Seq(
        (Success, makeMapStatus("hostA", 1)),
        (Success, makeMapStatus("hostB", 1))))
    assert(mapOutputTracker.getServerStatuses(shuffleId, 0).map(_._1) ===
           Array(makeBlockManagerId("hostA"), makeBlockManagerId("hostB")))
    complete(taskSets(1), Seq((Success, 42)))
    assert(results === Map(0 -> 42))
    assertDataStructuresEmpty
  }

  test("run trivial shuffle with fetch failure") {
    val shuffleMapRdd = new MyRDD(sc, 2, Nil)
    val shuffleDep = new ShuffleDependency(shuffleMapRdd, null)
    val shuffleId = shuffleDep.shuffleId
    val reduceRdd = new MyRDD(sc, 2, List(shuffleDep))
    submit(reduceRdd, Array(0, 1))
    complete(taskSets(0), Seq(
        (Success, makeMapStatus("hostA", 1)),
        (Success, makeMapStatus("hostB", 1))))
    // the 2nd ResultTask failed
    complete(taskSets(1), Seq(
        (Success, 42),
        (FetchFailed(makeBlockManagerId("hostA"), shuffleId, 0, 0), null)))
    // this will get called
    // blockManagerMaster.removeExecutor("exec-hostA")
    // ask the scheduler to try it again
    scheduler.resubmitFailedStages()
    // have the 2nd attempt pass
    complete(taskSets(2), Seq((Success, makeMapStatus("hostA", 1))))
    // we can see both result blocks now
    assert(mapOutputTracker.getServerStatuses(shuffleId, 0).map(_._1.host) === Array("hostA", "hostB"))
    complete(taskSets(3), Seq((Success, 43)))
    assert(results === Map(0 -> 42, 1 -> 43))
    assertDataStructuresEmpty
  }

  test("ignore late map task completions") {
    val shuffleMapRdd = new MyRDD(sc, 2, Nil)
    val shuffleDep = new ShuffleDependency(shuffleMapRdd, null)
    val shuffleId = shuffleDep.shuffleId
    val reduceRdd = new MyRDD(sc, 2, List(shuffleDep))
    submit(reduceRdd, Array(0, 1))
    // pretend we were told hostA went away
    val oldEpoch = mapOutputTracker.getEpoch
    runEvent(ExecutorLost("exec-hostA"))
    val newEpoch = mapOutputTracker.getEpoch
    assert(newEpoch > oldEpoch)
    val noAccum = Map[Long, Any]()
    val taskSet = taskSets(0)
    // should be ignored for being too old
    runEvent(CompletionEvent(taskSet.tasks(0), Success, makeMapStatus("hostA", 1), noAccum, null, null))
    // should work because it's a non-failed host
    runEvent(CompletionEvent(taskSet.tasks(0), Success, makeMapStatus("hostB", 1), noAccum, null, null))
    // should be ignored for being too old
    runEvent(CompletionEvent(taskSet.tasks(0), Success, makeMapStatus("hostA", 1), noAccum, null, null))
    // should work because it's a new epoch
    taskSet.tasks(1).epoch = newEpoch
    runEvent(CompletionEvent(taskSet.tasks(1), Success, makeMapStatus("hostA", 1), noAccum, null, null))
    assert(mapOutputTracker.getServerStatuses(shuffleId, 0).map(_._1) ===
           Array(makeBlockManagerId("hostB"), makeBlockManagerId("hostA")))
    complete(taskSets(1), Seq((Success, 42), (Success, 43)))
    assert(results === Map(0 -> 42, 1 -> 43))
    assertDataStructuresEmpty
  }

  test("run shuffle with map stage failure") {
    val shuffleMapRdd = new MyRDD(sc, 2, Nil)
    val shuffleDep = new ShuffleDependency(shuffleMapRdd, null)
    val reduceRdd = new MyRDD(sc, 2, List(shuffleDep))
    submit(reduceRdd, Array(0, 1))

    // Fail the map stage.  This should cause the entire job to fail.
    val stageFailureMessage = "Exception failure in map stage"
    failed(taskSets(0), stageFailureMessage)
    assert(failure.getMessage === s"Job aborted due to stage failure: $stageFailureMessage")

    // Listener bus should get told about the map stage failing, but not the reduce stage
    // (since the reduce stage hasn't been started yet).
    assert(sc.listenerBus.waitUntilEmpty(WAIT_TIMEOUT_MILLIS))
    assert(sparkListener.failedStages.contains(1))
    assert(sparkListener.failedStages.size === 1)

    assertDataStructuresEmpty
  }

  /**
   * Makes sure that failures of stage used by multiple jobs are correctly handled.
   *
   * This test creates the following dependency graph:
   *
   * shuffleMapRdd1     shuffleMapRDD2
   *        |     \        |
   *        |      \       |
   *        |       \      |
   *        |        \     |
   *   reduceRdd1    reduceRdd2
   *
   * We start both shuffleMapRdds and then fail shuffleMapRdd1.  As a result, the job listeners for
   * reduceRdd1 and reduceRdd2 should both be informed that the job failed.  shuffleMapRDD2 should
   * also be cancelled, because it is only used by reduceRdd2 and reduceRdd2 cannot complete
   * without shuffleMapRdd1.
   */
  test("failure of stage used by two jobs") {
    val shuffleMapRdd1 = new MyRDD(sc, 2, Nil)
    val shuffleDep1 = new ShuffleDependency(shuffleMapRdd1, null)
    val shuffleMapRdd2 = new MyRDD(sc, 2, Nil)
    val shuffleDep2 = new ShuffleDependency(shuffleMapRdd2, null)

    val reduceRdd1 = new MyRDD(sc, 2, List(shuffleDep1))
    val reduceRdd2 = new MyRDD(sc, 2, List(shuffleDep1, shuffleDep2))

    // We need to make our own listeners for this test, since by default submit uses the same
    // listener for all jobs, and here we want to capture the failure for each job separately.
    class FailureRecordingJobListener() extends JobListener {
      var failureMessage: String = _
      override def taskSucceeded(index: Int, result: Any) {}
      override def jobFailed(exception: Exception) = { failureMessage = exception.getMessage }
    }
    val listener1 = new FailureRecordingJobListener()
    val listener2 = new FailureRecordingJobListener()

    submit(reduceRdd1, Array(0, 1), listener=listener1)
    submit(reduceRdd2, Array(0, 1), listener=listener2)

    val stageFailureMessage = "Exception failure in map stage"
    failed(taskSets(0), stageFailureMessage)

    assert(cancelledStages.contains(1))

    // Make sure the listeners got told about both failed stages.
    assert(sc.listenerBus.waitUntilEmpty(WAIT_TIMEOUT_MILLIS))
    assert(sparkListener.successfulStages.isEmpty)
    assert(sparkListener.failedStages.contains(1))
    assert(sparkListener.failedStages.contains(3))
    assert(sparkListener.failedStages.size === 2)

    assert(listener1.failureMessage === s"Job aborted due to stage failure: $stageFailureMessage")
    assert(listener2.failureMessage === s"Job aborted due to stage failure: $stageFailureMessage")
    assertDataStructuresEmpty
  }

  test("run trivial shuffle with out-of-band failure and retry") {
    val shuffleMapRdd = new MyRDD(sc, 2, Nil)
    val shuffleDep = new ShuffleDependency(shuffleMapRdd, null)
    val shuffleId = shuffleDep.shuffleId
    val reduceRdd = new MyRDD(sc, 1, List(shuffleDep))
    submit(reduceRdd, Array(0))
    // blockManagerMaster.removeExecutor("exec-hostA")
    // pretend we were told hostA went away
    runEvent(ExecutorLost("exec-hostA"))
    // DAGScheduler will immediately resubmit the stage after it appears to have no pending tasks
    // rather than marking it is as failed and waiting.
    complete(taskSets(0), Seq(
        (Success, makeMapStatus("hostA", 1)),
       (Success, makeMapStatus("hostB", 1))))
    // have hostC complete the resubmitted task
    complete(taskSets(1), Seq((Success, makeMapStatus("hostC", 1))))
    assert(mapOutputTracker.getServerStatuses(shuffleId, 0).map(_._1) ===
           Array(makeBlockManagerId("hostC"), makeBlockManagerId("hostB")))
    complete(taskSets(2), Seq((Success, 42)))
    assert(results === Map(0 -> 42))
    assertDataStructuresEmpty
  }

  test("recursive shuffle failures") {
    val shuffleOneRdd = new MyRDD(sc, 2, Nil)
    val shuffleDepOne = new ShuffleDependency(shuffleOneRdd, null)
    val shuffleTwoRdd = new MyRDD(sc, 2, List(shuffleDepOne))
    val shuffleDepTwo = new ShuffleDependency(shuffleTwoRdd, null)
    val finalRdd = new MyRDD(sc, 1, List(shuffleDepTwo))
    submit(finalRdd, Array(0))
    // have the first stage complete normally
    complete(taskSets(0), Seq(
        (Success, makeMapStatus("hostA", 2)),
        (Success, makeMapStatus("hostB", 2))))
    // have the second stage complete normally
    complete(taskSets(1), Seq(
        (Success, makeMapStatus("hostA", 1)),
        (Success, makeMapStatus("hostC", 1))))
    // fail the third stage because hostA went down
    complete(taskSets(2), Seq(
        (FetchFailed(makeBlockManagerId("hostA"), shuffleDepTwo.shuffleId, 0, 0), null)))
    // TODO assert this:
    // blockManagerMaster.removeExecutor("exec-hostA")
    // have DAGScheduler try again
    scheduler.resubmitFailedStages()
    complete(taskSets(3), Seq((Success, makeMapStatus("hostA", 2))))
    complete(taskSets(4), Seq((Success, makeMapStatus("hostA", 1))))
    complete(taskSets(5), Seq((Success, 42)))
    assert(results === Map(0 -> 42))
    assertDataStructuresEmpty
  }

  test("cached post-shuffle") {
    val shuffleOneRdd = new MyRDD(sc, 2, Nil)
    val shuffleDepOne = new ShuffleDependency(shuffleOneRdd, null)
    val shuffleTwoRdd = new MyRDD(sc, 2, List(shuffleDepOne))
    val shuffleDepTwo = new ShuffleDependency(shuffleTwoRdd, null)
    val finalRdd = new MyRDD(sc, 1, List(shuffleDepTwo))
    submit(finalRdd, Array(0))
    cacheLocations(shuffleTwoRdd.id -> 0) = Seq(makeBlockManagerId("hostD"))
    cacheLocations(shuffleTwoRdd.id -> 1) = Seq(makeBlockManagerId("hostC"))
    // complete stage 2
    complete(taskSets(0), Seq(
        (Success, makeMapStatus("hostA", 2)),
        (Success, makeMapStatus("hostB", 2))))
    // complete stage 1
    complete(taskSets(1), Seq(
        (Success, makeMapStatus("hostA", 1)),
        (Success, makeMapStatus("hostB", 1))))
    // pretend stage 0 failed because hostA went down
    complete(taskSets(2), Seq(
        (FetchFailed(makeBlockManagerId("hostA"), shuffleDepTwo.shuffleId, 0, 0), null)))
    // TODO assert this:
    // blockManagerMaster.removeExecutor("exec-hostA")
    // DAGScheduler should notice the cached copy of the second shuffle and try to get it rerun.
    scheduler.resubmitFailedStages()
    assertLocations(taskSets(3), Seq(Seq("hostD")))
    // allow hostD to recover
    complete(taskSets(3), Seq((Success, makeMapStatus("hostD", 1))))
    complete(taskSets(4), Seq((Success, 42)))
    assert(results === Map(0 -> 42))
    assertDataStructuresEmpty
  }

  test("misbehaved accumulator should not crash DAGScheduler and SparkContext") {
    val acc = new Accumulator[Int](0, new AccumulatorParam[Int] {
      override def addAccumulator(t1: Int, t2: Int): Int = t1 + t2
      override def zero(initialValue: Int): Int = 0
      override def addInPlace(r1: Int, r2: Int): Int = {
        throw new DAGSchedulerSuiteDummyException
      }
    })

    // Run this on executors
    sc.parallelize(1 to 10, 2).foreach { item => acc.add(1) }

    // Run this within a local thread
    sc.parallelize(1 to 10, 2).map { item => acc.add(1) }.take(1)

    // Make sure we can still run local commands as well as cluster commands.
    assert(sc.parallelize(1 to 10, 2).count() === 10)
    assert(sc.parallelize(1 to 10, 2).first() === 1)
  }

  test("misbehaved resultHandler should not crash DAGScheduler and SparkContext") {
    val e1 = intercept[SparkDriverExecutionException] {
      val rdd = sc.parallelize(1 to 10, 2)
      sc.runJob[Int, Int](
        rdd,
        (context: TaskContext, iter: Iterator[Int]) => iter.size,
        Seq(0),
        allowLocal = true,
        (part: Int, result: Int) => throw new DAGSchedulerSuiteDummyException)
    }
    assert(e1.getCause.isInstanceOf[DAGSchedulerSuiteDummyException])

    val e2 = intercept[SparkDriverExecutionException] {
      val rdd = sc.parallelize(1 to 10, 2)
      sc.runJob[Int, Int](
        rdd,
        (context: TaskContext, iter: Iterator[Int]) => iter.size,
        Seq(0, 1),
        allowLocal = false,
        (part: Int, result: Int) => throw new DAGSchedulerSuiteDummyException)
    }
    assert(e2.getCause.isInstanceOf[DAGSchedulerSuiteDummyException])

    // Make sure we can still run local commands as well as cluster commands.
    assert(sc.parallelize(1 to 10, 2).count() === 10)
    assert(sc.parallelize(1 to 10, 2).first() === 1)
  }

  test("DAGSchedulerActorSupervisor closes the SparkContext when EventProcessActor crashes") {
    val actorSystem = ActorSystem("test")
    val supervisor = actorSystem.actorOf(
      Props(classOf[DAGSchedulerActorSupervisor], scheduler), "dagSupervisor")
    supervisor ! Props[BuggyDAGEventProcessActor]
    val child = expectMsgType[ActorRef]
    watch(child)
    child ! "hi"
    expectMsgPF(){ case Terminated(child) => () }
    assert(scheduler.sc.dagScheduler === null)
  }

  /**
   * Assert that the supplied TaskSet has exactly the given hosts as its preferred locations.
   * Note that this checks only the host and not the executor ID.
   */
  private def assertLocations(taskSet: TaskSet, hosts: Seq[Seq[String]]) {
    assert(hosts.size === taskSet.tasks.size)
    for ((taskLocs, expectedLocs) <- taskSet.tasks.map(_.preferredLocations).zip(hosts)) {
      assert(taskLocs.map(_.host) === expectedLocs)
    }
  }

  private def makeMapStatus(host: String, reduces: Int): MapStatus =
   new MapStatus(makeBlockManagerId(host), Array.fill[Byte](reduces)(2))

  private def makeBlockManagerId(host: String): BlockManagerId =
    BlockManagerId("exec-" + host, host, 12345, 0)

  private def assertDataStructuresEmpty = {
    assert(scheduler.activeJobs.isEmpty)
    assert(scheduler.failedStages.isEmpty)
    assert(scheduler.jobIdToActiveJob.isEmpty)
    assert(scheduler.jobIdToStageIds.isEmpty)
    assert(scheduler.stageIdToStage.isEmpty)
    assert(scheduler.runningStages.isEmpty)
    assert(scheduler.shuffleToMapStage.isEmpty)
    assert(scheduler.waitingStages.isEmpty)
  }
}
<|MERGE_RESOLUTION|>--- conflicted
+++ resolved
@@ -360,12 +360,9 @@
       }
       override def setDAGScheduler(dagScheduler: DAGScheduler) = {}
       override def defaultParallelism() = 2
-<<<<<<< HEAD
-      override def applicationId() = None
-=======
       override def executorHeartbeatReceived(execId: String, taskMetrics: Array[(Long, TaskMetrics)],
         blockManagerId: BlockManagerId): Boolean = true
->>>>>>> ba28a8fc
+      override def applicationId() = None
     }
     val noKillScheduler = new DAGScheduler(
       sc,
