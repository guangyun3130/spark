/*
 * Licensed to the Apache Software Foundation (ASF) under one or more
 * contributor license agreements.  See the NOTICE file distributed with
 * this work for additional information regarding copyright ownership.
 * The ASF licenses this file to You under the Apache License, Version 2.0
 * (the "License"); you may not use this file except in compliance with
 * the License.  You may obtain a copy of the License at
 *
 *    http://www.apache.org/licenses/LICENSE-2.0
 *
 * Unless required by applicable law or agreed to in writing, software
 * distributed under the License is distributed on an "AS IS" BASIS,
 * WITHOUT WARRANTIES OR CONDITIONS OF ANY KIND, either express or implied.
 * See the License for the specific language governing permissions and
 * limitations under the License.
 */

package org.apache.spark.scheduler

import java.io.{File, InputStream}

import scala.collection.mutable
import scala.io.Source

<<<<<<< HEAD
import com.google.common.io.Files
import org.apache.hadoop.fs.Path
=======
import org.apache.hadoop.fs.{FileStatus, Path}
>>>>>>> 4c589cac
import org.json4s.jackson.JsonMethods._
import org.scalatest.{BeforeAndAfter, FunSuite}

import org.apache.spark.{Logging, SparkConf, SparkContext}
import org.apache.spark.deploy.SparkHadoopUtil
import org.apache.spark.io._
import org.apache.spark.util.{JsonProtocol, Utils}

/**
 * Test whether EventLoggingListener logs events properly.
 *
 * This tests whether EventLoggingListener actually log files with expected name patterns while
 * logging events, whether the parsing of the file names is correct, and whether the logged events
 * can be read and deserialized into actual SparkListenerEvents.
 */
class EventLoggingListenerSuite extends FunSuite with BeforeAndAfter with Logging {
  import EventLoggingListenerSuite._

  private val fileSystem = Utils.getHadoopFileSystem("/",
    SparkHadoopUtil.get.newConfiguration(new SparkConf()))
  private var testDir: File = _
  private var testDirPath: Path = _

  before {
<<<<<<< HEAD
    testDir = Files.createTempDir()
    testDir.deleteOnExit()
    testDirPath = new Path(testDir.getAbsolutePath())
=======
    testDir = Utils.createTempDir()
    logDirPath = Utils.getFilePath(testDir, "spark-events")
>>>>>>> 4c589cac
  }

  after {
    Utils.deleteRecursively(testDir)
  }

  test("Verify log file exist") {
    // Verify logging directory exists
    val conf = getLoggingConf(testDirPath)
    val eventLogger = new EventLoggingListener("test", testDirPath.toUri().toString(), conf)
    eventLogger.start()

    val logPath = new Path(eventLogger.logPath + EventLoggingListener.IN_PROGRESS)
    assert(fileSystem.exists(logPath))
    val logStatus = fileSystem.getFileStatus(logPath)
    assert(logStatus.isFile)

    // Verify log is renamed after stop()
    eventLogger.stop()
    assert(fileSystem.getFileStatus(new Path(eventLogger.logPath)).isFile())
  }

  test("Basic event logging") {
    testEventLogging()
  }

  test("Basic event logging with compression") {
    CompressionCodec.ALL_COMPRESSION_CODECS.foreach { codec =>
      testEventLogging(compressionCodec = Some(codec))
    }
  }

  test("End-to-end event logging") {
    testApplicationEventLogging()
  }

  test("End-to-end event logging with compression") {
    CompressionCodec.ALL_COMPRESSION_CODECS.foreach { codec =>
      testApplicationEventLogging(compressionCodec = Some(codec))
    }
  }


  /* ----------------- *
   * Actual test logic *
   * ----------------- */

  import EventLoggingListenerSuite._

  /**
   * Test basic event logging functionality.
   *
   * This creates two simple events, posts them to the EventLoggingListener, and verifies that
   * exactly these two events are logged in the expected file.
   */
  private def testEventLogging(compressionCodec: Option[String] = None) {
    val conf = getLoggingConf(testDirPath, compressionCodec)
    val logName = compressionCodec.map("test-" + _).getOrElse("test")
    val eventLogger = new EventLoggingListener(logName, testDirPath.toUri().toString(), conf)
    val listenerBus = new LiveListenerBus
    val applicationStart = SparkListenerApplicationStart("Greatest App (N)ever", None,
      125L, "Mickey")
    val applicationEnd = SparkListenerApplicationEnd(1000L)

    // A comprehensive test on JSON de/serialization of all events is in JsonProtocolSuite
    eventLogger.start()
    listenerBus.start()
    listenerBus.addListener(eventLogger)
    listenerBus.postToAll(applicationStart)
    listenerBus.postToAll(applicationEnd)
    eventLogger.stop()

    // Verify file contains exactly the two events logged
    val (logData, version) = EventLoggingListener.openEventLog(new Path(eventLogger.logPath),
      fileSystem)
    try {
      val lines = readLines(logData)
      assert(lines.size === 2)
      assert(lines(0).contains("SparkListenerApplicationStart"))
      assert(lines(1).contains("SparkListenerApplicationEnd"))
      assert(JsonProtocol.sparkEventFromJson(parse(lines(0))) === applicationStart)
      assert(JsonProtocol.sparkEventFromJson(parse(lines(1))) === applicationEnd)
    } finally {
      logData.close()
    }
  }

  /**
   * Test end-to-end event logging functionality in an application.
   * This runs a simple Spark job and asserts that the expected events are logged when expected.
   */
  private def testApplicationEventLogging(compressionCodec: Option[String] = None) {
    val conf = getLoggingConf(testDirPath, compressionCodec)
    val sc = new SparkContext("local", "test", conf)
    assert(sc.eventLogger.isDefined)
    val eventLogger = sc.eventLogger.get
    val expectedLogDir = testDir.toURI().toString()
    assert(eventLogger.logPath.startsWith(expectedLogDir + "/"))

    // Begin listening for events that trigger asserts
    val eventExistenceListener = new EventExistenceListener(eventLogger)
    sc.addSparkListener(eventExistenceListener)

    // Trigger asserts for whether the expected events are actually logged
    sc.parallelize(1 to 10000).count()
    sc.stop()

    // Ensure all asserts have actually been triggered
    eventExistenceListener.assertAllCallbacksInvoked()

    // Make sure expected events exist in the log file.
    val (logData, version) = EventLoggingListener.openEventLog(new Path(eventLogger.logPath),
      fileSystem)
    val lines = readLines(logData)
    val eventSet = mutable.Set(
      Utils.getFormattedClassName(SparkListenerApplicationStart),
      Utils.getFormattedClassName(SparkListenerBlockManagerAdded),
      Utils.getFormattedClassName(SparkListenerEnvironmentUpdate),
      Utils.getFormattedClassName(SparkListenerJobStart),
      Utils.getFormattedClassName(SparkListenerJobEnd),
      Utils.getFormattedClassName(SparkListenerStageSubmitted),
      Utils.getFormattedClassName(SparkListenerStageCompleted),
      Utils.getFormattedClassName(SparkListenerTaskStart),
      Utils.getFormattedClassName(SparkListenerTaskEnd),
      Utils.getFormattedClassName(SparkListenerApplicationEnd))
    lines.foreach { line =>
      eventSet.foreach { event =>
        if (line.contains(event)) {
          val parsedEvent = JsonProtocol.sparkEventFromJson(parse(line))
          val eventType = Utils.getFormattedClassName(parsedEvent)
          if (eventType == event) {
            eventSet.remove(event)
          }
        }
      }
    }
    assert(eventSet.isEmpty, "The following events are missing: " + eventSet.toSeq)
  }

  private def readLines(in: InputStream): Seq[String] = {
    Source.fromInputStream(in).getLines().toSeq
  }

  /**
   * A listener that asserts certain events are logged by the given EventLoggingListener.
   * This is necessary because events are posted asynchronously in a different thread.
   */
  private class EventExistenceListener(eventLogger: EventLoggingListener) extends SparkListener {
    var jobStarted = false
    var jobEnded = false
    var appEnded = false

    override def onJobStart(jobStart: SparkListenerJobStart) {
      jobStarted = true
    }

    override def onJobEnd(jobEnd: SparkListenerJobEnd) {
      jobEnded = true
    }

    override def onApplicationEnd(applicationEnd: SparkListenerApplicationEnd) {
      appEnded = true
    }

    def assertAllCallbacksInvoked() {
      assert(jobStarted, "JobStart callback not invoked!")
      assert(jobEnded, "JobEnd callback not invoked!")
      assert(appEnded, "ApplicationEnd callback not invoked!")
    }
  }

}


object EventLoggingListenerSuite {

  /** Get a SparkConf with event logging enabled. */
  def getLoggingConf(logDir: Path, compressionCodec: Option[String] = None) = {
    val conf = new SparkConf
    conf.set("spark.eventLog.enabled", "true")
    conf.set("spark.eventLog.testing", "true")
    conf.set("spark.eventLog.dir", logDir.toString)
    compressionCodec.foreach { codec =>
      conf.set("spark.eventLog.compress", "true")
      conf.set("spark.io.compression.codec", codec)
    }
    conf
  }

  def getUniqueApplicationId = "test-" + System.currentTimeMillis
}<|MERGE_RESOLUTION|>--- conflicted
+++ resolved
@@ -22,12 +22,7 @@
 import scala.collection.mutable
 import scala.io.Source
 
-<<<<<<< HEAD
-import com.google.common.io.Files
 import org.apache.hadoop.fs.Path
-=======
-import org.apache.hadoop.fs.{FileStatus, Path}
->>>>>>> 4c589cac
 import org.json4s.jackson.JsonMethods._
 import org.scalatest.{BeforeAndAfter, FunSuite}
 
@@ -52,14 +47,9 @@
   private var testDirPath: Path = _
 
   before {
-<<<<<<< HEAD
-    testDir = Files.createTempDir()
+    testDir = Utils.createTempDir()
     testDir.deleteOnExit()
     testDirPath = new Path(testDir.getAbsolutePath())
-=======
-    testDir = Utils.createTempDir()
-    logDirPath = Utils.getFilePath(testDir, "spark-events")
->>>>>>> 4c589cac
   }
 
   after {
