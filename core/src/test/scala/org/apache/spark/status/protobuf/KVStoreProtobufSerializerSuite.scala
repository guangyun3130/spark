/*
 * Licensed to the Apache Software Foundation (ASF) under one or more
 * contributor license agreements.  See the NOTICE file distributed with
 * this work for additional information regarding copyright ownership.
 * The ASF licenses this file to You under the Apache License, Version 2.0
 * (the "License"); you may not use this file except in compliance with
 * the License.  You may obtain a copy of the License at
 *
 *    http://www.apache.org/licenses/LICENSE-2.0
 *
 * Unless required by applicable law or agreed to in writing, software
 * distributed under the License is distributed on an "AS IS" BASIS,
 * WITHOUT WARRANTIES OR CONDITIONS OF ANY KIND, either express or implied.
 * See the License for the specific language governing permissions and
 * limitations under the License.
 */

package org.apache.spark.status.protobuf

import java.util.Date

import org.apache.spark.{JobExecutionStatus, SparkFunSuite}
import org.apache.spark.resource.{ExecutorResourceRequest, TaskResourceRequest}
<<<<<<< HEAD
import org.apache.spark.status.{ApplicationEnvironmentInfoWrapper, JobDataWrapper, RDDStorageInfoWrapper, TaskDataWrapper}
import org.apache.spark.status.api.v1.{AccumulableInfo, ApplicationEnvironmentInfo, JobData, RDDDataDistribution, RDDPartitionInfo, RDDStorageInfo, ResourceProfileInfo, RuntimeInfo}
=======
import org.apache.spark.status.{ApplicationEnvironmentInfoWrapper, ApplicationInfoWrapper, JobDataWrapper, TaskDataWrapper}
import org.apache.spark.status.api.v1.{AccumulableInfo, ApplicationAttemptInfo, ApplicationEnvironmentInfo, ApplicationInfo, JobData, ResourceProfileInfo, RuntimeInfo}
>>>>>>> ae5c9eb6

class KVStoreProtobufSerializerSuite extends SparkFunSuite {
  private val serializer = new KVStoreProtobufSerializer()

  test("Job data") {
    val input = new JobDataWrapper(
      new JobData(
        jobId = 1,
        name = "test",
        description = Some("test description"),
        submissionTime = Some(new Date(123456L)),
        completionTime = Some(new Date(654321L)),
        stageIds = Seq(1, 2, 3, 4),
        jobGroup = Some("group"),
        status = JobExecutionStatus.UNKNOWN,
        numTasks = 2,
        numActiveTasks = 3,
        numCompletedTasks = 4,
        numSkippedTasks = 5,
        numFailedTasks = 6,
        numKilledTasks = 7,
        numCompletedIndices = 8,
        numActiveStages = 9,
        numCompletedStages = 10,
        numSkippedStages = 11,
        numFailedStages = 12,
        killedTasksSummary = Map("a" -> 1, "b" -> 2)),
      Set(1, 2),
      Some(999)
    )

    val bytes = serializer.serialize(input)
    val result = serializer.deserialize(bytes, classOf[JobDataWrapper])
    assert(result.info.jobId == input.info.jobId)
    assert(result.info.description == input.info.description)
    assert(result.info.submissionTime == input.info.submissionTime)
    assert(result.info.completionTime == input.info.completionTime)
    assert(result.info.stageIds == input.info.stageIds)
    assert(result.info.jobGroup == input.info.jobGroup)
    assert(result.info.status == input.info.status)
    assert(result.info.numTasks == input.info.numTasks)
    assert(result.info.numActiveTasks == input.info.numActiveTasks)
    assert(result.info.numCompletedTasks == input.info.numCompletedTasks)
    assert(result.info.numSkippedTasks == input.info.numSkippedTasks)
    assert(result.info.numFailedTasks == input.info.numFailedTasks)
    assert(result.info.numKilledTasks == input.info.numKilledTasks)
    assert(result.info.numCompletedIndices == input.info.numCompletedIndices)
    assert(result.info.numActiveStages == input.info.numActiveStages)
    assert(result.info.numCompletedStages == input.info.numCompletedStages)
    assert(result.info.numSkippedStages == input.info.numSkippedStages)
    assert(result.info.numFailedStages == input.info.numFailedStages)
    assert(result.info.killedTasksSummary == input.info.killedTasksSummary)
    assert(result.skippedStages == input.skippedStages)
    assert(result.sqlExecutionId == input.sqlExecutionId)
  }

  test("Task Data") {
    val accumulatorUpdates = Seq(
      new AccumulableInfo(1L, "duration", Some("update"), "value1"),
      new AccumulableInfo(2L, "duration2", None, "value2")
    )
    val input = new TaskDataWrapper(
      taskId = 1,
      index = 2,
      attempt = 3,
      partitionId = 4,
      launchTime = 5L,
      resultFetchStart = 6L,
      duration = 10000L,
      executorId = "executor_id_1",
      host = "host_name",
      status = "SUCCESS",
      taskLocality = "LOCAL",
      speculative = true,
      accumulatorUpdates = accumulatorUpdates,
      errorMessage = Some("error"),
      hasMetrics = true,
      executorDeserializeTime = 7L,
      executorDeserializeCpuTime = 8L,
      executorRunTime = 9L,
      executorCpuTime = 10L,
      resultSize = 11L,
      jvmGcTime = 12L,
      resultSerializationTime = 13L,
      memoryBytesSpilled = 14L,
      diskBytesSpilled = 15L,
      peakExecutionMemory = 16L,
      inputBytesRead = 17L,
      inputRecordsRead = 18L,
      outputBytesWritten = 19L,
      outputRecordsWritten = 20L,
      shuffleRemoteBlocksFetched = 21L,
      shuffleLocalBlocksFetched = 22L,
      shuffleFetchWaitTime = 23L,
      shuffleRemoteBytesRead = 24L,
      shuffleRemoteBytesReadToDisk = 25L,
      shuffleLocalBytesRead = 26L,
      shuffleRecordsRead = 27L,
      shuffleBytesWritten = 28L,
      shuffleWriteTime = 29L,
      shuffleRecordsWritten = 30L,
      stageId = 31,
      stageAttemptId = 32)

    val bytes = serializer.serialize(input)
    val result = serializer.deserialize(bytes, classOf[TaskDataWrapper])
    assert(result.accumulatorUpdates.length == input.accumulatorUpdates.length)
    result.accumulatorUpdates.zip(input.accumulatorUpdates).foreach { case (a1, a2) =>
      assert(a1.id == a2.id)
      assert(a1.name == a2.name)
      assert(a1.update.getOrElse("") == a2.update.getOrElse(""))
      assert(a1.update == a2.update)
    }
    assert(result.taskId == input.taskId)
    assert(result.index == input.index)
    assert(result.attempt == input.attempt)
    assert(result.partitionId == input.partitionId)
    assert(result.launchTime == input.launchTime)
    assert(result.resultFetchStart == input.resultFetchStart)
    assert(result.duration == input.duration)
    assert(result.executorId == input.executorId)
    assert(result.host == input.host)
    assert(result.status == input.status)
    assert(result.taskLocality == input.taskLocality)
    assert(result.speculative == input.speculative)
    assert(result.errorMessage == input.errorMessage)
    assert(result.hasMetrics == input.hasMetrics)
    assert(result.executorDeserializeTime == input.executorDeserializeTime)
    assert(result.executorDeserializeCpuTime == input.executorDeserializeCpuTime)
    assert(result.executorRunTime == input.executorRunTime)
    assert(result.executorCpuTime == input.executorCpuTime)
    assert(result.resultSize == input.resultSize)
    assert(result.jvmGcTime == input.jvmGcTime)
    assert(result.resultSerializationTime == input.resultSerializationTime)
    assert(result.memoryBytesSpilled == input.memoryBytesSpilled)
    assert(result.diskBytesSpilled == input.diskBytesSpilled)
    assert(result.peakExecutionMemory == input.peakExecutionMemory)
    assert(result.inputBytesRead == input.inputBytesRead)
    assert(result.inputRecordsRead == input.inputRecordsRead)
    assert(result.outputBytesWritten == input.outputBytesWritten)
    assert(result.outputRecordsWritten == input.outputRecordsWritten)
    assert(result.shuffleRemoteBlocksFetched == input.shuffleRemoteBlocksFetched)
    assert(result.shuffleLocalBlocksFetched == input.shuffleLocalBlocksFetched)
    assert(result.shuffleFetchWaitTime == input.shuffleFetchWaitTime)
    assert(result.shuffleRemoteBytesRead == input.shuffleRemoteBytesRead)
    assert(result.shuffleRemoteBytesReadToDisk == input.shuffleRemoteBytesReadToDisk)
    assert(result.shuffleLocalBytesRead == input.shuffleLocalBytesRead)
    assert(result.shuffleRecordsRead == input.shuffleRecordsRead)
    assert(result.shuffleBytesWritten == input.shuffleBytesWritten)
    assert(result.shuffleWriteTime == input.shuffleWriteTime)
    assert(result.shuffleRecordsWritten == input.shuffleRecordsWritten)
    assert(result.stageId == input.stageId)
    assert(result.stageAttemptId == input.stageAttemptId)
  }

  test("Application Environment Info") {
    val input = new ApplicationEnvironmentInfoWrapper(
      new ApplicationEnvironmentInfo(
        runtime = new RuntimeInfo(
          javaVersion = "1.8",
          javaHome = "/tmp/java",
          scalaVersion = "2.13"),
        sparkProperties = Seq(("spark.conf.1", "1"), ("spark.conf.2", "2")),
        hadoopProperties = Seq(("hadoop.conf.conf1", "1"), ("hadoop.conf2", "val2")),
        systemProperties = Seq(("sys.prop.1", "value1"), ("sys.prop.2", "value2")),
        metricsProperties = Seq(("metric.1", "klass1"), ("metric2", "klass2")),
        classpathEntries = Seq(("/jar1", "System"), ("/jar2", "User")),
        resourceProfiles = Seq(new ResourceProfileInfo(
          id = 0,
          executorResources = Map(
            "0" -> new ExecutorResourceRequest(
              resourceName = "exec1",
              amount = 1,
              discoveryScript = "script0",
              vendor = "apache"),
            "1" -> new ExecutorResourceRequest(
              resourceName = "exec2",
              amount = 1,
              discoveryScript = "script1",
              vendor = "apache")
          ),
          taskResources = Map(
            "0" -> new TaskResourceRequest(resourceName = "exec1", amount = 1),
            "1" -> new TaskResourceRequest(resourceName = "exec2", amount = 1)
          )
        ))
      )
    )

    val bytes = serializer.serialize(input)
    val result = serializer.deserialize(bytes, classOf[ApplicationEnvironmentInfoWrapper])
    assert(result.info.runtime.javaVersion == input.info.runtime.javaVersion)
    assert(result.info.runtime.javaHome == input.info.runtime.javaHome)
    assert(result.info.runtime.scalaVersion == input.info.runtime.scalaVersion)
    assert(result.info.sparkProperties.length == input.info.sparkProperties.length)
    result.info.sparkProperties.zip(input.info.sparkProperties).foreach { case (p1, p2) =>
      assert(p1 == p2)
    }
    assert(result.info.hadoopProperties.length == input.info.hadoopProperties.length)
    result.info.hadoopProperties.zip(input.info.hadoopProperties).foreach { case (p1, p2) =>
      assert(p1 == p2)
    }
    assert(result.info.systemProperties.length == input.info.systemProperties.length)
    result.info.systemProperties.zip(input.info.systemProperties).foreach { case (p1, p2) =>
      assert(p1 == p2)
    }
    assert(result.info.metricsProperties.length == input.info.metricsProperties.length)
    result.info.metricsProperties.zip(input.info.metricsProperties).foreach { case (p1, p2) =>
      assert(p1 == p2)
    }
    assert(result.info.classpathEntries.length == input.info.classpathEntries.length)
    result.info.classpathEntries.zip(input.info.classpathEntries).foreach { case (p1, p2) =>
      assert(p1 == p2)
    }
    assert(result.info.resourceProfiles.length == input.info.resourceProfiles.length)
    result.info.resourceProfiles.zip(input.info.resourceProfiles).foreach { case (p1, p2) =>
      assert(p1.id == p2.id)
      assert(p1.executorResources.size == p2.executorResources.size)
      assert(p1.executorResources.keys.size == p2.executorResources.keys.size)
      p1.executorResources.keysIterator.foreach { k =>
        assert(p1.executorResources.contains(k))
        assert(p2.executorResources.contains(k))
        assert(p1.executorResources(k) == p2.executorResources(k))
      }
      assert(p1.taskResources.size == p2.taskResources.size)
      assert(p1.taskResources.keys.size == p2.taskResources.keys.size)
      p1.taskResources.keysIterator.foreach { k =>
        assert(p1.taskResources.contains(k))
        assert(p2.taskResources.contains(k))
        assert(p1.taskResources(k) == p2.taskResources(k))
      }
    }
  }

<<<<<<< HEAD
  test("RDD Storage Info") {
    val rddDataDistribution = Seq(
      new RDDDataDistribution(
        address = "add1",
        memoryUsed = 6,
        memoryRemaining = 8,
        diskUsed = 100,
        onHeapMemoryUsed = Some(101),
        offHeapMemoryUsed = Some(102),
        onHeapMemoryRemaining = Some(103),
        offHeapMemoryRemaining = Some(104))
    )
    val rddPartitionInfo = Seq(
      new RDDPartitionInfo(
        blockName = "block_1",
        storageLevel = "IN_MEM",
        memoryUsed = 105,
        diskUsed = 106,
        executors = Seq("exec_0", "exec_1"))
    )
    val inputs = Seq(
      new RDDStorageInfoWrapper(
        info = new RDDStorageInfo(
          id = 1,
          name = "rdd_1",
          numPartitions = 2,
          numCachedPartitions = 3,
          storageLevel = "ON_DISK",
          memoryUsed = 64,
          diskUsed = 128,
          dataDistribution = Some(rddDataDistribution),
          partitions = Some(rddPartitionInfo)
        )
      ),
      new RDDStorageInfoWrapper(
        info = new RDDStorageInfo(
          id = 2,
          name = "rdd_2",
          numPartitions = 7,
          numCachedPartitions = 4,
          storageLevel = "IN_MEMORY",
          memoryUsed = 70,
          diskUsed = 256,
          dataDistribution = None,
          partitions = Some(Seq.empty)
        )
      )
    )
    inputs.foreach { input =>
      val bytes = serializer.serialize(input)
      val result = serializer.deserialize(bytes, classOf[RDDStorageInfoWrapper])
      assert(result.info.id == input.info.id)
      assert(result.info.name == input.info.name)
      assert(result.info.numPartitions == input.info.numPartitions)
      assert(result.info.numCachedPartitions == input.info.numCachedPartitions)
      assert(result.info.storageLevel == input.info.storageLevel)
      assert(result.info.memoryUsed == input.info.memoryUsed)
      assert(result.info.diskUsed == input.info.diskUsed)

      assert(result.info.dataDistribution.isDefined == input.info.dataDistribution.isDefined)
      if (result.info.dataDistribution.isDefined && input.info.dataDistribution.isDefined) {
        assert(result.info.dataDistribution.get.length == input.info.dataDistribution.get.length)
        result.info.dataDistribution.get.zip(input.info.dataDistribution.get).foreach {
          case (d1, d2) =>
            assert(d1.address == d2.address)
            assert(d1.memoryUsed == d2.memoryUsed)
            assert(d1.memoryRemaining == d2.memoryRemaining)
            assert(d1.diskUsed == d2.diskUsed)
            assert(d1.onHeapMemoryUsed == d2.onHeapMemoryUsed)
            assert(d1.offHeapMemoryUsed == d2.offHeapMemoryUsed)
            assert(d1.onHeapMemoryRemaining == d2.onHeapMemoryRemaining)
            assert(d1.offHeapMemoryRemaining == d2.offHeapMemoryRemaining)
        }
      }

      assert(result.info.partitions.isDefined == input.info.partitions.isDefined)
      if (result.info.partitions.isDefined && input.info.partitions.isDefined) {
        assert(result.info.partitions.get.length == input.info.partitions.get.length)
        result.info.partitions.get.zip(input.info.partitions.get).foreach { case (p1, p2) =>
          assert(p1.blockName == p2.blockName)
          assert(p1.storageLevel == p2.storageLevel)
          assert(p1.memoryUsed == p2.memoryUsed)
          assert(p1.diskUsed == p2.diskUsed)
          assert(p1.executors.length == p2.executors.length)
          p1.executors.zip(p2.executors).foreach { case (e1, e2) =>
            e1 == e2
          }
        }
      }
=======
  test("Application Info") {
    val attempts: Seq[ApplicationAttemptInfo] = Seq(
      ApplicationAttemptInfo(
        attemptId = Some("001"),
        startTime = new Date(1),
        endTime = new Date(10),
        lastUpdated = new Date(11),
        duration = 100,
        sparkUser = "user",
        completed = false,
        appSparkVersion = "3.4.0"
      ),
      ApplicationAttemptInfo(
        attemptId = Some("002"),
        startTime = new Date(12L),
        endTime = new Date(17L),
        lastUpdated = new Date(18L),
        duration = 100,
        sparkUser = "user",
        completed = true,
        appSparkVersion = "3.4.0"
      ))
    val input = new ApplicationInfoWrapper(
      ApplicationInfo(
        id = "2",
        name = "app_2",
        coresGranted = Some(1),
        maxCores = Some(2),
        coresPerExecutor = Some(3),
        memoryPerExecutorMB = Some(64),
        attempts = attempts)
    )

    val bytes = serializer.serialize(input)
    val result = serializer.deserialize(bytes, classOf[ApplicationInfoWrapper])
    assert(result.info.id == input.info.id)
    assert(result.info.name == input.info.name)
    assert(result.info.coresGranted == input.info.coresGranted)
    assert(result.info.maxCores == input.info.maxCores)
    assert(result.info.coresPerExecutor == input.info.coresPerExecutor)
    assert(result.info.memoryPerExecutorMB == input.info.memoryPerExecutorMB)
    assert(result.info.attempts.length == input.info.attempts.length)
    result.info.attempts.zip(input.info.attempts).foreach { case (a1, a2) =>
      assert(a1.attemptId == a2.attemptId)
      assert(a1.startTime == a2.startTime)
      assert(a1.endTime == a2.endTime)
      assert(a1.lastUpdated == a2.lastUpdated)
      assert(a1.duration == a2.duration)
      assert(a1.sparkUser == a2.sparkUser)
      assert(a1.completed == a2.completed)
      assert(a1.appSparkVersion == a2.appSparkVersion)
>>>>>>> ae5c9eb6
    }
  }
}<|MERGE_RESOLUTION|>--- conflicted
+++ resolved
@@ -21,13 +21,8 @@
 
 import org.apache.spark.{JobExecutionStatus, SparkFunSuite}
 import org.apache.spark.resource.{ExecutorResourceRequest, TaskResourceRequest}
-<<<<<<< HEAD
-import org.apache.spark.status.{ApplicationEnvironmentInfoWrapper, JobDataWrapper, RDDStorageInfoWrapper, TaskDataWrapper}
-import org.apache.spark.status.api.v1.{AccumulableInfo, ApplicationEnvironmentInfo, JobData, RDDDataDistribution, RDDPartitionInfo, RDDStorageInfo, ResourceProfileInfo, RuntimeInfo}
-=======
-import org.apache.spark.status.{ApplicationEnvironmentInfoWrapper, ApplicationInfoWrapper, JobDataWrapper, TaskDataWrapper}
-import org.apache.spark.status.api.v1.{AccumulableInfo, ApplicationAttemptInfo, ApplicationEnvironmentInfo, ApplicationInfo, JobData, ResourceProfileInfo, RuntimeInfo}
->>>>>>> ae5c9eb6
+import org.apache.spark.status.{ApplicationEnvironmentInfoWrapper, ApplicationInfoWrapper, JobDataWrapper, RDDStorageInfoWrapper, TaskDataWrapper}
+import org.apache.spark.status.api.v1.{AccumulableInfo, ApplicationAttemptInfo, ApplicationEnvironmentInfo, ApplicationInfo, JobData, RDDDataDistribution, RDDPartitionInfo, RDDStorageInfo, ResourceProfileInfo, RuntimeInfo}
 
 class KVStoreProtobufSerializerSuite extends SparkFunSuite {
   private val serializer = new KVStoreProtobufSerializer()
@@ -262,97 +257,6 @@
     }
   }
 
-<<<<<<< HEAD
-  test("RDD Storage Info") {
-    val rddDataDistribution = Seq(
-      new RDDDataDistribution(
-        address = "add1",
-        memoryUsed = 6,
-        memoryRemaining = 8,
-        diskUsed = 100,
-        onHeapMemoryUsed = Some(101),
-        offHeapMemoryUsed = Some(102),
-        onHeapMemoryRemaining = Some(103),
-        offHeapMemoryRemaining = Some(104))
-    )
-    val rddPartitionInfo = Seq(
-      new RDDPartitionInfo(
-        blockName = "block_1",
-        storageLevel = "IN_MEM",
-        memoryUsed = 105,
-        diskUsed = 106,
-        executors = Seq("exec_0", "exec_1"))
-    )
-    val inputs = Seq(
-      new RDDStorageInfoWrapper(
-        info = new RDDStorageInfo(
-          id = 1,
-          name = "rdd_1",
-          numPartitions = 2,
-          numCachedPartitions = 3,
-          storageLevel = "ON_DISK",
-          memoryUsed = 64,
-          diskUsed = 128,
-          dataDistribution = Some(rddDataDistribution),
-          partitions = Some(rddPartitionInfo)
-        )
-      ),
-      new RDDStorageInfoWrapper(
-        info = new RDDStorageInfo(
-          id = 2,
-          name = "rdd_2",
-          numPartitions = 7,
-          numCachedPartitions = 4,
-          storageLevel = "IN_MEMORY",
-          memoryUsed = 70,
-          diskUsed = 256,
-          dataDistribution = None,
-          partitions = Some(Seq.empty)
-        )
-      )
-    )
-    inputs.foreach { input =>
-      val bytes = serializer.serialize(input)
-      val result = serializer.deserialize(bytes, classOf[RDDStorageInfoWrapper])
-      assert(result.info.id == input.info.id)
-      assert(result.info.name == input.info.name)
-      assert(result.info.numPartitions == input.info.numPartitions)
-      assert(result.info.numCachedPartitions == input.info.numCachedPartitions)
-      assert(result.info.storageLevel == input.info.storageLevel)
-      assert(result.info.memoryUsed == input.info.memoryUsed)
-      assert(result.info.diskUsed == input.info.diskUsed)
-
-      assert(result.info.dataDistribution.isDefined == input.info.dataDistribution.isDefined)
-      if (result.info.dataDistribution.isDefined && input.info.dataDistribution.isDefined) {
-        assert(result.info.dataDistribution.get.length == input.info.dataDistribution.get.length)
-        result.info.dataDistribution.get.zip(input.info.dataDistribution.get).foreach {
-          case (d1, d2) =>
-            assert(d1.address == d2.address)
-            assert(d1.memoryUsed == d2.memoryUsed)
-            assert(d1.memoryRemaining == d2.memoryRemaining)
-            assert(d1.diskUsed == d2.diskUsed)
-            assert(d1.onHeapMemoryUsed == d2.onHeapMemoryUsed)
-            assert(d1.offHeapMemoryUsed == d2.offHeapMemoryUsed)
-            assert(d1.onHeapMemoryRemaining == d2.onHeapMemoryRemaining)
-            assert(d1.offHeapMemoryRemaining == d2.offHeapMemoryRemaining)
-        }
-      }
-
-      assert(result.info.partitions.isDefined == input.info.partitions.isDefined)
-      if (result.info.partitions.isDefined && input.info.partitions.isDefined) {
-        assert(result.info.partitions.get.length == input.info.partitions.get.length)
-        result.info.partitions.get.zip(input.info.partitions.get).foreach { case (p1, p2) =>
-          assert(p1.blockName == p2.blockName)
-          assert(p1.storageLevel == p2.storageLevel)
-          assert(p1.memoryUsed == p2.memoryUsed)
-          assert(p1.diskUsed == p2.diskUsed)
-          assert(p1.executors.length == p2.executors.length)
-          p1.executors.zip(p2.executors).foreach { case (e1, e2) =>
-            e1 == e2
-          }
-        }
-      }
-=======
   test("Application Info") {
     val attempts: Seq[ApplicationAttemptInfo] = Seq(
       ApplicationAttemptInfo(
@@ -404,7 +308,98 @@
       assert(a1.sparkUser == a2.sparkUser)
       assert(a1.completed == a2.completed)
       assert(a1.appSparkVersion == a2.appSparkVersion)
->>>>>>> ae5c9eb6
+    }
+  }
+
+  test("RDD Storage Info") {
+    val rddDataDistribution = Seq(
+      new RDDDataDistribution(
+        address = "add1",
+        memoryUsed = 6,
+        memoryRemaining = 8,
+        diskUsed = 100,
+        onHeapMemoryUsed = Some(101),
+        offHeapMemoryUsed = Some(102),
+        onHeapMemoryRemaining = Some(103),
+        offHeapMemoryRemaining = Some(104))
+    )
+    val rddPartitionInfo = Seq(
+      new RDDPartitionInfo(
+        blockName = "block_1",
+        storageLevel = "IN_MEM",
+        memoryUsed = 105,
+        diskUsed = 106,
+        executors = Seq("exec_0", "exec_1"))
+    )
+    val inputs = Seq(
+      new RDDStorageInfoWrapper(
+        info = new RDDStorageInfo(
+          id = 1,
+          name = "rdd_1",
+          numPartitions = 2,
+          numCachedPartitions = 3,
+          storageLevel = "ON_DISK",
+          memoryUsed = 64,
+          diskUsed = 128,
+          dataDistribution = Some(rddDataDistribution),
+          partitions = Some(rddPartitionInfo)
+        )
+      ),
+      new RDDStorageInfoWrapper(
+        info = new RDDStorageInfo(
+          id = 2,
+          name = "rdd_2",
+          numPartitions = 7,
+          numCachedPartitions = 4,
+          storageLevel = "IN_MEMORY",
+          memoryUsed = 70,
+          diskUsed = 256,
+          dataDistribution = None,
+          partitions = Some(Seq.empty)
+        )
+      )
+    )
+    inputs.foreach { input =>
+      val bytes = serializer.serialize(input)
+      val result = serializer.deserialize(bytes, classOf[RDDStorageInfoWrapper])
+      assert(result.info.id == input.info.id)
+      assert(result.info.name == input.info.name)
+      assert(result.info.numPartitions == input.info.numPartitions)
+      assert(result.info.numCachedPartitions == input.info.numCachedPartitions)
+      assert(result.info.storageLevel == input.info.storageLevel)
+      assert(result.info.memoryUsed == input.info.memoryUsed)
+      assert(result.info.diskUsed == input.info.diskUsed)
+
+      assert(result.info.dataDistribution.isDefined == input.info.dataDistribution.isDefined)
+      if (result.info.dataDistribution.isDefined && input.info.dataDistribution.isDefined) {
+        assert(result.info.dataDistribution.get.length == input.info.dataDistribution.get.length)
+        result.info.dataDistribution.get.zip(input.info.dataDistribution.get).foreach {
+          case (d1, d2) =>
+            assert(d1.address == d2.address)
+            assert(d1.memoryUsed == d2.memoryUsed)
+            assert(d1.memoryRemaining == d2.memoryRemaining)
+            assert(d1.diskUsed == d2.diskUsed)
+            assert(d1.onHeapMemoryUsed == d2.onHeapMemoryUsed)
+            assert(d1.offHeapMemoryUsed == d2.offHeapMemoryUsed)
+            assert(d1.onHeapMemoryRemaining == d2.onHeapMemoryRemaining)
+            assert(d1.offHeapMemoryRemaining == d2.offHeapMemoryRemaining)
+        }
+      }
+
+      assert(result.info.partitions.isDefined == input.info.partitions.isDefined)
+      if (result.info.partitions.isDefined && input.info.partitions.isDefined) {
+        assert(result.info.partitions.get.length == input.info.partitions.get.length)
+        result.info.partitions.get.zip(input.info.partitions.get).foreach { case (p1, p2) =>
+          assert(p1.blockName == p2.blockName)
+          assert(p1.storageLevel == p2.storageLevel)
+          assert(p1.memoryUsed == p2.memoryUsed)
+          assert(p1.diskUsed == p2.diskUsed)
+          assert(p1.executors.length == p2.executors.length)
+          p1.executors.zip(p2.executors).foreach { case (e1, e2) =>
+            e1 == e2
+          }
+        }
+      }
     }
   }
 }