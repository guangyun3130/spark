/*
 * Licensed to the Apache Software Foundation (ASF) under one or more
 * contributor license agreements.  See the NOTICE file distributed with
 * this work for additional information regarding copyright ownership.
 * The ASF licenses this file to You under the Apache License, Version 2.0
 * (the "License"); you may not use this file except in compliance with
 * the License.  You may obtain a copy of the License at
 *
 *    http://www.apache.org/licenses/LICENSE-2.0
 *
 * Unless required by applicable law or agreed to in writing, software
 * distributed under the License is distributed on an "AS IS" BASIS,
 * WITHOUT WARRANTIES OR CONDITIONS OF ANY KIND, either express or implied.
 * See the License for the specific language governing permissions and
 * limitations under the License.
 */

package org.apache.spark

import scala.collection.mutable.ArrayBuffer

import org.mockito.Matchers.any
import org.mockito.Mockito._

import org.apache.spark.LocalSparkContext._
import org.apache.spark.broadcast.BroadcastManager
import org.apache.spark.rpc.{RpcAddress, RpcCallContext, RpcEnv}
import org.apache.spark.scheduler.{CompressedMapStatus, MapStatus}
import org.apache.spark.serializer.KryoSerializer
import org.apache.spark.shuffle.FetchFailedException
import org.apache.spark.storage.{BlockManagerId, ContinuousShuffleBlockId, ShuffleBlockId}

class MapOutputTrackerSuite extends SparkFunSuite {
  private val conf = new SparkConf

  private def newTrackerMaster(sparkConf: SparkConf = conf) = {
    val broadcastManager = new BroadcastManager(true, sparkConf,
      new SecurityManager(sparkConf))
    new MapOutputTrackerMaster(sparkConf, broadcastManager, true)
  }

  def createRpcEnv(name: String, host: String = "localhost", port: Int = 0,
      securityManager: SecurityManager = new SecurityManager(conf)): RpcEnv = {
    RpcEnv.create(name, host, port, conf, securityManager)
  }

  test("master start and stop") {
    val rpcEnv = createRpcEnv("test")
    val tracker = newTrackerMaster()
    tracker.trackerEndpoint = rpcEnv.setupEndpoint(MapOutputTracker.ENDPOINT_NAME,
      new MapOutputTrackerMasterEndpoint(rpcEnv, tracker, conf))
    tracker.stop()
    rpcEnv.shutdown()
  }

  test("master register shuffle and fetch") {
    val rpcEnv = createRpcEnv("test")
    val tracker = newTrackerMaster()
    tracker.trackerEndpoint = rpcEnv.setupEndpoint(MapOutputTracker.ENDPOINT_NAME,
      new MapOutputTrackerMasterEndpoint(rpcEnv, tracker, conf))
    tracker.registerShuffle(10, 2)
    assert(tracker.containsShuffle(10))
    val size1000 = MapStatus.decompressSize(MapStatus.compressSize(1000L))
    val size10000 = MapStatus.decompressSize(MapStatus.compressSize(10000L))
    tracker.registerMapOutput(10, 0, MapStatus(BlockManagerId("a", "hostA", 1000),
        Array(1000L, 10000L)))
    tracker.registerMapOutput(10, 1, MapStatus(BlockManagerId("b", "hostB", 1000),
        Array(10000L, 1000L)))
    val statuses = tracker.getMapSizesByExecutorId(10, 0)
    assert(statuses.toSet ===
      Seq((BlockManagerId("a", "hostA", 1000), ArrayBuffer((ShuffleBlockId(10, 0, 0), size1000))),
          (BlockManagerId("b", "hostB", 1000), ArrayBuffer((ShuffleBlockId(10, 1, 0), size10000))))
        .toSet)
    assert(0 == tracker.getNumCachedSerializedBroadcast)
    tracker.stop()
    rpcEnv.shutdown()
  }

  test("master register and unregister shuffle") {
    val rpcEnv = createRpcEnv("test")
    val tracker = newTrackerMaster()
    tracker.trackerEndpoint = rpcEnv.setupEndpoint(MapOutputTracker.ENDPOINT_NAME,
      new MapOutputTrackerMasterEndpoint(rpcEnv, tracker, conf))
    tracker.registerShuffle(10, 2)
    val compressedSize1000 = MapStatus.compressSize(1000L)
    val compressedSize10000 = MapStatus.compressSize(10000L)
    tracker.registerMapOutput(10, 0, MapStatus(BlockManagerId("a", "hostA", 1000),
      Array(compressedSize1000, compressedSize10000)))
    tracker.registerMapOutput(10, 1, MapStatus(BlockManagerId("b", "hostB", 1000),
      Array(compressedSize10000, compressedSize1000)))
    assert(tracker.containsShuffle(10))
    assert(tracker.getMapSizesByExecutorId(10, 0).nonEmpty)
    assert(0 == tracker.getNumCachedSerializedBroadcast)
    tracker.unregisterShuffle(10)
    assert(!tracker.containsShuffle(10))
    assert(tracker.getMapSizesByExecutorId(10, 0).isEmpty)

    tracker.stop()
    rpcEnv.shutdown()
  }

  test("master register shuffle and unregister map output and fetch") {
    val rpcEnv = createRpcEnv("test")
    val tracker = newTrackerMaster()
    tracker.trackerEndpoint = rpcEnv.setupEndpoint(MapOutputTracker.ENDPOINT_NAME,
      new MapOutputTrackerMasterEndpoint(rpcEnv, tracker, conf))
    tracker.registerShuffle(10, 2)
    val compressedSize1000 = MapStatus.compressSize(1000L)
    val compressedSize10000 = MapStatus.compressSize(10000L)
    tracker.registerMapOutput(10, 0, MapStatus(BlockManagerId("a", "hostA", 1000),
        Array(compressedSize1000, compressedSize1000, compressedSize1000)))
    tracker.registerMapOutput(10, 1, MapStatus(BlockManagerId("b", "hostB", 1000),
        Array(compressedSize10000, compressedSize1000, compressedSize1000)))

    assert(0 == tracker.getNumCachedSerializedBroadcast)
    // As if we had two simultaneous fetch failures
    tracker.unregisterMapOutput(10, 0, BlockManagerId("a", "hostA", 1000))
    tracker.unregisterMapOutput(10, 0, BlockManagerId("a", "hostA", 1000))

    // The remaining reduce task might try to grab the output despite the shuffle failure;
    // this should cause it to fail, and the scheduler will ignore the failure due to the
    // stage already being aborted.
    intercept[FetchFailedException] { tracker.getMapSizesByExecutorId(10, 1) }

    tracker.stop()
    rpcEnv.shutdown()
  }

  test("remote fetch") {
    val hostname = "localhost"
    val rpcEnv = createRpcEnv("spark", hostname, 0, new SecurityManager(conf))

    val masterTracker = newTrackerMaster()
    masterTracker.trackerEndpoint = rpcEnv.setupEndpoint(MapOutputTracker.ENDPOINT_NAME,
      new MapOutputTrackerMasterEndpoint(rpcEnv, masterTracker, conf))

    val slaveRpcEnv = createRpcEnv("spark-slave", hostname, 0, new SecurityManager(conf))
    val slaveTracker = new MapOutputTrackerWorker(conf)
    slaveTracker.trackerEndpoint =
      slaveRpcEnv.setupEndpointRef(rpcEnv.address, MapOutputTracker.ENDPOINT_NAME)

    masterTracker.registerShuffle(10, 1)
    slaveTracker.updateEpoch(masterTracker.getEpoch)
    // This is expected to fail because no outputs have been registered for the shuffle.
    intercept[FetchFailedException] { slaveTracker.getMapSizesByExecutorId(10, 0) }

    val size1000 = MapStatus.decompressSize(MapStatus.compressSize(1000L))
    masterTracker.registerMapOutput(10, 0, MapStatus(
      BlockManagerId("a", "hostA", 1000), Array(1000L)))
    slaveTracker.updateEpoch(masterTracker.getEpoch)
    assert(slaveTracker.getMapSizesByExecutorId(10, 0).toSeq ===
      Seq((BlockManagerId("a", "hostA", 1000), ArrayBuffer((ShuffleBlockId(10, 0, 0), size1000)))))
    assert(0 == masterTracker.getNumCachedSerializedBroadcast)

    val masterTrackerEpochBeforeLossOfMapOutput = masterTracker.getEpoch
    masterTracker.unregisterMapOutput(10, 0, BlockManagerId("a", "hostA", 1000))
    assert(masterTracker.getEpoch > masterTrackerEpochBeforeLossOfMapOutput)
    slaveTracker.updateEpoch(masterTracker.getEpoch)
    intercept[FetchFailedException] { slaveTracker.getMapSizesByExecutorId(10, 0) }

    // failure should be cached
    intercept[FetchFailedException] { slaveTracker.getMapSizesByExecutorId(10, 0) }
    assert(0 == masterTracker.getNumCachedSerializedBroadcast)

    masterTracker.stop()
    slaveTracker.stop()
    rpcEnv.shutdown()
    slaveRpcEnv.shutdown()
  }

  test("remote fetch below max RPC message size") {
    val newConf = new SparkConf
    newConf.set("spark.rpc.message.maxSize", "1")
    newConf.set("spark.rpc.askTimeout", "1") // Fail fast
    newConf.set("spark.shuffle.mapOutput.minSizeForBroadcast", "1048576")

    val masterTracker = newTrackerMaster(newConf)
    val rpcEnv = createRpcEnv("spark")
    val masterEndpoint = new MapOutputTrackerMasterEndpoint(rpcEnv, masterTracker, newConf)
    masterTracker.trackerEndpoint =
      rpcEnv.setupEndpoint(MapOutputTracker.ENDPOINT_NAME, masterEndpoint)

    // Message size should be ~123B, and no exception should be thrown
    masterTracker.registerShuffle(10, 1)
    masterTracker.registerMapOutput(10, 0, MapStatus(
      BlockManagerId("88", "mph", 1000), Array.fill[Long](10)(0)))
    val senderAddress = RpcAddress("localhost", 12345)
    val rpcCallContext = mock(classOf[RpcCallContext])
    when(rpcCallContext.senderAddress).thenReturn(senderAddress)
    masterEndpoint.receiveAndReply(rpcCallContext)(GetMapOutputStatuses(10))
    // Default size for broadcast in this testsuite is set to -1 so should not cause broadcast
    // to be used.
    verify(rpcCallContext, timeout(30000)).reply(any())
    assert(0 == masterTracker.getNumCachedSerializedBroadcast)

    masterTracker.stop()
    rpcEnv.shutdown()
  }

  test("min broadcast size exceeds max RPC message size") {
    val newConf = new SparkConf
    newConf.set("spark.rpc.message.maxSize", "1")
    newConf.set("spark.rpc.askTimeout", "1") // Fail fast
    newConf.set("spark.shuffle.mapOutput.minSizeForBroadcast", Int.MaxValue.toString)

    intercept[IllegalArgumentException] { newTrackerMaster(newConf) }
  }

  test("getLocationsWithLargestOutputs with multiple outputs in same machine") {
    val rpcEnv = createRpcEnv("test")
    val tracker = newTrackerMaster()
    tracker.trackerEndpoint = rpcEnv.setupEndpoint(MapOutputTracker.ENDPOINT_NAME,
      new MapOutputTrackerMasterEndpoint(rpcEnv, tracker, conf))
    // Setup 3 map tasks
    // on hostA with output size 2
    // on hostA with output size 2
    // on hostB with output size 3
    tracker.registerShuffle(10, 3)
    tracker.registerMapOutput(10, 0, MapStatus(BlockManagerId("a", "hostA", 1000),
        Array(2L)))
    tracker.registerMapOutput(10, 1, MapStatus(BlockManagerId("a", "hostA", 1000),
        Array(2L)))
    tracker.registerMapOutput(10, 2, MapStatus(BlockManagerId("b", "hostB", 1000),
        Array(3L)))

    // When the threshold is 50%, only host A should be returned as a preferred location
    // as it has 4 out of 7 bytes of output.
    val topLocs50 = tracker.getLocationsWithLargestOutputs(10, 0, 1, 0.5)
    assert(topLocs50.nonEmpty)
    assert(topLocs50.get.size === 1)
    assert(topLocs50.get.head === BlockManagerId("a", "hostA", 1000))

    // When the threshold is 20%, both hosts should be returned as preferred locations.
    val topLocs20 = tracker.getLocationsWithLargestOutputs(10, 0, 1, 0.2)
    assert(topLocs20.nonEmpty)
    assert(topLocs20.get.size === 2)
    assert(topLocs20.get.toSet ===
           Seq(BlockManagerId("a", "hostA", 1000), BlockManagerId("b", "hostB", 1000)).toSet)

    tracker.stop()
    rpcEnv.shutdown()
  }

  test("remote fetch using broadcast") {
    val newConf = new SparkConf
    newConf.set("spark.rpc.message.maxSize", "1")
    newConf.set("spark.rpc.askTimeout", "1") // Fail fast
    newConf.set("spark.shuffle.mapOutput.minSizeForBroadcast", "10240") // 10 KB << 1MB framesize

    // needs TorrentBroadcast so need a SparkContext
    withSpark(new SparkContext("local", "MapOutputTrackerSuite", newConf)) { sc =>
      val masterTracker = sc.env.mapOutputTracker.asInstanceOf[MapOutputTrackerMaster]
      val rpcEnv = sc.env.rpcEnv
      val masterEndpoint = new MapOutputTrackerMasterEndpoint(rpcEnv, masterTracker, newConf)
      rpcEnv.stop(masterTracker.trackerEndpoint)
      rpcEnv.setupEndpoint(MapOutputTracker.ENDPOINT_NAME, masterEndpoint)

      // Frame size should be ~1.1MB, and MapOutputTrackerMasterEndpoint should throw exception.
      // Note that the size is hand-selected here because map output statuses are compressed before
      // being sent.
      masterTracker.registerShuffle(20, 100)
      (0 until 100).foreach { i =>
        masterTracker.registerMapOutput(20, i, new CompressedMapStatus(
          BlockManagerId("999", "mps", 1000), Array.fill[Long](4000000)(0)))
      }
      val senderAddress = RpcAddress("localhost", 12345)
      val rpcCallContext = mock(classOf[RpcCallContext])
      when(rpcCallContext.senderAddress).thenReturn(senderAddress)
      masterEndpoint.receiveAndReply(rpcCallContext)(GetMapOutputStatuses(20))
      // should succeed since majority of data is broadcast and actual serialized
      // message size is small
      verify(rpcCallContext, timeout(30000)).reply(any())
      assert(1 == masterTracker.getNumCachedSerializedBroadcast)
      masterTracker.unregisterShuffle(20)
      assert(0 == masterTracker.getNumCachedSerializedBroadcast)
    }
  }

  test("equally divide map statistics tasks") {
    val func = newTrackerMaster().equallyDivide _
    val cases = Seq((0, 5), (4, 5), (15, 5), (16, 5), (17, 5), (18, 5), (19, 5), (20, 5))
    val expects = Seq(
      Seq(0, 0, 0, 0, 0),
      Seq(1, 1, 1, 1, 0),
      Seq(3, 3, 3, 3, 3),
      Seq(4, 3, 3, 3, 3),
      Seq(4, 4, 3, 3, 3),
      Seq(4, 4, 4, 3, 3),
      Seq(4, 4, 4, 4, 3),
      Seq(4, 4, 4, 4, 4))
    cases.zip(expects).foreach { case ((num, divisor), expect) =>
      val answer = func(num, divisor).toSeq
      var wholeSplit = (0 until num)
      answer.zip(expect).foreach { case (split, expectSplitLength) =>
        val (currentSplit, rest) = wholeSplit.splitAt(expectSplitLength)
        assert(currentSplit.toSet == split.toSet)
        wholeSplit = rest
      }
    }
  }

<<<<<<< HEAD
  test("fetch contiguous partitions") {
    val rpcEnv = createRpcEnv("test")
    val serializer = new KryoSerializer(conf)
=======
  test("zero-sized blocks should be excluded when getMapSizesByExecutorId") {
    val rpcEnv = createRpcEnv("test")
>>>>>>> 81a305dd
    val tracker = newTrackerMaster()
    tracker.trackerEndpoint = rpcEnv.setupEndpoint(MapOutputTracker.ENDPOINT_NAME,
      new MapOutputTrackerMasterEndpoint(rpcEnv, tracker, conf))
    tracker.registerShuffle(10, 2)
<<<<<<< HEAD
    assert(tracker.containsShuffle(10))
    val size1000 = MapStatus.decompressSize(MapStatus.compressSize(1000L))
    val size2000 = MapStatus.decompressSize(MapStatus.compressSize(2000L))
    val size10000 = MapStatus.decompressSize(MapStatus.compressSize(10000L))
    tracker.registerMapOutput(10, 0, MapStatus(BlockManagerId("a", "hostA", 1000),
      Array(1000L, 10000L, 2000L)))
    tracker.registerMapOutput(10, 1, MapStatus(BlockManagerId("b", "hostB", 1000),
      Array(10000L, 2000L, 1000L)))
    val statuses1 = tracker.getMapSizesByExecutorId(10, 0, 2, serializerRelocatable = true)
    assert(statuses1.toSet ===
      Seq((BlockManagerId("a", "hostA", 1000),
        ArrayBuffer((ContinuousShuffleBlockId(10, 0, 0, 2), size1000 + size10000))),
        (BlockManagerId("b", "hostB", 1000),
          ArrayBuffer((ContinuousShuffleBlockId(10, 1, 0, 2), size10000 + size2000))))
        .toSet)
    val statuses2 = tracker.getMapSizesByExecutorId(10, 2, 3, serializerRelocatable = true)
    assert(statuses2.toSet ===
      Seq((BlockManagerId("a", "hostA", 1000),
        ArrayBuffer((ShuffleBlockId(10, 0, 2), size2000))),
        (BlockManagerId("b", "hostB", 1000),
          ArrayBuffer((ShuffleBlockId(10, 1, 2), size1000))))
        .toSet)
    assert(0 == tracker.getNumCachedSerializedBroadcast)
    tracker.stop()
    rpcEnv.shutdown()
  }
=======

    val size0 = MapStatus.decompressSize(MapStatus.compressSize(0L))
    val size1000 = MapStatus.decompressSize(MapStatus.compressSize(1000L))
    val size10000 = MapStatus.decompressSize(MapStatus.compressSize(10000L))
    tracker.registerMapOutput(10, 0, MapStatus(BlockManagerId("a", "hostA", 1000),
      Array(size0, size1000, size0, size10000)))
    tracker.registerMapOutput(10, 1, MapStatus(BlockManagerId("b", "hostB", 1000),
      Array(size10000, size0, size1000, size0)))
    assert(tracker.containsShuffle(10))
    assert(tracker.getMapSizesByExecutorId(10, 0, 4).toSeq ===
        Seq(
          (BlockManagerId("a", "hostA", 1000),
              Seq((ShuffleBlockId(10, 0, 1), size1000), (ShuffleBlockId(10, 0, 3), size10000))),
          (BlockManagerId("b", "hostB", 1000),
              Seq((ShuffleBlockId(10, 1, 0), size10000), (ShuffleBlockId(10, 1, 2), size1000)))
        )
    )

    tracker.unregisterShuffle(10)
    tracker.stop()
    rpcEnv.shutdown()
  }

>>>>>>> 81a305dd
}<|MERGE_RESOLUTION|>--- conflicted
+++ resolved
@@ -299,19 +299,41 @@
     }
   }
 
-<<<<<<< HEAD
+  test("zero-sized blocks should be excluded when getMapSizesByExecutorId") {
+    val rpcEnv = createRpcEnv("test")
+    val tracker = newTrackerMaster()
+    tracker.trackerEndpoint = rpcEnv.setupEndpoint(MapOutputTracker.ENDPOINT_NAME,
+      new MapOutputTrackerMasterEndpoint(rpcEnv, tracker, conf))
+    tracker.registerShuffle(10, 2)
+
+    val size0 = MapStatus.decompressSize(MapStatus.compressSize(0L))
+    val size1000 = MapStatus.decompressSize(MapStatus.compressSize(1000L))
+    val size10000 = MapStatus.decompressSize(MapStatus.compressSize(10000L))
+    tracker.registerMapOutput(10, 0, MapStatus(BlockManagerId("a", "hostA", 1000),
+      Array(size0, size1000, size0, size10000)))
+    tracker.registerMapOutput(10, 1, MapStatus(BlockManagerId("b", "hostB", 1000),
+      Array(size10000, size0, size1000, size0)))
+    assert(tracker.containsShuffle(10))
+    assert(tracker.getMapSizesByExecutorId(10, 0, 4, serializerRelocatable = true).toSeq ===
+      Seq(
+        (BlockManagerId("a", "hostA", 1000),
+          Seq((ShuffleBlockId(10, 0, 1), size1000), (ShuffleBlockId(10, 0, 3), size10000))),
+        (BlockManagerId("b", "hostB", 1000),
+          Seq((ShuffleBlockId(10, 1, 0), size10000), (ShuffleBlockId(10, 1, 2), size1000)))
+      )
+    )
+
+    tracker.unregisterShuffle(10)
+    tracker.stop()
+    rpcEnv.shutdown()
+  }
+
   test("fetch contiguous partitions") {
     val rpcEnv = createRpcEnv("test")
-    val serializer = new KryoSerializer(conf)
-=======
-  test("zero-sized blocks should be excluded when getMapSizesByExecutorId") {
-    val rpcEnv = createRpcEnv("test")
->>>>>>> 81a305dd
-    val tracker = newTrackerMaster()
-    tracker.trackerEndpoint = rpcEnv.setupEndpoint(MapOutputTracker.ENDPOINT_NAME,
-      new MapOutputTrackerMasterEndpoint(rpcEnv, tracker, conf))
-    tracker.registerShuffle(10, 2)
-<<<<<<< HEAD
+    val tracker = newTrackerMaster()
+    tracker.trackerEndpoint = rpcEnv.setupEndpoint(MapOutputTracker.ENDPOINT_NAME,
+      new MapOutputTrackerMasterEndpoint(rpcEnv, tracker, conf))
+    tracker.registerShuffle(10, 2)
     assert(tracker.containsShuffle(10))
     val size1000 = MapStatus.decompressSize(MapStatus.compressSize(1000L))
     val size2000 = MapStatus.decompressSize(MapStatus.compressSize(2000L))
@@ -338,29 +360,4 @@
     tracker.stop()
     rpcEnv.shutdown()
   }
-=======
-
-    val size0 = MapStatus.decompressSize(MapStatus.compressSize(0L))
-    val size1000 = MapStatus.decompressSize(MapStatus.compressSize(1000L))
-    val size10000 = MapStatus.decompressSize(MapStatus.compressSize(10000L))
-    tracker.registerMapOutput(10, 0, MapStatus(BlockManagerId("a", "hostA", 1000),
-      Array(size0, size1000, size0, size10000)))
-    tracker.registerMapOutput(10, 1, MapStatus(BlockManagerId("b", "hostB", 1000),
-      Array(size10000, size0, size1000, size0)))
-    assert(tracker.containsShuffle(10))
-    assert(tracker.getMapSizesByExecutorId(10, 0, 4).toSeq ===
-        Seq(
-          (BlockManagerId("a", "hostA", 1000),
-              Seq((ShuffleBlockId(10, 0, 1), size1000), (ShuffleBlockId(10, 0, 3), size10000))),
-          (BlockManagerId("b", "hostB", 1000),
-              Seq((ShuffleBlockId(10, 1, 0), size10000), (ShuffleBlockId(10, 1, 2), size1000)))
-        )
-    )
-
-    tracker.unregisterShuffle(10)
-    tracker.stop()
-    rpcEnv.shutdown()
-  }
-
->>>>>>> 81a305dd
 }