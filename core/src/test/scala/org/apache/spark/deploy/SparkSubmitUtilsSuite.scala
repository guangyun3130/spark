--- conflicted
+++ resolved
@@ -103,13 +103,8 @@
     IvyTestUtils.withRepository(main, None, None) { repo =>
       // end to end
       val jarPath = SparkSubmitUtils.resolveMavenCoordinates(main.toString, Option(repo),
-<<<<<<< HEAD
-        Option(tempIvyPath), isTest = true)
-      assert(jarPath.indexOf(tempIvyPath) >= 0, "should use non-default ivy path")
-=======
-        Option(ivyPath), true)
+        Option(ivyPath), isTest = true)
       assert(jarPath.indexOf(ivyPath) >= 0, "should use non-default ivy path")
->>>>>>> 4f16d3fe
     }
   }
 
@@ -134,11 +129,7 @@
     val dummyIvyLocal = new File(dummyIvyPath, "local" + File.separator)
     IvyTestUtils.withRepository(main, None, Some(dummyIvyLocal), true) { repo =>
       val jarPath = SparkSubmitUtils.resolveMavenCoordinates(main.toString, None,
-<<<<<<< HEAD
-        Some(tempIvyPath), isTest = true)
-=======
-        Some(dummyIvyPath), true)
->>>>>>> 4f16d3fe
+        Some(dummyIvyPath), isTest = true)
       assert(jarPath.indexOf("mylib") >= 0, "should find artifact")
       assert(jarPath.indexOf(dummyIvyPath) >= 0, "should be in new ivy path")
     }
