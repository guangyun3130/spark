/*
 * Licensed to the Apache Software Foundation (ASF) under one or more
 * contributor license agreements.  See the NOTICE file distributed with
 * this work for additional information regarding copyright ownership.
 * The ASF licenses this file to You under the Apache License, Version 2.0
 * (the "License"); you may not use this file except in compliance with
 * the License.  You may obtain a copy of the License at
 *
 *    http://www.apache.org/licenses/LICENSE-2.0
 *
 * Unless required by applicable law or agreed to in writing, software
 * distributed under the License is distributed on an "AS IS" BASIS,
 * WITHOUT WARRANTIES OR CONDITIONS OF ANY KIND, either express or implied.
 * See the License for the specific language governing permissions and
 * limitations under the License.
 */

package org.apache.spark.deploy.client

import java.util.concurrent.ConcurrentLinkedQueue

import scala.concurrent.duration._

import org.scalatest.BeforeAndAfterAll
import org.scalatest.concurrent.{Eventually, ScalaFutures}

import org.apache.spark._
import org.apache.spark.deploy.{ApplicationDescription, Command}
import org.apache.spark.deploy.DeployMessages.{MasterStateResponse, RequestMasterState}
import org.apache.spark.deploy.master.{ApplicationInfo, Master}
import org.apache.spark.deploy.worker.Worker
import org.apache.spark.internal.{config, Logging}
import org.apache.spark.rpc.RpcEnv
import org.apache.spark.util.Utils

/**
 * End-to-end tests for application client in standalone mode.
 */
class AppClientSuite
    extends SparkFunSuite
    with LocalSparkContext
    with BeforeAndAfterAll
    with Eventually
    with ScalaFutures {
  private val numWorkers = 2

  private var conf: SparkConf = null
  private var masterRpcEnv: RpcEnv = null
  private var workerRpcEnvs: Seq[RpcEnv] = null
  private var master: Master = null
  private var workers: Seq[Worker] = null
  private var securityManager: SecurityManager = null

  /**
   * Start the local cluster.
   * Note: local-cluster mode is insufficient because we want a reference to the Master.
   */
  override def beforeAll(): Unit = {
    super.beforeAll()
    conf = new SparkConf().set(config.WORKER_DECOMMISSION_ENABLED.key, "true")
    securityManager = new SecurityManager(conf)
    masterRpcEnv = RpcEnv.create(Master.SYSTEM_NAME, "localhost", 0, conf, securityManager)
    workerRpcEnvs = (0 until numWorkers).map { i =>
      RpcEnv.create(Worker.SYSTEM_NAME + i, "localhost", 0, conf, securityManager)
    }
    master = makeMaster()
    workers = makeWorkers(10, 2048)
    // Wait until all workers register with master successfully
    eventually(timeout(60.seconds), interval(10.millis)) {
      assert(getMasterState.workers.size === numWorkers)
    }
  }

  override def afterAll(): Unit = {
    try {
      workerRpcEnvs.foreach(_.shutdown())
      masterRpcEnv.shutdown()
      workers.foreach(_.stop())
      master.stop()
      workerRpcEnvs = null
      masterRpcEnv = null
      workers = null
      master = null
    } finally {
      super.afterAll()
    }
  }

  test("interface methods of AppClient using local Master") {
    val ci = new AppClientInst(masterRpcEnv.address.toSparkURL)

    ci.client.start()

    // Client should connect with one Master which registers the application
    eventually(timeout(10.seconds), interval(10.millis)) {
      val apps = getApplications()
      assert(ci.listener.connectedIdList.size === 1, "client listener should have one connection")
      assert(apps.size === 1, "master should have 1 registered app")
    }

    // Send message to Master to request Executors, verify request by change in executor limit
    val numExecutorsRequested = 1
    whenReady(
        ci.client.requestTotalExecutors(numExecutorsRequested),
        timeout(10.seconds),
        interval(10.millis)) { acknowledged =>
      assert(acknowledged)
    }

    eventually(timeout(10.seconds), interval(10.millis)) {
      val apps = getApplications()
      assert(apps.head.getExecutorLimit === numExecutorsRequested, s"executor request failed")
    }

    // Save the executor id before decommissioning so we can kill it
    val application = getApplications().head
    val executors = application.executors
    val executorId: String = executors.head._2.fullId

    // Send a decommission self to all the workers
    // Note: normally the worker would send this on their own.
    workers.foreach(worker => worker.decommissionSelf())

    // Decommissioning is async.
    eventually(timeout(1.seconds), interval(10.millis)) {
      // We only record decommissioning for the executor we've requested
      assert(ci.listener.execDecommissionedList.size === 1)
    }

    // Send request to kill executor, verify request was made
    whenReady(
        ci.client.killExecutors(Seq(executorId)),
        timeout(10.seconds),
        interval(10.millis)) { acknowledged =>
      assert(acknowledged)
    }

    // Verify that asking for executors on the decommissioned workers fails
    whenReady(
        ci.client.requestTotalExecutors(numExecutorsRequested),
        timeout(10.seconds),
        interval(10.millis)) { acknowledged =>
      assert(acknowledged)
    }
    assert(getApplications().head.executors.size === 0)

    // Issue stop command for Client to disconnect from Master
    ci.client.stop()

    // Verify Client is marked dead and unregistered from Master
    eventually(timeout(10.seconds), interval(10.millis)) {
      val apps = getApplications()
      assert(ci.listener.deadReasonList.size === 1, "client should have been marked dead")
      assert(apps.isEmpty, "master should have 0 registered apps")
    }
  }

  test("request from AppClient before initialized with master") {
    val ci = new AppClientInst(masterRpcEnv.address.toSparkURL)

    // requests to master should fail immediately
    whenReady(ci.client.requestTotalExecutors(3), timeout(1.seconds)) { success =>
      assert(success === false)
    }
  }

  // ===============================
  // | Utility methods for testing |
  // ===============================

  /** Return a SparkConf for applications that want to talk to our Master. */
  private def appConf: SparkConf = {
    new SparkConf()
      .setMaster(masterRpcEnv.address.toSparkURL)
      .setAppName("test")
      .set("spark.executor.memory", "256m")
  }

  /** Make a master to which our application will send executor requests. */
  private def makeMaster(): Master = {
    val master = new Master(masterRpcEnv, masterRpcEnv.address, 0, securityManager, conf)
    masterRpcEnv.setupEndpoint(Master.ENDPOINT_NAME, master)
    master
  }

  /** Make a few workers that talk to our master. */
  private def makeWorkers(cores: Int, memory: Int): Seq[Worker] = {
    (0 until numWorkers).map { i =>
      val rpcEnv = workerRpcEnvs(i)
      val worker = new Worker(rpcEnv, 0, cores, memory, Array(masterRpcEnv.address),
        Worker.ENDPOINT_NAME, null, conf, securityManager)
      rpcEnv.setupEndpoint(Worker.ENDPOINT_NAME, worker)
      worker
    }
  }

  /** Get the Master state */
  private def getMasterState: MasterStateResponse = {
    master.self.askSync[MasterStateResponse](RequestMasterState)
  }

  /** Get the applications that are active from Master */
  private def getApplications(): Seq[ApplicationInfo] = {
    getMasterState.activeApps
  }

  /** Application Listener to collect events */
  private class AppClientCollector extends StandaloneAppClientListener with Logging {
    val connectedIdList = new ConcurrentLinkedQueue[String]()
    @volatile var disconnectedCount: Int = 0
    val deadReasonList = new ConcurrentLinkedQueue[String]()
    val execAddedList = new ConcurrentLinkedQueue[String]()
    val execRemovedList = new ConcurrentLinkedQueue[String]()
    val execDecommissionedList = new ConcurrentLinkedQueue[String]()

    def connected(id: String): Unit = {
      connectedIdList.add(id)
    }

    def disconnected(): Unit = {
      synchronized {
        disconnectedCount += 1
      }
    }

    def dead(reason: String): Unit = {
      deadReasonList.add(reason)
    }

    def executorAdded(
        id: String,
        workerId: String,
        hostPort: String,
        cores: Int,
        memory: Int): Unit = {
      execAddedList.add(id)
    }

    def executorRemoved(
        id: String, message: String, exitStatus: Option[Int], workerLost: Boolean): Unit = {
      execRemovedList.add(id)
    }

<<<<<<< HEAD
    def executorDecommissioned(id: String, message: String): Unit = {
      execDecommissionedList.add(id)
    }
=======
    def workerRemoved(workerId: String, host: String, message: String): Unit = {}
>>>>>>> c8e7f445
  }

  /** Create AppClient and supporting objects */
  private class AppClientInst(masterUrl: String) {
    val rpcEnv = RpcEnv.create("spark", Utils.localHostName(), 0, conf, securityManager)
    private val cmd = new Command(TestExecutor.getClass.getCanonicalName.stripSuffix("$"),
      List(), Map(), Seq(), Seq(), Seq())
    private val desc = new ApplicationDescription("AppClientSuite", Some(1), 512, cmd, "ignored")
    val listener = new AppClientCollector
    val client = new StandaloneAppClient(rpcEnv, Array(masterUrl), desc, listener, new SparkConf)
  }

}<|MERGE_RESOLUTION|>--- conflicted
+++ resolved
@@ -241,13 +241,11 @@
       execRemovedList.add(id)
     }
 
-<<<<<<< HEAD
     def executorDecommissioned(id: String, message: String): Unit = {
       execDecommissionedList.add(id)
     }
-=======
+
     def workerRemoved(workerId: String, host: String, message: String): Unit = {}
->>>>>>> c8e7f445
   }
 
   /** Create AppClient and supporting objects */
