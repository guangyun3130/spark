--- conflicted
+++ resolved
@@ -107,12 +107,10 @@
   // Necessary to make ScalaTest 3.x interrupt a thread on the JVM like ScalaTest 2.2.x
   implicit val defaultSignaler: Signaler = ThreadSignaler
 
-<<<<<<< HEAD
-  private val submit = new SparkSubmit()
-=======
   private val emptyIvySettings = File.createTempFile("ivy", ".xml")
   FileUtils.write(emptyIvySettings, "<ivysettings />", StandardCharsets.UTF_8)
->>>>>>> 252468a7
+
+  private val submit = new SparkSubmit()
 
   override def beforeEach() {
     super.beforeEach()
