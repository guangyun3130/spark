/*
 * Licensed to the Apache Software Foundation (ASF) under one or more
 * contributor license agreements.  See the NOTICE file distributed with
 * this work for additional information regarding copyright ownership.
 * The ASF licenses this file to You under the Apache License, Version 2.0
 * (the "License"); you may not use this file except in compliance with
 * the License.  You may obtain a copy of the License at
 *
 *    http://www.apache.org/licenses/LICENSE-2.0
 *
 * Unless required by applicable law or agreed to in writing, software
 * distributed under the License is distributed on an "AS IS" BASIS,
 * WITHOUT WARRANTIES OR CONDITIONS OF ANY KIND, either express or implied.
 * See the License for the specific language governing permissions and
 * limitations under the License.
 */

package org.apache.spark.deploy

import java.io.File
import java.util.Date

import com.fasterxml.jackson.core.JsonParseException
import org.json4s._
import org.json4s.jackson.JsonMethods
import org.scalatest.FunSuite

import org.apache.spark.deploy.DeployMessages.{MasterStateResponse, WorkerStateResponse}
import org.apache.spark.deploy.master.{ApplicationInfo, DriverInfo, RecoveryState, WorkerInfo}
import org.apache.spark.deploy.worker.{DriverRunner, ExecutorRunner}

class JsonProtocolSuite extends FunSuite {

  test("writeApplicationInfo") {
    val output = JsonProtocol.writeApplicationInfo(createAppInfo())
    assertValidJson(output)
    assertValidDataInJson(output, JsonMethods.parse(JsonConstants.appInfoJsonStr))
  }

  test("writeWorkerInfo") {
    val output = JsonProtocol.writeWorkerInfo(createWorkerInfo())
    assertValidJson(output)
    assertValidDataInJson(output, JsonMethods.parse(JsonConstants.workerInfoJsonStr))
  }

  test("writeApplicationDescription") {
    val output = JsonProtocol.writeApplicationDescription(createAppDesc())
    assertValidJson(output)
    assertValidDataInJson(output, JsonMethods.parse(JsonConstants.appDescJsonStr))
  }

  test("writeExecutorRunner") {
    val output = JsonProtocol.writeExecutorRunner(createExecutorRunner())
    assertValidJson(output)
    assertValidDataInJson(output, JsonMethods.parse(JsonConstants.executorRunnerJsonStr))
  }

  test("writeDriverInfo") {
    val output = JsonProtocol.writeDriverInfo(createDriverInfo())
    assertValidJson(output)
    assertValidDataInJson(output, JsonMethods.parse(JsonConstants.driverInfoJsonStr))
  }

  test("writeMasterState") {
    val workers = Array(createWorkerInfo(), createWorkerInfo())
    val activeApps = Array(createAppInfo())
    val completedApps = Array[ApplicationInfo]()
    val activeDrivers = Array(createDriverInfo())
    val completedDrivers = Array(createDriverInfo())
    val stateResponse = new MasterStateResponse("host", 8080, workers, activeApps, completedApps,
      activeDrivers, completedDrivers, RecoveryState.ALIVE)
    val output = JsonProtocol.writeMasterState(stateResponse)
    assertValidJson(output)
    assertValidDataInJson(output, JsonMethods.parse(JsonConstants.masterStateJsonStr))
  }

  test("writeWorkerState") {
    val executors = List[ExecutorRunner]()
    val finishedExecutors = List[ExecutorRunner](createExecutorRunner(), createExecutorRunner())
    val drivers = List(createDriverRunner())
    val finishedDrivers = List(createDriverRunner(), createDriverRunner())
    val stateResponse = new WorkerStateResponse("host", 8080, "workerId", executors,
      finishedExecutors, drivers, finishedDrivers, "masterUrl", 4, 1234, 4, 1234, "masterWebUiUrl")
    val output = JsonProtocol.writeWorkerState(stateResponse)
    assertValidJson(output)
    assertValidDataInJson(output, JsonMethods.parse(JsonConstants.workerStateJsonStr))
  }

  def createAppDesc(): ApplicationDescription = {
<<<<<<< HEAD
    val cmd = new Command("mainClass", List("arg1", "arg2"), Map())
    new ApplicationDescription("name", Some(4), 1234, cmd, "appUiUrl")
=======
    val cmd = new Command("mainClass", List("arg1", "arg2"), Map(), Seq(), Seq())
    new ApplicationDescription("name", Some(4), 1234, cmd, Some("sparkHome"), "appUiUrl")
>>>>>>> f7358844
  }

  def createAppInfo() : ApplicationInfo = {
    val appInfo = new ApplicationInfo(JsonConstants.appInfoStartTime,
      "id", createAppDesc(), JsonConstants.submitDate, null, Int.MaxValue)
    appInfo.endTime = JsonConstants.currTimeInMillis
    appInfo
  }

  def createDriverCommand() = new Command(
    "org.apache.spark.FakeClass", Seq("some arg --and-some options -g foo"),
    Map(("K1", "V1"), ("K2", "V2")), Seq("cp1", "cp2"), Seq("lp1", "lp2"), Some("-Dfoo")
  )

  def createDriverDesc() = new DriverDescription("hdfs://some-dir/some.jar", 100, 3,
    false, createDriverCommand())

  def createDriverInfo(): DriverInfo = new DriverInfo(3, "driver-3",
    createDriverDesc(), new Date())

  def createWorkerInfo(): WorkerInfo = {
    val workerInfo = new WorkerInfo("id", "host", 8080, 4, 1234, null, 80, "publicAddress")
    workerInfo.lastHeartbeat = JsonConstants.currTimeInMillis
    workerInfo
  }
  def createExecutorRunner(): ExecutorRunner = {
    new ExecutorRunner("appId", 123, createAppDesc(), 4, 1234, null, "workerId", "host",
      new File("sparkHome"), new File("workDir"), "akka://worker", ExecutorState.RUNNING)
  }
  def createDriverRunner(): DriverRunner = {
    new DriverRunner("driverId", new File("workDir"), new File("sparkHome"), createDriverDesc(),
      null, "akka://worker")
  }

  def assertValidJson(json: JValue) {
    try {
      JsonMethods.parse(JsonMethods.compact(json))
    } catch {
      case e: JsonParseException => fail("Invalid Json detected", e)
    }
  }

  def assertValidDataInJson(validateJson: JValue, expectedJson: JValue) {
    val Diff(c, a, d) = validateJson diff expectedJson
    val validatePretty = JsonMethods.pretty(validateJson)
    val expectedPretty = JsonMethods.pretty(expectedJson)
    val errorMessage = s"Expected:\n$expectedPretty\nFound:\n$validatePretty"
    assert(c === JNothing, s"$errorMessage\nChanged:\n${JsonMethods.pretty(c)}")
    assert(a === JNothing, s"$errorMessage\nAdded:\n${JsonMethods.pretty(a)}")
    assert(d === JNothing, s"$errorMessage\nDelected:\n${JsonMethods.pretty(d)}")
  }
}

object JsonConstants {
  val currTimeInMillis = System.currentTimeMillis()
  val appInfoStartTime = 3
  val submitDate = new Date(123456789)
  val appInfoJsonStr =
    """
      |{"starttime":3,"id":"id","name":"name",
      |"cores":4,"user":"%s",
      |"memoryperslave":1234,"submitdate":"%s",
      |"state":"WAITING","duration":%d}
    """.format(System.getProperty("user.name", "<unknown>"),
        submitDate.toString, currTimeInMillis - appInfoStartTime).stripMargin

  val workerInfoJsonStr =
    """
      |{"id":"id","host":"host","port":8080,
      |"webuiaddress":"http://publicAddress:80",
      |"cores":4,"coresused":0,"coresfree":4,
      |"memory":1234,"memoryused":0,"memoryfree":1234,
      |"state":"ALIVE","lastheartbeat":%d}
    """.format(currTimeInMillis).stripMargin

  val appDescJsonStr =
    """
      |{"name":"name","cores":4,"memoryperslave":1234,
      |"user":"%s","sparkhome":"sparkHome",
      |"command":"Command(mainClass,List(arg1, arg2),Map(),List(),List(),None)"}
    """.format(System.getProperty("user.name", "<unknown>")).stripMargin

  val executorRunnerJsonStr =
    """
      |{"id":123,"memory":1234,"appid":"appId",
      |"appdesc":%s}
    """.format(appDescJsonStr).stripMargin

  val driverInfoJsonStr =
    """
      |{"id":"driver-3","starttime":"3","state":"SUBMITTED","cores":3,"memory":100}
    """.stripMargin

  val masterStateJsonStr =
    """
      |{"url":"spark://host:8080",
      |"workers":[%s,%s],
      |"cores":8,"coresused":0,"memory":2468,"memoryused":0,
      |"activeapps":[%s],"completedapps":[],
      |"activedrivers":[%s],
      |"status":"ALIVE"}
    """.format(workerInfoJsonStr, workerInfoJsonStr,
        appInfoJsonStr, driverInfoJsonStr).stripMargin

  val workerStateJsonStr =
    """
      |{"id":"workerId","masterurl":"masterUrl",
      |"masterwebuiurl":"masterWebUiUrl",
      |"cores":4,"coresused":4,"memory":1234,"memoryused":1234,
      |"executors":[],
      |"finishedexecutors":[%s,%s]}
    """.format(executorRunnerJsonStr, executorRunnerJsonStr).stripMargin
}<|MERGE_RESOLUTION|>--- conflicted
+++ resolved
@@ -87,13 +87,8 @@
   }
 
   def createAppDesc(): ApplicationDescription = {
-<<<<<<< HEAD
-    val cmd = new Command("mainClass", List("arg1", "arg2"), Map())
+    val cmd = new Command("mainClass", List("arg1", "arg2"), Map(), Seq(), Seq())
     new ApplicationDescription("name", Some(4), 1234, cmd, "appUiUrl")
-=======
-    val cmd = new Command("mainClass", List("arg1", "arg2"), Map(), Seq(), Seq())
-    new ApplicationDescription("name", Some(4), 1234, cmd, Some("sparkHome"), "appUiUrl")
->>>>>>> f7358844
   }
 
   def createAppInfo() : ApplicationInfo = {
@@ -205,5 +200,4 @@
       |"cores":4,"coresused":4,"memory":1234,"memoryused":1234,
       |"executors":[],
       |"finishedexecutors":[%s,%s]}
-    """.format(executorRunnerJsonStr, executorRunnerJsonStr).stripMargin
-}+    """.format(executorRunnerJsonStr, executorRunnerJsonStr).stripMargin