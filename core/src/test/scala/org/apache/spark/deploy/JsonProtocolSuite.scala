--- conflicted
+++ resolved
@@ -91,11 +91,7 @@
 
   def createAppDesc(): ApplicationDescription = {
     val cmd = new Command("mainClass", List("arg1", "arg2"), Map())
-<<<<<<< HEAD
-    new ApplicationDescription("name", Some(4), 1234, cmd, "appUiUrl")
-=======
     new ApplicationDescription("name", Some(4), 1234, cmd, Some("sparkHome"), "appUiUrl")
->>>>>>> 33baf14b
   }
 
   def createAppInfo() : ApplicationInfo = {
