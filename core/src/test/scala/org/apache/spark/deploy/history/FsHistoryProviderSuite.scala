--- conflicted
+++ resolved
@@ -684,26 +684,12 @@
     log3.setLastModified(clock.getTimeMillis())
     // This should not trigger any cleanup
     provider.cleanDriverLogs()
-<<<<<<< HEAD
-    Utils.tryWithResource(
-      provider.listing.view(classOf[LogInfo]).closeableIterator()) { iterator =>
-      iterator.asScala.toList.size should be(3)
-    }
-=======
     KVUtils.viewToSeq(provider.listing.view(classOf[LogInfo])).size should be(3)
->>>>>>> 988af33a
 
     // Should trigger cleanup for first file but not second one
     clock.setTime(firstFileModifiedTime + TimeUnit.SECONDS.toMillis(maxAge) + 1)
     provider.cleanDriverLogs()
-<<<<<<< HEAD
-    Utils.tryWithResource(
-      provider.listing.view(classOf[LogInfo]).closeableIterator()) { iterator =>
-      iterator.asScala.toList.size should be(2)
-    }
-=======
     KVUtils.viewToSeq(provider.listing.view(classOf[LogInfo])).size should be(2)
->>>>>>> 988af33a
     assert(!log1.exists())
     assert(log2.exists())
     assert(log3.exists())
@@ -714,14 +700,7 @@
     // Should cleanup the second file but not the third file, as filelength changed.
     clock.setTime(secondFileModifiedTime + TimeUnit.SECONDS.toMillis(maxAge) + 1)
     provider.cleanDriverLogs()
-<<<<<<< HEAD
-    Utils.tryWithResource(
-      provider.listing.view(classOf[LogInfo]).closeableIterator()) { iterator =>
-      iterator.asScala.toList.size should be(1)
-    }
-=======
     KVUtils.viewToSeq(provider.listing.view(classOf[LogInfo])).size should be(1)
->>>>>>> 988af33a
     assert(!log1.exists())
     assert(!log2.exists())
     assert(log3.exists())
@@ -729,14 +708,7 @@
     // Should cleanup the third file as well.
     clock.setTime(secondFileModifiedTime + 2 * TimeUnit.SECONDS.toMillis(maxAge) + 2)
     provider.cleanDriverLogs()
-<<<<<<< HEAD
-    Utils.tryWithResource(
-      provider.listing.view(classOf[LogInfo]).closeableIterator()) { iterator =>
-      iterator.asScala.toList.size should be(0)
-    }
-=======
     KVUtils.viewToSeq(provider.listing.view(classOf[LogInfo])).size should be(0)
->>>>>>> 988af33a
     assert(!log3.exists())
   }
 
