--- conflicted
+++ resolved
@@ -51,16 +51,10 @@
    * Render a stage page started with the given conf and return the HTML.
    * This also runs a dummy stage to populate the page with useful content.
    */
-<<<<<<< HEAD
   private def renderStagePage(): Seq[Node] = {
     val conf = new SparkConf(false).set(LIVE_ENTITY_UPDATE_PERIOD, 0L)
-    val bus = new ReplayListenerBus()
-    val store = AppStatusStore.createLiveStore(conf, l => bus.addListener(l))
-=======
-  private def renderStagePage(conf: SparkConf): Seq[Node] = {
     val statusStore = AppStatusStore.createLiveStore(conf)
     val listener = statusStore.listener.get
->>>>>>> 7beb375b
 
     try {
       val tab = mock(classOf[StagesTab], RETURNS_SMART_NULLS)
