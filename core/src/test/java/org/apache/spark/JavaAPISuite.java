/*
 * Licensed to the Apache Software Foundation (ASF) under one or more
 * contributor license agreements.  See the NOTICE file distributed with
 * this work for additional information regarding copyright ownership.
 * The ASF licenses this file to You under the Apache License, Version 2.0
 * (the "License"); you may not use this file except in compliance with
 * the License.  You may obtain a copy of the License at
 *
 *    http://www.apache.org/licenses/LICENSE-2.0
 *
 * Unless required by applicable law or agreed to in writing, software
 * distributed under the License is distributed on an "AS IS" BASIS,
 * WITHOUT WARRANTIES OR CONDITIONS OF ANY KIND, either express or implied.
 * See the License for the specific language governing permissions and
 * limitations under the License.
 */

package org.apache.spark;

import java.io.*;
import java.net.URI;
import java.util.*;

import scala.Tuple2;
import scala.Tuple3;
import scala.Tuple4;

import com.google.common.collect.Iterables;
import com.google.common.collect.Iterators;
import com.google.common.collect.Lists;
import com.google.common.collect.Maps;
<<<<<<< HEAD
=======
import com.google.common.collect.Sets;
>>>>>>> ec79063f
import com.google.common.base.Optional;
import com.google.common.base.Charsets;
import com.google.common.io.Files;
import org.apache.hadoop.io.IntWritable;
import org.apache.hadoop.io.LongWritable;
import org.apache.hadoop.io.Text;
import org.apache.hadoop.io.compress.DefaultCodec;
import org.apache.hadoop.mapred.FileSplit;
import org.apache.hadoop.mapred.InputSplit;
import org.apache.hadoop.mapred.SequenceFileInputFormat;
import org.apache.hadoop.mapred.SequenceFileOutputFormat;
import org.apache.hadoop.mapred.TextInputFormat;
import org.apache.hadoop.mapreduce.Job;
import org.junit.After;
import org.junit.Assert;
import org.junit.Before;
import org.junit.Test;

import org.apache.spark.api.java.JavaDoubleRDD;
import org.apache.spark.api.java.JavaHadoopRDD;
import org.apache.spark.api.java.JavaPairRDD;
import org.apache.spark.api.java.JavaRDD;
import org.apache.spark.api.java.JavaSparkContext;
import org.apache.spark.api.java.function.*;
import org.apache.spark.executor.TaskMetrics;
import org.apache.spark.partial.BoundedDouble;
import org.apache.spark.partial.PartialResult;
import org.apache.spark.storage.StorageLevel;
import org.apache.spark.util.StatCounter;

// The test suite itself is Serializable so that anonymous Function implementations can be
// serialized, as an alternative to converting these anonymous classes to static inner classes;
// see http://stackoverflow.com/questions/758570/.
public class JavaAPISuite implements Serializable {
  private transient JavaSparkContext sc;
  private transient File tempDir;

  @Before
  public void setUp() {
    sc = new JavaSparkContext("local", "JavaAPISuite");
    tempDir = Files.createTempDir();
    tempDir.deleteOnExit();
  }

  @After
  public void tearDown() {
    sc.stop();
    sc = null;
  }

  @SuppressWarnings("unchecked")
  @Test
  public void sparkContextUnion() {
    // Union of non-specialized JavaRDDs
    List<String> strings = Arrays.asList("Hello", "World");
    JavaRDD<String> s1 = sc.parallelize(strings);
    JavaRDD<String> s2 = sc.parallelize(strings);
    // Varargs
    JavaRDD<String> sUnion = sc.union(s1, s2);
    Assert.assertEquals(4, sUnion.count());
    // List
    List<JavaRDD<String>> list = new ArrayList<JavaRDD<String>>();
    list.add(s2);
    sUnion = sc.union(s1, list);
    Assert.assertEquals(4, sUnion.count());

    // Union of JavaDoubleRDDs
    List<Double> doubles = Arrays.asList(1.0, 2.0);
    JavaDoubleRDD d1 = sc.parallelizeDoubles(doubles);
    JavaDoubleRDD d2 = sc.parallelizeDoubles(doubles);
    JavaDoubleRDD dUnion = sc.union(d1, d2);
    Assert.assertEquals(4, dUnion.count());

    // Union of JavaPairRDDs
    List<Tuple2<Integer, Integer>> pairs = new ArrayList<Tuple2<Integer, Integer>>();
    pairs.add(new Tuple2<Integer, Integer>(1, 2));
    pairs.add(new Tuple2<Integer, Integer>(3, 4));
    JavaPairRDD<Integer, Integer> p1 = sc.parallelizePairs(pairs);
    JavaPairRDD<Integer, Integer> p2 = sc.parallelizePairs(pairs);
    JavaPairRDD<Integer, Integer> pUnion = sc.union(p1, p2);
    Assert.assertEquals(4, pUnion.count());
  }

  @SuppressWarnings("unchecked")
  @Test
  public void intersection() {
    List<Integer> ints1 = Arrays.asList(1, 10, 2, 3, 4, 5);
    List<Integer> ints2 = Arrays.asList(1, 6, 2, 3, 7, 8);
    JavaRDD<Integer> s1 = sc.parallelize(ints1);
    JavaRDD<Integer> s2 = sc.parallelize(ints2);

    JavaRDD<Integer> intersections = s1.intersection(s2);
    Assert.assertEquals(3, intersections.count());

    JavaRDD<Integer> empty = sc.emptyRDD();
    JavaRDD<Integer> emptyIntersection = empty.intersection(s2);
    Assert.assertEquals(0, emptyIntersection.count());

    List<Double> doubles = Arrays.asList(1.0, 2.0);
    JavaDoubleRDD d1 = sc.parallelizeDoubles(doubles);
    JavaDoubleRDD d2 = sc.parallelizeDoubles(doubles);
    JavaDoubleRDD dIntersection = d1.intersection(d2);
    Assert.assertEquals(2, dIntersection.count());

    List<Tuple2<Integer, Integer>> pairs = new ArrayList<Tuple2<Integer, Integer>>();
    pairs.add(new Tuple2<Integer, Integer>(1, 2));
    pairs.add(new Tuple2<Integer, Integer>(3, 4));
    JavaPairRDD<Integer, Integer> p1 = sc.parallelizePairs(pairs);
    JavaPairRDD<Integer, Integer> p2 = sc.parallelizePairs(pairs);
    JavaPairRDD<Integer, Integer> pIntersection = p1.intersection(p2);
    Assert.assertEquals(2, pIntersection.count());
  }

  @Test
  public void sample() {
    List<Integer> ints = Arrays.asList(1, 2, 3, 4, 5, 6, 7, 8, 9, 10);
    JavaRDD<Integer> rdd = sc.parallelize(ints);
    JavaRDD<Integer> sample20 = rdd.sample(true, 0.2, 11);
    // expected 2 but of course result varies randomly a bit
    Assert.assertEquals(3, sample20.count());
    JavaRDD<Integer> sample20NoReplacement = rdd.sample(false, 0.2, 11);
    Assert.assertEquals(2, sample20NoReplacement.count());
  }

  @Test
  public void randomSplit() {
    List<Integer> ints = Arrays.asList(1, 2, 3, 4, 5, 6, 7, 8, 9, 10);
    JavaRDD<Integer> rdd = sc.parallelize(ints);
    JavaRDD<Integer>[] splits = rdd.randomSplit(new double[] { 0.4, 0.6, 1.0 }, 11);
    Assert.assertEquals(3, splits.length);
    Assert.assertEquals(2, splits[0].count());
    Assert.assertEquals(3, splits[1].count());
    Assert.assertEquals(5, splits[2].count());
  }

  @Test
  public void sortByKey() {
    List<Tuple2<Integer, Integer>> pairs = new ArrayList<Tuple2<Integer, Integer>>();
    pairs.add(new Tuple2<Integer, Integer>(0, 4));
    pairs.add(new Tuple2<Integer, Integer>(3, 2));
    pairs.add(new Tuple2<Integer, Integer>(-1, 1));

    JavaPairRDD<Integer, Integer> rdd = sc.parallelizePairs(pairs);

    // Default comparator
    JavaPairRDD<Integer, Integer> sortedRDD = rdd.sortByKey();
    Assert.assertEquals(new Tuple2<Integer, Integer>(-1, 1), sortedRDD.first());
    List<Tuple2<Integer, Integer>> sortedPairs = sortedRDD.collect();
    Assert.assertEquals(new Tuple2<Integer, Integer>(0, 4), sortedPairs.get(1));
    Assert.assertEquals(new Tuple2<Integer, Integer>(3, 2), sortedPairs.get(2));

    // Custom comparator
    sortedRDD = rdd.sortByKey(Collections.<Integer>reverseOrder(), false);
    Assert.assertEquals(new Tuple2<Integer, Integer>(-1, 1), sortedRDD.first());
    sortedPairs = sortedRDD.collect();
    Assert.assertEquals(new Tuple2<Integer, Integer>(0, 4), sortedPairs.get(1));
    Assert.assertEquals(new Tuple2<Integer, Integer>(3, 2), sortedPairs.get(2));
  }

  @Test
  public void emptyRDD() {
    JavaRDD<String> rdd = sc.emptyRDD();
    Assert.assertEquals("Empty RDD shouldn't have any values", 0, rdd.count());
  }

  @Test
  public void sortBy() {
    List<Tuple2<Integer, Integer>> pairs = new ArrayList<Tuple2<Integer, Integer>>();
    pairs.add(new Tuple2<Integer, Integer>(0, 4));
    pairs.add(new Tuple2<Integer, Integer>(3, 2));
    pairs.add(new Tuple2<Integer, Integer>(-1, 1));

    JavaRDD<Tuple2<Integer, Integer>> rdd = sc.parallelize(pairs);

    // compare on first value
    JavaRDD<Tuple2<Integer, Integer>> sortedRDD = rdd.sortBy(new Function<Tuple2<Integer, Integer>, Integer>() {
      public Integer call(Tuple2<Integer, Integer> t) throws Exception {
        return t._1();
      }
    }, true, 2);

    Assert.assertEquals(new Tuple2<Integer, Integer>(-1, 1), sortedRDD.first());
    List<Tuple2<Integer, Integer>> sortedPairs = sortedRDD.collect();
    Assert.assertEquals(new Tuple2<Integer, Integer>(0, 4), sortedPairs.get(1));
    Assert.assertEquals(new Tuple2<Integer, Integer>(3, 2), sortedPairs.get(2));

    // compare on second value
    sortedRDD = rdd.sortBy(new Function<Tuple2<Integer, Integer>, Integer>() {
      public Integer call(Tuple2<Integer, Integer> t) throws Exception {
        return t._2();
      }
    }, true, 2);
    Assert.assertEquals(new Tuple2<Integer, Integer>(-1, 1), sortedRDD.first());
    sortedPairs = sortedRDD.collect();
    Assert.assertEquals(new Tuple2<Integer, Integer>(3, 2), sortedPairs.get(1));
    Assert.assertEquals(new Tuple2<Integer, Integer>(0, 4), sortedPairs.get(2));
  }

  @Test
  public void foreach() {
    final Accumulator<Integer> accum = sc.accumulator(0);
    JavaRDD<String> rdd = sc.parallelize(Arrays.asList("Hello", "World"));
    rdd.foreach(new VoidFunction<String>() {
      @Override
      public void call(String s) throws IOException {
        accum.add(1);
      }
    });
    Assert.assertEquals(2, accum.value().intValue());
  }

  @Test
  public void toLocalIterator() {
    List<Integer> correct = Arrays.asList(1, 2, 3, 4);
    JavaRDD<Integer> rdd = sc.parallelize(correct);
    List<Integer> result = Lists.newArrayList(rdd.toLocalIterator());
    Assert.assertEquals(correct, result);
  }

  @Test
  public void zipWithUniqueId() {
    List<Integer> dataArray = Arrays.asList(1, 2, 3, 4);
    JavaPairRDD<Integer, Long> zip = sc.parallelize(dataArray).zipWithUniqueId();
    JavaRDD<Long> indexes = zip.values();
    Assert.assertEquals(4, new HashSet<Long>(indexes.collect()).size());
  }

  @Test
  public void zipWithIndex() {
    List<Integer> dataArray = Arrays.asList(1, 2, 3, 4);
    JavaPairRDD<Integer, Long> zip = sc.parallelize(dataArray).zipWithIndex();
    JavaRDD<Long> indexes = zip.values();
    List<Long> correctIndexes = Arrays.asList(0L, 1L, 2L, 3L);
    Assert.assertEquals(correctIndexes, indexes.collect());
  }

  @SuppressWarnings("unchecked")
  @Test
  public void lookup() {
    JavaPairRDD<String, String> categories = sc.parallelizePairs(Arrays.asList(
      new Tuple2<String, String>("Apples", "Fruit"),
      new Tuple2<String, String>("Oranges", "Fruit"),
      new Tuple2<String, String>("Oranges", "Citrus")
      ));
    Assert.assertEquals(2, categories.lookup("Oranges").size());
    Assert.assertEquals(2, Iterables.size(categories.groupByKey().lookup("Oranges").get(0)));
  }

  @Test
  public void groupBy() {
    JavaRDD<Integer> rdd = sc.parallelize(Arrays.asList(1, 1, 2, 3, 5, 8, 13));
    Function<Integer, Boolean> isOdd = new Function<Integer, Boolean>() {
      @Override
      public Boolean call(Integer x) {
        return x % 2 == 0;
      }
    };
    JavaPairRDD<Boolean, Iterable<Integer>> oddsAndEvens = rdd.groupBy(isOdd);
    Assert.assertEquals(2, oddsAndEvens.count());
    Assert.assertEquals(2, Iterables.size(oddsAndEvens.lookup(true).get(0)));  // Evens
    Assert.assertEquals(5, Iterables.size(oddsAndEvens.lookup(false).get(0))); // Odds

    oddsAndEvens = rdd.groupBy(isOdd, 1);
    Assert.assertEquals(2, oddsAndEvens.count());
    Assert.assertEquals(2, Iterables.size(oddsAndEvens.lookup(true).get(0)));  // Evens
    Assert.assertEquals(5, Iterables.size(oddsAndEvens.lookup(false).get(0))); // Odds
  }

  @SuppressWarnings("unchecked")
  @Test
  public void cogroup() {
    JavaPairRDD<String, String> categories = sc.parallelizePairs(Arrays.asList(
      new Tuple2<String, String>("Apples", "Fruit"),
      new Tuple2<String, String>("Oranges", "Fruit"),
      new Tuple2<String, String>("Oranges", "Citrus")
      ));
    JavaPairRDD<String, Integer> prices = sc.parallelizePairs(Arrays.asList(
      new Tuple2<String, Integer>("Oranges", 2),
      new Tuple2<String, Integer>("Apples", 3)
    ));
    JavaPairRDD<String, Tuple2<Iterable<String>, Iterable<Integer>>> cogrouped =
        categories.cogroup(prices);
    Assert.assertEquals("[Fruit, Citrus]",
                        Iterables.toString(cogrouped.lookup("Oranges").get(0)._1()));
    Assert.assertEquals("[2]", Iterables.toString(cogrouped.lookup("Oranges").get(0)._2()));

    cogrouped.collect();
  }

  @SuppressWarnings("unchecked")
  @Test
  public void cogroup3() {
    JavaPairRDD<String, String> categories = sc.parallelizePairs(Arrays.asList(
      new Tuple2<String, String>("Apples", "Fruit"),
      new Tuple2<String, String>("Oranges", "Fruit"),
      new Tuple2<String, String>("Oranges", "Citrus")
      ));
    JavaPairRDD<String, Integer> prices = sc.parallelizePairs(Arrays.asList(
      new Tuple2<String, Integer>("Oranges", 2),
      new Tuple2<String, Integer>("Apples", 3)
    ));
    JavaPairRDD<String, Integer> quantities = sc.parallelizePairs(Arrays.asList(
      new Tuple2<String, Integer>("Oranges", 21),
      new Tuple2<String, Integer>("Apples", 42)
    ));

    JavaPairRDD<String, Tuple3<Iterable<String>, Iterable<Integer>, Iterable<Integer>>> cogrouped =
        categories.cogroup(prices, quantities);
    Assert.assertEquals("[Fruit, Citrus]",
                        Iterables.toString(cogrouped.lookup("Oranges").get(0)._1()));
    Assert.assertEquals("[2]", Iterables.toString(cogrouped.lookup("Oranges").get(0)._2()));
    Assert.assertEquals("[42]", Iterables.toString(cogrouped.lookup("Apples").get(0)._3()));


    cogrouped.collect();
  }

  @SuppressWarnings("unchecked")
  @Test
  public void cogroup4() {
    JavaPairRDD<String, String> categories = sc.parallelizePairs(Arrays.asList(
      new Tuple2<String, String>("Apples", "Fruit"),
      new Tuple2<String, String>("Oranges", "Fruit"),
      new Tuple2<String, String>("Oranges", "Citrus")
      ));
    JavaPairRDD<String, Integer> prices = sc.parallelizePairs(Arrays.asList(
      new Tuple2<String, Integer>("Oranges", 2),
      new Tuple2<String, Integer>("Apples", 3)
    ));
    JavaPairRDD<String, Integer> quantities = sc.parallelizePairs(Arrays.asList(
      new Tuple2<String, Integer>("Oranges", 21),
      new Tuple2<String, Integer>("Apples", 42)
    ));
    JavaPairRDD<String, String> countries = sc.parallelizePairs(Arrays.asList(
      new Tuple2<String, String>("Oranges", "BR"),
      new Tuple2<String, String>("Apples", "US")
    ));

    JavaPairRDD<String, Tuple4<Iterable<String>, Iterable<Integer>, Iterable<Integer>, Iterable<String>>> cogrouped =
        categories.cogroup(prices, quantities, countries);
    Assert.assertEquals("[Fruit, Citrus]",
                        Iterables.toString(cogrouped.lookup("Oranges").get(0)._1()));
    Assert.assertEquals("[2]", Iterables.toString(cogrouped.lookup("Oranges").get(0)._2()));
    Assert.assertEquals("[42]", Iterables.toString(cogrouped.lookup("Apples").get(0)._3()));
    Assert.assertEquals("[BR]", Iterables.toString(cogrouped.lookup("Oranges").get(0)._4()));

    cogrouped.collect();
  }

  @SuppressWarnings("unchecked")
  @Test
  public void leftOuterJoin() {
    JavaPairRDD<Integer, Integer> rdd1 = sc.parallelizePairs(Arrays.asList(
      new Tuple2<Integer, Integer>(1, 1),
      new Tuple2<Integer, Integer>(1, 2),
      new Tuple2<Integer, Integer>(2, 1),
      new Tuple2<Integer, Integer>(3, 1)
      ));
    JavaPairRDD<Integer, Character> rdd2 = sc.parallelizePairs(Arrays.asList(
      new Tuple2<Integer, Character>(1, 'x'),
      new Tuple2<Integer, Character>(2, 'y'),
      new Tuple2<Integer, Character>(2, 'z'),
      new Tuple2<Integer, Character>(4, 'w')
    ));
    List<Tuple2<Integer,Tuple2<Integer,Optional<Character>>>> joined =
      rdd1.leftOuterJoin(rdd2).collect();
    Assert.assertEquals(5, joined.size());
    Tuple2<Integer,Tuple2<Integer,Optional<Character>>> firstUnmatched =
      rdd1.leftOuterJoin(rdd2).filter(
        new Function<Tuple2<Integer, Tuple2<Integer, Optional<Character>>>, Boolean>() {
          @Override
          public Boolean call(Tuple2<Integer, Tuple2<Integer, Optional<Character>>> tup) {
            return !tup._2()._2().isPresent();
          }
      }).first();
    Assert.assertEquals(3, firstUnmatched._1().intValue());
  }

  @Test
  public void foldReduce() {
    JavaRDD<Integer> rdd = sc.parallelize(Arrays.asList(1, 1, 2, 3, 5, 8, 13));
    Function2<Integer, Integer, Integer> add = new Function2<Integer, Integer, Integer>() {
      @Override
      public Integer call(Integer a, Integer b) {
        return a + b;
      }
    };

    int sum = rdd.fold(0, add);
    Assert.assertEquals(33, sum);

    sum = rdd.reduce(add);
    Assert.assertEquals(33, sum);
  }

  @Test
  public void aggregateByKey() {
    JavaPairRDD<Integer, Integer> pairs = sc.parallelizePairs(
      Arrays.asList(
        new Tuple2<Integer, Integer>(1, 1),
        new Tuple2<Integer, Integer>(1, 1),
        new Tuple2<Integer, Integer>(3, 2),
        new Tuple2<Integer, Integer>(5, 1),
        new Tuple2<Integer, Integer>(5, 3)), 2);

    Map<Integer, Set<Integer>> sets = pairs.aggregateByKey(new HashSet<Integer>(),
      new Function2<Set<Integer>, Integer, Set<Integer>>() {
        @Override
        public Set<Integer> call(Set<Integer> a, Integer b) {
          a.add(b);
          return a;
        }
      },
      new Function2<Set<Integer>, Set<Integer>, Set<Integer>>() {
        @Override
        public Set<Integer> call(Set<Integer> a, Set<Integer> b) {
          a.addAll(b);
          return a;
        }
      }).collectAsMap();
    Assert.assertEquals(3, sets.size());
    Assert.assertEquals(new HashSet<Integer>(Arrays.asList(1)), sets.get(1));
    Assert.assertEquals(new HashSet<Integer>(Arrays.asList(2)), sets.get(3));
    Assert.assertEquals(new HashSet<Integer>(Arrays.asList(1, 3)), sets.get(5));
  }

  @SuppressWarnings("unchecked")
  @Test
  public void foldByKey() {
    List<Tuple2<Integer, Integer>> pairs = Arrays.asList(
      new Tuple2<Integer, Integer>(2, 1),
      new Tuple2<Integer, Integer>(2, 1),
      new Tuple2<Integer, Integer>(1, 1),
      new Tuple2<Integer, Integer>(3, 2),
      new Tuple2<Integer, Integer>(3, 1)
    );
    JavaPairRDD<Integer, Integer> rdd = sc.parallelizePairs(pairs);
    JavaPairRDD<Integer, Integer> sums = rdd.foldByKey(0,
      new Function2<Integer, Integer, Integer>() {
        @Override
        public Integer call(Integer a, Integer b) {
          return a + b;
        }
    });
    Assert.assertEquals(1, sums.lookup(1).get(0).intValue());
    Assert.assertEquals(2, sums.lookup(2).get(0).intValue());
    Assert.assertEquals(3, sums.lookup(3).get(0).intValue());
  }

  @SuppressWarnings("unchecked")
  @Test
  public void reduceByKey() {
    List<Tuple2<Integer, Integer>> pairs = Arrays.asList(
      new Tuple2<Integer, Integer>(2, 1),
      new Tuple2<Integer, Integer>(2, 1),
      new Tuple2<Integer, Integer>(1, 1),
      new Tuple2<Integer, Integer>(3, 2),
      new Tuple2<Integer, Integer>(3, 1)
    );
    JavaPairRDD<Integer, Integer> rdd = sc.parallelizePairs(pairs);
    JavaPairRDD<Integer, Integer> counts = rdd.reduceByKey(
      new Function2<Integer, Integer, Integer>() {
        @Override
        public Integer call(Integer a, Integer b) {
         return a + b;
        }
    });
    Assert.assertEquals(1, counts.lookup(1).get(0).intValue());
    Assert.assertEquals(2, counts.lookup(2).get(0).intValue());
    Assert.assertEquals(3, counts.lookup(3).get(0).intValue());

    Map<Integer, Integer> localCounts = counts.collectAsMap();
    Assert.assertEquals(1, localCounts.get(1).intValue());
    Assert.assertEquals(2, localCounts.get(2).intValue());
    Assert.assertEquals(3, localCounts.get(3).intValue());

    localCounts = rdd.reduceByKeyLocally(new Function2<Integer, Integer, Integer>() {
      @Override
      public Integer call(Integer a, Integer b) {
        return a + b;
      }
    });
    Assert.assertEquals(1, localCounts.get(1).intValue());
    Assert.assertEquals(2, localCounts.get(2).intValue());
    Assert.assertEquals(3, localCounts.get(3).intValue());
  }

  @Test
  public void approximateResults() {
    JavaRDD<Integer> rdd = sc.parallelize(Arrays.asList(1, 1, 2, 3, 5, 8, 13));
    Map<Integer, Long> countsByValue = rdd.countByValue();
    Assert.assertEquals(2, countsByValue.get(1).longValue());
    Assert.assertEquals(1, countsByValue.get(13).longValue());

    PartialResult<Map<Integer, BoundedDouble>> approx = rdd.countByValueApprox(1);
    Map<Integer, BoundedDouble> finalValue = approx.getFinalValue();
    Assert.assertEquals(2.0, finalValue.get(1).mean(), 0.01);
    Assert.assertEquals(1.0, finalValue.get(13).mean(), 0.01);
  }

  @Test
  public void take() {
    JavaRDD<Integer> rdd = sc.parallelize(Arrays.asList(1, 1, 2, 3, 5, 8, 13));
    Assert.assertEquals(1, rdd.first().intValue());
    rdd.take(2);
    rdd.takeSample(false, 2, 42);
  }

  @Test
  public void cartesian() {
    JavaDoubleRDD doubleRDD = sc.parallelizeDoubles(Arrays.asList(1.0, 1.0, 2.0, 3.0, 5.0, 8.0));
    JavaRDD<String> stringRDD = sc.parallelize(Arrays.asList("Hello", "World"));
    JavaPairRDD<String, Double> cartesian = stringRDD.cartesian(doubleRDD);
    Assert.assertEquals(new Tuple2<String, Double>("Hello", 1.0), cartesian.first());
  }

  @Test
  public void javaDoubleRDD() {
    JavaDoubleRDD rdd = sc.parallelizeDoubles(Arrays.asList(1.0, 1.0, 2.0, 3.0, 5.0, 8.0));
    JavaDoubleRDD distinct = rdd.distinct();
    Assert.assertEquals(5, distinct.count());
    JavaDoubleRDD filter = rdd.filter(new Function<Double, Boolean>() {
      @Override
      public Boolean call(Double x) {
        return x > 2.0;
      }
    });
    Assert.assertEquals(3, filter.count());
    JavaDoubleRDD union = rdd.union(rdd);
    Assert.assertEquals(12, union.count());
    union = union.cache();
    Assert.assertEquals(12, union.count());

    Assert.assertEquals(20, rdd.sum(), 0.01);
    StatCounter stats = rdd.stats();
    Assert.assertEquals(20, stats.sum(), 0.01);
    Assert.assertEquals(20/6.0, rdd.mean(), 0.01);
    Assert.assertEquals(20/6.0, rdd.mean(), 0.01);
    Assert.assertEquals(6.22222, rdd.variance(), 0.01);
    Assert.assertEquals(7.46667, rdd.sampleVariance(), 0.01);
    Assert.assertEquals(2.49444, rdd.stdev(), 0.01);
    Assert.assertEquals(2.73252, rdd.sampleStdev(), 0.01);

    rdd.first();
    rdd.take(5);
  }

  @Test
  public void javaDoubleRDDHistoGram() {
    JavaDoubleRDD rdd = sc.parallelizeDoubles(Arrays.asList(1.0, 2.0, 3.0, 4.0));
    // Test using generated buckets
    Tuple2<double[], long[]> results = rdd.histogram(2);
    double[] expected_buckets = {1.0, 2.5, 4.0};
    long[] expected_counts = {2, 2};
    Assert.assertArrayEquals(expected_buckets, results._1, 0.1);
    Assert.assertArrayEquals(expected_counts, results._2);
    // Test with provided buckets
    long[] histogram = rdd.histogram(expected_buckets);
    Assert.assertArrayEquals(expected_counts, histogram);
  }

  @Test
  public void map() {
    JavaRDD<Integer> rdd = sc.parallelize(Arrays.asList(1, 2, 3, 4, 5));
    JavaDoubleRDD doubles = rdd.mapToDouble(new DoubleFunction<Integer>() {
      @Override
      public double call(Integer x) {
        return x.doubleValue();
      }
    }).cache();
    doubles.collect();
    JavaPairRDD<Integer, Integer> pairs = rdd.mapToPair(
        new PairFunction<Integer, Integer, Integer>() {
          @Override
          public Tuple2<Integer, Integer> call(Integer x) {
            return new Tuple2<Integer, Integer>(x, x);
          }
        }).cache();
    pairs.collect();
    JavaRDD<String> strings = rdd.map(new Function<Integer, String>() {
      @Override
      public String call(Integer x) {
        return x.toString();
      }
    }).cache();
    strings.collect();
  }

  @Test
  public void flatMap() {
    JavaRDD<String> rdd = sc.parallelize(Arrays.asList("Hello World!",
      "The quick brown fox jumps over the lazy dog."));
    JavaRDD<String> words = rdd.flatMap(new FlatMapFunction<String, String>() {
      @Override
      public Iterable<String> call(String x) {
        return Arrays.asList(x.split(" "));
      }
    });
    Assert.assertEquals("Hello", words.first());
    Assert.assertEquals(11, words.count());

    JavaPairRDD<String, String> pairs = rdd.flatMapToPair(
      new PairFlatMapFunction<String, String, String>() {

        @Override
        public Iterable<Tuple2<String, String>> call(String s) {
          List<Tuple2<String, String>> pairs = new LinkedList<Tuple2<String, String>>();
          for (String word : s.split(" ")) {
            pairs.add(new Tuple2<String, String>(word, word));
          }
          return pairs;
        }
      }
    );
    Assert.assertEquals(new Tuple2<String, String>("Hello", "Hello"), pairs.first());
    Assert.assertEquals(11, pairs.count());

    JavaDoubleRDD doubles = rdd.flatMapToDouble(new DoubleFlatMapFunction<String>() {
      @Override
      public Iterable<Double> call(String s) {
        List<Double> lengths = new LinkedList<Double>();
        for (String word : s.split(" ")) {
          lengths.add((double) word.length());
        }
        return lengths;
      }
    });
    Assert.assertEquals(5.0, doubles.first(), 0.01);
    Assert.assertEquals(11, pairs.count());
  }

  @SuppressWarnings("unchecked")
  @Test
  public void mapsFromPairsToPairs() {
      List<Tuple2<Integer, String>> pairs = Arrays.asList(
              new Tuple2<Integer, String>(1, "a"),
              new Tuple2<Integer, String>(2, "aa"),
              new Tuple2<Integer, String>(3, "aaa")
      );
      JavaPairRDD<Integer, String> pairRDD = sc.parallelizePairs(pairs);

      // Regression test for SPARK-668:
      JavaPairRDD<String, Integer> swapped = pairRDD.flatMapToPair(
          new PairFlatMapFunction<Tuple2<Integer, String>, String, Integer>() {
          @Override
          public Iterable<Tuple2<String, Integer>> call(Tuple2<Integer, String> item) {
              return Collections.singletonList(item.swap());
          }
      });
      swapped.collect();

      // There was never a bug here, but it's worth testing:
      pairRDD.mapToPair(new PairFunction<Tuple2<Integer, String>, String, Integer>() {
          @Override
          public Tuple2<String, Integer> call(Tuple2<Integer, String> item) {
              return item.swap();
          }
      }).collect();
  }

  @Test
  public void mapPartitions() {
    JavaRDD<Integer> rdd = sc.parallelize(Arrays.asList(1, 2, 3, 4), 2);
    JavaRDD<Integer> partitionSums = rdd.mapPartitions(
      new FlatMapFunction<Iterator<Integer>, Integer>() {
        @Override
        public Iterable<Integer> call(Iterator<Integer> iter) {
          int sum = 0;
          while (iter.hasNext()) {
            sum += iter.next();
          }
          return Collections.singletonList(sum);
        }
    });
    Assert.assertEquals("[3, 7]", partitionSums.collect().toString());
  }

  @Test
  public void repartition() {
    // Shrinking number of partitions
    JavaRDD<Integer> in1 = sc.parallelize(Arrays.asList(1, 2, 3, 4, 5, 6, 7, 8), 2);
    JavaRDD<Integer> repartitioned1 = in1.repartition(4);
    List<List<Integer>> result1 = repartitioned1.glom().collect();
    Assert.assertEquals(4, result1.size());
    for (List<Integer> l: result1) {
      Assert.assertTrue(l.size() > 0);
    }

    // Growing number of partitions
    JavaRDD<Integer> in2 = sc.parallelize(Arrays.asList(1, 2, 3, 4, 5, 6, 7, 8), 4);
    JavaRDD<Integer> repartitioned2 = in2.repartition(2);
    List<List<Integer>> result2 = repartitioned2.glom().collect();
    Assert.assertEquals(2, result2.size());
    for (List<Integer> l: result2) {
      Assert.assertTrue(l.size() > 0);
    }
  }

  @SuppressWarnings("unchecked")
  @Test
  public void persist() {
    JavaDoubleRDD doubleRDD = sc.parallelizeDoubles(Arrays.asList(1.0, 1.0, 2.0, 3.0, 5.0, 8.0));
    doubleRDD = doubleRDD.persist(StorageLevel.DISK_ONLY());
    Assert.assertEquals(20, doubleRDD.sum(), 0.1);

    List<Tuple2<Integer, String>> pairs = Arrays.asList(
      new Tuple2<Integer, String>(1, "a"),
      new Tuple2<Integer, String>(2, "aa"),
      new Tuple2<Integer, String>(3, "aaa")
    );
    JavaPairRDD<Integer, String> pairRDD = sc.parallelizePairs(pairs);
    pairRDD = pairRDD.persist(StorageLevel.DISK_ONLY());
    Assert.assertEquals("a", pairRDD.first()._2());

    JavaRDD<Integer> rdd = sc.parallelize(Arrays.asList(1, 2, 3, 4, 5));
    rdd = rdd.persist(StorageLevel.DISK_ONLY());
    Assert.assertEquals(1, rdd.first().intValue());
  }

  @Test
  public void iterator() {
    JavaRDD<Integer> rdd = sc.parallelize(Arrays.asList(1, 2, 3, 4, 5), 2);
    TaskContext context = new TaskContext(0, 0, 0, false, new TaskMetrics());
    Assert.assertEquals(1, rdd.iterator(rdd.partitions().get(0), context).next().intValue());
  }

  @Test
  public void glom() {
    JavaRDD<Integer> rdd = sc.parallelize(Arrays.asList(1, 2, 3, 4), 2);
    Assert.assertEquals("[1, 2]", rdd.glom().first().toString());
  }

  // File input / output tests are largely adapted from FileSuite:

  @Test
  public void textFiles() throws IOException {
    String outputDir = new File(tempDir, "output").getAbsolutePath();
    JavaRDD<Integer> rdd = sc.parallelize(Arrays.asList(1, 2, 3, 4));
    rdd.saveAsTextFile(outputDir);
    // Read the plain text file and check it's OK
    File outputFile = new File(outputDir, "part-00000");
    String content = Files.toString(outputFile, Charsets.UTF_8);
    Assert.assertEquals("1\n2\n3\n4\n", content);
    // Also try reading it in as a text file RDD
    List<String> expected = Arrays.asList("1", "2", "3", "4");
    JavaRDD<String> readRDD = sc.textFile(outputDir);
    Assert.assertEquals(expected, readRDD.collect());
  }

  @Test
  public void wholeTextFiles() throws Exception {
    byte[] content1 = "spark is easy to use.\n".getBytes("utf-8");
    byte[] content2 = "spark is also easy to use.\n".getBytes("utf-8");

    String tempDirName = tempDir.getAbsolutePath();
    Files.write(content1, new File(tempDirName + "/part-00000"));
    Files.write(content2, new File(tempDirName + "/part-00001"));

    Map<String, String> container = new HashMap<String, String>();
    container.put(tempDirName+"/part-00000", new Text(content1).toString());
    container.put(tempDirName+"/part-00001", new Text(content2).toString());

    JavaPairRDD<String, String> readRDD = sc.wholeTextFiles(tempDirName, 3);
    List<Tuple2<String, String>> result = readRDD.collect();

    for (Tuple2<String, String> res : result) {
      Assert.assertEquals(res._2(), container.get(new URI(res._1()).getPath()));
    }
  }

  @Test
  public void textFilesCompressed() throws IOException {
    String outputDir = new File(tempDir, "output").getAbsolutePath();
    JavaRDD<Integer> rdd = sc.parallelize(Arrays.asList(1, 2, 3, 4));
    rdd.saveAsTextFile(outputDir, DefaultCodec.class);

    // Try reading it in as a text file RDD
    List<String> expected = Arrays.asList("1", "2", "3", "4");
    JavaRDD<String> readRDD = sc.textFile(outputDir);
    Assert.assertEquals(expected, readRDD.collect());
  }

  @SuppressWarnings("unchecked")
  @Test
  public void sequenceFile() {
    String outputDir = new File(tempDir, "output").getAbsolutePath();
    List<Tuple2<Integer, String>> pairs = Arrays.asList(
      new Tuple2<Integer, String>(1, "a"),
      new Tuple2<Integer, String>(2, "aa"),
      new Tuple2<Integer, String>(3, "aaa")
    );
    JavaPairRDD<Integer, String> rdd = sc.parallelizePairs(pairs);

    rdd.mapToPair(new PairFunction<Tuple2<Integer, String>, IntWritable, Text>() {
      @Override
      public Tuple2<IntWritable, Text> call(Tuple2<Integer, String> pair) {
        return new Tuple2<IntWritable, Text>(new IntWritable(pair._1()), new Text(pair._2()));
      }
    }).saveAsHadoopFile(outputDir, IntWritable.class, Text.class, SequenceFileOutputFormat.class);

    // Try reading the output back as an object file
    JavaPairRDD<Integer, String> readRDD = sc.sequenceFile(outputDir, IntWritable.class,
      Text.class).mapToPair(new PairFunction<Tuple2<IntWritable, Text>, Integer, String>() {
      @Override
      public Tuple2<Integer, String> call(Tuple2<IntWritable, Text> pair) {
        return new Tuple2<Integer, String>(pair._1().get(), pair._2().toString());
      }
    });
    Assert.assertEquals(pairs, readRDD.collect());
  }

  @SuppressWarnings("unchecked")
  @Test
  public void writeWithNewAPIHadoopFile() {
    String outputDir = new File(tempDir, "output").getAbsolutePath();
    List<Tuple2<Integer, String>> pairs = Arrays.asList(
      new Tuple2<Integer, String>(1, "a"),
      new Tuple2<Integer, String>(2, "aa"),
      new Tuple2<Integer, String>(3, "aaa")
    );
    JavaPairRDD<Integer, String> rdd = sc.parallelizePairs(pairs);

    rdd.mapToPair(new PairFunction<Tuple2<Integer, String>, IntWritable, Text>() {
      @Override
      public Tuple2<IntWritable, Text> call(Tuple2<Integer, String> pair) {
        return new Tuple2<IntWritable, Text>(new IntWritable(pair._1()), new Text(pair._2()));
      }
    }).saveAsNewAPIHadoopFile(outputDir, IntWritable.class, Text.class,
      org.apache.hadoop.mapreduce.lib.output.SequenceFileOutputFormat.class);

    JavaPairRDD<IntWritable, Text> output = sc.sequenceFile(outputDir, IntWritable.class,
      Text.class);
    Assert.assertEquals(pairs.toString(), output.map(new Function<Tuple2<IntWritable, Text>,
      String>() {
      @Override
      public String call(Tuple2<IntWritable, Text> x) {
        return x.toString();
      }
    }).collect().toString());
  }

  @SuppressWarnings("unchecked")
  @Test
  public void readWithNewAPIHadoopFile() throws IOException {
    String outputDir = new File(tempDir, "output").getAbsolutePath();
    List<Tuple2<Integer, String>> pairs = Arrays.asList(
      new Tuple2<Integer, String>(1, "a"),
      new Tuple2<Integer, String>(2, "aa"),
      new Tuple2<Integer, String>(3, "aaa")
    );
    JavaPairRDD<Integer, String> rdd = sc.parallelizePairs(pairs);

    rdd.mapToPair(new PairFunction<Tuple2<Integer, String>, IntWritable, Text>() {
      @Override
      public Tuple2<IntWritable, Text> call(Tuple2<Integer, String> pair) {
        return new Tuple2<IntWritable, Text>(new IntWritable(pair._1()), new Text(pair._2()));
      }
    }).saveAsHadoopFile(outputDir, IntWritable.class, Text.class, SequenceFileOutputFormat.class);

    JavaPairRDD<IntWritable, Text> output = sc.newAPIHadoopFile(outputDir,
      org.apache.hadoop.mapreduce.lib.input.SequenceFileInputFormat.class, IntWritable.class,
      Text.class, new Job().getConfiguration());
    Assert.assertEquals(pairs.toString(), output.map(new Function<Tuple2<IntWritable, Text>,
      String>() {
      @Override
      public String call(Tuple2<IntWritable, Text> x) {
        return x.toString();
      }
    }).collect().toString());
  }

  @Test
  public void objectFilesOfInts() {
    String outputDir = new File(tempDir, "output").getAbsolutePath();
    JavaRDD<Integer> rdd = sc.parallelize(Arrays.asList(1, 2, 3, 4));
    rdd.saveAsObjectFile(outputDir);
    // Try reading the output back as an object file
    List<Integer> expected = Arrays.asList(1, 2, 3, 4);
    JavaRDD<Integer> readRDD = sc.objectFile(outputDir);
    Assert.assertEquals(expected, readRDD.collect());
  }

  @SuppressWarnings("unchecked")
  @Test
  public void objectFilesOfComplexTypes() {
    String outputDir = new File(tempDir, "output").getAbsolutePath();
    List<Tuple2<Integer, String>> pairs = Arrays.asList(
      new Tuple2<Integer, String>(1, "a"),
      new Tuple2<Integer, String>(2, "aa"),
      new Tuple2<Integer, String>(3, "aaa")
    );
    JavaPairRDD<Integer, String> rdd = sc.parallelizePairs(pairs);
    rdd.saveAsObjectFile(outputDir);
    // Try reading the output back as an object file
    JavaRDD<Tuple2<Integer, String>> readRDD = sc.objectFile(outputDir);
    Assert.assertEquals(pairs, readRDD.collect());
  }

  @SuppressWarnings("unchecked")
  @Test
  public void hadoopFile() {
    String outputDir = new File(tempDir, "output").getAbsolutePath();
    List<Tuple2<Integer, String>> pairs = Arrays.asList(
      new Tuple2<Integer, String>(1, "a"),
      new Tuple2<Integer, String>(2, "aa"),
      new Tuple2<Integer, String>(3, "aaa")
    );
    JavaPairRDD<Integer, String> rdd = sc.parallelizePairs(pairs);

    rdd.mapToPair(new PairFunction<Tuple2<Integer, String>, IntWritable, Text>() {
      @Override
      public Tuple2<IntWritable, Text> call(Tuple2<Integer, String> pair) {
        return new Tuple2<IntWritable, Text>(new IntWritable(pair._1()), new Text(pair._2()));
      }
    }).saveAsHadoopFile(outputDir, IntWritable.class, Text.class, SequenceFileOutputFormat.class);

    JavaPairRDD<IntWritable, Text> output = sc.hadoopFile(outputDir,
      SequenceFileInputFormat.class, IntWritable.class, Text.class);
    Assert.assertEquals(pairs.toString(), output.map(new Function<Tuple2<IntWritable, Text>,
      String>() {
      @Override
      public String call(Tuple2<IntWritable, Text> x) {
        return x.toString();
      }
    }).collect().toString());
  }

  @SuppressWarnings("unchecked")
  @Test
  public void hadoopFileCompressed() {
    String outputDir = new File(tempDir, "output_compressed").getAbsolutePath();
    List<Tuple2<Integer, String>> pairs = Arrays.asList(
        new Tuple2<Integer, String>(1, "a"),
        new Tuple2<Integer, String>(2, "aa"),
        new Tuple2<Integer, String>(3, "aaa")
    );
    JavaPairRDD<Integer, String> rdd = sc.parallelizePairs(pairs);

    rdd.mapToPair(new PairFunction<Tuple2<Integer, String>, IntWritable, Text>() {
      @Override
      public Tuple2<IntWritable, Text> call(Tuple2<Integer, String> pair) {
        return new Tuple2<IntWritable, Text>(new IntWritable(pair._1()), new Text(pair._2()));
      }
    }).saveAsHadoopFile(outputDir, IntWritable.class, Text.class, SequenceFileOutputFormat.class,
        DefaultCodec.class);

    JavaPairRDD<IntWritable, Text> output = sc.hadoopFile(outputDir,
        SequenceFileInputFormat.class, IntWritable.class, Text.class);

    Assert.assertEquals(pairs.toString(), output.map(new Function<Tuple2<IntWritable, Text>,
        String>() {
      @Override
      public String call(Tuple2<IntWritable, Text> x) {
        return x.toString();
      }
    }).collect().toString());
  }

  @Test
  public void zip() {
    JavaRDD<Integer> rdd = sc.parallelize(Arrays.asList(1, 2, 3, 4, 5));
    JavaDoubleRDD doubles = rdd.mapToDouble(new DoubleFunction<Integer>() {
      @Override
      public double call(Integer x) {
        return x.doubleValue();
      }
    });
    JavaPairRDD<Integer, Double> zipped = rdd.zip(doubles);
    zipped.count();
  }

  @Test
  public void zipPartitions() {
    JavaRDD<Integer> rdd1 = sc.parallelize(Arrays.asList(1, 2, 3, 4, 5, 6), 2);
    JavaRDD<String> rdd2 = sc.parallelize(Arrays.asList("1", "2", "3", "4"), 2);
    FlatMapFunction2<Iterator<Integer>, Iterator<String>, Integer> sizesFn =
      new FlatMapFunction2<Iterator<Integer>, Iterator<String>, Integer>() {
        @Override
        public Iterable<Integer> call(Iterator<Integer> i, Iterator<String> s) {
          return Arrays.asList(Iterators.size(i), Iterators.size(s));
        }
      };

    JavaRDD<Integer> sizes = rdd1.zipPartitions(rdd2, sizesFn);
    Assert.assertEquals("[3, 2, 3, 2]", sizes.collect().toString());
  }

  @Test
  public void accumulators() {
    JavaRDD<Integer> rdd = sc.parallelize(Arrays.asList(1, 2, 3, 4, 5));

    final Accumulator<Integer> intAccum = sc.intAccumulator(10);
    rdd.foreach(new VoidFunction<Integer>() {
      @Override
      public void call(Integer x) {
        intAccum.add(x);
      }
    });
    Assert.assertEquals((Integer) 25, intAccum.value());

    final Accumulator<Double> doubleAccum = sc.doubleAccumulator(10.0);
    rdd.foreach(new VoidFunction<Integer>() {
      @Override
      public void call(Integer x) {
        doubleAccum.add((double) x);
      }
    });
    Assert.assertEquals((Double) 25.0, doubleAccum.value());

    // Try a custom accumulator type
    AccumulatorParam<Float> floatAccumulatorParam = new AccumulatorParam<Float>() {
      @Override
      public Float addInPlace(Float r, Float t) {
        return r + t;
      }

      @Override
      public Float addAccumulator(Float r, Float t) {
        return r + t;
      }

      @Override
      public Float zero(Float initialValue) {
        return 0.0f;
      }
    };

    final Accumulator<Float> floatAccum = sc.accumulator(10.0f, floatAccumulatorParam);
    rdd.foreach(new VoidFunction<Integer>() {
      @Override
      public void call(Integer x) {
        floatAccum.add((float) x);
      }
    });
    Assert.assertEquals((Float) 25.0f, floatAccum.value());

    // Test the setValue method
    floatAccum.setValue(5.0f);
    Assert.assertEquals((Float) 5.0f, floatAccum.value());
  }

  @Test
  public void keyBy() {
    JavaRDD<Integer> rdd = sc.parallelize(Arrays.asList(1, 2));
    List<Tuple2<String, Integer>> s = rdd.keyBy(new Function<Integer, String>() {
      @Override
      public String call(Integer t) {
        return t.toString();
      }
    }).collect();
    Assert.assertEquals(new Tuple2<String, Integer>("1", 1), s.get(0));
    Assert.assertEquals(new Tuple2<String, Integer>("2", 2), s.get(1));
  }

  @Test
  public void checkpointAndComputation() {
    JavaRDD<Integer> rdd = sc.parallelize(Arrays.asList(1, 2, 3, 4, 5));
    sc.setCheckpointDir(tempDir.getAbsolutePath());
    Assert.assertFalse(rdd.isCheckpointed());
    rdd.checkpoint();
    rdd.count(); // Forces the DAG to cause a checkpoint
    Assert.assertTrue(rdd.isCheckpointed());
    Assert.assertEquals(Arrays.asList(1, 2, 3, 4, 5), rdd.collect());
  }

  @Test
  public void checkpointAndRestore() {
    JavaRDD<Integer> rdd = sc.parallelize(Arrays.asList(1, 2, 3, 4, 5));
    sc.setCheckpointDir(tempDir.getAbsolutePath());
    Assert.assertFalse(rdd.isCheckpointed());
    rdd.checkpoint();
    rdd.count(); // Forces the DAG to cause a checkpoint
    Assert.assertTrue(rdd.isCheckpointed());

    Assert.assertTrue(rdd.getCheckpointFile().isPresent());
    JavaRDD<Integer> recovered = sc.checkpointFile(rdd.getCheckpointFile().get());
    Assert.assertEquals(Arrays.asList(1, 2, 3, 4, 5), recovered.collect());
  }

  @SuppressWarnings("unchecked")
  @Test
  public void mapOnPairRDD() {
    JavaRDD<Integer> rdd1 = sc.parallelize(Arrays.asList(1,2,3,4));
    JavaPairRDD<Integer, Integer> rdd2 = rdd1.mapToPair(
        new PairFunction<Integer, Integer, Integer>() {
          @Override
          public Tuple2<Integer, Integer> call(Integer i) {
            return new Tuple2<Integer, Integer>(i, i % 2);
          }
        });
    JavaPairRDD<Integer, Integer> rdd3 = rdd2.mapToPair(
        new PairFunction<Tuple2<Integer, Integer>, Integer, Integer>() {
      @Override
      public Tuple2<Integer, Integer> call(Tuple2<Integer, Integer> in) {
        return new Tuple2<Integer, Integer>(in._2(), in._1());
      }
    });
    Assert.assertEquals(Arrays.asList(
        new Tuple2<Integer, Integer>(1, 1),
        new Tuple2<Integer, Integer>(0, 2),
        new Tuple2<Integer, Integer>(1, 3),
        new Tuple2<Integer, Integer>(0, 4)), rdd3.collect());

  }

  @SuppressWarnings("unchecked")
  @Test
  public void collectPartitions() {
    JavaRDD<Integer> rdd1 = sc.parallelize(Arrays.asList(1, 2, 3, 4, 5, 6, 7), 3);

    JavaPairRDD<Integer, Integer> rdd2 = rdd1.mapToPair(
        new PairFunction<Integer, Integer, Integer>() {
          @Override
          public Tuple2<Integer, Integer> call(Integer i) {
            return new Tuple2<Integer, Integer>(i, i % 2);
          }
        });

    List<Integer>[] parts = rdd1.collectPartitions(new int[] {0});
    Assert.assertEquals(Arrays.asList(1, 2), parts[0]);

    parts = rdd1.collectPartitions(new int[] {1, 2});
    Assert.assertEquals(Arrays.asList(3, 4), parts[0]);
    Assert.assertEquals(Arrays.asList(5, 6, 7), parts[1]);

    Assert.assertEquals(Arrays.asList(new Tuple2<Integer, Integer>(1, 1),
                                      new Tuple2<Integer, Integer>(2, 0)),
                        rdd2.collectPartitions(new int[] {0})[0]);

    List<Tuple2<Integer,Integer>>[] parts2 = rdd2.collectPartitions(new int[] {1, 2});
    Assert.assertEquals(Arrays.asList(new Tuple2<Integer, Integer>(3, 1),
                                      new Tuple2<Integer, Integer>(4, 0)),
                        parts2[0]);
    Assert.assertEquals(Arrays.asList(new Tuple2<Integer, Integer>(5, 1),
                                      new Tuple2<Integer, Integer>(6, 0),
                                      new Tuple2<Integer, Integer>(7, 1)),
                        parts2[1]);
  }

  @Test
  public void countApproxDistinct() {
    List<Integer> arrayData = new ArrayList<Integer>();
    int size = 100;
    for (int i = 0; i < 100000; i++) {
      arrayData.add(i % size);
    }
    JavaRDD<Integer> simpleRdd = sc.parallelize(arrayData, 10);
    Assert.assertTrue(Math.abs((simpleRdd.countApproxDistinct(0.05) - size) / (size * 1.0)) <= 0.1);
  }

  @Test
  public void countApproxDistinctByKey() {
    List<Tuple2<Integer, Integer>> arrayData = new ArrayList<Tuple2<Integer, Integer>>();
    for (int i = 10; i < 100; i++) {
      for (int j = 0; j < i; j++) {
        arrayData.add(new Tuple2<Integer, Integer>(i, j));
      }
    }
    double relativeSD = 0.001;
    JavaPairRDD<Integer, Integer> pairRdd = sc.parallelizePairs(arrayData);
    List<Tuple2<Integer, Object>> res =  pairRdd.countApproxDistinctByKey(8, 0).collect();
    for (Tuple2<Integer, Object> resItem : res) {
      double count = (double)resItem._1();
      Long resCount = (Long)resItem._2();
      Double error = Math.abs((resCount - count) / count);
      Assert.assertTrue(error < 0.1);
    }

  }

  @Test
  public void collectAsMapWithIntArrayValues() {
    // Regression test for SPARK-1040
    JavaRDD<Integer> rdd = sc.parallelize(Arrays.asList(1));
    JavaPairRDD<Integer, int[]> pairRDD = rdd.mapToPair(
        new PairFunction<Integer, Integer, int[]>() {
          @Override
          public Tuple2<Integer, int[]> call(Integer x) {
            return new Tuple2<Integer, int[]>(x, new int[] { x });
          }
        });
    pairRDD.collect();  // Works fine
    pairRDD.collectAsMap();  // Used to crash with ClassCastException
  }

  @Test
  @SuppressWarnings("unchecked")
  public void sampleByKey() {
    JavaRDD<Integer> rdd1 = sc.parallelize(Arrays.asList(1, 2, 3, 4, 5, 6, 7, 8), 3);
    JavaPairRDD<Integer, Integer> rdd2 = rdd1.mapToPair(
      new PairFunction<Integer, Integer, Integer>() {
        @Override
        public Tuple2<Integer, Integer> call(Integer i) {
          return new Tuple2<Integer, Integer>(i % 2, 1);
        }
      });
    Map<Integer, Object> fractions = Maps.newHashMap();
    fractions.put(0, 0.5);
    fractions.put(1, 1.0);
    JavaPairRDD<Integer, Integer> wr = rdd2.sampleByKey(true, fractions, 1L);
    Map<Integer, Long> wrCounts = (Map<Integer, Long>) (Object) wr.countByKey();
    Assert.assertTrue(wrCounts.size() == 2);
    Assert.assertTrue(wrCounts.get(0) > 0);
    Assert.assertTrue(wrCounts.get(1) > 0);
    JavaPairRDD<Integer, Integer> wor = rdd2.sampleByKey(false, fractions, 1L);
    Map<Integer, Long> worCounts = (Map<Integer, Long>) (Object) wor.countByKey();
    Assert.assertTrue(worCounts.size() == 2);
    Assert.assertTrue(worCounts.get(0) > 0);
    Assert.assertTrue(worCounts.get(1) > 0);
    JavaPairRDD<Integer, Integer> wrExact = rdd2.sampleByKey(true, fractions, true, 1L);
    Map<Integer, Long> wrExactCounts = (Map<Integer, Long>) (Object) wrExact.countByKey();
    Assert.assertTrue(wrExactCounts.size() == 2);
    Assert.assertTrue(wrExactCounts.get(0) == 2);
    Assert.assertTrue(wrExactCounts.get(1) == 4);
    JavaPairRDD<Integer, Integer> worExact = rdd2.sampleByKey(false, fractions, true, 1L);
    Map<Integer, Long> worExactCounts = (Map<Integer, Long>) (Object) worExact.countByKey();
    Assert.assertTrue(worExactCounts.size() == 2);
    Assert.assertTrue(worExactCounts.get(0) == 2);
    Assert.assertTrue(worExactCounts.get(1) == 4);
  }
<<<<<<< HEAD
=======

  private static class SomeCustomClass implements Serializable {
    public SomeCustomClass() {
      // Intentionally left blank
    }
  }

  @Test
  public void collectUnderlyingScalaRDD() {
    List<SomeCustomClass> data = new ArrayList<SomeCustomClass>();
    for (int i = 0; i < 100; i++) {
      data.add(new SomeCustomClass());
    }
    JavaRDD<SomeCustomClass> rdd = sc.parallelize(data);
    SomeCustomClass[] collected = (SomeCustomClass[]) rdd.rdd().retag(SomeCustomClass.class).collect();
    Assert.assertEquals(data.size(), collected.length);
  }

  public void getHadoopInputSplits() {
    String outDir = new File(tempDir, "output").getAbsolutePath();
    sc.parallelize(Arrays.asList(1, 2, 3, 4, 5), 2).saveAsTextFile(outDir);

    JavaHadoopRDD<LongWritable, Text> hadoopRDD = (JavaHadoopRDD<LongWritable, Text>)
        sc.hadoopFile(outDir, TextInputFormat.class, LongWritable.class, Text.class);
    List<String> inputPaths = hadoopRDD.mapPartitionsWithInputSplit(
        new Function2<InputSplit, Iterator<Tuple2<LongWritable, Text>>, Iterator<String>>() {
      @Override
      public Iterator<String> call(InputSplit split, Iterator<Tuple2<LongWritable, Text>> it)
          throws Exception {
        FileSplit fileSplit = (FileSplit) split;
        return Lists.newArrayList(fileSplit.getPath().toUri().getPath()).iterator();
      }
    }, true).collect();
    Assert.assertEquals(Sets.newHashSet(inputPaths),
        Sets.newHashSet(outDir + "/part-00000", outDir + "/part-00001"));
  }
>>>>>>> ec79063f
}<|MERGE_RESOLUTION|>--- conflicted
+++ resolved
@@ -29,10 +29,7 @@
 import com.google.common.collect.Iterators;
 import com.google.common.collect.Lists;
 import com.google.common.collect.Maps;
-<<<<<<< HEAD
-=======
 import com.google.common.collect.Sets;
->>>>>>> ec79063f
 import com.google.common.base.Optional;
 import com.google.common.base.Charsets;
 import com.google.common.io.Files;
@@ -1253,8 +1250,6 @@
     Assert.assertTrue(worExactCounts.get(0) == 2);
     Assert.assertTrue(worExactCounts.get(1) == 4);
   }
-<<<<<<< HEAD
-=======
 
   private static class SomeCustomClass implements Serializable {
     public SomeCustomClass() {
@@ -1291,5 +1286,4 @@
     Assert.assertEquals(Sets.newHashSet(inputPaths),
         Sets.newHashSet(outDir + "/part-00000", outDir + "/part-00001"));
   }
->>>>>>> ec79063f
 }