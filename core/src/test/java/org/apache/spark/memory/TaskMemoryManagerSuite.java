--- conflicted
+++ resolved
@@ -59,15 +59,8 @@
   @Test
   public void encodePageNumberAndOffsetOffHeap() {
     final TaskMemoryManager manager = new TaskMemoryManager(
-<<<<<<< HEAD
-      new GrantEverythingMemoryManager(
-        new SparkConf().set("spark.unsafe.offHeap", "true")
-          .set("spark.memory.offHeapSize", "1024b")), 0);
-    final MemoryBlock dataPage = manager.allocatePage(256);
-=======
       new TestMemoryManager(new SparkConf().set("spark.unsafe.offHeap", "true")), 0);
     final MemoryBlock dataPage = manager.allocatePage(256, null);
->>>>>>> bb5a2af0
     // In off-heap mode, an offset is an absolute address that may require more than 51 bits to
     // encode. This test exercises that corner-case:
     final long offset = ((1L << TaskMemoryManager.OFFSET_BITS) + 10);
