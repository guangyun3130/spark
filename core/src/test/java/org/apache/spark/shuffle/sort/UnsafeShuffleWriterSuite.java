--- conflicted
+++ resolved
@@ -108,15 +108,10 @@
     // the ShuffleOutputCoordinator requires that this file does not exist
     mergedOutputFile.delete();
     partitionSizesInMergedFile = null;
-<<<<<<< HEAD
     tmpShuffleFilesCreated.clear();
-    conf = new SparkConf().set("spark.buffer.pageSize", "128m");
-=======
-    spillFilesCreated.clear();
     conf = new SparkConf()
       .set("spark.buffer.pageSize", "128m")
       .set("spark.unsafe.offHeap", "false");
->>>>>>> 616be29c
     taskMetrics = new TaskMetrics();
     taskMemoryManager =  new TaskMemoryManager(new GrantEverythingMemoryManager(conf), 0);
 
@@ -435,16 +430,10 @@
     for (int i = 0; i < 128 + 1; i++) {
       dataToWrite.add(new Tuple2<Object, Object>(i, bigByteArray));
     }
-<<<<<<< HEAD
     Seq<Tuple2<File, File>> files = writer.write(dataToWrite.iterator());
-    verify(shuffleMemoryManager, times(5)).tryToAcquire(anyLong());
+    verify(taskMemoryManager, times(5)).acquireExecutionMemory(anyLong());
     // this includes the tmp index & data files, before the output is committed
     assertEquals(4, tmpShuffleFilesCreated.size());
-=======
-    writer.write(dataToWrite.iterator());
-    verify(taskMemoryManager, times(5)).acquireExecutionMemory(anyLong());
-    assertEquals(2, spillFilesCreated.size());
->>>>>>> 616be29c
     writer.stop(true);
     ShuffleOutputCoordinator.commitOutputs(0, 0, files);
     readRecordsFromFile();
@@ -470,16 +459,10 @@
     for (int i = 0; i < UnsafeShuffleWriter.INITIAL_SORT_BUFFER_SIZE; i++) {
       dataToWrite.add(new Tuple2<Object, Object>(i, i));
     }
-<<<<<<< HEAD
     Seq<Tuple2<File, File>> files = writer.write(dataToWrite.iterator());
-    verify(shuffleMemoryManager, times(5)).tryToAcquire(anyLong());
+    verify(taskMemoryManager, times(5)).acquireExecutionMemory(anyLong());
     // this includes the tmp index & data files, before the output is committed
     assertEquals(4, tmpShuffleFilesCreated.size());
-=======
-    writer.write(dataToWrite.iterator());
-    verify(taskMemoryManager, times(5)).acquireExecutionMemory(anyLong());
-    assertEquals(2, spillFilesCreated.size());
->>>>>>> 616be29c
     writer.stop(true);
     ShuffleOutputCoordinator.commitOutputs(0, 0, files);
     readRecordsFromFile();
