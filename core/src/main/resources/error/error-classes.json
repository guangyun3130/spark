{
  "AMBIGUOUS_COLUMN_OR_FIELD" : {
    "message" : [
      "Column or field <name> is ambiguous and has <n> matches."
    ],
    "sqlState" : "42000"
  },
  "ARITHMETIC_OVERFLOW" : {
    "message" : [
      "<message>.<alternative> If necessary set <config> to \"false\" to bypass this error."
    ],
    "sqlState" : "22003"
  },
  "CANNOT_CAST_DATATYPE" : {
    "message" : [
      "Cannot cast <sourceType> to <targetType>."
    ],
    "sqlState" : "22005"
  },
  "CANNOT_DECODE_URL" : {
    "message" : [
      "Cannot decode url : <url>."
    ],
    "sqlState" : "42000"
  },
  "CANNOT_INFER_DATE" : {
    "message" : [
      "Cannot infer date in schema inference when LegacyTimeParserPolicy is \"LEGACY\". Legacy Date formatter does not support strict date format matching which is required to avoid inferring timestamps and other non-date entries to date."
    ],
    "sqlState" : "22007"
  },
  "CANNOT_PARSE_DECIMAL" : {
    "message" : [
      "Cannot parse decimal"
    ],
    "sqlState" : "42000"
  },
  "CANNOT_PARSE_TIMESTAMP" : {
    "message" : [
      "<message>. If necessary set <ansiConfig> to \"false\" to bypass this error."
    ],
    "sqlState" : "42000"
  },
  "CANNOT_UP_CAST_DATATYPE" : {
    "message" : [
      "Cannot up cast <expression> from <sourceType> to <targetType>.",
      "<details>"
    ]
  },
  "CAST_INVALID_INPUT" : {
    "message" : [
      "The value <expression> of the type <sourceType> cannot be cast to <targetType> because it is malformed. Correct the value as per the syntax, or change its target type. Use `try_cast` to tolerate malformed input and return NULL instead. If necessary set <ansiConfig> to \"false\" to bypass this error."
    ],
    "sqlState" : "42000"
  },
  "CAST_OVERFLOW" : {
    "message" : [
      "The value <value> of the type <sourceType> cannot be cast to <targetType> due to an overflow. Use `try_cast` to tolerate overflow and return NULL instead. If necessary set <ansiConfig> to \"false\" to bypass this error."
    ],
    "sqlState" : "22005"
  },
  "CAST_OVERFLOW_IN_TABLE_INSERT" : {
    "message" : [
      "Fail to insert a value of <sourceType> type into the <targetType> type column <columnName> due to an overflow. Use `try_cast` on the input value to tolerate overflow and return NULL instead."
    ],
    "sqlState" : "22005"
  },
  "COLUMN_NOT_IN_GROUP_BY_CLAUSE" : {
    "message" : [
      "The expression <expression> is neither present in the group by, nor is it an aggregate function. Add to group by or wrap in `first()` (or `first_value()`) if you don't care which value you get."
    ],
    "sqlState" : "42000"
  },
  "CONCURRENT_QUERY" : {
    "message" : [
      "Another instance of this query was just started by a concurrent session."
    ]
  },
  "CONNECT" : {
    "message" : [
      "Generic Spark Connect error."
    ],
    "subClass" : {
      "INTERCEPTOR_CTOR_MISSING" : {
        "message" : [
          "Cannot instantiate GRPC interceptor because <cls> is missing a default constructor without arguments."
        ]
      },
      "INTERCEPTOR_RUNTIME_ERROR" : {
        "message" : [
          "Error instantiating GRPC interceptor: <msg>"
        ]
      }
    }
  },
  "CONVERSION_INVALID_INPUT" : {
    "message" : [
      "The value <str> (<fmt>) cannot be converted to <targetType> because it is malformed. Correct the value as per the syntax, or change its format. Use <suggestion> to tolerate malformed input and return NULL instead."
    ]
  },
  "DATATYPE_MISMATCH" : {
    "message" : [
      "Cannot resolve <sqlExpr> due to data type mismatch:"
    ],
    "subClass" : {
      "BINARY_ARRAY_DIFF_TYPES" : {
        "message" : [
          "Input to function <functionName> should have been two <arrayType> with same element type, but it's [<leftType>, <rightType>]."
        ]
      },
      "BINARY_OP_DIFF_TYPES" : {
        "message" : [
          "the left and right operands of the binary operator have incompatible types (<left> and <right>)."
        ]
      },
      "BINARY_OP_WRONG_TYPE" : {
        "message" : [
          "the binary operator requires the input type <inputType>, not <actualDataType>."
        ]
      },
      "BLOOM_FILTER_BINARY_OP_WRONG_TYPE" : {
        "message" : [
          "The Bloom filter binary input to <functionName> should be either a constant value or a scalar subquery expression, but it's <actual>."
        ]
      },
      "BLOOM_FILTER_WRONG_TYPE" : {
        "message" : [
          "Input to function <functionName> should have been <expectedLeft> followed by value with <expectedRight>, but it's [<actual>]."
        ]
      },
      "CANNOT_CONVERT_TO_JSON" : {
        "message" : [
          "Unable to convert column <name> of type <type> to JSON."
        ]
      },
      "CAST_WITHOUT_SUGGESTION" : {
        "message" : [
          "cannot cast <srcType> to <targetType>."
        ]
      },
      "CAST_WITH_CONF_SUGGESTION" : {
        "message" : [
          "cannot cast <srcType> to <targetType> with ANSI mode on.",
          "If you have to cast <srcType> to <targetType>, you can set <config> as <configVal>."
        ]
      },
      "CAST_WITH_FUN_SUGGESTION" : {
        "message" : [
          "cannot cast <srcType> to <targetType>.",
          "To convert values from <srcType> to <targetType>, you can use the functions <functionNames> instead."
        ]
      },
      "DATA_DIFF_TYPES" : {
        "message" : [
          "Input to <functionName> should all be the same type, but it's <dataType>."
        ]
      },
      "FRAME_LESS_OFFSET_WITHOUT_FOLDABLE" : {
        "message" : [
          "Offset expression <offset> must be a literal."
        ]
      },
      "HASH_MAP_TYPE" : {
        "message" : [
          "Input to the function <functionName> cannot contain elements of the \"MAP\" type. In Spark, same maps may have different hashcode, thus hash expressions are prohibited on \"MAP\" elements. To restore previous behavior set \"spark.sql.legacy.allowHashOnMapType\" to \"true\"."
        ]
      },
      "INVALID_JSON_MAP_KEY_TYPE" : {
        "message" : [
          "Input schema <schema> can only contain STRING as a key type for a MAP."
        ]
      },
      "INVALID_JSON_SCHEMA" : {
        "message" : [
          "Input schema <schema> must be a struct, an array or a map."
        ]
      },
      "INVALID_MAP_KEY_TYPE" : {
        "message" : [
          "The key of map cannot be/contain <keyType>."
        ]
      },
      "INVALID_ORDERING_TYPE" : {
        "message" : [
          "The <functionName> does not support ordering on type <dataType>."
        ]
      },
      "MAP_CONCAT_DIFF_TYPES" : {
        "message" : [
          "The <functionName> should all be of type map, but it's <dataType>."
        ]
      },
      "MAP_CONTAINS_KEY_DIFF_TYPES" : {
        "message" : [
          "Input to <functionName> should have been <dataType> followed by a value with same key type, but it's [<leftType>, <rightType>]."
        ]
      },
      "MAP_FROM_ENTRIES_WRONG_TYPE" : {
        "message" : [
          "The <functionName> accepts only arrays of pair structs, but <childExpr> is of <childType>."
        ]
      },
      "MAP_ZIP_WITH_DIFF_TYPES" : {
        "message" : [
          "Input to the <functionName> should have been two maps with compatible key types, but it's [<leftType>, <rightType>]."
        ]
      },
      "NON_FOLDABLE_INPUT" : {
        "message" : [
          "the input <inputName> should be a foldable <inputType> expression; however, got <inputExpr>."
        ]
      },
      "NON_STRING_TYPE" : {
        "message" : [
          "all arguments must be strings."
        ]
      },
      "NULL_TYPE" : {
        "message" : [
          "Null typed values cannot be used as arguments of <functionName>."
        ]
      },
      "PARAMETER_CONSTRAINT_VIOLATION" : {
        "message" : [
          "The <leftExprName>(<leftExprValue>) must be <constraint> the <rightExprName>(<rightExprValue>)"
        ]
      },
      "RANGE_FRAME_INVALID_TYPE" : {
        "message" : [
          "The data type <orderSpecType> used in the order specification does not match the data type <valueBoundaryType> which is used in the range frame."
        ]
      },
      "RANGE_FRAME_MULTI_ORDER" : {
        "message" : [
          "A range window frame with value boundaries cannot be used in a window specification with multiple order by expressions: <orderSpec>."
        ]
      },
      "RANGE_FRAME_WITHOUT_ORDER" : {
        "message" : [
          "A range window frame cannot be used in an unordered window specification."
        ]
      },
      "SPECIFIED_WINDOW_FRAME_DIFF_TYPES" : {
        "message" : [
          "Window frame bounds <lower> and <upper> do not have the same type: <lowerType> <> <upperType>."
        ]
      },
      "SPECIFIED_WINDOW_FRAME_INVALID_BOUND" : {
        "message" : [
          "Window frame upper bound <upper> does not follow the lower bound <lower>."
        ]
      },
      "SPECIFIED_WINDOW_FRAME_UNACCEPTED_TYPE" : {
        "message" : [
          "The data type of the <location> bound <exprType> does not match the expected data type <expectedType>."
        ]
      },
      "SPECIFIED_WINDOW_FRAME_WITHOUT_FOLDABLE" : {
        "message" : [
          "Window frame <location> bound <expression> is not a literal."
        ]
      },
      "SPECIFIED_WINDOW_FRAME_WRONG_COMPARISON" : {
        "message" : [
          "The lower bound of a window frame must be <comparison> to the upper bound."
        ]
      },
      "UNEXPECTED_CLASS_TYPE" : {
        "message" : [
          "class <className> not found"
        ]
      },
      "UNEXPECTED_INPUT_TYPE" : {
        "message" : [
          "parameter <paramIndex> requires <requiredType> type, however, <inputSql> is of <inputType> type."
        ]
      },
      "UNEXPECTED_NULL" : {
        "message" : [
          "The <exprName> must not be null"
        ]
      },
      "UNEXPECTED_RETURN_TYPE" : {
        "message" : [
          "The <functionName> requires return <expectedType> type, but the actual is <actualType> type."
        ]
      },
      "UNEXPECTED_STATIC_METHOD" : {
        "message" : [
          "cannot find a static method <methodName> that matches the argument types in <className>"
        ]
      },
      "UNSPECIFIED_FRAME" : {
        "message" : [
          "Cannot use an UnspecifiedFrame. This should have been converted during analysis."
        ]
      },
      "VALUE_OUT_OF_RANGE" : {
        "message" : [
          "The <exprName> must be between <valueRange> (current value = <currentValue>)"
        ]
      },
      "WRONG_NUM_ARGS" : {
        "message" : [
          "The <functionName> requires <expectedNum> parameters but the actual number is <actualNum>."
        ]
      },
      "WRONG_NUM_ENDPOINTS" : {
        "message" : [
          "The number of endpoints must be >= 2 to construct intervals but the actual number is <actualNumber>."
        ]
      }
    }
  },
  "DATETIME_OVERFLOW" : {
    "message" : [
      "Datetime operation overflow: <operation>."
    ],
    "sqlState" : "22008"
  },
  "DECIMAL_PRECISION_EXCEEDS_MAX_PRECISION" : {
    "message" : [
      "Decimal precision <precision> exceeds max precision <maxPrecision>."
    ]
  },
  "DEFAULT_DATABASE_NOT_EXISTS" : {
    "message" : [
      "Default database <defaultDatabase> does not exist, please create it first or change default database to 'default'."
    ]
  },
  "DIVIDE_BY_ZERO" : {
    "message" : [
      "Division by zero. Use `try_divide` to tolerate divisor being 0 and return NULL instead. If necessary set <config> to \"false\" to bypass this error."
    ],
    "sqlState" : "22012"
  },
  "DUPLICATE_KEY" : {
    "message" : [
      "Found duplicate keys <keyColumn>"
    ],
    "sqlState" : "23000"
  },
  "ELEMENT_AT_BY_INDEX_ZERO" : {
    "message" : [
      "The index 0 is invalid. An index shall be either < 0 or > 0 (the first element has index 1)."
    ]
  },
  "FAILED_EXECUTE_UDF" : {
    "message" : [
      "Failed to execute user defined function (<functionName>: (<signature>) => <result>)"
    ]
  },
  "FAILED_RENAME_PATH" : {
    "message" : [
      "Failed to rename <sourcePath> to <targetPath> as destination already exists"
    ],
    "sqlState" : "22023"
  },
  "FORBIDDEN_OPERATION" : {
    "message" : [
      "The operation <statement> is not allowed on the <objectType>: <objectName>"
    ]
  },
  "GRAPHITE_SINK_INVALID_PROTOCOL" : {
    "message" : [
      "Invalid Graphite protocol: <protocol>"
    ]
  },
  "GRAPHITE_SINK_PROPERTY_MISSING" : {
    "message" : [
      "Graphite sink requires '<property>' property."
    ]
  },
  "GROUPING_COLUMN_MISMATCH" : {
    "message" : [
      "Column of grouping (<grouping>) can't be found in grouping columns <groupingColumns>"
    ],
    "sqlState" : "42000"
  },
  "GROUPING_ID_COLUMN_MISMATCH" : {
    "message" : [
      "Columns of grouping_id (<groupingIdColumn>) does not match grouping columns (<groupByColumns>)"
    ],
    "sqlState" : "42000"
  },
  "GROUPING_SIZE_LIMIT_EXCEEDED" : {
    "message" : [
      "Grouping sets size cannot be greater than <maxSize>"
    ]
  },
  "GROUP_BY_POS_OUT_OF_RANGE" : {
    "message" : [
      "GROUP BY position <index> is not in select list (valid range is [1, <size>])."
    ],
    "sqlState" : "42000"
  },
  "GROUP_BY_POS_REFERS_AGG_EXPR" : {
    "message" : [
      "GROUP BY <index> refers to an expression <aggExpr> that contains an aggregate function. Aggregate functions are not allowed in GROUP BY."
    ],
    "sqlState" : "42000"
  },
  "INCOMPARABLE_PIVOT_COLUMN" : {
    "message" : [
      "Invalid pivot column <columnName>. Pivot columns must be comparable."
    ],
    "sqlState" : "42000"
  },
  "INCOMPATIBLE_DATASOURCE_REGISTER" : {
    "message" : [
      "Detected an incompatible DataSourceRegister. Please remove the incompatible library from classpath or upgrade it. Error: <message>"
    ]
  },
  "INCONSISTENT_BEHAVIOR_CROSS_VERSION" : {
    "message" : [
      "You may get a different result due to the upgrading to"
    ],
    "subClass" : {
      "DATETIME_PATTERN_RECOGNITION" : {
        "message" : [
          "Spark >= 3.0:",
          "Fail to recognize <pattern> pattern in the DateTimeFormatter. 1) You can set <config> to \"LEGACY\" to restore the behavior before Spark 3.0. 2) You can form a valid datetime pattern with the guide from https://spark.apache.org/docs/latest/sql-ref-datetime-pattern.html"
        ]
      },
      "PARSE_DATETIME_BY_NEW_PARSER" : {
        "message" : [
          "Spark >= 3.0:",
          "Fail to parse <datetime> in the new parser. You can set <config> to \"LEGACY\" to restore the behavior before Spark 3.0, or set to \"CORRECTED\" and treat it as an invalid datetime string."
        ]
      },
      "READ_ANCIENT_DATETIME" : {
        "message" : [
          "Spark >= 3.0:",
          "reading dates before 1582-10-15 or timestamps before 1900-01-01T00:00:00Z",
          "from <format> files can be ambiguous, as the files may be written by",
          "Spark 2.x or legacy versions of Hive, which uses a legacy hybrid calendar",
          "that is different from Spark 3.0+'s Proleptic Gregorian calendar.",
          "See more details in SPARK-31404. You can set the SQL config <config> or",
          "the datasource option <option> to \"LEGACY\" to rebase the datetime values",
          "w.r.t. the calendar difference during reading. To read the datetime values",
          "as it is, set the SQL config or the datasource option to \"CORRECTED\"."
        ]
      },
      "WRITE_ANCIENT_DATETIME" : {
        "message" : [
          "Spark >= 3.0:",
          "writing dates before 1582-10-15 or timestamps before 1900-01-01T00:00:00Z",
          "into <format> files can be dangerous, as the files may be read by Spark 2.x",
          "or legacy versions of Hive later, which uses a legacy hybrid calendar that",
          "is different from Spark 3.0+'s Proleptic Gregorian calendar. See more",
          "details in SPARK-31404. You can set <config> to \"LEGACY\" to rebase the",
          "datetime values w.r.t. the calendar difference during writing, to get maximum",
          "interoperability. Or set the config to \"CORRECTED\" to write the datetime",
          "values as it is, if you are sure that the written files will only be read by",
          "Spark 3.0+ or other systems that use Proleptic Gregorian calendar."
        ]
      }
    }
  },
  "INCORRECT_END_OFFSET" : {
    "message" : [
      "Max offset with <rowsPerSecond> rowsPerSecond is <maxSeconds>, but it's <endSeconds> now."
    ]
  },
  "INCORRECT_RAMP_UP_RATE" : {
    "message" : [
      "Max offset with <rowsPerSecond> rowsPerSecond is <maxSeconds>, but 'rampUpTimeSeconds' is <rampUpTimeSeconds>."
    ]
  },
  "INDEX_ALREADY_EXISTS" : {
    "message" : [
      "Cannot create the index because it already exists. <message>."
    ],
    "sqlState" : "42000"
  },
  "INDEX_NOT_FOUND" : {
    "message" : [
      "Cannot find the index. <message>."
    ],
    "sqlState" : "42000"
  },
  "INTERNAL_ERROR" : {
    "message" : [
      "<message>"
    ]
  },
  "INTERVAL_ARITHMETIC_OVERFLOW" : {
    "message" : [
      "<message>.<alternative>"
    ],
    "sqlState" : "22003"
  },
  "INTERVAL_DIVIDED_BY_ZERO" : {
    "message" : [
      "Division by zero. Use `try_divide` to tolerate divisor being 0 and return NULL instead."
    ],
    "sqlState" : "22012"
  },
  "INVALID_ARRAY_INDEX" : {
    "message" : [
      "The index <indexValue> is out of bounds. The array has <arraySize> elements. Use the SQL function `get()` to tolerate accessing element at invalid index and return NULL instead. If necessary set <ansiConfig> to \"false\" to bypass this error."
    ]
  },
  "INVALID_ARRAY_INDEX_IN_ELEMENT_AT" : {
    "message" : [
      "The index <indexValue> is out of bounds. The array has <arraySize> elements. Use `try_element_at` to tolerate accessing element at invalid index and return NULL instead. If necessary set <ansiConfig> to \"false\" to bypass this error."
    ]
  },
  "INVALID_BUCKET_FILE" : {
    "message" : [
      "Invalid bucket file: <path>"
    ]
  },
  "INVALID_COLUMN_OR_FIELD_DATA_TYPE" : {
    "message" : [
      "Column or field <name> is of type <type> while it's required to be <expectedType>."
    ],
    "sqlState" : "42000"
  },
  "INVALID_FIELD_NAME" : {
    "message" : [
      "Field name <fieldName> is invalid: <path> is not a struct."
    ],
    "sqlState" : "42000"
  },
  "INVALID_FRACTION_OF_SECOND" : {
    "message" : [
      "The fraction of sec must be zero. Valid range is [0, 60]. If necessary set <ansiConfig> to \"false\" to bypass this error."
    ],
    "sqlState" : "22023"
  },
  "INVALID_JSON_SCHEMA_MAP_TYPE" : {
    "message" : [
      "Input schema <jsonSchema> can only contain STRING as a key type for a MAP."
    ]
  },
  "INVALID_PANDAS_UDF_PLACEMENT" : {
    "message" : [
      "The group aggregate pandas UDF <functionList> cannot be invoked together with as other, non-pandas aggregate functions."
    ]
  },
  "INVALID_PARAMETER_VALUE" : {
    "message" : [
      "The value of parameter(s) '<parameter>' in <functionName> is invalid: <expected>"
    ],
    "sqlState" : "22023"
  },
  "INVALID_PROPERTY_KEY" : {
    "message" : [
      "<key> is an invalid property key, please use quotes, e.g. SET <key>=<value>"
    ]
  },
  "INVALID_PROPERTY_VALUE" : {
    "message" : [
      "<value> is an invalid property value, please use quotes, e.g. SET <key>=<value>"
    ]
  },
  "INVALID_SQL_SYNTAX" : {
    "message" : [
      "Invalid SQL syntax: <inputString>"
    ],
    "sqlState" : "42000"
  },
  "INVALID_SUBQUERY_EXPRESSION" : {
    "message" : [
      "Invalid subquery:"
    ],
    "subClass" : {
      "SCALAR_SUBQUERY_RETURN_MORE_THAN_ONE_OUTPUT_COLUMN" : {
        "message" : [
          "Scalar subquery must return only one column, but got <number>"
        ]
      }
    }
  },
  "MISSING_STATIC_PARTITION_COLUMN" : {
    "message" : [
      "Unknown static partition column: <columnName>"
    ],
    "sqlState" : "42000"
  },
  "MULTI_UDF_INTERFACE_ERROR" : {
    "message" : [
      "Not allowed to implement multiple UDF interfaces, UDF class <className>"
    ]
  },
  "MULTI_VALUE_SUBQUERY_ERROR" : {
    "message" : [
      "More than one row returned by a subquery used as an expression."
    ]
  },
<<<<<<< HEAD
  "NAMESPACE_ALREADY_EXISTS" : {
    "message" : [
      "Cannot create namespace <nameSpaceName> because it already exists.",
      "Choose a different name, drop the existing namespace, or add the IF NOT EXISTS clause to tolerate pre-existing namespace."
    ],
    "sqlState" : "42000"
  },
  "NAMESPACE_NOT_EMPTY" : {
    "message" : [
      "Cannot drop a namespace <nameSpaceNameName> because it contains objects.",
      "Use DROP NAMESPACE ... CASCADE to drop the namespace and all its objects."
    ],
    "sqlState" : "42000"
  },
  "NAMESPACE_NOT_FOUND" : {
    "message" : [
      "The namespace <nameSpaceName> cannot be found. Verify the spelling and correctness of the namespace.",
      "If you did not qualify the name with, verify the current_schema() output, or qualify the name with the correctly.",
      "To tolerate the error on drop use DROP NAMESPACE IF EXISTS."
    ],
    "sqlState" : "42000"
  },
  "NON_LAST_MATCHED_CLAUSE_OMIT_CONDITION" : {
    "message" : [
      "When there are more than one MATCHED clauses in a MERGE statement, only the last MATCHED clause can omit the condition."
    ],
    "sqlState" : "42000"
  },
  "NON_LAST_NOT_MATCHED_BY_SOURCE_CLAUSE_OMIT_CONDITION" : {
    "message" : [
      "When there are more than one NOT MATCHED BY SOURCE clauses in a MERGE statement, only the last NOT MATCHED BY SOURCE clause can omit the condition."
    ],
    "sqlState" : "42000"
  },
  "NON_LAST_NOT_MATCHED_CLAUSE_OMIT_CONDITION" : {
    "message" : [
      "When there are more than one NOT MATCHED clauses in a MERGE statement, only the last NOT MATCHED clause can omit the condition."
    ],
    "sqlState" : "42000"
  },
=======
>>>>>>> 0b892a54
  "NON_LITERAL_PIVOT_VALUES" : {
    "message" : [
      "Literal expressions required for pivot values, found <expression>."
    ],
    "sqlState" : "42000"
  },
  "NON_PARTITION_COLUMN" : {
    "message" : [
      "PARTITION clause cannot contain the non-partition column: <columnName>."
    ],
    "sqlState" : "42000"
  },
  "NO_HANDLER_FOR_UDAF" : {
    "message" : [
      "No handler for UDAF '<functionName>'. Use sparkSession.udf.register(...) instead."
    ]
  },
  "NO_UDF_INTERFACE_ERROR" : {
    "message" : [
      "UDF class <className> doesn't implement any UDF interface"
    ]
  },
  "NULLABLE_ARRAY_OR_MAP_ELEMENT" : {
    "message" : [
      "Array or map at <columnPath> contains nullable element while it's required to be non-nullable."
    ],
    "sqlState" : "42000"
  },
  "NULLABLE_COLUMN_OR_FIELD" : {
    "message" : [
      "Column or field <name> is nullable while it's required to be non-nullable."
    ],
    "sqlState" : "42000"
  },
  "NULL_COMPARISON_RESULT" : {
    "message" : [
      "The comparison result is null. If you want to handle null as 0 (equal), you can set \"spark.sql.legacy.allowNullComparisonResultInArraySort\" to \"true\"."
    ]
  },
  "NUMERIC_VALUE_OUT_OF_RANGE" : {
    "message" : [
      "<value> cannot be represented as Decimal(<precision>, <scale>). If necessary set <config> to \"false\" to bypass this error."
    ],
    "sqlState" : "22005"
  },
  "OUT_OF_DECIMAL_TYPE_RANGE" : {
    "message" : [
      "Out of decimal type range: <value>."
    ]
  },
  "PARSE_CHAR_MISSING_LENGTH" : {
    "message" : [
      "DataType <type> requires a length parameter, for example <type>(10). Please specify the length."
    ],
    "sqlState" : "42000"
  },
  "PARSE_EMPTY_STATEMENT" : {
    "message" : [
      "Syntax error, unexpected empty statement"
    ],
    "sqlState" : "42000"
  },
  "PARSE_SYNTAX_ERROR" : {
    "message" : [
      "Syntax error at or near <error><hint>"
    ],
    "sqlState" : "42000"
  },
  "PARTITIONS_ALREADY_EXIST" : {
    "message" : [
      "Cannot ADD or RENAME TO partition(s) <partitionList> in table <tableName> because they already exist.",
      "Choose a different name, drop the existing partition, or add the IF NOT EXISTS clause to tolerate a pre-existing partition."
    ],
    "sqlState" : "42000"
  },
  "PARTITIONS_NOT_FOUND" : {
    "message" : [
      "The partition(s) <partitionList> cannot be found in table <tableName>.",
      "Verify the partition specification and table name.",
      "To tolerate the error on drop use ALTER TABLE … DROP IF EXISTS PARTITION."
    ],
    "sqlState" : "42000"
  },
  "PIVOT_VALUE_DATA_TYPE_MISMATCH" : {
    "message" : [
      "Invalid pivot value '<value>': value data type <valueType> does not match pivot column data type <pivotType>"
    ],
    "sqlState" : "42000"
  },
  "RENAME_SRC_PATH_NOT_FOUND" : {
    "message" : [
      "Failed to rename as <sourcePath> was not found"
    ],
    "sqlState" : "22023"
  },
  "RESET_PERMISSION_TO_ORIGINAL" : {
    "message" : [
      "Failed to set original permission <permission> back to the created path: <path>. Exception: <message>"
    ]
  },
  "ROUTINE_ALREADY_EXISTS" : {
    "message" : [
      "Cannot create the function <routineName> because it already exists.",
      "Choose a different name, drop or replace the existing function, or add the IF NOT EXISTS clause to tolerate a pre-existing function."
    ],
    "sqlState" : "42000"
  },
  "ROUTINE_NOT_FOUND" : {
    "message" : [
      "The function <routineName> cannot be found. Verify the spelling and correctness of the schema and catalog.",
      "If you did not qualify the name with a schema and catalog, verify the current_schema() output, or qualify the name with the correct schema and catalog.",
      "To tolerate the error on drop use DROP FUNCTION IF EXISTS."
    ],
    "sqlState" : "42000"
  },
  "SCHEMA_ALREADY_EXISTS" : {
    "message" : [
      "Cannot create schema <schemaName> because it already exists.",
      "Choose a different name, drop the existing schema, or add the IF NOT EXISTS clause to tolerate pre-existing schema."
    ],
    "sqlState" : "42000"
  },
  "SCHEMA_NOT_EMPTY" : {
    "message" : [
      "Cannot drop a schema <schemaName> because it contains objects.",
      "Use DROP SCHEMA ... CASCADE to drop the schema and all its objects."
    ],
    "sqlState" : "42000"
  },
  "SCHEMA_NOT_FOUND" : {
    "message" : [
      "The schema <schemaName> cannot be found. Verify the spelling and correctness of the schema and catalog.",
      "If you did not qualify the name with a catalog, verify the current_schema() output, or qualify the name with the correct catalog.",
      "To tolerate the error on drop use DROP SCHEMA IF EXISTS."
    ],
    "sqlState" : "42000"
  },
  "SECOND_FUNCTION_ARGUMENT_NOT_INTEGER" : {
    "message" : [
      "The second argument of <functionName> function needs to be an integer."
    ],
    "sqlState" : "22023"
  },
  "TABLE_OR_VIEW_ALREADY_EXISTS" : {
    "message" : [
      "Cannot create table or view <relationName> because it already exists.",
      "Choose a different name, drop or replace the existing object, or add the IF NOT EXISTS clause to tolerate pre-existing objects."
    ],
    "sqlState" : "42000"
  },
  "TABLE_OR_VIEW_NOT_FOUND" : {
    "message" : [
      "The table or view <relationName> cannot be found. Verify the spelling and correctness of the schema and catalog.",
      "If you did not qualify the name with a schema, verify the current_schema() output, or qualify the name with the correct schema and catalog.",
      "To tolerate the error on drop use DROP VIEW IF EXISTS or DROP TABLE IF EXISTS."
    ],
    "sqlState" : "42000"
  },
  "TEMP_TABLE_OR_VIEW_ALREADY_EXISTS" : {
    "message" : [
      "Cannot create the temporary view <relationName> because it already exists.",
      "Choose a different name, drop or replace the existing view,  or add the IF NOT EXISTS clause to tolerate pre-existing views."
    ],
    "sqlState" : "42000"
  },
  "TOO_MANY_ARRAY_ELEMENTS" : {
    "message" : [
      "Cannot initialize array with <numElements> elements of size <size>"
    ]
  },
  "UNABLE_TO_ACQUIRE_MEMORY" : {
    "message" : [
      "Unable to acquire <requestedBytes> bytes of memory, got <receivedBytes>"
    ]
  },
  "UNPIVOT_REQUIRES_ATTRIBUTES" : {
    "message" : [
      "UNPIVOT requires all given <given> expressions to be columns when no <empty> expressions are given. These are not columns: [<expressions>]."
    ],
    "sqlState" : "42000"
  },
  "UNPIVOT_REQUIRES_VALUE_COLUMNS" : {
    "message" : [
      "At least one value column needs to be specified for UNPIVOT, all columns specified as ids"
    ],
    "sqlState" : "42000"
  },
  "UNPIVOT_VALUE_DATA_TYPE_MISMATCH" : {
    "message" : [
      "Unpivot value columns must share a least common type, some types do not: [<types>]"
    ],
    "sqlState" : "42000"
  },
  "UNPIVOT_VALUE_SIZE_MISMATCH" : {
    "message" : [
      "All unpivot value columns must have the same size as there are value column names (<names>)"
    ],
    "sqlState" : "42000"
  },
  "UNRECOGNIZED_MATCHED_ACTION" : {
    "message" : [
      "Unrecognized matched action: <matchedAction>."
    ]
  },
  "UNRECOGNIZED_NOT_MATCHED_ACTION" : {
    "message" : [
      "Unrecognized not matched action: <matchedAction>."
    ]
  },
  "UNRECOGNIZED_NOT_MATCHED_BY_SOURCE_ACTION" : {
    "message" : [
      "Unrecognized not matched by source action: <matchedAction>."
    ]
  },
  "UNRECOGNIZED_SQL_TYPE" : {
    "message" : [
      "Unrecognized SQL type <typeName>"
    ],
    "sqlState" : "42000"
  },
  "UNRESOLVED_COLUMN" : {
    "message" : [
      "A column or function parameter with name <objectName> cannot be resolved."
    ],
    "subClass" : {
      "WITHOUT_SUGGESTION" : {
        "message" : [
          ""
        ]
      },
      "WITH_SUGGESTION" : {
        "message" : [
          "Did you mean one of the following? [<proposal>]"
        ]
      }
    },
    "sqlState" : "42000"
  },
  "UNRESOLVED_FIELD" : {
    "message" : [
      "A field with name <fieldName> cannot be resolved with the struct-type column <columnPath>."
    ],
    "subClass" : {
      "WITHOUT_SUGGESTION" : {
        "message" : [
          ""
        ]
      },
      "WITH_SUGGESTION" : {
        "message" : [
          "Did you mean one of the following? [<proposal>]"
        ]
      }
    },
    "sqlState" : "42000"
  },
  "UNRESOLVED_MAP_KEY" : {
    "message" : [
      "Cannot resolve column <objectName> as a map key. If the key is a string literal, please add single quotes around it."
    ],
    "subClass" : {
      "WITHOUT_SUGGESTION" : {
        "message" : [
          ""
        ]
      },
      "WITH_SUGGESTION" : {
        "message" : [
          "Otherwise did you mean one of the following column(s)? [<proposal>]"
        ]
      }
    },
    "sqlState" : "42000"
  },
  "UNSCALED_VALUE_TOO_LARGE_FOR_PRECISION" : {
    "message" : [
      "Unscaled value too large for precision. If necessary set <ansiConfig> to false to bypass this error."
    ]
  },
  "UNSUPPORTED_DATATYPE" : {
    "message" : [
      "Unsupported data type <typeName>"
    ],
    "sqlState" : "0A000"
  },
  "UNSUPPORTED_DESERIALIZER" : {
    "message" : [
      "The deserializer is not supported:"
    ],
    "subClass" : {
      "DATA_TYPE_MISMATCH" : {
        "message" : [
          "need a(n) <desiredType> field but got <dataType>."
        ]
      },
      "FIELD_NUMBER_MISMATCH" : {
        "message" : [
          "try to map <schema> to Tuple<ordinal>, but failed as the number of fields does not line up."
        ]
      }
    }
  },
  "UNSUPPORTED_EMPTY_LOCATION" : {
    "message" : [
      "Unsupported empty location."
    ]
  },
  "UNSUPPORTED_FEATURE" : {
    "message" : [
      "The feature is not supported:"
    ],
    "subClass" : {
      "AES_MODE" : {
        "message" : [
          "AES-<mode> with the padding <padding> by the <functionName> function."
        ]
      },
      "CATALOG_OPERATION" : {
        "message" : [
          "Catalog <catalogName> does not support <operation>."
        ]
      },
      "DESC_TABLE_COLUMN_PARTITION" : {
        "message" : [
          "DESC TABLE COLUMN for a specific partition."
        ]
      },
      "DISTRIBUTE_BY" : {
        "message" : [
          "DISTRIBUTE BY clause."
        ]
      },
      "INSERT_PARTITION_SPEC_IF_NOT_EXISTS" : {
        "message" : [
          "INSERT INTO <tableName> IF NOT EXISTS in the PARTITION spec."
        ]
      },
      "JDBC_TRANSACTION" : {
        "message" : [
          "The target JDBC server does not support transactions and can only support ALTER TABLE with a single action."
        ]
      },
      "LATERAL_JOIN_OF_TYPE" : {
        "message" : [
          "<joinType> JOIN with LATERAL correlation."
        ]
      },
      "LATERAL_JOIN_USING" : {
        "message" : [
          "JOIN USING with LATERAL correlation."
        ]
      },
      "LATERAL_NATURAL_JOIN" : {
        "message" : [
          "NATURAL join with LATERAL correlation."
        ]
      },
      "LITERAL_TYPE" : {
        "message" : [
          "Literal for '<value>' of <type>."
        ]
      },
      "MULTIPLE_BUCKET_TRANSFORMS" : {
        "message" : [
          "Multiple bucket TRANSFORMs."
        ]
      },
      "NATURAL_CROSS_JOIN" : {
        "message" : [
          "NATURAL CROSS JOIN."
        ]
      },
      "ORC_TYPE_CAST" : {
        "message" : [
          "Unable to convert <orcType> of Orc to data type <toType>."
        ]
      },
      "PANDAS_UDAF_IN_PIVOT" : {
        "message" : [
          "Pandas user defined aggregate function in the PIVOT clause."
        ]
      },
      "PIVOT_AFTER_GROUP_BY" : {
        "message" : [
          "PIVOT clause following a GROUP BY clause."
        ]
      },
      "PIVOT_TYPE" : {
        "message" : [
          "Pivoting by the value '<value>' of the column data type <type>."
        ]
      },
      "PYTHON_UDF_IN_ON_CLAUSE" : {
        "message" : [
          "Python UDF in the ON clause of a <joinType> JOIN."
        ]
      },
      "REPEATED_PIVOT" : {
        "message" : [
          "Repeated PIVOT operation."
        ]
      },
      "SET_NAMESPACE_PROPERTY" : {
        "message" : [
          "<property> is a reserved namespace property, <msg>."
        ]
      },
      "SET_PROPERTIES_AND_DBPROPERTIES" : {
        "message" : [
          "set PROPERTIES and DBPROPERTIES at the same time."
        ]
      },
      "SET_TABLE_PROPERTY" : {
        "message" : [
          "<property> is a reserved table property, <msg>."
        ]
      },
      "TABLE_OPERATION" : {
        "message" : [
          "Table <tableName> does not support <operation>. Please check the current catalog and namespace to make sure the qualified table name is expected, and also check the catalog implementation which is configured by \"spark.sql.catalog\"."
        ]
      },
      "TOO_MANY_TYPE_ARGUMENTS_FOR_UDF_CLASS" : {
        "message" : [
          "UDF class with <num> type arguments."
        ]
      },
      "TRANSFORM_DISTINCT_ALL" : {
        "message" : [
          "TRANSFORM with the DISTINCT/ALL clause."
        ]
      },
      "TRANSFORM_NON_HIVE" : {
        "message" : [
          "TRANSFORM with SERDE is only supported in hive mode."
        ]
      }
    },
    "sqlState" : "0A000"
  },
  "UNSUPPORTED_GENERATOR" : {
    "message" : [
      "The generator is not supported:"
    ],
    "subClass" : {
      "MULTI_GENERATOR" : {
        "message" : [
          "only one generator allowed per <clause> clause but found <num>: <generators>"
        ]
      },
      "NESTED_IN_EXPRESSIONS" : {
        "message" : [
          "nested in expressions <expression>"
        ]
      },
      "NOT_GENERATOR" : {
        "message" : [
          "<functionName> is expected to be a generator. However, its class is <classCanonicalName>, which is not a generator."
        ]
      },
      "OUTSIDE_SELECT" : {
        "message" : [
          "outside the SELECT clause, found: <plan>"
        ]
      }
    }
  },
  "UNSUPPORTED_GROUPING_EXPRESSION" : {
    "message" : [
      "grouping()/grouping_id() can only be used with GroupingSets/Cube/Rollup"
    ]
  },
  "UNSUPPORTED_SAVE_MODE" : {
    "message" : [
      "The save mode <saveMode> is not supported for:"
    ],
    "subClass" : {
      "EXISTENT_PATH" : {
        "message" : [
          "an existent path."
        ]
      },
      "NON_EXISTENT_PATH" : {
        "message" : [
          "a non-existent path."
        ]
      }
    }
  },
  "UNSUPPORTED_SUBQUERY_EXPRESSION_CATEGORY" : {
    "message" : [
      "Unsupported subquery expression:"
    ],
    "subClass" : {
      "ACCESSING_OUTER_QUERY_COLUMN_IS_NOT_ALLOWED" : {
        "message" : [
          "Accessing outer query column is not allowed in this location<treeNode>"
        ]
      },
      "AGGREGATE_FUNCTION_MIXED_OUTER_LOCAL_REFERENCES" : {
        "message" : [
          "Found an aggregate function in a correlated predicate that has both outer and local references, which is not supported: <function>"
        ]
      },
      "CORRELATED_COLUMN_IS_NOT_ALLOWED_IN_PREDICATE" : {
        "message" : [
          "Correlated column is not allowed in predicate: <treeNode>"
        ]
      },
      "CORRELATED_COLUMN_NOT_FOUND" : {
        "message" : [
          "A correlated outer name reference within a subquery expression body was not found in the enclosing query: <value>"
        ]
      },
      "LATERAL_JOIN_CONDITION_NON_DETERMINISTIC" : {
        "message" : [
          "Lateral join condition cannot be non-deterministic: <condition>"
        ]
      },
      "MUST_AGGREGATE_CORRELATED_SCALAR_SUBQUERY" : {
        "message" : [
          "Correlated scalar subqueries in the GROUP BY clause must also be in the aggregate expressions<treeNode>"
        ]
      },
      "MUST_AGGREGATE_CORRELATED_SCALAR_SUBQUERY_OUTPUT" : {
        "message" : [
          "The output of a correlated scalar subquery must be aggregated"
        ]
      },
      "NON_CORRELATED_COLUMNS_IN_GROUP_BY" : {
        "message" : [
          "A GROUP BY clause in a scalar correlated subquery cannot contain non-correlated columns: <value>"
        ]
      },
      "NON_DETERMINISTIC_LATERAL_SUBQUERIES" : {
        "message" : [
          "Non-deterministic lateral subqueries are not supported when joining with outer relations that produce more than one row<treeNode>"
        ]
      },
      "UNSUPPORTED_CORRELATED_REFERENCE" : {
        "message" : [
          "Expressions referencing the outer query are not supported outside of WHERE/HAVING clauses<treeNode>"
        ]
      },
      "UNSUPPORTED_CORRELATED_REFERENCE_DATA_TYPE" : {
        "message" : [
          "Correlated column reference '<expr>' cannot be <dataType> type"
        ]
      },
      "UNSUPPORTED_CORRELATED_SCALAR_SUBQUERY" : {
        "message" : [
          "Correlated scalar subqueries can only be used in filters, aggregations, projections, and UPDATE/MERGE/DELETE commands<treeNode>"
        ]
      },
      "UNSUPPORTED_IN_EXISTS_SUBQUERY" : {
        "message" : [
          "IN/EXISTS predicate subqueries can only be used in filters, joins, aggregations, window functions, projections, and UPDATE/MERGE/DELETE commands<treeNode>"
        ]
      }
    }
  },
  "UNTYPED_SCALA_UDF" : {
    "message" : [
      "You're using untyped Scala UDF, which does not have the input type information. Spark may blindly pass null to the Scala closure with primitive-type argument, and the closure will see the default value of the Java type for the null argument, e.g. `udf((x: Int) => x, IntegerType)`, the result is 0 for null input. To get rid of this error, you could:",
      "1. use typed Scala UDF APIs(without return type parameter), e.g. `udf((x: Int) => x)`",
      "2. use Java UDF APIs, e.g. `udf(new UDF1[String, Integer] { override def call(s: String): Integer = s.length() }, IntegerType)`, if input types are all non primitive",
      "3. set \"spark.sql.legacy.allowUntypedScalaUDF\" to \"true\" and use this API with caution"
    ]
  },
  "_LEGACY_ERROR_TEMP_0001" : {
    "message" : [
      "Invalid InsertIntoContext"
    ]
  },
  "_LEGACY_ERROR_TEMP_0002" : {
    "message" : [
      "INSERT OVERWRITE DIRECTORY is not supported"
    ]
  },
  "_LEGACY_ERROR_TEMP_0003" : {
    "message" : [
      "Columns aliases are not allowed in <op>."
    ]
  },
  "_LEGACY_ERROR_TEMP_0004" : {
    "message" : [
      "Empty source for merge: you should specify a source table/subquery in merge."
    ]
  },
  "_LEGACY_ERROR_TEMP_0006" : {
    "message" : [
      "The number of inserted values cannot match the fields."
    ]
  },
  "_LEGACY_ERROR_TEMP_0008" : {
    "message" : [
      "There must be at least one WHEN clause in a MERGE statement."
    ]
  },
  "_LEGACY_ERROR_TEMP_0011" : {
    "message" : [
      "Combination of ORDER BY/SORT BY/DISTRIBUTE BY/CLUSTER BY is not supported."
    ]
  },
  "_LEGACY_ERROR_TEMP_0012" : {
    "message" : [
      "DISTRIBUTE BY is not supported."
    ]
  },
  "_LEGACY_ERROR_TEMP_0013" : {
    "message" : [
      "LATERAL cannot be used together with PIVOT in FROM clause."
    ]
  },
  "_LEGACY_ERROR_TEMP_0014" : {
    "message" : [
      "TABLESAMPLE does not accept empty inputs."
    ]
  },
  "_LEGACY_ERROR_TEMP_0015" : {
    "message" : [
      "TABLESAMPLE(<msg>) is not supported."
    ]
  },
  "_LEGACY_ERROR_TEMP_0016" : {
    "message" : [
      "<bytesStr> is not a valid byte length literal, expected syntax: DIGIT+ ('B' | 'K' | 'M' | 'G')."
    ]
  },
  "_LEGACY_ERROR_TEMP_0017" : {
    "message" : [
      "Invalid escape string. Escape string must contain only one character."
    ]
  },
  "_LEGACY_ERROR_TEMP_0018" : {
    "message" : [
      "Function trim doesn't support with type <trimOption>. Please use BOTH, LEADING or TRAILING as trim type."
    ]
  },
  "_LEGACY_ERROR_TEMP_0019" : {
    "message" : [
      "Cannot parse the <valueType> value: <value>."
    ]
  },
  "_LEGACY_ERROR_TEMP_0020" : {
    "message" : [
      "Cannot parse the INTERVAL value: <value>."
    ]
  },
  "_LEGACY_ERROR_TEMP_0021" : {
    "message" : [
      "Literals of type '<valueType>' are currently not supported."
    ]
  },
  "_LEGACY_ERROR_TEMP_0022" : {
    "message" : [
      "<msg>."
    ]
  },
  "_LEGACY_ERROR_TEMP_0023" : {
    "message" : [
      "Numeric literal <rawStrippedQualifier> does not fit in range [<minValue>, <maxValue>] for type <typeName>."
    ]
  },
  "_LEGACY_ERROR_TEMP_0024" : {
    "message" : [
      "Can only have a single from-to unit in the interval literal syntax."
    ]
  },
  "_LEGACY_ERROR_TEMP_0025" : {
    "message" : [
      "At least one time unit should be given for interval literal."
    ]
  },
  "_LEGACY_ERROR_TEMP_0026" : {
    "message" : [
      "Can only use numbers in the interval value part for multiple unit value pairs interval form, but got invalid value: <value>."
    ]
  },
  "_LEGACY_ERROR_TEMP_0027" : {
    "message" : [
      "The value of from-to unit must be a string."
    ]
  },
  "_LEGACY_ERROR_TEMP_0028" : {
    "message" : [
      "Intervals FROM <from> TO <to> are not supported."
    ]
  },
  "_LEGACY_ERROR_TEMP_0029" : {
    "message" : [
      "Cannot mix year-month and day-time fields: <literal>."
    ]
  },
  "_LEGACY_ERROR_TEMP_0030" : {
    "message" : [
      "DataType <dataType> is not supported."
    ]
  },
  "_LEGACY_ERROR_TEMP_0031" : {
    "message" : [
      "Invalid number of buckets: <describe>."
    ]
  },
  "_LEGACY_ERROR_TEMP_0032" : {
    "message" : [
      "Duplicated table paths found: '<pathOne>' and '<pathTwo>'. LOCATION and the case insensitive key 'path' in OPTIONS are all used to indicate the custom table path, you can only specify one of them."
    ]
  },
  "_LEGACY_ERROR_TEMP_0033" : {
    "message" : [
      "Expected either STORED AS or STORED BY, not both."
    ]
  },
  "_LEGACY_ERROR_TEMP_0034" : {
    "message" : [
      "<operation> is not supported in Hive-style <command><msg>."
    ]
  },
  "_LEGACY_ERROR_TEMP_0035" : {
    "message" : [
      "Operation not allowed: <message>."
    ]
  },
  "_LEGACY_ERROR_TEMP_0036" : {
    "message" : [
      "Expected `NOSCAN` instead of `<ctx>`."
    ]
  },
  "_LEGACY_ERROR_TEMP_0037" : {
    "message" : [
      "It is not allowed to add catalog/namespace prefix <quoted> to the table name in CACHE TABLE AS SELECT."
    ]
  },
  "_LEGACY_ERROR_TEMP_0038" : {
    "message" : [
      "CTE definition can't have duplicate names: <duplicateNames>."
    ]
  },
  "_LEGACY_ERROR_TEMP_0039" : {
    "message" : [
      "Unsupported SQL statement."
    ]
  },
  "_LEGACY_ERROR_TEMP_0040" : {
    "message" : [
      "Possibly unquoted identifier <ident> detected. Please consider quoting it with back-quotes as `<ident>`."
    ]
  },
  "_LEGACY_ERROR_TEMP_0041" : {
    "message" : [
      "Found duplicate clauses: <clauseName>."
    ]
  },
  "_LEGACY_ERROR_TEMP_0042" : {
    "message" : [
      "Expected format is 'SET', 'SET key', or 'SET key=value'. If you want to include special characters in key, or include semicolon in value, please use quotes, e.g., SET `key`=`value`."
    ]
  },
  "_LEGACY_ERROR_TEMP_0043" : {
    "message" : [
      "Expected format is 'RESET' or 'RESET key'. If you want to include special characters in key, please use quotes, e.g., RESET `key`."
    ]
  },
  "_LEGACY_ERROR_TEMP_0044" : {
    "message" : [
      "The interval value must be in the range of [-18, +18] hours with second precision."
    ]
  },
  "_LEGACY_ERROR_TEMP_0045" : {
    "message" : [
      "Invalid time zone displacement value."
    ]
  },
  "_LEGACY_ERROR_TEMP_0046" : {
    "message" : [
      "CREATE TEMPORARY TABLE without a provider is not allowed."
    ]
  },
  "_LEGACY_ERROR_TEMP_0047" : {
    "message" : [
      "'ROW FORMAT' must be used with 'STORED AS'."
    ]
  },
  "_LEGACY_ERROR_TEMP_0048" : {
    "message" : [
      "Unsupported operation: Used defined record reader/writer classes."
    ]
  },
  "_LEGACY_ERROR_TEMP_0049" : {
    "message" : [
      "Directory path and 'path' in OPTIONS should be specified one, but not both."
    ]
  },
  "_LEGACY_ERROR_TEMP_0050" : {
    "message" : [
      "LOCAL is supported only with file: scheme."
    ]
  },
  "_LEGACY_ERROR_TEMP_0051" : {
    "message" : [
      "Empty set in <element> grouping sets is not supported."
    ]
  },
  "_LEGACY_ERROR_TEMP_0052" : {
    "message" : [
      "CREATE VIEW with both IF NOT EXISTS and REPLACE is not allowed."
    ]
  },
  "_LEGACY_ERROR_TEMP_0053" : {
    "message" : [
      "It is not allowed to define a TEMPORARY view with IF NOT EXISTS."
    ]
  },
  "_LEGACY_ERROR_TEMP_0054" : {
    "message" : [
      "It is not allowed to add database prefix `<database>` for the TEMPORARY view name."
    ]
  },
  "_LEGACY_ERROR_TEMP_0055" : {
    "message" : [
      "Unclosed bracketed comment"
    ]
  },
  "_LEGACY_ERROR_TEMP_0056" : {
    "message" : [
      "Invalid time travel spec: <reason>."
    ]
  },
  "_LEGACY_ERROR_TEMP_0057" : {
    "message" : [
      "Support for DEFAULT column values is not implemented yet."
    ]
  },
  "_LEGACY_ERROR_TEMP_0058" : {
    "message" : [
      "Support for DEFAULT column values is not allowed."
    ]
  },
  "_LEGACY_ERROR_TEMP_0059" : {
    "message" : [
      "References to DEFAULT column values are not allowed within the PARTITION clause."
    ]
  },
  "_LEGACY_ERROR_TEMP_0060" : {
    "message" : [
      "<msg>."
    ]
  },
  "_LEGACY_ERROR_TEMP_0061" : {
    "message" : [
      "<msg>."
    ]
  },
  "_LEGACY_ERROR_TEMP_0062" : {
    "message" : [
      "<msg>."
    ]
  },
  "_LEGACY_ERROR_TEMP_0063" : {
    "message" : [
      "<msg>."
    ]
  },
  "_LEGACY_ERROR_TEMP_0064" : {
    "message" : [
      "<msg>."
    ]
  },
  "_LEGACY_ERROR_TEMP_1000" : {
    "message" : [
      "LEGACY store assignment policy is disallowed in Spark data source V2. Please set the configuration <configKey> to other values."
    ]
  },
  "_LEGACY_ERROR_TEMP_1001" : {
    "message" : [
      "USING column `<colName>` cannot be resolved on the <side> side of the join. The <side>-side columns: [<plan>]."
    ]
  },
  "_LEGACY_ERROR_TEMP_1002" : {
    "message" : [
      "Unable to generate an encoder for inner class `<className>` without access to the scope that this class was defined in.",
      "Try moving this class out of its parent class."
    ]
  },
  "_LEGACY_ERROR_TEMP_1003" : {
    "message" : [
      "Couldn't find the reference column for <after> at <parentName>."
    ]
  },
  "_LEGACY_ERROR_TEMP_1004" : {
    "message" : [
      "Window specification <windowName> is not defined in the WINDOW clause."
    ]
  },
  "_LEGACY_ERROR_TEMP_1005" : {
    "message" : [
      "<expr> doesn't show up in the GROUP BY list <groupByAliases>."
    ]
  },
  "_LEGACY_ERROR_TEMP_1006" : {
    "message" : [
      "Aggregate expression required for pivot, but '<sql>' did not appear in any aggregate function."
    ]
  },
  "_LEGACY_ERROR_TEMP_1007" : {
    "message" : [
      "Cannot write into temp view <quoted> as it's not a data source v2 relation."
    ]
  },
  "_LEGACY_ERROR_TEMP_1008" : {
    "message" : [
      "<quoted> is not a temp view of streaming logical plan, please use batch API such as `DataFrameReader.table` to read it."
    ]
  },
  "_LEGACY_ERROR_TEMP_1009" : {
    "message" : [
      "The depth of view <identifier> exceeds the maximum view resolution depth (<maxNestedViewDepth>). Analysis is aborted to avoid errors. Increase the value of <config> to work around this."
    ]
  },
  "_LEGACY_ERROR_TEMP_1010" : {
    "message" : [
      "Inserting into a view is not allowed. View: <identifier>."
    ]
  },
  "_LEGACY_ERROR_TEMP_1011" : {
    "message" : [
      "Writing into a view is not allowed. View: <identifier>."
    ]
  },
  "_LEGACY_ERROR_TEMP_1012" : {
    "message" : [
      "Cannot write into v1 table: <identifier>."
    ]
  },
  "_LEGACY_ERROR_TEMP_1013" : {
    "message" : [
      "<nameParts> is a <viewStr>. '<cmd>' expects a table.<hintStr>"
    ]
  },
  "_LEGACY_ERROR_TEMP_1014" : {
    "message" : [
      "<nameParts> is a temp view. '<cmd>' expects a permanent view."
    ]
  },
  "_LEGACY_ERROR_TEMP_1015" : {
    "message" : [
      "<identifier> is a table. '<cmd>' expects a view.<hintStr>"
    ]
  },
  "_LEGACY_ERROR_TEMP_1016" : {
    "message" : [
      "<nameParts> is a temp view. '<cmd>' expects a table or permanent view."
    ]
  },
  "_LEGACY_ERROR_TEMP_1017" : {
    "message" : [
      "<name> is a built-in/temporary function. '<cmd>' expects a persistent function.<hintStr>"
    ]
  },
  "_LEGACY_ERROR_TEMP_1018" : {
    "message" : [
      "<quoted> is a permanent view, which is not supported by streaming reading API such as `DataStreamReader.table` yet."
    ]
  },
  "_LEGACY_ERROR_TEMP_1019" : {
    "message" : [
      "Star (*) is not allowed in select list when GROUP BY ordinal position is used"
    ]
  },
  "_LEGACY_ERROR_TEMP_1020" : {
    "message" : [
      "Invalid usage of <elem> in <prettyName>."
    ]
  },
  "_LEGACY_ERROR_TEMP_1021" : {
    "message" : [
      "count(<targetString>.*) is not allowed. Please use count(*) or expand the columns manually, e.g. count(col1, col2)."
    ]
  },
  "_LEGACY_ERROR_TEMP_1022" : {
    "message" : [
      "ORDER BY position <index> is not in select list (valid range is [1, <size>])."
    ]
  },
  "_LEGACY_ERROR_TEMP_1023" : {
    "message" : [
      "Function <prettyName> does not support <syntax>."
    ]
  },
  "_LEGACY_ERROR_TEMP_1024" : {
    "message" : [
      "FILTER expression is non-deterministic, it cannot be used in aggregate functions."
    ]
  },
  "_LEGACY_ERROR_TEMP_1025" : {
    "message" : [
      "FILTER expression is not of type boolean. It cannot be used in an aggregate function."
    ]
  },
  "_LEGACY_ERROR_TEMP_1026" : {
    "message" : [
      "FILTER expression contains aggregate. It cannot be used in an aggregate function."
    ]
  },
  "_LEGACY_ERROR_TEMP_1027" : {
    "message" : [
      "FILTER expression contains window function. It cannot be used in an aggregate function."
    ]
  },
  "_LEGACY_ERROR_TEMP_1028" : {
    "message" : [
      "Number of column aliases does not match number of columns. Number of column aliases: <columnSize>; number of columns: <outputSize>."
    ]
  },
  "_LEGACY_ERROR_TEMP_1029" : {
    "message" : [
      "The number of aliases supplied in the AS clause does not match the number of columns output by the UDTF expected <aliasesSize> aliases but got <aliasesNames>."
    ]
  },
  "_LEGACY_ERROR_TEMP_1030" : {
    "message" : [
      "Window aggregate function with filter predicate is not supported yet."
    ]
  },
  "_LEGACY_ERROR_TEMP_1031" : {
    "message" : [
      "It is not allowed to use a window function inside an aggregate function. Please use the inner window function in a sub-query."
    ]
  },
  "_LEGACY_ERROR_TEMP_1032" : {
    "message" : [
      "<expr> does not have any WindowExpression."
    ]
  },
  "_LEGACY_ERROR_TEMP_1033" : {
    "message" : [
      "<expr> has multiple Window Specifications (<distinctWindowSpec>).",
      "Please file a bug report with this error message, stack trace, and the query."
    ]
  },
  "_LEGACY_ERROR_TEMP_1034" : {
    "message" : [
      "It is not allowed to use window functions inside <clauseName> clause."
    ]
  },
  "_LEGACY_ERROR_TEMP_1035" : {
    "message" : [
      "Cannot specify window frame for <prettyName> function."
    ]
  },
  "_LEGACY_ERROR_TEMP_1036" : {
    "message" : [
      "Window Frame <wf> must match the required frame <required>."
    ]
  },
  "_LEGACY_ERROR_TEMP_1037" : {
    "message" : [
      "Window function <wf> requires window to be ordered, please add ORDER BY clause. For example SELECT <wf>(value_expr) OVER (PARTITION BY window_partition ORDER BY window_ordering) from table."
    ]
  },
  "_LEGACY_ERROR_TEMP_1038" : {
    "message" : [
      "Cannot write to table due to mismatched user specified column size(<columnSize>) and data column size(<outputSize>)."
    ]
  },
  "_LEGACY_ERROR_TEMP_1039" : {
    "message" : [
      "Multiple time/session window expressions would result in a cartesian product of rows, therefore they are currently not supported."
    ]
  },
  "_LEGACY_ERROR_TEMP_1040" : {
    "message" : [
      "Gap duration expression used in session window must be CalendarIntervalType, but got <dt>."
    ]
  },
  "_LEGACY_ERROR_TEMP_1041" : {
    "message" : [
      "Undefined function <name>."
    ]
  },
  "_LEGACY_ERROR_TEMP_1042" : {
    "message" : [
      "Invalid number of arguments for function <name>. Expected: <expectedInfo>; Found: <actualNumber>."
    ]
  },
  "_LEGACY_ERROR_TEMP_1043" : {
    "message" : [
      "Invalid arguments for function <name>."
    ]
  },
  "_LEGACY_ERROR_TEMP_1044" : {
    "message" : [
      "Function <name> accepts only one argument."
    ]
  },
  "_LEGACY_ERROR_TEMP_1045" : {
    "message" : [
      "ALTER TABLE SET LOCATION does not support partition for v2 tables."
    ]
  },
  "_LEGACY_ERROR_TEMP_1046" : {
    "message" : [
      "Join strategy hint parameter should be an identifier or string but was <unsupported> (<class>)."
    ]
  },
  "_LEGACY_ERROR_TEMP_1047" : {
    "message" : [
      "<hintName> Hint parameter should include columns, but <invalidParams> found."
    ]
  },
  "_LEGACY_ERROR_TEMP_1048" : {
    "message" : [
      "<hintName> Hint expects a partition number as a parameter."
    ]
  },
  "_LEGACY_ERROR_TEMP_1049" : {
    "message" : [
      "Syntax error in attribute name: <name>."
    ]
  },
  "_LEGACY_ERROR_TEMP_1050" : {
    "message" : [
      "Can only star expand struct data types. Attribute: `<attributes>`."
    ]
  },
  "_LEGACY_ERROR_TEMP_1051" : {
    "message" : [
      "Cannot resolve '<targetString>.*' given input columns '<columns>'."
    ]
  },
  "_LEGACY_ERROR_TEMP_1052" : {
    "message" : [
      "ADD COLUMN with v1 tables cannot specify NOT NULL."
    ]
  },
  "_LEGACY_ERROR_TEMP_1053" : {
    "message" : [
      "ALTER COLUMN with v1 tables cannot specify NOT NULL."
    ]
  },
  "_LEGACY_ERROR_TEMP_1054" : {
    "message" : [
      "ALTER COLUMN cannot find column <colName> in v1 table. Available: <fieldNames>."
    ]
  },
  "_LEGACY_ERROR_TEMP_1055" : {
    "message" : [
      "The database name is not valid: <quoted>."
    ]
  },
  "_LEGACY_ERROR_TEMP_1056" : {
    "message" : [
      "Cannot drop a view with DROP TABLE. Please use DROP VIEW instead."
    ]
  },
  "_LEGACY_ERROR_TEMP_1057" : {
    "message" : [
      "SHOW COLUMNS with conflicting databases: '<dbA>' != '<dbB>'."
    ]
  },
  "_LEGACY_ERROR_TEMP_1058" : {
    "message" : [
      "Cannot create table with both USING <provider> and <serDeInfo>."
    ]
  },
  "_LEGACY_ERROR_TEMP_1059" : {
    "message" : [
      "STORED AS with file format '<serdeInfo>' is invalid."
    ]
  },
  "_LEGACY_ERROR_TEMP_1060" : {
    "message" : [
      "<command> does not support nested column: <column>."
    ]
  },
  "_LEGACY_ERROR_TEMP_1061" : {
    "message" : [
      "Column <colName> does not exist."
    ]
  },
  "_LEGACY_ERROR_TEMP_1065" : {
    "message" : [
      "`<name>` is not a valid name for tables/databases. Valid names only contain alphabet characters, numbers and _."
    ]
  },
  "_LEGACY_ERROR_TEMP_1066" : {
    "message" : [
      "<database> is a system preserved database, you cannot create a database with this name."
    ]
  },
  "_LEGACY_ERROR_TEMP_1067" : {
    "message" : [
      "Can not drop default database."
    ]
  },
  "_LEGACY_ERROR_TEMP_1068" : {
    "message" : [
      "<database> is a system preserved database, you cannot use it as current database. To access global temporary views, you should use qualified name with the GLOBAL_TEMP_DATABASE, e.g. SELECT * FROM <database>.viewName."
    ]
  },
  "_LEGACY_ERROR_TEMP_1069" : {
    "message" : [
      "CREATE EXTERNAL TABLE must be accompanied by LOCATION."
    ]
  },
  "_LEGACY_ERROR_TEMP_1070" : {
    "message" : [
      "Can not <methodName> the managed table('<tableIdentifier>'). The associated location('<tableLocation>') already exists."
    ]
  },
  "_LEGACY_ERROR_TEMP_1071" : {
    "message" : [
      "Some existing schema fields (<nonExistentColumnNames>) are not present in the new schema. We don't support dropping columns yet."
    ]
  },
  "_LEGACY_ERROR_TEMP_1072" : {
    "message" : [
      "Only the tables/views belong to the same database can be retrieved. Querying tables/views are <qualifiedTableNames>."
    ]
  },
  "_LEGACY_ERROR_TEMP_1073" : {
    "message" : [
      "RENAME TABLE source and destination databases do not match: '<db>' != '<newDb>'."
    ]
  },
  "_LEGACY_ERROR_TEMP_1074" : {
    "message" : [
      "RENAME TEMPORARY VIEW from '<oldName>' to '<newName>': cannot specify database name '<db>' in the destination table."
    ]
  },
  "_LEGACY_ERROR_TEMP_1076" : {
    "message" : [
      "Partition spec is invalid. <details>."
    ]
  },
  "_LEGACY_ERROR_TEMP_1078" : {
    "message" : [
      "Can not load class '<className>' when registering the function '<func>', please make sure it is on the classpath."
    ]
  },
  "_LEGACY_ERROR_TEMP_1079" : {
    "message" : [
      "Resource Type '<resourceType>' is not supported."
    ]
  },
  "_LEGACY_ERROR_TEMP_1080" : {
    "message" : [
      "Table <identifier> did not specify database."
    ]
  },
  "_LEGACY_ERROR_TEMP_1081" : {
    "message" : [
      "Table <identifier> did not specify locationUri."
    ]
  },
  "_LEGACY_ERROR_TEMP_1082" : {
    "message" : [
      "Partition [<specString>] did not specify locationUri."
    ]
  },
  "_LEGACY_ERROR_TEMP_1083" : {
    "message" : [
      "Number of buckets should be greater than 0 but less than or equal to bucketing.maxBuckets (`<bucketingMaxBuckets>`). Got `<numBuckets>`."
    ]
  },
  "_LEGACY_ERROR_TEMP_1084" : {
    "message" : [
      "Corrupted table name context in catalog: <numParts> parts expected, but part <index> is missing."
    ]
  },
  "_LEGACY_ERROR_TEMP_1085" : {
    "message" : [
      "Corrupted view SQL configs in catalog."
    ]
  },
  "_LEGACY_ERROR_TEMP_1086" : {
    "message" : [
      "Corrupted view query output column names in catalog: <numCols> parts expected, but part <index> is missing."
    ]
  },
  "_LEGACY_ERROR_TEMP_1087" : {
    "message" : [
      "Corrupted view referred temp view names in catalog."
    ]
  },
  "_LEGACY_ERROR_TEMP_1088" : {
    "message" : [
      "Corrupted view referred temp functions names in catalog."
    ]
  },
  "_LEGACY_ERROR_TEMP_1089" : {
    "message" : [
      "Column statistics deserialization is not supported for column <name> of data type: <dataType>."
    ]
  },
  "_LEGACY_ERROR_TEMP_1090" : {
    "message" : [
      "Column statistics serialization is not supported for column <colName> of data type: <dataType>."
    ]
  },
  "_LEGACY_ERROR_TEMP_1091" : {
    "message" : [
      "Cannot read table property '<key>' as it's corrupted.<details>."
    ]
  },
  "_LEGACY_ERROR_TEMP_1092" : {
    "message" : [
      "The expression '<expr>' is not a valid schema string."
    ]
  },
  "_LEGACY_ERROR_TEMP_1093" : {
    "message" : [
      "Schema should be specified in DDL format as a string literal or output of the schema_of_json/schema_of_csv functions instead of <expr>."
    ]
  },
  "_LEGACY_ERROR_TEMP_1094" : {
    "message" : [
      "Schema should be struct type but got <dataType>."
    ]
  },
  "_LEGACY_ERROR_TEMP_1095" : {
    "message" : [
      "A type of keys and values in map() must be string, but got <map>."
    ]
  },
  "_LEGACY_ERROR_TEMP_1096" : {
    "message" : [
      "Must use a map() function for options."
    ]
  },
  "_LEGACY_ERROR_TEMP_1097" : {
    "message" : [
      "The field for corrupt records must be string type and nullable."
    ]
  },
  "_LEGACY_ERROR_TEMP_1098" : {
    "message" : [
      "DataType '<x>' is not supported by <className>."
    ]
  },
  "_LEGACY_ERROR_TEMP_1099" : {
    "message" : [
      "<funcName>() doesn't support the <mode> mode. Acceptable modes are <permissiveMode> and <failFastMode>."
    ]
  },
  "_LEGACY_ERROR_TEMP_1100" : {
    "message" : [
      "The '<argName>' parameter of function '<funcName>' needs to be a <requiredType> literal."
    ]
  },
  "_LEGACY_ERROR_TEMP_1101" : {
    "message" : [
      "Invalid value for the '<argName>' parameter of function '<funcName>': <invalidValue>.<endingMsg>."
    ]
  },
  "_LEGACY_ERROR_TEMP_1102" : {
    "message" : [
      "Literals of type '<field>' are currently not supported for the <srcDataType> type."
    ]
  },
  "_LEGACY_ERROR_TEMP_1103" : {
    "message" : [
      "Unsupported component type <clz> in arrays."
    ]
  },
  "_LEGACY_ERROR_TEMP_1104" : {
    "message" : [
      "The second argument should be a double literal."
    ]
  },
  "_LEGACY_ERROR_TEMP_1105" : {
    "message" : [
      "Field name should be String Literal, but it's <extraction>."
    ]
  },
  "_LEGACY_ERROR_TEMP_1106" : {
    "message" : [
      "Can't extract value from <child>: need struct type but got <other>."
    ]
  },
  "_LEGACY_ERROR_TEMP_1107" : {
    "message" : [
      "Table <table> declares <batchWrite> capability but <v2WriteClassName> is not an instance of <v1WriteClassName>."
    ]
  },
  "_LEGACY_ERROR_TEMP_1108" : {
    "message" : [
      "Delete by condition with subquery is not supported: <condition>."
    ]
  },
  "_LEGACY_ERROR_TEMP_1109" : {
    "message" : [
      "Exec update failed: cannot translate expression to source filter: <f>."
    ]
  },
  "_LEGACY_ERROR_TEMP_1110" : {
    "message" : [
      "Cannot delete from table <table> where <filters>."
    ]
  },
  "_LEGACY_ERROR_TEMP_1111" : {
    "message" : [
      "DESCRIBE does not support partition for v2 tables."
    ]
  },
  "_LEGACY_ERROR_TEMP_1113" : {
    "message" : [
      "Table <table> does not support <cmd>."
    ]
  },
  "_LEGACY_ERROR_TEMP_1114" : {
    "message" : [
      "The streaming sources in a query do not have a common supported execution mode.",
      "Sources support micro-batch: <microBatchSources>",
      "Sources support continuous: <continuousSources>"
    ]
  },
  "_LEGACY_ERROR_TEMP_1117" : {
    "message" : [
      "<sessionCatalog> requires a single-part namespace, but got <ns>."
    ]
  },
  "_LEGACY_ERROR_TEMP_1119" : {
    "message" : [
      "<cmd> is not supported in JDBC catalog."
    ]
  },
  "_LEGACY_ERROR_TEMP_1120" : {
    "message" : [
      "Unsupported NamespaceChange <changes> in JDBC catalog."
    ]
  },
  "_LEGACY_ERROR_TEMP_1121" : {
    "message" : [
      "Table does not support <cmd>: <table>."
    ]
  },
  "_LEGACY_ERROR_TEMP_1122" : {
    "message" : [
      "Table <table> is not a row-level operation table."
    ]
  },
  "_LEGACY_ERROR_TEMP_1123" : {
    "message" : [
      "Cannot rename a table with ALTER VIEW. Please use ALTER TABLE instead."
    ]
  },
  "_LEGACY_ERROR_TEMP_1124" : {
    "message" : [
      "<cmd> is not supported for v2 tables."
    ]
  },
  "_LEGACY_ERROR_TEMP_1125" : {
    "message" : [
      "Database from v1 session catalog is not specified."
    ]
  },
  "_LEGACY_ERROR_TEMP_1126" : {
    "message" : [
      "Nested databases are not supported by v1 session catalog: <catalog>."
    ]
  },
  "_LEGACY_ERROR_TEMP_1127" : {
    "message" : [
      "Invalid partitionExprs specified: <sortOrders> For range partitioning use REPARTITION_BY_RANGE instead."
    ]
  },
  "_LEGACY_ERROR_TEMP_1128" : {
    "message" : [
      "Failed to resolve the schema for <format> for the partition column: <partitionColumn>. It must be specified manually."
    ]
  },
  "_LEGACY_ERROR_TEMP_1129" : {
    "message" : [
      "Unable to infer schema for <format>. It must be specified manually."
    ]
  },
  "_LEGACY_ERROR_TEMP_1130" : {
    "message" : [
      "Path does not exist: <path>."
    ]
  },
  "_LEGACY_ERROR_TEMP_1131" : {
    "message" : [
      "Data source <className> does not support <outputMode> output mode."
    ]
  },
  "_LEGACY_ERROR_TEMP_1132" : {
    "message" : [
      "A schema needs to be specified when using <className>."
    ]
  },
  "_LEGACY_ERROR_TEMP_1133" : {
    "message" : [
      "The user-specified schema doesn't match the actual schema:",
      "user-specified: <schema>, actual: <actualSchema>. If you're using",
      "DataFrameReader.schema API or creating a table, please do not specify the schema.",
      "Or if you're scanning an existed table, please drop it and re-create it."
    ]
  },
  "_LEGACY_ERROR_TEMP_1134" : {
    "message" : [
      "Unable to infer schema for <format> at <fileCatalog>. It must be specified manually."
    ]
  },
  "_LEGACY_ERROR_TEMP_1135" : {
    "message" : [
      "<className> is not a valid Spark SQL Data Source."
    ]
  },
  "_LEGACY_ERROR_TEMP_1136" : {
    "message" : [
      "Cannot save interval data type into external storage."
    ]
  },
  "_LEGACY_ERROR_TEMP_1137" : {
    "message" : [
      "Unable to resolve <name> given [<outputStr>]."
    ]
  },
  "_LEGACY_ERROR_TEMP_1138" : {
    "message" : [
      "Hive built-in ORC data source must be used with Hive support enabled. Please use the native ORC data source by setting 'spark.sql.orc.impl' to 'native'."
    ]
  },
  "_LEGACY_ERROR_TEMP_1139" : {
    "message" : [
      "Failed to find data source: <provider>. Avro is built-in but external data source module since Spark 2.4. Please deploy the application as per the deployment section of Apache Avro Data Source Guide."
    ]
  },
  "_LEGACY_ERROR_TEMP_1140" : {
    "message" : [
      "Failed to find data source: <provider>. Please deploy the application as per the deployment section of Structured Streaming + Kafka Integration Guide."
    ]
  },
  "_LEGACY_ERROR_TEMP_1141" : {
    "message" : [
      "Multiple sources found for <provider> (<sourceNames>), please specify the fully qualified class name."
    ]
  },
  "_LEGACY_ERROR_TEMP_1142" : {
    "message" : [
      "Datasource does not support writing empty or nested empty schemas. Please make sure the data schema has at least one or more column(s)."
    ]
  },
  "_LEGACY_ERROR_TEMP_1143" : {
    "message" : [
      "The data to be inserted needs to have the same number of columns as the target table: target table has <targetSize> column(s) but the inserted data has <actualSize> column(s), which contain <staticPartitionsSize> partition column(s) having assigned constant values."
    ]
  },
  "_LEGACY_ERROR_TEMP_1144" : {
    "message" : [
      "The data to be inserted needs to have the same number of partition columns as the target table: target table has <targetSize> partition column(s) but the inserted data has <providedPartitionsSize> partition columns specified."
    ]
  },
  "_LEGACY_ERROR_TEMP_1145" : {
    "message" : [
      "<partKey> is not a partition column. Partition columns are <partitionColumns>."
    ]
  },
  "_LEGACY_ERROR_TEMP_1146" : {
    "message" : [
      "Partition column <partColumn> have multiple values specified, <values>. Please only specify a single value."
    ]
  },
  "_LEGACY_ERROR_TEMP_1147" : {
    "message" : [
      "The ordering of partition columns is <partColumns>. All partition columns having constant values need to appear before other partition columns that do not have an assigned constant value."
    ]
  },
  "_LEGACY_ERROR_TEMP_1148" : {
    "message" : [
      "Can only write data to relations with a single path."
    ]
  },
  "_LEGACY_ERROR_TEMP_1149" : {
    "message" : [
      "Fail to rebuild expression: missing key <filter> in `translatedFilterToExpr`."
    ]
  },
  "_LEGACY_ERROR_TEMP_1150" : {
    "message" : [
      "Column `<field>` has a data type of <fieldType>, which is not supported by <format>."
    ]
  },
  "_LEGACY_ERROR_TEMP_1151" : {
    "message" : [
      "Fail to resolve data source for the table <table> since the table serde property has the duplicated key <key> with extra options specified for this scan operation. To fix this, you can rollback to the legacy behavior of ignoring the extra options by setting the config <config> to `false`, or address the conflicts of the same config."
    ]
  },
  "_LEGACY_ERROR_TEMP_1152" : {
    "message" : [
      "Path <outputPath> already exists."
    ]
  },
  "_LEGACY_ERROR_TEMP_1153" : {
    "message" : [
      "Cannot use <field> for partition column."
    ]
  },
  "_LEGACY_ERROR_TEMP_1154" : {
    "message" : [
      "Cannot use all columns for partition columns."
    ]
  },
  "_LEGACY_ERROR_TEMP_1155" : {
    "message" : [
      "Partition column `<col>` not found in schema <schemaCatalog>."
    ]
  },
  "_LEGACY_ERROR_TEMP_1156" : {
    "message" : [
      "Column <colName> not found in schema <tableSchema>."
    ]
  },
  "_LEGACY_ERROR_TEMP_1157" : {
    "message" : [
      "Unsupported data source type for direct query on files: <className>."
    ]
  },
  "_LEGACY_ERROR_TEMP_1158" : {
    "message" : [
      "Saving data into a view is not allowed."
    ]
  },
  "_LEGACY_ERROR_TEMP_1159" : {
    "message" : [
      "The format of the existing table <tableName> is `<existingProvider>`. It doesn't match the specified format `<specifiedProvider>`."
    ]
  },
  "_LEGACY_ERROR_TEMP_1160" : {
    "message" : [
      "The location of the existing table <identifier> is `<existingTableLoc>`. It doesn't match the specified location `<tableDescLoc>`."
    ]
  },
  "_LEGACY_ERROR_TEMP_1161" : {
    "message" : [
      "The column number of the existing table <tableName> (<existingTableSchema>) doesn't match the data schema (<querySchema>)."
    ]
  },
  "_LEGACY_ERROR_TEMP_1162" : {
    "message" : [
      "Cannot resolve '<col>' given input columns: [<inputColumns>]."
    ]
  },
  "_LEGACY_ERROR_TEMP_1163" : {
    "message" : [
      "Specified partitioning does not match that of the existing table <tableName>.",
      "Specified partition columns: [<specifiedPartCols>]",
      "Existing partition columns: [<existingPartCols>]"
    ]
  },
  "_LEGACY_ERROR_TEMP_1164" : {
    "message" : [
      "Specified bucketing does not match that of the existing table <tableName>.",
      "Specified bucketing: <specifiedBucketString>",
      "Existing bucketing: <existingBucketString>"
    ]
  },
  "_LEGACY_ERROR_TEMP_1165" : {
    "message" : [
      "It is not allowed to specify partitioning when the table schema is not defined."
    ]
  },
  "_LEGACY_ERROR_TEMP_1166" : {
    "message" : [
      "Bucketing column '<bucketCol>' should not be part of partition columns '<normalizedPartCols>'."
    ]
  },
  "_LEGACY_ERROR_TEMP_1167" : {
    "message" : [
      "Bucket sorting column '<sortCol>' should not be part of partition columns '<normalizedPartCols>'."
    ]
  },
  "_LEGACY_ERROR_TEMP_1168" : {
    "message" : [
      "<tableName> requires that the data to be inserted have the same number of columns as the target table: target table has <targetColumns> column(s) but the inserted data has <insertedColumns> column(s), including <staticPartCols> partition column(s) having constant value(s)."
    ]
  },
  "_LEGACY_ERROR_TEMP_1169" : {
    "message" : [
      "Requested partitioning does not match the table <tableName>:",
      "Requested partitions: <normalizedPartSpec>",
      "Table partitions: <partColNames>"
    ]
  },
  "_LEGACY_ERROR_TEMP_1170" : {
    "message" : [
      "Hive support is required to <detail>."
    ]
  },
  "_LEGACY_ERROR_TEMP_1171" : {
    "message" : [
      "createTableColumnTypes option column <col> not found in schema <schema>."
    ]
  },
  "_LEGACY_ERROR_TEMP_1172" : {
    "message" : [
      "Parquet type not yet supported: <parquetType>."
    ]
  },
  "_LEGACY_ERROR_TEMP_1173" : {
    "message" : [
      "Illegal Parquet type: <parquetType>."
    ]
  },
  "_LEGACY_ERROR_TEMP_1174" : {
    "message" : [
      "Unrecognized Parquet type: <field>."
    ]
  },
  "_LEGACY_ERROR_TEMP_1175" : {
    "message" : [
      "Unsupported data type <dataType>."
    ]
  },
  "_LEGACY_ERROR_TEMP_1176" : {
    "message" : [
      "The SQL query of view <viewName> has an incompatible schema change and column <colName> cannot be resolved. Expected <expectedNum> columns named <colName> but got <actualCols>.",
      "Please try to re-create the view by running: <viewDDL>"
    ]
  },
  "_LEGACY_ERROR_TEMP_1177" : {
    "message" : [
      "The SQL query of view <viewName> has an incompatible schema change and column <colName> cannot be resolved. Expected <expectedNum> columns named <colName> but got <actualCols>."
    ]
  },
  "_LEGACY_ERROR_TEMP_1178" : {
    "message" : [
      "The number of partitions can't be specified with unspecified distribution. Invalid writer requirements detected."
    ]
  },
  "_LEGACY_ERROR_TEMP_1179" : {
    "message" : [
      "Table-valued function <name> with alternatives: <usage>",
      "cannot be applied to (<arguments>): <details>."
    ]
  },
  "_LEGACY_ERROR_TEMP_1180" : {
    "message" : [
      "Incompatible input data type.",
      "Expected: <expectedDataType>; Found: <foundDataType>."
    ]
  },
  "_LEGACY_ERROR_TEMP_1181" : {
    "message" : [
      "Stream-stream join without equality predicate is not supported."
    ]
  },
  "_LEGACY_ERROR_TEMP_1182" : {
    "message" : [
      "Column <ambiguousAttrs> are ambiguous. It's probably because you joined several Datasets together, and some of these Datasets are the same. This column points to one of the Datasets but Spark is unable to figure out which one. Please alias the Datasets with different names via `Dataset.as` before joining them, and specify the column using qualified name, e.g. `df.as(\"a\").join(df.as(\"b\"), $\"a.id\" > $\"b.id\")`. You can also set <config> to false to disable this check."
    ]
  },
  "_LEGACY_ERROR_TEMP_1183" : {
    "message" : [
      "Cannot use interval type in the table schema."
    ]
  },
  "_LEGACY_ERROR_TEMP_1184" : {
    "message" : [
      "Catalog <plugin> does not support <ability>."
    ]
  },
  "_LEGACY_ERROR_TEMP_1185" : {
    "message" : [
      "<quoted> is not a valid <identifier> as it has more than 2 name parts."
    ]
  },
  "_LEGACY_ERROR_TEMP_1186" : {
    "message" : [
      "Multi-part identifier cannot be empty."
    ]
  },
  "_LEGACY_ERROR_TEMP_1187" : {
    "message" : [
      "Hive data source can only be used with tables, you can not <operation> files of Hive data source directly."
    ]
  },
  "_LEGACY_ERROR_TEMP_1188" : {
    "message" : [
      "There is a 'path' option set and <method>() is called with a path parameter. Either remove the path option, or call <method>() without the parameter. To ignore this check, set '<config>' to 'true'."
    ]
  },
  "_LEGACY_ERROR_TEMP_1189" : {
    "message" : [
      "User specified schema not supported with `<operation>`."
    ]
  },
  "_LEGACY_ERROR_TEMP_1190" : {
    "message" : [
      "Temporary view <viewName> doesn't support streaming write."
    ]
  },
  "_LEGACY_ERROR_TEMP_1191" : {
    "message" : [
      "Streaming into views <viewName> is not supported."
    ]
  },
  "_LEGACY_ERROR_TEMP_1192" : {
    "message" : [
      "The input source(<source>) is different from the table <tableName>'s data source provider(<provider>)."
    ]
  },
  "_LEGACY_ERROR_TEMP_1193" : {
    "message" : [
      "Table <tableName> doesn't support streaming write - <t>."
    ]
  },
  "_LEGACY_ERROR_TEMP_1194" : {
    "message" : [
      "queryName must be specified for memory sink."
    ]
  },
  "_LEGACY_ERROR_TEMP_1195" : {
    "message" : [
      "'<source>' is not supported with continuous trigger."
    ]
  },
  "_LEGACY_ERROR_TEMP_1196" : {
    "message" : [
      "<columnType> column <columnName> not found in existing columns (<validColumnNames>)."
    ]
  },
  "_LEGACY_ERROR_TEMP_1197" : {
    "message" : [
      "'<operation>' does not support partitioning."
    ]
  },
  "_LEGACY_ERROR_TEMP_1198" : {
    "message" : [
      "Function '<unbound>' cannot process input: (<arguments>): <unsupported>"
    ]
  },
  "_LEGACY_ERROR_TEMP_1199" : {
    "message" : [
      "Invalid bound function '<bound>: there are <argsLen> arguments but <inputTypesLen> parameters returned from 'inputTypes()'."
    ]
  },
  "_LEGACY_ERROR_TEMP_1200" : {
    "message" : [
      "<name> is not supported for v2 tables."
    ]
  },
  "_LEGACY_ERROR_TEMP_1201" : {
    "message" : [
      "Cannot resolve column name \"<colName>\" among (<fieldNames>)."
    ]
  },
  "_LEGACY_ERROR_TEMP_1202" : {
    "message" : [
      "Cannot write to '<tableName>', too many data columns:",
      "Table columns: <tableColumns>",
      "Data columns: <dataColumns>"
    ]
  },
  "_LEGACY_ERROR_TEMP_1203" : {
    "message" : [
      "Cannot write to '<tableName>', not enough data columns:",
      "Table columns: <tableColumns>",
      "Data columns: <dataColumns>"
    ]
  },
  "_LEGACY_ERROR_TEMP_1204" : {
    "message" : [
      "Cannot write incompatible data to table '<tableName>':",
      "- <errors>"
    ]
  },
  "_LEGACY_ERROR_TEMP_1205" : {
    "message" : [
      "Expected only partition pruning predicates: <nonPartitionPruningPredicates>."
    ]
  },
  "_LEGACY_ERROR_TEMP_1206" : {
    "message" : [
      "<colType> column <colName> is not defined in table <tableName>, defined table columns are: <tableCols>."
    ]
  },
  "_LEGACY_ERROR_TEMP_1207" : {
    "message" : [
      "The duration and time inputs to window must be an integer, long or string literal."
    ]
  },
  "_LEGACY_ERROR_TEMP_1208" : {
    "message" : [
      "No such struct field <fieldName> in <fields>."
    ]
  },
  "_LEGACY_ERROR_TEMP_1209" : {
    "message" : [
      "Ambiguous reference to fields <fields>."
    ]
  },
  "_LEGACY_ERROR_TEMP_1210" : {
    "message" : [
      "The second argument in <funcName> should be a boolean literal."
    ]
  },
  "_LEGACY_ERROR_TEMP_1211" : {
    "message" : [
      "Detected implicit cartesian product for <joinType> join between logical plans",
      "<leftPlan>",
      "and",
      "rightPlan",
      "Join condition is missing or trivial.",
      "Either: use the CROSS JOIN syntax to allow cartesian products between these relations, or: enable implicit cartesian products by setting the configuration variable spark.sql.crossJoin.enabled=true."
    ]
  },
  "_LEGACY_ERROR_TEMP_1212" : {
    "message" : [
      "Found conflicting attributes <conflictingAttrs> in the condition joining outer plan:",
      "<outerPlan>",
      "and subplan:",
      "<subplan>"
    ]
  },
  "_LEGACY_ERROR_TEMP_1213" : {
    "message" : [
      "Window expression is empty in <expr>."
    ]
  },
  "_LEGACY_ERROR_TEMP_1214" : {
    "message" : [
      "Found different window function type in <windowExpressions>."
    ]
  },
  "_LEGACY_ERROR_TEMP_1215" : {
    "message" : [
      "char/varchar type can only be used in the table schema. You can set <config> to true, so that Spark treat them as string type as same as Spark 3.0 and earlier."
    ]
  },
  "_LEGACY_ERROR_TEMP_1216" : {
    "message" : [
      "The pattern '<pattern>' is invalid, <message>."
    ]
  },
  "_LEGACY_ERROR_TEMP_1218" : {
    "message" : [
      "<tableIdentifier> should be converted to HadoopFsRelation."
    ]
  },
  "_LEGACY_ERROR_TEMP_1219" : {
    "message" : [
      "Hive metastore does not support altering database location"
    ]
  },
  "_LEGACY_ERROR_TEMP_1220" : {
    "message" : [
      "Hive <tableType> is not supported."
    ]
  },
  "_LEGACY_ERROR_TEMP_1221" : {
    "message" : [
      "Hive 0.12 doesn't support creating permanent functions. Please use Hive 0.13 or higher."
    ]
  },
  "_LEGACY_ERROR_TEMP_1222" : {
    "message" : [
      "Unknown resource type: <resourceType>."
    ]
  },
  "_LEGACY_ERROR_TEMP_1223" : {
    "message" : [
      "Invalid field id '<field>' in day-time interval. Supported interval fields: <supportedIds>."
    ]
  },
  "_LEGACY_ERROR_TEMP_1224" : {
    "message" : [
      "'interval <startFieldName> to <endFieldName>' is invalid."
    ]
  },
  "_LEGACY_ERROR_TEMP_1225" : {
    "message" : [
      "Invalid field id '<field>' in year-month interval. Supported interval fields: <supportedIds>."
    ]
  },
  "_LEGACY_ERROR_TEMP_1226" : {
    "message" : [
      "The SQL config '<configName>' was removed in the version <version>. <comment>"
    ]
  },
  "_LEGACY_ERROR_TEMP_1227" : {
    "message" : [
      "<msg><e1>",
      "Failed fallback parsing: <e2>"
    ]
  },
  "_LEGACY_ERROR_TEMP_1228" : {
    "message" : [
      "Decimal scale (<scale>) cannot be greater than precision (<precision>)."
    ]
  },
  "_LEGACY_ERROR_TEMP_1229" : {
    "message" : [
      "<decimalType> can only support precision up to <precision>."
    ]
  },
  "_LEGACY_ERROR_TEMP_1230" : {
    "message" : [
      "Negative scale is not allowed: <scale>. You can use <config>=true to enable legacy mode to allow it."
    ]
  },
  "_LEGACY_ERROR_TEMP_1231" : {
    "message" : [
      "<key> is not a valid partition column in table <tblName>."
    ]
  },
  "_LEGACY_ERROR_TEMP_1232" : {
    "message" : [
      "Partition spec is invalid. The spec (<specKeys>) must match the partition spec (<partitionColumnNames>) defined in table '<tableName>'."
    ]
  },
  "_LEGACY_ERROR_TEMP_1233" : {
    "message" : [
      "Found duplicate column(s) <colType>: <duplicateCol>."
    ]
  },
  "_LEGACY_ERROR_TEMP_1234" : {
    "message" : [
      "Temporary view <tableIdent> is not cached for analyzing columns."
    ]
  },
  "_LEGACY_ERROR_TEMP_1235" : {
    "message" : [
      "Column <name> in table <tableIdent> is of type <dataType>, and Spark does not support statistics collection on this column type."
    ]
  },
  "_LEGACY_ERROR_TEMP_1236" : {
    "message" : [
      "ANALYZE TABLE is not supported on views."
    ]
  },
  "_LEGACY_ERROR_TEMP_1237" : {
    "message" : [
      "The list of partition columns with values in partition specification for table '<table>' in database '<database>' is not a prefix of the list of partition columns defined in the table schema. Expected a prefix of [<schemaColumns>], but got [<specColumns>]."
    ]
  },
  "_LEGACY_ERROR_TEMP_1239" : {
    "message" : [
      "Analyzing column statistics is not supported for column <name> of data type: <dataType>."
    ]
  },
  "_LEGACY_ERROR_TEMP_1241" : {
    "message" : [
      "CREATE-TABLE-AS-SELECT cannot create table with location to a non-empty directory <tablePath>. To allow overwriting the existing non-empty directory, set '<config>' to true."
    ]
  },
  "_LEGACY_ERROR_TEMP_1242" : {
    "message" : [
      "Undefined function: <rawName>. This function is neither a built-in/temporary function, nor a persistent function that is qualified as <fullName>."
    ]
  },
  "_LEGACY_ERROR_TEMP_1243" : {
    "message" : [
      "Undefined function: <rawName>"
    ]
  },
  "_LEGACY_ERROR_TEMP_1244" : {
    "message" : [
      "Attempted to unset non-existent property '<property>' in table '<table>'."
    ]
  },
  "_LEGACY_ERROR_TEMP_1245" : {
    "message" : [
      "ALTER TABLE CHANGE COLUMN is not supported for changing column '<originName>' with type '<originType>' to '<newName>' with type '<newType>'."
    ]
  },
  "_LEGACY_ERROR_TEMP_1246" : {
    "message" : [
      "Can't find column `<name>` given table data columns <fieldNames>."
    ]
  },
  "_LEGACY_ERROR_TEMP_1247" : {
    "message" : [
      "Operation not allowed: ALTER TABLE SET [SERDE | SERDEPROPERTIES] for a specific partition is not supported for tables created with the datasource API."
    ]
  },
  "_LEGACY_ERROR_TEMP_1248" : {
    "message" : [
      "Operation not allowed: ALTER TABLE SET SERDE is not supported for tables created with the datasource API."
    ]
  },
  "_LEGACY_ERROR_TEMP_1249" : {
    "message" : [
      "Operation not allowed: <cmd> only works on partitioned tables: <tableIdentWithDB>."
    ]
  },
  "_LEGACY_ERROR_TEMP_1250" : {
    "message" : [
      "<action> is not allowed on <tableName> since filesource partition management is disabled (spark.sql.hive.manageFilesourcePartitions = false)."
    ]
  },
  "_LEGACY_ERROR_TEMP_1251" : {
    "message" : [
      "<action> is not allowed on <tableName> since its partition metadata is not stored in the Hive metastore. To import this information into the metastore, run `msck repair table <tableName>`."
    ]
  },
  "_LEGACY_ERROR_TEMP_1252" : {
    "message" : [
      "Cannot alter a view with ALTER TABLE. Please use ALTER VIEW instead."
    ]
  },
  "_LEGACY_ERROR_TEMP_1253" : {
    "message" : [
      "Cannot alter a table with ALTER VIEW. Please use ALTER TABLE instead."
    ]
  },
  "_LEGACY_ERROR_TEMP_1254" : {
    "message" : [
      "Cannot overwrite a path that is also being read from."
    ]
  },
  "_LEGACY_ERROR_TEMP_1255" : {
    "message" : [
      "Cannot drop built-in function '<functionName>'."
    ]
  },
  "_LEGACY_ERROR_TEMP_1256" : {
    "message" : [
      "Cannot refresh built-in function <functionName>."
    ]
  },
  "_LEGACY_ERROR_TEMP_1257" : {
    "message" : [
      "Cannot refresh temporary function <functionName>."
    ]
  },
  "_LEGACY_ERROR_TEMP_1259" : {
    "message" : [
      "ALTER ADD COLUMNS does not support views. You must drop and re-create the views for adding the new columns. Views: <table>."
    ]
  },
  "_LEGACY_ERROR_TEMP_1260" : {
    "message" : [
      "ALTER ADD COLUMNS does not support datasource table with type <tableType>. You must drop and re-create the table for adding the new columns. Tables: <table>."
    ]
  },
  "_LEGACY_ERROR_TEMP_1261" : {
    "message" : [
      "LOAD DATA is not supported for datasource tables: <tableIdentWithDB>."
    ]
  },
  "_LEGACY_ERROR_TEMP_1262" : {
    "message" : [
      "LOAD DATA target table <tableIdentWithDB> is partitioned, but no partition spec is provided."
    ]
  },
  "_LEGACY_ERROR_TEMP_1263" : {
    "message" : [
      "LOAD DATA target table <tableIdentWithDB> is partitioned, but number of columns in provided partition spec (<partitionSize>) do not match number of partitioned columns in table (<targetTableSize>)."
    ]
  },
  "_LEGACY_ERROR_TEMP_1264" : {
    "message" : [
      "LOAD DATA target table <tableIdentWithDB> is not partitioned, but a partition spec was provided."
    ]
  },
  "_LEGACY_ERROR_TEMP_1265" : {
    "message" : [
      "LOAD DATA input path does not exist: <path>."
    ]
  },
  "_LEGACY_ERROR_TEMP_1266" : {
    "message" : [
      "Operation not allowed: TRUNCATE TABLE on external tables: <tableIdentWithDB>."
    ]
  },
  "_LEGACY_ERROR_TEMP_1267" : {
    "message" : [
      "Operation not allowed: TRUNCATE TABLE ... PARTITION is not supported for tables that are not partitioned: <tableIdentWithDB>."
    ]
  },
  "_LEGACY_ERROR_TEMP_1268" : {
    "message" : [
      "Failed to truncate table <tableIdentWithDB> when removing data of the path: <path>."
    ]
  },
  "_LEGACY_ERROR_TEMP_1269" : {
    "message" : [
      "SHOW PARTITIONS is not allowed on a table that is not partitioned: <tableIdentWithDB>."
    ]
  },
  "_LEGACY_ERROR_TEMP_1270" : {
    "message" : [
      "SHOW CREATE TABLE is not supported on a temporary view: <table>"
    ]
  },
  "_LEGACY_ERROR_TEMP_1271" : {
    "message" : [
      "Failed to execute SHOW CREATE TABLE against table <table>, which is created by Hive and uses the following unsupported feature(s)",
      "<unsupportedFeatures>",
      "Please use `SHOW CREATE TABLE <table> AS SERDE` to show Hive DDL instead."
    ]
  },
  "_LEGACY_ERROR_TEMP_1272" : {
    "message" : [
      "SHOW CREATE TABLE doesn't support transactional Hive table. Please use `SHOW CREATE TABLE <table> AS SERDE` to show Hive DDL instead."
    ]
  },
  "_LEGACY_ERROR_TEMP_1273" : {
    "message" : [
      "Failed to execute SHOW CREATE TABLE against table <table>, which is created by Hive and uses the following unsupported serde configuration",
      "<configs>",
      "Please use `SHOW CREATE TABLE <table> AS SERDE` to show Hive DDL instead."
    ]
  },
  "_LEGACY_ERROR_TEMP_1274" : {
    "message" : [
      "<table> is a Spark data source table. Use `SHOW CREATE TABLE` without `AS SERDE` instead."
    ]
  },
  "_LEGACY_ERROR_TEMP_1275" : {
    "message" : [
      "Failed to execute SHOW CREATE TABLE against table/view <table>, which is created by Hive and uses the following unsupported feature(s)",
      "<features>"
    ]
  },
  "_LEGACY_ERROR_TEMP_1276" : {
    "message" : [
      "The logical plan that represents the view is not analyzed."
    ]
  },
  "_LEGACY_ERROR_TEMP_1277" : {
    "message" : [
      "The number of columns produced by the SELECT clause (num: `<analyzedPlanLength>`) does not match the number of column names specified by CREATE VIEW (num: `<userSpecifiedColumnsLength>`)."
    ]
  },
  "_LEGACY_ERROR_TEMP_1278" : {
    "message" : [
      "<name> is not a view."
    ]
  },
  "_LEGACY_ERROR_TEMP_1279" : {
    "message" : [
      "View <name> already exists. If you want to update the view definition, please use ALTER VIEW AS or CREATE OR REPLACE VIEW AS."
    ]
  },
  "_LEGACY_ERROR_TEMP_1280" : {
    "message" : [
      "It is not allowed to create a persisted view from the Dataset API."
    ]
  },
  "_LEGACY_ERROR_TEMP_1281" : {
    "message" : [
      "Recursive view <viewIdent> detected (cycle: <newPath>)."
    ]
  },
  "_LEGACY_ERROR_TEMP_1282" : {
    "message" : [
      "Not allowed to create a permanent view <name> without explicitly assigning an alias for expression <attrName>."
    ]
  },
  "_LEGACY_ERROR_TEMP_1283" : {
    "message" : [
      "Not allowed to create a permanent view <name> by referencing a temporary view <nameParts>. Please create a temp view instead by CREATE TEMP VIEW."
    ]
  },
  "_LEGACY_ERROR_TEMP_1284" : {
    "message" : [
      "Not allowed to create a permanent view <name> by referencing a temporary function `<funcName>`."
    ]
  },
  "_LEGACY_ERROR_TEMP_1285" : {
    "message" : [
      "Since Spark 2.3, the queries from raw JSON/CSV files are disallowed when the",
      "referenced columns only include the internal corrupt record column",
      "(named _corrupt_record by default). For example:",
      "spark.read.schema(schema).csv(file).filter($\"_corrupt_record\".isNotNull).count()",
      "and spark.read.schema(schema).csv(file).select(\"_corrupt_record\").show().",
      "Instead, you can cache or save the parsed results and then send the same query.",
      "For example, val df = spark.read.schema(schema).csv(file).cache() and then",
      "df.filter($\"_corrupt_record\".isNotNull).count()."
    ]
  },
  "_LEGACY_ERROR_TEMP_1286" : {
    "message" : [
      "User-defined partition column <columnName> not found in the JDBC relation: <schema>."
    ]
  },
  "_LEGACY_ERROR_TEMP_1287" : {
    "message" : [
      "Partition column type should be <numericType>, <dateType>, or <timestampType>, but <dataType> found."
    ]
  },
  "_LEGACY_ERROR_TEMP_1288" : {
    "message" : [
      "Table or view '<name>' already exists. SaveMode: ErrorIfExists."
    ]
  },
  "_LEGACY_ERROR_TEMP_1289" : {
    "message" : [
      "Column name \"<name>\" contains invalid character(s). Please use alias to rename it."
    ]
  },
  "_LEGACY_ERROR_TEMP_1290" : {
    "message" : [
      "Text data source supports only a single column, and you have <schemaSize> columns."
    ]
  },
  "_LEGACY_ERROR_TEMP_1291" : {
    "message" : [
      "Can't find required partition column <readField> in partition schema <partitionSchema>."
    ]
  },
  "_LEGACY_ERROR_TEMP_1292" : {
    "message" : [
      "Temporary view '<tableIdent>' should not have specified a database."
    ]
  },
  "_LEGACY_ERROR_TEMP_1293" : {
    "message" : [
      "Hive data source can only be used with tables, you can't use it with CREATE TEMP VIEW USING."
    ]
  },
  "_LEGACY_ERROR_TEMP_1294" : {
    "message" : [
      "The timestamp provided for the '<strategy>' option is invalid. The expected format is 'YYYY-MM-DDTHH:mm:ss', but the provided timestamp: <timeString>."
    ]
  },
  "_LEGACY_ERROR_TEMP_1295" : {
    "message" : [
      "Set a host to read from with option(\"host\", ...)."
    ]
  },
  "_LEGACY_ERROR_TEMP_1296" : {
    "message" : [
      "Set a port to read from with option(\"port\", ...)."
    ]
  },
  "_LEGACY_ERROR_TEMP_1297" : {
    "message" : [
      "IncludeTimestamp must be set to either \"true\" or \"false\"."
    ]
  },
  "_LEGACY_ERROR_TEMP_1298" : {
    "message" : [
      "checkpointLocation must be specified either through option(\"checkpointLocation\", ...) or SparkSession.conf.set(\"<config>\", ...)."
    ]
  },
  "_LEGACY_ERROR_TEMP_1299" : {
    "message" : [
      "This query does not support recovering from checkpoint location. Delete <checkpointPath> to start over."
    ]
  },
  "_LEGACY_ERROR_TEMP_1300" : {
    "message" : [
      "Unable to find the column `<colName>` given [<actualColumns>]."
    ]
  },
  "_LEGACY_ERROR_TEMP_1301" : {
    "message" : [
      "Boundary start is not a valid integer: <start>."
    ]
  },
  "_LEGACY_ERROR_TEMP_1302" : {
    "message" : [
      "Boundary end is not a valid integer: <end>."
    ]
  },
  "_LEGACY_ERROR_TEMP_1304" : {
    "message" : [
      "Unexpected type <className> of the relation <tableName>."
    ]
  },
  "_LEGACY_ERROR_TEMP_1305" : {
    "message" : [
      "Unsupported TableChange <change> in JDBC catalog."
    ]
  },
  "_LEGACY_ERROR_TEMP_1306" : {
    "message" : [
      "There is a 'path' or 'paths' option set and load() is called with path parameters. Either remove the path option if it's the same as the path parameter, or add it to the load() parameter if you do want to read multiple paths. To ignore this check, set '<config>' to 'true'."
    ]
  },
  "_LEGACY_ERROR_TEMP_1307" : {
    "message" : [
      "There is a 'path' option set and save() is called with a path parameter. Either remove the path option, or call save() without the parameter. To ignore this check, set '<config>' to 'true'."
    ]
  },
  "_LEGACY_ERROR_TEMP_1308" : {
    "message" : [
      "TableProvider implementation <source> cannot be written with <createMode> mode, please use Append or Overwrite modes instead."
    ]
  },
  "_LEGACY_ERROR_TEMP_1309" : {
    "message" : [
      "insertInto() can't be used together with partitionBy(). Partition columns have already been defined for the table. It is not necessary to use partitionBy()."
    ]
  },
  "_LEGACY_ERROR_TEMP_1310" : {
    "message" : [
      "Couldn't find a catalog to handle the identifier <quote>."
    ]
  },
  "_LEGACY_ERROR_TEMP_1311" : {
    "message" : [
      "sortBy must be used together with bucketBy."
    ]
  },
  "_LEGACY_ERROR_TEMP_1312" : {
    "message" : [
      "'<operation>' does not support bucketBy right now."
    ]
  },
  "_LEGACY_ERROR_TEMP_1313" : {
    "message" : [
      "'<operation>' does not support bucketBy and sortBy right now."
    ]
  },
  "_LEGACY_ERROR_TEMP_1315" : {
    "message" : [
      "Cannot overwrite table <tableName> that is also being read from."
    ]
  },
  "_LEGACY_ERROR_TEMP_1316" : {
    "message" : [
      "Invalid partition transformation: <expr>."
    ]
  },
  "_LEGACY_ERROR_TEMP_1317" : {
    "message" : [
      "Cannot resolve column name \"<colName>\" among (<fieldsStr>)<extraMsg>"
    ]
  },
  "_LEGACY_ERROR_TEMP_1318" : {
    "message" : [
      "Unable to parse '<delayThreshold>'."
    ]
  },
  "_LEGACY_ERROR_TEMP_1319" : {
    "message" : [
      "Invalid join type in joinWith: <joinType>."
    ]
  },
  "_LEGACY_ERROR_TEMP_1320" : {
    "message" : [
      "Typed column <typedCol> that needs input type and schema cannot be passed in untyped `select` API. Use the typed `Dataset.select` API instead."
    ]
  },
  "_LEGACY_ERROR_TEMP_1321" : {
    "message" : [
      "Invalid view name: <viewName>."
    ]
  },
  "_LEGACY_ERROR_TEMP_1322" : {
    "message" : [
      "Invalid number of buckets: bucket(<numBuckets>, <e>)."
    ]
  },
  "_LEGACY_ERROR_TEMP_1323" : {
    "message" : [
      "\"<colName>\" is not a numeric column. Aggregation function can only be applied on a numeric column."
    ]
  },
  "_LEGACY_ERROR_TEMP_1324" : {
    "message" : [
      "The pivot column <pivotColumn> has more than <maxValues> distinct values, this could indicate an error. If this was intended, set <config> to at least the number of distinct values of the pivot column."
    ]
  },
  "_LEGACY_ERROR_TEMP_1325" : {
    "message" : [
      "Cannot modify the value of a static config: <key>."
    ]
  },
  "_LEGACY_ERROR_TEMP_1326" : {
    "message" : [
      "Cannot modify the value of a Spark config: <key>.",
      "See also 'https://spark.apache.org/docs/latest/sql-migration-guide.html#ddl-statements'"
    ]
  },
  "_LEGACY_ERROR_TEMP_1327" : {
    "message" : [
      "Command execution is not supported in runner <runner>."
    ]
  },
  "_LEGACY_ERROR_TEMP_1328" : {
    "message" : [
      "Can not instantiate class <className>, please make sure it has public non argument constructor."
    ]
  },
  "_LEGACY_ERROR_TEMP_1329" : {
    "message" : [
      "Can not load class <className>, please make sure it is on the classpath."
    ]
  },
  "_LEGACY_ERROR_TEMP_1330" : {
    "message" : [
      "Class <className> doesn't implement interface UserDefinedAggregateFunction."
    ]
  },
  "_LEGACY_ERROR_TEMP_1331" : {
    "message" : [
      "Missing field <fieldName> in table <table> with schema:",
      "<schema>"
    ]
  },
  "_LEGACY_ERROR_TEMP_1332" : {
    "message" : [
      "<errorMessage>"
    ]
  },
  "_LEGACY_ERROR_TEMP_1333" : {
    "message" : [
      "Invalid view text: <viewText>. The view <tableName> may have been tampered with."
    ]
  },
  "_LEGACY_ERROR_TEMP_1334" : {
    "message" : [
      "Cannot specify both version and timestamp when time travelling the table."
    ]
  },
  "_LEGACY_ERROR_TEMP_1335" : {
    "message" : [
      "<expr> is not a valid timestamp expression for time travel."
    ]
  },
  "_LEGACY_ERROR_TEMP_1336" : {
    "message" : [
      "Cannot time travel <target>."
    ]
  },
  "_LEGACY_ERROR_TEMP_1337" : {
    "message" : [
      "Table <tableName> does not support time travel."
    ]
  },
  "_LEGACY_ERROR_TEMP_1338" : {
    "message" : [
      "Sinks cannot request distribution and ordering in continuous execution mode"
    ]
  },
  "_LEGACY_ERROR_TEMP_1339" : {
    "message" : [
      "Failed to execute INSERT INTO command because the VALUES list contains a DEFAULT column reference as part of another expression; this is not allowed"
    ]
  },
  "_LEGACY_ERROR_TEMP_1340" : {
    "message" : [
      "Failed to execute UPDATE command because the SET list contains a DEFAULT column reference as part of another expression; this is not allowed."
    ]
  },
  "_LEGACY_ERROR_TEMP_1341" : {
    "message" : [
      "Failed to execute UPDATE command because the WHERE clause contains a DEFAULT column reference; this is not allowed."
    ]
  },
  "_LEGACY_ERROR_TEMP_1342" : {
    "message" : [
      "Failed to execute MERGE command because the WHERE clause contains a DEFAULT column reference; this is not allowed."
    ]
  },
  "_LEGACY_ERROR_TEMP_1343" : {
    "message" : [
      "Failed to execute MERGE INTO command because one of its INSERT or UPDATE assignments contains a DEFAULT column reference as part of another expression; this is not allowed."
    ]
  },
  "_LEGACY_ERROR_TEMP_1344" : {
    "message" : [
      "Invalid DEFAULT value for column <fieldName>: <defaultValue> fails to parse as a valid literal value."
    ]
  },
  "_LEGACY_ERROR_TEMP_1345" : {
    "message" : [
      "Failed to execute <statementType> command because DEFAULT values are not supported for target data source with table provider: \"<dataSource>\"."
    ]
  },
  "_LEGACY_ERROR_TEMP_1346" : {
    "message" : [
      "Failed to execute <statementType> command because DEFAULT values are not supported when adding new columns to previously existing target data source with table provider: \"<dataSource>\"."
    ]
  },
  "_LEGACY_ERROR_TEMP_1347" : {
    "message" : [
      "Failed to execute command because subquery expressions are not allowed in DEFAULT values."
    ]
  },
  "_LEGACY_ERROR_TEMP_2000" : {
    "message" : [
      "<message>. If necessary set <ansiConfig> to false to bypass this error."
    ]
  },
  "_LEGACY_ERROR_TEMP_2002" : {
    "message" : [
      "<message>"
    ]
  },
  "_LEGACY_ERROR_TEMP_2003" : {
    "message" : [
      "Unsuccessful try to zip maps with <size> unique keys due to exceeding the array size limit <maxRoundedArrayLength>"
    ]
  },
  "_LEGACY_ERROR_TEMP_2004" : {
    "message" : [
      "no default for type <dataType>"
    ]
  },
  "_LEGACY_ERROR_TEMP_2005" : {
    "message" : [
      "Type <dataType> does not support ordered operations"
    ]
  },
  "_LEGACY_ERROR_TEMP_2006" : {
    "message" : [
      "The specified group index cannot be less than zero"
    ]
  },
  "_LEGACY_ERROR_TEMP_2007" : {
    "message" : [
      "Regex group count is <groupCount>, but the specified group index is <groupIndex>"
    ]
  },
  "_LEGACY_ERROR_TEMP_2008" : {
    "message" : [
      "Find an invalid url string <url>. If necessary set <ansiConfig> to false to bypass this error."
    ]
  },
  "_LEGACY_ERROR_TEMP_2009" : {
    "message" : [
      "dataType"
    ]
  },
  "_LEGACY_ERROR_TEMP_2010" : {
    "message" : [
      "Window Functions do not support merging."
    ]
  },
  "_LEGACY_ERROR_TEMP_2011" : {
    "message" : [
      "Unexpected data type <dataType>"
    ]
  },
  "_LEGACY_ERROR_TEMP_2013" : {
    "message" : [
      "Negative values found in <frequencyExpression>"
    ]
  },
  "_LEGACY_ERROR_TEMP_2014" : {
    "message" : [
      "<funcName> is not matched at addNewFunction"
    ]
  },
  "_LEGACY_ERROR_TEMP_2015" : {
    "message" : [
      "Cannot generate <codeType> code for incomparable type: <dataType>"
    ]
  },
  "_LEGACY_ERROR_TEMP_2016" : {
    "message" : [
      "Can not interpolate <arg> into code block."
    ]
  },
  "_LEGACY_ERROR_TEMP_2017" : {
    "message" : [
      "not resolved"
    ]
  },
  "_LEGACY_ERROR_TEMP_2018" : {
    "message" : [
      "class `<cls>` is not supported by `MapObjects` as resulting collection."
    ]
  },
  "_LEGACY_ERROR_TEMP_2019" : {
    "message" : [
      "Cannot use null as map key!"
    ]
  },
  "_LEGACY_ERROR_TEMP_2020" : {
    "message" : [
      "Couldn't find a valid constructor on <cls>"
    ]
  },
  "_LEGACY_ERROR_TEMP_2021" : {
    "message" : [
      "Couldn't find a primary constructor on <cls>"
    ]
  },
  "_LEGACY_ERROR_TEMP_2022" : {
    "message" : [
      "Unsupported natural join type <joinType>"
    ]
  },
  "_LEGACY_ERROR_TEMP_2023" : {
    "message" : [
      "Unresolved encoder expected, but <attr> was found."
    ]
  },
  "_LEGACY_ERROR_TEMP_2024" : {
    "message" : [
      "Only expression encoders are supported for now."
    ]
  },
  "_LEGACY_ERROR_TEMP_2025" : {
    "message" : [
      "<className> must override either <m1> or <m2>"
    ]
  },
  "_LEGACY_ERROR_TEMP_2026" : {
    "message" : [
      "Failed to convert value <value> (class of <cls>) with the type of <dataType> to JSON."
    ]
  },
  "_LEGACY_ERROR_TEMP_2027" : {
    "message" : [
      "Unexpected operator <op> in correlated subquery<pos>"
    ]
  },
  "_LEGACY_ERROR_TEMP_2028" : {
    "message" : [
      "This line should be unreachable<err>"
    ]
  },
  "_LEGACY_ERROR_TEMP_2029" : {
    "message" : [
      "Not supported rounding mode: <roundMode>"
    ]
  },
  "_LEGACY_ERROR_TEMP_2030" : {
    "message" : [
      "Can not handle nested schema yet...  plan <plan>"
    ]
  },
  "_LEGACY_ERROR_TEMP_2031" : {
    "message" : [
      "The input external row cannot be null."
    ]
  },
  "_LEGACY_ERROR_TEMP_2032" : {
    "message" : [
      "<fieldCannotBeNullMsg>"
    ]
  },
  "_LEGACY_ERROR_TEMP_2033" : {
    "message" : [
      "Unable to create database <name> as failed to create its directory <locationUri>"
    ]
  },
  "_LEGACY_ERROR_TEMP_2034" : {
    "message" : [
      "Unable to drop database <name> as failed to delete its directory <locationUri>"
    ]
  },
  "_LEGACY_ERROR_TEMP_2035" : {
    "message" : [
      "Unable to create table <table> as failed to create its directory <defaultTableLocation>"
    ]
  },
  "_LEGACY_ERROR_TEMP_2036" : {
    "message" : [
      "Unable to delete partition path <partitionPath>"
    ]
  },
  "_LEGACY_ERROR_TEMP_2037" : {
    "message" : [
      "Unable to drop table <table> as failed to delete its directory <dir>"
    ]
  },
  "_LEGACY_ERROR_TEMP_2038" : {
    "message" : [
      "Unable to rename table <oldName> to <newName> as failed to rename its directory <oldDir>"
    ]
  },
  "_LEGACY_ERROR_TEMP_2039" : {
    "message" : [
      "Unable to create partition path <partitionPath>"
    ]
  },
  "_LEGACY_ERROR_TEMP_2040" : {
    "message" : [
      "Unable to rename partition path <oldPartPath>"
    ]
  },
  "_LEGACY_ERROR_TEMP_2041" : {
    "message" : [
      "<methodName> is not implemented"
    ]
  },
  "_LEGACY_ERROR_TEMP_2042" : {
    "message" : [
      "<message>. If necessary set <ansiConfig> to false to bypass this error."
    ]
  },
  "_LEGACY_ERROR_TEMP_2043" : {
    "message" : [
      "- <sqlValue> caused overflow"
    ]
  },
  "_LEGACY_ERROR_TEMP_2044" : {
    "message" : [
      "<sqlValue1> <symbol> <sqlValue2> caused overflow"
    ]
  },
  "_LEGACY_ERROR_TEMP_2045" : {
    "message" : [
      "Unsupported table change: <message>"
    ]
  },
  "_LEGACY_ERROR_TEMP_2046" : {
    "message" : [
      "[BUG] Not a DataSourceRDDPartition: <split>"
    ]
  },
  "_LEGACY_ERROR_TEMP_2047" : {
    "message" : [
      "'path' is not specified"
    ]
  },
  "_LEGACY_ERROR_TEMP_2048" : {
    "message" : [
      "Schema must be specified when creating a streaming source DataFrame. If some files already exist in the directory, then depending on the file format you may be able to create a static DataFrame on that directory with 'spark.read.load(directory)' and infer schema from it."
    ]
  },
  "_LEGACY_ERROR_TEMP_2049" : {
    "message" : [
      "Data source <className> does not support streamed <operator>"
    ]
  },
  "_LEGACY_ERROR_TEMP_2050" : {
    "message" : [
      "Expected exactly one path to be specified, but got: <paths>"
    ]
  },
  "_LEGACY_ERROR_TEMP_2051" : {
    "message" : [
      "Failed to find data source: <provider>. Please find packages at https://spark.apache.org/third-party-projects.html"
    ]
  },
  "_LEGACY_ERROR_TEMP_2052" : {
    "message" : [
      "<className> was removed in Spark 2.0. Please check if your library is compatible with Spark 2.0"
    ]
  },
  "_LEGACY_ERROR_TEMP_2053" : {
    "message" : [
      "buildReader is not supported for <format>"
    ]
  },
  "_LEGACY_ERROR_TEMP_2054" : {
    "message" : [
      "Task failed while writing rows."
    ]
  },
  "_LEGACY_ERROR_TEMP_2055" : {
    "message" : [
      "<message>",
      "It is possible the underlying files have been updated. You can explicitly invalidate the cache in Spark by running 'REFRESH TABLE tableName' command in SQL or by recreating the Dataset/DataFrame involved."
    ]
  },
  "_LEGACY_ERROR_TEMP_2056" : {
    "message" : [
      "Unable to clear output directory <staticPrefixPath> prior to writing to it"
    ]
  },
  "_LEGACY_ERROR_TEMP_2057" : {
    "message" : [
      "Unable to clear partition directory <path> prior to writing to it"
    ]
  },
  "_LEGACY_ERROR_TEMP_2058" : {
    "message" : [
      "Failed to cast value `<value>` to `<dataType>` for partition column `<columnName>`"
    ]
  },
  "_LEGACY_ERROR_TEMP_2059" : {
    "message" : [
      "End of stream"
    ]
  },
  "_LEGACY_ERROR_TEMP_2060" : {
    "message" : [
      "The fallback v1 relation reports inconsistent schema:",
      "Schema of v2 scan: <v2Schema>",
      "Schema of v1 relation: <v1Schema>"
    ]
  },
  "_LEGACY_ERROR_TEMP_2061" : {
    "message" : [
      "No records should be returned from EmptyDataReader"
    ]
  },
  "_LEGACY_ERROR_TEMP_2062" : {
    "message" : [
      "<message>",
      "It is possible the underlying files have been updated. You can explicitly invalidate the cache in Spark by recreating the Dataset/DataFrame involved."
    ]
  },
  "_LEGACY_ERROR_TEMP_2063" : {
    "message" : [
      "Parquet column cannot be converted in file <filePath>. Column: <column>, Expected: <logicalType>, Found: <physicalType>"
    ]
  },
  "_LEGACY_ERROR_TEMP_2064" : {
    "message" : [
      "Encountered error while reading file <path>. Details:"
    ]
  },
  "_LEGACY_ERROR_TEMP_2065" : {
    "message" : [
      "Cannot create columnar reader."
    ]
  },
  "_LEGACY_ERROR_TEMP_2066" : {
    "message" : [
      "Invalid namespace name: <namespace>"
    ]
  },
  "_LEGACY_ERROR_TEMP_2067" : {
    "message" : [
      "Unsupported partition transform: <transform>"
    ]
  },
  "_LEGACY_ERROR_TEMP_2068" : {
    "message" : [
      "Missing database location"
    ]
  },
  "_LEGACY_ERROR_TEMP_2069" : {
    "message" : [
      "Cannot remove reserved property: <property>"
    ]
  },
  "_LEGACY_ERROR_TEMP_2070" : {
    "message" : [
      "Writing job failed."
    ]
  },
  "_LEGACY_ERROR_TEMP_2071" : {
    "message" : [
      "Commit denied for partition <partId> (task <taskId>, attempt <attemptId>, stage <stageId>.<stageAttempt>)"
    ]
  },
  "_LEGACY_ERROR_TEMP_2072" : {
    "message" : [
      "Table implementation does not support writes: <ident>"
    ]
  },
  "_LEGACY_ERROR_TEMP_2073" : {
    "message" : [
      "Cannot create JDBC table with partition"
    ]
  },
  "_LEGACY_ERROR_TEMP_2074" : {
    "message" : [
      "user-specified schema"
    ]
  },
  "_LEGACY_ERROR_TEMP_2075" : {
    "message" : [
      "Write is not supported for binary file data source"
    ]
  },
  "_LEGACY_ERROR_TEMP_2076" : {
    "message" : [
      "The length of <path> is <len>, which exceeds the max length allowed: <maxLength>."
    ]
  },
  "_LEGACY_ERROR_TEMP_2077" : {
    "message" : [
      "Unsupported field name: <fieldName>"
    ]
  },
  "_LEGACY_ERROR_TEMP_2078" : {
    "message" : [
      "Both '<jdbcTableName>' and '<jdbcQueryString>' can not be specified at the same time."
    ]
  },
  "_LEGACY_ERROR_TEMP_2079" : {
    "message" : [
      "Option '<jdbcTableName>' or '<jdbcQueryString>' is required."
    ]
  },
  "_LEGACY_ERROR_TEMP_2080" : {
    "message" : [
      "Option `<optionName>` can not be empty."
    ]
  },
  "_LEGACY_ERROR_TEMP_2081" : {
    "message" : [
      "Invalid value `<value>` for parameter `<jdbcTxnIsolationLevel>`. This can be `NONE`, `READ_UNCOMMITTED`, `READ_COMMITTED`, `REPEATABLE_READ` or `SERIALIZABLE`."
    ]
  },
  "_LEGACY_ERROR_TEMP_2082" : {
    "message" : [
      "Can't get JDBC type for <catalogString>"
    ]
  },
  "_LEGACY_ERROR_TEMP_2083" : {
    "message" : [
      "Unsupported type <content>"
    ]
  },
  "_LEGACY_ERROR_TEMP_2084" : {
    "message" : [
      "Unsupported array element type <catalogString> based on binary"
    ]
  },
  "_LEGACY_ERROR_TEMP_2085" : {
    "message" : [
      "Nested arrays unsupported"
    ]
  },
  "_LEGACY_ERROR_TEMP_2086" : {
    "message" : [
      "Can't translate non-null value for field <pos>"
    ]
  },
  "_LEGACY_ERROR_TEMP_2087" : {
    "message" : [
      "Invalid value `<n>` for parameter `<jdbcNumPartitions>` in table writing via JDBC. The minimum value is 1."
    ]
  },
  "_LEGACY_ERROR_TEMP_2088" : {
    "message" : [
      "<dataType> is not supported yet."
    ]
  },
  "_LEGACY_ERROR_TEMP_2089" : {
    "message" : [
      "DataType: <catalogString>"
    ]
  },
  "_LEGACY_ERROR_TEMP_2090" : {
    "message" : [
      "The input filter of <owner> should be fully convertible."
    ]
  },
  "_LEGACY_ERROR_TEMP_2091" : {
    "message" : [
      "Could not read footer for file: <file>"
    ]
  },
  "_LEGACY_ERROR_TEMP_2092" : {
    "message" : [
      "Could not read footer for file: <file>"
    ]
  },
  "_LEGACY_ERROR_TEMP_2093" : {
    "message" : [
      "Found duplicate field(s) \"<requiredFieldName>\": <matchedOrcFields> in case-insensitive mode"
    ]
  },
  "_LEGACY_ERROR_TEMP_2094" : {
    "message" : [
      "Found duplicate field(s) \"<requiredId>\": <matchedFields> in id mapping mode"
    ]
  },
  "_LEGACY_ERROR_TEMP_2095" : {
    "message" : [
      "Failed to merge incompatible schemas <left> and <right>"
    ]
  },
  "_LEGACY_ERROR_TEMP_2096" : {
    "message" : [
      "<ddl> is not supported temporarily."
    ]
  },
  "_LEGACY_ERROR_TEMP_2097" : {
    "message" : [
      "Could not execute broadcast in <timeout> secs. You can increase the timeout for broadcasts via <broadcastTimeout> or disable broadcast join by setting <autoBroadcastJoinThreshold> to -1"
    ]
  },
  "_LEGACY_ERROR_TEMP_2098" : {
    "message" : [
      "Could not compare cost with <cost>"
    ]
  },
  "_LEGACY_ERROR_TEMP_2099" : {
    "message" : [
      "Unsupported data type: <dt>"
    ]
  },
  "_LEGACY_ERROR_TEMP_2100" : {
    "message" : [
      "not support type: <dataType>"
    ]
  },
  "_LEGACY_ERROR_TEMP_2101" : {
    "message" : [
      "Not support non-primitive type now"
    ]
  },
  "_LEGACY_ERROR_TEMP_2102" : {
    "message" : [
      "Unsupported type: <catalogString>"
    ]
  },
  "_LEGACY_ERROR_TEMP_2103" : {
    "message" : [
      "Dictionary encoding should not be used because of dictionary overflow."
    ]
  },
  "_LEGACY_ERROR_TEMP_2104" : {
    "message" : [
      "End of the iterator"
    ]
  },
  "_LEGACY_ERROR_TEMP_2105" : {
    "message" : [
      "Could not allocate memory to grow BytesToBytesMap"
    ]
  },
  "_LEGACY_ERROR_TEMP_2106" : {
    "message" : [
      "Can't acquire <size> bytes memory to build hash relation, got <got> bytes"
    ]
  },
  "_LEGACY_ERROR_TEMP_2107" : {
    "message" : [
      "There is not enough memory to build hash map"
    ]
  },
  "_LEGACY_ERROR_TEMP_2108" : {
    "message" : [
      "Does not support row that is larger than 256M"
    ]
  },
  "_LEGACY_ERROR_TEMP_2109" : {
    "message" : [
      "Cannot build HashedRelation with more than 1/3 billions unique keys"
    ]
  },
  "_LEGACY_ERROR_TEMP_2110" : {
    "message" : [
      "Can not build a HashedRelation that is larger than 8G"
    ]
  },
  "_LEGACY_ERROR_TEMP_2111" : {
    "message" : [
      "failed to push a row into <rowQueue>"
    ]
  },
  "_LEGACY_ERROR_TEMP_2112" : {
    "message" : [
      "Unexpected window function frame <frame>."
    ]
  },
  "_LEGACY_ERROR_TEMP_2113" : {
    "message" : [
      "Unable to parse <stats> as a percentile"
    ]
  },
  "_LEGACY_ERROR_TEMP_2114" : {
    "message" : [
      "<stats> is not a recognised statistic"
    ]
  },
  "_LEGACY_ERROR_TEMP_2115" : {
    "message" : [
      "Unknown column: <unknownColumn>"
    ]
  },
  "_LEGACY_ERROR_TEMP_2116" : {
    "message" : [
      "Unexpected: <o>"
    ]
  },
  "_LEGACY_ERROR_TEMP_2120" : {
    "message" : [
      "Do not support array of type <clazz>."
    ]
  },
  "_LEGACY_ERROR_TEMP_2121" : {
    "message" : [
      "Do not support type <clazz>."
    ]
  },
  "_LEGACY_ERROR_TEMP_2122" : {
    "message" : [
      "Failed parsing <simpleString>: <raw>"
    ]
  },
  "_LEGACY_ERROR_TEMP_2123" : {
    "message" : [
      "Failed to merge fields '<leftName>' and '<rightName>'. <message>"
    ]
  },
  "_LEGACY_ERROR_TEMP_2124" : {
    "message" : [
      "Failed to merge decimal types with incompatible scale <leftScale> and <rightScale>"
    ]
  },
  "_LEGACY_ERROR_TEMP_2125" : {
    "message" : [
      "Failed to merge incompatible data types ${leftCatalogString} and ${rightCatalogString}"
    ]
  },
  "_LEGACY_ERROR_TEMP_2126" : {
    "message" : [
      "Unsuccessful attempt to build maps with <size> elements due to exceeding the map size limit <maxRoundedArrayLength>."
    ]
  },
  "_LEGACY_ERROR_TEMP_2127" : {
    "message" : [
      "Duplicate map key <key> was found, please check the input data. If you want to remove the duplicated keys, you can set <mapKeyDedupPolicy> to <lastWin> so that the key inserted at last takes precedence."
    ]
  },
  "_LEGACY_ERROR_TEMP_2128" : {
    "message" : [
      "The key array and value array of MapData must have the same length."
    ]
  },
  "_LEGACY_ERROR_TEMP_2129" : {
    "message" : [
      "Conflict found: Field <field> <actual> differs from <field> <expected> derived from <candidate>"
    ]
  },
  "_LEGACY_ERROR_TEMP_2130" : {
    "message" : [
      "Fail to recognize '<pattern>' pattern in the DateTimeFormatter. You can form a valid datetime pattern with the guide from https://spark.apache.org/docs/latest/sql-ref-datetime-pattern.html"
    ]
  },
  "_LEGACY_ERROR_TEMP_2131" : {
    "message" : [
      "Exception when registering StreamingQueryListener"
    ]
  },
  "_LEGACY_ERROR_TEMP_2132" : {
    "message" : [
      "Parsing JSON arrays as structs is forbidden."
    ]
  },
  "_LEGACY_ERROR_TEMP_2133" : {
    "message" : [
      "Cannot parse field name <fieldName>, field value <fieldValue>, [<token>] as target spark data type [<dataType>]."
    ]
  },
  "_LEGACY_ERROR_TEMP_2134" : {
    "message" : [
      "Cannot parse field value <value> for pattern <pattern> as target spark data type [<dataType>]."
    ]
  },
  "_LEGACY_ERROR_TEMP_2135" : {
    "message" : [
      "Failed to parse an empty string for data type <dataType>"
    ]
  },
  "_LEGACY_ERROR_TEMP_2136" : {
    "message" : [
      "Failed to parse field name <fieldName>, field value <fieldValue>, [<token>] to target spark data type [<dataType>]."
    ]
  },
  "_LEGACY_ERROR_TEMP_2137" : {
    "message" : [
      "Root converter returned null"
    ]
  },
  "_LEGACY_ERROR_TEMP_2138" : {
    "message" : [
      "Cannot have circular references in bean class, but got the circular reference of class <clazz>"
    ]
  },
  "_LEGACY_ERROR_TEMP_2139" : {
    "message" : [
      "cannot have circular references in class, but got the circular reference of class <t>"
    ]
  },
  "_LEGACY_ERROR_TEMP_2140" : {
    "message" : [
      "`<fieldName>` is not a valid identifier of Java and cannot be used as field name",
      "<walkedTypePath>"
    ]
  },
  "_LEGACY_ERROR_TEMP_2141" : {
    "message" : [
      "No Encoder found for <tpe>",
      "<walkedTypePath>"
    ]
  },
  "_LEGACY_ERROR_TEMP_2142" : {
    "message" : [
      "Attributes for type <schema> is not supported"
    ]
  },
  "_LEGACY_ERROR_TEMP_2143" : {
    "message" : [
      "Schema for type <tpe> is not supported"
    ]
  },
  "_LEGACY_ERROR_TEMP_2144" : {
    "message" : [
      "Unable to find constructor for <tpe>. This could happen if <tpe> is an interface, or a trait without companion object constructor."
    ]
  },
  "_LEGACY_ERROR_TEMP_2145" : {
    "message" : [
      "<paramName> cannot be more than one character"
    ]
  },
  "_LEGACY_ERROR_TEMP_2146" : {
    "message" : [
      "<paramName> should be an integer. Found <value>"
    ]
  },
  "_LEGACY_ERROR_TEMP_2147" : {
    "message" : [
      "<paramName> flag can be true or false"
    ]
  },
  "_LEGACY_ERROR_TEMP_2148" : {
    "message" : [
      "null value found but field <name> is not nullable."
    ]
  },
  "_LEGACY_ERROR_TEMP_2149" : {
    "message" : [
      "Malformed CSV record"
    ]
  },
  "_LEGACY_ERROR_TEMP_2150" : {
    "message" : [
      "Due to Scala's limited support of tuple, tuple with more than 22 elements are not supported."
    ]
  },
  "_LEGACY_ERROR_TEMP_2151" : {
    "message" : [
      "Error while decoding: <e>",
      "<expressions>"
    ]
  },
  "_LEGACY_ERROR_TEMP_2152" : {
    "message" : [
      "Error while encoding: <e>",
      "<expressions>"
    ]
  },
  "_LEGACY_ERROR_TEMP_2153" : {
    "message" : [
      "class <clsName> has unexpected serializer: <objSerializer>"
    ]
  },
  "_LEGACY_ERROR_TEMP_2154" : {
    "message" : [
      "Failed to get outer pointer for <innerCls>"
    ]
  },
  "_LEGACY_ERROR_TEMP_2155" : {
    "message" : [
      "<userClass> is not annotated with SQLUserDefinedType nor registered with UDTRegistration.}"
    ]
  },
  "_LEGACY_ERROR_TEMP_2156" : {
    "message" : [
      "The size function doesn't support the operand type <dataType>"
    ]
  },
  "_LEGACY_ERROR_TEMP_2157" : {
    "message" : [
      "Unexpected value for start in function <prettyName>: SQL array indices start at 1."
    ]
  },
  "_LEGACY_ERROR_TEMP_2158" : {
    "message" : [
      "Unexpected value for length in function <prettyName>: length must be greater than or equal to 0."
    ]
  },
  "_LEGACY_ERROR_TEMP_2159" : {
    "message" : [
      "Unsuccessful try to concat arrays with <numberOfElements> elements due to exceeding the array size limit <maxRoundedArrayLength>."
    ]
  },
  "_LEGACY_ERROR_TEMP_2160" : {
    "message" : [
      "Unsuccessful try to flatten an array of arrays with <numberOfElements> elements due to exceeding the array size limit <maxRoundedArrayLength>."
    ]
  },
  "_LEGACY_ERROR_TEMP_2161" : {
    "message" : [
      "Unsuccessful try to create array with <count> elements due to exceeding the array size limit <maxRoundedArrayLength>."
    ]
  },
  "_LEGACY_ERROR_TEMP_2162" : {
    "message" : [
      "Unsuccessful try to union arrays with <length> elements due to exceeding the array size limit <maxRoundedArrayLength>."
    ]
  },
  "_LEGACY_ERROR_TEMP_2163" : {
    "message" : [
      "Initial type <dataType> must be a <target>"
    ]
  },
  "_LEGACY_ERROR_TEMP_2164" : {
    "message" : [
      "Initial type <dataType> must be an <arrayType>, a <structType> or a <mapType>"
    ]
  },
  "_LEGACY_ERROR_TEMP_2165" : {
    "message" : [
      "Malformed records are detected in schema inference. Parse Mode: <failFastMode>."
    ]
  },
  "_LEGACY_ERROR_TEMP_2166" : {
    "message" : [
      "Malformed JSON"
    ]
  },
  "_LEGACY_ERROR_TEMP_2167" : {
    "message" : [
      "Malformed records are detected in schema inference. Parse Mode: <failFastMode>. Reasons: Failed to infer a common schema. Struct types are expected, but `<dataType>` was found."
    ]
  },
  "_LEGACY_ERROR_TEMP_2168" : {
    "message" : [
      "Decorrelate inner query through <plan> is not supported."
    ]
  },
  "_LEGACY_ERROR_TEMP_2169" : {
    "message" : [
      "This method should not be called in the analyzer"
    ]
  },
  "_LEGACY_ERROR_TEMP_2170" : {
    "message" : [
      "Cannot safely merge SERDEPROPERTIES:",
      "<props1>",
      "<props2>",
      "The conflict keys: <conflictKeys>"
    ]
  },
  "_LEGACY_ERROR_TEMP_2171" : {
    "message" : [
      "Not supported pair: <r1>, <r2> at <function>()"
    ]
  },
  "_LEGACY_ERROR_TEMP_2172" : {
    "message" : [
      "Once strategy's idempotence is broken for batch <batchName>",
      "<plan>"
    ]
  },
  "_LEGACY_ERROR_TEMP_2173" : {
    "message" : [
      "The structural integrity of the input plan is broken in <className>."
    ]
  },
  "_LEGACY_ERROR_TEMP_2174" : {
    "message" : [
      "After applying rule <ruleName> in batch <batchName>, the structural integrity of the plan is broken."
    ]
  },
  "_LEGACY_ERROR_TEMP_2175" : {
    "message" : [
      "Rule id not found for <ruleName>"
    ]
  },
  "_LEGACY_ERROR_TEMP_2176" : {
    "message" : [
      "Cannot create array with <numElements> elements of data due to exceeding the limit <maxRoundedArrayLength> elements for ArrayData. <additionalErrorMessage>"
    ]
  },
  "_LEGACY_ERROR_TEMP_2177" : {
    "message" : [
      "Malformed records are detected in record parsing. Parse Mode: <failFastMode>. To process malformed records as null result, try setting the option 'mode' as 'PERMISSIVE'."
    ]
  },
  "_LEGACY_ERROR_TEMP_2178" : {
    "message" : [
      "Remote operations not supported"
    ]
  },
  "_LEGACY_ERROR_TEMP_2179" : {
    "message" : [
      "HiveServer2 Kerberos principal or keytab is not correctly configured"
    ]
  },
  "_LEGACY_ERROR_TEMP_2180" : {
    "message" : [
      "Parent SparkUI to attach this tab to not found!"
    ]
  },
  "_LEGACY_ERROR_TEMP_2181" : {
    "message" : [
      "inferSchema is not supported for hive data source."
    ]
  },
  "_LEGACY_ERROR_TEMP_2182" : {
    "message" : [
      "Requested partitioning does not match the <tableIdentifier> table:",
      "Requested partitions: <partitionKeys>",
      "Table partitions: <partitionColumnNames>"
    ]
  },
  "_LEGACY_ERROR_TEMP_2183" : {
    "message" : [
      "Dynamic partition key <key> is not among written partition paths."
    ]
  },
  "_LEGACY_ERROR_TEMP_2184" : {
    "message" : [
      "Cannot remove partition directory '<partitionPath>'"
    ]
  },
  "_LEGACY_ERROR_TEMP_2185" : {
    "message" : [
      "Cannot create staging directory: <message>"
    ]
  },
  "_LEGACY_ERROR_TEMP_2186" : {
    "message" : [
      "The SerDe interface removed since Hive 2.3(HIVE-15167). Please migrate your custom SerDes to Hive 2.3. See HIVE-15167 for more details."
    ]
  },
  "_LEGACY_ERROR_TEMP_2187" : {
    "message" : [
      "<message>, db: <dbName>, table: <tableName>"
    ]
  },
  "_LEGACY_ERROR_TEMP_2188" : {
    "message" : [
      "Cannot recognize hive type string: <fieldType>, column: <fieldName>"
    ]
  },
  "_LEGACY_ERROR_TEMP_2189" : {
    "message" : [
      "Hive 2.2 and lower versions don't support getTablesByType. Please use Hive 2.3 or higher version."
    ]
  },
  "_LEGACY_ERROR_TEMP_2190" : {
    "message" : [
      "DROP TABLE ... PURGE"
    ]
  },
  "_LEGACY_ERROR_TEMP_2191" : {
    "message" : [
      "ALTER TABLE ... DROP PARTITION ... PURGE"
    ]
  },
  "_LEGACY_ERROR_TEMP_2192" : {
    "message" : [
      "Partition filter cannot have both `\"` and `'` characters"
    ]
  },
  "_LEGACY_ERROR_TEMP_2193" : {
    "message" : [
      "Caught Hive MetaException attempting to get partition metadata by filter from Hive. You can set the Spark configuration setting <hiveMetastorePartitionPruningFallbackOnException> to true to work around this problem, however this will result in degraded performance. Please report a bug: https://issues.apache.org/jira/browse/SPARK"
    ]
  },
  "_LEGACY_ERROR_TEMP_2194" : {
    "message" : [
      "Unsupported Hive Metastore version <version>. Please set <key> with a valid version."
    ]
  },
  "_LEGACY_ERROR_TEMP_2195" : {
    "message" : [
      "<cnf> when creating Hive client using classpath: <execJars> Please make sure that jars for your version of hive and hadoop are included in the paths passed to <key>."
    ]
  },
  "_LEGACY_ERROR_TEMP_2196" : {
    "message" : [
      "Unable to fetch tables of db <dbName>"
    ]
  },
  "_LEGACY_ERROR_TEMP_2197" : {
    "message" : [
      "LOCATION clause illegal for view partition"
    ]
  },
  "_LEGACY_ERROR_TEMP_2198" : {
    "message" : [
      "Failed to rename as <dstPath> already exists"
    ]
  },
  "_LEGACY_ERROR_TEMP_2199" : {
    "message" : [
      "Failed to rename temp file <srcPath> to <dstPath> as rename returned false"
    ]
  },
  "_LEGACY_ERROR_TEMP_2200" : {
    "message" : [
      "Error: we detected a possible problem with the location of your \"_spark_metadata\"",
      "directory and you likely need to move it before restarting this query.",
      "",
      "Earlier version of Spark incorrectly escaped paths when writing out the",
      "\"_spark_metadata\" directory for structured streaming. While this was corrected in",
      "Spark 3.0, it appears that your query was started using an earlier version that",
      "",
      "Correct \"_spark_metadata\" Directory: <metadataPath>",
      "Incorrect \"_spark_metadata\" Directory: <legacyMetadataPath>",
      "",
      "Please move the data from the incorrect directory to the correct one, delete the",
      "incorrect directory, and then restart this query. If you believe you are receiving",
      "this message in error, you can disable it with the SQL conf",
      "<StreamingCheckpointEscaptedPathCheckEnabled>."
    ]
  },
  "_LEGACY_ERROR_TEMP_2226" : {
    "message" : [
      "null literals can't be casted to <name>"
    ]
  },
  "_LEGACY_ERROR_TEMP_2227" : {
    "message" : [
      "<name> is not an UserDefinedType. Please make sure registering an UserDefinedType for <userClass>"
    ]
  },
  "_LEGACY_ERROR_TEMP_2228" : {
    "message" : [
      "Can not load in UserDefinedType <name> for user class <userClass>."
    ]
  },
  "_LEGACY_ERROR_TEMP_2229" : {
    "message" : [
      "<name> is not a public class. Only public classes are supported."
    ]
  },
  "_LEGACY_ERROR_TEMP_2230" : {
    "message" : [
      "Primitive types are not supported."
    ]
  },
  "_LEGACY_ERROR_TEMP_2231" : {
    "message" : [
      "fieldIndex on a Row without schema is undefined."
    ]
  },
  "_LEGACY_ERROR_TEMP_2232" : {
    "message" : [
      "Value at index <index> is null"
    ]
  },
  "_LEGACY_ERROR_TEMP_2233" : {
    "message" : [
      "Only Data Sources providing FileFormat are supported: <providingClass>"
    ]
  },
  "_LEGACY_ERROR_TEMP_2234" : {
    "message" : [
      "Failed to set original ACL <aclEntries> back to the created path: <path>. Exception: <message>"
    ]
  },
  "_LEGACY_ERROR_TEMP_2235" : {
    "message" : [
      "Multiple failures in stage materialization."
    ]
  },
  "_LEGACY_ERROR_TEMP_2236" : {
    "message" : [
      "Unrecognized compression scheme type ID: <typeId>"
    ]
  },
  "_LEGACY_ERROR_TEMP_2237" : {
    "message" : [
      "<className>.getParentLogger is not yet implemented."
    ]
  },
  "_LEGACY_ERROR_TEMP_2238" : {
    "message" : [
      "Unable to create Parquet converter for <typeName> whose Parquet type is <parquetType> without decimal metadata. Please read this column/field as Spark BINARY type."
    ]
  },
  "_LEGACY_ERROR_TEMP_2239" : {
    "message" : [
      "Unable to create Parquet converter for decimal type <t> whose Parquet type is <parquetType>.  Parquet DECIMAL type can only be backed by INT32, INT64, FIXED_LEN_BYTE_ARRAY, or BINARY."
    ]
  },
  "_LEGACY_ERROR_TEMP_2240" : {
    "message" : [
      "Unable to create Parquet converter for data type <t> whose Parquet type is <parquetType>"
    ]
  },
  "_LEGACY_ERROR_TEMP_2241" : {
    "message" : [
      "Nonatomic partition table <tableName> can not add multiple partitions."
    ]
  },
  "_LEGACY_ERROR_TEMP_2242" : {
    "message" : [
      "<provider> source does not support user-specified schema."
    ]
  },
  "_LEGACY_ERROR_TEMP_2243" : {
    "message" : [
      "Nonatomic partition table <tableName> can not drop multiple partitions."
    ]
  },
  "_LEGACY_ERROR_TEMP_2244" : {
    "message" : [
      "The table <tableName> does not support truncation of multiple partition."
    ]
  },
  "_LEGACY_ERROR_TEMP_2245" : {
    "message" : [
      "Table does not support overwrite by expression: <table>"
    ]
  },
  "_LEGACY_ERROR_TEMP_2246" : {
    "message" : [
      "Table does not support dynamic partition overwrite: <table>"
    ]
  },
  "_LEGACY_ERROR_TEMP_2247" : {
    "message" : [
      "Failed merging schema:",
      "<schema>"
    ]
  },
  "_LEGACY_ERROR_TEMP_2248" : {
    "message" : [
      "Cannot broadcast the table over <maxBroadcastTableRows> rows: <numRows> rows"
    ]
  },
  "_LEGACY_ERROR_TEMP_2249" : {
    "message" : [
      "Cannot broadcast the table that is larger than <maxBroadcastTableBytes>GB: <dataSize> GB"
    ]
  },
  "_LEGACY_ERROR_TEMP_2250" : {
    "message" : [
      "Not enough memory to build and broadcast the table to all worker nodes. As a workaround, you can either disable broadcast by setting <autoBroadcastjoinThreshold> to -1 or increase the spark driver memory by setting <driverMemory> to a higher value<analyzeTblMsg>"
    ]
  },
  "_LEGACY_ERROR_TEMP_2276" : {
    "message" : [
      "Hive table <tableName> with ANSI intervals is not supported"
    ]
  },
  "_LEGACY_ERROR_TEMP_2277" : {
    "message" : [
      "Number of dynamic partitions created is <numWrittenParts>, which is more than <maxDynamicPartitions>. To solve this try to set <maxDynamicPartitionsKey> to at least <numWrittenParts>."
    ]
  },
  "_LEGACY_ERROR_TEMP_2278" : {
    "message" : [
      "The input <valueType> '<input>' does not match the given number format: '<format>'"
    ]
  },
  "_LEGACY_ERROR_TEMP_2279" : {
    "message" : [
      "Multiple bucket transforms are not supported."
    ]
  },
  "_LEGACY_ERROR_TEMP_2280" : {
    "message" : [
      "Create namespace comment is not supported"
    ]
  },
  "_LEGACY_ERROR_TEMP_2281" : {
    "message" : [
      "Remove namespace comment is not supported"
    ]
  },
  "_LEGACY_ERROR_TEMP_2282" : {
    "message" : [
      "Drop namespace restrict is not supported"
    ]
  }
}<|MERGE_RESOLUTION|>--- conflicted
+++ resolved
@@ -589,7 +589,6 @@
       "More than one row returned by a subquery used as an expression."
     ]
   },
-<<<<<<< HEAD
   "NAMESPACE_ALREADY_EXISTS" : {
     "message" : [
       "Cannot create namespace <nameSpaceName> because it already exists.",
@@ -630,8 +629,6 @@
     ],
     "sqlState" : "42000"
   },
-=======
->>>>>>> 0b892a54
   "NON_LITERAL_PIVOT_VALUES" : {
     "message" : [
       "Literal expressions required for pivot values, found <expression>."
