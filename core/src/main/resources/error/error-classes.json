--- conflicted
+++ resolved
@@ -6,13 +6,9 @@
     "sqlState" : "42000"
   },
   "ARITHMETIC_OVERFLOW" : {
-<<<<<<< HEAD
-    "message" : [ "<message>.<alternative> If necessary set <config> to <configVal> (except for ANSI interval type) to bypass this error." ],
-=======
-    "message" : [
-      "<message>.<alternative> If necessary set <config> to \"false\" (except for ANSI interval type) to bypass this error."
-    ],
->>>>>>> 11760e37
+    "message" : [
+      "<message>.<alternative> If necessary set <config> to <configVal> (except for ANSI interval type) to bypass this error."
+    ],
     "sqlState" : "22003"
   },
   "CANNOT_CAST_DATATYPE" : {
@@ -22,13 +18,9 @@
     "sqlState" : "22005"
   },
   "CANNOT_CHANGE_DECIMAL_PRECISION" : {
-<<<<<<< HEAD
-    "message" : [ "<value> cannot be represented as Decimal(<precision>, <scale>). If necessary set <config> to <configVal> to bypass this error." ],
-=======
-    "message" : [
-      "<value> cannot be represented as Decimal(<precision>, <scale>). If necessary set <config> to \"false\" to bypass this error."
-    ],
->>>>>>> 11760e37
+    "message" : [
+      "<value> cannot be represented as Decimal(<precision>, <scale>). If necessary set <config> to <configVal> to bypass this error."
+    ],
     "sqlState" : "22005"
   },
   "CANNOT_PARSE_DECIMAL" : {
@@ -44,23 +36,15 @@
     ]
   },
   "CAST_INVALID_INPUT" : {
-<<<<<<< HEAD
-    "message" : [ "The value <value> of the type <sourceType> cannot be cast to <targetType> because it is malformed. Correct the value as per the syntax, or change its target type. To return NULL instead, use `try_cast`. If necessary set <config> to <configVal> to bypass this error." ],
+    "message" : [
+      "The value <value> of the type <sourceType> cannot be cast to <targetType> because it is malformed. Correct the value as per the syntax, or change its target type. To return NULL instead, use `try_cast`. If necessary set <config> to <configVal> to bypass this error."
+    ],
     "sqlState" : "42000"
   },
   "CAST_OVERFLOW" : {
-    "message" : [ "The value <value> of the type <sourceType> cannot be cast to <targetType> due to an overflow. To return NULL instead, use `try_cast`. If necessary set <config> to <configVal> to bypass this error." ],
-=======
-    "message" : [
-      "The value <value> of the type <sourceType> cannot be cast to <targetType> because it is malformed. Correct the value as per the syntax, or change its target type. To return NULL instead, use `try_cast`. If necessary set <config> to \"false\" to bypass this error."
-    ],
-    "sqlState" : "42000"
-  },
-  "CAST_OVERFLOW" : {
-    "message" : [
-      "The value <value> of the type <sourceType> cannot be cast to <targetType> due to an overflow. To return NULL instead, use `try_cast`. If necessary set <config> to \"false\" to bypass this error."
-    ],
->>>>>>> 11760e37
+    "message" : [
+      "The value <value> of the type <sourceType> cannot be cast to <targetType> due to an overflow. To return NULL instead, use `try_cast`. If necessary set <config> to <configVal> to bypass this error."
+    ],
     "sqlState" : "22005"
   },
   "CONCURRENT_QUERY" : {
@@ -75,13 +59,9 @@
     "sqlState" : "22008"
   },
   "DIVIDE_BY_ZERO" : {
-<<<<<<< HEAD
-    "message" : [ "Division by zero. To return NULL instead, use `try_divide`. If necessary set <config> to <configVal> (except for ANSI interval type) to bypass this error." ],
-=======
-    "message" : [
-      "Division by zero. To return NULL instead, use `try_divide`. If necessary set <config> to \"false\" (except for ANSI interval type) to bypass this error."
-    ],
->>>>>>> 11760e37
+    "message" : [
+      "Division by zero. To return NULL instead, use `try_divide`. If necessary set <config> to <configVal> (except for ANSI interval type) to bypass this error."
+    ],
     "sqlState" : "22012"
   },
   "DUPLICATE_KEY" : {
@@ -150,33 +130,15 @@
     ],
     "subClass" : {
       "DATETIME_PATTERN_RECOGNITION" : {
-<<<<<<< HEAD
-        "message" : [ " Spark >= 3.0: \nFail to recognize <pattern> pattern in the DateTimeFormatter. 1) You can set <config> to <configVal> to restore the behavior before Spark 3.0. 2) You can form a valid datetime pattern with the guide from https://spark.apache.org/docs/latest/sql-ref-datetime-pattern.html" ]
+        "message" : [
+          "Spark >= 3.0:",
+          "Fail to recognize <pattern> pattern in the DateTimeFormatter. 1) You can set <config> to <configVal> to restore the behavior before Spark 3.0. 2) You can form a valid datetime pattern with the guide from https://spark.apache.org/docs/latest/sql-ref-datetime-pattern.html"
+        ]
       },
       "PARSE_DATETIME_BY_NEW_PARSER" : {
-        "message" : [ " Spark >= 3.0: \nFail to parse <datetime> in the new parser. You can set <config> to <configVal1> to restore the behavior before Spark 3.0, or set to <configVal2> and treat it as an invalid datetime string." ]
-      },
-      "READ_ANCIENT_DATETIME" : {
-        "message" : [ " Spark >= 3.0: \nreading dates before 1582-10-15 or timestamps before 1900-01-01T00:00:00Z\nfrom <format> files can be ambiguous, as the files may be written by\nSpark 2.x or legacy versions of Hive, which uses a legacy hybrid calendar\nthat is different from Spark 3.0+'s Proleptic Gregorian calendar.\nSee more details in SPARK-31404. You can set the SQL config <config1> or\nthe datasource option <option1> to <configVal1> to rebase the datetime values\nw.r.t. the calendar difference during reading. To read the datetime values\nas it is, set the SQL config <config2> or the datasource option <option2>\nto <configVal2>.\n" ]
-      },
-      "WRITE_ANCIENT_DATETIME" : {
-        "message" : [ " Spark >= 3.0: \nwriting dates before 1582-10-15 or timestamps before 1900-01-01T00:00:00Z\ninto <format> files can be dangerous, as the files may be read by Spark 2.x\nor legacy versions of Hive later, which uses a legacy hybrid calendar that\nis different from Spark 3.0+'s Proleptic Gregorian calendar. See more\ndetails in SPARK-31404. You can set <config1> to <configVal1> to rebase the\ndatetime values w.r.t. the calendar difference during writing, to get maximum\ninteroperability. Or set <config2> to <configVal2> to write the datetime\nvalues as it is, if you are sure that the written files will only be read by\nSpark 3.0+ or other systems that use Proleptic Gregorian calendar.\n" ]
-=======
         "message" : [
           "Spark >= 3.0:",
-          "Fail to recognize <pattern> pattern in the DateTimeFormatter. 1) You can set <config> to \"LEGACY\" to restore the behavior before Spark 3.0. 2) You can form a valid datetime pattern with the guide from https://spark.apache.org/docs/latest/sql-ref-datetime-pattern.html"
-        ]
-      },
-      "FORMAT_DATETIME_BY_NEW_PARSER" : {
-        "message" : [
-          "Spark >= 3.0:",
-          "Fail to format it to <resultCandidate> in the new formatter. You can set <config> to \"LEGACY\" to restore the behavior before Spark 3.0, or set to \"CORRECTED\" and treat it as an invalid datetime string."
-        ]
-      },
-      "PARSE_DATETIME_BY_NEW_PARSER" : {
-        "message" : [
-          "Spark >= 3.0:",
-          "Fail to parse <datetime> in the new parser. You can set <config> to \"LEGACY\" to restore the behavior before Spark 3.0, or set to \"CORRECTED\" and treat it as an invalid datetime string."
+          "Fail to parse <datetime> in the new parser. You can set <config> to <configVal1> to restore the behavior before Spark 3.0, or set to <configVal2> and treat it as an invalid datetime string."
         ]
       },
       "READ_ANCIENT_DATETIME" : {
@@ -186,11 +148,11 @@
           "from <format> files can be ambiguous, as the files may be written by",
           "Spark 2.x or legacy versions of Hive, which uses a legacy hybrid calendar",
           "that is different from Spark 3.0+'s Proleptic Gregorian calendar.",
-          "See more details in SPARK-31404. You can set the SQL config <config> or",
-          "the datasource option <option> to \"LEGACY\" to rebase the datetime values",
+          "See more details in SPARK-31404. You can set the SQL config <config1> or",
+          "the datasource option <option1> to <configVal1> to rebase the datetime values",
           "w.r.t. the calendar difference during reading. To read the datetime values",
-          "as it is, set the SQL config <config> or the datasource option <option>",
-          "to \"CORRECTED\"."
+          "as it is, set the SQL config <config2> or the datasource option <option2>",
+          "to <configVal2>."
         ]
       },
       "WRITE_ANCIENT_DATETIME" : {
@@ -200,13 +162,12 @@
           "into <format> files can be dangerous, as the files may be read by Spark 2.x",
           "or legacy versions of Hive later, which uses a legacy hybrid calendar that",
           "is different from Spark 3.0+'s Proleptic Gregorian calendar. See more",
-          "details in SPARK-31404. You can set <config> to \"LEGACY\" to rebase the",
+          "details in SPARK-31404. You can set <config1> to <configVal1> to rebase the",
           "datetime values w.r.t. the calendar difference during writing, to get maximum",
-          "interoperability. Or set <config> to \"CORRECTED\" to write the datetime",
+          "interoperability. Or set <config2> to <configVal2> to write the datetime",
           "values as it is, if you are sure that the written files will only be read by",
           "Spark 3.0+ or other systems that use Proleptic Gregorian calendar."
         ]
->>>>>>> 11760e37
       }
     }
   },
@@ -222,21 +183,14 @@
     ]
   },
   "INVALID_ARRAY_INDEX" : {
-<<<<<<< HEAD
-    "message" : [ "The index <indexValue> is out of bounds. The array has <arraySize> elements. If necessary set <config> to <configVal> to bypass this error." ]
+    "message" : [
+      "The index <indexValue> is out of bounds. The array has <arraySize> elements. If necessary set <config> to <configVal> to bypass this error."
+    ]
   },
   "INVALID_ARRAY_INDEX_IN_ELEMENT_AT" : {
-    "message" : [ "The index <indexValue> is out of bounds. The array has <arraySize> elements. To return NULL instead, use `try_element_at`. If necessary set <config> to <configVal> to bypass this error." ]
-=======
-    "message" : [
-      "The index <indexValue> is out of bounds. The array has <arraySize> elements. If necessary set <config> to \"false\" to bypass this error."
-    ]
-  },
-  "INVALID_ARRAY_INDEX_IN_ELEMENT_AT" : {
-    "message" : [
-      "The index <indexValue> is out of bounds. The array has <arraySize> elements. To return NULL instead, use `try_element_at`. If necessary set <config> to \"false\" to bypass this error."
-    ]
->>>>>>> 11760e37
+    "message" : [
+      "The index <indexValue> is out of bounds. The array has <arraySize> elements. To return NULL instead, use `try_element_at`. If necessary set <config> to <configVal> to bypass this error."
+    ]
   },
   "INVALID_BUCKET_FILE" : {
     "message" : [
@@ -250,13 +204,9 @@
     "sqlState" : "42000"
   },
   "INVALID_FRACTION_OF_SECOND" : {
-<<<<<<< HEAD
-    "message" : [ "The fraction of sec must be zero. Valid range is [0, 60]. If necessary set <config> to <configVal> to bypass this error. " ],
-=======
-    "message" : [
-      "The fraction of sec must be zero. Valid range is [0, 60]. If necessary set <config> to \"false\" to bypass this error."
-    ],
->>>>>>> 11760e37
+    "message" : [
+      "The fraction of sec must be zero. Valid range is [0, 60]. If necessary set <config> to <configVal> to bypass this error."
+    ],
     "sqlState" : "22023"
   },
   "INVALID_JSON_SCHEMA_MAP_TYPE" : {
@@ -292,13 +242,9 @@
     "sqlState" : "42000"
   },
   "MAP_KEY_DOES_NOT_EXIST" : {
-<<<<<<< HEAD
-    "message" : [ "Key <keyValue> does not exist. To return NULL instead, use `try_element_at`. If necessary set <config> to <configVal> to bypass this error." ]
-=======
-    "message" : [
-      "Key <keyValue> does not exist. To return NULL instead, use `try_element_at`. If necessary set <config> to \"false\" to bypass this error."
-    ]
->>>>>>> 11760e37
+    "message" : [
+      "Key <keyValue> does not exist. To return NULL instead, use `try_element_at`. If necessary set <config> to <configVal> to bypass this error."
+    ]
   },
   "MISSING_COLUMN" : {
     "message" : [
@@ -587,16 +533,12 @@
     }
   },
   "UNTYPED_SCALA_UDF" : {
-<<<<<<< HEAD
-    "message" : [ "You're using untyped Scala UDF, which does not have the input type information. Spark may blindly pass null to the Scala closure with primitive-type argument, and the closure will see the default value of the Java type for the null argument, e.g. `udf((x: Int) => x, IntegerType)`, the result is 0 for null input. To get rid of this error, you could:\n1. use typed Scala UDF APIs(without return type parameter), e.g. `udf((x: Int) => x)`\n2. use Java UDF APIs, e.g. `udf(new UDF1[String, Integer] { override def call(s: String): Integer = s.length() }, IntegerType)`, if input types are all non primitive\n3. set <config> to <configVal> and use this API with caution" ]
-=======
     "message" : [
       "You're using untyped Scala UDF, which does not have the input type information. Spark may blindly pass null to the Scala closure with primitive-type argument, and the closure will see the default value of the Java type for the null argument, e.g. `udf((x: Int) => x, IntegerType)`, the result is 0 for null input. To get rid of this error, you could:",
       "1. use typed Scala UDF APIs(without return type parameter), e.g. `udf((x: Int) => x)`",
       "2. use Java UDF APIs, e.g. `udf(new UDF1[String, Integer] { override def call(s: String): Integer = s.length() }, IntegerType)`, if input types are all non primitive",
-      "3. set \"spark.sql.legacy.allowUntypedScalaUDF\" to \"true\" and use this API with caution"
-    ]
->>>>>>> 11760e37
+      "3. set <config> to <configVal> and use this API with caution"
+    ]
   },
   "WRITING_JOB_ABORTED" : {
     "message" : [
