{
  "AMBIGUOUS_COLUMN_OR_FIELD" : {
    "message" : [
      "Column or field <name> is ambiguous and has <n> matches."
    ],
    "sqlState" : "42702"
  },
  "AMBIGUOUS_LATERAL_COLUMN_ALIAS" : {
    "message" : [
      "Lateral column alias <name> is ambiguous and has <n> matches."
    ],
    "sqlState" : "42702"
  },
  "AMBIGUOUS_REFERENCE" : {
    "message" : [
      "Reference <name> is ambiguous, could be: <referenceNames>."
    ],
    "sqlState" : "42704"
  },
  "ARITHMETIC_OVERFLOW" : {
    "message" : [
      "<message>.<alternative> If necessary set <config> to \"false\" to bypass this error."
    ],
    "sqlState" : "22003"
  },
  "CANNOT_CAST_DATATYPE" : {
    "message" : [
      "Cannot cast <sourceType> to <targetType>."
    ],
    "sqlState" : "42846"
  },
  "CANNOT_CONSTRUCT_PROTOBUF_DESCRIPTOR" : {
    "message" : [
      "Error constructing FileDescriptor for <descFilePath>."
    ]
  },
  "CANNOT_CONVERT_PROTOBUF_FIELD_TYPE_TO_SQL_TYPE" : {
    "message" : [
      "Cannot convert Protobuf <protobufColumn> to SQL <sqlColumn> because schema is incompatible (protobufType = <protobufType>, sqlType = <sqlType>)."
    ]
  },
  "CANNOT_CONVERT_PROTOBUF_MESSAGE_TYPE_TO_SQL_TYPE" : {
    "message" : [
      "Unable to convert <protobufType> of Protobuf to SQL type <toType>."
    ]
  },
  "CANNOT_CONVERT_SQL_TYPE_TO_PROTOBUF_ENUM_TYPE" : {
    "message" : [
      "Cannot convert SQL <sqlColumn> to Protobuf <protobufColumn> because <data> cannot be written since it's not defined in ENUM <enumString>."
    ]
  },
  "CANNOT_CONVERT_SQL_TYPE_TO_PROTOBUF_FIELD_TYPE" : {
    "message" : [
      "Cannot convert SQL <sqlColumn> to Protobuf <protobufColumn> because schema is incompatible (protobufType = <protobufType>, sqlType = <sqlType>)."
    ]
  },
  "CANNOT_DECODE_URL" : {
    "message" : [
      "Cannot decode url : <url>."
    ],
    "sqlState" : "22546"
  },
  "CANNOT_LOAD_FUNCTION_CLASS" : {
    "message" : [
      "Cannot load class <className> when registering the function <functionName>, please make sure it is on the classpath."
    ]
  },
  "CANNOT_LOAD_PROTOBUF_CLASS" : {
    "message" : [
      "Could not load Protobuf class with name <protobufClassName>. <explanation>."
    ]
  },
  "CANNOT_PARSE_DECIMAL" : {
    "message" : [
      "Cannot parse decimal."
    ],
    "sqlState" : "22018"
  },
  "CANNOT_PARSE_JSON_FIELD" : {
    "message" : [
      "Cannot parse the field name <fieldName> and the value <fieldValue> of the JSON token type <jsonType> to target Spark data type <dataType>."
    ],
    "sqlState" : "2203G"
  },
  "CANNOT_PARSE_PROTOBUF_DESCRIPTOR" : {
    "message" : [
      "Error parsing file <descFilePath> descriptor byte[] into Descriptor object."
    ]
  },
  "CANNOT_PARSE_TIMESTAMP" : {
    "message" : [
      "<message>. If necessary set <ansiConfig> to \"false\" to bypass this error."
    ],
    "sqlState" : "22007"
  },
  "CANNOT_RESTORE_PERMISSIONS_FOR_PATH" : {
    "message" : [
      "Failed to set permissions on created path <path> back to <permission>."
    ]
  },
  "CANNOT_UP_CAST_DATATYPE" : {
    "message" : [
      "Cannot up cast <expression> from <sourceType> to <targetType>.",
      "<details>"
    ]
  },
  "CAST_INVALID_INPUT" : {
    "message" : [
      "The value <expression> of the type <sourceType> cannot be cast to <targetType> because it is malformed. Correct the value as per the syntax, or change its target type. Use `try_cast` to tolerate malformed input and return NULL instead. If necessary set <ansiConfig> to \"false\" to bypass this error."
    ],
    "sqlState" : "22018"
  },
  "CAST_OVERFLOW" : {
    "message" : [
      "The value <value> of the type <sourceType> cannot be cast to <targetType> due to an overflow. Use `try_cast` to tolerate overflow and return NULL instead. If necessary set <ansiConfig> to \"false\" to bypass this error."
    ],
    "sqlState" : "22003"
  },
  "CAST_OVERFLOW_IN_TABLE_INSERT" : {
    "message" : [
      "Fail to insert a value of <sourceType> type into the <targetType> type column <columnName> due to an overflow. Use `try_cast` on the input value to tolerate overflow and return NULL instead."
    ],
    "sqlState" : "22003"
  },
  "COLUMN_ALREADY_EXISTS" : {
    "message" : [
      "The column <columnName> already exists. Consider to choose another name or rename the existing column."
    ],
    "sqlState" : "42711"
  },
  "COLUMN_NOT_FOUND" : {
    "message" : [
      "The column <colName> cannot be found. Verify the spelling and correctness of the column name according to the SQL config <caseSensitiveConfig>."
    ],
    "sqlState" : "42703"
  },
  "COMPARATOR_RETURNS_NULL" : {
    "message" : [
      "The comparator has returned a NULL for a comparison between <firstValue> and <secondValue>. It should return a positive integer for \"greater than\", 0 for \"equal\" and a negative integer for \"less than\". To revert to deprecated behavior where NULL is treated as 0 (equal), you must set \"spark.sql.legacy.allowNullComparisonResultInArraySort\" to \"true\"."
    ]
  },
  "CONCURRENT_QUERY" : {
    "message" : [
      "Another instance of this query was just started by a concurrent session."
    ]
  },
  "CONNECT" : {
    "message" : [
      "Generic Spark Connect error."
    ],
    "subClass" : {
      "INTERCEPTOR_CTOR_MISSING" : {
        "message" : [
          "Cannot instantiate GRPC interceptor because <cls> is missing a default constructor without arguments."
        ]
      },
      "INTERCEPTOR_RUNTIME_ERROR" : {
        "message" : [
          "Error instantiating GRPC interceptor: <msg>"
        ]
      },
      "PLUGIN_CTOR_MISSING" : {
        "message" : [
          "Cannot instantiate Spark Connect plugin because <cls> is missing a default constructor without arguments."
        ]
      },
      "PLUGIN_RUNTIME_ERROR" : {
        "message" : [
          "Error instantiating Spark Connect plugin: <msg>"
        ]
      }
    }
  },
  "CONVERSION_INVALID_INPUT" : {
    "message" : [
      "The value <str> (<fmt>) cannot be converted to <targetType> because it is malformed. Correct the value as per the syntax, or change its format. Use <suggestion> to tolerate malformed input and return NULL instead."
    ],
    "sqlState" : "22018"
  },
  "CREATE_TABLE_COLUMN_OPTION_DUPLICATE" : {
    "message" : [
      "CREATE TABLE column <columnName> specifies option \"<optionName>\" more than once, which is invalid."
    ],
    "sqlState" : "42710"
  },
  "DATATYPE_MISMATCH" : {
    "message" : [
      "Cannot resolve <sqlExpr> due to data type mismatch:"
    ],
    "subClass" : {
      "ARRAY_FUNCTION_DIFF_TYPES" : {
        "message" : [
          "Input to <functionName> should have been <dataType> followed by a value with same element type, but it's [<leftType>, <rightType>]."
        ]
      },
      "BINARY_ARRAY_DIFF_TYPES" : {
        "message" : [
          "Input to function <functionName> should have been two <arrayType> with same element type, but it's [<leftType>, <rightType>]."
        ]
      },
      "BINARY_OP_DIFF_TYPES" : {
        "message" : [
          "the left and right operands of the binary operator have incompatible types (<left> and <right>)."
        ]
      },
      "BINARY_OP_WRONG_TYPE" : {
        "message" : [
          "the binary operator requires the input type <inputType>, not <actualDataType>."
        ]
      },
      "BLOOM_FILTER_BINARY_OP_WRONG_TYPE" : {
        "message" : [
          "The Bloom filter binary input to <functionName> should be either a constant value or a scalar subquery expression, but it's <actual>."
        ]
      },
      "BLOOM_FILTER_WRONG_TYPE" : {
        "message" : [
          "Input to function <functionName> should have been <expectedLeft> followed by value with <expectedRight>, but it's [<actual>]."
        ]
      },
      "CANNOT_CONVERT_TO_JSON" : {
        "message" : [
          "Unable to convert column <name> of type <type> to JSON."
        ]
      },
      "CANNOT_DROP_ALL_FIELDS" : {
        "message" : [
          "Cannot drop all fields in struct."
        ]
      },
      "CAST_WITHOUT_SUGGESTION" : {
        "message" : [
          "cannot cast <srcType> to <targetType>."
        ]
      },
      "CAST_WITH_CONF_SUGGESTION" : {
        "message" : [
          "cannot cast <srcType> to <targetType> with ANSI mode on.",
          "If you have to cast <srcType> to <targetType>, you can set <config> as <configVal>."
        ]
      },
      "CAST_WITH_FUNC_SUGGESTION" : {
        "message" : [
          "cannot cast <srcType> to <targetType>.",
          "To convert values from <srcType> to <targetType>, you can use the functions <functionNames> instead."
        ]
      },
      "CREATE_MAP_KEY_DIFF_TYPES" : {
        "message" : [
          "The given keys of function <functionName> should all be the same type, but they are <dataType>."
        ]
      },
      "CREATE_MAP_VALUE_DIFF_TYPES" : {
        "message" : [
          "The given values of function <functionName> should all be the same type, but they are <dataType>."
        ]
      },
      "CREATE_NAMED_STRUCT_WITHOUT_FOLDABLE_STRING" : {
        "message" : [
          "Only foldable `STRING` expressions are allowed to appear at odd position, but they are <inputExprs>."
        ]
      },
      "DATA_DIFF_TYPES" : {
        "message" : [
          "Input to <functionName> should all be the same type, but it's <dataType>."
        ]
      },
      "FILTER_NOT_BOOLEAN" : {
        "message" : [
          "Filter expression <filter> of type <type> is not a boolean."
        ]
      },
      "HASH_MAP_TYPE" : {
        "message" : [
          "Input to the function <functionName> cannot contain elements of the \"MAP\" type. In Spark, same maps may have different hashcode, thus hash expressions are prohibited on \"MAP\" elements. To restore previous behavior set \"spark.sql.legacy.allowHashOnMapType\" to \"true\"."
        ]
      },
      "INPUT_SIZE_NOT_ONE" : {
        "message" : [
          "Length of <exprName> should be 1."
        ]
      },
      "INVALID_ARG_VALUE" : {
        "message" : [
          "The <inputName> value must to be a <requireType> literal of <validValues>, but got <inputValue>."
        ]
      },
      "INVALID_JSON_MAP_KEY_TYPE" : {
        "message" : [
          "Input schema <schema> can only contain STRING as a key type for a MAP."
        ]
      },
      "INVALID_JSON_SCHEMA" : {
        "message" : [
          "Input schema <schema> must be a struct, an array or a map."
        ]
      },
      "INVALID_MAP_KEY_TYPE" : {
        "message" : [
          "The key of map cannot be/contain <keyType>."
        ]
      },
      "INVALID_ORDERING_TYPE" : {
        "message" : [
          "The <functionName> does not support ordering on type <dataType>."
        ]
      },
      "IN_SUBQUERY_DATA_TYPE_MISMATCH" : {
        "message" : [
          "The data type of one or more elements in the left hand side of an IN subquery is not compatible with the data type of the output of the subquery. Mismatched columns: [<mismatchedColumns>], left side: [<leftType>], right side: [<rightType>]."
        ]
      },
      "IN_SUBQUERY_LENGTH_MISMATCH" : {
        "message" : [
          "The number of columns in the left hand side of an IN subquery does not match the number of columns in the output of subquery. Left hand side columns(length: <leftLength>): [<leftColumns>], right hand side columns(length: <rightLength>): [<rightColumns>]."
        ]
      },
      "MAP_CONCAT_DIFF_TYPES" : {
        "message" : [
          "The <functionName> should all be of type map, but it's <dataType>."
        ]
      },
      "MAP_FUNCTION_DIFF_TYPES" : {
        "message" : [
          "Input to <functionName> should have been <dataType> followed by a value with same key type, but it's [<leftType>, <rightType>]."
        ]
      },
      "MAP_ZIP_WITH_DIFF_TYPES" : {
        "message" : [
          "Input to the <functionName> should have been two maps with compatible key types, but it's [<leftType>, <rightType>]."
        ]
      },
      "NON_FOLDABLE_INPUT" : {
        "message" : [
          "the input <inputName> should be a foldable <inputType> expression; however, got <inputExpr>."
        ]
      },
      "NON_STRING_TYPE" : {
        "message" : [
          "all arguments must be strings."
        ]
      },
      "NULL_TYPE" : {
        "message" : [
          "Null typed values cannot be used as arguments of <functionName>."
        ]
      },
      "PARAMETER_CONSTRAINT_VIOLATION" : {
        "message" : [
          "The <leftExprName>(<leftExprValue>) must be <constraint> the <rightExprName>(<rightExprValue>)."
        ]
      },
      "RANGE_FRAME_INVALID_TYPE" : {
        "message" : [
          "The data type <orderSpecType> used in the order specification does not match the data type <valueBoundaryType> which is used in the range frame."
        ]
      },
      "RANGE_FRAME_MULTI_ORDER" : {
        "message" : [
          "A range window frame with value boundaries cannot be used in a window specification with multiple order by expressions: <orderSpec>."
        ]
      },
      "RANGE_FRAME_WITHOUT_ORDER" : {
        "message" : [
          "A range window frame cannot be used in an unordered window specification."
        ]
      },
      "SEQUENCE_WRONG_INPUT_TYPES" : {
        "message" : [
          "<functionName> uses the wrong parameter type. The parameter type must conform to:",
          "1. The start and stop expressions must resolve to the same type.",
          "2. If start and stop expressions resolve to the <startType> type, then the step expression must resolve to the <stepType> type.",
          "3. Otherwise, if start and stop expressions resolve to the <otherStartType> type, then the step expression must resolve to the same type."
        ]
      },
      "SPECIFIED_WINDOW_FRAME_DIFF_TYPES" : {
        "message" : [
          "Window frame bounds <lower> and <upper> do not have the same type: <lowerType> <> <upperType>."
        ]
      },
      "SPECIFIED_WINDOW_FRAME_INVALID_BOUND" : {
        "message" : [
          "Window frame upper bound <upper> does not follow the lower bound <lower>."
        ]
      },
      "SPECIFIED_WINDOW_FRAME_UNACCEPTED_TYPE" : {
        "message" : [
          "The data type of the <location> bound <exprType> does not match the expected data type <expectedType>."
        ]
      },
      "SPECIFIED_WINDOW_FRAME_WITHOUT_FOLDABLE" : {
        "message" : [
          "Window frame <location> bound <expression> is not a literal."
        ]
      },
      "SPECIFIED_WINDOW_FRAME_WRONG_COMPARISON" : {
        "message" : [
          "The lower bound of a window frame must be <comparison> to the upper bound."
        ]
      },
      "STACK_COLUMN_DIFF_TYPES" : {
        "message" : [
          "The data type of the column (<columnIndex>) do not have the same type: <leftType> (<leftParamIndex>) <> <rightType> (<rightParamIndex>)."
        ]
      },
      "UNEXPECTED_CLASS_TYPE" : {
        "message" : [
          "class <className> not found."
        ]
      },
      "UNEXPECTED_INPUT_TYPE" : {
        "message" : [
          "Parameter <paramIndex> requires the <requiredType> type, however <inputSql> has the type <inputType>."
        ]
      },
      "UNEXPECTED_NULL" : {
        "message" : [
          "The <exprName> must not be null."
        ]
      },
      "UNEXPECTED_RETURN_TYPE" : {
        "message" : [
          "The <functionName> requires return <expectedType> type, but the actual is <actualType> type."
        ]
      },
      "UNEXPECTED_STATIC_METHOD" : {
        "message" : [
          "cannot find a static method <methodName> that matches the argument types in <className>."
        ]
      },
      "UNSUPPORTED_INPUT_TYPE" : {
        "message" : [
          "The input of <functionName> can't be <dataType> type data."
        ]
      },
      "VALUE_OUT_OF_RANGE" : {
        "message" : [
          "The <exprName> must be between <valueRange> (current value = <currentValue>)."
        ]
      },
      "WRONG_NUM_ENDPOINTS" : {
        "message" : [
          "The number of endpoints must be >= 2 to construct intervals but the actual number is <actualNumber>."
        ]
      }
    },
    "sqlState" : "42K09"
  },
  "DATATYPE_MISSING_SIZE" : {
    "message" : [
      "DataType <type> requires a length parameter, for example <type>(10). Please specify the length."
    ],
    "sqlState" : "42K01"
  },
  "DATA_SOURCE_NOT_FOUND" : {
    "message" : [
      "Failed to find the data source: <provider>. Please find packages at `https://spark.apache.org/third-party-projects.html`."
    ],
    "sqlState" : "42K02"
  },
  "DATETIME_OVERFLOW" : {
    "message" : [
      "Datetime operation overflow: <operation>."
    ],
    "sqlState" : "22008"
  },
  "DECIMAL_PRECISION_EXCEEDS_MAX_PRECISION" : {
    "message" : [
      "Decimal precision <precision> exceeds max precision <maxPrecision>."
    ],
    "sqlState" : "22003"
  },
  "DEFAULT_DATABASE_NOT_EXISTS" : {
    "message" : [
      "Default database <defaultDatabase> does not exist, please create it first or change default database to `<defaultDatabase>`."
    ],
    "sqlState" : "42704"
  },
  "DIVIDE_BY_ZERO" : {
    "message" : [
      "Division by zero. Use `try_divide` to tolerate divisor being 0 and return NULL instead. If necessary set <config> to \"false\" to bypass this error."
    ],
    "sqlState" : "22012"
  },
  "DUPLICATE_KEY" : {
    "message" : [
      "Found duplicate keys <keyColumn>."
    ],
    "sqlState" : "23505"
  },
  "ELEMENT_AT_BY_INDEX_ZERO" : {
    "message" : [
      "The index 0 is invalid. An index shall be either < 0 or > 0 (the first element has index 1)."
    ],
    "sqlState" : "22003"
  },
  "ENCODER_NOT_FOUND" : {
    "message" : [
      "Not found an encoder of the type <typeName> to Spark SQL internal representation. Consider to change the input type to one of supported at https://spark.apache.org/docs/latest/sql-ref-datatypes.html."
    ]
  },
  "FAILED_EXECUTE_UDF" : {
    "message" : [
      "Failed to execute user defined function (<functionName>: (<signature>) => <result>)."
    ],
    "sqlState" : "39000"
  },
  "FAILED_FUNCTION_CALL" : {
    "message" : [
      "Failed preparing of the function <funcName> for call. Please, double check function's arguments."
    ],
    "sqlState" : "38000"
  },
  "FAILED_RENAME_PATH" : {
    "message" : [
      "Failed to rename <sourcePath> to <targetPath> as destination already exists."
    ],
    "sqlState" : "42K04"
  },
  "FIELD_NOT_FOUND" : {
    "message" : [
      "No such struct field <fieldName> in <fields>."
    ],
    "sqlState" : "42704"
  },
  "FORBIDDEN_OPERATION" : {
    "message" : [
      "The operation <statement> is not allowed on the <objectType>: <objectName>."
    ],
    "sqlState" : "42809"
  },
  "GRAPHITE_SINK_INVALID_PROTOCOL" : {
    "message" : [
      "Invalid Graphite protocol: <protocol>."
    ]
  },
  "GRAPHITE_SINK_PROPERTY_MISSING" : {
    "message" : [
      "Graphite sink requires '<property>' property."
    ]
  },
  "GROUPING_COLUMN_MISMATCH" : {
    "message" : [
      "Column of grouping (<grouping>) can't be found in grouping columns <groupingColumns>."
    ],
    "sqlState" : "42803"
  },
  "GROUPING_ID_COLUMN_MISMATCH" : {
    "message" : [
      "Columns of grouping_id (<groupingIdColumn>) does not match grouping columns (<groupByColumns>)."
    ],
    "sqlState" : "42803"
  },
  "GROUPING_SIZE_LIMIT_EXCEEDED" : {
    "message" : [
      "Grouping sets size cannot be greater than <maxSize>."
    ],
    "sqlState" : "54000"
  },
  "GROUP_BY_AGGREGATE" : {
    "message" : [
      "Aggregate functions are not allowed in GROUP BY, but found <sqlExpr>."
    ],
    "sqlState" : "42903"
  },
  "GROUP_BY_POS_AGGREGATE" : {
    "message" : [
      "GROUP BY <index> refers to an expression <aggExpr> that contains an aggregate function. Aggregate functions are not allowed in GROUP BY."
    ],
    "sqlState" : "42903"
  },
  "GROUP_BY_POS_OUT_OF_RANGE" : {
    "message" : [
      "GROUP BY position <index> is not in select list (valid range is [1, <size>])."
    ],
    "sqlState" : "42805"
  },
  "INCOMPARABLE_PIVOT_COLUMN" : {
    "message" : [
      "Invalid pivot column <columnName>. Pivot columns must be comparable."
    ],
    "sqlState" : "42818"
  },
  "INCOMPATIBLE_DATASOURCE_REGISTER" : {
    "message" : [
      "Detected an incompatible DataSourceRegister. Please remove the incompatible library from classpath or upgrade it. Error: <message>"
    ]
  },
  "INCOMPATIBLE_VIEW_SCHEMA_CHANGE" : {
    "message" : [
      "The SQL query of view <viewName> has an incompatible schema change and column <colName> cannot be resolved. Expected <expectedNum> columns named <colName> but got <actualCols>.",
      "Please try to re-create the view by running: <suggestion>."
    ]
  },
  "INCOMPLETE_TYPE_DEFINITION" : {
    "message" : [
      "Incomplete complex type:"
    ],
    "subClass" : {
      "ARRAY" : {
        "message" : [
          "The definition of \"ARRAY\" type is incomplete. You must provide an element type. For example: \"ARRAY<elementType>\"."
        ]
      },
      "MAP" : {
        "message" : [
          "The definition of \"MAP\" type is incomplete. You must provide a key type and a value type. For example: \"MAP<TIMESTAMP, INT>\"."
        ]
      },
      "STRUCT" : {
        "message" : [
          "The definition of \"STRUCT\" type is incomplete. You must provide at least one field type. For example: \"STRUCT<name STRING, phone DECIMAL(10, 0)>\"."
        ]
      }
    },
    "sqlState" : "42K01"
  },
  "INCONSISTENT_BEHAVIOR_CROSS_VERSION" : {
    "message" : [
      "You may get a different result due to the upgrading to"
    ],
    "subClass" : {
      "DATETIME_PATTERN_RECOGNITION" : {
        "message" : [
          "Spark >= 3.0:",
          "Fail to recognize <pattern> pattern in the DateTimeFormatter. 1) You can set <config> to \"LEGACY\" to restore the behavior before Spark 3.0. 2) You can form a valid datetime pattern with the guide from https://spark.apache.org/docs/latest/sql-ref-datetime-pattern.html."
        ]
      },
      "PARSE_DATETIME_BY_NEW_PARSER" : {
        "message" : [
          "Spark >= 3.0:",
          "Fail to parse <datetime> in the new parser. You can set <config> to \"LEGACY\" to restore the behavior before Spark 3.0, or set to \"CORRECTED\" and treat it as an invalid datetime string."
        ]
      },
      "READ_ANCIENT_DATETIME" : {
        "message" : [
          "Spark >= 3.0:",
          "reading dates before 1582-10-15 or timestamps before 1900-01-01T00:00:00Z",
          "from <format> files can be ambiguous, as the files may be written by",
          "Spark 2.x or legacy versions of Hive, which uses a legacy hybrid calendar",
          "that is different from Spark 3.0+'s Proleptic Gregorian calendar.",
          "See more details in SPARK-31404. You can set the SQL config <config> or",
          "the datasource option <option> to \"LEGACY\" to rebase the datetime values",
          "w.r.t. the calendar difference during reading. To read the datetime values",
          "as it is, set the SQL config or the datasource option to \"CORRECTED\"."
        ]
      },
      "WRITE_ANCIENT_DATETIME" : {
        "message" : [
          "Spark >= 3.0:",
          "writing dates before 1582-10-15 or timestamps before 1900-01-01T00:00:00Z",
          "into <format> files can be dangerous, as the files may be read by Spark 2.x",
          "or legacy versions of Hive later, which uses a legacy hybrid calendar that",
          "is different from Spark 3.0+'s Proleptic Gregorian calendar. See more",
          "details in SPARK-31404. You can set <config> to \"LEGACY\" to rebase the",
          "datetime values w.r.t. the calendar difference during writing, to get maximum",
          "interoperability. Or set the config to \"CORRECTED\" to write the datetime",
          "values as it is, if you are sure that the written files will only be read by",
          "Spark 3.0+ or other systems that use Proleptic Gregorian calendar."
        ]
      }
    },
    "sqlState" : "42K0B"
  },
  "INCORRECT_END_OFFSET" : {
    "message" : [
      "Max offset with <rowsPerSecond> rowsPerSecond is <maxSeconds>, but it's <endSeconds> now."
    ],
    "sqlState" : "22003"
  },
  "INCORRECT_RAMP_UP_RATE" : {
    "message" : [
      "Max offset with <rowsPerSecond> rowsPerSecond is <maxSeconds>, but 'rampUpTimeSeconds' is <rampUpTimeSeconds>."
    ],
    "sqlState" : "22003"
  },
  "INDEX_ALREADY_EXISTS" : {
    "message" : [
      "Cannot create the index <indexName> on table <tableName> because it already exists."
    ],
    "sqlState" : "42710"
  },
  "INDEX_NOT_FOUND" : {
    "message" : [
      "Cannot find the index <indexName> on table <tableName>."
    ],
    "sqlState" : "42704"
  },
  "INTERNAL_ERROR" : {
    "message" : [
      "<message>"
    ],
    "sqlState" : "XX000"
  },
  "INTERVAL_ARITHMETIC_OVERFLOW" : {
    "message" : [
      "<message>.<alternative>"
    ],
    "sqlState" : "22015"
  },
  "INTERVAL_DIVIDED_BY_ZERO" : {
    "message" : [
      "Division by zero. Use `try_divide` to tolerate divisor being 0 and return NULL instead."
    ],
    "sqlState" : "22012"
  },
  "INVALID_ARRAY_INDEX" : {
    "message" : [
      "The index <indexValue> is out of bounds. The array has <arraySize> elements. Use the SQL function `get()` to tolerate accessing element at invalid index and return NULL instead. If necessary set <ansiConfig> to \"false\" to bypass this error."
    ],
    "sqlState" : "22003"
  },
  "INVALID_ARRAY_INDEX_IN_ELEMENT_AT" : {
    "message" : [
      "The index <indexValue> is out of bounds. The array has <arraySize> elements. Use `try_element_at` to tolerate accessing element at invalid index and return NULL instead. If necessary set <ansiConfig> to \"false\" to bypass this error."
    ],
    "sqlState" : "22003"
  },
  "INVALID_BUCKET_FILE" : {
    "message" : [
      "Invalid bucket file: <path>."
    ]
  },
  "INVALID_BYTE_STRING" : {
    "message" : [
      "The expected format is ByteString, but was <unsupported> (<class>)."
    ]
  },
  "INVALID_COLUMN_OR_FIELD_DATA_TYPE" : {
    "message" : [
      "Column or field <name> is of type <type> while it's required to be <expectedType>."
    ],
    "sqlState" : "42000"
  },
  "INVALID_EMPTY_LOCATION" : {
    "message" : [
      "The location name cannot be empty string, but `<location>` was given."
    ],
    "sqlState" : "42K05"
  },
  "INVALID_EXTRACT_FIELD" : {
    "message" : [
      "Cannot extract <field> from <expr>."
    ],
    "sqlState" : "42601"
  },
  "INVALID_FIELD_NAME" : {
    "message" : [
      "Field name <fieldName> is invalid: <path> is not a struct."
    ],
    "sqlState" : "42000"
  },
  "INVALID_FORMAT" : {
    "message" : [
      "The format is invalid: <format>."
    ],
    "subClass" : {
      "CONT_THOUSANDS_SEPS" : {
        "message" : [
          "Thousands separators (, or G) must have digits in between them in the number format."
        ]
      },
      "CUR_MUST_BEFORE_DEC" : {
        "message" : [
          "Currency characters must appear before any decimal point in the number format."
        ]
      },
      "CUR_MUST_BEFORE_DIGIT" : {
        "message" : [
          "Currency characters must appear before digits in the number format."
        ]
      },
      "EMPTY" : {
        "message" : [
          "The number format string cannot be empty."
        ]
      },
      "ESC_AT_THE_END" : {
        "message" : [
          "The escape character is not allowed to end with."
        ]
      },
      "ESC_IN_THE_MIDDLE" : {
        "message" : [
          "The escape character is not allowed to precede <char>."
        ]
      },
      "THOUSANDS_SEPS_MUST_BEFORE_DEC" : {
        "message" : [
          "Thousands separators (, or G) may not appear after the decimal point in the number format."
        ]
      },
      "UNEXPECTED_TOKEN" : {
        "message" : [
          "Found the unexpected <token> in the format string; the structure of the format string must match: [MI|S] [$] [0|9|G|,]* [.|D] [0|9]* [$] [PR|MI|S]."
        ]
      },
      "WRONG_NUM_DIGIT" : {
        "message" : [
          "The format string requires at least one number digit."
        ]
      },
      "WRONG_NUM_TOKEN" : {
        "message" : [
          "At most one <token> is allowed in the number format."
        ]
      }
    },
    "sqlState" : "42601"
  },
  "INVALID_FRACTION_OF_SECOND" : {
    "message" : [
      "The fraction of sec must be zero. Valid range is [0, 60]. If necessary set <ansiConfig> to \"false\" to bypass this error."
    ],
    "sqlState" : "22023"
  },
  "INVALID_IDENTIFIER" : {
    "message" : [
      "The identifier <ident> is invalid. Please, consider quoting it with back-quotes as `<ident>`."
    ],
    "sqlState" : "42602"
  },
  "INVALID_JSON_ROOT_FIELD" : {
    "message" : [
      "Cannot convert JSON root field to target Spark type."
    ],
    "sqlState" : "22032"
  },
  "INVALID_JSON_SCHEMA_MAP_TYPE" : {
    "message" : [
      "Input schema <jsonSchema> can only contain STRING as a key type for a MAP."
    ],
    "sqlState" : "22032"
  },
  "INVALID_LATERAL_JOIN_TYPE" : {
    "message" : [
      "The <joinType> JOIN with LATERAL correlation is not allowed because an OUTER subquery cannot correlate to its join partner. Remove the LATERAL correlation or use an INNER JOIN, or LEFT OUTER JOIN instead."
    ],
    "sqlState" : "42613"
  },
  "INVALID_OPTIONS" : {
    "message" : [
      "Invalid options:"
    ],
    "subClass" : {
      "NON_MAP_FUNCTION" : {
        "message" : [
          "Must use the `map()` function for options."
        ]
      },
      "NON_STRING_TYPE" : {
        "message" : [
          "A type of keys and values in `map()` must be string, but got <mapType>."
        ]
      }
    },
    "sqlState" : "42K06"
  },
  "INVALID_PANDAS_UDF_PLACEMENT" : {
    "message" : [
      "The group aggregate pandas UDF <functionList> cannot be invoked together with as other, non-pandas aggregate functions."
    ],
    "sqlState" : "0A000"
  },
  "INVALID_PARAMETER_VALUE" : {
    "message" : [
      "The value of parameter(s) <parameter> in <functionName> is invalid:"
    ],
    "subClass" : {
      "AES_KEY" : {
        "message" : [
          "detail message: <detailMessage>"
        ]
      },
      "AES_KEY_LENGTH" : {
        "message" : [
          "expects a binary value with 16, 24 or 32 bytes, but got <actualLength> bytes."
        ]
      },
      "PATTERN" : {
        "message" : [
          "<value>."
        ]
      },
      "ZERO_INDEX" : {
        "message" : [
          "expects %1$, %2$ and so on, but got %0$."
        ]
      }
    },
    "sqlState" : "22023"
  },
  "INVALID_PROPERTY_KEY" : {
    "message" : [
      "<key> is an invalid property key, please use quotes, e.g. SET <key>=<value>."
    ],
    "sqlState" : "42602"
  },
  "INVALID_PROPERTY_VALUE" : {
    "message" : [
      "<value> is an invalid property value, please use quotes, e.g. SET <key>=<value>"
    ],
    "sqlState" : "42602"
  },
  "INVALID_SCHEMA" : {
    "message" : [
      "The input schema <inputSchema> is not a valid schema string."
    ],
    "subClass" : {
      "NON_STRING_LITERAL" : {
        "message" : [
          "The input expression must be string literal and not null."
        ]
      },
      "NON_STRUCT_TYPE" : {
        "message" : [
          "The input expression should be evaluated to struct type, but got <dataType>."
        ]
      },
      "PARSE_ERROR" : {
        "message" : [
          "Cannot parse the schema:",
          "<reason>"
        ]
      }
    },
    "sqlState" : "42K07"
  },
  "INVALID_SQL_ARG" : {
    "message" : [
      "The argument <name> of `sql()` is invalid. Consider to replace it by a SQL literal."
    ]
  },
  "INVALID_SQL_SYNTAX" : {
    "message" : [
      "Invalid SQL syntax: <inputString>."
    ],
    "sqlState" : "42000"
  },
  "INVALID_SUBQUERY_EXPRESSION" : {
    "message" : [
      "Invalid subquery:"
    ],
    "subClass" : {
      "SCALAR_SUBQUERY_RETURN_MORE_THAN_ONE_OUTPUT_COLUMN" : {
        "message" : [
          "Scalar subquery must return only one column, but got <number>."
        ]
      }
    },
    "sqlState" : "42823"
  },
  "INVALID_TYPED_LITERAL" : {
    "message" : [
      "The value of the typed literal <valueType> is invalid: <value>."
    ],
    "sqlState" : "42604"
  },
  "INVALID_WHERE_CONDITION" : {
    "message" : [
      "The WHERE condition <condition> contains invalid expressions: <expressionList>.",
      "Rewrite the query to avoid window functions, aggregate functions, and generator functions in the WHERE clause."
    ],
    "sqlState" : "42903"
  },
  "LOCATION_ALREADY_EXISTS" : {
    "message" : [
      "Cannot name the managed table as <identifier>, as its associated location <location> already exists. Please pick a different table name, or remove the existing location first."
    ],
    "sqlState" : "42710"
  },
  "MALFORMED_CSV_RECORD" : {
    "message" : [
      "Malformed CSV record: <badRecord>"
    ]
  },
  "MALFORMED_PROTOBUF_MESSAGE" : {
    "message" : [
      "Malformed Protobuf messages are detected in message deserialization. Parse Mode: <failFastMode>. To process malformed protobuf message as null result, try setting the option 'mode' as 'PERMISSIVE'."
    ]
  },
  "MISSING_AGGREGATION" : {
    "message" : [
      "The non-aggregating expression <expression> is based on columns which are not participating in the GROUP BY clause.",
      "Add the columns or the expression to the GROUP BY, aggregate the expression, or use <expressionAnyValue> if you do not care which of the values within a group is returned."
    ],
    "sqlState" : "42803"
  },
  "MISSING_GROUP_BY" : {
    "message" : [
      "The query does not include a GROUP BY clause. Add GROUP BY or turn it into the window functions using OVER clauses."
    ],
    "sqlState" : "42803"
  },
  "MULTI_UDF_INTERFACE_ERROR" : {
    "message" : [
      "Not allowed to implement multiple UDF interfaces, UDF class <className>."
    ]
  },
  "NESTED_AGGREGATE_FUNCTION" : {
    "message" : [
      "It is not allowed to use an aggregate function in the argument of another aggregate function. Please use the inner aggregate function in a sub-query."
    ],
    "sqlState" : "42607"
  },
  "NON_LAST_MATCHED_CLAUSE_OMIT_CONDITION" : {
    "message" : [
      "When there are more than one MATCHED clauses in a MERGE statement, only the last MATCHED clause can omit the condition."
    ],
    "sqlState" : "42613"
  },
  "NON_LAST_NOT_MATCHED_BY_SOURCE_CLAUSE_OMIT_CONDITION" : {
    "message" : [
      "When there are more than one NOT MATCHED BY SOURCE clauses in a MERGE statement, only the last NOT MATCHED BY SOURCE clause can omit the condition."
    ],
    "sqlState" : "42613"
  },
  "NON_LAST_NOT_MATCHED_BY_TARGET_CLAUSE_OMIT_CONDITION" : {
    "message" : [
      "When there are more than one NOT MATCHED [BY TARGET] clauses in a MERGE statement, only the last NOT MATCHED [BY TARGET] clause can omit the condition."
    ],
    "sqlState" : "42613"
  },
  "NON_LITERAL_PIVOT_VALUES" : {
    "message" : [
      "Literal expressions required for pivot values, found <expression>."
    ],
    "sqlState" : "42K08"
  },
  "NON_PARTITION_COLUMN" : {
    "message" : [
      "PARTITION clause cannot contain the non-partition column: <columnName>."
    ],
    "sqlState" : "42000"
  },
  "NOT_A_PARTITIONED_TABLE" : {
    "message" : [
      "Operation <operation> is not allowed for <tableIdentWithDB> because it is not a partitioned table."
    ]
  },
  "NOT_NULL_CONSTRAINT_VIOLATION" : {
    "message" : [
      "Assigning a NULL is not allowed here."
    ],
    "subClass" : {
      "ARRAY_ELEMENT" : {
        "message" : [
          "The array <columnPath> is defined to contain only elements that are NOT NULL."
        ]
      },
      "MAP_VALUE" : {
        "message" : [
          "The map <columnPath> is defined to contain only values that are NOT NULL."
        ]
      }
    },
    "sqlState" : "42000"
  },
  "NO_HANDLER_FOR_UDAF" : {
    "message" : [
      "No handler for UDAF '<functionName>'. Use sparkSession.udf.register(...) instead."
    ]
  },
  "NO_SQL_TYPE_IN_PROTOBUF_SCHEMA" : {
    "message" : [
      "Cannot find <catalystFieldPath> in Protobuf schema."
    ]
  },
  "NO_UDF_INTERFACE" : {
    "message" : [
      "UDF class <className> doesn't implement any UDF interface."
    ]
  },
  "NULLABLE_COLUMN_OR_FIELD" : {
    "message" : [
      "Column or field <name> is nullable while it's required to be non-nullable."
    ],
    "sqlState" : "42000"
  },
  "NULLABLE_ROW_ID_ATTRIBUTES" : {
    "message" : [
      "Row ID attributes cannot be nullable: <nullableRowIdAttrs>."
    ],
    "sqlState" : "42000"
  },
  "NULL_MAP_KEY" : {
    "message" : [
      "Cannot use null as map key."
    ],
    "sqlState" : "2200E"
  },
  "NUMERIC_OUT_OF_SUPPORTED_RANGE" : {
    "message" : [
      "The value <value> cannot be interpreted as a numeric since it has more than 38 digits."
    ],
    "sqlState" : "22003"
  },
  "NUMERIC_VALUE_OUT_OF_RANGE" : {
    "message" : [
      "<value> cannot be represented as Decimal(<precision>, <scale>). If necessary set <config> to \"false\" to bypass this error, and return NULL instead."
    ],
    "sqlState" : "22003"
  },
  "NUM_COLUMNS_MISMATCH" : {
    "message" : [
      "<operator> can only be performed on inputs with the same number of columns, but the first input has <firstNumColumns> columns and the <invalidOrdinalNum> input has <invalidNumColumns> columns."
    ],
    "sqlState" : "42826"
  },
  "ORDER_BY_POS_OUT_OF_RANGE" : {
    "message" : [
      "ORDER BY position <index> is not in select list (valid range is [1, <size>])."
    ],
    "sqlState" : "42805"
  },
  "PARSE_EMPTY_STATEMENT" : {
    "message" : [
      "Syntax error, unexpected empty statement."
    ],
    "sqlState" : "42617"
  },
  "PARSE_SYNTAX_ERROR" : {
    "message" : [
      "Syntax error at or near <error><hint>."
    ],
    "sqlState" : "42601"
  },
  "PARTITIONS_ALREADY_EXIST" : {
    "message" : [
      "Cannot ADD or RENAME TO partition(s) <partitionList> in table <tableName> because they already exist.",
      "Choose a different name, drop the existing partition, or add the IF NOT EXISTS clause to tolerate a pre-existing partition."
    ],
    "sqlState" : "428FT"
  },
  "PARTITIONS_NOT_FOUND" : {
    "message" : [
      "The partition(s) <partitionList> cannot be found in table <tableName>.",
      "Verify the partition specification and table name.",
      "To tolerate the error on drop use ALTER TABLE … DROP IF EXISTS PARTITION."
    ],
    "sqlState" : "428FT"
  },
  "PATH_NOT_FOUND" : {
    "message" : [
      "Path does not exist: <path>."
    ],
    "sqlState" : "42K03"
  },
  "PIVOT_VALUE_DATA_TYPE_MISMATCH" : {
    "message" : [
      "Invalid pivot value '<value>': value data type <valueType> does not match pivot column data type <pivotType>."
    ],
    "sqlState" : "42K09"
  },
  "PLAN_VALIDATION_FAILED_RULE_EXECUTOR" : {
    "message" : [
      "The input plan of <ruleExecutor> is invalid: <reason>"
    ]
  },
  "PLAN_VALIDATION_FAILED_RULE_IN_BATCH" : {
    "message" : [
      "Rule <rule> in batch <batch> generated an invalid plan: <reason>"
    ]
  },
  "PROTOBUF_DEPENDENCY_NOT_FOUND" : {
    "message" : [
      "Could not find dependency: <dependencyName>."
    ]
  },
  "PROTOBUF_DESCRIPTOR_FILE_NOT_FOUND" : {
    "message" : [
      "Error reading Protobuf descriptor file at path: <filePath>."
    ]
  },
  "PROTOBUF_FIELD_MISSING" : {
    "message" : [
      "Searching for <field> in Protobuf schema at <protobufSchema> gave <matchSize> matches. Candidates: <matches>."
    ]
  },
  "PROTOBUF_FIELD_MISSING_IN_SQL_SCHEMA" : {
    "message" : [
      "Found <field> in Protobuf schema but there is no match in the SQL schema."
    ]
  },
  "PROTOBUF_FIELD_TYPE_MISMATCH" : {
    "message" : [
      "Type mismatch encountered for field: <field>."
    ]
  },
  "PROTOBUF_MESSAGE_NOT_FOUND" : {
    "message" : [
      "Unable to locate Message <messageName> in Descriptor."
    ]
  },
  "PROTOBUF_TYPE_NOT_SUPPORT" : {
    "message" : [
      "Protobuf type not yet supported: <protobufType>."
    ]
  },
  "RECURSIVE_PROTOBUF_SCHEMA" : {
    "message" : [
      "Found recursive reference in Protobuf schema, which can not be processed by Spark by default: <fieldDescriptor>. try setting the option `recursive.fields.max.depth` 0 to 10. Going beyond 10 levels of recursion is not allowed."
    ]
  },
  "RENAME_SRC_PATH_NOT_FOUND" : {
    "message" : [
      "Failed to rename as <sourcePath> was not found."
    ],
    "sqlState" : "42K03"
  },
<<<<<<< HEAD
  "REQUIRES_SINGLE_PART_NAMESPACE" : {
    "message" : [
      "<sessionCatalog> requires a single-part namespace, but got <namespace>."
    ],
    "sqlState" : "42K05"
=======
  "REPEATED_CLAUSE" : {
    "message" : [
      "The <clause> clause may be used at most once per <operation> operation."
    ],
    "sqlState" : "42614"
>>>>>>> 4760a8bd
  },
  "ROUTINE_ALREADY_EXISTS" : {
    "message" : [
      "Cannot create the function <routineName> because it already exists.",
      "Choose a different name, drop or replace the existing function, or add the IF NOT EXISTS clause to tolerate a pre-existing function."
    ],
    "sqlState" : "42723"
  },
  "ROUTINE_NOT_FOUND" : {
    "message" : [
      "The function <routineName> cannot be found. Verify the spelling and correctness of the schema and catalog.",
      "If you did not qualify the name with a schema and catalog, verify the current_schema() output, or qualify the name with the correct schema and catalog.",
      "To tolerate the error on drop use DROP FUNCTION IF EXISTS."
    ],
    "sqlState" : "42883"
  },
  "SCALAR_SUBQUERY_TOO_MANY_ROWS" : {
    "message" : [
      "More than one row returned by a subquery used as an expression."
    ],
    "sqlState" : "21000"
  },
  "SCHEMA_ALREADY_EXISTS" : {
    "message" : [
      "Cannot create schema <schemaName> because it already exists.",
      "Choose a different name, drop the existing schema, or add the IF NOT EXISTS clause to tolerate pre-existing schema."
    ],
    "sqlState" : "42P06"
  },
  "SCHEMA_NOT_EMPTY" : {
    "message" : [
      "Cannot drop a schema <schemaName> because it contains objects.",
      "Use DROP SCHEMA ... CASCADE to drop the schema and all its objects."
    ],
    "sqlState" : "2BP01"
  },
  "SCHEMA_NOT_FOUND" : {
    "message" : [
      "The schema <schemaName> cannot be found. Verify the spelling and correctness of the schema and catalog.",
      "If you did not qualify the name with a catalog, verify the current_schema() output, or qualify the name with the correct catalog.",
      "To tolerate the error on drop use DROP SCHEMA IF EXISTS."
    ],
    "sqlState" : "42704"
  },
  "SECOND_FUNCTION_ARGUMENT_NOT_INTEGER" : {
    "message" : [
      "The second argument of <functionName> function needs to be an integer."
    ],
    "sqlState" : "22023"
  },
  "SORT_BY_WITHOUT_BUCKETING" : {
    "message" : [
      "sortBy must be used together with bucketBy."
    ]
  },
  "STAR_GROUP_BY_POS" : {
    "message" : [
      "Star (*) is not allowed in a select list when GROUP BY an ordinal position is used."
    ],
    "sqlState" : "0A000"
  },
  "STATIC_PARTITION_COLUMN_IN_INSERT_COLUMN_LIST" : {
    "message" : [
      "Static partition column <staticName> is also specified in the column list."
    ]
  },
  "STREAM_FAILED" : {
    "message" : [
      "Query [id = <id>, runId = <runId>] terminated with exception: <message>"
    ]
  },
  "TABLE_OR_VIEW_ALREADY_EXISTS" : {
    "message" : [
      "Cannot create table or view <relationName> because it already exists.",
      "Choose a different name, drop or replace the existing object, or add the IF NOT EXISTS clause to tolerate pre-existing objects."
    ],
    "sqlState" : "42P07"
  },
  "TABLE_OR_VIEW_NOT_FOUND" : {
    "message" : [
      "The table or view <relationName> cannot be found. Verify the spelling and correctness of the schema and catalog.",
      "If you did not qualify the name with a schema, verify the current_schema() output, or qualify the name with the correct schema and catalog.",
      "To tolerate the error on drop use DROP VIEW IF EXISTS or DROP TABLE IF EXISTS."
    ],
    "sqlState" : "42P01"
  },
  "TASK_WRITE_FAILED" : {
    "message" : [
      "Task failed while writing rows to <path>."
    ]
  },
  "TEMP_TABLE_OR_VIEW_ALREADY_EXISTS" : {
    "message" : [
      "Cannot create the temporary view <relationName> because it already exists.",
      "Choose a different name, drop or replace the existing view,  or add the IF NOT EXISTS clause to tolerate pre-existing views."
    ],
    "sqlState" : "42P07"
  },
  "TEMP_VIEW_NAME_TOO_MANY_NAME_PARTS" : {
    "message" : [
      "CREATE TEMPORARY VIEW or the corresponding Dataset APIs only accept single-part view names, but got: <actualName>."
    ],
    "sqlState" : "428EK"
  },
  "TOO_MANY_ARRAY_ELEMENTS" : {
    "message" : [
      "Cannot initialize array with <numElements> elements of size <size>."
    ],
    "sqlState" : "54000"
  },
  "UNABLE_TO_ACQUIRE_MEMORY" : {
    "message" : [
      "Unable to acquire <requestedBytes> bytes of memory, got <receivedBytes>."
    ],
    "sqlState" : "53200"
  },
  "UNABLE_TO_CONVERT_TO_PROTOBUF_MESSAGE_TYPE" : {
    "message" : [
      "Unable to convert SQL type <toType> to Protobuf type <protobufType>."
    ]
  },
  "UNBOUND_SQL_PARAMETER" : {
    "message" : [
      "Found the unbound parameter: <name>. Please, fix `args` and provide a mapping of the parameter to a SQL literal."
    ],
    "sqlState" : "42P02"
  },
  "UNCLOSED_BRACKETED_COMMENT" : {
    "message" : [
      "Found an unclosed bracketed comment. Please, append */ at the end of the comment."
    ],
    "sqlState" : "42601"
  },
  "UNEXPECTED_INPUT_TYPE" : {
    "message" : [
      "Parameter <paramIndex> of function <functionName> requires the <requiredType> type, however <inputSql> has the type <inputType>."
    ],
    "sqlState" : "42K09"
  },
  "UNKNOWN_PROTOBUF_MESSAGE_TYPE" : {
    "message" : [
      "Attempting to treat <descriptorName> as a Message, but it was <containingType>."
    ]
  },
  "UNPIVOT_REQUIRES_ATTRIBUTES" : {
    "message" : [
      "UNPIVOT requires all given <given> expressions to be columns when no <empty> expressions are given. These are not columns: [<expressions>]."
    ],
    "sqlState" : "42K0A"
  },
  "UNPIVOT_REQUIRES_VALUE_COLUMNS" : {
    "message" : [
      "At least one value column needs to be specified for UNPIVOT, all columns specified as ids."
    ],
    "sqlState" : "42K0A"
  },
  "UNPIVOT_VALUE_DATA_TYPE_MISMATCH" : {
    "message" : [
      "Unpivot value columns must share a least common type, some types do not: [<types>]."
    ],
    "sqlState" : "42K09"
  },
  "UNPIVOT_VALUE_SIZE_MISMATCH" : {
    "message" : [
      "All unpivot value columns must have the same size as there are value column names (<names>)."
    ],
    "sqlState" : "428C4"
  },
  "UNRECOGNIZED_SQL_TYPE" : {
    "message" : [
      "Unrecognized SQL type <typeName>."
    ],
    "sqlState" : "42704"
  },
  "UNRESOLVED_ALL_IN_GROUP_BY" : {
    "message" : [
      "Cannot infer grouping columns for GROUP BY ALL based on the select clause. Please explicitly specify the grouping columns."
    ],
    "sqlState" : "42803"
  },
  "UNRESOLVED_COLUMN" : {
    "message" : [
      "A column or function parameter with name <objectName> cannot be resolved."
    ],
    "subClass" : {
      "WITHOUT_SUGGESTION" : {
        "message" : [
          ""
        ]
      },
      "WITH_SUGGESTION" : {
        "message" : [
          "Did you mean one of the following? [<proposal>]."
        ]
      }
    },
    "sqlState" : "42703"
  },
  "UNRESOLVED_FIELD" : {
    "message" : [
      "A field with name <fieldName> cannot be resolved with the struct-type column <columnPath>."
    ],
    "subClass" : {
      "WITHOUT_SUGGESTION" : {
        "message" : [
          ""
        ]
      },
      "WITH_SUGGESTION" : {
        "message" : [
          "Did you mean one of the following? [<proposal>]."
        ]
      }
    },
    "sqlState" : "42703"
  },
  "UNRESOLVED_MAP_KEY" : {
    "message" : [
      "Cannot resolve column <objectName> as a map key. If the key is a string literal, add the single quotes '' around it."
    ],
    "subClass" : {
      "WITHOUT_SUGGESTION" : {
        "message" : [
          ""
        ]
      },
      "WITH_SUGGESTION" : {
        "message" : [
          "Otherwise did you mean one of the following column(s)? [<proposal>]."
        ]
      }
    },
    "sqlState" : "42703"
  },
  "UNRESOLVED_ROUTINE" : {
    "message" : [
      "Cannot resolve function <routineName> on search path <searchPath>."
    ],
    "sqlState" : "42883"
  },
  "UNSUPPORTED_DATATYPE" : {
    "message" : [
      "Unsupported data type <typeName>."
    ],
    "sqlState" : "0A000"
  },
  "UNSUPPORTED_DESERIALIZER" : {
    "message" : [
      "The deserializer is not supported:"
    ],
    "subClass" : {
      "DATA_TYPE_MISMATCH" : {
        "message" : [
          "need a(n) <desiredType> field but got <dataType>."
        ]
      },
      "FIELD_NUMBER_MISMATCH" : {
        "message" : [
          "try to map <schema> to Tuple<ordinal>, but failed as the number of fields does not line up."
        ]
      }
    },
    "sqlState" : "0A000"
  },
  "UNSUPPORTED_EXPR_FOR_OPERATOR" : {
    "message" : [
      "A query operator contains one or more unsupported expressions. Consider to rewrite it to avoid window functions, aggregate functions, and generator functions in the WHERE clause.",
      "Invalid expressions: [<invalidExprSqls>]"
    ]
  },
  "UNSUPPORTED_FEATURE" : {
    "message" : [
      "The feature is not supported:"
    ],
    "subClass" : {
      "AES_MODE" : {
        "message" : [
          "AES-<mode> with the padding <padding> by the <functionName> function."
        ]
      },
      "ANALYZE_UNCACHED_TEMP_VIEW" : {
        "message" : [
          "The ANALYZE TABLE FOR COLUMNS command can operate on temporary views that have been cached already. Consider to cache the view <viewName>."
        ]
      },
      "ANALYZE_UNSUPPORTED_COLUMN_TYPE" : {
        "message" : [
          "The ANALYZE TABLE FOR COLUMNS command does not support the type <columnType> of the column <columnName> in the table <tableName>."
        ]
      },
      "ANALYZE_VIEW" : {
        "message" : [
          "The ANALYZE TABLE command does not support views."
        ]
      },
      "CATALOG_OPERATION" : {
        "message" : [
          "Catalog <catalogName> does not support <operation>."
        ]
      },
      "COMBINATION_QUERY_RESULT_CLAUSES" : {
        "message" : [
          "Combination of ORDER BY/SORT BY/DISTRIBUTE BY/CLUSTER BY."
        ]
      },
      "DESC_TABLE_COLUMN_PARTITION" : {
        "message" : [
          "DESC TABLE COLUMN for a specific partition."
        ]
      },
      "INSERT_PARTITION_SPEC_IF_NOT_EXISTS" : {
        "message" : [
          "INSERT INTO <tableName> with IF NOT EXISTS in the PARTITION spec."
        ]
      },
      "LATERAL_COLUMN_ALIAS_IN_AGGREGATE_FUNC" : {
        "message" : [
          "Referencing a lateral column alias <lca> in the aggregate function <aggFunc>."
        ]
      },
      "LATERAL_COLUMN_ALIAS_IN_AGGREGATE_WITH_WINDOW_AND_HAVING" : {
        "message" : [
          "Referencing lateral column alias <lca> in the aggregate query both with window expressions and with having clause. Please rewrite the aggregate query by removing the having clause or removing lateral alias reference in the SELECT list."
        ]
      },
      "LATERAL_COLUMN_ALIAS_IN_GROUP_BY" : {
        "message" : [
          "Referencing a lateral column alias via GROUP BY alias/ALL is not supported yet."
        ]
      },
      "LATERAL_COLUMN_ALIAS_IN_WINDOW" : {
        "message" : [
          "Referencing a lateral column alias <lca> in window expression <windowExpr>."
        ]
      },
      "LATERAL_JOIN_USING" : {
        "message" : [
          "JOIN USING with LATERAL correlation."
        ]
      },
      "LATERAL_NATURAL_JOIN" : {
        "message" : [
          "NATURAL join with LATERAL correlation."
        ]
      },
      "LITERAL_TYPE" : {
        "message" : [
          "Literal for '<value>' of <type>."
        ]
      },
      "MULTIPLE_BUCKET_TRANSFORMS" : {
        "message" : [
          "Multiple bucket TRANSFORMs."
        ]
      },
      "MULTI_ACTION_ALTER" : {
        "message" : [
          "The target JDBC server hosting table <tableName> does not support ALTER TABLE with multiple actions. Split the ALTER TABLE up into individual actions to avoid this error."
        ]
      },
      "NATURAL_CROSS_JOIN" : {
        "message" : [
          "NATURAL CROSS JOIN."
        ]
      },
      "ORC_TYPE_CAST" : {
        "message" : [
          "Unable to convert <orcType> of Orc to data type <toType>."
        ]
      },
      "PANDAS_UDAF_IN_PIVOT" : {
        "message" : [
          "Pandas user defined aggregate function in the PIVOT clause."
        ]
      },
      "PIVOT_AFTER_GROUP_BY" : {
        "message" : [
          "PIVOT clause following a GROUP BY clause. Consider pushing the GROUP BY into a subquery."
        ]
      },
      "PIVOT_TYPE" : {
        "message" : [
          "Pivoting by the value '<value>' of the column data type <type>."
        ]
      },
      "PYTHON_UDF_IN_ON_CLAUSE" : {
        "message" : [
          "Python UDF in the ON clause of a <joinType> JOIN. In case of an INNNER JOIN consider rewriting to a CROSS JOIN with a WHERE clause."
        ]
      },
      "SET_NAMESPACE_PROPERTY" : {
        "message" : [
          "<property> is a reserved namespace property, <msg>."
        ]
      },
      "SET_PROPERTIES_AND_DBPROPERTIES" : {
        "message" : [
          "set PROPERTIES and DBPROPERTIES at the same time."
        ]
      },
      "SET_TABLE_PROPERTY" : {
        "message" : [
          "<property> is a reserved table property, <msg>."
        ]
      },
      "TABLE_OPERATION" : {
        "message" : [
          "Table <tableName> does not support <operation>. Please check the current catalog and namespace to make sure the qualified table name is expected, and also check the catalog implementation which is configured by \"spark.sql.catalog\"."
        ]
      },
      "TOO_MANY_TYPE_ARGUMENTS_FOR_UDF_CLASS" : {
        "message" : [
          "UDF class with <num> type arguments."
        ]
      },
      "TRANSFORM_DISTINCT_ALL" : {
        "message" : [
          "TRANSFORM with the DISTINCT/ALL clause."
        ]
      },
      "TRANSFORM_NON_HIVE" : {
        "message" : [
          "TRANSFORM with SERDE is only supported in hive mode."
        ]
      }
    },
    "sqlState" : "0A000"
  },
  "UNSUPPORTED_GENERATOR" : {
    "message" : [
      "The generator is not supported:"
    ],
    "subClass" : {
      "MULTI_GENERATOR" : {
        "message" : [
          "only one generator allowed per <clause> clause but found <num>: <generators>."
        ]
      },
      "NESTED_IN_EXPRESSIONS" : {
        "message" : [
          "nested in expressions <expression>."
        ]
      },
      "NOT_GENERATOR" : {
        "message" : [
          "<functionName> is expected to be a generator. However, its class is <classCanonicalName>, which is not a generator."
        ]
      },
      "OUTSIDE_SELECT" : {
        "message" : [
          "outside the SELECT clause, found: <plan>."
        ]
      }
    },
    "sqlState" : "0A000"
  },
  "UNSUPPORTED_GROUPING_EXPRESSION" : {
    "message" : [
      "grouping()/grouping_id() can only be used with GroupingSets/Cube/Rollup."
    ]
  },
  "UNSUPPORTED_SAVE_MODE" : {
    "message" : [
      "The save mode <saveMode> is not supported for:"
    ],
    "subClass" : {
      "EXISTENT_PATH" : {
        "message" : [
          "an existent path."
        ]
      },
      "NON_EXISTENT_PATH" : {
        "message" : [
          "a non-existent path."
        ]
      }
    }
  },
  "UNSUPPORTED_SUBQUERY_EXPRESSION_CATEGORY" : {
    "message" : [
      "Unsupported subquery expression:"
    ],
    "subClass" : {
      "ACCESSING_OUTER_QUERY_COLUMN_IS_NOT_ALLOWED" : {
        "message" : [
          "Accessing outer query column is not allowed in this location<treeNode>."
        ]
      },
      "AGGREGATE_FUNCTION_MIXED_OUTER_LOCAL_REFERENCES" : {
        "message" : [
          "Found an aggregate function in a correlated predicate that has both outer and local references, which is not supported: <function>."
        ]
      },
      "CORRELATED_COLUMN_IS_NOT_ALLOWED_IN_PREDICATE" : {
        "message" : [
          "Correlated column is not allowed in predicate: <treeNode>."
        ]
      },
      "CORRELATED_COLUMN_NOT_FOUND" : {
        "message" : [
          "A correlated outer name reference within a subquery expression body was not found in the enclosing query: <value>."
        ]
      },
      "CORRELATED_REFERENCE" : {
        "message" : [
          "Expressions referencing the outer query are not supported outside of WHERE/HAVING clauses: <sqlExprs>."
        ]
      },
      "LATERAL_JOIN_CONDITION_NON_DETERMINISTIC" : {
        "message" : [
          "Lateral join condition cannot be non-deterministic: <condition>."
        ]
      },
      "MUST_AGGREGATE_CORRELATED_SCALAR_SUBQUERY" : {
        "message" : [
          "Correlated scalar subqueries must be aggregated to return at most one row."
        ]
      },
      "NON_CORRELATED_COLUMNS_IN_GROUP_BY" : {
        "message" : [
          "A GROUP BY clause in a scalar correlated subquery cannot contain non-correlated columns: <value>."
        ]
      },
      "NON_DETERMINISTIC_LATERAL_SUBQUERIES" : {
        "message" : [
          "Non-deterministic lateral subqueries are not supported when joining with outer relations that produce more than one row<treeNode>."
        ]
      },
      "UNSUPPORTED_CORRELATED_REFERENCE_DATA_TYPE" : {
        "message" : [
          "Correlated column reference '<expr>' cannot be <dataType> type."
        ]
      },
      "UNSUPPORTED_CORRELATED_SCALAR_SUBQUERY" : {
        "message" : [
          "Correlated scalar subqueries can only be used in filters, aggregations, projections, and UPDATE/MERGE/DELETE commands<treeNode>."
        ]
      },
      "UNSUPPORTED_IN_EXISTS_SUBQUERY" : {
        "message" : [
          "IN/EXISTS predicate subqueries can only be used in filters, joins, aggregations, window functions, projections, and UPDATE/MERGE/DELETE commands<treeNode>."
        ]
      }
    },
    "sqlState" : "0A000"
  },
  "UNSUPPORTED_TYPED_LITERAL" : {
    "message" : [
      "Literals of the type <unsupportedType> are not supported. Supported types are <supportedTypes>."
    ],
    "sqlState" : "0A000"
  },
  "UNTYPED_SCALA_UDF" : {
    "message" : [
      "You're using untyped Scala UDF, which does not have the input type information. Spark may blindly pass null to the Scala closure with primitive-type argument, and the closure will see the default value of the Java type for the null argument, e.g. `udf((x: Int) => x, IntegerType)`, the result is 0 for null input. To get rid of this error, you could:",
      "1. use typed Scala UDF APIs(without return type parameter), e.g. `udf((x: Int) => x)`.",
      "2. use Java UDF APIs, e.g. `udf(new UDF1[String, Integer] { override def call(s: String): Integer = s.length() }, IntegerType)`, if input types are all non primitive.",
      "3. set \"spark.sql.legacy.allowUntypedScalaUDF\" to \"true\" and use this API with caution."
    ]
  },
  "VIEW_ALREADY_EXISTS" : {
    "message" : [
      "Cannot create view <relationName> because it already exists.",
      "Choose a different name, drop or replace the existing object, or add the IF NOT EXISTS clause to tolerate pre-existing objects."
    ],
    "sqlState" : "42P07"
  },
  "VIEW_NOT_FOUND" : {
    "message" : [
      "The view <relationName> cannot be found. Verify the spelling and correctness of the schema and catalog.",
      "If you did not qualify the name with a schema, verify the current_schema() output, or qualify the name with the correct schema and catalog.",
      "To tolerate the error on drop use DROP VIEW IF EXISTS."
    ],
    "sqlState" : "42P01"
  },
  "WRITE_STREAM_NOT_ALLOWED" : {
    "message" : [
      "`writeStream` can be called only on streaming Dataset/DataFrame."
    ]
  },
  "WRONG_COMMAND_FOR_OBJECT_TYPE" : {
    "message" : [
      "The operation <operation> requires a <requiredType>. But <objectName> is a <foundType>. Use <alternative> instead."
    ]
  },
  "WRONG_NUM_ARGS" : {
    "message" : [
      "The <functionName> requires <expectedNum> parameters but the actual number is <actualNum>."
    ],
    "subClass" : {
      "WITHOUT_SUGGESTION" : {
        "message" : [
          "Please, refer to 'https://spark.apache.org/docs/latest/sql-ref-functions.html' for a fix."
        ]
      },
      "WITH_SUGGESTION" : {
        "message" : [
          "If you have to call this function with <legacyNum> parameters, set the legacy configuration <legacyConfKey> to <legacyConfValue>."
        ]
      }
    },
    "sqlState" : "42605"
  },
  "_LEGACY_ERROR_TEMP_0001" : {
    "message" : [
      "Invalid InsertIntoContext."
    ]
  },
  "_LEGACY_ERROR_TEMP_0002" : {
    "message" : [
      "INSERT OVERWRITE DIRECTORY is not supported."
    ]
  },
  "_LEGACY_ERROR_TEMP_0003" : {
    "message" : [
      "Columns aliases are not allowed in <op>."
    ]
  },
  "_LEGACY_ERROR_TEMP_0004" : {
    "message" : [
      "Empty source for merge: you should specify a source table/subquery in merge."
    ]
  },
  "_LEGACY_ERROR_TEMP_0006" : {
    "message" : [
      "The number of inserted values cannot match the fields."
    ]
  },
  "_LEGACY_ERROR_TEMP_0008" : {
    "message" : [
      "There must be at least one WHEN clause in a MERGE statement."
    ]
  },
  "_LEGACY_ERROR_TEMP_0012" : {
    "message" : [
      "DISTRIBUTE BY is not supported."
    ]
  },
  "_LEGACY_ERROR_TEMP_0013" : {
    "message" : [
      "LATERAL cannot be used together with PIVOT in FROM clause."
    ]
  },
  "_LEGACY_ERROR_TEMP_0014" : {
    "message" : [
      "TABLESAMPLE does not accept empty inputs."
    ]
  },
  "_LEGACY_ERROR_TEMP_0015" : {
    "message" : [
      "TABLESAMPLE(<msg>) is not supported."
    ]
  },
  "_LEGACY_ERROR_TEMP_0016" : {
    "message" : [
      "<bytesStr> is not a valid byte length literal, expected syntax: DIGIT+ ('B' | 'K' | 'M' | 'G')."
    ]
  },
  "_LEGACY_ERROR_TEMP_0017" : {
    "message" : [
      "Invalid escape string. Escape string must contain only one character."
    ]
  },
  "_LEGACY_ERROR_TEMP_0018" : {
    "message" : [
      "Function trim doesn't support with type <trimOption>. Please use BOTH, LEADING or TRAILING as trim type."
    ]
  },
  "_LEGACY_ERROR_TEMP_0023" : {
    "message" : [
      "Numeric literal <rawStrippedQualifier> does not fit in range [<minValue>, <maxValue>] for type <typeName>."
    ]
  },
  "_LEGACY_ERROR_TEMP_0024" : {
    "message" : [
      "Can only have a single from-to unit in the interval literal syntax."
    ]
  },
  "_LEGACY_ERROR_TEMP_0025" : {
    "message" : [
      "At least one time unit should be given for interval literal."
    ]
  },
  "_LEGACY_ERROR_TEMP_0026" : {
    "message" : [
      "Can only use numbers in the interval value part for multiple unit value pairs interval form, but got invalid value: <value>."
    ]
  },
  "_LEGACY_ERROR_TEMP_0027" : {
    "message" : [
      "The value of from-to unit must be a string."
    ]
  },
  "_LEGACY_ERROR_TEMP_0028" : {
    "message" : [
      "Intervals FROM <from> TO <to> are not supported."
    ]
  },
  "_LEGACY_ERROR_TEMP_0029" : {
    "message" : [
      "Cannot mix year-month and day-time fields: <literal>."
    ]
  },
  "_LEGACY_ERROR_TEMP_0031" : {
    "message" : [
      "Invalid number of buckets: <describe>."
    ]
  },
  "_LEGACY_ERROR_TEMP_0032" : {
    "message" : [
      "Duplicated table paths found: '<pathOne>' and '<pathTwo>'. LOCATION and the case insensitive key 'path' in OPTIONS are all used to indicate the custom table path, you can only specify one of them."
    ]
  },
  "_LEGACY_ERROR_TEMP_0033" : {
    "message" : [
      "Expected either STORED AS or STORED BY, not both."
    ]
  },
  "_LEGACY_ERROR_TEMP_0034" : {
    "message" : [
      "<operation> is not supported in Hive-style <command><msg>."
    ]
  },
  "_LEGACY_ERROR_TEMP_0035" : {
    "message" : [
      "Operation not allowed: <message>."
    ]
  },
  "_LEGACY_ERROR_TEMP_0036" : {
    "message" : [
      "Expected `NOSCAN` instead of `<ctx>`."
    ]
  },
  "_LEGACY_ERROR_TEMP_0037" : {
    "message" : [
      "It is not allowed to add catalog/namespace prefix <quoted> to the table name in CACHE TABLE AS SELECT."
    ]
  },
  "_LEGACY_ERROR_TEMP_0038" : {
    "message" : [
      "CTE definition can't have duplicate names: <duplicateNames>."
    ]
  },
  "_LEGACY_ERROR_TEMP_0039" : {
    "message" : [
      "Unsupported SQL statement."
    ]
  },
  "_LEGACY_ERROR_TEMP_0041" : {
    "message" : [
      "Found duplicate clauses: <clauseName>."
    ]
  },
  "_LEGACY_ERROR_TEMP_0042" : {
    "message" : [
      "Expected format is 'SET', 'SET key', or 'SET key=value'. If you want to include special characters in key, or include semicolon in value, please use quotes, e.g., SET `key`=`value`."
    ]
  },
  "_LEGACY_ERROR_TEMP_0043" : {
    "message" : [
      "Expected format is 'RESET' or 'RESET key'. If you want to include special characters in key, please use quotes, e.g., RESET `key`."
    ]
  },
  "_LEGACY_ERROR_TEMP_0044" : {
    "message" : [
      "The interval value must be in the range of [-18, +18] hours with second precision."
    ]
  },
  "_LEGACY_ERROR_TEMP_0045" : {
    "message" : [
      "Invalid time zone displacement value."
    ]
  },
  "_LEGACY_ERROR_TEMP_0046" : {
    "message" : [
      "CREATE TEMPORARY TABLE without a provider is not allowed."
    ]
  },
  "_LEGACY_ERROR_TEMP_0047" : {
    "message" : [
      "'ROW FORMAT' must be used with 'STORED AS'."
    ]
  },
  "_LEGACY_ERROR_TEMP_0048" : {
    "message" : [
      "Unsupported operation: Used defined record reader/writer classes."
    ]
  },
  "_LEGACY_ERROR_TEMP_0049" : {
    "message" : [
      "Directory path and 'path' in OPTIONS should be specified one, but not both."
    ]
  },
  "_LEGACY_ERROR_TEMP_0050" : {
    "message" : [
      "LOCAL is supported only with file: scheme."
    ]
  },
  "_LEGACY_ERROR_TEMP_0051" : {
    "message" : [
      "Empty set in <element> grouping sets is not supported."
    ]
  },
  "_LEGACY_ERROR_TEMP_0052" : {
    "message" : [
      "CREATE VIEW with both IF NOT EXISTS and REPLACE is not allowed."
    ]
  },
  "_LEGACY_ERROR_TEMP_0053" : {
    "message" : [
      "It is not allowed to define a TEMPORARY view with IF NOT EXISTS."
    ]
  },
  "_LEGACY_ERROR_TEMP_0056" : {
    "message" : [
      "Invalid time travel spec: <reason>."
    ]
  },
  "_LEGACY_ERROR_TEMP_0057" : {
    "message" : [
      "Support for DEFAULT column values is not implemented yet."
    ]
  },
  "_LEGACY_ERROR_TEMP_0058" : {
    "message" : [
      "Support for DEFAULT column values is not allowed."
    ]
  },
  "_LEGACY_ERROR_TEMP_0059" : {
    "message" : [
      "References to DEFAULT column values are not allowed within the PARTITION clause."
    ]
  },
  "_LEGACY_ERROR_TEMP_0060" : {
    "message" : [
      "<msg>."
    ]
  },
  "_LEGACY_ERROR_TEMP_0061" : {
    "message" : [
      "<msg>."
    ]
  },
  "_LEGACY_ERROR_TEMP_0062" : {
    "message" : [
      "<msg>."
    ]
  },
  "_LEGACY_ERROR_TEMP_0063" : {
    "message" : [
      "<msg>."
    ]
  },
  "_LEGACY_ERROR_TEMP_0064" : {
    "message" : [
      "<msg>."
    ]
  },
  "_LEGACY_ERROR_TEMP_1000" : {
    "message" : [
      "LEGACY store assignment policy is disallowed in Spark data source V2. Please set the configuration <configKey> to other values."
    ]
  },
  "_LEGACY_ERROR_TEMP_1001" : {
    "message" : [
      "USING column `<colName>` cannot be resolved on the <side> side of the join. The <side>-side columns: [<plan>]."
    ]
  },
  "_LEGACY_ERROR_TEMP_1002" : {
    "message" : [
      "Unable to generate an encoder for inner class `<className>` without access to the scope that this class was defined in.",
      "Try moving this class out of its parent class."
    ]
  },
  "_LEGACY_ERROR_TEMP_1004" : {
    "message" : [
      "Window specification <windowName> is not defined in the WINDOW clause."
    ]
  },
  "_LEGACY_ERROR_TEMP_1005" : {
    "message" : [
      "<expr> doesn't show up in the GROUP BY list <groupByAliases>."
    ]
  },
  "_LEGACY_ERROR_TEMP_1006" : {
    "message" : [
      "Aggregate expression required for pivot, but '<sql>' did not appear in any aggregate function."
    ]
  },
  "_LEGACY_ERROR_TEMP_1007" : {
    "message" : [
      "Cannot write into temp view <quoted> as it's not a data source v2 relation."
    ]
  },
  "_LEGACY_ERROR_TEMP_1008" : {
    "message" : [
      "<quoted> is not a temp view of streaming logical plan, please use batch API such as `DataFrameReader.table` to read it."
    ]
  },
  "_LEGACY_ERROR_TEMP_1009" : {
    "message" : [
      "The depth of view <identifier> exceeds the maximum view resolution depth (<maxNestedViewDepth>). Analysis is aborted to avoid errors. Increase the value of <config> to work around this."
    ]
  },
  "_LEGACY_ERROR_TEMP_1010" : {
    "message" : [
      "Inserting into a view is not allowed. View: <identifier>."
    ]
  },
  "_LEGACY_ERROR_TEMP_1011" : {
    "message" : [
      "Writing into a view is not allowed. View: <identifier>."
    ]
  },
  "_LEGACY_ERROR_TEMP_1012" : {
    "message" : [
      "Cannot write into v1 table: <identifier>."
    ]
  },
  "_LEGACY_ERROR_TEMP_1013" : {
    "message" : [
      "<nameParts> is a <viewStr>. '<cmd>' expects a table.<hintStr>."
    ]
  },
  "_LEGACY_ERROR_TEMP_1014" : {
    "message" : [
      "<nameParts> is a temp view. '<cmd>' expects a permanent view."
    ]
  },
  "_LEGACY_ERROR_TEMP_1015" : {
    "message" : [
      "<identifier> is a table. '<cmd>' expects a view.<hintStr>."
    ]
  },
  "_LEGACY_ERROR_TEMP_1016" : {
    "message" : [
      "<nameParts> is a temp view. '<cmd>' expects a table or permanent view."
    ]
  },
  "_LEGACY_ERROR_TEMP_1017" : {
    "message" : [
      "<name> is a built-in/temporary function. '<cmd>' expects a persistent function.<hintStr>."
    ]
  },
  "_LEGACY_ERROR_TEMP_1018" : {
    "message" : [
      "<quoted> is a permanent view, which is not supported by streaming reading API such as `DataStreamReader.table` yet."
    ]
  },
  "_LEGACY_ERROR_TEMP_1020" : {
    "message" : [
      "Invalid usage of <elem> in <prettyName>."
    ]
  },
  "_LEGACY_ERROR_TEMP_1021" : {
    "message" : [
      "count(<targetString>.*) is not allowed. Please use count(*) or expand the columns manually, e.g. count(col1, col2)."
    ]
  },
  "_LEGACY_ERROR_TEMP_1023" : {
    "message" : [
      "Function <prettyName> does not support <syntax>."
    ]
  },
  "_LEGACY_ERROR_TEMP_1024" : {
    "message" : [
      "FILTER expression is non-deterministic, it cannot be used in aggregate functions."
    ]
  },
  "_LEGACY_ERROR_TEMP_1025" : {
    "message" : [
      "FILTER expression is not of type boolean. It cannot be used in an aggregate function."
    ]
  },
  "_LEGACY_ERROR_TEMP_1026" : {
    "message" : [
      "FILTER expression contains aggregate. It cannot be used in an aggregate function."
    ]
  },
  "_LEGACY_ERROR_TEMP_1027" : {
    "message" : [
      "FILTER expression contains window function. It cannot be used in an aggregate function."
    ]
  },
  "_LEGACY_ERROR_TEMP_1028" : {
    "message" : [
      "Number of column aliases does not match number of columns. Number of column aliases: <columnSize>; number of columns: <outputSize>."
    ]
  },
  "_LEGACY_ERROR_TEMP_1029" : {
    "message" : [
      "The number of aliases supplied in the AS clause does not match the number of columns output by the UDTF expected <aliasesSize> aliases but got <aliasesNames>."
    ]
  },
  "_LEGACY_ERROR_TEMP_1030" : {
    "message" : [
      "Window aggregate function with filter predicate is not supported yet."
    ]
  },
  "_LEGACY_ERROR_TEMP_1031" : {
    "message" : [
      "It is not allowed to use a window function inside an aggregate function. Please use the inner window function in a sub-query."
    ]
  },
  "_LEGACY_ERROR_TEMP_1032" : {
    "message" : [
      "<expr> does not have any WindowExpression."
    ]
  },
  "_LEGACY_ERROR_TEMP_1033" : {
    "message" : [
      "<expr> has multiple Window Specifications (<distinctWindowSpec>).",
      "Please file a bug report with this error message, stack trace, and the query."
    ]
  },
  "_LEGACY_ERROR_TEMP_1034" : {
    "message" : [
      "It is not allowed to use window functions inside <clauseName> clause."
    ]
  },
  "_LEGACY_ERROR_TEMP_1035" : {
    "message" : [
      "Cannot specify window frame for <prettyName> function."
    ]
  },
  "_LEGACY_ERROR_TEMP_1036" : {
    "message" : [
      "Window Frame <wf> must match the required frame <required>."
    ]
  },
  "_LEGACY_ERROR_TEMP_1037" : {
    "message" : [
      "Window function <wf> requires window to be ordered, please add ORDER BY clause. For example SELECT <wf>(value_expr) OVER (PARTITION BY window_partition ORDER BY window_ordering) from table."
    ]
  },
  "_LEGACY_ERROR_TEMP_1038" : {
    "message" : [
      "Cannot write to table due to mismatched user specified column size(<columnSize>) and data column size(<outputSize>)."
    ]
  },
  "_LEGACY_ERROR_TEMP_1039" : {
    "message" : [
      "Multiple time/session window expressions would result in a cartesian product of rows, therefore they are currently not supported."
    ]
  },
  "_LEGACY_ERROR_TEMP_1040" : {
    "message" : [
      "Gap duration expression used in session window must be CalendarIntervalType, but got <dt>."
    ]
  },
  "_LEGACY_ERROR_TEMP_1045" : {
    "message" : [
      "ALTER TABLE SET LOCATION does not support partition for v2 tables."
    ]
  },
  "_LEGACY_ERROR_TEMP_1046" : {
    "message" : [
      "Join strategy hint parameter should be an identifier or string but was <unsupported> (<class>)."
    ]
  },
  "_LEGACY_ERROR_TEMP_1047" : {
    "message" : [
      "<hintName> Hint parameter should include columns, but <invalidParams> found."
    ]
  },
  "_LEGACY_ERROR_TEMP_1048" : {
    "message" : [
      "<hintName> Hint expects a partition number as a parameter."
    ]
  },
  "_LEGACY_ERROR_TEMP_1049" : {
    "message" : [
      "Syntax error in attribute name: <name>."
    ]
  },
  "_LEGACY_ERROR_TEMP_1050" : {
    "message" : [
      "Can only star expand struct data types. Attribute: `<attributes>`."
    ]
  },
  "_LEGACY_ERROR_TEMP_1051" : {
    "message" : [
      "Cannot resolve '<targetString>.*' given input columns '<columns>'."
    ]
  },
  "_LEGACY_ERROR_TEMP_1052" : {
    "message" : [
      "ADD COLUMN with v1 tables cannot specify NOT NULL."
    ]
  },
  "_LEGACY_ERROR_TEMP_1053" : {
    "message" : [
      "ALTER COLUMN with v1 tables cannot specify NOT NULL."
    ]
  },
  "_LEGACY_ERROR_TEMP_1054" : {
    "message" : [
      "ALTER COLUMN cannot find column <colName> in v1 table. Available: <fieldNames>."
    ]
  },
  "_LEGACY_ERROR_TEMP_1055" : {
    "message" : [
      "The database name is not valid: <quoted>."
    ]
  },
  "_LEGACY_ERROR_TEMP_1057" : {
    "message" : [
      "SHOW COLUMNS with conflicting databases: '<dbA>' != '<dbB>'."
    ]
  },
  "_LEGACY_ERROR_TEMP_1058" : {
    "message" : [
      "Cannot create table with both USING <provider> and <serDeInfo>."
    ]
  },
  "_LEGACY_ERROR_TEMP_1059" : {
    "message" : [
      "STORED AS with file format '<serdeInfo>' is invalid."
    ]
  },
  "_LEGACY_ERROR_TEMP_1060" : {
    "message" : [
      "<command> does not support nested column: <column>."
    ]
  },
  "_LEGACY_ERROR_TEMP_1065" : {
    "message" : [
      "`<name>` is not a valid name for tables/databases. Valid names only contain alphabet characters, numbers and _."
    ]
  },
  "_LEGACY_ERROR_TEMP_1066" : {
    "message" : [
      "<database> is a system preserved database, you cannot create a database with this name."
    ]
  },
  "_LEGACY_ERROR_TEMP_1067" : {
    "message" : [
      "Can not drop default database."
    ]
  },
  "_LEGACY_ERROR_TEMP_1068" : {
    "message" : [
      "<database> is a system preserved database, you cannot use it as current database. To access global temporary views, you should use qualified name with the GLOBAL_TEMP_DATABASE, e.g. SELECT * FROM <database>.viewName."
    ]
  },
  "_LEGACY_ERROR_TEMP_1069" : {
    "message" : [
      "CREATE EXTERNAL TABLE must be accompanied by LOCATION."
    ]
  },
  "_LEGACY_ERROR_TEMP_1071" : {
    "message" : [
      "Some existing schema fields (<nonExistentColumnNames>) are not present in the new schema. We don't support dropping columns yet."
    ]
  },
  "_LEGACY_ERROR_TEMP_1072" : {
    "message" : [
      "Only the tables/views belong to the same database can be retrieved. Querying tables/views are <qualifiedTableNames>."
    ]
  },
  "_LEGACY_ERROR_TEMP_1073" : {
    "message" : [
      "RENAME TABLE source and destination databases do not match: '<db>' != '<newDb>'."
    ]
  },
  "_LEGACY_ERROR_TEMP_1074" : {
    "message" : [
      "RENAME TEMPORARY VIEW from '<oldName>' to '<newName>': cannot specify database name '<db>' in the destination table."
    ]
  },
  "_LEGACY_ERROR_TEMP_1076" : {
    "message" : [
      "Partition spec is invalid. <details>."
    ]
  },
  "_LEGACY_ERROR_TEMP_1079" : {
    "message" : [
      "Resource Type '<resourceType>' is not supported."
    ]
  },
  "_LEGACY_ERROR_TEMP_1080" : {
    "message" : [
      "Table <identifier> did not specify database."
    ]
  },
  "_LEGACY_ERROR_TEMP_1081" : {
    "message" : [
      "Table <identifier> did not specify locationUri."
    ]
  },
  "_LEGACY_ERROR_TEMP_1082" : {
    "message" : [
      "Partition [<specString>] did not specify locationUri."
    ]
  },
  "_LEGACY_ERROR_TEMP_1083" : {
    "message" : [
      "Number of buckets should be greater than 0 but less than or equal to bucketing.maxBuckets (`<bucketingMaxBuckets>`). Got `<numBuckets>`."
    ]
  },
  "_LEGACY_ERROR_TEMP_1084" : {
    "message" : [
      "Corrupted table name context in catalog: <numParts> parts expected, but part <index> is missing."
    ]
  },
  "_LEGACY_ERROR_TEMP_1085" : {
    "message" : [
      "Corrupted view SQL configs in catalog."
    ]
  },
  "_LEGACY_ERROR_TEMP_1086" : {
    "message" : [
      "Corrupted view query output column names in catalog: <numCols> parts expected, but part <index> is missing."
    ]
  },
  "_LEGACY_ERROR_TEMP_1087" : {
    "message" : [
      "Corrupted view referred temp view names in catalog."
    ]
  },
  "_LEGACY_ERROR_TEMP_1088" : {
    "message" : [
      "Corrupted view referred temp functions names in catalog."
    ]
  },
  "_LEGACY_ERROR_TEMP_1089" : {
    "message" : [
      "Column statistics deserialization is not supported for column <name> of data type: <dataType>."
    ]
  },
  "_LEGACY_ERROR_TEMP_1090" : {
    "message" : [
      "Column statistics serialization is not supported for column <colName> of data type: <dataType>."
    ]
  },
  "_LEGACY_ERROR_TEMP_1091" : {
    "message" : [
      "Cannot read table property '<key>' as it's corrupted.<details>."
    ]
  },
  "_LEGACY_ERROR_TEMP_1097" : {
    "message" : [
      "The field for corrupt records must be string type and nullable."
    ]
  },
  "_LEGACY_ERROR_TEMP_1098" : {
    "message" : [
      "DataType '<x>' is not supported by <className>."
    ]
  },
  "_LEGACY_ERROR_TEMP_1099" : {
    "message" : [
      "<funcName>() doesn't support the <mode> mode. Acceptable modes are <permissiveMode> and <failFastMode>."
    ]
  },
  "_LEGACY_ERROR_TEMP_1100" : {
    "message" : [
      "The '<argName>' parameter of function '<funcName>' needs to be a <requiredType> literal."
    ]
  },
  "_LEGACY_ERROR_TEMP_1103" : {
    "message" : [
      "Unsupported component type <clz> in arrays."
    ]
  },
  "_LEGACY_ERROR_TEMP_1104" : {
    "message" : [
      "The second argument should be a double literal."
    ]
  },
  "_LEGACY_ERROR_TEMP_1105" : {
    "message" : [
      "Field name should be String Literal, but it's <extraction>."
    ]
  },
  "_LEGACY_ERROR_TEMP_1106" : {
    "message" : [
      "Can't extract value from <child>: need struct type but got <other>."
    ]
  },
  "_LEGACY_ERROR_TEMP_1107" : {
    "message" : [
      "Table <table> declares <batchWrite> capability but <v2WriteClassName> is not an instance of <v1WriteClassName>."
    ]
  },
  "_LEGACY_ERROR_TEMP_1108" : {
    "message" : [
      "Delete by condition with subquery is not supported: <condition>."
    ]
  },
  "_LEGACY_ERROR_TEMP_1109" : {
    "message" : [
      "Exec update failed: cannot translate expression to source filter: <f>."
    ]
  },
  "_LEGACY_ERROR_TEMP_1110" : {
    "message" : [
      "Cannot delete from table <table> where <filters>."
    ]
  },
  "_LEGACY_ERROR_TEMP_1111" : {
    "message" : [
      "DESCRIBE does not support partition for v2 tables."
    ]
  },
  "_LEGACY_ERROR_TEMP_1113" : {
    "message" : [
      "Table <table> does not support <cmd>."
    ]
  },
  "_LEGACY_ERROR_TEMP_1114" : {
    "message" : [
      "The streaming sources in a query do not have a common supported execution mode.",
      "Sources support micro-batch: <microBatchSources>.",
      "Sources support continuous: <continuousSources>."
    ]
  },
  "_LEGACY_ERROR_TEMP_1119" : {
    "message" : [
      "<cmd> is not supported in JDBC catalog."
    ]
  },
  "_LEGACY_ERROR_TEMP_1120" : {
    "message" : [
      "Unsupported NamespaceChange <changes> in JDBC catalog."
    ]
  },
  "_LEGACY_ERROR_TEMP_1121" : {
    "message" : [
      "Table does not support <cmd>: <table>."
    ]
  },
  "_LEGACY_ERROR_TEMP_1122" : {
    "message" : [
      "Table <table> is not a row-level operation table."
    ]
  },
  "_LEGACY_ERROR_TEMP_1123" : {
    "message" : [
      "Cannot rename a table with ALTER VIEW. Please use ALTER TABLE instead."
    ]
  },
  "_LEGACY_ERROR_TEMP_1124" : {
    "message" : [
      "<cmd> is not supported for v2 tables."
    ]
  },
  "_LEGACY_ERROR_TEMP_1125" : {
    "message" : [
      "Database from v1 session catalog is not specified."
    ]
  },
  "_LEGACY_ERROR_TEMP_1126" : {
    "message" : [
      "Nested databases are not supported by v1 session catalog: <catalog>."
    ]
  },
  "_LEGACY_ERROR_TEMP_1127" : {
    "message" : [
      "Invalid partitionExprs specified: <sortOrders> For range partitioning use REPARTITION_BY_RANGE instead."
    ]
  },
  "_LEGACY_ERROR_TEMP_1128" : {
    "message" : [
      "Failed to resolve the schema for <format> for the partition column: <partitionColumn>. It must be specified manually."
    ]
  },
  "_LEGACY_ERROR_TEMP_1129" : {
    "message" : [
      "Unable to infer schema for <format>. It must be specified manually."
    ]
  },
  "_LEGACY_ERROR_TEMP_1131" : {
    "message" : [
      "Data source <className> does not support <outputMode> output mode."
    ]
  },
  "_LEGACY_ERROR_TEMP_1132" : {
    "message" : [
      "A schema needs to be specified when using <className>."
    ]
  },
  "_LEGACY_ERROR_TEMP_1133" : {
    "message" : [
      "The user-specified schema doesn't match the actual schema:",
      "user-specified: <schema>, actual: <actualSchema>. If you're using",
      "DataFrameReader.schema API or creating a table, please do not specify the schema.",
      "Or if you're scanning an existed table, please drop it and re-create it."
    ]
  },
  "_LEGACY_ERROR_TEMP_1134" : {
    "message" : [
      "Unable to infer schema for <format> at <fileCatalog>. It must be specified manually."
    ]
  },
  "_LEGACY_ERROR_TEMP_1135" : {
    "message" : [
      "<className> is not a valid Spark SQL Data Source."
    ]
  },
  "_LEGACY_ERROR_TEMP_1136" : {
    "message" : [
      "Cannot save interval data type into external storage."
    ]
  },
  "_LEGACY_ERROR_TEMP_1137" : {
    "message" : [
      "Unable to resolve <name> given [<outputStr>]."
    ]
  },
  "_LEGACY_ERROR_TEMP_1138" : {
    "message" : [
      "Hive built-in ORC data source must be used with Hive support enabled. Please use the native ORC data source by setting 'spark.sql.orc.impl' to 'native'."
    ]
  },
  "_LEGACY_ERROR_TEMP_1139" : {
    "message" : [
      "Failed to find data source: <provider>. Avro is built-in but external data source module since Spark 2.4. Please deploy the application as per the deployment section of Apache Avro Data Source Guide."
    ]
  },
  "_LEGACY_ERROR_TEMP_1140" : {
    "message" : [
      "Failed to find data source: <provider>. Please deploy the application as per the deployment section of Structured Streaming + Kafka Integration Guide."
    ]
  },
  "_LEGACY_ERROR_TEMP_1141" : {
    "message" : [
      "Multiple sources found for <provider> (<sourceNames>), please specify the fully qualified class name."
    ]
  },
  "_LEGACY_ERROR_TEMP_1142" : {
    "message" : [
      "Datasource does not support writing empty or nested empty schemas. Please make sure the data schema has at least one or more column(s)."
    ]
  },
  "_LEGACY_ERROR_TEMP_1143" : {
    "message" : [
      "The data to be inserted needs to have the same number of columns as the target table: target table has <targetSize> column(s) but the inserted data has <actualSize> column(s), which contain <staticPartitionsSize> partition column(s) having assigned constant values."
    ]
  },
  "_LEGACY_ERROR_TEMP_1144" : {
    "message" : [
      "The data to be inserted needs to have the same number of partition columns as the target table: target table has <targetSize> partition column(s) but the inserted data has <providedPartitionsSize> partition columns specified."
    ]
  },
  "_LEGACY_ERROR_TEMP_1145" : {
    "message" : [
      "<partKey> is not a partition column. Partition columns are <partitionColumns>."
    ]
  },
  "_LEGACY_ERROR_TEMP_1146" : {
    "message" : [
      "Partition column <partColumn> have multiple values specified, <values>. Please only specify a single value."
    ]
  },
  "_LEGACY_ERROR_TEMP_1147" : {
    "message" : [
      "The ordering of partition columns is <partColumns>. All partition columns having constant values need to appear before other partition columns that do not have an assigned constant value."
    ]
  },
  "_LEGACY_ERROR_TEMP_1148" : {
    "message" : [
      "Can only write data to relations with a single path."
    ]
  },
  "_LEGACY_ERROR_TEMP_1149" : {
    "message" : [
      "Fail to rebuild expression: missing key <filter> in `translatedFilterToExpr`."
    ]
  },
  "_LEGACY_ERROR_TEMP_1150" : {
    "message" : [
      "Column `<field>` has a data type of <fieldType>, which is not supported by <format>."
    ]
  },
  "_LEGACY_ERROR_TEMP_1151" : {
    "message" : [
      "Fail to resolve data source for the table <table> since the table serde property has the duplicated key <key> with extra options specified for this scan operation. To fix this, you can rollback to the legacy behavior of ignoring the extra options by setting the config <config> to `false`, or address the conflicts of the same config."
    ]
  },
  "_LEGACY_ERROR_TEMP_1152" : {
    "message" : [
      "Path <outputPath> already exists."
    ]
  },
  "_LEGACY_ERROR_TEMP_1153" : {
    "message" : [
      "Cannot use <field> for partition column."
    ]
  },
  "_LEGACY_ERROR_TEMP_1154" : {
    "message" : [
      "Cannot use all columns for partition columns."
    ]
  },
  "_LEGACY_ERROR_TEMP_1155" : {
    "message" : [
      "Partition column `<col>` not found in schema <schemaCatalog>."
    ]
  },
  "_LEGACY_ERROR_TEMP_1156" : {
    "message" : [
      "Column <colName> not found in schema <tableSchema>."
    ]
  },
  "_LEGACY_ERROR_TEMP_1157" : {
    "message" : [
      "Unsupported data source type for direct query on files: <className>."
    ]
  },
  "_LEGACY_ERROR_TEMP_1158" : {
    "message" : [
      "Saving data into a view is not allowed."
    ]
  },
  "_LEGACY_ERROR_TEMP_1159" : {
    "message" : [
      "The format of the existing table <tableName> is `<existingProvider>`. It doesn't match the specified format `<specifiedProvider>`."
    ]
  },
  "_LEGACY_ERROR_TEMP_1160" : {
    "message" : [
      "The location of the existing table <identifier> is `<existingTableLoc>`. It doesn't match the specified location `<tableDescLoc>`."
    ]
  },
  "_LEGACY_ERROR_TEMP_1161" : {
    "message" : [
      "The column number of the existing table <tableName> (<existingTableSchema>) doesn't match the data schema (<querySchema>)."
    ]
  },
  "_LEGACY_ERROR_TEMP_1162" : {
    "message" : [
      "Cannot resolve '<col>' given input columns: [<inputColumns>]."
    ]
  },
  "_LEGACY_ERROR_TEMP_1163" : {
    "message" : [
      "Specified partitioning does not match that of the existing table <tableName>.",
      "Specified partition columns: [<specifiedPartCols>].",
      "Existing partition columns: [<existingPartCols>]."
    ]
  },
  "_LEGACY_ERROR_TEMP_1164" : {
    "message" : [
      "Specified bucketing does not match that of the existing table <tableName>.",
      "Specified bucketing: <specifiedBucketString>.",
      "Existing bucketing: <existingBucketString>."
    ]
  },
  "_LEGACY_ERROR_TEMP_1165" : {
    "message" : [
      "It is not allowed to specify partitioning when the table schema is not defined."
    ]
  },
  "_LEGACY_ERROR_TEMP_1166" : {
    "message" : [
      "Bucketing column '<bucketCol>' should not be part of partition columns '<normalizedPartCols>'."
    ]
  },
  "_LEGACY_ERROR_TEMP_1167" : {
    "message" : [
      "Bucket sorting column '<sortCol>' should not be part of partition columns '<normalizedPartCols>'."
    ]
  },
  "_LEGACY_ERROR_TEMP_1168" : {
    "message" : [
      "<tableName> requires that the data to be inserted have the same number of columns as the target table: target table has <targetColumns> column(s) but the inserted data has <insertedColumns> column(s), including <staticPartCols> partition column(s) having constant value(s)."
    ]
  },
  "_LEGACY_ERROR_TEMP_1169" : {
    "message" : [
      "Requested partitioning does not match the table <tableName>:",
      "Requested partitions: <normalizedPartSpec>.",
      "Table partitions: <partColNames>."
    ]
  },
  "_LEGACY_ERROR_TEMP_1170" : {
    "message" : [
      "Hive support is required to <detail>."
    ]
  },
  "_LEGACY_ERROR_TEMP_1171" : {
    "message" : [
      "createTableColumnTypes option column <col> not found in schema <schema>."
    ]
  },
  "_LEGACY_ERROR_TEMP_1172" : {
    "message" : [
      "Parquet type not yet supported: <parquetType>."
    ]
  },
  "_LEGACY_ERROR_TEMP_1173" : {
    "message" : [
      "Illegal Parquet type: <parquetType>."
    ]
  },
  "_LEGACY_ERROR_TEMP_1174" : {
    "message" : [
      "Unrecognized Parquet type: <field>."
    ]
  },
  "_LEGACY_ERROR_TEMP_1175" : {
    "message" : [
      "Unsupported data type <dataType>."
    ]
  },
  "_LEGACY_ERROR_TEMP_1178" : {
    "message" : [
      "The number of partitions can't be specified with unspecified distribution. Invalid writer requirements detected."
    ]
  },
  "_LEGACY_ERROR_TEMP_1181" : {
    "message" : [
      "Stream-stream join without equality predicate is not supported."
    ]
  },
  "_LEGACY_ERROR_TEMP_1182" : {
    "message" : [
      "Column <ambiguousAttrs> are ambiguous. It's probably because you joined several Datasets together, and some of these Datasets are the same. This column points to one of the Datasets but Spark is unable to figure out which one. Please alias the Datasets with different names via `Dataset.as` before joining them, and specify the column using qualified name, e.g. `df.as(\"a\").join(df.as(\"b\"), $\"a.id\" > $\"b.id\")`. You can also set <config> to false to disable this check."
    ]
  },
  "_LEGACY_ERROR_TEMP_1183" : {
    "message" : [
      "Cannot use interval type in the table schema."
    ]
  },
  "_LEGACY_ERROR_TEMP_1184" : {
    "message" : [
      "Catalog <plugin> does not support <ability>."
    ]
  },
  "_LEGACY_ERROR_TEMP_1185" : {
    "message" : [
      "<quoted> is not a valid <identifier> as it has more than 2 name parts."
    ]
  },
  "_LEGACY_ERROR_TEMP_1186" : {
    "message" : [
      "Multi-part identifier cannot be empty."
    ]
  },
  "_LEGACY_ERROR_TEMP_1187" : {
    "message" : [
      "Hive data source can only be used with tables, you can not <operation> files of Hive data source directly."
    ]
  },
  "_LEGACY_ERROR_TEMP_1188" : {
    "message" : [
      "There is a 'path' option set and <method>() is called with a path parameter. Either remove the path option, or call <method>() without the parameter. To ignore this check, set '<config>' to 'true'."
    ]
  },
  "_LEGACY_ERROR_TEMP_1189" : {
    "message" : [
      "User specified schema not supported with `<operation>`."
    ]
  },
  "_LEGACY_ERROR_TEMP_1190" : {
    "message" : [
      "Temporary view <viewName> doesn't support streaming write."
    ]
  },
  "_LEGACY_ERROR_TEMP_1191" : {
    "message" : [
      "Streaming into views <viewName> is not supported."
    ]
  },
  "_LEGACY_ERROR_TEMP_1192" : {
    "message" : [
      "The input source(<source>) is different from the table <tableName>'s data source provider(<provider>)."
    ]
  },
  "_LEGACY_ERROR_TEMP_1193" : {
    "message" : [
      "Table <tableName> doesn't support streaming write - <t>."
    ]
  },
  "_LEGACY_ERROR_TEMP_1194" : {
    "message" : [
      "queryName must be specified for memory sink."
    ]
  },
  "_LEGACY_ERROR_TEMP_1195" : {
    "message" : [
      "'<source>' is not supported with continuous trigger."
    ]
  },
  "_LEGACY_ERROR_TEMP_1196" : {
    "message" : [
      "<columnType> column <columnName> not found in existing columns (<validColumnNames>)."
    ]
  },
  "_LEGACY_ERROR_TEMP_1197" : {
    "message" : [
      "'<operation>' does not support partitioning."
    ]
  },
  "_LEGACY_ERROR_TEMP_1198" : {
    "message" : [
      "Function '<unbound>' cannot process input: (<arguments>): <unsupported>."
    ]
  },
  "_LEGACY_ERROR_TEMP_1199" : {
    "message" : [
      "Invalid bound function '<bound>: there are <argsLen> arguments but <inputTypesLen> parameters returned from 'inputTypes()'."
    ]
  },
  "_LEGACY_ERROR_TEMP_1200" : {
    "message" : [
      "<name> is not supported for v2 tables."
    ]
  },
  "_LEGACY_ERROR_TEMP_1201" : {
    "message" : [
      "Cannot resolve column name \"<colName>\" among (<fieldNames>)."
    ]
  },
  "_LEGACY_ERROR_TEMP_1202" : {
    "message" : [
      "Cannot write to '<tableName>', too many data columns:",
      "Table columns: <tableColumns>.",
      "Data columns: <dataColumns>."
    ]
  },
  "_LEGACY_ERROR_TEMP_1203" : {
    "message" : [
      "Cannot write to '<tableName>', not enough data columns:",
      "Table columns: <tableColumns>.",
      "Data columns: <dataColumns>."
    ]
  },
  "_LEGACY_ERROR_TEMP_1204" : {
    "message" : [
      "Cannot write incompatible data to table '<tableName>':",
      "- <errors>."
    ]
  },
  "_LEGACY_ERROR_TEMP_1205" : {
    "message" : [
      "Expected only partition pruning predicates: <nonPartitionPruningPredicates>."
    ]
  },
  "_LEGACY_ERROR_TEMP_1206" : {
    "message" : [
      "<colType> column <colName> is not defined in table <tableName>, defined table columns are: <tableCols>."
    ]
  },
  "_LEGACY_ERROR_TEMP_1207" : {
    "message" : [
      "The duration and time inputs to window must be an integer, long or string literal."
    ]
  },
  "_LEGACY_ERROR_TEMP_1209" : {
    "message" : [
      "Ambiguous reference to fields <fields>."
    ]
  },
  "_LEGACY_ERROR_TEMP_1210" : {
    "message" : [
      "The second argument in <funcName> should be a boolean literal."
    ]
  },
  "_LEGACY_ERROR_TEMP_1211" : {
    "message" : [
      "Detected implicit cartesian product for <joinType> join between logical plans",
      "<leftPlan>",
      "and",
      "rightPlan",
      "Join condition is missing or trivial.",
      "Either: use the CROSS JOIN syntax to allow cartesian products between these relations, or: enable implicit cartesian products by setting the configuration variable spark.sql.crossJoin.enabled=true."
    ]
  },
  "_LEGACY_ERROR_TEMP_1212" : {
    "message" : [
      "Found conflicting attributes <conflictingAttrs> in the condition joining outer plan:",
      "<outerPlan>",
      "and subplan:",
      "<subplan>."
    ]
  },
  "_LEGACY_ERROR_TEMP_1213" : {
    "message" : [
      "Window expression is empty in <expr>."
    ]
  },
  "_LEGACY_ERROR_TEMP_1214" : {
    "message" : [
      "Found different window function type in <windowExpressions>."
    ]
  },
  "_LEGACY_ERROR_TEMP_1215" : {
    "message" : [
      "char/varchar type can only be used in the table schema. You can set <config> to true, so that Spark treat them as string type as same as Spark 3.0 and earlier."
    ]
  },
  "_LEGACY_ERROR_TEMP_1218" : {
    "message" : [
      "<tableIdentifier> should be converted to HadoopFsRelation."
    ]
  },
  "_LEGACY_ERROR_TEMP_1219" : {
    "message" : [
      "Hive metastore does not support altering database location."
    ]
  },
  "_LEGACY_ERROR_TEMP_1220" : {
    "message" : [
      "Hive <tableType> is not supported."
    ]
  },
  "_LEGACY_ERROR_TEMP_1221" : {
    "message" : [
      "Hive 0.12 doesn't support creating permanent functions. Please use Hive 0.13 or higher."
    ]
  },
  "_LEGACY_ERROR_TEMP_1222" : {
    "message" : [
      "Unknown resource type: <resourceType>."
    ]
  },
  "_LEGACY_ERROR_TEMP_1223" : {
    "message" : [
      "Invalid field id '<field>' in day-time interval. Supported interval fields: <supportedIds>."
    ]
  },
  "_LEGACY_ERROR_TEMP_1224" : {
    "message" : [
      "'interval <startFieldName> to <endFieldName>' is invalid."
    ]
  },
  "_LEGACY_ERROR_TEMP_1225" : {
    "message" : [
      "Invalid field id '<field>' in year-month interval. Supported interval fields: <supportedIds>."
    ]
  },
  "_LEGACY_ERROR_TEMP_1226" : {
    "message" : [
      "The SQL config '<configName>' was removed in the version <version>. <comment>"
    ]
  },
  "_LEGACY_ERROR_TEMP_1228" : {
    "message" : [
      "Decimal scale (<scale>) cannot be greater than precision (<precision>)."
    ]
  },
  "_LEGACY_ERROR_TEMP_1229" : {
    "message" : [
      "<decimalType> can only support precision up to <precision>."
    ]
  },
  "_LEGACY_ERROR_TEMP_1231" : {
    "message" : [
      "<key> is not a valid partition column in table <tblName>."
    ]
  },
  "_LEGACY_ERROR_TEMP_1232" : {
    "message" : [
      "Partition spec is invalid. The spec (<specKeys>) must match the partition spec (<partitionColumnNames>) defined in table '<tableName>'."
    ]
  },
  "_LEGACY_ERROR_TEMP_1237" : {
    "message" : [
      "The list of partition columns with values in partition specification for table '<table>' in database '<database>' is not a prefix of the list of partition columns defined in the table schema. Expected a prefix of [<schemaColumns>], but got [<specColumns>]."
    ]
  },
  "_LEGACY_ERROR_TEMP_1239" : {
    "message" : [
      "Analyzing column statistics is not supported for column <name> of data type: <dataType>."
    ]
  },
  "_LEGACY_ERROR_TEMP_1241" : {
    "message" : [
      "CREATE-TABLE-AS-SELECT cannot create table with location to a non-empty directory <tablePath>. To allow overwriting the existing non-empty directory, set '<config>' to true."
    ]
  },
  "_LEGACY_ERROR_TEMP_1244" : {
    "message" : [
      "Attempted to unset non-existent property '<property>' in table '<table>'."
    ]
  },
  "_LEGACY_ERROR_TEMP_1245" : {
    "message" : [
      "ALTER TABLE CHANGE COLUMN is not supported for changing column '<originName>' with type '<originType>' to '<newName>' with type '<newType>'."
    ]
  },
  "_LEGACY_ERROR_TEMP_1246" : {
    "message" : [
      "Can't find column `<name>` given table data columns <fieldNames>."
    ]
  },
  "_LEGACY_ERROR_TEMP_1247" : {
    "message" : [
      "Operation not allowed: ALTER TABLE SET [SERDE | SERDEPROPERTIES] for a specific partition is not supported for tables created with the datasource API."
    ]
  },
  "_LEGACY_ERROR_TEMP_1248" : {
    "message" : [
      "Operation not allowed: ALTER TABLE SET SERDE is not supported for tables created with the datasource API."
    ]
  },
  "_LEGACY_ERROR_TEMP_1250" : {
    "message" : [
      "<action> is not allowed on <tableName> since filesource partition management is disabled (spark.sql.hive.manageFilesourcePartitions = false)."
    ]
  },
  "_LEGACY_ERROR_TEMP_1251" : {
    "message" : [
      "<action> is not allowed on <tableName> since its partition metadata is not stored in the Hive metastore. To import this information into the metastore, run `msck repair table <tableName>`."
    ]
  },
  "_LEGACY_ERROR_TEMP_1252" : {
    "message" : [
      "Cannot alter a view with ALTER TABLE. Please use ALTER VIEW instead."
    ]
  },
  "_LEGACY_ERROR_TEMP_1253" : {
    "message" : [
      "Cannot alter a table with ALTER VIEW. Please use ALTER TABLE instead."
    ]
  },
  "_LEGACY_ERROR_TEMP_1254" : {
    "message" : [
      "Cannot overwrite a path that is also being read from."
    ]
  },
  "_LEGACY_ERROR_TEMP_1255" : {
    "message" : [
      "Cannot drop built-in function '<functionName>'."
    ]
  },
  "_LEGACY_ERROR_TEMP_1256" : {
    "message" : [
      "Cannot refresh built-in function <functionName>."
    ]
  },
  "_LEGACY_ERROR_TEMP_1257" : {
    "message" : [
      "Cannot refresh temporary function <functionName>."
    ]
  },
  "_LEGACY_ERROR_TEMP_1259" : {
    "message" : [
      "ALTER ADD COLUMNS does not support views. You must drop and re-create the views for adding the new columns. Views: <table>."
    ]
  },
  "_LEGACY_ERROR_TEMP_1260" : {
    "message" : [
      "ALTER ADD COLUMNS does not support datasource table with type <tableType>. You must drop and re-create the table for adding the new columns. Tables: <table>."
    ]
  },
  "_LEGACY_ERROR_TEMP_1261" : {
    "message" : [
      "LOAD DATA is not supported for datasource tables: <tableIdentWithDB>."
    ]
  },
  "_LEGACY_ERROR_TEMP_1262" : {
    "message" : [
      "LOAD DATA target table <tableIdentWithDB> is partitioned, but no partition spec is provided."
    ]
  },
  "_LEGACY_ERROR_TEMP_1263" : {
    "message" : [
      "LOAD DATA target table <tableIdentWithDB> is partitioned, but number of columns in provided partition spec (<partitionSize>) do not match number of partitioned columns in table (<targetTableSize>)."
    ]
  },
  "_LEGACY_ERROR_TEMP_1264" : {
    "message" : [
      "LOAD DATA target table <tableIdentWithDB> is not partitioned, but a partition spec was provided."
    ]
  },
  "_LEGACY_ERROR_TEMP_1265" : {
    "message" : [
      "LOAD DATA input path does not exist: <path>."
    ]
  },
  "_LEGACY_ERROR_TEMP_1266" : {
    "message" : [
      "Operation not allowed: TRUNCATE TABLE on external tables: <tableIdentWithDB>."
    ]
  },
  "_LEGACY_ERROR_TEMP_1267" : {
    "message" : [
      "Operation not allowed: TRUNCATE TABLE ... PARTITION is not supported for tables that are not partitioned: <tableIdentWithDB>."
    ]
  },
  "_LEGACY_ERROR_TEMP_1268" : {
    "message" : [
      "Failed to truncate table <tableIdentWithDB> when removing data of the path: <path>."
    ]
  },
  "_LEGACY_ERROR_TEMP_1269" : {
    "message" : [
      "SHOW PARTITIONS is not allowed on a table that is not partitioned: <tableIdentWithDB>."
    ]
  },
  "_LEGACY_ERROR_TEMP_1270" : {
    "message" : [
      "SHOW CREATE TABLE is not supported on a temporary view: <table>."
    ]
  },
  "_LEGACY_ERROR_TEMP_1271" : {
    "message" : [
      "Failed to execute SHOW CREATE TABLE against table <table>, which is created by Hive and uses the following unsupported feature(s)",
      "<unsupportedFeatures>",
      "Please use `SHOW CREATE TABLE <table> AS SERDE` to show Hive DDL instead."
    ]
  },
  "_LEGACY_ERROR_TEMP_1272" : {
    "message" : [
      "SHOW CREATE TABLE doesn't support transactional Hive table. Please use `SHOW CREATE TABLE <table> AS SERDE` to show Hive DDL instead."
    ]
  },
  "_LEGACY_ERROR_TEMP_1273" : {
    "message" : [
      "Failed to execute SHOW CREATE TABLE against table <table>, which is created by Hive and uses the following unsupported serde configuration",
      "<configs>",
      "Please use `SHOW CREATE TABLE <table> AS SERDE` to show Hive DDL instead."
    ]
  },
  "_LEGACY_ERROR_TEMP_1274" : {
    "message" : [
      "<table> is a Spark data source table. Use `SHOW CREATE TABLE` without `AS SERDE` instead."
    ]
  },
  "_LEGACY_ERROR_TEMP_1275" : {
    "message" : [
      "Failed to execute SHOW CREATE TABLE against table/view <table>, which is created by Hive and uses the following unsupported feature(s)",
      "<features>."
    ]
  },
  "_LEGACY_ERROR_TEMP_1276" : {
    "message" : [
      "The logical plan that represents the view is not analyzed."
    ]
  },
  "_LEGACY_ERROR_TEMP_1277" : {
    "message" : [
      "The number of columns produced by the SELECT clause (num: `<analyzedPlanLength>`) does not match the number of column names specified by CREATE VIEW (num: `<userSpecifiedColumnsLength>`)."
    ]
  },
  "_LEGACY_ERROR_TEMP_1278" : {
    "message" : [
      "<name> is not a view."
    ]
  },
  "_LEGACY_ERROR_TEMP_1280" : {
    "message" : [
      "It is not allowed to create a persisted view from the Dataset API."
    ]
  },
  "_LEGACY_ERROR_TEMP_1281" : {
    "message" : [
      "Recursive view <viewIdent> detected (cycle: <newPath>)."
    ]
  },
  "_LEGACY_ERROR_TEMP_1282" : {
    "message" : [
      "Not allowed to create a permanent view <name> without explicitly assigning an alias for expression <attrName>."
    ]
  },
  "_LEGACY_ERROR_TEMP_1283" : {
    "message" : [
      "Not allowed to create a permanent view <name> by referencing a temporary view <nameParts>. Please create a temp view instead by CREATE TEMP VIEW."
    ]
  },
  "_LEGACY_ERROR_TEMP_1284" : {
    "message" : [
      "Not allowed to create a permanent view <name> by referencing a temporary function `<funcName>`."
    ]
  },
  "_LEGACY_ERROR_TEMP_1285" : {
    "message" : [
      "Since Spark 2.3, the queries from raw JSON/CSV files are disallowed when the",
      "referenced columns only include the internal corrupt record column",
      "(named _corrupt_record by default). For example:",
      "spark.read.schema(schema).csv(file).filter($\"_corrupt_record\".isNotNull).count()",
      "and spark.read.schema(schema).csv(file).select(\"_corrupt_record\").show().",
      "Instead, you can cache or save the parsed results and then send the same query.",
      "For example, val df = spark.read.schema(schema).csv(file).cache() and then",
      "df.filter($\"_corrupt_record\".isNotNull).count()."
    ]
  },
  "_LEGACY_ERROR_TEMP_1286" : {
    "message" : [
      "User-defined partition column <columnName> not found in the JDBC relation: <schema>."
    ]
  },
  "_LEGACY_ERROR_TEMP_1287" : {
    "message" : [
      "Partition column type should be <numericType>, <dateType>, or <timestampType>, but <dataType> found."
    ]
  },
  "_LEGACY_ERROR_TEMP_1288" : {
    "message" : [
      "Table or view '<name>' already exists. SaveMode: ErrorIfExists."
    ]
  },
  "_LEGACY_ERROR_TEMP_1289" : {
    "message" : [
      "Column name \"<name>\" contains invalid character(s). Please use alias to rename it."
    ]
  },
  "_LEGACY_ERROR_TEMP_1290" : {
    "message" : [
      "Text data source supports only a single column, and you have <schemaSize> columns."
    ]
  },
  "_LEGACY_ERROR_TEMP_1291" : {
    "message" : [
      "Can't find required partition column <readField> in partition schema <partitionSchema>."
    ]
  },
  "_LEGACY_ERROR_TEMP_1292" : {
    "message" : [
      "Temporary view '<tableIdent>' should not have specified a database."
    ]
  },
  "_LEGACY_ERROR_TEMP_1293" : {
    "message" : [
      "Hive data source can only be used with tables, you can't use it with CREATE TEMP VIEW USING."
    ]
  },
  "_LEGACY_ERROR_TEMP_1294" : {
    "message" : [
      "The timestamp provided for the '<strategy>' option is invalid. The expected format is 'YYYY-MM-DDTHH:mm:ss', but the provided timestamp: <timeString>."
    ]
  },
  "_LEGACY_ERROR_TEMP_1295" : {
    "message" : [
      "Set a host to read from with option(\"host\", ...)."
    ]
  },
  "_LEGACY_ERROR_TEMP_1296" : {
    "message" : [
      "Set a port to read from with option(\"port\", ...)."
    ]
  },
  "_LEGACY_ERROR_TEMP_1297" : {
    "message" : [
      "IncludeTimestamp must be set to either \"true\" or \"false\"."
    ]
  },
  "_LEGACY_ERROR_TEMP_1298" : {
    "message" : [
      "checkpointLocation must be specified either through option(\"checkpointLocation\", ...) or SparkSession.conf.set(\"<config>\", ...)."
    ]
  },
  "_LEGACY_ERROR_TEMP_1299" : {
    "message" : [
      "This query does not support recovering from checkpoint location. Delete <checkpointPath> to start over."
    ]
  },
  "_LEGACY_ERROR_TEMP_1300" : {
    "message" : [
      "Unable to find the column `<colName>` given [<actualColumns>]."
    ]
  },
  "_LEGACY_ERROR_TEMP_1301" : {
    "message" : [
      "Boundary start is not a valid integer: <start>."
    ]
  },
  "_LEGACY_ERROR_TEMP_1302" : {
    "message" : [
      "Boundary end is not a valid integer: <end>."
    ]
  },
  "_LEGACY_ERROR_TEMP_1304" : {
    "message" : [
      "Unexpected type <className> of the relation <tableName>."
    ]
  },
  "_LEGACY_ERROR_TEMP_1305" : {
    "message" : [
      "Unsupported TableChange <change> in JDBC catalog."
    ]
  },
  "_LEGACY_ERROR_TEMP_1306" : {
    "message" : [
      "There is a 'path' or 'paths' option set and load() is called with path parameters. Either remove the path option if it's the same as the path parameter, or add it to the load() parameter if you do want to read multiple paths. To ignore this check, set '<config>' to 'true'."
    ]
  },
  "_LEGACY_ERROR_TEMP_1307" : {
    "message" : [
      "There is a 'path' option set and save() is called with a path parameter. Either remove the path option, or call save() without the parameter. To ignore this check, set '<config>' to 'true'."
    ]
  },
  "_LEGACY_ERROR_TEMP_1308" : {
    "message" : [
      "TableProvider implementation <source> cannot be written with <createMode> mode, please use Append or Overwrite modes instead."
    ]
  },
  "_LEGACY_ERROR_TEMP_1309" : {
    "message" : [
      "insertInto() can't be used together with partitionBy(). Partition columns have already been defined for the table. It is not necessary to use partitionBy()."
    ]
  },
  "_LEGACY_ERROR_TEMP_1310" : {
    "message" : [
      "Couldn't find a catalog to handle the identifier <quote>."
    ]
  },
  "_LEGACY_ERROR_TEMP_1312" : {
    "message" : [
      "'<operation>' does not support bucketBy right now."
    ]
  },
  "_LEGACY_ERROR_TEMP_1313" : {
    "message" : [
      "'<operation>' does not support bucketBy and sortBy right now."
    ]
  },
  "_LEGACY_ERROR_TEMP_1315" : {
    "message" : [
      "Cannot overwrite table <tableName> that is also being read from."
    ]
  },
  "_LEGACY_ERROR_TEMP_1316" : {
    "message" : [
      "Invalid partition transformation: <expr>."
    ]
  },
  "_LEGACY_ERROR_TEMP_1317" : {
    "message" : [
      "Cannot resolve column name \"<colName>\" among (<fieldsStr>)<extraMsg>"
    ]
  },
  "_LEGACY_ERROR_TEMP_1318" : {
    "message" : [
      "Unable to parse '<delayThreshold>'."
    ]
  },
  "_LEGACY_ERROR_TEMP_1319" : {
    "message" : [
      "Invalid join type in joinWith: <joinType>."
    ]
  },
  "_LEGACY_ERROR_TEMP_1320" : {
    "message" : [
      "Typed column <typedCol> that needs input type and schema cannot be passed in untyped `select` API. Use the typed `Dataset.select` API instead."
    ]
  },
  "_LEGACY_ERROR_TEMP_1321" : {
    "message" : [
      "Invalid view name: <viewName>."
    ]
  },
  "_LEGACY_ERROR_TEMP_1322" : {
    "message" : [
      "Invalid number of buckets: bucket(<numBuckets>, <e>)."
    ]
  },
  "_LEGACY_ERROR_TEMP_1323" : {
    "message" : [
      "\"<colName>\" is not a numeric column. Aggregation function can only be applied on a numeric column."
    ]
  },
  "_LEGACY_ERROR_TEMP_1324" : {
    "message" : [
      "The pivot column <pivotColumn> has more than <maxValues> distinct values, this could indicate an error. If this was intended, set <config> to at least the number of distinct values of the pivot column."
    ]
  },
  "_LEGACY_ERROR_TEMP_1325" : {
    "message" : [
      "Cannot modify the value of a static config: <key>."
    ]
  },
  "_LEGACY_ERROR_TEMP_1326" : {
    "message" : [
      "Cannot modify the value of a Spark config: <key>.",
      "See also 'https://spark.apache.org/docs/latest/sql-migration-guide.html#ddl-statements'."
    ]
  },
  "_LEGACY_ERROR_TEMP_1327" : {
    "message" : [
      "Command execution is not supported in runner <runner>."
    ]
  },
  "_LEGACY_ERROR_TEMP_1328" : {
    "message" : [
      "Can not instantiate class <className>, please make sure it has public non argument constructor."
    ]
  },
  "_LEGACY_ERROR_TEMP_1329" : {
    "message" : [
      "Can not load class <className>, please make sure it is on the classpath."
    ]
  },
  "_LEGACY_ERROR_TEMP_1330" : {
    "message" : [
      "Class <className> doesn't implement interface UserDefinedAggregateFunction."
    ]
  },
  "_LEGACY_ERROR_TEMP_1331" : {
    "message" : [
      "Missing field <fieldName> in table <table> with schema:",
      "<schema>."
    ]
  },
  "_LEGACY_ERROR_TEMP_1332" : {
    "message" : [
      "<errorMessage>"
    ]
  },
  "_LEGACY_ERROR_TEMP_1333" : {
    "message" : [
      "Invalid view text: <viewText>. The view <tableName> may have been tampered with."
    ]
  },
  "_LEGACY_ERROR_TEMP_1334" : {
    "message" : [
      "Cannot specify both version and timestamp when time travelling the table."
    ]
  },
  "_LEGACY_ERROR_TEMP_1335" : {
    "message" : [
      "<expr> is not a valid timestamp expression for time travel."
    ]
  },
  "_LEGACY_ERROR_TEMP_1336" : {
    "message" : [
      "Cannot time travel <target>."
    ]
  },
  "_LEGACY_ERROR_TEMP_1337" : {
    "message" : [
      "Table <tableName> does not support time travel."
    ]
  },
  "_LEGACY_ERROR_TEMP_1338" : {
    "message" : [
      "Sinks cannot request distribution and ordering in continuous execution mode."
    ]
  },
  "_LEGACY_ERROR_TEMP_1339" : {
    "message" : [
      "Failed to execute INSERT INTO command because the VALUES list contains a DEFAULT column reference as part of another expression; this is not allowed."
    ]
  },
  "_LEGACY_ERROR_TEMP_1340" : {
    "message" : [
      "Failed to execute UPDATE command because the SET list contains a DEFAULT column reference as part of another expression; this is not allowed."
    ]
  },
  "_LEGACY_ERROR_TEMP_1341" : {
    "message" : [
      "Failed to execute UPDATE command because the WHERE clause contains a DEFAULT column reference; this is not allowed."
    ]
  },
  "_LEGACY_ERROR_TEMP_1342" : {
    "message" : [
      "Failed to execute MERGE command because the WHERE clause contains a DEFAULT column reference; this is not allowed."
    ]
  },
  "_LEGACY_ERROR_TEMP_1343" : {
    "message" : [
      "Failed to execute MERGE INTO command because one of its INSERT or UPDATE assignments contains a DEFAULT column reference as part of another expression; this is not allowed."
    ]
  },
  "_LEGACY_ERROR_TEMP_1344" : {
    "message" : [
      "Invalid DEFAULT value for column <fieldName>: <defaultValue> fails to parse as a valid literal value."
    ]
  },
  "_LEGACY_ERROR_TEMP_1345" : {
    "message" : [
      "Failed to execute <statementType> command because DEFAULT values are not supported for target data source with table provider: \"<dataSource>\"."
    ]
  },
  "_LEGACY_ERROR_TEMP_1346" : {
    "message" : [
      "Failed to execute <statementType> command because DEFAULT values are not supported when adding new columns to previously existing target data source with table provider: \"<dataSource>\"."
    ]
  },
  "_LEGACY_ERROR_TEMP_1347" : {
    "message" : [
      "Failed to execute command because subquery expressions are not allowed in DEFAULT values."
    ]
  },
  "_LEGACY_ERROR_TEMP_2000" : {
    "message" : [
      "<message>. If necessary set <ansiConfig> to false to bypass this error."
    ]
  },
  "_LEGACY_ERROR_TEMP_2003" : {
    "message" : [
      "Unsuccessful try to zip maps with <size> unique keys due to exceeding the array size limit <maxRoundedArrayLength>."
    ]
  },
  "_LEGACY_ERROR_TEMP_2004" : {
    "message" : [
      "no default for type <dataType>."
    ]
  },
  "_LEGACY_ERROR_TEMP_2005" : {
    "message" : [
      "Type <dataType> does not support ordered operations."
    ]
  },
  "_LEGACY_ERROR_TEMP_2006" : {
    "message" : [
      "The specified group index cannot be less than zero."
    ]
  },
  "_LEGACY_ERROR_TEMP_2007" : {
    "message" : [
      "Regex group count is <groupCount>, but the specified group index is <groupIndex>."
    ]
  },
  "_LEGACY_ERROR_TEMP_2008" : {
    "message" : [
      "Find an invalid url string <url>. If necessary set <ansiConfig> to false to bypass this error."
    ]
  },
  "_LEGACY_ERROR_TEMP_2010" : {
    "message" : [
      "Window Functions do not support merging."
    ]
  },
  "_LEGACY_ERROR_TEMP_2011" : {
    "message" : [
      "Unexpected data type <dataType>."
    ]
  },
  "_LEGACY_ERROR_TEMP_2013" : {
    "message" : [
      "Negative values found in <frequencyExpression>"
    ]
  },
  "_LEGACY_ERROR_TEMP_2014" : {
    "message" : [
      "<funcName> is not matched at addNewFunction."
    ]
  },
  "_LEGACY_ERROR_TEMP_2015" : {
    "message" : [
      "Cannot generate <codeType> code for incomparable type: <dataType>."
    ]
  },
  "_LEGACY_ERROR_TEMP_2016" : {
    "message" : [
      "Can not interpolate <arg> into code block."
    ]
  },
  "_LEGACY_ERROR_TEMP_2017" : {
    "message" : [
      "not resolved."
    ]
  },
  "_LEGACY_ERROR_TEMP_2018" : {
    "message" : [
      "class `<cls>` is not supported by `MapObjects` as resulting collection."
    ]
  },
  "_LEGACY_ERROR_TEMP_2020" : {
    "message" : [
      "Couldn't find a valid constructor on <cls>."
    ]
  },
  "_LEGACY_ERROR_TEMP_2021" : {
    "message" : [
      "Couldn't find a primary constructor on <cls>."
    ]
  },
  "_LEGACY_ERROR_TEMP_2022" : {
    "message" : [
      "Unsupported natural join type <joinType>."
    ]
  },
  "_LEGACY_ERROR_TEMP_2023" : {
    "message" : [
      "Unresolved encoder expected, but <attr> was found."
    ]
  },
  "_LEGACY_ERROR_TEMP_2024" : {
    "message" : [
      "Only expression encoders are supported for now."
    ]
  },
  "_LEGACY_ERROR_TEMP_2025" : {
    "message" : [
      "<className> must override either <m1> or <m2>."
    ]
  },
  "_LEGACY_ERROR_TEMP_2026" : {
    "message" : [
      "Failed to convert value <value> (class of <cls>) with the type of <dataType> to JSON."
    ]
  },
  "_LEGACY_ERROR_TEMP_2027" : {
    "message" : [
      "Unexpected operator <op> in correlated subquery<pos>."
    ]
  },
  "_LEGACY_ERROR_TEMP_2028" : {
    "message" : [
      "This line should be unreachable<err>."
    ]
  },
  "_LEGACY_ERROR_TEMP_2029" : {
    "message" : [
      "Not supported rounding mode: <roundMode>."
    ]
  },
  "_LEGACY_ERROR_TEMP_2030" : {
    "message" : [
      "Can not handle nested schema yet...  plan <plan>."
    ]
  },
  "_LEGACY_ERROR_TEMP_2031" : {
    "message" : [
      "The input external row cannot be null."
    ]
  },
  "_LEGACY_ERROR_TEMP_2032" : {
    "message" : [
      "<fieldCannotBeNullMsg>"
    ]
  },
  "_LEGACY_ERROR_TEMP_2033" : {
    "message" : [
      "Unable to create database <name> as failed to create its directory <locationUri>."
    ]
  },
  "_LEGACY_ERROR_TEMP_2034" : {
    "message" : [
      "Unable to drop database <name> as failed to delete its directory <locationUri>."
    ]
  },
  "_LEGACY_ERROR_TEMP_2035" : {
    "message" : [
      "Unable to create table <table> as failed to create its directory <defaultTableLocation>."
    ]
  },
  "_LEGACY_ERROR_TEMP_2036" : {
    "message" : [
      "Unable to delete partition path <partitionPath>."
    ]
  },
  "_LEGACY_ERROR_TEMP_2037" : {
    "message" : [
      "Unable to drop table <table> as failed to delete its directory <dir>."
    ]
  },
  "_LEGACY_ERROR_TEMP_2038" : {
    "message" : [
      "Unable to rename table <oldName> to <newName> as failed to rename its directory <oldDir>."
    ]
  },
  "_LEGACY_ERROR_TEMP_2039" : {
    "message" : [
      "Unable to create partition path <partitionPath>."
    ]
  },
  "_LEGACY_ERROR_TEMP_2040" : {
    "message" : [
      "Unable to rename partition path <oldPartPath>."
    ]
  },
  "_LEGACY_ERROR_TEMP_2041" : {
    "message" : [
      "<methodName> is not implemented."
    ]
  },
  "_LEGACY_ERROR_TEMP_2042" : {
    "message" : [
      "<message>. If necessary set <ansiConfig> to false to bypass this error."
    ]
  },
  "_LEGACY_ERROR_TEMP_2043" : {
    "message" : [
      "- <sqlValue> caused overflow."
    ]
  },
  "_LEGACY_ERROR_TEMP_2044" : {
    "message" : [
      "<sqlValue1> <symbol> <sqlValue2> caused overflow."
    ]
  },
  "_LEGACY_ERROR_TEMP_2045" : {
    "message" : [
      "Unsupported table change: <message>"
    ]
  },
  "_LEGACY_ERROR_TEMP_2046" : {
    "message" : [
      "[BUG] Not a DataSourceRDDPartition: <split>."
    ]
  },
  "_LEGACY_ERROR_TEMP_2047" : {
    "message" : [
      "'path' is not specified."
    ]
  },
  "_LEGACY_ERROR_TEMP_2048" : {
    "message" : [
      "Schema must be specified when creating a streaming source DataFrame. If some files already exist in the directory, then depending on the file format you may be able to create a static DataFrame on that directory with 'spark.read.load(directory)' and infer schema from it."
    ]
  },
  "_LEGACY_ERROR_TEMP_2049" : {
    "message" : [
      "Data source <className> does not support streamed <operator>."
    ]
  },
  "_LEGACY_ERROR_TEMP_2050" : {
    "message" : [
      "Expected exactly one path to be specified, but got: <paths>."
    ]
  },
  "_LEGACY_ERROR_TEMP_2052" : {
    "message" : [
      "<className> was removed in Spark 2.0. Please check if your library is compatible with Spark 2.0."
    ]
  },
  "_LEGACY_ERROR_TEMP_2053" : {
    "message" : [
      "buildReader is not supported for <format>."
    ]
  },
  "_LEGACY_ERROR_TEMP_2055" : {
    "message" : [
      "<message>",
      "It is possible the underlying files have been updated. You can explicitly invalidate the cache in Spark by running 'REFRESH TABLE tableName' command in SQL or by recreating the Dataset/DataFrame involved."
    ]
  },
  "_LEGACY_ERROR_TEMP_2056" : {
    "message" : [
      "Unable to clear output directory <staticPrefixPath> prior to writing to it."
    ]
  },
  "_LEGACY_ERROR_TEMP_2057" : {
    "message" : [
      "Unable to clear partition directory <path> prior to writing to it."
    ]
  },
  "_LEGACY_ERROR_TEMP_2058" : {
    "message" : [
      "Failed to cast value `<value>` to `<dataType>` for partition column `<columnName>`."
    ]
  },
  "_LEGACY_ERROR_TEMP_2059" : {
    "message" : [
      "End of stream."
    ]
  },
  "_LEGACY_ERROR_TEMP_2060" : {
    "message" : [
      "The fallback v1 relation reports inconsistent schema:",
      "Schema of v2 scan: <v2Schema>.",
      "Schema of v1 relation: <v1Schema>."
    ]
  },
  "_LEGACY_ERROR_TEMP_2061" : {
    "message" : [
      "No records should be returned from EmptyDataReader."
    ]
  },
  "_LEGACY_ERROR_TEMP_2062" : {
    "message" : [
      "<message>",
      "It is possible the underlying files have been updated. You can explicitly invalidate the cache in Spark by recreating the Dataset/DataFrame involved."
    ]
  },
  "_LEGACY_ERROR_TEMP_2063" : {
    "message" : [
      "Parquet column cannot be converted in file <filePath>. Column: <column>, Expected: <logicalType>, Found: <physicalType>."
    ]
  },
  "_LEGACY_ERROR_TEMP_2064" : {
    "message" : [
      "Encountered error while reading file <path>. Details:"
    ]
  },
  "_LEGACY_ERROR_TEMP_2065" : {
    "message" : [
      "Cannot create columnar reader."
    ]
  },
  "_LEGACY_ERROR_TEMP_2066" : {
    "message" : [
      "Invalid namespace name: <namespace>."
    ]
  },
  "_LEGACY_ERROR_TEMP_2067" : {
    "message" : [
      "Unsupported partition transform: <transform>."
    ]
  },
  "_LEGACY_ERROR_TEMP_2068" : {
    "message" : [
      "Missing database location."
    ]
  },
  "_LEGACY_ERROR_TEMP_2069" : {
    "message" : [
      "Cannot remove reserved property: <property>."
    ]
  },
  "_LEGACY_ERROR_TEMP_2070" : {
    "message" : [
      "Writing job failed."
    ]
  },
  "_LEGACY_ERROR_TEMP_2071" : {
    "message" : [
      "Commit denied for partition <partId> (task <taskId>, attempt <attemptId>, stage <stageId>.<stageAttempt>)."
    ]
  },
  "_LEGACY_ERROR_TEMP_2072" : {
    "message" : [
      "Table implementation does not support writes: <ident>."
    ]
  },
  "_LEGACY_ERROR_TEMP_2073" : {
    "message" : [
      "Cannot create JDBC table with partition."
    ]
  },
  "_LEGACY_ERROR_TEMP_2074" : {
    "message" : [
      "user-specified schema."
    ]
  },
  "_LEGACY_ERROR_TEMP_2075" : {
    "message" : [
      "Write is not supported for binary file data source."
    ]
  },
  "_LEGACY_ERROR_TEMP_2076" : {
    "message" : [
      "The length of <path> is <len>, which exceeds the max length allowed: <maxLength>."
    ]
  },
  "_LEGACY_ERROR_TEMP_2077" : {
    "message" : [
      "Unsupported field name: <fieldName>."
    ]
  },
  "_LEGACY_ERROR_TEMP_2078" : {
    "message" : [
      "Both '<jdbcTableName>' and '<jdbcQueryString>' can not be specified at the same time."
    ]
  },
  "_LEGACY_ERROR_TEMP_2079" : {
    "message" : [
      "Option '<jdbcTableName>' or '<jdbcQueryString>' is required."
    ]
  },
  "_LEGACY_ERROR_TEMP_2080" : {
    "message" : [
      "Option `<optionName>` can not be empty."
    ]
  },
  "_LEGACY_ERROR_TEMP_2081" : {
    "message" : [
      "Invalid value `<value>` for parameter `<jdbcTxnIsolationLevel>`. This can be `NONE`, `READ_UNCOMMITTED`, `READ_COMMITTED`, `REPEATABLE_READ` or `SERIALIZABLE`."
    ]
  },
  "_LEGACY_ERROR_TEMP_2082" : {
    "message" : [
      "Can't get JDBC type for <catalogString>."
    ]
  },
  "_LEGACY_ERROR_TEMP_2083" : {
    "message" : [
      "Unsupported type <content>."
    ]
  },
  "_LEGACY_ERROR_TEMP_2084" : {
    "message" : [
      "Unsupported array element type <catalogString> based on binary."
    ]
  },
  "_LEGACY_ERROR_TEMP_2085" : {
    "message" : [
      "Nested arrays unsupported."
    ]
  },
  "_LEGACY_ERROR_TEMP_2086" : {
    "message" : [
      "Can't translate non-null value for field <pos>."
    ]
  },
  "_LEGACY_ERROR_TEMP_2087" : {
    "message" : [
      "Invalid value `<n>` for parameter `<jdbcNumPartitions>` in table writing via JDBC. The minimum value is 1."
    ]
  },
  "_LEGACY_ERROR_TEMP_2088" : {
    "message" : [
      "<dataType> is not supported yet."
    ]
  },
  "_LEGACY_ERROR_TEMP_2089" : {
    "message" : [
      "DataType: <catalogString>."
    ]
  },
  "_LEGACY_ERROR_TEMP_2090" : {
    "message" : [
      "The input filter of <owner> should be fully convertible."
    ]
  },
  "_LEGACY_ERROR_TEMP_2091" : {
    "message" : [
      "Could not read footer for file: <file>."
    ]
  },
  "_LEGACY_ERROR_TEMP_2092" : {
    "message" : [
      "Could not read footer for file: <file>."
    ]
  },
  "_LEGACY_ERROR_TEMP_2093" : {
    "message" : [
      "Found duplicate field(s) \"<requiredFieldName>\": <matchedOrcFields> in case-insensitive mode."
    ]
  },
  "_LEGACY_ERROR_TEMP_2094" : {
    "message" : [
      "Found duplicate field(s) \"<requiredId>\": <matchedFields> in id mapping mode."
    ]
  },
  "_LEGACY_ERROR_TEMP_2095" : {
    "message" : [
      "Failed to merge incompatible schemas <left> and <right>."
    ]
  },
  "_LEGACY_ERROR_TEMP_2096" : {
    "message" : [
      "<ddl> is not supported temporarily."
    ]
  },
  "_LEGACY_ERROR_TEMP_2097" : {
    "message" : [
      "Could not execute broadcast in <timeout> secs. You can increase the timeout for broadcasts via <broadcastTimeout> or disable broadcast join by setting <autoBroadcastJoinThreshold> to -1."
    ]
  },
  "_LEGACY_ERROR_TEMP_2098" : {
    "message" : [
      "Could not compare cost with <cost>."
    ]
  },
  "_LEGACY_ERROR_TEMP_2099" : {
    "message" : [
      "Unsupported data type: <dt>."
    ]
  },
  "_LEGACY_ERROR_TEMP_2100" : {
    "message" : [
      "not support type: <dataType>."
    ]
  },
  "_LEGACY_ERROR_TEMP_2101" : {
    "message" : [
      "Not support non-primitive type now."
    ]
  },
  "_LEGACY_ERROR_TEMP_2102" : {
    "message" : [
      "Unsupported type: <catalogString>."
    ]
  },
  "_LEGACY_ERROR_TEMP_2103" : {
    "message" : [
      "Dictionary encoding should not be used because of dictionary overflow."
    ]
  },
  "_LEGACY_ERROR_TEMP_2104" : {
    "message" : [
      "End of the iterator."
    ]
  },
  "_LEGACY_ERROR_TEMP_2105" : {
    "message" : [
      "Could not allocate memory to grow BytesToBytesMap."
    ]
  },
  "_LEGACY_ERROR_TEMP_2106" : {
    "message" : [
      "Can't acquire <size> bytes memory to build hash relation, got <got> bytes."
    ]
  },
  "_LEGACY_ERROR_TEMP_2107" : {
    "message" : [
      "There is not enough memory to build hash map."
    ]
  },
  "_LEGACY_ERROR_TEMP_2108" : {
    "message" : [
      "Does not support row that is larger than 256M."
    ]
  },
  "_LEGACY_ERROR_TEMP_2109" : {
    "message" : [
      "Cannot build HashedRelation with more than 1/3 billions unique keys."
    ]
  },
  "_LEGACY_ERROR_TEMP_2110" : {
    "message" : [
      "Can not build a HashedRelation that is larger than 8G."
    ]
  },
  "_LEGACY_ERROR_TEMP_2111" : {
    "message" : [
      "failed to push a row into <rowQueue>."
    ]
  },
  "_LEGACY_ERROR_TEMP_2112" : {
    "message" : [
      "Unexpected window function frame <frame>."
    ]
  },
  "_LEGACY_ERROR_TEMP_2113" : {
    "message" : [
      "Unable to parse <stats> as a percentile."
    ]
  },
  "_LEGACY_ERROR_TEMP_2114" : {
    "message" : [
      "<stats> is not a recognised statistic."
    ]
  },
  "_LEGACY_ERROR_TEMP_2115" : {
    "message" : [
      "Unknown column: <unknownColumn>."
    ]
  },
  "_LEGACY_ERROR_TEMP_2116" : {
    "message" : [
      "Unexpected: <o>."
    ]
  },
  "_LEGACY_ERROR_TEMP_2120" : {
    "message" : [
      "Do not support array of type <clazz>."
    ]
  },
  "_LEGACY_ERROR_TEMP_2121" : {
    "message" : [
      "Do not support type <clazz>."
    ]
  },
  "_LEGACY_ERROR_TEMP_2122" : {
    "message" : [
      "Failed parsing <simpleString>: <raw>."
    ]
  },
  "_LEGACY_ERROR_TEMP_2123" : {
    "message" : [
      "Failed to merge fields '<leftName>' and '<rightName>'. <message>"
    ]
  },
  "_LEGACY_ERROR_TEMP_2124" : {
    "message" : [
      "Failed to merge decimal types with incompatible scale <leftScale> and <rightScale>."
    ]
  },
  "_LEGACY_ERROR_TEMP_2125" : {
    "message" : [
      "Failed to merge incompatible data types <leftCatalogString> and <rightCatalogString>."
    ]
  },
  "_LEGACY_ERROR_TEMP_2126" : {
    "message" : [
      "Unsuccessful attempt to build maps with <size> elements due to exceeding the map size limit <maxRoundedArrayLength>."
    ]
  },
  "_LEGACY_ERROR_TEMP_2127" : {
    "message" : [
      "Duplicate map key <key> was found, please check the input data. If you want to remove the duplicated keys, you can set <mapKeyDedupPolicy> to <lastWin> so that the key inserted at last takes precedence."
    ]
  },
  "_LEGACY_ERROR_TEMP_2128" : {
    "message" : [
      "The key array and value array of MapData must have the same length."
    ]
  },
  "_LEGACY_ERROR_TEMP_2129" : {
    "message" : [
      "Conflict found: Field <field> <actual> differs from <field> <expected> derived from <candidate>."
    ]
  },
  "_LEGACY_ERROR_TEMP_2130" : {
    "message" : [
      "Fail to recognize '<pattern>' pattern in the DateTimeFormatter. You can form a valid datetime pattern with the guide from https://spark.apache.org/docs/latest/sql-ref-datetime-pattern.html."
    ]
  },
  "_LEGACY_ERROR_TEMP_2131" : {
    "message" : [
      "Exception when registering StreamingQueryListener."
    ]
  },
  "_LEGACY_ERROR_TEMP_2132" : {
    "message" : [
      "Parsing JSON arrays as structs is forbidden."
    ]
  },
  "_LEGACY_ERROR_TEMP_2133" : {
    "message" : [
      "Cannot parse field name <fieldName>, field value <fieldValue>, [<token>] as target spark data type [<dataType>]."
    ]
  },
  "_LEGACY_ERROR_TEMP_2134" : {
    "message" : [
      "Cannot parse field value <value> for pattern <pattern> as target spark data type [<dataType>]."
    ]
  },
  "_LEGACY_ERROR_TEMP_2135" : {
    "message" : [
      "Failed to parse an empty string for data type <dataType>."
    ]
  },
  "_LEGACY_ERROR_TEMP_2138" : {
    "message" : [
      "Cannot have circular references in bean class, but got the circular reference of class <clazz>."
    ]
  },
  "_LEGACY_ERROR_TEMP_2139" : {
    "message" : [
      "cannot have circular references in class, but got the circular reference of class <t>."
    ]
  },
  "_LEGACY_ERROR_TEMP_2140" : {
    "message" : [
      "`<fieldName>` is not a valid identifier of Java and cannot be used as field name",
      "<walkedTypePath>."
    ]
  },
  "_LEGACY_ERROR_TEMP_2142" : {
    "message" : [
      "Attributes for type <schema> is not supported."
    ]
  },
  "_LEGACY_ERROR_TEMP_2144" : {
    "message" : [
      "Unable to find constructor for <tpe>. This could happen if <tpe> is an interface, or a trait without companion object constructor."
    ]
  },
  "_LEGACY_ERROR_TEMP_2145" : {
    "message" : [
      "<paramName> cannot be more than one character."
    ]
  },
  "_LEGACY_ERROR_TEMP_2146" : {
    "message" : [
      "<paramName> should be an integer. Found <value>."
    ]
  },
  "_LEGACY_ERROR_TEMP_2147" : {
    "message" : [
      "<paramName> flag can be true or false."
    ]
  },
  "_LEGACY_ERROR_TEMP_2148" : {
    "message" : [
      "null value found but field <name> is not nullable."
    ]
  },
  "_LEGACY_ERROR_TEMP_2150" : {
    "message" : [
      "Due to Scala's limited support of tuple, tuple with more than 22 elements are not supported."
    ]
  },
  "_LEGACY_ERROR_TEMP_2151" : {
    "message" : [
      "Error while decoding: <e>",
      "<expressions>."
    ]
  },
  "_LEGACY_ERROR_TEMP_2152" : {
    "message" : [
      "Error while encoding: <e>",
      "<expressions>."
    ]
  },
  "_LEGACY_ERROR_TEMP_2153" : {
    "message" : [
      "class <clsName> has unexpected serializer: <objSerializer>."
    ]
  },
  "_LEGACY_ERROR_TEMP_2154" : {
    "message" : [
      "Failed to get outer pointer for <innerCls>."
    ]
  },
  "_LEGACY_ERROR_TEMP_2155" : {
    "message" : [
      "<userClass> is not annotated with SQLUserDefinedType nor registered with UDTRegistration.}"
    ]
  },
  "_LEGACY_ERROR_TEMP_2156" : {
    "message" : [
      "The size function doesn't support the operand type <dataType>."
    ]
  },
  "_LEGACY_ERROR_TEMP_2157" : {
    "message" : [
      "Unexpected value for start in function <prettyName>: SQL array indices start at 1."
    ]
  },
  "_LEGACY_ERROR_TEMP_2158" : {
    "message" : [
      "Unexpected value for length in function <prettyName>: length must be greater than or equal to 0."
    ]
  },
  "_LEGACY_ERROR_TEMP_2159" : {
    "message" : [
      "Unsuccessful try to concat arrays with <numberOfElements> elements due to exceeding the array size limit <maxRoundedArrayLength>."
    ]
  },
  "_LEGACY_ERROR_TEMP_2160" : {
    "message" : [
      "Unsuccessful try to flatten an array of arrays with <numberOfElements> elements due to exceeding the array size limit <maxRoundedArrayLength>."
    ]
  },
  "_LEGACY_ERROR_TEMP_2161" : {
    "message" : [
      "Unsuccessful try to create array with <count> elements due to exceeding the array size limit <maxRoundedArrayLength>."
    ]
  },
  "_LEGACY_ERROR_TEMP_2162" : {
    "message" : [
      "Unsuccessful try to union arrays with <length> elements due to exceeding the array size limit <maxRoundedArrayLength>."
    ]
  },
  "_LEGACY_ERROR_TEMP_2163" : {
    "message" : [
      "Initial type <dataType> must be a <target>."
    ]
  },
  "_LEGACY_ERROR_TEMP_2164" : {
    "message" : [
      "Initial type <dataType> must be an <arrayType>, a <structType> or a <mapType>."
    ]
  },
  "_LEGACY_ERROR_TEMP_2165" : {
    "message" : [
      "Malformed records are detected in schema inference. Parse Mode: <failFastMode>."
    ]
  },
  "_LEGACY_ERROR_TEMP_2166" : {
    "message" : [
      "Malformed JSON."
    ]
  },
  "_LEGACY_ERROR_TEMP_2167" : {
    "message" : [
      "Malformed records are detected in schema inference. Parse Mode: <failFastMode>. Reasons: Failed to infer a common schema. Struct types are expected, but `<dataType>` was found."
    ]
  },
  "_LEGACY_ERROR_TEMP_2168" : {
    "message" : [
      "Decorrelate inner query through <plan> is not supported."
    ]
  },
  "_LEGACY_ERROR_TEMP_2169" : {
    "message" : [
      "This method should not be called in the analyzer."
    ]
  },
  "_LEGACY_ERROR_TEMP_2170" : {
    "message" : [
      "Cannot safely merge SERDEPROPERTIES:",
      "<props1>",
      "<props2>",
      "The conflict keys: <conflictKeys>."
    ]
  },
  "_LEGACY_ERROR_TEMP_2171" : {
    "message" : [
      "Not supported pair: <r1>, <r2> at <function>()."
    ]
  },
  "_LEGACY_ERROR_TEMP_2172" : {
    "message" : [
      "Once strategy's idempotence is broken for batch <batchName>",
      "<plan>."
    ]
  },
  "_LEGACY_ERROR_TEMP_2175" : {
    "message" : [
      "Rule id not found for <ruleName>. Please modify RuleIdCollection.scala if you are adding a new rule."
    ]
  },
  "_LEGACY_ERROR_TEMP_2176" : {
    "message" : [
      "Cannot create array with <numElements> elements of data due to exceeding the limit <maxRoundedArrayLength> elements for ArrayData. <additionalErrorMessage>"
    ]
  },
  "_LEGACY_ERROR_TEMP_2177" : {
    "message" : [
      "Malformed records are detected in record parsing. Parse Mode: <failFastMode>. To process malformed records as null result, try setting the option 'mode' as 'PERMISSIVE'."
    ]
  },
  "_LEGACY_ERROR_TEMP_2178" : {
    "message" : [
      "Remote operations not supported."
    ]
  },
  "_LEGACY_ERROR_TEMP_2179" : {
    "message" : [
      "HiveServer2 Kerberos principal or keytab is not correctly configured."
    ]
  },
  "_LEGACY_ERROR_TEMP_2180" : {
    "message" : [
      "Parent SparkUI to attach this tab to not found."
    ]
  },
  "_LEGACY_ERROR_TEMP_2181" : {
    "message" : [
      "inferSchema is not supported for hive data source."
    ]
  },
  "_LEGACY_ERROR_TEMP_2182" : {
    "message" : [
      "Requested partitioning does not match the <tableIdentifier> table:",
      "Requested partitions: <partitionKeys>.",
      "Table partitions: <partitionColumnNames>."
    ]
  },
  "_LEGACY_ERROR_TEMP_2183" : {
    "message" : [
      "Dynamic partition key <key> is not among written partition paths."
    ]
  },
  "_LEGACY_ERROR_TEMP_2184" : {
    "message" : [
      "Cannot remove partition directory '<partitionPath>'."
    ]
  },
  "_LEGACY_ERROR_TEMP_2185" : {
    "message" : [
      "Cannot create staging directory: <message>"
    ]
  },
  "_LEGACY_ERROR_TEMP_2186" : {
    "message" : [
      "The SerDe interface removed since Hive 2.3(HIVE-15167). Please migrate your custom SerDes to Hive 2.3. See HIVE-15167 for more details."
    ]
  },
  "_LEGACY_ERROR_TEMP_2187" : {
    "message" : [
      "<message>, db: <dbName>, table: <tableName>."
    ]
  },
  "_LEGACY_ERROR_TEMP_2188" : {
    "message" : [
      "Cannot recognize hive type string: <fieldType>, column: <fieldName>."
    ]
  },
  "_LEGACY_ERROR_TEMP_2189" : {
    "message" : [
      "Hive 2.2 and lower versions don't support getTablesByType. Please use Hive 2.3 or higher version."
    ]
  },
  "_LEGACY_ERROR_TEMP_2190" : {
    "message" : [
      "DROP TABLE ... PURGE."
    ]
  },
  "_LEGACY_ERROR_TEMP_2191" : {
    "message" : [
      "ALTER TABLE ... DROP PARTITION ... PURGE."
    ]
  },
  "_LEGACY_ERROR_TEMP_2192" : {
    "message" : [
      "Partition filter cannot have both `\"` and `'` characters."
    ]
  },
  "_LEGACY_ERROR_TEMP_2193" : {
    "message" : [
      "Caught Hive MetaException attempting to get partition metadata by filter from Hive. You can set the Spark configuration setting <hiveMetastorePartitionPruningFallbackOnException> to true to work around this problem, however this will result in degraded performance. Please report a bug: https://issues.apache.org/jira/browse/SPARK."
    ]
  },
  "_LEGACY_ERROR_TEMP_2194" : {
    "message" : [
      "Unsupported Hive Metastore version <version>. Please set <key> with a valid version."
    ]
  },
  "_LEGACY_ERROR_TEMP_2195" : {
    "message" : [
      "<cnf> when creating Hive client using classpath: <execJars> Please make sure that jars for your version of hive and hadoop are included in the paths passed to <key>."
    ]
  },
  "_LEGACY_ERROR_TEMP_2196" : {
    "message" : [
      "Unable to fetch tables of db <dbName>."
    ]
  },
  "_LEGACY_ERROR_TEMP_2197" : {
    "message" : [
      "LOCATION clause illegal for view partition."
    ]
  },
  "_LEGACY_ERROR_TEMP_2198" : {
    "message" : [
      "Failed to rename as <dstPath> already exists."
    ]
  },
  "_LEGACY_ERROR_TEMP_2199" : {
    "message" : [
      "Failed to rename temp file <srcPath> to <dstPath> as rename returned false."
    ]
  },
  "_LEGACY_ERROR_TEMP_2200" : {
    "message" : [
      "Error: we detected a possible problem with the location of your \"_spark_metadata\"",
      "directory and you likely need to move it before restarting this query.",
      "",
      "Earlier version of Spark incorrectly escaped paths when writing out the",
      "\"_spark_metadata\" directory for structured streaming. While this was corrected in",
      "Spark 3.0, it appears that your query was started using an earlier version that",
      "",
      "Correct \"_spark_metadata\" Directory: <metadataPath>",
      "Incorrect \"_spark_metadata\" Directory: <legacyMetadataPath>",
      "",
      "Please move the data from the incorrect directory to the correct one, delete the",
      "incorrect directory, and then restart this query. If you believe you are receiving",
      "this message in error, you can disable it with the SQL conf",
      "<StreamingCheckpointEscaptedPathCheckEnabled>."
    ]
  },
  "_LEGACY_ERROR_TEMP_2201" : {
    "message" : [
      "Partition column <col> not found in schema <schema>."
    ]
  },
  "_LEGACY_ERROR_TEMP_2203" : {
    "message" : [
      "Cannot set timeout duration without enabling processing time timeout in [map|flatMap]GroupsWithState."
    ]
  },
  "_LEGACY_ERROR_TEMP_2204" : {
    "message" : [
      "Cannot get event time watermark timestamp without setting watermark before [map|flatMap]GroupsWithState."
    ]
  },
  "_LEGACY_ERROR_TEMP_2205" : {
    "message" : [
      "Cannot set timeout timestamp without enabling event time timeout in [map|flatMapGroupsWithState."
    ]
  },
  "_LEGACY_ERROR_TEMP_2206" : {
    "message" : [
      "Unable to find batch <batchMetadataFile>."
    ]
  },
  "_LEGACY_ERROR_TEMP_2207" : {
    "message" : [
      "Multiple streaming queries are concurrently using <path>."
    ]
  },
  "_LEGACY_ERROR_TEMP_2208" : {
    "message" : [
      "<commitProtocol> does not support adding files with an absolute path."
    ]
  },
  "_LEGACY_ERROR_TEMP_2209" : {
    "message" : [
      "Data source <srcName> does not support microbatch processing.",
      "",
      "Either the data source is disabled at",
      "SQLConf.get.DISABLED_V2_STREAMING_MICROBATCH_READERS.key (The disabled sources",
      "are [<disabledSources>]) or the table <table> does not have MICRO_BATCH_READ",
      "capability. Meanwhile, the fallback, data source v1, is not available.\""
    ]
  },
  "_LEGACY_ERROR_TEMP_2210" : {
    "message" : [
      "StreamingRelationExec cannot be executed."
    ]
  },
  "_LEGACY_ERROR_TEMP_2211" : {
    "message" : [
      "Invalid output mode: <outputMode>."
    ]
  },
  "_LEGACY_ERROR_TEMP_2212" : {
    "message" : [
      "Invalid catalog name: <name>."
    ]
  },
  "_LEGACY_ERROR_TEMP_2214" : {
    "message" : [
      "Plugin class for catalog '<name>' does not implement CatalogPlugin: <pluginClassName>."
    ]
  },
  "_LEGACY_ERROR_TEMP_2215" : {
    "message" : [
      "Cannot find catalog plugin class for catalog '<name>': <pluginClassName>."
    ]
  },
  "_LEGACY_ERROR_TEMP_2216" : {
    "message" : [
      "Failed to find public no-arg constructor for catalog '<name>': <pluginClassName>)."
    ]
  },
  "_LEGACY_ERROR_TEMP_2217" : {
    "message" : [
      "Failed to call public no-arg constructor for catalog '<name>': <pluginClassName>)."
    ]
  },
  "_LEGACY_ERROR_TEMP_2218" : {
    "message" : [
      "Cannot instantiate abstract catalog plugin class for catalog '<name>': <pluginClassName>."
    ]
  },
  "_LEGACY_ERROR_TEMP_2219" : {
    "message" : [
      "Failed during instantiating constructor for catalog '<name>': <pluginClassName>."
    ]
  },
  "_LEGACY_ERROR_TEMP_2220" : {
    "message" : [
      ""
    ]
  },
  "_LEGACY_ERROR_TEMP_2222" : {
    "message" : [
      "Cannot mutate ReadOnlySQLConf."
    ]
  },
  "_LEGACY_ERROR_TEMP_2223" : {
    "message" : [
      "Cannot clone/copy ReadOnlySQLConf."
    ]
  },
  "_LEGACY_ERROR_TEMP_2224" : {
    "message" : [
      "Cannot get SQLConf inside scheduler event loop thread."
    ]
  },
  "_LEGACY_ERROR_TEMP_2225" : {
    "message" : [
      ""
    ]
  },
  "_LEGACY_ERROR_TEMP_2226" : {
    "message" : [
      "null literals can't be casted to <name>."
    ]
  },
  "_LEGACY_ERROR_TEMP_2227" : {
    "message" : [
      "<name> is not an UserDefinedType. Please make sure registering an UserDefinedType for <userClass>."
    ]
  },
  "_LEGACY_ERROR_TEMP_2228" : {
    "message" : [
      "Can not load in UserDefinedType <name> for user class <userClass>."
    ]
  },
  "_LEGACY_ERROR_TEMP_2229" : {
    "message" : [
      "<name> is not a public class. Only public classes are supported."
    ]
  },
  "_LEGACY_ERROR_TEMP_2230" : {
    "message" : [
      "Primitive types are not supported."
    ]
  },
  "_LEGACY_ERROR_TEMP_2231" : {
    "message" : [
      "fieldIndex on a Row without schema is undefined."
    ]
  },
  "_LEGACY_ERROR_TEMP_2232" : {
    "message" : [
      "Value at index <index> is null."
    ]
  },
  "_LEGACY_ERROR_TEMP_2233" : {
    "message" : [
      "Only Data Sources providing FileFormat are supported: <providingClass>."
    ]
  },
  "_LEGACY_ERROR_TEMP_2234" : {
    "message" : [
      "Failed to set original ACL <aclEntries> back to the created path: <path>. Exception: <message>"
    ]
  },
  "_LEGACY_ERROR_TEMP_2235" : {
    "message" : [
      "Multiple failures in stage materialization."
    ]
  },
  "_LEGACY_ERROR_TEMP_2236" : {
    "message" : [
      "Unrecognized compression scheme type ID: <typeId>."
    ]
  },
  "_LEGACY_ERROR_TEMP_2237" : {
    "message" : [
      "<className>.getParentLogger is not yet implemented."
    ]
  },
  "_LEGACY_ERROR_TEMP_2238" : {
    "message" : [
      "Unable to create Parquet converter for <typeName> whose Parquet type is <parquetType> without decimal metadata. Please read this column/field as Spark BINARY type."
    ]
  },
  "_LEGACY_ERROR_TEMP_2239" : {
    "message" : [
      "Unable to create Parquet converter for decimal type <t> whose Parquet type is <parquetType>.  Parquet DECIMAL type can only be backed by INT32, INT64, FIXED_LEN_BYTE_ARRAY, or BINARY."
    ]
  },
  "_LEGACY_ERROR_TEMP_2240" : {
    "message" : [
      "Unable to create Parquet converter for data type <t> whose Parquet type is <parquetType>."
    ]
  },
  "_LEGACY_ERROR_TEMP_2241" : {
    "message" : [
      "Nonatomic partition table <tableName> can not add multiple partitions."
    ]
  },
  "_LEGACY_ERROR_TEMP_2242" : {
    "message" : [
      "<provider> source does not support user-specified schema."
    ]
  },
  "_LEGACY_ERROR_TEMP_2243" : {
    "message" : [
      "Nonatomic partition table <tableName> can not drop multiple partitions."
    ]
  },
  "_LEGACY_ERROR_TEMP_2244" : {
    "message" : [
      "The table <tableName> does not support truncation of multiple partition."
    ]
  },
  "_LEGACY_ERROR_TEMP_2245" : {
    "message" : [
      "Table does not support overwrite by expression: <table>."
    ]
  },
  "_LEGACY_ERROR_TEMP_2246" : {
    "message" : [
      "Table does not support dynamic partition overwrite: <table>."
    ]
  },
  "_LEGACY_ERROR_TEMP_2247" : {
    "message" : [
      "Failed merging schema:",
      "<schema>."
    ]
  },
  "_LEGACY_ERROR_TEMP_2248" : {
    "message" : [
      "Cannot broadcast the table over <maxBroadcastTableRows> rows: <numRows> rows."
    ]
  },
  "_LEGACY_ERROR_TEMP_2249" : {
    "message" : [
      "Cannot broadcast the table that is larger than <maxBroadcastTableBytes>GB: <dataSize> GB."
    ]
  },
  "_LEGACY_ERROR_TEMP_2250" : {
    "message" : [
      "Not enough memory to build and broadcast the table to all worker nodes. As a workaround, you can either disable broadcast by setting <autoBroadcastjoinThreshold> to -1 or increase the spark driver memory by setting <driverMemory> to a higher value<analyzeTblMsg>"
    ]
  },
  "_LEGACY_ERROR_TEMP_2251" : {
    "message" : [
      "<execName> does not support the execute() code path."
    ]
  },
  "_LEGACY_ERROR_TEMP_2252" : {
    "message" : [
      "Cannot merge <className> with <otherClass>."
    ]
  },
  "_LEGACY_ERROR_TEMP_2253" : {
    "message" : [
      "Data source <sourceName> does not support continuous processing."
    ]
  },
  "_LEGACY_ERROR_TEMP_2254" : {
    "message" : [
      "Data read failed."
    ]
  },
  "_LEGACY_ERROR_TEMP_2255" : {
    "message" : [
      "Epoch marker generation failed."
    ]
  },
  "_LEGACY_ERROR_TEMP_2256" : {
    "message" : [
      "Foreach writer has been aborted due to a task failure."
    ]
  },
  "_LEGACY_ERROR_TEMP_2258" : {
    "message" : [
      "Error reading delta file <fileToRead> of <clazz>: key size cannot be <keySize>."
    ]
  },
  "_LEGACY_ERROR_TEMP_2259" : {
    "message" : [
      "Error reading snapshot file <fileToRead> of <clazz>: <message>"
    ]
  },
  "_LEGACY_ERROR_TEMP_2260" : {
    "message" : [
      "Cannot purge as it might break internal state."
    ]
  },
  "_LEGACY_ERROR_TEMP_2261" : {
    "message" : [
      "Clean up source files is not supported when reading from the output directory of FileStreamSink."
    ]
  },
  "_LEGACY_ERROR_TEMP_2262" : {
    "message" : [
      "latestOffset(Offset, ReadLimit) should be called instead of this method."
    ]
  },
  "_LEGACY_ERROR_TEMP_2263" : {
    "message" : [
      "Error: we detected a possible problem with the location of your checkpoint and you",
      "likely need to move it before restarting this query.",
      "",
      "Earlier version of Spark incorrectly escaped paths when writing out checkpoints for",
      "structured streaming. While this was corrected in Spark 3.0, it appears that your",
      "query was started using an earlier version that incorrectly handled the checkpoint",
      "path.",
      "",
      "Correct Checkpoint Directory: <checkpointPath>",
      "Incorrect Checkpoint Directory: <legacyCheckpointDir>",
      "",
      "Please move the data from the incorrect directory to the correct one, delete the",
      "incorrect directory, and then restart this query. If you believe you are receiving",
      "this message in error, you can disable it with the SQL conf",
      "<StreamingCheckpointEscapedPathCheckEnabled>."
    ]
  },
  "_LEGACY_ERROR_TEMP_2264" : {
    "message" : [
      "Subprocess exited with status <exitCode>. Error: <stderrBuffer>."
    ]
  },
  "_LEGACY_ERROR_TEMP_2265" : {
    "message" : [
      "<nodeName> without serde does not support <dt> as output data type."
    ]
  },
  "_LEGACY_ERROR_TEMP_2266" : {
    "message" : [
      "Invalid `startIndex` provided for generating iterator over the array. Total elements: <numRows>, requested `startIndex`: <startIndex>."
    ]
  },
  "_LEGACY_ERROR_TEMP_2267" : {
    "message" : [
      "The backing <className> has been modified since the creation of this Iterator."
    ]
  },
  "_LEGACY_ERROR_TEMP_2268" : {
    "message" : [
      "<nodeName> does not implement doExecuteBroadcast."
    ]
  },
  "_LEGACY_ERROR_TEMP_2269" : {
    "message" : [
      "<globalTempDB> is a system preserved database, please rename your existing database to resolve the name conflict, or set a different value for <globalTempDatabase>, and launch your Spark application again."
    ]
  },
  "_LEGACY_ERROR_TEMP_2270" : {
    "message" : [
      "comment on table is not supported."
    ]
  },
  "_LEGACY_ERROR_TEMP_2271" : {
    "message" : [
      "UpdateColumnNullability is not supported."
    ]
  },
  "_LEGACY_ERROR_TEMP_2272" : {
    "message" : [
      "Rename column is only supported for MySQL version 8.0 and above."
    ]
  },
  "_LEGACY_ERROR_TEMP_2273" : {
    "message" : [
      "<message>"
    ]
  },
  "_LEGACY_ERROR_TEMP_2274" : {
    "message" : [
      "Nested field <colName> is not supported."
    ]
  },
  "_LEGACY_ERROR_TEMP_2275" : {
    "message" : [
      "Dataset transformations and actions can only be invoked by the driver, not inside of other Dataset transformations; for example, dataset1.map(x => dataset2.values.count() * x) is invalid because the values transformation and count action cannot be performed inside of the dataset1.map transformation. For more information, see SPARK-28702."
    ]
  },
  "_LEGACY_ERROR_TEMP_2276" : {
    "message" : [
      "Hive table <tableName> with ANSI intervals is not supported."
    ]
  },
  "_LEGACY_ERROR_TEMP_2277" : {
    "message" : [
      "Number of dynamic partitions created is <numWrittenParts>, which is more than <maxDynamicPartitions>. To solve this try to set <maxDynamicPartitionsKey> to at least <numWrittenParts>."
    ]
  },
  "_LEGACY_ERROR_TEMP_2278" : {
    "message" : [
      "The input <valueType> '<input>' does not match the given number format: '<format>'."
    ]
  },
  "_LEGACY_ERROR_TEMP_2279" : {
    "message" : [
      "Multiple bucket transforms are not supported."
    ]
  },
  "_LEGACY_ERROR_TEMP_2280" : {
    "message" : [
      "Create namespace comment is not supported."
    ]
  },
  "_LEGACY_ERROR_TEMP_2281" : {
    "message" : [
      "Remove namespace comment is not supported."
    ]
  },
  "_LEGACY_ERROR_TEMP_2282" : {
    "message" : [
      "Drop namespace restrict is not supported."
    ]
  },
  "_LEGACY_ERROR_TEMP_2300" : {
    "message" : [
      "The number of lambda function arguments '<namesSize>' does not match the number of arguments expected by the higher order function '<argInfoSize>'."
    ]
  },
  "_LEGACY_ERROR_TEMP_2301" : {
    "message" : [
      "Lambda function arguments should not have names that are semantically the same."
    ]
  },
  "_LEGACY_ERROR_TEMP_2302" : {
    "message" : [
      "'<name>' does not support more than one sources."
    ]
  },
  "_LEGACY_ERROR_TEMP_2303" : {
    "message" : [
      "incompatible types found in column <name> for inline table."
    ]
  },
  "_LEGACY_ERROR_TEMP_2304" : {
    "message" : [
      "cannot evaluate expression <sqlExpr> in inline table definition."
    ]
  },
  "_LEGACY_ERROR_TEMP_2305" : {
    "message" : [
      "expected <numCols> columns but found <rowSize> columns in row <ri>."
    ]
  },
  "_LEGACY_ERROR_TEMP_2306" : {
    "message" : [
      "A lambda function should only be used in a higher order function. However, its class is <class>, which is not a higher order function."
    ]
  },
  "_LEGACY_ERROR_TEMP_2307" : {
    "message" : [
      "Number of given aliases does not match number of output columns. Function name: <funcName>; number of aliases: <aliasesNum>; number of output columns: <outColsNum>."
    ]
  },
  "_LEGACY_ERROR_TEMP_2308" : {
    "message" : [
      "could not resolve `<name>` to a table-valued function."
    ]
  },
  "_LEGACY_ERROR_TEMP_2309" : {
    "message" : [
      "cannot resolve <sqlExpr> in MERGE command given columns [<cols>]."
    ]
  },
  "_LEGACY_ERROR_TEMP_2311" : {
    "message" : [
      "'writeTo' can not be called on streaming Dataset/DataFrame."
    ]
  },
  "_LEGACY_ERROR_TEMP_2312" : {
    "message" : [
      "'write' can not be called on streaming Dataset/DataFrame."
    ]
  },
  "_LEGACY_ERROR_TEMP_2313" : {
    "message" : [
      "Hint not found: <name>."
    ]
  },
  "_LEGACY_ERROR_TEMP_2314" : {
    "message" : [
      "cannot resolve '<sqlExpr>' due to argument data type mismatch: <msg>"
    ]
  },
  "_LEGACY_ERROR_TEMP_2315" : {
    "message" : [
      "cannot resolve '<sqlExpr>' due to data type mismatch: <msg><hint>."
    ]
  },
  "_LEGACY_ERROR_TEMP_2316" : {
    "message" : [
      "observed metrics should be named: <operator>."
    ]
  },
  "_LEGACY_ERROR_TEMP_2317" : {
    "message" : [
      "window expressions are not allowed in observed metrics, but found: <sqlExpr>."
    ]
  },
  "_LEGACY_ERROR_TEMP_2318" : {
    "message" : [
      "non-deterministic expression <sqlExpr> can only be used as an argument to an aggregate function."
    ]
  },
  "_LEGACY_ERROR_TEMP_2319" : {
    "message" : [
      "nested aggregates are not allowed in observed metrics, but found: <sqlExpr>."
    ]
  },
  "_LEGACY_ERROR_TEMP_2320" : {
    "message" : [
      "distinct aggregates are not allowed in observed metrics, but found: <sqlExpr>."
    ]
  },
  "_LEGACY_ERROR_TEMP_2321" : {
    "message" : [
      "aggregates with filter predicate are not allowed in observed metrics, but found: <sqlExpr>."
    ]
  },
  "_LEGACY_ERROR_TEMP_2322" : {
    "message" : [
      "attribute <sqlExpr> can only be used as an argument to an aggregate function."
    ]
  },
  "_LEGACY_ERROR_TEMP_2323" : {
    "message" : [
      "Cannot <op> column, because <fieldNames> already exists in <struct>."
    ]
  },
  "_LEGACY_ERROR_TEMP_2324" : {
    "message" : [
      "Cannot update <table> field <fieldName> type: update a struct by updating its fields."
    ]
  },
  "_LEGACY_ERROR_TEMP_2325" : {
    "message" : [
      "Cannot update <table> field <fieldName> type: update a map by updating <fieldName>.key or <fieldName>.value."
    ]
  },
  "_LEGACY_ERROR_TEMP_2326" : {
    "message" : [
      "Cannot update <table> field <fieldName> type: update the element by updating <fieldName>.element."
    ]
  },
  "_LEGACY_ERROR_TEMP_2327" : {
    "message" : [
      "Cannot update <table> field <fieldName> type: update a UserDefinedType[<udtSql>] by updating its fields."
    ]
  },
  "_LEGACY_ERROR_TEMP_2328" : {
    "message" : [
      "Cannot update <table> field <fieldName> to interval type."
    ]
  },
  "_LEGACY_ERROR_TEMP_2329" : {
    "message" : [
      "Cannot update <table> field <fieldName>: <oldType> cannot be cast to <newType>."
    ]
  },
  "_LEGACY_ERROR_TEMP_2330" : {
    "message" : [
      "Cannot change nullable column to non-nullable: <fieldName>."
    ]
  },
  "_LEGACY_ERROR_TEMP_2331" : {
    "message" : [
      "failed to evaluate expression <sqlExpr>: <msg>"
    ]
  },
  "_LEGACY_ERROR_TEMP_2332" : {
    "message" : [
      "<msg>"
    ]
  },
  "_LEGACY_ERROR_TEMP_2400" : {
    "message" : [
      "The <name> expression must evaluate to a constant value, but got <limitExpr>."
    ]
  },
  "_LEGACY_ERROR_TEMP_2401" : {
    "message" : [
      "The <name> expression must be integer type, but got <dataType>."
    ]
  },
  "_LEGACY_ERROR_TEMP_2402" : {
    "message" : [
      "The evaluated <name> expression must not be null, but got <limitExpr>."
    ]
  },
  "_LEGACY_ERROR_TEMP_2403" : {
    "message" : [
      "The <name> expression must be equal to or greater than 0, but got <v>."
    ]
  },
  "_LEGACY_ERROR_TEMP_2404" : {
    "message" : [
      "Table <name> is not partitioned."
    ]
  },
  "_LEGACY_ERROR_TEMP_2405" : {
    "message" : [
      "Table <name> does not support partition management."
    ]
  },
  "_LEGACY_ERROR_TEMP_2406" : {
    "message" : [
      "invalid cast from <srcType> to <targetType>."
    ]
  },
  "_LEGACY_ERROR_TEMP_2407" : {
    "message" : [
      "grouping_id() can only be used with GroupingSets/Cube/Rollup."
    ]
  },
  "_LEGACY_ERROR_TEMP_2408" : {
    "message" : [
      "Window function <w> requires an OVER clause."
    ]
  },
  "_LEGACY_ERROR_TEMP_2409" : {
    "message" : [
      "Distinct window functions are not supported: <w>."
    ]
  },
  "_LEGACY_ERROR_TEMP_2410" : {
    "message" : [
      "<wf> function can only be evaluated in an ordered row-based window frame with a single offset: <w>."
    ]
  },
  "_LEGACY_ERROR_TEMP_2411" : {
    "message" : [
      "Cannot specify order by or frame for '<aggFunc>'."
    ]
  },
  "_LEGACY_ERROR_TEMP_2412" : {
    "message" : [
      "Expression '<sqlExpr>' not supported within a window function."
    ]
  },
  "_LEGACY_ERROR_TEMP_2413" : {
    "message" : [
      "Input argument to <argName> must be a constant."
    ]
  },
  "_LEGACY_ERROR_TEMP_2414" : {
    "message" : [
      "Event time must be defined on a window or a timestamp, but <evName> is of type <evType>."
    ]
  },
  "_LEGACY_ERROR_TEMP_2416" : {
    "message" : [
      "join condition '<join>' of type <type> is not a boolean."
    ]
  },
  "_LEGACY_ERROR_TEMP_2417" : {
    "message" : [
      "join condition '<condition>' of type <dataType> is not a boolean."
    ]
  },
  "_LEGACY_ERROR_TEMP_2418" : {
    "message" : [
      "Input argument tolerance must be a constant."
    ]
  },
  "_LEGACY_ERROR_TEMP_2419" : {
    "message" : [
      "Input argument tolerance must be non-negative."
    ]
  },
  "_LEGACY_ERROR_TEMP_2421" : {
    "message" : [
      "nondeterministic expression <sqlExpr> should not appear in the arguments of an aggregate function."
    ]
  },
  "_LEGACY_ERROR_TEMP_2423" : {
    "message" : [
      "Correlated scalar subquery '<sqlExpr>' is neither present in the group by, nor in an aggregate function. Add it to group by using ordinal position or wrap it in first() (or first_value) if you don't care which value you get."
    ]
  },
  "_LEGACY_ERROR_TEMP_2425" : {
    "message" : [
      "expression <sqlExpr> cannot be used as a grouping expression because its data type <dataType> is not an orderable data type."
    ]
  },
  "_LEGACY_ERROR_TEMP_2426" : {
    "message" : [
      "nondeterministic expression <sqlExpr> should not appear in grouping expression."
    ]
  },
  "_LEGACY_ERROR_TEMP_2427" : {
    "message" : [
      "sorting is not supported for columns of type <type>."
    ]
  },
  "_LEGACY_ERROR_TEMP_2428" : {
    "message" : [
      "The sum of the LIMIT clause and the OFFSET clause must not be greater than the maximum 32-bit integer value (2,147,483,647) but found limit = <limit>, offset = <offset>."
    ]
  },
  "_LEGACY_ERROR_TEMP_2430" : {
    "message" : [
      "<operator> can only be performed on tables with compatible column types. The <ci> column of the <ti> table is <dt1> type which is not compatible with <dt2> at the same column of the first table.<hint>."
    ]
  },
  "_LEGACY_ERROR_TEMP_2431" : {
    "message" : [
      "Invalid partitioning: <cols> is missing or is in a map or array."
    ]
  },
  "_LEGACY_ERROR_TEMP_2432" : {
    "message" : [
      "<msg>"
    ]
  },
  "_LEGACY_ERROR_TEMP_2433" : {
    "message" : [
      "Only a single table generating function is allowed in a SELECT clause, found:",
      "<sqlExprs>."
    ]
  },
  "_LEGACY_ERROR_TEMP_2434" : {
    "message" : [
      "Failure when resolving conflicting references in Join:",
      "<plan>",
      "Conflicting attributes: <conflictingAttributes>."
    ]
  },
  "_LEGACY_ERROR_TEMP_2435" : {
    "message" : [
      "Failure when resolving conflicting references in Intersect:",
      "<plan>",
      "Conflicting attributes: <conflictingAttributes>."
    ]
  },
  "_LEGACY_ERROR_TEMP_2436" : {
    "message" : [
      "Failure when resolving conflicting references in Except:",
      "<plan>",
      "Conflicting attributes: <conflictingAttributes>."
    ]
  },
  "_LEGACY_ERROR_TEMP_2437" : {
    "message" : [
      "Failure when resolving conflicting references in AsOfJoin:",
      "<plan>",
      "Conflicting attributes: <conflictingAttributes>."
    ]
  },
  "_LEGACY_ERROR_TEMP_2438" : {
    "message" : [
      "Cannot have map type columns in DataFrame which calls set operations(intersect, except, etc.), but the type of column <colName> is <dataType>."
    ]
  },
  "_LEGACY_ERROR_TEMP_2439" : {
    "message" : [
      "nondeterministic expressions are only allowed in Project, Filter, Aggregate or Window, found:",
      "<sqlExprs>",
      "in operator <operator>."
    ]
  },
  "_LEGACY_ERROR_TEMP_2443" : {
    "message" : [
      "Multiple definitions of observed metrics named '<name>': <plan>."
    ]
  },
  "_LEGACY_ERROR_TEMP_2444" : {
    "message" : [
      "Function '<funcName>' does not implement ScalarFunction or AggregateFunction."
    ]
  },
  "_LEGACY_ERROR_TEMP_2445" : {
    "message" : [
      "grouping() can only be used with GroupingSets/Cube/Rollup."
    ]
  },
  "_LEGACY_ERROR_TEMP_2446" : {
    "message" : [
      "Operation not allowed: <cmd> only works on table with location provided: <tableIdentWithDB>"
    ]
  },
  "_LEGACY_ERROR_TEMP_3000" : {
    "message" : [
      "Unexpected Py4J server <class>."
    ]
  },
  "_LEGACY_ERROR_TEMP_3001" : {
    "message" : [
      "EOFException occurred while reading the port number from <daemonModule>'s stdout<additionalMessage>."
    ]
  },
  "_LEGACY_ERROR_TEMP_3002" : {
    "message" : [
      "Data of type <other> is not supported"
    ]
  },
  "_LEGACY_ERROR_TEMP_3003" : {
    "message" : [
      "Could not compute split, block <blockId> of RDD <id> not found"
    ]
  },
  "_LEGACY_ERROR_TEMP_3004" : {
    "message" : [
      "Attempted to use <string> after its blocks have been removed!"
    ]
  },
  "_LEGACY_ERROR_TEMP_3005" : {
    "message" : [
      "Histogram on either an empty RDD or RDD containing +/-infinity or NaN"
    ]
  },
  "_LEGACY_ERROR_TEMP_3006" : {
    "message" : [
      "empty RDD"
    ]
  },
  "_LEGACY_ERROR_TEMP_3007" : {
    "message" : [
      "Checkpoint block <rddBlockId> not found! Either the executor",
      "that originally checkpointed this partition is no longer alive, or the original RDD is",
      "unpersisted. If this problem persists, you may consider using `rdd.checkpoint()`",
      "instead, which is slower than local checkpointing but more fault-tolerant."
    ]
  },
  "_LEGACY_ERROR_TEMP_3008" : {
    "message" : [
      "Cannot use map-side combining with array keys."
    ]
  },
  "_LEGACY_ERROR_TEMP_3009" : {
    "message" : [
      "HashPartitioner cannot partition array keys."
    ]
  },
  "_LEGACY_ERROR_TEMP_3010" : {
    "message" : [
      "reduceByKeyLocally() does not support array keys"
    ]
  },
  "_LEGACY_ERROR_TEMP_3011" : {
    "message" : [
      "This RDD lacks a SparkContext. It could happen in the following cases:",
      "(1) RDD transformations and actions are NOT invoked by the driver, but inside of other transformations; for example, rdd1.map(x => rdd2.values.count() * x) is invalid because the values transformation and count action cannot be performed inside of the rdd1.map transformation. For more information, see SPARK-5063.",
      "(2) When a Spark Streaming job recovers from checkpoint, this exception will be hit if a reference to an RDD not defined by the streaming job is used in DStream operations. For more information, See SPARK-13758."
    ]
  },
  "_LEGACY_ERROR_TEMP_3012" : {
    "message" : [
      "Cannot change storage level of an RDD after it was already assigned a level"
    ]
  },
  "_LEGACY_ERROR_TEMP_3013" : {
    "message" : [
      "Can only zip RDDs with same number of elements in each partition"
    ]
  },
  "_LEGACY_ERROR_TEMP_3014" : {
    "message" : [
      "empty collection"
    ]
  },
  "_LEGACY_ERROR_TEMP_3015" : {
    "message" : [
      "countByValueApprox() does not support arrays"
    ]
  },
  "_LEGACY_ERROR_TEMP_3016" : {
    "message" : [
      "Checkpoint directory has not been set in the SparkContext"
    ]
  },
  "_LEGACY_ERROR_TEMP_3017" : {
    "message" : [
      "Invalid checkpoint file: <path>"
    ]
  },
  "_LEGACY_ERROR_TEMP_3018" : {
    "message" : [
      "Failed to create checkpoint path <checkpointDirPath>"
    ]
  },
  "_LEGACY_ERROR_TEMP_3019" : {
    "message" : [
      "Checkpoint RDD has a different number of partitions from original RDD. Original",
      "RDD [ID: <originalRDDId>, num of partitions: <originalRDDLength>];",
      "Checkpoint RDD [ID: <newRDDId>, num of partitions: <newRDDLength>]."
    ]
  },
  "_LEGACY_ERROR_TEMP_3020" : {
    "message" : [
      "Checkpoint dir must be specified."
    ]
  },
  "_LEGACY_ERROR_TEMP_3021" : {
    "message" : [
      "Error asking standalone scheduler to shut down executors"
    ]
  },
  "_LEGACY_ERROR_TEMP_3022" : {
    "message" : [
      "Error stopping standalone scheduler's driver endpoint"
    ]
  },
  "_LEGACY_ERROR_TEMP_3023" : {
    "message" : [
      "Can't run submitMapStage on RDD with 0 partitions"
    ]
  },
  "_LEGACY_ERROR_TEMP_3024" : {
    "message" : [
      "attempted to access non-existent accumulator <id>"
    ]
  },
  "_LEGACY_ERROR_TEMP_3025" : {
    "message" : [
      "TaskSetManagers should only send Resubmitted task statuses for tasks in ShuffleMapStages."
    ]
  },
  "_LEGACY_ERROR_TEMP_3026" : {
    "message" : [
      "duration() called on unfinished task"
    ]
  },
  "_LEGACY_ERROR_TEMP_3027" : {
    "message" : [
      "Unrecognized <schedulerModeProperty>: <schedulingModeConf>"
    ]
  },
  "_LEGACY_ERROR_TEMP_3028" : {
    "message" : [
      "<errorMsg>"
    ]
  },
  "_LEGACY_ERROR_TEMP_3029" : {
    "message" : [
      "Exiting due to error from cluster scheduler: <message>"
    ]
  },
  "_LEGACY_ERROR_TEMP_3030" : {
    "message" : [
      "Task <currentTaskAttemptId> has not locked block <blockId> for writing"
    ]
  },
  "_LEGACY_ERROR_TEMP_3031" : {
    "message" : [
      "Block <blockId> does not exist"
    ]
  },
  "_LEGACY_ERROR_TEMP_3032" : {
    "message" : [
      "Error occurred while waiting for replication to finish"
    ]
  },
  "_LEGACY_ERROR_TEMP_3033" : {
    "message" : [
      "Unable to register with external shuffle server due to : <message>"
    ]
  },
  "_LEGACY_ERROR_TEMP_3034" : {
    "message" : [
      "Error occurred while waiting for async. reregistration"
    ]
  },
  "_LEGACY_ERROR_TEMP_3035" : {
    "message" : [
      "Unexpected shuffle block <blockId> with unsupported shuffle resolver <shuffleBlockResolver>"
    ]
  },
  "_LEGACY_ERROR_TEMP_3036" : {
    "message" : [
      "Failure while trying to store block <blockId> on <blockManagerId>."
    ]
  },
  "_LEGACY_ERROR_TEMP_3037" : {
    "message" : [
      "Block <blockId> was not found even though it's read-locked"
    ]
  },
  "_LEGACY_ERROR_TEMP_3038" : {
    "message" : [
      "get() failed for block <blockId> even though we held a lock"
    ]
  },
  "_LEGACY_ERROR_TEMP_3039" : {
    "message" : [
      "BlockManager returned null for BlockStatus query: <blockId>"
    ]
  },
  "_LEGACY_ERROR_TEMP_3040" : {
    "message" : [
      "BlockManagerMasterEndpoint returned false, expected true."
    ]
  },
  "_LEGACY_ERROR_TEMP_3041" : {
    "message" : [
      ""
    ]
  },
  "_LEGACY_ERROR_TEMP_3042" : {
    "message" : [
      "Failed to get block <blockId>, which is not a shuffle block"
    ]
  }
}<|MERGE_RESOLUTION|>--- conflicted
+++ resolved
@@ -1208,19 +1208,17 @@
     ],
     "sqlState" : "42K03"
   },
-<<<<<<< HEAD
   "REQUIRES_SINGLE_PART_NAMESPACE" : {
     "message" : [
       "<sessionCatalog> requires a single-part namespace, but got <namespace>."
     ],
     "sqlState" : "42K05"
-=======
+  },
   "REPEATED_CLAUSE" : {
     "message" : [
       "The <clause> clause may be used at most once per <operation> operation."
     ],
     "sqlState" : "42614"
->>>>>>> 4760a8bd
   },
   "ROUTINE_ALREADY_EXISTS" : {
     "message" : [
