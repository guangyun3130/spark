{
  "AMBIGUOUS_FIELD_NAME" : {
    "message" : [ "Field name %s is ambiguous and has %s matching fields in the struct." ],
    "sqlState" : "42000"
  },
  "ARITHMETIC_OVERFLOW" : {
    "message" : [ "%s.%s If necessary set %s to false (except for ANSI interval type) to bypass this error.%s" ],
    "sqlState" : "22003"
  },
  "CANNOT_CAST_DATATYPE" : {
    "message" : [ "Cannot cast %s to %s." ],
    "sqlState" : "22005"
  },
  "CANNOT_CHANGE_DECIMAL_PRECISION" : {
    "message" : [ "%s cannot be represented as Decimal(%s, %s). If necessary set %s to false to bypass this error.%s" ],
    "sqlState" : "22005"
  },
  "CANNOT_PARSE_DECIMAL" : {
    "message" : [ "Cannot parse decimal" ],
    "sqlState" : "42000"
  },
  "CANNOT_UP_CAST_DATATYPE" : {
    "message" : [ "Cannot up cast %s from %s to %s.\n%s" ]
  },
  "CAST_CAUSES_OVERFLOW" : {
    "message" : [ "Casting %s to %s causes overflow. To return NULL instead, use 'try_cast'. If necessary set %s to false to bypass this error." ],
    "sqlState" : "22005"
  },
  "CONCURRENT_QUERY" : {
    "message" : [ "Another instance of this query was just started by a concurrent session." ]
  },
  "DATETIME_OVERFLOW" : {
    "message" : [ "Datetime operation overflow: %s." ],
    "sqlState" : "22008"
  },
  "DIVIDE_BY_ZERO" : {
    "message" : [ "divide by zero. To return NULL instead, use 'try_divide'. If necessary set %s to false (except for ANSI interval type) to bypass this error.%s" ],
    "sqlState" : "22012"
  },
  "DUPLICATE_KEY" : {
    "message" : [ "Found duplicate keys %s" ],
    "sqlState" : "23000"
  },
  "FAILED_EXECUTE_UDF" : {
    "message" : [ "Failed to execute user defined function (%s: (%s) => %s)" ]
  },
  "FAILED_RENAME_PATH" : {
    "message" : [ "Failed to rename %s to %s as destination already exists" ],
    "sqlState" : "22023"
  },
  "FAILED_SET_ORIGINAL_PERMISSION_BACK" : {
    "message" : [ "Failed to set original permission %s back to the created path: %s. Exception: %s" ]
  },
  "GRAPHITE_SINK_INVALID_PROTOCOL" : {
    "message" : [ "Invalid Graphite protocol: %s" ]
  },
  "GRAPHITE_SINK_PROPERTY_MISSING" : {
    "message" : [ "Graphite sink requires '%s' property." ]
  },
  "GROUPING_COLUMN_MISMATCH" : {
    "message" : [ "Column of grouping (%s) can't be found in grouping columns %s" ],
    "sqlState" : "42000"
  },
  "GROUPING_ID_COLUMN_MISMATCH" : {
    "message" : [ "Columns of grouping_id (%s) does not match grouping columns (%s)" ],
    "sqlState" : "42000"
  },
  "GROUPING_SIZE_LIMIT_EXCEEDED" : {
    "message" : [ "Grouping sets size cannot be greater than %s" ]
  },
  "ILLEGAL_SUBSTRING" : {
    "message" : [ "%s cannot contain %s." ]
  },
  "INCOMPARABLE_PIVOT_COLUMN" : {
    "message" : [ "Invalid pivot column '%s'. Pivot columns must be comparable." ],
    "sqlState" : "42000"
  },
  "INCOMPATIBLE_DATASOURCE_REGISTER" : {
    "message" : [ "Detected an incompatible DataSourceRegister. Please remove the incompatible library from classpath or upgrade it. Error: %s" ]
  },
  "INCONSISTENT_BEHAVIOR_CROSS_VERSION" : {
    "message" : [ "You may get a different result due to the upgrading to Spark >= %s: %s" ]
  },
  "INDEX_OUT_OF_BOUNDS" : {
    "message" : [ "Index %s must be between 0 and the length of the ArrayData." ],
    "sqlState" : "22023"
  },
  "INTERNAL_ERROR" : {
    "message" : [ "%s" ]
  },
  "INVALID_ARRAY_INDEX" : {
    "message" : [ "Invalid index: %s, numElements: %s. If necessary set %s to false to bypass this error." ]
  },
  "INVALID_ARRAY_INDEX_IN_ELEMENT_AT" : {
    "message" : [ "Invalid index: %s, numElements: %s. To return NULL instead, use 'try_element_at'. If necessary set %s to false to bypass this error." ]
  },
  "INVALID_FIELD_NAME" : {
    "message" : [ "Field name %s is invalid: %s is not a struct." ],
    "sqlState" : "42000"
  },
  "INVALID_FRACTION_OF_SECOND" : {
    "message" : [ "The fraction of sec must be zero. Valid range is [0, 60]. If necessary set %s to false to bypass this error. " ],
    "sqlState" : "22023"
  },
<<<<<<< HEAD
=======
  "INVALID_INPUT_SYNTAX_FOR_NUMERIC_TYPE" : {
    "message" : [ "invalid input syntax for type numeric: %s. To return NULL instead, use 'try_cast'. If necessary set %s to false to bypass this error.%s" ],
    "sqlState" : "42000"
  },
>>>>>>> 1f55a2af
  "INVALID_JSON_SCHEMA_MAPTYPE" : {
    "message" : [ "Input schema %s can only contain StringType as a key type for a MapType." ]
  },
  "INVALID_LITERAL_FORMAT_FOR_CAST" : {
    "message" : [ "Invalid `%s` literal: %s. To return NULL instead, use 'try_cast'. If necessary set %s to false to bypass this error." ],
    "sqlState" : "42000"
  },
  "INVALID_PANDAS_UDF_PLACEMENT" : {
    "message" : [ "The group aggregate pandas UDF %s cannot be invoked together with as other, non-pandas aggregate functions." ]
  },
  "INVALID_PARAMETER_VALUE" : {
    "message" : [ "The value of parameter(s) '%s' in %s is invalid: %s" ],
    "sqlState" : "22023"
  },
  "INVALID_SQL_SYNTAX" : {
    "message" : [ "Invalid SQL syntax: %s" ],
    "sqlState" : "42000"
  },
  "MAP_KEY_DOES_NOT_EXIST" : {
    "message" : [ "Key %s does not exist. If necessary set %s to false to bypass this error.%s" ]
  },
  "MAP_KEY_DOES_NOT_EXIST_IN_ELEMENT_AT" : {
    "message" : [ "Key %s does not exist. To return NULL instead, use 'try_element_at'. If necessary set %s to false to bypass this error.%s" ]
  },
  "MISSING_COLUMN" : {
    "message" : [ "Column '%s' does not exist. Did you mean one of the following? [%s]" ],
    "sqlState" : "42000"
  },
  "MISSING_STATIC_PARTITION_COLUMN" : {
    "message" : [ "Unknown static partition column: %s" ],
    "sqlState" : "42000"
  },
  "MULTI_UDF_INTERFACE_ERROR" : {
    "message" : [ "Not allowed to implement multiple UDF interfaces, UDF class %s" ]
  },
  "NON_LITERAL_PIVOT_VALUES" : {
    "message" : [ "Literal expressions required for pivot values, found '%s'" ],
    "sqlState" : "42000"
  },
  "NON_PARTITION_COLUMN" : {
    "message" : [ "PARTITION clause cannot contain a non-partition column name: %s" ],
    "sqlState" : "42000"
  },
  "NO_HANDLER_FOR_UDAF" : {
    "message" : [ "No handler for UDAF '%s'. Use sparkSession.udf.register(...) instead." ]
  },
  "NO_UDF_INTERFACE_ERROR" : {
    "message" : [ "UDF class %s doesn't implement any UDF interface" ]
  },
  "PARSE_CHAR_MISSING_LENGTH" : {
    "message" : [ "DataType %s requires a length parameter, for example %s(10). Please specify the length." ],
    "sqlState" : "42000"
  },
  "PARSE_EMPTY_STATEMENT" : {
    "message" : [ "Syntax error, unexpected empty statement" ],
    "sqlState" : "42000"
  },
  "PARSE_SYNTAX_ERROR" : {
    "message" : [ "Syntax error at or near %s%s" ],
    "sqlState" : "42000"
  },
  "PIVOT_VALUE_DATA_TYPE_MISMATCH" : {
    "message" : [ "Invalid pivot value '%s': value data type %s does not match pivot column data type %s" ],
    "sqlState" : "42000"
  },
  "RENAME_SRC_PATH_NOT_FOUND" : {
    "message" : [ "Failed to rename as %s was not found" ],
    "sqlState" : "22023"
  },
  "SECOND_FUNCTION_ARGUMENT_NOT_INTEGER" : {
    "message" : [ "The second argument of '%s' function needs to be an integer." ],
    "sqlState" : "22023"
  },
  "UNABLE_TO_ACQUIRE_MEMORY" : {
    "message" : [ "Unable to acquire %s bytes of memory, got %s" ]
  },
  "UNRECOGNIZED_SQL_TYPE" : {
    "message" : [ "Unrecognized SQL type %s" ],
    "sqlState" : "42000"
  },
  "UNSUPPORTED_DATATYPE" : {
    "message" : [ "Unsupported data type %s" ],
    "sqlState" : "0A000"
  },
  "UNSUPPORTED_FEATURE" : {
    "message" : [ "The feature is not supported: %s" ],
    "sqlState" : "0A000"
  },
  "UNSUPPORTED_GROUPING_EXPRESSION" : {
    "message" : [ "grouping()/grouping_id() can only be used with GroupingSets/Cube/Rollup" ]
  },
  "UNSUPPORTED_OPERATION" : {
    "message" : [ "The operation is not supported: %s" ]
  },
  "UNTYPED_SCALA_UDF" : {
    "message" : [ "You're using untyped Scala UDF, which does not have the input type information. Spark may blindly pass null to the Scala closure with primitive-type argument, and the closure will see the default value of the Java type for the null argument, e.g. `udf((x: Int) => x, IntegerType)`, the result is 0 for null input. To get rid of this error, you could:\n1. use typed Scala UDF APIs(without return type parameter), e.g. `udf((x: Int) => x)`\n2. use Java UDF APIs, e.g. `udf(new UDF1[String, Integer] { override def call(s: String): Integer = s.length() }, IntegerType)`, if input types are all non primitive\n3. set spark.sql.legacy.allowUntypedScalaUDF to true and use this API with caution" ]
  },
  "WRITING_JOB_ABORTED" : {
    "message" : [ "Writing job aborted" ],
    "sqlState" : "40000"
  }
}<|MERGE_RESOLUTION|>--- conflicted
+++ resolved
@@ -102,18 +102,11 @@
     "message" : [ "The fraction of sec must be zero. Valid range is [0, 60]. If necessary set %s to false to bypass this error. " ],
     "sqlState" : "22023"
   },
-<<<<<<< HEAD
-=======
-  "INVALID_INPUT_SYNTAX_FOR_NUMERIC_TYPE" : {
-    "message" : [ "invalid input syntax for type numeric: %s. To return NULL instead, use 'try_cast'. If necessary set %s to false to bypass this error.%s" ],
-    "sqlState" : "42000"
-  },
->>>>>>> 1f55a2af
   "INVALID_JSON_SCHEMA_MAPTYPE" : {
     "message" : [ "Input schema %s can only contain StringType as a key type for a MapType." ]
   },
   "INVALID_LITERAL_FORMAT_FOR_CAST" : {
-    "message" : [ "Invalid `%s` literal: %s. To return NULL instead, use 'try_cast'. If necessary set %s to false to bypass this error." ],
+    "message" : [ "Invalid `%s` literal: %s. To return NULL instead, use 'try_cast'. If necessary set %s to false to bypass this error.%s" ],
     "sqlState" : "42000"
   },
   "INVALID_PANDAS_UDF_PLACEMENT" : {
