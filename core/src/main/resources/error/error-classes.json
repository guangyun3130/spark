{
  "AMBIGUOUS_COLUMN_OR_FIELD" : {
    "message" : [
      "Column or field <name> is ambiguous and has <n> matches."
    ],
    "sqlState" : "42000"
  },
  "ARITHMETIC_OVERFLOW" : {
    "message" : [
      "<message>.<alternative> If necessary set <config> to \"false\" to bypass this error."
    ],
    "sqlState" : "22003"
  },
  "CANNOT_CAST_DATATYPE" : {
    "message" : [
      "Cannot cast <sourceType> to <targetType>."
    ],
    "sqlState" : "22005"
  },
  "CANNOT_DECODE_URL" : {
    "message" : [
      "Cannot decode url : <url>."
    ],
    "sqlState" : "42000"
  },
  "CANNOT_INFER_DATE" : {
    "message" : [
      "Cannot infer date in schema inference when LegacyTimeParserPolicy is \"LEGACY\". Legacy Date formatter does not support strict date format matching which is required to avoid inferring timestamps and other non-date entries to date."
    ],
    "sqlState" : "22007"
  },
  "CANNOT_PARSE_DECIMAL" : {
    "message" : [
      "Cannot parse decimal"
    ],
    "sqlState" : "42000"
  },
  "CANNOT_PARSE_TIMESTAMP" : {
    "message" : [
      "<message>. If necessary set <ansiConfig> to \"false\" to bypass this error."
    ],
    "sqlState" : "42000"
  },
  "CANNOT_UP_CAST_DATATYPE" : {
    "message" : [
      "Cannot up cast <expression> from <sourceType> to <targetType>.",
      "<details>"
    ]
  },
  "CAST_INVALID_INPUT" : {
    "message" : [
      "The value <expression> of the type <sourceType> cannot be cast to <targetType> because it is malformed. Correct the value as per the syntax, or change its target type. Use `try_cast` to tolerate malformed input and return NULL instead. If necessary set <ansiConfig> to \"false\" to bypass this error."
    ],
    "sqlState" : "42000"
  },
  "CAST_OVERFLOW" : {
    "message" : [
      "The value <value> of the type <sourceType> cannot be cast to <targetType> due to an overflow. Use `try_cast` to tolerate overflow and return NULL instead. If necessary set <ansiConfig> to \"false\" to bypass this error."
    ],
    "sqlState" : "22005"
  },
  "CAST_OVERFLOW_IN_TABLE_INSERT" : {
    "message" : [
      "Fail to insert a value of <sourceType> type into the <targetType> type column <columnName> due to an overflow. Use `try_cast` on the input value to tolerate overflow and return NULL instead."
    ],
    "sqlState" : "22005"
  },
  "COLUMN_NOT_IN_GROUP_BY_CLAUSE" : {
    "message" : [
      "The expression <expression> is neither present in the group by, nor is it an aggregate function. Add to group by or wrap in `first()` (or `first_value()`) if you don't care which value you get."
    ],
    "sqlState" : "42000"
  },
  "CONCURRENT_QUERY" : {
    "message" : [
      "Another instance of this query was just started by a concurrent session."
    ]
  },
  "CONVERSION_INVALID_INPUT" : {
    "message" : [
      "The value <str> (<fmt>) cannot be converted to <targetType> because it is malformed. Correct the value as per the syntax, or change its format. Use <suggestion> to tolerate malformed input and return NULL instead."
    ]
  },
  "DATATYPE_MISMATCH" : {
    "message" : [
      "Cannot resolve <sqlExpr> due to data type mismatch:"
    ],
    "subClass" : {
      "BINARY_ARRAY_DIFF_TYPES" : {
        "message" : [
          "Input to function <functionName> should have been two <arrayType> with same element type, but it's [<leftType>, <rightType>]."
        ]
      },
      "BINARY_OP_DIFF_TYPES" : {
        "message" : [
          "the left and right operands of the binary operator have incompatible types (<left> and <right>)."
        ]
      },
      "BINARY_OP_WRONG_TYPE" : {
        "message" : [
          "the binary operator requires the input type <inputType>, not <actualDataType>."
        ]
      },
      "CANNOT_CONVERT_TO_JSON" : {
        "message" : [
          "Unable to convert column <name> of type <type> to JSON."
        ]
      },
      "CAST_WITHOUT_SUGGESTION" : {
        "message" : [
          "cannot cast <srcType> to <targetType>."
        ]
      },
      "CAST_WITH_CONF_SUGGESTION" : {
        "message" : [
          "cannot cast <srcType> to <targetType> with ANSI mode on.",
          "If you have to cast <srcType> to <targetType>, you can set <config> as <configVal>."
        ]
      },
      "CAST_WITH_FUN_SUGGESTION" : {
        "message" : [
          "cannot cast <srcType> to <targetType>.",
          "To convert values from <srcType> to <targetType>, you can use the functions <functionNames> instead."
        ]
      },
      "DATA_DIFF_TYPES" : {
        "message" : [
          "Input to <functionName> should all be the same type, but it's <dataType>."
        ]
      },
      "FRAME_LESS_OFFSET_WITHOUT_FOLDABLE" : {
        "message" : [
          "Offset expression <offset> must be a literal."
        ]
      },
      "INVALID_JSON_MAP_KEY_TYPE" : {
        "message" : [
          "Input schema <schema> can only contain STRING as a key type for a MAP."
        ]
      },
      "INVALID_JSON_SCHEMA" : {
        "message" : [
          "Input schema <schema> must be a struct, an array or a map."
        ]
      },
      "INVALID_MAP_KEY_TYPE" : {
        "message" : [
          "The key of map cannot be/contain <keyType>."
        ]
      },
      "INVALID_ORDERING_TYPE" : {
        "message" : [
          "The <functionName> does not support ordering on type <dataType>."
        ]
      },
      "MAP_CONCAT_DIFF_TYPES" : {
        "message" : [
          "The <functionName> should all be of type map, but it's <dataType>."
        ]
      },
      "MAP_CONTAINS_KEY_DIFF_TYPES" : {
        "message" : [
          "Input to <functionName> should have been <dataType> followed by a value with same key type, but it's [<leftType>, <rightType>]."
        ]
      },
      "MAP_FROM_ENTRIES_WRONG_TYPE" : {
        "message" : [
          "The <functionName> accepts only arrays of pair structs, but <childExpr> is of <childType>."
        ]
      },
      "NON_FOLDABLE_INPUT" : {
        "message" : [
          "the input should be a foldable string expression and not null; however, got <inputExpr>."
        ]
      },
      "NON_STRING_TYPE" : {
        "message" : [
          "all arguments must be strings."
        ]
      },
      "NULL_TYPE" : {
        "message" : [
          "Null typed values cannot be used as arguments of <functionName>."
        ]
      },
      "RANGE_FRAME_INVALID_TYPE" : {
        "message" : [
          "The data type <orderSpecType> used in the order specification does not match the data type <valueBoundaryType> which is used in the range frame."
        ]
      },
      "RANGE_FRAME_MULTI_ORDER" : {
        "message" : [
          "A range window frame with value boundaries cannot be used in a window specification with multiple order by expressions: <orderSpec>."
        ]
      },
      "RANGE_FRAME_WITHOUT_ORDER" : {
        "message" : [
          "A range window frame cannot be used in an unordered window specification."
        ]
      },
      "SPECIFIED_WINDOW_FRAME_DIFF_TYPES" : {
        "message" : [
          "Window frame bounds <lower> and <upper> do not have the same type: <lowerType> <> <upperType>."
        ]
      },
      "SPECIFIED_WINDOW_FRAME_INVALID_BOUND" : {
        "message" : [
          "Window frame upper bound <upper> does not follow the lower bound <lower>."
        ]
      },
      "SPECIFIED_WINDOW_FRAME_UNACCEPTED_TYPE" : {
        "message" : [
          "The data type of the <location> bound <exprType> does not match the expected data type <expectedType>."
        ]
      },
      "SPECIFIED_WINDOW_FRAME_WITHOUT_FOLDABLE" : {
        "message" : [
          "Window frame <location> bound <expression> is not a literal."
        ]
      },
      "SPECIFIED_WINDOW_FRAME_WRONG_COMPARISON" : {
        "message" : [
          "The lower bound of a window frame must be <comparison> to the upper bound."
        ]
      },
      "UNEXPECTED_INPUT_TYPE" : {
        "message" : [
          "parameter <paramIndex> requires <requiredType> type, however, <inputSql> is of <inputType> type."
        ]
      },
      "UNSPECIFIED_FRAME" : {
        "message" : [
          "Cannot use an UnspecifiedFrame. This should have been converted during analysis."
        ]
      },
      "WRONG_NUM_PARAMS" : {
        "message" : [
          "wrong number of parameters: <actualNum>."
        ]
      }
    }
  },
  "DATETIME_OVERFLOW" : {
    "message" : [
      "Datetime operation overflow: <operation>."
    ],
    "sqlState" : "22008"
  },
  "DEFAULT_DATABASE_NOT_EXISTS" : {
    "message" : [
      "Default database <defaultDatabase> does not exist, please create it first or change default database to 'default'."
    ]
  },
  "DIVIDE_BY_ZERO" : {
    "message" : [
      "Division by zero. Use `try_divide` to tolerate divisor being 0 and return NULL instead. If necessary set <config> to \"false\" to bypass this error."
    ],
    "sqlState" : "22012"
  },
  "DUPLICATE_KEY" : {
    "message" : [
      "Found duplicate keys <keyColumn>"
    ],
    "sqlState" : "23000"
  },
  "ELEMENT_AT_BY_INDEX_ZERO" : {
    "message" : [
      "The index 0 is invalid. An index shall be either < 0 or > 0 (the first element has index 1)."
    ]
  },
  "FAILED_EXECUTE_UDF" : {
    "message" : [
      "Failed to execute user defined function (<functionName>: (<signature>) => <result>)"
    ]
  },
  "FAILED_RENAME_PATH" : {
    "message" : [
      "Failed to rename <sourcePath> to <targetPath> as destination already exists"
    ],
    "sqlState" : "22023"
  },
  "FORBIDDEN_OPERATION" : {
    "message" : [
      "The operation <statement> is not allowed on the <objectType>: <objectName>"
    ]
  },
  "GRAPHITE_SINK_INVALID_PROTOCOL" : {
    "message" : [
      "Invalid Graphite protocol: <protocol>"
    ]
  },
  "GRAPHITE_SINK_PROPERTY_MISSING" : {
    "message" : [
      "Graphite sink requires '<property>' property."
    ]
  },
  "GROUPING_COLUMN_MISMATCH" : {
    "message" : [
      "Column of grouping (<grouping>) can't be found in grouping columns <groupingColumns>"
    ],
    "sqlState" : "42000"
  },
  "GROUPING_ID_COLUMN_MISMATCH" : {
    "message" : [
      "Columns of grouping_id (<groupingIdColumn>) does not match grouping columns (<groupByColumns>)"
    ],
    "sqlState" : "42000"
  },
  "GROUPING_SIZE_LIMIT_EXCEEDED" : {
    "message" : [
      "Grouping sets size cannot be greater than <maxSize>"
    ]
  },
  "GROUP_BY_POS_OUT_OF_RANGE" : {
    "message" : [
      "GROUP BY position <index> is not in select list (valid range is [1, <size>])."
    ],
    "sqlState" : "42000"
  },
  "GROUP_BY_POS_REFERS_AGG_EXPR" : {
    "message" : [
      "GROUP BY <index> refers to an expression <aggExpr> that contains an aggregate function. Aggregate functions are not allowed in GROUP BY."
    ],
    "sqlState" : "42000"
  },
  "INCOMPARABLE_PIVOT_COLUMN" : {
    "message" : [
      "Invalid pivot column <columnName>. Pivot columns must be comparable."
    ],
    "sqlState" : "42000"
  },
  "INCOMPATIBLE_DATASOURCE_REGISTER" : {
    "message" : [
      "Detected an incompatible DataSourceRegister. Please remove the incompatible library from classpath or upgrade it. Error: <message>"
    ]
  },
  "INCONSISTENT_BEHAVIOR_CROSS_VERSION" : {
    "message" : [
      "You may get a different result due to the upgrading to"
    ],
    "subClass" : {
      "DATETIME_PATTERN_RECOGNITION" : {
        "message" : [
          "Spark >= 3.0:",
          "Fail to recognize <pattern> pattern in the DateTimeFormatter. 1) You can set <config> to \"LEGACY\" to restore the behavior before Spark 3.0. 2) You can form a valid datetime pattern with the guide from https://spark.apache.org/docs/latest/sql-ref-datetime-pattern.html"
        ]
      },
      "FORMAT_DATETIME_BY_NEW_PARSER" : {
        "message" : [
          "Spark >= 3.0:",
          "Fail to format it to <resultCandidate> in the new formatter. You can set <config> to \"LEGACY\" to restore the behavior before Spark 3.0, or set to \"CORRECTED\" and treat it as an invalid datetime string."
        ]
      },
      "PARSE_DATETIME_BY_NEW_PARSER" : {
        "message" : [
          "Spark >= 3.0:",
          "Fail to parse <datetime> in the new parser. You can set <config> to \"LEGACY\" to restore the behavior before Spark 3.0, or set to \"CORRECTED\" and treat it as an invalid datetime string."
        ]
      },
      "READ_ANCIENT_DATETIME" : {
        "message" : [
          "Spark >= 3.0:",
          "reading dates before 1582-10-15 or timestamps before 1900-01-01T00:00:00Z",
          "from <format> files can be ambiguous, as the files may be written by",
          "Spark 2.x or legacy versions of Hive, which uses a legacy hybrid calendar",
          "that is different from Spark 3.0+'s Proleptic Gregorian calendar.",
          "See more details in SPARK-31404. You can set the SQL config <config> or",
          "the datasource option <option> to \"LEGACY\" to rebase the datetime values",
          "w.r.t. the calendar difference during reading. To read the datetime values",
          "as it is, set the SQL config or the datasource option to \"CORRECTED\"."
        ]
      },
      "WRITE_ANCIENT_DATETIME" : {
        "message" : [
          "Spark >= 3.0:",
          "writing dates before 1582-10-15 or timestamps before 1900-01-01T00:00:00Z",
          "into <format> files can be dangerous, as the files may be read by Spark 2.x",
          "or legacy versions of Hive later, which uses a legacy hybrid calendar that",
          "is different from Spark 3.0+'s Proleptic Gregorian calendar. See more",
          "details in SPARK-31404. You can set <config> to \"LEGACY\" to rebase the",
          "datetime values w.r.t. the calendar difference during writing, to get maximum",
          "interoperability. Or set the config to \"CORRECTED\" to write the datetime",
          "values as it is, if you are sure that the written files will only be read by",
          "Spark 3.0+ or other systems that use Proleptic Gregorian calendar."
        ]
      }
    }
  },
  "INTERNAL_ERROR" : {
    "message" : [
      "<message>"
    ]
  },
  "INTERVAL_ARITHMETIC_OVERFLOW" : {
    "message" : [
      "<message>.<alternative>"
    ],
    "sqlState" : "22003"
  },
  "INTERVAL_DIVIDED_BY_ZERO" : {
    "message" : [
      "Division by zero. Use `try_divide` to tolerate divisor being 0 and return NULL instead."
    ],
    "sqlState" : "22012"
  },
  "INVALID_ARRAY_INDEX" : {
    "message" : [
      "The index <indexValue> is out of bounds. The array has <arraySize> elements. Use the SQL function `get()` to tolerate accessing element at invalid index and return NULL instead. If necessary set <ansiConfig> to \"false\" to bypass this error."
    ]
  },
  "INVALID_ARRAY_INDEX_IN_ELEMENT_AT" : {
    "message" : [
      "The index <indexValue> is out of bounds. The array has <arraySize> elements. Use `try_element_at` to tolerate accessing element at invalid index and return NULL instead. If necessary set <ansiConfig> to \"false\" to bypass this error."
    ]
  },
  "INVALID_BUCKET_FILE" : {
    "message" : [
      "Invalid bucket file: <path>"
    ]
  },
  "INVALID_COLUMN_OR_FIELD_DATA_TYPE" : {
    "message" : [
      "Column or field <name> is of type <type> while it's required to be <expectedType>."
    ],
    "sqlState" : "42000"
  },
  "INVALID_FIELD_NAME" : {
    "message" : [
      "Field name <fieldName> is invalid: <path> is not a struct."
    ],
    "sqlState" : "42000"
  },
  "INVALID_FRACTION_OF_SECOND" : {
    "message" : [
      "The fraction of sec must be zero. Valid range is [0, 60]. If necessary set <ansiConfig> to \"false\" to bypass this error."
    ],
    "sqlState" : "22023"
  },
  "INVALID_JSON_SCHEMA_MAP_TYPE" : {
    "message" : [
      "Input schema <jsonSchema> can only contain STRING as a key type for a MAP."
    ]
  },
  "INVALID_PANDAS_UDF_PLACEMENT" : {
    "message" : [
      "The group aggregate pandas UDF <functionList> cannot be invoked together with as other, non-pandas aggregate functions."
    ]
  },
  "INVALID_PARAMETER_VALUE" : {
    "message" : [
      "The value of parameter(s) '<parameter>' in <functionName> is invalid: <expected>"
    ],
    "sqlState" : "22023"
  },
  "INVALID_PROPERTY_KEY" : {
    "message" : [
      "<key> is an invalid property key, please use quotes, e.g. SET <key>=<value>"
    ]
  },
  "INVALID_PROPERTY_VALUE" : {
    "message" : [
      "<value> is an invalid property value, please use quotes, e.g. SET <key>=<value>"
    ]
  },
  "INVALID_SQL_SYNTAX" : {
    "message" : [
      "Invalid SQL syntax: <inputString>"
    ],
    "sqlState" : "42000"
  },
  "INVALID_SUBQUERY_EXPRESSION" : {
    "message" : [
      "Invalid subquery:"
    ],
    "subClass" : {
      "SCALAR_SUBQUERY_RETURN_MORE_THAN_ONE_OUTPUT_COLUMN" : {
        "message" : [
          "Scalar subquery must return only one column, but got <number>"
        ]
      }
    }
  },
  "MISSING_STATIC_PARTITION_COLUMN" : {
    "message" : [
      "Unknown static partition column: <columnName>"
    ],
    "sqlState" : "42000"
  },
  "MULTI_UDF_INTERFACE_ERROR" : {
    "message" : [
      "Not allowed to implement multiple UDF interfaces, UDF class <className>"
    ]
  },
  "MULTI_VALUE_SUBQUERY_ERROR" : {
    "message" : [
      "More than one row returned by a subquery used as an expression."
    ]
  },
  "NON_LITERAL_PIVOT_VALUES" : {
    "message" : [
      "Literal expressions required for pivot values, found <expression>."
    ],
    "sqlState" : "42000"
  },
  "NON_PARTITION_COLUMN" : {
    "message" : [
      "PARTITION clause cannot contain the non-partition column: <columnName>."
    ],
    "sqlState" : "42000"
  },
  "NO_HANDLER_FOR_UDAF" : {
    "message" : [
      "No handler for UDAF '<functionName>'. Use sparkSession.udf.register(...) instead."
    ]
  },
  "NO_UDF_INTERFACE_ERROR" : {
    "message" : [
      "UDF class <className> doesn't implement any UDF interface"
    ]
  },
  "NULLABLE_ARRAY_OR_MAP_ELEMENT" : {
    "message" : [
      "Array or map at <columnPath> contains nullable element while it's required to be non-nullable."
    ],
    "sqlState" : "42000"
  },
  "NULLABLE_COLUMN_OR_FIELD" : {
    "message" : [
      "Column or field <name> is nullable while it's required to be non-nullable."
    ],
    "sqlState" : "42000"
  },
  "NULL_COMPARISON_RESULT" : {
    "message" : [
      "The comparison result is null. If you want to handle null as 0 (equal), you can set \"spark.sql.legacy.allowNullComparisonResultInArraySort\" to \"true\"."
    ]
  },
  "NUMERIC_VALUE_OUT_OF_RANGE" : {
    "message" : [
      "<value> cannot be represented as Decimal(<precision>, <scale>). If necessary set <config> to \"false\" to bypass this error."
    ],
    "sqlState" : "22005"
  },
  "PARSE_CHAR_MISSING_LENGTH" : {
    "message" : [
      "DataType <type> requires a length parameter, for example <type>(10). Please specify the length."
    ],
    "sqlState" : "42000"
  },
  "PARSE_EMPTY_STATEMENT" : {
    "message" : [
      "Syntax error, unexpected empty statement"
    ],
    "sqlState" : "42000"
  },
  "PARSE_SYNTAX_ERROR" : {
    "message" : [
      "Syntax error at or near <error><hint>"
    ],
    "sqlState" : "42000"
  },
  "PIVOT_VALUE_DATA_TYPE_MISMATCH" : {
    "message" : [
      "Invalid pivot value '<value>': value data type <valueType> does not match pivot column data type <pivotType>"
    ],
    "sqlState" : "42000"
  },
  "RENAME_SRC_PATH_NOT_FOUND" : {
    "message" : [
      "Failed to rename as <sourcePath> was not found"
    ],
    "sqlState" : "22023"
  },
  "RESET_PERMISSION_TO_ORIGINAL" : {
    "message" : [
      "Failed to set original permission <permission> back to the created path: <path>. Exception: <message>"
    ]
  },
  "SECOND_FUNCTION_ARGUMENT_NOT_INTEGER" : {
    "message" : [
      "The second argument of <functionName> function needs to be an integer."
    ],
    "sqlState" : "22023"
  },
  "TOO_MANY_ARRAY_ELEMENTS" : {
    "message" : [
      "Cannot initialize array with <numElements> elements of size <size>"
    ]
  },
  "UNABLE_TO_ACQUIRE_MEMORY" : {
    "message" : [
      "Unable to acquire <requestedBytes> bytes of memory, got <receivedBytes>"
    ]
  },
  "UNPIVOT_REQUIRES_ATTRIBUTES" : {
    "message" : [
      "UNPIVOT requires all given <given> expressions to be columns when no <empty> expressions are given. These are not columns: [<expressions>]."
    ],
    "sqlState" : "42000"
  },
  "UNPIVOT_REQUIRES_VALUE_COLUMNS" : {
    "message" : [
      "At least one value column needs to be specified for UNPIVOT, all columns specified as ids"
    ],
    "sqlState" : "42000"
  },
  "UNPIVOT_VALUE_DATA_TYPE_MISMATCH" : {
    "message" : [
      "Unpivot value columns must share a least common type, some types do not: [<types>]"
    ],
    "sqlState" : "42000"
  },
  "UNPIVOT_VALUE_SIZE_MISMATCH" : {
    "message" : [
      "All unpivot value columns must have the same size as there are value column names (<names>)"
    ],
    "sqlState" : "42000"
  },
  "UNRECOGNIZED_SQL_TYPE" : {
    "message" : [
      "Unrecognized SQL type <typeName>"
    ],
    "sqlState" : "42000"
  },
  "UNRESOLVED_COLUMN" : {
    "message" : [
      "A column or function parameter with name <objectName> cannot be resolved."
    ],
    "subClass" : {
      "WITHOUT_SUGGESTION" : {
        "message" : [
          ""
        ]
      },
      "WITH_SUGGESTION" : {
        "message" : [
          "Did you mean one of the following? [<proposal>]"
        ]
      }
    },
    "sqlState" : "42000"
  },
  "UNRESOLVED_FIELD" : {
    "message" : [
      "A field with name <fieldName> cannot be resolved with the struct-type column <columnPath>."
    ],
    "subClass" : {
      "WITHOUT_SUGGESTION" : {
        "message" : [
          ""
        ]
      },
      "WITH_SUGGESTION" : {
        "message" : [
          "Did you mean one of the following? [<proposal>]"
        ]
      }
    },
    "sqlState" : "42000"
  },
  "UNRESOLVED_MAP_KEY" : {
    "message" : [
      "Cannot resolve column <objectName> as a map key. If the key is a string literal, please add single quotes around it."
    ],
    "subClass" : {
      "WITHOUT_SUGGESTION" : {
        "message" : [
          ""
        ]
      },
      "WITH_SUGGESTION" : {
        "message" : [
          "Otherwise did you mean one of the following column(s)? [<proposal>]"
        ]
      }
    },
    "sqlState" : "42000"
  },
  "UNSUPPORTED_DATATYPE" : {
    "message" : [
      "Unsupported data type <typeName>"
    ],
    "sqlState" : "0A000"
  },
  "UNSUPPORTED_DESERIALIZER" : {
    "message" : [
      "The deserializer is not supported:"
    ],
    "subClass" : {
      "DATA_TYPE_MISMATCH" : {
        "message" : [
          "need a(n) <desiredType> field but got <dataType>."
        ]
      },
      "FIELD_NUMBER_MISMATCH" : {
        "message" : [
          "try to map <schema> to Tuple<ordinal>, but failed as the number of fields does not line up."
        ]
      }
    }
  },
  "UNSUPPORTED_FEATURE" : {
    "message" : [
      "The feature is not supported:"
    ],
    "subClass" : {
      "AES_MODE" : {
        "message" : [
          "AES-<mode> with the padding <padding> by the <functionName> function."
        ]
      },
      "CATALOG_OPERATION" : {
        "message" : [
          "Catalog <catalogName> does not support <operation>."
        ]
      },
      "DESC_TABLE_COLUMN_PARTITION" : {
        "message" : [
          "DESC TABLE COLUMN for a specific partition."
        ]
      },
      "DISTRIBUTE_BY" : {
        "message" : [
          "DISTRIBUTE BY clause."
        ]
      },
      "INSERT_PARTITION_SPEC_IF_NOT_EXISTS" : {
        "message" : [
          "INSERT INTO <tableName> IF NOT EXISTS in the PARTITION spec."
        ]
      },
      "JDBC_TRANSACTION" : {
        "message" : [
          "The target JDBC server does not support transactions and can only support ALTER TABLE with a single action."
        ]
      },
      "LATERAL_JOIN_OF_TYPE" : {
        "message" : [
          "<joinType> JOIN with LATERAL correlation."
        ]
      },
      "LATERAL_JOIN_USING" : {
        "message" : [
          "JOIN USING with LATERAL correlation."
        ]
      },
      "LATERAL_NATURAL_JOIN" : {
        "message" : [
          "NATURAL join with LATERAL correlation."
        ]
      },
      "LITERAL_TYPE" : {
        "message" : [
          "Literal for '<value>' of <type>."
        ]
      },
      "NATURAL_CROSS_JOIN" : {
        "message" : [
          "NATURAL CROSS JOIN."
        ]
      },
      "ORC_TYPE_CAST" : {
        "message" : [
          "Unable to convert <orcType> of Orc to data type <toType>."
        ]
      },
      "PANDAS_UDAF_IN_PIVOT" : {
        "message" : [
          "Pandas user defined aggregate function in the PIVOT clause."
        ]
      },
      "PIVOT_AFTER_GROUP_BY" : {
        "message" : [
          "PIVOT clause following a GROUP BY clause."
        ]
      },
      "PIVOT_TYPE" : {
        "message" : [
          "Pivoting by the value '<value>' of the column data type <type>."
        ]
      },
      "PYTHON_UDF_IN_ON_CLAUSE" : {
        "message" : [
          "Python UDF in the ON clause of a <joinType> JOIN."
        ]
      },
      "REPEATED_PIVOT" : {
        "message" : [
          "Repeated PIVOT operation."
        ]
      },
      "SET_NAMESPACE_PROPERTY" : {
        "message" : [
          "<property> is a reserved namespace property, <msg>."
        ]
      },
      "SET_PROPERTIES_AND_DBPROPERTIES" : {
        "message" : [
          "set PROPERTIES and DBPROPERTIES at the same time."
        ]
      },
      "SET_TABLE_PROPERTY" : {
        "message" : [
          "<property> is a reserved table property, <msg>."
        ]
      },
      "TABLE_OPERATION" : {
        "message" : [
          "Table <tableName> does not support <operation>. Please check the current catalog and namespace to make sure the qualified table name is expected, and also check the catalog implementation which is configured by \"spark.sql.catalog\"."
        ]
      },
      "TOO_MANY_TYPE_ARGUMENTS_FOR_UDF_CLASS" : {
        "message" : [
          "UDF class with <num> type arguments."
        ]
      },
      "TRANSFORM_DISTINCT_ALL" : {
        "message" : [
          "TRANSFORM with the DISTINCT/ALL clause."
        ]
      },
      "TRANSFORM_NON_HIVE" : {
        "message" : [
          "TRANSFORM with SERDE is only supported in hive mode."
        ]
      }
    },
    "sqlState" : "0A000"
  },
  "UNSUPPORTED_GENERATOR" : {
    "message" : [
      "The generator is not supported:"
    ],
    "subClass" : {
      "MULTI_GENERATOR" : {
        "message" : [
          "only one generator allowed per <clause> clause but found <num>: <generators>"
        ]
      },
      "NESTED_IN_EXPRESSIONS" : {
        "message" : [
          "nested in expressions <expression>"
        ]
      },
      "NOT_GENERATOR" : {
        "message" : [
          "<functionName> is expected to be a generator. However, its class is <classCanonicalName>, which is not a generator."
        ]
      },
      "OUTSIDE_SELECT" : {
        "message" : [
          "outside the SELECT clause, found: <plan>"
        ]
      }
    }
  },
  "UNSUPPORTED_GROUPING_EXPRESSION" : {
    "message" : [
      "grouping()/grouping_id() can only be used with GroupingSets/Cube/Rollup"
    ]
  },
  "UNSUPPORTED_SAVE_MODE" : {
    "message" : [
      "The save mode <saveMode> is not supported for:"
    ],
    "subClass" : {
      "EXISTENT_PATH" : {
        "message" : [
          "an existent path."
        ]
      },
      "NON_EXISTENT_PATH" : {
        "message" : [
          "a non-existent path."
        ]
      }
    }
  },
  "UNSUPPORTED_SUBQUERY_EXPRESSION_CATEGORY" : {
    "message" : [
      "Unsupported subquery expression:"
    ],
    "subClass" : {
      "ACCESSING_OUTER_QUERY_COLUMN_IS_NOT_ALLOWED" : {
        "message" : [
          "Accessing outer query column is not allowed in this location<treeNode>"
        ]
      },
      "AGGREGATE_FUNCTION_MIXED_OUTER_LOCAL_REFERENCES" : {
        "message" : [
          "Found an aggregate function in a correlated predicate that has both outer and local references, which is not supported: <function>"
        ]
      },
      "CORRELATED_COLUMN_IS_NOT_ALLOWED_IN_PREDICATE" : {
        "message" : [
          "Correlated column is not allowed in predicate: <treeNode>"
        ]
      },
      "CORRELATED_COLUMN_NOT_FOUND" : {
        "message" : [
          "A correlated outer name reference within a subquery expression body was not found in the enclosing query: <value>"
        ]
      },
      "LATERAL_JOIN_CONDITION_NON_DETERMINISTIC" : {
        "message" : [
          "Lateral join condition cannot be non-deterministic: <condition>"
        ]
      },
      "MUST_AGGREGATE_CORRELATED_SCALAR_SUBQUERY" : {
        "message" : [
          "Correlated scalar subqueries in the GROUP BY clause must also be in the aggregate expressions<treeNode>"
        ]
      },
      "MUST_AGGREGATE_CORRELATED_SCALAR_SUBQUERY_OUTPUT" : {
        "message" : [
          "The output of a correlated scalar subquery must be aggregated"
        ]
      },
      "NON_CORRELATED_COLUMNS_IN_GROUP_BY" : {
        "message" : [
          "A GROUP BY clause in a scalar correlated subquery cannot contain non-correlated columns: <value>"
        ]
      },
      "NON_DETERMINISTIC_LATERAL_SUBQUERIES" : {
        "message" : [
          "Non-deterministic lateral subqueries are not supported when joining with outer relations that produce more than one row<treeNode>"
        ]
      },
      "UNSUPPORTED_CORRELATED_REFERENCE" : {
        "message" : [
          "Expressions referencing the outer query are not supported outside of WHERE/HAVING clauses<treeNode>"
        ]
      },
      "UNSUPPORTED_CORRELATED_SCALAR_SUBQUERY" : {
        "message" : [
          "Correlated scalar subqueries can only be used in filters, aggregations, projections, and UPDATE/MERGE/DELETE commands<treeNode>"
        ]
      },
      "UNSUPPORTED_IN_EXISTS_SUBQUERY" : {
        "message" : [
          "IN/EXISTS predicate subqueries can only be used in filters, joins, aggregations, window functions, projections, and UPDATE/MERGE/DELETE commands<treeNode>"
        ]
      }
    }
  },
  "UNTYPED_SCALA_UDF" : {
    "message" : [
      "You're using untyped Scala UDF, which does not have the input type information. Spark may blindly pass null to the Scala closure with primitive-type argument, and the closure will see the default value of the Java type for the null argument, e.g. `udf((x: Int) => x, IntegerType)`, the result is 0 for null input. To get rid of this error, you could:",
      "1. use typed Scala UDF APIs(without return type parameter), e.g. `udf((x: Int) => x)`",
      "2. use Java UDF APIs, e.g. `udf(new UDF1[String, Integer] { override def call(s: String): Integer = s.length() }, IntegerType)`, if input types are all non primitive",
      "3. set \"spark.sql.legacy.allowUntypedScalaUDF\" to \"true\" and use this API with caution"
    ]
  },
  "_LEGACY_ERROR_TEMP_0001" : {
    "message" : [
      "Invalid InsertIntoContext"
    ]
  },
  "_LEGACY_ERROR_TEMP_0002" : {
    "message" : [
      "INSERT OVERWRITE DIRECTORY is not supported"
    ]
  },
  "_LEGACY_ERROR_TEMP_0003" : {
    "message" : [
      "Columns aliases are not allowed in <op>."
    ]
  },
  "_LEGACY_ERROR_TEMP_0004" : {
    "message" : [
      "Empty source for merge: you should specify a source table/subquery in merge."
    ]
  },
  "_LEGACY_ERROR_TEMP_0005" : {
    "message" : [
      "Unrecognized matched action: <matchedAction>."
    ]
  },
  "_LEGACY_ERROR_TEMP_0006" : {
    "message" : [
      "The number of inserted values cannot match the fields."
    ]
  },
  "_LEGACY_ERROR_TEMP_0007" : {
    "message" : [
      "Unrecognized not matched action: <notMatchedAction>."
    ]
  },
  "_LEGACY_ERROR_TEMP_0008" : {
    "message" : [
      "There must be at least one WHEN clause in a MERGE statement."
    ]
  },
  "_LEGACY_ERROR_TEMP_0009" : {
    "message" : [
      "When there are more than one MATCHED clauses in a MERGE statement, only the last MATCHED clause can omit the condition."
    ]
  },
  "_LEGACY_ERROR_TEMP_0010" : {
    "message" : [
      "When there are more than one NOT MATCHED clauses in a MERGE statement, only the last NOT MATCHED clause can omit the condition."
    ]
  },
  "_LEGACY_ERROR_TEMP_0011" : {
    "message" : [
      "Combination of ORDER BY/SORT BY/DISTRIBUTE BY/CLUSTER BY is not supported."
    ]
  },
  "_LEGACY_ERROR_TEMP_0012" : {
    "message" : [
      "DISTRIBUTE BY is not supported."
    ]
  },
  "_LEGACY_ERROR_TEMP_0013" : {
    "message" : [
      "LATERAL cannot be used together with PIVOT in FROM clause."
    ]
  },
  "_LEGACY_ERROR_TEMP_0014" : {
    "message" : [
      "TABLESAMPLE does not accept empty inputs."
    ]
  },
  "_LEGACY_ERROR_TEMP_0015" : {
    "message" : [
      "TABLESAMPLE(<msg>) is not supported."
    ]
  },
  "_LEGACY_ERROR_TEMP_0016" : {
    "message" : [
      "<bytesStr> is not a valid byte length literal, expected syntax: DIGIT+ ('B' | 'K' | 'M' | 'G')."
    ]
  },
  "_LEGACY_ERROR_TEMP_0017" : {
    "message" : [
      "Invalid escape string. Escape string must contain only one character."
    ]
  },
  "_LEGACY_ERROR_TEMP_0018" : {
    "message" : [
      "Function trim doesn't support with type <trimOption>. Please use BOTH, LEADING or TRAILING as trim type."
    ]
  },
  "_LEGACY_ERROR_TEMP_0019" : {
    "message" : [
      "Cannot parse the <valueType> value: <value>."
    ]
  },
  "_LEGACY_ERROR_TEMP_0020" : {
    "message" : [
      "Cannot parse the INTERVAL value: <value>."
    ]
  },
  "_LEGACY_ERROR_TEMP_0021" : {
    "message" : [
      "Literals of type '<valueType>' are currently not supported."
    ]
  },
  "_LEGACY_ERROR_TEMP_0022" : {
    "message" : [
      "<msg>."
    ]
  },
  "_LEGACY_ERROR_TEMP_0023" : {
    "message" : [
      "Numeric literal <rawStrippedQualifier> does not fit in range [<minValue>, <maxValue>] for type <typeName>."
    ]
  },
  "_LEGACY_ERROR_TEMP_0024" : {
    "message" : [
      "Can only have a single from-to unit in the interval literal syntax."
    ]
  },
  "_LEGACY_ERROR_TEMP_0025" : {
    "message" : [
      "At least one time unit should be given for interval literal."
    ]
  },
  "_LEGACY_ERROR_TEMP_0026" : {
    "message" : [
      "Can only use numbers in the interval value part for multiple unit value pairs interval form, but got invalid value: <value>."
    ]
  },
  "_LEGACY_ERROR_TEMP_0027" : {
    "message" : [
      "The value of from-to unit must be a string."
    ]
  },
  "_LEGACY_ERROR_TEMP_0028" : {
    "message" : [
      "Intervals FROM <from> TO <to> are not supported."
    ]
  },
  "_LEGACY_ERROR_TEMP_0029" : {
    "message" : [
      "Cannot mix year-month and day-time fields: <literal>."
    ]
  },
  "_LEGACY_ERROR_TEMP_0030" : {
    "message" : [
      "DataType <dataType> is not supported."
    ]
  },
  "_LEGACY_ERROR_TEMP_0031" : {
    "message" : [
      "Invalid number of buckets: <describe>."
    ]
  },
  "_LEGACY_ERROR_TEMP_0032" : {
    "message" : [
      "Duplicated table paths found: '<pathOne>' and '<pathTwo>'. LOCATION and the case insensitive key 'path' in OPTIONS are all used to indicate the custom table path, you can only specify one of them."
    ]
  },
  "_LEGACY_ERROR_TEMP_0033" : {
    "message" : [
      "Expected either STORED AS or STORED BY, not both."
    ]
  },
  "_LEGACY_ERROR_TEMP_0034" : {
    "message" : [
      "<operation> is not supported in Hive-style <command><msg>."
    ]
  },
  "_LEGACY_ERROR_TEMP_0035" : {
    "message" : [
      "Operation not allowed: <message>."
    ]
  },
  "_LEGACY_ERROR_TEMP_0036" : {
    "message" : [
      "Expected `NOSCAN` instead of `<ctx>`."
    ]
  },
  "_LEGACY_ERROR_TEMP_0037" : {
    "message" : [
      "It is not allowed to add catalog/namespace prefix <quoted> to the table name in CACHE TABLE AS SELECT."
    ]
  },
  "_LEGACY_ERROR_TEMP_0038" : {
    "message" : [
      "CTE definition can't have duplicate names: <duplicateNames>."
    ]
  },
  "_LEGACY_ERROR_TEMP_0039" : {
    "message" : [
      "Unsupported SQL statement."
    ]
  },
  "_LEGACY_ERROR_TEMP_0040" : {
    "message" : [
      "Possibly unquoted identifier <ident> detected. Please consider quoting it with back-quotes as `<ident>`."
    ]
  },
  "_LEGACY_ERROR_TEMP_0041" : {
    "message" : [
      "Found duplicate clauses: <clauseName>."
    ]
  },
  "_LEGACY_ERROR_TEMP_0042" : {
    "message" : [
      "Expected format is 'SET', 'SET key', or 'SET key=value'. If you want to include special characters in key, or include semicolon in value, please use quotes, e.g., SET `key`=`value`."
    ]
  },
  "_LEGACY_ERROR_TEMP_0043" : {
    "message" : [
      "Expected format is 'RESET' or 'RESET key'. If you want to include special characters in key, please use quotes, e.g., RESET `key`."
    ]
  },
  "_LEGACY_ERROR_TEMP_0044" : {
    "message" : [
      "The interval value must be in the range of [-18, +18] hours with second precision."
    ]
  },
  "_LEGACY_ERROR_TEMP_0045" : {
    "message" : [
      "Invalid time zone displacement value."
    ]
  },
  "_LEGACY_ERROR_TEMP_0046" : {
    "message" : [
      "CREATE TEMPORARY TABLE without a provider is not allowed."
    ]
  },
  "_LEGACY_ERROR_TEMP_0047" : {
    "message" : [
      "'ROW FORMAT' must be used with 'STORED AS'."
    ]
  },
  "_LEGACY_ERROR_TEMP_0048" : {
    "message" : [
      "Unsupported operation: Used defined record reader/writer classes."
    ]
  },
  "_LEGACY_ERROR_TEMP_0049" : {
    "message" : [
      "Directory path and 'path' in OPTIONS should be specified one, but not both."
    ]
  },
  "_LEGACY_ERROR_TEMP_0050" : {
    "message" : [
      "LOCAL is supported only with file: scheme."
    ]
  },
  "_LEGACY_ERROR_TEMP_0051" : {
    "message" : [
      "Empty set in <element> grouping sets is not supported."
    ]
  },
  "_LEGACY_ERROR_TEMP_0052" : {
    "message" : [
      "CREATE VIEW with both IF NOT EXISTS and REPLACE is not allowed."
    ]
  },
  "_LEGACY_ERROR_TEMP_0053" : {
    "message" : [
      "It is not allowed to define a TEMPORARY view with IF NOT EXISTS."
    ]
  },
  "_LEGACY_ERROR_TEMP_0054" : {
    "message" : [
      "It is not allowed to add database prefix `<database>` for the TEMPORARY view name."
    ]
  },
  "_LEGACY_ERROR_TEMP_0055" : {
    "message" : [
      "Unclosed bracketed comment"
    ]
  },
  "_LEGACY_ERROR_TEMP_0056" : {
    "message" : [
      "Invalid time travel spec: <reason>."
    ]
  },
  "_LEGACY_ERROR_TEMP_0057" : {
    "message" : [
      "Support for DEFAULT column values is not implemented yet."
    ]
  },
  "_LEGACY_ERROR_TEMP_0058" : {
    "message" : [
      "Support for DEFAULT column values is not allowed."
    ]
  },
  "_LEGACY_ERROR_TEMP_0059" : {
    "message" : [
      "References to DEFAULT column values are not allowed within the PARTITION clause."
    ]
  },
  "_LEGACY_ERROR_TEMP_0060" : {
    "message" : [
      "<msg>."
    ]
  },
  "_LEGACY_ERROR_TEMP_0061" : {
    "message" : [
      "<msg>."
    ]
  },
  "_LEGACY_ERROR_TEMP_0062" : {
    "message" : [
      "<msg>."
    ]
  },
  "_LEGACY_ERROR_TEMP_0063" : {
    "message" : [
      "<msg>."
    ]
  },
  "_LEGACY_ERROR_TEMP_0064" : {
    "message" : [
      "<msg>."
    ]
  },
  "_LEGACY_ERROR_TEMP_1000" : {
    "message" : [
      "LEGACY store assignment policy is disallowed in Spark data source V2. Please set the configuration <configKey> to other values."
    ]
  },
  "_LEGACY_ERROR_TEMP_1001" : {
    "message" : [
      "USING column `<colName>` cannot be resolved on the <side> side of the join. The <side>-side columns: [<plan>]."
    ]
  },
  "_LEGACY_ERROR_TEMP_1002" : {
    "message" : [
      "Unable to generate an encoder for inner class `<className>` without access to the scope that this class was defined in.",
      "Try moving this class out of its parent class."
    ]
  },
  "_LEGACY_ERROR_TEMP_1003" : {
    "message" : [
      "Couldn't find the reference column for <after> at <parentName>."
    ]
  },
  "_LEGACY_ERROR_TEMP_1004" : {
    "message" : [
      "Window specification <windowName> is not defined in the WINDOW clause."
    ]
  },
  "_LEGACY_ERROR_TEMP_1005" : {
    "message" : [
      "<expr> doesn't show up in the GROUP BY list <groupByAliases>."
    ]
  },
  "_LEGACY_ERROR_TEMP_1006" : {
    "message" : [
      "Aggregate expression required for pivot, but '<sql>' did not appear in any aggregate function."
    ]
  },
  "_LEGACY_ERROR_TEMP_1007" : {
    "message" : [
      "Cannot write into temp view <quoted> as it's not a data source v2 relation."
    ]
  },
  "_LEGACY_ERROR_TEMP_1008" : {
    "message" : [
      "<quoted> is not a temp view of streaming logical plan, please use batch API such as `DataFrameReader.table` to read it."
    ]
  },
  "_LEGACY_ERROR_TEMP_1009" : {
    "message" : [
      "The depth of view <identifier> exceeds the maximum view resolution depth (<maxNestedViewDepth>). Analysis is aborted to avoid errors. Increase the value of <config> to work around this."
    ]
  },
  "_LEGACY_ERROR_TEMP_1010" : {
    "message" : [
      "Inserting into a view is not allowed. View: <identifier>."
    ]
  },
  "_LEGACY_ERROR_TEMP_1011" : {
    "message" : [
      "Writing into a view is not allowed. View: <identifier>."
    ]
  },
  "_LEGACY_ERROR_TEMP_1012" : {
    "message" : [
      "Cannot write into v1 table: <identifier>."
    ]
  },
  "_LEGACY_ERROR_TEMP_1013" : {
    "message" : [
      "<nameParts> is a <viewStr>. '<cmd>' expects a table.<hintStr>"
    ]
  },
  "_LEGACY_ERROR_TEMP_1014" : {
    "message" : [
      "<nameParts> is a temp view. '<cmd>' expects a permanent view."
    ]
  },
  "_LEGACY_ERROR_TEMP_1015" : {
    "message" : [
      "<identifier> is a table. '<cmd>' expects a view.<hintStr>"
    ]
  },
  "_LEGACY_ERROR_TEMP_1016" : {
    "message" : [
      "<nameParts> is a temp view. '<cmd>' expects a table or permanent view."
    ]
  },
  "_LEGACY_ERROR_TEMP_1017" : {
    "message" : [
      "<name> is a built-in/temporary function. '<cmd>' expects a persistent function.<hintStr>"
    ]
  },
  "_LEGACY_ERROR_TEMP_1018" : {
    "message" : [
      "<quoted> is a permanent view, which is not supported by streaming reading API such as `DataStreamReader.table` yet."
    ]
  },
  "_LEGACY_ERROR_TEMP_1019" : {
    "message" : [
      "Star (*) is not allowed in select list when GROUP BY ordinal position is used"
    ]
  },
  "_LEGACY_ERROR_TEMP_1020" : {
    "message" : [
      "Invalid usage of <elem> in <prettyName>."
    ]
  },
  "_LEGACY_ERROR_TEMP_1021" : {
    "message" : [
      "count(<targetString>.*) is not allowed. Please use count(*) or expand the columns manually, e.g. count(col1, col2)."
    ]
  },
  "_LEGACY_ERROR_TEMP_1022" : {
    "message" : [
      "ORDER BY position <index> is not in select list (valid range is [1, <size>])."
    ]
  },
  "_LEGACY_ERROR_TEMP_1023" : {
    "message" : [
      "Function <prettyName> does not support <syntax>."
    ]
  },
  "_LEGACY_ERROR_TEMP_1024" : {
    "message" : [
      "FILTER expression is non-deterministic, it cannot be used in aggregate functions."
    ]
  },
  "_LEGACY_ERROR_TEMP_1025" : {
    "message" : [
      "FILTER expression is not of type boolean. It cannot be used in an aggregate function."
    ]
  },
  "_LEGACY_ERROR_TEMP_1026" : {
    "message" : [
      "FILTER expression contains aggregate. It cannot be used in an aggregate function."
    ]
  },
  "_LEGACY_ERROR_TEMP_1027" : {
    "message" : [
      "FILTER expression contains window function. It cannot be used in an aggregate function."
    ]
  },
  "_LEGACY_ERROR_TEMP_1028" : {
    "message" : [
      "Number of column aliases does not match number of columns. Number of column aliases: <columnSize>; number of columns: <outputSize>."
    ]
  },
  "_LEGACY_ERROR_TEMP_1029" : {
    "message" : [
      "The number of aliases supplied in the AS clause does not match the number of columns output by the UDTF expected <aliasesSize> aliases but got <aliasesNames>."
    ]
  },
  "_LEGACY_ERROR_TEMP_1030" : {
    "message" : [
      "Window aggregate function with filter predicate is not supported yet."
    ]
  },
  "_LEGACY_ERROR_TEMP_1031" : {
    "message" : [
      "It is not allowed to use a window function inside an aggregate function. Please use the inner window function in a sub-query."
    ]
  },
  "_LEGACY_ERROR_TEMP_1032" : {
    "message" : [
      "<expr> does not have any WindowExpression."
    ]
  },
  "_LEGACY_ERROR_TEMP_1033" : {
    "message" : [
      "<expr> has multiple Window Specifications (<distinctWindowSpec>).",
      "Please file a bug report with this error message, stack trace, and the query."
    ]
  },
  "_LEGACY_ERROR_TEMP_1034" : {
    "message" : [
      "It is not allowed to use window functions inside <clauseName> clause."
    ]
  },
  "_LEGACY_ERROR_TEMP_1035" : {
    "message" : [
      "Cannot specify window frame for <prettyName> function."
    ]
  },
  "_LEGACY_ERROR_TEMP_1036" : {
    "message" : [
      "Window Frame <wf> must match the required frame <required>."
    ]
  },
  "_LEGACY_ERROR_TEMP_1037" : {
    "message" : [
      "Window function <wf> requires window to be ordered, please add ORDER BY clause. For example SELECT <wf>(value_expr) OVER (PARTITION BY window_partition ORDER BY window_ordering) from table."
    ]
  },
  "_LEGACY_ERROR_TEMP_1038" : {
    "message" : [
      "Cannot write to table due to mismatched user specified column size(<columnSize>) and data column size(<outputSize>)."
    ]
  },
  "_LEGACY_ERROR_TEMP_1039" : {
    "message" : [
      "Multiple time/session window expressions would result in a cartesian product of rows, therefore they are currently not supported."
    ]
  },
  "_LEGACY_ERROR_TEMP_1040" : {
    "message" : [
      "Gap duration expression used in session window must be CalendarIntervalType, but got <dt>."
    ]
  },
  "_LEGACY_ERROR_TEMP_1041" : {
    "message" : [
      "Undefined function <name>."
    ]
  },
  "_LEGACY_ERROR_TEMP_1042" : {
    "message" : [
      "Invalid number of arguments for function <name>. Expected: <expectedInfo>; Found: <actualNumber>."
    ]
  },
  "_LEGACY_ERROR_TEMP_1043" : {
    "message" : [
      "Invalid arguments for function <name>."
    ]
  },
  "_LEGACY_ERROR_TEMP_1044" : {
    "message" : [
      "Function <name> accepts only one argument."
    ]
  },
  "_LEGACY_ERROR_TEMP_1045" : {
    "message" : [
      "ALTER TABLE SET LOCATION does not support partition for v2 tables."
    ]
  },
  "_LEGACY_ERROR_TEMP_1046" : {
    "message" : [
      "Join strategy hint parameter should be an identifier or string but was <unsupported> (<class>)."
    ]
  },
  "_LEGACY_ERROR_TEMP_1047" : {
    "message" : [
      "<hintName> Hint parameter should include columns, but <invalidParams> found."
    ]
  },
  "_LEGACY_ERROR_TEMP_1048" : {
    "message" : [
      "<hintName> Hint expects a partition number as a parameter."
    ]
  },
  "_LEGACY_ERROR_TEMP_1049" : {
    "message" : [
      "Syntax error in attribute name: <name>."
    ]
  },
  "_LEGACY_ERROR_TEMP_1050" : {
    "message" : [
      "Can only star expand struct data types. Attribute: `<attributes>`."
    ]
  },
  "_LEGACY_ERROR_TEMP_1051" : {
    "message" : [
      "Cannot resolve '<targetString>.*' given input columns '<columns>'."
    ]
  },
  "_LEGACY_ERROR_TEMP_1052" : {
    "message" : [
      "ADD COLUMN with v1 tables cannot specify NOT NULL."
    ]
  },
  "_LEGACY_ERROR_TEMP_1053" : {
    "message" : [
      "ALTER COLUMN with v1 tables cannot specify NOT NULL."
    ]
  },
  "_LEGACY_ERROR_TEMP_1054" : {
    "message" : [
      "ALTER COLUMN cannot find column <colName> in v1 table. Available: <fieldNames>."
    ]
  },
  "_LEGACY_ERROR_TEMP_1055" : {
    "message" : [
      "The database name is not valid: <quoted>."
    ]
  },
  "_LEGACY_ERROR_TEMP_1056" : {
    "message" : [
      "Cannot drop a view with DROP TABLE. Please use DROP VIEW instead."
    ]
  },
  "_LEGACY_ERROR_TEMP_1057" : {
    "message" : [
      "SHOW COLUMNS with conflicting databases: '<dbA>' != '<dbB>'."
    ]
  },
  "_LEGACY_ERROR_TEMP_1058" : {
    "message" : [
      "Cannot create table with both USING <provider> and <serDeInfo>."
    ]
  },
  "_LEGACY_ERROR_TEMP_1059" : {
    "message" : [
      "STORED AS with file format '<serdeInfo>' is invalid."
    ]
  },
  "_LEGACY_ERROR_TEMP_1060" : {
    "message" : [
      "<command> does not support nested column: <column>."
    ]
  },
  "_LEGACY_ERROR_TEMP_1061" : {
    "message" : [
      "Column <colName> does not exist."
    ]
  },
  "_LEGACY_ERROR_TEMP_1062" : {
    "message" : [
      "Rename temporary view from '<oldName>' to '<newName>': destination view already exists."
    ]
  },
  "_LEGACY_ERROR_TEMP_1063" : {
    "message" : [
      "Cannot drop a non-empty database: <db>. Use CASCADE option to drop a non-empty database."
    ]
  },
  "_LEGACY_ERROR_TEMP_1064" : {
    "message" : [
      "Cannot drop a non-empty namespace: <namespace>. Use CASCADE option to drop a non-empty namespace."
    ]
  },
  "_LEGACY_ERROR_TEMP_1065" : {
    "message" : [
      "`<name>` is not a valid name for tables/databases. Valid names only contain alphabet characters, numbers and _."
    ]
  },
  "_LEGACY_ERROR_TEMP_1066" : {
    "message" : [
      "<database> is a system preserved database, you cannot create a database with this name."
    ]
  },
  "_LEGACY_ERROR_TEMP_1067" : {
    "message" : [
      "Can not drop default database."
    ]
  },
  "_LEGACY_ERROR_TEMP_1068" : {
    "message" : [
      "<database> is a system preserved database, you cannot use it as current database. To access global temporary views, you should use qualified name with the GLOBAL_TEMP_DATABASE, e.g. SELECT * FROM <database>.viewName."
    ]
  },
  "_LEGACY_ERROR_TEMP_1069" : {
    "message" : [
      "CREATE EXTERNAL TABLE must be accompanied by LOCATION."
    ]
  },
  "_LEGACY_ERROR_TEMP_1070" : {
    "message" : [
      "Can not <methodName> the managed table('<tableIdentifier>'). The associated location('<tableLocation>') already exists."
    ]
  },
  "_LEGACY_ERROR_TEMP_1071" : {
    "message" : [
      "Some existing schema fields (<nonExistentColumnNames>) are not present in the new schema. We don't support dropping columns yet."
    ]
  },
  "_LEGACY_ERROR_TEMP_1072" : {
    "message" : [
      "Only the tables/views belong to the same database can be retrieved. Querying tables/views are <qualifiedTableNames>."
    ]
  },
  "_LEGACY_ERROR_TEMP_1073" : {
    "message" : [
      "RENAME TABLE source and destination databases do not match: '<db>' != '<newDb>'."
    ]
  },
  "_LEGACY_ERROR_TEMP_1074" : {
    "message" : [
      "RENAME TEMPORARY VIEW from '<oldName>' to '<newName>': cannot specify database name '<db>' in the destination table."
    ]
  },
  "_LEGACY_ERROR_TEMP_1075" : {
    "message" : [
      "RENAME TEMPORARY VIEW from '<oldName>' to '<newName>': destination table already exists."
    ]
  },
  "_LEGACY_ERROR_TEMP_1076" : {
    "message" : [
      "Partition spec is invalid. <details>."
    ]
  },
  "_LEGACY_ERROR_TEMP_1077" : {
    "message" : [
      "Function <func> already exists."
    ]
  },
  "_LEGACY_ERROR_TEMP_1078" : {
    "message" : [
      "Can not load class '<className>' when registering the function '<func>', please make sure it is on the classpath."
    ]
  },
  "_LEGACY_ERROR_TEMP_1079" : {
    "message" : [
      "Resource Type '<resourceType>' is not supported."
    ]
  },
  "_LEGACY_ERROR_TEMP_1080" : {
    "message" : [
      "Table <identifier> did not specify database."
    ]
  },
  "_LEGACY_ERROR_TEMP_1081" : {
    "message" : [
      "Table <identifier> did not specify locationUri."
    ]
  },
  "_LEGACY_ERROR_TEMP_1082" : {
    "message" : [
      "Partition [<specString>] did not specify locationUri."
    ]
  },
  "_LEGACY_ERROR_TEMP_1083" : {
    "message" : [
      "Number of buckets should be greater than 0 but less than or equal to bucketing.maxBuckets (`<bucketingMaxBuckets>`). Got `<numBuckets>`."
    ]
  },
  "_LEGACY_ERROR_TEMP_1084" : {
    "message" : [
      "Corrupted table name context in catalog: <numParts> parts expected, but part <index> is missing."
    ]
  },
  "_LEGACY_ERROR_TEMP_1085" : {
    "message" : [
      "Corrupted view SQL configs in catalog."
    ]
  },
  "_LEGACY_ERROR_TEMP_1086" : {
    "message" : [
      "Corrupted view query output column names in catalog: <numCols> parts expected, but part <index> is missing."
    ]
  },
  "_LEGACY_ERROR_TEMP_1087" : {
    "message" : [
      "Corrupted view referred temp view names in catalog."
    ]
  },
  "_LEGACY_ERROR_TEMP_1088" : {
    "message" : [
      "Corrupted view referred temp functions names in catalog."
    ]
  },
  "_LEGACY_ERROR_TEMP_1089" : {
    "message" : [
      "Column statistics deserialization is not supported for column <name> of data type: <dataType>."
    ]
  },
  "_LEGACY_ERROR_TEMP_1090" : {
    "message" : [
      "Column statistics serialization is not supported for column <colName> of data type: <dataType>."
    ]
  },
  "_LEGACY_ERROR_TEMP_1091" : {
    "message" : [
      "Cannot read table property '<key>' as it's corrupted.<details>."
    ]
  },
  "_LEGACY_ERROR_TEMP_1092" : {
    "message" : [
      "The expression '<expr>' is not a valid schema string."
    ]
  },
  "_LEGACY_ERROR_TEMP_1093" : {
    "message" : [
      "Schema should be specified in DDL format as a string literal or output of the schema_of_json/schema_of_csv functions instead of <expr>."
    ]
  },
  "_LEGACY_ERROR_TEMP_1094" : {
    "message" : [
      "Schema should be struct type but got <dataType>."
    ]
  },
  "_LEGACY_ERROR_TEMP_1095" : {
    "message" : [
      "A type of keys and values in map() must be string, but got <map>."
    ]
  },
  "_LEGACY_ERROR_TEMP_1096" : {
    "message" : [
      "Must use a map() function for options."
    ]
  },
  "_LEGACY_ERROR_TEMP_1097" : {
    "message" : [
      "The field for corrupt records must be string type and nullable."
    ]
  },
  "_LEGACY_ERROR_TEMP_1098" : {
    "message" : [
      "DataType '<x>' is not supported by <className>."
    ]
  },
  "_LEGACY_ERROR_TEMP_1099" : {
    "message" : [
      "<funcName>() doesn't support the <mode> mode. Acceptable modes are <permissiveMode> and <failFastMode>."
    ]
  },
  "_LEGACY_ERROR_TEMP_1100" : {
    "message" : [
      "The '<argName>' parameter of function '<funcName>' needs to be a <requiredType> literal."
    ]
  },
  "_LEGACY_ERROR_TEMP_1101" : {
    "message" : [
      "Invalid value for the '<argName>' parameter of function '<funcName>': <invalidValue>.<endingMsg>."
    ]
  },
  "_LEGACY_ERROR_TEMP_1102" : {
    "message" : [
      "Literals of type '<field>' are currently not supported for the <srcDataType> type."
    ]
  },
  "_LEGACY_ERROR_TEMP_1103" : {
    "message" : [
      "Unsupported component type <clz> in arrays."
    ]
  },
  "_LEGACY_ERROR_TEMP_1104" : {
    "message" : [
      "The second argument should be a double literal."
    ]
  },
  "_LEGACY_ERROR_TEMP_1105" : {
    "message" : [
      "Field name should be String Literal, but it's <extraction>."
    ]
  },
  "_LEGACY_ERROR_TEMP_1106" : {
    "message" : [
      "Can't extract value from <child>: need struct type but got <other>."
    ]
  },
  "_LEGACY_ERROR_TEMP_1107" : {
    "message" : [
      "Table <table> declares <batchWrite> capability but <v2WriteClassName> is not an instance of <v1WriteClassName>."
    ]
  },
  "_LEGACY_ERROR_TEMP_1108" : {
    "message" : [
      "Delete by condition with subquery is not supported: <condition>."
    ]
  },
  "_LEGACY_ERROR_TEMP_1109" : {
    "message" : [
      "Exec update failed: cannot translate expression to source filter: <f>."
    ]
  },
  "_LEGACY_ERROR_TEMP_1110" : {
    "message" : [
      "Cannot delete from table <table> where <filters>."
    ]
  },
  "_LEGACY_ERROR_TEMP_1111" : {
    "message" : [
      "DESCRIBE does not support partition for v2 tables."
    ]
  },
  "_LEGACY_ERROR_TEMP_1112" : {
    "message" : [
      "Table <table> cannot be replaced as it did not exist. Use CREATE OR REPLACE TABLE to create the table."
    ]
  },
  "_LEGACY_ERROR_TEMP_1113" : {
    "message" : [
      "Table <table> does not support <cmd>."
    ]
  },
  "_LEGACY_ERROR_TEMP_1114" : {
    "message" : [
      "The streaming sources in a query do not have a common supported execution mode.",
      "Sources support micro-batch: <microBatchSources>",
      "Sources support continuous: <continuousSources>"
    ]
  },
  "_LEGACY_ERROR_TEMP_1115" : {
    "message" : [
      "<msg>."
    ]
  },
  "_LEGACY_ERROR_TEMP_1116" : {
    "message" : [
      "<msg>."
    ]
  },
  "_LEGACY_ERROR_TEMP_1117" : {
    "message" : [
      "<sessionCatalog> requires a single-part namespace, but got <ns>."
    ]
  },
  "_LEGACY_ERROR_TEMP_1118" : {
    "message" : [
      "<msg>."
    ]
  },
  "_LEGACY_ERROR_TEMP_1119" : {
    "message" : [
      "<cmd> is not supported in JDBC catalog."
    ]
  },
  "_LEGACY_ERROR_TEMP_1120" : {
    "message" : [
      "Unsupported NamespaceChange <changes> in JDBC catalog."
    ]
  },
  "_LEGACY_ERROR_TEMP_1121" : {
    "message" : [
      "Table does not support <cmd>: <table>."
    ]
  },
  "_LEGACY_ERROR_TEMP_1122" : {
    "message" : [
      "Table <table> is not a row-level operation table."
    ]
  },
  "_LEGACY_ERROR_TEMP_1123" : {
    "message" : [
      "Cannot rename a table with ALTER VIEW. Please use ALTER TABLE instead."
    ]
  },
  "_LEGACY_ERROR_TEMP_1124" : {
    "message" : [
      "<cmd> is not supported for v2 tables."
    ]
  },
  "_LEGACY_ERROR_TEMP_1125" : {
    "message" : [
      "Database from v1 session catalog is not specified."
    ]
  },
  "_LEGACY_ERROR_TEMP_1126" : {
    "message" : [
      "Nested databases are not supported by v1 session catalog: <catalog>."
    ]
  },
  "_LEGACY_ERROR_TEMP_1127" : {
    "message" : [
      "Invalid partitionExprs specified: <sortOrders> For range partitioning use REPARTITION_BY_RANGE instead."
    ]
  },
  "_LEGACY_ERROR_TEMP_1128" : {
    "message" : [
      "Failed to resolve the schema for <format> for the partition column: <partitionColumn>. It must be specified manually."
    ]
  },
  "_LEGACY_ERROR_TEMP_1129" : {
    "message" : [
      "Unable to infer schema for <format>. It must be specified manually."
    ]
  },
  "_LEGACY_ERROR_TEMP_1130" : {
    "message" : [
      "Path does not exist: <path>."
    ]
  },
  "_LEGACY_ERROR_TEMP_1131" : {
    "message" : [
      "Data source <className> does not support <outputMode> output mode."
    ]
  },
  "_LEGACY_ERROR_TEMP_1132" : {
    "message" : [
      "A schema needs to be specified when using <className>."
    ]
  },
  "_LEGACY_ERROR_TEMP_1133" : {
    "message" : [
      "The user-specified schema doesn't match the actual schema:",
      "user-specified: <schema>, actual: <actualSchema>. If you're using",
      "DataFrameReader.schema API or creating a table, please do not specify the schema.",
      "Or if you're scanning an existed table, please drop it and re-create it."
    ]
  },
  "_LEGACY_ERROR_TEMP_1134" : {
    "message" : [
      "Unable to infer schema for <format> at <fileCatalog>. It must be specified manually."
    ]
  },
  "_LEGACY_ERROR_TEMP_1135" : {
    "message" : [
      "<className> is not a valid Spark SQL Data Source."
    ]
  },
  "_LEGACY_ERROR_TEMP_1136" : {
    "message" : [
      "Cannot save interval data type into external storage."
    ]
  },
  "_LEGACY_ERROR_TEMP_1137" : {
    "message" : [
      "Unable to resolve <name> given [<outputStr>]."
    ]
  },
  "_LEGACY_ERROR_TEMP_1138" : {
    "message" : [
      "Hive built-in ORC data source must be used with Hive support enabled. Please use the native ORC data source by setting 'spark.sql.orc.impl' to 'native'."
    ]
  },
  "_LEGACY_ERROR_TEMP_1139" : {
    "message" : [
      "Failed to find data source: <provider>. Avro is built-in but external data source module since Spark 2.4. Please deploy the application as per the deployment section of Apache Avro Data Source Guide."
    ]
  },
  "_LEGACY_ERROR_TEMP_1140" : {
    "message" : [
      "Failed to find data source: <provider>. Please deploy the application as per the deployment section of Structured Streaming + Kafka Integration Guide."
    ]
  },
  "_LEGACY_ERROR_TEMP_1141" : {
    "message" : [
      "Multiple sources found for <provider> (<sourceNames>), please specify the fully qualified class name."
    ]
  },
  "_LEGACY_ERROR_TEMP_1142" : {
    "message" : [
      "Datasource does not support writing empty or nested empty schemas. Please make sure the data schema has at least one or more column(s)."
    ]
  },
  "_LEGACY_ERROR_TEMP_1143" : {
    "message" : [
      "The data to be inserted needs to have the same number of columns as the target table: target table has <targetSize> column(s) but the inserted data has <actualSize> column(s), which contain <staticPartitionsSize> partition column(s) having assigned constant values."
    ]
  },
  "_LEGACY_ERROR_TEMP_1144" : {
    "message" : [
      "The data to be inserted needs to have the same number of partition columns as the target table: target table has <targetSize> partition column(s) but the inserted data has <providedPartitionsSize> partition columns specified."
    ]
  },
  "_LEGACY_ERROR_TEMP_1145" : {
    "message" : [
      "<partKey> is not a partition column. Partition columns are <partitionColumns>."
    ]
  },
  "_LEGACY_ERROR_TEMP_1146" : {
    "message" : [
      "Partition column <partColumn> have multiple values specified, <values>. Please only specify a single value."
    ]
  },
  "_LEGACY_ERROR_TEMP_1147" : {
    "message" : [
      "The ordering of partition columns is <partColumns>. All partition columns having constant values need to appear before other partition columns that do not have an assigned constant value."
    ]
  },
  "_LEGACY_ERROR_TEMP_1148" : {
    "message" : [
      "Can only write data to relations with a single path."
    ]
  },
  "_LEGACY_ERROR_TEMP_1149" : {
    "message" : [
      "Fail to rebuild expression: missing key <filter> in `translatedFilterToExpr`."
    ]
  },
  "_LEGACY_ERROR_TEMP_1150" : {
    "message" : [
      "Column `<field>` has a data type of <fieldType>, which is not supported by <format>."
    ]
  },
  "_LEGACY_ERROR_TEMP_1151" : {
    "message" : [
      "Fail to resolve data source for the table <table> since the table serde property has the duplicated key <key> with extra options specified for this scan operation. To fix this, you can rollback to the legacy behavior of ignoring the extra options by setting the config <config> to `false`, or address the conflicts of the same config."
    ]
  },
  "_LEGACY_ERROR_TEMP_1152" : {
    "message" : [
      "Path <outputPath> already exists."
    ]
  },
  "_LEGACY_ERROR_TEMP_1153" : {
    "message" : [
      "Cannot use <field> for partition column."
    ]
  },
  "_LEGACY_ERROR_TEMP_1154" : {
    "message" : [
      "Cannot use all columns for partition columns."
    ]
  },
  "_LEGACY_ERROR_TEMP_1155" : {
    "message" : [
      "Partition column `<col>` not found in schema <schemaCatalog>."
    ]
  },
  "_LEGACY_ERROR_TEMP_1156" : {
    "message" : [
      "Column <colName> not found in schema <tableSchema>."
    ]
  },
  "_LEGACY_ERROR_TEMP_1157" : {
    "message" : [
      "Unsupported data source type for direct query on files: <className>."
    ]
  },
  "_LEGACY_ERROR_TEMP_1158" : {
    "message" : [
      "Saving data into a view is not allowed."
    ]
  },
  "_LEGACY_ERROR_TEMP_1159" : {
    "message" : [
      "The format of the existing table <tableName> is `<existingProvider>`. It doesn't match the specified format `<specifiedProvider>`."
    ]
  },
  "_LEGACY_ERROR_TEMP_1160" : {
    "message" : [
      "The location of the existing table <identifier> is `<existingTableLoc>`. It doesn't match the specified location `<tableDescLoc>`."
    ]
  },
  "_LEGACY_ERROR_TEMP_1161" : {
    "message" : [
      "The column number of the existing table <tableName> (<existingTableSchema>) doesn't match the data schema (<querySchema>)."
    ]
  },
  "_LEGACY_ERROR_TEMP_1162" : {
    "message" : [
      "Cannot resolve '<col>' given input columns: [<inputColumns>]."
    ]
  },
  "_LEGACY_ERROR_TEMP_1163" : {
    "message" : [
      "Specified partitioning does not match that of the existing table <tableName>.",
      "Specified partition columns: [<specifiedPartCols>]",
      "Existing partition columns: [<existingPartCols>]"
    ]
  },
  "_LEGACY_ERROR_TEMP_1164" : {
    "message" : [
      "Specified bucketing does not match that of the existing table <tableName>.",
      "Specified bucketing: <specifiedBucketString>",
      "Existing bucketing: <existingBucketString>"
    ]
  },
  "_LEGACY_ERROR_TEMP_1165" : {
    "message" : [
      "It is not allowed to specify partitioning when the table schema is not defined."
    ]
  },
  "_LEGACY_ERROR_TEMP_1166" : {
    "message" : [
      "Bucketing column '<bucketCol>' should not be part of partition columns '<normalizedPartCols>'."
    ]
  },
  "_LEGACY_ERROR_TEMP_1167" : {
    "message" : [
      "Bucket sorting column '<sortCol>' should not be part of partition columns '<normalizedPartCols>'."
    ]
  },
  "_LEGACY_ERROR_TEMP_1168" : {
    "message" : [
      "<tableName> requires that the data to be inserted have the same number of columns as the target table: target table has <targetColumns> column(s) but the inserted data has <insertedColumns> column(s), including <staticPartCols> partition column(s) having constant value(s)."
    ]
  },
  "_LEGACY_ERROR_TEMP_1169" : {
    "message" : [
      "Requested partitioning does not match the table <tableName>:",
      "Requested partitions: <normalizedPartSpec>",
      "Table partitions: <partColNames>"
    ]
  },
  "_LEGACY_ERROR_TEMP_1170" : {
    "message" : [
      "Hive support is required to <detail>."
    ]
  },
  "_LEGACY_ERROR_TEMP_1171" : {
    "message" : [
      "createTableColumnTypes option column <col> not found in schema <schema>."
    ]
  },
  "_LEGACY_ERROR_TEMP_1172" : {
    "message" : [
      "Parquet type not yet supported: <parquetType>."
    ]
  },
  "_LEGACY_ERROR_TEMP_1173" : {
    "message" : [
      "Illegal Parquet type: <parquetType>."
    ]
  },
  "_LEGACY_ERROR_TEMP_1174" : {
    "message" : [
      "Unrecognized Parquet type: <field>."
    ]
  },
  "_LEGACY_ERROR_TEMP_1175" : {
    "message" : [
      "Unsupported data type <dataType>."
    ]
  },
  "_LEGACY_ERROR_TEMP_1176" : {
    "message" : [
      "The SQL query of view <viewName> has an incompatible schema change and column <colName> cannot be resolved. Expected <expectedNum> columns named <colName> but got <actualCols>.",
      "Please try to re-create the view by running: <viewDDL>"
    ]
  },
  "_LEGACY_ERROR_TEMP_1177" : {
    "message" : [
      "The SQL query of view <viewName> has an incompatible schema change and column <colName> cannot be resolved. Expected <expectedNum> columns named <colName> but got <actualCols>."
    ]
  },
  "_LEGACY_ERROR_TEMP_1178" : {
    "message" : [
      "The number of partitions can't be specified with unspecified distribution. Invalid writer requirements detected."
    ]
  },
  "_LEGACY_ERROR_TEMP_1179" : {
    "message" : [
      "Table-valued function <name> with alternatives: <usage>",
      "cannot be applied to (<arguments>): <details>."
    ]
  },
  "_LEGACY_ERROR_TEMP_1180" : {
    "message" : [
      "Incompatible input data type.",
      "Expected: <expectedDataType>; Found: <foundDataType>."
    ]
  },
  "_LEGACY_ERROR_TEMP_1181" : {
    "message" : [
      "Stream-stream join without equality predicate is not supported."
    ]
  },
  "_LEGACY_ERROR_TEMP_1182" : {
    "message" : [
      "Column <ambiguousAttrs> are ambiguous. It's probably because you joined several Datasets together, and some of these Datasets are the same. This column points to one of the Datasets but Spark is unable to figure out which one. Please alias the Datasets with different names via `Dataset.as` before joining them, and specify the column using qualified name, e.g. `df.as(\"a\").join(df.as(\"b\"), $\"a.id\" > $\"b.id\")`. You can also set <config> to false to disable this check."
    ]
  },
  "_LEGACY_ERROR_TEMP_1183" : {
    "message" : [
      "Cannot use interval type in the table schema."
    ]
  },
  "_LEGACY_ERROR_TEMP_1184" : {
    "message" : [
      "Catalog <plugin> does not support <ability>."
    ]
  },
  "_LEGACY_ERROR_TEMP_1185" : {
    "message" : [
      "<quoted> is not a valid <identifier> as it has more than 2 name parts."
    ]
  },
  "_LEGACY_ERROR_TEMP_1186" : {
    "message" : [
      "Multi-part identifier cannot be empty."
    ]
  },
  "_LEGACY_ERROR_TEMP_1187" : {
    "message" : [
      "Hive data source can only be used with tables, you can not <operation> files of Hive data source directly."
    ]
  },
  "_LEGACY_ERROR_TEMP_1188" : {
    "message" : [
      "There is a 'path' option set and <method>() is called with a path parameter. Either remove the path option, or call <method>() without the parameter. To ignore this check, set '<config>' to 'true'."
    ]
  },
  "_LEGACY_ERROR_TEMP_1189" : {
    "message" : [
      "User specified schema not supported with `<operation>`."
    ]
  },
  "_LEGACY_ERROR_TEMP_1190" : {
    "message" : [
      "Temporary view <viewName> doesn't support streaming write."
    ]
  },
  "_LEGACY_ERROR_TEMP_1191" : {
    "message" : [
      "Streaming into views <viewName> is not supported."
    ]
  },
  "_LEGACY_ERROR_TEMP_1192" : {
    "message" : [
      "The input source(<source>) is different from the table <tableName>'s data source provider(<provider>)."
    ]
  },
  "_LEGACY_ERROR_TEMP_1193" : {
    "message" : [
      "Table <tableName> doesn't support streaming write - <t>."
    ]
  },
  "_LEGACY_ERROR_TEMP_1194" : {
    "message" : [
      "queryName must be specified for memory sink."
    ]
  },
  "_LEGACY_ERROR_TEMP_1195" : {
    "message" : [
      "'<source>' is not supported with continuous trigger."
    ]
  },
  "_LEGACY_ERROR_TEMP_1196" : {
    "message" : [
      "<columnType> column <columnName> not found in existing columns (<validColumnNames>)."
    ]
  },
  "_LEGACY_ERROR_TEMP_1197" : {
    "message" : [
      "'<operation>' does not support partitioning."
    ]
  },
  "_LEGACY_ERROR_TEMP_1198" : {
    "message" : [
      "Function '<unbound>' cannot process input: (<arguments>): <unsupported>"
    ]
  },
  "_LEGACY_ERROR_TEMP_1199" : {
    "message" : [
      "Invalid bound function '<bound>: there are <argsLen> arguments but <inputTypesLen> parameters returned from 'inputTypes()'."
    ]
  },
  "_LEGACY_ERROR_TEMP_1200" : {
    "message" : [
      "<name> is not supported for v2 tables."
    ]
  },
  "_LEGACY_ERROR_TEMP_1201" : {
    "message" : [
      "Cannot resolve column name \"<colName>\" among (<fieldNames>)."
    ]
  },
  "_LEGACY_ERROR_TEMP_1202" : {
    "message" : [
      "Cannot write to '<tableName>', too many data columns:",
      "Table columns: <tableColumns>",
      "Data columns: <dataColumns>"
    ]
  },
  "_LEGACY_ERROR_TEMP_1203" : {
    "message" : [
      "Cannot write to '<tableName>', not enough data columns:",
      "Table columns: <tableColumns>",
      "Data columns: <dataColumns>"
    ]
  },
  "_LEGACY_ERROR_TEMP_1204" : {
    "message" : [
      "Cannot write incompatible data to table '<tableName>':",
      "- <errors>"
    ]
  },
  "_LEGACY_ERROR_TEMP_1205" : {
    "message" : [
      "Expected only partition pruning predicates: <nonPartitionPruningPredicates>."
    ]
  },
  "_LEGACY_ERROR_TEMP_1206" : {
    "message" : [
      "<colType> column <colName> is not defined in table <tableName>, defined table columns are: <tableCols>."
    ]
  },
  "_LEGACY_ERROR_TEMP_1207" : {
    "message" : [
      "The duration and time inputs to window must be an integer, long or string literal."
    ]
  },
  "_LEGACY_ERROR_TEMP_1208" : {
    "message" : [
      "No such struct field <fieldName> in <fields>."
    ]
  },
  "_LEGACY_ERROR_TEMP_1209" : {
    "message" : [
      "Ambiguous reference to fields <fields>."
    ]
  },
  "_LEGACY_ERROR_TEMP_1210" : {
    "message" : [
      "The second argument in <funcName> should be a boolean literal."
    ]
  },
  "_LEGACY_ERROR_TEMP_1211" : {
    "message" : [
      "Detected implicit cartesian product for <joinType> join between logical plans",
      "<leftPlan>",
      "and",
      "rightPlan",
      "Join condition is missing or trivial.",
      "Either: use the CROSS JOIN syntax to allow cartesian products between these relations, or: enable implicit cartesian products by setting the configuration variable spark.sql.crossJoin.enabled=true."
    ]
  },
  "_LEGACY_ERROR_TEMP_1212" : {
    "message" : [
      "Found conflicting attributes <conflictingAttrs> in the condition joining outer plan:",
      "<outerPlan>",
      "and subplan:",
      "<subplan>"
    ]
  },
  "_LEGACY_ERROR_TEMP_1213" : {
    "message" : [
      "Window expression is empty in <expr>."
    ]
  },
  "_LEGACY_ERROR_TEMP_1214" : {
    "message" : [
      "Found different window function type in <windowExpressions>."
    ]
  },
  "_LEGACY_ERROR_TEMP_1215" : {
    "message" : [
      "char/varchar type can only be used in the table schema. You can set <config> to true, so that Spark treat them as string type as same as Spark 3.0 and earlier."
    ]
  },
  "_LEGACY_ERROR_TEMP_1216" : {
    "message" : [
      "The pattern '<pattern>' is invalid, <message>."
    ]
  },
  "_LEGACY_ERROR_TEMP_1217" : {
    "message" : [
      "<tableIdentifier> already exists."
    ]
  },
  "_LEGACY_ERROR_TEMP_1218" : {
    "message" : [
      "<tableIdentifier> should be converted to HadoopFsRelation."
    ]
  },
  "_LEGACY_ERROR_TEMP_1219" : {
    "message" : [
      "Hive metastore does not support altering database location"
    ]
  },
  "_LEGACY_ERROR_TEMP_1220" : {
    "message" : [
      "Hive <tableType> is not supported."
    ]
  },
  "_LEGACY_ERROR_TEMP_1221" : {
    "message" : [
      "Hive 0.12 doesn't support creating permanent functions. Please use Hive 0.13 or higher."
    ]
  },
  "_LEGACY_ERROR_TEMP_1222" : {
    "message" : [
      "Unknown resource type: <resourceType>."
    ]
  },
  "_LEGACY_ERROR_TEMP_1223" : {
    "message" : [
      "Invalid field id '<field>' in day-time interval. Supported interval fields: <supportedIds>."
    ]
  },
  "_LEGACY_ERROR_TEMP_1224" : {
    "message" : [
      "'interval <startFieldName> to <endFieldName>' is invalid."
    ]
  },
  "_LEGACY_ERROR_TEMP_1225" : {
    "message" : [
      "Invalid field id '<field>' in year-month interval. Supported interval fields: <supportedIds>."
    ]
  },
  "_LEGACY_ERROR_TEMP_1226" : {
    "message" : [
      "The SQL config '<configName>' was removed in the version <version>. <comment>"
    ]
  },
  "_LEGACY_ERROR_TEMP_1227" : {
    "message" : [
      "<msg><e1>",
      "Failed fallback parsing: <e2>"
    ]
  },
  "_LEGACY_ERROR_TEMP_1228" : {
    "message" : [
      "Decimal scale (<scale>) cannot be greater than precision (<precision>)."
    ]
  },
  "_LEGACY_ERROR_TEMP_1229" : {
    "message" : [
      "<decimalType> can only support precision up to <precision>."
    ]
  },
  "_LEGACY_ERROR_TEMP_1230" : {
    "message" : [
      "Negative scale is not allowed: <scale>. You can use <config>=true to enable legacy mode to allow it."
    ]
  },
  "_LEGACY_ERROR_TEMP_1231" : {
    "message" : [
      "<key> is not a valid partition column in table <tblName>."
    ]
  },
  "_LEGACY_ERROR_TEMP_1232" : {
    "message" : [
      "Partition spec is invalid. The spec (<specKeys>) must match the partition spec (<partitionColumnNames>) defined in table '<tableName>'."
    ]
  },
  "_LEGACY_ERROR_TEMP_1233" : {
    "message" : [
      "Found duplicate column(s) <colType>: <duplicateCol>."
    ]
  },
  "_LEGACY_ERROR_TEMP_1234" : {
    "message" : [
      "Temporary view <tableIdent> is not cached for analyzing columns."
    ]
  },
  "_LEGACY_ERROR_TEMP_1235" : {
    "message" : [
      "Column <name> in table <tableIdent> is of type <dataType>, and Spark does not support statistics collection on this column type."
    ]
  },
  "_LEGACY_ERROR_TEMP_1236" : {
    "message" : [
      "ANALYZE TABLE is not supported on views."
    ]
  },
  "_LEGACY_ERROR_TEMP_1237" : {
    "message" : [
      "The list of partition columns with values in partition specification for table '<table>' in database '<database>' is not a prefix of the list of partition columns defined in the table schema. Expected a prefix of [<schemaColumns>], but got [<specColumns>]."
    ]
  },
  "_LEGACY_ERROR_TEMP_1238" : {
    "message" : [
      "<msg>."
    ]
  },
  "_LEGACY_ERROR_TEMP_1239" : {
    "message" : [
      "Analyzing column statistics is not supported for column <name> of data type: <dataType>."
    ]
  },
  "_LEGACY_ERROR_TEMP_1240" : {
    "message" : [
      "Table <table> already exists.<guide>"
    ]
  },
  "_LEGACY_ERROR_TEMP_1241" : {
    "message" : [
      "CREATE-TABLE-AS-SELECT cannot create table with location to a non-empty directory <tablePath>. To allow overwriting the existing non-empty directory, set '<config>' to true."
    ]
  },
  "_LEGACY_ERROR_TEMP_1242" : {
    "message" : [
      "Undefined function: <rawName>. This function is neither a built-in/temporary function, nor a persistent function that is qualified as <fullName>."
    ]
  },
  "_LEGACY_ERROR_TEMP_1243" : {
    "message" : [
      "Undefined function: <rawName>"
    ]
  },
  "_LEGACY_ERROR_TEMP_1244" : {
    "message" : [
      "Attempted to unset non-existent property '<property>' in table '<table>'."
    ]
  },
  "_LEGACY_ERROR_TEMP_1245" : {
    "message" : [
      "ALTER TABLE CHANGE COLUMN is not supported for changing column '<originName>' with type '<originType>' to '<newName>' with type '<newType>'."
    ]
  },
  "_LEGACY_ERROR_TEMP_1246" : {
    "message" : [
      "Can't find column `<name>` given table data columns <fieldNames>."
    ]
  },
  "_LEGACY_ERROR_TEMP_1247" : {
    "message" : [
      "Operation not allowed: ALTER TABLE SET [SERDE | SERDEPROPERTIES] for a specific partition is not supported for tables created with the datasource API."
    ]
  },
  "_LEGACY_ERROR_TEMP_1248" : {
    "message" : [
      "Operation not allowed: ALTER TABLE SET SERDE is not supported for tables created with the datasource API."
    ]
  },
  "_LEGACY_ERROR_TEMP_1249" : {
    "message" : [
      "Operation not allowed: <cmd> only works on partitioned tables: <tableIdentWithDB>."
    ]
  },
  "_LEGACY_ERROR_TEMP_1250" : {
    "message" : [
      "<action> is not allowed on <tableName> since filesource partition management is disabled (spark.sql.hive.manageFilesourcePartitions = false)."
    ]
  },
  "_LEGACY_ERROR_TEMP_1251" : {
    "message" : [
      "<action> is not allowed on <tableName> since its partition metadata is not stored in the Hive metastore. To import this information into the metastore, run `msck repair table <tableName>`."
    ]
  },
  "_LEGACY_ERROR_TEMP_1252" : {
    "message" : [
      "Cannot alter a view with ALTER TABLE. Please use ALTER VIEW instead."
    ]
  },
  "_LEGACY_ERROR_TEMP_1253" : {
    "message" : [
      "Cannot alter a table with ALTER VIEW. Please use ALTER TABLE instead."
    ]
  },
  "_LEGACY_ERROR_TEMP_1254" : {
    "message" : [
      "Cannot overwrite a path that is also being read from."
    ]
  },
  "_LEGACY_ERROR_TEMP_1255" : {
    "message" : [
      "Cannot drop built-in function '<functionName>'."
    ]
  },
  "_LEGACY_ERROR_TEMP_1256" : {
    "message" : [
      "Cannot refresh built-in function <functionName>."
    ]
  },
  "_LEGACY_ERROR_TEMP_1257" : {
    "message" : [
      "Cannot refresh temporary function <functionName>."
    ]
  },
  "_LEGACY_ERROR_TEMP_1258" : {
    "message" : [
      "<msg>."
    ]
  },
  "_LEGACY_ERROR_TEMP_1259" : {
    "message" : [
      "ALTER ADD COLUMNS does not support views. You must drop and re-create the views for adding the new columns. Views: <table>."
    ]
  },
  "_LEGACY_ERROR_TEMP_1260" : {
    "message" : [
      "ALTER ADD COLUMNS does not support datasource table with type <tableType>. You must drop and re-create the table for adding the new columns. Tables: <table>."
    ]
  },
  "_LEGACY_ERROR_TEMP_1261" : {
    "message" : [
      "LOAD DATA is not supported for datasource tables: <tableIdentWithDB>."
    ]
  },
  "_LEGACY_ERROR_TEMP_1262" : {
    "message" : [
      "LOAD DATA target table <tableIdentWithDB> is partitioned, but no partition spec is provided."
    ]
  },
  "_LEGACY_ERROR_TEMP_1263" : {
    "message" : [
      "LOAD DATA target table <tableIdentWithDB> is partitioned, but number of columns in provided partition spec (<partitionSize>) do not match number of partitioned columns in table (<targetTableSize>)."
    ]
  },
  "_LEGACY_ERROR_TEMP_1264" : {
    "message" : [
      "LOAD DATA target table <tableIdentWithDB> is not partitioned, but a partition spec was provided."
    ]
  },
  "_LEGACY_ERROR_TEMP_1265" : {
    "message" : [
      "LOAD DATA input path does not exist: <path>."
    ]
  },
  "_LEGACY_ERROR_TEMP_1266" : {
    "message" : [
      "Operation not allowed: TRUNCATE TABLE on external tables: <tableIdentWithDB>."
    ]
  },
  "_LEGACY_ERROR_TEMP_1267" : {
    "message" : [
      "Operation not allowed: TRUNCATE TABLE ... PARTITION is not supported for tables that are not partitioned: <tableIdentWithDB>."
    ]
  },
  "_LEGACY_ERROR_TEMP_1268" : {
    "message" : [
      "Failed to truncate table <tableIdentWithDB> when removing data of the path: <path>."
    ]
  },
  "_LEGACY_ERROR_TEMP_1269" : {
    "message" : [
      "SHOW PARTITIONS is not allowed on a table that is not partitioned: <tableIdentWithDB>."
    ]
  },
  "_LEGACY_ERROR_TEMP_1270" : {
    "message" : [
      "SHOW CREATE TABLE is not supported on a temporary view: <table>"
    ]
  },
  "_LEGACY_ERROR_TEMP_1271" : {
    "message" : [
      "Failed to execute SHOW CREATE TABLE against table <table>, which is created by Hive and uses the following unsupported feature(s)",
      "<unsupportedFeatures>",
      "Please use `SHOW CREATE TABLE <table> AS SERDE` to show Hive DDL instead."
    ]
  },
  "_LEGACY_ERROR_TEMP_1272" : {
    "message" : [
      "SHOW CREATE TABLE doesn't support transactional Hive table. Please use `SHOW CREATE TABLE <table> AS SERDE` to show Hive DDL instead."
    ]
  },
  "_LEGACY_ERROR_TEMP_1273" : {
    "message" : [
      "Failed to execute SHOW CREATE TABLE against table <table>, which is created by Hive and uses the following unsupported serde configuration",
      "<configs>",
      "Please use `SHOW CREATE TABLE <table> AS SERDE` to show Hive DDL instead."
    ]
  },
  "_LEGACY_ERROR_TEMP_1274" : {
    "message" : [
      "<table> is a Spark data source table. Use `SHOW CREATE TABLE` without `AS SERDE` instead."
    ]
  },
  "_LEGACY_ERROR_TEMP_1275" : {
    "message" : [
      "Failed to execute SHOW CREATE TABLE against table/view <table>, which is created by Hive and uses the following unsupported feature(s)",
      "<features>"
    ]
  },
  "_LEGACY_ERROR_TEMP_1276" : {
    "message" : [
      "The logical plan that represents the view is not analyzed."
    ]
  },
  "_LEGACY_ERROR_TEMP_1277" : {
    "message" : [
      "The number of columns produced by the SELECT clause (num: `<analyzedPlanLength>`) does not match the number of column names specified by CREATE VIEW (num: `<userSpecifiedColumnsLength>`)."
    ]
  },
  "_LEGACY_ERROR_TEMP_1278" : {
    "message" : [
      "<name> is not a view."
    ]
  },
  "_LEGACY_ERROR_TEMP_1279" : {
    "message" : [
      "View <name> already exists. If you want to update the view definition, please use ALTER VIEW AS or CREATE OR REPLACE VIEW AS."
    ]
  },
  "_LEGACY_ERROR_TEMP_1280" : {
    "message" : [
      "It is not allowed to create a persisted view from the Dataset API."
    ]
  },
  "_LEGACY_ERROR_TEMP_1281" : {
    "message" : [
      "Recursive view <viewIdent> detected (cycle: <newPath>)."
    ]
  },
  "_LEGACY_ERROR_TEMP_1282" : {
    "message" : [
      "Not allowed to create a permanent view <name> without explicitly assigning an alias for expression <attrName>."
    ]
  },
  "_LEGACY_ERROR_TEMP_1283" : {
    "message" : [
      "Not allowed to create a permanent view <name> by referencing a temporary view <nameParts>. Please create a temp view instead by CREATE TEMP VIEW."
    ]
  },
  "_LEGACY_ERROR_TEMP_1284" : {
    "message" : [
      "Not allowed to create a permanent view <name> by referencing a temporary function `<funcName>`."
    ]
  },
  "_LEGACY_ERROR_TEMP_1285" : {
    "message" : [
      "Since Spark 2.3, the queries from raw JSON/CSV files are disallowed when the",
      "referenced columns only include the internal corrupt record column",
      "(named _corrupt_record by default). For example:",
      "spark.read.schema(schema).csv(file).filter($\"_corrupt_record\".isNotNull).count()",
      "and spark.read.schema(schema).csv(file).select(\"_corrupt_record\").show().",
      "Instead, you can cache or save the parsed results and then send the same query.",
      "For example, val df = spark.read.schema(schema).csv(file).cache() and then",
      "df.filter($\"_corrupt_record\".isNotNull).count()."
    ]
  },
  "_LEGACY_ERROR_TEMP_1286" : {
    "message" : [
      "User-defined partition column <columnName> not found in the JDBC relation: <schema>."
    ]
  },
  "_LEGACY_ERROR_TEMP_1287" : {
    "message" : [
      "Partition column type should be <numericType>, <dateType>, or <timestampType>, but <dataType> found."
    ]
  },
  "_LEGACY_ERROR_TEMP_1288" : {
    "message" : [
      "Table or view '<name>' already exists. SaveMode: ErrorIfExists."
    ]
  },
  "_LEGACY_ERROR_TEMP_1289" : {
    "message" : [
      "Column name \"<name>\" contains invalid character(s). Please use alias to rename it."
    ]
  },
  "_LEGACY_ERROR_TEMP_1290" : {
    "message" : [
      "Text data source supports only a single column, and you have <schemaSize> columns."
    ]
  },
  "_LEGACY_ERROR_TEMP_1291" : {
    "message" : [
      "Can't find required partition column <readField> in partition schema <partitionSchema>."
    ]
  },
  "_LEGACY_ERROR_TEMP_1292" : {
    "message" : [
      "Temporary view '<tableIdent>' should not have specified a database."
    ]
  },
  "_LEGACY_ERROR_TEMP_1293" : {
    "message" : [
      "Hive data source can only be used with tables, you can't use it with CREATE TEMP VIEW USING."
    ]
  },
  "_LEGACY_ERROR_TEMP_1294" : {
    "message" : [
      "The timestamp provided for the '<strategy>' option is invalid. The expected format is 'YYYY-MM-DDTHH:mm:ss', but the provided timestamp: <timeString>."
    ]
  },
  "_LEGACY_ERROR_TEMP_1295" : {
    "message" : [
      "Set a host to read from with option(\"host\", ...)."
    ]
  },
  "_LEGACY_ERROR_TEMP_1296" : {
    "message" : [
      "Set a port to read from with option(\"port\", ...)."
    ]
  },
  "_LEGACY_ERROR_TEMP_1297" : {
    "message" : [
      "IncludeTimestamp must be set to either \"true\" or \"false\"."
    ]
  },
  "_LEGACY_ERROR_TEMP_1298" : {
    "message" : [
      "checkpointLocation must be specified either through option(\"checkpointLocation\", ...) or SparkSession.conf.set(\"<config>\", ...)."
    ]
  },
  "_LEGACY_ERROR_TEMP_1299" : {
    "message" : [
      "This query does not support recovering from checkpoint location. Delete <checkpointPath> to start over."
    ]
  },
  "_LEGACY_ERROR_TEMP_1300" : {
    "message" : [
      "Unable to find the column `<colName>` given [<actualColumns>]."
    ]
  },
  "_LEGACY_ERROR_TEMP_1301" : {
    "message" : [
      "Boundary start is not a valid integer: <start>."
    ]
  },
  "_LEGACY_ERROR_TEMP_1302" : {
    "message" : [
      "Boundary end is not a valid integer: <end>."
    ]
  },
  "_LEGACY_ERROR_TEMP_1303" : {
    "message" : [
      "Table or view '<ident>' not found."
    ]
  },
  "_LEGACY_ERROR_TEMP_1304" : {
    "message" : [
      "Unexpected type <className> of the relation <tableName>."
    ]
  },
  "_LEGACY_ERROR_TEMP_1305" : {
    "message" : [
      "Unsupported TableChange <change> in JDBC catalog."
    ]
  },
  "_LEGACY_ERROR_TEMP_1306" : {
    "message" : [
      "There is a 'path' or 'paths' option set and load() is called with path parameters. Either remove the path option if it's the same as the path parameter, or add it to the load() parameter if you do want to read multiple paths. To ignore this check, set '<config>' to 'true'."
    ]
  },
  "_LEGACY_ERROR_TEMP_1307" : {
    "message" : [
      "There is a 'path' option set and save() is called with a path parameter. Either remove the path option, or call save() without the parameter. To ignore this check, set '<config>' to 'true'."
    ]
  },
  "_LEGACY_ERROR_TEMP_1308" : {
    "message" : [
      "TableProvider implementation <source> cannot be written with <createMode> mode, please use Append or Overwrite modes instead."
    ]
  },
  "_LEGACY_ERROR_TEMP_1309" : {
    "message" : [
      "insertInto() can't be used together with partitionBy(). Partition columns have already been defined for the table. It is not necessary to use partitionBy()."
    ]
  },
  "_LEGACY_ERROR_TEMP_1310" : {
    "message" : [
      "Couldn't find a catalog to handle the identifier <quote>."
    ]
  },
  "_LEGACY_ERROR_TEMP_1311" : {
    "message" : [
      "sortBy must be used together with bucketBy."
    ]
  },
  "_LEGACY_ERROR_TEMP_1312" : {
    "message" : [
      "'<operation>' does not support bucketBy right now."
    ]
  },
  "_LEGACY_ERROR_TEMP_1313" : {
    "message" : [
      "'<operation>' does not support bucketBy and sortBy right now."
    ]
  },
  "_LEGACY_ERROR_TEMP_1314" : {
    "message" : [
      "Table <tableIdent> already exists."
    ]
  },
  "_LEGACY_ERROR_TEMP_1315" : {
    "message" : [
      "Cannot overwrite table <tableName> that is also being read from."
    ]
  },
  "_LEGACY_ERROR_TEMP_1316" : {
    "message" : [
      "Invalid partition transformation: <expr>."
    ]
  },
  "_LEGACY_ERROR_TEMP_1317" : {
    "message" : [
      "Cannot resolve column name \"<colName>\" among (<fieldsStr>)<extraMsg>"
    ]
  },
  "_LEGACY_ERROR_TEMP_1318" : {
    "message" : [
      "Unable to parse '<delayThreshold>'."
    ]
  },
  "_LEGACY_ERROR_TEMP_1319" : {
    "message" : [
      "Invalid join type in joinWith: <joinType>."
    ]
  },
  "_LEGACY_ERROR_TEMP_1320" : {
    "message" : [
      "Typed column <typedCol> that needs input type and schema cannot be passed in untyped `select` API. Use the typed `Dataset.select` API instead."
    ]
  },
  "_LEGACY_ERROR_TEMP_1321" : {
    "message" : [
      "Invalid view name: <viewName>."
    ]
  },
  "_LEGACY_ERROR_TEMP_1322" : {
    "message" : [
      "Invalid number of buckets: bucket(<numBuckets>, <e>)."
    ]
  },
  "_LEGACY_ERROR_TEMP_1323" : {
    "message" : [
      "\"<colName>\" is not a numeric column. Aggregation function can only be applied on a numeric column."
    ]
  },
  "_LEGACY_ERROR_TEMP_1324" : {
    "message" : [
      "The pivot column <pivotColumn> has more than <maxValues> distinct values, this could indicate an error. If this was intended, set <config> to at least the number of distinct values of the pivot column."
    ]
  },
  "_LEGACY_ERROR_TEMP_1325" : {
    "message" : [
      "Cannot modify the value of a static config: <key>."
    ]
  },
  "_LEGACY_ERROR_TEMP_1326" : {
    "message" : [
      "Cannot modify the value of a Spark config: <key>.",
      "See also 'https://spark.apache.org/docs/latest/sql-migration-guide.html#ddl-statements'"
    ]
  },
  "_LEGACY_ERROR_TEMP_1327" : {
    "message" : [
      "Command execution is not supported in runner <runner>."
    ]
  },
  "_LEGACY_ERROR_TEMP_1328" : {
    "message" : [
      "Can not instantiate class <className>, please make sure it has public non argument constructor."
    ]
  },
  "_LEGACY_ERROR_TEMP_1329" : {
    "message" : [
      "Can not load class <className>, please make sure it is on the classpath."
    ]
  },
  "_LEGACY_ERROR_TEMP_1330" : {
    "message" : [
      "Class <className> doesn't implement interface UserDefinedAggregateFunction."
    ]
  },
  "_LEGACY_ERROR_TEMP_1331" : {
    "message" : [
      "Missing field <fieldName> in table <table> with schema:",
      "<schema>"
    ]
  },
  "_LEGACY_ERROR_TEMP_1332" : {
    "message" : [
      "<errorMessage>"
    ]
  },
  "_LEGACY_ERROR_TEMP_1333" : {
    "message" : [
      "Invalid view text: <viewText>. The view <tableName> may have been tampered with."
    ]
  },
  "_LEGACY_ERROR_TEMP_1334" : {
    "message" : [
      "Cannot specify both version and timestamp when time travelling the table."
    ]
  },
  "_LEGACY_ERROR_TEMP_1335" : {
    "message" : [
      "<expr> is not a valid timestamp expression for time travel."
    ]
  },
  "_LEGACY_ERROR_TEMP_1336" : {
    "message" : [
      "Cannot time travel <target>."
    ]
  },
  "_LEGACY_ERROR_TEMP_1337" : {
    "message" : [
      "Table <tableName> does not support time travel."
    ]
  },
  "_LEGACY_ERROR_TEMP_1338" : {
    "message" : [
      "Sinks cannot request distribution and ordering in continuous execution mode"
    ]
  },
  "_LEGACY_ERROR_TEMP_1339" : {
    "message" : [
      "Failed to execute INSERT INTO command because the VALUES list contains a DEFAULT column reference as part of another expression; this is not allowed"
    ]
  },
  "_LEGACY_ERROR_TEMP_1340" : {
    "message" : [
      "Failed to execute UPDATE command because the SET list contains a DEFAULT column reference as part of another expression; this is not allowed."
    ]
  },
  "_LEGACY_ERROR_TEMP_1341" : {
    "message" : [
      "Failed to execute UPDATE command because the WHERE clause contains a DEFAULT column reference; this is not allowed."
    ]
  },
  "_LEGACY_ERROR_TEMP_1342" : {
    "message" : [
      "Failed to execute MERGE command because the WHERE clause contains a DEFAULT column reference; this is not allowed."
    ]
  },
  "_LEGACY_ERROR_TEMP_1343" : {
    "message" : [
      "Failed to execute MERGE INTO command because one of its INSERT or UPDATE assignments contains a DEFAULT column reference as part of another expression; this is not allowed."
    ]
  },
  "_LEGACY_ERROR_TEMP_1344" : {
    "message" : [
      "Invalid DEFAULT value for column <fieldName>: <defaultValue> fails to parse as a valid literal value."
    ]
  },
  "_LEGACY_ERROR_TEMP_1345" : {
    "message" : [
      "Failed to execute <statementType> command because DEFAULT values are not supported for target data source with table provider: \"<dataSource>\"."
    ]
  },
  "_LEGACY_ERROR_TEMP_1346" : {
    "message" : [
      "Failed to execute <statementType> command because DEFAULT values are not supported when adding new columns to previously existing target data source with table provider: \"<dataSource>\"."
    ]
  },
  "_LEGACY_ERROR_TEMP_1347" : {
    "message" : [
      "Failed to execute command because subquery expressions are not allowed in DEFAULT values."
    ]
  },
  "_LEGACY_ERROR_TEMP_2000" : {
    "message" : [
      "<message>. If necessary set <ansiConfig> to false to bypass this error."
    ]
  },
  "_LEGACY_ERROR_TEMP_2002" : {
    "message" : [
      "<message>"
    ]
  },
  "_LEGACY_ERROR_TEMP_2003" : {
    "message" : [
      "Unsuccessful try to zip maps with <size> unique keys due to exceeding the array size limit <maxRoundedArrayLength>"
    ]
  },
  "_LEGACY_ERROR_TEMP_2004" : {
    "message" : [
      "no default for type <dataType>"
    ]
  },
  "_LEGACY_ERROR_TEMP_2005" : {
    "message" : [
      "Type <dataType> does not support ordered operations"
    ]
  },
  "_LEGACY_ERROR_TEMP_2006" : {
    "message" : [
      "The specified group index cannot be less than zero"
    ]
  },
  "_LEGACY_ERROR_TEMP_2007" : {
    "message" : [
      "Regex group count is <groupCount>, but the specified group index is <groupIndex>"
    ]
  },
  "_LEGACY_ERROR_TEMP_2008" : {
    "message" : [
      "Find an invalid url string <url>. If necessary set <ansiConfig> to false to bypass this error."
    ]
  },
  "_LEGACY_ERROR_TEMP_2009" : {
    "message" : [
      "dataType"
    ]
  },
  "_LEGACY_ERROR_TEMP_2010" : {
    "message" : [
      "Window Functions do not support merging."
    ]
  },
  "_LEGACY_ERROR_TEMP_2011" : {
    "message" : [
      "Unexpected data type <dataType>"
    ]
  },
  "_LEGACY_ERROR_TEMP_2012" : {
    "message" : [
      "Unexpected type <dataType>"
    ]
  },
  "_LEGACY_ERROR_TEMP_2013" : {
    "message" : [
      "Negative values found in <frequencyExpression>"
    ]
  },
  "_LEGACY_ERROR_TEMP_2014" : {
    "message" : [
      "<funcName> is not matched at addNewFunction"
    ]
  },
  "_LEGACY_ERROR_TEMP_2015" : {
    "message" : [
      "Cannot generate <codeType> code for incomparable type: <dataType>"
    ]
  },
  "_LEGACY_ERROR_TEMP_2016" : {
    "message" : [
      "Can not interpolate <arg> into code block."
    ]
  },
  "_LEGACY_ERROR_TEMP_2017" : {
    "message" : [
      "not resolved"
    ]
  },
  "_LEGACY_ERROR_TEMP_2018" : {
    "message" : [
      "class `<cls>` is not supported by `MapObjects` as resulting collection."
    ]
  },
  "_LEGACY_ERROR_TEMP_2019" : {
    "message" : [
      "Cannot use null as map key!"
    ]
  },
  "_LEGACY_ERROR_TEMP_2020" : {
    "message" : [
      "Couldn't find a valid constructor on <cls>"
    ]
  },
  "_LEGACY_ERROR_TEMP_2021" : {
    "message" : [
      "Couldn't find a primary constructor on <cls>"
    ]
  },
  "_LEGACY_ERROR_TEMP_2022" : {
    "message" : [
      "Unsupported natural join type <joinType>"
    ]
  },
  "_LEGACY_ERROR_TEMP_2023" : {
    "message" : [
      "Unresolved encoder expected, but <attr> was found."
    ]
  },
  "_LEGACY_ERROR_TEMP_2024" : {
    "message" : [
      "Only expression encoders are supported for now."
    ]
  },
  "_LEGACY_ERROR_TEMP_2025" : {
    "message" : [
      "<className> must override either <m1> or <m2>"
    ]
  },
<<<<<<< HEAD
  "_LEGACY_ERROR_TEMP_2176" : {
    "message" : [
      "Cannot create array with <numElements> elements of data due to exceeding the limit <maxRoundedArrayLength> elements for ArrayData. <additionalErrorMessage>"
    ]
  },
  "_LEGACY_ERROR_TEMP_2177" : {
    "message" : [
      "Malformed records are detected in record parsing. Parse Mode: <failFastMode>. To process malformed records as null result, try setting the option 'mode' as 'PERMISSIVE'."
    ]
  },
  "_LEGACY_ERROR_TEMP_2178" : {
    "message" : [
      "Remote operations not supported"
    ]
  },
  "_LEGACY_ERROR_TEMP_2179" : {
    "message" : [
      "HiveServer2 Kerberos principal or keytab is not correctly configured"
    ]
  },
  "_LEGACY_ERROR_TEMP_2180" : {
    "message" : [
      "Parent SparkUI to attach this tab to not found!"
    ]
  },
  "_LEGACY_ERROR_TEMP_2181" : {
    "message" : [
      "inferSchema is not supported for hive data source."
    ]
  },
  "_LEGACY_ERROR_TEMP_2182" : {
    "message" : [
      "Requested partitioning does not match the <tableIdentifier> table:",
      "Requested partitions: <partitionKeys>",
      "Table partitions: <partitionColumnNames>"
    ]
  },
  "_LEGACY_ERROR_TEMP_2183" : {
    "message" : [
      "Dynamic partition key <key> is not among written partition paths."
    ]
  },
  "_LEGACY_ERROR_TEMP_2184" : {
    "message" : [
      "Cannot remove partition directory '<partitionPath>'"
    ]
  },
  "_LEGACY_ERROR_TEMP_2185" : {
    "message" : [
      "Cannot create staging directory: <message>"
    ]
  },
  "_LEGACY_ERROR_TEMP_2186" : {
    "message" : [
      "The SerDe interface removed since Hive 2.3(HIVE-15167). Please migrate your custom SerDes to Hive 2.3. See HIVE-15167 for more details."
    ]
  },
  "_LEGACY_ERROR_TEMP_2187" : {
    "message" : [
      "<message>, db: <dbName>, table: <tableName>"
    ]
  },
  "_LEGACY_ERROR_TEMP_2188" : {
    "message" : [
      "Cannot recognize hive type string: <fieldType>, column: <fieldName>"
    ]
  },
  "_LEGACY_ERROR_TEMP_2189" : {
    "message" : [
      "Hive 2.2 and lower versions don't support getTablesByType. Please use Hive 2.3 or higher version."
    ]
  },
  "_LEGACY_ERROR_TEMP_2190" : {
    "message" : [
      "DROP TABLE ... PURGE"
    ]
  },
  "_LEGACY_ERROR_TEMP_2191" : {
    "message" : [
      "ALTER TABLE ... DROP PARTITION ... PURGE"
    ]
  },
  "_LEGACY_ERROR_TEMP_2192" : {
    "message" : [
      "Partition filter cannot have both `\"` and `'` characters"
    ]
  },
  "_LEGACY_ERROR_TEMP_2193" : {
    "message" : [
      "Caught Hive MetaException attempting to get partition metadata by filter from Hive. You can set the Spark configuration setting <hiveMetastorePartitionPruningFallbackOnException> to true to work around this problem, however this will result in degraded performance. Please report a bug: https://issues.apache.org/jira/browse/SPARK"
    ]
  },
  "_LEGACY_ERROR_TEMP_2194" : {
    "message" : [
      "Unsupported Hive Metastore version <version>. Please set <key> with a valid version."
    ]
  },
  "_LEGACY_ERROR_TEMP_2195" : {
    "message" : [
         "<cnf> when creating Hive client using classpath: <execJars> Please make sure that jars for your version of hive and hadoop are included in the paths passed to <key>."
    ]
  },
  "_LEGACY_ERROR_TEMP_2196" : {
    "message" : [
      "Unable to fetch tables of db <dbName>"
    ]
  },
  "_LEGACY_ERROR_TEMP_2197" : {
    "message" : [
      "LOCATION clause illegal for view partition"
    ]
  },
  "_LEGACY_ERROR_TEMP_2198" : {
    "message" : [
      "Failed to rename as <dstPath> already exists"
    ]
  },
  "_LEGACY_ERROR_TEMP_2199" : {
    "message" : [
      "Failed to rename temp file <srcPath> to <dstPath> as rename returned false"
    ]
  },
  "_LEGACY_ERROR_TEMP_2200" : {
    "message" : [
      "Error: we detected a possible problem with the location of your \"_spark_metadata\"",
      "directory and you likely need to move it before restarting this query.",
      "",
      "Earlier version of Spark incorrectly escaped paths when writing out the",
      "\"_spark_metadata\" directory for structured streaming. While this was corrected in",
      "Spark 3.0, it appears that your query was started using an earlier version that",
      "",
      "Correct \"_spark_metadata\" Directory: <metadataPath>",
      "Incorrect \"_spark_metadata\" Directory: <legacyMetadataPath>",
      "",
      "Please move the data from the incorrect directory to the correct one, delete the",
      "incorrect directory, and then restart this query. If you believe you are receiving",
      "this message in error, you can disable it with the SQL conf",
      "<StreamingCheckpointEscaptedPathCheckEnabled>."
=======
  "_LEGACY_ERROR_TEMP_2026" : {
    "message" : [
      "Failed to convert value <value> (class of <cls>) with the type of <dataType> to JSON."
    ]
  },
  "_LEGACY_ERROR_TEMP_2027" : {
    "message" : [
      "Unexpected operator <op> in correlated subquery<pos>"
    ]
  },
  "_LEGACY_ERROR_TEMP_2028" : {
    "message" : [
      "This line should be unreachable<err>"
    ]
  },
  "_LEGACY_ERROR_TEMP_2029" : {
    "message" : [
      "Not supported rounding mode: <roundMode>"
    ]
  },
  "_LEGACY_ERROR_TEMP_2030" : {
    "message" : [
      "Can not handle nested schema yet...  plan <plan>"
    ]
  },
  "_LEGACY_ERROR_TEMP_2031" : {
    "message" : [
      "The input external row cannot be null."
    ]
  },
  "_LEGACY_ERROR_TEMP_2032" : {
    "message" : [
      "<fieldCannotBeNullMsg>"
    ]
  },
  "_LEGACY_ERROR_TEMP_2033" : {
    "message" : [
      "Unable to create database <name> as failed to create its directory <locationUri>"
    ]
  },
  "_LEGACY_ERROR_TEMP_2034" : {
    "message" : [
      "Unable to drop database <name> as failed to delete its directory <locationUri>"
    ]
  },
  "_LEGACY_ERROR_TEMP_2035" : {
    "message" : [
      "Unable to create table <table> as failed to create its directory <defaultTableLocation>"
    ]
  },
  "_LEGACY_ERROR_TEMP_2036" : {
    "message" : [
      "Unable to delete partition path <partitionPath>"
    ]
  },
  "_LEGACY_ERROR_TEMP_2037" : {
    "message" : [
      "Unable to drop table <table> as failed to delete its directory <dir>"
    ]
  },
  "_LEGACY_ERROR_TEMP_2038" : {
    "message" : [
      "Unable to rename table <oldName> to <newName> as failed to rename its directory <oldDir>"
    ]
  },
  "_LEGACY_ERROR_TEMP_2039" : {
    "message" : [
      "Unable to create partition path <partitionPath>"
    ]
  },
  "_LEGACY_ERROR_TEMP_2040" : {
    "message" : [
      "Unable to rename partition path <oldPartPath>"
    ]
  },
  "_LEGACY_ERROR_TEMP_2041" : {
    "message" : [
      "<methodName> is not implemented"
    ]
  },
  "_LEGACY_ERROR_TEMP_2042" : {
    "message" : [
      "<message>. If necessary set <ansiConfig> to false to bypass this error."
    ]
  },
  "_LEGACY_ERROR_TEMP_2043" : {
    "message" : [
      "- <sqlValue> caused overflow"
    ]
  },
  "_LEGACY_ERROR_TEMP_2044" : {
    "message" : [
      "<sqlValue1> <symbol> <sqlValue2> caused overflow"
    ]
  },
  "_LEGACY_ERROR_TEMP_2045" : {
    "message" : [
      "Unsupported table change: <message>"
    ]
  },
  "_LEGACY_ERROR_TEMP_2046" : {
    "message" : [
      "[BUG] Not a DataSourceRDDPartition: <split>"
    ]
  },
  "_LEGACY_ERROR_TEMP_2047" : {
    "message" : [
      "'path' is not specified"
    ]
  },
  "_LEGACY_ERROR_TEMP_2048" : {
    "message" : [
      "Schema must be specified when creating a streaming source DataFrame. If some files already exist in the directory, then depending on the file format you may be able to create a static DataFrame on that directory with 'spark.read.load(directory)' and infer schema from it."
    ]
  },
  "_LEGACY_ERROR_TEMP_2049" : {
    "message" : [
      "Data source <className> does not support streamed <operator>"
    ]
  },
  "_LEGACY_ERROR_TEMP_2050" : {
    "message" : [
      "Expected exactly one path to be specified, but got: <paths>"
    ]
  },
  "_LEGACY_ERROR_TEMP_2051" : {
    "message" : [
      "Failed to find data source: <provider>. Please find packages at https://spark.apache.org/third-party-projects.html"
    ]
  },
  "_LEGACY_ERROR_TEMP_2052" : {
    "message" : [
      "<className> was removed in Spark 2.0. Please check if your library is compatible with Spark 2.0"
    ]
  },
  "_LEGACY_ERROR_TEMP_2053" : {
    "message" : [
      "buildReader is not supported for <format>"
    ]
  },
  "_LEGACY_ERROR_TEMP_2054" : {
    "message" : [
      "Task failed while writing rows."
    ]
  },
  "_LEGACY_ERROR_TEMP_2055" : {
    "message" : [
      "<message>",
      "It is possible the underlying files have been updated. You can explicitly invalidate the cache in Spark by running 'REFRESH TABLE tableName' command in SQL or by recreating the Dataset/DataFrame involved."
    ]
  },
  "_LEGACY_ERROR_TEMP_2056" : {
    "message" : [
      "Unable to clear output directory <staticPrefixPath> prior to writing to it"
    ]
  },
  "_LEGACY_ERROR_TEMP_2057" : {
    "message" : [
      "Unable to clear partition directory <path> prior to writing to it"
    ]
  },
  "_LEGACY_ERROR_TEMP_2058" : {
    "message" : [
      "Failed to cast value `<value>` to `<dataType>` for partition column `<columnName>`"
    ]
  },
  "_LEGACY_ERROR_TEMP_2059" : {
    "message" : [
      "End of stream"
    ]
  },
  "_LEGACY_ERROR_TEMP_2060" : {
    "message" : [
      "The fallback v1 relation reports inconsistent schema:",
      "Schema of v2 scan: <v2Schema>",
      "Schema of v1 relation: <v1Schema>"
    ]
  },
  "_LEGACY_ERROR_TEMP_2061" : {
    "message" : [
      "No records should be returned from EmptyDataReader"
    ]
  },
  "_LEGACY_ERROR_TEMP_2062" : {
    "message" : [
      "<message>",
      "It is possible the underlying files have been updated. You can explicitly invalidate the cache in Spark by recreating the Dataset/DataFrame involved."
    ]
  },
  "_LEGACY_ERROR_TEMP_2063" : {
    "message" : [
      "Parquet column cannot be converted in file <filePath>. Column: <column>, Expected: <logicalType>, Found: <physicalType>"
    ]
  },
  "_LEGACY_ERROR_TEMP_2064" : {
    "message" : [
      "Encountered error while reading file <path>. Details:"
    ]
  },
  "_LEGACY_ERROR_TEMP_2065" : {
    "message" : [
      "Cannot create columnar reader."
    ]
  },
  "_LEGACY_ERROR_TEMP_2066" : {
    "message" : [
      "Invalid namespace name: <namespace>"
    ]
  },
  "_LEGACY_ERROR_TEMP_2067" : {
    "message" : [
      "Unsupported partition transform: <transform>"
    ]
  },
  "_LEGACY_ERROR_TEMP_2068" : {
    "message" : [
      "Missing database location"
    ]
  },
  "_LEGACY_ERROR_TEMP_2069" : {
    "message" : [
      "Cannot remove reserved property: <property>"
    ]
  },
  "_LEGACY_ERROR_TEMP_2070" : {
    "message" : [
      "Writing job failed."
    ]
  },
  "_LEGACY_ERROR_TEMP_2071" : {
    "message" : [
      "Commit denied for partition <partId> (task <taskId>, attempt <attemptId>, stage <stageId>.<stageAttempt>)"
    ]
  },
  "_LEGACY_ERROR_TEMP_2072" : {
    "message" : [
      "Table implementation does not support writes: <ident>"
    ]
  },
  "_LEGACY_ERROR_TEMP_2073" : {
    "message" : [
      "Cannot create JDBC table with partition"
    ]
  },
  "_LEGACY_ERROR_TEMP_2074" : {
    "message" : [
      "user-specified schema"
    ]
  },
  "_LEGACY_ERROR_TEMP_2075" : {
    "message" : [
      "Write is not supported for binary file data source"
>>>>>>> 8e853933
    ]
  }
}<|MERGE_RESOLUTION|>--- conflicted
+++ resolved
@@ -3180,7 +3180,260 @@
       "<className> must override either <m1> or <m2>"
     ]
   },
-<<<<<<< HEAD
+  "_LEGACY_ERROR_TEMP_2026" : {
+    "message" : [
+      "Failed to convert value <value> (class of <cls>) with the type of <dataType> to JSON."
+    ]
+  },
+  "_LEGACY_ERROR_TEMP_2027" : {
+    "message" : [
+      "Unexpected operator <op> in correlated subquery<pos>"
+    ]
+  },
+  "_LEGACY_ERROR_TEMP_2028" : {
+    "message" : [
+      "This line should be unreachable<err>"
+    ]
+  },
+  "_LEGACY_ERROR_TEMP_2029" : {
+    "message" : [
+      "Not supported rounding mode: <roundMode>"
+    ]
+  },
+  "_LEGACY_ERROR_TEMP_2030" : {
+    "message" : [
+      "Can not handle nested schema yet...  plan <plan>"
+    ]
+  },
+  "_LEGACY_ERROR_TEMP_2031" : {
+    "message" : [
+      "The input external row cannot be null."
+    ]
+  },
+  "_LEGACY_ERROR_TEMP_2032" : {
+    "message" : [
+      "<fieldCannotBeNullMsg>"
+    ]
+  },
+  "_LEGACY_ERROR_TEMP_2033" : {
+    "message" : [
+      "Unable to create database <name> as failed to create its directory <locationUri>"
+    ]
+  },
+  "_LEGACY_ERROR_TEMP_2034" : {
+    "message" : [
+      "Unable to drop database <name> as failed to delete its directory <locationUri>"
+    ]
+  },
+  "_LEGACY_ERROR_TEMP_2035" : {
+    "message" : [
+      "Unable to create table <table> as failed to create its directory <defaultTableLocation>"
+    ]
+  },
+  "_LEGACY_ERROR_TEMP_2036" : {
+    "message" : [
+      "Unable to delete partition path <partitionPath>"
+    ]
+  },
+  "_LEGACY_ERROR_TEMP_2037" : {
+    "message" : [
+      "Unable to drop table <table> as failed to delete its directory <dir>"
+    ]
+  },
+  "_LEGACY_ERROR_TEMP_2038" : {
+    "message" : [
+      "Unable to rename table <oldName> to <newName> as failed to rename its directory <oldDir>"
+    ]
+  },
+  "_LEGACY_ERROR_TEMP_2039" : {
+    "message" : [
+      "Unable to create partition path <partitionPath>"
+    ]
+  },
+  "_LEGACY_ERROR_TEMP_2040" : {
+    "message" : [
+      "Unable to rename partition path <oldPartPath>"
+    ]
+  },
+  "_LEGACY_ERROR_TEMP_2041" : {
+    "message" : [
+      "<methodName> is not implemented"
+    ]
+  },
+  "_LEGACY_ERROR_TEMP_2042" : {
+    "message" : [
+      "<message>. If necessary set <ansiConfig> to false to bypass this error."
+    ]
+  },
+  "_LEGACY_ERROR_TEMP_2043" : {
+    "message" : [
+      "- <sqlValue> caused overflow"
+    ]
+  },
+  "_LEGACY_ERROR_TEMP_2044" : {
+    "message" : [
+      "<sqlValue1> <symbol> <sqlValue2> caused overflow"
+    ]
+  },
+  "_LEGACY_ERROR_TEMP_2045" : {
+    "message" : [
+      "Unsupported table change: <message>"
+    ]
+  },
+  "_LEGACY_ERROR_TEMP_2046" : {
+    "message" : [
+      "[BUG] Not a DataSourceRDDPartition: <split>"
+    ]
+  },
+  "_LEGACY_ERROR_TEMP_2047" : {
+    "message" : [
+      "'path' is not specified"
+    ]
+  },
+  "_LEGACY_ERROR_TEMP_2048" : {
+    "message" : [
+      "Schema must be specified when creating a streaming source DataFrame. If some files already exist in the directory, then depending on the file format you may be able to create a static DataFrame on that directory with 'spark.read.load(directory)' and infer schema from it."
+    ]
+  },
+  "_LEGACY_ERROR_TEMP_2049" : {
+    "message" : [
+      "Data source <className> does not support streamed <operator>"
+    ]
+  },
+  "_LEGACY_ERROR_TEMP_2050" : {
+    "message" : [
+      "Expected exactly one path to be specified, but got: <paths>"
+    ]
+  },
+  "_LEGACY_ERROR_TEMP_2051" : {
+    "message" : [
+      "Failed to find data source: <provider>. Please find packages at https://spark.apache.org/third-party-projects.html"
+    ]
+  },
+  "_LEGACY_ERROR_TEMP_2052" : {
+    "message" : [
+      "<className> was removed in Spark 2.0. Please check if your library is compatible with Spark 2.0"
+    ]
+  },
+  "_LEGACY_ERROR_TEMP_2053" : {
+    "message" : [
+      "buildReader is not supported for <format>"
+    ]
+  },
+  "_LEGACY_ERROR_TEMP_2054" : {
+    "message" : [
+      "Task failed while writing rows."
+    ]
+  },
+  "_LEGACY_ERROR_TEMP_2055" : {
+    "message" : [
+      "<message>",
+      "It is possible the underlying files have been updated. You can explicitly invalidate the cache in Spark by running 'REFRESH TABLE tableName' command in SQL or by recreating the Dataset/DataFrame involved."
+    ]
+  },
+  "_LEGACY_ERROR_TEMP_2056" : {
+    "message" : [
+      "Unable to clear output directory <staticPrefixPath> prior to writing to it"
+    ]
+  },
+  "_LEGACY_ERROR_TEMP_2057" : {
+    "message" : [
+      "Unable to clear partition directory <path> prior to writing to it"
+    ]
+  },
+  "_LEGACY_ERROR_TEMP_2058" : {
+    "message" : [
+      "Failed to cast value `<value>` to `<dataType>` for partition column `<columnName>`"
+    ]
+  },
+  "_LEGACY_ERROR_TEMP_2059" : {
+    "message" : [
+      "End of stream"
+    ]
+  },
+  "_LEGACY_ERROR_TEMP_2060" : {
+    "message" : [
+      "The fallback v1 relation reports inconsistent schema:",
+      "Schema of v2 scan: <v2Schema>",
+      "Schema of v1 relation: <v1Schema>"
+    ]
+  },
+  "_LEGACY_ERROR_TEMP_2061" : {
+    "message" : [
+      "No records should be returned from EmptyDataReader"
+    ]
+  },
+  "_LEGACY_ERROR_TEMP_2062" : {
+    "message" : [
+      "<message>",
+      "It is possible the underlying files have been updated. You can explicitly invalidate the cache in Spark by recreating the Dataset/DataFrame involved."
+    ]
+  },
+  "_LEGACY_ERROR_TEMP_2063" : {
+    "message" : [
+      "Parquet column cannot be converted in file <filePath>. Column: <column>, Expected: <logicalType>, Found: <physicalType>"
+    ]
+  },
+  "_LEGACY_ERROR_TEMP_2064" : {
+    "message" : [
+      "Encountered error while reading file <path>. Details:"
+    ]
+  },
+  "_LEGACY_ERROR_TEMP_2065" : {
+    "message" : [
+      "Cannot create columnar reader."
+    ]
+  },
+  "_LEGACY_ERROR_TEMP_2066" : {
+    "message" : [
+      "Invalid namespace name: <namespace>"
+    ]
+  },
+  "_LEGACY_ERROR_TEMP_2067" : {
+    "message" : [
+      "Unsupported partition transform: <transform>"
+    ]
+  },
+  "_LEGACY_ERROR_TEMP_2068" : {
+    "message" : [
+      "Missing database location"
+    ]
+  },
+  "_LEGACY_ERROR_TEMP_2069" : {
+    "message" : [
+      "Cannot remove reserved property: <property>"
+    ]
+  },
+  "_LEGACY_ERROR_TEMP_2070" : {
+    "message" : [
+      "Writing job failed."
+    ]
+  },
+  "_LEGACY_ERROR_TEMP_2071" : {
+    "message" : [
+      "Commit denied for partition <partId> (task <taskId>, attempt <attemptId>, stage <stageId>.<stageAttempt>)"
+    ]
+  },
+  "_LEGACY_ERROR_TEMP_2072" : {
+    "message" : [
+      "Table implementation does not support writes: <ident>"
+    ]
+  },
+  "_LEGACY_ERROR_TEMP_2073" : {
+    "message" : [
+      "Cannot create JDBC table with partition"
+    ]
+  },
+  "_LEGACY_ERROR_TEMP_2074" : {
+    "message" : [
+      "user-specified schema"
+    ]
+  },
+  "_LEGACY_ERROR_TEMP_2075" : {
+    "message" : [
+      "Write is not supported for binary file data source"
+    ]
+  },
   "_LEGACY_ERROR_TEMP_2176" : {
     "message" : [
       "Cannot create array with <numElements> elements of data due to exceeding the limit <maxRoundedArrayLength> elements for ArrayData. <additionalErrorMessage>"
@@ -3319,260 +3572,6 @@
       "incorrect directory, and then restart this query. If you believe you are receiving",
       "this message in error, you can disable it with the SQL conf",
       "<StreamingCheckpointEscaptedPathCheckEnabled>."
-=======
-  "_LEGACY_ERROR_TEMP_2026" : {
-    "message" : [
-      "Failed to convert value <value> (class of <cls>) with the type of <dataType> to JSON."
-    ]
-  },
-  "_LEGACY_ERROR_TEMP_2027" : {
-    "message" : [
-      "Unexpected operator <op> in correlated subquery<pos>"
-    ]
-  },
-  "_LEGACY_ERROR_TEMP_2028" : {
-    "message" : [
-      "This line should be unreachable<err>"
-    ]
-  },
-  "_LEGACY_ERROR_TEMP_2029" : {
-    "message" : [
-      "Not supported rounding mode: <roundMode>"
-    ]
-  },
-  "_LEGACY_ERROR_TEMP_2030" : {
-    "message" : [
-      "Can not handle nested schema yet...  plan <plan>"
-    ]
-  },
-  "_LEGACY_ERROR_TEMP_2031" : {
-    "message" : [
-      "The input external row cannot be null."
-    ]
-  },
-  "_LEGACY_ERROR_TEMP_2032" : {
-    "message" : [
-      "<fieldCannotBeNullMsg>"
-    ]
-  },
-  "_LEGACY_ERROR_TEMP_2033" : {
-    "message" : [
-      "Unable to create database <name> as failed to create its directory <locationUri>"
-    ]
-  },
-  "_LEGACY_ERROR_TEMP_2034" : {
-    "message" : [
-      "Unable to drop database <name> as failed to delete its directory <locationUri>"
-    ]
-  },
-  "_LEGACY_ERROR_TEMP_2035" : {
-    "message" : [
-      "Unable to create table <table> as failed to create its directory <defaultTableLocation>"
-    ]
-  },
-  "_LEGACY_ERROR_TEMP_2036" : {
-    "message" : [
-      "Unable to delete partition path <partitionPath>"
-    ]
-  },
-  "_LEGACY_ERROR_TEMP_2037" : {
-    "message" : [
-      "Unable to drop table <table> as failed to delete its directory <dir>"
-    ]
-  },
-  "_LEGACY_ERROR_TEMP_2038" : {
-    "message" : [
-      "Unable to rename table <oldName> to <newName> as failed to rename its directory <oldDir>"
-    ]
-  },
-  "_LEGACY_ERROR_TEMP_2039" : {
-    "message" : [
-      "Unable to create partition path <partitionPath>"
-    ]
-  },
-  "_LEGACY_ERROR_TEMP_2040" : {
-    "message" : [
-      "Unable to rename partition path <oldPartPath>"
-    ]
-  },
-  "_LEGACY_ERROR_TEMP_2041" : {
-    "message" : [
-      "<methodName> is not implemented"
-    ]
-  },
-  "_LEGACY_ERROR_TEMP_2042" : {
-    "message" : [
-      "<message>. If necessary set <ansiConfig> to false to bypass this error."
-    ]
-  },
-  "_LEGACY_ERROR_TEMP_2043" : {
-    "message" : [
-      "- <sqlValue> caused overflow"
-    ]
-  },
-  "_LEGACY_ERROR_TEMP_2044" : {
-    "message" : [
-      "<sqlValue1> <symbol> <sqlValue2> caused overflow"
-    ]
-  },
-  "_LEGACY_ERROR_TEMP_2045" : {
-    "message" : [
-      "Unsupported table change: <message>"
-    ]
-  },
-  "_LEGACY_ERROR_TEMP_2046" : {
-    "message" : [
-      "[BUG] Not a DataSourceRDDPartition: <split>"
-    ]
-  },
-  "_LEGACY_ERROR_TEMP_2047" : {
-    "message" : [
-      "'path' is not specified"
-    ]
-  },
-  "_LEGACY_ERROR_TEMP_2048" : {
-    "message" : [
-      "Schema must be specified when creating a streaming source DataFrame. If some files already exist in the directory, then depending on the file format you may be able to create a static DataFrame on that directory with 'spark.read.load(directory)' and infer schema from it."
-    ]
-  },
-  "_LEGACY_ERROR_TEMP_2049" : {
-    "message" : [
-      "Data source <className> does not support streamed <operator>"
-    ]
-  },
-  "_LEGACY_ERROR_TEMP_2050" : {
-    "message" : [
-      "Expected exactly one path to be specified, but got: <paths>"
-    ]
-  },
-  "_LEGACY_ERROR_TEMP_2051" : {
-    "message" : [
-      "Failed to find data source: <provider>. Please find packages at https://spark.apache.org/third-party-projects.html"
-    ]
-  },
-  "_LEGACY_ERROR_TEMP_2052" : {
-    "message" : [
-      "<className> was removed in Spark 2.0. Please check if your library is compatible with Spark 2.0"
-    ]
-  },
-  "_LEGACY_ERROR_TEMP_2053" : {
-    "message" : [
-      "buildReader is not supported for <format>"
-    ]
-  },
-  "_LEGACY_ERROR_TEMP_2054" : {
-    "message" : [
-      "Task failed while writing rows."
-    ]
-  },
-  "_LEGACY_ERROR_TEMP_2055" : {
-    "message" : [
-      "<message>",
-      "It is possible the underlying files have been updated. You can explicitly invalidate the cache in Spark by running 'REFRESH TABLE tableName' command in SQL or by recreating the Dataset/DataFrame involved."
-    ]
-  },
-  "_LEGACY_ERROR_TEMP_2056" : {
-    "message" : [
-      "Unable to clear output directory <staticPrefixPath> prior to writing to it"
-    ]
-  },
-  "_LEGACY_ERROR_TEMP_2057" : {
-    "message" : [
-      "Unable to clear partition directory <path> prior to writing to it"
-    ]
-  },
-  "_LEGACY_ERROR_TEMP_2058" : {
-    "message" : [
-      "Failed to cast value `<value>` to `<dataType>` for partition column `<columnName>`"
-    ]
-  },
-  "_LEGACY_ERROR_TEMP_2059" : {
-    "message" : [
-      "End of stream"
-    ]
-  },
-  "_LEGACY_ERROR_TEMP_2060" : {
-    "message" : [
-      "The fallback v1 relation reports inconsistent schema:",
-      "Schema of v2 scan: <v2Schema>",
-      "Schema of v1 relation: <v1Schema>"
-    ]
-  },
-  "_LEGACY_ERROR_TEMP_2061" : {
-    "message" : [
-      "No records should be returned from EmptyDataReader"
-    ]
-  },
-  "_LEGACY_ERROR_TEMP_2062" : {
-    "message" : [
-      "<message>",
-      "It is possible the underlying files have been updated. You can explicitly invalidate the cache in Spark by recreating the Dataset/DataFrame involved."
-    ]
-  },
-  "_LEGACY_ERROR_TEMP_2063" : {
-    "message" : [
-      "Parquet column cannot be converted in file <filePath>. Column: <column>, Expected: <logicalType>, Found: <physicalType>"
-    ]
-  },
-  "_LEGACY_ERROR_TEMP_2064" : {
-    "message" : [
-      "Encountered error while reading file <path>. Details:"
-    ]
-  },
-  "_LEGACY_ERROR_TEMP_2065" : {
-    "message" : [
-      "Cannot create columnar reader."
-    ]
-  },
-  "_LEGACY_ERROR_TEMP_2066" : {
-    "message" : [
-      "Invalid namespace name: <namespace>"
-    ]
-  },
-  "_LEGACY_ERROR_TEMP_2067" : {
-    "message" : [
-      "Unsupported partition transform: <transform>"
-    ]
-  },
-  "_LEGACY_ERROR_TEMP_2068" : {
-    "message" : [
-      "Missing database location"
-    ]
-  },
-  "_LEGACY_ERROR_TEMP_2069" : {
-    "message" : [
-      "Cannot remove reserved property: <property>"
-    ]
-  },
-  "_LEGACY_ERROR_TEMP_2070" : {
-    "message" : [
-      "Writing job failed."
-    ]
-  },
-  "_LEGACY_ERROR_TEMP_2071" : {
-    "message" : [
-      "Commit denied for partition <partId> (task <taskId>, attempt <attemptId>, stage <stageId>.<stageAttempt>)"
-    ]
-  },
-  "_LEGACY_ERROR_TEMP_2072" : {
-    "message" : [
-      "Table implementation does not support writes: <ident>"
-    ]
-  },
-  "_LEGACY_ERROR_TEMP_2073" : {
-    "message" : [
-      "Cannot create JDBC table with partition"
-    ]
-  },
-  "_LEGACY_ERROR_TEMP_2074" : {
-    "message" : [
-      "user-specified schema"
-    ]
-  },
-  "_LEGACY_ERROR_TEMP_2075" : {
-    "message" : [
-      "Write is not supported for binary file data source"
->>>>>>> 8e853933
     ]
   }
 }