--- conflicted
+++ resolved
@@ -21,7 +21,6 @@
 
 #application-timeline div.legend-area,
 #job-timeline div.legend-area {
-<<<<<<< HEAD
   margin-top: 5px;
 }
 
@@ -87,36 +86,33 @@
 }
 
 .vis.timeline .item.task.succeeded {
-  background-color: #D5DDF6;
+  background-color: #A0DFFF;
+  border-color: #3EC0FF;
 }
 
 .legend-area rect.succeeded-task-legend {
-  fill: #D5DDF6;
+  fill: #A0DFFF;
   stroke: #97B0F8;
 }
 
 .vis.timeline .item.task.failed {
-  background-color: #FF5475;
+  background-color: #FFA1B0;
+  border-color: #FF4D6D;
 }
 
 .legend-area rect.failed-task-legend {
   fill: #FF5475;
+  stroke: #FFA1B0;
+}
+
+.vis.timeline .item.task.running {
+  background-color: #A2FCC0;
+  border-color: #36F572;
+}
+
+.legend-area rect.running-task-legend {
+  fill: #A2FCC0;
   stroke: #97B0F8;
-}
-
-.vis.timeline .item.task.running {
-  background-color: #FDFFCA;
-}
-
-.legend-area rect.running-task-legend {
-  fill: #FDFFCA;
-  stroke: #97B0F8;
-}
-
-#application-timeline div.legend-area {
-=======
->>>>>>> 16696759
-  margin-top: 5px;
 }
 
 .vis.timeline {
@@ -281,20 +277,16 @@
   margin-bottom: 5px;
 }
 
-<<<<<<< HEAD
+.control-panel input[type="checkbox"] {
+  margin: 0;
+}
+
 #task-assignment-timeline .control-panel {
   float: left;
 }
 
 span.expand-application-timeline, span.expand-job-timeline,
 span.expand-task-assignment-timeline {
-=======
-.control-panel input[type="checkbox"] {
-  margin: 0;
-}
-
-span.expand-application-timeline, span.expand-job-timeline {
->>>>>>> 16696759
   cursor: pointer;
 }
 
