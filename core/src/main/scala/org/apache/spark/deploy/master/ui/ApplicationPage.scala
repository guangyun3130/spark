/*
 * Licensed to the Apache Software Foundation (ASF) under one or more
 * contributor license agreements.  See the NOTICE file distributed with
 * this work for additional information regarding copyright ownership.
 * The ASF licenses this file to You under the Apache License, Version 2.0
 * (the "License"); you may not use this file except in compliance with
 * the License.  You may obtain a copy of the License at
 *
 *    http://www.apache.org/licenses/LICENSE-2.0
 *
 * Unless required by applicable law or agreed to in writing, software
 * distributed under the License is distributed on an "AS IS" BASIS,
 * WITHOUT WARRANTIES OR CONDITIONS OF ANY KIND, either express or implied.
 * See the License for the specific language governing permissions and
 * limitations under the License.
 */

package org.apache.spark.deploy.master.ui

import javax.servlet.http.HttpServletRequest

import scala.xml.Node

import org.apache.spark.deploy.DeployMessages.{MasterStateResponse, RequestMasterState}
import org.apache.spark.deploy.ExecutorState
import org.apache.spark.deploy.master.ExecutorDesc
import org.apache.spark.ui.{UIUtils, WebUIPage}
import org.apache.spark.util.Utils

private[ui] class ApplicationPage(parent: MasterWebUI) extends WebUIPage("app") {

  private val master = parent.masterEndpointRef

  /** Executor details for a particular application */
  def render(request: HttpServletRequest): Seq[Node] = {
    val appId = request.getParameter("appId")
    val state = master.askWithRetry[MasterStateResponse](RequestMasterState)
<<<<<<< HEAD
    val app = state.activeApps.find(_.id == appId).getOrElse({
      state.completedApps.find(_.id == appId).orNull
    })
=======
    val app = state.activeApps.find(_.id == appId)
      .getOrElse(state.completedApps.find(_.id == appId).orNull)
>>>>>>> 8a87f7d5
    if (app == null) {
      val msg = <div class="row-fluid">No running application with ID {appId}</div>
      return UIUtils.basicSparkPage(msg, "Not Found")
    }

    val executorHeaders = Seq("ExecutorID", "Worker", "Cores", "Memory", "State", "Logs")
    val allExecutors = (app.executors.values ++ app.removedExecutors).toSet.toSeq
    // This includes executors that are either still running or have exited cleanly
    val executors = allExecutors.filter { exec =>
      !ExecutorState.isFinished(exec.state) || exec.state == ExecutorState.EXITED
    }
    val removedExecutors = allExecutors.diff(executors)
    val executorsTable = UIUtils.listingTable(executorHeaders, executorRow, executors)
    val removedExecutorsTable = UIUtils.listingTable(executorHeaders, executorRow, removedExecutors)

    val content =
      <div class="row-fluid">
        <div class="span12">
          <ul class="unstyled">
            <li><strong>ID:</strong> {app.id}</li>
            <li><strong>Name:</strong> {app.desc.name}</li>
            <li><strong>User:</strong> {app.desc.user}</li>
            <li><strong>Cores:</strong>
            {
              if (app.desc.maxCores.isEmpty) {
                "Unlimited (%s granted)".format(app.coresGranted)
              } else {
                "%s (%s granted, %s left)".format(
                  app.desc.maxCores.get, app.coresGranted, app.coresLeft)
              }
            }
            </li>
            <li>
              <strong>Executor Memory:</strong>
              {Utils.megabytesToString(app.desc.memoryPerExecutorMB)}
            </li>
            <li><strong>Submit Date:</strong> {app.submitDate}</li>
            <li><strong>State:</strong> {app.state}</li>
            <li><strong><a href={app.curAppUIUrl}>Application Detail UI</a></strong></li>
          </ul>
        </div>
      </div>

      <div class="row-fluid"> <!-- Executors -->
        <div class="span12">
          <h4> Executor Summary </h4>
          {executorsTable}
          {
            if (removedExecutors.nonEmpty) {
              <h4> Removed Executors </h4> ++
              removedExecutorsTable
            }
          }
        </div>
      </div>
    UIUtils.basicSparkPage(content, "Application: " + app.desc.name)
  }

  private def executorRow(executor: ExecutorDesc): Seq[Node] = {
    <tr>
      <td>{executor.id}</td>
      <td>
        <a href={executor.worker.webUiAddress}>{executor.worker.id}</a>
      </td>
      <td>{executor.cores}</td>
      <td>{executor.memory}</td>
      <td>{executor.state}</td>
      <td>
        <a href={"%s/logPage?appId=%s&executorId=%s&logType=stdout"
          .format(executor.worker.webUiAddress, executor.application.id, executor.id)}>stdout</a>
        <a href={"%s/logPage?appId=%s&executorId=%s&logType=stderr"
          .format(executor.worker.webUiAddress, executor.application.id, executor.id)}>stderr</a>
      </td>
    </tr>
  }
}<|MERGE_RESOLUTION|>--- conflicted
+++ resolved
@@ -35,14 +35,8 @@
   def render(request: HttpServletRequest): Seq[Node] = {
     val appId = request.getParameter("appId")
     val state = master.askWithRetry[MasterStateResponse](RequestMasterState)
-<<<<<<< HEAD
-    val app = state.activeApps.find(_.id == appId).getOrElse({
-      state.completedApps.find(_.id == appId).orNull
-    })
-=======
     val app = state.activeApps.find(_.id == appId)
       .getOrElse(state.completedApps.find(_.id == appId).orNull)
->>>>>>> 8a87f7d5
     if (app == null) {
       val msg = <div class="row-fluid">No running application with ID {appId}</div>
       return UIUtils.basicSparkPage(msg, "Not Found")
