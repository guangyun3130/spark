--- conflicted
+++ resolved
@@ -34,12 +34,7 @@
   /** Executor details for a particular application */
   def render(request: HttpServletRequest): Seq[Node] = {
     val appId = request.getParameter("appId")
-<<<<<<< HEAD
-    val stateFuture = (master ? RequestMasterState)(timeout.duration).mapTo[MasterStateResponse]
-    val state = timeout.awaitResult(stateFuture)
-=======
     val state = master.askWithRetry[MasterStateResponse](RequestMasterState)
->>>>>>> 184de91d
     val app = state.activeApps.find(_.id == appId).getOrElse({
       state.completedApps.find(_.id == appId).getOrElse(null)
     })
