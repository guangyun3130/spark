/*
 * Licensed to the Apache Software Foundation (ASF) under one or more
 * contributor license agreements.  See the NOTICE file distributed with
 * this work for additional information regarding copyright ownership.
 * The ASF licenses this file to You under the Apache License, Version 2.0
 * (the "License"); you may not use this file except in compliance with
 * the License.  You may obtain a copy of the License at
 *
 *    http://www.apache.org/licenses/LICENSE-2.0
 *
 * Unless required by applicable law or agreed to in writing, software
 * distributed under the License is distributed on an "AS IS" BASIS,
 * WITHOUT WARRANTIES OR CONDITIONS OF ANY KIND, either express or implied.
 * See the License for the specific language governing permissions and
 * limitations under the License.
 */

package org.apache.spark.deploy

import java.io.{File, PrintStream}
import java.lang.reflect.{InvocationTargetException, Modifier, UndeclaredThrowableException}
import java.net.URL
import java.security.PrivilegedExceptionAction

import scala.collection.mutable.{ArrayBuffer, HashMap, Map}

import org.apache.commons.lang3.StringUtils
import org.apache.hadoop.fs.Path
import org.apache.hadoop.security.UserGroupInformation
import org.apache.ivy.Ivy
import org.apache.ivy.core.LogOptions
import org.apache.ivy.core.module.descriptor._
import org.apache.ivy.core.module.id.{ArtifactId, ModuleId, ModuleRevisionId}
import org.apache.ivy.core.report.ResolveReport
import org.apache.ivy.core.resolve.ResolveOptions
import org.apache.ivy.core.retrieve.RetrieveOptions
import org.apache.ivy.core.settings.IvySettings
import org.apache.ivy.plugins.matcher.GlobPatternMatcher
import org.apache.ivy.plugins.repository.file.FileRepository
import org.apache.ivy.plugins.resolver.{FileSystemResolver, ChainResolver, IBiblioResolver}

import org.apache.spark.api.r.RUtils
import org.apache.spark.SPARK_VERSION
import org.apache.spark.deploy.rest._
import org.apache.spark.util.{ChildFirstURLClassLoader, MutableURLClassLoader, Utils}


/**
 * Whether to submit, kill, or request the status of an application.
 * The latter two operations are currently supported only for standalone cluster mode.
 */
private[deploy] object SparkSubmitAction extends Enumeration {
  type SparkSubmitAction = Value
  val SUBMIT, KILL, REQUEST_STATUS = Value
}

/**
 * Main gateway of launching a Spark application.
 *
 * This program handles setting up the classpath with relevant Spark dependencies and provides
 * a layer over the different cluster managers and deploy modes that Spark supports.
 */
object SparkSubmit {

  // Cluster managers
  private val YARN = 1
  private val STANDALONE = 2
  private val MESOS = 4
  private val LOCAL = 8
  private val ALL_CLUSTER_MGRS = YARN | STANDALONE | MESOS | LOCAL

  // Deploy modes
  private val CLIENT = 1
  private val CLUSTER = 2
  private val ALL_DEPLOY_MODES = CLIENT | CLUSTER

  // A special jar name that indicates the class being run is inside of Spark itself, and therefore
  // no user jar is needed.
  private val SPARK_INTERNAL = "spark-internal"

  // Special primary resource names that represent shells rather than application jars.
  private val SPARK_SHELL = "spark-shell"
  private val PYSPARK_SHELL = "pyspark-shell"
  private val SPARKR_SHELL = "sparkr-shell"
  private val SPARKR_PACKAGE_ARCHIVE = "sparkr.zip"

  private val CLASS_NOT_FOUND_EXIT_STATUS = 101

  // scalastyle:off println
  // Exposed for testing
  private[spark] var exitFn: Int => Unit = (exitCode: Int) => System.exit(exitCode)
  private[spark] var printStream: PrintStream = System.err
  private[spark] def printWarning(str: String): Unit = printStream.println("Warning: " + str)
  private[spark] def printErrorAndExit(str: String): Unit = {
    printStream.println("Error: " + str)
    printStream.println("Run with --help for usage help or --verbose for debug output")
    exitFn(1)
  }
  private[spark] def printVersionAndExit(): Unit = {
    printStream.println("""Welcome to
      ____              __
     / __/__  ___ _____/ /__
    _\ \/ _ \/ _ `/ __/  '_/
   /___/ .__/\_,_/_/ /_/\_\   version %s
      /_/
                        """.format(SPARK_VERSION))
    printStream.println("Type --help for more information.")
    exitFn(0)
  }
  // scalastyle:on println

  def main(args: Array[String]): Unit = {
    val appArgs = new SparkSubmitArguments(args)
    if (appArgs.verbose) {
      // scalastyle:off println
      printStream.println(appArgs)
      // scalastyle:on println
    }
    appArgs.action match {
      case SparkSubmitAction.SUBMIT => submit(appArgs)
      case SparkSubmitAction.KILL => kill(appArgs)
      case SparkSubmitAction.REQUEST_STATUS => requestStatus(appArgs)
    }
  }

  /**
   * Kill an existing submission using the REST protocol. Standalone and Mesos cluster mode only.
   */
  private def kill(args: SparkSubmitArguments): Unit = {
    new RestSubmissionClient(args.master)
      .killSubmission(args.submissionToKill)
  }

  /**
   * Request the status of an existing submission using the REST protocol.
   * Standalone and Mesos cluster mode only.
   */
  private def requestStatus(args: SparkSubmitArguments): Unit = {
    new RestSubmissionClient(args.master)
      .requestSubmissionStatus(args.submissionToRequestStatusFor)
  }

  /**
   * Submit the application using the provided parameters.
   *
   * This runs in two steps. First, we prepare the launch environment by setting up
   * the appropriate classpath, system properties, and application arguments for
   * running the child main class based on the cluster manager and the deploy mode.
   * Second, we use this launch environment to invoke the main method of the child
   * main class.
   */
  private def submit(args: SparkSubmitArguments): Unit = {
    val (childArgs, childClasspath, sysProps, childMainClass) = prepareSubmitEnvironment(args)

    def doRunMain(): Unit = {
      if (args.proxyUser != null) {
        val proxyUser = UserGroupInformation.createProxyUser(args.proxyUser,
          UserGroupInformation.getCurrentUser())
        try {
          proxyUser.doAs(new PrivilegedExceptionAction[Unit]() {
            override def run(): Unit = {
              runMain(childArgs, childClasspath, sysProps, childMainClass, args.verbose)
            }
          })
        } catch {
          case e: Exception =>
            // Hadoop's AuthorizationException suppresses the exception's stack trace, which
            // makes the message printed to the output by the JVM not very helpful. Instead,
            // detect exceptions with empty stack traces here, and treat them differently.
            if (e.getStackTrace().length == 0) {
              // scalastyle:off println
              printStream.println(s"ERROR: ${e.getClass().getName()}: ${e.getMessage()}")
              // scalastyle:on println
              exitFn(1)
            } else {
              throw e
            }
        }
      } else {
        runMain(childArgs, childClasspath, sysProps, childMainClass, args.verbose)
      }
    }

     // In standalone cluster mode, there are two submission gateways:
     //   (1) The traditional Akka gateway using o.a.s.deploy.Client as a wrapper
     //   (2) The new REST-based gateway introduced in Spark 1.3
     // The latter is the default behavior as of Spark 1.3, but Spark submit will fail over
     // to use the legacy gateway if the master endpoint turns out to be not a REST server.
    if (args.isStandaloneCluster && args.useRest) {
      try {
        // scalastyle:off println
        printStream.println("Running Spark using the REST application submission protocol.")
        // scalastyle:on println
        doRunMain()
      } catch {
        // Fail over to use the legacy submission gateway
        case e: SubmitRestConnectionException =>
          printWarning(s"Master endpoint ${args.master} was not a REST server. " +
            "Falling back to legacy submission gateway instead.")
          args.useRest = false
          submit(args)
      }
    // In all other modes, just run the main class as prepared
    } else {
      doRunMain()
    }
  }

  /**
   * Prepare the environment for submitting an application.
   * This returns a 4-tuple:
   *   (1) the arguments for the child process,
   *   (2) a list of classpath entries for the child,
   *   (3) a map of system properties, and
   *   (4) the main class for the child
   * Exposed for testing.
   */
  private[deploy] def prepareSubmitEnvironment(args: SparkSubmitArguments)
      : (Seq[String], Seq[String], Map[String, String], String) = {
    // Return values
    val childArgs = new ArrayBuffer[String]()
    val childClasspath = new ArrayBuffer[String]()
    val sysProps = new HashMap[String, String]()
    var childMainClass = ""

    // Set the cluster manager
    val clusterManager: Int = args.master match {
      case m if m.startsWith("yarn") => YARN
      case m if m.startsWith("spark") => STANDALONE
      case m if m.startsWith("mesos") => MESOS
      case m if m.startsWith("local") => LOCAL
      case _ => printErrorAndExit("Master must start with yarn, spark, mesos, or local"); -1
    }

    // Set the deploy mode; default is client mode
    var deployMode: Int = args.deployMode match {
      case "client" | null => CLIENT
      case "cluster" => CLUSTER
      case _ => printErrorAndExit("Deploy mode must be either client or cluster"); -1
    }

    // Because "yarn-cluster" and "yarn-client" encapsulate both the master
    // and deploy mode, we have some logic to infer the master and deploy mode
    // from each other if only one is specified, or exit early if they are at odds.
    if (clusterManager == YARN) {
      if (args.master == "yarn-standalone") {
        printWarning("\"yarn-standalone\" is deprecated. Use \"yarn-cluster\" instead.")
        args.master = "yarn-cluster"
      }
      (args.master, args.deployMode) match {
        case ("yarn-cluster", null) =>
          deployMode = CLUSTER
        case ("yarn-cluster", "client") =>
          printErrorAndExit("Client deploy mode is not compatible with master \"yarn-cluster\"")
        case ("yarn-client", "cluster") =>
          printErrorAndExit("Cluster deploy mode is not compatible with master \"yarn-client\"")
        case (_, mode) =>
          args.master = "yarn-" + Option(mode).getOrElse("client")
      }

      // Make sure YARN is included in our build if we're trying to use it
      if (!Utils.classIsLoadable("org.apache.spark.deploy.yarn.Client") && !Utils.isTesting) {
        printErrorAndExit(
          "Could not load YARN classes. " +
          "This copy of Spark may not have been compiled with YARN support.")
      }
    }

    // Update args.deployMode if it is null. It will be passed down as a Spark property later.
    (args.deployMode, deployMode) match {
      case (null, CLIENT) => args.deployMode = "client"
      case (null, CLUSTER) => args.deployMode = "cluster"
      case _ =>
    }
    val isYarnCluster = clusterManager == YARN && deployMode == CLUSTER
    val isMesosCluster = clusterManager == MESOS && deployMode == CLUSTER

    // Resolve maven dependencies if there are any and add classpath to jars. Add them to py-files
    // too for packages that include Python code
<<<<<<< HEAD
    val resolvedMavenCoordinates =
      SparkSubmitUtils.resolveMavenCoordinates(
        args.packages, Option(args.repositories), Option(args.ivyRepoPath))
    if (resolvedMavenCoordinates.trim.nonEmpty) {
      if (!StringUtils.isEmpty(args.jars)) {
        args.jars = resolvedMavenCoordinates
=======
    val exclusions: Seq[String] =
      if (!StringUtils.isBlank(args.packagesExclusions)) {
        args.packagesExclusions.split(",")
>>>>>>> 1633d0a2
      } else {
        Nil
      }
    val resolvedMavenCoordinates = SparkSubmitUtils.resolveMavenCoordinates(args.packages,
      Some(args.repositories), Some(args.ivyRepoPath), exclusions = exclusions)
    if (!StringUtils.isBlank(resolvedMavenCoordinates)) {
      args.jars = mergeFileLists(args.jars, resolvedMavenCoordinates)
      if (args.isPython) {
<<<<<<< HEAD
        if (!StringUtils.isEmpty(args.pyFiles)) {
          args.pyFiles = resolvedMavenCoordinates
        } else {
          args.pyFiles += s",$resolvedMavenCoordinates"
        }
=======
        args.pyFiles = mergeFileLists(args.pyFiles, resolvedMavenCoordinates)
>>>>>>> 1633d0a2
      }
    }

    // install any R packages that may have been passed through --jars or --packages.
    // Spark Packages may contain R source code inside the jar.
    if (args.isR && !StringUtils.isEmpty(args.jars)) {
      RPackageUtils.checkAndBuildRPackage(args.jars, printStream, args.verbose)
    }

    // Require all python files to be local, so we can add them to the PYTHONPATH
    // In YARN cluster mode, python files are distributed as regular files, which can be non-local
    if (args.isPython && !isYarnCluster) {
      if (Utils.nonLocalPaths(args.primaryResource).nonEmpty) {
        printErrorAndExit(s"Only local python files are supported: $args.primaryResource")
      }
      val nonLocalPyFiles = Utils.nonLocalPaths(args.pyFiles).mkString(",")
      if (nonLocalPyFiles.nonEmpty) {
        printErrorAndExit(s"Only local additional python files are supported: $nonLocalPyFiles")
      }
    }

    // Require all R files to be local
    if (args.isR && !isYarnCluster) {
      if (Utils.nonLocalPaths(args.primaryResource).nonEmpty) {
        printErrorAndExit(s"Only local R files are supported: $args.primaryResource")
      }
    }

    // The following modes are not supported or applicable
    (clusterManager, deployMode) match {
      case (MESOS, CLUSTER) if args.isPython =>
        printErrorAndExit("Cluster deploy mode is currently not supported for python " +
          "applications on Mesos clusters.")
      case (STANDALONE, CLUSTER) if args.isPython =>
        printErrorAndExit("Cluster deploy mode is currently not supported for python " +
          "applications on standalone clusters.")
      case (STANDALONE, CLUSTER) if args.isR =>
        printErrorAndExit("Cluster deploy mode is currently not supported for R " +
          "applications on standalone clusters.")
      case (_, CLUSTER) if isShell(args.primaryResource) =>
        printErrorAndExit("Cluster deploy mode is not applicable to Spark shells.")
      case (_, CLUSTER) if isSqlShell(args.mainClass) =>
        printErrorAndExit("Cluster deploy mode is not applicable to Spark SQL shell.")
      case (_, CLUSTER) if isThriftServer(args.mainClass) =>
        printErrorAndExit("Cluster deploy mode is not applicable to Spark Thrift server.")
      case _ =>
    }

    // If we're running a python app, set the main class to our specific python runner
    if (args.isPython && deployMode == CLIENT) {
      if (args.primaryResource == PYSPARK_SHELL) {
        args.mainClass = "org.apache.spark.api.python.PythonGatewayServer"
      } else {
        // If a python file is provided, add it to the child arguments and list of files to deploy.
        // Usage: PythonAppRunner <main python file> <extra python files> [app arguments]
        args.mainClass = "org.apache.spark.deploy.PythonRunner"
        args.childArgs = ArrayBuffer(args.primaryResource, args.pyFiles) ++ args.childArgs
        if (clusterManager != YARN) {
          // The YARN backend distributes the primary file differently, so don't merge it.
          args.files = mergeFileLists(args.files, args.primaryResource)
        }
      }
      if (clusterManager != YARN) {
        // The YARN backend handles python files differently, so don't merge the lists.
        args.files = mergeFileLists(args.files, args.pyFiles)
      }
      if (args.pyFiles != null) {
        sysProps("spark.submit.pyFiles") = args.pyFiles
      }
    }

    // In YARN mode for an R app, add the SparkR package archive to archives
    // that can be distributed with the job
    if (args.isR && clusterManager == YARN) {
      val rPackagePath = RUtils.localSparkRPackagePath
      if (rPackagePath.isEmpty) {
        printErrorAndExit("SPARK_HOME does not exist for R application in YARN mode.")
      }
      val rPackageFile =
        RPackageUtils.zipRLibraries(new File(rPackagePath.get), SPARKR_PACKAGE_ARCHIVE)
      if (!rPackageFile.exists()) {
        printErrorAndExit(s"$SPARKR_PACKAGE_ARCHIVE does not exist for R application in YARN mode.")
      }
      val localURI = Utils.resolveURI(rPackageFile.getAbsolutePath)

      // Assigns a symbol link name "sparkr" to the shipped package.
      args.archives = mergeFileLists(args.archives, localURI.toString + "#sparkr")
    }

    // If we're running a R app, set the main class to our specific R runner
    if (args.isR && deployMode == CLIENT) {
      if (args.primaryResource == SPARKR_SHELL) {
        args.mainClass = "org.apache.spark.api.r.RBackend"
      } else {
        // If a R file is provided, add it to the child arguments and list of files to deploy.
        // Usage: RRunner <main R file> [app arguments]
        args.mainClass = "org.apache.spark.deploy.RRunner"
        args.childArgs = ArrayBuffer(args.primaryResource) ++ args.childArgs
        args.files = mergeFileLists(args.files, args.primaryResource)
      }
    }

    if (isYarnCluster && args.isR) {
      // In yarn-cluster mode for a R app, add primary resource to files
      // that can be distributed with the job
      args.files = mergeFileLists(args.files, args.primaryResource)
    }

    // Special flag to avoid deprecation warnings at the client
    sysProps("SPARK_SUBMIT") = "true"

    // A list of rules to map each argument to system properties or command-line options in
    // each deploy mode; we iterate through these below
    val options = List[OptionAssigner](

      // All cluster managers
      OptionAssigner(args.master, ALL_CLUSTER_MGRS, ALL_DEPLOY_MODES, sysProp = "spark.master"),
      OptionAssigner(args.deployMode, ALL_CLUSTER_MGRS, ALL_DEPLOY_MODES,
        sysProp = "spark.submit.deployMode"),
      OptionAssigner(args.name, ALL_CLUSTER_MGRS, ALL_DEPLOY_MODES, sysProp = "spark.app.name"),
      OptionAssigner(args.jars, ALL_CLUSTER_MGRS, CLIENT, sysProp = "spark.jars"),
      OptionAssigner(args.ivyRepoPath, ALL_CLUSTER_MGRS, CLIENT, sysProp = "spark.jars.ivy"),
      OptionAssigner(args.driverMemory, ALL_CLUSTER_MGRS, CLIENT,
        sysProp = "spark.driver.memory"),
      OptionAssigner(args.driverExtraClassPath, ALL_CLUSTER_MGRS, ALL_DEPLOY_MODES,
        sysProp = "spark.driver.extraClassPath"),
      OptionAssigner(args.driverExtraJavaOptions, ALL_CLUSTER_MGRS, ALL_DEPLOY_MODES,
        sysProp = "spark.driver.extraJavaOptions"),
      OptionAssigner(args.driverExtraLibraryPath, ALL_CLUSTER_MGRS, ALL_DEPLOY_MODES,
        sysProp = "spark.driver.extraLibraryPath"),

      // Yarn client only
      OptionAssigner(args.queue, YARN, CLIENT, sysProp = "spark.yarn.queue"),
      OptionAssigner(args.numExecutors, YARN, CLIENT, sysProp = "spark.executor.instances"),
      OptionAssigner(args.files, YARN, CLIENT, sysProp = "spark.yarn.dist.files"),
      OptionAssigner(args.archives, YARN, CLIENT, sysProp = "spark.yarn.dist.archives"),
      OptionAssigner(args.principal, YARN, CLIENT, sysProp = "spark.yarn.principal"),
      OptionAssigner(args.keytab, YARN, CLIENT, sysProp = "spark.yarn.keytab"),

      // Yarn cluster only
      OptionAssigner(args.name, YARN, CLUSTER, clOption = "--name"),
      OptionAssigner(args.driverMemory, YARN, CLUSTER, clOption = "--driver-memory"),
      OptionAssigner(args.driverCores, YARN, CLUSTER, clOption = "--driver-cores"),
      OptionAssigner(args.queue, YARN, CLUSTER, clOption = "--queue"),
      OptionAssigner(args.numExecutors, YARN, CLUSTER, clOption = "--num-executors"),
      OptionAssigner(args.executorMemory, YARN, CLUSTER, clOption = "--executor-memory"),
      OptionAssigner(args.executorCores, YARN, CLUSTER, clOption = "--executor-cores"),
      OptionAssigner(args.files, YARN, CLUSTER, clOption = "--files"),
      OptionAssigner(args.archives, YARN, CLUSTER, clOption = "--archives"),
      OptionAssigner(args.jars, YARN, CLUSTER, clOption = "--addJars"),
      OptionAssigner(args.principal, YARN, CLUSTER, clOption = "--principal"),
      OptionAssigner(args.keytab, YARN, CLUSTER, clOption = "--keytab"),

      // Other options
      OptionAssigner(args.executorCores, STANDALONE | YARN, ALL_DEPLOY_MODES,
        sysProp = "spark.executor.cores"),
      OptionAssigner(args.executorMemory, STANDALONE | MESOS | YARN, ALL_DEPLOY_MODES,
        sysProp = "spark.executor.memory"),
      OptionAssigner(args.totalExecutorCores, STANDALONE | MESOS, ALL_DEPLOY_MODES,
        sysProp = "spark.cores.max"),
      OptionAssigner(args.files, LOCAL | STANDALONE | MESOS, ALL_DEPLOY_MODES,
        sysProp = "spark.files"),
      OptionAssigner(args.jars, STANDALONE | MESOS, CLUSTER, sysProp = "spark.jars"),
      OptionAssigner(args.driverMemory, STANDALONE | MESOS, CLUSTER,
        sysProp = "spark.driver.memory"),
      OptionAssigner(args.driverCores, STANDALONE | MESOS, CLUSTER,
        sysProp = "spark.driver.cores"),
      OptionAssigner(args.supervise.toString, STANDALONE | MESOS, CLUSTER,
        sysProp = "spark.driver.supervise"),
      OptionAssigner(args.ivyRepoPath, STANDALONE, CLUSTER, sysProp = "spark.jars.ivy")
    )

    // In client mode, launch the application main class directly
    // In addition, add the main application jar and any added jars (if any) to the classpath
    if (deployMode == CLIENT) {
      childMainClass = args.mainClass
      if (isUserJar(args.primaryResource)) {
        childClasspath += args.primaryResource
      }
      if (args.jars != null) { childClasspath ++= args.jars.split(",") }
      if (args.childArgs != null) { childArgs ++= args.childArgs }
    }

    // Map all arguments to command-line options or system properties for our chosen mode
    for (opt <- options) {
      if (opt.value != null &&
          (deployMode & opt.deployMode) != 0 &&
          (clusterManager & opt.clusterManager) != 0) {
        if (opt.clOption != null) { childArgs += (opt.clOption, opt.value) }
        if (opt.sysProp != null) { sysProps.put(opt.sysProp, opt.value) }
      }
    }

    // Add the application jar automatically so the user doesn't have to call sc.addJar
    // For YARN cluster mode, the jar is already distributed on each node as "app.jar"
    // For python and R files, the primary resource is already distributed as a regular file
    if (!isYarnCluster && !args.isPython && !args.isR) {
      var jars = sysProps.get("spark.jars").map(x => x.split(",").toSeq).getOrElse(Seq.empty)
      if (isUserJar(args.primaryResource)) {
        jars = jars ++ Seq(args.primaryResource)
      }
      sysProps.put("spark.jars", jars.mkString(","))
    }

    // In standalone cluster mode, use the REST client to submit the application (Spark 1.3+).
    // All Spark parameters are expected to be passed to the client through system properties.
    if (args.isStandaloneCluster) {
      if (args.useRest) {
        childMainClass = "org.apache.spark.deploy.rest.RestSubmissionClient"
        childArgs += (args.primaryResource, args.mainClass)
      } else {
        // In legacy standalone cluster mode, use Client as a wrapper around the user class
        childMainClass = "org.apache.spark.deploy.Client"
        if (args.supervise) { childArgs += "--supervise" }
        Option(args.driverMemory).foreach { m => childArgs += ("--memory", m) }
        Option(args.driverCores).foreach { c => childArgs += ("--cores", c) }
        childArgs += "launch"
        childArgs += (args.master, args.primaryResource, args.mainClass)
      }
      if (args.childArgs != null) {
        childArgs ++= args.childArgs
      }
    }

    // Let YARN know it's a pyspark app, so it distributes needed libraries.
    if (clusterManager == YARN) {
      if (args.isPython) {
        sysProps.put("spark.yarn.isPython", "true")
      }
      if (args.principal != null) {
        require(args.keytab != null, "Keytab must be specified when the keytab is specified")
        UserGroupInformation.loginUserFromKeytab(args.principal, args.keytab)
      }
    }

    // In yarn-cluster mode, use yarn.Client as a wrapper around the user class
    if (isYarnCluster) {
      childMainClass = "org.apache.spark.deploy.yarn.Client"
      if (args.isPython) {
        childArgs += ("--primary-py-file", args.primaryResource)
        if (args.pyFiles != null) {
          childArgs += ("--py-files", args.pyFiles)
        }
        childArgs += ("--class", "org.apache.spark.deploy.PythonRunner")
      } else if (args.isR) {
        val mainFile = new Path(args.primaryResource).getName
        childArgs += ("--primary-r-file", mainFile)
        childArgs += ("--class", "org.apache.spark.deploy.RRunner")
      } else {
        if (args.primaryResource != SPARK_INTERNAL) {
          childArgs += ("--jar", args.primaryResource)
        }
        childArgs += ("--class", args.mainClass)
      }
      if (args.childArgs != null) {
        args.childArgs.foreach { arg => childArgs += ("--arg", arg) }
      }
    }

    if (isMesosCluster) {
      assert(args.useRest, "Mesos cluster mode is only supported through the REST submission API")
      childMainClass = "org.apache.spark.deploy.rest.RestSubmissionClient"
      childArgs += (args.primaryResource, args.mainClass)
      if (args.childArgs != null) {
        childArgs ++= args.childArgs
      }
    }

    // Load any properties specified through --conf and the default properties file
    for ((k, v) <- args.sparkProperties) {
      sysProps.getOrElseUpdate(k, v)
    }

    // Ignore invalid spark.driver.host in cluster modes.
    if (deployMode == CLUSTER) {
      sysProps -= "spark.driver.host"
    }

    // Resolve paths in certain spark properties
    val pathConfigs = Seq(
      "spark.jars",
      "spark.files",
      "spark.yarn.jar",
      "spark.yarn.dist.files",
      "spark.yarn.dist.archives")
    pathConfigs.foreach { config =>
      // Replace old URIs with resolved URIs, if they exist
      sysProps.get(config).foreach { oldValue =>
        sysProps(config) = Utils.resolveURIs(oldValue)
      }
    }

    // Resolve and format python file paths properly before adding them to the PYTHONPATH.
    // The resolving part is redundant in the case of --py-files, but necessary if the user
    // explicitly sets `spark.submit.pyFiles` in his/her default properties file.
    sysProps.get("spark.submit.pyFiles").foreach { pyFiles =>
      val resolvedPyFiles = Utils.resolveURIs(pyFiles)
      val formattedPyFiles = PythonRunner.formatPaths(resolvedPyFiles).mkString(",")
      sysProps("spark.submit.pyFiles") = formattedPyFiles
    }

    (childArgs, childClasspath, sysProps, childMainClass)
  }

  /**
   * Run the main method of the child class using the provided launch environment.
   *
   * Note that this main class will not be the one provided by the user if we're
   * running cluster deploy mode or python applications.
   */
  private def runMain(
      childArgs: Seq[String],
      childClasspath: Seq[String],
      sysProps: Map[String, String],
      childMainClass: String,
      verbose: Boolean): Unit = {
    // scalastyle:off println
    if (verbose) {
      printStream.println(s"Main class:\n$childMainClass")
      printStream.println(s"Arguments:\n${childArgs.mkString("\n")}")
      printStream.println(s"System properties:\n${sysProps.mkString("\n")}")
      printStream.println(s"Classpath elements:\n${childClasspath.mkString("\n")}")
      printStream.println("\n")
    }
    // scalastyle:on println

    val loader =
      if (sysProps.getOrElse("spark.driver.userClassPathFirst", "false").toBoolean) {
        new ChildFirstURLClassLoader(new Array[URL](0),
          Thread.currentThread.getContextClassLoader)
      } else {
        new MutableURLClassLoader(new Array[URL](0),
          Thread.currentThread.getContextClassLoader)
      }
    Thread.currentThread.setContextClassLoader(loader)

    for (jar <- childClasspath) {
      addJarToClasspath(jar, loader)
    }

    for ((key, value) <- sysProps) {
      System.setProperty(key, value)
    }

    var mainClass: Class[_] = null

    try {
      mainClass = Utils.classForName(childMainClass)
    } catch {
      case e: ClassNotFoundException =>
        e.printStackTrace(printStream)
        if (childMainClass.contains("thriftserver")) {
          // scalastyle:off println
          printStream.println(s"Failed to load main class $childMainClass.")
          printStream.println("You need to build Spark with -Phive and -Phive-thriftserver.")
          // scalastyle:on println
        }
        System.exit(CLASS_NOT_FOUND_EXIT_STATUS)
    }

    // SPARK-4170
    if (classOf[scala.App].isAssignableFrom(mainClass)) {
      printWarning("Subclasses of scala.App may not work correctly. Use a main() method instead.")
    }

    val mainMethod = mainClass.getMethod("main", new Array[String](0).getClass)
    if (!Modifier.isStatic(mainMethod.getModifiers)) {
      throw new IllegalStateException("The main method in the given main class must be static")
    }

    def findCause(t: Throwable): Throwable = t match {
      case e: UndeclaredThrowableException =>
        if (e.getCause() != null) findCause(e.getCause()) else e
      case e: InvocationTargetException =>
        if (e.getCause() != null) findCause(e.getCause()) else e
      case e: Throwable =>
        e
    }

    try {
      mainMethod.invoke(null, childArgs.toArray)
    } catch {
      case t: Throwable =>
        throw findCause(t)
    }
  }

  private def addJarToClasspath(localJar: String, loader: MutableURLClassLoader) {
    val uri = Utils.resolveURI(localJar)
    uri.getScheme match {
      case "file" | "local" =>
        val file = new File(uri.getPath)
        if (file.exists()) {
          loader.addURL(file.toURI.toURL)
        } else {
          printWarning(s"Local jar $file does not exist, skipping.")
        }
      case _ =>
        printWarning(s"Skip remote jar $uri.")
    }
  }

  /**
   * Return whether the given primary resource represents a user jar.
   */
  private[deploy] def isUserJar(res: String): Boolean = {
    !isShell(res) && !isPython(res) && !isInternal(res) && !isR(res)
  }

  /**
   * Return whether the given primary resource represents a shell.
   */
  private[deploy] def isShell(res: String): Boolean = {
    (res == SPARK_SHELL || res == PYSPARK_SHELL || res == SPARKR_SHELL)
  }

  /**
   * Return whether the given main class represents a sql shell.
   */
  private[deploy] def isSqlShell(mainClass: String): Boolean = {
    mainClass == "org.apache.spark.sql.hive.thriftserver.SparkSQLCLIDriver"
  }

  /**
   * Return whether the given main class represents a thrift server.
   */
  private def isThriftServer(mainClass: String): Boolean = {
    mainClass == "org.apache.spark.sql.hive.thriftserver.HiveThriftServer2"
  }

  /**
   * Return whether the given primary resource requires running python.
   */
  private[deploy] def isPython(res: String): Boolean = {
    res != null && res.endsWith(".py") || res == PYSPARK_SHELL
  }

  /**
   * Return whether the given primary resource requires running R.
   */
  private[deploy] def isR(res: String): Boolean = {
    res != null && res.endsWith(".R") || res == SPARKR_SHELL
  }

  private[deploy] def isInternal(res: String): Boolean = {
    res == SPARK_INTERNAL
  }

  /**
   * Merge a sequence of comma-separated file lists, some of which may be null to indicate
   * no files, into a single comma-separated string.
   */
  private def mergeFileLists(lists: String*): String = {
    val merged = lists.filterNot(StringUtils.isBlank)
                      .flatMap(_.split(","))
                      .mkString(",")
    if (merged == "") null else merged
  }
}

/** Provides utility functions to be used inside SparkSubmit. */
private[spark] object SparkSubmitUtils {

  // Exposed for testing
  var printStream = SparkSubmit.printStream

  /**
   * Represents a Maven Coordinate
   * @param groupId the groupId of the coordinate
   * @param artifactId the artifactId of the coordinate
   * @param version the version of the coordinate
   */
  private[deploy] case class MavenCoordinate(groupId: String, artifactId: String, version: String) {
    override def toString: String = s"$groupId:$artifactId:$version"
  }

/**
 * Extracts maven coordinates from a comma-delimited string. Coordinates should be provided
 * in the format `groupId:artifactId:version` or `groupId/artifactId:version`.
 * @param coordinates Comma-delimited string of maven coordinates
 * @return Sequence of Maven coordinates
 */
  def extractMavenCoordinates(coordinates: String): Seq[MavenCoordinate] = {
    coordinates.split(",").map { p =>
      val splits = p.replace("/", ":").split(":")
      require(splits.length == 3, s"Provided Maven Coordinates must be in the form " +
        s"'groupId:artifactId:version'. The coordinate provided is: $p")
      require(splits(0) != null && splits(0).trim.nonEmpty, s"The groupId cannot be null or " +
        s"be whitespace. The groupId provided is: ${splits(0)}")
      require(splits(1) != null && splits(1).trim.nonEmpty, s"The artifactId cannot be null or " +
        s"be whitespace. The artifactId provided is: ${splits(1)}")
      require(splits(2) != null && splits(2).trim.nonEmpty, s"The version cannot be null or " +
        s"be whitespace. The version provided is: ${splits(2)}")
      new MavenCoordinate(splits(0), splits(1), splits(2))
    }
  }

  /** Path of the local Maven cache. */
  private[spark] def m2Path: File = {
    if (Utils.isTesting) {
      // test builds delete the maven cache, and this can cause flakiness
      new File("dummy", ".m2" + File.separator + "repository")
    } else {
      new File(System.getProperty("user.home"), ".m2" + File.separator + "repository")
    }
  }

  /**
   * Extracts maven coordinates from a comma-delimited string
   * @param remoteRepos Comma-delimited string of remote repositories
   * @param ivySettings The Ivy settings for this session
   * @return A ChainResolver used by Ivy to search for and resolve dependencies.
   */
  def createRepoResolvers(remoteRepos: Option[String], ivySettings: IvySettings): ChainResolver = {
    // We need a chain resolver if we want to check multiple repositories
    val cr = new ChainResolver
    cr.setName("list")

    val repositoryList = remoteRepos.getOrElse("")
    // add any other remote repositories other than maven central
    if (repositoryList.trim.nonEmpty) {
      repositoryList.split(",").zipWithIndex.foreach { case (repo, i) =>
        val brr: IBiblioResolver = new IBiblioResolver
        brr.setM2compatible(true)
        brr.setUsepoms(true)
        brr.setRoot(repo)
        brr.setName(s"repo-${i + 1}")
        cr.add(brr)
        // scalastyle:off println
        printStream.println(s"$repo added as a remote repository with the name: ${brr.getName}")
        // scalastyle:on println
      }
    }

    val localM2 = new IBiblioResolver
    localM2.setM2compatible(true)
    localM2.setRoot(m2Path.toURI.toString)
    localM2.setUsepoms(true)
    localM2.setName("local-m2-cache")
    cr.add(localM2)

    val localIvy = new FileSystemResolver
    val localIvyRoot = new File(ivySettings.getDefaultIvyUserDir, "local")
    localIvy.setLocal(true)
    localIvy.setRepository(new FileRepository(localIvyRoot))
    val ivyPattern = Seq("[organisation]", "[module]", "[revision]", "[type]s",
      "[artifact](-[classifier]).[ext]").mkString(File.separator)
    localIvy.addIvyPattern(localIvyRoot.getAbsolutePath + File.separator + ivyPattern)
    localIvy.setName("local-ivy-cache")
    cr.add(localIvy)

    // the biblio resolver resolves POM declared dependencies
    val br: IBiblioResolver = new IBiblioResolver
    br.setM2compatible(true)
    br.setUsepoms(true)
    br.setName("central")
    cr.add(br)

    val sp: IBiblioResolver = new IBiblioResolver
    sp.setM2compatible(true)
    sp.setUsepoms(true)
    sp.setRoot("http://dl.bintray.com/spark-packages/maven")
    sp.setName("spark-packages")
    cr.add(sp)
    cr
  }

  /**
   * Output a comma-delimited list of paths for the downloaded jars to be added to the classpath
   * (will append to jars in SparkSubmit).
   * @param artifacts Sequence of dependencies that were resolved and retrieved
   * @param cacheDirectory directory where jars are cached
   * @return a comma-delimited list of paths for the dependencies
   */
  def resolveDependencyPaths(
      artifacts: Array[AnyRef],
      cacheDirectory: File): String = {
    artifacts.map { artifactInfo =>
      val artifact = artifactInfo.asInstanceOf[Artifact].getModuleRevisionId
      cacheDirectory.getAbsolutePath + File.separator +
        s"${artifact.getOrganisation}_${artifact.getName}-${artifact.getRevision}.jar"
    }.mkString(",")
  }

  /** Adds the given maven coordinates to Ivy's module descriptor. */
  def addDependenciesToIvy(
      md: DefaultModuleDescriptor,
      artifacts: Seq[MavenCoordinate],
      ivyConfName: String): Unit = {
    artifacts.foreach { mvn =>
      val ri = ModuleRevisionId.newInstance(mvn.groupId, mvn.artifactId, mvn.version)
      val dd = new DefaultDependencyDescriptor(ri, false, false)
      dd.addDependencyConfiguration(ivyConfName, ivyConfName)
      // scalastyle:off println
      printStream.println(s"${dd.getDependencyId} added as a dependency")
      // scalastyle:on println
      md.addDependency(dd)
    }
  }

  /** Add exclusion rules for dependencies already included in the spark-assembly */
  def addExclusionRules(
      ivySettings: IvySettings,
      ivyConfName: String,
      md: DefaultModuleDescriptor): Unit = {
    // Add scala exclusion rule
    md.addExcludeRule(createExclusion("*:scala-library:*", ivySettings, ivyConfName))

    // We need to specify each component explicitly, otherwise we miss spark-streaming-kafka and
    // other spark-streaming utility components. Underscore is there to differentiate between
    // spark-streaming_2.1x and spark-streaming-kafka-assembly_2.1x
    val components = Seq("bagel_", "catalyst_", "core_", "graphx_", "hive_", "mllib_", "repl_",
      "sql_", "streaming_", "yarn_", "network-common_", "network-shuffle_", "network-yarn_")

    components.foreach { comp =>
      md.addExcludeRule(createExclusion(s"org.apache.spark:spark-$comp*:*", ivySettings,
        ivyConfName))
    }
  }

  /** A nice function to use in tests as well. Values are dummy strings. */
  def getModuleDescriptor: DefaultModuleDescriptor = DefaultModuleDescriptor.newDefaultInstance(
    ModuleRevisionId.newInstance("org.apache.spark", "spark-submit-parent", "1.0"))

  /**
   * Resolves any dependencies that were supplied through maven coordinates
   * @param coordinates Comma-delimited string of maven coordinates
   * @param remoteRepos Comma-delimited string of remote repositories other than maven central
   * @param ivyPath The path to the local ivy repository
   * @param exclusions Exclusions to apply when resolving transitive dependencies
   * @return The comma-delimited path to the jars of the given maven artifacts including their
   *         transitive dependencies
   */
  def resolveMavenCoordinates(
      coordinates: String,
      remoteRepos: Option[String],
      ivyPath: Option[String],
      exclusions: Seq[String] = Nil,
      isTest: Boolean = false): String = {
    if (coordinates == null || coordinates.trim.isEmpty) {
      ""
    } else {
      val sysOut = System.out
      try {
        // To prevent ivy from logging to system out
        System.setOut(printStream)
        val artifacts = extractMavenCoordinates(coordinates)
        // Default configuration name for ivy
        val ivyConfName = "default"
        // set ivy settings for location of cache
        val ivySettings: IvySettings = new IvySettings
        // Directories for caching downloads through ivy and storing the jars when maven coordinates
        // are supplied to spark-submit
        val alternateIvyCache = ivyPath.getOrElse("")
        val packagesDirectory: File =
          if (alternateIvyCache == null || alternateIvyCache.trim.isEmpty) {
            new File(ivySettings.getDefaultIvyUserDir, "jars")
          } else {
            ivySettings.setDefaultIvyUserDir(new File(alternateIvyCache))
            ivySettings.setDefaultCache(new File(alternateIvyCache, "cache"))
            new File(alternateIvyCache, "jars")
          }
        // scalastyle:off println
        printStream.println(
          s"Ivy Default Cache set to: ${ivySettings.getDefaultCache.getAbsolutePath}")
        printStream.println(s"The jars for the packages stored in: $packagesDirectory")
        // scalastyle:on println
        // create a pattern matcher
        ivySettings.addMatcher(new GlobPatternMatcher)
        // create the dependency resolvers
        val repoResolver = createRepoResolvers(remoteRepos, ivySettings)
        ivySettings.addResolver(repoResolver)
        ivySettings.setDefaultResolver(repoResolver.getName)

        val ivy = Ivy.newInstance(ivySettings)
        // Set resolve options to download transitive dependencies as well
        val resolveOptions = new ResolveOptions
        resolveOptions.setTransitive(true)
        val retrieveOptions = new RetrieveOptions
        // Turn downloading and logging off for testing
        if (isTest) {
          resolveOptions.setDownload(false)
          resolveOptions.setLog(LogOptions.LOG_QUIET)
          retrieveOptions.setLog(LogOptions.LOG_QUIET)
        } else {
          resolveOptions.setDownload(true)
        }

        // A Module descriptor must be specified. Entries are dummy strings
        val md = getModuleDescriptor
        // clear ivy resolution from previous launches. The resolution file is usually at
        // ~/.ivy2/org.apache.spark-spark-submit-parent-default.xml. In between runs, this file
        // leads to confusion with Ivy when the files can no longer be found at the repository
        // declared in that file/
        val mdId = md.getModuleRevisionId
        val previousResolution = new File(ivySettings.getDefaultCache,
          s"${mdId.getOrganisation}-${mdId.getName}-$ivyConfName.xml")
        if (previousResolution.exists) previousResolution.delete

        md.setDefaultConf(ivyConfName)

        // Add exclusion rules for Spark and Scala Library
        addExclusionRules(ivySettings, ivyConfName, md)
        // add all supplied maven artifacts as dependencies
        addDependenciesToIvy(md, artifacts, ivyConfName)
        exclusions.foreach { e =>
          md.addExcludeRule(createExclusion(e + ":*", ivySettings, ivyConfName))
        }
        // resolve dependencies
        val rr: ResolveReport = ivy.resolve(md, resolveOptions)
        if (rr.hasError) {
          throw new RuntimeException(rr.getAllProblemMessages.toString)
        }
        // retrieve all resolved dependencies
        ivy.retrieve(rr.getModuleDescriptor.getModuleRevisionId,
          packagesDirectory.getAbsolutePath + File.separator +
            "[organization]_[artifact]-[revision].[ext]",
          retrieveOptions.setConfs(Array(ivyConfName)))
        resolveDependencyPaths(rr.getArtifacts.toArray, packagesDirectory)
      } finally {
        System.setOut(sysOut)
      }
    }
  }

  private[deploy] def createExclusion(
      coords: String,
      ivySettings: IvySettings,
      ivyConfName: String): ExcludeRule = {
    val c = extractMavenCoordinates(coords)(0)
    val id = new ArtifactId(new ModuleId(c.groupId, c.artifactId), "*", "*", "*")
    val rule = new DefaultExcludeRule(id, ivySettings.getMatcher("glob"), null)
    rule.addConfiguration(ivyConfName)
    rule
  }

}

/**
 * Provides an indirection layer for passing arguments as system properties or flags to
 * the user's driver program or to downstream launcher tools.
 */
private case class OptionAssigner(
    value: String,
    clusterManager: Int,
    deployMode: Int,
    clOption: String = null,
    sysProp: String = null)<|MERGE_RESOLUTION|>--- conflicted
+++ resolved
@@ -277,18 +277,9 @@
 
     // Resolve maven dependencies if there are any and add classpath to jars. Add them to py-files
     // too for packages that include Python code
-<<<<<<< HEAD
-    val resolvedMavenCoordinates =
-      SparkSubmitUtils.resolveMavenCoordinates(
-        args.packages, Option(args.repositories), Option(args.ivyRepoPath))
-    if (resolvedMavenCoordinates.trim.nonEmpty) {
-      if (!StringUtils.isEmpty(args.jars)) {
-        args.jars = resolvedMavenCoordinates
-=======
     val exclusions: Seq[String] =
       if (!StringUtils.isBlank(args.packagesExclusions)) {
         args.packagesExclusions.split(",")
->>>>>>> 1633d0a2
       } else {
         Nil
       }
@@ -297,21 +288,13 @@
     if (!StringUtils.isBlank(resolvedMavenCoordinates)) {
       args.jars = mergeFileLists(args.jars, resolvedMavenCoordinates)
       if (args.isPython) {
-<<<<<<< HEAD
-        if (!StringUtils.isEmpty(args.pyFiles)) {
-          args.pyFiles = resolvedMavenCoordinates
-        } else {
-          args.pyFiles += s",$resolvedMavenCoordinates"
-        }
-=======
         args.pyFiles = mergeFileLists(args.pyFiles, resolvedMavenCoordinates)
->>>>>>> 1633d0a2
       }
     }
 
     // install any R packages that may have been passed through --jars or --packages.
     // Spark Packages may contain R source code inside the jar.
-    if (args.isR && !StringUtils.isEmpty(args.jars)) {
+    if (args.isR && !StringUtils.isBlank(args.jars)) {
       RPackageUtils.checkAndBuildRPackage(args.jars, printStream, args.verbose)
     }
 
