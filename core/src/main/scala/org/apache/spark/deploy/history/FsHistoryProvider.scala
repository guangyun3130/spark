/*
 * Licensed to the Apache Software Foundation (ASF) under one or more
 * contributor license agreements.  See the NOTICE file distributed with
 * this work for additional information regarding copyright ownership.
 * The ASF licenses this file to You under the Apache License, Version 2.0
 * (the "License"); you may not use this file except in compliance with
 * the License.  You may obtain a copy of the License at
 *
 *    http://www.apache.org/licenses/LICENSE-2.0
 *
 * Unless required by applicable law or agreed to in writing, software
 * distributed under the License is distributed on an "AS IS" BASIS,
 * WITHOUT WARRANTIES OR CONDITIONS OF ANY KIND, either express or implied.
 * See the License for the specific language governing permissions and
 * limitations under the License.
 */

package org.apache.spark.deploy.history

import java.io.{IOException, BufferedInputStream, FileNotFoundException, InputStream}
import java.util.concurrent.{ExecutorService, Executors, TimeUnit}

import scala.collection.mutable
import scala.concurrent.duration.Duration

import com.google.common.util.concurrent.ThreadFactoryBuilder

import com.google.common.util.concurrent.MoreExecutors
import org.apache.hadoop.fs.permission.AccessControlException
import org.apache.hadoop.fs.{FileStatus, Path}
import org.apache.spark.deploy.SparkHadoopUtil
import org.apache.spark.io.CompressionCodec
import org.apache.spark.scheduler._
import org.apache.spark.ui.SparkUI
import org.apache.spark.util.{Clock, SystemClock, ThreadUtils, Utils}
import org.apache.spark.{Logging, SecurityManager, SparkConf}

/**
 * A class that provides application history from event logs stored in the file system.
 * This provider checks for new finished applications in the background periodically and
 * renders the history application UI by parsing the associated event logs.
 */
private[history] class FsHistoryProvider(conf: SparkConf, clock: Clock)
  extends ApplicationHistoryProvider with Logging {

  def this(conf: SparkConf) = {
    this(conf, new SystemClock())
  }

  import FsHistoryProvider._

  private val NOT_STARTED = "<Not Started>"

  // Interval between each check for event log updates
  private val UPDATE_INTERVAL_S = conf.getTimeAsSeconds("spark.history.fs.update.interval", "10s")

  // Interval between each cleaner checks for event logs to delete
  private val CLEAN_INTERVAL_S = conf.getTimeAsSeconds("spark.history.fs.cleaner.interval", "1d")

  private val logDir = conf.getOption("spark.history.fs.logDirectory")
    .map { d => Utils.resolveURI(d).toString }
    .getOrElse(DEFAULT_LOG_DIR)

  private val fs = Utils.getHadoopFileSystem(logDir, SparkHadoopUtil.get.newConfiguration(conf))

  // Used by check event thread and clean log thread.
  // Scheduled thread pool size must be one, otherwise it will have concurrent issues about fs
  // and applications between check task and clean task.
  private val pool = Executors.newScheduledThreadPool(1, new ThreadFactoryBuilder()
    .setNameFormat("spark-history-task-%d").setDaemon(true).build())

  // The modification time of the newest log detected during the last scan. This is used
  // to ignore logs that are older during subsequent scans, to avoid processing data that
  // is already known.
  private var lastModifiedTime = -1L

  // Mapping of application IDs to their metadata, in descending end time order. Apps are inserted
  // into the map in order, so the LinkedHashMap maintains the correct ordering.
  @volatile private var applications: mutable.LinkedHashMap[String, FsApplicationHistoryInfo]
    = new mutable.LinkedHashMap()

  // List of application logs to be deleted by event log cleaner.
  private var attemptsToClean = new mutable.ListBuffer[FsApplicationAttemptInfo]

  // Constants used to parse Spark 1.0.0 log directories.
  private[history] val LOG_PREFIX = "EVENT_LOG_"
  private[history] val SPARK_VERSION_PREFIX = EventLoggingListener.SPARK_VERSION_KEY + "_"
  private[history] val COMPRESSION_CODEC_PREFIX = EventLoggingListener.COMPRESSION_CODEC_KEY + "_"
  private[history] val APPLICATION_COMPLETE = "APPLICATION_COMPLETE"

  /**
   * Return a runnable that performs the given operation on the event logs.
   * This operation is expected to be executed periodically.
   */
  private def getRunner(operateFun: () => Unit): Runnable = {
    new Runnable() {
      override def run(): Unit = Utils.tryOrExit {
        operateFun()
      }
    }
  }

  /**
   * An Executor to fetch and parse log files.
   */
  private val replayExecutor: ExecutorService = {
    if (!conf.contains("spark.testing")) {
      ThreadUtils.newDaemonSingleThreadExecutor("log-replay-executor")
    } else {
      MoreExecutors.sameThreadExecutor()
    }
  }

  initialize()

  private def initialize(): Unit = {
    // Validate the log directory.
    val path = new Path(logDir)
    if (!fs.exists(path)) {
      var msg = s"Log directory specified does not exist: $logDir."
      if (logDir == DEFAULT_LOG_DIR) {
        msg += " Did you configure the correct one through spark.history.fs.logDirectory?"
      }
      throw new IllegalArgumentException(msg)
    }
    if (!fs.getFileStatus(path).isDir) {
      throw new IllegalArgumentException(
        "Logging directory specified is not a directory: %s".format(logDir))
    }

    // Disable the background thread during tests.
    if (!conf.contains("spark.testing")) {
      // A task that periodically checks for event log updates on disk.
      pool.scheduleAtFixedRate(getRunner(checkForLogs), 0, UPDATE_INTERVAL_S, TimeUnit.SECONDS)

      if (conf.getBoolean("spark.history.fs.cleaner.enabled", false)) {
        // A task that periodically cleans event logs on disk.
        pool.scheduleAtFixedRate(getRunner(cleanLogs), 0, CLEAN_INTERVAL_S, TimeUnit.SECONDS)
      }
    }
  }

  override def getListing(): Iterable[FsApplicationHistoryInfo] = applications.values

  override def getAppUI(appId: String, attemptId: Option[String]): Option[SparkUI] = {
    try {
      applications.get(appId).flatMap { appInfo =>
        val attempts = appInfo.attempts.filter(_.attemptId == attemptId)
        attempts.headOption.map { attempt =>
          val replayBus = new ReplayListenerBus()
          val ui = {
            val conf = this.conf.clone()
            val appSecManager = new SecurityManager(conf)
            SparkUI.createHistoryUI(conf, replayBus, appSecManager, appId,
              HistoryServer.getAttemptURI(appId, attempt.attemptId))
            // Do not call ui.bind() to avoid creating a new server for each application
          }

          val appListener = new ApplicationEventListener()
          replayBus.addListener(appListener)
          val appInfo = replay(fs.getFileStatus(new Path(logDir, attempt.logPath)), replayBus)

          ui.setAppName(s"${appInfo.name} ($appId)")

          val uiAclsEnabled = conf.getBoolean("spark.history.ui.acls.enable", false)
          ui.getSecurityManager.setAcls(uiAclsEnabled)
          // make sure to set admin acls before view acls so they are properly picked up
          ui.getSecurityManager.setAdminAcls(appListener.adminAcls.getOrElse(""))
          ui.getSecurityManager.setViewAcls(attempt.sparkUser,
            appListener.viewAcls.getOrElse(""))
          ui
        }
      }
    } catch {
      case e: FileNotFoundException => None
    }
  }

  override def getConfig(): Map[String, String] = Map("Event log directory" -> logDir.toString)

  /**
   * Builds the application list based on the current contents of the log directory.
   * Tries to reuse as much of the data already in memory as possible, by not reading
   * applications that haven't been updated since last time the logs were checked.
   */
  private[history] def checkForLogs(): Unit = {
    try {
      val statusList = Option(fs.listStatus(new Path(logDir))).map(_.toSeq)
        .getOrElse(Seq[FileStatus]())
      var newLastModifiedTime = lastModifiedTime
      val logInfos: Seq[FileStatus] = statusList
        .filter { entry =>
          try {
            getModificationTime(entry).map { time =>
              newLastModifiedTime = math.max(newLastModifiedTime, time)
              time >= lastModifiedTime
            }.getOrElse(false)
          } catch {
            case e: AccessControlException =>
              // Do not use "logInfo" since these messages can get pretty noisy if printed on
              // every poll.
              logDebug(s"No permission to read $entry, ignoring.")
              false
          }
        }
        .flatMap { entry => Some(entry) }
        .sortWith { case (entry1, entry2) =>
          val mod1 = getModificationTime(entry1).getOrElse(-1L)
          val mod2 = getModificationTime(entry2).getOrElse(-1L)
          mod1 >= mod2
      }

      logInfos.sliding(20, 20).foreach { batch =>
        replayExecutor.submit(new Runnable {
          override def run(): Unit = mergeApplicationListing(batch)
        })
      }

      lastModifiedTime = newLastModifiedTime
    } catch {
      case e: Exception => logError("Exception in checking for event log updates", e)
    }
  }

  /**
   * Replay the log files in the list and merge the list of old applications with new ones
   */
  private def mergeApplicationListing(logs: Seq[FileStatus]): Unit = {
    val bus = new ReplayListenerBus()
    val newAttempts = logs.flatMap { fileStatus =>
      try {
        val res = replay(fileStatus, bus)
        logInfo(s"Application log ${res.logPath} loaded successfully.")
        Some(res)
      } catch {
        case e: Exception =>
          logError(
            s"Exception encountered when attempting to load application log ${fileStatus.getPath}",
            e)
          None
      }
    }

    if (newAttempts.isEmpty) {
      return
    }

    // Build a map containing all apps that contain new attempts. The app information in this map
    // contains both the new app attempt, and those that were already loaded in the existing apps
    // map. If an attempt has been updated, it replaces the old attempt in the list.
    val newAppMap = new mutable.HashMap[String, FsApplicationHistoryInfo]()
    newAttempts.foreach { attempt =>
      val appInfo = newAppMap.get(attempt.appId)
        .orElse(applications.get(attempt.appId))
        .map { app =>
          val attempts =
            app.attempts.filter(_.attemptId != attempt.attemptId).toList ++ List(attempt)
          new FsApplicationHistoryInfo(attempt.appId, attempt.name,
            attempts.sortWith(compareAttemptInfo))
        }
        .getOrElse(new FsApplicationHistoryInfo(attempt.appId, attempt.name, List(attempt)))
      newAppMap(attempt.appId) = appInfo
    }

    // Merge the new app list with the existing one, maintaining the expected ordering (descending
    // end time). Maintaining the order is important to avoid having to sort the list every time
    // there is a request for the log list.
    val newApps = newAppMap.values.toSeq.sortWith(compareAppInfo)
    val mergedApps = new mutable.LinkedHashMap[String, FsApplicationHistoryInfo]()
    def addIfAbsent(info: FsApplicationHistoryInfo): Unit = {
      if (!mergedApps.contains(info.id)) {
        mergedApps += (info.id -> info)
      }
    }

    val newIterator = newApps.iterator.buffered
    val oldIterator = applications.values.iterator.buffered
    while (newIterator.hasNext && oldIterator.hasNext) {
      if (newAppMap.contains(oldIterator.head.id)) {
        oldIterator.next()
      } else if (compareAppInfo(newIterator.head, oldIterator.head)) {
        addIfAbsent(newIterator.next())
      } else {
        addIfAbsent(oldIterator.next())
      }
    }
    newIterator.foreach(addIfAbsent)
    oldIterator.foreach(addIfAbsent)

    applications = mergedApps
  }

  /**
   * Delete event logs from the log directory according to the clean policy defined by the user.
   */
  private[history] def cleanLogs(): Unit = {
    try {
      val maxAge = conf.getTimeAsSeconds("spark.history.fs.cleaner.maxAge", "7d") * 1000

      val now = clock.getTimeMillis()
      val appsToRetain = new mutable.LinkedHashMap[String, FsApplicationHistoryInfo]()

      def shouldClean(attempt: FsApplicationAttemptInfo): Boolean = {
        now - attempt.lastUpdated > maxAge && attempt.completed
      }

      // Scan all logs from the log directory.
      // Only completed applications older than the specified max age will be deleted.
      applications.values.foreach { app =>
        val (toClean, toRetain) = app.attempts.partition(shouldClean)
        attemptsToClean ++= toClean

        if (toClean.isEmpty) {
          appsToRetain += (app.id -> app)
        } else if (toRetain.nonEmpty) {
          appsToRetain += (app.id ->
            new FsApplicationHistoryInfo(app.id, app.name, toRetain.toList))
        }
      }

      applications = appsToRetain

      val leftToClean = new mutable.ListBuffer[FsApplicationAttemptInfo]
      attemptsToClean.foreach { attempt =>
        try {
          val path = new Path(logDir, attempt.logPath)
          if (fs.exists(path)) {
            fs.delete(path, true)
          }
        } catch {
          case e: AccessControlException =>
            logInfo(s"No permission to delete ${attempt.logPath}, ignoring.")
          case t: IOException =>
            logError(s"IOException in cleaning ${attempt.logPath}", t)
            leftToClean += attempt
        }
      }

      attemptsToClean = leftToClean
    } catch {
      case t: Exception => logError("Exception in cleaning logs", t)
    }
  }

  /**
   * Comparison function that defines the sort order for the application listing.
   *
   * @return Whether `i1` should precede `i2`.
   */
  private def compareAppInfo(
      i1: FsApplicationHistoryInfo,
      i2: FsApplicationHistoryInfo): Boolean = {
    val a1 = i1.attempts.head
    val a2 = i2.attempts.head
    if (a1.endTime != a2.endTime) a1.endTime >= a2.endTime else a1.startTime >= a2.startTime
  }

  /**
   * Comparison function that defines the sort order for application attempts within the same
   * application. Order is: running attempts before complete attempts, running attempts sorted
   * by start time, completed attempts sorted by end time.
   *
   * Normally applications should have a single running attempt; but failure to call sc.stop()
   * may cause multiple running attempts to show up.
   *
   * @return Whether `a1` should precede `a2`.
   */
  private def compareAttemptInfo(
      a1: FsApplicationAttemptInfo,
      a2: FsApplicationAttemptInfo): Boolean = {
    if (a1.completed == a2.completed) {
      if (a1.completed) a1.endTime >= a2.endTime else a1.startTime >= a2.startTime
    } else {
      !a1.completed
    }
  }

  /**
   * Replays the events in the specified log file and returns information about the associated
   * application.
   */
  private def replay(eventLog: FileStatus, bus: ReplayListenerBus): FsApplicationAttemptInfo = {
    val logPath = eventLog.getPath()
    logInfo(s"Replaying log path: $logPath")
    val logInput =
      if (isLegacyLogDirectory(eventLog)) {
        openLegacyEventLog(logPath)
      } else {
        EventLoggingListener.openEventLog(logPath, fs)
      }
    try {
      val appListener = new ApplicationEventListener
      val appCompleted = isApplicationCompleted(eventLog)
      bus.addListener(appListener)
<<<<<<< HEAD
      bus.replay(logInput, logPath.toString)
      new FsApplicationAttemptInfo(
=======
      bus.replay(logInput, logPath.toString, !appCompleted)
      new FsApplicationHistoryInfo(
>>>>>>> 80098109
        logPath.getName(),
        appListener.appName.getOrElse(NOT_STARTED),
        appListener.appId.getOrElse(logPath.getName()),
        appListener.appAttemptId,
        appListener.startTime.getOrElse(-1L),
        appListener.endTime.getOrElse(-1L),
        getModificationTime(eventLog).get,
        appListener.sparkUser.getOrElse(NOT_STARTED),
        appCompleted)
    } finally {
      logInput.close()
    }
  }

  /**
   * Loads a legacy log directory. This assumes that the log directory contains a single event
   * log file (along with other metadata files), which is the case for directories generated by
   * the code in previous releases.
   *
   * @return input stream that holds one JSON record per line.
   */
  private[history] def openLegacyEventLog(dir: Path): InputStream = {
    val children = fs.listStatus(dir)
    var eventLogPath: Path = null
    var codecName: Option[String] = None

    children.foreach { child =>
      child.getPath().getName() match {
        case name if name.startsWith(LOG_PREFIX) =>
          eventLogPath = child.getPath()
        case codec if codec.startsWith(COMPRESSION_CODEC_PREFIX) =>
          codecName = Some(codec.substring(COMPRESSION_CODEC_PREFIX.length()))
        case _ =>
      }
    }

    if (eventLogPath == null) {
      throw new IllegalArgumentException(s"$dir is not a Spark application log directory.")
    }

    val codec = try {
        codecName.map { c => CompressionCodec.createCodec(conf, c) }
      } catch {
        case e: Exception =>
          throw new IllegalArgumentException(s"Unknown compression codec $codecName.")
      }

    val in = new BufferedInputStream(fs.open(eventLogPath))
    codec.map(_.compressedInputStream(in)).getOrElse(in)
  }

  /**
   * Return whether the specified event log path contains a old directory-based event log.
   * Previously, the event log of an application comprises of multiple files in a directory.
   * As of Spark 1.3, these files are consolidated into a single one that replaces the directory.
   * See SPARK-2261 for more detail.
   */
  private def isLegacyLogDirectory(entry: FileStatus): Boolean = entry.isDir()

  /**
   * Returns the modification time of the given event log. If the status points at an empty
   * directory, `None` is returned, indicating that there isn't an event log at that location.
   */
  private def getModificationTime(fsEntry: FileStatus): Option[Long] = {
    if (isLegacyLogDirectory(fsEntry)) {
      val statusList = fs.listStatus(fsEntry.getPath)
      if (!statusList.isEmpty) Some(statusList.map(_.getModificationTime()).max) else None
    } else {
      Some(fsEntry.getModificationTime())
    }
  }

  /**
   * Return true when the application has completed.
   */
  private def isApplicationCompleted(entry: FileStatus): Boolean = {
    if (isLegacyLogDirectory(entry)) {
      fs.exists(new Path(entry.getPath(), APPLICATION_COMPLETE))
    } else {
      !entry.getPath().getName().endsWith(EventLoggingListener.IN_PROGRESS)
    }
  }

}

private object FsHistoryProvider {
  val DEFAULT_LOG_DIR = "file:/tmp/spark-events"
}

private class FsApplicationAttemptInfo(
    val logPath: String,
    val name: String,
    val appId: String,
    attemptId: Option[String],
    startTime: Long,
    endTime: Long,
    lastUpdated: Long,
    sparkUser: String,
    completed: Boolean = true)
  extends ApplicationAttemptInfo(
      attemptId, startTime, endTime, lastUpdated, sparkUser, completed)

private class FsApplicationHistoryInfo(
    id: String,
    override val name: String,
    override val attempts: List[FsApplicationAttemptInfo])
  extends ApplicationHistoryInfo(id, name, attempts)<|MERGE_RESOLUTION|>--- conflicted
+++ resolved
@@ -392,13 +392,8 @@
       val appListener = new ApplicationEventListener
       val appCompleted = isApplicationCompleted(eventLog)
       bus.addListener(appListener)
-<<<<<<< HEAD
-      bus.replay(logInput, logPath.toString)
+      bus.replay(logInput, logPath.toString, !appCompleted)
       new FsApplicationAttemptInfo(
-=======
-      bus.replay(logInput, logPath.toString, !appCompleted)
-      new FsApplicationHistoryInfo(
->>>>>>> 80098109
         logPath.getName(),
         appListener.appName.getOrElse(NOT_STARTED),
         appListener.appId.getOrElse(logPath.getName()),
