/*
 * Licensed to the Apache Software Foundation (ASF) under one or more
 * contributor license agreements.  See the NOTICE file distributed with
 * this work for additional information regarding copyright ownership.
 * The ASF licenses this file to You under the Apache License, Version 2.0
 * (the "License"); you may not use this file except in compliance with
 * the License.  You may obtain a copy of the License at
 *
 *    http://www.apache.org/licenses/LICENSE-2.0
 *
 * Unless required by applicable law or agreed to in writing, software
 * distributed under the License is distributed on an "AS IS" BASIS,
 * WITHOUT WARRANTIES OR CONDITIONS OF ANY KIND, either express or implied.
 * See the License for the specific language governing permissions and
 * limitations under the License.
 */

package org.apache.spark.deploy.history

import java.io.{File, FileNotFoundException, IOException}
import java.util.{Date, UUID}
import java.util.concurrent.{Executors, ExecutorService, Future, TimeUnit}
import java.util.zip.{ZipEntry, ZipOutputStream}

import scala.collection.JavaConverters._
import scala.collection.mutable
import scala.xml.Node

import com.fasterxml.jackson.annotation.{JsonIgnore, JsonInclude}
import com.fasterxml.jackson.module.scala.DefaultScalaModule
import com.google.common.io.ByteStreams
import com.google.common.util.concurrent.{MoreExecutors, ThreadFactoryBuilder}
import org.apache.hadoop.fs.{FileStatus, Path}
import org.apache.hadoop.fs.permission.FsAction
import org.apache.hadoop.hdfs.DistributedFileSystem
import org.apache.hadoop.hdfs.protocol.HdfsConstants
import org.apache.hadoop.security.AccessControlException

import org.apache.spark.{SecurityManager, SparkConf, SparkException}
import org.apache.spark.deploy.SparkHadoopUtil
import org.apache.spark.deploy.history.config._
import org.apache.spark.internal.Logging
import org.apache.spark.scheduler._
import org.apache.spark.scheduler.ReplayListenerBus._
import org.apache.spark.status.api.v1
import org.apache.spark.ui.SparkUI
import org.apache.spark.util.{Clock, SystemClock, ThreadUtils, Utils}
import org.apache.spark.util.kvstore._

/**
 * A class that provides application history from event logs stored in the file system.
 * This provider checks for new finished applications in the background periodically and
 * renders the history application UI by parsing the associated event logs.
 *
 * == How new and updated attempts are detected ==
 *
 * - New attempts are detected in [[checkForLogs]]: the log dir is scanned, and any
 * entries in the log dir whose modification time is greater than the last scan time
 * are considered new or updated. These are replayed to create a new attempt info entry
 * and update or create a matching application info element in the list of applications.
 * - Updated attempts are also found in [[checkForLogs]] -- if the attempt's log file has grown, the
 * attempt is replaced by another one with a larger log size.
 * - When [[updateProbe()]] is invoked to check if a loaded [[SparkUI]]
 * instance is out of date, the log size of the cached instance is checked against the app last
 * loaded by [[checkForLogs]].
 *
 * The use of log size, rather than simply relying on modification times, is needed to
 * address the following issues
 * - some filesystems do not appear to update the `modtime` value whenever data is flushed to
 * an open file output stream. Changes to the history may not be picked up.
 * - the granularity of the `modtime` field may be 2+ seconds. Rapid changes to the FS can be
 * missed.
 *
 * Tracking filesize works given the following invariant: the logs get bigger
 * as new events are added. If a format was used in which this did not hold, the mechanism would
 * break. Simple streaming of JSON-formatted events, as is implemented today, implicitly
 * maintains this invariant.
 */
private[history] class FsHistoryProvider(conf: SparkConf, clock: Clock)
  extends ApplicationHistoryProvider with Logging {

  def this(conf: SparkConf) = {
    this(conf, new SystemClock())
  }

  import config._
  import FsHistoryProvider._

  // Interval between safemode checks.
  private val SAFEMODE_CHECK_INTERVAL_S = conf.getTimeAsSeconds(
    "spark.history.fs.safemodeCheck.interval", "5s")

  // Interval between each check for event log updates
  private val UPDATE_INTERVAL_S = conf.getTimeAsSeconds("spark.history.fs.update.interval", "10s")

  // Interval between each cleaner checks for event logs to delete
  private val CLEAN_INTERVAL_S = conf.getTimeAsSeconds("spark.history.fs.cleaner.interval", "1d")

  // Number of threads used to replay event logs.
  private val NUM_PROCESSING_THREADS = conf.getInt(SPARK_HISTORY_FS_NUM_REPLAY_THREADS,
    Math.ceil(Runtime.getRuntime.availableProcessors() / 4f).toInt)

  private val logDir = conf.get(EVENT_LOG_DIR)

  private val HISTORY_UI_ACLS_ENABLE = conf.getBoolean("spark.history.ui.acls.enable", false)
  private val HISTORY_UI_ADMIN_ACLS = conf.get("spark.history.ui.admin.acls", "")
  private val HISTORY_UI_ADMIN_ACLS_GROUPS = conf.get("spark.history.ui.admin.acls.groups", "")
  logInfo(s"History server ui acls " + (if (HISTORY_UI_ACLS_ENABLE) "enabled" else "disabled") +
    "; users with admin permissions: " + HISTORY_UI_ADMIN_ACLS.toString +
    "; groups with admin permissions" + HISTORY_UI_ADMIN_ACLS_GROUPS.toString)

  private val hadoopConf = SparkHadoopUtil.get.newConfiguration(conf)
  private val fs = new Path(logDir).getFileSystem(hadoopConf)

  // Used by check event thread and clean log thread.
  // Scheduled thread pool size must be one, otherwise it will have concurrent issues about fs
  // and applications between check task and clean task.
  private val pool = Executors.newScheduledThreadPool(1, new ThreadFactoryBuilder()
    .setNameFormat("spark-history-task-%d").setDaemon(true).build())

  // The modification time of the newest log detected during the last scan.   Currently only
  // used for logging msgs (logs are re-scanned based on file size, rather than modtime)
  private val lastScanTime = new java.util.concurrent.atomic.AtomicLong(-1)

  private val pendingReplayTasksCount = new java.util.concurrent.atomic.AtomicInteger(0)

  private val storePath = conf.get(LOCAL_STORE_DIR)

  // Visible for testing.
  private[history] val listing: KVStore = storePath.map { path =>
    val dbPath = new File(path, "listing.ldb")

    def openDB(): LevelDB = new LevelDB(dbPath, new KVStoreScalaSerializer())

    try {
      val db = openDB()
      val meta = db.getMetadata(classOf[KVStoreMetadata])

      if (meta == null) {
        db.setMetadata(new KVStoreMetadata(CURRENT_LISTING_VERSION, logDir))
        db
      } else if (meta.version != CURRENT_LISTING_VERSION || !logDir.equals(meta.logDir)) {
        logInfo("Detected mismatched config in existing DB, deleting...")
        db.close()
        Utils.deleteRecursively(dbPath)
        openDB()
      } else {
        db
      }
    } catch {
      case _: UnsupportedStoreVersionException =>
        logInfo("Detected incompatible DB versions, deleting...")
        Utils.deleteRecursively(dbPath)
        openDB()
    }
  }.getOrElse(new InMemoryStore())

  /**
   * Return a runnable that performs the given operation on the event logs.
   * This operation is expected to be executed periodically.
   */
  private def getRunner(operateFun: () => Unit): Runnable = {
    new Runnable() {
      override def run(): Unit = Utils.tryOrExit {
        operateFun()
      }
    }
  }

  /**
   * Fixed size thread pool to fetch and parse log files.
   */
  private val replayExecutor: ExecutorService = {
    if (!conf.contains("spark.testing")) {
      ThreadUtils.newDaemonFixedThreadPool(NUM_PROCESSING_THREADS, "log-replay-executor")
    } else {
      MoreExecutors.sameThreadExecutor()
    }
  }

  // Conf option used for testing the initialization code.
  val initThread = initialize()

  private[history] def initialize(): Thread = {
    if (!isFsInSafeMode()) {
      startPolling()
      null
    } else {
      startSafeModeCheckThread(None)
    }
  }

  private[history] def startSafeModeCheckThread(
      errorHandler: Option[Thread.UncaughtExceptionHandler]): Thread = {
    // Cannot probe anything while the FS is in safe mode, so spawn a new thread that will wait
    // for the FS to leave safe mode before enabling polling. This allows the main history server
    // UI to be shown (so that the user can see the HDFS status).
    val initThread = new Thread(new Runnable() {
      override def run(): Unit = {
        try {
          while (isFsInSafeMode()) {
            logInfo("HDFS is still in safe mode. Waiting...")
            val deadline = clock.getTimeMillis() +
              TimeUnit.SECONDS.toMillis(SAFEMODE_CHECK_INTERVAL_S)
            clock.waitTillTime(deadline)
          }
          startPolling()
        } catch {
          case _: InterruptedException =>
        }
      }
    })
    initThread.setDaemon(true)
    initThread.setName(s"${getClass().getSimpleName()}-init")
    initThread.setUncaughtExceptionHandler(errorHandler.getOrElse(
      new Thread.UncaughtExceptionHandler() {
        override def uncaughtException(t: Thread, e: Throwable): Unit = {
          logError("Error initializing FsHistoryProvider.", e)
          System.exit(1)
        }
      }))
    initThread.start()
    initThread
  }

  private def startPolling(): Unit = {
    // Validate the log directory.
    val path = new Path(logDir)
    try {
      if (!fs.getFileStatus(path).isDirectory) {
        throw new IllegalArgumentException(
          "Logging directory specified is not a directory: %s".format(logDir))
      }
    } catch {
      case f: FileNotFoundException =>
        var msg = s"Log directory specified does not exist: $logDir"
        if (logDir == DEFAULT_LOG_DIR) {
          msg += " Did you configure the correct one through spark.history.fs.logDirectory?"
        }
        throw new FileNotFoundException(msg).initCause(f)
    }

    // Disable the background thread during tests.
    if (!conf.contains("spark.testing")) {
      // A task that periodically checks for event log updates on disk.
      logDebug(s"Scheduling update thread every $UPDATE_INTERVAL_S seconds")
      pool.scheduleWithFixedDelay(
        getRunner(() => checkForLogs()), 0, UPDATE_INTERVAL_S, TimeUnit.SECONDS)

      if (conf.getBoolean("spark.history.fs.cleaner.enabled", false)) {
        // A task that periodically cleans event logs on disk.
        pool.scheduleWithFixedDelay(
          getRunner(() => cleanLogs()), 0, CLEAN_INTERVAL_S, TimeUnit.SECONDS)
      }
    } else {
      logDebug("Background update thread disabled for testing")
    }
  }

  override def getListing(): Iterator[ApplicationHistoryInfo] = {
    // Return the listing in end time descending order.
    listing.view(classOf[ApplicationInfoWrapper])
      .index("endTime")
      .reverse()
      .iterator()
      .asScala
      .map(_.toAppHistoryInfo())
  }

  override def getApplicationInfo(appId: String): Option[ApplicationHistoryInfo] = {
    try {
      Some(load(appId).toAppHistoryInfo())
    } catch {
      case e: NoSuchElementException =>
        None
    }
  }

  override def getEventLogsUnderProcess(): Int = pendingReplayTasksCount.get()

  override def getLastUpdatedTime(): Long = lastScanTime.get()

  override def getAppUI(appId: String, attemptId: Option[String]): Option[LoadedAppUI] = {
    try {
      val appInfo = load(appId)
      appInfo.attempts
        .find { attempt => attempt.info.attemptId == attemptId }
        .map { attempt =>
          val replayBus = new ReplayListenerBus()
          val ui = {
            val conf = this.conf.clone()
            val appSecManager = new SecurityManager(conf)
            SparkUI.createHistoryUI(conf, replayBus, appSecManager, appInfo.info.name,
              HistoryServer.getAttemptURI(appId, attempt.info.attemptId),
              Some(attempt.info.lastUpdated.getTime()), attempt.info.startTime.getTime())
            // Do not call ui.bind() to avoid creating a new server for each application
          }

          val fileStatus = fs.getFileStatus(new Path(logDir, attempt.logPath))

          val appListener = replay(fileStatus, isApplicationCompleted(fileStatus), replayBus)
<<<<<<< HEAD
          ui.appSparkVersion = appListener.appSparkVersion.getOrElse("")
          ui.getSecurityManager.setAcls(HISTORY_UI_ACLS_ENABLE)
          // make sure to set admin acls before view acls so they are properly picked up
          val adminAcls = HISTORY_UI_ADMIN_ACLS + "," + appListener.adminAcls.getOrElse("")
          ui.getSecurityManager.setAdminAcls(adminAcls)
          ui.getSecurityManager.setViewAcls(attempt.info.sparkUser,
            appListener.viewAcls.getOrElse(""))
          val adminAclsGroups = HISTORY_UI_ADMIN_ACLS_GROUPS + "," +
            appListener.adminAclsGroups.getOrElse("")
          ui.getSecurityManager.setAdminAclsGroups(adminAclsGroups)
          ui.getSecurityManager.setViewAclsGroups(appListener.viewAclsGroups.getOrElse(""))
          LoadedAppUI(ui, updateProbe(appId, attemptId, attempt.fileSize))
=======

          if (appListener.appId.isDefined) {
            ui.appSparkVersion = appListener.appSparkVersion.getOrElse("")
            ui.getSecurityManager.setAcls(HISTORY_UI_ACLS_ENABLE)
            // make sure to set admin acls before view acls so they are properly picked up
            val adminAcls = HISTORY_UI_ADMIN_ACLS + "," + appListener.adminAcls.getOrElse("")
            ui.getSecurityManager.setAdminAcls(adminAcls)
            ui.getSecurityManager.setViewAcls(attempt.sparkUser, appListener.viewAcls.getOrElse(""))
            val adminAclsGroups = HISTORY_UI_ADMIN_ACLS_GROUPS + "," +
              appListener.adminAclsGroups.getOrElse("")
            ui.getSecurityManager.setAdminAclsGroups(adminAclsGroups)
            ui.getSecurityManager.setViewAclsGroups(appListener.viewAclsGroups.getOrElse(""))
            Some(LoadedAppUI(ui, () => updateProbe(appId, attemptId, attempt.fileSize)))
          } else {
            None
          }

>>>>>>> 365a29bd
        }
    } catch {
      case _: NoSuchElementException => None
    }
  }

  override def getEmptyListingHtml(): Seq[Node] = {
    <p>
      Did you specify the correct logging directory? Please verify your setting of
      <span style="font-style:italic">spark.history.fs.logDirectory</span>
      listed above and whether you have the permissions to access it.
      <br/>
      It is also possible that your application did not run to
      completion or did not stop the SparkContext.
    </p>
  }

  override def getConfig(): Map[String, String] = {
    val safeMode = if (isFsInSafeMode()) {
      Map("HDFS State" -> "In safe mode, application logs not available.")
    } else {
      Map()
    }
    Map("Event log directory" -> logDir.toString) ++ safeMode
  }

  override def stop(): Unit = {
    try {
      if (initThread != null && initThread.isAlive()) {
        initThread.interrupt()
        initThread.join()
      }
    } finally {
      listing.close()
    }
  }

  /**
   * Builds the application list based on the current contents of the log directory.
   * Tries to reuse as much of the data already in memory as possible, by not reading
   * applications that haven't been updated since last time the logs were checked.
   */
  private[history] def checkForLogs(): Unit = {
    try {
      val newLastScanTime = getNewLastScanTime()
      logDebug(s"Scanning $logDir with lastScanTime==$lastScanTime")
      val statusList = Option(fs.listStatus(new Path(logDir))).map(_.toSeq).getOrElse(Nil)
      // scan for modified applications, replay and merge them
      val logInfos = statusList
        .filter { entry =>
          !entry.isDirectory() &&
            // FsHistoryProvider generates a hidden file which can't be read.  Accidentally
            // reading a garbage file is safe, but we would log an error which can be scary to
            // the end-user.
            !entry.getPath().getName().startsWith(".") &&
            SparkHadoopUtil.get.checkAccessPermission(entry, FsAction.READ) &&
            recordedFileSize(entry.getPath()) < entry.getLen()
        }
        .sortWith { case (entry1, entry2) =>
          entry1.getModificationTime() > entry2.getModificationTime()
        }

      if (logInfos.nonEmpty) {
        logDebug(s"New/updated attempts found: ${logInfos.size} ${logInfos.map(_.getPath)}")
      }

      var tasks = mutable.ListBuffer[Future[_]]()

      try {
        for (file <- logInfos) {
          tasks += replayExecutor.submit(new Runnable {
            override def run(): Unit = mergeApplicationListing(file)
          })
        }
      } catch {
        // let the iteration over logInfos break, since an exception on
        // replayExecutor.submit (..) indicates the ExecutorService is unable
        // to take any more submissions at this time

        case e: Exception =>
          logError(s"Exception while submitting event log for replay", e)
      }

      pendingReplayTasksCount.addAndGet(tasks.size)

      tasks.foreach { task =>
        try {
          // Wait for all tasks to finish. This makes sure that checkForLogs
          // is not scheduled again while some tasks are already running in
          // the replayExecutor.
          task.get()
        } catch {
          case e: InterruptedException =>
            throw e
          case e: Exception =>
            logError("Exception while merging application listings", e)
        } finally {
          pendingReplayTasksCount.decrementAndGet()
        }
      }

      lastScanTime.set(newLastScanTime)
    } catch {
      case e: Exception => logError("Exception in checking for event log updates", e)
    }
  }

  private def getNewLastScanTime(): Long = {
    val fileName = "." + UUID.randomUUID().toString
    val path = new Path(logDir, fileName)
    val fos = fs.create(path)

    try {
      fos.close()
      fs.getFileStatus(path).getModificationTime
    } catch {
      case e: Exception =>
        logError("Exception encountered when attempting to update last scan time", e)
        lastScanTime.get()
    } finally {
      if (!fs.delete(path, true)) {
        logWarning(s"Error deleting ${path}")
      }
    }
  }

  override def writeEventLogs(
      appId: String,
      attemptId: Option[String],
      zipStream: ZipOutputStream): Unit = {

    /**
     * This method compresses the files passed in, and writes the compressed data out into the
     * [[OutputStream]] passed in. Each file is written as a new [[ZipEntry]] with its name being
     * the name of the file being compressed.
     */
    def zipFileToStream(file: Path, entryName: String, outputStream: ZipOutputStream): Unit = {
      val fs = file.getFileSystem(hadoopConf)
      val inputStream = fs.open(file, 1 * 1024 * 1024) // 1MB Buffer
      try {
        outputStream.putNextEntry(new ZipEntry(entryName))
        ByteStreams.copy(inputStream, outputStream)
        outputStream.closeEntry()
      } finally {
        inputStream.close()
      }
    }

    val app = try {
      load(appId)
    } catch {
      case _: NoSuchElementException =>
        throw new SparkException(s"Logs for $appId not found.")
    }

    try {
      // If no attempt is specified, or there is no attemptId for attempts, return all attempts
      attemptId
        .map { id => app.attempts.filter(_.info.attemptId == Some(id)) }
        .getOrElse(app.attempts)
        .map(_.logPath)
        .foreach { log =>
          zipFileToStream(new Path(logDir, log), log, zipStream)
        }
    } finally {
      zipStream.close()
    }
  }

  /**
   * Replay the given log file, saving the application in the listing db.
   */
  protected def mergeApplicationListing(fileStatus: FileStatus): Unit = {
    val eventsFilter: ReplayEventsFilter = { eventString =>
      eventString.startsWith(APPL_START_EVENT_PREFIX) ||
        eventString.startsWith(APPL_END_EVENT_PREFIX) ||
        eventString.startsWith(LOG_START_EVENT_PREFIX)
    }

    val logPath = fileStatus.getPath()
    logInfo(s"Replaying log path: $logPath")

    val bus = new ReplayListenerBus()
    val listener = new AppListingListener(fileStatus, clock)
    bus.addListener(listener)

    replay(fileStatus, isApplicationCompleted(fileStatus), bus, eventsFilter)
    listener.applicationInfo.foreach(addListing)
    listing.write(LogInfo(logPath.toString(), fileStatus.getLen()))
  }

  /**
   * Delete event logs from the log directory according to the clean policy defined by the user.
   */
  private[history] def cleanLogs(): Unit = {
    var iterator: Option[KVStoreIterator[ApplicationInfoWrapper]] = None
    try {
      val maxTime = clock.getTimeMillis() - conf.get(MAX_LOG_AGE_S) * 1000

      // Iterate descending over all applications whose oldest attempt happened before maxTime.
      iterator = Some(listing.view(classOf[ApplicationInfoWrapper])
        .index("oldestAttempt")
        .reverse()
        .first(maxTime)
        .closeableIterator())

      iterator.get.asScala.foreach { app =>
        // Applications may have multiple attempts, some of which may not need to be deleted yet.
        val (remaining, toDelete) = app.attempts.partition { attempt =>
          attempt.info.lastUpdated.getTime() >= maxTime
        }

        if (remaining.nonEmpty) {
          val newApp = new ApplicationInfoWrapper(app.info, remaining)
          listing.write(newApp)
        }

        toDelete.foreach { attempt =>
          val logPath = new Path(logDir, attempt.logPath)
          try {
            listing.delete(classOf[LogInfo], logPath.toString())
          } catch {
            case _: NoSuchElementException =>
              logDebug(s"Log info entry for $logPath not found.")
          }
          try {
            fs.delete(logPath, true)
          } catch {
            case e: AccessControlException =>
              logInfo(s"No permission to delete ${attempt.logPath}, ignoring.")
            case t: IOException =>
              logError(s"IOException in cleaning ${attempt.logPath}", t)
          }
        }

        if (remaining.isEmpty) {
          listing.delete(app.getClass(), app.id)
        }
      }
    } catch {
      case t: Exception => logError("Exception while cleaning logs", t)
    } finally {
      iterator.foreach(_.close())
    }
  }

  /**
   * Replays the events in the specified log file on the supplied `ReplayListenerBus`. Returns
   * an `ApplicationEventListener` instance with event data captured from the replay.
   * `ReplayEventsFilter` determines what events are replayed and can therefore limit the
   * data captured in the returned `ApplicationEventListener` instance.
   */
  private def replay(
      eventLog: FileStatus,
      appCompleted: Boolean,
      bus: ReplayListenerBus,
      eventsFilter: ReplayEventsFilter = SELECT_ALL_FILTER): ApplicationEventListener = {
    val logPath = eventLog.getPath()
    logInfo(s"Replaying log path: $logPath")
    // Note that the eventLog may have *increased* in size since when we grabbed the filestatus,
    // and when we read the file here.  That is OK -- it may result in an unnecessary refresh
    // when there is no update, but will not result in missing an update.  We *must* prevent
    // an error the other way -- if we report a size bigger (ie later) than the file that is
    // actually read, we may never refresh the app.  FileStatus is guaranteed to be static
    // after it's created, so we get a file size that is no bigger than what is actually read.
    val logInput = EventLoggingListener.openEventLog(logPath, fs)
    try {
      val appListener = new ApplicationEventListener
      bus.addListener(appListener)
      bus.replay(logInput, logPath.toString, !appCompleted, eventsFilter)
      logInfo(s"Finished replaying $logPath")
      appListener
    } finally {
      logInput.close()
    }
  }

  /**
   * Return true when the application has completed.
   */
  private def isApplicationCompleted(entry: FileStatus): Boolean = {
    !entry.getPath().getName().endsWith(EventLoggingListener.IN_PROGRESS)
  }

  /**
   * Checks whether HDFS is in safe mode.
   *
   * Note that DistributedFileSystem is a `@LimitedPrivate` class, which for all practical reasons
   * makes it more public than not.
   */
  private[history] def isFsInSafeMode(): Boolean = fs match {
    case dfs: DistributedFileSystem =>
      isFsInSafeMode(dfs)
    case _ =>
      false
  }

  private[history] def isFsInSafeMode(dfs: DistributedFileSystem): Boolean = {
    /* true to check only for Active NNs status */
    dfs.setSafeMode(HdfsConstants.SafeModeAction.SAFEMODE_GET, true)
  }

  /**
   * String description for diagnostics
   * @return a summary of the component state
   */
  override def toString: String = {
    val count = listing.count(classOf[ApplicationInfoWrapper])
    s"""|FsHistoryProvider{logdir=$logDir,
        |  storedir=$storePath,
        |  last scan time=$lastScanTime
        |  application count=$count}""".stripMargin
  }

  /**
   * Return true iff a newer version of the UI is available.  The check is based on whether the
   * fileSize for the currently loaded UI is smaller than the file size the last time
   * the logs were loaded.
   *
   * This is a very cheap operation -- the work of loading the new attempt was already done
   * by [[checkForLogs]].
   * @param appId application to probe
   * @param attemptId attempt to probe
   * @param prevFileSize the file size of the logs for the currently displayed UI
   */
  private def updateProbe(
      appId: String,
      attemptId: Option[String],
      prevFileSize: Long)(): Boolean = {
    try {
      val attempt = getAttempt(appId, attemptId)
      val logPath = fs.makeQualified(new Path(logDir, attempt.logPath))
      recordedFileSize(logPath) > prevFileSize
    } catch {
      case _: NoSuchElementException =>
        logDebug(s"Application Attempt $appId/$attemptId not found")
        false
    }
  }

  /**
   * Return the last known size of the given event log, recorded the last time the file
   * system scanner detected a change in the file.
   */
  private def recordedFileSize(log: Path): Long = {
    try {
      listing.read(classOf[LogInfo], log.toString()).fileSize
    } catch {
      case _: NoSuchElementException => 0L
    }
  }

  private def load(appId: String): ApplicationInfoWrapper = {
    listing.read(classOf[ApplicationInfoWrapper], appId)
  }

  /**
   * Write the app's information to the given store. Serialized to avoid the (notedly rare) case
   * where two threads are processing separate attempts of the same application.
   */
  private def addListing(app: ApplicationInfoWrapper): Unit = listing.synchronized {
    val attempt = app.attempts.head

    val oldApp = try {
      listing.read(classOf[ApplicationInfoWrapper], app.id)
    } catch {
      case _: NoSuchElementException =>
        app
    }

    def compareAttemptInfo(a1: AttemptInfoWrapper, a2: AttemptInfoWrapper): Boolean = {
      a1.info.startTime.getTime() > a2.info.startTime.getTime()
    }

    val attempts = oldApp.attempts.filter(_.info.attemptId != attempt.info.attemptId) ++
      List(attempt)

    val newAppInfo = new ApplicationInfoWrapper(
      app.info,
      attempts.sortWith(compareAttemptInfo))
    listing.write(newAppInfo)
  }

  /** For testing. Returns internal data about a single attempt. */
  private[history] def getAttempt(appId: String, attemptId: Option[String]): AttemptInfoWrapper = {
    load(appId).attempts.find(_.info.attemptId == attemptId).getOrElse(
      throw new NoSuchElementException(s"Cannot find attempt $attemptId of $appId."))
  }

}

private[history] object FsHistoryProvider {
  private val SPARK_HISTORY_FS_NUM_REPLAY_THREADS = "spark.history.fs.numReplayThreads"

  private val APPL_START_EVENT_PREFIX = "{\"Event\":\"SparkListenerApplicationStart\""

  private val APPL_END_EVENT_PREFIX = "{\"Event\":\"SparkListenerApplicationEnd\""

  private val LOG_START_EVENT_PREFIX = "{\"Event\":\"SparkListenerLogStart\""

  /**
   * Current version of the data written to the listing database. When opening an existing
   * db, if the version does not match this value, the FsHistoryProvider will throw away
   * all data and re-generate the listing data from the event logs.
   */
  private[history] val CURRENT_LISTING_VERSION = 1L
}

/**
 * A KVStoreSerializer that provides Scala types serialization too, and uses the same options as
 * the API serializer.
 */
private class KVStoreScalaSerializer extends KVStoreSerializer {

  mapper.registerModule(DefaultScalaModule)
  mapper.setSerializationInclusion(JsonInclude.Include.NON_NULL)
  mapper.setDateFormat(v1.JacksonMessageWriter.makeISODateFormat)

}

private[history] case class KVStoreMetadata(
  version: Long,
  logDir: String)

private[history] case class LogInfo(
  @KVIndexParam logPath: String,
  fileSize: Long)

private[history] class AttemptInfoWrapper(
    val info: v1.ApplicationAttemptInfo,
    val logPath: String,
    val fileSize: Long) {

  def toAppAttemptInfo(): ApplicationAttemptInfo = {
    ApplicationAttemptInfo(info.attemptId, info.startTime.getTime(),
      info.endTime.getTime(), info.lastUpdated.getTime(), info.sparkUser,
      info.completed, info.appSparkVersion)
  }

}

private[history] class ApplicationInfoWrapper(
    val info: v1.ApplicationInfo,
    val attempts: List[AttemptInfoWrapper]) {

  @JsonIgnore @KVIndexParam
  def id: String = info.id

  @JsonIgnore @KVIndexParam("endTime")
  def endTime(): Long = attempts.head.info.endTime.getTime()

  @JsonIgnore @KVIndexParam("oldestAttempt")
  def oldestAttempt(): Long = attempts.map(_.info.lastUpdated.getTime()).min

  def toAppHistoryInfo(): ApplicationHistoryInfo = {
    ApplicationHistoryInfo(info.id, info.name, attempts.map(_.toAppAttemptInfo()))
  }

}

private[history] class AppListingListener(log: FileStatus, clock: Clock) extends SparkListener {

  private val app = new MutableApplicationInfo()
  private val attempt = new MutableAttemptInfo(log.getPath().getName(), log.getLen())

  override def onApplicationStart(event: SparkListenerApplicationStart): Unit = {
    app.id = event.appId.orNull
    app.name = event.appName

    attempt.attemptId = event.appAttemptId
    attempt.startTime = new Date(event.time)
    attempt.lastUpdated = new Date(clock.getTimeMillis())
    attempt.sparkUser = event.sparkUser
  }

  override def onApplicationEnd(event: SparkListenerApplicationEnd): Unit = {
    attempt.endTime = new Date(event.time)
    attempt.lastUpdated = new Date(log.getModificationTime())
    attempt.duration = event.time - attempt.startTime.getTime()
    attempt.completed = true
  }

  override def onOtherEvent(event: SparkListenerEvent): Unit = event match {
    case SparkListenerLogStart(sparkVersion) =>
      attempt.appSparkVersion = sparkVersion
    case _ =>
  }

  def applicationInfo: Option[ApplicationInfoWrapper] = {
    if (app.id != null) {
      Some(app.toView())
    } else {
      None
    }
  }

  private class MutableApplicationInfo {
    var id: String = null
    var name: String = null
    var coresGranted: Option[Int] = None
    var maxCores: Option[Int] = None
    var coresPerExecutor: Option[Int] = None
    var memoryPerExecutorMB: Option[Int] = None

    def toView(): ApplicationInfoWrapper = {
      val apiInfo = new v1.ApplicationInfo(id, name, coresGranted, maxCores, coresPerExecutor,
        memoryPerExecutorMB, Nil)
      new ApplicationInfoWrapper(apiInfo, List(attempt.toView()))
    }

  }

  private class MutableAttemptInfo(logPath: String, fileSize: Long) {
    var attemptId: Option[String] = None
    var startTime = new Date(-1)
    var endTime = new Date(-1)
    var lastUpdated = new Date(-1)
    var duration = 0L
    var sparkUser: String = null
    var completed = false
    var appSparkVersion = ""

    def toView(): AttemptInfoWrapper = {
      val apiInfo = new v1.ApplicationAttemptInfo(
        attemptId,
        startTime,
        endTime,
        lastUpdated,
        duration,
        sparkUser,
        completed,
        appSparkVersion)
      new AttemptInfoWrapper(
        apiInfo,
        logPath,
        fileSize)
    }

  }

}<|MERGE_RESOLUTION|>--- conflicted
+++ resolved
@@ -299,7 +299,6 @@
           val fileStatus = fs.getFileStatus(new Path(logDir, attempt.logPath))
 
           val appListener = replay(fileStatus, isApplicationCompleted(fileStatus), replayBus)
-<<<<<<< HEAD
           ui.appSparkVersion = appListener.appSparkVersion.getOrElse("")
           ui.getSecurityManager.setAcls(HISTORY_UI_ACLS_ENABLE)
           // make sure to set admin acls before view acls so they are properly picked up
@@ -311,26 +310,7 @@
             appListener.adminAclsGroups.getOrElse("")
           ui.getSecurityManager.setAdminAclsGroups(adminAclsGroups)
           ui.getSecurityManager.setViewAclsGroups(appListener.viewAclsGroups.getOrElse(""))
-          LoadedAppUI(ui, updateProbe(appId, attemptId, attempt.fileSize))
-=======
-
-          if (appListener.appId.isDefined) {
-            ui.appSparkVersion = appListener.appSparkVersion.getOrElse("")
-            ui.getSecurityManager.setAcls(HISTORY_UI_ACLS_ENABLE)
-            // make sure to set admin acls before view acls so they are properly picked up
-            val adminAcls = HISTORY_UI_ADMIN_ACLS + "," + appListener.adminAcls.getOrElse("")
-            ui.getSecurityManager.setAdminAcls(adminAcls)
-            ui.getSecurityManager.setViewAcls(attempt.sparkUser, appListener.viewAcls.getOrElse(""))
-            val adminAclsGroups = HISTORY_UI_ADMIN_ACLS_GROUPS + "," +
-              appListener.adminAclsGroups.getOrElse("")
-            ui.getSecurityManager.setAdminAclsGroups(adminAclsGroups)
-            ui.getSecurityManager.setViewAclsGroups(appListener.viewAclsGroups.getOrElse(""))
-            Some(LoadedAppUI(ui, () => updateProbe(appId, attemptId, attempt.fileSize)))
-          } else {
-            None
-          }
-
->>>>>>> 365a29bd
+          LoadedAppUI(ui, () => updateProbe(appId, attemptId, attempt.fileSize))
         }
     } catch {
       case _: NoSuchElementException => None
