/*
 * Licensed to the Apache Software Foundation (ASF) under one or more
 * contributor license agreements.  See the NOTICE file distributed with
 * this work for additional information regarding copyright ownership.
 * The ASF licenses this file to You under the Apache License, Version 2.0
 * (the "License"); you may not use this file except in compliance with
 * the License.  You may obtain a copy of the License at
 *
 *    http://www.apache.org/licenses/LICENSE-2.0
 *
 * Unless required by applicable law or agreed to in writing, software
 * distributed under the License is distributed on an "AS IS" BASIS,
 * WITHOUT WARRANTIES OR CONDITIONS OF ANY KIND, either express or implied.
 * See the License for the specific language governing permissions and
 * limitations under the License.
 */

package org.apache.spark.deploy.master

import java.util.Date

import scala.collection.mutable
import scala.collection.mutable.ArrayBuffer

import org.apache.spark.deploy.ApplicationDescription
import org.apache.spark.rpc.RpcEndpointRef
import org.apache.spark.util.Utils

private[spark] class ApplicationInfo(
    val startTime: Long,
    val id: String,
    val desc: ApplicationDescription,
    val submitDate: Date,
    val driver: RpcEndpointRef,
    defaultCores: Int)
  extends Serializable {

  @transient var state: ApplicationState.Value = _
  @transient var executors: mutable.HashMap[Int, ExecutorDesc] = _
  @transient var removedExecutors: ArrayBuffer[ExecutorDesc] = _
  @transient var coresGranted: Int = _
  @transient var endTime: Long = _
  @transient var appSource: ApplicationSource = _

  // A cap on the number of executors this application can have at any given time.
  // By default, this is infinite. Only after the first allocation request is issued by the
  // application will this be set to a finite value. This is used for dynamic allocation.
  @transient private[master] var executorLimit: Int = _

  @transient private var nextExecutorId: Int = _

  init()

  private def readObject(in: java.io.ObjectInputStream): Unit = Utils.tryOrIOException {
    in.defaultReadObject()
    init()
  }

  private def init() {
    state = ApplicationState.WAITING
    executors = new mutable.HashMap[Int, ExecutorDesc]
    coresGranted = 0
    endTime = -1L
    appSource = new ApplicationSource(this)
    nextExecutorId = 0
    removedExecutors = new ArrayBuffer[ExecutorDesc]
<<<<<<< HEAD
    executorLimit = Integer.MAX_VALUE
=======
    executorLimit = desc.initialExecutorLimit.getOrElse(Integer.MAX_VALUE)
    appUIUrlAtHistoryServer = None
>>>>>>> 5743c647
  }

  private def newExecutorId(useID: Option[Int] = None): Int = {
    useID match {
      case Some(id) =>
        nextExecutorId = math.max(nextExecutorId, id + 1)
        id
      case None =>
        val id = nextExecutorId
        nextExecutorId += 1
        id
    }
  }

  private[master] def addExecutor(
      worker: WorkerInfo,
      cores: Int,
      useID: Option[Int] = None): ExecutorDesc = {
    val exec = new ExecutorDesc(newExecutorId(useID), this, worker, cores, desc.memoryPerExecutorMB)
    executors(exec.id) = exec
    coresGranted += cores
    exec
  }

  private[master] def removeExecutor(exec: ExecutorDesc) {
    if (executors.contains(exec.id)) {
      removedExecutors += executors(exec.id)
      executors -= exec.id
      coresGranted -= exec.cores
    }
  }

  private val requestedCores = desc.maxCores.getOrElse(defaultCores)

  private[master] def coresLeft: Int = requestedCores - coresGranted

  private var _retryCount = 0

  private[master] def retryCount = _retryCount

  private[master] def incrementRetryCount() = {
    _retryCount += 1
    _retryCount
  }

  private[master] def resetRetryCount() = _retryCount = 0

  private[master] def markFinished(endState: ApplicationState.Value) {
    state = endState
    endTime = System.currentTimeMillis()
  }

  private[master] def isFinished: Boolean = {
    state != ApplicationState.WAITING && state != ApplicationState.RUNNING
  }

  /**
   * Return the limit on the number of executors this application can have.
   * For testing only.
   */
  private[deploy] def getExecutorLimit: Int = executorLimit

  def duration: Long = {
    if (endTime != -1) {
      endTime - startTime
    } else {
      System.currentTimeMillis() - startTime
    }
  }
}<|MERGE_RESOLUTION|>--- conflicted
+++ resolved
@@ -64,12 +64,7 @@
     appSource = new ApplicationSource(this)
     nextExecutorId = 0
     removedExecutors = new ArrayBuffer[ExecutorDesc]
-<<<<<<< HEAD
-    executorLimit = Integer.MAX_VALUE
-=======
     executorLimit = desc.initialExecutorLimit.getOrElse(Integer.MAX_VALUE)
-    appUIUrlAtHistoryServer = None
->>>>>>> 5743c647
   }
 
   private def newExecutorId(useID: Option[Int] = None): Int = {
