/*
 * Licensed to the Apache Software Foundation (ASF) under one or more
 * contributor license agreements.  See the NOTICE file distributed with
 * this work for additional information regarding copyright ownership.
 * The ASF licenses this file to You under the Apache License, Version 2.0
 * (the "License"); you may not use this file except in compliance with
 * the License.  You may obtain a copy of the License at
 *
 *    http://www.apache.org/licenses/LICENSE-2.0
 *
 * Unless required by applicable law or agreed to in writing, software
 * distributed under the License is distributed on an "AS IS" BASIS,
 * WITHOUT WARRANTIES OR CONDITIONS OF ANY KIND, either express or implied.
 * See the License for the specific language governing permissions and
 * limitations under the License.
 */

package org.apache.spark.deploy.history

import java.util.NoSuchElementException
import javax.servlet.http.{HttpServlet, HttpServletRequest, HttpServletResponse}

import com.google.common.cache._
import org.eclipse.jetty.servlet.{ServletContextHandler, ServletHolder}

import org.apache.spark.{Logging, SecurityManager, SparkConf}
import org.apache.spark.deploy.SparkHadoopUtil
import org.apache.spark.status.api.v1.{ApplicationInfo, ApplicationsListResource, JsonRootResource, UIRoot}
import org.apache.spark.ui.{SparkUI, UIUtils, WebUI}
import org.apache.spark.ui.JettyUtils._
import org.apache.spark.util.{SignalLogger, Utils}

/**
 * A web server that renders SparkUIs of completed applications.
 *
 * For the standalone mode, MasterWebUI already achieves this functionality. Thus, the
 * main use case of the HistoryServer is in other deploy modes (e.g. Yarn or Mesos).
 *
 * The logging directory structure is as follows: Within the given base directory, each
 * application's event logs are maintained in the application's own sub-directory. This
 * is the same structure as maintained in the event log write code path in
 * EventLoggingListener.
 */
class HistoryServer(
    conf: SparkConf,
    provider: ApplicationHistoryProvider,
    securityManager: SecurityManager,
<<<<<<< HEAD
    port: String)
  extends WebUI(securityManager, port, conf) with Logging {
=======
    port: Int)
  extends WebUI(securityManager, port, conf) with Logging with UIRoot {
>>>>>>> c1080b6f

  // How many applications to retain
  private val retainedApplications = conf.getInt("spark.history.retainedApplications", 50)

  private val appLoader = new CacheLoader[String, SparkUI] {
    override def load(key: String): SparkUI = {
      val parts = key.split("/")
      require(parts.length == 1 || parts.length == 2, s"Invalid app key $key")
      val ui = provider
        .getAppUI(parts(0), if (parts.length > 1) Some(parts(1)) else None)
        .getOrElse(throw new NoSuchElementException(s"no app with key $key"))
      attachSparkUI(ui)
      ui
    }
  }

  private val appCache = CacheBuilder.newBuilder()
    .maximumSize(retainedApplications)
    .removalListener(new RemovalListener[String, SparkUI] {
      override def onRemoval(rm: RemovalNotification[String, SparkUI]): Unit = {
        detachSparkUI(rm.getValue())
      }
    })
    .build(appLoader)

  private val loaderServlet = new HttpServlet {
    protected override def doGet(req: HttpServletRequest, res: HttpServletResponse): Unit = {
      // Parse the URI created by getAttemptURI(). It contains an app ID and an optional
      // attempt ID (separated by a slash).
      val parts = Option(req.getPathInfo()).getOrElse("").split("/")
      if (parts.length < 2) {
        res.sendError(HttpServletResponse.SC_BAD_REQUEST,
          s"Unexpected path info in request (URI = ${req.getRequestURI()}")
        return
      }

      val appId = parts(1)
      val attemptId = if (parts.length >= 3) Some(parts(2)) else None

      // Since we may have applications with multiple attempts mixed with applications with a
      // single attempt, we need to try both. Try the single-attempt route first, and if an
      // error is raised, then try the multiple attempt route.
      if (!loadAppUi(appId, None) && (!attemptId.isDefined || !loadAppUi(appId, attemptId))) {
        val msg = <div class="row-fluid">Application {appId} not found.</div>
        res.setStatus(HttpServletResponse.SC_NOT_FOUND)
        UIUtils.basicSparkPage(msg, "Not Found").foreach { n =>
          res.getWriter().write(n.toString)
        }
        return
      }

      // Note we don't use the UI retrieved from the cache; the cache loader above will register
      // the app's UI, and all we need to do is redirect the user to the same URI that was
      // requested, and the proper data should be served at that point.
      res.sendRedirect(res.encodeRedirectURL(req.getRequestURI()))
    }

    // SPARK-5983 ensure TRACE is not supported
    protected override def doTrace(req: HttpServletRequest, res: HttpServletResponse): Unit = {
      res.sendError(HttpServletResponse.SC_METHOD_NOT_ALLOWED)
    }
  }

  def getSparkUI(appKey: String): Option[SparkUI] = {
    Option(appCache.get(appKey))
  }

  initialize()

  /**
   * Initialize the history server.
   *
   * This starts a background thread that periodically synchronizes information displayed on
   * this UI with the event logs in the provided base directory.
   */
  def initialize() {
    attachPage(new HistoryPage(this))

    attachHandler(JsonRootResource.getJsonServlet(this))

    attachHandler(createStaticHandler(SparkUI.STATIC_RESOURCE_DIR, "/static"))

    val contextHandler = new ServletContextHandler
    contextHandler.setContextPath(HistoryServer.UI_PATH_PREFIX)
    contextHandler.addServlet(new ServletHolder(loaderServlet), "/*")
    attachHandler(contextHandler)
  }

  /** Bind to the HTTP server behind this web interface. */
  override def bind() {
    super.bind()
  }

  /** Stop the server and close the file system. */
  override def stop() {
    super.stop()
    provider.stop()
  }

  /** Attach a reconstructed UI to this server. Only valid after bind(). */
  private def attachSparkUI(ui: SparkUI) {
    assert(serverInfo.isDefined, "HistoryServer must be bound before attaching SparkUIs")
    ui.getHandlers.foreach(attachHandler)
    addFilters(ui.getHandlers, conf)
  }

  /** Detach a reconstructed UI from this server. Only valid after bind(). */
  private def detachSparkUI(ui: SparkUI) {
    assert(serverInfo.isDefined, "HistoryServer must be bound before detaching SparkUIs")
    ui.getHandlers.foreach(detachHandler)
  }

  /**
   * Returns a list of available applications, in descending order according to their end time.
   *
   * @return List of all known applications.
   */
  def getApplicationList(): Iterable[ApplicationHistoryInfo] = {
    provider.getListing()
  }

  def getApplicationInfoList: Iterator[ApplicationInfo] = {
    getApplicationList().iterator.map(ApplicationsListResource.appHistoryInfoToPublicAppInfo)
  }

  /**
   * Returns the provider configuration to show in the listing page.
   *
   * @return A map with the provider's configuration.
   */
  def getProviderConfig(): Map[String, String] = provider.getConfig()

  private def loadAppUi(appId: String, attemptId: Option[String]): Boolean = {
    try {
      appCache.get(appId + attemptId.map { id => s"/$id" }.getOrElse(""))
      true
    } catch {
      case e: Exception => e.getCause() match {
        case nsee: NoSuchElementException =>
          false

        case cause: Exception => throw cause
      }
    }
  }

}

/**
 * The recommended way of starting and stopping a HistoryServer is through the scripts
 * start-history-server.sh and stop-history-server.sh. The path to a base log directory,
 * as well as any other relevant history server configuration, should be specified via
 * the $SPARK_HISTORY_OPTS environment variable. For example:
 *
 *   export SPARK_HISTORY_OPTS="-Dspark.history.fs.logDirectory=/tmp/spark-events"
 *   ./sbin/start-history-server.sh
 *
 * This launches the HistoryServer as a Spark daemon.
 */
object HistoryServer extends Logging {
  private val conf = new SparkConf

  val UI_PATH_PREFIX = "/history"

  def main(argStrings: Array[String]) {
    SignalLogger.register(log)
    new HistoryServerArguments(conf, argStrings)
    initSecurity()
    val securityManager = new SecurityManager(conf)

    val providerName = conf.getOption("spark.history.provider")
      .getOrElse(classOf[FsHistoryProvider].getName())
    val provider = Class.forName(providerName)
      .getConstructor(classOf[SparkConf])
      .newInstance(conf)
      .asInstanceOf[ApplicationHistoryProvider]

    val port = conf.get("spark.history.ui.port", "18080")

    val server = new HistoryServer(conf, provider, securityManager, port)
    server.bind()

    Utils.addShutdownHook { () => server.stop() }

    // Wait until the end of the world... or if the HistoryServer process is manually stopped
    while(true) { Thread.sleep(Int.MaxValue) }
  }

  def initSecurity() {
    // If we are accessing HDFS and it has security enabled (Kerberos), we have to login
    // from a keytab file so that we can access HDFS beyond the kerberos ticket expiration.
    // As long as it is using Hadoop rpc (hdfs://), a relogin will automatically
    // occur from the keytab.
    if (conf.getBoolean("spark.history.kerberos.enabled", false)) {
      // if you have enabled kerberos the following 2 params must be set
      val principalName = conf.get("spark.history.kerberos.principal")
      val keytabFilename = conf.get("spark.history.kerberos.keytab")
      SparkHadoopUtil.get.loginUserFromKeytab(principalName, keytabFilename)
    }
  }

  private[history] def getAttemptURI(appId: String, attemptId: Option[String]): String = {
    val attemptSuffix = attemptId.map { id => s"/$id" }.getOrElse("")
    s"${HistoryServer.UI_PATH_PREFIX}/${appId}${attemptSuffix}"
  }

}<|MERGE_RESOLUTION|>--- conflicted
+++ resolved
@@ -45,13 +45,8 @@
     conf: SparkConf,
     provider: ApplicationHistoryProvider,
     securityManager: SecurityManager,
-<<<<<<< HEAD
     port: String)
-  extends WebUI(securityManager, port, conf) with Logging {
-=======
-    port: Int)
   extends WebUI(securityManager, port, conf) with Logging with UIRoot {
->>>>>>> c1080b6f
 
   // How many applications to retain
   private val retainedApplications = conf.getInt("spark.history.retainedApplications", 50)
