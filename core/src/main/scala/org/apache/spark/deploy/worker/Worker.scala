/*
 * Licensed to the Apache Software Foundation (ASF) under one or more
 * contributor license agreements.  See the NOTICE file distributed with
 * this work for additional information regarding copyright ownership.
 * The ASF licenses this file to You under the Apache License, Version 2.0
 * (the "License"); you may not use this file except in compliance with
 * the License.  You may obtain a copy of the License at
 *
 *    http://www.apache.org/licenses/LICENSE-2.0
 *
 * Unless required by applicable law or agreed to in writing, software
 * distributed under the License is distributed on an "AS IS" BASIS,
 * WITHOUT WARRANTIES OR CONDITIONS OF ANY KIND, either express or implied.
 * See the License for the specific language governing permissions and
 * limitations under the License.
 */

package org.apache.spark.deploy.worker

import java.io.File
import java.text.SimpleDateFormat
import java.util.Date

import scala.collection.mutable.HashMap
import scala.concurrent.duration._
import scala.language.postfixOps

import akka.actor._
import akka.remote.{DisassociatedEvent, RemotingLifecycleEvent}

import org.apache.spark.{Logging, SecurityManager, SparkConf, SparkException}
import org.apache.spark.deploy.{ExecutorDescription, ExecutorState}
import org.apache.spark.deploy.DeployMessages._
import org.apache.spark.deploy.master.{DriverState, Master}
import org.apache.spark.deploy.worker.ui.WorkerWebUI
import org.apache.spark.metrics.MetricsSystem
import org.apache.spark.util.{ActorLogReceive, AkkaUtils, SignalLogger, Utils}

/**
  * @param masterUrls Each url should look like spark://host:port.
  */
private[spark] class Worker(
    host: String,
    port: Int,
    webUiPort: Int,
    cores: Int,
    memory: Int,
    masterUrls: Array[String],
    actorSystemName: String,
    actorName: String,
    workDirPath: String = null,
    val conf: SparkConf,
    val securityMgr: SecurityManager)
  extends Actor with ActorLogReceive with Logging {
  import context.dispatcher

  Utils.checkHost(host, "Expected hostname")
  assert (port > 0)

  def createDateFormat = new SimpleDateFormat("yyyyMMddHHmmss")  // For worker and executor IDs

  // Send a heartbeat every (heartbeat timeout) / 4 milliseconds
  val HEARTBEAT_MILLIS = conf.getLong("spark.worker.timeout", 60) * 1000 / 4

  val REGISTRATION_TIMEOUT = 20.seconds
  val REGISTRATION_RETRIES = 3

  val CLEANUP_ENABLED = conf.getBoolean("spark.worker.cleanup.enabled", false)
  // How often worker will clean up old app folders
  val CLEANUP_INTERVAL_MILLIS = conf.getLong("spark.worker.cleanup.interval", 60 * 30) * 1000
  // TTL for app folders/data;  after TTL expires it will be cleaned up
  val APP_DATA_RETENTION_SECS = conf.getLong("spark.worker.cleanup.appDataTtl", 7 * 24 * 3600)

  val testing: Boolean = sys.props.contains("spark.testing")
  val masterLock: Object = new Object()
  var master: ActorSelection = null
  var masterAddress: Address = null
  var activeMasterUrl: String = ""
  var activeMasterWebUiUrl : String = ""
  val akkaUrl = "akka.tcp://%s@%s:%s/user/%s".format(actorSystemName, host, port, actorName)
  @volatile var registered = false
  @volatile var connected = false
  val workerId = generateWorkerId()
  val sparkHome =
    if (testing) {
      assert(sys.props.contains("spark.test.home"), "spark.test.home is not set!")
      new File(sys.props("spark.test.home"))
    } else {
      new File(sys.env.get("SPARK_HOME").getOrElse("."))
    }
  var workDir: File = null
  val executors = new HashMap[String, ExecutorRunner]
  val finishedExecutors = new HashMap[String, ExecutorRunner]
  val drivers = new HashMap[String, DriverRunner]
  val finishedDrivers = new HashMap[String, DriverRunner]

  val publicAddress = {
    val envVar = System.getenv("SPARK_PUBLIC_DNS")
    if (envVar != null) envVar else host
  }
  var webUi: WorkerWebUI = null

  var coresUsed = 0
  var memoryUsed = 0

  val metricsSystem = MetricsSystem.createMetricsSystem("worker", conf, securityMgr)
  val workerSource = new WorkerSource(this)

  var registrationRetryTimer: Option[Cancellable] = None

  def coresFree: Int = cores - coresUsed
  def memoryFree: Int = memory - memoryUsed

  def createWorkDir() {
    workDir = Option(workDirPath).map(new File(_)).getOrElse(new File(sparkHome, "work"))
    try {
      // This sporadically fails - not sure why ... !workDir.exists() && !workDir.mkdirs()
      // So attempting to create and then check if directory was created or not.
      workDir.mkdirs()
      if ( !workDir.exists() || !workDir.isDirectory) {
        logError("Failed to create work directory " + workDir)
        System.exit(1)
      }
      assert (workDir.isDirectory)
    } catch {
      case e: Exception =>
        logError("Failed to create work directory " + workDir, e)
        System.exit(1)
    }
  }

  override def preStart() {
    assert(!registered)
    logInfo("Starting Spark worker %s:%d with %d cores, %s RAM".format(
      host, port, cores, Utils.megabytesToString(memory)))
    logInfo("Spark home: " + sparkHome)
    createWorkDir()
    context.system.eventStream.subscribe(self, classOf[RemotingLifecycleEvent])
    webUi = new WorkerWebUI(this, workDir, webUiPort)
    webUi.bind()
    registerWithMaster()

    metricsSystem.registerSource(workerSource)
    metricsSystem.start()
  }

  def changeMaster(url: String, uiUrl: String) {
    masterLock.synchronized {
      activeMasterUrl = url
      activeMasterWebUiUrl = uiUrl
      master = context.actorSelection(Master.toAkkaUrl(activeMasterUrl))
      masterAddress = activeMasterUrl match {
        case Master.sparkUrlRegex(_host, _port) =>
          Address("akka.tcp", Master.systemName, _host, _port.toInt)
        case x =>
          throw new SparkException("Invalid spark URL: " + x)
      }
      connected = true
    }
  }

  def tryRegisterAllMasters() {
    for (masterUrl <- masterUrls) {
      logInfo("Connecting to master " + masterUrl + "...")
      val actor = context.actorSelection(Master.toAkkaUrl(masterUrl))
      actor ! RegisterWorker(workerId, host, port, cores, memory, webUi.boundPort, publicAddress)
    }
  }

  def registerWithMaster() {
    tryRegisterAllMasters()
    var retries = 0
    registrationRetryTimer = Some {
      context.system.scheduler.schedule(REGISTRATION_TIMEOUT, REGISTRATION_TIMEOUT) {
        Utils.tryOrExit {
          retries += 1
          if (registered) {
            registrationRetryTimer.foreach(_.cancel())
          } else if (retries >= REGISTRATION_RETRIES) {
            logError("All masters are unresponsive! Giving up.")
            System.exit(1)
          } else {
            tryRegisterAllMasters()
          }
        }
      }
    }
  }

  override def receiveWithLogging = {
    case RegisteredWorker(masterUrl, masterWebUiUrl) =>
      logInfo("Successfully registered with master " + masterUrl)
      registered = true
      changeMaster(masterUrl, masterWebUiUrl)
      context.system.scheduler.schedule(0 millis, HEARTBEAT_MILLIS millis, self, SendHeartbeat)
      if (CLEANUP_ENABLED) {
        context.system.scheduler.schedule(CLEANUP_INTERVAL_MILLIS millis,
          CLEANUP_INTERVAL_MILLIS millis, self, WorkDirCleanup)
      }

    case SendHeartbeat =>
      masterLock.synchronized {
        if (connected) { master ! Heartbeat(workerId) }
      }

    case WorkDirCleanup =>
      // Spin up a separate thread (in a future) to do the dir cleanup; don't tie up worker actor
      val cleanupFuture = concurrent.future {
        logInfo("Cleaning up oldest application directories in " + workDir + " ...")
        Utils.findOldFiles(workDir, APP_DATA_RETENTION_SECS)
          .foreach(Utils.deleteRecursively)
      }
      cleanupFuture onFailure {
        case e: Throwable =>
          logError("App dir cleanup failed: " + e.getMessage, e)
      }

    case MasterChanged(masterUrl, masterWebUiUrl) =>
      logInfo("Master has changed, new master is at " + masterUrl)
      changeMaster(masterUrl, masterWebUiUrl)

      val execs = executors.values.
        map(e => new ExecutorDescription(e.appId, e.execId, e.cores, e.state))
      sender ! WorkerSchedulerStateResponse(workerId, execs.toList, drivers.keys.toSeq)

    case Heartbeat =>
      logInfo(s"Received heartbeat from driver ${sender.path}")

    case UnregisteredWorker =>
      logError("Worker is not registered with master. Terminating.")
      System.exit(1)

    case RegisterWorkerFailed(message) =>
      if (!registered) {
        logError("Worker registration failed: " + message)
        System.exit(1)
      }

    case LaunchExecutor(masterUrl, appId, execId, appDesc, cores_, memory_) =>
      if (masterUrl != activeMasterUrl) {
        logWarning("Invalid Master (" + masterUrl + ") attempted to launch executor.")
      } else {
        try {
          logInfo("Asked to launch executor %s/%d for %s".format(appId, execId, appDesc.name))
          val manager = new ExecutorRunner(appId, execId, appDesc, cores_, memory_,
<<<<<<< HEAD
            self, workerId, host,
            new File(sparkHome.getAbsolutePath),
            workDir, akkaUrl, conf, ExecutorState.RUNNING)
=======
            self, workerId, host, sparkHome, workDir, akkaUrl, conf, ExecutorState.RUNNING)
>>>>>>> bfa09b01
          executors(appId + "/" + execId) = manager
          manager.start()
          coresUsed += cores_
          memoryUsed += memory_
          masterLock.synchronized {
            master ! ExecutorStateChanged(appId, execId, manager.state, None, None)
          }
        } catch {
          case e: Exception => {
            logError("Failed to launch executor %s/%d for %s".format(appId, execId, appDesc.name))
            if (executors.contains(appId + "/" + execId)) {
              executors(appId + "/" + execId).kill()
              executors -= appId + "/" + execId
            }
            masterLock.synchronized {
              master ! ExecutorStateChanged(appId, execId, ExecutorState.FAILED, None, None)
            }
          }
        }
      }

    case ExecutorStateChanged(appId, execId, state, message, exitStatus) =>
      masterLock.synchronized {
        master ! ExecutorStateChanged(appId, execId, state, message, exitStatus)
      }
      val fullId = appId + "/" + execId
      if (ExecutorState.isFinished(state)) {
        executors.get(fullId) match {
          case Some(executor) => 
            logInfo("Executor " + fullId + " finished with state " + state +
              message.map(" message " + _).getOrElse("") +
              exitStatus.map(" exitStatus " + _).getOrElse(""))
            executors -= fullId
            finishedExecutors(fullId) = executor
            coresUsed -= executor.cores
            memoryUsed -= executor.memory
          case None =>
            logInfo("Unknown Executor " + fullId + " finished with state " + state +
              message.map(" message " + _).getOrElse("") +
              exitStatus.map(" exitStatus " + _).getOrElse(""))
        }
      }

    case KillExecutor(masterUrl, appId, execId) =>
      if (masterUrl != activeMasterUrl) {
        logWarning("Invalid Master (" + masterUrl + ") attempted to launch executor " + execId)
      } else {
        val fullId = appId + "/" + execId
        executors.get(fullId) match {
          case Some(executor) =>
            logInfo("Asked to kill executor " + fullId)
            executor.kill()
          case None =>
            logInfo("Asked to kill unknown executor " + fullId)
        }
      }

    case LaunchDriver(driverId, driverDesc) => {
      logInfo(s"Asked to launch driver $driverId")
      val driver = new DriverRunner(driverId, workDir, sparkHome, driverDesc, self, akkaUrl)
      drivers(driverId) = driver
      driver.start()

      coresUsed += driverDesc.cores
      memoryUsed += driverDesc.mem
    }

    case KillDriver(driverId) => {
      logInfo(s"Asked to kill driver $driverId")
      drivers.get(driverId) match {
        case Some(runner) =>
          runner.kill()
        case None =>
          logError(s"Asked to kill unknown driver $driverId")
      }
    }

    case DriverStateChanged(driverId, state, exception) => {
      state match {
        case DriverState.ERROR =>
          logWarning(s"Driver $driverId failed with unrecoverable exception: ${exception.get}")
        case DriverState.FAILED =>
          logWarning(s"Driver $driverId exited with failure")
        case DriverState.FINISHED =>
          logInfo(s"Driver $driverId exited successfully")
        case DriverState.KILLED =>
          logInfo(s"Driver $driverId was killed by user")
        case _ =>
          logDebug(s"Driver $driverId changed state to $state")
      }
      masterLock.synchronized {
        master ! DriverStateChanged(driverId, state, exception)
      }
      val driver = drivers.remove(driverId).get
      finishedDrivers(driverId) = driver
      memoryUsed -= driver.driverDesc.mem
      coresUsed -= driver.driverDesc.cores
    }

    case x: DisassociatedEvent if x.remoteAddress == masterAddress =>
      logInfo(s"$x Disassociated !")
      masterDisconnected()

    case RequestWorkerState => {
      sender ! WorkerStateResponse(host, port, workerId, executors.values.toList,
        finishedExecutors.values.toList, drivers.values.toList,
        finishedDrivers.values.toList, activeMasterUrl, cores, memory,
        coresUsed, memoryUsed, activeMasterWebUiUrl)
    }
  }

  def masterDisconnected() {
    logError("Connection to master failed! Waiting for master to reconnect...")
    connected = false
  }

  def generateWorkerId(): String = {
    "worker-%s-%s-%d".format(createDateFormat.format(new Date), host, port)
  }

  override def postStop() {
    metricsSystem.report()
    registrationRetryTimer.foreach(_.cancel())
    executors.values.foreach(_.kill())
    drivers.values.foreach(_.kill())
    webUi.stop()
    metricsSystem.stop()
  }
}

private[spark] object Worker extends Logging {
  def main(argStrings: Array[String]) {
    SignalLogger.register(log)
    val conf = new SparkConf
    val args = new WorkerArguments(argStrings, conf)
    val (actorSystem, _) = startSystemAndActor(args.host, args.port, args.webUiPort, args.cores,
      args.memory, args.masters, args.workDir)
    actorSystem.awaitTermination()
  }

  def startSystemAndActor(
      host: String,
      port: Int,
      webUiPort: Int,
      cores: Int,
      memory: Int,
      masterUrls: Array[String],
      workDir: String, workerNumber: Option[Int] = None): (ActorSystem, Int) = {

    // The LocalSparkCluster runs multiple local sparkWorkerX actor systems
    val conf = new SparkConf
    val systemName = "sparkWorker" + workerNumber.map(_.toString).getOrElse("")
    val actorName = "Worker"
    val securityMgr = new SecurityManager(conf)
    val (actorSystem, boundPort) = AkkaUtils.createActorSystem(systemName, host, port,
      conf = conf, securityManager = securityMgr)
    actorSystem.actorOf(Props(classOf[Worker], host, boundPort, webUiPort, cores, memory,
      masterUrls, systemName, actorName,  workDir, conf, securityMgr), name = actorName)
    (actorSystem, boundPort)
  }

}<|MERGE_RESOLUTION|>--- conflicted
+++ resolved
@@ -243,13 +243,7 @@
         try {
           logInfo("Asked to launch executor %s/%d for %s".format(appId, execId, appDesc.name))
           val manager = new ExecutorRunner(appId, execId, appDesc, cores_, memory_,
-<<<<<<< HEAD
-            self, workerId, host,
-            new File(sparkHome.getAbsolutePath),
-            workDir, akkaUrl, conf, ExecutorState.RUNNING)
-=======
             self, workerId, host, sparkHome, workDir, akkaUrl, conf, ExecutorState.RUNNING)
->>>>>>> bfa09b01
           executors(appId + "/" + execId) = manager
           manager.start()
           coresUsed += cores_
