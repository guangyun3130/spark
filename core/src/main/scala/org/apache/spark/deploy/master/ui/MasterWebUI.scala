--- conflicted
+++ resolved
@@ -45,7 +45,7 @@
     master.masterMetricsSystem.getServletHandlers ++
     master.applicationMetricsSystem.getServletHandlers ++
     Seq[ServletContextHandler](
-      createStaticHandler(MasterWebUI.STATIC_RESOURCE_DIR, "/static/*"),
+      createStaticHandler(MasterWebUI.STATIC_RESOURCE_DIR, "/static"),
       createServletHandler("/app/json",
         (request: HttpServletRequest) => applicationPage.renderJson(request), master.securityMgr),
       createServletHandler("/app",
@@ -70,7 +70,6 @@
 
   def boundPort: Int = serverInfo.map(_.boundPort).getOrElse(-1)
 
-<<<<<<< HEAD
   /** Attach a reconstructed UI to this Master UI. Only valid after bind(). */
   def attachUI(ui: SparkUI) {
     assert(serverInfo.isDefined, "Master UI must be bound to a server before attaching SparkUIs")
@@ -94,20 +93,6 @@
       rootHandler.removeHandler(handler)
     }
   }
-=======
-  val handlers = metricsHandlers ++ Seq[ServletContextHandler](
-    createStaticHandler(MasterWebUI.STATIC_RESOURCE_DIR + "/static", "/static"),
-    createServletHandler("/app/json",
-      createServlet((request: HttpServletRequest) => applicationPage.renderJson(request),
-        master.securityMgr)),
-    createServletHandler("/app", createServlet((request: HttpServletRequest) => applicationPage
-      .render(request), master.securityMgr)),
-    createServletHandler("/json", createServlet((request: HttpServletRequest) => indexPage
-      .renderJson(request), master.securityMgr)),
-    createServletHandler("*", createServlet((request: HttpServletRequest) => indexPage.render
-      (request), master.securityMgr))
-  )
->>>>>>> a18ea00f
 
   def stop() {
     assert(serverInfo.isDefined, "Attempted to stop a Master UI that was not bound to a server!")
