--- conflicted
+++ resolved
@@ -46,15 +46,11 @@
     attachPage(new HistoryNotFoundPage(this))
     attachPage(masterPage)
     attachHandler(createStaticHandler(MasterWebUI.STATIC_RESOURCE_DIR, "/static"))
-<<<<<<< HEAD
-
     attachHandler(JsonRootResource.getJsonServlet(this))
-=======
     attachHandler(
       createRedirectHandler("/app/kill", "/", masterPage.handleAppKillRequest))
     attachHandler(
       createRedirectHandler("/driver/kill", "/", masterPage.handleDriverKillRequest))
->>>>>>> 7c7d2d5e
   }
 
   /** Attach a reconstructed UI to this Master UI. Only valid after bind(). */
