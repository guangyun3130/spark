--- conflicted
+++ resolved
@@ -20,10 +20,11 @@
 import javax.servlet.http.HttpServletRequest
 import org.eclipse.jetty.server.Server
 import org.eclipse.jetty.servlet.ServletContextHandler
+import org.eclipse.jetty.server.handler.ContextHandlerCollection
 
 import org.apache.spark.Logging
 import org.apache.spark.deploy.master.Master
-import org.apache.spark.ui.{JettyUtils, SparkUI}
+import org.apache.spark.ui.SparkUI
 import org.apache.spark.ui.JettyUtils._
 import org.apache.spark.util.{AkkaUtils, Utils}
 
@@ -36,35 +37,35 @@
   val timeout = AkkaUtils.askTimeout(master.conf)
   var server: Option[Server] = None
   var boundPort: Option[Int] = None
+  var rootHandler: Option[ContextHandlerCollection] = None
 
   private val host = Utils.localHostName()
   private val port = requestedPort
   private val applicationPage = new ApplicationPage(this)
   private val indexPage = new IndexPage(this)
 
-  private val handlers: Seq[(String, Handler)] = {
+  private val handlers: Seq[ServletContextHandler] = {
     master.masterMetricsSystem.getServletHandlers ++
     master.applicationMetricsSystem.getServletHandlers ++
-    Seq[(String, Handler)](
-      ("/static", JettyUtils.createStaticHandler(MasterWebUI.STATIC_RESOURCE_DIR)),
-      ("/app/json", (request: HttpServletRequest) => applicationPage.renderJson(request)),
-      ("/app", (request: HttpServletRequest) => applicationPage.render(request)),
-      ("/json", (request: HttpServletRequest) => indexPage.renderJson(request)),
-      ("/", (request: HttpServletRequest) => indexPage.render(request))
+    Seq[ServletContextHandler](
+      createStaticHandler(MasterWebUI.STATIC_RESOURCE_DIR, "/static/*"),
+      createServletHandler("/app/json",
+        (request: HttpServletRequest) => applicationPage.renderJson(request), master.securityMgr),
+      createServletHandler("/app",
+        (request: HttpServletRequest) => applicationPage.render(request), master.securityMgr),
+      createServletHandler("/json",
+        (request: HttpServletRequest) => indexPage.renderJson(request), master.securityMgr),
+      createServletHandler("/",
+        (request: HttpServletRequest) => indexPage.render (request), master.securityMgr)
     )
   }
 
-  private val rootHandler = JettyUtils.createContextHandlerCollection(handlers)
-
   def bind() {
     try {
-<<<<<<< HEAD
-      val (srv, bPort) = JettyUtils.startJettyServer(host, port, rootHandler)
-=======
-      val (srv, bPort) = JettyUtils.startJettyServer(host, port, handlers, master.conf)
->>>>>>> 2a2c9645
+      val (srv, bPort, handlerCollection) = startJettyServer(host, port, handlers, master.conf)
       server = Some(srv)
       boundPort = Some(bPort)
+      rootHandler = Some(handlerCollection)
       logInfo("Started Master web UI at http://%s:%d".format(host, boundPort.get))
     } catch {
       case e: Exception =>
@@ -73,32 +74,20 @@
     }
   }
 
-<<<<<<< HEAD
+  /** Attach a reconstructed UI to this Master UI. Only valid after bind(). */
   def attachUI(ui: SparkUI) {
-    for (handler <- ui.rootHandler.getHandlers) {
-      rootHandler.addHandler(handler)
-      if (!handler.isStarted) {
-        handler.start()
+    rootHandler.foreach { root =>
+      // Redirect all requests for static resources
+      val staticHandler = createStaticRedirectHandler("/static", ui.basePath)
+      val handlersToRegister = ui.handlers ++ Seq(staticHandler)
+      for (handler <- handlersToRegister) {
+        root.addHandler(handler)
+        if (!handler.isStarted) {
+          handler.start()
+        }
       }
     }
   }
-=======
-  val metricsHandlers = master.masterMetricsSystem.getServletHandlers ++
-    master.applicationMetricsSystem.getServletHandlers
-
-  val handlers = metricsHandlers ++ Seq[ServletContextHandler](
-    createStaticHandler(MasterWebUI.STATIC_RESOURCE_DIR, "/static/*"),
-    createServletHandler("/app/json",
-      createServlet((request: HttpServletRequest) => applicationPage.renderJson(request),
-        master.securityMgr)),
-    createServletHandler("/app", createServlet((request: HttpServletRequest) => applicationPage
-      .render(request), master.securityMgr)),
-    createServletHandler("/json", createServlet((request: HttpServletRequest) => indexPage
-      .renderJson(request), master.securityMgr)),
-    createServletHandler("*", createServlet((request: HttpServletRequest) => indexPage.render
-      (request), master.securityMgr))
-  )
->>>>>>> 2a2c9645
 
   def stop() {
     server.foreach(_.stop())
