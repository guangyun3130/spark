--- conflicted
+++ resolved
@@ -64,12 +64,7 @@
 
    private val lostMasters = new HashSet[RpcAddress]
    private var activeMasterEndpoint: RpcEndpointRef = null
-<<<<<<< HEAD
-   private val waitAppCompletion = conf.getBoolean("spark.standalone.submit.waitAppCompletion",
-     false)
-=======
    private val waitAppCompletion = conf.get(config.STANDALONE_SUBMIT_WAIT_APP_COMPLETION)
->>>>>>> e887c639
    private val REPORT_DRIVER_STATUS_INTERVAL = 10000
    private var submittedDriverID = ""
    private var driverStatusReported = false
