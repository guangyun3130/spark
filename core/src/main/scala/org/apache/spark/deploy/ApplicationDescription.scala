/*
 * Licensed to the Apache Software Foundation (ASF) under one or more
 * contributor license agreements.  See the NOTICE file distributed with
 * this work for additional information regarding copyright ownership.
 * The ASF licenses this file to You under the Apache License, Version 2.0
 * (the "License"); you may not use this file except in compliance with
 * the License.  You may obtain a copy of the License at
 *
 *    http://www.apache.org/licenses/LICENSE-2.0
 *
 * Unless required by applicable law or agreed to in writing, software
 * distributed under the License is distributed on an "AS IS" BASIS,
 * WITHOUT WARRANTIES OR CONDITIONS OF ANY KIND, either express or implied.
 * See the License for the specific language governing permissions and
 * limitations under the License.
 */

package org.apache.spark.deploy

private[spark] class ApplicationDescription(
    val name: String,
    val maxCores: Option[Int],
    val memoryPerSlave: Int,
    val command: Command,
<<<<<<< HEAD
=======
    val sparkHome: Option[String],
>>>>>>> 33baf14b
    val appUiUrl: String)
  extends Serializable {

  val user = System.getProperty("user.name", "<unknown>")

  override def toString: String = "ApplicationDescription(" + name + ")"
}<|MERGE_RESOLUTION|>--- conflicted
+++ resolved
@@ -22,10 +22,7 @@
     val maxCores: Option[Int],
     val memoryPerSlave: Int,
     val command: Command,
-<<<<<<< HEAD
-=======
     val sparkHome: Option[String],
->>>>>>> 33baf14b
     val appUiUrl: String)
   extends Serializable {
 
