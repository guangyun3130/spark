/*
 * Licensed to the Apache Software Foundation (ASF) under one or more
 * contributor license agreements.  See the NOTICE file distributed with
 * this work for additional information regarding copyright ownership.
 * The ASF licenses this file to You under the Apache License, Version 2.0
 * (the "License"); you may not use this file except in compliance with
 * the License.  You may obtain a copy of the License at
 *
 *    http://www.apache.org/licenses/LICENSE-2.0
 *
 * Unless required by applicable law or agreed to in writing, software
 * distributed under the License is distributed on an "AS IS" BASIS,
 * WITHOUT WARRANTIES OR CONDITIONS OF ANY KIND, either express or implied.
 * See the License for the specific language governing permissions and
 * limitations under the License.
 */

package org.apache.spark.deploy

import java.net.URI
import java.util.{List => JList}
import java.util.jar.JarFile

import scala.collection.JavaConversions._
import scala.collection.mutable.{ArrayBuffer, HashMap}

import org.apache.spark.deploy.SparkSubmitAction._
import org.apache.spark.launcher.SparkSubmitArgumentsParser
import org.apache.spark.util.Utils

/**
 * Parses and encapsulates arguments from the spark-submit script.
 * The env argument is used for testing.
 */
private[deploy] class SparkSubmitArguments(args: Seq[String], env: Map[String, String] = sys.env)
  extends SparkSubmitArgumentsParser {
  var master: String = null
  var deployMode: String = null
  var executorMemory: String = null
  var executorCores: String = null
  var totalExecutorCores: String = null
  var propertiesFile: String = null
  var driverMemory: String = null
  var driverExtraClassPath: String = null
  var driverExtraLibraryPath: String = null
  var driverExtraJavaOptions: String = null
  var queue: String = null
  var numExecutors: String = null
  var files: String = null
  var archives: String = null
  var mainClass: String = null
  var primaryResource: String = null
  var name: String = null
  var childArgs: ArrayBuffer[String] = new ArrayBuffer[String]()
  var jars: String = null
  var packages: String = null
  var repositories: String = null
  var ivyRepoPath: String = null
  var verbose: Boolean = false
  var isPython: Boolean = false
  var pyFiles: String = null
  var action: SparkSubmitAction = null
  val sparkProperties: HashMap[String, String] = new HashMap[String, String]()
  var proxyUser: String = null
  var principal: String = null
  var keytab: String = null

  // Standalone cluster mode only
  var supervise: Boolean = false
  var driverCores: String = null
  var submissionToKill: String = null
  var submissionToRequestStatusFor: String = null
  var useRest: Boolean = true // used internally

  /** Default properties present in the currently defined defaults file. */
  lazy val defaultSparkProperties: HashMap[String, String] = {
    val defaultProperties = new HashMap[String, String]()
    if (verbose) SparkSubmit.printStream.println(s"Using properties file: $propertiesFile")
    Option(propertiesFile).foreach { filename =>
      Utils.getPropertiesFromFile(filename).foreach { case (k, v) =>
        if (k.startsWith("spark.")) {
          defaultProperties(k) = v
          if (verbose) SparkSubmit.printStream.println(s"Adding default property: $k=$v")
        } else {
          SparkSubmit.printWarning(s"Ignoring non-spark config property: $k=$v")
        }
      }
    }
    defaultProperties
  }

  // Set parameters from command line arguments
  try {
    parse(args.toList)
  } catch {
    case e: IllegalArgumentException =>
      SparkSubmit.printErrorAndExit(e.getMessage())
  }
  // Populate `sparkProperties` map from properties file
  mergeDefaultSparkProperties()
  // Use `sparkProperties` map along with env vars to fill in any missing parameters
  loadEnvironmentArguments()

  validateArguments()

  /**
   * Merge values from the default properties file with those specified through --conf.
   * When this is called, `sparkProperties` is already filled with configs from the latter.
   */
  private def mergeDefaultSparkProperties(): Unit = {
    // Use common defaults file, if not specified by user
    propertiesFile = Option(propertiesFile).getOrElse(Utils.getDefaultPropertiesFile(env))
    // Honor --conf before the defaults file
    defaultSparkProperties.foreach { case (k, v) =>
      if (!sparkProperties.contains(k)) {
        sparkProperties(k) = v
      }
    }
  }

  /**
   * Load arguments from environment variables, Spark properties etc.
   */
  private def loadEnvironmentArguments(): Unit = {
    master = Option(master)
      .orElse(sparkProperties.get("spark.master"))
      .orElse(env.get("MASTER"))
      .orNull
    driverExtraClassPath = Option(driverExtraClassPath)
      .orElse(sparkProperties.get("spark.driver.extraClassPath"))
      .orNull
    driverExtraJavaOptions = Option(driverExtraJavaOptions)
      .orElse(sparkProperties.get("spark.driver.extraJavaOptions"))
      .orNull
    driverExtraLibraryPath = Option(driverExtraLibraryPath)
      .orElse(sparkProperties.get("spark.driver.extraLibraryPath"))
      .orNull
    driverMemory = Option(driverMemory)
      .orElse(sparkProperties.get("spark.driver.memory"))
      .orElse(env.get("SPARK_DRIVER_MEMORY"))
      .orNull
    driverCores = Option(driverCores)
      .orElse(sparkProperties.get("spark.driver.cores"))
      .orNull
    executorMemory = Option(executorMemory)
      .orElse(sparkProperties.get("spark.executor.memory"))
      .orElse(env.get("SPARK_EXECUTOR_MEMORY"))
      .orNull
    executorCores = Option(executorCores)
      .orElse(sparkProperties.get("spark.executor.cores"))
      .orNull
    totalExecutorCores = Option(totalExecutorCores)
      .orElse(sparkProperties.get("spark.cores.max"))
      .orNull
    name = Option(name).orElse(sparkProperties.get("spark.app.name")).orNull
    jars = Option(jars).orElse(sparkProperties.get("spark.jars")).orNull
    ivyRepoPath = sparkProperties.get("spark.jars.ivy").orNull
    deployMode = Option(deployMode).orElse(env.get("DEPLOY_MODE")).orNull
    numExecutors = Option(numExecutors)
      .getOrElse(sparkProperties.get("spark.executor.instances").orNull)

    // Try to set main class from JAR if no --class argument is given
    if (mainClass == null && !isPython && primaryResource != null) {
      val uri = new URI(primaryResource)
      val uriScheme = uri.getScheme()

      uriScheme match {
        case "file" =>
          try {
            val jar = new JarFile(uri.getPath)
            // Note that this might still return null if no main-class is set; we catch that later
            mainClass = jar.getManifest.getMainAttributes.getValue("Main-Class")
          } catch {
            case e: Exception =>
              SparkSubmit.printErrorAndExit(s"Cannot load main class from JAR $primaryResource")
          }
        case _ =>
          SparkSubmit.printErrorAndExit(
            s"Cannot load main class from JAR $primaryResource with URI $uriScheme. " +
            "Please specify a class through --class.")
      }
    }

    // Global defaults. These should be keep to minimum to avoid confusing behavior.
    master = Option(master).getOrElse("local[*]")

    // In YARN mode, app name can be set via SPARK_YARN_APP_NAME (see SPARK-5222)
    if (master.startsWith("yarn")) {
      name = Option(name).orElse(env.get("SPARK_YARN_APP_NAME")).orNull
    }

    // Set name from main class if not given
    name = Option(name).orElse(Option(mainClass)).orNull
    if (name == null && primaryResource != null) {
      name = Utils.stripDirectory(primaryResource)
    }

    // Action should be SUBMIT unless otherwise specified
    action = Option(action).getOrElse(SUBMIT)
  }

  /** Ensure that required fields exists. Call this only once all defaults are loaded. */
  private def validateArguments(): Unit = {
    action match {
      case SUBMIT => validateSubmitArguments()
      case KILL => validateKillArguments()
      case REQUEST_STATUS => validateStatusRequestArguments()
    }
  }

  private def validateSubmitArguments(): Unit = {
    if (args.length == 0) {
      printUsageAndExit(-1)
    }
    if (primaryResource == null) {
      SparkSubmit.printErrorAndExit("Must specify a primary resource (JAR or Python file)")
    }
    if (mainClass == null && !isPython) {
      SparkSubmit.printErrorAndExit("No main class set in JAR; please specify one with --class")
    }
    if (pyFiles != null && !isPython) {
      SparkSubmit.printErrorAndExit("--py-files given but primary resource is not a Python script")
    }

    if (master.startsWith("yarn")) {
      val hasHadoopEnv = env.contains("HADOOP_CONF_DIR") || env.contains("YARN_CONF_DIR")
      if (!hasHadoopEnv && !Utils.isTesting) {
        throw new Exception(s"When running with master '$master' " +
          "either HADOOP_CONF_DIR or YARN_CONF_DIR must be set in the environment.")
      }
    }
  }

  private def validateKillArguments(): Unit = {
    if (!master.startsWith("spark://")) {
      SparkSubmit.printErrorAndExit("Killing submissions is only supported in standalone mode!")
    }
    if (submissionToKill == null) {
      SparkSubmit.printErrorAndExit("Please specify a submission to kill.")
    }
  }

  private def validateStatusRequestArguments(): Unit = {
    if (!master.startsWith("spark://")) {
      SparkSubmit.printErrorAndExit(
        "Requesting submission statuses is only supported in standalone mode!")
    }
    if (submissionToRequestStatusFor == null) {
      SparkSubmit.printErrorAndExit("Please specify a submission to request status for.")
    }
  }

  def isStandaloneCluster: Boolean = {
    master.startsWith("spark://") && deployMode == "cluster"
  }

  override def toString = {
    s"""Parsed arguments:
    |  master                  $master
    |  deployMode              $deployMode
    |  executorMemory          $executorMemory
    |  executorCores           $executorCores
    |  totalExecutorCores      $totalExecutorCores
    |  propertiesFile          $propertiesFile
    |  driverMemory            $driverMemory
    |  driverCores             $driverCores
    |  driverExtraClassPath    $driverExtraClassPath
    |  driverExtraLibraryPath  $driverExtraLibraryPath
    |  driverExtraJavaOptions  $driverExtraJavaOptions
    |  supervise               $supervise
    |  queue                   $queue
    |  numExecutors            $numExecutors
    |  files                   $files
    |  pyFiles                 $pyFiles
    |  archives                $archives
    |  mainClass               $mainClass
    |  primaryResource         $primaryResource
    |  name                    $name
    |  childArgs               [${childArgs.mkString(" ")}]
    |  jars                    $jars
    |  packages                $packages
    |  repositories            $repositories
    |  verbose                 $verbose
    |
    |Spark properties used, including those specified through
    | --conf and those from the properties file $propertiesFile:
    |${sparkProperties.mkString("  ", "\n  ", "\n")}
    """.stripMargin
  }

  /** Fill in values by parsing user options. */
  override protected def handle(opt: String, value: String): Boolean = {
    opt match {
      case NAME =>
        name = value

      case MASTER =>
        master = value

      case CLASS =>
        mainClass = value

      case DEPLOY_MODE =>
        if (value != "client" && value != "cluster") {
          SparkSubmit.printErrorAndExit("--deploy-mode must be either \"client\" or \"cluster\"")
        }
        deployMode = value

      case NUM_EXECUTORS =>
        numExecutors = value

      case TOTAL_EXECUTOR_CORES =>
        totalExecutorCores = value

      case EXECUTOR_CORES =>
        executorCores = value

      case EXECUTOR_MEMORY =>
        executorMemory = value

      case DRIVER_MEMORY =>
        driverMemory = value

      case DRIVER_CORES =>
        driverCores = value

      case DRIVER_CLASS_PATH =>
        driverExtraClassPath = value

      case DRIVER_JAVA_OPTIONS =>
        driverExtraJavaOptions = value

      case DRIVER_LIBRARY_PATH =>
        driverExtraLibraryPath = value

      case PROPERTIES_FILE =>
        propertiesFile = value

      case KILL_SUBMISSION =>
        submissionToKill = value
        if (action != null) {
          SparkSubmit.printErrorAndExit(s"Action cannot be both $action and $KILL.")
        }
        action = KILL

      case STATUS =>
        submissionToRequestStatusFor = value
        if (action != null) {
          SparkSubmit.printErrorAndExit(s"Action cannot be both $action and $REQUEST_STATUS.")
        }
        action = REQUEST_STATUS

      case SUPERVISE =>
        supervise = true

      case QUEUE =>
        queue = value

      case FILES =>
        files = Utils.resolveURIs(value)

      case PY_FILES =>
        pyFiles = Utils.resolveURIs(value)

      case ARCHIVES =>
        archives = Utils.resolveURIs(value)

      case JARS =>
        jars = Utils.resolveURIs(value)

      case PACKAGES =>
        packages = value

      case REPOSITORIES =>
        repositories = value

      case CONF =>
        value.split("=", 2).toSeq match {
          case Seq(k, v) => sparkProperties(k) = v
          case _ => SparkSubmit.printErrorAndExit(s"Spark config without '=': $value")
        }

      case PROXY_USER =>
        proxyUser = value

<<<<<<< HEAD
      case ("--principal") :: value :: tail =>
        principal = value
        parse(tail)

      case ("--keytab") :: value :: tail =>
        keytab = value
        parse(tail)

      case ("--help" | "-h") :: tail =>
=======
      case HELP =>
>>>>>>> 2bf40c58
        printUsageAndExit(0)

      case VERBOSE =>
        verbose = true

      case VERSION =>
        SparkSubmit.printVersionAndExit()

      case _ =>
        throw new IllegalArgumentException(s"Unexpected argument '$opt'.")
    }
    true
  }

  /**
   * Handle unrecognized command line options.
   *
   * The first unrecognized option is treated as the "primary resource". Everything else is
   * treated as application arguments.
   */
  override protected def handleUnknown(opt: String): Boolean = {
    if (opt.startsWith("-")) {
      SparkSubmit.printErrorAndExit(s"Unrecognized option '$opt'.")
    }

    primaryResource =
      if (!SparkSubmit.isShell(opt) && !SparkSubmit.isInternal(opt)) {
        Utils.resolveURI(opt).toString
      } else {
        opt
      }
    isPython = SparkSubmit.isPython(opt)
    false
  }

  override protected def handleExtraArgs(extra: JList[String]): Unit = {
    childArgs ++= extra
  }

  private def printUsageAndExit(exitCode: Int, unknownParam: Any = null): Unit = {
    val outStream = SparkSubmit.printStream
    if (unknownParam != null) {
      outStream.println("Unknown/unsupported param " + unknownParam)
    }
    outStream.println(
      """Usage: spark-submit [options] <app jar | python file> [app arguments]
        |Usage: spark-submit --kill [submission ID] --master [spark://...]
        |Usage: spark-submit --status [submission ID] --master [spark://...]
        |
        |Options:
        |  --master MASTER_URL         spark://host:port, mesos://host:port, yarn, or local.
        |  --deploy-mode DEPLOY_MODE   Whether to launch the driver program locally ("client") or
        |                              on one of the worker machines inside the cluster ("cluster")
        |                              (Default: client).
        |  --class CLASS_NAME          Your application's main class (for Java / Scala apps).
        |  --name NAME                 A name of your application.
        |  --jars JARS                 Comma-separated list of local jars to include on the driver
        |                              and executor classpaths.
        |  --packages                  Comma-separated list of maven coordinates of jars to include
        |                              on the driver and executor classpaths. Will search the local
        |                              maven repo, then maven central and any additional remote
        |                              repositories given by --repositories. The format for the
        |                              coordinates should be groupId:artifactId:version.
        |  --repositories              Comma-separated list of additional remote repositories to
        |                              search for the maven coordinates given with --packages.
        |  --py-files PY_FILES         Comma-separated list of .zip, .egg, or .py files to place
        |                              on the PYTHONPATH for Python apps.
        |  --files FILES               Comma-separated list of files to be placed in the working
        |                              directory of each executor.
        |
        |  --conf PROP=VALUE           Arbitrary Spark configuration property.
        |  --properties-file FILE      Path to a file from which to load extra properties. If not
        |                              specified, this will look for conf/spark-defaults.conf.
        |
        |  --driver-memory MEM         Memory for driver (e.g. 1000M, 2G) (Default: 512M).
        |  --driver-java-options       Extra Java options to pass to the driver.
        |  --driver-library-path       Extra library path entries to pass to the driver.
        |  --driver-class-path         Extra class path entries to pass to the driver. Note that
        |                              jars added with --jars are automatically included in the
        |                              classpath.
        |
        |  --executor-memory MEM       Memory per executor (e.g. 1000M, 2G) (Default: 1G).
        |
        |  --proxy-user NAME           User to impersonate when submitting the application.
        |
        |  --help, -h                  Show this help message and exit
        |  --verbose, -v               Print additional debug output
        |  --version,                  Print the version of current Spark
        |
        | Spark standalone with cluster deploy mode only:
        |  --driver-cores NUM          Cores for driver (Default: 1).
        |  --supervise                 If given, restarts the driver on failure.
        |  --kill SUBMISSION_ID        If given, kills the driver specified.
        |  --status SUBMISSION_ID      If given, requests the status of the driver specified.
        |
        | Spark standalone and Mesos only:
        |  --total-executor-cores NUM  Total cores for all executors.
        |
        | YARN-only:
        |  --driver-cores NUM          Number of cores used by the driver, only in cluster mode
        |                              (Default: 1).
        |  --executor-cores NUM        Number of cores per executor (Default: 1).
        |  --queue QUEUE_NAME          The YARN queue to submit to (Default: "default").
        |  --num-executors NUM         Number of executors to launch (Default: 2).
        |  --archives ARCHIVES         Comma separated list of archives to be extracted into the
        |                              working directory of each executor.
        |  --principal PRINCIPAL       Principal to be used to login to KDC, while running on
        |                              secure HDFS.
        |  --keytab KEYTAB             The full path to the file that contains the keytab for the
        |                              principal specified above.
      """.stripMargin
    )
    SparkSubmit.exitFn()
  }
}<|MERGE_RESOLUTION|>--- conflicted
+++ resolved
@@ -383,19 +383,13 @@
       case PROXY_USER =>
         proxyUser = value
 
-<<<<<<< HEAD
-      case ("--principal") :: value :: tail =>
+      case PRINCIPAL =>
         principal = value
-        parse(tail)
-
-      case ("--keytab") :: value :: tail =>
+
+      case KEYTAB =>
         keytab = value
-        parse(tail)
-
-      case ("--help" | "-h") :: tail =>
-=======
+
       case HELP =>
->>>>>>> 2bf40c58
         printUsageAndExit(0)
 
       case VERBOSE =>
