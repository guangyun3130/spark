--- conflicted
+++ resolved
@@ -19,257 +19,130 @@
 
 package org.apache.spark.deploy
 
-import java.io.{File, FileInputStream}
+import java.io.{InputStream, File, FileInputStream}
 import java.util.jar.JarFile
 import java.util.Properties
 import java.util.{Map=>JavaMap}
 import scala.collection.JavaConversions._
 
-import com.typesafe.config._
 import org.apache.spark.deploy.ConfigConstants._
 import org.apache.spark.util.Utils
 
+import scala.collection._
 import scala.collection.JavaConverters._
-import scala.collection.{mutable, Set, Map}
-import scala.collection.mutable.{ArrayBuffer, HashMap}
-
-import scala.sys.SystemProperties
-
-import org.apache.spark.deploy.MergedPropertyMap._
+import scala.collection.{mutable=>m}
 
 /**
- * Configuration structure formed by merging all possible sources of configuration
- * information in order of priority (from lowest priority to highest)
- * 1. hard coded defaults in class path at spark-submit-defaults.prop
- * 2. SPARK_DEFAULT_CONF/spark-defaults.conf or SPARK_HOME/conf/spark-defaults.conf if either exist
- * 3. System config variables (eg by using -Dspark.var.name)
- * 4. Environment variables
- * 5. properties file specified on the command line with --properties-file
- * 6. command line option or --conf override
+ * Pulls configuration information together in order of priority
  *
- * Those items with defaults return a string, those without a default returns Option[String]
- */
+ * Entries in the conf Map will be filled in the following priority order
+ * 1. entries specified on the command line (except from --conf entries)
+ * 3. Entries specified on the command line with --conf
+ * 3. Environment variables (including legacy variable mappings)
+ * 4. System config variables (eg by using -Dspark.var.name)
+ * 5  SPARK_DEFAULT_CONF/spark-defaults.conf or SPARK_HOME/conf/spark-defaults.conf if either exist
+ * 6. hard coded defaults in class path at spark-submit-defaults.prop
+ *
+ * A property file specified by one of the means listed above gets read in and the properties are
+ * considered to be at the priority of the method that specified the files. A property specified in
+ * a property file will not override an existing config value at that same level
+*/
 private[spark] class SparkSubmitArguments(args: Seq[String]) {
   /**
-   * Stores all configuration items except for child arguments, reference by the constants
-   * defined in ConfigConstants.scala
-
-   */
-  val conf = new HashMap[String, String]()
-
-  def master = getStringConfig(SparkMaster).get
+   * Stores all configuration items except for child arguments,
+   * referenced by the constantsdefined in ConfigConstants.scala
+   */
+  val conf = new m.HashMap[String, String]()
+
+  def master = conf.get(SparkMaster).get
   def master_= (value: String):Unit = conf.put(SparkMaster, value)
 
-  def deployMode = getStringConfig(SparkDeployMode).get
+  def deployMode = conf.get(SparkDeployMode).get
   def deployMode_= (value: String):Unit = conf.put(SparkDeployMode, value)
 
-  def executorMemory = getStringConfig(SparkExecutorMemory).get
+  def executorMemory = conf.get(SparkExecutorMemory).get
   def executorMemory_= (value: String):Unit = conf.put(SparkExecutorMemory, value)
 
-  def executorCores = getStringConfig(SparkExecutorCores).get
+  def executorCores = conf.get(SparkExecutorCores).get
   def executorCores_= (value: String):Unit = conf.put(SparkExecutorCores, value)
 
-  def totalExecutorCores = getStringConfig(SparkCoresMax)
+  def totalExecutorCores = conf.get(SparkCoresMax)
   def totalExecutorCores_= (value: String):Unit = conf.put(SparkCoresMax, value)
 
-  def driverMemory = getStringConfig(SparkDriverMemory).get
+  def driverMemory = conf.get(SparkDriverMemory).get
   def driverMemory_= (value: String):Unit = conf.put(SparkDriverMemory, value)
 
-  def driverExtraClassPath = getStringConfig(SparkDriverExtraClassPath)
+  def driverExtraClassPath = conf.get(SparkDriverExtraClassPath)
   def driverExtraClassPath_= (value: String):Unit = conf.put(SparkDriverExtraClassPath, value)
 
-  def driverExtraLibraryPath = getStringConfig(SparkDriverExtraLibraryPath)
+  def driverExtraLibraryPath = conf.get(SparkDriverExtraLibraryPath)
   def driverExtraLibraryPath_= (value: String):Unit = conf.put(SparkDriverExtraLibraryPath, value)
 
-  def driverExtraJavaOptions = getStringConfig(SparkDriverExtraJavaOptions)
+  def driverExtraJavaOptions = conf.get(SparkDriverExtraJavaOptions)
   def driverExtraJavaOptions_= (value: String):Unit = conf.put(SparkDriverExtraJavaOptions, value)
 
-  def driverCores = getStringConfig(SparkDriverCores).get
+  def driverCores = conf.get(SparkDriverCores).get
   def driverCores_= (value: String):Unit = conf.put(SparkDriverCores, value)
 
-  def supervise = getStringConfig(SparkDriverSupervise).get == true.toString
+  def supervise = conf.get(SparkDriverSupervise).get == true.toString
   def supervise_= (value: String):Unit = conf.put(SparkDriverSupervise, value)
 
-  def queue = getStringConfig(SparkYarnQueue).get
+  def queue = conf.get(SparkYarnQueue).get
   def queue_= (value: String):Unit = conf.put(SparkYarnQueue, value)
 
-  def numExecutors = getStringConfig(SparkExecutorInstances).get
+  def numExecutors = conf.get(SparkExecutorInstances).get
   def numExecutors_= (value: String):Unit = conf.put(SparkExecutorInstances, value)
 
-  def files = getStringConfig(SparkFiles)
+  def files = conf.get(SparkFiles)
   def files_= (value: String):Unit = conf.put(SparkFiles, value)
 
-  def archives = getStringConfig(SparkYarnDistArchives)
+  def archives = conf.get(SparkYarnDistArchives)
   def archives_= (value: String):Unit = conf.put(SparkYarnDistArchives, value)
 
-  def mainClass = getStringConfig(SparkAppClass)
+  def mainClass = conf.get(SparkAppClass)
   def mainClass_= (value: String):Unit = conf.put(SparkAppClass, value)
 
-  def primaryResource = getStringConfig(SparkAppPrimaryResource)
+  def primaryResource = conf.get(SparkAppPrimaryResource)
   def primaryResource_= (value: String):Unit = conf.put(SparkAppPrimaryResource, value)
 
-  def name = getStringConfig(SparkAppName)
+  def name = conf.get(SparkAppName)
   def name_= (value: String):Unit = conf.put(SparkAppName, value)
 
-  def jars = getStringConfig(SparkJars)
+  def jars = conf.get(SparkJars)
   def jars_= (value: String):Unit = conf.put(SparkJars, value)
 
-  def pyFiles = getStringConfig(SparkSubmitPyFiles)
+  def pyFiles = conf.get(SparkSubmitPyFiles)
   def pyFiles_= (value: String):Unit = conf.put(SparkSubmitPyFiles, value)
-
-  // arguments passed via --conf command line options
-  val cmdLineConfOptionConfig = new HashMap[String, String]()
 
   lazy val verbose: Boolean =  SparkVerbose == true.toString
   lazy val isPython: Boolean = primaryResource.isDefined && SparkSubmit.isPython(primaryResource.get)
-  var childArgs: ArrayBuffer[String] = new ArrayBuffer[String]()
+  var childArgs: m.ArrayBuffer[String] = new m.ArrayBuffer[String]()
 
   // any child argument detected on command line are stored here.
-  private var cmdLineChildArgs = new ArrayBuffer[String]()
-
-  /**
-   * Configuration read in from property file if specified on command line
-   */
-  private var cmdLinePropFileConfig: Option[Map[String,String]] = None
+  private var cmdLineChildArgs = new m.ArrayBuffer[String]()
   
   /**
    * Used to store parameters parsed from command line (except for --conf and child arguments)
    */
-  private val cmdLineOptionConfig = new HashMap[String, String]()
-
-<<<<<<< HEAD
+  private val cmdLineOptionConfig = new m.HashMap[String, String]()
+
+  /**
+   * arguments passed via --conf command line options
+    */
+  private val cmdLineConfOptionConfig = new m.HashMap[String, String]()
+
+
   parseOpts(args.toList)
 
-  conf ++= mergeSparkProperties
-  //printResolvedConfig()
-
-  // The only config item that doesn't fit nicely into a Map[String, String]
-  // is the child arguments config item
-  //if (resolvedConfig.hasPath(SparkAppArguments))
-  //{
-  //  childArgs ++= resolvedConfig.getStringList(SparkAppArguments)
-  //}
-
-  // now add the rest of the config items to the config map
-  //conf ++= resolvedConfig.entrySet.map(entry => entry.getKey -> entry.getValue.unwrapped.toString)
+  // see comments at start of file detailing the location and priority of configuration sources
+  conf ++= SparkSubmitArguments.mergeSparkProperties(Vector(cmdLineOptionConfig, cmdLineConfOptionConfig))
 
   // some configuration items can be derived if there are not present
   deriveConfigurations()
 
   checkRequiredArguments()
 
-  private def configExists(path: String) = conf.get(path).isDefined
-=======
-  /** Default properties present in the currently defined defaults file. */
-  lazy val defaultSparkProperties: HashMap[String, String] = {
-    val defaultProperties = new HashMap[String, String]()
-    if (verbose) SparkSubmit.printStream.println(s"Using properties file: $propertiesFile")
-    Option(propertiesFile).foreach { filename =>
-      val file = new File(filename)
-      SparkSubmitArguments.getPropertiesFromFile(file).foreach { case (k, v) =>
-        if (k.startsWith("spark")) {
-          defaultProperties(k) = v
-          if (verbose) SparkSubmit.printStream.println(s"Adding default property: $k=$v")
-        } else {
-          SparkSubmit.printWarning(s"Ignoring non-spark config property: $k=$v")
-        }
-      }
-    }
-    defaultProperties
-  }
->>>>>>> 729952a5
-
-  // Respect SPARK_*_MEMORY for cluster mode
-  driverMemory = sys.env.get("SPARK_DRIVER_MEMORY").orNull
-  executorMemory = sys.env.get("SPARK_EXECUTOR_MEMORY").orNull
-
-  parseOpts(args.toList)
-  mergeSparkProperties()
-  checkRequiredArguments()
-
-  /**
-   * Returns an option containing config item
-   * @param path property path of config item
-   * @return Option of config value
-   */
-  def getStringConfig(path: String): Option[String] = {
-    conf.get(path)
-  }
-
-
-  /**
-   * Resolves Configuration sources in order of lowest priority to highest
-   * 1. hard coded defaults in class path at spark-submit-defaults.prop
-   * 2. SPARK_DEFAULT_CONF/spark-defaults.conf or SPARK_HOME/conf/spark-defaults.conf if either exist
-   * 3. System config variables (eg by using -Dspark.var.name)
-   * 4. Environment variables
-   * 5. properties file specified on the command line with --properties-file
-   * 6. command line options passed by --conf
-   * 7. command line options other then --conf override
-   */
-  private def mergeSparkProperties = {
-    // Configuration read in from spark-submit-defaults.prop file found on the classpath
-    val is = Thread.currentThread().getContextClassLoader().getResourceAsStream(SparkSubmitDefaults)
-    val hardCodedDefaultConfig = new Properties()
-    hardCodedDefaultConfig.load(is)
-    if (hardCodedDefaultConfig.size() == 0) {
-      throw new IllegalStateException(s"Default values not found at classpath $SparkSubmitDefaults")
-    }
-
-<<<<<<< HEAD
-    // Configuration read in from defaults file if it exists
-    val sparkDefaultConfig = SparkSubmitArguments.getSparkDefaultFileConfig
-
-    // Configuration from java system properties
-    val systemPropertyConfig = SparkSubmitArguments.getPropertyMap(System.getProperties)
-
-    // Configuration variables from the environment 
-    // support legacy variables
-    val environmentConfig: Map[String, String] = System.getenv()
-
-    val legacyEnvVars : List[(String, String)] = List("MASTER"->SparkMaster, "DEPLOY_MODE"->SparkDeployMode)
-
-    // legacy variables act at the priority of a system property
-    legacyEnvVars.map( {case(varName, propName) => (environmentConfig.get(varName), propName) })
-      .filter( {case(varVariable, _) => varVariable.isDefined} )
-      .foreach( {case(varVariable, propName) => systemPropertyConfig.put(propName, varVariable.get)})
-
-    // Config passed in from command line
-    def commandLineConfig = cmdLineOptionConfig
-    // TODO: check handing of childArgs
-    
-    MergedPropertyMap.mergePropertyMaps(List(hardCodedDefaultConfig,
-      sparkDefaultConfig,
-      systemPropertyConfig,
-      environmentConfig,
-      cmdLinePropFileConfig.getOrElse(Map.empty),
-      cmdLineConfOptionConfig,
-      commandLineConfig
-    ))
-  }
-=======
-    val properties = HashMap[String, String]()
-    properties.putAll(defaultSparkProperties)
-    properties.putAll(sparkProperties)
-
-    // Use properties file as fallback for values which have a direct analog to
-    // arguments in this script.
-    master = Option(master).getOrElse(properties.get("spark.master").orNull)
-    executorMemory = Option(executorMemory)
-      .getOrElse(properties.get("spark.executor.memory").orNull)
-    executorCores = Option(executorCores)
-      .getOrElse(properties.get("spark.executor.cores").orNull)
-    totalExecutorCores = Option(totalExecutorCores)
-      .getOrElse(properties.get("spark.cores.max").orNull)
-    name = Option(name).getOrElse(properties.get("spark.app.name").orNull)
-    jars = Option(jars).getOrElse(properties.get("spark.jars").orNull)
->>>>>>> 729952a5
-
   private def deriveConfigurations() = {
-    // TODO: test legacy variables
-    // This supports env vars in older versions of Spark
-    //master = Option(master).getOrElse(System.getenv("MASTER"))
-    //deployMode = Option(deployMode).getOrElse(System.getenv("DEPLOY_MODE"))
 
     // These config items point to file paths, but may need to be converted to absolute file uris
     val configFileUris = List(SparkFiles, SparkSubmitPyFiles, SparkYarnDistArchives,
@@ -277,7 +150,7 @@
 
     val resolvedFileUris = for{
       id <- configFileUris
-      if configExists(id) &&
+      if conf.isDefinedAt(id) &&
         ((id != SparkAppPrimaryResource) || (!SparkSubmit.isInternalOrShell(conf.get(id).get)))
     } yield (id -> Utils.resolveURIs(conf.get(id).get, testWindows=false))
 
@@ -303,19 +176,20 @@
       }
     }
 
-    // TODO: test defaults
-    // now in spark-submit-default.conf file in classpath
-    // Global defaults. These should be keep to minimum to avoid confusing behavior.
-    //master = Option(master).getOrElse("local[*]")
-
     if (name.isEmpty && primaryResource.isDefined) {
       name = Utils.stripDirectory(primaryResource.get)
     }
-
   }
 
   /** Ensure that required fields exists. Call this only once all defaults are loaded. */
   private def checkRequiredArguments() = {
+    conf.get(SparkPropertiesFile).foreach(propFilePath => {
+      val propFile = new File(propFilePath)
+      if (!propFile.exists()) {
+        SparkSubmit.printErrorAndExit(s"--property-file $propFilePath does not exists")
+      }
+    })
+
     if (primaryResource.isDefined && mainClass.isEmpty) {
       SparkSubmit.printErrorAndExit("No main class")
     }
@@ -323,13 +197,13 @@
     if (deployMode != "client" && deployMode != "cluster") {
       SparkSubmit.printErrorAndExit("--deploy-mode must be either \"client\" or \"cluster\"")
     }
-    if (!configExists(SparkAppPrimaryResource)) {
+    if (!conf.isDefinedAt(SparkAppPrimaryResource)) {
       SparkSubmit.printErrorAndExit("Must specify a primary resource (JAR or Python file)")
     }
-    if (!configExists(SparkAppClass) && !isPython) {
+    if (!conf.isDefinedAt(SparkAppClass) && !isPython) {
       SparkSubmit.printErrorAndExit("No main class set in JAR; please specify one with --class")
     }
-    if (configExists(SparkSubmitPyFiles) && !isPython) {
+    if (conf.isDefinedAt(SparkSubmitPyFiles) && !isPython) {
       SparkSubmit.printErrorAndExit("--py-files given but primary resource is not a Python script")
     }
 
@@ -354,45 +228,8 @@
     }
   }
 
-  def printResolvedConfig() = {
-    //val renderOptions = ConfigRenderOptions.concise().setOriginComments(false).setFormatted(true)
-    //SparkSubmit.printStream.println(resolvedConfig.root().get("spark").render(renderOptions))
-  }
-
   override def toString =  {
-<<<<<<< HEAD
     conf.mkString("\n")
-=======
-    s"""Parsed arguments:
-    |  master                  $master
-    |  deployMode              $deployMode
-    |  executorMemory          $executorMemory
-    |  executorCores           $executorCores
-    |  totalExecutorCores      $totalExecutorCores
-    |  propertiesFile          $propertiesFile
-    |  extraSparkProperties    $sparkProperties
-    |  driverMemory            $driverMemory
-    |  driverCores             $driverCores
-    |  driverExtraClassPath    $driverExtraClassPath
-    |  driverExtraLibraryPath  $driverExtraLibraryPath
-    |  driverExtraJavaOptions  $driverExtraJavaOptions
-    |  supervise               $supervise
-    |  queue                   $queue
-    |  numExecutors            $numExecutors
-    |  files                   $files
-    |  pyFiles                 $pyFiles
-    |  archives                $archives
-    |  mainClass               $mainClass
-    |  primaryResource         $primaryResource
-    |  name                    $name
-    |  childArgs               [${childArgs.mkString(" ")}]
-    |  jars                    $jars
-    |  verbose                 $verbose
-    |
-    |Default properties from $propertiesFile:
-    |${defaultSparkProperties.mkString("  ", "\n  ", "\n")}
-    """.stripMargin
->>>>>>> 729952a5
   }
 
   /** Fill in values by parsing user options. */
@@ -408,106 +245,82 @@
      */
     def parse(opts: Seq[String]): Unit = opts match {
       case ("--name") :: value :: tail =>
-        //name = value
         cmdLineOptionConfig.put(SparkAppName, value)
         parse(tail)
 
       case ("--master") :: value :: tail =>
-        //master = value
         cmdLineOptionConfig.put(SparkMaster, value)
         parse(tail)
 
       case ("--class") :: value :: tail =>
-        //mainClass = value
         cmdLineOptionConfig.put(SparkAppClass, value)
         parse(tail)
 
       case ("--deploy-mode") :: value :: tail =>
-        //deployMode = value
         cmdLineOptionConfig.put(SparkDeployMode, value)
         parse(tail)
 
       case ("--num-executors") :: value :: tail =>
-        //numExecutors = value
         cmdLineOptionConfig.put(SparkExecutorInstances, value)
         parse(tail)
 
       case ("--total-executor-cores") :: value :: tail =>
-        //totalExecutorCores = value
         cmdLineOptionConfig.put(SparkCoresMax, value)
         parse(tail)
 
       case ("--executor-cores") :: value :: tail =>
-        //executorCores = value
         cmdLineOptionConfig.put(SparkExecutorCores, value)
         parse(tail)
 
       case ("--executor-memory") :: value :: tail =>
-        //executorMemory = value
         cmdLineOptionConfig.put(SparkExecutorMemory, value)
         parse(tail)
 
       case ("--driver-memory") :: value :: tail =>
-        //driverMemory = value
         cmdLineOptionConfig.put(SparkDriverMemory, value)
         parse(tail)
 
       case ("--driver-cores") :: value :: tail =>
-        //driverCores = value
         cmdLineOptionConfig.put(SparkDriverCores, value)
         parse(tail)
 
       case ("--driver-class-path") :: value :: tail =>
-        //driverExtraClassPath = value
         cmdLineOptionConfig.put(SparkDriverExtraClassPath, value)
         parse(tail)
 
       case ("--driver-java-options") :: value :: tail =>
-        //driverExtraJavaOptions = value
         cmdLineOptionConfig.put(SparkDriverExtraJavaOptions, value)
         parse(tail)
 
       case ("--driver-library-path") :: value :: tail =>
-        //driverExtraLibraryPath = value
         cmdLineOptionConfig.put(SparkDriverExtraLibraryPath, value)
         parse(tail)
 
       case ("--properties-file") :: value :: tail =>
-        //propertiesFile = value
-        cmdLinePropFileConfig = Some(SparkSubmitArguments.getPropertyValuesFromFile(value))
+        cmdLineOptionConfig.put(SparkPropertiesFile, value)
         parse(tail)
 
       case ("--supervise") :: tail =>
-        //supervise = true
         cmdLineOptionConfig.put(SparkDriverSupervise, true.toString)
         parse(tail)
 
       case ("--queue") :: value :: tail =>
-        //queue = value
         cmdLineOptionConfig.put(SparkYarnQueue, value)
         parse(tail)
 
       case ("--files") :: value :: tail =>
-        //files = Utils.resolveURIs(value)
-        // TODO: resolveURIs on all files
         cmdLineOptionConfig.put(SparkFiles, value)
         parse(tail)
 
       case ("--py-files") :: value :: tail =>
-        //pyFiles = Utils.resolveURIs(value)
-        // TODO: resolveURIs on all pyFiles
-        //cmdLineOptionConfig.put(SparkSubmitPyFiles, value)
+        cmdLineOptionConfig.put(SparkSubmitPyFiles, value)
         parse(tail)
 
       case ("--archives") :: value :: tail =>
-        //archives = Utils.resolveURIs(value)
-        // TODO: resolveURIs on all archives
         cmdLineOptionConfig.put(SparkYarnDistArchives, value)
         parse(tail)
 
       case ("--jars") :: value :: tail =>
-        //jars = Utils.resolveURIs(value)
-        // TODO: resolveURIs on all jars
         cmdLineOptionConfig.put(SparkJars, value)
         parse(tail)
 
@@ -522,7 +335,6 @@
         printUsageAndExit(0)
 
       case ("--verbose" | "-v") :: tail =>
-        //verbose = true
         cmdLineOptionConfig.put(SparkVerbose, true.toString)
         parse(tail)
 
@@ -533,19 +345,8 @@
         SparkSubmit.printErrorAndExit(s"Unrecognized option '$value'.")
 
       case value :: tail =>
-        /*
-        primaryResource =
-          if (!SparkSubmit.isShell(value) && !SparkSubmit.isInternal(value)) {
-            Utils.resolveURI(value).toString
-          } else {
-            value
-          }
-          */
-        // TODO: Run resolveURI on returned SparkAppPrimaryResource
         cmdLineOptionConfig.put(SparkAppPrimaryResource, value)
-        //isPython = SparkSubmit.isPython(value)
         cmdLineChildArgs ++= tail
-        //cmdLineOptionConfig.put(SparkAppArguments, tail.mkString)
 
       case Nil =>
     }
@@ -607,8 +408,98 @@
 }
 
 
-
 object SparkSubmitArguments {
+  /**
+   * Resolves Configuration sources in order of highest to lowest
+   * 1. Each map passed in as additionalConfig from first to last
+   * 2. Environment variables (including legacy variable mappings)
+   * 3. System config variables (eg by using -Dspark.var.name)
+   * 4  SPARK_DEFAULT_CONF/spark-defaults.conf or SPARK_HOME/conf/spark-defaults.conf if either exist
+   * 5. hard coded defaults in class path at spark-submit-defaults.prop
+   *
+   * A property file specified by one of the means listed above gets read in and the properties are
+   * considered to be at the priority of the method that specified the files. A property specified in
+   * a property file will not override an existing config value at that same level
+   *
+   * @param additionalConfigs additional Map[ConfigName->ConfigValue] in order of highest priority to lowest
+   * @return Map[propName->propFile] containing values merged from all locations in order of priority
+   */
+  def mergeSparkProperties(additionalConfigs: Vector[Map[String,String]]): Map[String, String] = {
+
+    // Configuration read in from spark-submit-defaults.prop file found on the classpath
+    val is = Option(Thread.currentThread().getContextClassLoader()
+      .getResourceAsStream(SparkSubmitDefaults))
+
+    val hardCodedDefaultConfig = is.flatMap(x => {Some(SparkSubmitArguments.getPropertyValuesFromStream(x))})
+
+    if (hardCodedDefaultConfig.isEmpty || (hardCodedDefaultConfig.get.size == 0)) {
+      throw new IllegalStateException(s"Default values not found at classpath $SparkSubmitDefaults")
+    }
+
+    // Configuration read in from defaults file if it exists
+    var sparkDefaultConfig = SparkSubmitArguments.getSparkDefaultFileConfig
+
+    if (sparkDefaultConfig.isDefinedAt(SparkPropertiesFile))
+    {
+        SparkSubmitArguments.getPropertyValuesFromFile(sparkDefaultConfig.get(SparkPropertiesFile).get)
+    } else {
+      Map.empty
+    }
+
+    // Configuration from java system properties
+    val systemPropertyConfig = SparkSubmitArguments.getPropertyMap(System.getProperties)
+
+    // Configuration variables from the environment
+    // support legacy variables
+    val environmentConfig = System.getenv().asScala
+
+    val legacyEnvVars = List("MASTER"->SparkMaster, "DEPLOY_MODE"->SparkDeployMode)
+
+    // legacy variables act at the priority of a system property
+    systemPropertyConfig ++ legacyEnvVars.map( {case(varName, propName) => (environmentConfig.get(varName), propName) })
+      .filter( {case(varVariable, _) => varVariable.isDefined} )
+      .map{case(varVariable, propName) => (propName, varVariable.get)}
+
+    val ConfigSources  = additionalConfigs ++ Vector (
+      environmentConfig,
+      systemPropertyConfig,
+      sparkDefaultConfig,
+      hardCodedDefaultConfig.get
+    )
+
+    // Load properties file at priority level of source that specified the property file
+    // loaded property file configs will not override existing configs at the priority
+    // level the property file was specified at
+    val processedConfigSource = ConfigSources
+      .map( configMap => getFileBasedPropertiesIfSpecified(configMap) ++ configMap)
+
+    MergedPropertyMap.mergePropertyMaps(processedConfigSource)
+  }
+
+  /**
+   * Returns a map of config values from a property file if
+   * the passed configMap has a SparkPropertiesFile defined pointing to a file
+   * @param configMap Map of config values to check for file path from
+   * @return Map of config values if map holds a valid SparkPropertiesFile, Map.Empty elsewise
+   */
+  def getFileBasedPropertiesIfSpecified(configMap: Map[String, String]): Map[String,String] = {
+    if (configMap.isDefinedAt(SparkPropertiesFile))
+    {
+      SparkSubmitArguments.getPropertyValuesFromFile(configMap.get(SparkPropertiesFile).get)
+    } else {
+      Map.empty
+    }
+  }
+
+  /**
+   *   Returns a loaded property file
+   */
+  def loadPropFile(propFile: File): Properties = {
+    val prop = new Properties()
+    prop.load(new FileInputStream(propFile))
+    prop
+  }
+
   /**
    * Gets configuration from reading SPARK_CONF_DIR/spark-defaults.conf if it exists
    * otherwise reads SPARK_HOME/conf/spark-defaults.conf if it exists
@@ -619,12 +510,6 @@
     val baseConfDir: Option[String] = sys.env.get(SparkHome).map(_ + File.separator + SparkConfDir)
     val altConfDir: Option[String] = sys.env.get(AltSparkConfPath)
     val confDir: Option[String] = altConfDir.orElse(baseConfDir)
-
-    def loadPropFile(propFile: File): Properties = {
-      val prop = new Properties()
-      prop.load(new FileInputStream(propFile))
-      prop
-    }
 
     confDir.flatMap(path => Some(path + File.separator + SparkDefaultsConfFile))
       .flatMap(path => Some(new File(path)))
@@ -639,8 +524,8 @@
    * @param prop Java properties object
    * @return Map[propName->propValue]
    */
-  def getPropertyMap(prop: Properties): mutable.Map[String,String] = {
-    new HashMap() ++ prop.entrySet
+  def getPropertyMap(prop: Properties): m.Map[String,String] = {
+    new m.HashMap() ++ prop.entrySet
       .map(entry => (entry.getKey.toString -> entry.getValue.toString))
   }
     
@@ -648,52 +533,31 @@
    * Parses a property file using the typesafe conf property file parser
    * Typesafe conf is used rather then native java property code for consistency purposed
    * @param filePath Path to property file
-   * @return Map of config values parsed from file
+   * @return Map of config values parsed from file, empty map if file does not exist
    */
   def getPropertyValuesFromFile(filePath: String): Map[String, String] =
   {
     val propFile = new File(filePath)
     if (propFile.exists) {
-      val prop = new Properties()
-      val propStream = new FileInputStream(propFile)
-      prop.load(propStream)
-
-      val propVals = for {
-        entry <- prop.entrySet.asScala
-      } yield (entry.getKey.toString -> entry.getValue.toString)
-
-      propVals.toMap
-    }
-    else {
+      getPropertyValuesFromStream(new FileInputStream(propFile))
+    } else {
       Map.empty
     }
   }
 
-  def getConfigValuesFromFile(filePath: String, originDescription: String): Config =
-  {
-    val propFileParserOptions = ConfigParseOptions
-      .defaults()
-      .setOriginDescription(originDescription)
-
-    getConfigValuesFromFileWithOptions(filePath, propFileParserOptions)
-  }
-
-  /** Return default present in the currently defined defaults file. */
-  def getConfigValuesFromFileWithOptions(filePath: String, propFileParserOptions: ConfigParseOptions): Config = {
-    var propConfig = ConfigFactory.empty()
-
-    val propFile = new File(filePath)
-    try {
-      require(propFile.exists(), s"Properties file $filePath does not exist")
-      require(propFile.isFile, s"Properties file $filePath is not a normal file")
-
-      propConfig = ConfigFactory.parseFile(propFile, propFileParserOptions)
-    } catch {
-      case e: Exception => {
-        val eMsg = e.toString
-        SparkSubmit.printErrorAndExit(s"Error attempting to parse property file '$filePath'. $eMsg")
-      }
-    }
-    propConfig
-  }
+  /**
+   * Loads property object from stream.
+   * @param is Input stream to load property file from
+   * @return Map[PropName->PropValue]
+   */
+  def getPropertyValuesFromStream(is: InputStream ): Map[String, String] = {
+    val prop = new Properties()
+    prop.load(is)
+    val propVals = for {
+      entry <- prop.entrySet.asScala
+    } yield (entry.getKey.toString -> entry.getValue.toString)
+
+    propVals.toMap
+  }
+
 }