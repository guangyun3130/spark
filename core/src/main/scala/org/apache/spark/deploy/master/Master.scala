/*
 * Licensed to the Apache Software Foundation (ASF) under one or more
 * contributor license agreements.  See the NOTICE file distributed with
 * this work for additional information regarding copyright ownership.
 * The ASF licenses this file to You under the Apache License, Version 2.0
 * (the "License"); you may not use this file except in compliance with
 * the License.  You may obtain a copy of the License at
 *
 *    http://www.apache.org/licenses/LICENSE-2.0
 *
 * Unless required by applicable law or agreed to in writing, software
 * distributed under the License is distributed on an "AS IS" BASIS,
 * WITHOUT WARRANTIES OR CONDITIONS OF ANY KIND, either express or implied.
 * See the License for the specific language governing permissions and
 * limitations under the License.
 */

package org.apache.spark.deploy.master

import java.text.SimpleDateFormat
import java.util.Date

import scala.collection.mutable.{ArrayBuffer, HashMap, HashSet}
import scala.concurrent.Await
import scala.concurrent.duration._
import scala.util.Random

import akka.actor._
import akka.pattern.ask
import akka.remote.{DisassociatedEvent, RemotingLifecycleEvent}
import akka.serialization.SerializationExtension

import org.apache.spark.{Logging, SecurityManager, SparkConf, SparkException}
import org.apache.spark.deploy.{ApplicationDescription, DriverDescription, ExecutorState}
import org.apache.spark.deploy.DeployMessages._
import org.apache.spark.deploy.master.DriverState.DriverState
import org.apache.spark.deploy.master.MasterMessages._
import org.apache.spark.deploy.master.ui.MasterWebUI
import org.apache.spark.metrics.MetricsSystem
import org.apache.spark.util.{AkkaUtils, Utils}

private[spark] class Master(host: String, port: Int, webUiPort: Int,
    val securityMgr: SecurityManager) extends Actor with Logging {
  import context.dispatcher   // to use Akka's scheduler.schedule()

  val conf = new SparkConf

  val DATE_FORMAT = new SimpleDateFormat("yyyyMMddHHmmss")  // For application IDs
  val WORKER_TIMEOUT = conf.getLong("spark.worker.timeout", 60) * 1000
  val RETAINED_APPLICATIONS = conf.getInt("spark.deploy.retainedApplications", 200)
  val REAPER_ITERATIONS = conf.getInt("spark.dead.worker.persistence", 15)
  val RECOVERY_DIR = conf.get("spark.deploy.recoveryDirectory", "")
  val RECOVERY_MODE = conf.get("spark.deploy.recoveryMode", "NONE")

  val workers = new HashSet[WorkerInfo]
  val idToWorker = new HashMap[String, WorkerInfo]
  val addressToWorker = new HashMap[Address, WorkerInfo]

  val apps = new HashSet[ApplicationInfo]
  val idToApp = new HashMap[String, ApplicationInfo]
  val actorToApp = new HashMap[ActorRef, ApplicationInfo]
  val addressToApp = new HashMap[Address, ApplicationInfo]
  val waitingApps = new ArrayBuffer[ApplicationInfo]
  val completedApps = new ArrayBuffer[ApplicationInfo]
  var nextAppNumber = 0

  val drivers = new HashSet[DriverInfo]
  val completedDrivers = new ArrayBuffer[DriverInfo]
  val waitingDrivers = new ArrayBuffer[DriverInfo] // Drivers currently spooled for scheduling
  var nextDriverNumber = 0

  Utils.checkHost(host, "Expected hostname")

  val masterMetricsSystem = MetricsSystem.createMetricsSystem("master", conf, securityMgr)
  val applicationMetricsSystem = MetricsSystem.createMetricsSystem("applications", conf,
    securityMgr)
  val masterSource = new MasterSource(this)

  val webUi = new MasterWebUI(this, webUiPort)

  val masterPublicAddress = {
    val envVar = System.getenv("SPARK_PUBLIC_DNS")
    if (envVar != null) envVar else host
  }

  val masterUrl = "spark://" + host + ":" + port
  var masterWebUiUrl: String = _

  var state = RecoveryState.STANDBY

  var persistenceEngine: PersistenceEngine = _

  var leaderElectionAgent: ActorRef = _

  // As a temporary workaround before better ways of configuring memory, we allow users to set
  // a flag that will perform round-robin scheduling across the nodes (spreading out each app
  // among all the nodes) instead of trying to consolidate each app onto a small # of nodes.
  val spreadOutApps = conf.getBoolean("spark.deploy.spreadOut", true)

  // Default maxCores for applications that don't specify it (i.e. pass Int.MaxValue)
  val defaultCores = conf.getInt("spark.deploy.defaultCores", Int.MaxValue)
  if (defaultCores < 1) {
    throw new SparkException("spark.deploy.defaultCores must be positive")
  }

  override def preStart() {
    logInfo("Starting Spark master at " + masterUrl)
    // Listen for remote client disconnection events, since they don't go through Akka's watch()
    context.system.eventStream.subscribe(self, classOf[RemotingLifecycleEvent])
    webUi.start()
    masterWebUiUrl = "http://" + masterPublicAddress + ":" + webUi.boundPort.get
    context.system.scheduler.schedule(0 millis, WORKER_TIMEOUT millis, self, CheckForWorkerTimeOut)

    masterMetricsSystem.registerSource(masterSource)
    masterMetricsSystem.start()
    applicationMetricsSystem.start()

    persistenceEngine = RECOVERY_MODE match {
      case "ZOOKEEPER" =>
        logInfo("Persisting recovery state to ZooKeeper")
        new ZooKeeperPersistenceEngine(SerializationExtension(context.system), conf)
      case "FILESYSTEM" =>
        logInfo("Persisting recovery state to directory: " + RECOVERY_DIR)
        new FileSystemPersistenceEngine(RECOVERY_DIR, SerializationExtension(context.system))
      case _ =>
        new BlackHolePersistenceEngine()
    }

    leaderElectionAgent = RECOVERY_MODE match {
        case "ZOOKEEPER" =>
          context.actorOf(Props(classOf[ZooKeeperLeaderElectionAgent], self, masterUrl, conf))
        case _ =>
          context.actorOf(Props(classOf[MonarchyLeaderAgent], self))
      }
  }

  override def preRestart(reason: Throwable, message: Option[Any]) {
    super.preRestart(reason, message) // calls postStop()!
    logError("Master actor restarted due to exception", reason)
  }

  override def postStop() {
    webUi.stop()
    masterMetricsSystem.stop()
    applicationMetricsSystem.stop()
    persistenceEngine.close()
    context.stop(leaderElectionAgent)
  }

  override def receive = {
    case ElectedLeader => {
      val (storedApps, storedDrivers, storedWorkers) = persistenceEngine.readPersistedData()
      state = if (storedApps.isEmpty && storedDrivers.isEmpty && storedWorkers.isEmpty) {
        RecoveryState.ALIVE
      } else {
        RecoveryState.RECOVERING
      }
      logInfo("I have been elected leader! New state: " + state)
      if (state == RecoveryState.RECOVERING) {
        beginRecovery(storedApps, storedDrivers, storedWorkers)
        context.system.scheduler.scheduleOnce(WORKER_TIMEOUT millis) { completeRecovery() }
      }
    }

    case RevokedLeadership => {
      logError("Leadership has been revoked -- master shutting down.")
      System.exit(0)
    }

    case RegisterWorker(id, workerHost, workerPort, cores, memory, workerUiPort, publicAddress) =>
    {
      logInfo("Registering worker %s:%d with %d cores, %s RAM".format(
        workerHost, workerPort, cores, Utils.megabytesToString(memory)))
      if (state == RecoveryState.STANDBY) {
        // ignore, don't send response
      } else if (idToWorker.contains(id)) {
        sender ! RegisterWorkerFailed("Duplicate worker ID")
      } else {
        val worker = new WorkerInfo(id, workerHost, workerPort, cores, memory,
<<<<<<< HEAD
          sender, workerWebUiPort, publicAddress)
=======
          sender, workerUiPort, publicAddress)
>>>>>>> 33baf14b
        if (registerWorker(worker)) {
          persistenceEngine.addWorker(worker)
          sender ! RegisteredWorker(masterUrl, masterWebUiUrl)
          schedule()
        } else {
          val workerAddress = worker.actor.path.address
<<<<<<< HEAD
          sender ! RegisterWorkerFailed("Attempted to re-register worker at same address: " + workerAddress)
=======
          logWarning("Worker registration failed. Attempted to re-register worker at same " +
            "address: " + workerAddress)
          sender ! RegisterWorkerFailed("Attempted to re-register worker at same address: "
            + workerAddress)
>>>>>>> 33baf14b
        }
      }
    }

    case RequestSubmitDriver(description) => {
      if (state != RecoveryState.ALIVE) {
        val msg = s"Can only accept driver submissions in ALIVE state. Current state: $state."
        sender ! SubmitDriverResponse(false, None, msg)
      } else {
        logInfo("Driver submitted " + description.command.mainClass)
        val driver = createDriver(description)
        persistenceEngine.addDriver(driver)
        waitingDrivers += driver
        drivers.add(driver)
        schedule()

        // TODO: It might be good to instead have the submission client poll the master to determine
        //       the current status of the driver. For now it's simply "fire and forget".

        sender ! SubmitDriverResponse(true, Some(driver.id),
          s"Driver successfully submitted as ${driver.id}")
      }
    }

    case RequestKillDriver(driverId) => {
      if (state != RecoveryState.ALIVE) {
        val msg = s"Can only kill drivers in ALIVE state. Current state: $state."
        sender ! KillDriverResponse(driverId, success = false, msg)
      } else {
        logInfo("Asked to kill driver " + driverId)
        val driver = drivers.find(_.id == driverId)
        driver match {
          case Some(d) =>
            if (waitingDrivers.contains(d)) {
              waitingDrivers -= d
              self ! DriverStateChanged(driverId, DriverState.KILLED, None)
            }
            else {
              // We just notify the worker to kill the driver here. The final bookkeeping occurs
              // on the return path when the worker submits a state change back to the master
              // to notify it that the driver was successfully killed.
              d.worker.foreach { w =>
                w.actor ! KillDriver(driverId)
              }
            }
            // TODO: It would be nice for this to be a synchronous response
            val msg = s"Kill request for $driverId submitted"
            logInfo(msg)
            sender ! KillDriverResponse(driverId, success = true, msg)
          case None =>
            val msg = s"Driver $driverId has already finished or does not exist"
            logWarning(msg)
            sender ! KillDriverResponse(driverId, success = false, msg)
        }
      }
    }

    case RequestDriverStatus(driverId) => {
      (drivers ++ completedDrivers).find(_.id == driverId) match {
        case Some(driver) =>
          sender ! DriverStatusResponse(found = true, Some(driver.state),
            driver.worker.map(_.id), driver.worker.map(_.hostPort), driver.exception)
        case None =>
          sender ! DriverStatusResponse(found = false, None, None, None, None)
      }
    }

    case RegisterApplication(description) => {
      if (state == RecoveryState.STANDBY) {
        // ignore, don't send response
      } else {
        logInfo("Registering app " + description.name)
        val app = createApplication(description, sender)
        registerApplication(app)
        logInfo("Registered app " + description.name + " with ID " + app.id)
        persistenceEngine.addApplication(app)
        sender ! RegisteredApplication(app.id, masterUrl)
        schedule()
      }
    }

    case ExecutorStateChanged(appId, execId, state, message, exitStatus) => {
      val execOption = idToApp.get(appId).flatMap(app => app.executors.get(execId))
      execOption match {
        case Some(exec) => {
          exec.state = state
          exec.application.driver ! ExecutorUpdated(execId, state, message, exitStatus)
          if (ExecutorState.isFinished(state)) {
            val appInfo = idToApp(appId)
            // Remove this executor from the worker and app
            logInfo("Removing executor " + exec.fullId + " because it is " + state)
            appInfo.removeExecutor(exec)
            exec.worker.removeExecutor(exec)

            // Only retry certain number of times so we don't go into an infinite loop.
            if (appInfo.incrementRetryCount < ApplicationState.MAX_NUM_RETRY) {
              schedule()
            } else {
              logError("Application %s with ID %s failed %d times, removing it".format(
                appInfo.desc.name, appInfo.id, appInfo.retryCount))
              removeApplication(appInfo, ApplicationState.FAILED)
            }
          }
        }
        case None =>
          logWarning("Got status update for unknown executor " + appId + "/" + execId)
      }
    }

    case DriverStateChanged(driverId, state, exception) => {
      state match {
        case DriverState.ERROR | DriverState.FINISHED | DriverState.KILLED | DriverState.FAILED =>
          removeDriver(driverId, state, exception)
        case _ =>
          throw new Exception(s"Received unexpected state update for driver $driverId: $state")
      }
    }

    case Heartbeat(workerId) => {
      idToWorker.get(workerId) match {
        case Some(workerInfo) =>
          workerInfo.lastHeartbeat = System.currentTimeMillis()
        case None =>
          logWarning("Got heartbeat from unregistered worker " + workerId)
          sender ! UnregisteredWorker
      }
    }

    case MasterChangeAcknowledged(appId) => {
      idToApp.get(appId) match {
        case Some(app) =>
          logInfo("Application has been re-registered: " + appId)
          app.state = ApplicationState.WAITING
        case None =>
          logWarning("Master change ack from unknown app: " + appId)
      }

      if (canCompleteRecovery) { completeRecovery() }
    }

    case WorkerSchedulerStateResponse(workerId, executors, driverIds) => {
      idToWorker.get(workerId) match {
        case Some(worker) =>
          logInfo("Worker has been re-registered: " + workerId)
          worker.state = WorkerState.ALIVE

          val validExecutors = executors.filter(exec => idToApp.get(exec.appId).isDefined)
          for (exec <- validExecutors) {
            val app = idToApp.get(exec.appId).get
            val execInfo = app.addExecutor(worker, exec.cores, Some(exec.execId))
            worker.addExecutor(execInfo)
            execInfo.copyState(exec)
          }

          for (driverId <- driverIds) {
            drivers.find(_.id == driverId).foreach { driver =>
              driver.worker = Some(worker)
              driver.state = DriverState.RUNNING
              worker.drivers(driverId) = driver
            }
          }
        case None =>
          logWarning("Scheduler state from unknown worker: " + workerId)
      }

      if (canCompleteRecovery) { completeRecovery() }
    }

    case DisassociatedEvent(_, address, _) => {
      // The disconnected client could've been either a worker or an app; remove whichever it was
      logInfo(s"$address got disassociated, removing it.")
      addressToWorker.get(address).foreach(removeWorker)
      addressToApp.get(address).foreach(finishApplication)
      if (state == RecoveryState.RECOVERING && canCompleteRecovery) { completeRecovery() }
    }

    case RequestMasterState => {
      sender ! MasterStateResponse(host, port, workers.toArray, apps.toArray, completedApps.toArray,
        drivers.toArray, completedDrivers.toArray, state)
    }

    case CheckForWorkerTimeOut => {
      timeOutDeadWorkers()
    }

    case RequestWebUIPort => {
      sender ! WebUIPortResponse(webUi.boundPort.getOrElse(-1))
    }
  }

  def canCompleteRecovery =
    workers.count(_.state == WorkerState.UNKNOWN) == 0 &&
      apps.count(_.state == ApplicationState.UNKNOWN) == 0

  def beginRecovery(storedApps: Seq[ApplicationInfo], storedDrivers: Seq[DriverInfo],
      storedWorkers: Seq[WorkerInfo]) {
    for (app <- storedApps) {
      logInfo("Trying to recover app: " + app.id)
      try {
        registerApplication(app)
        app.state = ApplicationState.UNKNOWN
        app.driver ! MasterChanged(masterUrl, masterWebUiUrl)
      } catch {
        case e: Exception => logInfo("App " + app.id + " had exception on reconnect")
      }
    }

    for (driver <- storedDrivers) {
      // Here we just read in the list of drivers. Any drivers associated with now-lost workers
      // will be re-launched when we detect that the worker is missing.
      drivers += driver
    }

    for (worker <- storedWorkers) {
      logInfo("Trying to recover worker: " + worker.id)
      try {
        registerWorker(worker)
        worker.state = WorkerState.UNKNOWN
        worker.actor ! MasterChanged(masterUrl, masterWebUiUrl)
      } catch {
        case e: Exception => logInfo("Worker " + worker.id + " had exception on reconnect")
      }
    }
  }

  def completeRecovery() {
    // Ensure "only-once" recovery semantics using a short synchronization period.
    synchronized {
      if (state != RecoveryState.RECOVERING) { return }
      state = RecoveryState.COMPLETING_RECOVERY
    }

    // Kill off any workers and apps that didn't respond to us.
    workers.filter(_.state == WorkerState.UNKNOWN).foreach(removeWorker)
    apps.filter(_.state == ApplicationState.UNKNOWN).foreach(finishApplication)

    // Reschedule drivers which were not claimed by any workers
    drivers.filter(_.worker.isEmpty).foreach { d =>
      logWarning(s"Driver ${d.id} was not found after master recovery")
      if (d.desc.supervise) {
        logWarning(s"Re-launching ${d.id}")
        relaunchDriver(d)
      } else {
        removeDriver(d.id, DriverState.ERROR, None)
        logWarning(s"Did not re-launch ${d.id} because it was not supervised")
      }
    }

    state = RecoveryState.ALIVE
    schedule()
    logInfo("Recovery complete - resuming operations!")
  }

  /**
   * Can an app use the given worker? True if the worker has enough memory and we haven't already
   * launched an executor for the app on it (right now the standalone backend doesn't like having
   * two executors on the same worker).
   */
  def canUse(app: ApplicationInfo, worker: WorkerInfo): Boolean = {
    worker.memoryFree >= app.desc.memoryPerSlave && !worker.hasExecutor(app)
  }

  /**
   * Schedule the currently available resources among waiting apps. This method will be called
   * every time a new app joins or resource availability changes.
   */
  def schedule() {
    if (state != RecoveryState.ALIVE) { return }

    // First schedule drivers, they take strict precedence over applications
    val shuffledWorkers = Random.shuffle(workers) // Randomization helps balance drivers
    for (worker <- shuffledWorkers if worker.state == WorkerState.ALIVE) {
      for (driver <- waitingDrivers) {
        if (worker.memoryFree >= driver.desc.mem && worker.coresFree >= driver.desc.cores) {
          launchDriver(worker, driver)
          waitingDrivers -= driver
        }
      }
    }

    // Right now this is a very simple FIFO scheduler. We keep trying to fit in the first app
    // in the queue, then the second app, etc.
    if (spreadOutApps) {
      // Try to spread out each app among all the nodes, until it has all its cores
      for (app <- waitingApps if app.coresLeft > 0) {
        val usableWorkers = workers.toArray.filter(_.state == WorkerState.ALIVE)
                                   .filter(canUse(app, _)).sortBy(_.coresFree).reverse
        val numUsable = usableWorkers.length
        val assigned = new Array[Int](numUsable) // Number of cores to give on each node
        var toAssign = math.min(app.coresLeft, usableWorkers.map(_.coresFree).sum)
        var pos = 0
        while (toAssign > 0) {
          if (usableWorkers(pos).coresFree - assigned(pos) > 0) {
            toAssign -= 1
            assigned(pos) += 1
          }
          pos = (pos + 1) % numUsable
        }
        // Now that we've decided how many cores to give on each node, let's actually give them
        for (pos <- 0 until numUsable) {
          if (assigned(pos) > 0) {
            val exec = app.addExecutor(usableWorkers(pos), assigned(pos))
            launchExecutor(usableWorkers(pos), exec)
            app.state = ApplicationState.RUNNING
          }
        }
      }
    } else {
      // Pack each app into as few nodes as possible until we've assigned all its cores
      for (worker <- workers if worker.coresFree > 0 && worker.state == WorkerState.ALIVE) {
        for (app <- waitingApps if app.coresLeft > 0) {
          if (canUse(app, worker)) {
            val coresToUse = math.min(worker.coresFree, app.coresLeft)
            if (coresToUse > 0) {
              val exec = app.addExecutor(worker, coresToUse)
              launchExecutor(worker, exec)
              app.state = ApplicationState.RUNNING
            }
          }
        }
      }
    }
  }

  def launchExecutor(worker: WorkerInfo, exec: ExecutorInfo) {
    logInfo("Launching executor " + exec.fullId + " on worker " + worker.id)
    worker.addExecutor(exec)
    worker.actor ! LaunchExecutor(masterUrl,
      exec.application.id, exec.id, exec.application.desc, exec.cores, exec.memory)
    exec.application.driver ! ExecutorAdded(
      exec.id, worker.id, worker.hostPort, exec.cores, exec.memory)
  }

  def registerWorker(worker: WorkerInfo): Boolean = {
    // There may be one or more refs to dead workers on this same node (w/ different ID's),
    // remove them.
    workers.filter { w =>
      (w.host == worker.host && w.port == worker.port) && (w.state == WorkerState.DEAD)
    }.foreach { w =>
      workers -= w
    }

    val workerAddress = worker.actor.path.address
    if (addressToWorker.contains(workerAddress)) {
      logInfo("Attempted to re-register worker at same address: " + workerAddress)
      return false
    }

    workers += worker
    idToWorker(worker.id) = worker
    addressToWorker(workerAddress) = worker
    true
  }

  def removeWorker(worker: WorkerInfo) {
    logInfo("Removing worker " + worker.id + " on " + worker.host + ":" + worker.port)
    worker.setState(WorkerState.DEAD)
    idToWorker -= worker.id
    addressToWorker -= worker.actor.path.address
    for (exec <- worker.executors.values) {
      logInfo("Telling app of lost executor: " + exec.id)
      exec.application.driver ! ExecutorUpdated(
        exec.id, ExecutorState.LOST, Some("worker lost"), None)
      exec.application.removeExecutor(exec)
    }
    for (driver <- worker.drivers.values) {
      if (driver.desc.supervise) {
        logInfo(s"Re-launching ${driver.id}")
        relaunchDriver(driver)
      } else {
        logInfo(s"Not re-launching ${driver.id} because it was not supervised")
        removeDriver(driver.id, DriverState.ERROR, None)
      }
    }
    persistenceEngine.removeWorker(worker)
  }

  def relaunchDriver(driver: DriverInfo) {
    driver.worker = None
    driver.state = DriverState.RELAUNCHING
    waitingDrivers += driver
    schedule()
  }

  def createApplication(desc: ApplicationDescription, driver: ActorRef): ApplicationInfo = {
    val now = System.currentTimeMillis()
    val date = new Date(now)
    new ApplicationInfo(
      now, newApplicationId(date), desc, date, driver, desc.appUiUrl, defaultCores)
  }

  def registerApplication(app: ApplicationInfo): Unit = {
    val appAddress = app.driver.path.address
    if (addressToWorker.contains(appAddress)) {
      logInfo("Attempted to re-register application at same address: " + appAddress)
      return
    }

    applicationMetricsSystem.registerSource(app.appSource)
    apps += app
    idToApp(app.id) = app
    actorToApp(app.driver) = app
    addressToApp(appAddress) = app
    waitingApps += app
  }

  def finishApplication(app: ApplicationInfo) {
    removeApplication(app, ApplicationState.FINISHED)
  }

  def removeApplication(app: ApplicationInfo, state: ApplicationState.Value) {
    if (apps.contains(app)) {
      logInfo("Removing app " + app.id)
      apps -= app
      idToApp -= app.id
      actorToApp -= app.driver
      addressToApp -= app.driver.path.address
      if (completedApps.size >= RETAINED_APPLICATIONS) {
        val toRemove = math.max(RETAINED_APPLICATIONS / 10, 1)
        completedApps.take(toRemove).foreach( a => {
          applicationMetricsSystem.removeSource(a.appSource)
        })
        completedApps.trimStart(toRemove)
      }
      completedApps += app // Remember it in our history
      waitingApps -= app
      for (exec <- app.executors.values) {
        exec.worker.removeExecutor(exec)
        exec.worker.actor ! KillExecutor(masterUrl, exec.application.id, exec.id)
        exec.state = ExecutorState.KILLED
      }
      app.markFinished(state)
      if (state != ApplicationState.FINISHED) {
        app.driver ! ApplicationRemoved(state.toString)
      }
      persistenceEngine.removeApplication(app)
      schedule()
    }
  }

  /** Generate a new app ID given a app's submission date */
  def newApplicationId(submitDate: Date): String = {
    val appId = "app-%s-%04d".format(DATE_FORMAT.format(submitDate), nextAppNumber)
    nextAppNumber += 1
    appId
  }

  /** Check for, and remove, any timed-out workers */
  def timeOutDeadWorkers() {
    // Copy the workers into an array so we don't modify the hashset while iterating through it
    val currentTime = System.currentTimeMillis()
    val toRemove = workers.filter(_.lastHeartbeat < currentTime - WORKER_TIMEOUT).toArray
    for (worker <- toRemove) {
      if (worker.state != WorkerState.DEAD) {
        logWarning("Removing %s because we got no heartbeat in %d seconds".format(
          worker.id, WORKER_TIMEOUT/1000))
        removeWorker(worker)
      } else {
        if (worker.lastHeartbeat < currentTime - ((REAPER_ITERATIONS + 1) * WORKER_TIMEOUT)) {
          workers -= worker // we've seen this DEAD worker in the UI, etc. for long enough; cull it
        }
      }
    }
  }

  def newDriverId(submitDate: Date): String = {
    val appId = "driver-%s-%04d".format(DATE_FORMAT.format(submitDate), nextDriverNumber)
    nextDriverNumber += 1
    appId
  }

  def createDriver(desc: DriverDescription): DriverInfo = {
    val now = System.currentTimeMillis()
    val date = new Date(now)
    new DriverInfo(now, newDriverId(date), desc, date)
  }

  def launchDriver(worker: WorkerInfo, driver: DriverInfo) {
    logInfo("Launching driver " + driver.id + " on worker " + worker.id)
    worker.addDriver(driver)
    driver.worker = Some(worker)
    worker.actor ! LaunchDriver(driver.id, driver.desc)
    driver.state = DriverState.RUNNING
  }

  def removeDriver(driverId: String, finalState: DriverState, exception: Option[Exception]) {
    drivers.find(d => d.id == driverId) match {
      case Some(driver) =>
        logInfo(s"Removing driver: $driverId")
        drivers -= driver
        completedDrivers += driver
        persistenceEngine.removeDriver(driver)
        driver.state = finalState
        driver.exception = exception
        driver.worker.foreach(w => w.removeDriver(driver))
      case None =>
        logWarning(s"Asked to remove unknown driver: $driverId")
    }
  }
}

private[spark] object Master {
  val systemName = "sparkMaster"
  private val actorName = "Master"
  val sparkUrlRegex = "spark://([^:]+):([0-9]+)".r

  def main(argStrings: Array[String]) {
    val conf = new SparkConf
    val args = new MasterArguments(argStrings, conf)
    val (actorSystem, _, _) = startSystemAndActor(args.host, args.port, args.webUiPort, conf)
    actorSystem.awaitTermination()
  }

  /** Returns an `akka.tcp://...` URL for the Master actor given a sparkUrl `spark://host:ip`. */
  def toAkkaUrl(sparkUrl: String): String = {
    sparkUrl match {
      case sparkUrlRegex(host, port) =>
        "akka.tcp://%s@%s:%s/user/%s".format(systemName, host, port, actorName)
      case _ =>
        throw new SparkException("Invalid master URL: " + sparkUrl)
    }
  }

  def startSystemAndActor(host: String, port: Int, webUiPort: Int, conf: SparkConf)
      : (ActorSystem, Int, Int) =
  {
    val securityMgr = new SecurityManager(conf)
    val (actorSystem, boundPort) = AkkaUtils.createActorSystem(systemName, host, port, conf = conf,
      securityManager = securityMgr)
    val actor = actorSystem.actorOf(Props(classOf[Master], host, boundPort, webUiPort,
      securityMgr), actorName)
    val timeout = AkkaUtils.askTimeout(conf)
    val respFuture = actor.ask(RequestWebUIPort)(timeout)
    val resp = Await.result(respFuture, timeout).asInstanceOf[WebUIPortResponse]
    (actorSystem, boundPort, resp.webUIBoundPort)
  }
}<|MERGE_RESOLUTION|>--- conflicted
+++ resolved
@@ -177,25 +177,17 @@
         sender ! RegisterWorkerFailed("Duplicate worker ID")
       } else {
         val worker = new WorkerInfo(id, workerHost, workerPort, cores, memory,
-<<<<<<< HEAD
-          sender, workerWebUiPort, publicAddress)
-=======
           sender, workerUiPort, publicAddress)
->>>>>>> 33baf14b
         if (registerWorker(worker)) {
           persistenceEngine.addWorker(worker)
           sender ! RegisteredWorker(masterUrl, masterWebUiUrl)
           schedule()
         } else {
           val workerAddress = worker.actor.path.address
-<<<<<<< HEAD
-          sender ! RegisterWorkerFailed("Attempted to re-register worker at same address: " + workerAddress)
-=======
           logWarning("Worker registration failed. Attempted to re-register worker at same " +
             "address: " + workerAddress)
           sender ! RegisterWorkerFailed("Attempted to re-register worker at same address: "
             + workerAddress)
->>>>>>> 33baf14b
         }
       }
     }
