--- conflicted
+++ resolved
@@ -24,10 +24,6 @@
 import java.util.concurrent.{ScheduledFuture, TimeUnit}
 
 import scala.collection.mutable.{ArrayBuffer, HashMap, HashSet}
-<<<<<<< HEAD
-import scala.concurrent.duration._
-=======
->>>>>>> 184de91d
 import scala.language.postfixOps
 import scala.util.Random
 
@@ -931,21 +927,10 @@
       webUiPort: Int,
       conf: SparkConf): (RpcEnv, Int, Option[Int]) = {
     val securityMgr = new SecurityManager(conf)
-<<<<<<< HEAD
-    val (actorSystem, boundPort) = AkkaUtils.createActorSystem(systemName, host, port, conf = conf,
-      securityManager = securityMgr)
-    val actor = actorSystem.actorOf(
-      Props(classOf[Master], host, boundPort, webUiPort, securityMgr, conf), actorName)
-    val timeout = RpcUtils.askRpcTimeout(conf)
-    val portsRequest = actor.ask(BoundPortsRequest)(timeout.duration)
-    val portsResponse = timeout.awaitResult(portsRequest).asInstanceOf[BoundPortsResponse]
-    (actorSystem, boundPort, portsResponse.webUIPort, portsResponse.restPort)
-=======
     val rpcEnv = RpcEnv.create(SYSTEM_NAME, host, port, conf, securityMgr)
     val masterEndpoint = rpcEnv.setupEndpoint(ENDPOINT_NAME,
       new Master(rpcEnv, rpcEnv.address, webUiPort, securityMgr, conf))
     val portsResponse = masterEndpoint.askWithRetry[BoundPortsResponse](BoundPortsRequest)
     (rpcEnv, portsResponse.webUIPort, portsResponse.restPort)
->>>>>>> 184de91d
   }
 }