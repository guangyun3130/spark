--- conflicted
+++ resolved
@@ -135,11 +135,7 @@
   private val restServer =
     if (restServerEnabled) {
       val port = conf.getInt("spark.master.rest.port", 6066)
-<<<<<<< HEAD
-      Some(new StandaloneRestServer(address.host, port, self, masterUrl, conf))
-=======
-      Some(new StandaloneRestServer(host, port, conf, self, masterUrl))
->>>>>>> 81ea42bf
+      Some(new StandaloneRestServer(address.host, port, conf, self, masterUrl))
     } else {
       None
     }
@@ -928,7 +924,7 @@
     val rpcEnv = RpcEnv.create(SYSTEM_NAME, host, port, conf, securityMgr)
     val masterEndpoint = rpcEnv.setupEndpoint(ENDPOINT_NAME,
       new Master(rpcEnv, rpcEnv.address, webUiPort, securityMgr, conf))
-    val portsResponse = masterEndpoint.askWithReply[BoundPortsResponse](BoundPortsRequest)
+    val portsResponse = masterEndpoint.askWithRetry[BoundPortsResponse](BoundPortsRequest)
     (rpcEnv, portsResponse.webUIPort, portsResponse.restPort)
   }
 }