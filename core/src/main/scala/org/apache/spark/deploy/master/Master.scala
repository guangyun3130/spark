--- conflicted
+++ resolved
@@ -64,13 +64,8 @@
   private val hadoopConf = SparkHadoopUtil.get.newConfiguration(conf)
 
   private def createDateFormat = new SimpleDateFormat("yyyyMMddHHmmss")  // For application IDs
-<<<<<<< HEAD
   
   private val WORKER_TIMEOUT_MS = conf.getLong("spark.worker.timeout", 60) * 1000
-=======
-
-  private val WORKER_TIMEOUT = conf.getLong("spark.worker.timeout", 60) * 1000
->>>>>>> 49549d5a
   private val RETAINED_APPLICATIONS = conf.getInt("spark.deploy.retainedApplications", 200)
   private val RETAINED_DRIVERS = conf.getInt("spark.deploy.retainedDrivers", 200)
   private val REAPER_ITERATIONS = conf.getInt("spark.dead.worker.persistence", 15)
@@ -93,7 +88,7 @@
   private val drivers = new HashSet[DriverInfo]
   private val completedDrivers = new ArrayBuffer[DriverInfo]
   // Drivers currently spooled for scheduling
-  private val waitingDrivers = new ArrayBuffer[DriverInfo]
+  private val waitingDrivers = new ArrayBuffer[DriverInfo] 
   private var nextDriverNumber = 0
 
   Utils.checkHost(address.host, "Expected hostname")
@@ -261,7 +256,6 @@
           val workerAddress = worker.endpoint.address
           logWarning("Worker registration failed. Attempted to re-register worker at same " +
             "address: " + workerAddress)
-<<<<<<< HEAD
           workerRef.send(RegisterWorkerFailed("Attempted to re-register worker at same address: "
             + workerAddress))
         }
@@ -270,85 +264,6 @@
 
     case RegisterApplication(description, driver) => {
       // TODO Prevent repeated registrations from some driver
-=======
-          sender ! RegisterWorkerFailed("Attempted to re-register worker at same address: "
-            + workerAddress)
-        }
-      }
-    }
-
-    case RequestSubmitDriver(description) => {
-      if (state != RecoveryState.ALIVE) {
-        val msg = s"${Utils.BACKUP_STANDALONE_MASTER_PREFIX}: $state. " +
-          "Can only accept driver submissions in ALIVE state."
-        sender ! SubmitDriverResponse(false, None, msg)
-      } else {
-        logInfo("Driver submitted " + description.command.mainClass)
-        val driver = createDriver(description)
-        persistenceEngine.addDriver(driver)
-        waitingDrivers += driver
-        drivers.add(driver)
-        schedule()
-
-        // TODO: It might be good to instead have the submission client poll the master to determine
-        //       the current status of the driver. For now it's simply "fire and forget".
-
-        sender ! SubmitDriverResponse(true, Some(driver.id),
-          s"Driver successfully submitted as ${driver.id}")
-      }
-    }
-
-    case RequestKillDriver(driverId) => {
-      if (state != RecoveryState.ALIVE) {
-        val msg = s"${Utils.BACKUP_STANDALONE_MASTER_PREFIX}: $state. " +
-          s"Can only kill drivers in ALIVE state."
-        sender ! KillDriverResponse(driverId, success = false, msg)
-      } else {
-        logInfo("Asked to kill driver " + driverId)
-        val driver = drivers.find(_.id == driverId)
-        driver match {
-          case Some(d) =>
-            if (waitingDrivers.contains(d)) {
-              waitingDrivers -= d
-              self ! DriverStateChanged(driverId, DriverState.KILLED, None)
-            } else {
-              // We just notify the worker to kill the driver here. The final bookkeeping occurs
-              // on the return path when the worker submits a state change back to the master
-              // to notify it that the driver was successfully killed.
-              d.worker.foreach { w =>
-                w.actor ! KillDriver(driverId)
-              }
-            }
-            // TODO: It would be nice for this to be a synchronous response
-            val msg = s"Kill request for $driverId submitted"
-            logInfo(msg)
-            sender ! KillDriverResponse(driverId, success = true, msg)
-          case None =>
-            val msg = s"Driver $driverId has already finished or does not exist"
-            logWarning(msg)
-            sender ! KillDriverResponse(driverId, success = false, msg)
-        }
-      }
-    }
-
-    case RequestDriverStatus(driverId) => {
-      if (state != RecoveryState.ALIVE) {
-        val msg = s"${Utils.BACKUP_STANDALONE_MASTER_PREFIX}: $state. " +
-          "Can only request driver status in ALIVE state."
-        sender ! DriverStatusResponse(found = false, None, None, None, Some(new Exception(msg)))
-      } else {
-        (drivers ++ completedDrivers).find(_.id == driverId) match {
-          case Some(driver) =>
-            sender ! DriverStatusResponse(found = true, Some(driver.state),
-              driver.worker.map(_.id), driver.worker.map(_.hostPort), driver.exception)
-          case None =>
-            sender ! DriverStatusResponse(found = false, None, None, None, None)
-        }
-      }
-    }
-
-    case RegisterApplication(description) => {
->>>>>>> 49549d5a
       if (state == RecoveryState.STANDBY) {
         // ignore, don't send response
       } else {
@@ -478,8 +393,9 @@
   override def receiveAndReply(context: RpcCallContext): PartialFunction[Any, Unit] = {
     case RequestSubmitDriver(description) => {
       if (state != RecoveryState.ALIVE) {
-        val msg = s"Can only accept driver submissions in ALIVE state. Current state: $state."
-        context.reply(SubmitDriverResponse(false, None, msg))
+        val msg = s"${Utils.BACKUP_STANDALONE_MASTER_PREFIX}: $state. " +
+          "Can only accept driver submissions in ALIVE state."
+        context.reply(SubmitDriverResponse(self, false, None, msg))
       } else {
         logInfo("Driver submitted " + description.command.mainClass)
         val driver = createDriver(description)
@@ -491,15 +407,16 @@
         // TODO: It might be good to instead have the submission client poll the master to determine
         //       the current status of the driver. For now it's simply "fire and forget".
 
-        context.reply(SubmitDriverResponse(true, Some(driver.id),
+        context.reply(SubmitDriverResponse(self, true, Some(driver.id),
           s"Driver successfully submitted as ${driver.id}"))
       }
     }
 
     case RequestKillDriver(driverId) => {
       if (state != RecoveryState.ALIVE) {
-        val msg = s"Can only kill drivers in ALIVE state. Current state: $state."
-        context.reply(KillDriverResponse(driverId, success = false, msg))
+        val msg = s"${Utils.BACKUP_STANDALONE_MASTER_PREFIX}: $state. " +
+          s"Can only kill drivers in ALIVE state."
+        context.reply(KillDriverResponse(self, driverId, success = false, msg))
       } else {
         logInfo("Asked to kill driver " + driverId)
         val driver = drivers.find(_.id == driverId)
@@ -519,22 +436,28 @@
             // TODO: It would be nice for this to be a synchronous response
             val msg = s"Kill request for $driverId submitted"
             logInfo(msg)
-            context.reply(KillDriverResponse(driverId, success = true, msg))
+            context.reply(KillDriverResponse(self, driverId, success = true, msg))
           case None =>
             val msg = s"Driver $driverId has already finished or does not exist"
             logWarning(msg)
-            context.reply(KillDriverResponse(driverId, success = false, msg))
+            context.reply(KillDriverResponse(self, driverId, success = false, msg))
         }
       }
     }
 
     case RequestDriverStatus(driverId) => {
-      (drivers ++ completedDrivers).find(_.id == driverId) match {
-        case Some(driver) =>
-          context.reply(DriverStatusResponse(found = true, Some(driver.state),
-            driver.worker.map(_.id), driver.worker.map(_.hostPort), driver.exception))
-        case None =>
-          context.reply(DriverStatusResponse(found = false, None, None, None, None))
+      if (state != RecoveryState.ALIVE) {
+        val msg = s"${Utils.BACKUP_STANDALONE_MASTER_PREFIX}: $state. " +
+          "Can only request driver status in ALIVE state."
+        context.reply(DriverStatusResponse(found = false, None, None, None, Some(new Exception(msg))))
+      } else {
+        (drivers ++ completedDrivers).find(_.id == driverId) match {
+          case Some(driver) =>
+            context.reply(DriverStatusResponse(found = true, Some(driver.state),
+              driver.worker.map(_.id), driver.worker.map(_.hostPort), driver.exception))
+          case None =>
+            context.reply(DriverStatusResponse(found = false, None, None, None, None))
+        }
       }
     }
 
@@ -858,24 +781,24 @@
           app.desc.appUiUrl = notFoundBasePath
           return false
         }
-
+      
       val eventLogFilePrefix = EventLoggingListener.getLogPath(
-          eventLogDir, app.id, None, app.desc.eventLogCodec)
+          eventLogDir, app.id, app.desc.eventLogCodec)
       val fs = Utils.getHadoopFileSystem(eventLogDir, hadoopConf)
-      val inProgressExists = fs.exists(new Path(eventLogFilePrefix +
+      val inProgressExists = fs.exists(new Path(eventLogFilePrefix + 
           EventLoggingListener.IN_PROGRESS))
-
+      
       if (inProgressExists) {
         // Event logging is enabled for this application, but the application is still in progress
         logWarning(s"Application $appName is still in progress, it may be terminated abnormally.")
       }
-
+      
       val (eventLogFile, status) = if (inProgressExists) {
         (eventLogFilePrefix + EventLoggingListener.IN_PROGRESS, " (in progress)")
       } else {
         (eventLogFilePrefix, " (completed)")
       }
-
+      
       val logInput = EventLoggingListener.openEventLog(new Path(eventLogFile), fs)
       val replayBus = new ReplayListenerBus()
       val ui = SparkUI.createHistoryUI(new SparkConf, replayBus, new SecurityManager(conf),
@@ -959,8 +882,8 @@
   }
 
   private def removeDriver(
-      driverId: String,
-      finalState: DriverState,
+      driverId: String, 
+      finalState: DriverState, 
       exception: Option[Exception]) {
     drivers.find(d => d.id == driverId) match {
       case Some(driver) =>
