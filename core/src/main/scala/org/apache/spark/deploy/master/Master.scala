--- conflicted
+++ resolved
@@ -373,14 +373,7 @@
 
     case CheckForWorkerTimeOut =>
       timeOutDeadWorkers()
-<<<<<<< HEAD
-    }
-=======
-
-    case AttachCompletedRebuildUI(appId) =>
-      // An asyncRebuildSparkUI has completed, so need to attach to master webUi
-      Option(appIdToUI.get(appId)).foreach { ui => webUi.attachSparkUI(ui) }
->>>>>>> e8963360
+
   }
 
   override def receiveAndReply(context: RpcCallContext): PartialFunction[Any, Unit] = {
@@ -830,12 +823,7 @@
       addressToApp -= app.driver.address
       if (completedApps.size >= RETAINED_APPLICATIONS) {
         val toRemove = math.max(RETAINED_APPLICATIONS / 10, 1)
-<<<<<<< HEAD
-        completedApps.take(toRemove).foreach( a => {
-=======
         completedApps.take(toRemove).foreach { a =>
-          Option(appIdToUI.remove(a.id)).foreach { ui => webUi.detachSparkUI(ui) }
->>>>>>> e8963360
           applicationMetricsSystem.removeSource(a.appSource)
         }
         completedApps.trimStart(toRemove)
