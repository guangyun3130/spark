/*
 * Licensed to the Apache Software Foundation (ASF) under one or more
 * contributor license agreements.  See the NOTICE file distributed with
 * this work for additional information regarding copyright ownership.
 * The ASF licenses this file to You under the Apache License, Version 2.0
 * (the "License"); you may not use this file except in compliance with
 * the License.  You may obtain a copy of the License at
 *
 *    http://www.apache.org/licenses/LICENSE-2.0
 *
 * Unless required by applicable law or agreed to in writing, software
 * distributed under the License is distributed on an "AS IS" BASIS,
 * WITHOUT WARRANTIES OR CONDITIONS OF ANY KIND, either express or implied.
 * See the License for the specific language governing permissions and
 * limitations under the License.
 */

package org.apache.spark.api.python

import java.io.{DataInputStream, File, InputStream, IOException, OutputStreamWriter}
import java.net.{InetAddress, ServerSocket, Socket, SocketException}

import scala.collection.JavaConversions._
import scala.io.Source

import org.apache.spark._

private[spark] class PythonWorkerFactory(pythonExec: String, envVars: Map[String, String])
  extends Logging {

  // Because forking processes from Java is expensive, we prefer to launch a single Python daemon
  // (pyspark/daemon.py) and tell it to fork new workers for our tasks. This daemon currently
  // only works on UNIX-based systems now because it uses signals for child management, so we can
  // also fall back to launching workers (pyspark/worker.py) directly.
  val useDaemon = !System.getProperty("os.name").startsWith("Windows")

  var daemon: Process = null
  val daemonHost = InetAddress.getByAddress(Array(127, 0, 0, 1))
  var daemonPort: Int = 0

<<<<<<< HEAD
  // Verify that PYTHONPATH is set
  private val pythonpaths = envVars.get("PYTHONPATH").toSeq ++ sys.env.get("PYTHONPATH").toSeq
  private val pythonpath = pythonpaths.mkString(File.pathSeparator)
  if (pythonpath == "") {
    throw new Exception("PYTHONPATH is not set when launching python workers!")
  }
=======
  val pythonPath = PythonUtils.mergePythonPaths(
    PythonUtils.sparkPythonPath, envVars.getOrElse("PYTHONPATH", ""))
>>>>>>> 39b8b148

  def create(): Socket = {
    if (useDaemon) {
      createThroughDaemon()
    } else {
      createSimpleWorker()
    }
  }

  /**
   * Connect to a worker launched through pyspark/daemon.py, which forks python processes itself
   * to avoid the high cost of forking from Java. This currently only works on UNIX-based systems.
   */
  private def createThroughDaemon(): Socket = {
    synchronized {
      // Start the daemon if it hasn't been started
      startDaemon()

      // Attempt to connect, restart and retry once if it fails
      try {
        new Socket(daemonHost, daemonPort)
      } catch {
        case exc: SocketException => {
          logWarning("Python daemon unexpectedly quit, attempting to restart")
          stopDaemon()
          startDaemon()
          new Socket(daemonHost, daemonPort)
        }
        case e: Throwable => throw e
      }
    }
  }

  /**
   * Launch a worker by executing worker.py directly and telling it to connect to us.
   */
  private def createSimpleWorker(): Socket = {
    var serverSocket: ServerSocket = null
    try {
      serverSocket = new ServerSocket(0, 1, InetAddress.getByAddress(Array(127, 0, 0, 1)))

      // Create and start the worker
      val pb = new ProcessBuilder(Seq(pythonExec, "-u", "-m", "pyspark.worker"))
      val workerEnv = pb.environment()
      workerEnv.putAll(envVars)
      workerEnv.put("PYTHONPATH", pythonPath)
      val worker = pb.start()

      // Redirect worker stdout and stderr
      redirectWorkerStreams(worker.getInputStream, worker.getErrorStream)

      // Tell the worker our port
      val out = new OutputStreamWriter(worker.getOutputStream)
      out.write(serverSocket.getLocalPort + "\n")
      out.flush()

      // Wait for it to connect to our socket
      serverSocket.setSoTimeout(10000)
      try {
        return serverSocket.accept()
      } catch {
        case e: Exception =>
          throw new SparkException("Python worker did not connect back in time", e)
      }
    } finally {
      if (serverSocket != null) {
        serverSocket.close()
      }
    }
    null
  }

  private def startDaemon() {
    synchronized {
      // Is it already running?
      if (daemon != null) {
        return
      }

      try {
        // Create and start the daemon
        val pb = new ProcessBuilder(Seq(pythonExec, "-u", "-m", "pyspark.daemon"))
        val workerEnv = pb.environment()
        workerEnv.putAll(envVars)
        workerEnv.put("PYTHONPATH", pythonPath)
        daemon = pb.start()

        val in = new DataInputStream(daemon.getInputStream)
        daemonPort = in.readInt()

        // Redirect worker stdout and stderr
        redirectWorkerStreams(in, daemon.getErrorStream)

      } catch {
        case e: Throwable =>
          val stderr = Option(daemon)
            .map { d => Source.fromInputStream(d.getErrorStream).getLines().toSeq }
            .getOrElse(Seq.empty)
          val stderrString = stderr.mkString("  ", "\n  ", "")

          stopDaemon()

          if (!stderr.isEmpty) {
            var errorMessage = "\n"
            errorMessage += "Error from python worker:\n"
            errorMessage += stderrString + "\n"
            errorMessage += "PYTHONPATH was " + pythonpath + "\n"
            errorMessage += e.toString

            // Append error message from python daemon, but keep original stack trace
            val wrappedException = new SparkException(errorMessage)
            wrappedException.setStackTrace(e.getStackTrace)
            throw wrappedException
          } else {
            throw e
          }
      }

      // Important: don't close daemon's stdin (daemon.getOutputStream) so it can correctly
      // detect our disappearance.
    }
  }

  /**
   * Redirect a worker's stdout and stderr to our stderr in the background.
   */
  private def redirectWorkerStreams(stdout: InputStream, stderr: InputStream) {
    try {
      redirectStream("stdout reader for " + pythonExec, stdout)
      redirectStream("stderr reader for " + pythonExec, stderr)
    } catch {
      case e: Throwable =>
        logWarning("Exception in redirecting worker streams")
    }
  }

  /**
   * Redirect the given input stream to our stderr in a separate thread.
   */
  private def redirectStream(threadName: String, in: InputStream) {
    new Thread(threadName) {
      setDaemon(true)
      override def run() {
        scala.util.control.Exception.ignoring(classOf[IOException]) {
          // FIXME: We copy the stream on the level of bytes to avoid encoding problems.
          val buf = new Array[Byte](1024)
          var len = in.read(buf)
          while (len != -1) {
            System.err.write(buf, 0, len)
            len = in.read(buf)
          }
        }
      }
    }.start()
  }

  private def stopDaemon() {
    synchronized {
      // Request shutdown of existing daemon by sending SIGTERM
      if (daemon != null) {
        daemon.destroy()
      }

      daemon = null
      daemonPort = 0
    }
  }

  def stop() {
    stopDaemon()
  }
}<|MERGE_RESOLUTION|>--- conflicted
+++ resolved
@@ -38,17 +38,8 @@
   val daemonHost = InetAddress.getByAddress(Array(127, 0, 0, 1))
   var daemonPort: Int = 0
 
-<<<<<<< HEAD
-  // Verify that PYTHONPATH is set
-  private val pythonpaths = envVars.get("PYTHONPATH").toSeq ++ sys.env.get("PYTHONPATH").toSeq
-  private val pythonpath = pythonpaths.mkString(File.pathSeparator)
-  if (pythonpath == "") {
-    throw new Exception("PYTHONPATH is not set when launching python workers!")
-  }
-=======
   val pythonPath = PythonUtils.mergePythonPaths(
     PythonUtils.sparkPythonPath, envVars.getOrElse("PYTHONPATH", ""))
->>>>>>> 39b8b148
 
   def create(): Socket = {
     if (useDaemon) {
