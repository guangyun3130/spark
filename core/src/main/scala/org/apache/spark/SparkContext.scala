/*
 * Licensed to the Apache Software Foundation (ASF) under one or more
 * contributor license agreements.  See the NOTICE file distributed with
 * this work for additional information regarding copyright ownership.
 * The ASF licenses this file to You under the Apache License, Version 2.0
 * (the "License"); you may not use this file except in compliance with
 * the License.  You may obtain a copy of the License at
 *
 *    http://www.apache.org/licenses/LICENSE-2.0
 *
 * Unless required by applicable law or agreed to in writing, software
 * distributed under the License is distributed on an "AS IS" BASIS,
 * WITHOUT WARRANTIES OR CONDITIONS OF ANY KIND, either express or implied.
 * See the License for the specific language governing permissions and
 * limitations under the License.
 */

package org.apache.spark

import scala.language.implicitConversions

import java.io._
import java.lang.reflect.Constructor
import java.net.URI
import java.util.{Arrays, Properties, UUID}
import java.util.concurrent.atomic.{AtomicBoolean, AtomicInteger}
import java.util.UUID.randomUUID

import scala.collection.{Map, Set}
import scala.collection.JavaConversions._
import scala.collection.generic.Growable
import scala.collection.mutable.HashMap
import scala.reflect.{ClassTag, classTag}
import scala.util.control.NonFatal

<<<<<<< HEAD
import akka.actor.{ActorRef, Props}

=======
>>>>>>> 30363ede
import org.apache.hadoop.conf.Configuration
import org.apache.hadoop.fs.Path
import org.apache.hadoop.io.{ArrayWritable, BooleanWritable, BytesWritable, DoubleWritable,
  FloatWritable, IntWritable, LongWritable, NullWritable, Text, Writable}
import org.apache.hadoop.mapred.{FileInputFormat, InputFormat, JobConf, SequenceFileInputFormat,
  TextInputFormat}
import org.apache.hadoop.mapreduce.{InputFormat => NewInputFormat, Job => NewHadoopJob}
import org.apache.hadoop.mapreduce.lib.input.{FileInputFormat => NewFileInputFormat}

import org.apache.mesos.MesosNativeLibrary

import org.apache.spark.annotation.{DeveloperApi, Experimental}
import org.apache.spark.broadcast.Broadcast
import org.apache.spark.deploy.{LocalSparkCluster, SparkHadoopUtil}
import org.apache.spark.executor.{ExecutorEndpoint, TriggerThreadDump}
import org.apache.spark.input.{StreamInputFormat, PortableDataStream, WholeTextFileInputFormat,
  FixedLengthBinaryInputFormat}
import org.apache.spark.io.CompressionCodec
import org.apache.spark.metrics.MetricsSystem
import org.apache.spark.partial.{ApproximateEvaluator, PartialResult}
import org.apache.spark.rdd._
import org.apache.spark.rpc.RpcAddress
import org.apache.spark.scheduler._
import org.apache.spark.scheduler.cluster.{CoarseGrainedSchedulerBackend,
  SparkDeploySchedulerBackend, SimrSchedulerBackend}
import org.apache.spark.scheduler.cluster.mesos.{CoarseMesosSchedulerBackend, MesosSchedulerBackend}
import org.apache.spark.scheduler.local.LocalBackend
import org.apache.spark.storage._
import org.apache.spark.ui.{SparkUI, ConsoleProgressBar}
import org.apache.spark.ui.jobs.JobProgressListener
import org.apache.spark.util._

/**
 * Main entry point for Spark functionality. A SparkContext represents the connection to a Spark
 * cluster, and can be used to create RDDs, accumulators and broadcast variables on that cluster.
 *
 * Only one SparkContext may be active per JVM.  You must `stop()` the active SparkContext before
 * creating a new one.  This limitation may eventually be removed; see SPARK-2243 for more details.
 *
 * @param config a Spark Config object describing the application configuration. Any settings in
 *   this config overrides the default configs as well as system properties.
 */
class SparkContext(config: SparkConf) extends Logging with ExecutorAllocationClient {

  // The call site where this SparkContext was constructed.
  private val creationSite: CallSite = Utils.getCallSite()

  // If true, log warnings instead of throwing exceptions when multiple SparkContexts are active
  private val allowMultipleContexts: Boolean =
    config.getBoolean("spark.driver.allowMultipleContexts", false)

  // In order to prevent multiple SparkContexts from being active at the same time, mark this
  // context as having started construction.
  // NOTE: this must be placed at the beginning of the SparkContext constructor.
  SparkContext.markPartiallyConstructed(this, allowMultipleContexts)

  // This is used only by YARN for now, but should be relevant to other cluster types (Mesos,
  // etc) too. This is typically generated from InputFormatInfo.computePreferredLocations. It
  // contains a map from hostname to a list of input format splits on the host.
  private[spark] var preferredNodeLocationData: Map[String, Set[SplitInfo]] = Map()

  val startTime = System.currentTimeMillis()

  private val stopped: AtomicBoolean = new AtomicBoolean(false)

  private def assertNotStopped(): Unit = {
    if (stopped.get()) {
      throw new IllegalStateException("Cannot call methods on a stopped SparkContext")
    }
  }

  /**
   * Create a SparkContext that loads settings from system properties (for instance, when
   * launching with ./bin/spark-submit).
   */
  def this() = this(new SparkConf())

  /**
   * :: DeveloperApi ::
   * Alternative constructor for setting preferred locations where Spark will create executors.
   *
   * @param preferredNodeLocationData used in YARN mode to select nodes to launch containers on.
   * Can be generated using [[org.apache.spark.scheduler.InputFormatInfo.computePreferredLocations]]
   * from a list of input files or InputFormats for the application.
   */
  @DeveloperApi
  def this(config: SparkConf, preferredNodeLocationData: Map[String, Set[SplitInfo]]) = {
    this(config)
    this.preferredNodeLocationData = preferredNodeLocationData
  }

  /**
   * Alternative constructor that allows setting common Spark properties directly
   *
   * @param master Cluster URL to connect to (e.g. mesos://host:port, spark://host:port, local[4]).
   * @param appName A name for your application, to display on the cluster web UI
   * @param conf a [[org.apache.spark.SparkConf]] object specifying other Spark parameters
   */
  def this(master: String, appName: String, conf: SparkConf) =
    this(SparkContext.updatedConf(conf, master, appName))

  /**
   * Alternative constructor that allows setting common Spark properties directly
   *
   * @param master Cluster URL to connect to (e.g. mesos://host:port, spark://host:port, local[4]).
   * @param appName A name for your application, to display on the cluster web UI.
   * @param sparkHome Location where Spark is installed on cluster nodes.
   * @param jars Collection of JARs to send to the cluster. These can be paths on the local file
   *             system or HDFS, HTTP, HTTPS, or FTP URLs.
   * @param environment Environment variables to set on worker nodes.
   */
  def this(
      master: String,
      appName: String,
      sparkHome: String = null,
      jars: Seq[String] = Nil,
      environment: Map[String, String] = Map(),
      preferredNodeLocationData: Map[String, Set[SplitInfo]] = Map()) =
  {
    this(SparkContext.updatedConf(new SparkConf(), master, appName, sparkHome, jars, environment))
    this.preferredNodeLocationData = preferredNodeLocationData
  }

  // NOTE: The below constructors could be consolidated using default arguments. Due to
  // Scala bug SI-8479, however, this causes the compile step to fail when generating docs.
  // Until we have a good workaround for that bug the constructors remain broken out.

  /**
   * Alternative constructor that allows setting common Spark properties directly
   *
   * @param master Cluster URL to connect to (e.g. mesos://host:port, spark://host:port, local[4]).
   * @param appName A name for your application, to display on the cluster web UI.
   */
  private[spark] def this(master: String, appName: String) =
    this(master, appName, null, Nil, Map(), Map())

  /**
   * Alternative constructor that allows setting common Spark properties directly
   *
   * @param master Cluster URL to connect to (e.g. mesos://host:port, spark://host:port, local[4]).
   * @param appName A name for your application, to display on the cluster web UI.
   * @param sparkHome Location where Spark is installed on cluster nodes.
   */
  private[spark] def this(master: String, appName: String, sparkHome: String) =
    this(master, appName, sparkHome, Nil, Map(), Map())

  /**
   * Alternative constructor that allows setting common Spark properties directly
   *
   * @param master Cluster URL to connect to (e.g. mesos://host:port, spark://host:port, local[4]).
   * @param appName A name for your application, to display on the cluster web UI.
   * @param sparkHome Location where Spark is installed on cluster nodes.
   * @param jars Collection of JARs to send to the cluster. These can be paths on the local file
   *             system or HDFS, HTTP, HTTPS, or FTP URLs.
   */
  private[spark] def this(master: String, appName: String, sparkHome: String, jars: Seq[String]) =
    this(master, appName, sparkHome, jars, Map(), Map())

  // log out Spark Version in Spark driver log
  logInfo(s"Running Spark version $SPARK_VERSION")

  /* ------------------------------------------------------------------------------------- *
   | Private variables. These variables keep the internal state of the context, and are    |
   | not accessible by the outside world. They're mutable since we want to initialize all  |
   | of them to some neutral value ahead of time, so that calling "stop()" while the       |
   | constructor is still running is safe.                                                 |
   * ------------------------------------------------------------------------------------- */

  private var _conf: SparkConf = _
  private var _eventLogDir: Option[URI] = None
  private var _eventLogCodec: Option[String] = None
  private var _env: SparkEnv = _
  private var _metadataCleaner: MetadataCleaner = _
  private var _jobProgressListener: JobProgressListener = _
  private var _statusTracker: SparkStatusTracker = _
  private var _progressBar: Option[ConsoleProgressBar] = None
  private var _ui: Option[SparkUI] = None
  private var _hadoopConfiguration: Configuration = _
  private var _executorMemory: Int = _
  private var _schedulerBackend: SchedulerBackend = _
  private var _taskScheduler: TaskScheduler = _
  private var _heartbeatReceiver: ActorRef = _
  @volatile private var _dagScheduler: DAGScheduler = _
  private var _applicationId: String = _
  private var _eventLogger: Option[EventLoggingListener] = None
  private var _executorAllocationManager: Option[ExecutorAllocationManager] = None
  private var _cleaner: Option[ContextCleaner] = None
  private var _listenerBusStarted: Boolean = false
  private var _jars: Seq[String] = _
  private var _files: Seq[String] = _

  /* ------------------------------------------------------------------------------------- *
   | Accessors and public fields. These provide access to the internal state of the        |
   | context.                                                                              |
   * ------------------------------------------------------------------------------------- */

  private[spark] def conf: SparkConf = _conf

  /**
   * Return a copy of this SparkContext's configuration. The configuration ''cannot'' be
   * changed at runtime.
   */
  def getConf: SparkConf = conf.clone()

  def jars: Seq[String] = _jars
  def files: Seq[String] = _files
  def master: String = _conf.get("spark.master")
  def appName: String = _conf.get("spark.app.name")

  private[spark] def isEventLogEnabled: Boolean = _conf.getBoolean("spark.eventLog.enabled", false)
  private[spark] def eventLogDir: Option[URI] = _eventLogDir
  private[spark] def eventLogCodec: Option[String] = _eventLogCodec

  // Generate the random name for a temp folder in Tachyon
  // Add a timestamp as the suffix here to make it more safe
  val tachyonFolderName = "spark-" + randomUUID.toString()

  def isLocal: Boolean = (master == "local" || master.startsWith("local["))

  // An asynchronous listener bus for Spark events
  private[spark] val listenerBus = new LiveListenerBus

  // This function allows components created by SparkEnv to be mocked in unit tests:
  private[spark] def createSparkEnv(
      conf: SparkConf,
      isLocal: Boolean,
      listenerBus: LiveListenerBus): SparkEnv = {
    SparkEnv.createDriverEnv(conf, isLocal, listenerBus)
  }

  private[spark] def env: SparkEnv = _env

  // Used to store a URL for each static file/jar together with the file's local timestamp
  private[spark] val addedFiles = HashMap[String, Long]()
  private[spark] val addedJars = HashMap[String, Long]()

  // Keeps track of all persisted RDDs
  private[spark] val persistentRdds = new TimeStampedWeakValueHashMap[Int, RDD[_]]
  private[spark] def metadataCleaner: MetadataCleaner = _metadataCleaner
  private[spark] def jobProgressListener: JobProgressListener = _jobProgressListener

  def statusTracker: SparkStatusTracker = _statusTracker

  private[spark] def progressBar: Option[ConsoleProgressBar] = _progressBar

  private[spark] def ui: Option[SparkUI] = _ui

  /**
   * A default Hadoop Configuration for the Hadoop code (e.g. file systems) that we reuse.
   *
   * '''Note:''' As it will be reused in all Hadoop RDDs, it's better not to modify it unless you
   * plan to set some global configurations for all Hadoop RDDs.
   */
  def hadoopConfiguration: Configuration = _hadoopConfiguration

  private[spark] def executorMemory: Int = _executorMemory

  // Environment variables to pass to our executors.
  private[spark] val executorEnvs = HashMap[String, String]()

  // Set SPARK_USER for user who is running SparkContext.
  val sparkUser = Utils.getCurrentUserName()

  private[spark] def schedulerBackend: SchedulerBackend = _schedulerBackend
  private[spark] def schedulerBackend_=(sb: SchedulerBackend): Unit = {
    _schedulerBackend = sb
  }

  private[spark] def taskScheduler: TaskScheduler = _taskScheduler
  private[spark] def taskScheduler_=(ts: TaskScheduler): Unit = {
    _taskScheduler = ts
  }

  private[spark] def dagScheduler: DAGScheduler = _dagScheduler
  private[spark] def dagScheduler_=(ds: DAGScheduler): Unit = {
    _dagScheduler = ds
  }

  def applicationId: String = _applicationId

  def metricsSystem: MetricsSystem = if (_env != null) _env.metricsSystem else null

  private[spark] def eventLogger: Option[EventLoggingListener] = _eventLogger

  private[spark] def executorAllocationManager: Option[ExecutorAllocationManager] =
    _executorAllocationManager

  private[spark] def cleaner: Option[ContextCleaner] = _cleaner

  private[spark] var checkpointDir: Option[String] = None

  // Thread Local variable that can be used by users to pass information down the stack
  private val localProperties = new InheritableThreadLocal[Properties] {
    override protected def childValue(parent: Properties): Properties = new Properties(parent)
    override protected def initialValue(): Properties = new Properties()
  }

  /* ------------------------------------------------------------------------------------- *
   | Initialization. This code initializes the context in a manner that is exception-safe. |
   | All internal fields holding state are initialized here, and any error prompts the     |
   | stop() method to be called.                                                           |
   * ------------------------------------------------------------------------------------- */

  private def warnSparkMem(value: String): String = {
    logWarning("Using SPARK_MEM to set amount of memory to use per executor process is " +
      "deprecated, please use spark.executor.memory instead.")
    value
  }

  try {
    _conf = config.clone()
    _conf.validateSettings()

    if (!_conf.contains("spark.master")) {
      throw new SparkException("A master URL must be set in your configuration")
    }
    if (!_conf.contains("spark.app.name")) {
      throw new SparkException("An application name must be set in your configuration")
    }

    if (_conf.getBoolean("spark.logConf", false)) {
      logInfo("Spark configuration:\n" + _conf.toDebugString)
    }

    // Set Spark driver host and port system properties
    _conf.setIfMissing("spark.driver.host", Utils.localHostName())
    _conf.setIfMissing("spark.driver.port", "0")

<<<<<<< HEAD
    _conf.set("spark.executor.id", SparkContext.DRIVER_IDENTIFIER)
=======
  // We need to register "HeartbeatReceiver" before "createTaskScheduler" because Executor will
  // retrieve "HeartbeatReceiver" in the constructor. (SPARK-6640)
  private val heartbeatReceiver = env.rpcEnv.setupEndpoint(
    HeartbeatReceiver.ENDPOINT_NAME, new HeartbeatReceiver(this))
>>>>>>> 30363ede

    _jars =_conf.getOption("spark.jars").map(_.split(",")).map(_.filter(_.size != 0)).toSeq.flatten
    _files = _conf.getOption("spark.files").map(_.split(",")).map(_.filter(_.size != 0))
      .toSeq.flatten

<<<<<<< HEAD
    _eventLogDir =
      if (isEventLogEnabled) {
        val unresolvedDir = conf.get("spark.eventLog.dir", EventLoggingListener.DEFAULT_LOG_DIR)
          .stripSuffix("/")
        Some(Utils.resolveURI(unresolvedDir))
      } else {
        None
      }
=======
  heartbeatReceiver.send(TaskSchedulerIsSet)
>>>>>>> 30363ede

    _eventLogCodec = {
      val compress = _conf.getBoolean("spark.eventLog.compress", false)
      if (compress && isEventLogEnabled) {
        Some(CompressionCodec.getCodecName(_conf)).map(CompressionCodec.getShortName)
      } else {
        None
      }
    }

    _conf.set("spark.tachyonStore.folderName", tachyonFolderName)

    if (master == "yarn-client") System.setProperty("SPARK_YARN_MODE", "true")

    // Create the Spark execution environment (cache, map output tracker, etc)
    _env = createSparkEnv(_conf, isLocal, listenerBus)
    SparkEnv.set(_env)

    _metadataCleaner = new MetadataCleaner(MetadataCleanerType.SPARK_CONTEXT, this.cleanup, _conf)

    _jobProgressListener = new JobProgressListener(_conf)
    listenerBus.addListener(jobProgressListener)

    _statusTracker = new SparkStatusTracker(this)

    _progressBar =
      if (_conf.getBoolean("spark.ui.showConsoleProgress", true) && !log.isInfoEnabled) {
        Some(new ConsoleProgressBar(this))
      } else {
        None
      }

    _ui =
      if (conf.getBoolean("spark.ui.enabled", true)) {
        Some(SparkUI.createLiveUI(this, _conf, listenerBus, _jobProgressListener,
          _env.securityManager,appName))
      } else {
        // For tests, do not enable the UI
        None
      }
    // Bind the UI before starting the task scheduler to communicate
    // the bound port to the cluster manager properly
    _ui.foreach(_.bind())

    _hadoopConfiguration = SparkHadoopUtil.get.newConfiguration(_conf)

    // Add each JAR given through the constructor
    if (jars != null) {
      jars.foreach(addJar)
    }

    if (files != null) {
      files.foreach(addFile)
    }

    _executorMemory = _conf.getOption("spark.executor.memory")
      .orElse(Option(System.getenv("SPARK_EXECUTOR_MEMORY")))
      .orElse(Option(System.getenv("SPARK_MEM"))
      .map(warnSparkMem))
      .map(Utils.memoryStringToMb)
      .getOrElse(512)

    // Convert java options to env vars as a work around
    // since we can't set env vars directly in sbt.
    for { (envKey, propKey) <- Seq(("SPARK_TESTING", "spark.testing"))
      value <- Option(System.getenv(envKey)).orElse(Option(System.getProperty(propKey)))} {
      executorEnvs(envKey) = value
    }
    Option(System.getenv("SPARK_PREPEND_CLASSES")).foreach { v =>
      executorEnvs("SPARK_PREPEND_CLASSES") = v
    }
    // The Mesos scheduler backend relies on this environment variable to set executor memory.
    // TODO: Set this only in the Mesos scheduler.
    executorEnvs("SPARK_EXECUTOR_MEMORY") = executorMemory + "m"
    executorEnvs ++= _conf.getExecutorEnv
    executorEnvs("SPARK_USER") = sparkUser

    // Create and start the scheduler
    val (sched, ts) = SparkContext.createTaskScheduler(this, master)
    _schedulerBackend = sched
    _taskScheduler = ts
    _heartbeatReceiver = env.actorSystem.actorOf(
      Props(new HeartbeatReceiver(this)), "HeartbeatReceiver")
    _dagScheduler = new DAGScheduler(this)

    // start TaskScheduler after taskScheduler sets DAGScheduler reference in DAGScheduler's
    // constructor
    _taskScheduler.start()

    _applicationId = _taskScheduler.applicationId()
    _conf.set("spark.app.id", _applicationId)
    _env.blockManager.initialize(_applicationId)

    // The metrics system for Driver need to be set spark.app.id to app ID.
    // So it should start after we get app ID from the task scheduler and set spark.app.id.
    metricsSystem.start()
    // Attach the driver metrics servlet handler to the web ui after the metrics system is started.
    metricsSystem.getServletHandlers.foreach(handler => ui.foreach(_.attachHandler(handler)))

    _eventLogger =
      if (isEventLogEnabled) {
        val logger =
          new EventLoggingListener(_applicationId, _eventLogDir.get, _conf, _hadoopConfiguration)
        logger.start()
        listenerBus.addListener(logger)
        Some(logger)
      } else {
        None
      }

    // Optionally scale number of executors dynamically based on workload. Exposed for testing.
    val dynamicAllocationEnabled = _conf.getBoolean("spark.dynamicAllocation.enabled", false)
    _executorAllocationManager =
      if (dynamicAllocationEnabled) {
        assert(supportDynamicAllocation,
          "Dynamic allocation of executors is currently only supported in YARN mode")
        Some(new ExecutorAllocationManager(this, listenerBus, _conf))
      } else {
        None
      }
    _executorAllocationManager.foreach(_.start())

    _cleaner =
      if (_conf.getBoolean("spark.cleaner.referenceTracking", true)) {
        Some(new ContextCleaner(this))
      } else {
        None
      }
    _cleaner.foreach(_.start())

    setupAndStartListenerBus()
    postEnvironmentUpdate()
    postApplicationStart()

    // Post init
    _taskScheduler.postStartHook()
    _env.metricsSystem.registerSource(new DAGSchedulerSource(dagScheduler))
    _env.metricsSystem.registerSource(new BlockManagerSource(_env.blockManager))
  } catch {
    case NonFatal(e) =>
      logError("Error initializing SparkContext.", e)
      try {
        stop()
      } catch {
        case NonFatal(inner) =>
          logError("Error stopping SparkContext after init error.", inner)
      } finally {
        throw e
      }
  }

  /**
   * Called by the web UI to obtain executor thread dumps.  This method may be expensive.
   * Logs an error and returns None if we failed to obtain a thread dump, which could occur due
   * to an executor being dead or unresponsive or due to network issues while sending the thread
   * dump message back to the driver.
   */
  private[spark] def getExecutorThreadDump(executorId: String): Option[Array[ThreadStackTrace]] = {
    try {
      if (executorId == SparkContext.DRIVER_IDENTIFIER) {
        Some(Utils.getThreadDump())
      } else {
        val (host, port) = env.blockManager.master.getRpcHostPortForExecutor(executorId).get
        val endpointRef = env.rpcEnv.setupEndpointRef(
          SparkEnv.executorActorSystemName,
          RpcAddress(host, port),
          ExecutorEndpoint.EXECUTOR_ENDPOINT_NAME)
        Some(endpointRef.askWithReply[Array[ThreadStackTrace]](TriggerThreadDump))
      }
    } catch {
      case e: Exception =>
        logError(s"Exception getting thread dump from executor $executorId", e)
        None
    }
  }

  private[spark] def getLocalProperties: Properties = localProperties.get()

  private[spark] def setLocalProperties(props: Properties) {
    localProperties.set(props)
  }

  @deprecated("Properties no longer need to be explicitly initialized.", "1.0.0")
  def initLocalProperties() {
    localProperties.set(new Properties())
  }

  /**
   * Set a local property that affects jobs submitted from this thread, such as the
   * Spark fair scheduler pool.
   */
  def setLocalProperty(key: String, value: String) {
    if (value == null) {
      localProperties.get.remove(key)
    } else {
      localProperties.get.setProperty(key, value)
    }
  }

  /**
   * Get a local property set in this thread, or null if it is missing. See
   * [[org.apache.spark.SparkContext.setLocalProperty]].
   */
  def getLocalProperty(key: String): String =
    Option(localProperties.get).map(_.getProperty(key)).getOrElse(null)

  /** Set a human readable description of the current job. */
  def setJobDescription(value: String) {
    setLocalProperty(SparkContext.SPARK_JOB_DESCRIPTION, value)
  }

  /**
   * Assigns a group ID to all the jobs started by this thread until the group ID is set to a
   * different value or cleared.
   *
   * Often, a unit of execution in an application consists of multiple Spark actions or jobs.
   * Application programmers can use this method to group all those jobs together and give a
   * group description. Once set, the Spark web UI will associate such jobs with this group.
   *
   * The application can also use [[org.apache.spark.SparkContext.cancelJobGroup]] to cancel all
   * running jobs in this group. For example,
   * {{{
   * // In the main thread:
   * sc.setJobGroup("some_job_to_cancel", "some job description")
   * sc.parallelize(1 to 10000, 2).map { i => Thread.sleep(10); i }.count()
   *
   * // In a separate thread:
   * sc.cancelJobGroup("some_job_to_cancel")
   * }}}
   *
   * If interruptOnCancel is set to true for the job group, then job cancellation will result
   * in Thread.interrupt() being called on the job's executor threads. This is useful to help ensure
   * that the tasks are actually stopped in a timely manner, but is off by default due to HDFS-1208,
   * where HDFS may respond to Thread.interrupt() by marking nodes as dead.
   */
  def setJobGroup(groupId: String, description: String, interruptOnCancel: Boolean = false) {
    setLocalProperty(SparkContext.SPARK_JOB_DESCRIPTION, description)
    setLocalProperty(SparkContext.SPARK_JOB_GROUP_ID, groupId)
    // Note: Specifying interruptOnCancel in setJobGroup (rather than cancelJobGroup) avoids
    // changing several public APIs and allows Spark cancellations outside of the cancelJobGroup
    // APIs to also take advantage of this property (e.g., internal job failures or canceling from
    // JobProgressTab UI) on a per-job basis.
    setLocalProperty(SparkContext.SPARK_JOB_INTERRUPT_ON_CANCEL, interruptOnCancel.toString)
  }

  /** Clear the current thread's job group ID and its description. */
  def clearJobGroup() {
    setLocalProperty(SparkContext.SPARK_JOB_DESCRIPTION, null)
    setLocalProperty(SparkContext.SPARK_JOB_GROUP_ID, null)
    setLocalProperty(SparkContext.SPARK_JOB_INTERRUPT_ON_CANCEL, null)
  }

  // Methods for creating RDDs

  /** Distribute a local Scala collection to form an RDD.
   *
   * @note Parallelize acts lazily. If `seq` is a mutable collection and is altered after the call
   * to parallelize and before the first action on the RDD, the resultant RDD will reflect the
   * modified collection. Pass a copy of the argument to avoid this.
   * @note avoid using `parallelize(Seq())` to create an empty `RDD`. Consider `emptyRDD` for an
   * RDD with no partitions, or `parallelize(Seq[T]())` for an RDD of `T` with empty partitions.
   */
  def parallelize[T: ClassTag](seq: Seq[T], numSlices: Int = defaultParallelism): RDD[T] = {
    assertNotStopped()
    new ParallelCollectionRDD[T](this, seq, numSlices, Map[Int, Seq[String]]())
  }

  /** Distribute a local Scala collection to form an RDD.
   *
   * This method is identical to `parallelize`.
   */
  def makeRDD[T: ClassTag](seq: Seq[T], numSlices: Int = defaultParallelism): RDD[T] = {
    parallelize(seq, numSlices)
  }

  /** Distribute a local Scala collection to form an RDD, with one or more
    * location preferences (hostnames of Spark nodes) for each object.
    * Create a new partition for each collection item. */
  def makeRDD[T: ClassTag](seq: Seq[(T, Seq[String])]): RDD[T] = {
    assertNotStopped()
    val indexToPrefs = seq.zipWithIndex.map(t => (t._2, t._1._2)).toMap
    new ParallelCollectionRDD[T](this, seq.map(_._1), seq.size, indexToPrefs)
  }

  /**
   * Read a text file from HDFS, a local file system (available on all nodes), or any
   * Hadoop-supported file system URI, and return it as an RDD of Strings.
   */
  def textFile(path: String, minPartitions: Int = defaultMinPartitions): RDD[String] = {
    assertNotStopped()
    hadoopFile(path, classOf[TextInputFormat], classOf[LongWritable], classOf[Text],
      minPartitions).map(pair => pair._2.toString).setName(path)
  }

  /**
   * Read a directory of text files from HDFS, a local file system (available on all nodes), or any
   * Hadoop-supported file system URI. Each file is read as a single record and returned in a
   * key-value pair, where the key is the path of each file, the value is the content of each file.
   *
   * <p> For example, if you have the following files:
   * {{{
   *   hdfs://a-hdfs-path/part-00000
   *   hdfs://a-hdfs-path/part-00001
   *   ...
   *   hdfs://a-hdfs-path/part-nnnnn
   * }}}
   *
   * Do `val rdd = sparkContext.wholeTextFile("hdfs://a-hdfs-path")`,
   *
   * <p> then `rdd` contains
   * {{{
   *   (a-hdfs-path/part-00000, its content)
   *   (a-hdfs-path/part-00001, its content)
   *   ...
   *   (a-hdfs-path/part-nnnnn, its content)
   * }}}
   *
   * @note Small files are preferred, large file is also allowable, but may cause bad performance.
   *
   * @param minPartitions A suggestion value of the minimal splitting number for input data.
   */
  def wholeTextFiles(path: String, minPartitions: Int = defaultMinPartitions):
  RDD[(String, String)] = {
    assertNotStopped()
    val job = new NewHadoopJob(hadoopConfiguration)
    NewFileInputFormat.addInputPath(job, new Path(path))
    val updateConf = job.getConfiguration
    new WholeTextFileRDD(
      this,
      classOf[WholeTextFileInputFormat],
      classOf[String],
      classOf[String],
      updateConf,
      minPartitions).setName(path)
  }


  /**
   * :: Experimental ::
   *
   * Get an RDD for a Hadoop-readable dataset as PortableDataStream for each file
   * (useful for binary data)
   *
   * For example, if you have the following files:
   * {{{
   *   hdfs://a-hdfs-path/part-00000
   *   hdfs://a-hdfs-path/part-00001
   *   ...
   *   hdfs://a-hdfs-path/part-nnnnn
   * }}}
   *
   * Do
   * `val rdd = sparkContext.dataStreamFiles("hdfs://a-hdfs-path")`,
   *
   * then `rdd` contains
   * {{{
   *   (a-hdfs-path/part-00000, its content)
   *   (a-hdfs-path/part-00001, its content)
   *   ...
   *   (a-hdfs-path/part-nnnnn, its content)
   * }}}
   *
   * @param minPartitions A suggestion value of the minimal splitting number for input data.
   *
   * @note Small files are preferred; very large files may cause bad performance.
   */
  @Experimental
  def binaryFiles(path: String, minPartitions: Int = defaultMinPartitions):
      RDD[(String, PortableDataStream)] = {
    assertNotStopped()
    val job = new NewHadoopJob(hadoopConfiguration)
    NewFileInputFormat.addInputPath(job, new Path(path))
    val updateConf = job.getConfiguration
    new BinaryFileRDD(
      this,
      classOf[StreamInputFormat],
      classOf[String],
      classOf[PortableDataStream],
      updateConf,
      minPartitions).setName(path)
  }

  /**
   * :: Experimental ::
   *
   * Load data from a flat binary file, assuming the length of each record is constant.
   *
   * '''Note:''' We ensure that the byte array for each record in the resulting RDD
   * has the provided record length.
   *
   * @param path Directory to the input data files
   * @param recordLength The length at which to split the records
   * @return An RDD of data with values, represented as byte arrays
   */
  @Experimental
  def binaryRecords(path: String, recordLength: Int, conf: Configuration = hadoopConfiguration)
      : RDD[Array[Byte]] = {
    assertNotStopped()
    conf.setInt(FixedLengthBinaryInputFormat.RECORD_LENGTH_PROPERTY, recordLength)
    val br = newAPIHadoopFile[LongWritable, BytesWritable, FixedLengthBinaryInputFormat](path,
      classOf[FixedLengthBinaryInputFormat],
      classOf[LongWritable],
      classOf[BytesWritable],
      conf=conf)
    val data = br.map { case (k, v) =>
      val bytes = v.getBytes
      assert(bytes.length == recordLength, "Byte array does not have correct length")
      bytes
    }
    data
  }

  /**
   * Get an RDD for a Hadoop-readable dataset from a Hadoop JobConf given its InputFormat and other
   * necessary info (e.g. file name for a filesystem-based dataset, table name for HyperTable),
   * using the older MapReduce API (`org.apache.hadoop.mapred`).
   *
   * @param conf JobConf for setting up the dataset. Note: This will be put into a Broadcast.
   *             Therefore if you plan to reuse this conf to create multiple RDDs, you need to make
   *             sure you won't modify the conf. A safe approach is always creating a new conf for
   *             a new RDD.
   * @param inputFormatClass Class of the InputFormat
   * @param keyClass Class of the keys
   * @param valueClass Class of the values
   * @param minPartitions Minimum number of Hadoop Splits to generate.
   *
   * '''Note:''' Because Hadoop's RecordReader class re-uses the same Writable object for each
   * record, directly caching the returned RDD or directly passing it to an aggregation or shuffle
   * operation will create many references to the same object.
   * If you plan to directly cache, sort, or aggregate Hadoop writable objects, you should first
   * copy them using a `map` function.
   */
  def hadoopRDD[K, V](
      conf: JobConf,
      inputFormatClass: Class[_ <: InputFormat[K, V]],
      keyClass: Class[K],
      valueClass: Class[V],
      minPartitions: Int = defaultMinPartitions
      ): RDD[(K, V)] = {
    assertNotStopped()
    // Add necessary security credentials to the JobConf before broadcasting it.
    SparkHadoopUtil.get.addCredentials(conf)
    new HadoopRDD(this, conf, inputFormatClass, keyClass, valueClass, minPartitions)
  }

  /** Get an RDD for a Hadoop file with an arbitrary InputFormat
   *
   * '''Note:''' Because Hadoop's RecordReader class re-uses the same Writable object for each
   * record, directly caching the returned RDD or directly passing it to an aggregation or shuffle
   * operation will create many references to the same object.
   * If you plan to directly cache, sort, or aggregate Hadoop writable objects, you should first
   * copy them using a `map` function.
   */
  def hadoopFile[K, V](
      path: String,
      inputFormatClass: Class[_ <: InputFormat[K, V]],
      keyClass: Class[K],
      valueClass: Class[V],
      minPartitions: Int = defaultMinPartitions
      ): RDD[(K, V)] = {
    assertNotStopped()
    // A Hadoop configuration can be about 10 KB, which is pretty big, so broadcast it.
    val confBroadcast = broadcast(new SerializableWritable(hadoopConfiguration))
    val setInputPathsFunc = (jobConf: JobConf) => FileInputFormat.setInputPaths(jobConf, path)
    new HadoopRDD(
      this,
      confBroadcast,
      Some(setInputPathsFunc),
      inputFormatClass,
      keyClass,
      valueClass,
      minPartitions).setName(path)
  }

  /**
   * Smarter version of hadoopFile() that uses class tags to figure out the classes of keys,
   * values and the InputFormat so that users don't need to pass them directly. Instead, callers
   * can just write, for example,
   * {{{
   * val file = sparkContext.hadoopFile[LongWritable, Text, TextInputFormat](path, minPartitions)
   * }}}
   *
   * '''Note:''' Because Hadoop's RecordReader class re-uses the same Writable object for each
   * record, directly caching the returned RDD or directly passing it to an aggregation or shuffle
   * operation will create many references to the same object.
   * If you plan to directly cache, sort, or aggregate Hadoop writable objects, you should first
   * copy them using a `map` function.
   */
  def hadoopFile[K, V, F <: InputFormat[K, V]]
      (path: String, minPartitions: Int)
      (implicit km: ClassTag[K], vm: ClassTag[V], fm: ClassTag[F]): RDD[(K, V)] = {
    hadoopFile(path,
      fm.runtimeClass.asInstanceOf[Class[F]],
      km.runtimeClass.asInstanceOf[Class[K]],
      vm.runtimeClass.asInstanceOf[Class[V]],
      minPartitions)
  }

  /**
   * Smarter version of hadoopFile() that uses class tags to figure out the classes of keys,
   * values and the InputFormat so that users don't need to pass them directly. Instead, callers
   * can just write, for example,
   * {{{
   * val file = sparkContext.hadoopFile[LongWritable, Text, TextInputFormat](path)
   * }}}
   *
   * '''Note:''' Because Hadoop's RecordReader class re-uses the same Writable object for each
   * record, directly caching the returned RDD or directly passing it to an aggregation or shuffle
   * operation will create many references to the same object.
   * If you plan to directly cache, sort, or aggregate Hadoop writable objects, you should first
   * copy them using a `map` function.
   */
  def hadoopFile[K, V, F <: InputFormat[K, V]](path: String)
      (implicit km: ClassTag[K], vm: ClassTag[V], fm: ClassTag[F]): RDD[(K, V)] =
    hadoopFile[K, V, F](path, defaultMinPartitions)

  /** Get an RDD for a Hadoop file with an arbitrary new API InputFormat. */
  def newAPIHadoopFile[K, V, F <: NewInputFormat[K, V]]
      (path: String)
      (implicit km: ClassTag[K], vm: ClassTag[V], fm: ClassTag[F]): RDD[(K, V)] = {
    newAPIHadoopFile(
      path,
      fm.runtimeClass.asInstanceOf[Class[F]],
      km.runtimeClass.asInstanceOf[Class[K]],
      vm.runtimeClass.asInstanceOf[Class[V]])
  }

  /**
   * Get an RDD for a given Hadoop file with an arbitrary new API InputFormat
   * and extra configuration options to pass to the input format.
   *
   * '''Note:''' Because Hadoop's RecordReader class re-uses the same Writable object for each
   * record, directly caching the returned RDD or directly passing it to an aggregation or shuffle
   * operation will create many references to the same object.
   * If you plan to directly cache, sort, or aggregate Hadoop writable objects, you should first
   * copy them using a `map` function.
   */
  def newAPIHadoopFile[K, V, F <: NewInputFormat[K, V]](
      path: String,
      fClass: Class[F],
      kClass: Class[K],
      vClass: Class[V],
      conf: Configuration = hadoopConfiguration): RDD[(K, V)] = {
    assertNotStopped()
    // The call to new NewHadoopJob automatically adds security credentials to conf,
    // so we don't need to explicitly add them ourselves
    val job = new NewHadoopJob(conf)
    NewFileInputFormat.addInputPath(job, new Path(path))
    val updatedConf = job.getConfiguration
    new NewHadoopRDD(this, fClass, kClass, vClass, updatedConf).setName(path)
  }

  /**
   * Get an RDD for a given Hadoop file with an arbitrary new API InputFormat
   * and extra configuration options to pass to the input format.
   *
   * @param conf Configuration for setting up the dataset. Note: This will be put into a Broadcast.
   *             Therefore if you plan to reuse this conf to create multiple RDDs, you need to make
   *             sure you won't modify the conf. A safe approach is always creating a new conf for
   *             a new RDD.
   * @param fClass Class of the InputFormat
   * @param kClass Class of the keys
   * @param vClass Class of the values
   *
   * '''Note:''' Because Hadoop's RecordReader class re-uses the same Writable object for each
   * record, directly caching the returned RDD or directly passing it to an aggregation or shuffle
   * operation will create many references to the same object.
   * If you plan to directly cache, sort, or aggregate Hadoop writable objects, you should first
   * copy them using a `map` function.
   */
  def newAPIHadoopRDD[K, V, F <: NewInputFormat[K, V]](
      conf: Configuration = hadoopConfiguration,
      fClass: Class[F],
      kClass: Class[K],
      vClass: Class[V]): RDD[(K, V)] = {
    assertNotStopped()
    // Add necessary security credentials to the JobConf. Required to access secure HDFS.
    val jconf = new JobConf(conf)
    SparkHadoopUtil.get.addCredentials(jconf)
    new NewHadoopRDD(this, fClass, kClass, vClass, jconf)
  }

  /** Get an RDD for a Hadoop SequenceFile with given key and value types.
    *
    * '''Note:''' Because Hadoop's RecordReader class re-uses the same Writable object for each
    * record, directly caching the returned RDD or directly passing it to an aggregation or shuffle
    * operation will create many references to the same object.
    * If you plan to directly cache, sort, or aggregate Hadoop writable objects, you should first
    * copy them using a `map` function.
    */
  def sequenceFile[K, V](path: String,
      keyClass: Class[K],
      valueClass: Class[V],
      minPartitions: Int
      ): RDD[(K, V)] = {
    assertNotStopped()
    val inputFormatClass = classOf[SequenceFileInputFormat[K, V]]
    hadoopFile(path, inputFormatClass, keyClass, valueClass, minPartitions)
  }

  /** Get an RDD for a Hadoop SequenceFile with given key and value types.
    *
    * '''Note:''' Because Hadoop's RecordReader class re-uses the same Writable object for each
    * record, directly caching the returned RDD or directly passing it to an aggregation or shuffle
    * operation will create many references to the same object.
    * If you plan to directly cache, sort, or aggregate Hadoop writable objects, you should first
    * copy them using a `map` function.
    * */
  def sequenceFile[K, V](path: String, keyClass: Class[K], valueClass: Class[V]): RDD[(K, V)] = {
    assertNotStopped()
    sequenceFile(path, keyClass, valueClass, defaultMinPartitions)
  }

  /**
   * Version of sequenceFile() for types implicitly convertible to Writables through a
   * WritableConverter. For example, to access a SequenceFile where the keys are Text and the
   * values are IntWritable, you could simply write
   * {{{
   * sparkContext.sequenceFile[String, Int](path, ...)
   * }}}
   *
   * WritableConverters are provided in a somewhat strange way (by an implicit function) to support
   * both subclasses of Writable and types for which we define a converter (e.g. Int to
   * IntWritable). The most natural thing would've been to have implicit objects for the
   * converters, but then we couldn't have an object for every subclass of Writable (you can't
   * have a parameterized singleton object). We use functions instead to create a new converter
   * for the appropriate type. In addition, we pass the converter a ClassTag of its type to
   * allow it to figure out the Writable class to use in the subclass case.
   *
   * '''Note:''' Because Hadoop's RecordReader class re-uses the same Writable object for each
   * record, directly caching the returned RDD or directly passing it to an aggregation or shuffle
   * operation will create many references to the same object.
   * If you plan to directly cache, sort, or aggregate Hadoop writable objects, you should first
   * copy them using a `map` function.
   */
   def sequenceFile[K, V]
       (path: String, minPartitions: Int = defaultMinPartitions)
       (implicit km: ClassTag[K], vm: ClassTag[V],
        kcf: () => WritableConverter[K], vcf: () => WritableConverter[V])
      : RDD[(K, V)] = {
    assertNotStopped()
    val kc = kcf()
    val vc = vcf()
    val format = classOf[SequenceFileInputFormat[Writable, Writable]]
    val writables = hadoopFile(path, format,
        kc.writableClass(km).asInstanceOf[Class[Writable]],
        vc.writableClass(vm).asInstanceOf[Class[Writable]], minPartitions)
    writables.map { case (k, v) => (kc.convert(k), vc.convert(v)) }
  }

  /**
   * Load an RDD saved as a SequenceFile containing serialized objects, with NullWritable keys and
   * BytesWritable values that contain a serialized partition. This is still an experimental
   * storage format and may not be supported exactly as is in future Spark releases. It will also
   * be pretty slow if you use the default serializer (Java serialization),
   * though the nice thing about it is that there's very little effort required to save arbitrary
   * objects.
   */
  def objectFile[T: ClassTag](
      path: String,
      minPartitions: Int = defaultMinPartitions
      ): RDD[T] = {
    assertNotStopped()
    sequenceFile(path, classOf[NullWritable], classOf[BytesWritable], minPartitions)
      .flatMap(x => Utils.deserialize[Array[T]](x._2.getBytes, Utils.getContextOrSparkClassLoader))
  }

  protected[spark] def checkpointFile[T: ClassTag](
      path: String
    ): RDD[T] = {
    new CheckpointRDD[T](this, path)
  }

  /** Build the union of a list of RDDs. */
  def union[T: ClassTag](rdds: Seq[RDD[T]]): RDD[T] = {
    val partitioners = rdds.flatMap(_.partitioner).toSet
    if (partitioners.size == 1) {
      new PartitionerAwareUnionRDD(this, rdds)
    } else {
      new UnionRDD(this, rdds)
    }
  }

  /** Build the union of a list of RDDs passed as variable-length arguments. */
  def union[T: ClassTag](first: RDD[T], rest: RDD[T]*): RDD[T] =
    union(Seq(first) ++ rest)

  /** Get an RDD that has no partitions or elements. */
  def emptyRDD[T: ClassTag]: EmptyRDD[T] = new EmptyRDD[T](this)

  // Methods for creating shared variables

  /**
   * Create an [[org.apache.spark.Accumulator]] variable of a given type, which tasks can "add"
   * values to using the `+=` method. Only the driver can access the accumulator's `value`.
   */
  def accumulator[T](initialValue: T)(implicit param: AccumulatorParam[T]): Accumulator[T] =
  {
    val acc = new Accumulator(initialValue, param)
    cleaner.foreach(_.registerAccumulatorForCleanup(acc))
    acc
  }

  /**
   * Create an [[org.apache.spark.Accumulator]] variable of a given type, with a name for display
   * in the Spark UI. Tasks can "add" values to the accumulator using the `+=` method. Only the
   * driver can access the accumulator's `value`.
   */
  def accumulator[T](initialValue: T, name: String)(implicit param: AccumulatorParam[T])
    : Accumulator[T] = {
    val acc = new Accumulator(initialValue, param, Some(name))
    cleaner.foreach(_.registerAccumulatorForCleanup(acc))
    acc
  }

  /**
   * Create an [[org.apache.spark.Accumulable]] shared variable, to which tasks can add values
   * with `+=`. Only the driver can access the accumuable's `value`.
   * @tparam R accumulator result type
   * @tparam T type that can be added to the accumulator
   */
  def accumulable[R, T](initialValue: R)(implicit param: AccumulableParam[R, T])
    : Accumulable[R, T] = {
    val acc = new Accumulable(initialValue, param)
    cleaner.foreach(_.registerAccumulatorForCleanup(acc))
    acc
  }

  /**
   * Create an [[org.apache.spark.Accumulable]] shared variable, with a name for display in the
   * Spark UI. Tasks can add values to the accumuable using the `+=` operator. Only the driver can
   * access the accumuable's `value`.
   * @tparam R accumulator result type
   * @tparam T type that can be added to the accumulator
   */
  def accumulable[R, T](initialValue: R, name: String)(implicit param: AccumulableParam[R, T])
    : Accumulable[R, T] = {
    val acc = new Accumulable(initialValue, param, Some(name))
    cleaner.foreach(_.registerAccumulatorForCleanup(acc))
    acc
  }

  /**
   * Create an accumulator from a "mutable collection" type.
   *
   * Growable and TraversableOnce are the standard APIs that guarantee += and ++=, implemented by
   * standard mutable collections. So you can use this with mutable Map, Set, etc.
   */
  def accumulableCollection[R <% Growable[T] with TraversableOnce[T] with Serializable: ClassTag, T]
      (initialValue: R): Accumulable[R, T] = {
    val param = new GrowableAccumulableParam[R,T]
    val acc = new Accumulable(initialValue, param)
    cleaner.foreach(_.registerAccumulatorForCleanup(acc))
    acc
  }

  /**
   * Broadcast a read-only variable to the cluster, returning a
   * [[org.apache.spark.broadcast.Broadcast]] object for reading it in distributed functions.
   * The variable will be sent to each cluster only once.
   */
  def broadcast[T: ClassTag](value: T): Broadcast[T] = {
    assertNotStopped()
    if (classOf[RDD[_]].isAssignableFrom(classTag[T].runtimeClass)) {
      // This is a warning instead of an exception in order to avoid breaking user programs that
      // might have created RDD broadcast variables but not used them:
      logWarning("Can not directly broadcast RDDs; instead, call collect() and "
        + "broadcast the result (see SPARK-5063)")
    }
    val bc = env.broadcastManager.newBroadcast[T](value, isLocal)
    val callSite = getCallSite
    logInfo("Created broadcast " + bc.id + " from " + callSite.shortForm)
    cleaner.foreach(_.registerBroadcastForCleanup(bc))
    bc
  }

  /**
   * Add a file to be downloaded with this Spark job on every node.
   * The `path` passed can be either a local file, a file in HDFS (or other Hadoop-supported
   * filesystems), or an HTTP, HTTPS or FTP URI.  To access the file in Spark jobs,
   * use `SparkFiles.get(fileName)` to find its download location.
   */
  def addFile(path: String): Unit = {
    addFile(path, false)
  }

  /**
   * Add a file to be downloaded with this Spark job on every node.
   * The `path` passed can be either a local file, a file in HDFS (or other Hadoop-supported
   * filesystems), or an HTTP, HTTPS or FTP URI.  To access the file in Spark jobs,
   * use `SparkFiles.get(fileName)` to find its download location.
   *
   * A directory can be given if the recursive option is set to true. Currently directories are only
   * supported for Hadoop-supported filesystems.
   */
  def addFile(path: String, recursive: Boolean): Unit = {
    val uri = new URI(path)
    val schemeCorrectedPath = uri.getScheme match {
      case null | "local" => new File(path).getCanonicalFile.toURI.toString
      case _              => path
    }

    val hadoopPath = new Path(schemeCorrectedPath)
    val scheme = new URI(schemeCorrectedPath).getScheme
    if (!Array("http", "https", "ftp").contains(scheme)) {
      val fs = hadoopPath.getFileSystem(hadoopConfiguration)
      if (!fs.exists(hadoopPath)) {
        throw new FileNotFoundException(s"Added file $hadoopPath does not exist.")
      }
      val isDir = fs.getFileStatus(hadoopPath).isDir
      if (!isLocal && scheme == "file" && isDir) {
        throw new SparkException(s"addFile does not support local directories when not running " +
          "local mode.")
      }
      if (!recursive && isDir) {
        throw new SparkException(s"Added file $hadoopPath is a directory and recursive is not " +
          "turned on.")
      }
    }

    val key = if (!isLocal && scheme == "file") {
      env.httpFileServer.addFile(new File(uri.getPath))
    } else {
      schemeCorrectedPath
    }
    val timestamp = System.currentTimeMillis
    addedFiles(key) = timestamp

    // Fetch the file locally in case a job is executed using DAGScheduler.runLocally().
    Utils.fetchFile(path, new File(SparkFiles.getRootDirectory()), conf, env.securityManager,
      hadoopConfiguration, timestamp, useCache = false)

    logInfo("Added file " + path + " at " + key + " with timestamp " + addedFiles(key))
    postEnvironmentUpdate()
  }

  /**
   * Return whether dynamically adjusting the amount of resources allocated to
   * this application is supported. This is currently only available for YARN.
   */
  private[spark] def supportDynamicAllocation =
    master.contains("yarn") || _conf.getBoolean("spark.dynamicAllocation.testing", false)

  /**
   * :: DeveloperApi ::
   * Register a listener to receive up-calls from events that happen during execution.
   */
  @DeveloperApi
  def addSparkListener(listener: SparkListener) {
    listenerBus.addListener(listener)
  }

  /**
   * Express a preference to the cluster manager for a given total number of executors.
   * This can result in canceling pending requests or filing additional requests.
   * This is currently only supported in YARN mode. Return whether the request is received.
   */
  private[spark] override def requestTotalExecutors(numExecutors: Int): Boolean = {
    assert(supportDynamicAllocation,
      "Requesting executors is currently only supported in YARN mode")
    schedulerBackend match {
      case b: CoarseGrainedSchedulerBackend =>
        b.requestTotalExecutors(numExecutors)
      case _ =>
        logWarning("Requesting executors is only supported in coarse-grained mode")
        false
    }
  }

  /**
   * :: DeveloperApi ::
   * Request an additional number of executors from the cluster manager.
   * This is currently only supported in YARN mode. Return whether the request is received.
   */
  @DeveloperApi
  override def requestExecutors(numAdditionalExecutors: Int): Boolean = {
    assert(supportDynamicAllocation,
      "Requesting executors is currently only supported in YARN mode")
    schedulerBackend match {
      case b: CoarseGrainedSchedulerBackend =>
        b.requestExecutors(numAdditionalExecutors)
      case _ =>
        logWarning("Requesting executors is only supported in coarse-grained mode")
        false
    }
  }

  /**
   * :: DeveloperApi ::
   * Request that the cluster manager kill the specified executors.
   * This is currently only supported in YARN mode. Return whether the request is received.
   */
  @DeveloperApi
  override def killExecutors(executorIds: Seq[String]): Boolean = {
    assert(supportDynamicAllocation,
      "Killing executors is currently only supported in YARN mode")
    schedulerBackend match {
      case b: CoarseGrainedSchedulerBackend =>
        b.killExecutors(executorIds)
      case _ =>
        logWarning("Killing executors is only supported in coarse-grained mode")
        false
    }
  }

  /**
   * :: DeveloperApi ::
   * Request that cluster manager the kill the specified executor.
   * This is currently only supported in Yarn mode. Return whether the request is received.
   */
  @DeveloperApi
  override def killExecutor(executorId: String): Boolean = super.killExecutor(executorId)

  /** The version of Spark on which this application is running. */
  def version: String = SPARK_VERSION

  /**
   * Return a map from the slave to the max memory available for caching and the remaining
   * memory available for caching.
   */
  def getExecutorMemoryStatus: Map[String, (Long, Long)] = {
    assertNotStopped()
    env.blockManager.master.getMemoryStatus.map { case(blockManagerId, mem) =>
      (blockManagerId.host + ":" + blockManagerId.port, mem)
    }
  }

  /**
   * :: DeveloperApi ::
   * Return information about what RDDs are cached, if they are in mem or on disk, how much space
   * they take, etc.
   */
  @DeveloperApi
  def getRDDStorageInfo: Array[RDDInfo] = {
    assertNotStopped()
    val rddInfos = persistentRdds.values.map(RDDInfo.fromRdd).toArray
    StorageUtils.updateRddInfo(rddInfos, getExecutorStorageStatus)
    rddInfos.filter(_.isCached)
  }

  /**
   * Returns an immutable map of RDDs that have marked themselves as persistent via cache() call.
   * Note that this does not necessarily mean the caching or computation was successful.
   */
  def getPersistentRDDs: Map[Int, RDD[_]] = persistentRdds.toMap

  /**
   * :: DeveloperApi ::
   * Return information about blocks stored in all of the slaves
   */
  @DeveloperApi
  def getExecutorStorageStatus: Array[StorageStatus] = {
    assertNotStopped()
    env.blockManager.master.getStorageStatus
  }

  /**
   * :: DeveloperApi ::
   * Return pools for fair scheduler
   */
  @DeveloperApi
  def getAllPools: Seq[Schedulable] = {
    assertNotStopped()
    // TODO(xiajunluan): We should take nested pools into account
    taskScheduler.rootPool.schedulableQueue.toSeq
  }

  /**
   * :: DeveloperApi ::
   * Return the pool associated with the given name, if one exists
   */
  @DeveloperApi
  def getPoolForName(pool: String): Option[Schedulable] = {
    assertNotStopped()
    Option(taskScheduler.rootPool.schedulableNameToSchedulable.get(pool))
  }

  /**
   * Return current scheduling mode
   */
  def getSchedulingMode: SchedulingMode.SchedulingMode = {
    assertNotStopped()
    taskScheduler.schedulingMode
  }

  /**
   * Clear the job's list of files added by `addFile` so that they do not get downloaded to
   * any new nodes.
   */
  @deprecated("adding files no longer creates local copies that need to be deleted", "1.0.0")
  def clearFiles() {
    addedFiles.clear()
  }

  /**
   * Gets the locality information associated with the partition in a particular rdd
   * @param rdd of interest
   * @param partition to be looked up for locality
   * @return list of preferred locations for the partition
   */
  private [spark] def getPreferredLocs(rdd: RDD[_], partition: Int): Seq[TaskLocation] = {
    dagScheduler.getPreferredLocs(rdd, partition)
  }

  /**
   * Register an RDD to be persisted in memory and/or disk storage
   */
  private[spark] def persistRDD(rdd: RDD[_]) {
    persistentRdds(rdd.id) = rdd
  }

  /**
   * Unpersist an RDD from memory and/or disk storage
   */
  private[spark] def unpersistRDD(rddId: Int, blocking: Boolean = true) {
    env.blockManager.master.removeRdd(rddId, blocking)
    persistentRdds.remove(rddId)
    listenerBus.post(SparkListenerUnpersistRDD(rddId))
  }

  /**
   * Adds a JAR dependency for all tasks to be executed on this SparkContext in the future.
   * The `path` passed can be either a local file, a file in HDFS (or other Hadoop-supported
   * filesystems), an HTTP, HTTPS or FTP URI, or local:/path for a file on every worker node.
   */
  def addJar(path: String) {
    if (path == null) {
      logWarning("null specified as parameter to addJar")
    } else {
      var key = ""
      if (path.contains("\\")) {
        // For local paths with backslashes on Windows, URI throws an exception
        key = env.httpFileServer.addJar(new File(path))
      } else {
        val uri = new URI(path)
        key = uri.getScheme match {
          // A JAR file which exists only on the driver node
          case null | "file" =>
            // yarn-standalone is deprecated, but still supported
            if (SparkHadoopUtil.get.isYarnMode() &&
                (master == "yarn-standalone" || master == "yarn-cluster")) {
              // In order for this to work in yarn-cluster mode the user must specify the
              // --addJars option to the client to upload the file into the distributed cache
              // of the AM to make it show up in the current working directory.
              val fileName = new Path(uri.getPath).getName()
              try {
                env.httpFileServer.addJar(new File(fileName))
              } catch {
                case e: Exception =>
                  // For now just log an error but allow to go through so spark examples work.
                  // The spark examples don't really need the jar distributed since its also
                  // the app jar.
                  logError("Error adding jar (" + e + "), was the --addJars option used?")
                  null
              }
            } else {
              try {
                env.httpFileServer.addJar(new File(uri.getPath))
              } catch {
                case exc: FileNotFoundException =>
                  logError(s"Jar not found at $path")
                  null
                case e: Exception =>
                  // For now just log an error but allow to go through so spark examples work.
                  // The spark examples don't really need the jar distributed since its also
                  // the app jar.
                  logError("Error adding jar (" + e + "), was the --addJars option used?")
                  null
              }
            }
          // A JAR file which exists locally on every worker node
          case "local" =>
            "file:" + uri.getPath
          case _ =>
            path
        }
      }
      if (key != null) {
        addedJars(key) = System.currentTimeMillis
        logInfo("Added JAR " + path + " at " + key + " with timestamp " + addedJars(key))
      }
    }
    postEnvironmentUpdate()
  }

  /**
   * Clear the job's list of JARs added by `addJar` so that they do not get downloaded to
   * any new nodes.
   */
  @deprecated("adding jars no longer creates local copies that need to be deleted", "1.0.0")
  def clearJars() {
    addedJars.clear()
  }

  // Shut down the SparkContext.
  def stop() {
    // Use the stopping variable to ensure no contention for the stop scenario.
    // Still track the stopped variable for use elsewhere in the code.
    if (!stopped.compareAndSet(false, true)) {
      logInfo("SparkContext already stopped.")
      return
    }

    postApplicationEnd()
<<<<<<< HEAD
    _ui.foreach(_.stop())
    if (env != null) {
      env.metricsSystem.report()
    }
    if (metadataCleaner != null) {
      metadataCleaner.cancel()
    }
    _cleaner.foreach(_.stop())
    _executorAllocationManager.foreach(_.stop())
    if (_dagScheduler != null) {
      _dagScheduler.stop()
      _dagScheduler = null
    }
    if (_listenerBusStarted) {
      listenerBus.stop()
      _listenerBusStarted = false
    }
    _eventLogger.foreach(_.stop())
    if (env != null) {
      env.actorSystem.stop(_heartbeatReceiver)
    }
    _progressBar.foreach(_.stop())
    _taskScheduler = null
=======
    ui.foreach(_.stop())
    env.metricsSystem.report()
    metadataCleaner.cancel()
    cleaner.foreach(_.stop()) 
    executorAllocationManager.foreach(_.stop())
    dagScheduler.stop()
    dagScheduler = null
    listenerBus.stop()
    eventLogger.foreach(_.stop())
    env.rpcEnv.stop(heartbeatReceiver)
    progressBar.foreach(_.stop())
    taskScheduler = null
>>>>>>> 30363ede
    // TODO: Cache.stop()?
    if (_env != null) {
      _env.stop()
      SparkEnv.set(null)
    }
    SparkContext.clearActiveContext()
    logInfo("Successfully stopped SparkContext")
  }


  /**
   * Get Spark's home location from either a value set through the constructor,
   * or the spark.home Java property, or the SPARK_HOME environment variable
   * (in that order of preference). If neither of these is set, return None.
   */
  private[spark] def getSparkHome(): Option[String] = {
    conf.getOption("spark.home").orElse(Option(System.getenv("SPARK_HOME")))
  }

  /**
   * Set the thread-local property for overriding the call sites
   * of actions and RDDs.
   */
  def setCallSite(shortCallSite: String) {
    setLocalProperty(CallSite.SHORT_FORM, shortCallSite)
  }

  /**
   * Set the thread-local property for overriding the call sites
   * of actions and RDDs.
   */
  private[spark] def setCallSite(callSite: CallSite) {
    setLocalProperty(CallSite.SHORT_FORM, callSite.shortForm)
    setLocalProperty(CallSite.LONG_FORM, callSite.longForm)
  }

  /**
   * Clear the thread-local property for overriding the call sites
   * of actions and RDDs.
   */
  def clearCallSite() {
    setLocalProperty(CallSite.SHORT_FORM, null)
    setLocalProperty(CallSite.LONG_FORM, null)
  }

  /**
   * Capture the current user callsite and return a formatted version for printing. If the user
   * has overridden the call site using `setCallSite()`, this will return the user's version.
   */
  private[spark] def getCallSite(): CallSite = {
    Option(getLocalProperty(CallSite.SHORT_FORM)).map { case shortCallSite =>
      val longCallSite = Option(getLocalProperty(CallSite.LONG_FORM)).getOrElse("")
      CallSite(shortCallSite, longCallSite)
    }.getOrElse(Utils.getCallSite())
  }

  /**
   * Run a function on a given set of partitions in an RDD and pass the results to the given
   * handler function. This is the main entry point for all actions in Spark. The allowLocal
   * flag specifies whether the scheduler can run the computation on the driver rather than
   * shipping it out to the cluster, for short actions like first().
   */
  def runJob[T, U: ClassTag](
      rdd: RDD[T],
      func: (TaskContext, Iterator[T]) => U,
      partitions: Seq[Int],
      allowLocal: Boolean,
      resultHandler: (Int, U) => Unit) {
    if (stopped.get()) {
      throw new IllegalStateException("SparkContext has been shutdown")
    }
    val callSite = getCallSite
    val cleanedFunc = clean(func)
    logInfo("Starting job: " + callSite.shortForm)
    if (conf.getBoolean("spark.logLineage", false)) {
      logInfo("RDD's recursive dependencies:\n" + rdd.toDebugString)
    }
    dagScheduler.runJob(rdd, cleanedFunc, partitions, callSite, allowLocal,
      resultHandler, localProperties.get)
    progressBar.foreach(_.finishAll())
    rdd.doCheckpoint()
  }

  /**
   * Run a function on a given set of partitions in an RDD and return the results as an array. The
   * allowLocal flag specifies whether the scheduler can run the computation on the driver rather
   * than shipping it out to the cluster, for short actions like first().
   */
  def runJob[T, U: ClassTag](
      rdd: RDD[T],
      func: (TaskContext, Iterator[T]) => U,
      partitions: Seq[Int],
      allowLocal: Boolean
      ): Array[U] = {
    val results = new Array[U](partitions.size)
    runJob[T, U](rdd, func, partitions, allowLocal, (index, res) => results(index) = res)
    results
  }

  /**
   * Run a job on a given set of partitions of an RDD, but take a function of type
   * `Iterator[T] => U` instead of `(TaskContext, Iterator[T]) => U`.
   */
  def runJob[T, U: ClassTag](
      rdd: RDD[T],
      func: Iterator[T] => U,
      partitions: Seq[Int],
      allowLocal: Boolean
      ): Array[U] = {
    runJob(rdd, (context: TaskContext, iter: Iterator[T]) => func(iter), partitions, allowLocal)
  }

  /**
   * Run a job on all partitions in an RDD and return the results in an array.
   */
  def runJob[T, U: ClassTag](rdd: RDD[T], func: (TaskContext, Iterator[T]) => U): Array[U] = {
    runJob(rdd, func, 0 until rdd.partitions.size, false)
  }

  /**
   * Run a job on all partitions in an RDD and return the results in an array.
   */
  def runJob[T, U: ClassTag](rdd: RDD[T], func: Iterator[T] => U): Array[U] = {
    runJob(rdd, func, 0 until rdd.partitions.size, false)
  }

  /**
   * Run a job on all partitions in an RDD and pass the results to a handler function.
   */
  def runJob[T, U: ClassTag](
    rdd: RDD[T],
    processPartition: (TaskContext, Iterator[T]) => U,
    resultHandler: (Int, U) => Unit)
  {
    runJob[T, U](rdd, processPartition, 0 until rdd.partitions.size, false, resultHandler)
  }

  /**
   * Run a job on all partitions in an RDD and pass the results to a handler function.
   */
  def runJob[T, U: ClassTag](
      rdd: RDD[T],
      processPartition: Iterator[T] => U,
      resultHandler: (Int, U) => Unit)
  {
    val processFunc = (context: TaskContext, iter: Iterator[T]) => processPartition(iter)
    runJob[T, U](rdd, processFunc, 0 until rdd.partitions.size, false, resultHandler)
  }

  /**
   * :: DeveloperApi ::
   * Run a job that can return approximate results.
   */
  @DeveloperApi
  def runApproximateJob[T, U, R](
      rdd: RDD[T],
      func: (TaskContext, Iterator[T]) => U,
      evaluator: ApproximateEvaluator[U, R],
      timeout: Long): PartialResult[R] = {
    assertNotStopped()
    val callSite = getCallSite
    logInfo("Starting job: " + callSite.shortForm)
    val start = System.nanoTime
    val result = dagScheduler.runApproximateJob(rdd, func, evaluator, callSite, timeout,
      localProperties.get)
    logInfo(
      "Job finished: " + callSite.shortForm + ", took " + (System.nanoTime - start) / 1e9 + " s")
    result
  }

  /**
   * :: Experimental ::
   * Submit a job for execution and return a FutureJob holding the result.
   */
  @Experimental
  def submitJob[T, U, R](
      rdd: RDD[T],
      processPartition: Iterator[T] => U,
      partitions: Seq[Int],
      resultHandler: (Int, U) => Unit,
      resultFunc: => R): SimpleFutureAction[R] =
  {
    assertNotStopped()
    val cleanF = clean(processPartition)
    val callSite = getCallSite
    val waiter = dagScheduler.submitJob(
      rdd,
      (context: TaskContext, iter: Iterator[T]) => cleanF(iter),
      partitions,
      callSite,
      allowLocal = false,
      resultHandler,
      localProperties.get)
    new SimpleFutureAction(waiter, resultFunc)
  }

  /**
   * Cancel active jobs for the specified group. See [[org.apache.spark.SparkContext.setJobGroup]]
   * for more information.
   */
  def cancelJobGroup(groupId: String) {
    assertNotStopped()
    dagScheduler.cancelJobGroup(groupId)
  }

  /** Cancel all jobs that have been scheduled or are running.  */
  def cancelAllJobs() {
    assertNotStopped()
    dagScheduler.cancelAllJobs()
  }

  /** Cancel a given job if it's scheduled or running */
  private[spark] def cancelJob(jobId: Int) {
    dagScheduler.cancelJob(jobId)
  }

  /** Cancel a given stage and all jobs associated with it */
  private[spark] def cancelStage(stageId: Int) {
    dagScheduler.cancelStage(stageId)
  }

  /**
   * Clean a closure to make it ready to serialized and send to tasks
   * (removes unreferenced variables in $outer's, updates REPL variables)
   * If <tt>checkSerializable</tt> is set, <tt>clean</tt> will also proactively
   * check to see if <tt>f</tt> is serializable and throw a <tt>SparkException</tt>
   * if not.
   *
   * @param f the closure to clean
   * @param checkSerializable whether or not to immediately check <tt>f</tt> for serializability
   * @throws <tt>SparkException<tt> if <tt>checkSerializable</tt> is set but <tt>f</tt> is not
   *   serializable
   */
  private[spark] def clean[F <: AnyRef](f: F, checkSerializable: Boolean = true): F = {
    ClosureCleaner.clean(f, checkSerializable)
    f
  }

  /**
   * Set the directory under which RDDs are going to be checkpointed. The directory must
   * be a HDFS path if running on a cluster.
   */
  def setCheckpointDir(directory: String) {
    checkpointDir = Option(directory).map { dir =>
      val path = new Path(dir, UUID.randomUUID().toString)
      val fs = path.getFileSystem(hadoopConfiguration)
      fs.mkdirs(path)
      fs.getFileStatus(path).getPath.toString
    }
  }

  def getCheckpointDir: Option[String] = checkpointDir

  /** Default level of parallelism to use when not given by user (e.g. parallelize and makeRDD). */
  def defaultParallelism: Int = {
    assertNotStopped()
    taskScheduler.defaultParallelism
  }

  /** Default min number of partitions for Hadoop RDDs when not given by user */
  @deprecated("use defaultMinPartitions", "1.0.0")
  def defaultMinSplits: Int = math.min(defaultParallelism, 2)

  /**
   * Default min number of partitions for Hadoop RDDs when not given by user
   * Notice that we use math.min so the "defaultMinPartitions" cannot be higher than 2.
   * The reasons for this are discussed in https://github.com/mesos/spark/pull/718
   */
  def defaultMinPartitions: Int = math.min(defaultParallelism, 2)

  private val nextShuffleId = new AtomicInteger(0)

  private[spark] def newShuffleId(): Int = nextShuffleId.getAndIncrement()

  private val nextRddId = new AtomicInteger(0)

  /** Register a new RDD, returning its RDD ID */
  private[spark] def newRddId(): Int = nextRddId.getAndIncrement()

  /**
   * Registers listeners specified in spark.extraListeners, then starts the listener bus.
   * This should be called after all internal listeners have been registered with the listener bus
   * (e.g. after the web UI and event logging listeners have been registered).
   */
  private def setupAndStartListenerBus(): Unit = {
    // Use reflection to instantiate listeners specified via `spark.extraListeners`
    try {
      val listenerClassNames: Seq[String] =
        conf.get("spark.extraListeners", "").split(',').map(_.trim).filter(_ != "")
      for (className <- listenerClassNames) {
        // Use reflection to find the right constructor
        val constructors = {
          val listenerClass = Class.forName(className)
          listenerClass.getConstructors.asInstanceOf[Array[Constructor[_ <: SparkListener]]]
        }
        val constructorTakingSparkConf = constructors.find { c =>
          c.getParameterTypes.sameElements(Array(classOf[SparkConf]))
        }
        lazy val zeroArgumentConstructor = constructors.find { c =>
          c.getParameterTypes.isEmpty
        }
        val listener: SparkListener = {
          if (constructorTakingSparkConf.isDefined) {
            constructorTakingSparkConf.get.newInstance(conf)
          } else if (zeroArgumentConstructor.isDefined) {
            zeroArgumentConstructor.get.newInstance()
          } else {
            throw new SparkException(
              s"$className did not have a zero-argument constructor or a" +
                " single-argument constructor that accepts SparkConf. Note: if the class is" +
                " defined inside of another Scala class, then its constructors may accept an" +
                " implicit parameter that references the enclosing class; in this case, you must" +
                " define the listener as a top-level class in order to prevent this extra" +
                " parameter from breaking Spark's ability to find a valid constructor.")
          }
        }
        listenerBus.addListener(listener)
        logInfo(s"Registered listener $className")
      }
    } catch {
      case e: Exception =>
        try {
          stop()
        } finally {
          throw new SparkException(s"Exception when registering SparkListener", e)
        }
    }

    listenerBus.start(this)
    _listenerBusStarted = true
  }

  /** Post the application start event */
  private def postApplicationStart() {
    // Note: this code assumes that the task scheduler has been initialized and has contacted
    // the cluster manager to get an application ID (in case the cluster manager provides one).
    listenerBus.post(SparkListenerApplicationStart(appName, Some(applicationId),
      startTime, sparkUser))
  }

  /** Post the application end event */
  private def postApplicationEnd() {
    listenerBus.post(SparkListenerApplicationEnd(System.currentTimeMillis))
  }

  /** Post the environment update event once the task scheduler is ready */
  private def postEnvironmentUpdate() {
    if (taskScheduler != null) {
      val schedulingMode = getSchedulingMode.toString
      val addedJarPaths = addedJars.keys.toSeq
      val addedFilePaths = addedFiles.keys.toSeq
      val environmentDetails = SparkEnv.environmentDetails(conf, schedulingMode, addedJarPaths,
        addedFilePaths)
      val environmentUpdate = SparkListenerEnvironmentUpdate(environmentDetails)
      listenerBus.post(environmentUpdate)
    }
  }

  /** Called by MetadataCleaner to clean up the persistentRdds map periodically */
  private[spark] def cleanup(cleanupTime: Long) {
    persistentRdds.clearOldValues(cleanupTime)
  }

  // In order to prevent multiple SparkContexts from being active at the same time, mark this
  // context as having finished construction.
  // NOTE: this must be placed at the end of the SparkContext constructor.
  SparkContext.setActiveContext(this, allowMultipleContexts)
}

/**
 * The SparkContext object contains a number of implicit conversions and parameters for use with
 * various Spark features.
 */
object SparkContext extends Logging {

  /**
   * Lock that guards access to global variables that track SparkContext construction.
   */
  private val SPARK_CONTEXT_CONSTRUCTOR_LOCK = new Object()

  /**
   * The active, fully-constructed SparkContext.  If no SparkContext is active, then this is `None`.
   *
   * Access to this field is guarded by SPARK_CONTEXT_CONSTRUCTOR_LOCK
   */
  private var activeContext: Option[SparkContext] = None

  /**
   * Points to a partially-constructed SparkContext if some thread is in the SparkContext
   * constructor, or `None` if no SparkContext is being constructed.
   *
   * Access to this field is guarded by SPARK_CONTEXT_CONSTRUCTOR_LOCK
   */
  private var contextBeingConstructed: Option[SparkContext] = None

  /**
   * Called to ensure that no other SparkContext is running in this JVM.
   *
   * Throws an exception if a running context is detected and logs a warning if another thread is
   * constructing a SparkContext.  This warning is necessary because the current locking scheme
   * prevents us from reliably distinguishing between cases where another context is being
   * constructed and cases where another constructor threw an exception.
   */
  private def assertNoOtherContextIsRunning(
      sc: SparkContext,
      allowMultipleContexts: Boolean): Unit = {
    SPARK_CONTEXT_CONSTRUCTOR_LOCK.synchronized {
      contextBeingConstructed.foreach { otherContext =>
        if (otherContext ne sc) {  // checks for reference equality
          // Since otherContext might point to a partially-constructed context, guard against
          // its creationSite field being null:
          val otherContextCreationSite =
            Option(otherContext.creationSite).map(_.longForm).getOrElse("unknown location")
          val warnMsg = "Another SparkContext is being constructed (or threw an exception in its" +
            " constructor).  This may indicate an error, since only one SparkContext may be" +
            " running in this JVM (see SPARK-2243)." +
            s" The other SparkContext was created at:\n$otherContextCreationSite"
          logWarning(warnMsg)
        }

        activeContext.foreach { ctx =>
          val errMsg = "Only one SparkContext may be running in this JVM (see SPARK-2243)." +
            " To ignore this error, set spark.driver.allowMultipleContexts = true. " +
            s"The currently running SparkContext was created at:\n${ctx.creationSite.longForm}"
          val exception = new SparkException(errMsg)
          if (allowMultipleContexts) {
            logWarning("Multiple running SparkContexts detected in the same JVM!", exception)
          } else {
            throw exception
          }
        }
      }
    }
  }

  /**
   * Called at the beginning of the SparkContext constructor to ensure that no SparkContext is
   * running.  Throws an exception if a running context is detected and logs a warning if another
   * thread is constructing a SparkContext.  This warning is necessary because the current locking
   * scheme prevents us from reliably distinguishing between cases where another context is being
   * constructed and cases where another constructor threw an exception.
   */
  private[spark] def markPartiallyConstructed(
      sc: SparkContext,
      allowMultipleContexts: Boolean): Unit = {
    SPARK_CONTEXT_CONSTRUCTOR_LOCK.synchronized {
      assertNoOtherContextIsRunning(sc, allowMultipleContexts)
      contextBeingConstructed = Some(sc)
    }
  }

  /**
   * Called at the end of the SparkContext constructor to ensure that no other SparkContext has
   * raced with this constructor and started.
   */
  private[spark] def setActiveContext(
      sc: SparkContext,
      allowMultipleContexts: Boolean): Unit = {
    SPARK_CONTEXT_CONSTRUCTOR_LOCK.synchronized {
      assertNoOtherContextIsRunning(sc, allowMultipleContexts)
      contextBeingConstructed = None
      activeContext = Some(sc)
    }
  }

  /**
   * Clears the active SparkContext metadata.  This is called by `SparkContext#stop()`.  It's
   * also called in unit tests to prevent a flood of warnings from test suites that don't / can't
   * properly clean up their SparkContexts.
   */
  private[spark] def clearActiveContext(): Unit = {
    SPARK_CONTEXT_CONSTRUCTOR_LOCK.synchronized {
      activeContext = None
    }
  }

  private[spark] val SPARK_JOB_DESCRIPTION = "spark.job.description"

  private[spark] val SPARK_JOB_GROUP_ID = "spark.jobGroup.id"

  private[spark] val SPARK_JOB_INTERRUPT_ON_CANCEL = "spark.job.interruptOnCancel"

  private[spark] val DRIVER_IDENTIFIER = "<driver>"

  // The following deprecated objects have already been copied to `object AccumulatorParam` to
  // make the compiler find them automatically. They are duplicate codes only for backward
  // compatibility, please update `object AccumulatorParam` accordingly if you plan to modify the
  // following ones.

  @deprecated("Replaced by implicit objects in AccumulatorParam. This is kept here only for " +
    "backward compatibility.", "1.3.0")
  object DoubleAccumulatorParam extends AccumulatorParam[Double] {
    def addInPlace(t1: Double, t2: Double): Double = t1 + t2
    def zero(initialValue: Double): Double = 0.0
  }

  @deprecated("Replaced by implicit objects in AccumulatorParam. This is kept here only for " +
    "backward compatibility.", "1.3.0")
  object IntAccumulatorParam extends AccumulatorParam[Int] {
    def addInPlace(t1: Int, t2: Int): Int = t1 + t2
    def zero(initialValue: Int): Int = 0
  }

  @deprecated("Replaced by implicit objects in AccumulatorParam. This is kept here only for " +
    "backward compatibility.", "1.3.0")
  object LongAccumulatorParam extends AccumulatorParam[Long] {
    def addInPlace(t1: Long, t2: Long): Long = t1 + t2
    def zero(initialValue: Long): Long = 0L
  }

  @deprecated("Replaced by implicit objects in AccumulatorParam. This is kept here only for " +
    "backward compatibility.", "1.3.0")
  object FloatAccumulatorParam extends AccumulatorParam[Float] {
    def addInPlace(t1: Float, t2: Float): Float = t1 + t2
    def zero(initialValue: Float): Float = 0f
  }

  // The following deprecated functions have already been moved to `object RDD` to
  // make the compiler find them automatically. They are still kept here for backward compatibility
  // and just call the corresponding functions in `object RDD`.

  @deprecated("Replaced by implicit functions in the RDD companion object. This is " +
    "kept here only for backward compatibility.", "1.3.0")
  def rddToPairRDDFunctions[K, V](rdd: RDD[(K, V)])
      (implicit kt: ClassTag[K], vt: ClassTag[V], ord: Ordering[K] = null): PairRDDFunctions[K, V] =
    RDD.rddToPairRDDFunctions(rdd)

  @deprecated("Replaced by implicit functions in the RDD companion object. This is " +
    "kept here only for backward compatibility.", "1.3.0")
  def rddToAsyncRDDActions[T: ClassTag](rdd: RDD[T]): AsyncRDDActions[T] =
    RDD.rddToAsyncRDDActions(rdd)

  @deprecated("Replaced by implicit functions in the RDD companion object. This is " +
    "kept here only for backward compatibility.", "1.3.0")
  def rddToSequenceFileRDDFunctions[K <% Writable: ClassTag, V <% Writable: ClassTag](
      rdd: RDD[(K, V)]): SequenceFileRDDFunctions[K, V] = {
    val kf = implicitly[K => Writable]
    val vf = implicitly[V => Writable]
    // Set the Writable class to null and `SequenceFileRDDFunctions` will use Reflection to get it
    implicit val keyWritableFactory = new WritableFactory[K](_ => null, kf)
    implicit val valueWritableFactory = new WritableFactory[V](_ => null, vf)
    RDD.rddToSequenceFileRDDFunctions(rdd)
  }

  @deprecated("Replaced by implicit functions in the RDD companion object. This is " +
    "kept here only for backward compatibility.", "1.3.0")
  def rddToOrderedRDDFunctions[K : Ordering : ClassTag, V: ClassTag](
      rdd: RDD[(K, V)]): OrderedRDDFunctions[K, V, (K, V)] =
    RDD.rddToOrderedRDDFunctions(rdd)

  @deprecated("Replaced by implicit functions in the RDD companion object. This is " +
    "kept here only for backward compatibility.", "1.3.0")
  def doubleRDDToDoubleRDDFunctions(rdd: RDD[Double]): DoubleRDDFunctions =
    RDD.doubleRDDToDoubleRDDFunctions(rdd)

  @deprecated("Replaced by implicit functions in the RDD companion object. This is " +
    "kept here only for backward compatibility.", "1.3.0")
  def numericRDDToDoubleRDDFunctions[T](rdd: RDD[T])(implicit num: Numeric[T]): DoubleRDDFunctions =
    RDD.numericRDDToDoubleRDDFunctions(rdd)

  // The following deprecated functions have already been moved to `object WritableFactory` to
  // make the compiler find them automatically. They are still kept here for backward compatibility.

  @deprecated("Replaced by implicit functions in the WritableFactory companion object. This is " +
    "kept here only for backward compatibility.", "1.3.0")
  implicit def intToIntWritable(i: Int): IntWritable = new IntWritable(i)

  @deprecated("Replaced by implicit functions in the WritableFactory companion object. This is " +
    "kept here only for backward compatibility.", "1.3.0")
  implicit def longToLongWritable(l: Long): LongWritable = new LongWritable(l)

  @deprecated("Replaced by implicit functions in the WritableFactory companion object. This is " +
    "kept here only for backward compatibility.", "1.3.0")
  implicit def floatToFloatWritable(f: Float): FloatWritable = new FloatWritable(f)

  @deprecated("Replaced by implicit functions in the WritableFactory companion object. This is " +
    "kept here only for backward compatibility.", "1.3.0")
  implicit def doubleToDoubleWritable(d: Double): DoubleWritable = new DoubleWritable(d)

  @deprecated("Replaced by implicit functions in the WritableFactory companion object. This is " +
    "kept here only for backward compatibility.", "1.3.0")
  implicit def boolToBoolWritable (b: Boolean): BooleanWritable = new BooleanWritable(b)

  @deprecated("Replaced by implicit functions in the WritableFactory companion object. This is " +
    "kept here only for backward compatibility.", "1.3.0")
  implicit def bytesToBytesWritable (aob: Array[Byte]): BytesWritable = new BytesWritable(aob)

  @deprecated("Replaced by implicit functions in the WritableFactory companion object. This is " +
    "kept here only for backward compatibility.", "1.3.0")
  implicit def stringToText(s: String): Text = new Text(s)

  private implicit def arrayToArrayWritable[T <% Writable: ClassTag](arr: Traversable[T])
    : ArrayWritable = {
    def anyToWritable[U <% Writable](u: U): Writable = u

    new ArrayWritable(classTag[T].runtimeClass.asInstanceOf[Class[Writable]],
        arr.map(x => anyToWritable(x)).toArray)
  }

  // The following deprecated functions have already been moved to `object WritableConverter` to
  // make the compiler find them automatically. They are still kept here for backward compatibility
  // and just call the corresponding functions in `object WritableConverter`.

  @deprecated("Replaced by implicit functions in WritableConverter. This is kept here only for " +
    "backward compatibility.", "1.3.0")
  def intWritableConverter(): WritableConverter[Int] =
    WritableConverter.intWritableConverter()

  @deprecated("Replaced by implicit functions in WritableConverter. This is kept here only for " +
    "backward compatibility.", "1.3.0")
  def longWritableConverter(): WritableConverter[Long] =
    WritableConverter.longWritableConverter()

  @deprecated("Replaced by implicit functions in WritableConverter. This is kept here only for " +
    "backward compatibility.", "1.3.0")
  def doubleWritableConverter(): WritableConverter[Double] =
    WritableConverter.doubleWritableConverter()

  @deprecated("Replaced by implicit functions in WritableConverter. This is kept here only for " +
    "backward compatibility.", "1.3.0")
  def floatWritableConverter(): WritableConverter[Float] =
    WritableConverter.floatWritableConverter()

  @deprecated("Replaced by implicit functions in WritableConverter. This is kept here only for " +
    "backward compatibility.", "1.3.0")
  def booleanWritableConverter(): WritableConverter[Boolean] =
    WritableConverter.booleanWritableConverter()

  @deprecated("Replaced by implicit functions in WritableConverter. This is kept here only for " +
    "backward compatibility.", "1.3.0")
  def bytesWritableConverter(): WritableConverter[Array[Byte]] =
    WritableConverter.bytesWritableConverter()

  @deprecated("Replaced by implicit functions in WritableConverter. This is kept here only for " +
    "backward compatibility.", "1.3.0")
  def stringWritableConverter(): WritableConverter[String] =
    WritableConverter.stringWritableConverter()

  @deprecated("Replaced by implicit functions in WritableConverter. This is kept here only for " +
    "backward compatibility.", "1.3.0")
  def writableWritableConverter[T <: Writable](): WritableConverter[T] =
    WritableConverter.writableWritableConverter()

  /**
   * Find the JAR from which a given class was loaded, to make it easy for users to pass
   * their JARs to SparkContext.
   */
  def jarOfClass(cls: Class[_]): Option[String] = {
    val uri = cls.getResource("/" + cls.getName.replace('.', '/') + ".class")
    if (uri != null) {
      val uriStr = uri.toString
      if (uriStr.startsWith("jar:file:")) {
        // URI will be of the form "jar:file:/path/foo.jar!/package/cls.class",
        // so pull out the /path/foo.jar
        Some(uriStr.substring("jar:file:".length, uriStr.indexOf('!')))
      } else {
        None
      }
    } else {
      None
    }
  }

  /**
   * Find the JAR that contains the class of a particular object, to make it easy for users
   * to pass their JARs to SparkContext. In most cases you can call jarOfObject(this) in
   * your driver program.
   */
  def jarOfObject(obj: AnyRef): Option[String] = jarOfClass(obj.getClass)

  /**
   * Creates a modified version of a SparkConf with the parameters that can be passed separately
   * to SparkContext, to make it easier to write SparkContext's constructors. This ignores
   * parameters that are passed as the default value of null, instead of throwing an exception
   * like SparkConf would.
   */
  private[spark] def updatedConf(
      conf: SparkConf,
      master: String,
      appName: String,
      sparkHome: String = null,
      jars: Seq[String] = Nil,
      environment: Map[String, String] = Map()): SparkConf =
  {
    val res = conf.clone()
    res.setMaster(master)
    res.setAppName(appName)
    if (sparkHome != null) {
      res.setSparkHome(sparkHome)
    }
    if (jars != null && !jars.isEmpty) {
      res.setJars(jars)
    }
    res.setExecutorEnv(environment.toSeq)
    res
  }

  /**
   * Create a task scheduler based on a given master URL.
   * Return a 2-tuple of the scheduler backend and the task scheduler.
   */
  private def createTaskScheduler(
      sc: SparkContext,
      master: String): (SchedulerBackend, TaskScheduler) = {
    // Regular expression used for local[N] and local[*] master formats
    val LOCAL_N_REGEX = """local\[([0-9]+|\*)\]""".r
    // Regular expression for local[N, maxRetries], used in tests with failing tasks
    val LOCAL_N_FAILURES_REGEX = """local\[([0-9]+|\*)\s*,\s*([0-9]+)\]""".r
    // Regular expression for simulating a Spark cluster of [N, cores, memory] locally
    val LOCAL_CLUSTER_REGEX = """local-cluster\[\s*([0-9]+)\s*,\s*([0-9]+)\s*,\s*([0-9]+)\s*]""".r
    // Regular expression for connecting to Spark deploy clusters
    val SPARK_REGEX = """spark://(.*)""".r
    // Regular expression for connection to Mesos cluster by mesos:// or zk:// url
    val MESOS_REGEX = """(mesos|zk)://.*""".r
    // Regular expression for connection to Simr cluster
    val SIMR_REGEX = """simr://(.*)""".r

    // When running locally, don't try to re-execute tasks on failure.
    val MAX_LOCAL_TASK_FAILURES = 1

    master match {
      case "local" =>
        val scheduler = new TaskSchedulerImpl(sc, MAX_LOCAL_TASK_FAILURES, isLocal = true)
        val backend = new LocalBackend(sc.getConf, scheduler, 1)
        scheduler.initialize(backend)
        (backend, scheduler)

      case LOCAL_N_REGEX(threads) =>
        def localCpuCount: Int = Runtime.getRuntime.availableProcessors()
        // local[*] estimates the number of cores on the machine; local[N] uses exactly N threads.
        val threadCount = if (threads == "*") localCpuCount else threads.toInt
        if (threadCount <= 0) {
          throw new SparkException(s"Asked to run locally with $threadCount threads")
        }
        val scheduler = new TaskSchedulerImpl(sc, MAX_LOCAL_TASK_FAILURES, isLocal = true)
        val backend = new LocalBackend(sc.getConf, scheduler, threadCount)
        scheduler.initialize(backend)
        (backend, scheduler)

      case LOCAL_N_FAILURES_REGEX(threads, maxFailures) =>
        def localCpuCount: Int = Runtime.getRuntime.availableProcessors()
        // local[*, M] means the number of cores on the computer with M failures
        // local[N, M] means exactly N threads with M failures
        val threadCount = if (threads == "*") localCpuCount else threads.toInt
        val scheduler = new TaskSchedulerImpl(sc, maxFailures.toInt, isLocal = true)
        val backend = new LocalBackend(sc.getConf, scheduler, threadCount)
        scheduler.initialize(backend)
        (backend, scheduler)

      case SPARK_REGEX(sparkUrl) =>
        val scheduler = new TaskSchedulerImpl(sc)
        val masterUrls = sparkUrl.split(",").map("spark://" + _)
        val backend = new SparkDeploySchedulerBackend(scheduler, sc, masterUrls)
        scheduler.initialize(backend)
        (backend, scheduler)

      case LOCAL_CLUSTER_REGEX(numSlaves, coresPerSlave, memoryPerSlave) =>
        // Check to make sure memory requested <= memoryPerSlave. Otherwise Spark will just hang.
        val memoryPerSlaveInt = memoryPerSlave.toInt
        if (sc.executorMemory > memoryPerSlaveInt) {
          throw new SparkException(
            "Asked to launch cluster with %d MB RAM / worker but requested %d MB/worker".format(
              memoryPerSlaveInt, sc.executorMemory))
        }

        val scheduler = new TaskSchedulerImpl(sc)
        val localCluster = new LocalSparkCluster(
          numSlaves.toInt, coresPerSlave.toInt, memoryPerSlaveInt, sc.conf)
        val masterUrls = localCluster.start()
        val backend = new SparkDeploySchedulerBackend(scheduler, sc, masterUrls)
        scheduler.initialize(backend)
        backend.shutdownCallback = (backend: SparkDeploySchedulerBackend) => {
          localCluster.stop()
        }
        (backend, scheduler)

      case "yarn-standalone" | "yarn-cluster" =>
        if (master == "yarn-standalone") {
          logWarning(
            "\"yarn-standalone\" is deprecated as of Spark 1.0. Use \"yarn-cluster\" instead.")
        }
        val scheduler = try {
          val clazz = Class.forName("org.apache.spark.scheduler.cluster.YarnClusterScheduler")
          val cons = clazz.getConstructor(classOf[SparkContext])
          cons.newInstance(sc).asInstanceOf[TaskSchedulerImpl]
        } catch {
          // TODO: Enumerate the exact reasons why it can fail
          // But irrespective of it, it means we cannot proceed !
          case e: Exception => {
            throw new SparkException("YARN mode not available ?", e)
          }
        }
        val backend = try {
          val clazz =
            Class.forName("org.apache.spark.scheduler.cluster.YarnClusterSchedulerBackend")
          val cons = clazz.getConstructor(classOf[TaskSchedulerImpl], classOf[SparkContext])
          cons.newInstance(scheduler, sc).asInstanceOf[CoarseGrainedSchedulerBackend]
        } catch {
          case e: Exception => {
            throw new SparkException("YARN mode not available ?", e)
          }
        }
        scheduler.initialize(backend)
        (backend, scheduler)

      case "yarn-client" =>
        val scheduler = try {
          val clazz =
            Class.forName("org.apache.spark.scheduler.cluster.YarnScheduler")
          val cons = clazz.getConstructor(classOf[SparkContext])
          cons.newInstance(sc).asInstanceOf[TaskSchedulerImpl]

        } catch {
          case e: Exception => {
            throw new SparkException("YARN mode not available ?", e)
          }
        }

        val backend = try {
          val clazz =
            Class.forName("org.apache.spark.scheduler.cluster.YarnClientSchedulerBackend")
          val cons = clazz.getConstructor(classOf[TaskSchedulerImpl], classOf[SparkContext])
          cons.newInstance(scheduler, sc).asInstanceOf[CoarseGrainedSchedulerBackend]
        } catch {
          case e: Exception => {
            throw new SparkException("YARN mode not available ?", e)
          }
        }

        scheduler.initialize(backend)
        (backend, scheduler)

      case mesosUrl @ MESOS_REGEX(_) =>
        MesosNativeLibrary.load()
        val scheduler = new TaskSchedulerImpl(sc)
        val coarseGrained = sc.conf.getBoolean("spark.mesos.coarse", false)
        val url = mesosUrl.stripPrefix("mesos://") // strip scheme from raw Mesos URLs
        val backend = if (coarseGrained) {
          new CoarseMesosSchedulerBackend(scheduler, sc, url)
        } else {
          new MesosSchedulerBackend(scheduler, sc, url)
        }
        scheduler.initialize(backend)
        (backend, scheduler)

      case SIMR_REGEX(simrUrl) =>
        val scheduler = new TaskSchedulerImpl(sc)
        val backend = new SimrSchedulerBackend(scheduler, sc, simrUrl)
        scheduler.initialize(backend)
        (backend, scheduler)

      case _ =>
        throw new SparkException("Could not parse Master URL: '" + master + "'")
    }
  }
}

/**
 * A class encapsulating how to convert some type T to Writable. It stores both the Writable class
 * corresponding to T (e.g. IntWritable for Int) and a function for doing the conversion.
 * The getter for the writable class takes a ClassTag[T] in case this is a generic object
 * that doesn't know the type of T when it is created. This sounds strange but is necessary to
 * support converting subclasses of Writable to themselves (writableWritableConverter).
 */
private[spark] class WritableConverter[T](
    val writableClass: ClassTag[T] => Class[_ <: Writable],
    val convert: Writable => T)
  extends Serializable

object WritableConverter {

  // Helper objects for converting common types to Writable
  private[spark] def simpleWritableConverter[T, W <: Writable: ClassTag](convert: W => T)
  : WritableConverter[T] = {
    val wClass = classTag[W].runtimeClass.asInstanceOf[Class[W]]
    new WritableConverter[T](_ => wClass, x => convert(x.asInstanceOf[W]))
  }

  // The following implicit functions were in SparkContext before 1.3 and users had to
  // `import SparkContext._` to enable them. Now we move them here to make the compiler find
  // them automatically. However, we still keep the old functions in SparkContext for backward
  // compatibility and forward to the following functions directly.

  implicit def intWritableConverter(): WritableConverter[Int] =
    simpleWritableConverter[Int, IntWritable](_.get)

  implicit def longWritableConverter(): WritableConverter[Long] =
    simpleWritableConverter[Long, LongWritable](_.get)

  implicit def doubleWritableConverter(): WritableConverter[Double] =
    simpleWritableConverter[Double, DoubleWritable](_.get)

  implicit def floatWritableConverter(): WritableConverter[Float] =
    simpleWritableConverter[Float, FloatWritable](_.get)

  implicit def booleanWritableConverter(): WritableConverter[Boolean] =
    simpleWritableConverter[Boolean, BooleanWritable](_.get)

  implicit def bytesWritableConverter(): WritableConverter[Array[Byte]] = {
    simpleWritableConverter[Array[Byte], BytesWritable] { bw =>
      // getBytes method returns array which is longer then data to be returned
      Arrays.copyOfRange(bw.getBytes, 0, bw.getLength)
    }
  }

  implicit def stringWritableConverter(): WritableConverter[String] =
    simpleWritableConverter[String, Text](_.toString)

  implicit def writableWritableConverter[T <: Writable](): WritableConverter[T] =
    new WritableConverter[T](_.runtimeClass.asInstanceOf[Class[T]], _.asInstanceOf[T])
}

/**
 * A class encapsulating how to convert some type T to Writable. It stores both the Writable class
 * corresponding to T (e.g. IntWritable for Int) and a function for doing the conversion.
 * The Writable class will be used in `SequenceFileRDDFunctions`.
 */
private[spark] class WritableFactory[T](
    val writableClass: ClassTag[T] => Class[_ <: Writable],
    val convert: T => Writable) extends Serializable

object WritableFactory {

  private[spark] def simpleWritableFactory[T: ClassTag, W <: Writable : ClassTag](convert: T => W)
    : WritableFactory[T] = {
    val writableClass = implicitly[ClassTag[W]].runtimeClass.asInstanceOf[Class[W]]
    new WritableFactory[T](_ => writableClass, convert)
  }

  implicit def intWritableFactory: WritableFactory[Int] =
    simpleWritableFactory(new IntWritable(_))

  implicit def longWritableFactory: WritableFactory[Long] =
    simpleWritableFactory(new LongWritable(_))

  implicit def floatWritableFactory: WritableFactory[Float] =
    simpleWritableFactory(new FloatWritable(_))

  implicit def doubleWritableFactory: WritableFactory[Double] =
    simpleWritableFactory(new DoubleWritable(_))

  implicit def booleanWritableFactory: WritableFactory[Boolean] =
    simpleWritableFactory(new BooleanWritable(_))

  implicit def bytesWritableFactory: WritableFactory[Array[Byte]] =
    simpleWritableFactory(new BytesWritable(_))

  implicit def stringWritableFactory: WritableFactory[String] =
    simpleWritableFactory(new Text(_))

  implicit def writableWritableFactory[T <: Writable: ClassTag]: WritableFactory[T] =
    simpleWritableFactory(w => w)

}<|MERGE_RESOLUTION|>--- conflicted
+++ resolved
@@ -33,11 +33,6 @@
 import scala.reflect.{ClassTag, classTag}
 import scala.util.control.NonFatal
 
-<<<<<<< HEAD
-import akka.actor.{ActorRef, Props}
-
-=======
->>>>>>> 30363ede
 import org.apache.hadoop.conf.Configuration
 import org.apache.hadoop.fs.Path
 import org.apache.hadoop.io.{ArrayWritable, BooleanWritable, BytesWritable, DoubleWritable,
@@ -59,7 +54,7 @@
 import org.apache.spark.metrics.MetricsSystem
 import org.apache.spark.partial.{ApproximateEvaluator, PartialResult}
 import org.apache.spark.rdd._
-import org.apache.spark.rpc.RpcAddress
+import org.apache.spark.rpc.{RpcAddress, RpcEndpointRef}
 import org.apache.spark.scheduler._
 import org.apache.spark.scheduler.cluster.{CoarseGrainedSchedulerBackend,
   SparkDeploySchedulerBackend, SimrSchedulerBackend}
@@ -219,7 +214,7 @@
   private var _executorMemory: Int = _
   private var _schedulerBackend: SchedulerBackend = _
   private var _taskScheduler: TaskScheduler = _
-  private var _heartbeatReceiver: ActorRef = _
+  private var _heartbeatReceiver: RpcEndpointRef = _
   @volatile private var _dagScheduler: DAGScheduler = _
   private var _applicationId: String = _
   private var _eventLogger: Option[EventLoggingListener] = None
@@ -366,20 +361,12 @@
     _conf.setIfMissing("spark.driver.host", Utils.localHostName())
     _conf.setIfMissing("spark.driver.port", "0")
 
-<<<<<<< HEAD
     _conf.set("spark.executor.id", SparkContext.DRIVER_IDENTIFIER)
-=======
-  // We need to register "HeartbeatReceiver" before "createTaskScheduler" because Executor will
-  // retrieve "HeartbeatReceiver" in the constructor. (SPARK-6640)
-  private val heartbeatReceiver = env.rpcEnv.setupEndpoint(
-    HeartbeatReceiver.ENDPOINT_NAME, new HeartbeatReceiver(this))
->>>>>>> 30363ede
 
     _jars =_conf.getOption("spark.jars").map(_.split(",")).map(_.filter(_.size != 0)).toSeq.flatten
     _files = _conf.getOption("spark.files").map(_.split(",")).map(_.filter(_.size != 0))
       .toSeq.flatten
 
-<<<<<<< HEAD
     _eventLogDir =
       if (isEventLogEnabled) {
         val unresolvedDir = conf.get("spark.eventLog.dir", EventLoggingListener.DEFAULT_LOG_DIR)
@@ -388,9 +375,6 @@
       } else {
         None
       }
-=======
-  heartbeatReceiver.send(TaskSchedulerIsSet)
->>>>>>> 30363ede
 
     _eventLogCodec = {
       val compress = _conf.getBoolean("spark.eventLog.compress", false)
@@ -468,13 +452,17 @@
     executorEnvs ++= _conf.getExecutorEnv
     executorEnvs("SPARK_USER") = sparkUser
 
+    // We need to register "HeartbeatReceiver" before "createTaskScheduler" because Executor will
+    // retrieve "HeartbeatReceiver" in the constructor. (SPARK-6640)
+    _heartbeatReceiver = env.rpcEnv.setupEndpoint(
+      HeartbeatReceiver.ENDPOINT_NAME, new HeartbeatReceiver(this))
+
     // Create and start the scheduler
     val (sched, ts) = SparkContext.createTaskScheduler(this, master)
     _schedulerBackend = sched
     _taskScheduler = ts
-    _heartbeatReceiver = env.actorSystem.actorOf(
-      Props(new HeartbeatReceiver(this)), "HeartbeatReceiver")
     _dagScheduler = new DAGScheduler(this)
+    _heartbeatReceiver.send(TaskSchedulerIsSet)
 
     // start TaskScheduler after taskScheduler sets DAGScheduler reference in DAGScheduler's
     // constructor
@@ -1495,7 +1483,6 @@
     }
 
     postApplicationEnd()
-<<<<<<< HEAD
     _ui.foreach(_.stop())
     if (env != null) {
       env.metricsSystem.report()
@@ -1514,25 +1501,11 @@
       _listenerBusStarted = false
     }
     _eventLogger.foreach(_.stop())
-    if (env != null) {
-      env.actorSystem.stop(_heartbeatReceiver)
+    if (env != null && _heartbeatReceiver != null) {
+      env.rpcEnv.stop(_heartbeatReceiver)
     }
     _progressBar.foreach(_.stop())
     _taskScheduler = null
-=======
-    ui.foreach(_.stop())
-    env.metricsSystem.report()
-    metadataCleaner.cancel()
-    cleaner.foreach(_.stop()) 
-    executorAllocationManager.foreach(_.stop())
-    dagScheduler.stop()
-    dagScheduler = null
-    listenerBus.stop()
-    eventLogger.foreach(_.stop())
-    env.rpcEnv.stop(heartbeatReceiver)
-    progressBar.foreach(_.stop())
-    taskScheduler = null
->>>>>>> 30363ede
     // TODO: Cache.stop()?
     if (_env != null) {
       _env.stop()
