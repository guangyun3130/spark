/*
 * Licensed to the Apache Software Foundation (ASF) under one or more
 * contributor license agreements.  See the NOTICE file distributed with
 * this work for additional information regarding copyright ownership.
 * The ASF licenses this file to You under the Apache License, Version 2.0
 * (the "License"); you may not use this file except in compliance with
 * the License.  You may obtain a copy of the License at
 *
 *    http://www.apache.org/licenses/LICENSE-2.0
 *
 * Unless required by applicable law or agreed to in writing, software
 * distributed under the License is distributed on an "AS IS" BASIS,
 * WITHOUT WARRANTIES OR CONDITIONS OF ANY KIND, either express or implied.
 * See the License for the specific language governing permissions and
 * limitations under the License.
 */

package org.apache.spark

import scala.language.implicitConversions

import java.io._
import java.net.URI
import java.util.{Arrays, Properties, UUID}
import java.util.concurrent.atomic.AtomicInteger
import java.util.UUID.randomUUID
import scala.collection.{Map, Set}
import scala.collection.JavaConversions._
import scala.collection.generic.Growable
import scala.collection.mutable.HashMap
import scala.reflect.{ClassTag, classTag}
import org.apache.hadoop.conf.Configuration
import org.apache.hadoop.fs.Path
import org.apache.hadoop.io.{ArrayWritable, BooleanWritable, BytesWritable, DoubleWritable, FloatWritable, IntWritable, LongWritable, NullWritable, Text, Writable}
import org.apache.hadoop.mapred.{FileInputFormat, InputFormat, JobConf, SequenceFileInputFormat, TextInputFormat}
import org.apache.hadoop.mapreduce.{InputFormat => NewInputFormat, Job => NewHadoopJob}
import org.apache.hadoop.mapreduce.lib.input.{FileInputFormat => NewFileInputFormat}
import org.apache.mesos.MesosNativeLibrary
import akka.actor.Props

import org.apache.spark.annotation.{DeveloperApi, Experimental}
import org.apache.spark.broadcast.Broadcast
import org.apache.spark.deploy.{LocalSparkCluster, SparkHadoopUtil}
import org.apache.spark.executor.TriggerThreadDump
import org.apache.spark.input.{StreamInputFormat, PortableDataStream, WholeTextFileInputFormat, FixedLengthBinaryInputFormat}
import org.apache.spark.partial.{ApproximateEvaluator, PartialResult}
import org.apache.spark.rdd._
import org.apache.spark.scheduler._
import org.apache.spark.scheduler.cluster.{CoarseGrainedSchedulerBackend, SparkDeploySchedulerBackend, SimrSchedulerBackend}
import org.apache.spark.scheduler.cluster.mesos.{CoarseMesosSchedulerBackend, MesosSchedulerBackend}
import org.apache.spark.scheduler.local.LocalBackend
import org.apache.spark.storage._
import org.apache.spark.ui.{SparkUI, ConsoleProgressBar}
import org.apache.spark.ui.jobs.JobProgressListener
import org.apache.spark.util._

/**
 * Main entry point for Spark functionality. A SparkContext represents the connection to a Spark
 * cluster, and can be used to create RDDs, accumulators and broadcast variables on that cluster.
 *
 * Only one SparkContext may be active per JVM.  You must `stop()` the active SparkContext before
 * creating a new one.  This limitation may eventually be removed; see SPARK-2243 for more details.
 *
 * @param config a Spark Config object describing the application configuration. Any settings in
 *   this config overrides the default configs as well as system properties.
 */
class SparkContext(config: SparkConf) extends Logging with ExecutorAllocationClient {

  // The call site where this SparkContext was constructed.
  private val creationSite: CallSite = Utils.getCallSite()

  // If true, log warnings instead of throwing exceptions when multiple SparkContexts are active
  private val allowMultipleContexts: Boolean =
    config.getBoolean("spark.driver.allowMultipleContexts", false)

  // In order to prevent multiple SparkContexts from being active at the same time, mark this
  // context as having started construction.
  // NOTE: this must be placed at the beginning of the SparkContext constructor.
  SparkContext.markPartiallyConstructed(this, allowMultipleContexts)

  // This is used only by YARN for now, but should be relevant to other cluster types (Mesos,
  // etc) too. This is typically generated from InputFormatInfo.computePreferredLocations. It
  // contains a map from hostname to a list of input format splits on the host.
  private[spark] var preferredNodeLocationData: Map[String, Set[SplitInfo]] = Map()

  val startTime = System.currentTimeMillis()

  @volatile private var stopped: Boolean = false

  private def assertNotStopped(): Unit = {
    if (stopped) {
      throw new IllegalStateException("Cannot call methods on a stopped SparkContext")
    }
  }

  /**
   * Create a SparkContext that loads settings from system properties (for instance, when
   * launching with ./bin/spark-submit).
   */
  def this() = this(new SparkConf())

  /**
   * :: DeveloperApi ::
   * Alternative constructor for setting preferred locations where Spark will create executors.
   *
   * @param preferredNodeLocationData used in YARN mode to select nodes to launch containers on.
   * Can be generated using [[org.apache.spark.scheduler.InputFormatInfo.computePreferredLocations]]
   * from a list of input files or InputFormats for the application.
   */
  @DeveloperApi
  def this(config: SparkConf, preferredNodeLocationData: Map[String, Set[SplitInfo]]) = {
    this(config)
    this.preferredNodeLocationData = preferredNodeLocationData
  }

  /**
   * Alternative constructor that allows setting common Spark properties directly
   *
   * @param master Cluster URL to connect to (e.g. mesos://host:port, spark://host:port, local[4]).
   * @param appName A name for your application, to display on the cluster web UI
   * @param conf a [[org.apache.spark.SparkConf]] object specifying other Spark parameters
   */
  def this(master: String, appName: String, conf: SparkConf) =
    this(SparkContext.updatedConf(conf, master, appName))

  /**
   * Alternative constructor that allows setting common Spark properties directly
   *
   * @param master Cluster URL to connect to (e.g. mesos://host:port, spark://host:port, local[4]).
   * @param appName A name for your application, to display on the cluster web UI.
   * @param sparkHome Location where Spark is installed on cluster nodes.
   * @param jars Collection of JARs to send to the cluster. These can be paths on the local file
   *             system or HDFS, HTTP, HTTPS, or FTP URLs.
   * @param environment Environment variables to set on worker nodes.
   */
  def this(
      master: String,
      appName: String,
      sparkHome: String = null,
      jars: Seq[String] = Nil,
      environment: Map[String, String] = Map(),
      preferredNodeLocationData: Map[String, Set[SplitInfo]] = Map()) =
  {
    this(SparkContext.updatedConf(new SparkConf(), master, appName, sparkHome, jars, environment))
    this.preferredNodeLocationData = preferredNodeLocationData
  }

  // NOTE: The below constructors could be consolidated using default arguments. Due to
  // Scala bug SI-8479, however, this causes the compile step to fail when generating docs.
  // Until we have a good workaround for that bug the constructors remain broken out.

  /**
   * Alternative constructor that allows setting common Spark properties directly
   *
   * @param master Cluster URL to connect to (e.g. mesos://host:port, spark://host:port, local[4]).
   * @param appName A name for your application, to display on the cluster web UI.
   */
  private[spark] def this(master: String, appName: String) =
    this(master, appName, null, Nil, Map(), Map())

  /**
   * Alternative constructor that allows setting common Spark properties directly
   *
   * @param master Cluster URL to connect to (e.g. mesos://host:port, spark://host:port, local[4]).
   * @param appName A name for your application, to display on the cluster web UI.
   * @param sparkHome Location where Spark is installed on cluster nodes.
   */
  private[spark] def this(master: String, appName: String, sparkHome: String) =
    this(master, appName, sparkHome, Nil, Map(), Map())

  /**
   * Alternative constructor that allows setting common Spark properties directly
   *
   * @param master Cluster URL to connect to (e.g. mesos://host:port, spark://host:port, local[4]).
   * @param appName A name for your application, to display on the cluster web UI.
   * @param sparkHome Location where Spark is installed on cluster nodes.
   * @param jars Collection of JARs to send to the cluster. These can be paths on the local file
   *             system or HDFS, HTTP, HTTPS, or FTP URLs.
   */
  private[spark] def this(master: String, appName: String, sparkHome: String, jars: Seq[String]) =
    this(master, appName, sparkHome, jars, Map(), Map())

  // log out Spark Version in Spark driver log
  logInfo(s"Running Spark version $SPARK_VERSION")
  
  private[spark] val conf = config.clone()
  conf.validateSettings()

  /**
   * Return a copy of this SparkContext's configuration. The configuration ''cannot'' be
   * changed at runtime.
   */
  def getConf: SparkConf = conf.clone()

  if (!conf.contains("spark.master")) {
    throw new SparkException("A master URL must be set in your configuration")
  }
  if (!conf.contains("spark.app.name")) {
    throw new SparkException("An application name must be set in your configuration")
  }

  if (conf.getBoolean("spark.logConf", false)) {
    logInfo("Spark configuration:\n" + conf.toDebugString)
  }

  // Set Spark driver host and port system properties
  conf.setIfMissing("spark.driver.host", Utils.localHostName())
  conf.setIfMissing("spark.driver.port", "0")

  val jars: Seq[String] =
    conf.getOption("spark.jars").map(_.split(",")).map(_.filter(_.size != 0)).toSeq.flatten

  val files: Seq[String] =
    conf.getOption("spark.files").map(_.split(",")).map(_.filter(_.size != 0)).toSeq.flatten

  val master = conf.get("spark.master")
  val appName = conf.get("spark.app.name")

  private[spark] val isEventLogEnabled = conf.getBoolean("spark.eventLog.enabled", false)
  private[spark] val eventLogDir: Option[String] = {
    if (isEventLogEnabled) {
      Some(conf.get("spark.eventLog.dir", EventLoggingListener.DEFAULT_LOG_DIR).stripSuffix("/"))
    } else {
      None
    }
  }

  // Generate the random name for a temp folder in Tachyon
  // Add a timestamp as the suffix here to make it more safe
  val tachyonFolderName = "spark-" + randomUUID.toString()
  conf.set("spark.tachyonStore.folderName", tachyonFolderName)

  val isLocal = (master == "local" || master.startsWith("local["))

  if (master == "yarn-client") System.setProperty("SPARK_YARN_MODE", "true")

  // An asynchronous listener bus for Spark events
  private[spark] val listenerBus = new LiveListenerBus

  conf.set("spark.executor.id", SparkContext.DRIVER_IDENTIFIER)

  // Create the Spark execution environment (cache, map output tracker, etc)
  private[spark] val env = SparkEnv.createDriverEnv(conf, isLocal, listenerBus)
  SparkEnv.set(env)

  // Used to store a URL for each static file/jar together with the file's local timestamp
  private[spark] val addedFiles = HashMap[String, Long]()
  private[spark] val addedJars = HashMap[String, Long]()

  // Keeps track of all persisted RDDs
  private[spark] val persistentRdds = new TimeStampedWeakValueHashMap[Int, RDD[_]]
  private[spark] val metadataCleaner =
    new MetadataCleaner(MetadataCleanerType.SPARK_CONTEXT, this.cleanup, conf)


  private[spark] val jobProgressListener = new JobProgressListener(conf)
  listenerBus.addListener(jobProgressListener)

  val statusTracker = new SparkStatusTracker(this)

  private[spark] val progressBar: Option[ConsoleProgressBar] =
    if (conf.getBoolean("spark.ui.showConsoleProgress", true) && !log.isInfoEnabled) {
      Some(new ConsoleProgressBar(this))
    } else {
      None
    }

  // Initialize the Spark UI
  private[spark] val ui: Option[SparkUI] =
    if (conf.getBoolean("spark.ui.enabled", true)) {
      Some(SparkUI.createLiveUI(this, conf, listenerBus, jobProgressListener,
        env.securityManager,appName))
    } else {
      // For tests, do not enable the UI
      None
    }

  // Bind the UI before starting the task scheduler to communicate
  // the bound port to the cluster manager properly
  ui.foreach(_.bind())

  /** A default Hadoop Configuration for the Hadoop code (e.g. file systems) that we reuse. */
  val hadoopConfiguration = SparkHadoopUtil.get.newConfiguration(conf)

  // Add each JAR given through the constructor
  if (jars != null) {
    jars.foreach(addJar)
  }

  if (files != null) {
    files.foreach(addFile)
  }

  private def warnSparkMem(value: String): String = {
    logWarning("Using SPARK_MEM to set amount of memory to use per executor process is " +
      "deprecated, please use spark.executor.memory instead.")
    value
  }

  private[spark] val executorMemory = conf.getOption("spark.executor.memory")
    .orElse(Option(System.getenv("SPARK_EXECUTOR_MEMORY")))
    .orElse(Option(System.getenv("SPARK_MEM")).map(warnSparkMem))
    .map(Utils.memoryStringToMb)
    .getOrElse(512)

  // Environment variables to pass to our executors.
  private[spark] val executorEnvs = HashMap[String, String]()

  // Convert java options to env vars as a work around
  // since we can't set env vars directly in sbt.
  for { (envKey, propKey) <- Seq(("SPARK_TESTING", "spark.testing"))
    value <- Option(System.getenv(envKey)).orElse(Option(System.getProperty(propKey)))} {
    executorEnvs(envKey) = value
  }
  Option(System.getenv("SPARK_PREPEND_CLASSES")).foreach { v =>
    executorEnvs("SPARK_PREPEND_CLASSES") = v
  }
  // The Mesos scheduler backend relies on this environment variable to set executor memory.
  // TODO: Set this only in the Mesos scheduler.
  executorEnvs("SPARK_EXECUTOR_MEMORY") = executorMemory + "m"
  executorEnvs ++= conf.getExecutorEnv

  // Set SPARK_USER for user who is running SparkContext.
  val sparkUser = Option {
    Option(System.getenv("SPARK_USER")).getOrElse(System.getProperty("user.name"))
  }.getOrElse {
    SparkContext.SPARK_UNKNOWN_USER
  }
  executorEnvs("SPARK_USER") = sparkUser

  // Create and start the scheduler
  private[spark] var (schedulerBackend, taskScheduler) =
    SparkContext.createTaskScheduler(this, master)
  private val heartbeatReceiver = env.actorSystem.actorOf(
    Props(new HeartbeatReceiver(taskScheduler)), "HeartbeatReceiver")
  @volatile private[spark] var dagScheduler: DAGScheduler = _
  try {
    dagScheduler = new DAGScheduler(this)
  } catch {
    case e: Exception => {
      try {
        stop()
      } finally {
        throw new SparkException("Error while constructing DAGScheduler", e)
      }
    }
  }

  // start TaskScheduler after taskScheduler sets DAGScheduler reference in DAGScheduler's
  // constructor
  taskScheduler.start()

  val applicationId: String = taskScheduler.applicationId()
  conf.set("spark.app.id", applicationId)

  env.blockManager.initialize(applicationId)

  val metricsSystem = env.metricsSystem

  // The metrics system for Driver need to be set spark.app.id to app ID.
  // So it should start after we get app ID from the task scheduler and set spark.app.id.
  metricsSystem.start()
  // Attach the driver metrics servlet handler to the web ui after the metrics system is started.
  metricsSystem.getServletHandlers.foreach(handler => ui.foreach(_.attachHandler(handler)))

  // Optionally log Spark events
  private[spark] val eventLogger: Option[EventLoggingListener] = {
    if (isEventLogEnabled) {
      val logger =
        new EventLoggingListener(applicationId, eventLogDir.get, conf, hadoopConfiguration)
      logger.start()
      listenerBus.addListener(logger)
      Some(logger)
    } else None
  }

  // Optionally scale number of executors dynamically based on workload. Exposed for testing.
  private val dynamicAllocationEnabled = conf.getBoolean("spark.dynamicAllocation.enabled", false)
  private val dynamicAllocationTesting = conf.getBoolean("spark.dynamicAllocation.testing", false)
  private[spark] val executorAllocationManager: Option[ExecutorAllocationManager] =
    if (dynamicAllocationEnabled) {
      assert(master.contains("yarn") || dynamicAllocationTesting,
        "Dynamic allocation of executors is currently only supported in YARN mode")
      Some(new ExecutorAllocationManager(this, listenerBus, conf))
    } else {
      None
    }
  executorAllocationManager.foreach(_.start())

  // At this point, all relevant SparkListeners have been registered, so begin releasing events
  listenerBus.start()

  private[spark] val cleaner: Option[ContextCleaner] = {
    if (conf.getBoolean("spark.cleaner.referenceTracking", true)) {
      Some(new ContextCleaner(this))
    } else {
      None
    }
  }
  cleaner.foreach(_.start())

  postEnvironmentUpdate()
  postApplicationStart()

  private[spark] var checkpointDir: Option[String] = None

  // Thread Local variable that can be used by users to pass information down the stack
  private val localProperties = new InheritableThreadLocal[Properties] {
    override protected def childValue(parent: Properties): Properties = new Properties(parent)
  }

  /**
   * Called by the web UI to obtain executor thread dumps.  This method may be expensive.
   * Logs an error and returns None if we failed to obtain a thread dump, which could occur due
   * to an executor being dead or unresponsive or due to network issues while sending the thread
   * dump message back to the driver.
   */
  private[spark] def getExecutorThreadDump(executorId: String): Option[Array[ThreadStackTrace]] = {
    try {
      if (executorId == SparkContext.DRIVER_IDENTIFIER) {
        Some(Utils.getThreadDump())
      } else {
        val (host, port) = env.blockManager.master.getActorSystemHostPortForExecutor(executorId).get
        val actorRef = AkkaUtils.makeExecutorRef("ExecutorActor", conf, host, port, env.actorSystem)
        Some(AkkaUtils.askWithReply[Array[ThreadStackTrace]](TriggerThreadDump, actorRef,
          AkkaUtils.numRetries(conf), AkkaUtils.retryWaitMs(conf), AkkaUtils.askTimeout(conf)))
      }
    } catch {
      case e: Exception =>
        logError(s"Exception getting thread dump from executor $executorId", e)
        None
    }
  }

  private[spark] def getLocalProperties: Properties = localProperties.get()

  private[spark] def setLocalProperties(props: Properties) {
    localProperties.set(props)
  }

  @deprecated("Properties no longer need to be explicitly initialized.", "1.0.0")
  def initLocalProperties() {
    localProperties.set(new Properties())
  }

  /**
   * Set a local property that affects jobs submitted from this thread, such as the
   * Spark fair scheduler pool.
   */
  def setLocalProperty(key: String, value: String) {
    if (localProperties.get() == null) {
      localProperties.set(new Properties())
    }
    if (value == null) {
      localProperties.get.remove(key)
    } else {
      localProperties.get.setProperty(key, value)
    }
  }

  /**
   * Get a local property set in this thread, or null if it is missing. See
   * [[org.apache.spark.SparkContext.setLocalProperty]].
   */
  def getLocalProperty(key: String): String =
    Option(localProperties.get).map(_.getProperty(key)).getOrElse(null)

  /** Set a human readable description of the current job. */
  def setJobDescription(value: String) {
    setLocalProperty(SparkContext.SPARK_JOB_DESCRIPTION, value)
  }

  /**
   * Assigns a group ID to all the jobs started by this thread until the group ID is set to a
   * different value or cleared.
   *
   * Often, a unit of execution in an application consists of multiple Spark actions or jobs.
   * Application programmers can use this method to group all those jobs together and give a
   * group description. Once set, the Spark web UI will associate such jobs with this group.
   *
   * The application can also use [[org.apache.spark.SparkContext.cancelJobGroup]] to cancel all
   * running jobs in this group. For example,
   * {{{
   * // In the main thread:
   * sc.setJobGroup("some_job_to_cancel", "some job description")
   * sc.parallelize(1 to 10000, 2).map { i => Thread.sleep(10); i }.count()
   *
   * // In a separate thread:
   * sc.cancelJobGroup("some_job_to_cancel")
   * }}}
   *
   * If interruptOnCancel is set to true for the job group, then job cancellation will result
   * in Thread.interrupt() being called on the job's executor threads. This is useful to help ensure
   * that the tasks are actually stopped in a timely manner, but is off by default due to HDFS-1208,
   * where HDFS may respond to Thread.interrupt() by marking nodes as dead.
   */
  def setJobGroup(groupId: String, description: String, interruptOnCancel: Boolean = false) {
    setLocalProperty(SparkContext.SPARK_JOB_DESCRIPTION, description)
    setLocalProperty(SparkContext.SPARK_JOB_GROUP_ID, groupId)
    // Note: Specifying interruptOnCancel in setJobGroup (rather than cancelJobGroup) avoids
    // changing several public APIs and allows Spark cancellations outside of the cancelJobGroup
    // APIs to also take advantage of this property (e.g., internal job failures or canceling from
    // JobProgressTab UI) on a per-job basis.
    setLocalProperty(SparkContext.SPARK_JOB_INTERRUPT_ON_CANCEL, interruptOnCancel.toString)
  }

  /** Clear the current thread's job group ID and its description. */
  def clearJobGroup() {
    setLocalProperty(SparkContext.SPARK_JOB_DESCRIPTION, null)
    setLocalProperty(SparkContext.SPARK_JOB_GROUP_ID, null)
    setLocalProperty(SparkContext.SPARK_JOB_INTERRUPT_ON_CANCEL, null)
  }

  // Post init
  taskScheduler.postStartHook()

  private val dagSchedulerSource = new DAGSchedulerSource(this.dagScheduler)
  private val blockManagerSource = new BlockManagerSource(SparkEnv.get.blockManager)

  private def initDriverMetrics() {
    SparkEnv.get.metricsSystem.registerSource(dagSchedulerSource)
    SparkEnv.get.metricsSystem.registerSource(blockManagerSource)
  }

  initDriverMetrics()

  // Methods for creating RDDs

  /** Distribute a local Scala collection to form an RDD.
   *
   * @note Parallelize acts lazily. If `seq` is a mutable collection and is altered after the call
   * to parallelize and before the first action on the RDD, the resultant RDD will reflect the
   * modified collection. Pass a copy of the argument to avoid this.
   */
  def parallelize[T: ClassTag](seq: Seq[T], numSlices: Int = defaultParallelism): RDD[T] = {
    assertNotStopped()
    new ParallelCollectionRDD[T](this, seq, numSlices, Map[Int, Seq[String]]())
  }

  /** Distribute a local Scala collection to form an RDD.
   *
   * This method is identical to `parallelize`.
   */
  def makeRDD[T: ClassTag](seq: Seq[T], numSlices: Int = defaultParallelism): RDD[T] = {
    parallelize(seq, numSlices)
  }

  /** Distribute a local Scala collection to form an RDD, with one or more
    * location preferences (hostnames of Spark nodes) for each object.
    * Create a new partition for each collection item. */
  def makeRDD[T: ClassTag](seq: Seq[(T, Seq[String])]): RDD[T] = {
    assertNotStopped()
    val indexToPrefs = seq.zipWithIndex.map(t => (t._2, t._1._2)).toMap
    new ParallelCollectionRDD[T](this, seq.map(_._1), seq.size, indexToPrefs)
  }

  /**
   * Read a text file from HDFS, a local file system (available on all nodes), or any
   * Hadoop-supported file system URI, and return it as an RDD of Strings.
   */
  def textFile(path: String, minPartitions: Int = defaultMinPartitions): RDD[String] = {
    assertNotStopped()
    hadoopFile(path, classOf[TextInputFormat], classOf[LongWritable], classOf[Text],
      minPartitions).map(pair => pair._2.toString).setName(path)
  }

  /**
   * Read a directory of text files from HDFS, a local file system (available on all nodes), or any
   * Hadoop-supported file system URI. Each file is read as a single record and returned in a
   * key-value pair, where the key is the path of each file, the value is the content of each file.
   *
   * <p> For example, if you have the following files:
   * {{{
   *   hdfs://a-hdfs-path/part-00000
   *   hdfs://a-hdfs-path/part-00001
   *   ...
   *   hdfs://a-hdfs-path/part-nnnnn
   * }}}
   *
   * Do `val rdd = sparkContext.wholeTextFile("hdfs://a-hdfs-path")`,
   *
   * <p> then `rdd` contains
   * {{{
   *   (a-hdfs-path/part-00000, its content)
   *   (a-hdfs-path/part-00001, its content)
   *   ...
   *   (a-hdfs-path/part-nnnnn, its content)
   * }}}
   *
   * @note Small files are preferred, large file is also allowable, but may cause bad performance.
   *
   * @param minPartitions A suggestion value of the minimal splitting number for input data.
   */
  def wholeTextFiles(path: String, minPartitions: Int = defaultMinPartitions):
  RDD[(String, String)] = {
    assertNotStopped()
    val job = new NewHadoopJob(hadoopConfiguration)
    NewFileInputFormat.addInputPath(job, new Path(path))
    val updateConf = job.getConfiguration
    new WholeTextFileRDD(
      this,
      classOf[WholeTextFileInputFormat],
      classOf[String],
      classOf[String],
      updateConf,
      minPartitions).setName(path)
  }


  /**
   * :: Experimental ::
   *
   * Get an RDD for a Hadoop-readable dataset as PortableDataStream for each file
   * (useful for binary data)
   *
   * For example, if you have the following files:
   * {{{
   *   hdfs://a-hdfs-path/part-00000
   *   hdfs://a-hdfs-path/part-00001
   *   ...
   *   hdfs://a-hdfs-path/part-nnnnn
   * }}}
   *
   * Do
   * `val rdd = sparkContext.dataStreamFiles("hdfs://a-hdfs-path")`,
   *
   * then `rdd` contains
   * {{{
   *   (a-hdfs-path/part-00000, its content)
   *   (a-hdfs-path/part-00001, its content)
   *   ...
   *   (a-hdfs-path/part-nnnnn, its content)
   * }}}
   *
   * @param minPartitions A suggestion value of the minimal splitting number for input data.
   *
   * @note Small files are preferred; very large files may cause bad performance.
   */
  @Experimental
  def binaryFiles(path: String, minPartitions: Int = defaultMinPartitions):
      RDD[(String, PortableDataStream)] = {
    assertNotStopped()
    val job = new NewHadoopJob(hadoopConfiguration)
    NewFileInputFormat.addInputPath(job, new Path(path))
    val updateConf = job.getConfiguration
    new BinaryFileRDD(
      this,
      classOf[StreamInputFormat],
      classOf[String],
      classOf[PortableDataStream],
      updateConf,
      minPartitions).setName(path)
  }

  /**
   * :: Experimental ::
   *
   * Load data from a flat binary file, assuming the length of each record is constant.
   *
   * @param path Directory to the input data files
   * @param recordLength The length at which to split the records
   * @return An RDD of data with values, represented as byte arrays
   */
  @Experimental
  def binaryRecords(path: String, recordLength: Int, conf: Configuration = hadoopConfiguration)
      : RDD[Array[Byte]] = {
    assertNotStopped()
    conf.setInt(FixedLengthBinaryInputFormat.RECORD_LENGTH_PROPERTY, recordLength)
    val br = newAPIHadoopFile[LongWritable, BytesWritable, FixedLengthBinaryInputFormat](path,
      classOf[FixedLengthBinaryInputFormat],
      classOf[LongWritable],
      classOf[BytesWritable],
      conf=conf)
    val data = br.map{ case (k, v) => v.getBytes}
    data
  }

  /**
   * Get an RDD for a Hadoop-readable dataset from a Hadoop JobConf given its InputFormat and other
   * necessary info (e.g. file name for a filesystem-based dataset, table name for HyperTable),
   * using the older MapReduce API (`org.apache.hadoop.mapred`).
   *
   * @param conf JobConf for setting up the dataset
   * @param inputFormatClass Class of the InputFormat
   * @param keyClass Class of the keys
   * @param valueClass Class of the values
   * @param minPartitions Minimum number of Hadoop Splits to generate.
   *
   * '''Note:''' Because Hadoop's RecordReader class re-uses the same Writable object for each
   * record, directly caching the returned RDD or directly passing it to an aggregation or shuffle
   * operation will create many references to the same object.
   * If you plan to directly cache, sort, or aggregate Hadoop writable objects, you should first
   * copy them using a `map` function.
   */
  def hadoopRDD[K, V](
      conf: JobConf,
      inputFormatClass: Class[_ <: InputFormat[K, V]],
      keyClass: Class[K],
      valueClass: Class[V],
      minPartitions: Int = defaultMinPartitions
      ): RDD[(K, V)] = {
    assertNotStopped()
    // Add necessary security credentials to the JobConf before broadcasting it.
    SparkHadoopUtil.get.addCredentials(conf)
    new HadoopRDD(this, conf, inputFormatClass, keyClass, valueClass, minPartitions)
  }

  /** Get an RDD for a Hadoop file with an arbitrary InputFormat
   *
   * '''Note:''' Because Hadoop's RecordReader class re-uses the same Writable object for each
   * record, directly caching the returned RDD or directly passing it to an aggregation or shuffle
   * operation will create many references to the same object.
   * If you plan to directly cache, sort, or aggregate Hadoop writable objects, you should first
   * copy them using a `map` function.
   */
  def hadoopFile[K, V](
      path: String,
      inputFormatClass: Class[_ <: InputFormat[K, V]],
      keyClass: Class[K],
      valueClass: Class[V],
      minPartitions: Int = defaultMinPartitions
      ): RDD[(K, V)] = {
    assertNotStopped()
    // A Hadoop configuration can be about 10 KB, which is pretty big, so broadcast it.
    val confBroadcast = broadcast(new SerializableWritable(hadoopConfiguration))
    val setInputPathsFunc = (jobConf: JobConf) => FileInputFormat.setInputPaths(jobConf, path)
    new HadoopRDD(
      this,
      confBroadcast,
      Some(setInputPathsFunc),
      inputFormatClass,
      keyClass,
      valueClass,
      minPartitions).setName(path)
  }

  /**
   * Smarter version of hadoopFile() that uses class tags to figure out the classes of keys,
   * values and the InputFormat so that users don't need to pass them directly. Instead, callers
   * can just write, for example,
   * {{{
   * val file = sparkContext.hadoopFile[LongWritable, Text, TextInputFormat](path, minPartitions)
   * }}}
   *
   * '''Note:''' Because Hadoop's RecordReader class re-uses the same Writable object for each
   * record, directly caching the returned RDD or directly passing it to an aggregation or shuffle
   * operation will create many references to the same object.
   * If you plan to directly cache, sort, or aggregate Hadoop writable objects, you should first
   * copy them using a `map` function.
   */
  def hadoopFile[K, V, F <: InputFormat[K, V]]
      (path: String, minPartitions: Int)
      (implicit km: ClassTag[K], vm: ClassTag[V], fm: ClassTag[F]): RDD[(K, V)] = {
    hadoopFile(path,
      fm.runtimeClass.asInstanceOf[Class[F]],
      km.runtimeClass.asInstanceOf[Class[K]],
      vm.runtimeClass.asInstanceOf[Class[V]],
      minPartitions)
  }

  /**
   * Smarter version of hadoopFile() that uses class tags to figure out the classes of keys,
   * values and the InputFormat so that users don't need to pass them directly. Instead, callers
   * can just write, for example,
   * {{{
   * val file = sparkContext.hadoopFile[LongWritable, Text, TextInputFormat](path)
   * }}}
   *
   * '''Note:''' Because Hadoop's RecordReader class re-uses the same Writable object for each
   * record, directly caching the returned RDD or directly passing it to an aggregation or shuffle
   * operation will create many references to the same object.
   * If you plan to directly cache, sort, or aggregate Hadoop writable objects, you should first
   * copy them using a `map` function.
   */
  def hadoopFile[K, V, F <: InputFormat[K, V]](path: String)
      (implicit km: ClassTag[K], vm: ClassTag[V], fm: ClassTag[F]): RDD[(K, V)] =
    hadoopFile[K, V, F](path, defaultMinPartitions)

  /** Get an RDD for a Hadoop file with an arbitrary new API InputFormat. */
  def newAPIHadoopFile[K, V, F <: NewInputFormat[K, V]]
      (path: String)
      (implicit km: ClassTag[K], vm: ClassTag[V], fm: ClassTag[F]): RDD[(K, V)] = {
    newAPIHadoopFile(
      path,
      fm.runtimeClass.asInstanceOf[Class[F]],
      km.runtimeClass.asInstanceOf[Class[K]],
      vm.runtimeClass.asInstanceOf[Class[V]])
  }

  /**
   * Get an RDD for a given Hadoop file with an arbitrary new API InputFormat
   * and extra configuration options to pass to the input format.
   *
   * '''Note:''' Because Hadoop's RecordReader class re-uses the same Writable object for each
   * record, directly caching the returned RDD or directly passing it to an aggregation or shuffle
   * operation will create many references to the same object.
   * If you plan to directly cache, sort, or aggregate Hadoop writable objects, you should first
   * copy them using a `map` function.
   */
  def newAPIHadoopFile[K, V, F <: NewInputFormat[K, V]](
      path: String,
      fClass: Class[F],
      kClass: Class[K],
      vClass: Class[V],
      conf: Configuration = hadoopConfiguration): RDD[(K, V)] = {
    assertNotStopped()
    val job = new NewHadoopJob(conf)
    NewFileInputFormat.addInputPath(job, new Path(path))
    val updatedConf = job.getConfiguration
    new NewHadoopRDD(this, fClass, kClass, vClass, updatedConf).setName(path)
  }

  /**
   * Get an RDD for a given Hadoop file with an arbitrary new API InputFormat
   * and extra configuration options to pass to the input format.
   *
   * '''Note:''' Because Hadoop's RecordReader class re-uses the same Writable object for each
   * record, directly caching the returned RDD or directly passing it to an aggregation or shuffle
   * operation will create many references to the same object.
   * If you plan to directly cache, sort, or aggregate Hadoop writable objects, you should first
   * copy them using a `map` function.
   */
  def newAPIHadoopRDD[K, V, F <: NewInputFormat[K, V]](
      conf: Configuration = hadoopConfiguration,
      fClass: Class[F],
      kClass: Class[K],
      vClass: Class[V]): RDD[(K, V)] = {
    assertNotStopped()
    new NewHadoopRDD(this, fClass, kClass, vClass, conf)
  }

  /** Get an RDD for a Hadoop SequenceFile with given key and value types.
    *
    * '''Note:''' Because Hadoop's RecordReader class re-uses the same Writable object for each
    * record, directly caching the returned RDD or directly passing it to an aggregation or shuffle
    * operation will create many references to the same object.
    * If you plan to directly cache, sort, or aggregate Hadoop writable objects, you should first
    * copy them using a `map` function.
    */
  def sequenceFile[K, V](path: String,
      keyClass: Class[K],
      valueClass: Class[V],
      minPartitions: Int
      ): RDD[(K, V)] = {
    assertNotStopped()
    val inputFormatClass = classOf[SequenceFileInputFormat[K, V]]
    hadoopFile(path, inputFormatClass, keyClass, valueClass, minPartitions)
  }

  /** Get an RDD for a Hadoop SequenceFile with given key and value types.
    *
    * '''Note:''' Because Hadoop's RecordReader class re-uses the same Writable object for each
    * record, directly caching the returned RDD or directly passing it to an aggregation or shuffle
    * operation will create many references to the same object.
    * If you plan to directly cache, sort, or aggregate Hadoop writable objects, you should first
    * copy them using a `map` function.
    * */
  def sequenceFile[K, V](path: String, keyClass: Class[K], valueClass: Class[V]): RDD[(K, V)] = {
    assertNotStopped()
    sequenceFile(path, keyClass, valueClass, defaultMinPartitions)
  }

  /**
   * Version of sequenceFile() for types implicitly convertible to Writables through a
   * WritableConverter. For example, to access a SequenceFile where the keys are Text and the
   * values are IntWritable, you could simply write
   * {{{
   * sparkContext.sequenceFile[String, Int](path, ...)
   * }}}
   *
   * WritableConverters are provided in a somewhat strange way (by an implicit function) to support
   * both subclasses of Writable and types for which we define a converter (e.g. Int to
   * IntWritable). The most natural thing would've been to have implicit objects for the
   * converters, but then we couldn't have an object for every subclass of Writable (you can't
   * have a parameterized singleton object). We use functions instead to create a new converter
   * for the appropriate type. In addition, we pass the converter a ClassTag of its type to
   * allow it to figure out the Writable class to use in the subclass case.
   *
   * '''Note:''' Because Hadoop's RecordReader class re-uses the same Writable object for each
   * record, directly caching the returned RDD or directly passing it to an aggregation or shuffle
   * operation will create many references to the same object.
   * If you plan to directly cache, sort, or aggregate Hadoop writable objects, you should first
   * copy them using a `map` function.
   */
   def sequenceFile[K, V]
       (path: String, minPartitions: Int = defaultMinPartitions)
       (implicit km: ClassTag[K], vm: ClassTag[V],
        kcf: () => WritableConverter[K], vcf: () => WritableConverter[V])
      : RDD[(K, V)] = {
    assertNotStopped()
    val kc = kcf()
    val vc = vcf()
    val format = classOf[SequenceFileInputFormat[Writable, Writable]]
    val writables = hadoopFile(path, format,
        kc.writableClass(km).asInstanceOf[Class[Writable]],
        vc.writableClass(vm).asInstanceOf[Class[Writable]], minPartitions)
    writables.map { case (k, v) => (kc.convert(k), vc.convert(v)) }
  }

  /**
   * Load an RDD saved as a SequenceFile containing serialized objects, with NullWritable keys and
   * BytesWritable values that contain a serialized partition. This is still an experimental
   * storage format and may not be supported exactly as is in future Spark releases. It will also
   * be pretty slow if you use the default serializer (Java serialization),
   * though the nice thing about it is that there's very little effort required to save arbitrary
   * objects.
   */
  def objectFile[T: ClassTag](
      path: String,
      minPartitions: Int = defaultMinPartitions
      ): RDD[T] = {
    assertNotStopped()
    sequenceFile(path, classOf[NullWritable], classOf[BytesWritable], minPartitions)
      .flatMap(x => Utils.deserialize[Array[T]](x._2.getBytes, Utils.getContextOrSparkClassLoader))
  }

  protected[spark] def checkpointFile[T: ClassTag](
      path: String
    ): RDD[T] = {
    new CheckpointRDD[T](this, path)
  }

  /** Build the union of a list of RDDs. */
  def union[T: ClassTag](rdds: Seq[RDD[T]]): RDD[T] = new UnionRDD(this, rdds)

  /** Build the union of a list of RDDs passed as variable-length arguments. */
  def union[T: ClassTag](first: RDD[T], rest: RDD[T]*): RDD[T] =
    new UnionRDD(this, Seq(first) ++ rest)

  /** Get an RDD that has no partitions or elements. */
  def emptyRDD[T: ClassTag] = new EmptyRDD[T](this)

  // Methods for creating shared variables

  /**
   * Create an [[org.apache.spark.Accumulator]] variable of a given type, which tasks can "add"
   * values to using the `+=` method. Only the driver can access the accumulator's `value`.
   */
  def accumulator[T](initialValue: T)(implicit param: AccumulatorParam[T]) =
    new Accumulator(initialValue, param)

  /**
   * Create an [[org.apache.spark.Accumulator]] variable of a given type, with a name for display
   * in the Spark UI. Tasks can "add" values to the accumulator using the `+=` method. Only the
   * driver can access the accumulator's `value`.
   */
  def accumulator[T](initialValue: T, name: String)(implicit param: AccumulatorParam[T]) = {
    new Accumulator(initialValue, param, Some(name))
  }

  /**
   * Create an [[org.apache.spark.Accumulable]] shared variable, to which tasks can add values
   * with `+=`. Only the driver can access the accumuable's `value`.
   * @tparam R accumulator result type
   * @tparam T type that can be added to the accumulator
   */
  def accumulable[R, T](initialValue: R)(implicit param: AccumulableParam[R, T]) =
    new Accumulable(initialValue, param)

  /**
   * Create an [[org.apache.spark.Accumulable]] shared variable, with a name for display in the
   * Spark UI. Tasks can add values to the accumuable using the `+=` operator. Only the driver can
   * access the accumuable's `value`.
   * @tparam R accumulator result type
   * @tparam T type that can be added to the accumulator
   */
  def accumulable[R, T](initialValue: R, name: String)(implicit param: AccumulableParam[R, T]) =
    new Accumulable(initialValue, param, Some(name))

  /**
   * Create an accumulator from a "mutable collection" type.
   *
   * Growable and TraversableOnce are the standard APIs that guarantee += and ++=, implemented by
   * standard mutable collections. So you can use this with mutable Map, Set, etc.
   */
  def accumulableCollection[R <% Growable[T] with TraversableOnce[T] with Serializable: ClassTag, T]
      (initialValue: R): Accumulable[R, T] = {
    val param = new GrowableAccumulableParam[R,T]
    new Accumulable(initialValue, param)
  }

  /**
   * Broadcast a read-only variable to the cluster, returning a
   * [[org.apache.spark.broadcast.Broadcast]] object for reading it in distributed functions.
   * The variable will be sent to each cluster only once.
   */
  def broadcast[T: ClassTag](value: T): Broadcast[T] = {
    assertNotStopped()
    if (classOf[RDD[_]].isAssignableFrom(classTag[T].runtimeClass)) {
      // This is a warning instead of an exception in order to avoid breaking user programs that
      // might have created RDD broadcast variables but not used them:
      logWarning("Can not directly broadcast RDDs; instead, call collect() and "
        + "broadcast the result (see SPARK-5063)")
    }
    val bc = env.broadcastManager.newBroadcast[T](value, isLocal)
    val callSite = getCallSite
    logInfo("Created broadcast " + bc.id + " from " + callSite.shortForm)
    cleaner.foreach(_.registerBroadcastForCleanup(bc))
    bc
  }

  /**
   * Add a file to be downloaded with this Spark job on every node.
   * The `path` passed can be either a local file, a file in HDFS (or other Hadoop-supported
   * filesystems), or an HTTP, HTTPS or FTP URI.  To access the file in Spark jobs,
   * use `SparkFiles.get(fileName)` to find its download location.
   */
  def addFile(path: String) {
    val uri = new URI(path)
    val key = uri.getScheme match {
      case null | "file" => env.httpFileServer.addFile(new File(uri.getPath))
      case "local"       => "file:" + uri.getPath
      case _             => path
    }
    val timestamp = System.currentTimeMillis
    addedFiles(key) = timestamp

    // Fetch the file locally in case a job is executed using DAGScheduler.runLocally().
    Utils.fetchFile(path, new File(SparkFiles.getRootDirectory()), conf, env.securityManager,
      hadoopConfiguration, timestamp, useCache = false)

    logInfo("Added file " + path + " at " + key + " with timestamp " + addedFiles(key))
    postEnvironmentUpdate()
  }

  /**
   * :: DeveloperApi ::
   * Register a listener to receive up-calls from events that happen during execution.
   */
  @DeveloperApi
  def addSparkListener(listener: SparkListener) {
    listenerBus.addListener(listener)
  }

  /**
   * :: DeveloperApi ::
   * Request an additional number of executors from the cluster manager.
   * This is currently only supported in Yarn mode. Return whether the request is received.
   */
  @DeveloperApi
  override def requestExecutors(numAdditionalExecutors: Int): Boolean = {
    assert(master.contains("yarn") || dynamicAllocationTesting,
      "Requesting executors is currently only supported in YARN mode")
    schedulerBackend match {
      case b: CoarseGrainedSchedulerBackend =>
        b.requestExecutors(numAdditionalExecutors)
      case _ =>
        logWarning("Requesting executors is only supported in coarse-grained mode")
        false
    }
  }

  /**
   * :: DeveloperApi ::
   * Request that the cluster manager kill the specified executors.
   * This is currently only supported in Yarn mode. Return whether the request is received.
   */
  @DeveloperApi
  override def killExecutors(executorIds: Seq[String]): Boolean = {
    assert(master.contains("yarn") || dynamicAllocationTesting,
      "Killing executors is currently only supported in YARN mode")
    schedulerBackend match {
      case b: CoarseGrainedSchedulerBackend =>
        b.killExecutors(executorIds)
      case _ =>
        logWarning("Killing executors is only supported in coarse-grained mode")
        false
    }
  }

  /**
   * :: DeveloperApi ::
   * Request that cluster manager the kill the specified executor.
   * This is currently only supported in Yarn mode. Return whether the request is received.
   */
  @DeveloperApi
  override def killExecutor(executorId: String): Boolean = super.killExecutor(executorId)

  /** The version of Spark on which this application is running. */
  def version = SPARK_VERSION

  /**
   * Return a map from the slave to the max memory available for caching and the remaining
   * memory available for caching.
   */
  def getExecutorMemoryStatus: Map[String, (Long, Long)] = {
    assertNotStopped()
    env.blockManager.master.getMemoryStatus.map { case(blockManagerId, mem) =>
      (blockManagerId.host + ":" + blockManagerId.port, mem)
    }
  }

  /**
   * :: DeveloperApi ::
   * Return information about what RDDs are cached, if they are in mem or on disk, how much space
   * they take, etc.
   */
  @DeveloperApi
  def getRDDStorageInfo: Array[RDDInfo] = {
    assertNotStopped()
    val rddInfos = persistentRdds.values.map(RDDInfo.fromRdd).toArray
    StorageUtils.updateRddInfo(rddInfos, getExecutorStorageStatus)
    rddInfos.filter(_.isCached)
  }

  /**
   * Returns an immutable map of RDDs that have marked themselves as persistent via cache() call.
   * Note that this does not necessarily mean the caching or computation was successful.
   */
  def getPersistentRDDs: Map[Int, RDD[_]] = persistentRdds.toMap

  /**
   * :: DeveloperApi ::
   * Return information about blocks stored in all of the slaves
   */
  @DeveloperApi
  def getExecutorStorageStatus: Array[StorageStatus] = {
    assertNotStopped()
    env.blockManager.master.getStorageStatus
  }

  /**
   * :: DeveloperApi ::
   * Return pools for fair scheduler
   */
  @DeveloperApi
  def getAllPools: Seq[Schedulable] = {
    assertNotStopped()
    // TODO(xiajunluan): We should take nested pools into account
    taskScheduler.rootPool.schedulableQueue.toSeq
  }

  /**
   * :: DeveloperApi ::
   * Return the pool associated with the given name, if one exists
   */
  @DeveloperApi
  def getPoolForName(pool: String): Option[Schedulable] = {
    assertNotStopped()
    Option(taskScheduler.rootPool.schedulableNameToSchedulable.get(pool))
  }

  /**
   * Return current scheduling mode
   */
  def getSchedulingMode: SchedulingMode.SchedulingMode = {
    assertNotStopped()
    taskScheduler.schedulingMode
  }

  /**
   * Clear the job's list of files added by `addFile` so that they do not get downloaded to
   * any new nodes.
   */
  @deprecated("adding files no longer creates local copies that need to be deleted", "1.0.0")
  def clearFiles() {
    addedFiles.clear()
  }

  /**
   * Gets the locality information associated with the partition in a particular rdd
   * @param rdd of interest
   * @param partition to be looked up for locality
   * @return list of preferred locations for the partition
   */
  private [spark] def getPreferredLocs(rdd: RDD[_], partition: Int): Seq[TaskLocation] = {
    dagScheduler.getPreferredLocs(rdd, partition)
  }

  /**
   * Register an RDD to be persisted in memory and/or disk storage
   */
  private[spark] def persistRDD(rdd: RDD[_]) {
    persistentRdds(rdd.id) = rdd
  }

  /**
   * Unpersist an RDD from memory and/or disk storage
   */
  private[spark] def unpersistRDD(rddId: Int, blocking: Boolean = true) {
    env.blockManager.master.removeRdd(rddId, blocking)
    persistentRdds.remove(rddId)
    listenerBus.post(SparkListenerUnpersistRDD(rddId))
  }

  /**
   * Adds a JAR dependency for all tasks to be executed on this SparkContext in the future.
   * The `path` passed can be either a local file, a file in HDFS (or other Hadoop-supported
   * filesystems), an HTTP, HTTPS or FTP URI, or local:/path for a file on every worker node.
   */
  def addJar(path: String) {
    if (path == null) {
      logWarning("null specified as parameter to addJar")
    } else {
      var key = ""
      if (path.contains("\\")) {
        // For local paths with backslashes on Windows, URI throws an exception
        key = env.httpFileServer.addJar(new File(path))
      } else {
        val uri = new URI(path)
        key = uri.getScheme match {
          // A JAR file which exists only on the driver node
          case null | "file" =>
            // yarn-standalone is deprecated, but still supported
            if (SparkHadoopUtil.get.isYarnMode() &&
                (master == "yarn-standalone" || master == "yarn-cluster")) {
              // In order for this to work in yarn-cluster mode the user must specify the
              // --addJars option to the client to upload the file into the distributed cache
              // of the AM to make it show up in the current working directory.
              val fileName = new Path(uri.getPath).getName()
              try {
                env.httpFileServer.addJar(new File(fileName))
              } catch {
                case e: Exception =>
                  // For now just log an error but allow to go through so spark examples work.
                  // The spark examples don't really need the jar distributed since its also
                  // the app jar.
                  logError("Error adding jar (" + e + "), was the --addJars option used?")
                  null
              }
            } else {
              env.httpFileServer.addJar(new File(uri.getPath))
            }
          // A JAR file which exists locally on every worker node
          case "local" =>
            "file:" + uri.getPath
          case _ =>
            path
        }
      }
      if (key != null) {
        addedJars(key) = System.currentTimeMillis
        logInfo("Added JAR " + path + " at " + key + " with timestamp " + addedJars(key))
      }
    }
    postEnvironmentUpdate()
  }

  /**
   * Clear the job's list of JARs added by `addJar` so that they do not get downloaded to
   * any new nodes.
   */
  @deprecated("adding jars no longer creates local copies that need to be deleted", "1.0.0")
  def clearJars() {
    addedJars.clear()
  }

  /** Shut down the SparkContext. */
  def stop() {
    SparkContext.SPARK_CONTEXT_CONSTRUCTOR_LOCK.synchronized {
      postApplicationEnd()
      ui.foreach(_.stop())
      if (!stopped) {
        stopped = true
        env.metricsSystem.report()
        metadataCleaner.cancel()
        env.actorSystem.stop(heartbeatReceiver)
        cleaner.foreach(_.stop())
        dagScheduler.stop()
        dagScheduler = null
        taskScheduler = null
        // TODO: Cache.stop()?
        env.stop()
        SparkEnv.set(null)
        listenerBus.stop()
        eventLogger.foreach(_.stop())
        logInfo("Successfully stopped SparkContext")
        SparkContext.clearActiveContext()
      } else {
        logInfo("SparkContext already stopped")
      }
    }
  }


  /**
   * Get Spark's home location from either a value set through the constructor,
   * or the spark.home Java property, or the SPARK_HOME environment variable
   * (in that order of preference). If neither of these is set, return None.
   */
  private[spark] def getSparkHome(): Option[String] = {
    conf.getOption("spark.home").orElse(Option(System.getenv("SPARK_HOME")))
  }

  /**
   * Set the thread-local property for overriding the call sites
   * of actions and RDDs.
   */
  def setCallSite(shortCallSite: String) {
    setLocalProperty(CallSite.SHORT_FORM, shortCallSite)
  }

  /**
   * Set the thread-local property for overriding the call sites
   * of actions and RDDs.
   */
  private[spark] def setCallSite(callSite: CallSite) {
    setLocalProperty(CallSite.SHORT_FORM, callSite.shortForm)
    setLocalProperty(CallSite.LONG_FORM, callSite.longForm)
  }

  /**
   * Clear the thread-local property for overriding the call sites
   * of actions and RDDs.
   */
  def clearCallSite() {
    setLocalProperty(CallSite.SHORT_FORM, null)
    setLocalProperty(CallSite.LONG_FORM, null)
  }

  /**
   * Capture the current user callsite and return a formatted version for printing. If the user
   * has overridden the call site using `setCallSite()`, this will return the user's version.
   */
  private[spark] def getCallSite(): CallSite = {
    Option(getLocalProperty(CallSite.SHORT_FORM)).map { case shortCallSite =>
      val longCallSite = Option(getLocalProperty(CallSite.LONG_FORM)).getOrElse("")
      CallSite(shortCallSite, longCallSite)
    }.getOrElse(Utils.getCallSite())
  }

  /**
   * Run a function on a given set of partitions in an RDD and pass the results to the given
   * handler function. This is the main entry point for all actions in Spark. The allowLocal
   * flag specifies whether the scheduler can run the computation on the driver rather than
   * shipping it out to the cluster, for short actions like first().
   */
  def runJob[T, U: ClassTag](
      rdd: RDD[T],
      func: (TaskContext, Iterator[T]) => U,
      partitions: Seq[Int],
      allowLocal: Boolean,
      resultHandler: (Int, U) => Unit) {
    if (stopped) {
      throw new IllegalStateException("SparkContext has been shutdown")
    }
    val callSite = getCallSite
    val cleanedFunc = clean(func)
    logInfo("Starting job: " + callSite.shortForm)
    dagScheduler.runJob(rdd, cleanedFunc, partitions, callSite, allowLocal,
      resultHandler, localProperties.get)
    progressBar.foreach(_.finishAll())
    rdd.doCheckpoint()
  }

  /**
   * Run a function on a given set of partitions in an RDD and return the results as an array. The
   * allowLocal flag specifies whether the scheduler can run the computation on the driver rather
   * than shipping it out to the cluster, for short actions like first().
   */
  def runJob[T, U: ClassTag](
      rdd: RDD[T],
      func: (TaskContext, Iterator[T]) => U,
      partitions: Seq[Int],
      allowLocal: Boolean
      ): Array[U] = {
    val results = new Array[U](partitions.size)
    runJob[T, U](rdd, func, partitions, allowLocal, (index, res) => results(index) = res)
    results
  }

  /**
   * Run a job on a given set of partitions of an RDD, but take a function of type
   * `Iterator[T] => U` instead of `(TaskContext, Iterator[T]) => U`.
   */
  def runJob[T, U: ClassTag](
      rdd: RDD[T],
      func: Iterator[T] => U,
      partitions: Seq[Int],
      allowLocal: Boolean
      ): Array[U] = {
    runJob(rdd, (context: TaskContext, iter: Iterator[T]) => func(iter), partitions, allowLocal)
  }

  /**
   * Run a job on all partitions in an RDD and return the results in an array.
   */
  def runJob[T, U: ClassTag](rdd: RDD[T], func: (TaskContext, Iterator[T]) => U): Array[U] = {
    runJob(rdd, func, 0 until rdd.partitions.size, false)
  }

  /**
   * Run a job on all partitions in an RDD and return the results in an array.
   */
  def runJob[T, U: ClassTag](rdd: RDD[T], func: Iterator[T] => U): Array[U] = {
    runJob(rdd, func, 0 until rdd.partitions.size, false)
  }

  /**
   * Run a job on all partitions in an RDD and pass the results to a handler function.
   */
  def runJob[T, U: ClassTag](
    rdd: RDD[T],
    processPartition: (TaskContext, Iterator[T]) => U,
    resultHandler: (Int, U) => Unit)
  {
    runJob[T, U](rdd, processPartition, 0 until rdd.partitions.size, false, resultHandler)
  }

  /**
   * Run a job on all partitions in an RDD and pass the results to a handler function.
   */
  def runJob[T, U: ClassTag](
      rdd: RDD[T],
      processPartition: Iterator[T] => U,
      resultHandler: (Int, U) => Unit)
  {
    val processFunc = (context: TaskContext, iter: Iterator[T]) => processPartition(iter)
    runJob[T, U](rdd, processFunc, 0 until rdd.partitions.size, false, resultHandler)
  }

  /**
   * :: DeveloperApi ::
   * Run a job that can return approximate results.
   */
  @DeveloperApi
  def runApproximateJob[T, U, R](
      rdd: RDD[T],
      func: (TaskContext, Iterator[T]) => U,
      evaluator: ApproximateEvaluator[U, R],
      timeout: Long): PartialResult[R] = {
    assertNotStopped()
    val callSite = getCallSite
    logInfo("Starting job: " + callSite.shortForm)
    val start = System.nanoTime
    val result = dagScheduler.runApproximateJob(rdd, func, evaluator, callSite, timeout,
      localProperties.get)
    logInfo(
      "Job finished: " + callSite.shortForm + ", took " + (System.nanoTime - start) / 1e9 + " s")
    result
  }

  /**
   * :: Experimental ::
   * Submit a job for execution and return a FutureJob holding the result.
   */
  @Experimental
  def submitJob[T, U, R](
      rdd: RDD[T],
      processPartition: Iterator[T] => U,
      partitions: Seq[Int],
      resultHandler: (Int, U) => Unit,
      resultFunc: => R): SimpleFutureAction[R] =
  {
    assertNotStopped()
    val cleanF = clean(processPartition)
    val callSite = getCallSite
    val waiter = dagScheduler.submitJob(
      rdd,
      (context: TaskContext, iter: Iterator[T]) => cleanF(iter),
      partitions,
      callSite,
      allowLocal = false,
      resultHandler,
      localProperties.get)
    new SimpleFutureAction(waiter, resultFunc)
  }

  /**
   * Cancel active jobs for the specified group. See [[org.apache.spark.SparkContext.setJobGroup]]
   * for more information.
   */
  def cancelJobGroup(groupId: String) {
    assertNotStopped()
    dagScheduler.cancelJobGroup(groupId)
  }

  /** Cancel all jobs that have been scheduled or are running.  */
  def cancelAllJobs() {
    assertNotStopped()
    dagScheduler.cancelAllJobs()
  }

  /** Cancel a given job if it's scheduled or running */
  private[spark] def cancelJob(jobId: Int) {
    dagScheduler.cancelJob(jobId)
  }

  /** Cancel a given stage and all jobs associated with it */
  private[spark] def cancelStage(stageId: Int) {
    dagScheduler.cancelStage(stageId)
  }

  /**
   * Clean a closure to make it ready to serialized and send to tasks
   * (removes unreferenced variables in $outer's, updates REPL variables)
   * If <tt>checkSerializable</tt> is set, <tt>clean</tt> will also proactively
   * check to see if <tt>f</tt> is serializable and throw a <tt>SparkException</tt>
   * if not.
   *
   * @param f the closure to clean
   * @param checkSerializable whether or not to immediately check <tt>f</tt> for serializability
   * @throws <tt>SparkException<tt> if <tt>checkSerializable</tt> is set but <tt>f</tt> is not
   *   serializable
   */
  private[spark] def clean[F <: AnyRef](f: F, checkSerializable: Boolean = true): F = {
    ClosureCleaner.clean(f, checkSerializable)
    f
  }

  /**
   * Set the directory under which RDDs are going to be checkpointed. The directory must
   * be a HDFS path if running on a cluster.
   */
  def setCheckpointDir(directory: String) {
    checkpointDir = Option(directory).map { dir =>
      val path = new Path(dir, UUID.randomUUID().toString)
      val fs = path.getFileSystem(hadoopConfiguration)
      fs.mkdirs(path)
      fs.getFileStatus(path).getPath.toString
    }
  }

  def getCheckpointDir = checkpointDir

  /** Default level of parallelism to use when not given by user (e.g. parallelize and makeRDD). */
  def defaultParallelism: Int = {
    assertNotStopped()
    taskScheduler.defaultParallelism
  }

  /** Default min number of partitions for Hadoop RDDs when not given by user */
  @deprecated("use defaultMinPartitions", "1.0.0")
  def defaultMinSplits: Int = math.min(defaultParallelism, 2)

  /** 
   * Default min number of partitions for Hadoop RDDs when not given by user 
   * Notice that we use math.min so the "defaultMinPartitions" cannot be higher than 2.
   * The reasons for this are discussed in https://github.com/mesos/spark/pull/718
   */
  def defaultMinPartitions: Int = math.min(defaultParallelism, 2)

  private val nextShuffleId = new AtomicInteger(0)

  private[spark] def newShuffleId(): Int = nextShuffleId.getAndIncrement()

  private val nextRddId = new AtomicInteger(0)

  /** Register a new RDD, returning its RDD ID */
  private[spark] def newRddId(): Int = nextRddId.getAndIncrement()

  /** Post the application start event */
  private def postApplicationStart() {
    // Note: this code assumes that the task scheduler has been initialized and has contacted
    // the cluster manager to get an application ID (in case the cluster manager provides one).
    listenerBus.post(SparkListenerApplicationStart(appName, Some(applicationId),
      startTime, sparkUser))
  }

  /** Post the application end event */
  private def postApplicationEnd() {
    listenerBus.post(SparkListenerApplicationEnd(System.currentTimeMillis))
  }

  /** Post the environment update event once the task scheduler is ready */
  private def postEnvironmentUpdate() {
    if (taskScheduler != null) {
      val schedulingMode = getSchedulingMode.toString
      val addedJarPaths = addedJars.keys.toSeq
      val addedFilePaths = addedFiles.keys.toSeq
      val environmentDetails =
        SparkEnv.environmentDetails(conf, schedulingMode, addedJarPaths, addedFilePaths)
      val environmentUpdate = SparkListenerEnvironmentUpdate(environmentDetails)
      listenerBus.post(environmentUpdate)
    }
  }

  /** Called by MetadataCleaner to clean up the persistentRdds map periodically */
  private[spark] def cleanup(cleanupTime: Long) {
    persistentRdds.clearOldValues(cleanupTime)
  }

  // In order to prevent multiple SparkContexts from being active at the same time, mark this
  // context as having finished construction.
  // NOTE: this must be placed at the end of the SparkContext constructor.
  SparkContext.setActiveContext(this, allowMultipleContexts)
}

/**
 * The SparkContext object contains a number of implicit conversions and parameters for use with
 * various Spark features.
 */
object SparkContext extends Logging {

  /**
   * Lock that guards access to global variables that track SparkContext construction.
   */
  private val SPARK_CONTEXT_CONSTRUCTOR_LOCK = new Object()

  /**
   * The active, fully-constructed SparkContext.  If no SparkContext is active, then this is `None`.
   *
   * Access to this field is guarded by SPARK_CONTEXT_CONSTRUCTOR_LOCK
   */
  private var activeContext: Option[SparkContext] = None

  /**
   * Points to a partially-constructed SparkContext if some thread is in the SparkContext
   * constructor, or `None` if no SparkContext is being constructed.
   *
   * Access to this field is guarded by SPARK_CONTEXT_CONSTRUCTOR_LOCK
   */
  private var contextBeingConstructed: Option[SparkContext] = None

  /**
   * Called to ensure that no other SparkContext is running in this JVM.
   *
   * Throws an exception if a running context is detected and logs a warning if another thread is
   * constructing a SparkContext.  This warning is necessary because the current locking scheme
   * prevents us from reliably distinguishing between cases where another context is being
   * constructed and cases where another constructor threw an exception.
   */
  private def assertNoOtherContextIsRunning(
      sc: SparkContext,
      allowMultipleContexts: Boolean): Unit = {
    SPARK_CONTEXT_CONSTRUCTOR_LOCK.synchronized {
      contextBeingConstructed.foreach { otherContext =>
        if (otherContext ne sc) {  // checks for reference equality
          // Since otherContext might point to a partially-constructed context, guard against
          // its creationSite field being null:
          val otherContextCreationSite =
            Option(otherContext.creationSite).map(_.longForm).getOrElse("unknown location")
          val warnMsg = "Another SparkContext is being constructed (or threw an exception in its" +
            " constructor).  This may indicate an error, since only one SparkContext may be" +
            " running in this JVM (see SPARK-2243)." +
            s" The other SparkContext was created at:\n$otherContextCreationSite"
          logWarning(warnMsg)
        }

        activeContext.foreach { ctx =>
          val errMsg = "Only one SparkContext may be running in this JVM (see SPARK-2243)." +
            " To ignore this error, set spark.driver.allowMultipleContexts = true. " +
            s"The currently running SparkContext was created at:\n${ctx.creationSite.longForm}"
          val exception = new SparkException(errMsg)
          if (allowMultipleContexts) {
            logWarning("Multiple running SparkContexts detected in the same JVM!", exception)
          } else {
            throw exception
          }
        }
      }
    }
  }

  /**
   * Called at the beginning of the SparkContext constructor to ensure that no SparkContext is
   * running.  Throws an exception if a running context is detected and logs a warning if another
   * thread is constructing a SparkContext.  This warning is necessary because the current locking
   * scheme prevents us from reliably distinguishing between cases where another context is being
   * constructed and cases where another constructor threw an exception.
   */
  private[spark] def markPartiallyConstructed(
      sc: SparkContext,
      allowMultipleContexts: Boolean): Unit = {
    SPARK_CONTEXT_CONSTRUCTOR_LOCK.synchronized {
      assertNoOtherContextIsRunning(sc, allowMultipleContexts)
      contextBeingConstructed = Some(sc)
    }
  }

  /**
   * Called at the end of the SparkContext constructor to ensure that no other SparkContext has
   * raced with this constructor and started.
   */
  private[spark] def setActiveContext(
      sc: SparkContext,
      allowMultipleContexts: Boolean): Unit = {
    SPARK_CONTEXT_CONSTRUCTOR_LOCK.synchronized {
      assertNoOtherContextIsRunning(sc, allowMultipleContexts)
      contextBeingConstructed = None
      activeContext = Some(sc)
    }
  }

  /**
   * Clears the active SparkContext metadata.  This is called by `SparkContext#stop()`.  It's
   * also called in unit tests to prevent a flood of warnings from test suites that don't / can't
   * properly clean up their SparkContexts.
   */
  private[spark] def clearActiveContext(): Unit = {
    SPARK_CONTEXT_CONSTRUCTOR_LOCK.synchronized {
      activeContext = None
    }
  }

  private[spark] val SPARK_JOB_DESCRIPTION = "spark.job.description"

  private[spark] val SPARK_JOB_GROUP_ID = "spark.jobGroup.id"

  private[spark] val SPARK_JOB_INTERRUPT_ON_CANCEL = "spark.job.interruptOnCancel"

  private[spark] val SPARK_UNKNOWN_USER = "<unknown>"

  private[spark] val DRIVER_IDENTIFIER = "<driver>"

  // The following deprecated objects have already been copied to `object AccumulatorParam` to
  // make the compiler find them automatically. They are duplicate codes only for backward
  // compatibility, please update `object AccumulatorParam` accordingly if you plan to modify the
  // following ones.

  @deprecated("Replaced by implicit objects in AccumulatorParam. This is kept here only for " +
    "backward compatibility.", "1.3.0")
  object DoubleAccumulatorParam extends AccumulatorParam[Double] {
    def addInPlace(t1: Double, t2: Double): Double = t1 + t2
    def zero(initialValue: Double) = 0.0
  }

  @deprecated("Replaced by implicit objects in AccumulatorParam. This is kept here only for " +
    "backward compatibility.", "1.3.0")
  object IntAccumulatorParam extends AccumulatorParam[Int] {
    def addInPlace(t1: Int, t2: Int): Int = t1 + t2
    def zero(initialValue: Int) = 0
  }

  @deprecated("Replaced by implicit objects in AccumulatorParam. This is kept here only for " +
    "backward compatibility.", "1.3.0")
  object LongAccumulatorParam extends AccumulatorParam[Long] {
    def addInPlace(t1: Long, t2: Long) = t1 + t2
    def zero(initialValue: Long) = 0L
  }

  @deprecated("Replaced by implicit objects in AccumulatorParam. This is kept here only for " +
    "backward compatibility.", "1.3.0")
  object FloatAccumulatorParam extends AccumulatorParam[Float] {
    def addInPlace(t1: Float, t2: Float) = t1 + t2
    def zero(initialValue: Float) = 0f
  }

  // The following deprecated functions have already been moved to `object RDD` to
  // make the compiler find them automatically. They are still kept here for backward compatibility
  // and just call the corresponding functions in `object RDD`.

  @deprecated("Replaced by implicit functions in the RDD companion object. This is " +
    "kept here only for backward compatibility.", "1.3.0")
  def rddToPairRDDFunctions[K, V](rdd: RDD[(K, V)])
      (implicit kt: ClassTag[K], vt: ClassTag[V], ord: Ordering[K] = null) = {
    RDD.rddToPairRDDFunctions(rdd)
  }

  @deprecated("Replaced by implicit functions in the RDD companion object. This is " +
    "kept here only for backward compatibility.", "1.3.0")
  def rddToAsyncRDDActions[T: ClassTag](rdd: RDD[T]) = RDD.rddToAsyncRDDActions(rdd)

  @deprecated("Replaced by implicit functions in the RDD companion object. This is " +
    "kept here only for backward compatibility.", "1.3.0")
  def rddToSequenceFileRDDFunctions[K <% Writable: ClassTag, V <% Writable: ClassTag](
      rdd: RDD[(K, V)]) = {
    val kf = implicitly[K => Writable]
    val vf = implicitly[V => Writable]
    implicit val keyWritableFactory = new WritableFactory[K](_ => null, kf)
    implicit val valueWritableFactory = new WritableFactory[V](_ => null, vf)
    RDD.rddToSequenceFileRDDFunctions(rdd)
  }

  @deprecated("Replaced by implicit functions in the RDD companion object. This is " +
    "kept here only for backward compatibility.", "1.3.0")
  def rddToOrderedRDDFunctions[K : Ordering : ClassTag, V: ClassTag](
      rdd: RDD[(K, V)]) =
    RDD.rddToOrderedRDDFunctions(rdd)

  @deprecated("Replaced by implicit functions in the RDD companion object. This is " +
    "kept here only for backward compatibility.", "1.3.0")
  def doubleRDDToDoubleRDDFunctions(rdd: RDD[Double]) = RDD.doubleRDDToDoubleRDDFunctions(rdd)

  @deprecated("Replaced by implicit functions in the RDD companion object. This is " +
    "kept here only for backward compatibility.", "1.3.0")
  def numericRDDToDoubleRDDFunctions[T](rdd: RDD[T])(implicit num: Numeric[T]) =
    RDD.numericRDDToDoubleRDDFunctions(rdd)

  // The following deprecated functions have already been moved to `object WritableFactory` to
  // make the compiler find them automatically. They are still kept here for backward compatibility.

<<<<<<< HEAD
  @deprecated("Replaced by implicit functions in the WritableFactory companion object. This is " +
    "kept here only for backward compatibility.", "1.3.0")
  def intToIntWritable(i: Int) = new IntWritable(i)

  @deprecated("Replaced by implicit functions in the WritableFactory companion object. This is " +
    "kept here only for backward compatibility.", "1.3.0")
  def longToLongWritable(l: Long) = new LongWritable(l)

  @deprecated("Replaced by implicit functions in the WritableFactory companion object. This is " +
    "kept here only for backward compatibility.", "1.3.0")
  def floatToFloatWritable(f: Float) = new FloatWritable(f)

  @deprecated("Replaced by implicit functions in the WritableFactory companion object. This is " +
    "kept here only for backward compatibility.", "1.3.0")
  def doubleToDoubleWritable(d: Double) = new DoubleWritable(d)

  @deprecated("Replaced by implicit functions in the WritableFactory companion object. This is " +
    "kept here only for backward compatibility.", "1.3.0")
  def boolToBoolWritable (b: Boolean) = new BooleanWritable(b)

  @deprecated("Replaced by implicit functions in the WritableFactory companion object. This is " +
    "kept here only for backward compatibility.", "1.3.0")
  def bytesToBytesWritable (aob: Array[Byte]) = new BytesWritable(aob)

  @deprecated("Replaced by implicit functions in the WritableFactory companion object. This is " +
    "kept here only for backward compatibility.", "1.3.0")
  def stringToText(s: String) = new Text(s)
=======
  implicit def intToIntWritable(i: Int): IntWritable = new IntWritable(i)

  implicit def longToLongWritable(l: Long): LongWritable = new LongWritable(l)

  implicit def floatToFloatWritable(f: Float): FloatWritable = new FloatWritable(f)

  implicit def doubleToDoubleWritable(d: Double): DoubleWritable = new DoubleWritable(d)

  implicit def boolToBoolWritable (b: Boolean): BooleanWritable = new BooleanWritable(b)

  implicit def bytesToBytesWritable (aob: Array[Byte]): BytesWritable = new BytesWritable(aob)

  implicit def stringToText(s: String): Text = new Text(s)
>>>>>>> c306555f

  private def arrayToArrayWritable[T <% Writable: ClassTag](arr: Traversable[T])
    : ArrayWritable = {
    def anyToWritable[U <% Writable](u: U): Writable = u

    new ArrayWritable(classTag[T].runtimeClass.asInstanceOf[Class[Writable]],
        arr.map(x => anyToWritable(x)).toArray)
  }

  // The following deprecated functions have already been moved to `object WritableConverter` to
  // make the compiler find them automatically. They are still kept here for backward compatibility
  // and just call the corresponding functions in `object WritableConverter`.

  @deprecated("Replaced by implicit functions in WritableConverter. This is kept here only for " +
    "backward compatibility.", "1.3.0")
  def intWritableConverter(): WritableConverter[Int] =
    WritableConverter.intWritableConverter()

  @deprecated("Replaced by implicit functions in WritableConverter. This is kept here only for " +
    "backward compatibility.", "1.3.0")
  def longWritableConverter(): WritableConverter[Long] =
    WritableConverter.longWritableConverter()

  @deprecated("Replaced by implicit functions in WritableConverter. This is kept here only for " +
    "backward compatibility.", "1.3.0")
  def doubleWritableConverter(): WritableConverter[Double] =
    WritableConverter.doubleWritableConverter()

  @deprecated("Replaced by implicit functions in WritableConverter. This is kept here only for " +
    "backward compatibility.", "1.3.0")
  def floatWritableConverter(): WritableConverter[Float] =
    WritableConverter.floatWritableConverter()

  @deprecated("Replaced by implicit functions in WritableConverter. This is kept here only for " +
    "backward compatibility.", "1.3.0")
  def booleanWritableConverter(): WritableConverter[Boolean] =
    WritableConverter.booleanWritableConverter()

  @deprecated("Replaced by implicit functions in WritableConverter. This is kept here only for " +
    "backward compatibility.", "1.3.0")
  def bytesWritableConverter(): WritableConverter[Array[Byte]] =
    WritableConverter.bytesWritableConverter()

  @deprecated("Replaced by implicit functions in WritableConverter. This is kept here only for " +
    "backward compatibility.", "1.3.0")
  def stringWritableConverter(): WritableConverter[String] =
    WritableConverter.stringWritableConverter()

  @deprecated("Replaced by implicit functions in WritableConverter. This is kept here only for " +
    "backward compatibility.", "1.3.0")
  def writableWritableConverter[T <: Writable](): WritableConverter[T] =
    WritableConverter.writableWritableConverter()

  /**
   * Find the JAR from which a given class was loaded, to make it easy for users to pass
   * their JARs to SparkContext.
   */
  def jarOfClass(cls: Class[_]): Option[String] = {
    val uri = cls.getResource("/" + cls.getName.replace('.', '/') + ".class")
    if (uri != null) {
      val uriStr = uri.toString
      if (uriStr.startsWith("jar:file:")) {
        // URI will be of the form "jar:file:/path/foo.jar!/package/cls.class",
        // so pull out the /path/foo.jar
        Some(uriStr.substring("jar:file:".length, uriStr.indexOf('!')))
      } else {
        None
      }
    } else {
      None
    }
  }

  /**
   * Find the JAR that contains the class of a particular object, to make it easy for users
   * to pass their JARs to SparkContext. In most cases you can call jarOfObject(this) in
   * your driver program.
   */
  def jarOfObject(obj: AnyRef): Option[String] = jarOfClass(obj.getClass)

  /**
   * Creates a modified version of a SparkConf with the parameters that can be passed separately
   * to SparkContext, to make it easier to write SparkContext's constructors. This ignores
   * parameters that are passed as the default value of null, instead of throwing an exception
   * like SparkConf would.
   */
  private[spark] def updatedConf(
      conf: SparkConf,
      master: String,
      appName: String,
      sparkHome: String = null,
      jars: Seq[String] = Nil,
      environment: Map[String, String] = Map()): SparkConf =
  {
    val res = conf.clone()
    res.setMaster(master)
    res.setAppName(appName)
    if (sparkHome != null) {
      res.setSparkHome(sparkHome)
    }
    if (jars != null && !jars.isEmpty) {
      res.setJars(jars)
    }
    res.setExecutorEnv(environment.toSeq)
    res
  }

  /**
   * Create a task scheduler based on a given master URL.
   * Return a 2-tuple of the scheduler backend and the task scheduler.
   */
  private def createTaskScheduler(
      sc: SparkContext,
      master: String): (SchedulerBackend, TaskScheduler) = {
    // Regular expression used for local[N] and local[*] master formats
    val LOCAL_N_REGEX = """local\[([0-9]+|\*)\]""".r
    // Regular expression for local[N, maxRetries], used in tests with failing tasks
    val LOCAL_N_FAILURES_REGEX = """local\[([0-9]+|\*)\s*,\s*([0-9]+)\]""".r
    // Regular expression for simulating a Spark cluster of [N, cores, memory] locally
    val LOCAL_CLUSTER_REGEX = """local-cluster\[\s*([0-9]+)\s*,\s*([0-9]+)\s*,\s*([0-9]+)\s*]""".r
    // Regular expression for connecting to Spark deploy clusters
    val SPARK_REGEX = """spark://(.*)""".r
    // Regular expression for connection to Mesos cluster by mesos:// or zk:// url
    val MESOS_REGEX = """(mesos|zk)://.*""".r
    // Regular expression for connection to Simr cluster
    val SIMR_REGEX = """simr://(.*)""".r

    // When running locally, don't try to re-execute tasks on failure.
    val MAX_LOCAL_TASK_FAILURES = 1

    master match {
      case "local" =>
        val scheduler = new TaskSchedulerImpl(sc, MAX_LOCAL_TASK_FAILURES, isLocal = true)
        val backend = new LocalBackend(scheduler, 1)
        scheduler.initialize(backend)
        (backend, scheduler)

      case LOCAL_N_REGEX(threads) =>
        def localCpuCount = Runtime.getRuntime.availableProcessors()
        // local[*] estimates the number of cores on the machine; local[N] uses exactly N threads.
        val threadCount = if (threads == "*") localCpuCount else threads.toInt
        if (threadCount <= 0) {
          throw new SparkException(s"Asked to run locally with $threadCount threads")
        }
        val scheduler = new TaskSchedulerImpl(sc, MAX_LOCAL_TASK_FAILURES, isLocal = true)
        val backend = new LocalBackend(scheduler, threadCount)
        scheduler.initialize(backend)
        (backend, scheduler)

      case LOCAL_N_FAILURES_REGEX(threads, maxFailures) =>
        def localCpuCount = Runtime.getRuntime.availableProcessors()
        // local[*, M] means the number of cores on the computer with M failures
        // local[N, M] means exactly N threads with M failures
        val threadCount = if (threads == "*") localCpuCount else threads.toInt
        val scheduler = new TaskSchedulerImpl(sc, maxFailures.toInt, isLocal = true)
        val backend = new LocalBackend(scheduler, threadCount)
        scheduler.initialize(backend)
        (backend, scheduler)

      case SPARK_REGEX(sparkUrl) =>
        val scheduler = new TaskSchedulerImpl(sc)
        val masterUrls = sparkUrl.split(",").map("spark://" + _)
        val backend = new SparkDeploySchedulerBackend(scheduler, sc, masterUrls)
        scheduler.initialize(backend)
        (backend, scheduler)

      case LOCAL_CLUSTER_REGEX(numSlaves, coresPerSlave, memoryPerSlave) =>
        // Check to make sure memory requested <= memoryPerSlave. Otherwise Spark will just hang.
        val memoryPerSlaveInt = memoryPerSlave.toInt
        if (sc.executorMemory > memoryPerSlaveInt) {
          throw new SparkException(
            "Asked to launch cluster with %d MB RAM / worker but requested %d MB/worker".format(
              memoryPerSlaveInt, sc.executorMemory))
        }

        val scheduler = new TaskSchedulerImpl(sc)
        val localCluster = new LocalSparkCluster(
          numSlaves.toInt, coresPerSlave.toInt, memoryPerSlaveInt)
        val masterUrls = localCluster.start()
        val backend = new SparkDeploySchedulerBackend(scheduler, sc, masterUrls)
        scheduler.initialize(backend)
        backend.shutdownCallback = (backend: SparkDeploySchedulerBackend) => {
          localCluster.stop()
        }
        (backend, scheduler)

      case "yarn-standalone" | "yarn-cluster" =>
        if (master == "yarn-standalone") {
          logWarning(
            "\"yarn-standalone\" is deprecated as of Spark 1.0. Use \"yarn-cluster\" instead.")
        }
        val scheduler = try {
          val clazz = Class.forName("org.apache.spark.scheduler.cluster.YarnClusterScheduler")
          val cons = clazz.getConstructor(classOf[SparkContext])
          cons.newInstance(sc).asInstanceOf[TaskSchedulerImpl]
        } catch {
          // TODO: Enumerate the exact reasons why it can fail
          // But irrespective of it, it means we cannot proceed !
          case e: Exception => {
            throw new SparkException("YARN mode not available ?", e)
          }
        }
        val backend = try {
          val clazz =
            Class.forName("org.apache.spark.scheduler.cluster.YarnClusterSchedulerBackend")
          val cons = clazz.getConstructor(classOf[TaskSchedulerImpl], classOf[SparkContext])
          cons.newInstance(scheduler, sc).asInstanceOf[CoarseGrainedSchedulerBackend]
        } catch {
          case e: Exception => {
            throw new SparkException("YARN mode not available ?", e)
          }
        }
        scheduler.initialize(backend)
        (backend, scheduler)

      case "yarn-client" =>
        val scheduler = try {
          val clazz =
            Class.forName("org.apache.spark.scheduler.cluster.YarnScheduler")
          val cons = clazz.getConstructor(classOf[SparkContext])
          cons.newInstance(sc).asInstanceOf[TaskSchedulerImpl]

        } catch {
          case e: Exception => {
            throw new SparkException("YARN mode not available ?", e)
          }
        }

        val backend = try {
          val clazz =
            Class.forName("org.apache.spark.scheduler.cluster.YarnClientSchedulerBackend")
          val cons = clazz.getConstructor(classOf[TaskSchedulerImpl], classOf[SparkContext])
          cons.newInstance(scheduler, sc).asInstanceOf[CoarseGrainedSchedulerBackend]
        } catch {
          case e: Exception => {
            throw new SparkException("YARN mode not available ?", e)
          }
        }

        scheduler.initialize(backend)
        (backend, scheduler)

      case mesosUrl @ MESOS_REGEX(_) =>
        MesosNativeLibrary.load()
        val scheduler = new TaskSchedulerImpl(sc)
        val coarseGrained = sc.conf.getBoolean("spark.mesos.coarse", false)
        val url = mesosUrl.stripPrefix("mesos://") // strip scheme from raw Mesos URLs
        val backend = if (coarseGrained) {
          new CoarseMesosSchedulerBackend(scheduler, sc, url)
        } else {
          new MesosSchedulerBackend(scheduler, sc, url)
        }
        scheduler.initialize(backend)
        (backend, scheduler)

      case SIMR_REGEX(simrUrl) =>
        val scheduler = new TaskSchedulerImpl(sc)
        val backend = new SimrSchedulerBackend(scheduler, sc, simrUrl)
        scheduler.initialize(backend)
        (backend, scheduler)

      case _ =>
        throw new SparkException("Could not parse Master URL: '" + master + "'")
    }
  }
}

/**
 * A class encapsulating how to convert some type T to Writable. It stores both the Writable class
 * corresponding to T (e.g. IntWritable for Int) and a function for doing the conversion.
 * The getter for the writable class takes a ClassTag[T] in case this is a generic object
 * that doesn't know the type of T when it is created. This sounds strange but is necessary to
 * support converting subclasses of Writable to themselves (writableWritableConverter).
 */
private[spark] class WritableConverter[T](
    val writableClass: ClassTag[T] => Class[_ <: Writable],
    val convert: Writable => T)
  extends Serializable

object WritableConverter {

  // Helper objects for converting common types to Writable
  private[spark] def simpleWritableConverter[T, W <: Writable: ClassTag](convert: W => T)
  : WritableConverter[T] = {
    val wClass = classTag[W].runtimeClass.asInstanceOf[Class[W]]
    new WritableConverter[T](_ => wClass, x => convert(x.asInstanceOf[W]))
  }

  // The following implicit functions were in SparkContext before 1.3 and users had to
  // `import SparkContext._` to enable them. Now we move them here to make the compiler find
  // them automatically. However, we still keep the old functions in SparkContext for backward
  // compatibility and forward to the following functions directly.

  implicit def intWritableConverter(): WritableConverter[Int] =
    simpleWritableConverter[Int, IntWritable](_.get)

  implicit def longWritableConverter(): WritableConverter[Long] =
    simpleWritableConverter[Long, LongWritable](_.get)

  implicit def doubleWritableConverter(): WritableConverter[Double] =
    simpleWritableConverter[Double, DoubleWritable](_.get)

  implicit def floatWritableConverter(): WritableConverter[Float] =
    simpleWritableConverter[Float, FloatWritable](_.get)

  implicit def booleanWritableConverter(): WritableConverter[Boolean] =
    simpleWritableConverter[Boolean, BooleanWritable](_.get)

  implicit def bytesWritableConverter(): WritableConverter[Array[Byte]] = {
    simpleWritableConverter[Array[Byte], BytesWritable] { bw =>
      // getBytes method returns array which is longer then data to be returned
      Arrays.copyOfRange(bw.getBytes, 0, bw.getLength)
    }
  }

  implicit def stringWritableConverter(): WritableConverter[String] =
    simpleWritableConverter[String, Text](_.toString)

  implicit def writableWritableConverter[T <: Writable](): WritableConverter[T] =
    new WritableConverter[T](_.runtimeClass.asInstanceOf[Class[T]], _.asInstanceOf[T])
}

/**
 * A class encapsulating how to convert some type T to Writable. It stores both the Writable class
 * corresponding to T (e.g. IntWritable for Int) and a function for doing the conversion.
 * The Writable class will be used in `SequenceFileRDDFunctions`.
 */
private[spark] class WritableFactory[T](
    val writableClass: ClassTag[T] => Class[_ <: Writable],
    val convert: T => Writable) extends Serializable

object WritableFactory {

  private[spark] def simpleWritableFactory[T: ClassTag, W <: Writable : ClassTag](convert: T => W)
    : WritableFactory[T] = {
    val writableClass = implicitly[ClassTag[W]].runtimeClass.asInstanceOf[Class[W]]
    new WritableFactory[T](_ => writableClass, convert)
  }

  implicit def intWritableFactory: WritableFactory[Int] =
    simpleWritableFactory(new IntWritable(_))

  implicit def longWritableFactory: WritableFactory[Long] =
    simpleWritableFactory(new LongWritable(_))

  implicit def floatWritableFactory: WritableFactory[Float] =
    simpleWritableFactory(new FloatWritable(_))

  implicit def doubleWritableFactory: WritableFactory[Double] =
    simpleWritableFactory(new DoubleWritable(_))

  implicit def booleanWritableFactory: WritableFactory[Boolean] =
    simpleWritableFactory(new BooleanWritable(_))

  implicit def bytesWritableFactory: WritableFactory[Array[Byte]] =
    simpleWritableFactory(new BytesWritable(_))

  implicit def stringWritableFactory: WritableFactory[String] =
    simpleWritableFactory(new Text(_))

  implicit def writableWritableFactory[T <: Writable: ClassTag]: WritableFactory[T] =
    simpleWritableFactory(w => w)

}<|MERGE_RESOLUTION|>--- conflicted
+++ resolved
@@ -1770,49 +1770,33 @@
   // The following deprecated functions have already been moved to `object WritableFactory` to
   // make the compiler find them automatically. They are still kept here for backward compatibility.
 
-<<<<<<< HEAD
   @deprecated("Replaced by implicit functions in the WritableFactory companion object. This is " +
     "kept here only for backward compatibility.", "1.3.0")
-  def intToIntWritable(i: Int) = new IntWritable(i)
+  def intToIntWritable(i: Int): IntWritable = new IntWritable(i)
 
   @deprecated("Replaced by implicit functions in the WritableFactory companion object. This is " +
     "kept here only for backward compatibility.", "1.3.0")
-  def longToLongWritable(l: Long) = new LongWritable(l)
+  def longToLongWritable(l: Long): LongWritable = new LongWritable(l)
 
   @deprecated("Replaced by implicit functions in the WritableFactory companion object. This is " +
     "kept here only for backward compatibility.", "1.3.0")
-  def floatToFloatWritable(f: Float) = new FloatWritable(f)
+  def floatToFloatWritable(f: Float): FloatWritable = new FloatWritable(f)
 
   @deprecated("Replaced by implicit functions in the WritableFactory companion object. This is " +
     "kept here only for backward compatibility.", "1.3.0")
-  def doubleToDoubleWritable(d: Double) = new DoubleWritable(d)
+  def doubleToDoubleWritable(d: Double): DoubleWritable = new DoubleWritable(d)
 
   @deprecated("Replaced by implicit functions in the WritableFactory companion object. This is " +
     "kept here only for backward compatibility.", "1.3.0")
-  def boolToBoolWritable (b: Boolean) = new BooleanWritable(b)
+  def boolToBoolWritable (b: Boolean): BooleanWritable = new BooleanWritable(b)
 
   @deprecated("Replaced by implicit functions in the WritableFactory companion object. This is " +
     "kept here only for backward compatibility.", "1.3.0")
-  def bytesToBytesWritable (aob: Array[Byte]) = new BytesWritable(aob)
+  def bytesToBytesWritable (aob: Array[Byte]): BytesWritable = new BytesWritable(aob)
 
   @deprecated("Replaced by implicit functions in the WritableFactory companion object. This is " +
     "kept here only for backward compatibility.", "1.3.0")
-  def stringToText(s: String) = new Text(s)
-=======
-  implicit def intToIntWritable(i: Int): IntWritable = new IntWritable(i)
-
-  implicit def longToLongWritable(l: Long): LongWritable = new LongWritable(l)
-
-  implicit def floatToFloatWritable(f: Float): FloatWritable = new FloatWritable(f)
-
-  implicit def doubleToDoubleWritable(d: Double): DoubleWritable = new DoubleWritable(d)
-
-  implicit def boolToBoolWritable (b: Boolean): BooleanWritable = new BooleanWritable(b)
-
-  implicit def bytesToBytesWritable (aob: Array[Byte]): BytesWritable = new BytesWritable(aob)
-
-  implicit def stringToText(s: String): Text = new Text(s)
->>>>>>> c306555f
+  def stringToText(s: String): Text = new Text(s)
 
   private def arrayToArrayWritable[T <% Writable: ClassTag](arr: Traversable[T])
     : ArrayWritable = {
