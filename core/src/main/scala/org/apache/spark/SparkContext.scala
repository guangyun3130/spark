/*
 * Licensed to the Apache Software Foundation (ASF) under one or more
 * contributor license agreements.  See the NOTICE file distributed with
 * this work for additional information regarding copyright ownership.
 * The ASF licenses this file to You under the Apache License, Version 2.0
 * (the "License"); you may not use this file except in compliance with
 * the License.  You may obtain a copy of the License at
 *
 *    http://www.apache.org/licenses/LICENSE-2.0
 *
 * Unless required by applicable law or agreed to in writing, software
 * distributed under the License is distributed on an "AS IS" BASIS,
 * WITHOUT WARRANTIES OR CONDITIONS OF ANY KIND, either express or implied.
 * See the License for the specific language governing permissions and
 * limitations under the License.
 */

package org.apache.spark

import java.io._
import java.lang.reflect.Constructor
import java.net.URI
import java.util.{Arrays, Locale, Properties, ServiceLoader, UUID}
import java.util.concurrent.ConcurrentMap
import java.util.concurrent.atomic.{AtomicBoolean, AtomicInteger, AtomicReference}

import scala.collection.JavaConverters._
import scala.collection.Map
import scala.collection.generic.Growable
import scala.collection.mutable.HashMap
import scala.language.implicitConversions
import scala.reflect.{classTag, ClassTag}
import scala.util.control.NonFatal

import com.google.common.collect.MapMaker
import org.apache.commons.lang3.SerializationUtils
import org.apache.hadoop.conf.Configuration
import org.apache.hadoop.fs.Path
import org.apache.hadoop.io.{ArrayWritable, BooleanWritable, BytesWritable, DoubleWritable,
  FloatWritable, IntWritable, LongWritable, NullWritable, Text, Writable}
import org.apache.hadoop.mapred.{FileInputFormat, InputFormat, JobConf, SequenceFileInputFormat,
  TextInputFormat}
import org.apache.hadoop.mapreduce.{InputFormat => NewInputFormat, Job => NewHadoopJob}
import org.apache.hadoop.mapreduce.lib.input.{FileInputFormat => NewFileInputFormat}
import org.apache.mesos.MesosNativeLibrary

import org.apache.spark.annotation.DeveloperApi
import org.apache.spark.broadcast.Broadcast
import org.apache.spark.deploy.{LocalSparkCluster, SparkHadoopUtil}
import org.apache.spark.input.{FixedLengthBinaryInputFormat, PortableDataStream, StreamInputFormat,
  WholeTextFileInputFormat}
import org.apache.spark.internal.Logging
import org.apache.spark.io.CompressionCodec
import org.apache.spark.partial.{ApproximateEvaluator, PartialResult}
import org.apache.spark.rdd._
import org.apache.spark.rpc.RpcEndpointRef
import org.apache.spark.scheduler._
import org.apache.spark.scheduler.cluster.{CoarseGrainedSchedulerBackend, StandaloneSchedulerBackend}
import org.apache.spark.scheduler.cluster.mesos.{MesosCoarseGrainedSchedulerBackend, MesosFineGrainedSchedulerBackend}
import org.apache.spark.scheduler.local.LocalSchedulerBackend
import org.apache.spark.storage._
import org.apache.spark.storage.BlockManagerMessages.TriggerThreadDump
import org.apache.spark.ui.{ConsoleProgressBar, SparkUI}
import org.apache.spark.ui.jobs.JobProgressListener
import org.apache.spark.util._

/**
 * Main entry point for Spark functionality. A SparkContext represents the connection to a Spark
 * cluster, and can be used to create RDDs, accumulators and broadcast variables on that cluster.
 *
 * Only one SparkContext may be active per JVM.  You must `stop()` the active SparkContext before
 * creating a new one.  This limitation may eventually be removed; see SPARK-2243 for more details.
 *
 * @param config a Spark Config object describing the application configuration. Any settings in
 *   this config overrides the default configs as well as system properties.
 */
class SparkContext(config: SparkConf) extends Logging with ExecutorAllocationClient {

  // The call site where this SparkContext was constructed.
  private val creationSite: CallSite = Utils.getCallSite()

  // If true, log warnings instead of throwing exceptions when multiple SparkContexts are active
  private val allowMultipleContexts: Boolean =
    config.getBoolean("spark.driver.allowMultipleContexts", false)

  // In order to prevent multiple SparkContexts from being active at the same time, mark this
  // context as having started construction.
  // NOTE: this must be placed at the beginning of the SparkContext constructor.
  SparkContext.markPartiallyConstructed(this, allowMultipleContexts)

  val startTime = System.currentTimeMillis()

  private[spark] val stopped: AtomicBoolean = new AtomicBoolean(false)

  private[spark] def assertNotStopped(): Unit = {
    if (stopped.get()) {
      val activeContext = SparkContext.activeContext.get()
      val activeCreationSite =
        if (activeContext == null) {
          "(No active SparkContext.)"
        } else {
          activeContext.creationSite.longForm
        }
      throw new IllegalStateException(
        s"""Cannot call methods on a stopped SparkContext.
           |This stopped SparkContext was created at:
           |
           |${creationSite.longForm}
           |
           |The currently active SparkContext was created at:
           |
           |$activeCreationSite
         """.stripMargin)
    }
  }

  /**
   * Create a SparkContext that loads settings from system properties (for instance, when
   * launching with ./bin/spark-submit).
   */
  def this() = this(new SparkConf())

  /**
   * Alternative constructor that allows setting common Spark properties directly
   *
   * @param master Cluster URL to connect to (e.g. mesos://host:port, spark://host:port, local[4]).
   * @param appName A name for your application, to display on the cluster web UI
   * @param conf a [[org.apache.spark.SparkConf]] object specifying other Spark parameters
   */
  def this(master: String, appName: String, conf: SparkConf) =
    this(SparkContext.updatedConf(conf, master, appName))

  /**
   * Alternative constructor that allows setting common Spark properties directly
   *
   * @param master Cluster URL to connect to (e.g. mesos://host:port, spark://host:port, local[4]).
   * @param appName A name for your application, to display on the cluster web UI.
   * @param sparkHome Location where Spark is installed on cluster nodes.
   * @param jars Collection of JARs to send to the cluster. These can be paths on the local file
   *             system or HDFS, HTTP, HTTPS, or FTP URLs.
   * @param environment Environment variables to set on worker nodes.
   */
  def this(
      master: String,
      appName: String,
      sparkHome: String = null,
      jars: Seq[String] = Nil,
      environment: Map[String, String] = Map()) = {
    this(SparkContext.updatedConf(new SparkConf(), master, appName, sparkHome, jars, environment))
  }

  // NOTE: The below constructors could be consolidated using default arguments. Due to
  // Scala bug SI-8479, however, this causes the compile step to fail when generating docs.
  // Until we have a good workaround for that bug the constructors remain broken out.

  /**
   * Alternative constructor that allows setting common Spark properties directly
   *
   * @param master Cluster URL to connect to (e.g. mesos://host:port, spark://host:port, local[4]).
   * @param appName A name for your application, to display on the cluster web UI.
   */
  private[spark] def this(master: String, appName: String) =
    this(master, appName, null, Nil, Map())

  /**
   * Alternative constructor that allows setting common Spark properties directly
   *
   * @param master Cluster URL to connect to (e.g. mesos://host:port, spark://host:port, local[4]).
   * @param appName A name for your application, to display on the cluster web UI.
   * @param sparkHome Location where Spark is installed on cluster nodes.
   */
  private[spark] def this(master: String, appName: String, sparkHome: String) =
    this(master, appName, sparkHome, Nil, Map())

  /**
   * Alternative constructor that allows setting common Spark properties directly
   *
   * @param master Cluster URL to connect to (e.g. mesos://host:port, spark://host:port, local[4]).
   * @param appName A name for your application, to display on the cluster web UI.
   * @param sparkHome Location where Spark is installed on cluster nodes.
   * @param jars Collection of JARs to send to the cluster. These can be paths on the local file
   *             system or HDFS, HTTP, HTTPS, or FTP URLs.
   */
  private[spark] def this(master: String, appName: String, sparkHome: String, jars: Seq[String]) =
    this(master, appName, sparkHome, jars, Map())

  // log out Spark Version in Spark driver log
  logInfo(s"Running Spark version $SPARK_VERSION")

  /* ------------------------------------------------------------------------------------- *
   | Private variables. These variables keep the internal state of the context, and are    |
   | not accessible by the outside world. They're mutable since we want to initialize all  |
   | of them to some neutral value ahead of time, so that calling "stop()" while the       |
   | constructor is still running is safe.                                                 |
   * ------------------------------------------------------------------------------------- */

  private var _conf: SparkConf = _
  private var _eventLogDir: Option[URI] = None
  private var _eventLogCodec: Option[String] = None
  private var _env: SparkEnv = _
  private var _jobProgressListener: JobProgressListener = _
  private var _statusTracker: SparkStatusTracker = _
  private var _progressBar: Option[ConsoleProgressBar] = None
  private var _ui: Option[SparkUI] = None
  private var _hadoopConfiguration: Configuration = _
  private var _executorMemory: Int = _
  private var _schedulerBackend: SchedulerBackend = _
  private var _taskScheduler: TaskScheduler = _
  private var _heartbeatReceiver: RpcEndpointRef = _
  @volatile private var _dagScheduler: DAGScheduler = _
  private var _applicationId: String = _
  private var _applicationAttemptId: Option[String] = None
  private var _eventLogger: Option[EventLoggingListener] = None
  private var _executorAllocationManager: Option[ExecutorAllocationManager] = None
  private var _cleaner: Option[ContextCleaner] = None
  private var _listenerBusStarted: Boolean = false
  private var _jars: Seq[String] = _
  private var _files: Seq[String] = _
  private var _shutdownHookRef: AnyRef = _

  /* ------------------------------------------------------------------------------------- *
   | Accessors and public fields. These provide access to the internal state of the        |
   | context.                                                                              |
   * ------------------------------------------------------------------------------------- */

  private[spark] def conf: SparkConf = _conf

  /**
   * Return a copy of this SparkContext's configuration. The configuration ''cannot'' be
   * changed at runtime.
   */
  def getConf: SparkConf = conf.clone()

  def jars: Seq[String] = _jars
  def files: Seq[String] = _files
  def master: String = _conf.get("spark.master")
  def deployMode: String = _conf.getOption("spark.submit.deployMode").getOrElse("client")
  def appName: String = _conf.get("spark.app.name")

  private[spark] def isEventLogEnabled: Boolean = _conf.getBoolean("spark.eventLog.enabled", false)
  private[spark] def eventLogDir: Option[URI] = _eventLogDir
  private[spark] def eventLogCodec: Option[String] = _eventLogCodec

  def isLocal: Boolean = Utils.isLocalMaster(_conf)

  /**
   * @return true if context is stopped or in the midst of stopping.
   */
  def isStopped: Boolean = stopped.get()

  // An asynchronous listener bus for Spark events
  private[spark] val listenerBus = new LiveListenerBus

  // This function allows components created by SparkEnv to be mocked in unit tests:
  private[spark] def createSparkEnv(
      conf: SparkConf,
      isLocal: Boolean,
      listenerBus: LiveListenerBus): SparkEnv = {
    SparkEnv.createDriverEnv(conf, isLocal, listenerBus, SparkContext.numDriverCores(master))
  }

  private[spark] def env: SparkEnv = _env

  // Used to store a URL for each static file/jar together with the file's local timestamp
  private[spark] val addedFiles = HashMap[String, Long]()
  private[spark] val addedJars = HashMap[String, Long]()

  // Keeps track of all persisted RDDs
  private[spark] val persistentRdds = {
    val map: ConcurrentMap[Int, RDD[_]] = new MapMaker().weakValues().makeMap[Int, RDD[_]]()
    map.asScala
  }
  private[spark] def jobProgressListener: JobProgressListener = _jobProgressListener

  def statusTracker: SparkStatusTracker = _statusTracker

  private[spark] def progressBar: Option[ConsoleProgressBar] = _progressBar

  private[spark] def ui: Option[SparkUI] = _ui

  def uiWebUrl: Option[String] = _ui.map(_.webUrl)

  /**
   * A default Hadoop Configuration for the Hadoop code (e.g. file systems) that we reuse.
   *
   * '''Note:''' As it will be reused in all Hadoop RDDs, it's better not to modify it unless you
   * plan to set some global configurations for all Hadoop RDDs.
   */
  def hadoopConfiguration: Configuration = _hadoopConfiguration

  private[spark] def executorMemory: Int = _executorMemory

  // Environment variables to pass to our executors.
  private[spark] val executorEnvs = HashMap[String, String]()

  // Set SPARK_USER for user who is running SparkContext.
  val sparkUser = Utils.getCurrentUserName()

  private[spark] def schedulerBackend: SchedulerBackend = _schedulerBackend

  private[spark] def taskScheduler: TaskScheduler = _taskScheduler
  private[spark] def taskScheduler_=(ts: TaskScheduler): Unit = {
    _taskScheduler = ts
  }

  private[spark] def dagScheduler: DAGScheduler = _dagScheduler
  private[spark] def dagScheduler_=(ds: DAGScheduler): Unit = {
    _dagScheduler = ds
  }

  /**
   * A unique identifier for the Spark application.
   * Its format depends on the scheduler implementation.
   * (i.e.
   *  in case of local spark app something like 'local-1433865536131'
   *  in case of YARN something like 'application_1433865536131_34483'
   * )
   */
  def applicationId: String = _applicationId
  def applicationAttemptId: Option[String] = _applicationAttemptId

  private[spark] def eventLogger: Option[EventLoggingListener] = _eventLogger

  private[spark] def executorAllocationManager: Option[ExecutorAllocationManager] =
    _executorAllocationManager

  private[spark] def cleaner: Option[ContextCleaner] = _cleaner

  private[spark] var checkpointDir: Option[String] = None

  // Thread Local variable that can be used by users to pass information down the stack
  protected[spark] val localProperties = new InheritableThreadLocal[Properties] {
    override protected def childValue(parent: Properties): Properties = {
      // Note: make a clone such that changes in the parent properties aren't reflected in
      // the those of the children threads, which has confusing semantics (SPARK-10563).
      SerializationUtils.clone(parent)
    }
    override protected def initialValue(): Properties = new Properties()
  }

  /* ------------------------------------------------------------------------------------- *
   | Initialization. This code initializes the context in a manner that is exception-safe. |
   | All internal fields holding state are initialized here, and any error prompts the     |
   | stop() method to be called.                                                           |
   * ------------------------------------------------------------------------------------- */

  private def warnSparkMem(value: String): String = {
    logWarning("Using SPARK_MEM to set amount of memory to use per executor process is " +
      "deprecated, please use spark.executor.memory instead.")
    value
  }

  /** Control our logLevel. This overrides any user-defined log settings.
   * @param logLevel The desired log level as a string.
   * Valid log levels include: ALL, DEBUG, ERROR, FATAL, INFO, OFF, TRACE, WARN
   */
  def setLogLevel(logLevel: String) {
    // let's allow lowcase or mixed case too
    val upperCased = logLevel.toUpperCase(Locale.ENGLISH)
    require(SparkContext.VALID_LOG_LEVELS.contains(upperCased),
      s"Supplied level $logLevel did not match one of:" +
        s" ${SparkContext.VALID_LOG_LEVELS.mkString(",")}")
    Utils.setLogLevel(org.apache.log4j.Level.toLevel(upperCased))
  }

  try {
    _conf = config.clone()
    _conf.validateSettings()

    if (!_conf.contains("spark.master")) {
      throw new SparkException("A master URL must be set in your configuration")
    }
    if (!_conf.contains("spark.app.name")) {
      throw new SparkException("An application name must be set in your configuration")
    }

    // System property spark.yarn.app.id must be set if user code ran by AM on a YARN cluster
    if (master == "yarn" && deployMode == "cluster" && !_conf.contains("spark.yarn.app.id")) {
      throw new SparkException("Detected yarn cluster mode, but isn't running on a cluster. " +
        "Deployment to YARN is not supported directly by SparkContext. Please use spark-submit.")
    }

    if (_conf.getBoolean("spark.logConf", false)) {
      logInfo("Spark configuration:\n" + _conf.toDebugString)
    }

    // Set Spark driver host and port system properties
    _conf.setIfMissing("spark.driver.host", Utils.localHostName())
    _conf.setIfMissing("spark.driver.port", "0")

    _conf.set("spark.executor.id", SparkContext.DRIVER_IDENTIFIER)

    _jars = Utils.getUserJars(_conf)
    _files = _conf.getOption("spark.files").map(_.split(",")).map(_.filter(_.nonEmpty))
      .toSeq.flatten

    _eventLogDir =
      if (isEventLogEnabled) {
        val unresolvedDir = conf.get("spark.eventLog.dir", EventLoggingListener.DEFAULT_LOG_DIR)
          .stripSuffix("/")
        Some(Utils.resolveURI(unresolvedDir))
      } else {
        None
      }

    _eventLogCodec = {
      val compress = _conf.getBoolean("spark.eventLog.compress", false)
      if (compress && isEventLogEnabled) {
        Some(CompressionCodec.getCodecName(_conf)).map(CompressionCodec.getShortName)
      } else {
        None
      }
    }

    if (master == "yarn" && deployMode == "client") System.setProperty("SPARK_YARN_MODE", "true")

    // "_jobProgressListener" should be set up before creating SparkEnv because when creating
    // "SparkEnv", some messages will be posted to "listenerBus" and we should not miss them.
    _jobProgressListener = new JobProgressListener(_conf)
    listenerBus.addListener(jobProgressListener)

    // Create the Spark execution environment (cache, map output tracker, etc)
    _env = createSparkEnv(_conf, isLocal, listenerBus)
    SparkEnv.set(_env)

    // If running the REPL, register the repl's output dir with the file server.
    _conf.getOption("spark.repl.class.outputDir").foreach { path =>
      val replUri = _env.rpcEnv.fileServer.addDirectory("/classes", new File(path))
      _conf.set("spark.repl.class.uri", replUri)
    }

    _statusTracker = new SparkStatusTracker(this)

    _progressBar =
      if (_conf.getBoolean("spark.ui.showConsoleProgress", true) && !log.isInfoEnabled) {
        Some(new ConsoleProgressBar(this))
      } else {
        None
      }

    _ui =
      if (conf.getBoolean("spark.ui.enabled", true)) {
        Some(SparkUI.createLiveUI(this, _conf, listenerBus, _jobProgressListener,
          _env.securityManager, appName, startTime = startTime))
      } else {
        // For tests, do not enable the UI
        None
      }
    // Bind the UI before starting the task scheduler to communicate
    // the bound port to the cluster manager properly
    _ui.foreach(_.bind())

    _hadoopConfiguration = SparkHadoopUtil.get.newConfiguration(_conf)

    // Add each JAR given through the constructor
    if (jars != null) {
      jars.foreach(addJar)
    }

    if (files != null) {
      files.foreach(addFile)
    }

    _executorMemory = _conf.getOption("spark.executor.memory")
      .orElse(Option(System.getenv("SPARK_EXECUTOR_MEMORY")))
      .orElse(Option(System.getenv("SPARK_MEM"))
      .map(warnSparkMem))
      .map(Utils.memoryStringToMb)
      .getOrElse(1024)

    // Convert java options to env vars as a work around
    // since we can't set env vars directly in sbt.
    for { (envKey, propKey) <- Seq(("SPARK_TESTING", "spark.testing"))
      value <- Option(System.getenv(envKey)).orElse(Option(System.getProperty(propKey)))} {
      executorEnvs(envKey) = value
    }
    Option(System.getenv("SPARK_PREPEND_CLASSES")).foreach { v =>
      executorEnvs("SPARK_PREPEND_CLASSES") = v
    }
    // The Mesos scheduler backend relies on this environment variable to set executor memory.
    // TODO: Set this only in the Mesos scheduler.
    executorEnvs("SPARK_EXECUTOR_MEMORY") = executorMemory + "m"
    executorEnvs ++= _conf.getExecutorEnv
    executorEnvs("SPARK_USER") = sparkUser

    // We need to register "HeartbeatReceiver" before "createTaskScheduler" because Executor will
    // retrieve "HeartbeatReceiver" in the constructor. (SPARK-6640)
    _heartbeatReceiver = env.rpcEnv.setupEndpoint(
      HeartbeatReceiver.ENDPOINT_NAME, new HeartbeatReceiver(this))

    // Create and start the scheduler
    val (sched, ts) = SparkContext.createTaskScheduler(this, master, deployMode)
    _schedulerBackend = sched
    _taskScheduler = ts
    _dagScheduler = new DAGScheduler(this)
    _heartbeatReceiver.ask[Boolean](TaskSchedulerIsSet)

    // start TaskScheduler after taskScheduler sets DAGScheduler reference in DAGScheduler's
    // constructor
    _taskScheduler.start()

    _applicationId = _taskScheduler.applicationId()
    _applicationAttemptId = taskScheduler.applicationAttemptId()
    _conf.set("spark.app.id", _applicationId)
    _ui.foreach(_.setAppId(_applicationId))
    _env.blockManager.initialize(_applicationId)

    // The metrics system for Driver need to be set spark.app.id to app ID.
    // So it should start after we get app ID from the task scheduler and set spark.app.id.
    _env.metricsSystem.start()
    // Attach the driver metrics servlet handler to the web ui after the metrics system is started.
    _env.metricsSystem.getServletHandlers.foreach(handler => ui.foreach(_.attachHandler(handler)))

    _eventLogger =
      if (isEventLogEnabled) {
        val logger =
          new EventLoggingListener(_applicationId, _applicationAttemptId, _eventLogDir.get,
            _conf, _hadoopConfiguration)
        logger.start()
        listenerBus.addListener(logger)
        Some(logger)
      } else {
        None
      }

    // Optionally scale number of executors dynamically based on workload. Exposed for testing.
    val dynamicAllocationEnabled = Utils.isDynamicAllocationEnabled(_conf)
    _executorAllocationManager =
      if (dynamicAllocationEnabled) {
        Some(new ExecutorAllocationManager(this, listenerBus, _conf))
      } else {
        None
      }
    _executorAllocationManager.foreach(_.start())

    _cleaner =
      if (_conf.getBoolean("spark.cleaner.referenceTracking", true)) {
        Some(new ContextCleaner(this))
      } else {
        None
      }
    _cleaner.foreach(_.start())

    setupAndStartListenerBus()
    postEnvironmentUpdate()
    postApplicationStart()

    // Post init
    _taskScheduler.postStartHook()
    _env.metricsSystem.registerSource(_dagScheduler.metricsSource)
    _env.metricsSystem.registerSource(new BlockManagerSource(_env.blockManager))
    _executorAllocationManager.foreach { e =>
      _env.metricsSystem.registerSource(e.executorAllocationManagerSource)
    }

    // Make sure the context is stopped if the user forgets about it. This avoids leaving
    // unfinished event logs around after the JVM exits cleanly. It doesn't help if the JVM
    // is killed, though.
    _shutdownHookRef = ShutdownHookManager.addShutdownHook(
      ShutdownHookManager.SPARK_CONTEXT_SHUTDOWN_PRIORITY) { () =>
      logInfo("Invoking stop() from shutdown hook")
      stop()
    }
  } catch {
    case NonFatal(e) =>
      logError("Error initializing SparkContext.", e)
      try {
        stop()
      } catch {
        case NonFatal(inner) =>
          logError("Error stopping SparkContext after init error.", inner)
      } finally {
        throw e
      }
  }

  /**
   * Called by the web UI to obtain executor thread dumps.  This method may be expensive.
   * Logs an error and returns None if we failed to obtain a thread dump, which could occur due
   * to an executor being dead or unresponsive or due to network issues while sending the thread
   * dump message back to the driver.
   */
  private[spark] def getExecutorThreadDump(executorId: String): Option[Array[ThreadStackTrace]] = {
    try {
      if (executorId == SparkContext.DRIVER_IDENTIFIER) {
        Some(Utils.getThreadDump())
      } else {
        val endpointRef = env.blockManager.master.getExecutorEndpointRef(executorId).get
        Some(endpointRef.askWithRetry[Array[ThreadStackTrace]](TriggerThreadDump))
      }
    } catch {
      case e: Exception =>
        logError(s"Exception getting thread dump from executor $executorId", e)
        None
    }
  }

  private[spark] def getLocalProperties: Properties = localProperties.get()

  private[spark] def setLocalProperties(props: Properties) {
    localProperties.set(props)
  }

  /**
   * Set a local property that affects jobs submitted from this thread, such as the Spark fair
   * scheduler pool. User-defined properties may also be set here. These properties are propagated
   * through to worker tasks and can be accessed there via
   * [[org.apache.spark.TaskContext#getLocalProperty]].
   *
   * These properties are inherited by child threads spawned from this thread. This
   * may have unexpected consequences when working with thread pools. The standard java
   * implementation of thread pools have worker threads spawn other worker threads.
   * As a result, local properties may propagate unpredictably.
   */
  def setLocalProperty(key: String, value: String) {
    if (value == null) {
      localProperties.get.remove(key)
    } else {
      localProperties.get.setProperty(key, value)
    }
  }

  /**
   * Get a local property set in this thread, or null if it is missing. See
   * [[org.apache.spark.SparkContext.setLocalProperty]].
   */
  def getLocalProperty(key: String): String =
    Option(localProperties.get).map(_.getProperty(key)).orNull

  /** Set a human readable description of the current job. */
  def setJobDescription(value: String) {
    setLocalProperty(SparkContext.SPARK_JOB_DESCRIPTION, value)
  }

  /**
   * Assigns a group ID to all the jobs started by this thread until the group ID is set to a
   * different value or cleared.
   *
   * Often, a unit of execution in an application consists of multiple Spark actions or jobs.
   * Application programmers can use this method to group all those jobs together and give a
   * group description. Once set, the Spark web UI will associate such jobs with this group.
   *
   * The application can also use [[org.apache.spark.SparkContext.cancelJobGroup]] to cancel all
   * running jobs in this group. For example,
   * {{{
   * // In the main thread:
   * sc.setJobGroup("some_job_to_cancel", "some job description")
   * sc.parallelize(1 to 10000, 2).map { i => Thread.sleep(10); i }.count()
   *
   * // In a separate thread:
   * sc.cancelJobGroup("some_job_to_cancel")
   * }}}
   *
   * If interruptOnCancel is set to true for the job group, then job cancellation will result
   * in Thread.interrupt() being called on the job's executor threads. This is useful to help ensure
   * that the tasks are actually stopped in a timely manner, but is off by default due to HDFS-1208,
   * where HDFS may respond to Thread.interrupt() by marking nodes as dead.
   */
  def setJobGroup(groupId: String, description: String, interruptOnCancel: Boolean = false) {
    setLocalProperty(SparkContext.SPARK_JOB_DESCRIPTION, description)
    setLocalProperty(SparkContext.SPARK_JOB_GROUP_ID, groupId)
    // Note: Specifying interruptOnCancel in setJobGroup (rather than cancelJobGroup) avoids
    // changing several public APIs and allows Spark cancellations outside of the cancelJobGroup
    // APIs to also take advantage of this property (e.g., internal job failures or canceling from
    // JobProgressTab UI) on a per-job basis.
    setLocalProperty(SparkContext.SPARK_JOB_INTERRUPT_ON_CANCEL, interruptOnCancel.toString)
  }

  /** Clear the current thread's job group ID and its description. */
  def clearJobGroup() {
    setLocalProperty(SparkContext.SPARK_JOB_DESCRIPTION, null)
    setLocalProperty(SparkContext.SPARK_JOB_GROUP_ID, null)
    setLocalProperty(SparkContext.SPARK_JOB_INTERRUPT_ON_CANCEL, null)
  }

  /**
   * Execute a block of code in a scope such that all new RDDs created in this body will
   * be part of the same scope. For more detail, see {{org.apache.spark.rdd.RDDOperationScope}}.
   *
   * Note: Return statements are NOT allowed in the given body.
   */
  private[spark] def withScope[U](body: => U): U = RDDOperationScope.withScope[U](this)(body)

  // Methods for creating RDDs

  /** Distribute a local Scala collection to form an RDD.
   *
   * @note Parallelize acts lazily. If `seq` is a mutable collection and is altered after the call
   * to parallelize and before the first action on the RDD, the resultant RDD will reflect the
   * modified collection. Pass a copy of the argument to avoid this.
   * @note avoid using `parallelize(Seq())` to create an empty `RDD`. Consider `emptyRDD` for an
   * RDD with no partitions, or `parallelize(Seq[T]())` for an RDD of `T` with empty partitions.
   */
  def parallelize[T: ClassTag](
      seq: Seq[T],
      numSlices: Int = defaultParallelism): RDD[T] = withScope {
    assertNotStopped()
    new ParallelCollectionRDD[T](this, seq, numSlices, Map[Int, Seq[String]]())
  }

  /**
   * Creates a new RDD[Long] containing elements from `start` to `end`(exclusive), increased by
   * `step` every element.
   *
   * @note if we need to cache this RDD, we should make sure each partition does not exceed limit.
   *
   * @param start the start value.
   * @param end the end value.
   * @param step the incremental step
   * @param numSlices the partition number of the new RDD.
   * @return
   */
  def range(
      start: Long,
      end: Long,
      step: Long = 1,
      numSlices: Int = defaultParallelism): RDD[Long] = withScope {
    assertNotStopped()
    // when step is 0, range will run infinitely
    require(step != 0, "step cannot be 0")
    val numElements: BigInt = {
      val safeStart = BigInt(start)
      val safeEnd = BigInt(end)
      if ((safeEnd - safeStart) % step == 0 || (safeEnd > safeStart) != (step > 0)) {
        (safeEnd - safeStart) / step
      } else {
        // the remainder has the same sign with range, could add 1 more
        (safeEnd - safeStart) / step + 1
      }
    }
    parallelize(0 until numSlices, numSlices).mapPartitionsWithIndex { (i, _) =>
      val partitionStart = (i * numElements) / numSlices * step + start
      val partitionEnd = (((i + 1) * numElements) / numSlices) * step + start
      def getSafeMargin(bi: BigInt): Long =
        if (bi.isValidLong) {
          bi.toLong
        } else if (bi > 0) {
          Long.MaxValue
        } else {
          Long.MinValue
        }
      val safePartitionStart = getSafeMargin(partitionStart)
      val safePartitionEnd = getSafeMargin(partitionEnd)

      new Iterator[Long] {
        private[this] var number: Long = safePartitionStart
        private[this] var overflow: Boolean = false

        override def hasNext =
          if (!overflow) {
            if (step > 0) {
              number < safePartitionEnd
            } else {
              number > safePartitionEnd
            }
          } else false

        override def next() = {
          val ret = number
          number += step
          if (number < ret ^ step < 0) {
            // we have Long.MaxValue + Long.MaxValue < Long.MaxValue
            // and Long.MinValue + Long.MinValue > Long.MinValue, so iff the step causes a step
            // back, we are pretty sure that we have an overflow.
            overflow = true
          }
          ret
        }
      }
    }
  }

  /** Distribute a local Scala collection to form an RDD.
   *
   * This method is identical to `parallelize`.
   */
  def makeRDD[T: ClassTag](
      seq: Seq[T],
      numSlices: Int = defaultParallelism): RDD[T] = withScope {
    parallelize(seq, numSlices)
  }

  /**
   * Distribute a local Scala collection to form an RDD, with one or more
   * location preferences (hostnames of Spark nodes) for each object.
   * Create a new partition for each collection item.
   */
  def makeRDD[T: ClassTag](seq: Seq[(T, Seq[String])]): RDD[T] = withScope {
    assertNotStopped()
    val indexToPrefs = seq.zipWithIndex.map(t => (t._2, t._1._2)).toMap
    new ParallelCollectionRDD[T](this, seq.map(_._1), seq.size, indexToPrefs)
  }

  /**
   * Read a text file from HDFS, a local file system (available on all nodes), or any
   * Hadoop-supported file system URI, and return it as an RDD of Strings.
   */
  def textFile(
      path: String,
      minPartitions: Int = defaultMinPartitions): RDD[String] = withScope {
    assertNotStopped()
    hadoopFile(path, classOf[TextInputFormat], classOf[LongWritable], classOf[Text],
      minPartitions).map(pair => pair._2.toString).setName(path)
  }

  /**
   * Read a directory of text files from HDFS, a local file system (available on all nodes), or any
   * Hadoop-supported file system URI. Each file is read as a single record and returned in a
   * key-value pair, where the key is the path of each file, the value is the content of each file.
   *
   * <p> For example, if you have the following files:
   * {{{
   *   hdfs://a-hdfs-path/part-00000
   *   hdfs://a-hdfs-path/part-00001
   *   ...
   *   hdfs://a-hdfs-path/part-nnnnn
   * }}}
   *
   * Do `val rdd = sparkContext.wholeTextFile("hdfs://a-hdfs-path")`,
   *
   * <p> then `rdd` contains
   * {{{
   *   (a-hdfs-path/part-00000, its content)
   *   (a-hdfs-path/part-00001, its content)
   *   ...
   *   (a-hdfs-path/part-nnnnn, its content)
   * }}}
   *
   * @note Small files are preferred, large file is also allowable, but may cause bad performance.
   * @note On some filesystems, `.../path/&#42;` can be a more efficient way to read all files
   *       in a directory rather than `.../path/` or `.../path`
   *
   * @param path Directory to the input data files, the path can be comma separated paths as the
   *             list of inputs.
   * @param minPartitions A suggestion value of the minimal splitting number for input data.
   */
  def wholeTextFiles(
      path: String,
      minPartitions: Int = defaultMinPartitions): RDD[(String, String)] = withScope {
    assertNotStopped()
    val job = NewHadoopJob.getInstance(hadoopConfiguration)
    // Use setInputPaths so that wholeTextFiles aligns with hadoopFile/textFile in taking
    // comma separated files as input. (see SPARK-7155)
    NewFileInputFormat.setInputPaths(job, path)
    val updateConf = job.getConfiguration
    new WholeTextFileRDD(
      this,
      classOf[WholeTextFileInputFormat],
      classOf[Text],
      classOf[Text],
      updateConf,
      minPartitions).map(record => (record._1.toString, record._2.toString)).setName(path)
  }

  /**
   * Get an RDD for a Hadoop-readable dataset as PortableDataStream for each file
   * (useful for binary data)
   *
   * For example, if you have the following files:
   * {{{
   *   hdfs://a-hdfs-path/part-00000
   *   hdfs://a-hdfs-path/part-00001
   *   ...
   *   hdfs://a-hdfs-path/part-nnnnn
   * }}}
   *
   * Do
   * `val rdd = sparkContext.binaryFiles("hdfs://a-hdfs-path")`,
   *
   * then `rdd` contains
   * {{{
   *   (a-hdfs-path/part-00000, its content)
   *   (a-hdfs-path/part-00001, its content)
   *   ...
   *   (a-hdfs-path/part-nnnnn, its content)
   * }}}
   *
   * @note Small files are preferred; very large files may cause bad performance.
   * @note On some filesystems, `.../path/&#42;` can be a more efficient way to read all files
   *       in a directory rather than `.../path/` or `.../path`
   *
   * @param path Directory to the input data files, the path can be comma separated paths as the
   *             list of inputs.
   * @param minPartitions A suggestion value of the minimal splitting number for input data.
   */
  def binaryFiles(
      path: String,
      minPartitions: Int = defaultMinPartitions): RDD[(String, PortableDataStream)] = withScope {
    assertNotStopped()
    val job = NewHadoopJob.getInstance(hadoopConfiguration)
    // Use setInputPaths so that binaryFiles aligns with hadoopFile/textFile in taking
    // comma separated files as input. (see SPARK-7155)
    NewFileInputFormat.setInputPaths(job, path)
    val updateConf = job.getConfiguration
    new BinaryFileRDD(
      this,
      classOf[StreamInputFormat],
      classOf[String],
      classOf[PortableDataStream],
      updateConf,
      minPartitions).setName(path)
  }

  /**
   * Load data from a flat binary file, assuming the length of each record is constant.
   *
   * '''Note:''' We ensure that the byte array for each record in the resulting RDD
   * has the provided record length.
   *
   * @param path Directory to the input data files, the path can be comma separated paths as the
   *             list of inputs.
   * @param recordLength The length at which to split the records
   * @param conf Configuration for setting up the dataset.
   *
   * @return An RDD of data with values, represented as byte arrays
   */
  def binaryRecords(
      path: String,
      recordLength: Int,
      conf: Configuration = hadoopConfiguration): RDD[Array[Byte]] = withScope {
    assertNotStopped()
    conf.setInt(FixedLengthBinaryInputFormat.RECORD_LENGTH_PROPERTY, recordLength)
    val br = newAPIHadoopFile[LongWritable, BytesWritable, FixedLengthBinaryInputFormat](path,
      classOf[FixedLengthBinaryInputFormat],
      classOf[LongWritable],
      classOf[BytesWritable],
      conf = conf)
    val data = br.map { case (k, v) =>
      val bytes = v.getBytes
      assert(bytes.length == recordLength, "Byte array does not have correct length")
      bytes
    }
    data
  }

  /**
   * Get an RDD for a Hadoop-readable dataset from a Hadoop JobConf given its InputFormat and other
   * necessary info (e.g. file name for a filesystem-based dataset, table name for HyperTable),
   * using the older MapReduce API (`org.apache.hadoop.mapred`).
   *
   * @param conf JobConf for setting up the dataset. Note: This will be put into a Broadcast.
   *             Therefore if you plan to reuse this conf to create multiple RDDs, you need to make
   *             sure you won't modify the conf. A safe approach is always creating a new conf for
   *             a new RDD.
   * @param inputFormatClass Class of the InputFormat
   * @param keyClass Class of the keys
   * @param valueClass Class of the values
   * @param minPartitions Minimum number of Hadoop Splits to generate.
   *
   * '''Note:''' Because Hadoop's RecordReader class re-uses the same Writable object for each
   * record, directly caching the returned RDD or directly passing it to an aggregation or shuffle
   * operation will create many references to the same object.
   * If you plan to directly cache, sort, or aggregate Hadoop writable objects, you should first
   * copy them using a `map` function.
   */
  def hadoopRDD[K, V](
      conf: JobConf,
      inputFormatClass: Class[_ <: InputFormat[K, V]],
      keyClass: Class[K],
      valueClass: Class[V],
      minPartitions: Int = defaultMinPartitions): RDD[(K, V)] = withScope {
    assertNotStopped()
    // Add necessary security credentials to the JobConf before broadcasting it.
    SparkHadoopUtil.get.addCredentials(conf)
    new HadoopRDD(this, conf, inputFormatClass, keyClass, valueClass, minPartitions)
  }

  /** Get an RDD for a Hadoop file with an arbitrary InputFormat
   *
   * '''Note:''' Because Hadoop's RecordReader class re-uses the same Writable object for each
   * record, directly caching the returned RDD or directly passing it to an aggregation or shuffle
   * operation will create many references to the same object.
   * If you plan to directly cache, sort, or aggregate Hadoop writable objects, you should first
   * copy them using a `map` function.
   */
  def hadoopFile[K, V](
      path: String,
      inputFormatClass: Class[_ <: InputFormat[K, V]],
      keyClass: Class[K],
      valueClass: Class[V],
      minPartitions: Int = defaultMinPartitions): RDD[(K, V)] = withScope {
    assertNotStopped()
    // A Hadoop configuration can be about 10 KB, which is pretty big, so broadcast it.
    val confBroadcast = broadcast(new SerializableConfiguration(hadoopConfiguration))
    val setInputPathsFunc = (jobConf: JobConf) => FileInputFormat.setInputPaths(jobConf, path)
    new HadoopRDD(
      this,
      confBroadcast,
      Some(setInputPathsFunc),
      inputFormatClass,
      keyClass,
      valueClass,
      minPartitions).setName(path)
  }

  /**
   * Smarter version of hadoopFile() that uses class tags to figure out the classes of keys,
   * values and the InputFormat so that users don't need to pass them directly. Instead, callers
   * can just write, for example,
   * {{{
   * val file = sparkContext.hadoopFile[LongWritable, Text, TextInputFormat](path, minPartitions)
   * }}}
   *
   * '''Note:''' Because Hadoop's RecordReader class re-uses the same Writable object for each
   * record, directly caching the returned RDD or directly passing it to an aggregation or shuffle
   * operation will create many references to the same object.
   * If you plan to directly cache, sort, or aggregate Hadoop writable objects, you should first
   * copy them using a `map` function.
   */
  def hadoopFile[K, V, F <: InputFormat[K, V]]
      (path: String, minPartitions: Int)
      (implicit km: ClassTag[K], vm: ClassTag[V], fm: ClassTag[F]): RDD[(K, V)] = withScope {
    hadoopFile(path,
      fm.runtimeClass.asInstanceOf[Class[F]],
      km.runtimeClass.asInstanceOf[Class[K]],
      vm.runtimeClass.asInstanceOf[Class[V]],
      minPartitions)
  }

  /**
   * Smarter version of hadoopFile() that uses class tags to figure out the classes of keys,
   * values and the InputFormat so that users don't need to pass them directly. Instead, callers
   * can just write, for example,
   * {{{
   * val file = sparkContext.hadoopFile[LongWritable, Text, TextInputFormat](path)
   * }}}
   *
   * '''Note:''' Because Hadoop's RecordReader class re-uses the same Writable object for each
   * record, directly caching the returned RDD or directly passing it to an aggregation or shuffle
   * operation will create many references to the same object.
   * If you plan to directly cache, sort, or aggregate Hadoop writable objects, you should first
   * copy them using a `map` function.
   */
  def hadoopFile[K, V, F <: InputFormat[K, V]](path: String)
      (implicit km: ClassTag[K], vm: ClassTag[V], fm: ClassTag[F]): RDD[(K, V)] = withScope {
    hadoopFile[K, V, F](path, defaultMinPartitions)
  }

  /** Get an RDD for a Hadoop file with an arbitrary new API InputFormat. */
  def newAPIHadoopFile[K, V, F <: NewInputFormat[K, V]]
      (path: String)
      (implicit km: ClassTag[K], vm: ClassTag[V], fm: ClassTag[F]): RDD[(K, V)] = withScope {
    newAPIHadoopFile(
      path,
      fm.runtimeClass.asInstanceOf[Class[F]],
      km.runtimeClass.asInstanceOf[Class[K]],
      vm.runtimeClass.asInstanceOf[Class[V]])
  }

  /**
   * Get an RDD for a given Hadoop file with an arbitrary new API InputFormat
   * and extra configuration options to pass to the input format.
   *
   * '''Note:''' Because Hadoop's RecordReader class re-uses the same Writable object for each
   * record, directly caching the returned RDD or directly passing it to an aggregation or shuffle
   * operation will create many references to the same object.
   * If you plan to directly cache, sort, or aggregate Hadoop writable objects, you should first
   * copy them using a `map` function.
   */
  def newAPIHadoopFile[K, V, F <: NewInputFormat[K, V]](
      path: String,
      fClass: Class[F],
      kClass: Class[K],
      vClass: Class[V],
      conf: Configuration = hadoopConfiguration): RDD[(K, V)] = withScope {
    assertNotStopped()
    // The call to NewHadoopJob automatically adds security credentials to conf,
    // so we don't need to explicitly add them ourselves
    val job = NewHadoopJob.getInstance(conf)
    // Use setInputPaths so that newAPIHadoopFile aligns with hadoopFile/textFile in taking
    // comma separated files as input. (see SPARK-7155)
    NewFileInputFormat.setInputPaths(job, path)
    val updatedConf = job.getConfiguration
    new NewHadoopRDD(this, fClass, kClass, vClass, updatedConf).setName(path)
  }

  /**
   * Get an RDD for a given Hadoop file with an arbitrary new API InputFormat
   * and extra configuration options to pass to the input format.
   *
   * @param conf Configuration for setting up the dataset. Note: This will be put into a Broadcast.
   *             Therefore if you plan to reuse this conf to create multiple RDDs, you need to make
   *             sure you won't modify the conf. A safe approach is always creating a new conf for
   *             a new RDD.
   * @param fClass Class of the InputFormat
   * @param kClass Class of the keys
   * @param vClass Class of the values
   *
   * '''Note:''' Because Hadoop's RecordReader class re-uses the same Writable object for each
   * record, directly caching the returned RDD or directly passing it to an aggregation or shuffle
   * operation will create many references to the same object.
   * If you plan to directly cache, sort, or aggregate Hadoop writable objects, you should first
   * copy them using a `map` function.
   */
  def newAPIHadoopRDD[K, V, F <: NewInputFormat[K, V]](
      conf: Configuration = hadoopConfiguration,
      fClass: Class[F],
      kClass: Class[K],
      vClass: Class[V]): RDD[(K, V)] = withScope {
    assertNotStopped()
    // Add necessary security credentials to the JobConf. Required to access secure HDFS.
    val jconf = new JobConf(conf)
    SparkHadoopUtil.get.addCredentials(jconf)
    new NewHadoopRDD(this, fClass, kClass, vClass, jconf)
  }

  /**
   * Get an RDD for a Hadoop SequenceFile with given key and value types.
   *
   * '''Note:''' Because Hadoop's RecordReader class re-uses the same Writable object for each
   * record, directly caching the returned RDD or directly passing it to an aggregation or shuffle
   * operation will create many references to the same object.
   * If you plan to directly cache, sort, or aggregate Hadoop writable objects, you should first
   * copy them using a `map` function.
   */
  def sequenceFile[K, V](path: String,
      keyClass: Class[K],
      valueClass: Class[V],
      minPartitions: Int
      ): RDD[(K, V)] = withScope {
    assertNotStopped()
    val inputFormatClass = classOf[SequenceFileInputFormat[K, V]]
    hadoopFile(path, inputFormatClass, keyClass, valueClass, minPartitions)
  }

  /**
   * Get an RDD for a Hadoop SequenceFile with given key and value types.
   *
   * '''Note:''' Because Hadoop's RecordReader class re-uses the same Writable object for each
   * record, directly caching the returned RDD or directly passing it to an aggregation or shuffle
   * operation will create many references to the same object.
   * If you plan to directly cache, sort, or aggregate Hadoop writable objects, you should first
   * copy them using a `map` function.
   */
  def sequenceFile[K, V](
      path: String,
      keyClass: Class[K],
      valueClass: Class[V]): RDD[(K, V)] = withScope {
    assertNotStopped()
    sequenceFile(path, keyClass, valueClass, defaultMinPartitions)
  }

  /**
   * Version of sequenceFile() for types implicitly convertible to Writables through a
   * WritableConverter. For example, to access a SequenceFile where the keys are Text and the
   * values are IntWritable, you could simply write
   * {{{
   * sparkContext.sequenceFile[String, Int](path, ...)
   * }}}
   *
   * WritableConverters are provided in a somewhat strange way (by an implicit function) to support
   * both subclasses of Writable and types for which we define a converter (e.g. Int to
   * IntWritable). The most natural thing would've been to have implicit objects for the
   * converters, but then we couldn't have an object for every subclass of Writable (you can't
   * have a parameterized singleton object). We use functions instead to create a new converter
   * for the appropriate type. In addition, we pass the converter a ClassTag of its type to
   * allow it to figure out the Writable class to use in the subclass case.
   *
   * '''Note:''' Because Hadoop's RecordReader class re-uses the same Writable object for each
   * record, directly caching the returned RDD or directly passing it to an aggregation or shuffle
   * operation will create many references to the same object.
   * If you plan to directly cache, sort, or aggregate Hadoop writable objects, you should first
   * copy them using a `map` function.
   */
   def sequenceFile[K, V]
       (path: String, minPartitions: Int = defaultMinPartitions)
       (implicit km: ClassTag[K], vm: ClassTag[V],
        kcf: () => WritableConverter[K], vcf: () => WritableConverter[V]): RDD[(K, V)] = {
    withScope {
      assertNotStopped()
      val kc = clean(kcf)()
      val vc = clean(vcf)()
      val format = classOf[SequenceFileInputFormat[Writable, Writable]]
      val writables = hadoopFile(path, format,
        kc.writableClass(km).asInstanceOf[Class[Writable]],
        vc.writableClass(vm).asInstanceOf[Class[Writable]], minPartitions)
      writables.map { case (k, v) => (kc.convert(k), vc.convert(v)) }
    }
  }

  /**
   * Load an RDD saved as a SequenceFile containing serialized objects, with NullWritable keys and
   * BytesWritable values that contain a serialized partition. This is still an experimental
   * storage format and may not be supported exactly as is in future Spark releases. It will also
   * be pretty slow if you use the default serializer (Java serialization),
   * though the nice thing about it is that there's very little effort required to save arbitrary
   * objects.
   */
  def objectFile[T: ClassTag](
      path: String,
      minPartitions: Int = defaultMinPartitions): RDD[T] = withScope {
    assertNotStopped()
    sequenceFile(path, classOf[NullWritable], classOf[BytesWritable], minPartitions)
      .flatMap(x => Utils.deserialize[Array[T]](x._2.getBytes, Utils.getContextOrSparkClassLoader))
  }

  protected[spark] def checkpointFile[T: ClassTag](path: String): RDD[T] = withScope {
    new ReliableCheckpointRDD[T](this, path)
  }

  /** Build the union of a list of RDDs. */
  def union[T: ClassTag](rdds: Seq[RDD[T]]): RDD[T] = withScope {
    val partitioners = rdds.flatMap(_.partitioner).toSet
    if (rdds.forall(_.partitioner.isDefined) && partitioners.size == 1) {
      new PartitionerAwareUnionRDD(this, rdds)
    } else {
      new UnionRDD(this, rdds)
    }
  }

  /** Build the union of a list of RDDs passed as variable-length arguments. */
  def union[T: ClassTag](first: RDD[T], rest: RDD[T]*): RDD[T] = withScope {
    union(Seq(first) ++ rest)
  }

  /** Get an RDD that has no partitions or elements. */
  def emptyRDD[T: ClassTag]: RDD[T] = new EmptyRDD[T](this)

  // Methods for creating shared variables

  /**
   * Create an [[org.apache.spark.Accumulator]] variable of a given type, which tasks can "add"
   * values to using the `+=` method. Only the driver can access the accumulator's `value`.
   */
  @deprecated("use AccumulatorV2", "2.0.0")
  def accumulator[T](initialValue: T)(implicit param: AccumulatorParam[T]): Accumulator[T] = {
    accumulator(initialValue, dataProperty = false)
  }

  /**
   * Create an [[org.apache.spark.Accumulator]] variable of a given type, which tasks can "add"
   * values to using the `+=` method. Only the driver can access the accumulator's `value`.
   *
   * @param dataProperty If the accumulator should avoid re-counting multiple evaluations on the
   *                     same RDD/partition. This adds some additional overhead for tracking and
   *                     is an experimental feature.
   */
  def accumulator[T](initialValue: T, dataProperty: Boolean)(implicit param: AccumulatorParam[T])
      : Accumulator[T] =
  {
    val acc = new Accumulator(initialValue, param, name = None, dataProperty = dataProperty)
    cleaner.foreach(_.registerAccumulatorForCleanup(acc.newAcc))
    acc
  }

  /**
   * Create an [[org.apache.spark.Accumulator]] variable of a given type, with a name for display
   * in the Spark UI. Tasks can "add" values to the accumulator using the `+=` method. Only the
   * driver can access the accumulator's `value`.
   */
  @deprecated("use AccumulatorV2", "2.0.0")
  def accumulator[T](initialValue: T, name: String)(implicit param: AccumulatorParam[T])
    : Accumulator[T] = {
    accumulator(initialValue, name, dataProperty = false)
  }

  /**
   * Create an [[org.apache.spark.Accumulator]] variable of a given type, with a name for display
   * in the Spark UI. Tasks can "add" values to the accumulator using the `+=` method. Only the
   * driver can access the accumulator's `value`.
   *
   * @param dataProperty If the accumulator should avoid re-counting multiple evaluations on the
   *                     same RDD/partition. This adds some additional overhead for tracking and is
   *                     an experimental feature.
   */
  def accumulator[T](initialValue: T, name: String, dataProperty: Boolean)
    (implicit param: AccumulatorParam[T]) : Accumulator[T] = {
    val acc = new Accumulator(initialValue, param, Some(name), dataProperty = dataProperty)
    cleaner.foreach(_.registerAccumulatorForCleanup(acc.newAcc))
    acc
  }

  /**
   * Create an [[org.apache.spark.Accumulable]] shared variable, to which tasks can add values
   * with `+=`. Only the driver can access the accumulable's `value`.
   * @tparam R accumulator result type
   * @tparam T type that can be added to the accumulator
   */
  @deprecated("use AccumulatorV2", "2.0.0")
  def accumulable[R, T](initialValue: R)(implicit param: AccumulableParam[R, T])
    : Accumulable[R, T] = {
    val acc = new Accumulable(initialValue, param)
    cleaner.foreach(_.registerAccumulatorForCleanup(acc.newAcc))
    acc
  }

  /**
   * Create an [[org.apache.spark.Accumulable]] shared variable, with a name for display in the
   * Spark UI. Tasks can add values to the accumulable using the `+=` operator. Only the driver can
   * access the accumulable's `value`.
   * @tparam R accumulator result type
   * @tparam T type that can be added to the accumulator
   */
  @deprecated("use AccumulatorV2", "2.0.0")
  def accumulable[R, T](initialValue: R, name: String)(implicit param: AccumulableParam[R, T])
    : Accumulable[R, T] = {
    val acc = new Accumulable(initialValue, param, Some(name))
    cleaner.foreach(_.registerAccumulatorForCleanup(acc.newAcc))
    acc
  }

  /**
   * Create an accumulator from a "mutable collection" type.
   *
   * Growable and TraversableOnce are the standard APIs that guarantee += and ++=, implemented by
   * standard mutable collections. So you can use this with mutable Map, Set, etc.
   */
  @deprecated("use AccumulatorV2", "2.0.0")
  def accumulableCollection[R <% Growable[T] with TraversableOnce[T] with Serializable: ClassTag, T]
      (initialValue: R): Accumulable[R, T] = {
    val param = new GrowableAccumulableParam[R, T]
    val acc = new Accumulable(initialValue, param)
    cleaner.foreach(_.registerAccumulatorForCleanup(acc.newAcc))
    acc
  }

  /**
   * Register the given accumulator. Note that accumulators must be registered before use, or it
   * will throw exception.
   */
  def register(acc: AccumulatorV2[_, _], dataProperty: Boolean): Unit = {
    acc.register(this, dataProperty = dataProperty)
  }

  /**
   * Register the given accumulator with given name. Note that accumulators must be registered
   * before use, or it will throw exception.
   */
  def register(acc: AccumulatorV2[_, _], dataProperty: Boolean, name: String): Unit = {
    acc.register(this, name = Some(name), dataProperty = dataProperty)
  }

  /**
   * Create and register a long accumulator, which starts with 0 and accumulates inputs by `add`.
   */
  def longAccumulator: LongAccumulator = {
    val acc = new LongAccumulator
    register(acc, dataProperty = false)
    acc
  }

  /**
   * Create and register a long accumulator, which starts with 0 and accumulates inputs by `add`.
   */
  def longAccumulator(name: String): LongAccumulator = {
    val acc = new LongAccumulator
    register(acc, dataProperty = false, name)
    acc
  }

  /**
   * Create and register a long accumulator, which starts with 0 and accumulates inputs by `+=`.
   */
  def dataPropertyLongAccumulator: LongAccumulator = {
    val acc = new LongAccumulator
    register(acc, dataProperty = true)
    acc
  }

  /**
   * Create and register a long accumulator, which starts with 0 and accumulates inputs by `+=`.
   */
  def dataPropertyLongAccumulator(name: String): LongAccumulator = {
    val acc = new LongAccumulator
    register(acc, dataProperty = true, name)
    acc
  }

  /**
   * Create and register a double accumulator, which starts with 0 and accumulates inputs by `add`.
   */
  def doubleAccumulator: DoubleAccumulator = {
    val acc = new DoubleAccumulator
    register(acc, dataProperty = false)
    acc
  }

  /**
   * Create and register a double accumulator, which starts with 0 and accumulates inputs by `add`.
   */
  def doubleAccumulator(name: String): DoubleAccumulator = {
    val acc = new DoubleAccumulator
    register(acc, dataProperty = false, name)
    acc
  }

  /**
   * Create and register a [[CollectionAccumulator]], which starts with empty list and accumulates
   * inputs by adding them into the list.
   */
<<<<<<< HEAD
  def listAccumulator[T]: ListAccumulator[T] = {
    val acc = new ListAccumulator[T]
    register(acc, dataProperty = false)
=======
  def collectionAccumulator[T]: CollectionAccumulator[T] = {
    val acc = new CollectionAccumulator[T]
    register(acc)
>>>>>>> 1aa191e5
    acc
  }

  /**
   * Create and register a [[CollectionAccumulator]], which starts with empty list and accumulates
   * inputs by adding them into the list.
   */
<<<<<<< HEAD
  def listAccumulator[T](name: String): ListAccumulator[T] = {
    val acc = new ListAccumulator[T]
    register(acc, dataProperty = false, name)
=======
  def collectionAccumulator[T](name: String): CollectionAccumulator[T] = {
    val acc = new CollectionAccumulator[T]
    register(acc, name)
>>>>>>> 1aa191e5
    acc
  }

  /**
   * Broadcast a read-only variable to the cluster, returning a
   * [[org.apache.spark.broadcast.Broadcast]] object for reading it in distributed functions.
   * The variable will be sent to each cluster only once.
   */
  def broadcast[T: ClassTag](value: T): Broadcast[T] = {
    assertNotStopped()
    require(!classOf[RDD[_]].isAssignableFrom(classTag[T].runtimeClass),
      "Can not directly broadcast RDDs; instead, call collect() and broadcast the result.")
    val bc = env.broadcastManager.newBroadcast[T](value, isLocal)
    val callSite = getCallSite
    logInfo("Created broadcast " + bc.id + " from " + callSite.shortForm)
    cleaner.foreach(_.registerBroadcastForCleanup(bc))
    bc
  }

  /**
   * Add a file to be downloaded with this Spark job on every node.
   * The `path` passed can be either a local file, a file in HDFS (or other Hadoop-supported
   * filesystems), or an HTTP, HTTPS or FTP URI.  To access the file in Spark jobs,
   * use `SparkFiles.get(fileName)` to find its download location.
   */
  def addFile(path: String): Unit = {
    addFile(path, false)
  }

  /**
   * Returns a list of file paths that are added to resources.
   */
  def listFiles(): Seq[String] = addedFiles.keySet.toSeq

  /**
   * Add a file to be downloaded with this Spark job on every node.
   * The `path` passed can be either a local file, a file in HDFS (or other Hadoop-supported
   * filesystems), or an HTTP, HTTPS or FTP URI.  To access the file in Spark jobs,
   * use `SparkFiles.get(fileName)` to find its download location.
   *
   * A directory can be given if the recursive option is set to true. Currently directories are only
   * supported for Hadoop-supported filesystems.
   */
  def addFile(path: String, recursive: Boolean): Unit = {
    val uri = new URI(path)
    val schemeCorrectedPath = uri.getScheme match {
      case null | "local" => new File(path).getCanonicalFile.toURI.toString
      case _ => path
    }

    val hadoopPath = new Path(schemeCorrectedPath)
    val scheme = new URI(schemeCorrectedPath).getScheme
    if (!Array("http", "https", "ftp").contains(scheme)) {
      val fs = hadoopPath.getFileSystem(hadoopConfiguration)
      if (!fs.exists(hadoopPath)) {
        throw new FileNotFoundException(s"Added file $hadoopPath does not exist.")
      }
      val isDir = fs.getFileStatus(hadoopPath).isDirectory
      if (!isLocal && scheme == "file" && isDir) {
        throw new SparkException(s"addFile does not support local directories when not running " +
          "local mode.")
      }
      if (!recursive && isDir) {
        throw new SparkException(s"Added file $hadoopPath is a directory and recursive is not " +
          "turned on.")
      }
    }

    val key = if (!isLocal && scheme == "file") {
      env.rpcEnv.fileServer.addFile(new File(uri.getPath))
    } else {
      schemeCorrectedPath
    }
    val timestamp = System.currentTimeMillis
    addedFiles(key) = timestamp

    // Fetch the file locally in case a job is executed using DAGScheduler.runLocally().
    Utils.fetchFile(path, new File(SparkFiles.getRootDirectory()), conf, env.securityManager,
      hadoopConfiguration, timestamp, useCache = false)

    logInfo("Added file " + path + " at " + key + " with timestamp " + addedFiles(key))
    postEnvironmentUpdate()
  }

  /**
   * :: DeveloperApi ::
   * Register a listener to receive up-calls from events that happen during execution.
   */
  @DeveloperApi
  def addSparkListener(listener: SparkListenerInterface) {
    listenerBus.addListener(listener)
  }

  private[spark] override def getExecutorIds(): Seq[String] = {
    schedulerBackend match {
      case b: CoarseGrainedSchedulerBackend =>
        b.getExecutorIds()
      case _ =>
        logWarning("Requesting executors is only supported in coarse-grained mode")
        Nil
    }
  }

  /**
   * Update the cluster manager on our scheduling needs. Three bits of information are included
   * to help it make decisions.
   * @param numExecutors The total number of executors we'd like to have. The cluster manager
   *                     shouldn't kill any running executor to reach this number, but,
   *                     if all existing executors were to die, this is the number of executors
   *                     we'd want to be allocated.
   * @param localityAwareTasks The number of tasks in all active stages that have a locality
   *                           preferences. This includes running, pending, and completed tasks.
   * @param hostToLocalTaskCount A map of hosts to the number of tasks from all active stages
   *                             that would like to like to run on that host.
   *                             This includes running, pending, and completed tasks.
   * @return whether the request is acknowledged by the cluster manager.
   */
  private[spark] override def requestTotalExecutors(
      numExecutors: Int,
      localityAwareTasks: Int,
      hostToLocalTaskCount: scala.collection.immutable.Map[String, Int]
    ): Boolean = {
    schedulerBackend match {
      case b: CoarseGrainedSchedulerBackend =>
        b.requestTotalExecutors(numExecutors, localityAwareTasks, hostToLocalTaskCount)
      case _ =>
        logWarning("Requesting executors is only supported in coarse-grained mode")
        false
    }
  }

  /**
   * :: DeveloperApi ::
   * Request an additional number of executors from the cluster manager.
   * @return whether the request is received.
   */
  @DeveloperApi
  override def requestExecutors(numAdditionalExecutors: Int): Boolean = {
    schedulerBackend match {
      case b: CoarseGrainedSchedulerBackend =>
        b.requestExecutors(numAdditionalExecutors)
      case _ =>
        logWarning("Requesting executors is only supported in coarse-grained mode")
        false
    }
  }

  /**
   * :: DeveloperApi ::
   * Request that the cluster manager kill the specified executors.
   *
   * Note: This is an indication to the cluster manager that the application wishes to adjust
   * its resource usage downwards. If the application wishes to replace the executors it kills
   * through this method with new ones, it should follow up explicitly with a call to
   * {{SparkContext#requestExecutors}}.
   *
   * @return whether the request is received.
   */
  @DeveloperApi
  override def killExecutors(executorIds: Seq[String]): Boolean = {
    schedulerBackend match {
      case b: CoarseGrainedSchedulerBackend =>
        b.killExecutors(executorIds, replace = false, force = true)
      case _ =>
        logWarning("Killing executors is only supported in coarse-grained mode")
        false
    }
  }

  /**
   * :: DeveloperApi ::
   * Request that the cluster manager kill the specified executor.
   *
   * Note: This is an indication to the cluster manager that the application wishes to adjust
   * its resource usage downwards. If the application wishes to replace the executor it kills
   * through this method with a new one, it should follow up explicitly with a call to
   * {{SparkContext#requestExecutors}}.
   *
   * @return whether the request is received.
   */
  @DeveloperApi
  override def killExecutor(executorId: String): Boolean = super.killExecutor(executorId)

  /**
   * Request that the cluster manager kill the specified executor without adjusting the
   * application resource requirements.
   *
   * The effect is that a new executor will be launched in place of the one killed by
   * this request. This assumes the cluster manager will automatically and eventually
   * fulfill all missing application resource requests.
   *
   * Note: The replace is by no means guaranteed; another application on the same cluster
   * can steal the window of opportunity and acquire this application's resources in the
   * mean time.
   *
   * @return whether the request is received.
   */
  private[spark] def killAndReplaceExecutor(executorId: String): Boolean = {
    schedulerBackend match {
      case b: CoarseGrainedSchedulerBackend =>
        b.killExecutors(Seq(executorId), replace = true, force = true)
      case _ =>
        logWarning("Killing executors is only supported in coarse-grained mode")
        false
    }
  }

  /** The version of Spark on which this application is running. */
  def version: String = SPARK_VERSION

  /**
   * Return a map from the slave to the max memory available for caching and the remaining
   * memory available for caching.
   */
  def getExecutorMemoryStatus: Map[String, (Long, Long)] = {
    assertNotStopped()
    env.blockManager.master.getMemoryStatus.map { case(blockManagerId, mem) =>
      (blockManagerId.host + ":" + blockManagerId.port, mem)
    }
  }

  /**
   * :: DeveloperApi ::
   * Return information about what RDDs are cached, if they are in mem or on disk, how much space
   * they take, etc.
   */
  @DeveloperApi
  def getRDDStorageInfo: Array[RDDInfo] = {
    getRDDStorageInfo(_ => true)
  }

  private[spark] def getRDDStorageInfo(filter: RDD[_] => Boolean): Array[RDDInfo] = {
    assertNotStopped()
    val rddInfos = persistentRdds.values.filter(filter).map(RDDInfo.fromRdd).toArray
    StorageUtils.updateRddInfo(rddInfos, getExecutorStorageStatus)
    rddInfos.filter(_.isCached)
  }

  /**
   * Returns an immutable map of RDDs that have marked themselves as persistent via cache() call.
   * Note that this does not necessarily mean the caching or computation was successful.
   */
  def getPersistentRDDs: Map[Int, RDD[_]] = persistentRdds.toMap

  /**
   * :: DeveloperApi ::
   * Return information about blocks stored in all of the slaves
   */
  @DeveloperApi
  def getExecutorStorageStatus: Array[StorageStatus] = {
    assertNotStopped()
    env.blockManager.master.getStorageStatus
  }

  /**
   * :: DeveloperApi ::
   * Return pools for fair scheduler
   */
  @DeveloperApi
  def getAllPools: Seq[Schedulable] = {
    assertNotStopped()
    // TODO(xiajunluan): We should take nested pools into account
    taskScheduler.rootPool.schedulableQueue.asScala.toSeq
  }

  /**
   * :: DeveloperApi ::
   * Return the pool associated with the given name, if one exists
   */
  @DeveloperApi
  def getPoolForName(pool: String): Option[Schedulable] = {
    assertNotStopped()
    Option(taskScheduler.rootPool.schedulableNameToSchedulable.get(pool))
  }

  /**
   * Return current scheduling mode
   */
  def getSchedulingMode: SchedulingMode.SchedulingMode = {
    assertNotStopped()
    taskScheduler.schedulingMode
  }

  /**
   * Gets the locality information associated with the partition in a particular rdd
   * @param rdd of interest
   * @param partition to be looked up for locality
   * @return list of preferred locations for the partition
   */
  private [spark] def getPreferredLocs(rdd: RDD[_], partition: Int): Seq[TaskLocation] = {
    dagScheduler.getPreferredLocs(rdd, partition)
  }

  /**
   * Register an RDD to be persisted in memory and/or disk storage
   */
  private[spark] def persistRDD(rdd: RDD[_]) {
    persistentRdds(rdd.id) = rdd
  }

  /**
   * Unpersist an RDD from memory and/or disk storage
   */
  private[spark] def unpersistRDD(rddId: Int, blocking: Boolean = true) {
    env.blockManager.master.removeRdd(rddId, blocking)
    persistentRdds.remove(rddId)
    listenerBus.post(SparkListenerUnpersistRDD(rddId))
  }

  /**
   * Adds a JAR dependency for all tasks to be executed on this SparkContext in the future.
   * The `path` passed can be either a local file, a file in HDFS (or other Hadoop-supported
   * filesystems), an HTTP, HTTPS or FTP URI, or local:/path for a file on every worker node.
   */
  def addJar(path: String) {
    if (path == null) {
      logWarning("null specified as parameter to addJar")
    } else {
      var key = ""
      if (path.contains("\\")) {
        // For local paths with backslashes on Windows, URI throws an exception
        key = env.rpcEnv.fileServer.addJar(new File(path))
      } else {
        val uri = new URI(path)
        key = uri.getScheme match {
          // A JAR file which exists only on the driver node
          case null | "file" =>
            if (master == "yarn" && deployMode == "cluster") {
              // In order for this to work in yarn cluster mode the user must specify the
              // --addJars option to the client to upload the file into the distributed cache
              // of the AM to make it show up in the current working directory.
              val fileName = new Path(uri.getPath).getName()
              try {
                env.rpcEnv.fileServer.addJar(new File(fileName))
              } catch {
                case e: Exception =>
                  // For now just log an error but allow to go through so spark examples work.
                  // The spark examples don't really need the jar distributed since its also
                  // the app jar.
                  logError("Error adding jar (" + e + "), was the --addJars option used?")
                  null
              }
            } else {
              try {
                env.rpcEnv.fileServer.addJar(new File(uri.getPath))
              } catch {
                case exc: FileNotFoundException =>
                  logError(s"Jar not found at $path")
                  null
                case e: Exception =>
                  // For now just log an error but allow to go through so spark examples work.
                  // The spark examples don't really need the jar distributed since its also
                  // the app jar.
                  logError("Error adding jar (" + e + "), was the --addJars option used?")
                  null
              }
            }
          // A JAR file which exists locally on every worker node
          case "local" =>
            "file:" + uri.getPath
          case _ =>
            path
        }
      }
      if (key != null) {
        addedJars(key) = System.currentTimeMillis
        logInfo("Added JAR " + path + " at " + key + " with timestamp " + addedJars(key))
      }
    }
    postEnvironmentUpdate()
  }

  /**
   * Returns a list of jar files that are added to resources.
   */
  def listJars(): Seq[String] = addedJars.keySet.toSeq

  // Shut down the SparkContext.
  def stop() {
    if (LiveListenerBus.withinListenerThread.value) {
      throw new SparkException(
        s"Cannot stop SparkContext within listener thread of ${LiveListenerBus.name}")
    }
    // Use the stopping variable to ensure no contention for the stop scenario.
    // Still track the stopped variable for use elsewhere in the code.
    if (!stopped.compareAndSet(false, true)) {
      logInfo("SparkContext already stopped.")
      return
    }
    if (_shutdownHookRef != null) {
      ShutdownHookManager.removeShutdownHook(_shutdownHookRef)
    }

    Utils.tryLogNonFatalError {
      postApplicationEnd()
    }
    Utils.tryLogNonFatalError {
      _ui.foreach(_.stop())
    }
    if (env != null) {
      Utils.tryLogNonFatalError {
        env.metricsSystem.report()
      }
    }
    Utils.tryLogNonFatalError {
      _cleaner.foreach(_.stop())
    }
    Utils.tryLogNonFatalError {
      _executorAllocationManager.foreach(_.stop())
    }
    if (_listenerBusStarted) {
      Utils.tryLogNonFatalError {
        listenerBus.stop()
        _listenerBusStarted = false
      }
    }
    Utils.tryLogNonFatalError {
      _eventLogger.foreach(_.stop())
    }
    if (_dagScheduler != null) {
      Utils.tryLogNonFatalError {
        _dagScheduler.stop()
      }
      _dagScheduler = null
    }
    if (env != null && _heartbeatReceiver != null) {
      Utils.tryLogNonFatalError {
        env.rpcEnv.stop(_heartbeatReceiver)
      }
    }
    Utils.tryLogNonFatalError {
      _progressBar.foreach(_.stop())
    }
    _taskScheduler = null
    // TODO: Cache.stop()?
    if (_env != null) {
      Utils.tryLogNonFatalError {
        _env.stop()
      }
      SparkEnv.set(null)
    }
    // Unset YARN mode system env variable, to allow switching between cluster types.
    System.clearProperty("SPARK_YARN_MODE")
    SparkContext.clearActiveContext()
    logInfo("Successfully stopped SparkContext")
  }


  /**
   * Get Spark's home location from either a value set through the constructor,
   * or the spark.home Java property, or the SPARK_HOME environment variable
   * (in that order of preference). If neither of these is set, return None.
   */
  private[spark] def getSparkHome(): Option[String] = {
    conf.getOption("spark.home").orElse(Option(System.getenv("SPARK_HOME")))
  }

  /**
   * Set the thread-local property for overriding the call sites
   * of actions and RDDs.
   */
  def setCallSite(shortCallSite: String) {
    setLocalProperty(CallSite.SHORT_FORM, shortCallSite)
  }

  /**
   * Set the thread-local property for overriding the call sites
   * of actions and RDDs.
   */
  private[spark] def setCallSite(callSite: CallSite) {
    setLocalProperty(CallSite.SHORT_FORM, callSite.shortForm)
    setLocalProperty(CallSite.LONG_FORM, callSite.longForm)
  }

  /**
   * Clear the thread-local property for overriding the call sites
   * of actions and RDDs.
   */
  def clearCallSite() {
    setLocalProperty(CallSite.SHORT_FORM, null)
    setLocalProperty(CallSite.LONG_FORM, null)
  }

  /**
   * Capture the current user callsite and return a formatted version for printing. If the user
   * has overridden the call site using `setCallSite()`, this will return the user's version.
   */
  private[spark] def getCallSite(): CallSite = {
    lazy val callSite = Utils.getCallSite()
    CallSite(
      Option(getLocalProperty(CallSite.SHORT_FORM)).getOrElse(callSite.shortForm),
      Option(getLocalProperty(CallSite.LONG_FORM)).getOrElse(callSite.longForm)
    )
  }

  /**
   * Run a function on a given set of partitions in an RDD and pass the results to the given
   * handler function. This is the main entry point for all actions in Spark.
   */
  def runJob[T, U: ClassTag](
      rdd: RDD[T],
      func: (TaskContext, Iterator[T]) => U,
      partitions: Seq[Int],
      resultHandler: (Int, U) => Unit): Unit = {
    if (stopped.get()) {
      throw new IllegalStateException("SparkContext has been shutdown")
    }
    val callSite = getCallSite
    val cleanedFunc = clean(func)
    logInfo("Starting job: " + callSite.shortForm)
    if (conf.getBoolean("spark.logLineage", false)) {
      logInfo("RDD's recursive dependencies:\n" + rdd.toDebugString)
    }
    dagScheduler.runJob(rdd, cleanedFunc, partitions, callSite, resultHandler, localProperties.get)
    progressBar.foreach(_.finishAll())
    rdd.doCheckpoint()
  }

  /**
   * Run a function on a given set of partitions in an RDD and return the results as an array.
   */
  def runJob[T, U: ClassTag](
      rdd: RDD[T],
      func: (TaskContext, Iterator[T]) => U,
      partitions: Seq[Int]): Array[U] = {
    val results = new Array[U](partitions.size)
    runJob[T, U](rdd, func, partitions, (index, res) => results(index) = res)
    results
  }

  /**
   * Run a job on a given set of partitions of an RDD, but take a function of type
   * `Iterator[T] => U` instead of `(TaskContext, Iterator[T]) => U`.
   */
  def runJob[T, U: ClassTag](
      rdd: RDD[T],
      func: Iterator[T] => U,
      partitions: Seq[Int]): Array[U] = {
    val cleanedFunc = clean(func)
    runJob(rdd, (ctx: TaskContext, it: Iterator[T]) => cleanedFunc(it), partitions)
  }

  /**
   * Run a job on all partitions in an RDD and return the results in an array.
   */
  def runJob[T, U: ClassTag](rdd: RDD[T], func: (TaskContext, Iterator[T]) => U): Array[U] = {
    runJob(rdd, func, 0 until rdd.partitions.length)
  }

  /**
   * Run a job on all partitions in an RDD and return the results in an array.
   */
  def runJob[T, U: ClassTag](rdd: RDD[T], func: Iterator[T] => U): Array[U] = {
    runJob(rdd, func, 0 until rdd.partitions.length)
  }

  /**
   * Run a job on all partitions in an RDD and pass the results to a handler function.
   */
  def runJob[T, U: ClassTag](
    rdd: RDD[T],
    processPartition: (TaskContext, Iterator[T]) => U,
    resultHandler: (Int, U) => Unit)
  {
    runJob[T, U](rdd, processPartition, 0 until rdd.partitions.length, resultHandler)
  }

  /**
   * Run a job on all partitions in an RDD and pass the results to a handler function.
   */
  def runJob[T, U: ClassTag](
      rdd: RDD[T],
      processPartition: Iterator[T] => U,
      resultHandler: (Int, U) => Unit)
  {
    val processFunc = (context: TaskContext, iter: Iterator[T]) => processPartition(iter)
    runJob[T, U](rdd, processFunc, 0 until rdd.partitions.length, resultHandler)
  }

  /**
   * :: DeveloperApi ::
   * Run a job that can return approximate results.
   */
  @DeveloperApi
  def runApproximateJob[T, U, R](
      rdd: RDD[T],
      func: (TaskContext, Iterator[T]) => U,
      evaluator: ApproximateEvaluator[U, R],
      timeout: Long): PartialResult[R] = {
    assertNotStopped()
    val callSite = getCallSite
    logInfo("Starting job: " + callSite.shortForm)
    val start = System.nanoTime
    val cleanedFunc = clean(func)
    val result = dagScheduler.runApproximateJob(rdd, cleanedFunc, evaluator, callSite, timeout,
      localProperties.get)
    logInfo(
      "Job finished: " + callSite.shortForm + ", took " + (System.nanoTime - start) / 1e9 + " s")
    result
  }

  /**
   * Submit a job for execution and return a FutureJob holding the result.
   */
  def submitJob[T, U, R](
      rdd: RDD[T],
      processPartition: Iterator[T] => U,
      partitions: Seq[Int],
      resultHandler: (Int, U) => Unit,
      resultFunc: => R): SimpleFutureAction[R] =
  {
    assertNotStopped()
    val cleanF = clean(processPartition)
    val callSite = getCallSite
    val waiter = dagScheduler.submitJob(
      rdd,
      (context: TaskContext, iter: Iterator[T]) => cleanF(iter),
      partitions,
      callSite,
      resultHandler,
      localProperties.get)
    new SimpleFutureAction(waiter, resultFunc)
  }

  /**
   * Submit a map stage for execution. This is currently an internal API only, but might be
   * promoted to DeveloperApi in the future.
   */
  private[spark] def submitMapStage[K, V, C](dependency: ShuffleDependency[K, V, C])
      : SimpleFutureAction[MapOutputStatistics] = {
    assertNotStopped()
    val callSite = getCallSite()
    var result: MapOutputStatistics = null
    val waiter = dagScheduler.submitMapStage(
      dependency,
      (r: MapOutputStatistics) => { result = r },
      callSite,
      localProperties.get)
    new SimpleFutureAction[MapOutputStatistics](waiter, result)
  }

  /**
   * Cancel active jobs for the specified group. See [[org.apache.spark.SparkContext.setJobGroup]]
   * for more information.
   */
  def cancelJobGroup(groupId: String) {
    assertNotStopped()
    dagScheduler.cancelJobGroup(groupId)
  }

  /** Cancel all jobs that have been scheduled or are running.  */
  def cancelAllJobs() {
    assertNotStopped()
    dagScheduler.cancelAllJobs()
  }

  /** Cancel a given job if it's scheduled or running */
  private[spark] def cancelJob(jobId: Int) {
    dagScheduler.cancelJob(jobId)
  }

  /** Cancel a given stage and all jobs associated with it */
  private[spark] def cancelStage(stageId: Int) {
    dagScheduler.cancelStage(stageId)
  }

  /**
   * Clean a closure to make it ready to serialized and send to tasks
   * (removes unreferenced variables in $outer's, updates REPL variables)
   * If <tt>checkSerializable</tt> is set, <tt>clean</tt> will also proactively
   * check to see if <tt>f</tt> is serializable and throw a <tt>SparkException</tt>
   * if not.
   *
   * @param f the closure to clean
   * @param checkSerializable whether or not to immediately check <tt>f</tt> for serializability
   * @throws SparkException if <tt>checkSerializable</tt> is set but <tt>f</tt> is not
   *   serializable
   */
  private[spark] def clean[F <: AnyRef](f: F, checkSerializable: Boolean = true): F = {
    ClosureCleaner.clean(f, checkSerializable)
    f
  }

  /**
   * Set the directory under which RDDs are going to be checkpointed. The directory must
   * be a HDFS path if running on a cluster.
   */
  def setCheckpointDir(directory: String) {

    // If we are running on a cluster, log a warning if the directory is local.
    // Otherwise, the driver may attempt to reconstruct the checkpointed RDD from
    // its own local file system, which is incorrect because the checkpoint files
    // are actually on the executor machines.
    if (!isLocal && Utils.nonLocalPaths(directory).isEmpty) {
      logWarning("Spark is not running in local mode, therefore the checkpoint directory " +
        s"must not be on the local filesystem. Directory '$directory' " +
        "appears to be on the local filesystem.")
    }

    checkpointDir = Option(directory).map { dir =>
      val path = new Path(dir, UUID.randomUUID().toString)
      val fs = path.getFileSystem(hadoopConfiguration)
      fs.mkdirs(path)
      fs.getFileStatus(path).getPath.toString
    }
  }

  def getCheckpointDir: Option[String] = checkpointDir

  /** Default level of parallelism to use when not given by user (e.g. parallelize and makeRDD). */
  def defaultParallelism: Int = {
    assertNotStopped()
    taskScheduler.defaultParallelism
  }

  /**
   * Default min number of partitions for Hadoop RDDs when not given by user
   * Notice that we use math.min so the "defaultMinPartitions" cannot be higher than 2.
   * The reasons for this are discussed in https://github.com/mesos/spark/pull/718
   */
  def defaultMinPartitions: Int = math.min(defaultParallelism, 2)

  private val nextShuffleId = new AtomicInteger(0)

  private[spark] def newShuffleId(): Int = nextShuffleId.getAndIncrement()

  private val nextRddId = new AtomicInteger(0)

  /** Register a new RDD, returning its RDD ID */
  private[spark] def newRddId(): Int = nextRddId.getAndIncrement()

  /**
   * Registers listeners specified in spark.extraListeners, then starts the listener bus.
   * This should be called after all internal listeners have been registered with the listener bus
   * (e.g. after the web UI and event logging listeners have been registered).
   */
  private def setupAndStartListenerBus(): Unit = {
    // Use reflection to instantiate listeners specified via `spark.extraListeners`
    try {
      val listenerClassNames: Seq[String] =
        conf.get("spark.extraListeners", "").split(',').map(_.trim).filter(_ != "")
      for (className <- listenerClassNames) {
        // Use reflection to find the right constructor
        val constructors = {
          val listenerClass = Utils.classForName(className)
          listenerClass
              .getConstructors
              .asInstanceOf[Array[Constructor[_ <: SparkListenerInterface]]]
        }
        val constructorTakingSparkConf = constructors.find { c =>
          c.getParameterTypes.sameElements(Array(classOf[SparkConf]))
        }
        lazy val zeroArgumentConstructor = constructors.find { c =>
          c.getParameterTypes.isEmpty
        }
        val listener: SparkListenerInterface = {
          if (constructorTakingSparkConf.isDefined) {
            constructorTakingSparkConf.get.newInstance(conf)
          } else if (zeroArgumentConstructor.isDefined) {
            zeroArgumentConstructor.get.newInstance()
          } else {
            throw new SparkException(
              s"$className did not have a zero-argument constructor or a" +
                " single-argument constructor that accepts SparkConf. Note: if the class is" +
                " defined inside of another Scala class, then its constructors may accept an" +
                " implicit parameter that references the enclosing class; in this case, you must" +
                " define the listener as a top-level class in order to prevent this extra" +
                " parameter from breaking Spark's ability to find a valid constructor.")
          }
        }
        listenerBus.addListener(listener)
        logInfo(s"Registered listener $className")
      }
    } catch {
      case e: Exception =>
        try {
          stop()
        } finally {
          throw new SparkException(s"Exception when registering SparkListener", e)
        }
    }

    listenerBus.start(this)
    _listenerBusStarted = true
  }

  /** Post the application start event */
  private def postApplicationStart() {
    // Note: this code assumes that the task scheduler has been initialized and has contacted
    // the cluster manager to get an application ID (in case the cluster manager provides one).
    listenerBus.post(SparkListenerApplicationStart(appName, Some(applicationId),
      startTime, sparkUser, applicationAttemptId, schedulerBackend.getDriverLogUrls))
  }

  /** Post the application end event */
  private def postApplicationEnd() {
    listenerBus.post(SparkListenerApplicationEnd(System.currentTimeMillis))
  }

  /** Post the environment update event once the task scheduler is ready */
  private def postEnvironmentUpdate() {
    if (taskScheduler != null) {
      val schedulingMode = getSchedulingMode.toString
      val addedJarPaths = addedJars.keys.toSeq
      val addedFilePaths = addedFiles.keys.toSeq
      val environmentDetails = SparkEnv.environmentDetails(conf, schedulingMode, addedJarPaths,
        addedFilePaths)
      val environmentUpdate = SparkListenerEnvironmentUpdate(environmentDetails)
      listenerBus.post(environmentUpdate)
    }
  }

  // In order to prevent multiple SparkContexts from being active at the same time, mark this
  // context as having finished construction.
  // NOTE: this must be placed at the end of the SparkContext constructor.
  SparkContext.setActiveContext(this, allowMultipleContexts)
}

/**
 * The SparkContext object contains a number of implicit conversions and parameters for use with
 * various Spark features.
 */
object SparkContext extends Logging {
  private val VALID_LOG_LEVELS =
    Set("ALL", "DEBUG", "ERROR", "FATAL", "INFO", "OFF", "TRACE", "WARN")

  /**
   * Lock that guards access to global variables that track SparkContext construction.
   */
  private val SPARK_CONTEXT_CONSTRUCTOR_LOCK = new Object()

  /**
   * The active, fully-constructed SparkContext.  If no SparkContext is active, then this is `null`.
   *
   * Access to this field is guarded by SPARK_CONTEXT_CONSTRUCTOR_LOCK.
   */
  private val activeContext: AtomicReference[SparkContext] =
    new AtomicReference[SparkContext](null)

  /**
   * Points to a partially-constructed SparkContext if some thread is in the SparkContext
   * constructor, or `None` if no SparkContext is being constructed.
   *
   * Access to this field is guarded by SPARK_CONTEXT_CONSTRUCTOR_LOCK
   */
  private var contextBeingConstructed: Option[SparkContext] = None

  /**
   * Called to ensure that no other SparkContext is running in this JVM.
   *
   * Throws an exception if a running context is detected and logs a warning if another thread is
   * constructing a SparkContext.  This warning is necessary because the current locking scheme
   * prevents us from reliably distinguishing between cases where another context is being
   * constructed and cases where another constructor threw an exception.
   */
  private def assertNoOtherContextIsRunning(
      sc: SparkContext,
      allowMultipleContexts: Boolean): Unit = {
    SPARK_CONTEXT_CONSTRUCTOR_LOCK.synchronized {
      Option(activeContext.get()).filter(_ ne sc).foreach { ctx =>
          val errMsg = "Only one SparkContext may be running in this JVM (see SPARK-2243)." +
            " To ignore this error, set spark.driver.allowMultipleContexts = true. " +
            s"The currently running SparkContext was created at:\n${ctx.creationSite.longForm}"
          val exception = new SparkException(errMsg)
          if (allowMultipleContexts) {
            logWarning("Multiple running SparkContexts detected in the same JVM!", exception)
          } else {
            throw exception
          }
        }

      contextBeingConstructed.filter(_ ne sc).foreach { otherContext =>
        // Since otherContext might point to a partially-constructed context, guard against
        // its creationSite field being null:
        val otherContextCreationSite =
          Option(otherContext.creationSite).map(_.longForm).getOrElse("unknown location")
        val warnMsg = "Another SparkContext is being constructed (or threw an exception in its" +
          " constructor).  This may indicate an error, since only one SparkContext may be" +
          " running in this JVM (see SPARK-2243)." +
          s" The other SparkContext was created at:\n$otherContextCreationSite"
        logWarning(warnMsg)
      }
    }
  }

  /**
   * This function may be used to get or instantiate a SparkContext and register it as a
   * singleton object. Because we can only have one active SparkContext per JVM,
   * this is useful when applications may wish to share a SparkContext.
   *
   * Note: This function cannot be used to create multiple SparkContext instances
   * even if multiple contexts are allowed.
   */
  def getOrCreate(config: SparkConf): SparkContext = {
    // Synchronize to ensure that multiple create requests don't trigger an exception
    // from assertNoOtherContextIsRunning within setActiveContext
    SPARK_CONTEXT_CONSTRUCTOR_LOCK.synchronized {
      if (activeContext.get() == null) {
        setActiveContext(new SparkContext(config), allowMultipleContexts = false)
      }
      if (config.getAll.nonEmpty) {
        logWarning("Use an existing SparkContext, some configuration may not take effect.")
      }
      activeContext.get()
    }
  }

  /**
   * This function may be used to get or instantiate a SparkContext and register it as a
   * singleton object. Because we can only have one active SparkContext per JVM,
   * this is useful when applications may wish to share a SparkContext.
   *
   * This method allows not passing a SparkConf (useful if just retrieving).
   *
   * Note: This function cannot be used to create multiple SparkContext instances
   * even if multiple contexts are allowed.
   */
  def getOrCreate(): SparkContext = {
    getOrCreate(new SparkConf())
  }

  /**
   * Called at the beginning of the SparkContext constructor to ensure that no SparkContext is
   * running.  Throws an exception if a running context is detected and logs a warning if another
   * thread is constructing a SparkContext.  This warning is necessary because the current locking
   * scheme prevents us from reliably distinguishing between cases where another context is being
   * constructed and cases where another constructor threw an exception.
   */
  private[spark] def markPartiallyConstructed(
      sc: SparkContext,
      allowMultipleContexts: Boolean): Unit = {
    SPARK_CONTEXT_CONSTRUCTOR_LOCK.synchronized {
      assertNoOtherContextIsRunning(sc, allowMultipleContexts)
      contextBeingConstructed = Some(sc)
    }
  }

  /**
   * Called at the end of the SparkContext constructor to ensure that no other SparkContext has
   * raced with this constructor and started.
   */
  private[spark] def setActiveContext(
      sc: SparkContext,
      allowMultipleContexts: Boolean): Unit = {
    SPARK_CONTEXT_CONSTRUCTOR_LOCK.synchronized {
      assertNoOtherContextIsRunning(sc, allowMultipleContexts)
      contextBeingConstructed = None
      activeContext.set(sc)
    }
  }

  /**
   * Clears the active SparkContext metadata.  This is called by `SparkContext#stop()`.  It's
   * also called in unit tests to prevent a flood of warnings from test suites that don't / can't
   * properly clean up their SparkContexts.
   */
  private[spark] def clearActiveContext(): Unit = {
    SPARK_CONTEXT_CONSTRUCTOR_LOCK.synchronized {
      activeContext.set(null)
    }
  }

  private[spark] val SPARK_JOB_DESCRIPTION = "spark.job.description"
  private[spark] val SPARK_JOB_GROUP_ID = "spark.jobGroup.id"
  private[spark] val SPARK_JOB_INTERRUPT_ON_CANCEL = "spark.job.interruptOnCancel"
  private[spark] val RDD_SCOPE_KEY = "spark.rdd.scope"
  private[spark] val RDD_SCOPE_NO_OVERRIDE_KEY = "spark.rdd.scope.noOverride"

  /**
   * Executor id for the driver.  In earlier versions of Spark, this was `<driver>`, but this was
   * changed to `driver` because the angle brackets caused escaping issues in URLs and XML (see
   * SPARK-6716 for more details).
   */
  private[spark] val DRIVER_IDENTIFIER = "driver"

  /**
   * Legacy version of DRIVER_IDENTIFIER, retained for backwards-compatibility.
   */
  private[spark] val LEGACY_DRIVER_IDENTIFIER = "<driver>"

  private implicit def arrayToArrayWritable[T <% Writable: ClassTag](arr: Traversable[T])
    : ArrayWritable = {
    def anyToWritable[U <% Writable](u: U): Writable = u

    new ArrayWritable(classTag[T].runtimeClass.asInstanceOf[Class[Writable]],
        arr.map(x => anyToWritable(x)).toArray)
  }

  /**
   * Find the JAR from which a given class was loaded, to make it easy for users to pass
   * their JARs to SparkContext.
   */
  def jarOfClass(cls: Class[_]): Option[String] = {
    val uri = cls.getResource("/" + cls.getName.replace('.', '/') + ".class")
    if (uri != null) {
      val uriStr = uri.toString
      if (uriStr.startsWith("jar:file:")) {
        // URI will be of the form "jar:file:/path/foo.jar!/package/cls.class",
        // so pull out the /path/foo.jar
        Some(uriStr.substring("jar:file:".length, uriStr.indexOf('!')))
      } else {
        None
      }
    } else {
      None
    }
  }

  /**
   * Find the JAR that contains the class of a particular object, to make it easy for users
   * to pass their JARs to SparkContext. In most cases you can call jarOfObject(this) in
   * your driver program.
   */
  def jarOfObject(obj: AnyRef): Option[String] = jarOfClass(obj.getClass)

  /**
   * Creates a modified version of a SparkConf with the parameters that can be passed separately
   * to SparkContext, to make it easier to write SparkContext's constructors. This ignores
   * parameters that are passed as the default value of null, instead of throwing an exception
   * like SparkConf would.
   */
  private[spark] def updatedConf(
      conf: SparkConf,
      master: String,
      appName: String,
      sparkHome: String = null,
      jars: Seq[String] = Nil,
      environment: Map[String, String] = Map()): SparkConf =
  {
    val res = conf.clone()
    res.setMaster(master)
    res.setAppName(appName)
    if (sparkHome != null) {
      res.setSparkHome(sparkHome)
    }
    if (jars != null && !jars.isEmpty) {
      res.setJars(jars)
    }
    res.setExecutorEnv(environment.toSeq)
    res
  }

  /**
   * The number of driver cores to use for execution in local mode, 0 otherwise.
   */
  private[spark] def numDriverCores(master: String): Int = {
    def convertToInt(threads: String): Int = {
      if (threads == "*") Runtime.getRuntime.availableProcessors() else threads.toInt
    }
    master match {
      case "local" => 1
      case SparkMasterRegex.LOCAL_N_REGEX(threads) => convertToInt(threads)
      case SparkMasterRegex.LOCAL_N_FAILURES_REGEX(threads, _) => convertToInt(threads)
      case _ => 0 // driver is not used for execution
    }
  }

  /**
   * Create a task scheduler based on a given master URL.
   * Return a 2-tuple of the scheduler backend and the task scheduler.
   */
  private def createTaskScheduler(
      sc: SparkContext,
      master: String,
      deployMode: String): (SchedulerBackend, TaskScheduler) = {
    import SparkMasterRegex._

    // When running locally, don't try to re-execute tasks on failure.
    val MAX_LOCAL_TASK_FAILURES = 1

    master match {
      case "local" =>
        val scheduler = new TaskSchedulerImpl(sc, MAX_LOCAL_TASK_FAILURES, isLocal = true)
        val backend = new LocalSchedulerBackend(sc.getConf, scheduler, 1)
        scheduler.initialize(backend)
        (backend, scheduler)

      case LOCAL_N_REGEX(threads) =>
        def localCpuCount: Int = Runtime.getRuntime.availableProcessors()
        // local[*] estimates the number of cores on the machine; local[N] uses exactly N threads.
        val threadCount = if (threads == "*") localCpuCount else threads.toInt
        if (threadCount <= 0) {
          throw new SparkException(s"Asked to run locally with $threadCount threads")
        }
        val scheduler = new TaskSchedulerImpl(sc, MAX_LOCAL_TASK_FAILURES, isLocal = true)
        val backend = new LocalSchedulerBackend(sc.getConf, scheduler, threadCount)
        scheduler.initialize(backend)
        (backend, scheduler)

      case LOCAL_N_FAILURES_REGEX(threads, maxFailures) =>
        def localCpuCount: Int = Runtime.getRuntime.availableProcessors()
        // local[*, M] means the number of cores on the computer with M failures
        // local[N, M] means exactly N threads with M failures
        val threadCount = if (threads == "*") localCpuCount else threads.toInt
        val scheduler = new TaskSchedulerImpl(sc, maxFailures.toInt, isLocal = true)
        val backend = new LocalSchedulerBackend(sc.getConf, scheduler, threadCount)
        scheduler.initialize(backend)
        (backend, scheduler)

      case SPARK_REGEX(sparkUrl) =>
        val scheduler = new TaskSchedulerImpl(sc)
        val masterUrls = sparkUrl.split(",").map("spark://" + _)
        val backend = new StandaloneSchedulerBackend(scheduler, sc, masterUrls)
        scheduler.initialize(backend)
        (backend, scheduler)

      case LOCAL_CLUSTER_REGEX(numSlaves, coresPerSlave, memoryPerSlave) =>
        // Check to make sure memory requested <= memoryPerSlave. Otherwise Spark will just hang.
        val memoryPerSlaveInt = memoryPerSlave.toInt
        if (sc.executorMemory > memoryPerSlaveInt) {
          throw new SparkException(
            "Asked to launch cluster with %d MB RAM / worker but requested %d MB/worker".format(
              memoryPerSlaveInt, sc.executorMemory))
        }

        val scheduler = new TaskSchedulerImpl(sc)
        val localCluster = new LocalSparkCluster(
          numSlaves.toInt, coresPerSlave.toInt, memoryPerSlaveInt, sc.conf)
        val masterUrls = localCluster.start()
        val backend = new StandaloneSchedulerBackend(scheduler, sc, masterUrls)
        scheduler.initialize(backend)
        backend.shutdownCallback = (backend: StandaloneSchedulerBackend) => {
          localCluster.stop()
        }
        (backend, scheduler)

      case MESOS_REGEX(mesosUrl) =>
        MesosNativeLibrary.load()
        val scheduler = new TaskSchedulerImpl(sc)
        val coarseGrained = sc.conf.getBoolean("spark.mesos.coarse", defaultValue = true)
        val backend = if (coarseGrained) {
          new MesosCoarseGrainedSchedulerBackend(scheduler, sc, mesosUrl, sc.env.securityManager)
        } else {
          new MesosFineGrainedSchedulerBackend(scheduler, sc, mesosUrl)
        }
        scheduler.initialize(backend)
        (backend, scheduler)

      case masterUrl =>
        val cm = getClusterManager(masterUrl) match {
          case Some(clusterMgr) => clusterMgr
          case None => throw new SparkException("Could not parse Master URL: '" + master + "'")
        }
        try {
          val scheduler = cm.createTaskScheduler(sc, masterUrl)
          val backend = cm.createSchedulerBackend(sc, masterUrl, scheduler)
          cm.initialize(scheduler, backend)
          (backend, scheduler)
        } catch {
          case se: SparkException => throw se
          case NonFatal(e) =>
            throw new SparkException("External scheduler cannot be instantiated", e)
        }
    }
  }

  private def getClusterManager(url: String): Option[ExternalClusterManager] = {
    val loader = Utils.getContextOrSparkClassLoader
    val serviceLoaders =
    ServiceLoader.load(classOf[ExternalClusterManager], loader).asScala.filter(_.canCreate(url))
    if (serviceLoaders.size > 1) {
      throw new SparkException(s"Multiple Cluster Managers ($serviceLoaders) registered " +
          s"for the url $url:")
    }
    serviceLoaders.headOption
  }
}

/**
 * A collection of regexes for extracting information from the master string.
 */
private object SparkMasterRegex {
  // Regular expression used for local[N] and local[*] master formats
  val LOCAL_N_REGEX = """local\[([0-9]+|\*)\]""".r
  // Regular expression for local[N, maxRetries], used in tests with failing tasks
  val LOCAL_N_FAILURES_REGEX = """local\[([0-9]+|\*)\s*,\s*([0-9]+)\]""".r
  // Regular expression for simulating a Spark cluster of [N, cores, memory] locally
  val LOCAL_CLUSTER_REGEX = """local-cluster\[\s*([0-9]+)\s*,\s*([0-9]+)\s*,\s*([0-9]+)\s*]""".r
  // Regular expression for connecting to Spark deploy clusters
  val SPARK_REGEX = """spark://(.*)""".r
  // Regular expression for connection to Mesos cluster by mesos:// or mesos://zk:// url
  val MESOS_REGEX = """mesos://(.*)""".r
}

/**
 * A class encapsulating how to convert some type T to Writable. It stores both the Writable class
 * corresponding to T (e.g. IntWritable for Int) and a function for doing the conversion.
 * The getter for the writable class takes a ClassTag[T] in case this is a generic object
 * that doesn't know the type of T when it is created. This sounds strange but is necessary to
 * support converting subclasses of Writable to themselves (writableWritableConverter).
 */
private[spark] class WritableConverter[T](
    val writableClass: ClassTag[T] => Class[_ <: Writable],
    val convert: Writable => T)
  extends Serializable

object WritableConverter {

  // Helper objects for converting common types to Writable
  private[spark] def simpleWritableConverter[T, W <: Writable: ClassTag](convert: W => T)
  : WritableConverter[T] = {
    val wClass = classTag[W].runtimeClass.asInstanceOf[Class[W]]
    new WritableConverter[T](_ => wClass, x => convert(x.asInstanceOf[W]))
  }

  // The following implicit functions were in SparkContext before 1.3 and users had to
  // `import SparkContext._` to enable them. Now we move them here to make the compiler find
  // them automatically. However, we still keep the old functions in SparkContext for backward
  // compatibility and forward to the following functions directly.

  implicit def intWritableConverter(): WritableConverter[Int] =
    simpleWritableConverter[Int, IntWritable](_.get)

  implicit def longWritableConverter(): WritableConverter[Long] =
    simpleWritableConverter[Long, LongWritable](_.get)

  implicit def doubleWritableConverter(): WritableConverter[Double] =
    simpleWritableConverter[Double, DoubleWritable](_.get)

  implicit def floatWritableConverter(): WritableConverter[Float] =
    simpleWritableConverter[Float, FloatWritable](_.get)

  implicit def booleanWritableConverter(): WritableConverter[Boolean] =
    simpleWritableConverter[Boolean, BooleanWritable](_.get)

  implicit def bytesWritableConverter(): WritableConverter[Array[Byte]] = {
    simpleWritableConverter[Array[Byte], BytesWritable] { bw =>
      // getBytes method returns array which is longer then data to be returned
      Arrays.copyOfRange(bw.getBytes, 0, bw.getLength)
    }
  }

  implicit def stringWritableConverter(): WritableConverter[String] =
    simpleWritableConverter[String, Text](_.toString)

  implicit def writableWritableConverter[T <: Writable](): WritableConverter[T] =
    new WritableConverter[T](_.runtimeClass.asInstanceOf[Class[T]], _.asInstanceOf[T])
}

/**
 * A class encapsulating how to convert some type T to Writable. It stores both the Writable class
 * corresponding to T (e.g. IntWritable for Int) and a function for doing the conversion.
 * The Writable class will be used in `SequenceFileRDDFunctions`.
 */
private[spark] class WritableFactory[T](
    val writableClass: ClassTag[T] => Class[_ <: Writable],
    val convert: T => Writable) extends Serializable

object WritableFactory {

  private[spark] def simpleWritableFactory[T: ClassTag, W <: Writable : ClassTag](convert: T => W)
    : WritableFactory[T] = {
    val writableClass = implicitly[ClassTag[W]].runtimeClass.asInstanceOf[Class[W]]
    new WritableFactory[T](_ => writableClass, convert)
  }

  implicit def intWritableFactory: WritableFactory[Int] =
    simpleWritableFactory(new IntWritable(_))

  implicit def longWritableFactory: WritableFactory[Long] =
    simpleWritableFactory(new LongWritable(_))

  implicit def floatWritableFactory: WritableFactory[Float] =
    simpleWritableFactory(new FloatWritable(_))

  implicit def doubleWritableFactory: WritableFactory[Double] =
    simpleWritableFactory(new DoubleWritable(_))

  implicit def booleanWritableFactory: WritableFactory[Boolean] =
    simpleWritableFactory(new BooleanWritable(_))

  implicit def bytesWritableFactory: WritableFactory[Array[Byte]] =
    simpleWritableFactory(new BytesWritable(_))

  implicit def stringWritableFactory: WritableFactory[String] =
    simpleWritableFactory(new Text(_))

  implicit def writableWritableFactory[T <: Writable: ClassTag]: WritableFactory[T] =
    simpleWritableFactory(w => w)

}<|MERGE_RESOLUTION|>--- conflicted
+++ resolved
@@ -1318,6 +1318,14 @@
    * Register the given accumulator. Note that accumulators must be registered before use, or it
    * will throw exception.
    */
+  def register(acc: AccumulatorV2[_, _]): Unit = {
+    acc.register(this, dataProperty = false)
+  }
+
+  /**
+   * Register the given accumulator. Note that accumulators must be registered before use, or it
+   * will throw exception.
+   */
   def register(acc: AccumulatorV2[_, _], dataProperty: Boolean): Unit = {
     acc.register(this, dataProperty = dataProperty)
   }
@@ -1388,15 +1396,9 @@
    * Create and register a [[CollectionAccumulator]], which starts with empty list and accumulates
    * inputs by adding them into the list.
    */
-<<<<<<< HEAD
-  def listAccumulator[T]: ListAccumulator[T] = {
-    val acc = new ListAccumulator[T]
-    register(acc, dataProperty = false)
-=======
   def collectionAccumulator[T]: CollectionAccumulator[T] = {
     val acc = new CollectionAccumulator[T]
-    register(acc)
->>>>>>> 1aa191e5
+    register(acc, dataProperty = false)
     acc
   }
 
@@ -1404,15 +1406,9 @@
    * Create and register a [[CollectionAccumulator]], which starts with empty list and accumulates
    * inputs by adding them into the list.
    */
-<<<<<<< HEAD
-  def listAccumulator[T](name: String): ListAccumulator[T] = {
-    val acc = new ListAccumulator[T]
-    register(acc, dataProperty = false, name)
-=======
   def collectionAccumulator[T](name: String): CollectionAccumulator[T] = {
     val acc = new CollectionAccumulator[T]
-    register(acc, name)
->>>>>>> 1aa191e5
+    register(acc, dataProperty = false, name)
     acc
   }
 
