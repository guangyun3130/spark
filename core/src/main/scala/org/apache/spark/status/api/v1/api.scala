/*
 * Licensed to the Apache Software Foundation (ASF) under one or more
 * contributor license agreements.  See the NOTICE file distributed with
 * this work for additional information regarding copyright ownership.
 * The ASF licenses this file to You under the Apache License, Version 2.0
 * (the "License"); you may not use this file except in compliance with
 * the License.  You may obtain a copy of the License at
 *
 *    http://www.apache.org/licenses/LICENSE-2.0
 *
 * Unless required by applicable law or agreed to in writing, software
 * distributed under the License is distributed on an "AS IS" BASIS,
 * WITHOUT WARRANTIES OR CONDITIONS OF ANY KIND, either express or implied.
 * See the License for the specific language governing permissions and
 * limitations under the License.
 */
package org.apache.spark.status.api.v1

import java.lang.{Long => JLong}
import java.util.Date

import scala.xml.{NodeSeq, Text}

import com.fasterxml.jackson.annotation.JsonIgnoreProperties
import com.fasterxml.jackson.core.{JsonGenerator, JsonParser}
import com.fasterxml.jackson.core.`type`.TypeReference
import com.fasterxml.jackson.databind.{DeserializationContext, JsonDeserializer, JsonSerializer, SerializerProvider}
import com.fasterxml.jackson.databind.annotation.{JsonDeserialize, JsonSerialize}

import org.apache.spark.JobExecutionStatus
import org.apache.spark.executor.ExecutorMetrics
import org.apache.spark.metrics.ExecutorMetricType
import org.apache.spark.resource.{ExecutorResourceRequest, ResourceInformation, TaskResourceRequest}

case class ApplicationInfo private[spark](
    id: String,
    name: String,
    coresGranted: Option[Int],
    maxCores: Option[Int],
    coresPerExecutor: Option[Int],
    memoryPerExecutorMB: Option[Int],
    attempts: Seq[ApplicationAttemptInfo])

@JsonIgnoreProperties(
  value = Array("startTimeEpoch", "endTimeEpoch", "lastUpdatedEpoch"),
  allowGetters = true)
case class ApplicationAttemptInfo private[spark](
    attemptId: Option[String],
    startTime: Date,
    endTime: Date,
    lastUpdated: Date,
    duration: Long,
    sparkUser: String,
    completed: Boolean = false,
    appSparkVersion: String) {

  def getStartTimeEpoch: Long = startTime.getTime

  def getEndTimeEpoch: Long = endTime.getTime

  def getLastUpdatedEpoch: Long = lastUpdated.getTime

}

class ResourceProfileInfo private[spark](
    val id: Int,
    val executorResources: Map[String, ExecutorResourceRequest],
    val taskResources: Map[String, TaskResourceRequest])

class ExecutorStageSummary private[spark](
    val taskTime : Long,
    val failedTasks : Int,
    val succeededTasks : Int,
    val killedTasks : Int,
    val inputBytes : Long,
    val inputRecords : Long,
    val outputBytes : Long,
    val outputRecords : Long,
    val shuffleRead : Long,
    val shuffleReadRecords : Long,
    val shuffleWrite : Long,
    val shuffleWriteRecords : Long,
    val memoryBytesSpilled : Long,
    val diskBytesSpilled : Long,
<<<<<<< HEAD
    val isBlacklistedForStage: Boolean,
    val jvmHeapMemory: Long,
    val jvmOffHeapMemory: Long,
    val onHeapExecutionMemory: Long,
    val offHeapExecutionMemory: Long,
    val onHeapStorageMemory: Long,
    val offHeapStorageMemory: Long,
    val directPoolMemory: Long,
    val mappedPoolMemory: Long)
=======
    @deprecated("use isExcludedForStage instead", "3.1.0")
    val isBlacklistedForStage: Boolean,
    @JsonSerialize(using = classOf[ExecutorMetricsJsonSerializer])
    @JsonDeserialize(using = classOf[ExecutorMetricsJsonDeserializer])
    val peakMemoryMetrics: Option[ExecutorMetrics],
    val isExcludedForStage: Boolean)
>>>>>>> a6555ee5

class ExecutorSummary private[spark](
    val id: String,
    val hostPort: String,
    val isActive: Boolean,
    val rddBlocks: Int,
    val memoryUsed: Long,
    val diskUsed: Long,
    val totalCores: Int,
    val maxTasks: Int,
    val activeTasks: Int,
    val failedTasks: Int,
    val completedTasks: Int,
    val totalTasks: Int,
    val totalDuration: Long,
    val totalGCTime: Long,
    val totalInputBytes: Long,
    val totalShuffleRead: Long,
    val totalShuffleWrite: Long,
    @deprecated("use isExcluded instead", "3.1.0")
    val isBlacklisted: Boolean,
    val maxMemory: Long,
    val addTime: Date,
    val removeTime: Option[Date],
    val removeReason: Option[String],
    val executorLogs: Map[String, String],
    val memoryMetrics: Option[MemoryMetrics],
    @deprecated("use excludedInStages instead", "3.1.0")
    val blacklistedInStages: Set[Int],
    @JsonSerialize(using = classOf[ExecutorMetricsJsonSerializer])
    @JsonDeserialize(using = classOf[ExecutorMetricsJsonDeserializer])
    val peakMemoryMetrics: Option[ExecutorMetrics],
    val attributes: Map[String, String],
    val resources: Map[String, ResourceInformation],
    val resourceProfileId: Int,
    val isExcluded: Boolean,
    val excludedInStages: Set[Int])

class MemoryMetrics private[spark](
    val usedOnHeapStorageMemory: Long,
    val usedOffHeapStorageMemory: Long,
    val totalOnHeapStorageMemory: Long,
    val totalOffHeapStorageMemory: Long)

/** deserializer for peakMemoryMetrics: convert map to ExecutorMetrics */
private[spark] class ExecutorMetricsJsonDeserializer
    extends JsonDeserializer[Option[ExecutorMetrics]] {
  override def deserialize(
      jsonParser: JsonParser,
      deserializationContext: DeserializationContext): Option[ExecutorMetrics] = {
    val metricsMap = jsonParser.readValueAs[Option[Map[String, Long]]](
      new TypeReference[Option[Map[String, java.lang.Long]]] {})
    metricsMap.map(metrics => new ExecutorMetrics(metrics))
  }

  override def getNullValue(ctxt: DeserializationContext): Option[ExecutorMetrics] = {
    None
  }
}
/** serializer for peakMemoryMetrics: convert ExecutorMetrics to map with metric name as key */
private[spark] class ExecutorMetricsJsonSerializer
    extends JsonSerializer[Option[ExecutorMetrics]] {
  override def serialize(
      metrics: Option[ExecutorMetrics],
      jsonGenerator: JsonGenerator,
      serializerProvider: SerializerProvider): Unit = {
    if (metrics.isEmpty) {
      jsonGenerator.writeNull()
    } else {
      metrics.foreach { m: ExecutorMetrics =>
        val metricsMap = ExecutorMetricType.metricToOffset.map { case (metric, _) =>
          metric -> m.getMetricValue(metric)
        }
        jsonGenerator.writeObject(metricsMap)
      }
    }
  }

  override def isEmpty(provider: SerializerProvider, value: Option[ExecutorMetrics]): Boolean =
    value.isEmpty
}

class JobData private[spark](
    val jobId: Int,
    val name: String,
    val description: Option[String],
    val submissionTime: Option[Date],
    val completionTime: Option[Date],
    val stageIds: Seq[Int],
    val jobGroup: Option[String],
    val status: JobExecutionStatus,
    val numTasks: Int,
    val numActiveTasks: Int,
    val numCompletedTasks: Int,
    val numSkippedTasks: Int,
    val numFailedTasks: Int,
    val numKilledTasks: Int,
    val numCompletedIndices: Int,
    val numActiveStages: Int,
    val numCompletedStages: Int,
    val numSkippedStages: Int,
    val numFailedStages: Int,
    val killedTasksSummary: Map[String, Int])

class RDDStorageInfo private[spark](
    val id: Int,
    val name: String,
    val numPartitions: Int,
    val numCachedPartitions: Int,
    val storageLevel: String,
    val memoryUsed: Long,
    val diskUsed: Long,
    val dataDistribution: Option[Seq[RDDDataDistribution]],
    val partitions: Option[Seq[RDDPartitionInfo]])

class RDDDataDistribution private[spark](
    val address: String,
    val memoryUsed: Long,
    val memoryRemaining: Long,
    val diskUsed: Long,
    @JsonDeserialize(contentAs = classOf[JLong])
    val onHeapMemoryUsed: Option[Long],
    @JsonDeserialize(contentAs = classOf[JLong])
    val offHeapMemoryUsed: Option[Long],
    @JsonDeserialize(contentAs = classOf[JLong])
    val onHeapMemoryRemaining: Option[Long],
    @JsonDeserialize(contentAs = classOf[JLong])
    val offHeapMemoryRemaining: Option[Long])

class RDDPartitionInfo private[spark](
    val blockName: String,
    val storageLevel: String,
    val memoryUsed: Long,
    val diskUsed: Long,
    val executors: Seq[String])

class StageData private[spark](
    val status: StageStatus,
    val stageId: Int,
    val attemptId: Int,
    val numTasks: Int,
    val numActiveTasks: Int,
    val numCompleteTasks: Int,
    val numFailedTasks: Int,
    val numKilledTasks: Int,
    val numCompletedIndices: Int,

    val submissionTime: Option[Date],
    val firstTaskLaunchedTime: Option[Date],
    val completionTime: Option[Date],
    val failureReason: Option[String],

    val executorDeserializeTime: Long,
    val executorDeserializeCpuTime: Long,
    val executorRunTime: Long,
    val executorCpuTime: Long,
    val resultSize: Long,
    val jvmGcTime: Long,
    val resultSerializationTime: Long,
    val memoryBytesSpilled: Long,
    val diskBytesSpilled: Long,
    val peakExecutionMemory: Long,
    val inputBytes: Long,
    val inputRecords: Long,
    val outputBytes: Long,
    val outputRecords: Long,
    val shuffleRemoteBlocksFetched: Long,
    val shuffleLocalBlocksFetched: Long,
    val shuffleFetchWaitTime: Long,
    val shuffleRemoteBytesRead: Long,
    val shuffleRemoteBytesReadToDisk: Long,
    val shuffleLocalBytesRead: Long,
    val shuffleReadBytes: Long,
    val shuffleReadRecords: Long,
    val shuffleWriteBytes: Long,
    val shuffleWriteTime: Long,
    val shuffleWriteRecords: Long,

    val name: String,
    val description: Option[String],
    val details: String,
    val schedulingPool: String,

    val rddIds: Seq[Int],
    val accumulatorUpdates: Seq[AccumulableInfo],
    val tasks: Option[Map[Long, TaskData]],
    val executorSummary: Option[Map[String, ExecutorStageSummary]],
    val killedTasksSummary: Map[String, Int],
    val resourceProfileId: Int,
    @JsonSerialize(using = classOf[ExecutorMetricsJsonSerializer])
    @JsonDeserialize(using = classOf[ExecutorMetricsJsonDeserializer])
    val peakExecutorMetrics: Option[ExecutorMetrics])

class TaskData private[spark](
    val taskId: Long,
    val index: Int,
    val attempt: Int,
    val launchTime: Date,
    val resultFetchStart: Option[Date],
    @JsonDeserialize(contentAs = classOf[JLong])
    val duration: Option[Long],
    val executorId: String,
    val host: String,
    val status: String,
    val taskLocality: String,
    val speculative: Boolean,
    val accumulatorUpdates: Seq[AccumulableInfo],
    val errorMessage: Option[String] = None,
    val taskMetrics: Option[TaskMetrics] = None,
    val executorLogs: Map[String, String],
    val schedulerDelay: Long,
    val gettingResultTime: Long)

class TaskMetrics private[spark](
    val executorDeserializeTime: Long,
    val executorDeserializeCpuTime: Long,
    val executorRunTime: Long,
    val executorCpuTime: Long,
    val resultSize: Long,
    val jvmGcTime: Long,
    val resultSerializationTime: Long,
    val memoryBytesSpilled: Long,
    val diskBytesSpilled: Long,
    val peakExecutionMemory: Long,
    val inputMetrics: InputMetrics,
    val outputMetrics: OutputMetrics,
    val shuffleReadMetrics: ShuffleReadMetrics,
    val shuffleWriteMetrics: ShuffleWriteMetrics)

class InputMetrics private[spark](
    val bytesRead: Long,
    val recordsRead: Long)

class OutputMetrics private[spark](
    val bytesWritten: Long,
    val recordsWritten: Long)

class ShuffleReadMetrics private[spark](
    val remoteBlocksFetched: Long,
    val localBlocksFetched: Long,
    val fetchWaitTime: Long,
    val remoteBytesRead: Long,
    val remoteBytesReadToDisk: Long,
    val localBytesRead: Long,
    val recordsRead: Long)

class ShuffleWriteMetrics private[spark](
    val bytesWritten: Long,
    val writeTime: Long,
    val recordsWritten: Long)

class TaskMetricDistributions private[spark](
    val quantiles: IndexedSeq[Double],

    val executorDeserializeTime: IndexedSeq[Double],
    val executorDeserializeCpuTime: IndexedSeq[Double],
    val executorRunTime: IndexedSeq[Double],
    val executorCpuTime: IndexedSeq[Double],
    val resultSize: IndexedSeq[Double],
    val jvmGcTime: IndexedSeq[Double],
    val resultSerializationTime: IndexedSeq[Double],
    val gettingResultTime: IndexedSeq[Double],
    val schedulerDelay: IndexedSeq[Double],
    val peakExecutionMemory: IndexedSeq[Double],
    val memoryBytesSpilled: IndexedSeq[Double],
    val diskBytesSpilled: IndexedSeq[Double],

    val inputMetrics: InputMetricDistributions,
    val outputMetrics: OutputMetricDistributions,
    val shuffleReadMetrics: ShuffleReadMetricDistributions,
    val shuffleWriteMetrics: ShuffleWriteMetricDistributions)

class InputMetricDistributions private[spark](
    val bytesRead: IndexedSeq[Double],
    val recordsRead: IndexedSeq[Double])

class OutputMetricDistributions private[spark](
    val bytesWritten: IndexedSeq[Double],
    val recordsWritten: IndexedSeq[Double])

class ShuffleReadMetricDistributions private[spark](
    val readBytes: IndexedSeq[Double],
    val readRecords: IndexedSeq[Double],
    val remoteBlocksFetched: IndexedSeq[Double],
    val localBlocksFetched: IndexedSeq[Double],
    val fetchWaitTime: IndexedSeq[Double],
    val remoteBytesRead: IndexedSeq[Double],
    val remoteBytesReadToDisk: IndexedSeq[Double],
    val totalBlocksFetched: IndexedSeq[Double])

class ShuffleWriteMetricDistributions private[spark](
    val writeBytes: IndexedSeq[Double],
    val writeRecords: IndexedSeq[Double],
    val writeTime: IndexedSeq[Double])

class AccumulableInfo private[spark](
    val id: Long,
    val name: String,
    val update: Option[String],
    val value: String)

class VersionInfo private[spark](
  val spark: String)

// Note the resourceProfiles information are only added here on return from the
// REST call, they are not stored with it.
class ApplicationEnvironmentInfo private[spark] (
    val runtime: RuntimeInfo,
    val sparkProperties: Seq[(String, String)],
    val hadoopProperties: Seq[(String, String)],
    val systemProperties: Seq[(String, String)],
    val classpathEntries: Seq[(String, String)],
    val resourceProfiles: Seq[ResourceProfileInfo])

class RuntimeInfo private[spark](
    val javaVersion: String,
    val javaHome: String,
    val scalaVersion: String)

case class StackTrace(elems: Seq[String]) {
  override def toString: String = elems.mkString

  def html: NodeSeq = {
    val withNewLine = elems.foldLeft(NodeSeq.Empty) { (acc, elem) =>
      if (acc.isEmpty) {
        acc :+ Text(elem)
      } else {
        acc :+ <br /> :+ Text(elem)
      }
    }

    withNewLine
  }

  def mkString(start: String, sep: String, end: String): String = {
    elems.mkString(start, sep, end)
  }
}

case class ThreadStackTrace(
    val threadId: Long,
    val threadName: String,
    val threadState: Thread.State,
    val stackTrace: StackTrace,
    val blockedByThreadId: Option[Long],
    val blockedByLock: String,
    val holdingLocks: Seq[String])<|MERGE_RESOLUTION|>--- conflicted
+++ resolved
@@ -82,24 +82,12 @@
     val shuffleWriteRecords : Long,
     val memoryBytesSpilled : Long,
     val diskBytesSpilled : Long,
-<<<<<<< HEAD
-    val isBlacklistedForStage: Boolean,
-    val jvmHeapMemory: Long,
-    val jvmOffHeapMemory: Long,
-    val onHeapExecutionMemory: Long,
-    val offHeapExecutionMemory: Long,
-    val onHeapStorageMemory: Long,
-    val offHeapStorageMemory: Long,
-    val directPoolMemory: Long,
-    val mappedPoolMemory: Long)
-=======
     @deprecated("use isExcludedForStage instead", "3.1.0")
     val isBlacklistedForStage: Boolean,
     @JsonSerialize(using = classOf[ExecutorMetricsJsonSerializer])
     @JsonDeserialize(using = classOf[ExecutorMetricsJsonDeserializer])
     val peakMemoryMetrics: Option[ExecutorMetrics],
     val isExcludedForStage: Boolean)
->>>>>>> a6555ee5
 
 class ExecutorSummary private[spark](
     val id: String,
