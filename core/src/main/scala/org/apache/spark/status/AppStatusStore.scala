--- conflicted
+++ resolved
@@ -351,14 +351,9 @@
    * @param addListenerFn Function to register a listener with a bus.
    */
   def createLiveStore(conf: SparkConf, addListenerFn: SparkListener => Unit): AppStatusStore = {
-<<<<<<< HEAD
     val store = new ElementTrackingStore(new InMemoryStore(), conf)
-    addListenerFn(new AppStatusListener(store, conf, true))
-=======
-    val store = new InMemoryStore()
     val listener = new AppStatusListener(store, conf, true)
     addListenerFn(listener)
->>>>>>> 8ff474f6
     AppStatusPlugin.loadPlugins().foreach { p =>
       p.setupListeners(conf, store, addListenerFn, true)
     }
