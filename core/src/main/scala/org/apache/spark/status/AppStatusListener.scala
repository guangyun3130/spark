--- conflicted
+++ resolved
@@ -930,32 +930,15 @@
     // check if there is a new peak value for any of the executor level memory metrics
     // for the live UI. SparkListenerExecutorMetricsUpdate events are only processed
     // for the live UI.
-<<<<<<< HEAD
-    event.executorUpdates.foreach { case (stageKey, peakUpdates) =>
-=======
     event.executorUpdates.foreach { case (key, peakUpdates) =>
->>>>>>> a6555ee5
       liveExecutors.get(event.execId).foreach { exec =>
         if (exec.peakExecutorMetrics.compareAndUpdatePeakValues(peakUpdates)) {
           update(exec, now)
         }
       }
 
-<<<<<<< HEAD
-      Option(liveStages.get(stageKey)).foreach { stage =>
-        if (stageKey == EventLoggingListener.DRIVER_STAGE_KEY ||
-          stageKey == (stage.info.stageId, stage.info.attemptNumber())) {
-          // If the update came from the driver, stageKey will be the dummy key (-1, -1),
-          // so record those peaks for all active stages.
-          // Otherwise, record the peaks for the matching stage.
-          val metrics = stage.executorSummary(event.execId).executorMetrics
-          metrics.compareAndUpdatePeakValues(peakUpdates)
-        }
-      }
-=======
       // Update stage level peak executor metrics.
       updateStageLevelPeakExecutorMetrics(key._1, key._2, event.execId, peakUpdates, now)
->>>>>>> a6555ee5
     }
 
     // Flush updates if necessary. Executor heartbeat is an event that happens periodically. Flush
