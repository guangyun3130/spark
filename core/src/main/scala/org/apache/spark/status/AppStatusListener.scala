/*
 * Licensed to the Apache Software Foundation (ASF) under one or more
 * contributor license agreements.  See the NOTICE file distributed with
 * this work for additional information regarding copyright ownership.
 * The ASF licenses this file to You under the Apache License, Version 2.0
 * (the "License"); you may not use this file except in compliance with
 * the License.  You may obtain a copy of the License at
 *
 *    http://www.apache.org/licenses/LICENSE-2.0
 *
 * Unless required by applicable law or agreed to in writing, software
 * distributed under the License is distributed on an "AS IS" BASIS,
 * WITHOUT WARRANTIES OR CONDITIONS OF ANY KIND, either express or implied.
 * See the License for the specific language governing permissions and
 * limitations under the License.
 */

package org.apache.spark.status

import java.util.Date

import scala.collection.mutable.HashMap

import org.apache.spark._
import org.apache.spark.executor.TaskMetrics
import org.apache.spark.internal.Logging
import org.apache.spark.scheduler._
import org.apache.spark.status.api.v1
import org.apache.spark.storage._
import org.apache.spark.ui.SparkUI
import org.apache.spark.util.kvstore.KVStore

/**
 * A Spark listener that writes application information to a data store. The types written to the
 * store are defined in the `storeTypes.scala` file and are based on the public REST API.
 */
private[spark] class AppStatusListener(
    kvstore: KVStore,
    conf: SparkConf,
    live: Boolean) extends SparkListener with Logging {

  import config._

  private var sparkVersion = SPARK_VERSION
  private var appInfo: v1.ApplicationInfo = null
  private var coresPerTask: Int = 1

  // How often to update live entities. -1 means "never update" when replaying applications,
  // meaning only the last write will happen. For live applications, this avoids a few
  // operations that we can live without when rapidly processing incoming task events.
  private val liveUpdatePeriodNs = if (live) conf.get(LIVE_ENTITY_UPDATE_PERIOD) else -1L

  // Keep track of live entities, so that task metrics can be efficiently updated (without
  // causing too many writes to the underlying store, and other expensive operations).
  private val liveStages = new HashMap[(Int, Int), LiveStage]()
  private val liveJobs = new HashMap[Int, LiveJob]()
  private val liveExecutors = new HashMap[String, LiveExecutor]()
  private val liveTasks = new HashMap[Long, LiveTask]()
  private val liveRDDs = new HashMap[Int, LiveRDD]()

  override def onOtherEvent(event: SparkListenerEvent): Unit = event match {
    case SparkListenerLogStart(version) => sparkVersion = version
    case _ =>
  }

  override def onApplicationStart(event: SparkListenerApplicationStart): Unit = {
    assert(event.appId.isDefined, "Application without IDs are not supported.")

    val attempt = new v1.ApplicationAttemptInfo(
      event.appAttemptId,
      new Date(event.time),
      new Date(-1),
      new Date(event.time),
      -1L,
      event.sparkUser,
      false,
      sparkVersion)

    appInfo = new v1.ApplicationInfo(
      event.appId.get,
      event.appName,
      None,
      None,
      None,
      None,
      Seq(attempt))

    kvstore.write(new ApplicationInfoWrapper(appInfo))
  }

  override def onEnvironmentUpdate(event: SparkListenerEnvironmentUpdate): Unit = {
    val details = event.environmentDetails

<<<<<<< HEAD
    coresPerTask = details.getOrElse("Spark Properties", Nil).toMap
      .get("spark.task.cpus")
      .map(_.toInt)
      .getOrElse(coresPerTask)
=======
    val jvmInfo = Map(details("JVM Information"): _*)
    val runtime = new v1.RuntimeInfo(
      jvmInfo.get("Java Version").orNull,
      jvmInfo.get("Java Home").orNull,
      jvmInfo.get("Scala Version").orNull)

    val envInfo = new v1.ApplicationEnvironmentInfo(
      runtime,
      details.getOrElse("Spark Properties", Nil),
      details.getOrElse("System Properties", Nil),
      details.getOrElse("Classpath Entries", Nil))

    kvstore.write(new ApplicationEnvironmentInfoWrapper(envInfo))
>>>>>>> 7475a965
  }

  override def onApplicationEnd(event: SparkListenerApplicationEnd): Unit = {
    val old = appInfo.attempts.head
    val attempt = new v1.ApplicationAttemptInfo(
      old.attemptId,
      old.startTime,
      new Date(event.time),
      new Date(event.time),
      event.time - old.startTime.getTime(),
      old.sparkUser,
      true,
      old.appSparkVersion)

    appInfo = new v1.ApplicationInfo(
      appInfo.id,
      appInfo.name,
      None,
      None,
      None,
      None,
      Seq(attempt))
    kvstore.write(new ApplicationInfoWrapper(appInfo))
  }

  override def onExecutorAdded(event: SparkListenerExecutorAdded): Unit = {
    // This needs to be an update in case an executor re-registers after the driver has
    // marked it as "dead".
    val exec = getOrCreateExecutor(event.executorId, event.time)
    exec.host = event.executorInfo.executorHost
    exec.isActive = true
    exec.totalCores = event.executorInfo.totalCores
    exec.maxTasks = event.executorInfo.totalCores / coresPerTask
    exec.executorLogs = event.executorInfo.logUrlMap
    liveUpdate(exec, System.nanoTime())
  }

  override def onExecutorRemoved(event: SparkListenerExecutorRemoved): Unit = {
    liveExecutors.remove(event.executorId).foreach { exec =>
      exec.isActive = false
      exec.removeTime = new Date(event.time)
      exec.removeReason = event.reason
      update(exec, System.nanoTime())
    }
  }

  override def onExecutorBlacklisted(event: SparkListenerExecutorBlacklisted): Unit = {
    updateBlackListStatus(event.executorId, true)
  }

  override def onExecutorUnblacklisted(event: SparkListenerExecutorUnblacklisted): Unit = {
    updateBlackListStatus(event.executorId, false)
  }

  override def onNodeBlacklisted(event: SparkListenerNodeBlacklisted): Unit = {
    updateNodeBlackList(event.hostId, true)
  }

  override def onNodeUnblacklisted(event: SparkListenerNodeUnblacklisted): Unit = {
    updateNodeBlackList(event.hostId, false)
  }

  private def updateBlackListStatus(execId: String, blacklisted: Boolean): Unit = {
    liveExecutors.get(execId).foreach { exec =>
      exec.isBlacklisted = blacklisted
      liveUpdate(exec, System.nanoTime())
    }
  }

  private def updateNodeBlackList(host: String, blacklisted: Boolean): Unit = {
    val now = System.nanoTime()

    // Implicitly (un)blacklist every executor associated with the node.
    liveExecutors.values.foreach { exec =>
      if (exec.hostname == host) {
        exec.isBlacklisted = blacklisted
        liveUpdate(exec, now)
      }
    }
  }

  override def onJobStart(event: SparkListenerJobStart): Unit = {
    val now = System.nanoTime()

    // Compute (a potential over-estimate of) the number of tasks that will be run by this job.
    // This may be an over-estimate because the job start event references all of the result
    // stages' transitive stage dependencies, but some of these stages might be skipped if their
    // output is available from earlier runs.
    // See https://github.com/apache/spark/pull/3009 for a more extensive discussion.
    val numTasks = {
      val missingStages = event.stageInfos.filter(_.completionTime.isEmpty)
      missingStages.map(_.numTasks).sum
    }

    val lastStageInfo = event.stageInfos.lastOption
    val lastStageName = lastStageInfo.map(_.name).getOrElse("(Unknown Stage Name)")

    val jobGroup = Option(event.properties)
      .flatMap { p => Option(p.getProperty(SparkContext.SPARK_JOB_GROUP_ID)) }

    val job = new LiveJob(
      event.jobId,
      lastStageName,
      Some(new Date(event.time)),
      event.stageIds,
      jobGroup,
      numTasks)
    liveJobs.put(event.jobId, job)
    liveUpdate(job, now)

    event.stageInfos.foreach { stageInfo =>
      // A new job submission may re-use an existing stage, so this code needs to do an update
      // instead of just a write.
      val stage = getOrCreateStage(stageInfo)
      stage.jobs :+= job
      stage.jobIds += event.jobId
      liveUpdate(stage, now)
    }
  }

  override def onJobEnd(event: SparkListenerJobEnd): Unit = {
    liveJobs.remove(event.jobId).foreach { job =>
      job.status = event.jobResult match {
        case JobSucceeded => JobExecutionStatus.SUCCEEDED
        case JobFailed(_) => JobExecutionStatus.FAILED
      }

      job.completionTime = Some(new Date(event.time))
      update(job, System.nanoTime())
    }
  }

  override def onStageSubmitted(event: SparkListenerStageSubmitted): Unit = {
    val now = System.nanoTime()
    val stage = getOrCreateStage(event.stageInfo)
    stage.status = v1.StageStatus.ACTIVE
    stage.schedulingPool = Option(event.properties).flatMap { p =>
      Option(p.getProperty("spark.scheduler.pool"))
    }.getOrElse(SparkUI.DEFAULT_POOL_NAME)

    // Look at all active jobs to find the ones that mention this stage.
    stage.jobs = liveJobs.values
      .filter(_.stageIds.contains(event.stageInfo.stageId))
      .toSeq
    stage.jobIds = stage.jobs.map(_.jobId).toSet

    stage.jobs.foreach { job =>
      job.completedStages = job.completedStages - event.stageInfo.stageId
      job.activeStages += 1
      liveUpdate(job, now)
    }

    event.stageInfo.rddInfos.foreach { info =>
      if (info.storageLevel.isValid) {
        liveUpdate(liveRDDs.getOrElseUpdate(info.id, new LiveRDD(info)), now)
      }
    }

    liveUpdate(stage, now)
  }

  override def onTaskStart(event: SparkListenerTaskStart): Unit = {
    val now = System.nanoTime()
    val task = new LiveTask(event.taskInfo, event.stageId, event.stageAttemptId)
    liveTasks.put(event.taskInfo.taskId, task)
    liveUpdate(task, now)

    liveStages.get((event.stageId, event.stageAttemptId)).foreach { stage =>
      stage.activeTasks += 1
      stage.firstLaunchTime = math.min(stage.firstLaunchTime, event.taskInfo.launchTime)
      maybeUpdate(stage, now)

      stage.jobs.foreach { job =>
        job.activeTasks += 1
        maybeUpdate(job, now)
      }
    }

    liveExecutors.get(event.taskInfo.executorId).foreach { exec =>
      exec.activeTasks += 1
      exec.totalTasks += 1
      maybeUpdate(exec, now)
    }
  }

  override def onTaskGettingResult(event: SparkListenerTaskGettingResult): Unit = {
    // Call update on the task so that the "getting result" time is written to the store; the
    // value is part of the mutable TaskInfo state that the live entity already references.
    liveTasks.get(event.taskInfo.taskId).foreach { task =>
      maybeUpdate(task, System.nanoTime())
    }
  }

  override def onTaskEnd(event: SparkListenerTaskEnd): Unit = {
    // TODO: can this really happen?
    if (event.taskInfo == null) {
      return
    }

    val now = System.nanoTime()

    val metricsDelta = liveTasks.remove(event.taskInfo.taskId).map { task =>
      val errorMessage = event.reason match {
        case Success =>
          None
        case k: TaskKilled =>
          Some(k.reason)
        case e: ExceptionFailure => // Handle ExceptionFailure because we might have accumUpdates
          Some(e.toErrorString)
        case e: TaskFailedReason => // All other failure cases
          Some(e.toErrorString)
        case other =>
          logInfo(s"Unhandled task end reason: $other")
          None
      }
      task.errorMessage = errorMessage
      val delta = task.updateMetrics(event.taskMetrics)
      update(task, now)
      delta
    }.orNull

    val (completedDelta, failedDelta) = event.reason match {
      case Success =>
        (1, 0)
      case _ =>
        (0, 1)
    }

    liveStages.get((event.stageId, event.stageAttemptId)).foreach { stage =>
      if (metricsDelta != null) {
        stage.metrics.update(metricsDelta)
      }
      stage.activeTasks -= 1
      stage.completedTasks += completedDelta
      stage.failedTasks += failedDelta
      maybeUpdate(stage, now)

      stage.jobs.foreach { job =>
        job.activeTasks -= 1
        job.completedTasks += completedDelta
        job.failedTasks += failedDelta
        maybeUpdate(job, now)
      }

      val esummary = stage.executorSummary(event.taskInfo.executorId)
      esummary.taskTime += event.taskInfo.duration
      esummary.succeededTasks += completedDelta
      esummary.failedTasks += failedDelta
      if (metricsDelta != null) {
        esummary.metrics.update(metricsDelta)
      }
      maybeUpdate(esummary, now)
    }

    liveExecutors.get(event.taskInfo.executorId).foreach { exec =>
      exec.activeTasks -= 1
      exec.completedTasks += completedDelta
      exec.failedTasks += failedDelta
      exec.totalDuration += event.taskInfo.duration

      // Note: For resubmitted tasks, we continue to use the metrics that belong to the
      // first attempt of this task. This may not be 100% accurate because the first attempt
      // could have failed half-way through. The correct fix would be to keep track of the
      // metrics added by each attempt, but this is much more complicated.
      if (event.reason != Resubmitted) {
        if (event.taskMetrics != null) {
          val readMetrics = event.taskMetrics.shuffleReadMetrics
          exec.totalGcTime += event.taskMetrics.jvmGCTime
          exec.totalInputBytes += event.taskMetrics.inputMetrics.bytesRead
          exec.totalShuffleRead += readMetrics.localBytesRead + readMetrics.remoteBytesRead
          exec.totalShuffleWrite += event.taskMetrics.shuffleWriteMetrics.bytesWritten
        }
      }

      maybeUpdate(exec, now)
    }
  }

  override def onStageCompleted(event: SparkListenerStageCompleted): Unit = {
    liveStages.remove((event.stageInfo.stageId, event.stageInfo.attemptId)).foreach { stage =>
      val now = System.nanoTime()
      stage.info = event.stageInfo

      // Because of SPARK-20205, old event logs may contain valid stages without a submission time
      // in their start event. In those cases, we can only detect whether a stage was skipped by
      // waiting until the completion event, at which point the field would have been set.
      stage.status = event.stageInfo.failureReason match {
        case Some(_) => v1.StageStatus.FAILED
        case _ if event.stageInfo.submissionTime.isDefined => v1.StageStatus.COMPLETE
        case _ => v1.StageStatus.SKIPPED
      }

      stage.jobs.foreach { job =>
        stage.status match {
          case v1.StageStatus.COMPLETE =>
            job.completedStages += event.stageInfo.stageId
          case v1.StageStatus.SKIPPED =>
            job.skippedStages += event.stageInfo.stageId
            job.skippedTasks += event.stageInfo.numTasks
          case _ =>
            job.failedStages += 1
        }
        job.activeStages -= 1
        liveUpdate(job, now)
      }

      stage.executorSummaries.values.foreach(update(_, now))
      update(stage, now)
    }
  }

  override def onBlockManagerAdded(event: SparkListenerBlockManagerAdded): Unit = {
    // This needs to set fields that are already set by onExecutorAdded because the driver is
    // considered an "executor" in the UI, but does not have a SparkListenerExecutorAdded event.
    val exec = getOrCreateExecutor(event.blockManagerId.executorId, event.time)
    exec.hostPort = event.blockManagerId.hostPort
    event.maxOnHeapMem.foreach { _ =>
      exec.totalOnHeap = event.maxOnHeapMem.get
      exec.totalOffHeap = event.maxOffHeapMem.get
    }
    exec.isActive = true
    exec.maxMemory = event.maxMem
    liveUpdate(exec, System.nanoTime())
  }

  override def onBlockManagerRemoved(event: SparkListenerBlockManagerRemoved): Unit = {
    // Nothing to do here. Covered by onExecutorRemoved.
  }

  override def onUnpersistRDD(event: SparkListenerUnpersistRDD): Unit = {
    liveRDDs.remove(event.rddId)
    kvstore.delete(classOf[RDDStorageInfoWrapper], event.rddId)
  }

  override def onExecutorMetricsUpdate(event: SparkListenerExecutorMetricsUpdate): Unit = {
    val now = System.nanoTime()

    event.accumUpdates.foreach { case (taskId, sid, sAttempt, accumUpdates) =>
      liveTasks.get(taskId).foreach { task =>
        val metrics = TaskMetrics.fromAccumulatorInfos(accumUpdates)
        val delta = task.updateMetrics(metrics)
        maybeUpdate(task, now)

        liveStages.get((sid, sAttempt)).foreach { stage =>
          stage.metrics.update(delta)
          maybeUpdate(stage, now)

          val esummary = stage.executorSummary(event.execId)
          esummary.metrics.update(delta)
          maybeUpdate(esummary, now)
        }
      }
    }
  }

  override def onBlockUpdated(event: SparkListenerBlockUpdated): Unit = {
    event.blockUpdatedInfo.blockId match {
      case block: RDDBlockId => updateRDDBlock(event, block)
      case _ => // TODO: API only covers RDD storage.
    }
  }

  /** Flush all live entities' data to the underlying store. */
  def flush(): Unit = {
    val now = System.nanoTime()
    liveStages.values.foreach(update(_, now))
    liveJobs.values.foreach(update(_, now))
    liveExecutors.values.foreach(update(_, now))
    liveTasks.values.foreach(update(_, now))
    liveRDDs.values.foreach(update(_, now))
  }

  private def updateRDDBlock(event: SparkListenerBlockUpdated, block: RDDBlockId): Unit = {
    val now = System.nanoTime()
    val executorId = event.blockUpdatedInfo.blockManagerId.executorId

    // Whether values are being added to or removed from the existing accounting.
    val storageLevel = event.blockUpdatedInfo.storageLevel
    val diskDelta = event.blockUpdatedInfo.diskSize * (if (storageLevel.useDisk) 1 else -1)
    val memoryDelta = event.blockUpdatedInfo.memSize * (if (storageLevel.useMemory) 1 else -1)

    // Function to apply a delta to a value, but ensure that it doesn't go negative.
    def newValue(old: Long, delta: Long): Long = math.max(0, old + delta)

    val updatedStorageLevel = if (storageLevel.isValid) {
      Some(storageLevel.description)
    } else {
      None
    }

    // We need information about the executor to update some memory accounting values in the
    // RDD info, so read that beforehand.
    val maybeExec = liveExecutors.get(executorId)
    var rddBlocksDelta = 0

    // Update the block entry in the RDD info, keeping track of the deltas above so that we
    // can update the executor information too.
    liveRDDs.get(block.rddId).foreach { rdd =>
      val partition = rdd.partition(block.name)

      val executors = if (updatedStorageLevel.isDefined) {
        if (!partition.executors.contains(executorId)) {
          rddBlocksDelta = 1
        }
        partition.executors + executorId
      } else {
        rddBlocksDelta = -1
        partition.executors - executorId
      }

      // Only update the partition if it's still stored in some executor, otherwise get rid of it.
      if (executors.nonEmpty) {
        if (updatedStorageLevel.isDefined) {
          partition.storageLevel = updatedStorageLevel.get
        }
        partition.memoryUsed = newValue(partition.memoryUsed, memoryDelta)
        partition.diskUsed = newValue(partition.diskUsed, diskDelta)
        partition.executors = executors
      } else {
        rdd.removePartition(block.name)
      }

      maybeExec.foreach { exec =>
        if (exec.rddBlocks + rddBlocksDelta > 0) {
          val dist = rdd.distribution(exec)
          dist.memoryRemaining = newValue(dist.memoryRemaining, -memoryDelta)
          dist.memoryUsed = newValue(dist.memoryUsed, memoryDelta)
          dist.diskUsed = newValue(dist.diskUsed, diskDelta)

          if (exec.hasMemoryInfo) {
            if (storageLevel.useOffHeap) {
              dist.offHeapUsed = newValue(dist.offHeapUsed, memoryDelta)
              dist.offHeapRemaining = newValue(dist.offHeapRemaining, -memoryDelta)
            } else {
              dist.onHeapUsed = newValue(dist.onHeapUsed, memoryDelta)
              dist.onHeapRemaining = newValue(dist.onHeapRemaining, -memoryDelta)
            }
          }
        } else {
          rdd.removeDistribution(exec)
        }
      }

      if (updatedStorageLevel.isDefined) {
        rdd.storageLevel = updatedStorageLevel.get
      }
      rdd.memoryUsed = newValue(rdd.memoryUsed, memoryDelta)
      rdd.diskUsed = newValue(rdd.diskUsed, diskDelta)
      update(rdd, now)
    }

    maybeExec.foreach { exec =>
      if (exec.hasMemoryInfo) {
        if (storageLevel.useOffHeap) {
          exec.usedOffHeap = newValue(exec.usedOffHeap, memoryDelta)
        } else {
          exec.usedOnHeap = newValue(exec.usedOnHeap, memoryDelta)
        }
      }
      exec.memoryUsed = newValue(exec.memoryUsed, memoryDelta)
      exec.diskUsed = newValue(exec.diskUsed, diskDelta)
      exec.rddBlocks += rddBlocksDelta
      maybeUpdate(exec, now)
    }
  }

  private def getOrCreateExecutor(executorId: String, addTime: Long): LiveExecutor = {
    liveExecutors.getOrElseUpdate(executorId, new LiveExecutor(executorId, addTime))
  }

  private def getOrCreateStage(info: StageInfo): LiveStage = {
    val stage = liveStages.getOrElseUpdate((info.stageId, info.attemptId), new LiveStage())
    stage.info = info
    stage
  }

  private def update(entity: LiveEntity, now: Long): Unit = {
    entity.write(kvstore, now)
  }

  /** Update a live entity only if it hasn't been updated in the last configured period. */
  private def maybeUpdate(entity: LiveEntity, now: Long): Unit = {
    if (liveUpdatePeriodNs >= 0 && now - entity.lastWriteTime > liveUpdatePeriodNs) {
      update(entity, now)
    }
  }

  /** Update an entity only if in a live app; avoids redundant writes when replaying logs. */
  private def liveUpdate(entity: LiveEntity, now: Long): Unit = {
    if (live) {
      update(entity, now)
    }
  }

}<|MERGE_RESOLUTION|>--- conflicted
+++ resolved
@@ -91,12 +91,6 @@
   override def onEnvironmentUpdate(event: SparkListenerEnvironmentUpdate): Unit = {
     val details = event.environmentDetails
 
-<<<<<<< HEAD
-    coresPerTask = details.getOrElse("Spark Properties", Nil).toMap
-      .get("spark.task.cpus")
-      .map(_.toInt)
-      .getOrElse(coresPerTask)
-=======
     val jvmInfo = Map(details("JVM Information"): _*)
     val runtime = new v1.RuntimeInfo(
       jvmInfo.get("Java Version").orNull,
@@ -109,8 +103,10 @@
       details.getOrElse("System Properties", Nil),
       details.getOrElse("Classpath Entries", Nil))
 
+    coresPerTask = envInfo.sparkProperties.toMap.get("spark.task.cpus").map(_.toInt)
+      .getOrElse(coresPerTask)
+
     kvstore.write(new ApplicationEnvironmentInfoWrapper(envInfo))
->>>>>>> 7475a965
   }
 
   override def onApplicationEnd(event: SparkListenerApplicationEnd): Unit = {
