--- conflicted
+++ resolved
@@ -48,12 +48,6 @@
    */
   def sample(): Int
 
-  /**
-   * Whether to sample the next item or not.
-   * Return how many times the next item will be sampled. Return 0 if it is not sampled.
-   */
-  def sample(): Int
-
   /** return a copy of the RandomSampler object */
   override def clone: RandomSampler[T, U] =
     throw new NotImplementedError("clone() is not implemented.")
@@ -121,31 +115,6 @@
   override def setSeed(seed: Long): Unit = rng.setSeed(seed)
 
   override def sample(): Int = {
-<<<<<<< HEAD
-    if (ub - lb <= 0.0) {
-      if (complement) 1 else 0
-    } else {
-      if (complement) {
-        val x = rng.nextDouble()
-        if ((x < lb) || (x >= ub)) {
-          1
-        } else {
-          0
-        }
-      } else {
-        val x = rng.nextDouble()
-        if ((x >= lb) && (x < ub)) {
-          1
-        } else {
-          0
-        }
-      }
-    }
-  }
-
-  override def sample(items: Iterator[T]): Iterator[T] = {
-=======
->>>>>>> 289257c4
     if (ub - lb <= 0.0) {
       if (complement) 1 else 0
     } else {
@@ -185,12 +154,8 @@
 
   override def setSeed(seed: Long): Unit = rng.setSeed(seed)
 
-<<<<<<< HEAD
-  private val gapSampling: GapSampling = if (fraction > 0.0 && fraction < 1.0) {
+  private lazy val gapSampling: GapSampling =
     new GapSampling(fraction, rng, RandomSampler.rngEpsilon)
-  } else {
-    null
-  }
 
   override def sample(): Int = {
     if (fraction <= 0.0) {
@@ -198,11 +163,7 @@
     } else if (fraction >= 1.0) {
       1
     } else if (fraction <= RandomSampler.defaultMaxGapSamplingFraction) {
-      if (gapSampling.sample()) {
-        1
-      } else {
-        0
-      }
+      gapSampling.sample()
     } else {
       if (rng.nextDouble() <= fraction) {
         1
@@ -212,28 +173,6 @@
     }
   }
 
-  override def sample(items: Iterator[T]): Iterator[T] = {
-=======
-  private lazy val gapSampling: GapSampling =
-    new GapSampling(fraction, rng, RandomSampler.rngEpsilon)
-
-  override def sample(): Int = {
->>>>>>> 289257c4
-    if (fraction <= 0.0) {
-      0
-    } else if (fraction >= 1.0) {
-      1
-    } else if (fraction <= RandomSampler.defaultMaxGapSamplingFraction) {
-      gapSampling.sample()
-    } else {
-      if (rng.nextDouble() <= fraction) {
-        1
-      } else {
-        0
-      }
-    }
-  }
-
   override def clone: BernoulliSampler[T] = new BernoulliSampler[T](fraction)
 }
 
@@ -268,12 +207,8 @@
     rngGap.setSeed(seed)
   }
 
-<<<<<<< HEAD
-  private val gapSamplingReplacement = if (fraction > 0.0) {
+  private lazy val gapSamplingReplacement =
     new GapSamplingReplacement(fraction, rngGap, RandomSampler.rngEpsilon)
-  } else {
-    null
-  }
 
   override def sample(): Int = {
     if (fraction <= 0.0) {
@@ -287,23 +222,6 @@
   }
 
   override def sample(items: Iterator[T]): Iterator[T] = {
-=======
-  private lazy val gapSamplingReplacement =
-    new GapSamplingReplacement(fraction, rngGap, RandomSampler.rngEpsilon)
-
-  override def sample(): Int = {
->>>>>>> 289257c4
-    if (fraction <= 0.0) {
-      0
-    } else if (useGapSamplingIfPossible &&
-               fraction <= RandomSampler.defaultMaxGapSamplingFraction) {
-      gapSamplingReplacement.sample()
-    } else {
-      rng.sample()
-    }
-  }
-
-  override def sample(items: Iterator[T]): Iterator[T] = {
     if (fraction <= 0.0) {
       Iterator.empty
     } else {
@@ -363,47 +281,13 @@
 
 
 private[spark]
-<<<<<<< HEAD
-class GapSampling(
-    f: Double,
-    rng: Random = RandomSampler.newDefaultRNG,
+class GapSamplingReplacement(
+    val f: Double,
+    val rng: Random = RandomSampler.newDefaultRNG,
     epsilon: Double = RandomSampler.rngEpsilon) extends Serializable {
 
-  require(f > 0.0  &&  f < 1.0, s"Sampling fraction ($f) must reside on open interval (0, 1)")
+  require(f > 0.0, s"Sampling fraction ($f) must be > 0")
   require(epsilon > 0.0, s"epsilon ($epsilon) must be > 0")
-
-  private val lnq = math.log1p(-f)
-
-  /** Return true if the next item should be sampled. Otherwise, return false. */
-  def sample(): Boolean = {
-    if (countForDropping > 0) {
-      countForDropping -= 1
-      false
-    } else {
-      advance()
-      true
-    }
-  }
-
-  private var countForDropping: Int = 0
-
-  /**
-   * Decide the number of elements that won't be sampled,
-   * according to geometric dist P(k) = (f)(1-f)^k.
-   */
-  private def advance(): Unit = {
-    val u = math.max(rng.nextDouble(), epsilon)
-    countForDropping = (math.log(u) / lnq).toInt
-  }
-
-  /** advance to first sample as part of object construction. */
-  advance()
-}
-
-private[spark]
-trait PoissonGE {
-  val f: Double
-  val rng: Random
 
   protected val q = math.exp(-f)
 
@@ -426,72 +310,27 @@
     }
     r
   }
-}
-
-private[spark]
-class GapSamplingReplacementIterator[T: ClassTag](
-    var data: Iterator[T],
-    val f: Double,
-    val rng: Random = RandomSampler.newDefaultRNG,
-    epsilon: Double = RandomSampler.rngEpsilon) extends Iterator[T] with PoissonGE {
-=======
-class GapSamplingReplacement(
-    val f: Double,
-    val rng: Random = RandomSampler.newDefaultRNG,
-    epsilon: Double = RandomSampler.rngEpsilon) extends Serializable {
->>>>>>> 289257c4
-
-  require(f > 0.0, s"Sampling fraction ($f) must be > 0")
-  require(epsilon > 0.0, s"epsilon ($epsilon) must be > 0")
-
-<<<<<<< HEAD
-  /** implement efficient linear-sequence drop until scala includes fix for jira SI-8835. */
-  private val iterDrop: Int => Unit = {
-    val arrayClass = Array.empty[T].iterator.getClass
-    val arrayBufferClass = ArrayBuffer.empty[T].iterator.getClass
-    data.getClass match {
-      case `arrayClass` =>
-        (n: Int) => { data = data.drop(n) }
-      case `arrayBufferClass` =>
-        (n: Int) => { data = data.drop(n) }
-      case _ =>
-        (n: Int) => {
-          var j = 0
-          while (j < n && data.hasNext) {
-            data.next()
-            j += 1
-          }
-        }
-    }
-  }
-
-  /** current sampling value, and its replication factor, as we are sampling with replacement. */
-  private var v: T = _
-  private var rep: Int = 0
-
-  override def hasNext: Boolean = data.hasNext || rep > 0
-
-  override def next(): T = {
-    val r = v
-    rep -= 1
-    if (rep <= 0) advance()
-    r
+  private var countForDropping: Int = 0
+
+  def sample(): Int = {
+    if (countForDropping > 0) {
+      countForDropping -= 1
+      0
+    } else {
+      val r = poissonGE1
+      advance()
+      r
+    }
   }
 
   /**
    * Skip elements with replication factor zero (i.e. elements that won't be sampled).
    * Samples 'k' from geometric distribution  P(k) = (1-q)(q)^k, where q = e^(-f), that is
-   * q is the probability of Poisson(0; f)
+   * q is the probabililty of Poisson(0; f)
    */
   private def advance(): Unit = {
     val u = math.max(rng.nextDouble(), epsilon)
-    val k = (math.log(u) / (-f)).toInt
-    iterDrop(k)
-    // set the value and replication factor for the next value
-    if (data.hasNext) {
-      v = data.next()
-      rep = poissonGE1
-    }
+    countForDropping = (math.log(u) / (-f)).toInt
   }
 
   /** advance to first sample as part of object construction. */
@@ -499,75 +338,4 @@
   // Attempting to invoke this closer to the top with other object initialization
   // was causing it to break in strange ways, so I'm invoking it last, which seems to
   // work reliably.
-}
-
-private[spark]
-class GapSamplingReplacement(
-    val f: Double,
-    val rng: Random = RandomSampler.newDefaultRNG,
-    epsilon: Double = RandomSampler.rngEpsilon) extends PoissonGE with Serializable {
-=======
-  protected val q = math.exp(-f)
-
-  /**
-   * Sample from Poisson distribution, conditioned such that the sampled value is >= 1.
-   * This is an adaptation from the algorithm for Generating Poisson distributed random variables:
-   * http://en.wikipedia.org/wiki/Poisson_distribution
-   */
-  protected def poissonGE1: Int = {
-    // simulate that the standard poisson sampling
-    // gave us at least one iteration, for a sample of >= 1
-    var pp = q + ((1.0 - q) * rng.nextDouble())
-    var r = 1
->>>>>>> 289257c4
-
-  require(f > 0.0, s"Sampling fraction ($f) must be > 0")
-  require(epsilon > 0.0, s"epsilon ($epsilon) must be > 0")
-
-  private var countForDropping: Int = 0
-
-  def sample(): Int = {
-    if (countForDropping > 0) {
-      countForDropping -= 1
-      0
-    } else {
-      advance()
-      poissonGE1
-    }
-  }
-
-  /**
-   * Skip elements with replication factor zero (i.e. elements that won't be sampled).
-   * Samples 'k' from geometric distribution  P(k) = (1-q)(q)^k, where q = e^(-f), that is
-   * q is the probabililty of Poisson(0; f)
-   */
-  private def advance(): Unit = {
-    val u = math.max(rng.nextDouble(), epsilon)
-    countForDropping = (math.log(u) / (-f)).toInt
-  }
-  private var countForDropping: Int = 0
-
-  def sample(): Int = {
-    if (countForDropping > 0) {
-      countForDropping -= 1
-      0
-    } else {
-      val r = poissonGE1
-      advance()
-      r
-    }
-  }
-
-  /**
-   * Skip elements with replication factor zero (i.e. elements that won't be sampled).
-   * Samples 'k' from geometric distribution  P(k) = (1-q)(q)^k, where q = e^(-f), that is
-   * q is the probabililty of Poisson(0; f)
-   */
-  private def advance(): Unit = {
-    val u = math.max(rng.nextDouble(), epsilon)
-    countForDropping = (math.log(u) / (-f)).toInt
-  }
-
-  /** advance to first sample as part of object construction. */
-  advance()
 }