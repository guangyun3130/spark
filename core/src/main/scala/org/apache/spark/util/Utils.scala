/*
 * Licensed to the Apache Software Foundation (ASF) under one or more
 * contributor license agreements.  See the NOTICE file distributed with
 * this work for additional information regarding copyright ownership.
 * The ASF licenses this file to You under the Apache License, Version 2.0
 * (the "License"); you may not use this file except in compliance with
 * the License.  You may obtain a copy of the License at
 *
 *    http://www.apache.org/licenses/LICENSE-2.0
 *
 * Unless required by applicable law or agreed to in writing, software
 * distributed under the License is distributed on an "AS IS" BASIS,
 * WITHOUT WARRANTIES OR CONDITIONS OF ANY KIND, either express or implied.
 * See the License for the specific language governing permissions and
 * limitations under the License.
 */

package org.apache.spark.util

import java.io._
import java.lang.{Byte => JByte}
import java.lang.management.{LockInfo, ManagementFactory, MonitorInfo, ThreadInfo}
import java.lang.reflect.InvocationTargetException
import java.math.{MathContext, RoundingMode}
import java.net._
import java.nio.ByteBuffer
import java.nio.channels.{Channels, FileChannel}
import java.nio.charset.StandardCharsets
import java.nio.file.Files
import java.security.SecureRandom
import java.util.{Locale, Properties, Random, UUID}
import java.util.concurrent._
import java.util.concurrent.TimeUnit.NANOSECONDS
import java.util.concurrent.atomic.AtomicBoolean
import java.util.zip.GZIPInputStream

import scala.annotation.tailrec
import scala.collection.JavaConverters._
import scala.collection.Map
import scala.collection.mutable.ArrayBuffer
import scala.io.Source
import scala.reflect.ClassTag
import scala.util.{Failure, Success, Try}
import scala.util.control.{ControlThrowable, NonFatal}
import scala.util.matching.Regex

import _root_.io.netty.channel.unix.Errors.NativeIoException
import com.google.common.cache.{CacheBuilder, CacheLoader, LoadingCache}
import com.google.common.hash.HashCodes
import com.google.common.io.{ByteStreams, Files => GFiles}
import com.google.common.net.InetAddresses
import org.apache.commons.lang3.SystemUtils
import org.apache.hadoop.conf.Configuration
import org.apache.hadoop.fs.{FileSystem, FileUtil, Path}
import org.apache.hadoop.security.UserGroupInformation
import org.apache.hadoop.yarn.conf.YarnConfiguration
import org.eclipse.jetty.util.MultiException
import org.slf4j.Logger

import org.apache.spark._
import org.apache.spark.deploy.SparkHadoopUtil
import org.apache.spark.internal.{config, Logging}
import org.apache.spark.internal.config._
import org.apache.spark.launcher.SparkLauncher
import org.apache.spark.network.util.JavaUtils
import org.apache.spark.serializer.{DeserializationStream, SerializationStream, SerializerInstance}
import org.apache.spark.status.api.v1.{StackTrace, ThreadStackTrace}

/** CallSite represents a place in user code. It can have a short and a long form. */
private[spark] case class CallSite(shortForm: String, longForm: String)

private[spark] object CallSite {
  val SHORT_FORM = "callSite.short"
  val LONG_FORM = "callSite.long"
  val empty = CallSite("", "")
}

/**
 * Various utility methods used by Spark.
 */
private[spark] object Utils extends Logging {
  val random = new Random()

  private val sparkUncaughtExceptionHandler = new SparkUncaughtExceptionHandler
  @volatile private var cachedLocalDir: String = ""

  /**
   * Define a default value for driver memory here since this value is referenced across the code
   * base and nearly all files already use Utils.scala
   */
  val DEFAULT_DRIVER_MEM_MB = JavaUtils.DEFAULT_DRIVER_MEM_MB.toInt

  private val MAX_DIR_CREATION_ATTEMPTS: Int = 10
  @volatile private var localRootDirs: Array[String] = null

  /**
   * The performance overhead of creating and logging strings for wide schemas can be large. To
   * limit the impact, we bound the number of fields to include by default. This can be overridden
   * by setting the 'spark.debug.maxToStringFields' conf in SparkEnv.
   */
  val DEFAULT_MAX_TO_STRING_FIELDS = 25

  /** Scheme used for files that are locally available on worker nodes in the cluster. */
  val LOCAL_SCHEME = "local"

  private[spark] def maxNumToStringFields = {
    if (SparkEnv.get != null) {
      SparkEnv.get.conf.getInt("spark.debug.maxToStringFields", DEFAULT_MAX_TO_STRING_FIELDS)
    } else {
      DEFAULT_MAX_TO_STRING_FIELDS
    }
  }

  /** Whether we have warned about plan string truncation yet. */
  private val truncationWarningPrinted = new AtomicBoolean(false)

  /**
   * Format a sequence with semantics similar to calling .mkString(). Any elements beyond
   * maxNumToStringFields will be dropped and replaced by a "... N more fields" placeholder.
   *
   * @return the trimmed and formatted string.
   */
  def truncatedString[T](
      seq: Seq[T],
      start: String,
      sep: String,
      end: String,
      maxNumFields: Int = maxNumToStringFields): String = {
    if (seq.length > maxNumFields) {
      if (truncationWarningPrinted.compareAndSet(false, true)) {
        logWarning(
          "Truncated the string representation of a plan since it was too large. This " +
          "behavior can be adjusted by setting 'spark.debug.maxToStringFields' in SparkEnv.conf.")
      }
      val numFields = math.max(0, maxNumFields - 1)
      seq.take(numFields).mkString(
        start, sep, sep + "... " + (seq.length - numFields) + " more fields" + end)
    } else {
      seq.mkString(start, sep, end)
    }
  }

  /** Shorthand for calling truncatedString() without start or end strings. */
  def truncatedString[T](seq: Seq[T], sep: String): String = truncatedString(seq, "", sep, "")

  /** Serialize an object using Java serialization */
  def serialize[T](o: T): Array[Byte] = {
    val bos = new ByteArrayOutputStream()
    val oos = new ObjectOutputStream(bos)
    oos.writeObject(o)
    oos.close()
    bos.toByteArray
  }

  /** Deserialize an object using Java serialization */
  def deserialize[T](bytes: Array[Byte]): T = {
    val bis = new ByteArrayInputStream(bytes)
    val ois = new ObjectInputStream(bis)
    ois.readObject.asInstanceOf[T]
  }

  /** Deserialize an object using Java serialization and the given ClassLoader */
  def deserialize[T](bytes: Array[Byte], loader: ClassLoader): T = {
    val bis = new ByteArrayInputStream(bytes)
    val ois = new ObjectInputStream(bis) {
      override def resolveClass(desc: ObjectStreamClass): Class[_] = {
        // scalastyle:off classforname
        Class.forName(desc.getName, false, loader)
        // scalastyle:on classforname
      }
    }
    ois.readObject.asInstanceOf[T]
  }

  /** Deserialize a Long value (used for [[org.apache.spark.api.python.PythonPartitioner]]) */
  def deserializeLongValue(bytes: Array[Byte]) : Long = {
    // Note: we assume that we are given a Long value encoded in network (big-endian) byte order
    var result = bytes(7) & 0xFFL
    result = result + ((bytes(6) & 0xFFL) << 8)
    result = result + ((bytes(5) & 0xFFL) << 16)
    result = result + ((bytes(4) & 0xFFL) << 24)
    result = result + ((bytes(3) & 0xFFL) << 32)
    result = result + ((bytes(2) & 0xFFL) << 40)
    result = result + ((bytes(1) & 0xFFL) << 48)
    result + ((bytes(0) & 0xFFL) << 56)
  }

  /** Serialize via nested stream using specific serializer */
  def serializeViaNestedStream(os: OutputStream, ser: SerializerInstance)(
      f: SerializationStream => Unit): Unit = {
    val osWrapper = ser.serializeStream(new OutputStream {
      override def write(b: Int): Unit = os.write(b)
      override def write(b: Array[Byte], off: Int, len: Int): Unit = os.write(b, off, len)
    })
    try {
      f(osWrapper)
    } finally {
      osWrapper.close()
    }
  }

  /** Deserialize via nested stream using specific serializer */
  def deserializeViaNestedStream(is: InputStream, ser: SerializerInstance)(
      f: DeserializationStream => Unit): Unit = {
    val isWrapper = ser.deserializeStream(new InputStream {
      override def read(): Int = is.read()
      override def read(b: Array[Byte], off: Int, len: Int): Int = is.read(b, off, len)
    })
    try {
      f(isWrapper)
    } finally {
      isWrapper.close()
    }
  }

  /**
   * Get the ClassLoader which loaded Spark.
   */
  def getSparkClassLoader: ClassLoader = getClass.getClassLoader

  /**
   * Get the Context ClassLoader on this thread or, if not present, the ClassLoader that
   * loaded Spark.
   *
   * This should be used whenever passing a ClassLoader to Class.ForName or finding the currently
   * active loader when setting up ClassLoader delegation chains.
   */
  def getContextOrSparkClassLoader: ClassLoader =
    Option(Thread.currentThread().getContextClassLoader).getOrElse(getSparkClassLoader)

  /** Determines whether the provided class is loadable in the current thread. */
  def classIsLoadable(clazz: String): Boolean = {
    // scalastyle:off classforname
    Try { Class.forName(clazz, false, getContextOrSparkClassLoader) }.isSuccess
    // scalastyle:on classforname
  }

  // scalastyle:off classforname
  /** Preferred alternative to Class.forName(className) */
  def classForName(className: String): Class[_] = {
    Class.forName(className, true, getContextOrSparkClassLoader)
    // scalastyle:on classforname
  }

  /**
   * Run a segment of code using a different context class loader in the current thread
   */
  def withContextClassLoader[T](ctxClassLoader: ClassLoader)(fn: => T): T = {
    val oldClassLoader = Thread.currentThread().getContextClassLoader()
    try {
      Thread.currentThread().setContextClassLoader(ctxClassLoader)
      fn
    } finally {
      Thread.currentThread().setContextClassLoader(oldClassLoader)
    }
  }

  /**
   * Primitive often used when writing [[java.nio.ByteBuffer]] to [[java.io.DataOutput]]
   */
  def writeByteBuffer(bb: ByteBuffer, out: DataOutput): Unit = {
    if (bb.hasArray) {
      out.write(bb.array(), bb.arrayOffset() + bb.position(), bb.remaining())
    } else {
      val originalPosition = bb.position()
      val bbval = new Array[Byte](bb.remaining())
      bb.get(bbval)
      out.write(bbval)
      bb.position(originalPosition)
    }
  }

  /**
   * Primitive often used when writing [[java.nio.ByteBuffer]] to [[java.io.OutputStream]]
   */
  def writeByteBuffer(bb: ByteBuffer, out: OutputStream): Unit = {
    if (bb.hasArray) {
      out.write(bb.array(), bb.arrayOffset() + bb.position(), bb.remaining())
    } else {
      val originalPosition = bb.position()
      val bbval = new Array[Byte](bb.remaining())
      bb.get(bbval)
      out.write(bbval)
      bb.position(originalPosition)
    }
  }

  /**
   * JDK equivalent of `chmod 700 file`.
   *
   * @param file the file whose permissions will be modified
   * @return true if the permissions were successfully changed, false otherwise.
   */
  def chmod700(file: File): Boolean = {
    file.setReadable(false, false) &&
    file.setReadable(true, true) &&
    file.setWritable(false, false) &&
    file.setWritable(true, true) &&
    file.setExecutable(false, false) &&
    file.setExecutable(true, true)
  }

  /**
   * Create a directory inside the given parent directory. The directory is guaranteed to be
   * newly created, and is not marked for automatic deletion.
   */
  def createDirectory(root: String, namePrefix: String = "spark"): File = {
    var attempts = 0
    val maxAttempts = MAX_DIR_CREATION_ATTEMPTS
    var dir: File = null
    while (dir == null) {
      attempts += 1
      if (attempts > maxAttempts) {
        throw new IOException("Failed to create a temp directory (under " + root + ") after " +
          maxAttempts + " attempts!")
      }
      try {
        dir = new File(root, namePrefix + "-" + UUID.randomUUID.toString)
        if (dir.exists() || !dir.mkdirs()) {
          dir = null
        }
      } catch { case e: SecurityException => dir = null; }
    }

    dir.getCanonicalFile
  }

  /**
   * Create a temporary directory inside the given parent directory. The directory will be
   * automatically deleted when the VM shuts down.
   */
  def createTempDir(
      root: String = System.getProperty("java.io.tmpdir"),
      namePrefix: String = "spark"): File = {
    val dir = createDirectory(root, namePrefix)
    ShutdownHookManager.registerShutdownDeleteDir(dir)
    dir
  }

  /**
   * Copy all data from an InputStream to an OutputStream. NIO way of file stream to file stream
   * copying is disabled by default unless explicitly set transferToEnabled as true,
   * the parameter transferToEnabled should be configured by spark.file.transferTo = [true|false].
   */
  def copyStream(
      in: InputStream,
      out: OutputStream,
      closeStreams: Boolean = false,
      transferToEnabled: Boolean = false): Long = {
    tryWithSafeFinally {
      if (in.isInstanceOf[FileInputStream] && out.isInstanceOf[FileOutputStream]
        && transferToEnabled) {
        // When both streams are File stream, use transferTo to improve copy performance.
        val inChannel = in.asInstanceOf[FileInputStream].getChannel()
        val outChannel = out.asInstanceOf[FileOutputStream].getChannel()
        val size = inChannel.size()
        copyFileStreamNIO(inChannel, outChannel, 0, size)
        size
      } else {
        var count = 0L
        val buf = new Array[Byte](8192)
        var n = 0
        while (n != -1) {
          n = in.read(buf)
          if (n != -1) {
            out.write(buf, 0, n)
            count += n
          }
        }
        count
      }
    } {
      if (closeStreams) {
        try {
          in.close()
        } finally {
          out.close()
        }
      }
    }
  }

  def copyFileStreamNIO(
      input: FileChannel,
      output: FileChannel,
      startPosition: Long,
      bytesToCopy: Long): Unit = {
    val initialPos = output.position()
    var count = 0L
    // In case transferTo method transferred less data than we have required.
    while (count < bytesToCopy) {
      count += input.transferTo(count + startPosition, bytesToCopy - count, output)
    }
    assert(count == bytesToCopy,
      s"request to copy $bytesToCopy bytes, but actually copied $count bytes.")

    // Check the position after transferTo loop to see if it is in the right position and
    // give user information if not.
    // Position will not be increased to the expected length after calling transferTo in
    // kernel version 2.6.32, this issue can be seen in
    // https://bugs.openjdk.java.net/browse/JDK-7052359
    // This will lead to stream corruption issue when using sort-based shuffle (SPARK-3948).
    val finalPos = output.position()
    val expectedPos = initialPos + bytesToCopy
    assert(finalPos == expectedPos,
      s"""
         |Current position $finalPos do not equal to expected position $expectedPos
         |after transferTo, please check your kernel version to see if it is 2.6.32,
         |this is a kernel bug which will lead to unexpected behavior when using transferTo.
         |You can set spark.file.transferTo = false to disable this NIO feature.
           """.stripMargin)
  }

  /**
   * Construct a URI container information used for authentication.
   * This also sets the default authenticator to properly negotiation the
   * user/password based on the URI.
   *
   * Note this relies on the Authenticator.setDefault being set properly to decode
   * the user name and password. This is currently set in the SecurityManager.
   */
  def constructURIForAuthentication(uri: URI, securityMgr: SecurityManager): URI = {
    val userCred = securityMgr.getSecretKey()
    if (userCred == null) throw new Exception("Secret key is null with authentication on")
    val userInfo = securityMgr.getHttpUser()  + ":" + userCred
    new URI(uri.getScheme(), userInfo, uri.getHost(), uri.getPort(), uri.getPath(),
      uri.getQuery(), uri.getFragment())
  }

  /**
   * A file name may contain some invalid URI characters, such as " ". This method will convert the
   * file name to a raw path accepted by `java.net.URI(String)`.
   *
   * Note: the file name must not contain "/" or "\"
   */
  def encodeFileNameToURIRawPath(fileName: String): String = {
    require(!fileName.contains("/") && !fileName.contains("\\"))
    // `file` and `localhost` are not used. Just to prevent URI from parsing `fileName` as
    // scheme or host. The prefix "/" is required because URI doesn't accept a relative path.
    // We should remove it after we get the raw path.
    new URI("file", null, "localhost", -1, "/" + fileName, null, null).getRawPath.substring(1)
  }

  /**
   * Get the file name from uri's raw path and decode it. If the raw path of uri ends with "/",
   * return the name before the last "/".
   */
  def decodeFileNameInURI(uri: URI): String = {
    val rawPath = uri.getRawPath
    val rawFileName = rawPath.split("/").last
    new URI("file:///" + rawFileName).getPath.substring(1)
  }

  /**
   * Download a file or directory to target directory. Supports fetching the file in a variety of
   * ways, including HTTP, Hadoop-compatible filesystems, and files on a standard filesystem, based
   * on the URL parameter. Fetching directories is only supported from Hadoop-compatible
   * filesystems.
   *
   * If `useCache` is true, first attempts to fetch the file to a local cache that's shared
   * across executors running the same application. `useCache` is used mainly for
   * the executors, and not in local mode.
   *
   * Throws SparkException if the target file already exists and has different contents than
   * the requested file.
   */
  def fetchFile(
      url: String,
      targetDir: File,
      conf: SparkConf,
      securityMgr: SecurityManager,
      hadoopConf: Configuration,
      timestamp: Long,
      useCache: Boolean): File = {
    val fileName = decodeFileNameInURI(new URI(url))
    val targetFile = new File(targetDir, fileName)
    val fetchCacheEnabled = conf.getBoolean("spark.files.useFetchCache", defaultValue = true)
    if (useCache && fetchCacheEnabled) {
      val cachedFileName = s"${url.hashCode}${timestamp}_cache"
      val lockFileName = s"${url.hashCode}${timestamp}_lock"
      // Set the cachedLocalDir for the first time and re-use it later
      if (cachedLocalDir.isEmpty) {
        this.synchronized {
          if (cachedLocalDir.isEmpty) {
            cachedLocalDir = getLocalDir(conf)
          }
        }
      }
      val localDir = new File(cachedLocalDir)
      val lockFile = new File(localDir, lockFileName)
      val lockFileChannel = new RandomAccessFile(lockFile, "rw").getChannel()
      // Only one executor entry.
      // The FileLock is only used to control synchronization for executors download file,
      // it's always safe regardless of lock type (mandatory or advisory).
      val lock = lockFileChannel.lock()
      val cachedFile = new File(localDir, cachedFileName)
      try {
        if (!cachedFile.exists()) {
          doFetchFile(url, localDir, cachedFileName, conf, securityMgr, hadoopConf)
        }
      } finally {
        lock.release()
        lockFileChannel.close()
      }
      copyFile(
        url,
        cachedFile,
        targetFile,
        conf.getBoolean("spark.files.overwrite", false)
      )
    } else {
      doFetchFile(url, targetDir, fileName, conf, securityMgr, hadoopConf)
    }

    // Decompress the file if it's a .tar or .tar.gz
    if (fileName.endsWith(".tar.gz") || fileName.endsWith(".tgz")) {
      logInfo("Untarring " + fileName)
      executeAndGetOutput(Seq("tar", "-xzf", fileName), targetDir)
    } else if (fileName.endsWith(".tar")) {
      logInfo("Untarring " + fileName)
      executeAndGetOutput(Seq("tar", "-xf", fileName), targetDir)
    }
    // Make the file executable - That's necessary for scripts
    FileUtil.chmod(targetFile.getAbsolutePath, "a+x")

    // Windows does not grant read permission by default to non-admin users
    // Add read permission to owner explicitly
    if (isWindows) {
      FileUtil.chmod(targetFile.getAbsolutePath, "u+r")
    }

    targetFile
  }

  /** Records the duration of running `body`. */
  def timeTakenMs[T](body: => T): (T, Long) = {
    val startTime = System.nanoTime()
    val result = body
    val endTime = System.nanoTime()
    (result, math.max(NANOSECONDS.toMillis(endTime - startTime), 0))
  }

  /**
   * Download `in` to `tempFile`, then move it to `destFile`.
   *
   * If `destFile` already exists:
   *   - no-op if its contents equal those of `sourceFile`,
   *   - throw an exception if `fileOverwrite` is false,
   *   - attempt to overwrite it otherwise.
   *
   * @param url URL that `sourceFile` originated from, for logging purposes.
   * @param in InputStream to download.
   * @param destFile File path to move `tempFile` to.
   * @param fileOverwrite Whether to delete/overwrite an existing `destFile` that does not match
   *                      `sourceFile`
   */
  private def downloadFile(
      url: String,
      in: InputStream,
      destFile: File,
      fileOverwrite: Boolean): Unit = {
    val tempFile = File.createTempFile("fetchFileTemp", null,
      new File(destFile.getParentFile.getAbsolutePath))
    logInfo(s"Fetching $url to $tempFile")

    try {
      val out = new FileOutputStream(tempFile)
      Utils.copyStream(in, out, closeStreams = true)
      copyFile(url, tempFile, destFile, fileOverwrite, removeSourceFile = true)
    } finally {
      // Catch-all for the couple of cases where for some reason we didn't move `tempFile` to
      // `destFile`.
      if (tempFile.exists()) {
        tempFile.delete()
      }
    }
  }

  /**
   * Copy `sourceFile` to `destFile`.
   *
   * If `destFile` already exists:
   *   - no-op if its contents equal those of `sourceFile`,
   *   - throw an exception if `fileOverwrite` is false,
   *   - attempt to overwrite it otherwise.
   *
   * @param url URL that `sourceFile` originated from, for logging purposes.
   * @param sourceFile File path to copy/move from.
   * @param destFile File path to copy/move to.
   * @param fileOverwrite Whether to delete/overwrite an existing `destFile` that does not match
   *                      `sourceFile`
   * @param removeSourceFile Whether to remove `sourceFile` after / as part of moving/copying it to
   *                         `destFile`.
   */
  private def copyFile(
      url: String,
      sourceFile: File,
      destFile: File,
      fileOverwrite: Boolean,
      removeSourceFile: Boolean = false): Unit = {

    if (destFile.exists) {
      if (!filesEqualRecursive(sourceFile, destFile)) {
        if (fileOverwrite) {
          logInfo(
            s"File $destFile exists and does not match contents of $url, replacing it with $url"
          )
          if (!destFile.delete()) {
            throw new SparkException(
              "Failed to delete %s while attempting to overwrite it with %s".format(
                destFile.getAbsolutePath,
                sourceFile.getAbsolutePath
              )
            )
          }
        } else {
          throw new SparkException(
            s"File $destFile exists and does not match contents of $url")
        }
      } else {
        // Do nothing if the file contents are the same, i.e. this file has been copied
        // previously.
        logInfo(
          "%s has been previously copied to %s".format(
            sourceFile.getAbsolutePath,
            destFile.getAbsolutePath
          )
        )
        return
      }
    }

    // The file does not exist in the target directory. Copy or move it there.
    if (removeSourceFile) {
      Files.move(sourceFile.toPath, destFile.toPath)
    } else {
      logInfo(s"Copying ${sourceFile.getAbsolutePath} to ${destFile.getAbsolutePath}")
      copyRecursive(sourceFile, destFile)
    }
  }

  private def filesEqualRecursive(file1: File, file2: File): Boolean = {
    if (file1.isDirectory && file2.isDirectory) {
      val subfiles1 = file1.listFiles()
      val subfiles2 = file2.listFiles()
      if (subfiles1.size != subfiles2.size) {
        return false
      }
      subfiles1.sortBy(_.getName).zip(subfiles2.sortBy(_.getName)).forall {
        case (f1, f2) => filesEqualRecursive(f1, f2)
      }
    } else if (file1.isFile && file2.isFile) {
      GFiles.equal(file1, file2)
    } else {
      false
    }
  }

  private def copyRecursive(source: File, dest: File): Unit = {
    if (source.isDirectory) {
      if (!dest.mkdir()) {
        throw new IOException(s"Failed to create directory ${dest.getPath}")
      }
      val subfiles = source.listFiles()
      subfiles.foreach(f => copyRecursive(f, new File(dest, f.getName)))
    } else {
      Files.copy(source.toPath, dest.toPath)
    }
  }

  /**
   * Download a file or directory to target directory. Supports fetching the file in a variety of
   * ways, including HTTP, Hadoop-compatible filesystems, and files on a standard filesystem, based
   * on the URL parameter. Fetching directories is only supported from Hadoop-compatible
   * filesystems.
   *
   * Throws SparkException if the target file already exists and has different contents than
   * the requested file.
   */
  def doFetchFile(
      url: String,
      targetDir: File,
      filename: String,
      conf: SparkConf,
      securityMgr: SecurityManager,
      hadoopConf: Configuration): File = {
    val targetFile = new File(targetDir, filename)
    val uri = new URI(url)
    val fileOverwrite = conf.getBoolean("spark.files.overwrite", defaultValue = false)
    Option(uri.getScheme).getOrElse("file") match {
      case "spark" =>
        if (SparkEnv.get == null) {
          throw new IllegalStateException(
            "Cannot retrieve files with 'spark' scheme without an active SparkEnv.")
        }
        val source = SparkEnv.get.rpcEnv.openChannel(url)
        val is = Channels.newInputStream(source)
        downloadFile(url, is, targetFile, fileOverwrite)
      case "http" | "https" | "ftp" =>
        var uc: URLConnection = null
        if (securityMgr.isAuthenticationEnabled()) {
          logDebug("fetchFile with security enabled")
          val newuri = constructURIForAuthentication(uri, securityMgr)
          uc = newuri.toURL().openConnection()
          uc.setAllowUserInteraction(false)
        } else {
          logDebug("fetchFile not using security")
          uc = new URL(url).openConnection()
        }

        val timeoutMs =
          conf.getTimeAsSeconds("spark.files.fetchTimeout", "60s").toInt * 1000
        uc.setConnectTimeout(timeoutMs)
        uc.setReadTimeout(timeoutMs)
        uc.connect()
        val in = uc.getInputStream()
        downloadFile(url, in, targetFile, fileOverwrite)
      case "file" =>
        // In the case of a local file, copy the local file to the target directory.
        // Note the difference between uri vs url.
        val sourceFile = if (uri.isAbsolute) new File(uri) else new File(url)
        copyFile(url, sourceFile, targetFile, fileOverwrite)
      case _ =>
        val fs = getHadoopFileSystem(uri, hadoopConf)
        val path = new Path(uri)
        fetchHcfsFile(path, targetDir, fs, conf, hadoopConf, fileOverwrite,
                      filename = Some(filename))
    }

    targetFile
  }

  /**
   * Fetch a file or directory from a Hadoop-compatible filesystem.
   *
   * Visible for testing
   */
  private[spark] def fetchHcfsFile(
      path: Path,
      targetDir: File,
      fs: FileSystem,
      conf: SparkConf,
      hadoopConf: Configuration,
      fileOverwrite: Boolean,
      filename: Option[String] = None): Unit = {
    if (!targetDir.exists() && !targetDir.mkdir()) {
      throw new IOException(s"Failed to create directory ${targetDir.getPath}")
    }
    val dest = new File(targetDir, filename.getOrElse(path.getName))
    if (fs.isFile(path)) {
      val in = fs.open(path)
      try {
        downloadFile(path.toString, in, dest, fileOverwrite)
      } finally {
        in.close()
      }
    } else {
      fs.listStatus(path).foreach { fileStatus =>
        fetchHcfsFile(fileStatus.getPath(), dest, fs, conf, hadoopConf, fileOverwrite)
      }
    }
  }

  /**
   * Validate that a given URI is actually a valid URL as well.
   * @param uri The URI to validate
   */
  @throws[MalformedURLException]("when the URI is an invalid URL")
  def validateURL(uri: URI): Unit = {
    Option(uri.getScheme).getOrElse("file") match {
      case "http" | "https" | "ftp" =>
        try {
          uri.toURL
        } catch {
          case e: MalformedURLException =>
            val ex = new MalformedURLException(s"URI (${uri.toString}) is not a valid URL.")
            ex.initCause(e)
            throw ex
        }
      case _ => // will not be turned into a URL anyway
    }
  }

  /**
   * Get the path of a temporary directory.  Spark's local directories can be configured through
   * multiple settings, which are used with the following precedence:
   *
   *   - If called from inside of a YARN container, this will return a directory chosen by YARN.
   *   - If the SPARK_LOCAL_DIRS environment variable is set, this will return a directory from it.
   *   - Otherwise, if the spark.local.dir is set, this will return a directory from it.
   *   - Otherwise, this will return java.io.tmpdir.
   *
   * Some of these configuration options might be lists of multiple paths, but this method will
   * always return a single directory. The return directory is chosen randomly from the array
   * of directories it gets from getOrCreateLocalRootDirs.
   */
  def getLocalDir(conf: SparkConf): String = {
    val localRootDirs = getOrCreateLocalRootDirs(conf)
    if (localRootDirs.isEmpty) {
      val configuredLocalDirs = getConfiguredLocalDirs(conf)
      throw new IOException(
        s"Failed to get a temp directory under [${configuredLocalDirs.mkString(",")}].")
    } else {
      localRootDirs(scala.util.Random.nextInt(localRootDirs.length))
    }
  }

  private[spark] def isRunningInYarnContainer(conf: SparkConf): Boolean = {
    // These environment variables are set by YARN.
    conf.getenv("CONTAINER_ID") != null
  }

  /**
   * Gets or creates the directories listed in spark.local.dir or SPARK_LOCAL_DIRS,
   * and returns only the directories that exist / could be created.
   *
   * If no directories could be created, this will return an empty list.
   *
   * This method will cache the local directories for the application when it's first invoked.
   * So calling it multiple times with a different configuration will always return the same
   * set of directories.
   */
  private[spark] def getOrCreateLocalRootDirs(conf: SparkConf): Array[String] = {
    if (localRootDirs == null) {
      this.synchronized {
        if (localRootDirs == null) {
          localRootDirs = getOrCreateLocalRootDirsImpl(conf)
        }
      }
    }
    localRootDirs
  }

  /**
   * Return the configured local directories where Spark can write files. This
   * method does not create any directories on its own, it only encapsulates the
   * logic of locating the local directories according to deployment mode.
   */
  def getConfiguredLocalDirs(conf: SparkConf): Array[String] = {
    val shuffleServiceEnabled = conf.get(config.SHUFFLE_SERVICE_ENABLED)
    if (isRunningInYarnContainer(conf)) {
      // If we are in yarn mode, systems can have different disk layouts so we must set it
      // to what Yarn on this system said was available. Note this assumes that Yarn has
      // created the directories already, and that they are secured so that only the
      // user has access to them.
      randomizeInPlace(getYarnLocalDirs(conf).split(","))
    } else if (conf.getenv("SPARK_EXECUTOR_DIRS") != null) {
      conf.getenv("SPARK_EXECUTOR_DIRS").split(File.pathSeparator)
    } else if (conf.getenv("SPARK_LOCAL_DIRS") != null) {
      conf.getenv("SPARK_LOCAL_DIRS").split(",")
    } else if (conf.getenv("MESOS_SANDBOX") != null && !shuffleServiceEnabled) {
      // Mesos already creates a directory per Mesos task. Spark should use that directory
      // instead so all temporary files are automatically cleaned up when the Mesos task ends.
      // Note that we don't want this if the shuffle service is enabled because we want to
      // continue to serve shuffle files after the executors that wrote them have already exited.
      Array(conf.getenv("MESOS_SANDBOX"))
    } else {
      if (conf.getenv("MESOS_SANDBOX") != null && shuffleServiceEnabled) {
        logInfo("MESOS_SANDBOX available but not using provided Mesos sandbox because " +
          "spark.shuffle.service.enabled is enabled.")
      }
      // In non-Yarn mode (or for the driver in yarn-client mode), we cannot trust the user
      // configuration to point to a secure directory. So create a subdirectory with restricted
      // permissions under each listed directory.
      conf.get("spark.local.dir", System.getProperty("java.io.tmpdir")).split(",")
    }
  }

  private def getOrCreateLocalRootDirsImpl(conf: SparkConf): Array[String] = {
    val configuredLocalDirs = getConfiguredLocalDirs(conf)
    val uris = configuredLocalDirs.filter { root =>
      // Here, we guess if the given value is a URI at its best - check if scheme is set.
      Try(new URI(root).getScheme != null).getOrElse(false)
    }
    if (uris.nonEmpty) {
      logWarning(
        "The configured local directories are not expected to be URIs; however, got suspicious " +
        s"values [${uris.mkString(", ")}]. Please check your configured local directories.")
    }

    configuredLocalDirs.flatMap { root =>
      try {
        val rootDir = new File(root)
        if (rootDir.exists || rootDir.mkdirs()) {
          val dir = createTempDir(root)
          chmod700(dir)
          Some(dir.getAbsolutePath)
        } else {
          logError(s"Failed to create dir in $root. Ignoring this directory.")
          None
        }
      } catch {
        case e: IOException =>
          logError(s"Failed to create local root dir in $root. Ignoring this directory.")
          None
      }
    }
  }

  /** Get the Yarn approved local directories. */
  private def getYarnLocalDirs(conf: SparkConf): String = {
    val localDirs = Option(conf.getenv("LOCAL_DIRS")).getOrElse("")

    if (localDirs.isEmpty) {
      throw new Exception("Yarn Local dirs can't be empty")
    }
    localDirs
  }

  /** Used by unit tests. Do not call from other places. */
  private[spark] def clearLocalRootDirs(): Unit = {
    localRootDirs = null
  }

  /**
   * Shuffle the elements of a collection into a random order, returning the
   * result in a new collection. Unlike scala.util.Random.shuffle, this method
   * uses a local random number generator, avoiding inter-thread contention.
   */
  def randomize[T: ClassTag](seq: TraversableOnce[T]): Seq[T] = {
    randomizeInPlace(seq.toArray)
  }

  /**
   * Shuffle the elements of an array into a random order, modifying the
   * original array. Returns the original array.
   */
  def randomizeInPlace[T](arr: Array[T], rand: Random = new Random): Array[T] = {
    for (i <- (arr.length - 1) to 1 by -1) {
      val j = rand.nextInt(i + 1)
      val tmp = arr(j)
      arr(j) = arr(i)
      arr(i) = tmp
    }
    arr
  }

  /**
   * Get the local host's IP address in dotted-quad format (e.g. 1.2.3.4).
   * Note, this is typically not used from within core spark.
   */
  private lazy val localIpAddress: InetAddress = findLocalInetAddress()

  private def findLocalInetAddress(): InetAddress = {
    val defaultIpOverride = System.getenv("SPARK_LOCAL_IP")
    if (defaultIpOverride != null) {
      InetAddress.getByName(defaultIpOverride)
    } else {
      val address = InetAddress.getLocalHost
      if (address.isLoopbackAddress) {
        // Address resolves to something like 127.0.1.1, which happens on Debian; try to find
        // a better address using the local network interfaces
        // getNetworkInterfaces returns ifs in reverse order compared to ifconfig output order
        // on unix-like system. On windows, it returns in index order.
        // It's more proper to pick ip address following system output order.
        val activeNetworkIFs = NetworkInterface.getNetworkInterfaces.asScala.toSeq
        val reOrderedNetworkIFs = if (isWindows) activeNetworkIFs else activeNetworkIFs.reverse

        for (ni <- reOrderedNetworkIFs) {
          val addresses = ni.getInetAddresses.asScala
            .filterNot(addr => addr.isLinkLocalAddress || addr.isLoopbackAddress).toSeq
          if (addresses.nonEmpty) {
            val addr = addresses.find(_.isInstanceOf[Inet4Address]).getOrElse(addresses.head)
            // because of Inet6Address.toHostName may add interface at the end if it knows about it
            val strippedAddress = InetAddress.getByAddress(addr.getAddress)
            // We've found an address that looks reasonable!
            logWarning("Your hostname, " + InetAddress.getLocalHost.getHostName + " resolves to" +
              " a loopback address: " + address.getHostAddress + "; using " +
              strippedAddress.getHostAddress + " instead (on interface " + ni.getName + ")")
            logWarning("Set SPARK_LOCAL_IP if you need to bind to another address")
            return strippedAddress
          }
        }
        logWarning("Your hostname, " + InetAddress.getLocalHost.getHostName + " resolves to" +
          " a loopback address: " + address.getHostAddress + ", but we couldn't find any" +
          " external IP address!")
        logWarning("Set SPARK_LOCAL_IP if you need to bind to another address")
      }
      address
    }
  }

  private var customHostname: Option[String] = sys.env.get("SPARK_LOCAL_HOSTNAME")

  /**
   * Allow setting a custom host name because when we run on Mesos we need to use the same
   * hostname it reports to the master.
   */
  def setCustomHostname(hostname: String) {
    // DEBUG code
    Utils.checkHost(hostname)
    customHostname = Some(hostname)
  }

  /**
   * Get the local machine's FQDN.
   */
  def localCanonicalHostName(): String = {
    customHostname.getOrElse(localIpAddress.getCanonicalHostName)
  }

  /**
   * Get the local machine's hostname.
   */
  def localHostName(): String = {
    customHostname.getOrElse(localIpAddress.getHostAddress)
  }

  /**
   * Get the local machine's URI.
   */
  def localHostNameForURI(): String = {
    customHostname.getOrElse(InetAddresses.toUriString(localIpAddress))
  }

  def checkHost(host: String) {
    assert(host != null && host.indexOf(':') == -1, s"Expected hostname (not IP) but got $host")
  }

  def checkHostPort(hostPort: String) {
    assert(hostPort != null && hostPort.indexOf(':') != -1,
      s"Expected host and port but got $hostPort")
  }

  // Typically, this will be of order of number of nodes in cluster
  // If not, we should change it to LRUCache or something.
  private val hostPortParseResults = new ConcurrentHashMap[String, (String, Int)]()

  def parseHostPort(hostPort: String): (String, Int) = {
    // Check cache first.
    val cached = hostPortParseResults.get(hostPort)
    if (cached != null) {
      return cached
    }

    val indx: Int = hostPort.lastIndexOf(':')
    // This is potentially broken - when dealing with ipv6 addresses for example, sigh ...
    // but then hadoop does not support ipv6 right now.
    // For now, we assume that if port exists, then it is valid - not check if it is an int > 0
    if (-1 == indx) {
      val retval = (hostPort, 0)
      hostPortParseResults.put(hostPort, retval)
      return retval
    }

    val retval = (hostPort.substring(0, indx).trim(), hostPort.substring(indx + 1).trim().toInt)
    hostPortParseResults.putIfAbsent(hostPort, retval)
    hostPortParseResults.get(hostPort)
  }

  /**
   * Return the string to tell how long has passed in milliseconds.
   */
  def getUsedTimeMs(startTimeMs: Long): String = {
    " " + (System.currentTimeMillis - startTimeMs) + " ms"
  }

  /**
   * Delete a file or directory and its contents recursively.
   * Don't follow directories if they are symlinks.
   * Throws an exception if deletion is unsuccessful.
   */
  def deleteRecursively(file: File): Unit = {
    if (file != null) {
      JavaUtils.deleteRecursively(file)
      ShutdownHookManager.removeShutdownDeleteDir(file)
    }
  }

  /**
   * Determines if a directory contains any files newer than cutoff seconds.
   *
   * @param dir must be the path to a directory, or IllegalArgumentException is thrown
   * @param cutoff measured in seconds. Returns true if there are any files or directories in the
   *               given directory whose last modified time is later than this many seconds ago
   */
  def doesDirectoryContainAnyNewFiles(dir: File, cutoff: Long): Boolean = {
    if (!dir.isDirectory) {
      throw new IllegalArgumentException(s"$dir is not a directory!")
    }
    val filesAndDirs = dir.listFiles()
    val cutoffTimeInMillis = System.currentTimeMillis - (cutoff * 1000)

    filesAndDirs.exists(_.lastModified() > cutoffTimeInMillis) ||
    filesAndDirs.filter(_.isDirectory).exists(
      subdir => doesDirectoryContainAnyNewFiles(subdir, cutoff)
    )
  }

  /**
   * Convert a time parameter such as (50s, 100ms, or 250us) to microseconds for internal use. If
   * no suffix is provided, the passed number is assumed to be in ms.
   */
  def timeStringAsMs(str: String): Long = {
    JavaUtils.timeStringAsMs(str)
  }

  /**
   * Convert a time parameter such as (50s, 100ms, or 250us) to seconds for internal use. If
   * no suffix is provided, the passed number is assumed to be in seconds.
   */
  def timeStringAsSeconds(str: String): Long = {
    JavaUtils.timeStringAsSec(str)
  }

  /**
   * Convert a passed byte string (e.g. 50b, 100k, or 250m) to bytes for internal use.
   *
   * If no suffix is provided, the passed number is assumed to be in bytes.
   */
  def byteStringAsBytes(str: String): Long = {
    JavaUtils.byteStringAsBytes(str)
  }

  /**
   * Convert a passed byte string (e.g. 50b, 100k, or 250m) to kibibytes for internal use.
   *
   * If no suffix is provided, the passed number is assumed to be in kibibytes.
   */
  def byteStringAsKb(str: String): Long = {
    JavaUtils.byteStringAsKb(str)
  }

  /**
   * Convert a passed byte string (e.g. 50b, 100k, or 250m) to mebibytes for internal use.
   *
   * If no suffix is provided, the passed number is assumed to be in mebibytes.
   */
  def byteStringAsMb(str: String): Long = {
    JavaUtils.byteStringAsMb(str)
  }

  /**
   * Convert a passed byte string (e.g. 50b, 100k, or 250m, 500g) to gibibytes for internal use.
   *
   * If no suffix is provided, the passed number is assumed to be in gibibytes.
   */
  def byteStringAsGb(str: String): Long = {
    JavaUtils.byteStringAsGb(str)
  }

  /**
   * Convert a Java memory parameter passed to -Xmx (such as 300m or 1g) to a number of mebibytes.
   */
  def memoryStringToMb(str: String): Int = {
    // Convert to bytes, rather than directly to MB, because when no units are specified the unit
    // is assumed to be bytes
    (JavaUtils.byteStringAsBytes(str) / 1024 / 1024).toInt
  }

  /**
   * Convert a quantity in bytes to a human-readable string such as "4.0 MB".
   */
  def bytesToString(size: Long): String = bytesToString(BigInt(size))

  def bytesToString(size: BigInt): String = {
    val EB = 1L << 60
    val PB = 1L << 50
    val TB = 1L << 40
    val GB = 1L << 30
    val MB = 1L << 20
    val KB = 1L << 10

    if (size >= BigInt(1L << 11) * EB) {
      // The number is too large, show it in scientific notation.
      BigDecimal(size, new MathContext(3, RoundingMode.HALF_UP)).toString() + " B"
    } else {
      val (value, unit) = {
        if (size >= 2 * EB) {
          (BigDecimal(size) / EB, "EB")
        } else if (size >= 2 * PB) {
          (BigDecimal(size) / PB, "PB")
        } else if (size >= 2 * TB) {
          (BigDecimal(size) / TB, "TB")
        } else if (size >= 2 * GB) {
          (BigDecimal(size) / GB, "GB")
        } else if (size >= 2 * MB) {
          (BigDecimal(size) / MB, "MB")
        } else if (size >= 2 * KB) {
          (BigDecimal(size) / KB, "KB")
        } else {
          (BigDecimal(size), "B")
        }
      }
      "%.1f %s".formatLocal(Locale.US, value, unit)
    }
  }

  /**
   * Returns a human-readable string representing a duration such as "35ms"
   */
  def msDurationToString(ms: Long): String = {
    val second = 1000
    val minute = 60 * second
    val hour = 60 * minute
    val locale = Locale.US

    ms match {
      case t if t < second =>
        "%d ms".formatLocal(locale, t)
      case t if t < minute =>
        "%.1f s".formatLocal(locale, t.toFloat / second)
      case t if t < hour =>
        "%.1f m".formatLocal(locale, t.toFloat / minute)
      case t =>
        "%.2f h".formatLocal(locale, t.toFloat / hour)
    }
  }

  /**
   * Convert a quantity in megabytes to a human-readable string such as "4.0 MB".
   */
  def megabytesToString(megabytes: Long): String = {
    bytesToString(megabytes * 1024L * 1024L)
  }

  /**
   * Execute a command and return the process running the command.
   */
  def executeCommand(
      command: Seq[String],
      workingDir: File = new File("."),
      extraEnvironment: Map[String, String] = Map.empty,
      redirectStderr: Boolean = true): Process = {
    val builder = new ProcessBuilder(command: _*).directory(workingDir)
    val environment = builder.environment()
    for ((key, value) <- extraEnvironment) {
      environment.put(key, value)
    }
    val process = builder.start()
    if (redirectStderr) {
      val threadName = "redirect stderr for command " + command(0)
      def log(s: String): Unit = logInfo(s)
      processStreamByLine(threadName, process.getErrorStream, log)
    }
    process
  }

  /**
   * Execute a command and get its output, throwing an exception if it yields a code other than 0.
   */
  def executeAndGetOutput(
      command: Seq[String],
      workingDir: File = new File("."),
      extraEnvironment: Map[String, String] = Map.empty,
      redirectStderr: Boolean = true): String = {
    val process = executeCommand(command, workingDir, extraEnvironment, redirectStderr)
    val output = new StringBuilder
    val threadName = "read stdout for " + command(0)
    def appendToOutput(s: String): Unit = output.append(s).append("\n")
    val stdoutThread = processStreamByLine(threadName, process.getInputStream, appendToOutput)
    val exitCode = process.waitFor()
    stdoutThread.join()   // Wait for it to finish reading output
    if (exitCode != 0) {
      logError(s"Process $command exited with code $exitCode: $output")
      throw new SparkException(s"Process $command exited with code $exitCode")
    }
    output.toString
  }

  /**
   * Return and start a daemon thread that processes the content of the input stream line by line.
   */
  def processStreamByLine(
      threadName: String,
      inputStream: InputStream,
      processLine: String => Unit): Thread = {
    val t = new Thread(threadName) {
      override def run() {
        for (line <- Source.fromInputStream(inputStream).getLines()) {
          processLine(line)
        }
      }
    }
    t.setDaemon(true)
    t.start()
    t
  }

  /**
   * Execute a block of code that evaluates to Unit, forwarding any uncaught exceptions to the
   * default UncaughtExceptionHandler
   *
   * NOTE: This method is to be called by the spark-started JVM process.
   */
  def tryOrExit(block: => Unit) {
    try {
      block
    } catch {
      case e: ControlThrowable => throw e
      case t: Throwable => sparkUncaughtExceptionHandler.uncaughtException(t)
    }
  }

  /**
   * Execute a block of code that evaluates to Unit, stop SparkContext if there is any uncaught
   * exception
   *
   * NOTE: This method is to be called by the driver-side components to avoid stopping the
   * user-started JVM process completely; in contrast, tryOrExit is to be called in the
   * spark-started JVM process .
   */
  def tryOrStopSparkContext(sc: SparkContext)(block: => Unit) {
    try {
      block
    } catch {
      case e: ControlThrowable => throw e
      case t: Throwable =>
        val currentThreadName = Thread.currentThread().getName
        if (sc != null) {
          logError(s"uncaught error in thread $currentThreadName, stopping SparkContext", t)
          sc.stopInNewThread()
        }
        if (!NonFatal(t)) {
          logError(s"throw uncaught fatal error in thread $currentThreadName", t)
          throw t
        }
    }
  }

  /**
   * Execute a block of code that returns a value, re-throwing any non-fatal uncaught
   * exceptions as IOException. This is used when implementing Externalizable and Serializable's
   * read and write methods, since Java's serializer will not report non-IOExceptions properly;
   * see SPARK-4080 for more context.
   */
  def tryOrIOException[T](block: => T): T = {
    try {
      block
    } catch {
      case e: IOException =>
        logError("Exception encountered", e)
        throw e
      case NonFatal(e) =>
        logError("Exception encountered", e)
        throw new IOException(e)
    }
  }

  /** Executes the given block. Log non-fatal errors if any, and only throw fatal errors */
  def tryLogNonFatalError(block: => Unit) {
    try {
      block
    } catch {
      case NonFatal(t) =>
        logError(s"Uncaught exception in thread ${Thread.currentThread().getName}", t)
    }
  }

  /**
   * Execute a block of code, then a finally block, but if exceptions happen in
   * the finally block, do not suppress the original exception.
   *
   * This is primarily an issue with `finally { out.close() }` blocks, where
   * close needs to be called to clean up `out`, but if an exception happened
   * in `out.write`, it's likely `out` may be corrupted and `out.close` will
   * fail as well. This would then suppress the original/likely more meaningful
   * exception from the original `out.write` call.
   */
  def tryWithSafeFinally[T](block: => T)(finallyBlock: => Unit): T = {
    var originalThrowable: Throwable = null
    try {
      block
    } catch {
      case t: Throwable =>
        // Purposefully not using NonFatal, because even fatal exceptions
        // we don't want to have our finallyBlock suppress
        originalThrowable = t
        throw originalThrowable
    } finally {
      try {
        finallyBlock
      } catch {
        case t: Throwable if (originalThrowable != null && originalThrowable != t) =>
          originalThrowable.addSuppressed(t)
          logWarning(s"Suppressing exception in finally: ${t.getMessage}", t)
          throw originalThrowable
      }
    }
  }

  /**
   * Execute a block of code and call the failure callbacks in the catch block. If exceptions occur
   * in either the catch or the finally block, they are appended to the list of suppressed
   * exceptions in original exception which is then rethrown.
   *
   * This is primarily an issue with `catch { abort() }` or `finally { out.close() }` blocks,
   * where the abort/close needs to be called to clean up `out`, but if an exception happened
   * in `out.write`, it's likely `out` may be corrupted and `abort` or `out.close` will
   * fail as well. This would then suppress the original/likely more meaningful
   * exception from the original `out.write` call.
   */
  def tryWithSafeFinallyAndFailureCallbacks[T](block: => T)
      (catchBlock: => Unit = (), finallyBlock: => Unit = ()): T = {
    var originalThrowable: Throwable = null
    try {
      block
    } catch {
      case cause: Throwable =>
        // Purposefully not using NonFatal, because even fatal exceptions
        // we don't want to have our finallyBlock suppress
        originalThrowable = cause
        try {
          logError("Aborting task", originalThrowable)
          TaskContext.get().markTaskFailed(originalThrowable)
          catchBlock
        } catch {
          case t: Throwable =>
            if (originalThrowable != t) {
              originalThrowable.addSuppressed(t)
              logWarning(s"Suppressing exception in catch: ${t.getMessage}", t)
            }
        }
        throw originalThrowable
    } finally {
      try {
        finallyBlock
      } catch {
        case t: Throwable if (originalThrowable != null && originalThrowable != t) =>
          originalThrowable.addSuppressed(t)
          logWarning(s"Suppressing exception in finally: ${t.getMessage}", t)
          throw originalThrowable
      }
    }
  }

  // A regular expression to match classes of the internal Spark API's
  // that we want to skip when finding the call site of a method.
  private val SPARK_CORE_CLASS_REGEX =
    """^org\.apache\.spark(\.api\.java)?(\.util)?(\.rdd)?(\.broadcast)?\.[A-Z]""".r
  private val SPARK_SQL_CLASS_REGEX = """^org\.apache\.spark\.sql.*""".r

  /** Default filtering function for finding call sites using `getCallSite`. */
  private def sparkInternalExclusionFunction(className: String): Boolean = {
    val SCALA_CORE_CLASS_PREFIX = "scala"
    val isSparkClass = SPARK_CORE_CLASS_REGEX.findFirstIn(className).isDefined ||
      SPARK_SQL_CLASS_REGEX.findFirstIn(className).isDefined
    val isScalaClass = className.startsWith(SCALA_CORE_CLASS_PREFIX)
    // If the class is a Spark internal class or a Scala class, then exclude.
    isSparkClass || isScalaClass
  }

  /**
   * When called inside a class in the spark package, returns the name of the user code class
   * (outside the spark package) that called into Spark, as well as which Spark method they called.
   * This is used, for example, to tell users where in their code each RDD got created.
   *
   * @param skipClass Function that is used to exclude non-user-code classes.
   */
  def getCallSite(skipClass: String => Boolean = sparkInternalExclusionFunction): CallSite = {
    // Keep crawling up the stack trace until we find the first function not inside of the spark
    // package. We track the last (shallowest) contiguous Spark method. This might be an RDD
    // transformation, a SparkContext function (such as parallelize), or anything else that leads
    // to instantiation of an RDD. We also track the first (deepest) user method, file, and line.
    var lastSparkMethod = "<unknown>"
    var firstUserFile = "<unknown>"
    var firstUserLine = 0
    var insideSpark = true
    val callStack = new ArrayBuffer[String]() :+ "<unknown>"

    Thread.currentThread.getStackTrace().foreach { ste: StackTraceElement =>
      // When running under some profilers, the current stack trace might contain some bogus
      // frames. This is intended to ensure that we don't crash in these situations by
      // ignoring any frames that we can't examine.
      if (ste != null && ste.getMethodName != null
        && !ste.getMethodName.contains("getStackTrace")) {
        if (insideSpark) {
          if (skipClass(ste.getClassName)) {
            lastSparkMethod = if (ste.getMethodName == "<init>") {
              // Spark method is a constructor; get its class name
              ste.getClassName.substring(ste.getClassName.lastIndexOf('.') + 1)
            } else {
              ste.getMethodName
            }
            callStack(0) = ste.toString // Put last Spark method on top of the stack trace.
          } else {
            if (ste.getFileName != null) {
              firstUserFile = ste.getFileName
              if (ste.getLineNumber >= 0) {
                firstUserLine = ste.getLineNumber
              }
            }
            callStack += ste.toString
            insideSpark = false
          }
        } else {
          callStack += ste.toString
        }
      }
    }

    val callStackDepth = System.getProperty("spark.callstack.depth", "20").toInt
    val shortForm =
      if (firstUserFile == "HiveSessionImpl.java") {
        // To be more user friendly, show a nicer string for queries submitted from the JDBC
        // server.
        "Spark JDBC Server Query"
      } else {
        s"$lastSparkMethod at $firstUserFile:$firstUserLine"
      }
    val longForm = callStack.take(callStackDepth).mkString("\n")

    CallSite(shortForm, longForm)
  }

  private val UNCOMPRESSED_LOG_FILE_LENGTH_CACHE_SIZE_CONF =
    "spark.worker.ui.compressedLogFileLengthCacheSize"
  private val DEFAULT_UNCOMPRESSED_LOG_FILE_LENGTH_CACHE_SIZE = 100
  private var compressedLogFileLengthCache: LoadingCache[String, java.lang.Long] = null
  private def getCompressedLogFileLengthCache(
      sparkConf: SparkConf): LoadingCache[String, java.lang.Long] = this.synchronized {
    if (compressedLogFileLengthCache == null) {
      val compressedLogFileLengthCacheSize = sparkConf.getInt(
        UNCOMPRESSED_LOG_FILE_LENGTH_CACHE_SIZE_CONF,
        DEFAULT_UNCOMPRESSED_LOG_FILE_LENGTH_CACHE_SIZE)
      compressedLogFileLengthCache = CacheBuilder.newBuilder()
        .maximumSize(compressedLogFileLengthCacheSize)
        .build[String, java.lang.Long](new CacheLoader[String, java.lang.Long]() {
        override def load(path: String): java.lang.Long = {
          Utils.getCompressedFileLength(new File(path))
        }
      })
    }
    compressedLogFileLengthCache
  }

  /**
   * Return the file length, if the file is compressed it returns the uncompressed file length.
   * It also caches the uncompressed file size to avoid repeated decompression. The cache size is
   * read from workerConf.
   */
  def getFileLength(file: File, workConf: SparkConf): Long = {
    if (file.getName.endsWith(".gz")) {
      getCompressedLogFileLengthCache(workConf).get(file.getAbsolutePath)
    } else {
      file.length
    }
  }

  /** Return uncompressed file length of a compressed file. */
  private def getCompressedFileLength(file: File): Long = {
    var gzInputStream: GZIPInputStream = null
    try {
      // Uncompress .gz file to determine file size.
      var fileSize = 0L
      gzInputStream = new GZIPInputStream(new FileInputStream(file))
      val bufSize = 1024
      val buf = new Array[Byte](bufSize)
      var numBytes = ByteStreams.read(gzInputStream, buf, 0, bufSize)
      while (numBytes > 0) {
        fileSize += numBytes
        numBytes = ByteStreams.read(gzInputStream, buf, 0, bufSize)
      }
      fileSize
    } catch {
      case e: Throwable =>
        logError(s"Cannot get file length of ${file}", e)
        throw e
    } finally {
      if (gzInputStream != null) {
        gzInputStream.close()
      }
    }
  }

  /** Return a string containing part of a file from byte 'start' to 'end'. */
  def offsetBytes(path: String, length: Long, start: Long, end: Long): String = {
    val file = new File(path)
    val effectiveEnd = math.min(length, end)
    val effectiveStart = math.max(0, start)
    val buff = new Array[Byte]((effectiveEnd-effectiveStart).toInt)
    val stream = if (path.endsWith(".gz")) {
      new GZIPInputStream(new FileInputStream(file))
    } else {
      new FileInputStream(file)
    }

    try {
      ByteStreams.skipFully(stream, effectiveStart)
      ByteStreams.readFully(stream, buff)
    } finally {
      stream.close()
    }
    Source.fromBytes(buff).mkString
  }

  /**
   * Return a string containing data across a set of files. The `startIndex`
   * and `endIndex` is based on the cumulative size of all the files take in
   * the given order. See figure below for more details.
   */
  def offsetBytes(files: Seq[File], fileLengths: Seq[Long], start: Long, end: Long): String = {
    assert(files.length == fileLengths.length)
    val startIndex = math.max(start, 0)
    val endIndex = math.min(end, fileLengths.sum)
    val fileToLength = files.zip(fileLengths).toMap
    logDebug("Log files: \n" + fileToLength.mkString("\n"))

    val stringBuffer = new StringBuffer((endIndex - startIndex).toInt)
    var sum = 0L
    files.zip(fileLengths).foreach { case (file, fileLength) =>
      val startIndexOfFile = sum
      val endIndexOfFile = sum + fileToLength(file)
      logDebug(s"Processing file $file, " +
        s"with start index = $startIndexOfFile, end index = $endIndex")

      /*
                                      ____________
       range 1:                      |            |
                                     |   case A   |

       files:   |==== file 1 ====|====== file 2 ======|===== file 3 =====|

                     |   case B  .       case C       .    case D    |
       range 2:      |___________.____________________.______________|
       */

      if (startIndex <= startIndexOfFile  && endIndex >= endIndexOfFile) {
        // Case C: read the whole file
        stringBuffer.append(offsetBytes(file.getAbsolutePath, fileLength, 0, fileToLength(file)))
      } else if (startIndex > startIndexOfFile && startIndex < endIndexOfFile) {
        // Case A and B: read from [start of required range] to [end of file / end of range]
        val effectiveStartIndex = startIndex - startIndexOfFile
        val effectiveEndIndex = math.min(endIndex - startIndexOfFile, fileToLength(file))
        stringBuffer.append(Utils.offsetBytes(
          file.getAbsolutePath, fileLength, effectiveStartIndex, effectiveEndIndex))
      } else if (endIndex > startIndexOfFile && endIndex < endIndexOfFile) {
        // Case D: read from [start of file] to [end of require range]
        val effectiveStartIndex = math.max(startIndex - startIndexOfFile, 0)
        val effectiveEndIndex = endIndex - startIndexOfFile
        stringBuffer.append(Utils.offsetBytes(
          file.getAbsolutePath, fileLength, effectiveStartIndex, effectiveEndIndex))
      }
      sum += fileToLength(file)
      logDebug(s"After processing file $file, string built is ${stringBuffer.toString}")
    }
    stringBuffer.toString
  }

  /**
   * Clone an object using a Spark serializer.
   */
  def clone[T: ClassTag](value: T, serializer: SerializerInstance): T = {
    serializer.deserialize[T](serializer.serialize(value))
  }

  private def isSpace(c: Char): Boolean = {
    " \t\r\n".indexOf(c) != -1
  }

  /**
   * Split a string of potentially quoted arguments from the command line the way that a shell
   * would do it to determine arguments to a command. For example, if the string is 'a "b c" d',
   * then it would be parsed as three arguments: 'a', 'b c' and 'd'.
   */
  def splitCommandString(s: String): Seq[String] = {
    val buf = new ArrayBuffer[String]
    var inWord = false
    var inSingleQuote = false
    var inDoubleQuote = false
    val curWord = new StringBuilder
    def endWord() {
      buf += curWord.toString
      curWord.clear()
    }
    var i = 0
    while (i < s.length) {
      val nextChar = s.charAt(i)
      if (inDoubleQuote) {
        if (nextChar == '"') {
          inDoubleQuote = false
        } else if (nextChar == '\\') {
          if (i < s.length - 1) {
            // Append the next character directly, because only " and \ may be escaped in
            // double quotes after the shell's own expansion
            curWord.append(s.charAt(i + 1))
            i += 1
          }
        } else {
          curWord.append(nextChar)
        }
      } else if (inSingleQuote) {
        if (nextChar == '\'') {
          inSingleQuote = false
        } else {
          curWord.append(nextChar)
        }
        // Backslashes are not treated specially in single quotes
      } else if (nextChar == '"') {
        inWord = true
        inDoubleQuote = true
      } else if (nextChar == '\'') {
        inWord = true
        inSingleQuote = true
      } else if (!isSpace(nextChar)) {
        curWord.append(nextChar)
        inWord = true
      } else if (inWord && isSpace(nextChar)) {
        endWord()
        inWord = false
      }
      i += 1
    }
    if (inWord || inDoubleQuote || inSingleQuote) {
      endWord()
    }
    buf
  }

 /* Calculates 'x' modulo 'mod', takes to consideration sign of x,
  * i.e. if 'x' is negative, than 'x' % 'mod' is negative too
  * so function return (x % mod) + mod in that case.
  */
  def nonNegativeMod(x: Int, mod: Int): Int = {
    val rawMod = x % mod
    rawMod + (if (rawMod < 0) mod else 0)
  }

  // Handles idiosyncrasies with hash (add more as required)
  // This method should be kept in sync with
  // org.apache.spark.network.util.JavaUtils#nonNegativeHash().
  def nonNegativeHash(obj: AnyRef): Int = {

    // Required ?
    if (obj eq null) return 0

    val hash = obj.hashCode
    // math.abs fails for Int.MinValue
    val hashAbs = if (Int.MinValue != hash) math.abs(hash) else 0

    // Nothing else to guard against ?
    hashAbs
  }

  /**
   * NaN-safe version of `java.lang.Double.compare()` which allows NaN values to be compared
   * according to semantics where NaN == NaN and NaN is greater than any non-NaN double.
   */
  def nanSafeCompareDoubles(x: Double, y: Double): Int = {
    val xIsNan: Boolean = java.lang.Double.isNaN(x)
    val yIsNan: Boolean = java.lang.Double.isNaN(y)
    if ((xIsNan && yIsNan) || (x == y)) 0
    else if (xIsNan) 1
    else if (yIsNan) -1
    else if (x > y) 1
    else -1
  }

  /**
   * NaN-safe version of `java.lang.Float.compare()` which allows NaN values to be compared
   * according to semantics where NaN == NaN and NaN is greater than any non-NaN float.
   */
  def nanSafeCompareFloats(x: Float, y: Float): Int = {
    val xIsNan: Boolean = java.lang.Float.isNaN(x)
    val yIsNan: Boolean = java.lang.Float.isNaN(y)
    if ((xIsNan && yIsNan) || (x == y)) 0
    else if (xIsNan) 1
    else if (yIsNan) -1
    else if (x > y) 1
    else -1
  }

  /**
   * Returns the system properties map that is thread-safe to iterator over. It gets the
   * properties which have been set explicitly, as well as those for which only a default value
   * has been defined.
   */
  def getSystemProperties: Map[String, String] = {
    System.getProperties.stringPropertyNames().asScala
      .map(key => (key, System.getProperty(key))).toMap
  }

  /**
   * Method executed for repeating a task for side effects.
   * Unlike a for comprehension, it permits JVM JIT optimization
   */
  def times(numIters: Int)(f: => Unit): Unit = {
    var i = 0
    while (i < numIters) {
      f
      i += 1
    }
  }

  /**
   * Timing method based on iterations that permit JVM JIT optimization.
   *
   * @param numIters number of iterations
   * @param f function to be executed. If prepare is not None, the running time of each call to f
   *          must be an order of magnitude longer than one millisecond for accurate timing.
   * @param prepare function to be executed before each call to f. Its running time doesn't count.
   * @return the total time across all iterations (not counting preparation time)
   */
  def timeIt(numIters: Int)(f: => Unit, prepare: Option[() => Unit] = None): Long = {
    if (prepare.isEmpty) {
      val start = System.currentTimeMillis
      times(numIters)(f)
      System.currentTimeMillis - start
    } else {
      var i = 0
      var sum = 0L
      while (i < numIters) {
        prepare.get.apply()
        val start = System.currentTimeMillis
        f
        sum += System.currentTimeMillis - start
        i += 1
      }
      sum
    }
  }

  /**
   * Counts the number of elements of an iterator using a while loop rather than calling
   * [[scala.collection.Iterator#size]] because it uses a for loop, which is slightly slower
   * in the current version of Scala.
   */
  def getIteratorSize(iterator: Iterator[_]): Long = {
    var count = 0L
    while (iterator.hasNext) {
      count += 1L
      iterator.next()
    }
    count
  }

  /**
   * Generate a zipWithIndex iterator, avoid index value overflowing problem
   * in scala's zipWithIndex
   */
  def getIteratorZipWithIndex[T](iterator: Iterator[T], startIndex: Long): Iterator[(T, Long)] = {
    new Iterator[(T, Long)] {
      require(startIndex >= 0, "startIndex should be >= 0.")
      var index: Long = startIndex - 1L
      def hasNext: Boolean = iterator.hasNext
      def next(): (T, Long) = {
        index += 1L
        (iterator.next(), index)
      }
    }
  }

  /**
   * Creates a symlink.
   *
   * @param src absolute path to the source
   * @param dst relative path for the destination
   */
  def symlink(src: File, dst: File): Unit = {
    if (!src.isAbsolute()) {
      throw new IOException("Source must be absolute")
    }
    if (dst.isAbsolute()) {
      throw new IOException("Destination must be relative")
    }
    Files.createSymbolicLink(dst.toPath, src.toPath)
  }


  /** Return the class name of the given object, removing all dollar signs */
  def getFormattedClassName(obj: AnyRef): String = {
    getSimpleName(obj.getClass).replace("$", "")
  }

  /**
   * Return a Hadoop FileSystem with the scheme encoded in the given path.
   */
  def getHadoopFileSystem(path: URI, conf: Configuration): FileSystem = {
    FileSystem.get(path, conf)
  }

  /**
   * Return a Hadoop FileSystem with the scheme encoded in the given path.
   */
  def getHadoopFileSystem(path: String, conf: Configuration): FileSystem = {
    getHadoopFileSystem(new URI(path), conf)
  }

  /**
   * Whether the underlying operating system is Windows.
   */
  val isWindows = SystemUtils.IS_OS_WINDOWS

  /**
   * Whether the underlying operating system is Mac OS X.
   */
  val isMac = SystemUtils.IS_OS_MAC_OSX

  /**
   * Pattern for matching a Windows drive, which contains only a single alphabet character.
   */
  val windowsDrive = "([a-zA-Z])".r

  /**
   * Indicates whether Spark is currently running unit tests.
   */
  def isTesting: Boolean = {
    sys.env.contains("SPARK_TESTING") || sys.props.contains("spark.testing")
  }

  /**
   * Terminates a process waiting for at most the specified duration.
   *
   * @return the process exit value if it was successfully terminated, else None
   */
  def terminateProcess(process: Process, timeoutMs: Long): Option[Int] = {
    // Politely destroy first
    process.destroy()
    if (process.waitFor(timeoutMs, TimeUnit.MILLISECONDS)) {
      // Successful exit
      Option(process.exitValue())
    } else {
      try {
        process.destroyForcibly()
      } catch {
        case NonFatal(e) => logWarning("Exception when attempting to kill process", e)
      }
      // Wait, again, although this really should return almost immediately
      if (process.waitFor(timeoutMs, TimeUnit.MILLISECONDS)) {
        Option(process.exitValue())
      } else {
        logWarning("Timed out waiting to forcibly kill process")
        None
      }
    }
  }

  /**
   * Return the stderr of a process after waiting for the process to terminate.
   * If the process does not terminate within the specified timeout, return None.
   */
  def getStderr(process: Process, timeoutMs: Long): Option[String] = {
    val terminated = process.waitFor(timeoutMs, TimeUnit.MILLISECONDS)
    if (terminated) {
      Some(Source.fromInputStream(process.getErrorStream).getLines().mkString("\n"))
    } else {
      None
    }
  }

  /**
   * Execute the given block, logging and re-throwing any uncaught exception.
   * This is particularly useful for wrapping code that runs in a thread, to ensure
   * that exceptions are printed, and to avoid having to catch Throwable.
   */
  def logUncaughtExceptions[T](f: => T): T = {
    try {
      f
    } catch {
      case ct: ControlThrowable =>
        throw ct
      case t: Throwable =>
        logError(s"Uncaught exception in thread ${Thread.currentThread().getName}", t)
        throw t
    }
  }

  /** Executes the given block in a Try, logging any uncaught exceptions. */
  def tryLog[T](f: => T): Try[T] = {
    try {
      val res = f
      scala.util.Success(res)
    } catch {
      case ct: ControlThrowable =>
        throw ct
      case t: Throwable =>
        logError(s"Uncaught exception in thread ${Thread.currentThread().getName}", t)
        scala.util.Failure(t)
    }
  }

  /** Returns true if the given exception was fatal. See docs for scala.util.control.NonFatal. */
  def isFatalError(e: Throwable): Boolean = {
    e match {
      case NonFatal(_) |
           _: InterruptedException |
           _: NotImplementedError |
           _: ControlThrowable |
           _: LinkageError =>
        false
      case _ =>
        true
    }
  }

  /**
   * Return a well-formed URI for the file described by a user input string.
   *
   * If the supplied path does not contain a scheme, or is a relative path, it will be
   * converted into an absolute path with a file:// scheme.
   */
  def resolveURI(path: String): URI = {
    try {
      val uri = new URI(path)
      if (uri.getScheme() != null) {
        return uri
      }
      // make sure to handle if the path has a fragment (applies to yarn
      // distributed cache)
      if (uri.getFragment() != null) {
        val absoluteURI = new File(uri.getPath()).getAbsoluteFile().toURI()
        return new URI(absoluteURI.getScheme(), absoluteURI.getHost(), absoluteURI.getPath(),
          uri.getFragment())
      }
    } catch {
      case e: URISyntaxException =>
    }
    new File(path).getAbsoluteFile().toURI()
  }

  /** Resolve a comma-separated list of paths. */
  def resolveURIs(paths: String): String = {
    if (paths == null || paths.trim.isEmpty) {
      ""
    } else {
      paths.split(",").filter(_.trim.nonEmpty).map { p => Utils.resolveURI(p) }.mkString(",")
    }
  }

  /** Return all non-local paths from a comma-separated list of paths. */
  def nonLocalPaths(paths: String, testWindows: Boolean = false): Array[String] = {
    val windows = isWindows || testWindows
    if (paths == null || paths.trim.isEmpty) {
      Array.empty
    } else {
      paths.split(",").filter { p =>
        val uri = resolveURI(p)
        Option(uri.getScheme).getOrElse("file") match {
          case windowsDrive(d) if windows => false
          case "local" | "file" => false
          case _ => true
        }
      }
    }
  }

  /**
   * Load default Spark properties from the given file. If no file is provided,
   * use the common defaults file. This mutates state in the given SparkConf and
   * in this JVM's system properties if the config specified in the file is not
   * already set. Return the path of the properties file used.
   */
  def loadDefaultSparkProperties(conf: SparkConf, filePath: String = null): String = {
    val path = Option(filePath).getOrElse(getDefaultPropertiesFile())
    Option(path).foreach { confFile =>
      getPropertiesFromFile(confFile).filter { case (k, v) =>
        k.startsWith("spark.")
      }.foreach { case (k, v) =>
        conf.setIfMissing(k, v)
        sys.props.getOrElseUpdate(k, v)
      }
    }
    path
  }

  /**
   * Updates Spark config with properties from a set of Properties.
   * Provided properties have the highest priority.
   */
  def updateSparkConfigFromProperties(
      conf: SparkConf,
      properties: Map[String, String]) : Unit = {
    properties.filter { case (k, v) =>
      k.startsWith("spark.")
    }.foreach { case (k, v) =>
      conf.set(k, v)
    }
  }

  /**
   * Implements the same logic as JDK `java.lang.String#trim` by removing leading and trailing
   * non-printable characters less or equal to '\u0020' (SPACE) but preserves natural line
   * delimiters according to [[java.util.Properties]] load method. The natural line delimiters are
   * removed by JDK during load. Therefore any remaining ones have been specifically provided and
   * escaped by the user, and must not be ignored
   *
   * @param str
   * @return the trimmed value of str
   */
  private[util] def trimExceptCRLF(str: String): String = {
    val nonSpaceOrNaturalLineDelimiter: Char => Boolean = { ch =>
      ch > ' ' || ch == '\r' || ch == '\n'
    }

    val firstPos = str.indexWhere(nonSpaceOrNaturalLineDelimiter)
    val lastPos = str.lastIndexWhere(nonSpaceOrNaturalLineDelimiter)
    if (firstPos >= 0 && lastPos >= 0) {
      str.substring(firstPos, lastPos + 1)
    } else {
      ""
    }
  }

  /** Load properties present in the given file. */
  def getPropertiesFromFile(filename: String): Map[String, String] = {
    val file = new File(filename)
    require(file.exists(), s"Properties file $file does not exist")
    require(file.isFile(), s"Properties file $file is not a normal file")

    val inReader = new InputStreamReader(new FileInputStream(file), StandardCharsets.UTF_8)
    try {
      val properties = new Properties()
      properties.load(inReader)
      properties.stringPropertyNames().asScala
        .map { k => (k, trimExceptCRLF(properties.getProperty(k))) }
        .toMap

    } catch {
      case e: IOException =>
        throw new SparkException(s"Failed when loading Spark properties from $filename", e)
    } finally {
      inReader.close()
    }
  }

  /** Return the path of the default Spark properties file. */
  def getDefaultPropertiesFile(env: Map[String, String] = sys.env): String = {
    env.get("SPARK_CONF_DIR")
      .orElse(env.get("SPARK_HOME").map { t => s"$t${File.separator}conf" })
      .map { t => new File(s"$t${File.separator}spark-defaults.conf")}
      .filter(_.isFile)
      .map(_.getAbsolutePath)
      .orNull
  }

  /**
   * Return a nice string representation of the exception. It will call "printStackTrace" to
   * recursively generate the stack trace including the exception and its causes.
   */
  def exceptionString(e: Throwable): String = {
    if (e == null) {
      ""
    } else {
      // Use e.printStackTrace here because e.getStackTrace doesn't include the cause
      val stringWriter = new StringWriter()
      e.printStackTrace(new PrintWriter(stringWriter))
      stringWriter.toString
    }
  }

  private implicit class Lock(lock: LockInfo) {
    def lockString: String = {
      lock match {
        case monitor: MonitorInfo =>
          s"Monitor(${lock.getClassName}@${lock.getIdentityHashCode}})"
        case _ =>
          s"Lock(${lock.getClassName}@${lock.getIdentityHashCode}})"
      }
    }
  }

  /** Return a thread dump of all threads' stacktraces.  Used to capture dumps for the web UI */
  def getThreadDump(): Array[ThreadStackTrace] = {
    // We need to filter out null values here because dumpAllThreads() may return null array
    // elements for threads that are dead / don't exist.
    val threadInfos = ManagementFactory.getThreadMXBean.dumpAllThreads(true, true).filter(_ != null)
    threadInfos.sortWith { case (threadTrace1, threadTrace2) =>
        val v1 = if (threadTrace1.getThreadName.contains("Executor task launch")) 1 else 0
        val v2 = if (threadTrace2.getThreadName.contains("Executor task launch")) 1 else 0
        if (v1 == v2) {
          val name1 = threadTrace1.getThreadName().toLowerCase(Locale.ROOT)
          val name2 = threadTrace2.getThreadName().toLowerCase(Locale.ROOT)
          val nameCmpRes = name1.compareTo(name2)
          if (nameCmpRes == 0) {
            threadTrace1.getThreadId < threadTrace2.getThreadId
          } else {
            nameCmpRes < 0
          }
        } else {
          v1 > v2
        }
    }.map(threadInfoToThreadStackTrace)
  }

  def getThreadDumpForThread(threadId: Long): Option[ThreadStackTrace] = {
    if (threadId <= 0) {
      None
    } else {
      // The Int.MaxValue here requests the entire untruncated stack trace of the thread:
      val threadInfo =
        Option(ManagementFactory.getThreadMXBean.getThreadInfo(threadId, Int.MaxValue))
      threadInfo.map(threadInfoToThreadStackTrace)
    }
  }

  private def threadInfoToThreadStackTrace(threadInfo: ThreadInfo): ThreadStackTrace = {
    val monitors = threadInfo.getLockedMonitors.map(m => m.getLockedStackFrame -> m).toMap
    val stackTrace = StackTrace(threadInfo.getStackTrace.map { frame =>
      monitors.get(frame) match {
        case Some(monitor) =>
          monitor.getLockedStackFrame.toString + s" => holding ${monitor.lockString}"
        case None =>
          frame.toString
      }
    })

    // use a set to dedup re-entrant locks that are held at multiple places
    val heldLocks =
      (threadInfo.getLockedSynchronizers ++ threadInfo.getLockedMonitors).map(_.lockString).toSet

    ThreadStackTrace(
      threadId = threadInfo.getThreadId,
      threadName = threadInfo.getThreadName,
      threadState = threadInfo.getThreadState,
      stackTrace = stackTrace,
      blockedByThreadId =
        if (threadInfo.getLockOwnerId < 0) None else Some(threadInfo.getLockOwnerId),
      blockedByLock = Option(threadInfo.getLockInfo).map(_.lockString).getOrElse(""),
      holdingLocks = heldLocks.toSeq)
  }

  /**
   * Convert all spark properties set in the given SparkConf to a sequence of java options.
   */
  def sparkJavaOpts(conf: SparkConf, filterKey: (String => Boolean) = _ => true): Seq[String] = {
    conf.getAll
      .filter { case (k, _) => filterKey(k) }
      .map { case (k, v) => s"-D$k=$v" }
  }

  /**
   * Maximum number of retries when binding to a port before giving up.
   */
  def portMaxRetries(conf: SparkConf): Int = {
    val maxRetries = conf.getOption("spark.port.maxRetries").map(_.toInt)
    if (conf.contains("spark.testing")) {
      // Set a higher number of retries for tests...
      maxRetries.getOrElse(100)
    } else {
      maxRetries.getOrElse(16)
    }
  }

  /**
   * Returns the user port to try when trying to bind a service. Handles wrapping and skipping
   * privileged ports.
   */
  def userPort(base: Int, offset: Int): Int = {
    (base + offset - 1024) % (65536 - 1024) + 1024
  }

  /**
   * Attempt to start a service on the given port, or fail after a number of attempts.
   * Each subsequent attempt uses 1 + the port used in the previous attempt (unless the port is 0).
   *
   * @param startPort The initial port to start the service on.
   * @param startService Function to start service on a given port.
   *                     This is expected to throw java.net.BindException on port collision.
   * @param conf A SparkConf used to get the maximum number of retries when binding to a port.
   * @param serviceName Name of the service.
   * @return (service: T, port: Int)
   */
  def startServiceOnPort[T](
      startPort: Int,
      startService: Int => (T, Int),
      conf: SparkConf,
      serviceName: String = ""): (T, Int) = {

    require(startPort == 0 || (1024 <= startPort && startPort < 65536),
      "startPort should be between 1024 and 65535 (inclusive), or 0 for a random free port.")

    val serviceString = if (serviceName.isEmpty) "" else s" '$serviceName'"
    val maxRetries = portMaxRetries(conf)
    for (offset <- 0 to maxRetries) {
      // Do not increment port if startPort is 0, which is treated as a special port
      val tryPort = if (startPort == 0) {
        startPort
      } else {
        userPort(startPort, offset)
      }
      try {
        val (service, port) = startService(tryPort)
        logInfo(s"Successfully started service$serviceString on port $port.")
        return (service, port)
      } catch {
        case e: Exception if isBindCollision(e) =>
          if (offset >= maxRetries) {
            val exceptionMessage = if (startPort == 0) {
              s"${e.getMessage}: Service$serviceString failed after " +
                s"$maxRetries retries (on a random free port)! " +
                s"Consider explicitly setting the appropriate binding address for " +
                s"the service$serviceString (for example spark.driver.bindAddress " +
                s"for SparkDriver) to the correct binding address."
            } else {
              s"${e.getMessage}: Service$serviceString failed after " +
                s"$maxRetries retries (starting from $startPort)! Consider explicitly setting " +
                s"the appropriate port for the service$serviceString (for example spark.ui.port " +
                s"for SparkUI) to an available port or increasing spark.port.maxRetries."
            }
            val exception = new BindException(exceptionMessage)
            // restore original stack trace
            exception.setStackTrace(e.getStackTrace)
            throw exception
          }
          if (startPort == 0) {
            // As startPort 0 is for a random free port, it is most possibly binding address is
            // not correct.
            logWarning(s"Service$serviceString could not bind on a random free port. " +
              "You may check whether configuring an appropriate binding address.")
          } else {
            logWarning(s"Service$serviceString could not bind on port $tryPort. " +
              s"Attempting port ${tryPort + 1}.")
          }
      }
    }
    // Should never happen
    throw new SparkException(s"Failed to start service$serviceString on port $startPort")
  }

  /**
   * Return whether the exception is caused by an address-port collision when binding.
   */
  def isBindCollision(exception: Throwable): Boolean = {
    exception match {
      case e: BindException =>
        if (e.getMessage != null) {
          return true
        }
        isBindCollision(e.getCause)
      case e: MultiException =>
        e.getThrowables.asScala.exists(isBindCollision)
      case e: NativeIoException =>
        (e.getMessage != null && e.getMessage.startsWith("bind() failed: ")) ||
          isBindCollision(e.getCause)
      case e: Exception => isBindCollision(e.getCause)
      case _ => false
    }
  }

  /**
   * configure a new log4j level
   */
  def setLogLevel(l: org.apache.log4j.Level) {
    val rootLogger = org.apache.log4j.Logger.getRootLogger()
    rootLogger.setLevel(l)
    rootLogger.getAllAppenders().asScala.foreach {
      case ca: org.apache.log4j.ConsoleAppender => ca.setThreshold(l)
      case _ => // no-op
    }
  }

  /**
   * Return the current system LD_LIBRARY_PATH name
   */
  def libraryPathEnvName: String = {
    if (isWindows) {
      "PATH"
    } else if (isMac) {
      "DYLD_LIBRARY_PATH"
    } else {
      "LD_LIBRARY_PATH"
    }
  }

  /**
   * Return the prefix of a command that appends the given library paths to the
   * system-specific library path environment variable. On Unix, for instance,
   * this returns the string LD_LIBRARY_PATH="path1:path2:$LD_LIBRARY_PATH".
   */
  def libraryPathEnvPrefix(libraryPaths: Seq[String]): String = {
    val libraryPathScriptVar = if (isWindows) {
      s"%${libraryPathEnvName}%"
    } else {
      "$" + libraryPathEnvName
    }
    val libraryPath = (libraryPaths :+ libraryPathScriptVar).mkString("\"",
      File.pathSeparator, "\"")
    val ampersand = if (Utils.isWindows) {
      " &"
    } else {
      ""
    }
    s"$libraryPathEnvName=$libraryPath$ampersand"
  }

  /**
   * Return the value of a config either through the SparkConf or the Hadoop configuration.
   * We Check whether the key is set in the SparkConf before look at any Hadoop configuration.
   * If the key is set in SparkConf, no matter whether it is running on YARN or not,
   * gets the value from SparkConf.
   * Only when the key is not set in SparkConf and running on YARN,
   * gets the value from Hadoop configuration.
   */
  def getSparkOrYarnConfig(conf: SparkConf, key: String, default: String): String = {
    if (conf.contains(key)) {
      conf.get(key, default)
    } else if (conf.get(SparkLauncher.SPARK_MASTER, null) == "yarn") {
      new YarnConfiguration(SparkHadoopUtil.get.newConfiguration(conf)).get(key, default)
    } else {
      default
    }
  }

  /**
   * Return a pair of host and port extracted from the `sparkUrl`.
   *
   * A spark url (`spark://host:port`) is a special URI that its scheme is `spark` and only contains
   * host and port.
   *
   * @throws org.apache.spark.SparkException if sparkUrl is invalid.
   */
  @throws(classOf[SparkException])
  def extractHostPortFromSparkUrl(sparkUrl: String): (String, Int) = {
    try {
      val uri = new java.net.URI(sparkUrl)
      val host = uri.getHost
      val port = uri.getPort
      if (uri.getScheme != "spark" ||
        host == null ||
        port < 0 ||
        (uri.getPath != null && !uri.getPath.isEmpty) || // uri.getPath returns "" instead of null
        uri.getFragment != null ||
        uri.getQuery != null ||
        uri.getUserInfo != null) {
        throw new SparkException("Invalid master URL: " + sparkUrl)
      }
      (host, port)
    } catch {
      case e: java.net.URISyntaxException =>
        throw new SparkException("Invalid master URL: " + sparkUrl, e)
    }
  }

  /**
   * Returns the current user name. This is the currently logged in user, unless that's been
   * overridden by the `SPARK_USER` environment variable.
   */
  def getCurrentUserName(): String = {
    Option(System.getenv("SPARK_USER"))
      .getOrElse(UserGroupInformation.getCurrentUser().getShortUserName())
  }

  val EMPTY_USER_GROUPS = Set.empty[String]

  // Returns the groups to which the current user belongs.
  def getCurrentUserGroups(sparkConf: SparkConf, username: String): Set[String] = {
    val groupProviderClassName = sparkConf.get("spark.user.groups.mapping",
      "org.apache.spark.security.ShellBasedGroupsMappingProvider")
    if (groupProviderClassName != "") {
      try {
        val groupMappingServiceProvider = classForName(groupProviderClassName).
          getConstructor().newInstance().
          asInstanceOf[org.apache.spark.security.GroupMappingServiceProvider]
        val currentUserGroups = groupMappingServiceProvider.getGroups(username)
        return currentUserGroups
      } catch {
        case e: Exception => logError(s"Error getting groups for user=$username", e)
      }
    }
    EMPTY_USER_GROUPS
  }

  /**
   * Split the comma delimited string of master URLs into a list.
   * For instance, "spark://abc,def" becomes [spark://abc, spark://def].
   */
  def parseStandaloneMasterUrls(masterUrls: String): Array[String] = {
    masterUrls.stripPrefix("spark://").split(",").map("spark://" + _)
  }

  /** An identifier that backup masters use in their responses. */
  val BACKUP_STANDALONE_MASTER_PREFIX = "Current state is not alive"

  /** Return true if the response message is sent from a backup Master on standby. */
  def responseFromBackup(msg: String): Boolean = {
    msg.startsWith(BACKUP_STANDALONE_MASTER_PREFIX)
  }

  /**
   * To avoid calling `Utils.getCallSite` for every single RDD we create in the body,
   * set a dummy call site that RDDs use instead. This is for performance optimization.
   */
  def withDummyCallSite[T](sc: SparkContext)(body: => T): T = {
    val oldShortCallSite = sc.getLocalProperty(CallSite.SHORT_FORM)
    val oldLongCallSite = sc.getLocalProperty(CallSite.LONG_FORM)
    try {
      sc.setLocalProperty(CallSite.SHORT_FORM, "")
      sc.setLocalProperty(CallSite.LONG_FORM, "")
      body
    } finally {
      // Restore the old ones here
      sc.setLocalProperty(CallSite.SHORT_FORM, oldShortCallSite)
      sc.setLocalProperty(CallSite.LONG_FORM, oldLongCallSite)
    }
  }

  /**
   * Return whether the specified file is a parent directory of the child file.
   */
  @tailrec
  def isInDirectory(parent: File, child: File): Boolean = {
    if (child == null || parent == null) {
      return false
    }
    if (!child.exists() || !parent.exists() || !parent.isDirectory()) {
      return false
    }
    if (parent.equals(child)) {
      return true
    }
    isInDirectory(parent, child.getParentFile)
  }


  /**
   *
   * @return whether it is local mode
   */
  def isLocalMaster(conf: SparkConf): Boolean = {
    val master = conf.get("spark.master", "")
    master == "local" || master.startsWith("local[")
  }

  /**
   * Return whether dynamic allocation is enabled in the given conf.
   */
  def isDynamicAllocationEnabled(conf: SparkConf): Boolean = {
    val dynamicAllocationEnabled = conf.getBoolean("spark.dynamicAllocation.enabled", false)
    dynamicAllocationEnabled &&
      (!isLocalMaster(conf) || conf.getBoolean("spark.dynamicAllocation.testing", false))
  }

  /**
   * Return the initial number of executors for dynamic allocation.
   */
  def getDynamicAllocationInitialExecutors(conf: SparkConf): Int = {
    if (conf.get(DYN_ALLOCATION_INITIAL_EXECUTORS) < conf.get(DYN_ALLOCATION_MIN_EXECUTORS)) {
      logWarning(s"${DYN_ALLOCATION_INITIAL_EXECUTORS.key} less than " +
        s"${DYN_ALLOCATION_MIN_EXECUTORS.key} is invalid, ignoring its setting, " +
          "please update your configs.")
    }

    if (conf.get(EXECUTOR_INSTANCES).getOrElse(0) < conf.get(DYN_ALLOCATION_MIN_EXECUTORS)) {
      logWarning(s"${EXECUTOR_INSTANCES.key} less than " +
        s"${DYN_ALLOCATION_MIN_EXECUTORS.key} is invalid, ignoring its setting, " +
          "please update your configs.")
    }

    val initialExecutors = Seq(
      conf.get(DYN_ALLOCATION_MIN_EXECUTORS),
      conf.get(DYN_ALLOCATION_INITIAL_EXECUTORS),
      conf.get(EXECUTOR_INSTANCES).getOrElse(0)).max

    logInfo(s"Using initial executors = $initialExecutors, max of " +
      s"${DYN_ALLOCATION_INITIAL_EXECUTORS.key}, ${DYN_ALLOCATION_MIN_EXECUTORS.key} and " +
        s"${EXECUTOR_INSTANCES.key}")
    initialExecutors
  }

  def tryWithResource[R <: Closeable, T](createResource: => R)(f: R => T): T = {
    val resource = createResource
    try f.apply(resource) finally resource.close()
  }

  /**
   * Returns a path of temporary file which is in the same directory with `path`.
   */
  def tempFileWith(path: File): File = {
    new File(path.getAbsolutePath + "." + UUID.randomUUID())
  }

  /**
   * Returns the name of this JVM process. This is OS dependent but typically (OSX, Linux, Windows),
   * this is formatted as PID@hostname.
   */
  def getProcessName(): String = {
    ManagementFactory.getRuntimeMXBean().getName()
  }

  /**
   * Utility function that should be called early in `main()` for daemons to set up some common
   * diagnostic state.
   */
  def initDaemon(log: Logger): Unit = {
    log.info(s"Started daemon with process name: ${Utils.getProcessName()}")
    SignalUtils.registerLogger(log)
  }

  /**
   * Return the jar files pointed by the "spark.jars" property. Spark internally will distribute
   * these jars through file server. In the YARN mode, it will return an empty list, since YARN
   * has its own mechanism to distribute jars.
   */
  def getUserJars(conf: SparkConf): Seq[String] = {
    val sparkJars = conf.getOption("spark.jars")
    sparkJars.map(_.split(",")).map(_.filter(_.nonEmpty)).toSeq.flatten
  }

  /**
   * Return the local jar files which will be added to REPL's classpath. These jar files are
   * specified by --jars (spark.jars) or --packages, remote jars will be downloaded to local by
   * SparkSubmit at first.
   */
  def getLocalUserJarsForShell(conf: SparkConf): Seq[String] = {
    val localJars = conf.getOption("spark.repl.local.jars")
    localJars.map(_.split(",")).map(_.filter(_.nonEmpty)).toSeq.flatten
  }

  private[spark] val REDACTION_REPLACEMENT_TEXT = "*********(redacted)"

  /**
   * Redact the sensitive values in the given map. If a map key matches the redaction pattern then
   * its value is replaced with a dummy text.
   */
  def redact(conf: SparkConf, kvs: Seq[(String, String)]): Seq[(String, String)] = {
    val redactionPattern = conf.get(SECRET_REDACTION_PATTERN)
    redact(redactionPattern, kvs)
  }

  /**
   * Redact the sensitive values in the given map. If a map key matches the redaction pattern then
   * its value is replaced with a dummy text.
   */
  def redact(regex: Option[Regex], kvs: Seq[(String, String)]): Seq[(String, String)] = {
    regex match {
      case None => kvs
      case Some(r) => redact(r, kvs)
    }
  }

  /**
   * Redact the sensitive information in the given string.
   */
  def redact(regex: Option[Regex], text: String): String = {
    regex match {
      case None => text
      case Some(r) =>
        if (text == null || text.isEmpty) {
          text
        } else {
          r.replaceAllIn(text, REDACTION_REPLACEMENT_TEXT)
        }
    }
  }

  private def redact(redactionPattern: Regex, kvs: Seq[(String, String)]): Seq[(String, String)] = {
    // If the sensitive information regex matches with either the key or the value, redact the value
    // While the original intent was to only redact the value if the key matched with the regex,
    // we've found that especially in verbose mode, the value of the property may contain sensitive
    // information like so:
    // "sun.java.command":"org.apache.spark.deploy.SparkSubmit ... \
    // --conf spark.executorEnv.HADOOP_CREDSTORE_PASSWORD=secret_password ...
    //
    // And, in such cases, simply searching for the sensitive information regex in the key name is
    // not sufficient. The values themselves have to be searched as well and redacted if matched.
    // This does mean we may be accounting more false positives - for example, if the value of an
    // arbitrary property contained the term 'password', we may redact the value from the UI and
    // logs. In order to work around it, user would have to make the spark.redaction.regex property
    // more specific.
    kvs.map { case (key, value) =>
      redactionPattern.findFirstIn(key)
        .orElse(redactionPattern.findFirstIn(value))
        .map { _ => (key, REDACTION_REPLACEMENT_TEXT) }
        .getOrElse((key, value))
    }
  }

  /**
   * Looks up the redaction regex from within the key value pairs and uses it to redact the rest
   * of the key value pairs. No care is taken to make sure the redaction property itself is not
   * redacted. So theoretically, the property itself could be configured to redact its own value
   * when printing.
   */
  def redact(kvs: Map[String, String]): Seq[(String, String)] = {
    val redactionPattern = kvs.getOrElse(
      SECRET_REDACTION_PATTERN.key,
      SECRET_REDACTION_PATTERN.defaultValueString
    ).r
    redact(redactionPattern, kvs.toArray)
  }

  def stringToSeq(str: String): Seq[String] = {
    str.split(",").map(_.trim()).filter(_.nonEmpty)
  }

  /**
   * Create instances of extension classes.
   *
   * The classes in the given list must:
   * - Be sub-classes of the given base class.
   * - Provide either a no-arg constructor, or a 1-arg constructor that takes a SparkConf.
   *
   * The constructors are allowed to throw "UnsupportedOperationException" if the extension does not
   * want to be registered; this allows the implementations to check the Spark configuration (or
   * other state) and decide they do not need to be added. A log message is printed in that case.
   * Other exceptions are bubbled up.
   */
  def loadExtensions[T](extClass: Class[T], classes: Seq[String], conf: SparkConf): Seq[T] = {
    classes.flatMap { name =>
      try {
        val klass = classForName(name)
        require(extClass.isAssignableFrom(klass),
          s"$name is not a subclass of ${extClass.getName()}.")

        val ext = Try(klass.getConstructor(classOf[SparkConf])) match {
          case Success(ctor) =>
            ctor.newInstance(conf)

          case Failure(_) =>
            klass.getConstructor().newInstance()
        }

        Some(ext.asInstanceOf[T])
      } catch {
        case _: NoSuchMethodException =>
          throw new SparkException(
            s"$name did not have a zero-argument constructor or a" +
              " single-argument constructor that accepts SparkConf. Note: if the class is" +
              " defined inside of another Scala class, then its constructors may accept an" +
              " implicit parameter that references the enclosing class; in this case, you must" +
              " define the class as a top-level class in order to prevent this extra" +
              " parameter from breaking Spark's ability to find a valid constructor.")

        case e: InvocationTargetException =>
          e.getCause() match {
            case uoe: UnsupportedOperationException =>
              logDebug(s"Extension $name not being initialized.", uoe)
              logInfo(s"Extension $name not being initialized.")
              None

            case null => throw e

            case cause => throw cause
          }
      }
    }
  }

  /**
   * Check the validity of the given Kubernetes master URL and return the resolved URL. Prefix
   * "k8s://" is appended to the resolved URL as the prefix is used by KubernetesClusterManager
   * in canCreate to determine if the KubernetesClusterManager should be used.
   */
  def checkAndGetK8sMasterUrl(rawMasterURL: String): String = {
    require(rawMasterURL.startsWith("k8s://"),
      "Kubernetes master URL must start with k8s://.")
    val masterWithoutK8sPrefix = rawMasterURL.substring("k8s://".length)

    // To handle master URLs, e.g., k8s://host:port.
    if (!masterWithoutK8sPrefix.contains("://")) {
      val resolvedURL = s"https://$masterWithoutK8sPrefix"
      logInfo("No scheme specified for kubernetes master URL, so defaulting to https. Resolved " +
        s"URL is $resolvedURL.")
      return s"k8s://$resolvedURL"
    }

    val masterScheme = new URI(masterWithoutK8sPrefix).getScheme
    val resolvedURL = masterScheme.toLowerCase(Locale.ROOT) match {
      case "https" =>
        masterWithoutK8sPrefix
      case "http" =>
        logWarning("Kubernetes master URL uses HTTP instead of HTTPS.")
        masterWithoutK8sPrefix
      case null =>
        val resolvedURL = s"https://$masterWithoutK8sPrefix"
        logInfo("No scheme specified for kubernetes master URL, so defaulting to https. Resolved " +
          s"URL is $resolvedURL.")
        resolvedURL
      case _ =>
        throw new IllegalArgumentException("Invalid Kubernetes master scheme: " + masterScheme)
    }

    s"k8s://$resolvedURL"
  }

  /**
   * Replaces all the {{EXECUTOR_ID}} occurrences with the Executor Id
   * and {{APP_ID}} occurrences with the App Id.
   */
  def substituteAppNExecIds(opt: String, appId: String, execId: String): String = {
    opt.replace("{{APP_ID}}", appId).replace("{{EXECUTOR_ID}}", execId)
  }

  /**
   * Replaces all the {{APP_ID}} occurrences with the App Id.
   */
  def substituteAppId(opt: String, appId: String): String = {
    opt.replace("{{APP_ID}}", appId)
  }

  def createSecret(conf: SparkConf): String = {
    val bits = conf.get(AUTH_SECRET_BIT_LENGTH)
    val rnd = new SecureRandom()
    val secretBytes = new Array[Byte](bits / JByte.SIZE)
    rnd.nextBytes(secretBytes)
    HashCodes.fromBytes(secretBytes).toString()
  }

  /**
   * Safer than Class obj's getSimpleName which may throw Malformed class name error in scala.
   * This method mimicks scalatest's getSimpleNameOfAnObjectsClass.
   */
  def getSimpleName(cls: Class[_]): String = {
    try {
      return cls.getSimpleName
    } catch {
      case err: InternalError => return stripDollars(stripPackages(cls.getName))
    }
  }

  /**
   * Remove the packages from full qualified class name
   */
  private def stripPackages(fullyQualifiedName: String): String = {
    fullyQualifiedName.split("\\.").takeRight(1)(0)
  }

  /**
   * Remove trailing dollar signs from qualified class name,
   * and return the trailing part after the last dollar sign in the middle
   */
  private def stripDollars(s: String): String = {
    val lastDollarIndex = s.lastIndexOf('$')
    if (lastDollarIndex < s.length - 1) {
      // The last char is not a dollar sign
      if (lastDollarIndex == -1 || !s.contains("$iw")) {
        // The name does not have dollar sign or is not an intepreter
        // generated class, so we should return the full string
        s
      } else {
        // The class name is intepreter generated,
        // return the part after the last dollar sign
        // This is the same behavior as getClass.getSimpleName
        s.substring(lastDollarIndex + 1)
      }
    }
    else {
      // The last char is a dollar sign
      // Find last non-dollar char
      val lastNonDollarChar = s.reverse.find(_ != '$')
      lastNonDollarChar match {
        case None => s
        case Some(c) =>
          val lastNonDollarIndex = s.lastIndexOf(c)
          if (lastNonDollarIndex == -1) {
            s
          } else {
            // Strip the trailing dollar signs
            // Invoke stripDollars again to get the simple name
            stripDollars(s.substring(0, lastNonDollarIndex + 1))
          }
      }
    }
  }

  /**
   * Regular expression matching full width characters.
   *
   * Looked at all the 0x0000-0xFFFF characters (unicode) and showed them under Xshell.
   * Found all the full width characters, then get the regular expression.
   */
  private val fullWidthRegex = ("""[""" +
    // scalastyle:off nonascii
    """\u1100-\u115F""" +
    """\u2E80-\uA4CF""" +
    """\uAC00-\uD7A3""" +
    """\uF900-\uFAFF""" +
    """\uFE10-\uFE19""" +
    """\uFE30-\uFE6F""" +
    """\uFF00-\uFF60""" +
    """\uFFE0-\uFFE6""" +
    // scalastyle:on nonascii
    """]""").r

  /**
   * Return the number of half widths in a given string. Note that a full width character
   * occupies two half widths.
   *
   * For a string consisting of 1 million characters, the execution of this method requires
   * about 50ms.
   */
  def stringHalfWidth(str: String): Int = {
    if (str == null) 0 else str.length + fullWidthRegex.findAllIn(str).size
  }

<<<<<<< HEAD
  /** Returns whether the URI is a "local:" URI. */
  def isLocalUri(uri: String): Boolean = {
    uri.startsWith(s"$LOCAL_SCHEME:")
=======
  def sanitizeDirName(str: String): String = {
    str.replaceAll("[ :/]", "-").replaceAll("[.${}'\"]", "_").toLowerCase(Locale.ROOT)
  }

  def isClientMode(conf: SparkConf): Boolean = {
    "client".equals(conf.get(SparkLauncher.DEPLOY_MODE, "client"))
>>>>>>> 5f11e8c4
  }
}

private[util] object CallerContext extends Logging {
  val callerContextSupported: Boolean = {
    SparkHadoopUtil.get.conf.getBoolean("hadoop.caller.context.enabled", false) && {
      try {
        Utils.classForName("org.apache.hadoop.ipc.CallerContext")
        Utils.classForName("org.apache.hadoop.ipc.CallerContext$Builder")
        true
      } catch {
        case _: ClassNotFoundException =>
          false
        case NonFatal(e) =>
          logWarning("Fail to load the CallerContext class", e)
          false
      }
    }
  }
}

/**
 * An utility class used to set up Spark caller contexts to HDFS and Yarn. The `context` will be
 * constructed by parameters passed in.
 * When Spark applications run on Yarn and HDFS, its caller contexts will be written into Yarn RM
 * audit log and hdfs-audit.log. That can help users to better diagnose and understand how
 * specific applications impacting parts of the Hadoop system and potential problems they may be
 * creating (e.g. overloading NN). As HDFS mentioned in HDFS-9184, for a given HDFS operation, it's
 * very helpful to track which upper level job issues it.
 *
 * @param from who sets up the caller context (TASK, CLIENT, APPMASTER)
 *
 * The parameters below are optional:
 * @param upstreamCallerContext caller context the upstream application passes in
 * @param appId id of the app this task belongs to
 * @param appAttemptId attempt id of the app this task belongs to
 * @param jobId id of the job this task belongs to
 * @param stageId id of the stage this task belongs to
 * @param stageAttemptId attempt id of the stage this task belongs to
 * @param taskId task id
 * @param taskAttemptNumber task attempt id
 */
private[spark] class CallerContext(
  from: String,
  upstreamCallerContext: Option[String] = None,
  appId: Option[String] = None,
  appAttemptId: Option[String] = None,
  jobId: Option[Int] = None,
  stageId: Option[Int] = None,
  stageAttemptId: Option[Int] = None,
  taskId: Option[Long] = None,
  taskAttemptNumber: Option[Int] = None) extends Logging {

  private val context = prepareContext("SPARK_" +
    from +
    appId.map("_" + _).getOrElse("") +
    appAttemptId.map("_" + _).getOrElse("") +
    jobId.map("_JId_" + _).getOrElse("") +
    stageId.map("_SId_" + _).getOrElse("") +
    stageAttemptId.map("_" + _).getOrElse("") +
    taskId.map("_TId_" + _).getOrElse("") +
    taskAttemptNumber.map("_" + _).getOrElse("") +
    upstreamCallerContext.map("_" + _).getOrElse(""))

  private def prepareContext(context: String): String = {
    // The default max size of Hadoop caller context is 128
    lazy val len = SparkHadoopUtil.get.conf.getInt("hadoop.caller.context.max.size", 128)
    if (context == null || context.length <= len) {
      context
    } else {
      val finalContext = context.substring(0, len)
      logWarning(s"Truncated Spark caller context from $context to $finalContext")
      finalContext
    }
  }

  /**
   * Set up the caller context [[context]] by invoking Hadoop CallerContext API of
   * [[org.apache.hadoop.ipc.CallerContext]], which was added in hadoop 2.8.
   */
  def setCurrentContext(): Unit = {
    if (CallerContext.callerContextSupported) {
      try {
        val callerContext = Utils.classForName("org.apache.hadoop.ipc.CallerContext")
        val builder = Utils.classForName("org.apache.hadoop.ipc.CallerContext$Builder")
        val builderInst = builder.getConstructor(classOf[String]).newInstance(context)
        val hdfsContext = builder.getMethod("build").invoke(builderInst)
        callerContext.getMethod("setCurrent", callerContext).invoke(null, hdfsContext)
      } catch {
        case NonFatal(e) =>
          logWarning("Fail to set Spark caller context", e)
      }
    }
  }
}

/**
 * A utility class to redirect the child process's stdout or stderr.
 */
private[spark] class RedirectThread(
    in: InputStream,
    out: OutputStream,
    name: String,
    propagateEof: Boolean = false)
  extends Thread(name) {

  setDaemon(true)
  override def run() {
    scala.util.control.Exception.ignoring(classOf[IOException]) {
      // FIXME: We copy the stream on the level of bytes to avoid encoding problems.
      Utils.tryWithSafeFinally {
        val buf = new Array[Byte](1024)
        var len = in.read(buf)
        while (len != -1) {
          out.write(buf, 0, len)
          out.flush()
          len = in.read(buf)
        }
      } {
        if (propagateEof) {
          out.close()
        }
      }
    }
  }
}

/**
 * An [[OutputStream]] that will store the last 10 kilobytes (by default) written to it
 * in a circular buffer. The current contents of the buffer can be accessed using
 * the toString method.
 */
private[spark] class CircularBuffer(sizeInBytes: Int = 10240) extends java.io.OutputStream {
  private var pos: Int = 0
  private var isBufferFull = false
  private val buffer = new Array[Byte](sizeInBytes)

  def write(input: Int): Unit = {
    buffer(pos) = input.toByte
    pos = (pos + 1) % buffer.length
    isBufferFull = isBufferFull || (pos == 0)
  }

  override def toString: String = {
    if (!isBufferFull) {
      return new String(buffer, 0, pos, StandardCharsets.UTF_8)
    }

    val nonCircularBuffer = new Array[Byte](sizeInBytes)
    System.arraycopy(buffer, pos, nonCircularBuffer, 0, buffer.length - pos)
    System.arraycopy(buffer, 0, nonCircularBuffer, buffer.length - pos, pos)
    new String(nonCircularBuffer, StandardCharsets.UTF_8)
  }
}<|MERGE_RESOLUTION|>--- conflicted
+++ resolved
@@ -2873,18 +2873,17 @@
     if (str == null) 0 else str.length + fullWidthRegex.findAllIn(str).size
   }
 
-<<<<<<< HEAD
+  def sanitizeDirName(str: String): String = {
+    str.replaceAll("[ :/]", "-").replaceAll("[.${}'\"]", "_").toLowerCase(Locale.ROOT)
+  }
+
+  def isClientMode(conf: SparkConf): Boolean = {
+    "client".equals(conf.get(SparkLauncher.DEPLOY_MODE, "client"))
+  }
+
   /** Returns whether the URI is a "local:" URI. */
   def isLocalUri(uri: String): Boolean = {
     uri.startsWith(s"$LOCAL_SCHEME:")
-=======
-  def sanitizeDirName(str: String): String = {
-    str.replaceAll("[ :/]", "-").replaceAll("[.${}'\"]", "_").toLowerCase(Locale.ROOT)
-  }
-
-  def isClientMode(conf: SparkConf): Boolean = {
-    "client".equals(conf.get(SparkLauncher.DEPLOY_MODE, "client"))
->>>>>>> 5f11e8c4
   }
 }
 
