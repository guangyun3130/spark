/*
 * Licensed to the Apache Software Foundation (ASF) under one or more
 * contributor license agreements.  See the NOTICE file distributed with
 * this work for additional information regarding copyright ownership.
 * The ASF licenses this file to You under the Apache License, Version 2.0
 * (the "License"); you may not use this file except in compliance with
 * the License.  You may obtain a copy of the License at
 *
 *    http://www.apache.org/licenses/LICENSE-2.0
 *
 * Unless required by applicable law or agreed to in writing, software
 * distributed under the License is distributed on an "AS IS" BASIS,
 * WITHOUT WARRANTIES OR CONDITIONS OF ANY KIND, either express or implied.
 * See the License for the specific language governing permissions and
 * limitations under the License.
 */

package org.apache.spark.util

import java.io._
import java.net._
import java.nio.ByteBuffer
import java.util.{Properties, Locale, Random, UUID}
import java.util.concurrent.{ThreadFactory, ConcurrentHashMap, Executors, ThreadPoolExecutor}

import org.eclipse.jetty.util.MultiException

import scala.collection.JavaConversions._
import scala.collection.Map
import scala.collection.mutable.ArrayBuffer
import scala.io.Source
import scala.reflect.ClassTag
import scala.util.Try
import scala.util.control.{ControlThrowable, NonFatal}

import com.google.common.io.Files
import com.google.common.util.concurrent.ThreadFactoryBuilder
import org.apache.commons.lang3.SystemUtils
import org.apache.hadoop.conf.Configuration
import org.apache.log4j.PropertyConfigurator
import org.apache.hadoop.fs.{FileSystem, FileUtil, Path}
import org.json4s._
import tachyon.client.{TachyonFile,TachyonFS}

import org.apache.spark._
import org.apache.spark.executor.ExecutorUncaughtExceptionHandler
import org.apache.spark.serializer.{DeserializationStream, SerializationStream, SerializerInstance}

/** CallSite represents a place in user code. It can have a short and a long form. */
private[spark] case class CallSite(shortForm: String, longForm: String)

private[spark] object CallSite {
  val SHORT_FORM = "callSite.short"
  val LONG_FORM = "callSite.long"
}

/**
 * Various utility methods used by Spark.
 */
private[spark] object Utils extends Logging {
  val random = new Random()

  /** Serialize an object using Java serialization */
  def serialize[T](o: T): Array[Byte] = {
    val bos = new ByteArrayOutputStream()
    val oos = new ObjectOutputStream(bos)
    oos.writeObject(o)
    oos.close()
    bos.toByteArray
  }

  /** Deserialize an object using Java serialization */
  def deserialize[T](bytes: Array[Byte]): T = {
    val bis = new ByteArrayInputStream(bytes)
    val ois = new ObjectInputStream(bis)
    ois.readObject.asInstanceOf[T]
  }

  /** Deserialize an object using Java serialization and the given ClassLoader */
  def deserialize[T](bytes: Array[Byte], loader: ClassLoader): T = {
    val bis = new ByteArrayInputStream(bytes)
    val ois = new ObjectInputStream(bis) {
      override def resolveClass(desc: ObjectStreamClass) =
        Class.forName(desc.getName, false, loader)
    }
    ois.readObject.asInstanceOf[T]
  }

  /** Deserialize a Long value (used for [[org.apache.spark.api.python.PythonPartitioner]]) */
  def deserializeLongValue(bytes: Array[Byte]) : Long = {
    // Note: we assume that we are given a Long value encoded in network (big-endian) byte order
    var result = bytes(7) & 0xFFL
    result = result + ((bytes(6) & 0xFFL) << 8)
    result = result + ((bytes(5) & 0xFFL) << 16)
    result = result + ((bytes(4) & 0xFFL) << 24)
    result = result + ((bytes(3) & 0xFFL) << 32)
    result = result + ((bytes(2) & 0xFFL) << 40)
    result = result + ((bytes(1) & 0xFFL) << 48)
    result + ((bytes(0) & 0xFFL) << 56)
  }

  /** Serialize via nested stream using specific serializer */
  def serializeViaNestedStream(os: OutputStream, ser: SerializerInstance)(
      f: SerializationStream => Unit) = {
    val osWrapper = ser.serializeStream(new OutputStream {
      def write(b: Int) = os.write(b)

      override def write(b: Array[Byte], off: Int, len: Int) = os.write(b, off, len)
    })
    try {
      f(osWrapper)
    } finally {
      osWrapper.close()
    }
  }

  /** Deserialize via nested stream using specific serializer */
  def deserializeViaNestedStream(is: InputStream, ser: SerializerInstance)(
      f: DeserializationStream => Unit) = {
    val isWrapper = ser.deserializeStream(new InputStream {
      def read(): Int = is.read()

      override def read(b: Array[Byte], off: Int, len: Int): Int = is.read(b, off, len)
    })
    try {
      f(isWrapper)
    } finally {
      isWrapper.close()
    }
  }

  /**
   * Get the ClassLoader which loaded Spark.
   */
  def getSparkClassLoader = getClass.getClassLoader

  /**
   * Get the Context ClassLoader on this thread or, if not present, the ClassLoader that
   * loaded Spark.
   *
   * This should be used whenever passing a ClassLoader to Class.ForName or finding the currently
   * active loader when setting up ClassLoader delegation chains.
   */
  def getContextOrSparkClassLoader =
    Option(Thread.currentThread().getContextClassLoader).getOrElse(getSparkClassLoader)

  /** Determines whether the provided class is loadable in the current thread. */
  def classIsLoadable(clazz: String): Boolean = {
    Try { Class.forName(clazz, false, getContextOrSparkClassLoader) }.isSuccess
  }

  /** Preferred alternative to Class.forName(className) */
  def classForName(className: String) = Class.forName(className, true, getContextOrSparkClassLoader)

  /**
   * Primitive often used when writing [[java.nio.ByteBuffer]] to [[java.io.DataOutput]]
   */
  def writeByteBuffer(bb: ByteBuffer, out: ObjectOutput) = {
    if (bb.hasArray) {
      out.write(bb.array(), bb.arrayOffset() + bb.position(), bb.remaining())
    } else {
      val bbval = new Array[Byte](bb.remaining())
      bb.get(bbval)
      out.write(bbval)
    }
  }

  private val shutdownDeletePaths = new scala.collection.mutable.HashSet[String]()
  private val shutdownDeleteTachyonPaths = new scala.collection.mutable.HashSet[String]()

  // Register the path to be deleted via shutdown hook
  def registerShutdownDeleteDir(file: File) {
    val absolutePath = file.getAbsolutePath()
    shutdownDeletePaths.synchronized {
      shutdownDeletePaths += absolutePath
    }
  }

  // Register the tachyon path to be deleted via shutdown hook
  def registerShutdownDeleteDir(tachyonfile: TachyonFile) {
    val absolutePath = tachyonfile.getPath()
    shutdownDeleteTachyonPaths.synchronized {
      shutdownDeleteTachyonPaths += absolutePath
    }
  }

  // Is the path already registered to be deleted via a shutdown hook ?
  def hasShutdownDeleteDir(file: File): Boolean = {
    val absolutePath = file.getAbsolutePath()
    shutdownDeletePaths.synchronized {
      shutdownDeletePaths.contains(absolutePath)
    }
  }

  // Is the path already registered to be deleted via a shutdown hook ?
  def hasShutdownDeleteTachyonDir(file: TachyonFile): Boolean = {
    val absolutePath = file.getPath()
    shutdownDeletePaths.synchronized {
      shutdownDeletePaths.contains(absolutePath)
    }
  }

  // Note: if file is child of some registered path, while not equal to it, then return true;
  // else false. This is to ensure that two shutdown hooks do not try to delete each others
  // paths - resulting in IOException and incomplete cleanup.
  def hasRootAsShutdownDeleteDir(file: File): Boolean = {
    val absolutePath = file.getAbsolutePath()
    val retval = shutdownDeletePaths.synchronized {
      shutdownDeletePaths.exists { path =>
        !absolutePath.equals(path) && absolutePath.startsWith(path)
      }
    }
    if (retval) {
      logInfo("path = " + file + ", already present as root for deletion.")
    }
    retval
  }

  // Note: if file is child of some registered path, while not equal to it, then return true;
  // else false. This is to ensure that two shutdown hooks do not try to delete each others
  // paths - resulting in Exception and incomplete cleanup.
  def hasRootAsShutdownDeleteDir(file: TachyonFile): Boolean = {
    val absolutePath = file.getPath()
    val retval = shutdownDeleteTachyonPaths.synchronized {
      shutdownDeleteTachyonPaths.exists { path =>
        !absolutePath.equals(path) && absolutePath.startsWith(path)
      }
    }
    if (retval) {
      logInfo("path = " + file + ", already present as root for deletion.")
    }
    retval
  }

  /** Create a temporary directory inside the given parent directory */
  def createTempDir(root: String = System.getProperty("java.io.tmpdir")): File = {
    var attempts = 0
    val maxAttempts = 10
    var dir: File = null
    while (dir == null) {
      attempts += 1
      if (attempts > maxAttempts) {
        throw new IOException("Failed to create a temp directory (under " + root + ") after " +
          maxAttempts + " attempts!")
      }
      try {
        dir = new File(root, "spark-" + UUID.randomUUID.toString)
        if (dir.exists() || !dir.mkdirs()) {
          dir = null
        }
      } catch { case e: IOException => ; }
    }

    registerShutdownDeleteDir(dir)

    // Add a shutdown hook to delete the temp dir when the JVM exits
    Runtime.getRuntime.addShutdownHook(new Thread("delete Spark temp dir " + dir) {
      override def run() {
        // Attempt to delete if some patch which is parent of this is not already registered.
        if (! hasRootAsShutdownDeleteDir(dir)) Utils.deleteRecursively(dir)
      }
    })
    dir
  }

  /** Copy all data from an InputStream to an OutputStream */
  def copyStream(in: InputStream,
                 out: OutputStream,
                 closeStreams: Boolean = false): Long =
  {
    var count = 0L
    try {
      if (in.isInstanceOf[FileInputStream] && out.isInstanceOf[FileOutputStream]) {
        // When both streams are File stream, use transferTo to improve copy performance.
        val inChannel = in.asInstanceOf[FileInputStream].getChannel()
        val outChannel = out.asInstanceOf[FileOutputStream].getChannel()
        val size = inChannel.size()

        // In case transferTo method transferred less data than we have required.
        while (count < size) {
          count += inChannel.transferTo(count, size - count, outChannel)
        }
      } else {
        val buf = new Array[Byte](8192)
        var n = 0
        while (n != -1) {
          n = in.read(buf)
          if (n != -1) {
            out.write(buf, 0, n)
            count += n
          }
        }
      }
      count
    } finally {
      if (closeStreams) {
        try {
          in.close()
        } finally {
          out.close()
        }
      }
    }
  }

  /**
   * Construct a URI container information used for authentication.
   * This also sets the default authenticator to properly negotiation the
   * user/password based on the URI.
   *
   * Note this relies on the Authenticator.setDefault being set properly to decode
   * the user name and password. This is currently set in the SecurityManager.
   */
  def constructURIForAuthentication(uri: URI, securityMgr: SecurityManager): URI = {
    val userCred = securityMgr.getSecretKey()
    if (userCred == null) throw new Exception("Secret key is null with authentication on")
    val userInfo = securityMgr.getHttpUser()  + ":" + userCred
    new URI(uri.getScheme(), userInfo, uri.getHost(), uri.getPort(), uri.getPath(),
      uri.getQuery(), uri.getFragment())
  }

  /**
   * Download a file requested by the executor. Supports fetching the file in a variety of ways,
   * including HTTP, HDFS and files on a standard filesystem, based on the URL parameter.
   *
   * Throws SparkException if the target file already exists and has different contents than
   * the requested file.
   */
  def fetchFile(url: String, targetDir: File, conf: SparkConf, securityMgr: SecurityManager,
    hadoopConf: Configuration) {
    val filename = url.split("/").last
    val tempDir = getLocalDir(conf)
    val tempFile =  File.createTempFile("fetchFileTemp", null, new File(tempDir))
    val targetFile = new File(targetDir, filename)
    val uri = new URI(url)
    val fileOverwrite = conf.getBoolean("spark.files.overwrite", defaultValue = false)
    uri.getScheme match {
      case "http" | "https" | "ftp" =>
        logInfo("Fetching " + url + " to " + tempFile)

        var uc: URLConnection = null
        if (securityMgr.isAuthenticationEnabled()) {
          logDebug("fetchFile with security enabled")
          val newuri = constructURIForAuthentication(uri, securityMgr)
          uc = newuri.toURL().openConnection()
          uc.setAllowUserInteraction(false)
        } else {
          logDebug("fetchFile not using security")
          uc = new URL(url).openConnection()
        }

        val timeout = conf.getInt("spark.files.fetchTimeout", 60) * 1000
        uc.setConnectTimeout(timeout)
        uc.setReadTimeout(timeout)
        uc.connect()
        val in = uc.getInputStream()
        val out = new FileOutputStream(tempFile)
        Utils.copyStream(in, out, closeStreams = true)
        if (targetFile.exists && !Files.equal(tempFile, targetFile)) {
          if (fileOverwrite) {
            targetFile.delete()
            logInfo(("File %s exists and does not match contents of %s, " +
              "replacing it with %s").format(targetFile, url, url))
          } else {
            tempFile.delete()
            throw new SparkException(
              "File " + targetFile + " exists and does not match contents of" + " " + url)
          }
        }
        Files.move(tempFile, targetFile)
      case "file" | null =>
        // In the case of a local file, copy the local file to the target directory.
        // Note the difference between uri vs url.
        val sourceFile = if (uri.isAbsolute) new File(uri) else new File(url)
        var shouldCopy = true
        if (targetFile.exists) {
          if (!Files.equal(sourceFile, targetFile)) {
            if (fileOverwrite) {
              targetFile.delete()
              logInfo(("File %s exists and does not match contents of %s, " +
                "replacing it with %s").format(targetFile, url, url))
            } else {
              throw new SparkException(
                "File " + targetFile + " exists and does not match contents of" + " " + url)
            }
          } else {
            // Do nothing if the file contents are the same, i.e. this file has been copied
            // previously.
            logInfo(sourceFile.getAbsolutePath + " has been previously copied to "
              + targetFile.getAbsolutePath)
            shouldCopy = false
          }
        }

        if (shouldCopy) {
          // The file does not exist in the target directory. Copy it there.
          logInfo("Copying " + sourceFile.getAbsolutePath + " to " + targetFile.getAbsolutePath)
          Files.copy(sourceFile, targetFile)
        }
      case _ =>
        // Use the Hadoop filesystem library, which supports file://, hdfs://, s3://, and others
        val fs = getHadoopFileSystem(uri, hadoopConf)
        val in = fs.open(new Path(uri))
        val out = new FileOutputStream(tempFile)
        Utils.copyStream(in, out, closeStreams = true)
        if (targetFile.exists && !Files.equal(tempFile, targetFile)) {
          if (fileOverwrite) {
            targetFile.delete()
            logInfo(("File %s exists and does not match contents of %s, " +
              "replacing it with %s").format(targetFile, url, url))
          } else {
            tempFile.delete()
            throw new SparkException(
              "File " + targetFile + " exists and does not match contents of" + " " + url)
          }
        }
        Files.move(tempFile, targetFile)
    }
    // Decompress the file if it's a .tar or .tar.gz
    if (filename.endsWith(".tar.gz") || filename.endsWith(".tgz")) {
      logInfo("Untarring " + filename)
      Utils.execute(Seq("tar", "-xzf", filename), targetDir)
    } else if (filename.endsWith(".tar")) {
      logInfo("Untarring " + filename)
      Utils.execute(Seq("tar", "-xf", filename), targetDir)
    }
    // Make the file executable - That's necessary for scripts
    FileUtil.chmod(targetFile.getAbsolutePath, "a+x")
  }

  /**
   * Get the path of a temporary directory.  Spark's local directories can be configured through
   * multiple settings, which are used with the following precedence:
   *
   *   - If called from inside of a YARN container, this will return a directory chosen by YARN.
   *   - If the SPARK_LOCAL_DIRS environment variable is set, this will return a directory from it.
   *   - Otherwise, if the spark.local.dir is set, this will return a directory from it.
   *   - Otherwise, this will return java.io.tmpdir.
   *
   * Some of these configuration options might be lists of multiple paths, but this method will
   * always return a single directory.
   */
  def getLocalDir(conf: SparkConf): String = {
    getOrCreateLocalRootDirs(conf)(0)
  }

  private[spark] def isRunningInYarnContainer(conf: SparkConf): Boolean = {
    // These environment variables are set by YARN.
    // For Hadoop 0.23.X, we check for YARN_LOCAL_DIRS (we use this below in getYarnLocalDirs())
    // For Hadoop 2.X, we check for CONTAINER_ID.
    conf.getenv("CONTAINER_ID") != null || conf.getenv("YARN_LOCAL_DIRS") != null
  }

  /**
   * Gets or creates the directories listed in spark.local.dir or SPARK_LOCAL_DIRS,
   * and returns only the directories that exist / could be created.
   *
   * If no directories could be created, this will return an empty list.
   */
  private[spark] def getOrCreateLocalRootDirs(conf: SparkConf): Array[String] = {
    val confValue = if (isRunningInYarnContainer(conf)) {
      // If we are in yarn mode, systems can have different disk layouts so we must set it
      // to what Yarn on this system said was available.
      getYarnLocalDirs(conf)
    } else {
      Option(conf.getenv("SPARK_LOCAL_DIRS")).getOrElse(
        conf.get("spark.local.dir", System.getProperty("java.io.tmpdir")))
    }
    val rootDirs = confValue.split(',')
    logDebug(s"Getting/creating local root dirs at '$confValue'")

    rootDirs.flatMap { rootDir =>
      val localDir: File = new File(rootDir)
      val foundLocalDir = localDir.exists || localDir.mkdirs()
      if (!foundLocalDir) {
        logError(s"Failed to create local root dir in $rootDir.  Ignoring this directory.")
        None
      } else {
        Some(rootDir)
      }
    }
  }

  /** Get the Yarn approved local directories. */
  private def getYarnLocalDirs(conf: SparkConf): String = {
    // Hadoop 0.23 and 2.x have different Environment variable names for the
    // local dirs, so lets check both. We assume one of the 2 is set.
    // LOCAL_DIRS => 2.X, YARN_LOCAL_DIRS => 0.23.X
    val localDirs = Option(conf.getenv("YARN_LOCAL_DIRS"))
      .getOrElse(Option(conf.getenv("LOCAL_DIRS"))
      .getOrElse(""))

    if (localDirs.isEmpty) {
      throw new Exception("Yarn Local dirs can't be empty")
    }
    localDirs
  }

  /**
   * Shuffle the elements of a collection into a random order, returning the
   * result in a new collection. Unlike scala.util.Random.shuffle, this method
   * uses a local random number generator, avoiding inter-thread contention.
   */
  def randomize[T: ClassTag](seq: TraversableOnce[T]): Seq[T] = {
    randomizeInPlace(seq.toArray)
  }

  /**
   * Shuffle the elements of an array into a random order, modifying the
   * original array. Returns the original array.
   */
  def randomizeInPlace[T](arr: Array[T], rand: Random = new Random): Array[T] = {
    for (i <- (arr.length - 1) to 1 by -1) {
      val j = rand.nextInt(i)
      val tmp = arr(j)
      arr(j) = arr(i)
      arr(i) = tmp
    }
    arr
  }

  /**
   * Get the local host's IP address in dotted-quad format (e.g. 1.2.3.4).
   * Note, this is typically not used from within core spark.
   */
  lazy val localIpAddress: String = findLocalIpAddress()
  lazy val localIpAddressHostname: String = getAddressHostName(localIpAddress)

  private def findLocalIpAddress(): String = {
    val defaultIpOverride = System.getenv("SPARK_LOCAL_IP")
    if (defaultIpOverride != null) {
      defaultIpOverride
    } else {
      val address = InetAddress.getLocalHost
      if (address.isLoopbackAddress) {
        // Address resolves to something like 127.0.1.1, which happens on Debian; try to find
        // a better address using the local network interfaces
        // getNetworkInterfaces returns ifs in reverse order compared to ifconfig output order
        // on unix-like system. On windows, it returns in index order.
        // It's more proper to pick ip address following system output order.
        val activeNetworkIFs = NetworkInterface.getNetworkInterfaces.toList
        val reOrderedNetworkIFs = if (isWindows) activeNetworkIFs else activeNetworkIFs.reverse
        for (ni <- reOrderedNetworkIFs) {
          for (addr <- ni.getInetAddresses if !addr.isLinkLocalAddress &&
               !addr.isLoopbackAddress && addr.isInstanceOf[Inet4Address]) {
            // We've found an address that looks reasonable!
            logWarning("Your hostname, " + InetAddress.getLocalHost.getHostName + " resolves to" +
              " a loopback address: " + address.getHostAddress + "; using " + addr.getHostAddress +
              " instead (on interface " + ni.getName + ")")
            logWarning("Set SPARK_LOCAL_IP if you need to bind to another address")
            return addr.getHostAddress
          }
        }
        logWarning("Your hostname, " + InetAddress.getLocalHost.getHostName + " resolves to" +
          " a loopback address: " + address.getHostAddress + ", but we couldn't find any" +
          " external IP address!")
        logWarning("Set SPARK_LOCAL_IP if you need to bind to another address")
      }
      address.getHostAddress
    }
  }

  private var customHostname: Option[String] = None

  /**
   * Allow setting a custom host name because when we run on Mesos we need to use the same
   * hostname it reports to the master.
   */
  def setCustomHostname(hostname: String) {
    // DEBUG code
    Utils.checkHost(hostname)
    customHostname = Some(hostname)
  }

  /**
   * Get the local machine's hostname.
   */
  def localHostName(): String = {
    customHostname.getOrElse(localIpAddressHostname)
  }

  def getAddressHostName(address: String): String = {
    InetAddress.getByName(address).getHostName
  }

  def checkHost(host: String, message: String = "") {
    assert(host.indexOf(':') == -1, message)
  }

  def checkHostPort(hostPort: String, message: String = "") {
    assert(hostPort.indexOf(':') != -1, message)
  }

  // Typically, this will be of order of number of nodes in cluster
  // If not, we should change it to LRUCache or something.
  private val hostPortParseResults = new ConcurrentHashMap[String, (String, Int)]()

  def parseHostPort(hostPort: String): (String,  Int) = {
    // Check cache first.
    val cached = hostPortParseResults.get(hostPort)
    if (cached != null) {
      return cached
    }

    val indx: Int = hostPort.lastIndexOf(':')
    // This is potentially broken - when dealing with ipv6 addresses for example, sigh ...
    // but then hadoop does not support ipv6 right now.
    // For now, we assume that if port exists, then it is valid - not check if it is an int > 0
    if (-1 == indx) {
      val retval = (hostPort, 0)
      hostPortParseResults.put(hostPort, retval)
      return retval
    }

    val retval = (hostPort.substring(0, indx).trim(), hostPort.substring(indx + 1).trim().toInt)
    hostPortParseResults.putIfAbsent(hostPort, retval)
    hostPortParseResults.get(hostPort)
  }

  private val daemonThreadFactoryBuilder: ThreadFactoryBuilder =
    new ThreadFactoryBuilder().setDaemon(true)

  /**
   * Create a thread factory that names threads with a prefix and also sets the threads to daemon.
   */
  def namedThreadFactory(prefix: String): ThreadFactory = {
    daemonThreadFactoryBuilder.setNameFormat(prefix + "-%d").build()
  }

  /**
   * Wrapper over newCachedThreadPool. Thread names are formatted as prefix-ID, where ID is a
   * unique, sequentially assigned integer.
   */
  def newDaemonCachedThreadPool(prefix: String): ThreadPoolExecutor = {
    val threadFactory = namedThreadFactory(prefix)
    Executors.newCachedThreadPool(threadFactory).asInstanceOf[ThreadPoolExecutor]
  }

  /**
   * Wrapper over newFixedThreadPool. Thread names are formatted as prefix-ID, where ID is a
   * unique, sequentially assigned integer.
   */
  def newDaemonFixedThreadPool(nThreads: Int, prefix: String): ThreadPoolExecutor = {
    val threadFactory = namedThreadFactory(prefix)
    Executors.newFixedThreadPool(nThreads, threadFactory).asInstanceOf[ThreadPoolExecutor]
  }

  /**
   * Return the string to tell how long has passed in milliseconds.
   */
  def getUsedTimeMs(startTimeMs: Long): String = {
    " " + (System.currentTimeMillis - startTimeMs) + " ms"
  }

  private def listFilesSafely(file: File): Seq[File] = {
    val files = file.listFiles()
    if (files == null) {
      throw new IOException("Failed to list files for dir: " + file)
    }
    files
  }

  /**
   * Delete a file or directory and its contents recursively.
   * Don't follow directories if they are symlinks.
   */
  def deleteRecursively(file: File) {
    if (file != null) {
      if (file.isDirectory() && !isSymlink(file)) {
        for (child <- listFilesSafely(file)) {
          deleteRecursively(child)
        }
      }
      if (!file.delete()) {
        // Delete can also fail if the file simply did not exist
        if (file.exists()) {
          throw new IOException("Failed to delete: " + file.getAbsolutePath)
        }
      }
    }
  }

  /**
   * Delete a file or directory and its contents recursively.
   */
  def deleteRecursively(dir: TachyonFile, client: TachyonFS) {
    if (!client.delete(dir.getPath(), true)) {
      throw new IOException("Failed to delete the tachyon dir: " + dir)
    }
  }

  /**
   * Check to see if file is a symbolic link.
   */
  def isSymlink(file: File): Boolean = {
    if (file == null) throw new NullPointerException("File must not be null")
    if (isWindows) return false
    val fileInCanonicalDir = if (file.getParent() == null) {
      file
    } else {
      new File(file.getParentFile().getCanonicalFile(), file.getName())
    }

    !fileInCanonicalDir.getCanonicalFile().equals(fileInCanonicalDir.getAbsoluteFile())
  }

  /**
   * Finds all the files in a directory whose last modified time is older than cutoff seconds.
   * @param dir  must be the path to a directory, or IllegalArgumentException is thrown
   * @param cutoff measured in seconds. Files older than this are returned.
   */
  def findOldFiles(dir: File, cutoff: Long): Seq[File] = {
    val currentTimeMillis = System.currentTimeMillis
    if (dir.isDirectory) {
      val files = listFilesSafely(dir)
      files.filter { file => file.lastModified < (currentTimeMillis - cutoff * 1000) }
    } else {
      throw new IllegalArgumentException(dir + " is not a directory!")
    }
  }

  /**
   * Convert a Java memory parameter passed to -Xmx (such as 300m or 1g) to a number of megabytes.
   */
  def memoryStringToMb(str: String): Int = {
    val lower = str.toLowerCase
    if (lower.endsWith("k")) {
      (lower.substring(0, lower.length-1).toLong / 1024).toInt
    } else if (lower.endsWith("m")) {
      lower.substring(0, lower.length-1).toInt
    } else if (lower.endsWith("g")) {
      lower.substring(0, lower.length-1).toInt * 1024
    } else if (lower.endsWith("t")) {
      lower.substring(0, lower.length-1).toInt * 1024 * 1024
    } else {// no suffix, so it's just a number in bytes
      (lower.toLong / 1024 / 1024).toInt
    }
  }

  /**
   * Convert a quantity in bytes to a human-readable string such as "4.0 MB".
   */
  def bytesToString(size: Long): String = {
    val TB = 1L << 40
    val GB = 1L << 30
    val MB = 1L << 20
    val KB = 1L << 10

    val (value, unit) = {
      if (size >= 2*TB) {
        (size.asInstanceOf[Double] / TB, "TB")
      } else if (size >= 2*GB) {
        (size.asInstanceOf[Double] / GB, "GB")
      } else if (size >= 2*MB) {
        (size.asInstanceOf[Double] / MB, "MB")
      } else if (size >= 2*KB) {
        (size.asInstanceOf[Double] / KB, "KB")
      } else {
        (size.asInstanceOf[Double], "B")
      }
    }
    "%.1f %s".formatLocal(Locale.US, value, unit)
  }

  /**
   * Returns a human-readable string representing a duration such as "35ms"
   */
  def msDurationToString(ms: Long): String = {
    val second = 1000
    val minute = 60 * second
    val hour = 60 * minute

    ms match {
      case t if t < second =>
        "%d ms".format(t)
      case t if t < minute =>
        "%.1f s".format(t.toFloat / second)
      case t if t < hour =>
        "%.1f m".format(t.toFloat / minute)
      case t =>
        "%.2f h".format(t.toFloat / hour)
    }
  }

  /**
   * Convert a quantity in megabytes to a human-readable string such as "4.0 MB".
   */
  def megabytesToString(megabytes: Long): String = {
    bytesToString(megabytes * 1024L * 1024L)
  }

  /**
   * Execute a command in the given working directory, throwing an exception if it completes
   * with an exit code other than 0.
   */
  def execute(command: Seq[String], workingDir: File) {
    val process = new ProcessBuilder(command: _*)
        .directory(workingDir)
        .redirectErrorStream(true)
        .start()
    new Thread("read stdout for " + command(0)) {
      override def run() {
        for (line <- Source.fromInputStream(process.getInputStream).getLines()) {
          System.err.println(line)
        }
      }
    }.start()
    val exitCode = process.waitFor()
    if (exitCode != 0) {
      throw new SparkException("Process " + command + " exited with code " + exitCode)
    }
  }

  /**
   * Execute a command and get its output, throwing an exception if it yields a code other than 0.
   */
  def executeAndGetOutput(
      command: Seq[String],
      workingDir: File = new File("."),
      extraEnvironment: Map[String, String] = Map.empty): String = {
    val builder = new ProcessBuilder(command: _*)
        .directory(workingDir)
    val environment = builder.environment()
    for ((key, value) <- extraEnvironment) {
      environment.put(key, value)
    }
    val process = builder.start()
    new Thread("read stderr for " + command(0)) {
      override def run() {
        for (line <- Source.fromInputStream(process.getErrorStream).getLines()) {
          System.err.println(line)
        }
      }
    }.start()
    val output = new StringBuffer
    val stdoutThread = new Thread("read stdout for " + command(0)) {
      override def run() {
        for (line <- Source.fromInputStream(process.getInputStream).getLines()) {
          output.append(line)
        }
      }
    }
    stdoutThread.start()
    val exitCode = process.waitFor()
    stdoutThread.join()   // Wait for it to finish reading output
    if (exitCode != 0) {
      logError(s"Process $command exited with code $exitCode: $output")
      throw new SparkException(s"Process $command exited with code $exitCode")
    }
    output.toString
  }

  /**
   * Execute a block of code that evaluates to Unit, forwarding any uncaught exceptions to the
   * default UncaughtExceptionHandler
   */
  def tryOrExit(block: => Unit) {
    try {
      block
    } catch {
      case e: ControlThrowable => throw e
      case t: Throwable => ExecutorUncaughtExceptionHandler.uncaughtException(t)
    }
  }

  /** Default filtering function for finding call sites using `getCallSite`. */
  private def coreExclusionFunction(className: String): Boolean = {
    // A regular expression to match classes of the "core" Spark API that we want to skip when
    // finding the call site of a method.
    val SPARK_CORE_CLASS_REGEX = """^org\.apache\.spark(\.api\.java)?(\.util)?(\.rdd)?\.[A-Z]""".r
    val SCALA_CLASS_REGEX = """^scala""".r
    val isSparkCoreClass = SPARK_CORE_CLASS_REGEX.findFirstIn(className).isDefined
    val isScalaClass = SCALA_CLASS_REGEX.findFirstIn(className).isDefined
    // If the class is a Spark internal class or a Scala class, then exclude.
    isSparkCoreClass || isScalaClass
  }

  /**
   * When called inside a class in the spark package, returns the name of the user code class
   * (outside the spark package) that called into Spark, as well as which Spark method they called.
   * This is used, for example, to tell users where in their code each RDD got created.
   *
   * @param skipClass Function that is used to exclude non-user-code classes.
   */
  def getCallSite(skipClass: String => Boolean = coreExclusionFunction): CallSite = {
    val trace = Thread.currentThread.getStackTrace().filterNot { ste: StackTraceElement =>
      // When running under some profilers, the current stack trace might contain some bogus
      // frames. This is intended to ensure that we don't crash in these situations by
      // ignoring any frames that we can't examine.
      ste == null || ste.getMethodName == null || ste.getMethodName.contains("getStackTrace")
    }

    // Keep crawling up the stack trace until we find the first function not inside of the spark
    // package. We track the last (shallowest) contiguous Spark method. This might be an RDD
    // transformation, a SparkContext function (such as parallelize), or anything else that leads
    // to instantiation of an RDD. We also track the first (deepest) user method, file, and line.
    var lastSparkMethod = "<unknown>"
    var firstUserFile = "<unknown>"
    var firstUserLine = 0
    var insideSpark = true
    var callStack = new ArrayBuffer[String]() :+ "<unknown>"

    for (el <- trace) {
      if (insideSpark) {
        if (skipClass(el.getClassName)) {
          lastSparkMethod = if (el.getMethodName == "<init>") {
            // Spark method is a constructor; get its class name
            el.getClassName.substring(el.getClassName.lastIndexOf('.') + 1)
          } else {
            el.getMethodName
          }
          callStack(0) = el.toString // Put last Spark method on top of the stack trace.
        } else {
          firstUserLine = el.getLineNumber
          firstUserFile = el.getFileName
          callStack += el.toString
          insideSpark = false
        }
      } else {
        callStack += el.toString
      }
    }
    val callStackDepth = System.getProperty("spark.callstack.depth", "20").toInt
    CallSite(
      shortForm = s"$lastSparkMethod at $firstUserFile:$firstUserLine",
      longForm = callStack.take(callStackDepth).mkString("\n"))
  }

  /** Return a string containing part of a file from byte 'start' to 'end'. */
  def offsetBytes(path: String, start: Long, end: Long): String = {
    val file = new File(path)
    val length = file.length()
    val effectiveEnd = math.min(length, end)
    val effectiveStart = math.max(0, start)
    val buff = new Array[Byte]((effectiveEnd-effectiveStart).toInt)
    val stream = new FileInputStream(file)

    try {
      stream.skip(effectiveStart)
      stream.read(buff)
    } finally {
      stream.close()
    }
    Source.fromBytes(buff).mkString
  }

  /**
   * Return a string containing data across a set of files. The `startIndex`
   * and `endIndex` is based on the cumulative size of all the files take in
   * the given order. See figure below for more details.
   */
  def offsetBytes(files: Seq[File], start: Long, end: Long): String = {
    val fileLengths = files.map { _.length }
    val startIndex = math.max(start, 0)
    val endIndex = math.min(end, fileLengths.sum)
    val fileToLength = files.zip(fileLengths).toMap
    logDebug("Log files: \n" + fileToLength.mkString("\n"))

    val stringBuffer = new StringBuffer((endIndex - startIndex).toInt)
    var sum = 0L
    for (file <- files) {
      val startIndexOfFile = sum
      val endIndexOfFile = sum + fileToLength(file)
      logDebug(s"Processing file $file, " +
        s"with start index = $startIndexOfFile, end index = $endIndex")

      /*
                                      ____________
       range 1:                      |            |
                                     |   case A   |

       files:   |==== file 1 ====|====== file 2 ======|===== file 3 =====|

                     |   case B  .       case C       .    case D    |
       range 2:      |___________.____________________.______________|
       */

      if (startIndex <= startIndexOfFile  && endIndex >= endIndexOfFile) {
        // Case C: read the whole file
        stringBuffer.append(offsetBytes(file.getAbsolutePath, 0, fileToLength(file)))
      } else if (startIndex > startIndexOfFile && startIndex < endIndexOfFile) {
        // Case A and B: read from [start of required range] to [end of file / end of range]
        val effectiveStartIndex = startIndex - startIndexOfFile
        val effectiveEndIndex = math.min(endIndex - startIndexOfFile, fileToLength(file))
        stringBuffer.append(Utils.offsetBytes(
          file.getAbsolutePath, effectiveStartIndex, effectiveEndIndex))
      } else if (endIndex > startIndexOfFile && endIndex < endIndexOfFile) {
        // Case D: read from [start of file] to [end of require range]
        val effectiveStartIndex = math.max(startIndex - startIndexOfFile, 0)
        val effectiveEndIndex = endIndex - startIndexOfFile
        stringBuffer.append(Utils.offsetBytes(
          file.getAbsolutePath, effectiveStartIndex, effectiveEndIndex))
      }
      sum += fileToLength(file)
      logDebug(s"After processing file $file, string built is ${stringBuffer.toString}}")
    }
    stringBuffer.toString
  }

  /**
   * Clone an object using a Spark serializer.
   */
  def clone[T: ClassTag](value: T, serializer: SerializerInstance): T = {
    serializer.deserialize[T](serializer.serialize(value))
  }

  /**
   * Detect whether this thread might be executing a shutdown hook. Will always return true if
   * the current thread is a running a shutdown hook but may spuriously return true otherwise (e.g.
   * if System.exit was just called by a concurrent thread).
   *
   * Currently, this detects whether the JVM is shutting down by Runtime#addShutdownHook throwing
   * an IllegalStateException.
   */
  def inShutdown(): Boolean = {
    try {
      val hook = new Thread {
        override def run() {}
      }
      Runtime.getRuntime.addShutdownHook(hook)
      Runtime.getRuntime.removeShutdownHook(hook)
    } catch {
      case ise: IllegalStateException => return true
    }
    false
  }

  private def isSpace(c: Char): Boolean = {
    " \t\r\n".indexOf(c) != -1
  }

  /**
   * Split a string of potentially quoted arguments from the command line the way that a shell
   * would do it to determine arguments to a command. For example, if the string is 'a "b c" d',
   * then it would be parsed as three arguments: 'a', 'b c' and 'd'.
   */
  def splitCommandString(s: String): Seq[String] = {
    val buf = new ArrayBuffer[String]
    var inWord = false
    var inSingleQuote = false
    var inDoubleQuote = false
    val curWord = new StringBuilder
    def endWord() {
      buf += curWord.toString
      curWord.clear()
    }
    var i = 0
    while (i < s.length) {
      val nextChar = s.charAt(i)
      if (inDoubleQuote) {
        if (nextChar == '"') {
          inDoubleQuote = false
        } else if (nextChar == '\\') {
          if (i < s.length - 1) {
            // Append the next character directly, because only " and \ may be escaped in
            // double quotes after the shell's own expansion
            curWord.append(s.charAt(i + 1))
            i += 1
          }
        } else {
          curWord.append(nextChar)
        }
      } else if (inSingleQuote) {
        if (nextChar == '\'') {
          inSingleQuote = false
        } else {
          curWord.append(nextChar)
        }
        // Backslashes are not treated specially in single quotes
      } else if (nextChar == '"') {
        inWord = true
        inDoubleQuote = true
      } else if (nextChar == '\'') {
        inWord = true
        inSingleQuote = true
      } else if (!isSpace(nextChar)) {
        curWord.append(nextChar)
        inWord = true
      } else if (inWord && isSpace(nextChar)) {
        endWord()
        inWord = false
      }
      i += 1
    }
    if (inWord || inDoubleQuote || inSingleQuote) {
      endWord()
    }
    buf
  }

 /* Calculates 'x' modulo 'mod', takes to consideration sign of x,
  * i.e. if 'x' is negative, than 'x' % 'mod' is negative too
  * so function return (x % mod) + mod in that case.
  */
  def nonNegativeMod(x: Int, mod: Int): Int = {
    val rawMod = x % mod
    rawMod + (if (rawMod < 0) mod else 0)
  }

  // Handles idiosyncracies with hash (add more as required)
  def nonNegativeHash(obj: AnyRef): Int = {

    // Required ?
    if (obj eq null) return 0

    val hash = obj.hashCode
    // math.abs fails for Int.MinValue
    val hashAbs = if (Int.MinValue != hash) math.abs(hash) else 0

    // Nothing else to guard against ?
    hashAbs
  }

  /** Returns a copy of the system properties that is thread-safe to iterator over. */
  def getSystemProperties(): Map[String, String] = {
    System.getProperties.clone().asInstanceOf[java.util.Properties].toMap[String, String]
  }

  /**
   * Method executed for repeating a task for side effects.
   * Unlike a for comprehension, it permits JVM JIT optimization
   */
  def times(numIters: Int)(f: => Unit): Unit = {
    var i = 0
    while (i < numIters) {
      f
      i += 1
    }
  }

  /**
   * Timing method based on iterations that permit JVM JIT optimization.
   * @param numIters number of iterations
   * @param f function to be executed
   */
  def timeIt(numIters: Int)(f: => Unit): Long = {
    val start = System.currentTimeMillis
    times(numIters)(f)
    System.currentTimeMillis - start
  }

  /**
   * Counts the number of elements of an iterator using a while loop rather than calling
   * [[scala.collection.Iterator#size]] because it uses a for loop, which is slightly slower
   * in the current version of Scala.
   */
  def getIteratorSize[T](iterator: Iterator[T]): Long = {
    var count = 0L
    while (iterator.hasNext) {
      count += 1L
      iterator.next()
    }
    count
  }

  /**
   * Creates a symlink. Note jdk1.7 has Files.createSymbolicLink but not used here
   * for jdk1.6 support.  Supports windows by doing copy, everything else uses "ln -sf".
   * @param src absolute path to the source
   * @param dst relative path for the destination
   */
  def symlink(src: File, dst: File) {
    if (!src.isAbsolute()) {
      throw new IOException("Source must be absolute")
    }
    if (dst.isAbsolute()) {
      throw new IOException("Destination must be relative")
    }
    var cmdSuffix = ""
    val linkCmd = if (isWindows) {
      // refer to http://technet.microsoft.com/en-us/library/cc771254.aspx
      cmdSuffix = " /s /e /k /h /y /i"
      "cmd /c xcopy "
    } else {
      cmdSuffix = ""
      "ln -sf "
    }
    import scala.sys.process._
    (linkCmd + src.getAbsolutePath() + " " + dst.getPath() + cmdSuffix) lines_!
    ProcessLogger(line => logInfo(line))
  }


  /** Return the class name of the given object, removing all dollar signs */
  def getFormattedClassName(obj: AnyRef) = {
    obj.getClass.getSimpleName.replace("$", "")
  }

  /** Return an option that translates JNothing to None */
  def jsonOption(json: JValue): Option[JValue] = {
    json match {
      case JNothing => None
      case value: JValue => Some(value)
    }
  }

  /** Return an empty JSON object */
  def emptyJson = JObject(List[JField]())

  /**
   * Return a Hadoop FileSystem with the scheme encoded in the given path.
   */
  def getHadoopFileSystem(path: URI, conf: Configuration): FileSystem = {
    FileSystem.get(path, conf)
  }

  /**
   * Return a Hadoop FileSystem with the scheme encoded in the given path.
   */
  def getHadoopFileSystem(path: String, conf: Configuration): FileSystem = {
    getHadoopFileSystem(new URI(path), conf)
  }

  /**
   * Return the absolute path of a file in the given directory.
   */
  def getFilePath(dir: File, fileName: String): Path = {
    assert(dir.isDirectory)
    val path = new File(dir, fileName).getAbsolutePath
    new Path(path)
  }

  /**
   * Whether the underlying operating system is Windows.
   */
  val isWindows = SystemUtils.IS_OS_WINDOWS

  /**
   * Pattern for matching a Windows drive, which contains only a single alphabet character.
   */
  val windowsDrive = "([a-zA-Z])".r

  /**
   * Format a Windows path such that it can be safely passed to a URI.
   */
  def formatWindowsPath(path: String): String = path.replace("\\", "/")

  /**
   * Indicates whether Spark is currently running unit tests.
   */
  def isTesting = {
    sys.env.contains("SPARK_TESTING") || sys.props.contains("spark.testing")
  }

  /**
   * Strip the directory from a path name
   */
  def stripDirectory(path: String): String = {
    new File(path).getName
  }

  /**
   * Wait for a process to terminate for at most the specified duration.
   * Return whether the process actually terminated after the given timeout.
   */
  def waitForProcess(process: Process, timeoutMs: Long): Boolean = {
    var terminated = false
    val startTime = System.currentTimeMillis
    while (!terminated) {
      try {
        process.exitValue()
        terminated = true
      } catch {
        case e: IllegalThreadStateException =>
          // Process not terminated yet
          if (System.currentTimeMillis - startTime > timeoutMs) {
            return false
          }
          Thread.sleep(100)
      }
    }
    true
  }

  /**
   * Return the stderr of a process after waiting for the process to terminate.
   * If the process does not terminate within the specified timeout, return None.
   */
  def getStderr(process: Process, timeoutMs: Long): Option[String] = {
    val terminated = Utils.waitForProcess(process, timeoutMs)
    if (terminated) {
      Some(Source.fromInputStream(process.getErrorStream).getLines().mkString("\n"))
    } else {
      None
    }
  }

  /**
   * Execute the given block, logging and re-throwing any uncaught exception.
   * This is particularly useful for wrapping code that runs in a thread, to ensure
   * that exceptions are printed, and to avoid having to catch Throwable.
   */
  def logUncaughtExceptions[T](f: => T): T = {
    try {
      f
    } catch {
      case ct: ControlThrowable =>
        throw ct
      case t: Throwable =>
        logError(s"Uncaught exception in thread ${Thread.currentThread().getName}", t)
        throw t
    }
  }

  /** Executes the given block in a Try, logging any uncaught exceptions. */
  def tryLog[T](f: => T): Try[T] = {
    try {
      val res = f
      scala.util.Success(res)
    } catch {
      case ct: ControlThrowable =>
        throw ct
      case t: Throwable =>
        logError(s"Uncaught exception in thread ${Thread.currentThread().getName}", t)
        scala.util.Failure(t)
    }
  }

  /** Returns true if the given exception was fatal. See docs for scala.util.control.NonFatal. */
  def isFatalError(e: Throwable): Boolean = {
    e match {
      case NonFatal(_) | _: InterruptedException | _: NotImplementedError | _: ControlThrowable =>
        false
      case _ =>
        true
    }
  }

  /**
   * Return a well-formed URI for the file described by a user input string.
   *
   * If the supplied path does not contain a scheme, or is a relative path, it will be
   * converted into an absolute path with a file:// scheme.
   */
  def resolveURI(path: String, testWindows: Boolean = false): URI = {

    // In Windows, the file separator is a backslash, but this is inconsistent with the URI format
    val windows = isWindows || testWindows
    val formattedPath = if (windows) formatWindowsPath(path) else path

    val uri = new URI(formattedPath)
    if (uri.getPath == null) {
      throw new IllegalArgumentException(s"Given path is malformed: $uri")
    }
    uri.getScheme match {
      case windowsDrive(d) if windows =>
        new URI("file:/" + uri.toString.stripPrefix("/"))
      case null =>
        // Preserve fragments for HDFS file name substitution (denoted by "#")
        // For instance, in "abc.py#xyz.py", "xyz.py" is the name observed by the application
        val fragment = uri.getFragment
        val part = new File(uri.getPath).toURI
        new URI(part.getScheme, part.getPath, fragment)
      case _ =>
        uri
    }
  }

  /** Resolve a comma-separated list of paths. */
  def resolveURIs(paths: String, testWindows: Boolean = false): String = {
    if (paths == null || paths.trim.isEmpty) {
      ""
    } else {
      paths.split(",").map { p => Utils.resolveURI(p, testWindows) }.mkString(",")
    }
  }

  /** Return all non-local paths from a comma-separated list of paths. */
  def nonLocalPaths(paths: String, testWindows: Boolean = false): Array[String] = {
    val windows = isWindows || testWindows
    if (paths == null || paths.trim.isEmpty) {
      Array.empty
    } else {
      paths.split(",").filter { p =>
        val formattedPath = if (windows) formatWindowsPath(p) else p
        new URI(formattedPath).getScheme match {
          case windowsDrive(d) if windows => false
          case "local" | "file" | null => false
          case _ => true
        }
      }
    }
  }

  /** Return a nice string representation of the exception, including the stack trace. */
  def exceptionString(e: Exception): String = {
    if (e == null) "" else exceptionString(getFormattedClassName(e), e.getMessage, e.getStackTrace)
  }

  /** Return a nice string representation of the exception, including the stack trace. */
  def exceptionString(
      className: String,
      description: String,
      stackTrace: Array[StackTraceElement]): String = {
    val desc = if (description == null) "" else description
    val st = if (stackTrace == null) "" else stackTrace.map("        " + _).mkString("\n")
    s"$className: $desc\n$st"
  }

  /**
   * Convert all spark properties set in the given SparkConf to a sequence of java options.
   */
  def sparkJavaOpts(conf: SparkConf, filterKey: (String => Boolean) = _ => true): Seq[String] = {
    conf.getAll
      .filter { case (k, _) => filterKey(k) }
      .map { case (k, v) => s"-D$k=$v" }
  }

  /**
   * Default maximum number of retries when binding to a port before giving up.
   */
  val portMaxRetries: Int = {
    if (sys.props.contains("spark.testing")) {
      // Set a higher number of retries for tests...
      sys.props.get("spark.port.maxRetries").map(_.toInt).getOrElse(100)
    } else {
      Option(SparkEnv.get)
        .flatMap(_.conf.getOption("spark.port.maxRetries"))
        .map(_.toInt)
        .getOrElse(16)
    }
  }

  /**
   * Attempt to start a service on the given port, or fail after a number of attempts.
   * Each subsequent attempt uses 1 + the port used in the previous attempt (unless the port is 0).
   *
   * @param startPort The initial port to start the service on.
   * @param maxRetries Maximum number of retries to attempt.
   *                   A value of 3 means attempting ports n, n+1, n+2, and n+3, for example.
   * @param startService Function to start service on a given port.
   *                     This is expected to throw java.net.BindException on port collision.
   */
  def startServiceOnPort[T](
      startPort: Int,
      startService: Int => (T, Int),
      serviceName: String = "",
      maxRetries: Int = portMaxRetries): (T, Int) = {
    val serviceString = if (serviceName.isEmpty) "" else s" '$serviceName'"
    for (offset <- 0 to maxRetries) {
      // Do not increment port if startPort is 0, which is treated as a special port
      val tryPort = if (startPort == 0) startPort else (startPort + offset) % 65536
      logInfo(s"start $serviceName at tryport: $tryPort")
      try {
        val (service, port) = startService(tryPort)
        logInfo(s"Successfully started service$serviceString on port $port.")
        return (service, port)
      } catch {
        case e: Exception if isBindCollision(e) =>
          if (offset >= maxRetries) {
            val exceptionMessage =
              s"${e.getMessage}: Service$serviceString failed after $maxRetries retries!"
            val exception = new BindException(exceptionMessage)
            // restore original stack trace
            exception.setStackTrace(e.getStackTrace)
            throw exception
          }
          logWarning(s"Service$serviceString could not bind on port $tryPort. " +
            s"Attempting port ${tryPort + 1}.")
      }
    }
    // Should never happen
    throw new SparkException(s"Failed to start service$serviceString on port $startPort")
  }

  /**
   * Return whether the exception is caused by an address-port collision when binding.
   */
  def isBindCollision(exception: Throwable): Boolean = {
    exception match {
      case e: BindException =>
        if (e.getMessage != null && e.getMessage.contains("Address already in use")) {
          return true
        }
        isBindCollision(e.getCause)
      case e: MultiException => e.getThrowables.exists(isBindCollision)
<<<<<<< HEAD
      case e: Exception =>
        isBindCollision(e.getCause)
      case _ =>
        return false
=======
      case e: Exception => isBindCollision(e.getCause)
      case _ => false
>>>>>>> 1b9f0d67
    }
  }

  /**
   * config a log4j properties used for testsuite
   */
  def configTestLog4j(level: String): Unit = {
    val pro = new Properties()
    pro.put("log4j.rootLogger", s"$level, console")
    pro.put("log4j.appender.console", "org.apache.log4j.ConsoleAppender")
    pro.put("log4j.appender.console.target", "System.err")
    pro.put("log4j.appender.console.layout", "org.apache.log4j.PatternLayout")
    pro.put("log4j.appender.console.layout.ConversionPattern",
      "%d{yy/MM/dd HH:mm:ss} %p %c{1}: %m%n")
    PropertyConfigurator.configure(pro)
  }

}

/**
 * A utility class to redirect the child process's stdout or stderr.
 */
private[spark] class RedirectThread(in: InputStream, out: OutputStream, name: String)
  extends Thread(name) {

  setDaemon(true)
  override def run() {
    scala.util.control.Exception.ignoring(classOf[IOException]) {
      // FIXME: We copy the stream on the level of bytes to avoid encoding problems.
      val buf = new Array[Byte](1024)
      var len = in.read(buf)
      while (len != -1) {
        out.write(buf, 0, len)
        out.flush()
        len = in.read(buf)
      }
    }
  }
}<|MERGE_RESOLUTION|>--- conflicted
+++ resolved
@@ -1474,15 +1474,8 @@
         }
         isBindCollision(e.getCause)
       case e: MultiException => e.getThrowables.exists(isBindCollision)
-<<<<<<< HEAD
-      case e: Exception =>
-        isBindCollision(e.getCause)
-      case _ =>
-        return false
-=======
       case e: Exception => isBindCollision(e.getCause)
       case _ => false
->>>>>>> 1b9f0d67
     }
   }
 
