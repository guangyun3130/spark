--- conflicted
+++ resolved
@@ -180,31 +180,10 @@
 
   // scalastyle:off awaitresult
   /**
-<<<<<<< HEAD
-   * Preferred alternative to `Await.result()`. This method wraps and re-throws any exceptions
-   * thrown by the underlying `Await` call, ensuring that this thread's stack trace appears in
-   * logs.
-   */
-  @throws(classOf[SparkException])
-  def awaitResult[T](awaitable: Awaitable[T], atMost: Duration): T = {
-    try {
-      Await.result(awaitable, atMost)
-      // scalastyle:on awaitresult
-    } catch {
-      case NonFatal(t) =>
-        throw new SparkException("Exception thrown in awaitResult: ", t)
-    }
-  }
-
-  /**
-   * Calls `Awaitable.result` directly to avoid using `ForkJoinPool`'s `BlockingContext`, wraps
-   * and re-throws any exceptions with nice stack track.
-=======
    * Preferred alternative to `Await.result()`.
    *
    * This method wraps and re-throws any exceptions thrown by the underlying `Await` call, ensuring
    * that this thread's stack trace appears in logs.
->>>>>>> 0ef1421a
    *
    * In addition, it calls `Awaitable.result` directly to avoid using `ForkJoinPool`'s
    * `BlockingContext`. Codes running in the user's thread may be in a thread of Scala ForkJoinPool.
