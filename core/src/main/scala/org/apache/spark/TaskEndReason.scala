--- conflicted
+++ resolved
@@ -217,22 +217,17 @@
  * the task crashed the JVM.
  */
 @DeveloperApi
-<<<<<<< HEAD
-case class ExecutorLostFailure(execId: String, reason: Option[String]) extends TaskFailedReason {
-  override def toErrorString: String = s"ExecutorLostFailure (executor ${execId} lost) " +
+case class ExecutorLostFailure(execId: String, isNormalExit: Boolean = false, reason: Option[String])
+  extends TaskFailedReason {
+  override def toErrorString: String = {
+    val exitBehavior = if (isNormalExit) "normally" else "abnormally"
+    s"ExecutorLostFailure (executor ${execId} exited ${exitBehavior})" +
     reason.fold(""){
       r => s"Reason: ${r}"
     }
-=======
-case class ExecutorLostFailure(execId: String, isNormalExit: Boolean = false)
-  extends TaskFailedReason {
-  override def toErrorString: String = {
-    val exitBehavior = if (isNormalExit) "normally" else "abnormally"
-    s"ExecutorLostFailure (executor ${execId} exited ${exitBehavior})"
   }
 
   override def shouldEventuallyFailJob: Boolean = !isNormalExit
->>>>>>> 2f6dd634
 }
 
 /**
