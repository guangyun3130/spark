--- conflicted
+++ resolved
@@ -69,11 +69,7 @@
       args, sc.executorEnvs, classPathEntries, libraryPathEntries, javaOpts)
     val appUIAddress = sc.ui.map(_.appUIAddress).getOrElse("")
     val appDesc = new ApplicationDescription(sc.appName, maxCores, sc.executorMemory, command,
-<<<<<<< HEAD
-      appUIAddress, sc.eventLogger.map(_.logPath))
-=======
       appUIAddress, sc.eventLogDir)
->>>>>>> cf1d32e3
 
     client = new AppClient(sc.env.actorSystem, masters, appDesc, this, conf)
     client.start()
