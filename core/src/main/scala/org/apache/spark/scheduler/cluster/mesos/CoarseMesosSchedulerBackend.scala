/*
 * Licensed to the Apache Software Foundation (ASF) under one or more
 * contributor license agreements.  See the NOTICE file distributed with
 * this work for additional information regarding copyright ownership.
 * The ASF licenses this file to You under the Apache License, Version 2.0
 * (the "License"); you may not use this file except in compliance with
 * the License.  You may obtain a copy of the License at
 *
 *    http://www.apache.org/licenses/LICENSE-2.0
 *
 * Unless required by applicable law or agreed to in writing, software
 * distributed under the License is distributed on an "AS IS" BASIS,
 * WITHOUT WARRANTIES OR CONDITIONS OF ANY KIND, either express or implied.
 * See the License for the specific language governing permissions and
 * limitations under the License.
 */

package org.apache.spark.scheduler.cluster.mesos

import java.io.File
import java.util.{Collections, List => JList}
import java.util.concurrent.TimeUnit
import java.util.concurrent.locks.ReentrantLock

import scala.collection.JavaConverters._
import scala.collection.mutable
import scala.collection.mutable.{Buffer, HashMap, HashSet}

import com.google.common.base.Stopwatch
import org.apache.mesos.{Scheduler => MScheduler, SchedulerDriver}
import org.apache.mesos.Protos.{TaskInfo => MesosTaskInfo, _}

import org.apache.spark.{SecurityManager, SparkContext, SparkException, TaskState}
import org.apache.spark.network.netty.SparkTransportConf
import org.apache.spark.network.shuffle.mesos.MesosExternalShuffleClient
import org.apache.spark.rpc.{RpcEndpointAddress}
import org.apache.spark.scheduler.{SlaveLost, TaskSchedulerImpl}
import org.apache.spark.scheduler.cluster.CoarseGrainedSchedulerBackend
import org.apache.spark.util.Utils

/**
 * A SchedulerBackend that runs tasks on Mesos, but uses "coarse-grained" tasks, where it holds
 * onto each Mesos node for the duration of the Spark job instead of relinquishing cores whenever
 * a task is done. It launches Spark tasks within the coarse-grained Mesos tasks using the
 * CoarseGrainedSchedulerBackend mechanism. This class is useful for lower and more predictable
 * latency.
 *
 * Unfortunately this has a bit of duplication from MesosSchedulerBackend, but it seems hard to
 * remove this.
 */
private[spark] class CoarseMesosSchedulerBackend(
    scheduler: TaskSchedulerImpl,
    sc: SparkContext,
    master: String,
    securityManager: SecurityManager)
  extends CoarseGrainedSchedulerBackend(scheduler, sc.env.rpcEnv)
  with MScheduler
  with MesosSchedulerUtils {

  val MAX_SLAVE_FAILURES = 2     // Blacklist a slave after this many failures

  // Maximum number of cores to acquire (TODO: we'll need more flexible controls here)
  val maxCores = conf.get("spark.cores.max", Int.MaxValue.toString).toInt

  private[this] val shutdownTimeoutMS =
    conf.getTimeAsMs("spark.mesos.coarse.shutdownTimeout", "10s")
      .ensuring(_ >= 0, "spark.mesos.coarse.shutdownTimeout must be >= 0")

  // Synchronization protected by stateLock
  private[this] var stopCalled: Boolean = false

  // If shuffle service is enabled, the Spark driver will register with the shuffle service.
  // This is for cleaning up shuffle files reliably.
  private val shuffleServiceEnabled = conf.getBoolean("spark.shuffle.service.enabled", false)

  // Cores we have acquired with each Mesos task ID
  val coresByTaskId = new HashMap[String, Int]
  var totalCoresAcquired = 0

  // SlaveID -> Slave
  // This map accumulates entries for the duration of the job.  Slaves are never deleted, because
  // we need to maintain e.g. failure state and connection state.
  private val slaves = new HashMap[String, Slave]

  /**
   * The total number of executors we aim to have. Undefined when not using dynamic allocation.
   * Initially set to 0 when using dynamic allocation, the executor allocation manager will send
   * the real initial limit later.
   */
  private var executorLimitOption: Option[Int] = {
    if (Utils.isDynamicAllocationEnabled(conf)) {
      Some(0)
    } else {
      None
    }
  }

  /**
   *  Return the current executor limit, which may be [[Int.MaxValue]]
   *  before properly initialized.
   */
  private[mesos] def executorLimit: Int = executorLimitOption.getOrElse(Int.MaxValue)

  // private lock object protecting mutable state above. Using the intrinsic lock
  // may lead to deadlocks since the superclass might also try to lock
  private val stateLock = new ReentrantLock

  val extraCoresPerExecutor = conf.getInt("spark.mesos.extra.cores", 0)

  // Offer constraints
  private val slaveOfferConstraints =
    parseConstraintString(sc.conf.get("spark.mesos.constraints", ""))

  // reject offers with mismatched constraints in seconds
  private val rejectOfferDurationForUnmetConstraints =
    getRejectOfferDurationForUnmetConstraints(sc)

  // A client for talking to the external shuffle service
  private val mesosExternalShuffleClient: Option[MesosExternalShuffleClient] = {
    if (shuffleServiceEnabled) {
      Some(getShuffleClient())
    } else {
      None
    }
  }

  protected def getShuffleClient(): MesosExternalShuffleClient = {
    new MesosExternalShuffleClient(
      SparkTransportConf.fromSparkConf(conf, "shuffle"),
      securityManager,
      securityManager.isAuthenticationEnabled(),
      securityManager.isSaslEncryptionEnabled())
  }

  var nextMesosTaskId = 0

  @volatile var appId: String = _

  def newMesosTaskId(): String = {
    val id = nextMesosTaskId
    nextMesosTaskId += 1
    id.toString
  }

  override def start() {
    super.start()
    val driver = createSchedulerDriver(
      master,
      CoarseMesosSchedulerBackend.this,
      sc.sparkUser,
      sc.appName,
      sc.conf,
      sc.ui.map(_.appUIAddress))
    startScheduler(driver)
  }

  def createCommand(offer: Offer, numCores: Int, taskId: String): CommandInfo = {
    val executorSparkHome = conf.getOption("spark.mesos.executor.home")
      .orElse(sc.getSparkHome())
      .getOrElse {
        throw new SparkException("Executor Spark home `spark.mesos.executor.home` is not set!")
      }
    val environment = Environment.newBuilder()
    val extraClassPath = conf.getOption("spark.executor.extraClassPath")
    extraClassPath.foreach { cp =>
      environment.addVariables(
        Environment.Variable.newBuilder().setName("SPARK_CLASSPATH").setValue(cp).build())
    }
    val extraJavaOpts = conf.get("spark.executor.extraJavaOptions", "")

    // Set the environment variable through a command prefix
    // to append to the existing value of the variable
    val prefixEnv = conf.getOption("spark.executor.extraLibraryPath").map { p =>
      Utils.libraryPathEnvPrefix(Seq(p))
    }.getOrElse("")

    environment.addVariables(
      Environment.Variable.newBuilder()
        .setName("SPARK_EXECUTOR_OPTS")
        .setValue(extraJavaOpts)
        .build())

    sc.executorEnvs.foreach { case (key, value) =>
      environment.addVariables(Environment.Variable.newBuilder()
        .setName(key)
        .setValue(value)
        .build())
    }

    environment.addVariables(Environment.Variable.newBuilder()
      .setName("AVAILABLE_PORTS")
      .setValue(getRangeResource(offer.getResourcesList, "ports").mkString(" ")))

    val command = CommandInfo.newBuilder()
      .setEnvironment(environment)

    val uri = conf.getOption("spark.executor.uri")
      .orElse(Option(System.getenv("SPARK_EXECUTOR_URI")))

    if (uri.isEmpty) {
      val runScript = new File(executorSparkHome, "./bin/spark-class").getPath
      command.setValue(
        "%s \"%s\" org.apache.spark.executor.CoarseGrainedExecutorBackend"
          .format(prefixEnv, runScript) +
        s" --driver-url $driverURL" +
        s" --executor-id $taskId" +
        s" --hostname ${offer.getHostname}" +
        s" --cores $numCores" +
        s" --app-id $appId")
    } else {
      // Grab everything to the first '.'. We'll use that and '*' to
      // glob the directory "correctly".
      val basename = uri.get.split('/').last.split('.').head
      command.setValue(
        s"cd $basename*; $prefixEnv " +
        "./bin/spark-class org.apache.spark.executor.CoarseGrainedExecutorBackend" +
        s" --driver-url $driverURL" +
        s" --executor-id $taskId" +
        s" --hostname ${offer.getHostname}" +
        s" --cores $numCores" +
        s" --app-id $appId")
      command.addUris(CommandInfo.URI.newBuilder().setValue(uri.get))
    }

    conf.getOption("spark.mesos.uris").map { uris =>
      setupUris(uris, command)
    }

    command.build()
  }

  protected def driverURL: String = {
    if (conf.contains("spark.testing")) {
      "driverURL"
    } else {
      RpcEndpointAddress(
        conf.get("spark.driver.host"),
        conf.get("spark.driver.port").toInt,
        CoarseGrainedSchedulerBackend.ENDPOINT_NAME).toString
    }
  }

  override def offerRescinded(d: SchedulerDriver, o: OfferID) {}

  override def registered(d: SchedulerDriver, frameworkId: FrameworkID, masterInfo: MasterInfo) {
    appId = frameworkId.getValue
    mesosExternalShuffleClient.foreach(_.init(appId))
    logInfo("Registered as framework ID " + appId)
    markRegistered()
  }

  override def sufficientResourcesRegistered(): Boolean = {
    totalCoresAcquired >= maxCores * minRegisteredRatio
  }

  override def disconnected(d: SchedulerDriver) {}

  override def reregistered(d: SchedulerDriver, masterInfo: MasterInfo) {}

  /**
   * Method called by Mesos to offer resources on slaves. We respond by launching an executor,
   * unless we've already launched more than we wanted to.
   */
  override def resourceOffers(d: SchedulerDriver, offers: JList[Offer]) {
    stateLock.synchronized {
      if (stopCalled) {
        logDebug("Ignoring offers during shutdown")
        // Driver should simply return a stopped status on race
        // condition between this.stop() and completing here
        offers.asScala.map(_.getId).foreach(d.declineOffer)
        return
      }

      logDebug(s"Received ${offers.size} resource offers.")

      val (matchedOffers, unmatchedOffers) = offers.asScala.partition { offer =>
        val offerAttributes = toAttributeMap(offer.getAttributesList)
        matchesAttributeRequirements(slaveOfferConstraints, offerAttributes)
      }

      declineUnmatchedOffers(d, unmatchedOffers)
      handleMatchedOffers(d, matchedOffers)
    }
  }

  private def declineUnmatchedOffers(d: SchedulerDriver, offers: Buffer[Offer]): Unit = {
    for (offer <- offers) {
      val id = offer.getId.getValue
      val offerAttributes = toAttributeMap(offer.getAttributesList)
      val mem = getResource(offer.getResourcesList, "mem")
      val cpus = getResource(offer.getResourcesList, "cpus")
      val filters = Filters.newBuilder()
        .setRefuseSeconds(rejectOfferDurationForUnmetConstraints).build()

      logDebug(s"Declining offer: $id with attributes: $offerAttributes mem: $mem cpu: $cpus"
        + s" for $rejectOfferDurationForUnmetConstraints seconds")

      d.declineOffer(offer.getId, filters)
    }
  }

  /**
    * Launches executors on accepted offers, and declines unused offers. Executors are launched
    * round-robin on offers.
    *
    * @param d SchedulerDriver
    * @param offers Mesos offers that match attribute constraints
    */
  private def handleMatchedOffers(d: SchedulerDriver, offers: Buffer[Offer]): Unit = {
    val tasks = buildMesosTasks(offers)
    for (offer <- offers) {
      val offerAttributes = toAttributeMap(offer.getAttributesList)
      val offerMem = getResource(offer.getResourcesList, "mem")
      val offerCpus = getResource(offer.getResourcesList, "cpus")
      val id = offer.getId.getValue

      if (tasks.contains(offer.getId)) { // accept
        val offerTasks = tasks(offer.getId)

        logDebug(s"Accepting offer: $id with attributes: $offerAttributes " +
          s"mem: $offerMem cpu: $offerCpus.  Launching ${offerTasks.size} Mesos tasks.")

        for (task <- offerTasks) {
          val taskId = task.getTaskId
          val mem = getResource(task.getResourcesList, "mem")
          val cpus = getResource(task.getResourcesList, "cpus")

          logDebug(s"Launching Mesos task: ${taskId.getValue} with mem: $mem cpu: $cpus.")
        }

        d.launchTasks(
          Collections.singleton(offer.getId),
          offerTasks.asJava)
      } else { // decline
        logDebug(s"Declining offer: $id with attributes: $offerAttributes " +
          s"mem: $offerMem cpu: $offerCpus")

        d.declineOffer(offer.getId)
      }
    }
  }

  /**
    * Returns a map from OfferIDs to the tasks to launch on those offers.  In order to maximize
    * per-task memory and IO, tasks are round-robin assigned to offers.
    *
    * @param offers Mesos offers that match attribute constraints
    * @return A map from OfferID to a list of Mesos tasks to launch on that offer
    */
  private def buildMesosTasks(offers: Buffer[Offer]): Map[OfferID, List[MesosTaskInfo]] = {
    // offerID -> tasks
    val tasks = new HashMap[OfferID, List[MesosTaskInfo]].withDefaultValue(Nil)

    // offerID -> resources
    val remainingResources = mutable.Map(offers.map(offer =>
      (offer.getId.getValue, offer.getResourcesList)): _*)

    var launchTasks = true

    // TODO(mgummelt): combine offers for a single slave
    //
    // round-robin create executors on the available offers
    while (launchTasks) {
      launchTasks = false

      for (offer <- offers) {
        val slaveId = offer.getSlaveId.getValue
<<<<<<< HEAD
        val mem = getResource(offer.getResourcesList, "mem")
        val cpus = getResource(offer.getResourcesList, "cpus").toInt
        val ports = getRangeResource(offer.getResourcesList, "ports")
        val id = offer.getId.getValue
        val meetsPortRequirements = checkPorts(sc, ports)

        if (meetsConstraints && meetsPortRequirements) {
          if (taskIdToSlaveId.size < executorLimit &&
              totalCoresAcquired < maxCores &&
              mem >= calculateTotalMemory(sc) &&
              cpus >= 1 &&
              failuresBySlaveId.getOrElse(slaveId, 0) < MAX_SLAVE_FAILURES &&
              !slaveIdsWithExecutors.contains(slaveId)) {
            // Launch an executor on the slave
            val cpusToUse = math.min(cpus, maxCores - totalCoresAcquired)
            totalCoresAcquired += cpusToUse
            val taskId = newMesosTaskId()
            taskIdToSlaveId.put(taskId, slaveId)
            slaveIdsWithExecutors += slaveId
            coresByTaskId(taskId) = cpusToUse
            // Gather cpu resources from the available resources and use them in the task.
            val (remainingCpuResources, cpuResourcesToUse) =
              partitionResources(offer.getResourcesList, "cpus", cpusToUse)
            val (remainingMemResources, memResourcesToUse) =
              partitionResources(remainingCpuResources.asJava, "mem", calculateTotalMemory(sc))
            val (remainingPortResources, portResourcesToUse) = remainingMemResources
              .partition { r => ! ( r.getType == Value.Type.RANGES &  r.getName == "ports" ) }

            val taskBuilder = MesosTaskInfo.newBuilder()
              .setTaskId(TaskID.newBuilder().setValue(taskId.toString).build())
              .setSlaveId(offer.getSlaveId)
              .setCommand(createCommand(offer, cpusToUse + extraCoresPerSlave, taskId))
              .setName("Task " + taskId)
              .addAllResources(cpuResourcesToUse.asJava)
              .addAllResources(memResourcesToUse.asJava)
              .addAllResources(portResourcesToUse.asJava)

            sc.conf.getOption("spark.mesos.executor.docker.image").foreach { image =>
              MesosSchedulerBackendUtil
                .setupContainerBuilderDockerInfo(image, sc.conf, taskBuilder.getContainerBuilder())
            }

            // Accept the offer and launch the task
            logDebug(s"Accepting offer: $id with attributes: $offerAttributes mem: $mem cpu: $cpus"
              + s" ports: ${ports.mkString(",")}")

            slaveIdToHost(offer.getSlaveId.getValue) = offer.getHostname
            d.launchTasks(
              Collections.singleton(offer.getId),
              Collections.singleton(taskBuilder.build()), filters)
          } else {
            // Decline the offer
            logDebug(s"Declining offer: $id with attributes: $offerAttributes mem: $mem cpu: $cpus"
              + s" ports: ${ports.mkString(",")}")
            d.declineOffer(offer.getId)
          }
        } else {
          // This offer does not meet constraints. We don't need to see it again.
          // Decline the offer for a long period of time.
          logDebug(s"Declining offer: $id with attributes: $offerAttributes mem: $mem cpu: $cpus"
              + s" ports: ${ports.mkString(",")}"
              + " for $rejectOfferDurationForUnmetConstraints seconds")
          d.declineOffer(offer.getId, Filters.newBuilder()
            .setRefuseSeconds(rejectOfferDurationForUnmetConstraints).build())
=======
        val offerId = offer.getId.getValue
        val resources = remainingResources(offerId)

        if (canLaunchTask(slaveId, resources)) {
          // Create a task
          launchTasks = true
          val taskId = newMesosTaskId()
          val offerCPUs = getResource(resources, "cpus").toInt

          val taskCPUs = executorCores(offerCPUs)
          val taskMemory = executorMemory(sc)

          slaves.getOrElseUpdate(slaveId, new Slave(offer.getHostname)).taskIDs.add(taskId)

          val (afterCPUResources, cpuResourcesToUse) =
            partitionResources(resources, "cpus", taskCPUs)
          val (resourcesLeft, memResourcesToUse) =
            partitionResources(afterCPUResources.asJava, "mem", taskMemory)

          val taskBuilder = MesosTaskInfo.newBuilder()
            .setTaskId(TaskID.newBuilder().setValue(taskId.toString).build())
            .setSlaveId(offer.getSlaveId)
            .setCommand(createCommand(offer, taskCPUs + extraCoresPerExecutor, taskId))
            .setName("Task " + taskId)
            .addAllResources(cpuResourcesToUse.asJava)
            .addAllResources(memResourcesToUse.asJava)

          sc.conf.getOption("spark.mesos.executor.docker.image").foreach { image =>
            MesosSchedulerBackendUtil
              .setupContainerBuilderDockerInfo(image, sc.conf, taskBuilder.getContainerBuilder)
          }

          tasks(offer.getId) ::= taskBuilder.build()
          remainingResources(offerId) = resourcesLeft.asJava
          totalCoresAcquired += taskCPUs
          coresByTaskId(taskId) = taskCPUs
>>>>>>> f9ae99fe
        }
      }
    }
    tasks.toMap
  }

  private def canLaunchTask(slaveId: String, resources: JList[Resource]): Boolean = {
    val offerMem = getResource(resources, "mem")
    val offerCPUs = getResource(resources, "cpus").toInt
    val cpus = executorCores(offerCPUs)
    val mem = executorMemory(sc)

    cpus > 0 &&
      cpus <= offerCPUs &&
      cpus + totalCoresAcquired <= maxCores &&
      mem <= offerMem &&
      numExecutors() < executorLimit &&
      slaves.get(slaveId).map(_.taskFailures).getOrElse(0) < MAX_SLAVE_FAILURES
  }

  private def executorCores(offerCPUs: Int): Int = {
    sc.conf.getInt("spark.executor.cores",
      math.min(offerCPUs, maxCores - totalCoresAcquired))
  }

  override def statusUpdate(d: SchedulerDriver, status: TaskStatus) {
    val taskId = status.getTaskId.getValue
    val slaveId = status.getSlaveId.getValue
    val state = TaskState.fromMesos(status.getState)

    logInfo(s"Mesos task $taskId is now ${status.getState}")

    stateLock.synchronized {
      val slave = slaves(slaveId)

      // If the shuffle service is enabled, have the driver register with each one of the
      // shuffle services. This allows the shuffle services to clean up state associated with
      // this application when the driver exits. There is currently not a great way to detect
      // this through Mesos, since the shuffle services are set up independently.
      if (state.equals(TaskState.RUNNING) &&
          shuffleServiceEnabled &&
          !slave.shuffleRegistered) {
        assume(mesosExternalShuffleClient.isDefined,
          "External shuffle client was not instantiated even though shuffle service is enabled.")
        // TODO: Remove this and allow the MesosExternalShuffleService to detect
        // framework termination when new Mesos Framework HTTP API is available.
        val externalShufflePort = conf.getInt("spark.shuffle.service.port", 7337)

        logDebug(s"Connecting to shuffle service on slave $slaveId, " +
            s"host ${slave.hostname}, port $externalShufflePort for app ${conf.getAppId}")

        mesosExternalShuffleClient.get
          .registerDriverWithShuffleService(slave.hostname, externalShufflePort)
        slave.shuffleRegistered = true
      }

      if (TaskState.isFinished(state)) {
        // Remove the cores we have remembered for this task, if it's in the hashmap
        for (cores <- coresByTaskId.get(taskId)) {
          totalCoresAcquired -= cores
          coresByTaskId -= taskId
        }
        // If it was a failure, mark the slave as failed for blacklisting purposes
        if (TaskState.isFailed(state)) {
          slave.taskFailures += 1

          if (slave.taskFailures >= MAX_SLAVE_FAILURES) {
            logInfo(s"Blacklisting Mesos slave $slaveId due to too many failures; " +
                "is Spark installed on it?")
          }
        }
        executorTerminated(d, slaveId, taskId, s"Executor finished with state $state")
        // In case we'd rejected everything before but have now lost a node
        d.reviveOffers()
      }
    }
  }

  override def error(d: SchedulerDriver, message: String) {
    logError(s"Mesos error: $message")
    scheduler.error(message)
  }

  override def stop() {
    // Make sure we're not launching tasks during shutdown
    stateLock.synchronized {
      if (stopCalled) {
        logWarning("Stop called multiple times, ignoring")
        return
      }
      stopCalled = true
      super.stop()
    }

    // Wait for executors to report done, or else mesosDriver.stop() will forcefully kill them.
    // See SPARK-12330
    val stopwatch = new Stopwatch()
    stopwatch.start()

    // slaveIdsWithExecutors has no memory barrier, so this is eventually consistent
    while (numExecutors() > 0 &&
      stopwatch.elapsed(TimeUnit.MILLISECONDS) < shutdownTimeoutMS) {
      Thread.sleep(100)
    }

    if (numExecutors() > 0) {
      logWarning(s"Timed out waiting for ${numExecutors()} remaining executors "
        + s"to terminate within $shutdownTimeoutMS ms. This may leave temporary files "
        + "on the mesos nodes.")
    }

    if (mesosDriver != null) {
      mesosDriver.stop()
    }
  }

  override def frameworkMessage(d: SchedulerDriver, e: ExecutorID, s: SlaveID, b: Array[Byte]) {}

  /**
   * Called when a slave is lost or a Mesos task finished. Updates local view on
   * what tasks are running. It also notifies the driver that an executor was removed.
   */
  private def executorTerminated(d: SchedulerDriver,
                                 slaveId: String,
                                 taskId: String,
                                 reason: String): Unit = {
    stateLock.synchronized {
      removeExecutor(taskId, SlaveLost(reason))
      slaves(slaveId).taskIDs.remove(taskId)
    }
  }

  override def slaveLost(d: SchedulerDriver, slaveId: SlaveID): Unit = {
    logInfo(s"Mesos slave lost: ${slaveId.getValue}")
  }

  override def executorLost(d: SchedulerDriver, e: ExecutorID, s: SlaveID, status: Int): Unit = {
    logInfo("Mesos executor lost: %s".format(e.getValue))
  }

  override def applicationId(): String =
    Option(appId).getOrElse {
      logWarning("Application ID is not initialized yet.")
      super.applicationId
    }

  override def doRequestTotalExecutors(requestedTotal: Int): Boolean = {
    // We don't truly know if we can fulfill the full amount of executors
    // since at coarse grain it depends on the amount of slaves available.
    logInfo("Capping the total amount of executors to " + requestedTotal)
    executorLimitOption = Some(requestedTotal)
    true
  }

  override def doKillExecutors(executorIds: Seq[String]): Boolean = {
    if (mesosDriver == null) {
      logWarning("Asked to kill executors before the Mesos driver was started.")
      false
    } else {
      for (executorId <- executorIds) {
        val taskId = TaskID.newBuilder().setValue(executorId).build()
        mesosDriver.killTask(taskId)
      }
      // no need to adjust `executorLimitOption` since the AllocationManager already communicated
      // the desired limit through a call to `doRequestTotalExecutors`.
      // See [[o.a.s.scheduler.cluster.CoarseGrainedSchedulerBackend.killExecutors]]
      true
    }
  }

  private def numExecutors(): Int = {
    slaves.values.map(_.taskIDs.size).sum
  }
}

private class Slave(val hostname: String) {
  val taskIDs = new HashSet[String]()
  var taskFailures = 0
  var shuffleRegistered = false
}<|MERGE_RESOLUTION|>--- conflicted
+++ resolved
@@ -365,72 +365,6 @@
 
       for (offer <- offers) {
         val slaveId = offer.getSlaveId.getValue
-<<<<<<< HEAD
-        val mem = getResource(offer.getResourcesList, "mem")
-        val cpus = getResource(offer.getResourcesList, "cpus").toInt
-        val ports = getRangeResource(offer.getResourcesList, "ports")
-        val id = offer.getId.getValue
-        val meetsPortRequirements = checkPorts(sc, ports)
-
-        if (meetsConstraints && meetsPortRequirements) {
-          if (taskIdToSlaveId.size < executorLimit &&
-              totalCoresAcquired < maxCores &&
-              mem >= calculateTotalMemory(sc) &&
-              cpus >= 1 &&
-              failuresBySlaveId.getOrElse(slaveId, 0) < MAX_SLAVE_FAILURES &&
-              !slaveIdsWithExecutors.contains(slaveId)) {
-            // Launch an executor on the slave
-            val cpusToUse = math.min(cpus, maxCores - totalCoresAcquired)
-            totalCoresAcquired += cpusToUse
-            val taskId = newMesosTaskId()
-            taskIdToSlaveId.put(taskId, slaveId)
-            slaveIdsWithExecutors += slaveId
-            coresByTaskId(taskId) = cpusToUse
-            // Gather cpu resources from the available resources and use them in the task.
-            val (remainingCpuResources, cpuResourcesToUse) =
-              partitionResources(offer.getResourcesList, "cpus", cpusToUse)
-            val (remainingMemResources, memResourcesToUse) =
-              partitionResources(remainingCpuResources.asJava, "mem", calculateTotalMemory(sc))
-            val (remainingPortResources, portResourcesToUse) = remainingMemResources
-              .partition { r => ! ( r.getType == Value.Type.RANGES &  r.getName == "ports" ) }
-
-            val taskBuilder = MesosTaskInfo.newBuilder()
-              .setTaskId(TaskID.newBuilder().setValue(taskId.toString).build())
-              .setSlaveId(offer.getSlaveId)
-              .setCommand(createCommand(offer, cpusToUse + extraCoresPerSlave, taskId))
-              .setName("Task " + taskId)
-              .addAllResources(cpuResourcesToUse.asJava)
-              .addAllResources(memResourcesToUse.asJava)
-              .addAllResources(portResourcesToUse.asJava)
-
-            sc.conf.getOption("spark.mesos.executor.docker.image").foreach { image =>
-              MesosSchedulerBackendUtil
-                .setupContainerBuilderDockerInfo(image, sc.conf, taskBuilder.getContainerBuilder())
-            }
-
-            // Accept the offer and launch the task
-            logDebug(s"Accepting offer: $id with attributes: $offerAttributes mem: $mem cpu: $cpus"
-              + s" ports: ${ports.mkString(",")}")
-
-            slaveIdToHost(offer.getSlaveId.getValue) = offer.getHostname
-            d.launchTasks(
-              Collections.singleton(offer.getId),
-              Collections.singleton(taskBuilder.build()), filters)
-          } else {
-            // Decline the offer
-            logDebug(s"Declining offer: $id with attributes: $offerAttributes mem: $mem cpu: $cpus"
-              + s" ports: ${ports.mkString(",")}")
-            d.declineOffer(offer.getId)
-          }
-        } else {
-          // This offer does not meet constraints. We don't need to see it again.
-          // Decline the offer for a long period of time.
-          logDebug(s"Declining offer: $id with attributes: $offerAttributes mem: $mem cpu: $cpus"
-              + s" ports: ${ports.mkString(",")}"
-              + " for $rejectOfferDurationForUnmetConstraints seconds")
-          d.declineOffer(offer.getId, Filters.newBuilder()
-            .setRefuseSeconds(rejectOfferDurationForUnmetConstraints).build())
-=======
         val offerId = offer.getId.getValue
         val resources = remainingResources(offerId)
 
@@ -447,8 +381,10 @@
 
           val (afterCPUResources, cpuResourcesToUse) =
             partitionResources(resources, "cpus", taskCPUs)
-          val (resourcesLeft, memResourcesToUse) =
+          val (remainingMemResources, memResourcesToUse) =
             partitionResources(afterCPUResources.asJava, "mem", taskMemory)
+          val (resourcesLeft, portResourcesToUse) = remainingMemResources
+            .partition {r => ! ( r.getType == Value.Type.RANGES &  r.getName == "ports" )}
 
           val taskBuilder = MesosTaskInfo.newBuilder()
             .setTaskId(TaskID.newBuilder().setValue(taskId.toString).build())
@@ -457,6 +393,7 @@
             .setName("Task " + taskId)
             .addAllResources(cpuResourcesToUse.asJava)
             .addAllResources(memResourcesToUse.asJava)
+            .addAllResources(portResourcesToUse.asJava)
 
           sc.conf.getOption("spark.mesos.executor.docker.image").foreach { image =>
             MesosSchedulerBackendUtil
@@ -467,7 +404,6 @@
           remainingResources(offerId) = resourcesLeft.asJava
           totalCoresAcquired += taskCPUs
           coresByTaskId(taskId) = taskCPUs
->>>>>>> f9ae99fe
         }
       }
     }
@@ -479,13 +415,16 @@
     val offerCPUs = getResource(resources, "cpus").toInt
     val cpus = executorCores(offerCPUs)
     val mem = executorMemory(sc)
+    val ports = getRangeResource(resources, "ports")
+    val meetsPortRequirements = checkPorts(sc, ports)
 
     cpus > 0 &&
       cpus <= offerCPUs &&
       cpus + totalCoresAcquired <= maxCores &&
       mem <= offerMem &&
       numExecutors() < executorLimit &&
-      slaves.get(slaveId).map(_.taskFailures).getOrElse(0) < MAX_SLAVE_FAILURES
+      slaves.get(slaveId).map(_.taskFailures).getOrElse(0) < MAX_SLAVE_FAILURES &&
+      meetsPortRequirements
   }
 
   private def executorCores(offerCPUs: Int): Int = {
