/*
 * Licensed to the Apache Software Foundation (ASF) under one or more
 * contributor license agreements.  See the NOTICE file distributed with
 * this work for additional information regarding copyright ownership.
 * The ASF licenses this file to You under the Apache License, Version 2.0
 * (the "License"); you may not use this file except in compliance with
 * the License.  You may obtain a copy of the License at
 *
 *    http://www.apache.org/licenses/LICENSE-2.0
 *
 * Unless required by applicable law or agreed to in writing, software
 * distributed under the License is distributed on an "AS IS" BASIS,
 * WITHOUT WARRANTIES OR CONDITIONS OF ANY KIND, either express or implied.
 * See the License for the specific language governing permissions and
 * limitations under the License.
 */

package org.apache.spark.scheduler

import java.io.NotSerializableException
import java.nio.ByteBuffer
import java.util.Arrays
import java.util.concurrent.ConcurrentLinkedQueue

import scala.collection.mutable.{ArrayBuffer, HashMap, HashSet}
import scala.math.{max, min}
import scala.util.control.NonFatal

import org.apache.spark._
import org.apache.spark.internal.Logging
import org.apache.spark.scheduler.SchedulingMode._
import org.apache.spark.TaskState.TaskState
import org.apache.spark.util.{AccumulatorV2, Clock, SystemClock, Utils}

/**
 * Schedules the tasks within a single TaskSet in the TaskSchedulerImpl. This class keeps track of
 * each task, retries tasks if they fail (up to a limited number of times), and
 * handles locality-aware scheduling for this TaskSet via delay scheduling. The main interfaces
 * to it are resourceOffer, which asks the TaskSet whether it wants to run a task on one node,
 * and statusUpdate, which tells it that one of its tasks changed state (e.g. finished).
 *
 * THREADING: This class is designed to only be called from code with a lock on the
 * TaskScheduler (e.g. its event handlers). It should not be called from other threads.
 *
 * @param sched           the TaskSchedulerImpl associated with the TaskSetManager
 * @param taskSet         the TaskSet to manage scheduling for
 * @param maxTaskFailures if any particular task fails this number of times, the entire
 *                        task set will be aborted
 */
private[spark] class TaskSetManager(
    sched: TaskSchedulerImpl,
    val taskSet: TaskSet,
    val maxTaskFailures: Int,
    blacklistTracker: Option[BlacklistTracker] = None,
    clock: Clock = new SystemClock()) extends Schedulable with Logging {

  private val conf = sched.sc.conf

  // Quantile of tasks at which to start speculation
  val SPECULATION_QUANTILE = conf.getDouble("spark.speculation.quantile", 0.75)
  val SPECULATION_MULTIPLIER = conf.getDouble("spark.speculation.multiplier", 1.5)

  // Limit of bytes for total size of results (default is 1GB)
  val maxResultSize = Utils.getMaxResultSize(conf)

  // Serializer for closures and tasks.
  val env = SparkEnv.get
  val ser = env.closureSerializer.newInstance()

  val tasks = taskSet.tasks
  val numTasks = tasks.length
  val copiesRunning = new Array[Int](numTasks)
  val successful = new Array[Boolean](numTasks)
  private val numFailures = new Array[Int](numTasks)

  val taskAttempts = Array.fill[List[TaskInfo]](numTasks)(Nil)
  var tasksSuccessful = 0

  var weight = 1
  var minShare = 0
  var priority = taskSet.priority
  var stageId = taskSet.stageId
  val name = "TaskSet_" + taskSet.id
  var parent: Pool = null
  var totalResultSize = 0L
  var calculatedTasks = 0

  private[scheduler] val taskSetBlacklistHelperOpt: Option[TaskSetBlacklist] = {
<<<<<<< HEAD
    if (BlacklistTracker.isBlacklistEnabled(conf)) {
      Some(new TaskSetBlacklist(conf, stageId, clock))
    } else {
      None
=======
    blacklistTracker.map { _ =>
      new TaskSetBlacklist(conf, stageId, clock)
>>>>>>> 0ef1421a
    }
  }

  val runningTasksSet = new HashSet[Long]

  override def runningTasks: Int = runningTasksSet.size

  // True once no more tasks should be launched for this task set manager. TaskSetManagers enter
  // the zombie state once at least one attempt of each task has completed successfully, or if the
  // task set is aborted (for example, because it was killed).  TaskSetManagers remain in the zombie
  // state until all tasks have finished running; we keep TaskSetManagers that are in the zombie
  // state in order to continue to track and account for the running tasks.
  // TODO: We should kill any running task attempts when the task set manager becomes a zombie.
  var isZombie = false

  // Set of pending tasks for each executor. These collections are actually
  // treated as stacks, in which new tasks are added to the end of the
  // ArrayBuffer and removed from the end. This makes it faster to detect
  // tasks that repeatedly fail because whenever a task failed, it is put
  // back at the head of the stack. These collections may contain duplicates
  // for two reasons:
  // (1): Tasks are only removed lazily; when a task is launched, it remains
  // in all the pending lists except the one that it was launched from.
  // (2): Tasks may be re-added to these lists multiple times as a result
  // of failures.
  // Duplicates are handled in dequeueTaskFromList, which ensures that a
  // task hasn't already started running before launching it.
  private val pendingTasksForExecutor = new HashMap[String, ArrayBuffer[Int]]

  // Set of pending tasks for each host. Similar to pendingTasksForExecutor,
  // but at host level.
  private val pendingTasksForHost = new HashMap[String, ArrayBuffer[Int]]

  // Set of pending tasks for each rack -- similar to the above.
  private val pendingTasksForRack = new HashMap[String, ArrayBuffer[Int]]

  // Set containing pending tasks with no locality preferences.
  var pendingTasksWithNoPrefs = new ArrayBuffer[Int]

  // Set containing all pending tasks (also used as a stack, as above).
  val allPendingTasks = new ArrayBuffer[Int]

  // Tasks that can be speculated. Since these will be a small fraction of total
  // tasks, we'll just hold them in a HashSet.
  val speculatableTasks = new HashSet[Int]

  // Task index, start and finish time for each task attempt (indexed by task ID)
  val taskInfos = new HashMap[Long, TaskInfo]

  // How frequently to reprint duplicate exceptions in full, in milliseconds
  val EXCEPTION_PRINT_INTERVAL =
    conf.getLong("spark.logging.exceptionPrintInterval", 10000)

  // Map of recent exceptions (identified by string representation and top stack frame) to
  // duplicate count (how many times the same exception has appeared) and time the full exception
  // was printed. This should ideally be an LRU map that can drop old exceptions automatically.
  val recentExceptions = HashMap[String, (Int, Long)]()

  // Figure out the current map output tracker epoch and set it on all tasks
  val epoch = sched.mapOutputTracker.getEpoch
  logDebug("Epoch for " + taskSet + ": " + epoch)
  for (t <- tasks) {
    t.epoch = epoch
  }

  // Add all our tasks to the pending lists. We do this in reverse order
  // of task index so that tasks with low indices get launched first.
  for (i <- (0 until numTasks).reverse) {
    addPendingTask(i)
  }

  // Figure out which locality levels we have in our TaskSet, so we can do delay scheduling
  var myLocalityLevels = computeValidLocalityLevels()
  var localityWaits = myLocalityLevels.map(getLocalityWait) // Time to wait at each level

  // Delay scheduling variables: we keep track of our current locality level and the time we
  // last launched a task at that level, and move up a level when localityWaits[curLevel] expires.
  // We then move down if we manage to launch a "more local" task.
  var currentLocalityIndex = 0    // Index of our current locality level in validLocalityLevels
  var lastLaunchTime = clock.getTimeMillis()  // Time we last launched a task at this level

  override def schedulableQueue: ConcurrentLinkedQueue[Schedulable] = null

  override def schedulingMode: SchedulingMode = SchedulingMode.NONE

  var emittedTaskSizeWarning = false

  /** Add a task to all the pending-task lists that it should be on. */
  private def addPendingTask(index: Int) {
    for (loc <- tasks(index).preferredLocations) {
      loc match {
        case e: ExecutorCacheTaskLocation =>
          pendingTasksForExecutor.getOrElseUpdate(e.executorId, new ArrayBuffer) += index
        case e: HDFSCacheTaskLocation =>
          val exe = sched.getExecutorsAliveOnHost(loc.host)
          exe match {
            case Some(set) =>
              for (e <- set) {
                pendingTasksForExecutor.getOrElseUpdate(e, new ArrayBuffer) += index
              }
              logInfo(s"Pending task $index has a cached location at ${e.host} " +
                ", where there are executors " + set.mkString(","))
            case None => logDebug(s"Pending task $index has a cached location at ${e.host} " +
                ", but there are no executors alive there.")
          }
        case _ =>
      }
      pendingTasksForHost.getOrElseUpdate(loc.host, new ArrayBuffer) += index
      for (rack <- sched.getRackForHost(loc.host)) {
        pendingTasksForRack.getOrElseUpdate(rack, new ArrayBuffer) += index
      }
    }

    if (tasks(index).preferredLocations == Nil) {
      pendingTasksWithNoPrefs += index
    }

    allPendingTasks += index  // No point scanning this whole list to find the old task there
  }

  /**
   * Return the pending tasks list for a given executor ID, or an empty list if
   * there is no map entry for that host
   */
  private def getPendingTasksForExecutor(executorId: String): ArrayBuffer[Int] = {
    pendingTasksForExecutor.getOrElse(executorId, ArrayBuffer())
  }

  /**
   * Return the pending tasks list for a given host, or an empty list if
   * there is no map entry for that host
   */
  private def getPendingTasksForHost(host: String): ArrayBuffer[Int] = {
    pendingTasksForHost.getOrElse(host, ArrayBuffer())
  }

  /**
   * Return the pending rack-local task list for a given rack, or an empty list if
   * there is no map entry for that rack
   */
  private def getPendingTasksForRack(rack: String): ArrayBuffer[Int] = {
    pendingTasksForRack.getOrElse(rack, ArrayBuffer())
  }

  /**
   * Dequeue a pending task from the given list and return its index.
   * Return None if the list is empty.
   * This method also cleans up any tasks in the list that have already
   * been launched, since we want that to happen lazily.
   */
  private def dequeueTaskFromList(
      execId: String,
      host: String,
      list: ArrayBuffer[Int]): Option[Int] = {
    var indexOffset = list.size
    while (indexOffset > 0) {
      indexOffset -= 1
      val index = list(indexOffset)
      if (!isTaskBlacklistedOnExecOrNode(index, execId, host)) {
        // This should almost always be list.trimEnd(1) to remove tail
        list.remove(indexOffset)
        if (copiesRunning(index) == 0 && !successful(index)) {
          return Some(index)
        }
      }
    }
    None
  }

  /** Check whether a task is currently running an attempt on a given host */
  private def hasAttemptOnHost(taskIndex: Int, host: String): Boolean = {
    taskAttempts(taskIndex).exists(_.host == host)
  }

  private def isTaskBlacklistedOnExecOrNode(index: Int, execId: String, host: String): Boolean = {
    taskSetBlacklistHelperOpt.exists { blacklist =>
      blacklist.isNodeBlacklistedForTask(host, index) ||
        blacklist.isExecutorBlacklistedForTask(execId, index)
    }
  }

  /**
   * Return a speculative task for a given executor if any are available. The task should not have
   * an attempt running on this host, in case the host is slow. In addition, the task should meet
   * the given locality constraint.
   */
  // Labeled as protected to allow tests to override providing speculative tasks if necessary
  protected def dequeueSpeculativeTask(execId: String, host: String, locality: TaskLocality.Value)
    : Option[(Int, TaskLocality.Value)] =
  {
    speculatableTasks.retain(index => !successful(index)) // Remove finished tasks from set

    def canRunOnHost(index: Int): Boolean = {
      !hasAttemptOnHost(index, host) &&
        !isTaskBlacklistedOnExecOrNode(index, execId, host)
    }

    if (!speculatableTasks.isEmpty) {
      // Check for process-local tasks; note that tasks can be process-local
      // on multiple nodes when we replicate cached blocks, as in Spark Streaming
      for (index <- speculatableTasks if canRunOnHost(index)) {
        val prefs = tasks(index).preferredLocations
        val executors = prefs.flatMap(_ match {
          case e: ExecutorCacheTaskLocation => Some(e.executorId)
          case _ => None
        });
        if (executors.contains(execId)) {
          speculatableTasks -= index
          return Some((index, TaskLocality.PROCESS_LOCAL))
        }
      }

      // Check for node-local tasks
      if (TaskLocality.isAllowed(locality, TaskLocality.NODE_LOCAL)) {
        for (index <- speculatableTasks if canRunOnHost(index)) {
          val locations = tasks(index).preferredLocations.map(_.host)
          if (locations.contains(host)) {
            speculatableTasks -= index
            return Some((index, TaskLocality.NODE_LOCAL))
          }
        }
      }

      // Check for no-preference tasks
      if (TaskLocality.isAllowed(locality, TaskLocality.NO_PREF)) {
        for (index <- speculatableTasks if canRunOnHost(index)) {
          val locations = tasks(index).preferredLocations
          if (locations.size == 0) {
            speculatableTasks -= index
            return Some((index, TaskLocality.PROCESS_LOCAL))
          }
        }
      }

      // Check for rack-local tasks
      if (TaskLocality.isAllowed(locality, TaskLocality.RACK_LOCAL)) {
        for (rack <- sched.getRackForHost(host)) {
          for (index <- speculatableTasks if canRunOnHost(index)) {
            val racks = tasks(index).preferredLocations.map(_.host).flatMap(sched.getRackForHost)
            if (racks.contains(rack)) {
              speculatableTasks -= index
              return Some((index, TaskLocality.RACK_LOCAL))
            }
          }
        }
      }

      // Check for non-local tasks
      if (TaskLocality.isAllowed(locality, TaskLocality.ANY)) {
        for (index <- speculatableTasks if canRunOnHost(index)) {
          speculatableTasks -= index
          return Some((index, TaskLocality.ANY))
        }
      }
    }

    None
  }

  /**
   * Dequeue a pending task for a given node and return its index and locality level.
   * Only search for tasks matching the given locality constraint.
   *
   * @return An option containing (task index within the task set, locality, is speculative?)
   */
  private def dequeueTask(execId: String, host: String, maxLocality: TaskLocality.Value)
    : Option[(Int, TaskLocality.Value, Boolean)] =
  {
    for (index <- dequeueTaskFromList(execId, host, getPendingTasksForExecutor(execId))) {
      return Some((index, TaskLocality.PROCESS_LOCAL, false))
    }

    if (TaskLocality.isAllowed(maxLocality, TaskLocality.NODE_LOCAL)) {
      for (index <- dequeueTaskFromList(execId, host, getPendingTasksForHost(host))) {
        return Some((index, TaskLocality.NODE_LOCAL, false))
      }
    }

    if (TaskLocality.isAllowed(maxLocality, TaskLocality.NO_PREF)) {
      // Look for noPref tasks after NODE_LOCAL for minimize cross-rack traffic
      for (index <- dequeueTaskFromList(execId, host, pendingTasksWithNoPrefs)) {
        return Some((index, TaskLocality.PROCESS_LOCAL, false))
      }
    }

    if (TaskLocality.isAllowed(maxLocality, TaskLocality.RACK_LOCAL)) {
      for {
        rack <- sched.getRackForHost(host)
        index <- dequeueTaskFromList(execId, host, getPendingTasksForRack(rack))
      } {
        return Some((index, TaskLocality.RACK_LOCAL, false))
      }
    }

    if (TaskLocality.isAllowed(maxLocality, TaskLocality.ANY)) {
      for (index <- dequeueTaskFromList(execId, host, allPendingTasks)) {
        return Some((index, TaskLocality.ANY, false))
      }
    }

    // find a speculative task if all others tasks have been scheduled
    dequeueSpeculativeTask(execId, host, maxLocality).map {
      case (taskIndex, allowedLocality) => (taskIndex, allowedLocality, true)}
  }

  /**
   * Respond to an offer of a single executor from the scheduler by finding a task
   *
   * NOTE: this function is either called with a maxLocality which
   * would be adjusted by delay scheduling algorithm or it will be with a special
   * NO_PREF locality which will be not modified
   *
   * @param execId the executor Id of the offered resource
   * @param host  the host Id of the offered resource
   * @param maxLocality the maximum locality we want to schedule the tasks at
   */
  @throws[TaskNotSerializableException]
  def resourceOffer(
      execId: String,
      host: String,
      maxLocality: TaskLocality.TaskLocality)
    : Option[TaskDescription] =
  {
    val offerBlacklisted = taskSetBlacklistHelperOpt.exists { blacklist =>
      blacklist.isNodeBlacklistedForTaskSet(host) ||
        blacklist.isExecutorBlacklistedForTaskSet(execId)
    }
    if (!isZombie && !offerBlacklisted) {
      val curTime = clock.getTimeMillis()

      var allowedLocality = maxLocality

      if (maxLocality != TaskLocality.NO_PREF) {
        allowedLocality = getAllowedLocalityLevel(curTime)
        if (allowedLocality > maxLocality) {
          // We're not allowed to search for farther-away tasks
          allowedLocality = maxLocality
        }
      }

      dequeueTask(execId, host, allowedLocality).map { case ((index, taskLocality, speculative)) =>
        // Found a task; do some bookkeeping and return a task description
        val task = tasks(index)
        val taskId = sched.newTaskId()
        // Do various bookkeeping
        copiesRunning(index) += 1
        val attemptNum = taskAttempts(index).size
        val info = new TaskInfo(taskId, index, attemptNum, curTime,
          execId, host, taskLocality, speculative)
        taskInfos(taskId) = info
        taskAttempts(index) = info :: taskAttempts(index)
        // Update our locality level for delay scheduling
        // NO_PREF will not affect the variables related to delay scheduling
        if (maxLocality != TaskLocality.NO_PREF) {
          currentLocalityIndex = getLocalityIndex(taskLocality)
          lastLaunchTime = curTime
        }
        // Serialize and return the task
        val serializedTask: ByteBuffer = try {
          ser.serialize(task)
        } catch {
          // If the task cannot be serialized, then there's no point to re-attempt the task,
          // as it will always fail. So just abort the whole task-set.
          case NonFatal(e) =>
            val msg = s"Failed to serialize task $taskId, not attempting to retry it."
            logError(msg, e)
            abort(s"$msg Exception during serialization: $e")
            throw new TaskNotSerializableException(e)
        }
        if (serializedTask.limit > TaskSetManager.TASK_SIZE_TO_WARN_KB * 1024 &&
          !emittedTaskSizeWarning) {
          emittedTaskSizeWarning = true
          logWarning(s"Stage ${task.stageId} contains a task of very large size " +
            s"(${serializedTask.limit / 1024} KB). The maximum recommended task size is " +
            s"${TaskSetManager.TASK_SIZE_TO_WARN_KB} KB.")
        }
        addRunningTask(taskId)

        // We used to log the time it takes to serialize the task, but task size is already
        // a good proxy to task serialization time.
        // val timeTaken = clock.getTime() - startTime
        val taskName = s"task ${info.id} in stage ${taskSet.id}"
        logInfo(s"Starting $taskName (TID $taskId, $host, executor ${info.executorId}, " +
          s"partition ${task.partitionId}, $taskLocality, ${serializedTask.limit} bytes)")

        sched.dagScheduler.taskStarted(task, info)
        new TaskDescription(
          taskId,
          attemptNum,
          execId,
          taskName,
          index,
          sched.sc.addedFiles,
          sched.sc.addedJars,
          task.localProperties,
          serializedTask)
      }
    } else {
      None
    }
  }

  private def maybeFinishTaskSet() {
    if (isZombie && runningTasks == 0) {
      sched.taskSetFinished(this)
      if (tasksSuccessful == numTasks) {
        blacklistTracker.foreach(_.updateBlacklistForSuccessfulTaskSet(
          taskSet.stageId,
          taskSet.stageAttemptId,
          taskSetBlacklistHelperOpt.get.execToFailures))
      }
    }
  }

  /**
   * Get the level we can launch tasks according to delay scheduling, based on current wait time.
   */
  private def getAllowedLocalityLevel(curTime: Long): TaskLocality.TaskLocality = {
    // Remove the scheduled or finished tasks lazily
    def tasksNeedToBeScheduledFrom(pendingTaskIds: ArrayBuffer[Int]): Boolean = {
      var indexOffset = pendingTaskIds.size
      while (indexOffset > 0) {
        indexOffset -= 1
        val index = pendingTaskIds(indexOffset)
        if (copiesRunning(index) == 0 && !successful(index)) {
          return true
        } else {
          pendingTaskIds.remove(indexOffset)
        }
      }
      false
    }
    // Walk through the list of tasks that can be scheduled at each location and returns true
    // if there are any tasks that still need to be scheduled. Lazily cleans up tasks that have
    // already been scheduled.
    def moreTasksToRunIn(pendingTasks: HashMap[String, ArrayBuffer[Int]]): Boolean = {
      val emptyKeys = new ArrayBuffer[String]
      val hasTasks = pendingTasks.exists {
        case (id: String, tasks: ArrayBuffer[Int]) =>
          if (tasksNeedToBeScheduledFrom(tasks)) {
            true
          } else {
            emptyKeys += id
            false
          }
      }
      // The key could be executorId, host or rackId
      emptyKeys.foreach(id => pendingTasks.remove(id))
      hasTasks
    }

    while (currentLocalityIndex < myLocalityLevels.length - 1) {
      val moreTasks = myLocalityLevels(currentLocalityIndex) match {
        case TaskLocality.PROCESS_LOCAL => moreTasksToRunIn(pendingTasksForExecutor)
        case TaskLocality.NODE_LOCAL => moreTasksToRunIn(pendingTasksForHost)
        case TaskLocality.NO_PREF => pendingTasksWithNoPrefs.nonEmpty
        case TaskLocality.RACK_LOCAL => moreTasksToRunIn(pendingTasksForRack)
      }
      if (!moreTasks) {
        // This is a performance optimization: if there are no more tasks that can
        // be scheduled at a particular locality level, there is no point in waiting
        // for the locality wait timeout (SPARK-4939).
        lastLaunchTime = curTime
        logDebug(s"No tasks for locality level ${myLocalityLevels(currentLocalityIndex)}, " +
          s"so moving to locality level ${myLocalityLevels(currentLocalityIndex + 1)}")
        currentLocalityIndex += 1
      } else if (curTime - lastLaunchTime >= localityWaits(currentLocalityIndex)) {
        // Jump to the next locality level, and reset lastLaunchTime so that the next locality
        // wait timer doesn't immediately expire
        lastLaunchTime += localityWaits(currentLocalityIndex)
        logDebug(s"Moving to ${myLocalityLevels(currentLocalityIndex + 1)} after waiting for " +
          s"${localityWaits(currentLocalityIndex)}ms")
        currentLocalityIndex += 1
      } else {
        return myLocalityLevels(currentLocalityIndex)
      }
    }
    myLocalityLevels(currentLocalityIndex)
  }

  /**
   * Find the index in myLocalityLevels for a given locality. This is also designed to work with
   * localities that are not in myLocalityLevels (in case we somehow get those) by returning the
   * next-biggest level we have. Uses the fact that the last value in myLocalityLevels is ANY.
   */
  def getLocalityIndex(locality: TaskLocality.TaskLocality): Int = {
    var index = 0
    while (locality > myLocalityLevels(index)) {
      index += 1
    }
    index
  }

  /**
   * Check whether the given task set has been blacklisted to the point that it can't run anywhere.
   *
   * It is possible that this taskset has become impossible to schedule *anywhere* due to the
   * blacklist.  The most common scenario would be if there are fewer executors than
   * spark.task.maxFailures. We need to detect this so we can fail the task set, otherwise the job
   * will hang.
   *
   * There's a tradeoff here: we could make sure all tasks in the task set are schedulable, but that
   * would add extra time to each iteration of the scheduling loop. Here, we take the approach of
   * making sure at least one of the unscheduled tasks is schedulable. This means we may not detect
   * the hang as quickly as we could have, but we'll always detect the hang eventually, and the
   * method is faster in the typical case. In the worst case, this method can take
   * O(maxTaskFailures + numTasks) time, but it will be faster when there haven't been any task
   * failures (this is because the method picks one unscheduled task, and then iterates through each
   * executor until it finds one that the task isn't blacklisted on).
   */
  private[scheduler] def abortIfCompletelyBlacklisted(
      hostToExecutors: HashMap[String, HashSet[String]]): Unit = {
    taskSetBlacklistHelperOpt.foreach { taskSetBlacklist =>
      val appBlacklist = blacklistTracker.get
      // Only look for unschedulable tasks when at least one executor has registered. Otherwise,
      // task sets will be (unnecessarily) aborted in cases when no executors have registered yet.
      if (hostToExecutors.nonEmpty) {
        // find any task that needs to be scheduled
        val pendingTask: Option[Int] = {
          // usually this will just take the last pending task, but because of the lazy removal
          // from each list, we may need to go deeper in the list.  We poll from the end because
          // failed tasks are put back at the end of allPendingTasks, so we're more likely to find
          // an unschedulable task this way.
          val indexOffset = allPendingTasks.lastIndexWhere { indexInTaskSet =>
            copiesRunning(indexInTaskSet) == 0 && !successful(indexInTaskSet)
          }
          if (indexOffset == -1) {
            None
          } else {
            Some(allPendingTasks(indexOffset))
          }
        }

        pendingTask.foreach { indexInTaskSet =>
          // try to find some executor this task can run on.  Its possible that some *other*
          // task isn't schedulable anywhere, but we will discover that in some later call,
          // when that unschedulable task is the last task remaining.
          val blacklistedEverywhere = hostToExecutors.forall { case (host, execsOnHost) =>
            // Check if the task can run on the node
            val nodeBlacklisted =
              appBlacklist.isNodeBlacklisted(host) ||
                taskSetBlacklist.isNodeBlacklistedForTaskSet(host) ||
                taskSetBlacklist.isNodeBlacklistedForTask(host, indexInTaskSet)
            if (nodeBlacklisted) {
              true
            } else {
              // Check if the task can run on any of the executors
              execsOnHost.forall { exec =>
                appBlacklist.isExecutorBlacklisted(exec) ||
                  taskSetBlacklist.isExecutorBlacklistedForTaskSet(exec) ||
                  taskSetBlacklist.isExecutorBlacklistedForTask(exec, indexInTaskSet)
              }
            }
          }
          if (blacklistedEverywhere) {
            val partition = tasks(indexInTaskSet).partitionId
            abort(s"Aborting $taskSet because task $indexInTaskSet (partition $partition) " +
              s"cannot run anywhere due to node and executor blacklist.  Blacklisting behavior " +
              s"can be configured via spark.blacklist.*.")
          }
        }
      }
    }
  }

  /**
   * Marks the task as getting result and notifies the DAG Scheduler
   */
  def handleTaskGettingResult(tid: Long): Unit = {
    val info = taskInfos(tid)
    info.markGettingResult()
    sched.dagScheduler.taskGettingResult(info)
  }

  /**
   * Check whether has enough quota to fetch the result with `size` bytes
   */
  def canFetchMoreResults(size: Long): Boolean = sched.synchronized {
    totalResultSize += size
    calculatedTasks += 1
    if (maxResultSize > 0 && totalResultSize > maxResultSize) {
      val msg = s"Total size of serialized results of ${calculatedTasks} tasks " +
        s"(${Utils.bytesToString(totalResultSize)}) is bigger than spark.driver.maxResultSize " +
        s"(${Utils.bytesToString(maxResultSize)})"
      logError(msg)
      abort(msg)
      false
    } else {
      true
    }
  }

  /**
   * Marks a task as successful and notifies the DAGScheduler that the task has ended.
   */
  def handleSuccessfulTask(tid: Long, result: DirectTaskResult[_]): Unit = {
    val info = taskInfos(tid)
    val index = info.index
    info.markFinished(TaskState.FINISHED)
    removeRunningTask(tid)
    // This method is called by "TaskSchedulerImpl.handleSuccessfulTask" which holds the
    // "TaskSchedulerImpl" lock until exiting. To avoid the SPARK-7655 issue, we should not
    // "deserialize" the value when holding a lock to avoid blocking other threads. So we call
    // "result.value()" in "TaskResultGetter.enqueueSuccessfulTask" before reaching here.
    // Note: "result.value()" only deserializes the value when it's called at the first time, so
    // here "result.value()" just returns the value and won't block other threads.
    sched.dagScheduler.taskEnded(tasks(index), Success, result.value(), result.accumUpdates, info)
    // Kill any other attempts for the same task (since those are unnecessary now that one
    // attempt completed successfully).
    for (attemptInfo <- taskAttempts(index) if attemptInfo.running) {
      logInfo(s"Killing attempt ${attemptInfo.attemptNumber} for task ${attemptInfo.id} " +
        s"in stage ${taskSet.id} (TID ${attemptInfo.taskId}) on ${attemptInfo.host} " +
        s"as the attempt ${info.attemptNumber} succeeded on ${info.host}")
      sched.backend.killTask(attemptInfo.taskId, attemptInfo.executorId, true)
    }
    if (!successful(index)) {
      tasksSuccessful += 1
      logInfo(s"Finished task ${info.id} in stage ${taskSet.id} (TID ${info.taskId}) in" +
        s" ${info.duration} ms on ${info.host} (executor ${info.executorId})" +
        s" ($tasksSuccessful/$numTasks)")
      // Mark successful and stop if all the tasks have succeeded.
      successful(index) = true
      if (tasksSuccessful == numTasks) {
        isZombie = true
      }
    } else {
      logInfo("Ignoring task-finished event for " + info.id + " in stage " + taskSet.id +
        " because task " + index + " has already completed successfully")
    }
    maybeFinishTaskSet()
  }

  /**
   * Marks the task as failed, re-adds it to the list of pending tasks, and notifies the
   * DAG Scheduler.
   */
  def handleFailedTask(tid: Long, state: TaskState, reason: TaskFailedReason) {
    val info = taskInfos(tid)
    if (info.failed || info.killed) {
      return
    }
    removeRunningTask(tid)
    info.markFinished(state)
    val index = info.index
    copiesRunning(index) -= 1
    var accumUpdates: Seq[AccumulatorV2[_, _]] = Seq.empty
    val failureReason = s"Lost task ${info.id} in stage ${taskSet.id} (TID $tid, ${info.host}," +
      s" executor ${info.executorId}): ${reason.toErrorString}"
    val failureException: Option[Throwable] = reason match {
      case fetchFailed: FetchFailed =>
        logWarning(failureReason)
        if (!successful(index)) {
          successful(index) = true
          tasksSuccessful += 1
        }
        isZombie = true
        None

      case ef: ExceptionFailure =>
        // ExceptionFailure's might have accumulator updates
        accumUpdates = ef.accums
        if (ef.className == classOf[NotSerializableException].getName) {
          // If the task result wasn't serializable, there's no point in trying to re-execute it.
          logError("Task %s in stage %s (TID %d) had a not serializable result: %s; not retrying"
            .format(info.id, taskSet.id, tid, ef.description))
          abort("Task %s in stage %s (TID %d) had a not serializable result: %s".format(
            info.id, taskSet.id, tid, ef.description))
          return
        }
        val key = ef.description
        val now = clock.getTimeMillis()
        val (printFull, dupCount) = {
          if (recentExceptions.contains(key)) {
            val (dupCount, printTime) = recentExceptions(key)
            if (now - printTime > EXCEPTION_PRINT_INTERVAL) {
              recentExceptions(key) = (0, now)
              (true, 0)
            } else {
              recentExceptions(key) = (dupCount + 1, printTime)
              (false, dupCount + 1)
            }
          } else {
            recentExceptions(key) = (0, now)
            (true, 0)
          }
        }
        if (printFull) {
          logWarning(failureReason)
        } else {
          logInfo(
            s"Lost task ${info.id} in stage ${taskSet.id} (TID $tid) on ${info.host}, executor" +
              s" ${info.executorId}: ${ef.className} (${ef.description}) [duplicate $dupCount]")
        }
        ef.exception

      case e: ExecutorLostFailure if !e.exitCausedByApp =>
        logInfo(s"Task $tid failed because while it was being computed, its executor " +
          "exited for a reason unrelated to the task. Not counting this failure towards the " +
          "maximum number of failures for the task.")
        None

      case e: TaskFailedReason =>  // TaskResultLost, TaskKilled, and others
        logWarning(failureReason)
        None
    }

    sched.dagScheduler.taskEnded(tasks(index), reason, null, accumUpdates, info)

    if (successful(index)) {
      logInfo(
        s"Task ${info.id} in stage ${taskSet.id} (TID $tid) failed, " +
        "but another instance of the task has already succeeded, " +
        "so not re-queuing the task to be re-executed.")
    } else {
      addPendingTask(index)
    }

    if (!isZombie && reason.countTowardsTaskFailures) {
      taskSetBlacklistHelperOpt.foreach(_.updateBlacklistForFailedTask(
        info.host, info.executorId, index))
      assert (null != failureReason)
      numFailures(index) += 1
      if (numFailures(index) >= maxTaskFailures) {
        logError("Task %d in stage %s failed %d times; aborting job".format(
          index, taskSet.id, maxTaskFailures))
        abort("Task %d in stage %s failed %d times, most recent failure: %s\nDriver stacktrace:"
          .format(index, taskSet.id, maxTaskFailures, failureReason), failureException)
        return
      }
    }
    maybeFinishTaskSet()
  }

  def abort(message: String, exception: Option[Throwable] = None): Unit = sched.synchronized {
    // TODO: Kill running tasks if we were not terminated due to a Mesos error
    sched.dagScheduler.taskSetFailed(taskSet, message, exception)
    isZombie = true
    maybeFinishTaskSet()
  }

  /** If the given task ID is not in the set of running tasks, adds it.
   *
   * Used to keep track of the number of running tasks, for enforcing scheduling policies.
   */
  def addRunningTask(tid: Long) {
    if (runningTasksSet.add(tid) && parent != null) {
      parent.increaseRunningTasks(1)
    }
  }

  /** If the given task ID is in the set of running tasks, removes it. */
  def removeRunningTask(tid: Long) {
    if (runningTasksSet.remove(tid) && parent != null) {
      parent.decreaseRunningTasks(1)
    }
  }

  override def getSchedulableByName(name: String): Schedulable = {
    null
  }

  override def addSchedulable(schedulable: Schedulable) {}

  override def removeSchedulable(schedulable: Schedulable) {}

  override def getSortedTaskSetQueue(): ArrayBuffer[TaskSetManager] = {
    var sortedTaskSetQueue = new ArrayBuffer[TaskSetManager]()
    sortedTaskSetQueue += this
    sortedTaskSetQueue
  }

  /** Called by TaskScheduler when an executor is lost so we can re-enqueue our tasks */
  override def executorLost(execId: String, host: String, reason: ExecutorLossReason) {
    // Re-enqueue any tasks that ran on the failed executor if this is a shuffle map stage,
    // and we are not using an external shuffle server which could serve the shuffle outputs.
    // The reason is the next stage wouldn't be able to fetch the data from this dead executor
    // so we would need to rerun these tasks on other executors.
    if (tasks(0).isInstanceOf[ShuffleMapTask] && !env.blockManager.externalShuffleServiceEnabled) {
      for ((tid, info) <- taskInfos if info.executorId == execId) {
        val index = taskInfos(tid).index
        if (successful(index)) {
          successful(index) = false
          copiesRunning(index) -= 1
          tasksSuccessful -= 1
          addPendingTask(index)
          // Tell the DAGScheduler that this task was resubmitted so that it doesn't think our
          // stage finishes when a total of tasks.size tasks finish.
          sched.dagScheduler.taskEnded(
            tasks(index), Resubmitted, null, Seq.empty, info)
        }
      }
    }
    for ((tid, info) <- taskInfos if info.running && info.executorId == execId) {
      val exitCausedByApp: Boolean = reason match {
        case exited: ExecutorExited => exited.exitCausedByApp
        case ExecutorKilled => false
        case _ => true
      }
      handleFailedTask(tid, TaskState.FAILED, ExecutorLostFailure(info.executorId, exitCausedByApp,
        Some(reason.toString)))
    }
    // recalculate valid locality levels and waits when executor is lost
    recomputeLocality()
  }

  /**
   * Check for tasks to be speculated and return true if there are any. This is called periodically
   * by the TaskScheduler.
   *
   * TODO: To make this scale to large jobs, we need to maintain a list of running tasks, so that
   * we don't scan the whole task set. It might also help to make this sorted by launch time.
   */
  override def checkSpeculatableTasks(minTimeToSpeculation: Int): Boolean = {
    // Can't speculate if we only have one task, and no need to speculate if the task set is a
    // zombie.
    if (isZombie || numTasks == 1) {
      return false
    }
    var foundTasks = false
    val minFinishedForSpeculation = (SPECULATION_QUANTILE * numTasks).floor.toInt
    logDebug("Checking for speculative tasks: minFinished = " + minFinishedForSpeculation)
    if (tasksSuccessful >= minFinishedForSpeculation && tasksSuccessful > 0) {
      val time = clock.getTimeMillis()
      val durations = taskInfos.values.filter(_.successful).map(_.duration).toArray
      Arrays.sort(durations)
      val medianDuration = durations(min((0.5 * tasksSuccessful).round.toInt, durations.length - 1))
      val threshold = max(SPECULATION_MULTIPLIER * medianDuration, minTimeToSpeculation)
      // TODO: Threshold should also look at standard deviation of task durations and have a lower
      // bound based on that.
      logDebug("Task length threshold for speculation: " + threshold)
      for ((tid, info) <- taskInfos) {
        val index = info.index
        if (!successful(index) && copiesRunning(index) == 1 && info.timeRunning(time) > threshold &&
          !speculatableTasks.contains(index)) {
          logInfo(
            "Marking task %d in stage %s (on %s) as speculatable because it ran more than %.0f ms"
              .format(index, taskSet.id, info.host, threshold))
          speculatableTasks += index
          foundTasks = true
        }
      }
    }
    foundTasks
  }

  private def getLocalityWait(level: TaskLocality.TaskLocality): Long = {
    val defaultWait = conf.get("spark.locality.wait", "3s")
    val localityWaitKey = level match {
      case TaskLocality.PROCESS_LOCAL => "spark.locality.wait.process"
      case TaskLocality.NODE_LOCAL => "spark.locality.wait.node"
      case TaskLocality.RACK_LOCAL => "spark.locality.wait.rack"
      case _ => null
    }

    if (localityWaitKey != null) {
      conf.getTimeAsMs(localityWaitKey, defaultWait)
    } else {
      0L
    }
  }

  /**
   * Compute the locality levels used in this TaskSet. Assumes that all tasks have already been
   * added to queues using addPendingTask.
   *
   */
  private def computeValidLocalityLevels(): Array[TaskLocality.TaskLocality] = {
    import TaskLocality.{PROCESS_LOCAL, NODE_LOCAL, NO_PREF, RACK_LOCAL, ANY}
    val levels = new ArrayBuffer[TaskLocality.TaskLocality]
    if (!pendingTasksForExecutor.isEmpty && getLocalityWait(PROCESS_LOCAL) != 0 &&
        pendingTasksForExecutor.keySet.exists(sched.isExecutorAlive(_))) {
      levels += PROCESS_LOCAL
    }
    if (!pendingTasksForHost.isEmpty && getLocalityWait(NODE_LOCAL) != 0 &&
        pendingTasksForHost.keySet.exists(sched.hasExecutorsAliveOnHost(_))) {
      levels += NODE_LOCAL
    }
    if (!pendingTasksWithNoPrefs.isEmpty) {
      levels += NO_PREF
    }
    if (!pendingTasksForRack.isEmpty && getLocalityWait(RACK_LOCAL) != 0 &&
        pendingTasksForRack.keySet.exists(sched.hasHostAliveOnRack(_))) {
      levels += RACK_LOCAL
    }
    levels += ANY
    logDebug("Valid locality levels for " + taskSet + ": " + levels.mkString(", "))
    levels.toArray
  }

  def recomputeLocality() {
    val previousLocalityLevel = myLocalityLevels(currentLocalityIndex)
    myLocalityLevels = computeValidLocalityLevels()
    localityWaits = myLocalityLevels.map(getLocalityWait)
    currentLocalityIndex = getLocalityIndex(previousLocalityLevel)
  }

  def executorAdded() {
    recomputeLocality()
  }
}

private[spark] object TaskSetManager {
  // The user will be warned if any stages contain a task that has a serialized size greater than
  // this.
  val TASK_SIZE_TO_WARN_KB = 100
}<|MERGE_RESOLUTION|>--- conflicted
+++ resolved
@@ -86,15 +86,8 @@
   var calculatedTasks = 0
 
   private[scheduler] val taskSetBlacklistHelperOpt: Option[TaskSetBlacklist] = {
-<<<<<<< HEAD
-    if (BlacklistTracker.isBlacklistEnabled(conf)) {
-      Some(new TaskSetBlacklist(conf, stageId, clock))
-    } else {
-      None
-=======
     blacklistTracker.map { _ =>
       new TaskSetBlacklist(conf, stageId, clock)
->>>>>>> 0ef1421a
     }
   }
 
