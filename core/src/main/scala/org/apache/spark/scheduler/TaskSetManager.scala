/*
 * Licensed to the Apache Software Foundation (ASF) under one or more
 * contributor license agreements.  See the NOTICE file distributed with
 * this work for additional information regarding copyright ownership.
 * The ASF licenses this file to You under the Apache License, Version 2.0
 * (the "License"); you may not use this file except in compliance with
 * the License.  You may obtain a copy of the License at
 *
 *    http://www.apache.org/licenses/LICENSE-2.0
 *
 * Unless required by applicable law or agreed to in writing, software
 * distributed under the License is distributed on an "AS IS" BASIS,
 * WITHOUT WARRANTIES OR CONDITIONS OF ANY KIND, either express or implied.
 * See the License for the specific language governing permissions and
 * limitations under the License.
 */

package org.apache.spark.scheduler

import java.io.NotSerializableException
import java.nio.ByteBuffer
import java.util.Arrays
import java.util.concurrent.ConcurrentLinkedQueue

import scala.collection.mutable.ArrayBuffer
import scala.collection.mutable.HashMap
import scala.collection.mutable.HashSet
import scala.math.{min, max}
import scala.util.control.NonFatal

import org.apache.spark._
import org.apache.spark.executor.TaskMetrics
import org.apache.spark.scheduler.SchedulingMode._
import org.apache.spark.TaskState.TaskState
import org.apache.spark.util.{Clock, SystemClock, Utils}

/**
 * Schedules the tasks within a single TaskSet in the TaskSchedulerImpl. This class keeps track of
 * each task, retries tasks if they fail (up to a limited number of times), and
 * handles locality-aware scheduling for this TaskSet via delay scheduling. The main interfaces
 * to it are resourceOffer, which asks the TaskSet whether it wants to run a task on one node,
 * and statusUpdate, which tells it that one of its tasks changed state (e.g. finished).
 *
 * THREADING: This class is designed to only be called from code with a lock on the
 * TaskScheduler (e.g. its event handlers). It should not be called from other threads.
 *
 * @param sched           the TaskSchedulerImpl associated with the TaskSetManager
 * @param taskSet         the TaskSet to manage scheduling for
 * @param maxTaskFailures if any particular task fails more than this number of times, the entire
 *                        task set will be aborted
 */
private[spark] class TaskSetManager(
    sched: TaskSchedulerImpl,
    val taskSet: TaskSet,
    val maxTaskFailures: Int,
    clock: Clock = new SystemClock())
  extends Schedulable with Logging {

  val conf = sched.sc.conf

  /*
   * Sometimes if an executor is dead or in an otherwise invalid state, the driver
   * does not realize right away leading to repeated task failures. If enabled,
   * this temporarily prevents a task from re-launching on an executor where
   * it just failed.
   */
  private val EXECUTOR_TASK_BLACKLIST_TIMEOUT =
    conf.getLong("spark.scheduler.executorTaskBlacklistTime", 0L)

  // Quantile of tasks at which to start speculation
  val SPECULATION_QUANTILE = conf.getDouble("spark.speculation.quantile", 0.75)
  val SPECULATION_MULTIPLIER = conf.getDouble("spark.speculation.multiplier", 1.5)

  // Limit of bytes for total size of results (default is 1GB)
  val maxResultSize = Utils.getMaxResultSize(conf)

  // Serializer for closures and tasks.
  val env = SparkEnv.get
  val ser = env.closureSerializer.newInstance()

  val tasks = taskSet.tasks
  val numTasks = tasks.length
  val copiesRunning = new Array[Int](numTasks)
  val successful = new Array[Boolean](numTasks)
  private val numFailures = new Array[Int](numTasks)
  // key is taskId, value is a Map of executor id to when it failed
  private val failedExecutors = new HashMap[Int, HashMap[String, Long]]()

  val taskAttempts = Array.fill[List[TaskInfo]](numTasks)(Nil)
  var tasksSuccessful = 0

  var weight = 1
  var minShare = 0
  var priority = taskSet.priority
  var stageId = taskSet.stageId
  var name = "TaskSet_" + taskSet.stageId.toString
  var parent: Pool = null
  var totalResultSize = 0L
  var calculatedTasks = 0

  val runningTasksSet = new HashSet[Long]

  override def runningTasks: Int = runningTasksSet.size

  // True once no more tasks should be launched for this task set manager. TaskSetManagers enter
  // the zombie state once at least one attempt of each task has completed successfully, or if the
  // task set is aborted (for example, because it was killed).  TaskSetManagers remain in the zombie
  // state until all tasks have finished running; we keep TaskSetManagers that are in the zombie
  // state in order to continue to track and account for the running tasks.
  // TODO: We should kill any running task attempts when the task set manager becomes a zombie.
  var isZombie = false

  // Set of pending tasks for each executor. These collections are actually
  // treated as stacks, in which new tasks are added to the end of the
  // ArrayBuffer and removed from the end. This makes it faster to detect
  // tasks that repeatedly fail because whenever a task failed, it is put
  // back at the head of the stack. They are also only cleaned up lazily;
  // when a task is launched, it remains in all the pending lists except
  // the one that it was launched from, but gets removed from them later.
  private val pendingTasksForExecutor = new HashMap[String, ArrayBuffer[Int]]

  // Set of pending tasks for each host. Similar to pendingTasksForExecutor,
  // but at host level.
  private val pendingTasksForHost = new HashMap[String, ArrayBuffer[Int]]

  // Set of pending tasks for each rack -- similar to the above.
  private val pendingTasksForRack = new HashMap[String, ArrayBuffer[Int]]

  // Set containing pending tasks with no locality preferences.
  var pendingTasksWithNoPrefs = new ArrayBuffer[Int]

  // Set containing all pending tasks (also used as a stack, as above).
  val allPendingTasks = new ArrayBuffer[Int]

  // Tasks that can be speculated. Since these will be a small fraction of total
  // tasks, we'll just hold them in a HashSet.
  val speculatableTasks = new HashSet[Int]

  // Task index, start and finish time for each task attempt (indexed by task ID)
  val taskInfos = new HashMap[Long, TaskInfo]

  // How frequently to reprint duplicate exceptions in full, in milliseconds
  val EXCEPTION_PRINT_INTERVAL =
    conf.getLong("spark.logging.exceptionPrintInterval", 10000)

  // Map of recent exceptions (identified by string representation and top stack frame) to
  // duplicate count (how many times the same exception has appeared) and time the full exception
  // was printed. This should ideally be an LRU map that can drop old exceptions automatically.
  val recentExceptions = HashMap[String, (Int, Long)]()

  // Figure out the current map output tracker epoch and set it on all tasks
  val epoch = sched.mapOutputTracker.getEpoch
  logDebug("Epoch for " + taskSet + ": " + epoch)
  for (t <- tasks) {
    t.epoch = epoch
  }

  // Add all our tasks to the pending lists. We do this in reverse order
  // of task index so that tasks with low indices get launched first.
  for (i <- (0 until numTasks).reverse) {
    addPendingTask(i)
  }

  // Figure out which locality levels we have in our TaskSet, so we can do delay scheduling
  var myLocalityLevels = computeValidLocalityLevels()
  var localityWaits = myLocalityLevels.map(getLocalityWait) // Time to wait at each level

  // Delay scheduling variables: we keep track of our current locality level and the time we
  // last launched a task at that level, and move up a level when localityWaits[curLevel] expires.
  // We then move down if we manage to launch a "more local" task.
  var currentLocalityIndex = 0    // Index of our current locality level in validLocalityLevels
  var lastLaunchTime = clock.getTimeMillis()  // Time we last launched a task at this level

  override def schedulableQueue: ConcurrentLinkedQueue[Schedulable] = null

  override def schedulingMode: SchedulingMode = SchedulingMode.NONE

  var emittedTaskSizeWarning = false

  /**
   * Add a task to all the pending-task lists that it should be on. If readding is set, we are
   * re-adding the task so only include it in each list if it's not already there.
   */
  private def addPendingTask(index: Int, readding: Boolean = false) {
    // Utility method that adds `index` to a list only if readding=false or it's not already there
    def addTo(list: ArrayBuffer[Int]) {
      if (!readding || !list.contains(index)) {
        list += index
      }
    }

    for (loc <- tasks(index).preferredLocations) {
      loc match {
        case e: ExecutorCacheTaskLocation =>
          addTo(pendingTasksForExecutor.getOrElseUpdate(e.executorId, new ArrayBuffer))
        case e: HDFSCacheTaskLocation => {
          val exe = sched.getExecutorsAliveOnHost(loc.host)
          exe match {
            case Some(set) => {
              for (e <- set) {
                addTo(pendingTasksForExecutor.getOrElseUpdate(e, new ArrayBuffer))
              }
              logInfo(s"Pending task $index has a cached location at ${e.host} " +
                ", where there are executors " + set.mkString(","))
            }
            case None => logDebug(s"Pending task $index has a cached location at ${e.host} " +
                ", but there are no executors alive there.")
          }
        }
        case _ => Unit
      }
      addTo(pendingTasksForHost.getOrElseUpdate(loc.host, new ArrayBuffer))
      for (rack <- sched.getRackForHost(loc.host)) {
        addTo(pendingTasksForRack.getOrElseUpdate(rack, new ArrayBuffer))
      }
    }

    if (tasks(index).preferredLocations == Nil) {
      addTo(pendingTasksWithNoPrefs)
    }

    if (!readding) {
      allPendingTasks += index  // No point scanning this whole list to find the old task there
    }
  }

  /**
   * Return the pending tasks list for a given executor ID, or an empty list if
   * there is no map entry for that host
   */
  private def getPendingTasksForExecutor(executorId: String): ArrayBuffer[Int] = {
    pendingTasksForExecutor.getOrElse(executorId, ArrayBuffer())
  }

  /**
   * Return the pending tasks list for a given host, or an empty list if
   * there is no map entry for that host
   */
  private def getPendingTasksForHost(host: String): ArrayBuffer[Int] = {
    pendingTasksForHost.getOrElse(host, ArrayBuffer())
  }

  /**
   * Return the pending rack-local task list for a given rack, or an empty list if
   * there is no map entry for that rack
   */
  private def getPendingTasksForRack(rack: String): ArrayBuffer[Int] = {
    pendingTasksForRack.getOrElse(rack, ArrayBuffer())
  }

  /**
   * Dequeue a pending task from the given list and return its index.
   * Return None if the list is empty.
   * This method also cleans up any tasks in the list that have already
   * been launched, since we want that to happen lazily.
   */
  private def dequeueTaskFromList(execId: String, list: ArrayBuffer[Int]): Option[Int] = {
    var indexOffset = list.size
    while (indexOffset > 0) {
      indexOffset -= 1
      val index = list(indexOffset)
      if (!executorIsBlacklisted(execId, index)) {
        // This should almost always be list.trimEnd(1) to remove tail
        list.remove(indexOffset)
        if (copiesRunning(index) == 0 && !successful(index)) {
          return Some(index)
        }
      }
    }
    None
  }

  /** Check whether a task is currently running an attempt on a given host */
  private def hasAttemptOnHost(taskIndex: Int, host: String): Boolean = {
    taskAttempts(taskIndex).exists(_.host == host)
  }

  /**
   * Is this re-execution of a failed task on an executor it already failed in before
   * EXECUTOR_TASK_BLACKLIST_TIMEOUT has elapsed ?
   */
  private def executorIsBlacklisted(execId: String, taskId: Int): Boolean = {
    if (failedExecutors.contains(taskId)) {
      val failed = failedExecutors.get(taskId).get

      return failed.contains(execId) &&
        clock.getTimeMillis() - failed.get(execId).get < EXECUTOR_TASK_BLACKLIST_TIMEOUT
    }

    false
  }

  /**
   * Return a speculative task for a given executor if any are available. The task should not have
   * an attempt running on this host, in case the host is slow. In addition, the task should meet
   * the given locality constraint.
   */
  // Labeled as protected to allow tests to override providing speculative tasks if necessary
  protected def dequeueSpeculativeTask(execId: String, host: String, locality: TaskLocality.Value)
    : Option[(Int, TaskLocality.Value)] =
  {
    speculatableTasks.retain(index => !successful(index)) // Remove finished tasks from set

    def canRunOnHost(index: Int): Boolean =
      !hasAttemptOnHost(index, host) && !executorIsBlacklisted(execId, index)

    if (!speculatableTasks.isEmpty) {
      // Check for process-local tasks; note that tasks can be process-local
      // on multiple nodes when we replicate cached blocks, as in Spark Streaming
      for (index <- speculatableTasks if canRunOnHost(index)) {
        val prefs = tasks(index).preferredLocations
        val executors = prefs.flatMap(_ match {
          case e: ExecutorCacheTaskLocation => Some(e.executorId)
          case _ => None
        });
        if (executors.contains(execId)) {
          speculatableTasks -= index
          return Some((index, TaskLocality.PROCESS_LOCAL))
        }
      }

      // Check for node-local tasks
      if (TaskLocality.isAllowed(locality, TaskLocality.NODE_LOCAL)) {
        for (index <- speculatableTasks if canRunOnHost(index)) {
          val locations = tasks(index).preferredLocations.map(_.host)
          if (locations.contains(host)) {
            speculatableTasks -= index
            return Some((index, TaskLocality.NODE_LOCAL))
          }
        }
      }

      // Check for no-preference tasks
      if (TaskLocality.isAllowed(locality, TaskLocality.NO_PREF)) {
        for (index <- speculatableTasks if canRunOnHost(index)) {
          val locations = tasks(index).preferredLocations
          if (locations.size == 0) {
            speculatableTasks -= index
            return Some((index, TaskLocality.PROCESS_LOCAL))
          }
        }
      }

      // Check for rack-local tasks
      if (TaskLocality.isAllowed(locality, TaskLocality.RACK_LOCAL)) {
        for (rack <- sched.getRackForHost(host)) {
          for (index <- speculatableTasks if canRunOnHost(index)) {
            val racks = tasks(index).preferredLocations.map(_.host).map(sched.getRackForHost)
            if (racks.contains(rack)) {
              speculatableTasks -= index
              return Some((index, TaskLocality.RACK_LOCAL))
            }
          }
        }
      }

      // Check for non-local tasks
      if (TaskLocality.isAllowed(locality, TaskLocality.ANY)) {
        for (index <- speculatableTasks if canRunOnHost(index)) {
          speculatableTasks -= index
          return Some((index, TaskLocality.ANY))
        }
      }
    }

    None
  }

  /**
   * Dequeue a pending task for a given node and return its index and locality level.
   * Only search for tasks matching the given locality constraint.
   *
   * @return An option containing (task index within the task set, locality, is speculative?)
   */
  private def dequeueTask(execId: String, host: String, maxLocality: TaskLocality.Value)
    : Option[(Int, TaskLocality.Value, Boolean)] =
  {
    for (index <- dequeueTaskFromList(execId, getPendingTasksForExecutor(execId))) {
      return Some((index, TaskLocality.PROCESS_LOCAL, false))
    }

    if (TaskLocality.isAllowed(maxLocality, TaskLocality.NODE_LOCAL)) {
      for (index <- dequeueTaskFromList(execId, getPendingTasksForHost(host))) {
        return Some((index, TaskLocality.NODE_LOCAL, false))
      }
    }

    if (TaskLocality.isAllowed(maxLocality, TaskLocality.NO_PREF)) {
      // Look for noPref tasks after NODE_LOCAL for minimize cross-rack traffic
      for (index <- dequeueTaskFromList(execId, pendingTasksWithNoPrefs)) {
        return Some((index, TaskLocality.PROCESS_LOCAL, false))
      }
    }

    if (TaskLocality.isAllowed(maxLocality, TaskLocality.RACK_LOCAL)) {
      for {
        rack <- sched.getRackForHost(host)
        index <- dequeueTaskFromList(execId, getPendingTasksForRack(rack))
      } {
        return Some((index, TaskLocality.RACK_LOCAL, false))
      }
    }

    if (TaskLocality.isAllowed(maxLocality, TaskLocality.ANY)) {
      for (index <- dequeueTaskFromList(execId, allPendingTasks)) {
        return Some((index, TaskLocality.ANY, false))
      }
    }

    // find a speculative task if all others tasks have been scheduled
    dequeueSpeculativeTask(execId, host, maxLocality).map {
      case (taskIndex, allowedLocality) => (taskIndex, allowedLocality, true)}
  }

  /**
   * Respond to an offer of a single executor from the scheduler by finding a task
   *
   * NOTE: this function is either called with a maxLocality which
   * would be adjusted by delay scheduling algorithm or it will be with a special
   * NO_PREF locality which will be not modified
   *
   * @param execId the executor Id of the offered resource
   * @param host  the host Id of the offered resource
   * @param maxLocality the maximum locality we want to schedule the tasks at
   */
  @throws[TaskNotSerializableException]
  def resourceOffer(
      execId: String,
      host: String,
      maxLocality: TaskLocality.TaskLocality)
    : Option[TaskDescription] =
  {
    if (!isZombie) {
      val curTime = clock.getTimeMillis()

      var allowedLocality = maxLocality

      if (maxLocality != TaskLocality.NO_PREF) {
        allowedLocality = getAllowedLocalityLevel(curTime)
        if (allowedLocality > maxLocality) {
          // We're not allowed to search for farther-away tasks
          allowedLocality = maxLocality
        }
      }

      dequeueTask(execId, host, allowedLocality) match {
        case Some((index, taskLocality, speculative)) => {
          // Found a task; do some bookkeeping and return a task description
          val task = tasks(index)
          val taskId = sched.newTaskId()
          // Do various bookkeeping
          copiesRunning(index) += 1
          val attemptNum = taskAttempts(index).size
          val info = new TaskInfo(taskId, index, attemptNum, curTime,
            execId, host, taskLocality, speculative)
          taskInfos(taskId) = info
          taskAttempts(index) = info :: taskAttempts(index)
          // Update our locality level for delay scheduling
          // NO_PREF will not affect the variables related to delay scheduling
          if (maxLocality != TaskLocality.NO_PREF) {
            currentLocalityIndex = getLocalityIndex(taskLocality)
            lastLaunchTime = curTime
          }
          // Serialize and return the task
          val startTime = clock.getTimeMillis()
          val serializedTask: ByteBuffer = try {
            Task.serializeWithDependencies(task, sched.sc.addedFiles, sched.sc.addedJars, ser)
          } catch {
            // If the task cannot be serialized, then there's no point to re-attempt the task,
            // as it will always fail. So just abort the whole task-set.
            case NonFatal(e) =>
              val msg = s"Failed to serialize task $taskId, not attempting to retry it."
              logError(msg, e)
              abort(s"$msg Exception during serialization: $e")
              throw new TaskNotSerializableException(e)
          }
          if (serializedTask.limit > TaskSetManager.TASK_SIZE_TO_WARN_KB * 1024 &&
              !emittedTaskSizeWarning) {
            emittedTaskSizeWarning = true
            logWarning(s"Stage ${task.stageId} contains a task of very large size " +
              s"(${serializedTask.limit / 1024} KB). The maximum recommended task size is " +
              s"${TaskSetManager.TASK_SIZE_TO_WARN_KB} KB.")
          }
          addRunningTask(taskId)

          // We used to log the time it takes to serialize the task, but task size is already
          // a good proxy to task serialization time.
          // val timeTaken = clock.getTime() - startTime
          val taskName = s"task ${info.id} in stage ${taskSet.id}"
          logInfo("Starting %s (TID %d, %s, %s, %d bytes)".format(
              taskName, taskId, host, taskLocality, serializedTask.limit))

          sched.dagScheduler.taskStarted(task, info)
          return Some(new TaskDescription(taskId = taskId, attemptNumber = attemptNum, execId,
            taskName, index, serializedTask))
        }
        case _ =>
      }
    }
    None
  }

  private def maybeFinishTaskSet() {
    if (isZombie && runningTasks == 0) {
      sched.taskSetFinished(this)
    }
  }

  /**
   * Get the level we can launch tasks according to delay scheduling, based on current wait time.
   */
  private def getAllowedLocalityLevel(curTime: Long): TaskLocality.TaskLocality = {
    // Remove the scheduled or finished tasks lazily
    def tasksNeedToBeScheduledFrom(pendingTaskIds: ArrayBuffer[Int]): Boolean = {
      var indexOffset = pendingTaskIds.size
      while (indexOffset > 0) {
        indexOffset -= 1
        val index = pendingTaskIds(indexOffset)
        if (copiesRunning(index) == 0 && !successful(index)) {
          return true
        } else {
          pendingTaskIds.remove(indexOffset)
        }
      }
      false
    }
    // Walk through the list of tasks that can be scheduled at each location and returns true
    // if there are any tasks that still need to be scheduled. Lazily cleans up tasks that have
    // already been scheduled.
    def moreTasksToRunIn(pendingTasks: HashMap[String, ArrayBuffer[Int]]): Boolean = {
      val emptyKeys = new ArrayBuffer[String]
      val hasTasks = pendingTasks.exists {
        case (id: String, tasks: ArrayBuffer[Int]) =>
          if (tasksNeedToBeScheduledFrom(tasks)) {
            true
          } else {
            emptyKeys += id
            false
          }
      }
      // The key could be executorId, host or rackId
      emptyKeys.foreach(id => pendingTasks.remove(id))
      hasTasks
    }

    while (currentLocalityIndex < myLocalityLevels.length - 1) {
      val moreTasks = myLocalityLevels(currentLocalityIndex) match {
        case TaskLocality.PROCESS_LOCAL => moreTasksToRunIn(pendingTasksForExecutor)
        case TaskLocality.NODE_LOCAL => moreTasksToRunIn(pendingTasksForHost)
        case TaskLocality.NO_PREF => pendingTasksWithNoPrefs.nonEmpty
        case TaskLocality.RACK_LOCAL => moreTasksToRunIn(pendingTasksForRack)
      }
      if (!moreTasks) {
        // This is a performance optimization: if there are no more tasks that can
        // be scheduled at a particular locality level, there is no point in waiting
        // for the locality wait timeout (SPARK-4939).
        lastLaunchTime = curTime
        logDebug(s"No tasks for locality level ${myLocalityLevels(currentLocalityIndex)}, " +
          s"so moving to locality level ${myLocalityLevels(currentLocalityIndex + 1)}")
        currentLocalityIndex += 1
      } else if (curTime - lastLaunchTime >= localityWaits(currentLocalityIndex)) {
        // Jump to the next locality level, and reset lastLaunchTime so that the next locality
        // wait timer doesn't immediately expire
        lastLaunchTime += localityWaits(currentLocalityIndex)
        currentLocalityIndex += 1
        logDebug(s"Moving to ${myLocalityLevels(currentLocalityIndex)} after waiting for " +
          s"${localityWaits(currentLocalityIndex)}ms")
      } else {
        return myLocalityLevels(currentLocalityIndex)
      }
    }
    myLocalityLevels(currentLocalityIndex)
  }

  /**
   * Find the index in myLocalityLevels for a given locality. This is also designed to work with
   * localities that are not in myLocalityLevels (in case we somehow get those) by returning the
   * next-biggest level we have. Uses the fact that the last value in myLocalityLevels is ANY.
   */
  def getLocalityIndex(locality: TaskLocality.TaskLocality): Int = {
    var index = 0
    while (locality > myLocalityLevels(index)) {
      index += 1
    }
    index
  }

  /**
   * Marks the task as getting result and notifies the DAG Scheduler
   */
  def handleTaskGettingResult(tid: Long): Unit = {
    val info = taskInfos(tid)
    info.markGettingResult()
    sched.dagScheduler.taskGettingResult(info)
  }

  /**
   * Check whether has enough quota to fetch the result with `size` bytes
   */
  def canFetchMoreResults(size: Long): Boolean = sched.synchronized {
    totalResultSize += size
    calculatedTasks += 1
    if (maxResultSize > 0 && totalResultSize > maxResultSize) {
      val msg = s"Total size of serialized results of ${calculatedTasks} tasks " +
        s"(${Utils.bytesToString(totalResultSize)}) is bigger than spark.driver.maxResultSize " +
        s"(${Utils.bytesToString(maxResultSize)})"
      logError(msg)
      abort(msg)
      false
    } else {
      true
    }
  }

  /**
   * Marks the task as successful and notifies the DAGScheduler that a task has ended.
   */
  def handleSuccessfulTask(tid: Long, result: DirectTaskResult[_]): Unit = {
    val info = taskInfos(tid)
    val index = info.index
    info.markSuccessful()
    removeRunningTask(tid)
<<<<<<< HEAD
    val task = tasks(index)
=======
    // This method is called by "TaskSchedulerImpl.handleSuccessfulTask" which holds the
    // "TaskSchedulerImpl" lock until exiting. To avoid the SPARK-7655 issue, we should not
    // "deserialize" the value when holding a lock to avoid blocking other threads. So we call
    // "result.value()" in "TaskResultGetter.enqueueSuccessfulTask" before reaching here.
    // Note: "result.value()" only deserializes the value when it's called at the first time, so
    // here "result.value()" just returns the value and won't block other threads.
>>>>>>> 15680aee
    sched.dagScheduler.taskEnded(
      task, Success, result.value(), result.accumUpdates, info, result.metrics)
    if (!successful(index)) {
      tasksSuccessful += 1
      // include the partition here b/c on a retry, the partition is *not* the same as info.id
      logInfo(("Finished task %s in stage %s (TID %d, partition %d) in %d ms on executor %s (%s) " +
        "(%d/%d)").format(info.id, taskSet.id, task.partitionId, info.taskId, info.duration,
          info.executorId, info.host, tasksSuccessful, numTasks))
      // Mark successful and stop if all the tasks have succeeded.
      successful(index) = true
      if (tasksSuccessful == numTasks) {
        isZombie = true
      }
    } else {
      logInfo("Ignoring task-finished event for " + info.id + " in stage " + taskSet.id +
        " because task " + index + " has already completed successfully")
    }
    failedExecutors.remove(index)
    maybeFinishTaskSet()
  }

  /**
   * Marks the task as failed, re-adds it to the list of pending tasks, and notifies the
   * DAG Scheduler.
   */
  def handleFailedTask(tid: Long, state: TaskState, reason: TaskEndReason) {
    val info = taskInfos(tid)
    if (info.failed) {
      return
    }
    removeRunningTask(tid)
    info.markFailed()
    val index = info.index
    copiesRunning(index) -= 1
    var taskMetrics : TaskMetrics = null

    val failureReason = s"Lost task ${info.id} in stage ${taskSet.id} (TID $tid, ${info.host}): " +
      reason.asInstanceOf[TaskFailedReason].toErrorString
    reason match {
      case fetchFailed: FetchFailed =>
        logWarning(failureReason)
        if (!successful(index)) {
          successful(index) = true
          tasksSuccessful += 1
        }
        // Not adding to failed executors for FetchFailed.
        isZombie = true

      case ef: ExceptionFailure =>
        taskMetrics = ef.metrics.orNull
        if (ef.className == classOf[NotSerializableException].getName) {
          // If the task result wasn't serializable, there's no point in trying to re-execute it.
          logError("Task %s in stage %s (TID %d) had a not serializable result: %s; not retrying"
            .format(info.id, taskSet.id, tid, ef.description))
          abort("Task %s in stage %s (TID %d) had a not serializable result: %s".format(
            info.id, taskSet.id, tid, ef.description))
          return
        }
        val key = ef.description
        val now = clock.getTimeMillis()
        val (printFull, dupCount) = {
          if (recentExceptions.contains(key)) {
            val (dupCount, printTime) = recentExceptions(key)
            if (now - printTime > EXCEPTION_PRINT_INTERVAL) {
              recentExceptions(key) = (0, now)
              (true, 0)
            } else {
              recentExceptions(key) = (dupCount + 1, printTime)
              (false, dupCount + 1)
            }
          } else {
            recentExceptions(key) = (0, now)
            (true, 0)
          }
        }
        if (printFull) {
          logWarning(failureReason)
        } else {
          logInfo(
            s"Lost task ${info.id} in stage ${taskSet.id} (TID $tid) on executor ${info.host}: " +
            s"${ef.className} (${ef.description}) [duplicate $dupCount]")
        }

      case e: TaskFailedReason =>  // TaskResultLost, TaskKilled, and others
        logWarning(failureReason)

      case e: TaskEndReason =>
        logError("Unknown TaskEndReason: " + e)
    }
    // always add to failed executors
    failedExecutors.getOrElseUpdate(index, new HashMap[String, Long]()).
      put(info.executorId, clock.getTimeMillis())
    sched.dagScheduler.taskEnded(tasks(index), reason, null, null, info, taskMetrics)
    addPendingTask(index)
    if (!isZombie && state != TaskState.KILLED && !reason.isInstanceOf[TaskCommitDenied]) {
      // If a task failed because its attempt to commit was denied, do not count this failure
      // towards failing the stage. This is intended to prevent spurious stage failures in cases
      // where many speculative tasks are launched and denied to commit.
      assert (null != failureReason)
      numFailures(index) += 1
      if (numFailures(index) >= maxTaskFailures) {
        logError("Task %d in stage %s failed %d times; aborting job".format(
          index, taskSet.id, maxTaskFailures))
        abort("Task %d in stage %s failed %d times, most recent failure: %s\nDriver stacktrace:"
          .format(index, taskSet.id, maxTaskFailures, failureReason))
        return
      }
    }
    maybeFinishTaskSet()
  }

  def abort(message: String): Unit = sched.synchronized {
    // TODO: Kill running tasks if we were not terminated due to a Mesos error
    sched.dagScheduler.taskSetFailed(taskSet, message)
    isZombie = true
    maybeFinishTaskSet()
  }

  /** If the given task ID is not in the set of running tasks, adds it.
   *
   * Used to keep track of the number of running tasks, for enforcing scheduling policies.
   */
  def addRunningTask(tid: Long) {
    if (runningTasksSet.add(tid) && parent != null) {
      parent.increaseRunningTasks(1)
    }
  }

  /** If the given task ID is in the set of running tasks, removes it. */
  def removeRunningTask(tid: Long) {
    if (runningTasksSet.remove(tid) && parent != null) {
      parent.decreaseRunningTasks(1)
    }
  }

  override def getSchedulableByName(name: String): Schedulable = {
    null
  }

  override def addSchedulable(schedulable: Schedulable) {}

  override def removeSchedulable(schedulable: Schedulable) {}

  override def getSortedTaskSetQueue(): ArrayBuffer[TaskSetManager] = {
    var sortedTaskSetQueue = new ArrayBuffer[TaskSetManager]()
    sortedTaskSetQueue += this
    sortedTaskSetQueue
  }

  /** Called by TaskScheduler when an executor is lost so we can re-enqueue our tasks */
  override def executorLost(execId: String, host: String) {
    logInfo("Re-queueing tasks for " + execId + " from TaskSet " + taskSet.id)

    // Re-enqueue pending tasks for this host based on the status of the cluster. Note
    // that it's okay if we add a task to the same queue twice (if it had multiple preferred
    // locations), because dequeueTaskFromList will skip already-running tasks.
    for (index <- getPendingTasksForExecutor(execId)) {
      addPendingTask(index, readding=true)
    }
    for (index <- getPendingTasksForHost(host)) {
      addPendingTask(index, readding=true)
    }

    // Re-enqueue any tasks that ran on the failed executor if this is a shuffle map stage,
    // and we are not using an external shuffle server which could serve the shuffle outputs.
    // The reason is the next stage wouldn't be able to fetch the data from this dead executor
    // so we would need to rerun these tasks on other executors.
    if (tasks(0).isInstanceOf[ShuffleMapTask] && !env.blockManager.externalShuffleServiceEnabled) {
      for ((tid, info) <- taskInfos if info.executorId == execId) {
        val index = taskInfos(tid).index
        if (successful(index)) {
          successful(index) = false
          copiesRunning(index) -= 1
          tasksSuccessful -= 1
          addPendingTask(index)
          // Tell the DAGScheduler that this task was resubmitted so that it doesn't think our
          // stage finishes when a total of tasks.size tasks finish.
          sched.dagScheduler.taskEnded(tasks(index), Resubmitted, null, null, info, null)
        }
      }
    }
    // Also re-enqueue any tasks that were running on the node
    for ((tid, info) <- taskInfos if info.running && info.executorId == execId) {
      handleFailedTask(tid, TaskState.FAILED, ExecutorLostFailure(execId))
    }
    // recalculate valid locality levels and waits when executor is lost
    recomputeLocality()
  }

  /**
   * Check for tasks to be speculated and return true if there are any. This is called periodically
   * by the TaskScheduler.
   *
   * TODO: To make this scale to large jobs, we need to maintain a list of running tasks, so that
   * we don't scan the whole task set. It might also help to make this sorted by launch time.
   */
  override def checkSpeculatableTasks(): Boolean = {
    // Can't speculate if we only have one task, and no need to speculate if the task set is a
    // zombie.
    if (isZombie || numTasks == 1) {
      return false
    }
    var foundTasks = false
    val minFinishedForSpeculation = (SPECULATION_QUANTILE * numTasks).floor.toInt
    logDebug("Checking for speculative tasks: minFinished = " + minFinishedForSpeculation)
    if (tasksSuccessful >= minFinishedForSpeculation && tasksSuccessful > 0) {
      val time = clock.getTimeMillis()
      val durations = taskInfos.values.filter(_.successful).map(_.duration).toArray
      Arrays.sort(durations)
      val medianDuration = durations(min((0.5 * tasksSuccessful).round.toInt, durations.size - 1))
      val threshold = max(SPECULATION_MULTIPLIER * medianDuration, 100)
      // TODO: Threshold should also look at standard deviation of task durations and have a lower
      // bound based on that.
      logDebug("Task length threshold for speculation: " + threshold)
      for ((tid, info) <- taskInfos) {
        val index = info.index
        if (!successful(index) && copiesRunning(index) == 1 && info.timeRunning(time) > threshold &&
          !speculatableTasks.contains(index)) {
          logInfo(
            "Marking task %d in stage %s (on %s) as speculatable because it ran more than %.0f ms"
              .format(index, taskSet.id, info.host, threshold))
          speculatableTasks += index
          foundTasks = true
        }
      }
    }
    foundTasks
  }

  private def getLocalityWait(level: TaskLocality.TaskLocality): Long = {
    val defaultWait = conf.get("spark.locality.wait", "3s")
    val localityWaitKey = level match {
      case TaskLocality.PROCESS_LOCAL => "spark.locality.wait.process"
      case TaskLocality.NODE_LOCAL => "spark.locality.wait.node"
      case TaskLocality.RACK_LOCAL => "spark.locality.wait.rack"
      case _ => null
    }
    
    if (localityWaitKey != null) {
      conf.getTimeAsMs(localityWaitKey, defaultWait)  
    } else {
      0L
    }
  }

  /**
   * Compute the locality levels used in this TaskSet. Assumes that all tasks have already been
   * added to queues using addPendingTask.
   *
   */
  private def computeValidLocalityLevels(): Array[TaskLocality.TaskLocality] = {
    import TaskLocality.{PROCESS_LOCAL, NODE_LOCAL, NO_PREF, RACK_LOCAL, ANY}
    val levels = new ArrayBuffer[TaskLocality.TaskLocality]
    if (!pendingTasksForExecutor.isEmpty && getLocalityWait(PROCESS_LOCAL) != 0 &&
        pendingTasksForExecutor.keySet.exists(sched.isExecutorAlive(_))) {
      levels += PROCESS_LOCAL
    }
    if (!pendingTasksForHost.isEmpty && getLocalityWait(NODE_LOCAL) != 0 &&
        pendingTasksForHost.keySet.exists(sched.hasExecutorsAliveOnHost(_))) {
      levels += NODE_LOCAL
    }
    if (!pendingTasksWithNoPrefs.isEmpty) {
      levels += NO_PREF
    }
    if (!pendingTasksForRack.isEmpty && getLocalityWait(RACK_LOCAL) != 0 &&
        pendingTasksForRack.keySet.exists(sched.hasHostAliveOnRack(_))) {
      levels += RACK_LOCAL
    }
    levels += ANY
    logDebug("Valid locality levels for " + taskSet + ": " + levels.mkString(", "))
    levels.toArray
  }

  def recomputeLocality() {
    val previousLocalityLevel = myLocalityLevels(currentLocalityIndex)
    myLocalityLevels = computeValidLocalityLevels()
    localityWaits = myLocalityLevels.map(getLocalityWait)
    currentLocalityIndex = getLocalityIndex(previousLocalityLevel)
  }

  def executorAdded() {
    recomputeLocality()
  }
}

private[spark] object TaskSetManager {
  // The user will be warned if any stages contain a task that has a serialized size greater than
  // this.
  val TASK_SIZE_TO_WARN_KB = 100
}<|MERGE_RESOLUTION|>--- conflicted
+++ resolved
@@ -620,16 +620,13 @@
     val index = info.index
     info.markSuccessful()
     removeRunningTask(tid)
-<<<<<<< HEAD
     val task = tasks(index)
-=======
     // This method is called by "TaskSchedulerImpl.handleSuccessfulTask" which holds the
     // "TaskSchedulerImpl" lock until exiting. To avoid the SPARK-7655 issue, we should not
     // "deserialize" the value when holding a lock to avoid blocking other threads. So we call
     // "result.value()" in "TaskResultGetter.enqueueSuccessfulTask" before reaching here.
     // Note: "result.value()" only deserializes the value when it's called at the first time, so
     // here "result.value()" just returns the value and won't block other threads.
->>>>>>> 15680aee
     sched.dagScheduler.taskEnded(
       task, Success, result.value(), result.accumUpdates, info, result.metrics)
     if (!successful(index)) {
