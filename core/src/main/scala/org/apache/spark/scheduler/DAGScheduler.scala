--- conflicted
+++ resolved
@@ -535,13 +535,8 @@
     if (!mapOutputTracker.containsShuffle(shuffleDep.shuffleId)) {
       // Kind of ugly: need to register RDDs with the cache and map output tracker here
       // since we can't do it in the RDD constructor because # of partitions is unknown
-<<<<<<< HEAD
-      logInfo(log"Registering RDD ${MDC(RDD_ID, rdd.id)}" +
-        log" (${MDC(RDD_CREATION_SITE, rdd.getCreationSite)}) as input to " +
-=======
       logInfo(log"Registering RDD ${MDC(RDD_ID, rdd.id)} " +
         log"(${MDC(CREATION_SITE, rdd.getCreationSite)}) as input to " +
->>>>>>> 416d7f24
         log"shuffle ${MDC(SHUFFLE_ID, shuffleDep.shuffleId)}")
       mapOutputTracker.registerShuffle(shuffleDep.shuffleId, rdd.partitions.length,
         shuffleDep.partitioner.numPartitions)
@@ -998,18 +993,16 @@
       callSite: CallSite,
       resultHandler: (Int, U) => Unit,
       properties: Properties): Unit = {
-    val start = System.currentTimeMillis()
+    val start = System.nanoTime
     val waiter = submitJob(rdd, func, partitions, callSite, resultHandler, properties)
     ThreadUtils.awaitReady(waiter.completionFuture, Duration.Inf)
     waiter.completionFuture.value.get match {
       case scala.util.Success(_) =>
-        logInfo(log"Job ${MDC(JOB_ID, waiter.jobId)}" +
-          log" finished: ${MDC(CALL_SITE_SHORT_FORM, callSite.shortForm)}," +
-          log" took ${MDC(TOTAL_TIME, System.currentTimeMillis() - start)} ms")
+        logInfo("Job %d finished: %s, took %f s".format
+          (waiter.jobId, callSite.shortForm, (System.nanoTime - start) / 1e9))
       case scala.util.Failure(exception) =>
-        logInfo(log"Job ${MDC(JOB_ID, waiter.jobId)}" +
-          log" failed: ${MDC(CALL_SITE_SHORT_FORM, callSite.shortForm)}," +
-          log" took ${MDC(TOTAL_TIME, System.currentTimeMillis() - start)} ms")
+        logInfo("Job %d failed: %s, took %f s".format
+          (waiter.jobId, callSite.shortForm, (System.nanoTime - start) / 1e9))
         // SPARK-8644: Include user stack trace in exceptions coming from DAGScheduler.
         val callerStackTrace = Thread.currentThread().getStackTrace.tail
         exception.setStackTrace(exception.getStackTrace ++ callerStackTrace)
@@ -1114,13 +1107,8 @@
    * @param cancelFutureJobs if true, future submitted jobs in this job group will be cancelled
    */
   def cancelJobGroup(groupId: String, cancelFutureJobs: Boolean = false): Unit = {
-<<<<<<< HEAD
-    logInfo(log"Asked to cancel job group ${MDC(GROUP_ID, groupId)}" +
-      log" with cancelFutureJobs=${MDC(CANCEL_FUTURE_JOBS, cancelFutureJobs)}")
-=======
     logInfo(log"Asked to cancel job group ${MDC(GROUP_ID, groupId)} with " +
       log"cancelFutureJobs=${MDC(CANCEL_FUTURE_JOBS, cancelFutureJobs)}")
->>>>>>> 416d7f24
     eventProcessLoop.post(JobGroupCancelled(groupId, cancelFutureJobs))
   }
 
@@ -1129,11 +1117,7 @@
    */
   def cancelJobsWithTag(tag: String): Unit = {
     SparkContext.throwIfInvalidTag(tag)
-<<<<<<< HEAD
-    logInfo(log"Asked to cancel jobs with tag ${MDC(JOB_TAG, tag)}")
-=======
     logInfo(log"Asked to cancel jobs with tag ${MDC(TAG, tag)}")
->>>>>>> 416d7f24
     eventProcessLoop.post(JobTagCancelled(tag))
   }
 
@@ -1332,12 +1316,7 @@
     if (jobGroupIdOpt.exists(cancelledJobGroups.contains(_))) {
       listener.jobFailed(
         SparkCoreErrors.sparkJobCancelledAsPartOfJobGroupError(jobId, jobGroupIdOpt.get))
-<<<<<<< HEAD
-      logInfo(log"Skip running a job that belongs to the cancelled" +
-        log" job group ${MDC(GROUP_ID, jobGroupIdOpt.get)}.")
-=======
       logInfo(log"Skip running a job that belongs to the cancelled job group ${MDC(GROUP_ID, jobGroupIdOpt.get)}")
->>>>>>> 416d7f24
       return
     }
 
@@ -1385,13 +1364,6 @@
 
     val job = new ActiveJob(jobId, finalStage, callSite, listener, artifacts, properties)
     clearCacheLocs()
-<<<<<<< HEAD
-    logInfo(log"Got job ${MDC(JOB_ID, job.jobId)} (${MDC(CALL_SITE_SHORT_FORM, callSite.shortForm)})" +
-      log" with ${MDC(NUM_PARTITIONS, partitions.length)} output partitions")
-    logInfo(log"Final stage: ${MDC(STAGE, finalStage)} (${MDC(STAGE_NAME, finalStage.name)})")
-    logInfo(log"Parents of final stage: ${MDC(STAGE_PARENTS, finalStage.parents)}")
-    logInfo(log"Missing parents: ${MDC(STAGE_PARENTS, getMissingParentStages(finalStage))}")
-=======
     logInfo(
       log"Got job ${MDC(JOB_ID, job.jobId)} (${MDC(CALL_SITE_SHORT_FORM, callSite.shortForm)}) " +
       log"with ${MDC(NUM_PARTITIONS, partitions.length)} output partitions")
@@ -1399,7 +1371,6 @@
       log"(${MDC(STAGE_NAME, finalStage.name)})")
     logInfo(log"Parents of final stage: ${MDC(STAGE_ID, finalStage.parents)}")
     logInfo(log"Missing parents: ${MDC(MISSING_PARENT_STAGES, getMissingParentStages(finalStage))}")
->>>>>>> 416d7f24
 
     val jobSubmissionTime = clock.getTimeMillis()
     jobIdToActiveJob(jobId) = job
@@ -1436,13 +1407,6 @@
 
     val job = new ActiveJob(jobId, finalStage, callSite, listener, artifacts, properties)
     clearCacheLocs()
-<<<<<<< HEAD
-    logInfo(log"Got map stage job ${MDC(JOB_ID, jobId)} (${MDC(CALL_SITE_SHORT_FORM, callSite.shortForm)})" +
-      log" with ${MDC(NUM_PARTITIONS, dependency.rdd.partitions.length)} output partitions")
-    logInfo(log"Final stage: ${MDC(STAGE, finalStage)} (${MDC(STAGE_NAME, finalStage.name)})")
-    logInfo(log"Parents of final stage: ${MDC(STAGE_PARENTS, finalStage.parents)}")
-    logInfo(log"Missing parents: ${MDC(STAGE_PARENTS, getMissingParentStages(finalStage))}")
-=======
     logInfo(log"Got map stage job ${MDC(JOB_ID, jobId)} " +
       log"(${MDC(CALL_SITE_SHORT_FORM, callSite.shortForm)}) with " +
       log"${MDC(NUM_PARTITIONS, dependency.rdd.partitions.length)} output partitions")
@@ -1450,7 +1414,6 @@
       log"(${MDC(STAGE_NAME, finalStage.name)})")
     logInfo(log"Parents of final stage: ${MDC(PARENT_STAGES, finalStage.parents.toString)}")
     logInfo(log"Missing parents: ${MDC(MISSING_PARENT_STAGES, getMissingParentStages(finalStage))}")
->>>>>>> 416d7f24
 
     val jobSubmissionTime = clock.getTimeMillis()
     jobIdToActiveJob(jobId) = job
@@ -1487,13 +1450,8 @@
           val missing = getMissingParentStages(stage).sortBy(_.id)
           logDebug("missing: " + missing)
           if (missing.isEmpty) {
-<<<<<<< HEAD
-            logInfo(log"Submitting ${MDC(STAGE, stage)} (${MDC(RDD_DESCRIPTION, stage.rdd)})," +
-              log" which has no missing parents")
-=======
             logInfo(log"Submitting ${MDC(STAGE_ID, stage)} (${MDC(RDD_ID, stage.rdd)}), " +
                     log"which has no missing parents")
->>>>>>> 416d7f24
             submitMissingTasks(stage, jobId.get)
           } else {
             for (parent <- missing) {
@@ -1733,15 +1691,9 @@
     }
 
     if (tasks.nonEmpty) {
-<<<<<<< HEAD
-      logInfo(log"Submitting ${MDC(NUM_TASKS, tasks.size)} missing tasks" +
-        log" from ${MDC(STAGE, stage)} (${MDC(RDD_DESCRIPTION, stage.rdd)}) (first 15 " +
-        log"tasks are for partitions ${MDC(PARTITION_IDS, tasks.take(15).map(_.partitionId))})")
-=======
       logInfo(log"Submitting ${MDC(NUM_TASKS, tasks.size)} missing tasks from " +
         log"${MDC(STAGE_ID, stage)} (${MDC(RDD_ID, stage.rdd)}) (first 15 tasks are " +
         log"for partitions ${MDC(PARTITION_IDS, tasks.take(15).map(_.partitionId))})")
->>>>>>> 416d7f24
       val shuffleId = stage match {
         case s: ShuffleMapStage => Some(s.shuffleDep.shuffleId)
         case _: ResultStage => None
@@ -1986,13 +1938,8 @@
                     try {
                       // killAllTaskAttempts will fail if a SchedulerBackend does not implement
                       // killTask.
-<<<<<<< HEAD
-                      logInfo(log"Job ${MDC(JOB_ID, job.jobId)} is finished. Cancelling potential speculative " +
-                        log"or zombie tasks for this job")
-=======
                       logInfo(log"Job ${MDC(JOB_ID, job.jobId)} is finished. Cancelling " +
                         log"potential speculative or zombie tasks for this job")
->>>>>>> 416d7f24
                       // ResultStage is only used by this job. It's safe to kill speculative or
                       // zombie tasks in this stage.
                       taskScheduler.killAllTaskAttempts(
@@ -2019,11 +1966,7 @@
                   }
                 }
               case None =>
-<<<<<<< HEAD
-                logInfo(log"Ignoring result from ${MDC(TASK, rt)} because its job has finished")
-=======
                 logInfo(log"Ignoring result from ${MDC(RESULT, rt)} because its job has finished")
->>>>>>> 416d7f24
             }
 
           case smt: ShuffleMapTask =>
@@ -2038,13 +1981,8 @@
               logDebug("ShuffleMapTask finished on " + execId)
               if (executorFailureEpoch.contains(execId) &&
                 smt.epoch <= executorFailureEpoch(execId)) {
-<<<<<<< HEAD
-                logInfo(log"Ignoring possibly bogus ${MDC(TASK, smt)}" +
-                  log" completion from executor ${MDC(EXECUTOR_ID, execId)}")
-=======
                 logInfo(log"Ignoring possibly bogus ${MDC(STAGE_ID, smt)} completion from " +
                   log"executor ${MDC(EXECUTOR_ID, execId)}")
->>>>>>> 416d7f24
               } else {
                 // The epoch of the task is acceptable (i.e., the task was launched after the most
                 // recent failure we're aware of for the executor), so mark the task's output as
@@ -2053,11 +1991,7 @@
                   shuffleStage.shuffleDep.shuffleId, smt.partitionId, status)
               }
             } else {
-<<<<<<< HEAD
-              logInfo(log"Ignoring ${MDC(TASK, smt)} completion from an older attempt of indeterminate stage")
-=======
               logInfo(log"Ignoring ${MDC(TASK_NAME, smt)} completion from an older attempt of indeterminate stage")
->>>>>>> 416d7f24
             }
 
             if (runningStages.contains(shuffleStage) && shuffleStage.pendingPartitions.isEmpty) {
@@ -2075,37 +2009,22 @@
         val mapStage = shuffleIdToMapStage(shuffleId)
 
         if (failedStage.latestInfo.attemptNumber() != task.stageAttemptId) {
-<<<<<<< HEAD
-          logInfo(log"Ignoring fetch failure from ${MDC(TASK, task)} as it's from" +
-            log" ${MDC(STAGE, failedStage)} attempt ${MDC(STAGE_ATTEMPT_ID, task.stageAttemptId)}" +
-            log" and there is a more recent attempt for that stage " +
-            log"(attempt ${MDC(STAGE_ATTEMPT_NUMBER, failedStage.latestInfo.attemptNumber())}) running")
-=======
           logInfo(log"Ignoring fetch failure from " +
             log"${MDC(TASK_ID, task)} as it's from " +
             log"${MDC(STAGE_ID, failedStage)} attempt " +
             log"${MDC(STAGE_ATTEMPT, task.stageAttemptId)} and there is a more recent attempt for " +
             log"that stage (attempt " +
             log"${MDC(NUM_ATTEMPT, failedStage.latestInfo.attemptNumber())}) running")
->>>>>>> 416d7f24
         } else {
           val ignoreStageFailure = ignoreDecommissionFetchFailure &&
             isExecutorDecommissioningOrDecommissioned(taskScheduler, bmAddress)
           if (ignoreStageFailure) {
-<<<<<<< HEAD
-            logInfo(log"Ignoring fetch failure from ${MDC(TASK, task)} of ${MDC(STAGE, failedStage)}" +
-              log" attempt ${MDC(STAGE_ATTEMPT_ID, task.stageAttemptId)} when count" +
-              log" ${MDC(KEY, config.STAGE_MAX_CONSECUTIVE_ATTEMPTS.key)} as executor " +
-              log"${MDC(EXECUTOR_ID, bmAddress.executorId)} is decommissioned and " +
-              log" ${MDC(KEY2, config.STAGE_IGNORE_DECOMMISSION_FETCH_FAILURE.key)}=true")
-=======
             logInfo(log"Ignoring fetch failure from ${MDC(TASK_ID, task)} of " +
               log"${MDC(STAGE, failedStage)} attempt " +
               log"${MDC(STAGE_ATTEMPT, task.stageAttemptId)} when count " +
               log"${MDC(MAX_ATTEMPTS, config.STAGE_MAX_CONSECUTIVE_ATTEMPTS.key)} " +
               log"as executor ${MDC(EXECUTOR_ID, bmAddress.executorId)} is decommissioned and " +
               log"${MDC(CONFIG, config.STAGE_IGNORE_DECOMMISSION_FETCH_FAILURE.key)}=true")
->>>>>>> 416d7f24
           } else {
             failedStage.failedAttemptIds.add(task.stageAttemptId)
           }
@@ -2118,20 +2037,15 @@
           // multiple tasks running concurrently on different executors). In that case, it is
           // possible the fetch failure has already been handled by the scheduler.
           if (runningStages.contains(failedStage)) {
-<<<<<<< HEAD
-            logInfo(log"Marking ${MDC(STAGE, failedStage)} (${MDC(STAGE_NAME, failedStage.name)}) as failed " +
-              log"due to a fetch failure from ${MDC(STAGE2, mapStage)} (${MDC(STAGE_NAME2, mapStage.name)})")
-=======
             logInfo(log"Marking ${MDC(FAILED_STAGE, failedStage)} " +
               log"(${MDC(FAILED_STAGE_NAME, failedStage.name)}) as failed " +
               log"due to a fetch failure from ${MDC(STAGE, mapStage)} " +
               log"(${MDC(STAGE_NAME, mapStage.name)})")
->>>>>>> 416d7f24
             markStageAsFinished(failedStage, errorMessage = Some(failureMessage),
               willRetry = !shouldAbortStage)
           } else {
-            logDebug(log"Received fetch failure from ${MDC(TASK, task)}," +
-              log" but it's from ${MDC(STAGE, failedStage)} which is no longer running")
+            logDebug(s"Received fetch failure from $task, but it's from $failedStage which is no " +
+              "longer running")
           }
 
           if (mapStage.rdd.isBarrier()) {
@@ -2254,15 +2168,9 @@
 
                   case _ =>
                 }
-<<<<<<< HEAD
-                logInfo(log"The shuffle map stage ${MDC(STAGE, mapStage)} with indeterminate output was failed," +
-                  log" we will roll back and rerun below stages which include itself and all its" +
-                  log" indeterminate child stages: ${MDC(STAGES, rollingBackStages)}")
-=======
                 logInfo(log"The shuffle map stage ${MDC(SHUFFLE_ID, mapStage)} with indeterminate output was failed, " +
                   log"we will roll back and rerun below stages which include itself and all its " +
                   log"indeterminate child stages: ${MDC(STAGES, rollingBackStages)}")
->>>>>>> 416d7f24
               }
 
               // We expect one executor failure to trigger many FetchFailures in rapid succession,
@@ -2274,15 +2182,9 @@
               // producing a resubmit for each failed stage makes debugging and logging a little
               // simpler while not producing an overwhelming number of scheduler events.
               logInfo(
-<<<<<<< HEAD
-                log"Resubmitting ${MDC(STAGE, mapStage)} (${MDC(STAGE_NAME, mapStage.name)}) and " +
-                  log"${MDC(STAGE2, failedStage)} (${MDC(STAGE_NAME, failedStage.name)}) due to fetch failure"
-              )
-=======
                 log"Resubmitting ${MDC(STAGE, mapStage)} " +
                 log"(${MDC(STAGE_NAME, mapStage.name)}) and ${MDC(FAILED_STAGE, failedStage)} " +
                 log"(${MDC(FAILED_STAGE_NAME, failedStage.name)}) due to fetch failure")
->>>>>>> 416d7f24
               messageScheduler.schedule(
                 new Runnable {
                   override def run(): Unit = eventProcessLoop.post(ResubmitFailedStages)
@@ -2341,14 +2243,6 @@
         // Always fail the current stage and retry all the tasks when a barrier task fail.
         val failedStage = stageIdToStage(task.stageId)
         if (failedStage.latestInfo.attemptNumber() != task.stageAttemptId) {
-<<<<<<< HEAD
-          logInfo(log"Ignoring task failure from ${MDC(TASK, task)} as it's from ${MDC(STAGE, failedStage)} attempt" +
-            log" ${MDC(STAGE_ATTEMPT_ID, task.stageAttemptId)} and there is a more recent attempt for that stage " +
-            log"(attempt ${MDC(STAGE_ATTEMPT_NUMBER, failedStage.latestInfo.attemptNumber())}) running")
-        } else {
-          logInfo(log"Marking ${MDC(STAGE, failedStage)} (${MDC(STAGE_NAME, failedStage.name)})" +
-            log"as failed due to a barrier task failed.")
-=======
           logInfo(log"Ignoring task failure from ${MDC(TASK_ID, task)} as it's from " +
             log"${MDC(FAILED_STAGE, failedStage)} attempt ${MDC(STAGE_ATTEMPT, task.stageAttemptId)} " +
             log"and there is a more recent attempt for that stage (attempt " +
@@ -2356,7 +2250,6 @@
         } else {
               logInfo(log"Marking ${MDC(STAGE_ID, failedStage.id)} (${MDC(STAGE_NAME, failedStage.name)}) " +
                 log"as failed due to a barrier task failed.")
->>>>>>> 416d7f24
           val message = s"Stage failed because barrier task $task finished unsuccessfully.\n" +
             failure.toErrorString
           try {
@@ -2411,13 +2304,8 @@
             val noResubmitEnqueued = !failedStages.contains(failedStage)
             failedStages += failedStage
             if (noResubmitEnqueued) {
-<<<<<<< HEAD
-              logInfo(log"Resubmitting ${MDC(STAGE, failedStage)} (${MDC(STAGE_NAME, failedStage.name)})" +
-                log"due to barrier stage failure.")
-=======
               logInfo(log"Resubmitting ${MDC(FAILED_STAGE, failedStage)} " +
                 log"(${MDC(FAILED_STAGE_NAME, failedStage.name)}) due to barrier stage failure.")
->>>>>>> 416d7f24
               messageScheduler.schedule(new Runnable {
                 override def run(): Unit = eventProcessLoop.post(ResubmitFailedStages)
               }, DAGScheduler.RESUBMIT_TIMEOUT, TimeUnit.MILLISECONDS)
@@ -2494,13 +2382,8 @@
         // delay should be 0 and registerMergeResults should be true.
         assert(delay == 0 && registerMergeResults)
         if (task.getDelay(TimeUnit.NANOSECONDS) > 0 && task.cancel(false)) {
-<<<<<<< HEAD
-          logInfo(log"${MDC(STAGE, stage)} (${MDC(STAGE_NAME, stage.name)}) scheduled for" +
-            log" finalizing shuffle merge immediately after cancelling previously scheduled task.")
-=======
           logInfo(log"${MDC(STAGE, stage)} (${MDC(STAGE_NAME, stage.name)}) scheduled " +
             log"for finalizing shuffle merge immediately after cancelling previously scheduled task.")
->>>>>>> 416d7f24
           shuffleDep.setFinalizeTask(
             shuffleMergeFinalizeScheduler.schedule(
               new Runnable {
@@ -2511,16 +2394,6 @@
             )
           )
         } else {
-<<<<<<< HEAD
-          logInfo(log"${MDC(STAGE, stage)} (${MDC(STAGE_NAME, stage.name)}) existing scheduled task" +
-            log" for finalizing shuffle merge would either be in-progress or finished. No need to" +
-            log" schedule shuffle merge finalization again.")
-        }
-      case None =>
-        // If no previous finalization task is scheduled, schedule the finalization task.
-        logInfo(log"${MDC(STAGE, stage)} (${MDC(STAGE_NAME, stage.name)}) scheduled for finalizing" +
-          log" shuffle merge in ${MDC(DELAY, delay)} s")
-=======
           logInfo(
             log"${MDC(STAGE, stage)} (${MDC(STAGE_NAME, stage.name)}) existing scheduled task " +
             log"for finalizing shuffle merge would either be in-progress or finished. " +
@@ -2530,7 +2403,6 @@
         // If no previous finalization task is scheduled, schedule the finalization task.
         logInfo(log"${MDC(STAGE, stage)} (${MDC(STAGE_NAME, stage.name)}) scheduled for " +
           log"finalizing shuffle merge in ${MDC(DELAY, delay * 1000L)} ms")
->>>>>>> 416d7f24
         shuffleDep.setFinalizeTask(
           shuffleMergeFinalizeScheduler.schedule(
             new Runnable {
@@ -2559,14 +2431,9 @@
   private[scheduler] def finalizeShuffleMerge(
       stage: ShuffleMapStage,
       registerMergeResults: Boolean = true): Unit = {
-<<<<<<< HEAD
-    logInfo(log"${MDC(STAGE, stage)} (${MDC(STAGE_NAME, stage.name)}) finalizing the shuffle merge" +
-      log" with registering merge results set to ${MDC(REGISTER_MERGE_RESULT, registerMergeResults)}")
-=======
     logInfo(
       log"${MDC(STAGE, stage)} (${MDC(STAGE_NAME, stage.name)}) finalizing the shuffle merge with" +
       log" registering merge results set to ${MDC(REGISTER_MERGE_RESULTS, registerMergeResults)}")
->>>>>>> 416d7f24
     val shuffleId = stage.shuffleDep.shuffleId
     val shuffleMergeId = stage.shuffleDep.shuffleMergeId
     val numMergers = stage.shuffleDep.getMergerLocs.length
@@ -2636,14 +2503,9 @@
       } catch {
         case _: TimeoutException =>
           timedOut = true
-<<<<<<< HEAD
-          logInfo(log"Timed out on waiting for merge results from all " +
-            log"${MDC(NUM_MERGERS, numMergers)} mergers for shuffle ${MDC(SHUFFLE_ID, shuffleId)}")
-=======
               logInfo(log"Timed out on waiting for merge results from all " +
                 log"${MDC(NUM_MERGERS, numMergers)} mergers for " +
                 log"shuffle ${MDC(SHUFFLE_ID, shuffleId)}")
->>>>>>> 416d7f24
       } finally {
         if (timedOut || !registerMergeResults) {
           cancelFinalizeShuffleMergeFutures(scheduledFutures,
@@ -2692,16 +2554,10 @@
     if (!shuffleStage.isAvailable) {
       // Some tasks had failed; let's resubmit this shuffleStage.
       // TODO: Lower-level scheduler should also deal with this
-<<<<<<< HEAD
-      logInfo(log"Resubmitting ${MDC(STAGE, shuffleStage)} (${MDC(STAGE_NAME, shuffleStage.name)})" +
-        log" because some of its tasks had failed:" +
-        log" ${MDC(PARTITION_IDS, shuffleStage.findMissingPartitions().mkString(", "))}")
-=======
       logInfo(log"Resubmitting ${MDC(STAGE, shuffleStage)} " +
         log"(${MDC(STAGE_NAME, shuffleStage.name)}) " +
         log"because some of its tasks had failed: " +
         log"${MDC(PARTITION_IDS, shuffleStage.findMissingPartitions().mkString(", "))}")
->>>>>>> 416d7f24
       submitStage(shuffleStage)
     } else {
       markMapStageJobsAsFinished(shuffleStage)
@@ -2773,11 +2629,7 @@
   }
 
   private def handleResubmittedFailure(task: Task[_], stage: Stage): Unit = {
-<<<<<<< HEAD
-    logInfo(log"Resubmitted ${MDC(TASK, task)}, so marking it as still running.")
-=======
               logInfo(log"Resubmitted ${MDC(TASK_ID, task)}, so marking it as still running.")
->>>>>>> 416d7f24
     stage match {
       case sms: ShuffleMapStage =>
         sms.pendingPartitions += task.partitionId
@@ -2877,19 +2729,12 @@
       if (remove) {
         hostToUnregisterOutputs match {
           case Some(host) =>
-<<<<<<< HEAD
-            logInfo(log"Shuffle files lost for host: ${MDC(HOST, host)} (epoch ${MDC(EPOCH, currentEpoch)})")
-            mapOutputTracker.removeOutputsOnHost(host)
-          case None =>
-            logInfo(log"Shuffle files lost for executor: ${MDC(EXECUTOR_ID, execId)} (epoch ${MDC(EPOCH, currentEpoch)})")
-=======
             logInfo(log"Shuffle files lost for host: ${MDC(HOST, host)} (epoch " +
               log"${MDC(EPOCH, currentEpoch)}")
             mapOutputTracker.removeOutputsOnHost(host)
           case None =>
               logInfo(log"Shuffle files lost for executor: ${MDC(EXECUTOR_ID, execId)} " +
                 log"(epoch ${MDC(EPOCH, currentEpoch)})")
->>>>>>> 416d7f24
             mapOutputTracker.removeOutputsOnExecutor(execId)
         }
       }
@@ -2911,12 +2756,8 @@
       workerId: String,
       host: String,
       message: String): Unit = {
-<<<<<<< HEAD
-    logInfo(log"Shuffle files lost for worker ${MDC(WORKER_ID, workerId)} on host ${MDC(HOST, host)}")
-=======
     logInfo(log"Shuffle files lost for worker ${MDC(WORKER_ID, workerId)} " +
       log"on host ${MDC(HOST, host)}")
->>>>>>> 416d7f24
     mapOutputTracker.removeOutputsOnHost(host)
     clearCacheLocs()
   }
@@ -2939,13 +2780,8 @@
         if (stage.shuffleDep.getMergerLocs.nonEmpty) {
           logInfo(log"Shuffle merge enabled adaptively for ${MDC(STAGE, stage)} with shuffle" +
             log" ${MDC(SHUFFLE_ID, stage.shuffleDep.shuffleId)} and shuffle merge" +
-<<<<<<< HEAD
-            log" ${MDC(SHUFFLE_MERGE_ID, stage.shuffleDep.shuffleMergeId)} with" +
-            log" ${MDC(NUM_MERGER_LOCATIONS, stage.shuffleDep.getMergerLocs.size)} merger locations")
-=======
             log" ${MDC(SHUFFLE_MERGE_ID, stage.shuffleDep.shuffleMergeId)} with " +
             log"${MDC(NUM_MERGER_LOCATIONS, stage.shuffleDep.getMergerLocs.size)} merger locations")
->>>>>>> 416d7f24
         }
       }
     }
@@ -2988,20 +2824,12 @@
       errorMessage: Option[String] = None,
       willRetry: Boolean = false): Unit = {
     val serviceTime = stage.latestInfo.submissionTime match {
-<<<<<<< HEAD
-      case Some(t) => (clock.getTimeMillis() - t).toString
-      case _ => "Unknown"
-    }
-    if (errorMessage.isEmpty) {
-      logInfo(log"${MDC(STAGE, stage)} (${MDC(STAGE_NAME, stage.name)}) finished in ${MDC(TOTAL_TIME, serviceTime)} ms")
-=======
       case Some(t) => clock.getTimeMillis() - t
       case _ => "Unknown"
     }
     if (errorMessage.isEmpty) {
       logInfo(log"${MDC(STAGE, stage)} (${MDC(STAGE_NAME, stage.name)}) " +
         log"finished in ${MDC(TIME_UNITS, serviceTime)} ms")
->>>>>>> 416d7f24
       stage.latestInfo.completionTime = Some(clock.getTimeMillis())
 
       // Clear failure count for this stage, now that it's succeeded.
@@ -3011,13 +2839,8 @@
       stage.clearFailures()
     } else {
       stage.latestInfo.stageFailed(errorMessage.get)
-<<<<<<< HEAD
-      logInfo(log"${MDC(STAGE, stage)} (${MDC(STAGE_NAME, stage.name)}) failed in" +
-        log" ${MDC(TOTAL_TIME, serviceTime)} ms due to ${MDC(EXCEPTION, errorMessage.get)}")
-=======
       logInfo(log"${MDC(STAGE, stage)} (${MDC(STAGE_NAME, stage.name)}) failed in " +
         log"${MDC(TIME_UNITS, serviceTime)} ms due to ${MDC(ERROR, errorMessage.get)}")
->>>>>>> 416d7f24
     }
     updateStageInfoForPushBasedShuffle(stage)
     if (!willRetry) {
@@ -3063,12 +2886,8 @@
       failJobAndIndependentStages(job, finalException)
     }
     if (dependentJobs.isEmpty) {
-<<<<<<< HEAD
-      logInfo(log"Ignoring failure of ${MDC(STAGE, failedStage)} because all jobs depending on it are done")
-=======
       logInfo(log"Ignoring failure of ${MDC(FAILED_STAGE, failedStage)} because all jobs " +
         log"depending on it are done")
->>>>>>> 416d7f24
     }
   }
 
