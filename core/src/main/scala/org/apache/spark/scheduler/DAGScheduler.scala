--- conflicted
+++ resolved
@@ -123,24 +123,11 @@
   /** If enabled, FetchFailed will not cause stage retry, in order to surface the problem. */
   private val disallowStageRetryForTest = sc.getConf.getBoolean("spark.test.noStageRetry", false)
 
-<<<<<<< HEAD
   private[scheduler] var eventProcessActor = rpcEnv.setupEndpoint(
     "DAGSchedulerEventProcessActor-" + DAGScheduler.nextId,
     new DAGSchedulerEventProcessActor(rpcEnv, this))
-=======
-  private def initializeEventProcessActor() {
-    // blocking the thread until supervisor is started, which ensures eventProcessActor is
-    // not null before any job is submitted
-    implicit val timeout = Timeout(30 seconds)
-    val initEventActorReply =
-      dagSchedulerActorSupervisor ? Props(new DAGSchedulerEventProcessActor(this))
-    eventProcessActor = Await.result(initEventActorReply, timeout.duration).
-      asInstanceOf[ActorRef]
-  }
-
-  initializeEventProcessActor()
+
   taskScheduler.setDAGScheduler(this)
->>>>>>> 5c506cec
 
   // Called by TaskScheduler to report task's starting.
   def taskStarted(task: Task[_], taskInfo: TaskInfo) {
