/*
 * Licensed to the Apache Software Foundation (ASF) under one or more
 * contributor license agreements.  See the NOTICE file distributed with
 * this work for additional information regarding copyright ownership.
 * The ASF licenses this file to You under the Apache License, Version 2.0
 * (the "License"); you may not use this file except in compliance with
 * the License.  You may obtain a copy of the License at
 *
 *    http://www.apache.org/licenses/LICENSE-2.0
 *
 * Unless required by applicable law or agreed to in writing, software
 * distributed under the License is distributed on an "AS IS" BASIS,
 * WITHOUT WARRANTIES OR CONDITIONS OF ANY KIND, either express or implied.
 * See the License for the specific language governing permissions and
 * limitations under the License.
 */

package org.apache.spark.scheduler

import scala.collection.mutable

import org.apache.spark._
import org.apache.spark.rpc.{RpcCallContext, RpcEndpointRef, RpcEnv, RpcEndpoint}

private sealed trait OutputCommitCoordinationMessage extends Serializable

private case object StopCoordinator extends OutputCommitCoordinationMessage
private case class AskPermissionToCommitOutput(stage: Int, task: Long, taskAttempt: Long)

/**
 * Authority that decides whether tasks can commit output to HDFS. Uses a "first committer wins"
 * policy.
 *
 * OutputCommitCoordinator is instantiated in both the drivers and executors. On executors, it is
 * configured with a reference to the driver's OutputCommitCoordinatorActor, so requests to commit
 * output will be forwarded to the driver's OutputCommitCoordinator.
 *
 * This class was introduced in SPARK-4879; see that JIRA issue (and the associated pull requests)
 * for an extensive design discussion.
 */
private[spark] class OutputCommitCoordinator(conf: SparkConf) extends Logging {

  // Initialized by SparkEnv
  var coordinatorRef: Option[RpcEndpointRef] = None

  private type StageId = Int
  private type PartitionId = Long
  private type TaskAttemptId = Long

  /**
   * Map from active stages's id => partition id => task attempt with exclusive lock on committing
   * output for that partition.
   *
   * Entries are added to the top-level map when stages start and are removed they finish
   * (either successfully or unsuccessfully).
   *
   * Access to this map should be guarded by synchronizing on the OutputCommitCoordinator instance.
   */
  private val authorizedCommittersByStage: CommittersByStageMap = mutable.Map()
  private type CommittersByStageMap = mutable.Map[StageId, mutable.Map[PartitionId, TaskAttemptId]]

  /**
   * Called by tasks to ask whether they can commit their output to HDFS.
   *
   * If a task attempt has been authorized to commit, then all other attempts to commit the same
   * task will be denied.  If the authorized task attempt fails (e.g. due to its executor being
   * lost), then a subsequent task attempt may be authorized to commit its output.
   *
   * @param stage the stage number
   * @param partition the partition number
   * @param attempt a unique identifier for this task attempt
   * @return true if this task is authorized to commit, false otherwise
   */
  def canCommit(
      stage: StageId,
      partition: PartitionId,
      attempt: TaskAttemptId): Boolean = {
    val msg = AskPermissionToCommitOutput(stage, partition, attempt)
    coordinatorRef match {
      case Some(endpointRef) =>
        endpointRef.askWithReply[Boolean](msg)
      case None =>
        logError(
          "canCommit called after coordinator was stopped (is SparkEnv shutdown in progress)?")
        false
    }
  }

  // Called by DAGScheduler
  private[scheduler] def stageStart(stage: StageId): Unit = synchronized {
    authorizedCommittersByStage(stage) = mutable.HashMap[PartitionId, TaskAttemptId]()
  }

  // Called by DAGScheduler
  private[scheduler] def stageEnd(stage: StageId): Unit = synchronized {
    authorizedCommittersByStage.remove(stage)
  }

  // Called by DAGScheduler
  private[scheduler] def taskCompleted(
      stage: StageId,
      partition: PartitionId,
      attempt: TaskAttemptId,
      reason: TaskEndReason): Unit = synchronized {
    val authorizedCommitters = authorizedCommittersByStage.getOrElse(stage, {
      logDebug(s"Ignoring task completion for completed stage")
      return
    })
    reason match {
      case Success =>
      // The task output has been committed successfully
      case denied: TaskCommitDenied =>
        logInfo(
          s"Task was denied committing, stage: $stage, partition: $partition, attempt: $attempt")
      case otherReason =>
        logDebug(s"Authorized committer $attempt (stage=$stage, partition=$partition) failed;" +
          s" clearing lock")
        authorizedCommitters.remove(partition)
    }
  }

  def stop(): Unit = synchronized {
    coordinatorRef.foreach(_ send StopCoordinator)
    coordinatorRef = None
    authorizedCommittersByStage.clear()
  }

  // Marked private[scheduler] instead of private so this can be mocked in tests
  private[scheduler] def handleAskPermissionToCommit(
      stage: StageId,
      partition: PartitionId,
      attempt: TaskAttemptId): Boolean = synchronized {
    authorizedCommittersByStage.get(stage) match {
      case Some(authorizedCommitters) =>
        authorizedCommitters.get(partition) match {
          case Some(existingCommitter) =>
            logDebug(s"Denying $attempt to commit for stage=$stage, partition=$partition; " +
              s"existingCommitter = $existingCommitter")
            false
          case None =>
            logDebug(s"Authorizing $attempt to commit for stage=$stage, partition=$partition")
            authorizedCommitters(partition) = attempt
            true
        }
      case None =>
        logDebug(s"Stage $stage has completed, so not allowing task attempt $attempt to commit")
        false
    }
  }
}

private[spark] object OutputCommitCoordinator {

  // This actor is used only for RPC
  class OutputCommitCoordinatorEndpoint(
      override val rpcEnv: RpcEnv, outputCommitCoordinator: OutputCommitCoordinator)
    extends RpcEndpoint with Logging {

<<<<<<< HEAD
    override def receiveAndReply(context: RpcCallContext) = {
=======
    override def receiveWithLogging: PartialFunction[Any, Unit] = {
>>>>>>> 4ce2782a
      case AskPermissionToCommitOutput(stage, partition, taskAttempt) =>
        context.reply(
          outputCommitCoordinator.handleAskPermissionToCommit(stage, partition, taskAttempt))
      case StopCoordinator =>
        logInfo("OutputCommitCoordinator stopped!")
        context.reply(true)
        stop()
    }
  }
}<|MERGE_RESOLUTION|>--- conflicted
+++ resolved
@@ -156,11 +156,7 @@
       override val rpcEnv: RpcEnv, outputCommitCoordinator: OutputCommitCoordinator)
     extends RpcEndpoint with Logging {
 
-<<<<<<< HEAD
-    override def receiveAndReply(context: RpcCallContext) = {
-=======
-    override def receiveWithLogging: PartialFunction[Any, Unit] = {
->>>>>>> 4ce2782a
+    override def receiveAndReply(context: RpcCallContext): PartialFunction[Any, Unit] = {
       case AskPermissionToCommitOutput(stage, partition, taskAttempt) =>
         context.reply(
           outputCommitCoordinator.handleAskPermissionToCommit(stage, partition, taskAttempt))
