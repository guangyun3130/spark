--- conflicted
+++ resolved
@@ -69,7 +69,6 @@
     metricsSystem: MetricsSystem)
   : (T, AccumulatorUpdates) = {
     context = new TaskContextImpl(
-<<<<<<< HEAD
       stageId = stageId,
       stageAttemptId = stageAttemptId,
       partitionId = partitionId,
@@ -77,15 +76,7 @@
       attemptNumber = attemptNumber,
       taskMemoryManager = taskMemoryManager,
       metricsSystem = metricsSystem,
-=======
-      stageId,
-      partitionId,
-      taskAttemptId,
-      attemptNumber,
-      taskMemoryManager,
-      metricsSystem,
-      internalAccumulators,
->>>>>>> 23d98220
+      internalAccumulators = internalAccumulators,
       runningLocally = false)
     TaskContext.setTaskContext(context)
     context.taskMetrics.setHostname(Utils.localHostName())
