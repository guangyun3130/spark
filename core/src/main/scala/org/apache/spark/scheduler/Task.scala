/*
 * Licensed to the Apache Software Foundation (ASF) under one or more
 * contributor license agreements.  See the NOTICE file distributed with
 * this work for additional information regarding copyright ownership.
 * The ASF licenses this file to You under the Apache License, Version 2.0
 * (the "License"); you may not use this file except in compliance with
 * the License.  You may obtain a copy of the License at
 *
 *    http://www.apache.org/licenses/LICENSE-2.0
 *
 * Unless required by applicable law or agreed to in writing, software
 * distributed under the License is distributed on an "AS IS" BASIS,
 * WITHOUT WARRANTIES OR CONDITIONS OF ANY KIND, either express or implied.
 * See the License for the specific language governing permissions and
 * limitations under the License.
 */

package org.apache.spark.scheduler

import java.io.{DataInputStream, DataOutputStream}
import java.nio.ByteBuffer
import java.util.Properties

import scala.collection.mutable
import scala.collection.mutable.HashMap

import org.apache.spark._
import org.apache.spark.executor.TaskMetrics
import org.apache.spark.internal.config.APP_CALLER_CONTEXT
import org.apache.spark.memory.{MemoryMode, TaskMemoryManager}
import org.apache.spark.metrics.MetricsSystem
import org.apache.spark.serializer.SerializerInstance
import org.apache.spark.util._

/**
 * A unit of execution. We have two kinds of Task's in Spark:
 *
 *  - [[org.apache.spark.scheduler.ShuffleMapTask]]
 *  - [[org.apache.spark.scheduler.ResultTask]]
 *
 * A Spark job consists of one or more stages. The very last stage in a job consists of multiple
 * ResultTasks, while earlier stages consist of ShuffleMapTasks. A ResultTask executes the task
 * and sends the task output back to the driver application. A ShuffleMapTask executes the task
 * and divides the task output to multiple buckets (based on the task's partitioner).
 *
 * @param stageId id of the stage this task belongs to
 * @param stageAttemptId attempt id of the stage this task belongs to
 * @param partitionId index of the number in the RDD
<<<<<<< HEAD
 * @param metrics a `TaskMetrics` that is created at driver side and sent to executor side.
=======
>>>>>>> 0ef1421a
 * @param localProperties copy of thread-local properties set by the user on the driver side.
 * @param serializedTaskMetrics a `TaskMetrics` that is created and serialized on the driver side
 *                              and sent to executor side.
 *
 * The parameters below are optional:
 * @param jobId id of the job this task belongs to
 * @param appId id of the app this task belongs to
 * @param appAttemptId attempt id of the app this task belongs to
 */
private[spark] abstract class Task[T](
    val stageId: Int,
    val stageAttemptId: Int,
    val partitionId: Int,
    @transient var localProperties: Properties = new Properties,
    // The default value is only used in tests.
    serializedTaskMetrics: Array[Byte] =
      SparkEnv.get.closureSerializer.newInstance().serialize(TaskMetrics.registered).array(),
    val jobId: Option[Int] = None,
    val appId: Option[String] = None,
    val appAttemptId: Option[String] = None) extends Serializable {

  @transient lazy val metrics: TaskMetrics =
    SparkEnv.get.closureSerializer.newInstance().deserialize(ByteBuffer.wrap(serializedTaskMetrics))

  /**
   * Called by [[org.apache.spark.executor.Executor]] to run this task.
   *
   * @param taskAttemptId an identifier for this task attempt that is unique within a SparkContext.
   * @param attemptNumber how many times this task has been attempted (0 for the first attempt)
   * @return the result of the task along with updates of Accumulators.
   */
  final def run(
      taskAttemptId: Long,
      attemptNumber: Int,
      metricsSystem: MetricsSystem): T = {
    SparkEnv.get.blockManager.registerTask(taskAttemptId)
    context = new TaskContextImpl(
      stageId,
      partitionId,
      taskAttemptId,
      attemptNumber,
      taskMemoryManager,
      localProperties,
      metricsSystem,
      metrics)
    TaskContext.setTaskContext(context)
    taskThread = Thread.currentThread()

    if (_killed) {
      kill(interruptThread = false)
    }

    new CallerContext(
      "TASK",
      SparkEnv.get.conf.get(APP_CALLER_CONTEXT),
      appId,
      appAttemptId,
      jobId,
      Option(stageId),
      Option(stageAttemptId),
      Option(taskAttemptId),
      Option(attemptNumber)).setCurrentContext()

    try {
      runTask(context)
    } catch {
      case e: Throwable =>
        // Catch all errors; run task failure callbacks, and rethrow the exception.
        try {
          context.markTaskFailed(e)
        } catch {
          case t: Throwable =>
            e.addSuppressed(t)
        }
        throw e
    } finally {
      // Call the task completion callbacks.
      context.markTaskCompleted()
      try {
        Utils.tryLogNonFatalError {
          // Release memory used by this thread for unrolling blocks
          SparkEnv.get.blockManager.memoryStore.releaseUnrollMemoryForThisTask(MemoryMode.ON_HEAP)
          SparkEnv.get.blockManager.memoryStore.releaseUnrollMemoryForThisTask(MemoryMode.OFF_HEAP)
          // Notify any tasks waiting for execution memory to be freed to wake up and try to
          // acquire memory again. This makes impossible the scenario where a task sleeps forever
          // because there are no other tasks left to notify it. Since this is safe to do but may
          // not be strictly necessary, we should revisit whether we can remove this in the future.
          val memoryManager = SparkEnv.get.memoryManager
          memoryManager.synchronized { memoryManager.notifyAll() }
        }
      } finally {
        TaskContext.unset()
      }
    }
  }

  private var taskMemoryManager: TaskMemoryManager = _

  def setTaskMemoryManager(taskMemoryManager: TaskMemoryManager): Unit = {
    this.taskMemoryManager = taskMemoryManager
  }

  def runTask(context: TaskContext): T

  def preferredLocations: Seq[TaskLocation] = Nil

  // Map output tracker epoch. Will be set by TaskScheduler.
  var epoch: Long = -1

  // Task context, to be initialized in run().
  @transient protected var context: TaskContextImpl = _

  // The actual Thread on which the task is running, if any. Initialized in run().
  @volatile @transient private var taskThread: Thread = _

  // A flag to indicate whether the task is killed. This is used in case context is not yet
  // initialized when kill() is invoked.
  @volatile @transient private var _killed = false

  protected var _executorDeserializeTime: Long = 0
  protected var _executorDeserializeCpuTime: Long = 0

  /**
   * Whether the task has been killed.
   */
  def killed: Boolean = _killed

  /**
   * Returns the amount of time spent deserializing the RDD and function to be run.
   */
  def executorDeserializeTime: Long = _executorDeserializeTime
  def executorDeserializeCpuTime: Long = _executorDeserializeCpuTime

  /**
   * Collect the latest values of accumulators used in this task. If the task failed,
   * filter out the accumulators whose values should not be included on failures.
   */
  def collectAccumulatorUpdates(taskFailed: Boolean = false): Seq[AccumulatorV2[_, _]] = {
    if (context != null) {
      context.taskMetrics.internalAccums.filter { a =>
        // RESULT_SIZE accumulator is always zero at executor, we need to send it back as its
        // value will be updated at driver side.
        // Note: internal accumulators representing task metrics always count failed values
        !a.isZero || a.name == Some(InternalAccumulator.RESULT_SIZE)
      // zero value external accumulators may still be useful, e.g. SQLMetrics, we should not filter
      // them out.
      } ++ context.taskMetrics.externalAccums.filter(a => !taskFailed || a.countFailedValues)
    } else {
      Seq.empty
    }
  }

  /**
   * Kills a task by setting the interrupted flag to true. This relies on the upper level Spark
   * code and user code to properly handle the flag. This function should be idempotent so it can
   * be called multiple times.
   * If interruptThread is true, we will also call Thread.interrupt() on the Task's executor thread.
   */
  def kill(interruptThread: Boolean) {
    _killed = true
    if (context != null) {
      context.markInterrupted()
    }
    if (interruptThread && taskThread != null) {
      taskThread.interrupt()
    }
  }
}<|MERGE_RESOLUTION|>--- conflicted
+++ resolved
@@ -46,10 +46,6 @@
  * @param stageId id of the stage this task belongs to
  * @param stageAttemptId attempt id of the stage this task belongs to
  * @param partitionId index of the number in the RDD
-<<<<<<< HEAD
- * @param metrics a `TaskMetrics` that is created at driver side and sent to executor side.
-=======
->>>>>>> 0ef1421a
  * @param localProperties copy of thread-local properties set by the user on the driver side.
  * @param serializedTaskMetrics a `TaskMetrics` that is created and serialized on the driver side
  *                              and sent to executor side.
