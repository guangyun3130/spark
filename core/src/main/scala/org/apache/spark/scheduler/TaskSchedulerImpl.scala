/*
 * Licensed to the Apache Software Foundation (ASF) under one or more
 * contributor license agreements.  See the NOTICE file distributed with
 * this work for additional information regarding copyright ownership.
 * The ASF licenses this file to You under the Apache License, Version 2.0
 * (the "License"); you may not use this file except in compliance with
 * the License.  You may obtain a copy of the License at
 *
 *    http://www.apache.org/licenses/LICENSE-2.0
 *
 * Unless required by applicable law or agreed to in writing, software
 * distributed under the License is distributed on an "AS IS" BASIS,
 * WITHOUT WARRANTIES OR CONDITIONS OF ANY KIND, either express or implied.
 * See the License for the specific language governing permissions and
 * limitations under the License.
 */

package org.apache.spark.scheduler

import java.nio.ByteBuffer
import java.util.{Timer, TimerTask}
import java.util.concurrent.TimeUnit
import java.util.concurrent.atomic.AtomicLong

import scala.collection.mutable.ArrayBuffer
import scala.collection.mutable.HashMap
import scala.collection.mutable.HashSet
import scala.language.postfixOps
import scala.util.Random

import org.apache.spark._
import org.apache.spark.TaskState.TaskState
import org.apache.spark.internal.Logging
import org.apache.spark.scheduler.SchedulingMode.SchedulingMode
import org.apache.spark.scheduler.TaskLocality.TaskLocality
import org.apache.spark.scheduler.local.LocalSchedulerBackend
import org.apache.spark.storage.BlockManagerId
import org.apache.spark.util._

/**
 * Schedules tasks for multiple types of clusters by acting through a SchedulerBackend.
 * It can also work with a local setup by using a [[LocalSchedulerBackend]] and setting
 * isLocal to true. It handles common logic, like determining a scheduling order across jobs, waking
 * up to launch speculative tasks, etc.
 *
 * Clients should first call initialize() and start(), then submit task sets through the
 * runTasks method.
 *
 * THREADING: [[SchedulerBackend]]s and task-submitting clients can call this class from multiple
 * threads, so it needs locks in public API methods to maintain its state. In addition, some
 * [[SchedulerBackend]]s synchronize on themselves when they want to send events here, and then
 * acquire a lock on us, so we need to make sure that we don't try to lock the backend while
 * we are holding a lock on ourselves.
 */
private[spark] class TaskSchedulerImpl(
    val sc: SparkContext,
    val maxTaskFailures: Int,
    val clock: Clock = new SystemClock,
    isLocal: Boolean = false)
  extends TaskScheduler with Logging
{
  def this(sc: SparkContext) = this(sc, sc.conf.getInt("spark.task.maxFailures", 4))

  val conf = sc.conf

  // How often to check for speculative tasks
  val SPECULATION_INTERVAL_MS = conf.getTimeAsMs("spark.speculation.interval", "100ms")

  // Duplicate copies of a task will only be launched if the original copy has been running for
  // at least this amount of time. This is to avoid the overhead of launching speculative copies
  // of tasks that are very short.
  val MIN_TIME_TO_SPECULATION = 100

  private val speculationScheduler =
    ThreadUtils.newDaemonSingleThreadScheduledExecutor("task-scheduler-speculation")

  // Threshold above which we warn user initial TaskSet may be starved
  val STARVATION_TIMEOUT_MS = conf.getTimeAsMs("spark.starvation.timeout", "15s")

  // CPUs to request per task
  val CPUS_PER_TASK = conf.getInt("spark.task.cpus", 1)

  // TaskSetManagers are not thread safe, so any access to one should be synchronized
  // on this class.
  private val taskSetsByStageIdAndAttempt = new HashMap[Int, HashMap[Int, TaskSetManager]]

  // Protected by `this`
  private[scheduler] val taskIdToTaskSetManager = new HashMap[Long, TaskSetManager]
  val taskIdToExecutorId = new HashMap[Long, String]

  @volatile private var hasReceivedTask = false
  @volatile private var hasLaunchedTask = false
  private val starvationTimer = new Timer(true)

  // Incrementing task IDs
  val nextTaskId = new AtomicLong(0)

  // Number of tasks running on each executor
  private val executorIdToTaskCount = new HashMap[String, Int]

  def runningTasksByExecutors(): Map[String, Int] = executorIdToTaskCount.toMap

  // The set of executors we have on each host; this is used to compute hostsAlive, which
  // in turn is used to decide when we can attain data locality on a given host
  protected val executorsByHost = new HashMap[String, HashSet[String]]

  protected val hostsByRack = new HashMap[String, HashSet[String]]

  protected val executorIdToHost = new HashMap[String, String]

  // Listener object to pass upcalls into
  var dagScheduler: DAGScheduler = null

  var backend: SchedulerBackend = null

  val mapOutputTracker = SparkEnv.get.mapOutputTracker

  var schedulableBuilder: SchedulableBuilder = null
  var rootPool: Pool = null
  // default scheduler is FIFO
  private val schedulingModeConf = conf.get("spark.scheduler.mode", "FIFO")
  val schedulingMode: SchedulingMode = try {
    SchedulingMode.withName(schedulingModeConf.toUpperCase)
  } catch {
    case e: java.util.NoSuchElementException =>
      throw new SparkException(s"Unrecognized spark.scheduler.mode: $schedulingModeConf")
  }

  // This is a var so that we can reset it for testing purposes.
  private[spark] var taskResultGetter = new TaskResultGetter(sc.env, this)

  override def setDAGScheduler(dagScheduler: DAGScheduler) {
    this.dagScheduler = dagScheduler
  }

  def initialize(backend: SchedulerBackend) {
    this.backend = backend
    // temporarily set rootPool name to empty
    rootPool = new Pool("", schedulingMode, 0, 0)
    schedulableBuilder = {
      schedulingMode match {
        case SchedulingMode.FIFO =>
          new FIFOSchedulableBuilder(rootPool)
        case SchedulingMode.FAIR =>
          new FairSchedulableBuilder(rootPool, conf)
        case _ =>
          throw new IllegalArgumentException(s"Unsupported spark.scheduler.mode: $schedulingMode")
      }
    }
    schedulableBuilder.buildPools()
  }

  def newTaskId(): Long = nextTaskId.getAndIncrement()

  override def start() {
    backend.start()

    if (!isLocal && conf.getBoolean("spark.speculation", false)) {
      logInfo("Starting speculative execution thread")
      speculationScheduler.scheduleAtFixedRate(new Runnable {
        override def run(): Unit = Utils.tryOrStopSparkContext(sc) {
          checkSpeculatableTasks()
        }
      }, SPECULATION_INTERVAL_MS, SPECULATION_INTERVAL_MS, TimeUnit.MILLISECONDS)
    }
  }

  override def postStartHook() {
    waitBackendReady()
  }

  override def submitTasks(taskSet: TaskSet) {
    val tasks = taskSet.tasks
    logInfo("Adding task set " + taskSet.id + " with " + tasks.length + " tasks")
    this.synchronized {
      val manager = createTaskSetManager(taskSet, maxTaskFailures)
      val stage = taskSet.stageId
      val stageTaskSets =
        taskSetsByStageIdAndAttempt.getOrElseUpdate(stage, new HashMap[Int, TaskSetManager])
      stageTaskSets(taskSet.stageAttemptId) = manager
      val conflictingTaskSet = stageTaskSets.exists { case (_, ts) =>
        ts.taskSet != taskSet && !ts.isZombie
      }
      if (conflictingTaskSet) {
        throw new IllegalStateException(s"more than one active taskSet for stage $stage:" +
          s" ${stageTaskSets.toSeq.map{_._2.taskSet.id}.mkString(",")}")
      }
      schedulableBuilder.addTaskSetManager(manager, manager.taskSet.properties)

      if (!isLocal && !hasReceivedTask) {
        starvationTimer.scheduleAtFixedRate(new TimerTask() {
          override def run() {
            if (!hasLaunchedTask) {
              logWarning("Initial job has not accepted any resources; " +
                "check your cluster UI to ensure that workers are registered " +
                "and have sufficient resources")
            } else {
              this.cancel()
            }
          }
        }, STARVATION_TIMEOUT_MS, STARVATION_TIMEOUT_MS)
      }
      hasReceivedTask = true
    }
    backend.reviveOffers()
  }

  // Label as private[scheduler] to allow tests to swap in different task set managers if necessary
  private[scheduler] def createTaskSetManager(
      taskSet: TaskSet,
      maxTaskFailures: Int): TaskSetManager = {
    new TaskSetManager(this, taskSet, maxTaskFailures, clock)
  }

  override def cancelTasks(stageId: Int, interruptThread: Boolean): Unit = synchronized {
    logInfo("Cancelling stage " + stageId)
    taskSetsByStageIdAndAttempt.get(stageId).foreach { attempts =>
      attempts.foreach { case (_, tsm) =>
        // There are two possible cases here:
        // 1. The task set manager has been created and some tasks have been scheduled.
        //    In this case, send a kill signal to the executors to kill the task and then abort
        //    the stage.
        // 2. The task set manager has been created but no tasks has been scheduled. In this case,
        //    simply abort the stage.
        tsm.runningTasksSet.foreach { tid =>
          val execId = taskIdToExecutorId(tid)
          backend.killTask(tid, execId, interruptThread)
        }
        tsm.abort("Stage %s cancelled".format(stageId))
        logInfo("Stage %d was cancelled".format(stageId))
      }
    }
  }

  /**
   * Called to indicate that all task attempts (including speculated tasks) associated with the
   * given TaskSetManager have completed, so state associated with the TaskSetManager should be
   * cleaned up.
   */
  def taskSetFinished(manager: TaskSetManager): Unit = synchronized {
    taskSetsByStageIdAndAttempt.get(manager.taskSet.stageId).foreach { taskSetsForStage =>
      taskSetsForStage -= manager.taskSet.stageAttemptId
      if (taskSetsForStage.isEmpty) {
        taskSetsByStageIdAndAttempt -= manager.taskSet.stageId
      }
    }
    manager.parent.removeSchedulable(manager)
    logInfo("Removed TaskSet %s, whose tasks have all completed, from pool %s"
      .format(manager.taskSet.id, manager.parent.name))
  }

  private def resourceOfferSingleTaskSet(
      taskSet: TaskSetManager,
      maxLocality: TaskLocality,
      shuffledOffers: Seq[WorkerOffer],
      availableCpus: Array[Int],
      tasks: Seq[ArrayBuffer[TaskDescription]]) : Boolean = {
    var launchedTask = false
    for (i <- 0 until shuffledOffers.size) {
      val execId = shuffledOffers(i).executorId
      val host = shuffledOffers(i).host
      if (availableCpus(i) >= CPUS_PER_TASK) {
        try {
          for (task <- taskSet.resourceOffer(execId, host, maxLocality)) {
            tasks(i) += task
            val tid = task.taskId
            taskIdToTaskSetManager(tid) = taskSet
            taskIdToExecutorId(tid) = execId
            executorIdToTaskCount(execId) += 1
            availableCpus(i) -= CPUS_PER_TASK
            assert(availableCpus(i) >= 0)
            launchedTask = true
          }
        } catch {
          case e: TaskNotSerializableException =>
            logError(s"Resource offer failed, task set ${taskSet.name} was not serializable")
            // Do not offer resources for this task, but don't throw an error to allow other
            // task sets to be submitted.
            return launchedTask
        }
      }
    }
    if (!launchedTask) {
      taskSet.abortIfTaskSetCompletelyBlacklisted(executorsByHost)
    }
    return launchedTask
  }

  /**
   * Called by cluster manager to offer resources on slaves. We respond by asking our active task
   * sets for tasks in order of priority. We fill each node with tasks in a round-robin manner so
   * that tasks are balanced across the cluster.
   */
  def resourceOffers(offers: Seq[WorkerOffer]): Seq[Seq[TaskDescription]] = synchronized {
    // Mark each slave as alive and remember its hostname
    // Also track if new executor is added
    var newExecAvail = false
    for (o <- offers) {
      if (!executorsByHost.contains(o.host)) {
        executorsByHost(o.host) = new HashSet[String]()
      }
<<<<<<< HEAD
      if (!executorIdToHost.contains(o.executorId)) {
=======
      if (!executorIdToTaskCount.contains(o.executorId)) {
>>>>>>> 02a029df
        executorsByHost(o.host) += o.executorId
        executorAdded(o.executorId, o.host)
        executorIdToHost(o.executorId) = o.host
        executorIdToTaskCount(o.executorId) = 0
        newExecAvail = true
      }
      executorIdToHost(o.executorId) = o.host
      executorIdToTaskCount.getOrElseUpdate(o.executorId, 0)
      for (rack <- getRackForHost(o.host)) {
        hostsByRack.getOrElseUpdate(rack, new HashSet[String]()) += o.host
      }
    }

    // Randomly shuffle offers to avoid always placing tasks on the same set of workers.
    val shuffledOffers = Random.shuffle(offers)
    // Build a list of tasks to assign to each worker.
    val tasks = shuffledOffers.map(o => new ArrayBuffer[TaskDescription](o.cores))
    val availableCpus = shuffledOffers.map(o => o.cores).toArray
    val sortedTaskSets = rootPool.getSortedTaskSetQueue
    for (taskSet <- sortedTaskSets) {
      logDebug("parentName: %s, name: %s, runningTasks: %s".format(
        taskSet.parent.name, taskSet.name, taskSet.runningTasks))
      if (newExecAvail) {
        taskSet.executorAdded()
      }
    }

    // Take each TaskSet in our scheduling order, and then offer it each node in increasing order
    // of locality levels so that it gets a chance to launch local tasks on all of them.
    // NOTE: the preferredLocality order: PROCESS_LOCAL, NODE_LOCAL, NO_PREF, RACK_LOCAL, ANY
    var launchedTask = false
    for (taskSet <- sortedTaskSets; maxLocality <- taskSet.myLocalityLevels) {
      do {
        launchedTask = resourceOfferSingleTaskSet(
            taskSet, maxLocality, shuffledOffers, availableCpus, tasks)
      } while (launchedTask)
    }

    if (tasks.size > 0) {
      hasLaunchedTask = true
    }
    return tasks
  }

  def statusUpdate(tid: Long, state: TaskState, serializedData: ByteBuffer) {
    var failedExecutor: Option[String] = None
    synchronized {
      try {
        if (state == TaskState.LOST && taskIdToExecutorId.contains(tid)) {
          // We lost this entire executor, so remember that it's gone
          val execId = taskIdToExecutorId(tid)

          if (executorIdToTaskCount.contains(execId)) {
            removeExecutor(execId,
              SlaveLost(s"Task $tid was lost, so marking the executor as lost as well."))
            failedExecutor = Some(execId)
          }
        }
        taskIdToTaskSetManager.get(tid) match {
          case Some(taskSet) =>
            if (TaskState.isFinished(state)) {
              taskIdToTaskSetManager.remove(tid)
              taskIdToExecutorId.remove(tid).foreach { execId =>
                if (executorIdToTaskCount.contains(execId)) {
                  executorIdToTaskCount(execId) -= 1
                }
              }
            }
            if (state == TaskState.FINISHED) {
              taskSet.removeRunningTask(tid)
              taskResultGetter.enqueueSuccessfulTask(taskSet, tid, serializedData)
            } else if (Set(TaskState.FAILED, TaskState.KILLED, TaskState.LOST).contains(state)) {
              taskSet.removeRunningTask(tid)
              taskResultGetter.enqueueFailedTask(taskSet, tid, state, serializedData)
            }
          case None =>
            logError(
              ("Ignoring update with state %s for TID %s because its task set is gone (this is " +
                "likely the result of receiving duplicate task finished status updates)")
                .format(state, tid))
        }
      } catch {
        case e: Exception => logError("Exception in statusUpdate", e)
      }
    }
    // Update the DAGScheduler without holding a lock on this, since that can deadlock
    if (failedExecutor.isDefined) {
      dagScheduler.executorLost(failedExecutor.get)
      backend.reviveOffers()
    }
  }

  /**
   * Update metrics for in-progress tasks and let the master know that the BlockManager is still
   * alive. Return true if the driver knows about the given block manager. Otherwise, return false,
   * indicating that the block manager should re-register.
   */
  override def executorHeartbeatReceived(
      execId: String,
      accumUpdates: Array[(Long, Seq[AccumulatorV2[_, _]])],
      blockManagerId: BlockManagerId): Boolean = {
    // (taskId, stageId, stageAttemptId, accumUpdates)
    val accumUpdatesWithTaskIds: Array[(Long, Int, Int, Seq[AccumulableInfo])] = synchronized {
      accumUpdates.flatMap { case (id, updates) =>
        val accInfos = updates.map(acc => acc.toInfo(Some(acc.value), None))
        taskIdToTaskSetManager.get(id).map { taskSetMgr =>
          (id, taskSetMgr.stageId, taskSetMgr.taskSet.stageAttemptId, accInfos)
        }
      }
    }
    dagScheduler.executorHeartbeatReceived(execId, accumUpdatesWithTaskIds, blockManagerId)
  }

  def handleTaskGettingResult(taskSetManager: TaskSetManager, tid: Long): Unit = synchronized {
    taskSetManager.handleTaskGettingResult(tid)
  }

  def handleSuccessfulTask(
      taskSetManager: TaskSetManager,
      tid: Long,
      taskResult: DirectTaskResult[_]): Unit = synchronized {
    taskSetManager.handleSuccessfulTask(tid, taskResult)
  }

  def handleFailedTask(
      taskSetManager: TaskSetManager,
      tid: Long,
      taskState: TaskState,
      reason: TaskEndReason): Unit = synchronized {
    taskSetManager.handleFailedTask(tid, taskState, reason)
    if (!taskSetManager.isZombie && taskState != TaskState.KILLED) {
      // Need to revive offers again now that the task set manager state has been updated to
      // reflect failed tasks that need to be re-run.
      backend.reviveOffers()
    }
  }

  def error(message: String) {
    synchronized {
      if (taskSetsByStageIdAndAttempt.nonEmpty) {
        // Have each task set throw a SparkException with the error
        for {
          attempts <- taskSetsByStageIdAndAttempt.values
          manager <- attempts.values
        } {
          try {
            manager.abort(message)
          } catch {
            case e: Exception => logError("Exception in error callback", e)
          }
        }
      } else {
        // No task sets are active but we still got an error. Just exit since this
        // must mean the error is during registration.
        // It might be good to do something smarter here in the future.
        throw new SparkException(s"Exiting due to error from cluster scheduler: $message")
      }
    }
  }

  override def stop() {
    speculationScheduler.shutdown()
    if (backend != null) {
      backend.stop()
    }
    if (taskResultGetter != null) {
      taskResultGetter.stop()
    }
    starvationTimer.cancel()
  }

  override def defaultParallelism(): Int = backend.defaultParallelism()

  // Check for speculatable tasks in all our active jobs.
  def checkSpeculatableTasks() {
    var shouldRevive = false
    synchronized {
      shouldRevive = rootPool.checkSpeculatableTasks(MIN_TIME_TO_SPECULATION)
    }
    if (shouldRevive) {
      backend.reviveOffers()
    }
  }

  override def executorLost(executorId: String, reason: ExecutorLossReason): Unit = {
    var failedExecutor: Option[String] = None

    synchronized {
      if (executorIdToTaskCount.contains(executorId)) {
        val hostPort = executorIdToHost(executorId)
        logExecutorLoss(executorId, hostPort, reason)
        removeExecutor(executorId, reason)
        failedExecutor = Some(executorId)
      } else {
        executorIdToHost.get(executorId) match {
          case Some(hostPort) =>
            // If the host mapping still exists, it means we don't know the loss reason for the
            // executor. So call removeExecutor() to update tasks running on that executor when
            // the real loss reason is finally known.
            logExecutorLoss(executorId, hostPort, reason)
            removeExecutor(executorId, reason)

          case None =>
            // We may get multiple executorLost() calls with different loss reasons. For example,
            // one may be triggered by a dropped connection from the slave while another may be a
            // report of executor termination from Mesos. We produce log messages for both so we
            // eventually report the termination reason.
            logError(s"Lost an executor $executorId (already removed): $reason")
        }
      }
    }
    // Call dagScheduler.executorLost without holding the lock on this to prevent deadlock
    if (failedExecutor.isDefined) {
      dagScheduler.executorLost(failedExecutor.get)
      backend.reviveOffers()
    }
  }

  private def logExecutorLoss(
      executorId: String,
      hostPort: String,
      reason: ExecutorLossReason): Unit = reason match {
    case LossReasonPending =>
      logDebug(s"Executor $executorId on $hostPort lost, but reason not yet known.")
    case ExecutorKilled =>
      logInfo(s"Executor $executorId on $hostPort killed by driver.")
    case _ =>
      logError(s"Lost executor $executorId on $hostPort: $reason")
  }

  /**
   * Remove an executor from all our data structures and mark it as lost. If the executor's loss
   * reason is not yet known, do not yet remove its association with its host nor update the status
   * of any running tasks, since the loss reason defines whether we'll fail those tasks.
   */
  private def removeExecutor(executorId: String, reason: ExecutorLossReason) {
    executorIdToTaskCount -= executorId

    val host = executorIdToHost(executorId)
    val execs = executorsByHost.getOrElse(host, new HashSet)
    execs -= executorId
    if (execs.isEmpty) {
      executorsByHost -= host
      for (rack <- getRackForHost(host); hosts <- hostsByRack.get(rack)) {
        hosts -= host
        if (hosts.isEmpty) {
          hostsByRack -= rack
        }
      }
    }

    if (reason != LossReasonPending) {
      executorIdToHost -= executorId
      rootPool.executorLost(executorId, host, reason)
    }
  }

  def executorAdded(execId: String, host: String) {
    dagScheduler.executorAdded(execId, host)
  }

  def getExecutorsAliveOnHost(host: String): Option[Set[String]] = synchronized {
    executorsByHost.get(host).map(_.toSet)
  }

  def hasExecutorsAliveOnHost(host: String): Boolean = synchronized {
    executorsByHost.contains(host)
  }

  def hasHostAliveOnRack(rack: String): Boolean = synchronized {
    hostsByRack.contains(rack)
  }

  def isExecutorAlive(execId: String): Boolean = synchronized {
    executorIdToTaskCount.contains(execId)
  }

  def isExecutorBusy(execId: String): Boolean = synchronized {
    executorIdToTaskCount.getOrElse(execId, -1) > 0
  }

  // By default, rack is unknown
  def getRackForHost(value: String): Option[String] = None

  private def waitBackendReady(): Unit = {
    if (backend.isReady) {
      return
    }
    while (!backend.isReady) {
      // Might take a while for backend to be ready if it is waiting on resources.
      if (sc.stopped.get) {
        // For example: the master removes the application for some reason
        throw new IllegalStateException("Spark context stopped while waiting for backend")
      }
      synchronized {
        this.wait(100)
      }
    }
  }

  override def applicationId(): String = backend.applicationId()

  override def applicationAttemptId(): Option[String] = backend.applicationAttemptId()

  private[scheduler] def taskSetManagerForAttempt(
      stageId: Int,
      stageAttemptId: Int): Option[TaskSetManager] = {
    for {
      attempts <- taskSetsByStageIdAndAttempt.get(stageId)
      manager <- attempts.get(stageAttemptId)
    } yield {
      manager
    }
  }

}


private[spark] object TaskSchedulerImpl {
  /**
   * Used to balance containers across hosts.
   *
   * Accepts a map of hosts to resource offers for that host, and returns a prioritized list of
   * resource offers representing the order in which the offers should be used.  The resource
   * offers are ordered such that we'll allocate one container on each host before allocating a
   * second container on any host, and so on, in order to reduce the damage if a host fails.
   *
   * For example, given <h1, [o1, o2, o3]>, <h2, [o4]>, <h1, [o5, o6]>, returns
   * [o1, o5, o4, 02, o6, o3]
   */
  def prioritizeContainers[K, T] (map: HashMap[K, ArrayBuffer[T]]): List[T] = {
    val _keyList = new ArrayBuffer[K](map.size)
    _keyList ++= map.keys

    // order keyList based on population of value in map
    val keyList = _keyList.sortWith(
      (left, right) => map(left).size > map(right).size
    )

    val retval = new ArrayBuffer[T](keyList.size * 2)
    var index = 0
    var found = true

    while (found) {
      found = false
      for (key <- keyList) {
        val containerList: ArrayBuffer[T] = map.getOrElse(key, null)
        assert(containerList != null)
        // Get the index'th entry for this host - if present
        if (index < containerList.size) {
          retval += containerList.apply(index)
          found = true
        }
      }
      index += 1
    }

    retval.toList
  }

}<|MERGE_RESOLUTION|>--- conflicted
+++ resolved
@@ -299,11 +299,7 @@
       if (!executorsByHost.contains(o.host)) {
         executorsByHost(o.host) = new HashSet[String]()
       }
-<<<<<<< HEAD
-      if (!executorIdToHost.contains(o.executorId)) {
-=======
       if (!executorIdToTaskCount.contains(o.executorId)) {
->>>>>>> 02a029df
         executorsByHost(o.host) += o.executorId
         executorAdded(o.executorId, o.host)
         executorIdToHost(o.executorId) = o.host
