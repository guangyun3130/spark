/*
 * Licensed to the Apache Software Foundation (ASF) under one or more
 * contributor license agreements.  See the NOTICE file distributed with
 * this work for additional information regarding copyright ownership.
 * The ASF licenses this file to You under the Apache License, Version 2.0
 * (the "License"); you may not use this file except in compliance with
 * the License.  You may obtain a copy of the License at
 *
 *    http://www.apache.org/licenses/LICENSE-2.0
 *
 * Unless required by applicable law or agreed to in writing, software
 * distributed under the License is distributed on an "AS IS" BASIS,
 * WITHOUT WARRANTIES OR CONDITIONS OF ANY KIND, either express or implied.
 * See the License for the specific language governing permissions and
 * limitations under the License.
 */

package org.apache.spark.scheduler

import java.nio.ByteBuffer
import java.util.{Timer, TimerTask}
import java.util.concurrent.TimeUnit
import java.util.concurrent.atomic.AtomicLong

import scala.collection.Set
import scala.collection.mutable.{ArrayBuffer, HashMap, HashSet}
import scala.util.Random

import org.apache.spark._
import org.apache.spark.TaskState.TaskState
import org.apache.spark.internal.Logging
import org.apache.spark.scheduler.SchedulingMode.SchedulingMode
import org.apache.spark.scheduler.TaskLocality.TaskLocality
import org.apache.spark.scheduler.local.LocalSchedulerBackend
import org.apache.spark.storage.BlockManagerId
import org.apache.spark.util.{AccumulatorV2, SystemClock, ThreadUtils, Utils}

/**
 * Schedules tasks for multiple types of clusters by acting through a SchedulerBackend.
 * It can also work with a local setup by using a [[LocalSchedulerBackend]] and setting
 * isLocal to true. It handles common logic, like determining a scheduling order across jobs, waking
 * up to launch speculative tasks, etc.
 *
 * Clients should first call initialize() and start(), then submit task sets through the
 * runTasks method.
 *
 * THREADING: [[SchedulerBackend]]s and task-submitting clients can call this class from multiple
 * threads, so it needs locks in public API methods to maintain its state. In addition, some
 * [[SchedulerBackend]]s synchronize on themselves when they want to send events here, and then
 * acquire a lock on us, so we need to make sure that we don't try to lock the backend while
 * we are holding a lock on ourselves.
 */
private[spark] class TaskSchedulerImpl private[scheduler](
    val sc: SparkContext,
    val maxTaskFailures: Int,
    private val blacklistTracker: Option[BlacklistTracker],
    isLocal: Boolean = false)
  extends TaskScheduler with Logging
{
  def this(sc: SparkContext) = {
    this(
      sc,
      sc.conf.getInt("spark.task.maxFailures", 4),
      TaskSchedulerImpl.createBlacklistTracker(sc.conf))
  }

  def this(sc: SparkContext, maxTaskFailures: Int, isLocal: Boolean) = {
    this(
      sc,
      maxTaskFailures,
      TaskSchedulerImpl.createBlacklistTracker(sc.conf),
      isLocal = isLocal)
  }

  val conf = sc.conf

  // How often to check for speculative tasks
  val SPECULATION_INTERVAL_MS = conf.getTimeAsMs("spark.speculation.interval", "100ms")

  // Duplicate copies of a task will only be launched if the original copy has been running for
  // at least this amount of time. This is to avoid the overhead of launching speculative copies
  // of tasks that are very short.
  val MIN_TIME_TO_SPECULATION = 100

  private val speculationScheduler =
    ThreadUtils.newDaemonSingleThreadScheduledExecutor("task-scheduler-speculation")

  // Threshold above which we warn user initial TaskSet may be starved
  val STARVATION_TIMEOUT_MS = conf.getTimeAsMs("spark.starvation.timeout", "15s")

  // CPUs to request per task
  val CPUS_PER_TASK = conf.getInt("spark.task.cpus", 1)

  // TaskSetManagers are not thread safe, so any access to one should be synchronized
  // on this class.
  private val taskSetsByStageIdAndAttempt = new HashMap[Int, HashMap[Int, TaskSetManager]]

  // Protected by `this`
  private[scheduler] val taskIdToTaskSetManager = new HashMap[Long, TaskSetManager]
  val taskIdToExecutorId = new HashMap[Long, String]

  @volatile private var hasReceivedTask = false
  @volatile private var hasLaunchedTask = false
  private val starvationTimer = new Timer(true)

  // Incrementing task IDs
  val nextTaskId = new AtomicLong(0)

  // Number of tasks running on each executor
  private val executorIdToTaskCount = new HashMap[String, Int]

  def runningTasksByExecutors(): Map[String, Int] = executorIdToTaskCount.toMap

  // The set of executors we have on each host; this is used to compute hostsAlive, which
  // in turn is used to decide when we can attain data locality on a given host
  protected val hostToExecutors = new HashMap[String, HashSet[String]]

  protected val hostsByRack = new HashMap[String, HashSet[String]]

  protected val executorIdToHost = new HashMap[String, String]

  // Listener object to pass upcalls into
  var dagScheduler: DAGScheduler = null

  var backend: SchedulerBackend = null

  val mapOutputTracker = SparkEnv.get.mapOutputTracker

  var schedulableBuilder: SchedulableBuilder = null
  var rootPool: Pool = null
  // default scheduler is FIFO
  private val schedulingModeConf = conf.get("spark.scheduler.mode", "FIFO")
  val schedulingMode: SchedulingMode = try {
    SchedulingMode.withName(schedulingModeConf.toUpperCase)
  } catch {
    case e: java.util.NoSuchElementException =>
      throw new SparkException(s"Unrecognized spark.scheduler.mode: $schedulingModeConf")
  }

  // This is a var so that we can reset it for testing purposes.
  private[spark] var taskResultGetter = new TaskResultGetter(sc.env, this)

  override def setDAGScheduler(dagScheduler: DAGScheduler) {
    this.dagScheduler = dagScheduler
  }

  def initialize(backend: SchedulerBackend) {
    this.backend = backend
    // temporarily set rootPool name to empty
    rootPool = new Pool("", schedulingMode, 0, 0)
    schedulableBuilder = {
      schedulingMode match {
        case SchedulingMode.FIFO =>
          new FIFOSchedulableBuilder(rootPool)
        case SchedulingMode.FAIR =>
          new FairSchedulableBuilder(rootPool, conf)
        case _ =>
          throw new IllegalArgumentException(s"Unsupported spark.scheduler.mode: $schedulingMode")
      }
    }
    schedulableBuilder.buildPools()
  }

  def newTaskId(): Long = nextTaskId.getAndIncrement()

  override def start() {
    backend.start()

    if (!isLocal && conf.getBoolean("spark.speculation", false)) {
      logInfo("Starting speculative execution thread")
      speculationScheduler.scheduleAtFixedRate(new Runnable {
        override def run(): Unit = Utils.tryOrStopSparkContext(sc) {
          checkSpeculatableTasks()
        }
      }, SPECULATION_INTERVAL_MS, SPECULATION_INTERVAL_MS, TimeUnit.MILLISECONDS)
    }
  }

  override def postStartHook() {
    waitBackendReady()
  }

  override def submitTasks(taskSet: TaskSet) {
    val tasks = taskSet.tasks
    logInfo("Adding task set " + taskSet.id + " with " + tasks.length + " tasks")
    this.synchronized {
      val manager = createTaskSetManager(taskSet, maxTaskFailures)
      val stage = taskSet.stageId
      val stageTaskSets =
        taskSetsByStageIdAndAttempt.getOrElseUpdate(stage, new HashMap[Int, TaskSetManager])
      stageTaskSets(taskSet.stageAttemptId) = manager
      val conflictingTaskSet = stageTaskSets.exists { case (_, ts) =>
        ts.taskSet != taskSet && !ts.isZombie
      }
      if (conflictingTaskSet) {
        throw new IllegalStateException(s"more than one active taskSet for stage $stage:" +
          s" ${stageTaskSets.toSeq.map{_._2.taskSet.id}.mkString(",")}")
      }
      schedulableBuilder.addTaskSetManager(manager, manager.taskSet.properties)

      if (!isLocal && !hasReceivedTask) {
        starvationTimer.scheduleAtFixedRate(new TimerTask() {
          override def run() {
            if (!hasLaunchedTask) {
              logWarning("Initial job has not accepted any resources; " +
                "check your cluster UI to ensure that workers are registered " +
                "and have sufficient resources")
            } else {
              this.cancel()
            }
          }
        }, STARVATION_TIMEOUT_MS, STARVATION_TIMEOUT_MS)
      }
      hasReceivedTask = true
    }
    backend.reviveOffers()
  }

  // Label as private[scheduler] to allow tests to swap in different task set managers if necessary
  private[scheduler] def createTaskSetManager(
      taskSet: TaskSet,
      maxTaskFailures: Int): TaskSetManager = {
    new TaskSetManager(this, blacklistTracker, taskSet, maxTaskFailures, new SystemClock)
  }

  override def cancelTasks(stageId: Int, interruptThread: Boolean): Unit = synchronized {
    logInfo("Cancelling stage " + stageId)
    taskSetsByStageIdAndAttempt.get(stageId).foreach { attempts =>
      attempts.foreach { case (_, tsm) =>
        // There are two possible cases here:
        // 1. The task set manager has been created and some tasks have been scheduled.
        //    In this case, send a kill signal to the executors to kill the task and then abort
        //    the stage.
        // 2. The task set manager has been created but no tasks has been scheduled. In this case,
        //    simply abort the stage.
        tsm.runningTasksSet.foreach { tid =>
          val execId = taskIdToExecutorId(tid)
          backend.killTask(tid, execId, interruptThread)
        }
        tsm.abort("Stage %s cancelled".format(stageId))
        logInfo("Stage %d was cancelled".format(stageId))
      }
    }
  }

  /**
   * Called to indicate that all task attempts (including speculated tasks) associated with the
   * given TaskSetManager have completed, so state associated with the TaskSetManager should be
   * cleaned up.
   */
  def taskSetFinished(manager: TaskSetManager): Unit = synchronized {
    taskSetsByStageIdAndAttempt.get(manager.taskSet.stageId).foreach { taskSetsForStage =>
      taskSetsForStage -= manager.taskSet.stageAttemptId
      if (taskSetsForStage.isEmpty) {
        taskSetsByStageIdAndAttempt -= manager.taskSet.stageId
      }
    }
    manager.parent.removeSchedulable(manager)
    logInfo(s"Removed TaskSet ${manager.taskSet.id}, whose tasks have all completed, from pool" +
      s" ${manager.parent.name}")
  }

  private def resourceOfferSingleTaskSet(
      taskSet: TaskSetManager,
      maxLocality: TaskLocality,
      shuffledOffers: Seq[WorkerOffer],
      availableCpus: Array[Int],
      tasks: Seq[ArrayBuffer[TaskDescription]]) : Boolean = {
    var launchedTask = false
    // nodes and executors that are blacklisted for the entire application have already been
    // filtered out by this point
    for (i <- 0 until shuffledOffers.size) {
      val offer = shuffledOffers(i)
      val host = offer.host
      val execId = offer.executorId
      if (availableCpus(i) >= CPUS_PER_TASK) {
        try {
          for (task <- taskSet.resourceOffer(execId, host, maxLocality)) {
            tasks(i) += task
            val tid = task.taskId
            taskIdToTaskSetManager(tid) = taskSet
            taskIdToExecutorId(tid) = execId
            executorIdToTaskCount(execId) += 1
            availableCpus(i) -= CPUS_PER_TASK
            assert(availableCpus(i) >= 0)
            launchedTask = true
          }
        } catch {
          case e: TaskNotSerializableException =>
            logError(s"Resource offer failed, task set ${taskSet.name} was not serializable")
            // Do not offer resources for this task, but don't throw an error to allow other
            // task sets to be submitted.
            return launchedTask
        }
      }
    }
<<<<<<< HEAD
    if (!launchedTask && blacklistTracker.isDefined) {
      taskSet.abortIfCompletelyBlacklisted(hostToExecutors)
    }
=======
>>>>>>> 12fd0cd6
    return launchedTask
  }

  /**
   * Called by cluster manager to offer resources on slaves. We respond by asking our active task
   * sets for tasks in order of priority. We fill each node with tasks in a round-robin manner so
   * that tasks are balanced across the cluster.
   */
  def resourceOffers(offers: Seq[WorkerOffer]): Seq[Seq[TaskDescription]] = synchronized {
    // Mark each slave as alive and remember its hostname
    // Also track if new executor is added
    var newExecAvail = false
    for (o <- offers) {
      if (!hostToExecutors.contains(o.host)) {
        hostToExecutors(o.host) = new HashSet[String]()
      }
      if (!executorIdToTaskCount.contains(o.executorId)) {
        hostToExecutors(o.host) += o.executorId
        executorAdded(o.executorId, o.host)
        executorIdToHost(o.executorId) = o.host
        executorIdToTaskCount(o.executorId) = 0
        newExecAvail = true
      }
      for (rack <- getRackForHost(o.host)) {
        hostsByRack.getOrElseUpdate(rack, new HashSet[String]()) += o.host
      }
    }

    // Before making any offers, remove any nodes from the blacklist whose blacklist has expired. Do
    // this here to avoid a separate thread and added synchronization overhead, and also because
    // updating the blacklist is only relevant when task offers are being made.
    blacklistTracker.foreach(_.applyBlacklistTimeout())

    val sortedTaskSets = rootPool.getSortedTaskSetQueue
    val filteredOffers = blacklistTracker.map { bl =>
      offers.filter { offer =>
        !bl.isNodeBlacklisted(offer.host) &&
          !bl.isExecutorBlacklisted(offer.executorId)
      }
    }.getOrElse(offers)

    // Randomly shuffle offers to avoid always placing tasks on the same set of workers.
    val shuffledOffers = Random.shuffle(filteredOffers)
    // Build a list of tasks to assign to each worker.
    val tasks = shuffledOffers.map(o => new ArrayBuffer[TaskDescription](o.cores))
    val availableCpus = shuffledOffers.map(o => o.cores).toArray
    for (taskSet <- sortedTaskSets) {
      logDebug("parentName: %s, name: %s, runningTasks: %s".format(
        taskSet.parent.name, taskSet.name, taskSet.runningTasks))
      if (newExecAvail) {
        taskSet.executorAdded()
      }
    }

    // Take each TaskSet in our scheduling order, and then offer it each node in increasing order
    // of locality levels so that it gets a chance to launch local tasks on all of them.
    // NOTE: the preferredLocality order: PROCESS_LOCAL, NODE_LOCAL, NO_PREF, RACK_LOCAL, ANY
<<<<<<< HEAD
    var launchedTask = false
    for (taskSet <- sortedTaskSets; maxLocality <- taskSet.myLocalityLevels) {
      do {
        launchedTask = resourceOfferSingleTaskSet(
          taskSet, maxLocality, shuffledOffers, availableCpus, tasks)
      } while (launchedTask)
=======
    for (taskSet <- sortedTaskSets) {
      var launchedAnyTask = false
      var launchedTaskAtCurrentMaxLocality = false
      for (currentMaxLocality <- taskSet.myLocalityLevels) {
        do {
          launchedTaskAtCurrentMaxLocality = resourceOfferSingleTaskSet(
            taskSet, currentMaxLocality, shuffledOffers, availableCpus, tasks)
          launchedAnyTask |= launchedTaskAtCurrentMaxLocality
        } while (launchedTaskAtCurrentMaxLocality)
      }
      if (!launchedAnyTask) {
        taskSet.abortIfCompletelyBlacklisted(executorIdToHost.keys)
      }
>>>>>>> 12fd0cd6
    }

    if (tasks.size > 0) {
      hasLaunchedTask = true
    }
    return tasks
  }

  def statusUpdate(tid: Long, state: TaskState, serializedData: ByteBuffer) {
    var failedExecutor: Option[String] = None
    synchronized {
      try {
        if (state == TaskState.LOST && taskIdToExecutorId.contains(tid)) {
          // We lost this entire executor, so remember that it's gone
          val execId = taskIdToExecutorId(tid)

          if (executorIdToTaskCount.contains(execId)) {
            removeExecutor(execId,
              SlaveLost(s"Task $tid was lost, so marking the executor as lost as well."))
            failedExecutor = Some(execId)
          }
        }
        taskIdToTaskSetManager.get(tid) match {
          case Some(taskSet) =>
            if (TaskState.isFinished(state)) {
              taskIdToTaskSetManager.remove(tid)
              taskIdToExecutorId.remove(tid).foreach { execId =>
                if (executorIdToTaskCount.contains(execId)) {
                  executorIdToTaskCount(execId) -= 1
                }
              }
            }
            if (state == TaskState.FINISHED) {
              taskSet.removeRunningTask(tid)
              taskResultGetter.enqueueSuccessfulTask(taskSet, tid, serializedData)
            } else if (Set(TaskState.FAILED, TaskState.KILLED, TaskState.LOST).contains(state)) {
              taskSet.removeRunningTask(tid)
              taskResultGetter.enqueueFailedTask(taskSet, tid, state, serializedData)
            }
          case None =>
            logError(
              ("Ignoring update with state %s for TID %s because its task set is gone (this is " +
                "likely the result of receiving duplicate task finished status updates)")
                .format(state, tid))
        }
      } catch {
        case e: Exception => logError("Exception in statusUpdate", e)
      }
    }
    // Update the DAGScheduler without holding a lock on this, since that can deadlock
    if (failedExecutor.isDefined) {
      dagScheduler.executorLost(failedExecutor.get)
      backend.reviveOffers()
    }
  }

  /**
   * Update metrics for in-progress tasks and let the master know that the BlockManager is still
   * alive. Return true if the driver knows about the given block manager. Otherwise, return false,
   * indicating that the block manager should re-register.
   */
  override def executorHeartbeatReceived(
      execId: String,
      accumUpdates: Array[(Long, Seq[AccumulatorV2[_, _]])],
      blockManagerId: BlockManagerId): Boolean = {
    // (taskId, stageId, stageAttemptId, accumUpdates)
    val accumUpdatesWithTaskIds: Array[(Long, Int, Int, Seq[AccumulableInfo])] = synchronized {
      accumUpdates.flatMap { case (id, updates) =>
        val accInfos = updates.map(acc => acc.toInfo(Some(acc.value), None))
        taskIdToTaskSetManager.get(id).map { taskSetMgr =>
          (id, taskSetMgr.stageId, taskSetMgr.taskSet.stageAttemptId, accInfos)
        }
      }
    }
    dagScheduler.executorHeartbeatReceived(execId, accumUpdatesWithTaskIds, blockManagerId)
  }

  def handleTaskGettingResult(taskSetManager: TaskSetManager, tid: Long): Unit = synchronized {
    taskSetManager.handleTaskGettingResult(tid)
  }

  def handleSuccessfulTask(
      taskSetManager: TaskSetManager,
      tid: Long,
      taskResult: DirectTaskResult[_]): Unit = synchronized {
    taskSetManager.handleSuccessfulTask(tid, taskResult)
  }

  def handleFailedTask(
      taskSetManager: TaskSetManager,
      tid: Long,
      taskState: TaskState,
      reason: TaskFailedReason): Unit = synchronized {
    taskSetManager.handleFailedTask(tid, taskState, reason)
    if (!taskSetManager.isZombie && taskState != TaskState.KILLED) {
      // Need to revive offers again now that the task set manager state has been updated to
      // reflect failed tasks that need to be re-run.
      backend.reviveOffers()
    }
  }

  def error(message: String) {
    synchronized {
      if (taskSetsByStageIdAndAttempt.nonEmpty) {
        // Have each task set throw a SparkException with the error
        for {
          attempts <- taskSetsByStageIdAndAttempt.values
          manager <- attempts.values
        } {
          try {
            manager.abort(message)
          } catch {
            case e: Exception => logError("Exception in error callback", e)
          }
        }
      } else {
        // No task sets are active but we still got an error. Just exit since this
        // must mean the error is during registration.
        // It might be good to do something smarter here in the future.
        throw new SparkException(s"Exiting due to error from cluster scheduler: $message")
      }
    }
  }

  override def stop() {
    speculationScheduler.shutdown()
    if (backend != null) {
      backend.stop()
    }
    if (taskResultGetter != null) {
      taskResultGetter.stop()
    }
    starvationTimer.cancel()
  }

  override def defaultParallelism(): Int = backend.defaultParallelism()

  // Check for speculatable tasks in all our active jobs.
  def checkSpeculatableTasks() {
    var shouldRevive = false
    synchronized {
      shouldRevive = rootPool.checkSpeculatableTasks(MIN_TIME_TO_SPECULATION)
    }
    if (shouldRevive) {
      backend.reviveOffers()
    }
  }

  override def executorLost(executorId: String, reason: ExecutorLossReason): Unit = {
    var failedExecutor: Option[String] = None

    synchronized {
      if (executorIdToTaskCount.contains(executorId)) {
        val hostPort = executorIdToHost(executorId)
        logExecutorLoss(executorId, hostPort, reason)
        removeExecutor(executorId, reason)
        failedExecutor = Some(executorId)
      } else {
        executorIdToHost.get(executorId) match {
          case Some(hostPort) =>
            // If the host mapping still exists, it means we don't know the loss reason for the
            // executor. So call removeExecutor() to update tasks running on that executor when
            // the real loss reason is finally known.
            logExecutorLoss(executorId, hostPort, reason)
            removeExecutor(executorId, reason)

          case None =>
            // We may get multiple executorLost() calls with different loss reasons. For example,
            // one may be triggered by a dropped connection from the slave while another may be a
            // report of executor termination from Mesos. We produce log messages for both so we
            // eventually report the termination reason.
            logError(s"Lost an executor $executorId (already removed): $reason")
        }
      }
    }
    // Call dagScheduler.executorLost without holding the lock on this to prevent deadlock
    if (failedExecutor.isDefined) {
      dagScheduler.executorLost(failedExecutor.get)
      backend.reviveOffers()
    }
  }

  private def logExecutorLoss(
      executorId: String,
      hostPort: String,
      reason: ExecutorLossReason): Unit = reason match {
    case LossReasonPending =>
      logDebug(s"Executor $executorId on $hostPort lost, but reason not yet known.")
    case ExecutorKilled =>
      logInfo(s"Executor $executorId on $hostPort killed by driver.")
    case _ =>
      logError(s"Lost executor $executorId on $hostPort: $reason")
  }

  /**
   * Remove an executor from all our data structures and mark it as lost. If the executor's loss
   * reason is not yet known, do not yet remove its association with its host nor update the status
   * of any running tasks, since the loss reason defines whether we'll fail those tasks.
   */
  private def removeExecutor(executorId: String, reason: ExecutorLossReason) {
    executorIdToTaskCount -= executorId

    val host = executorIdToHost(executorId)
    val execs = hostToExecutors.getOrElse(host, new HashSet)
    execs -= executorId
    if (execs.isEmpty) {
      hostToExecutors -= host
      for (rack <- getRackForHost(host); hosts <- hostsByRack.get(rack)) {
        hosts -= host
        if (hosts.isEmpty) {
          hostsByRack -= rack
        }
      }
    }

    if (reason != LossReasonPending) {
      executorIdToHost -= executorId
      rootPool.executorLost(executorId, host, reason)
    }
    blacklistTracker.foreach(_.handleRemovedExecutor(executorId))
  }

  def executorAdded(execId: String, host: String) {
    dagScheduler.executorAdded(execId, host)
  }

  def getExecutorsAliveOnHost(host: String): Option[Set[String]] = synchronized {
    hostToExecutors.get(host).map(_.toSet)
  }

  def hasExecutorsAliveOnHost(host: String): Boolean = synchronized {
    hostToExecutors.contains(host)
  }

  def hasHostAliveOnRack(rack: String): Boolean = synchronized {
    hostsByRack.contains(rack)
  }

  def isExecutorAlive(execId: String): Boolean = synchronized {
    executorIdToTaskCount.contains(execId)
  }

  def isExecutorBusy(execId: String): Boolean = synchronized {
    executorIdToTaskCount.getOrElse(execId, -1) > 0
  }

  /**
   * Get a snapshot of the currently blacklisted nodes for the entire application.  This is
   * thread-safe -- it can be called without a lock on the TaskScheduler.
   */
  def nodeBlacklist(): scala.collection.immutable.Set[String] = {
    blacklistTracker.map(_.nodeBlacklist()).getOrElse(scala.collection.immutable.Set())
  }

  // By default, rack is unknown
  def getRackForHost(value: String): Option[String] = None

  private def waitBackendReady(): Unit = {
    if (backend.isReady) {
      return
    }
    while (!backend.isReady) {
      // Might take a while for backend to be ready if it is waiting on resources.
      if (sc.stopped.get) {
        // For example: the master removes the application for some reason
        throw new IllegalStateException("Spark context stopped while waiting for backend")
      }
      synchronized {
        this.wait(100)
      }
    }
  }

  override def applicationId(): String = backend.applicationId()

  override def applicationAttemptId(): Option[String] = backend.applicationAttemptId()

  private[scheduler] def taskSetManagerForAttempt(
      stageId: Int,
      stageAttemptId: Int): Option[TaskSetManager] = {
    for {
      attempts <- taskSetsByStageIdAndAttempt.get(stageId)
      manager <- attempts.get(stageAttemptId)
    } yield {
      manager
    }
  }

}


private[spark] object TaskSchedulerImpl {
  /**
   * Used to balance containers across hosts.
   *
   * Accepts a map of hosts to resource offers for that host, and returns a prioritized list of
   * resource offers representing the order in which the offers should be used.  The resource
   * offers are ordered such that we'll allocate one container on each host before allocating a
   * second container on any host, and so on, in order to reduce the damage if a host fails.
   *
   * For example, given <h1, [o1, o2, o3]>, <h2, [o4]>, <h1, [o5, o6]>, returns
   * [o1, o5, o4, 02, o6, o3]
   */
  def prioritizeContainers[K, T] (map: HashMap[K, ArrayBuffer[T]]): List[T] = {
    val _keyList = new ArrayBuffer[K](map.size)
    _keyList ++= map.keys

    // order keyList based on population of value in map
    val keyList = _keyList.sortWith(
      (left, right) => map(left).size > map(right).size
    )

    val retval = new ArrayBuffer[T](keyList.size * 2)
    var index = 0
    var found = true

    while (found) {
      found = false
      for (key <- keyList) {
        val containerList: ArrayBuffer[T] = map.getOrElse(key, null)
        assert(containerList != null)
        // Get the index'th entry for this host - if present
        if (index < containerList.size) {
          retval += containerList.apply(index)
          found = true
        }
      }
      index += 1
    }

    retval.toList
  }

  private def createBlacklistTracker(conf: SparkConf): Option[BlacklistTracker] = {
    if (BlacklistTracker.isBlacklistEnabled(conf)) {
      Some(new BlacklistTracker(conf))
    } else {
      None
    }
  }

}<|MERGE_RESOLUTION|>--- conflicted
+++ resolved
@@ -294,12 +294,9 @@
         }
       }
     }
-<<<<<<< HEAD
     if (!launchedTask && blacklistTracker.isDefined) {
       taskSet.abortIfCompletelyBlacklisted(hostToExecutors)
     }
-=======
->>>>>>> 12fd0cd6
     return launchedTask
   }
 
@@ -357,14 +354,6 @@
     // Take each TaskSet in our scheduling order, and then offer it each node in increasing order
     // of locality levels so that it gets a chance to launch local tasks on all of them.
     // NOTE: the preferredLocality order: PROCESS_LOCAL, NODE_LOCAL, NO_PREF, RACK_LOCAL, ANY
-<<<<<<< HEAD
-    var launchedTask = false
-    for (taskSet <- sortedTaskSets; maxLocality <- taskSet.myLocalityLevels) {
-      do {
-        launchedTask = resourceOfferSingleTaskSet(
-          taskSet, maxLocality, shuffledOffers, availableCpus, tasks)
-      } while (launchedTask)
-=======
     for (taskSet <- sortedTaskSets) {
       var launchedAnyTask = false
       var launchedTaskAtCurrentMaxLocality = false
@@ -376,9 +365,8 @@
         } while (launchedTaskAtCurrentMaxLocality)
       }
       if (!launchedAnyTask) {
-        taskSet.abortIfCompletelyBlacklisted(executorIdToHost.keys)
-      }
->>>>>>> 12fd0cd6
+        taskSet.abortIfCompletelyBlacklisted(hostToExecutors)
+      }
     }
 
     if (tasks.size > 0) {
