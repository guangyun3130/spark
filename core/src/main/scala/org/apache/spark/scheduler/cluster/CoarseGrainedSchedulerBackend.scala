/*
 * Licensed to the Apache Software Foundation (ASF) under one or more
 * contributor license agreements.  See the NOTICE file distributed with
 * this work for additional information regarding copyright ownership.
 * The ASF licenses this file to You under the Apache License, Version 2.0
 * (the "License"); you may not use this file except in compliance with
 * the License.  You may obtain a copy of the License at
 *
 *    http://www.apache.org/licenses/LICENSE-2.0
 *
 * Unless required by applicable law or agreed to in writing, software
 * distributed under the License is distributed on an "AS IS" BASIS,
 * WITHOUT WARRANTIES OR CONDITIONS OF ANY KIND, either express or implied.
 * See the License for the specific language governing permissions and
 * limitations under the License.
 */

package org.apache.spark.scheduler.cluster

import java.util.concurrent.TimeUnit
import java.util.concurrent.atomic.{AtomicInteger, AtomicReference}
import javax.annotation.concurrent.GuardedBy

import scala.collection.mutable.{HashMap, HashSet}
import scala.concurrent.Future

import org.apache.hadoop.security.UserGroupInformation

import org.apache.spark.{ExecutorAllocationClient, SparkEnv, SparkException, TaskState}
import org.apache.spark.deploy.SparkHadoopUtil
import org.apache.spark.deploy.security.HadoopDelegationTokenManager
import org.apache.spark.executor.ExecutorLogUrlHandler
import org.apache.spark.internal.Logging
import org.apache.spark.internal.config._
import org.apache.spark.internal.config.Network._
import org.apache.spark.resource.ResourceRequirement
import org.apache.spark.rpc._
import org.apache.spark.scheduler._
import org.apache.spark.scheduler.cluster.CoarseGrainedClusterMessages._
import org.apache.spark.scheduler.cluster.CoarseGrainedSchedulerBackend.ENDPOINT_NAME
import org.apache.spark.util.{RpcUtils, SerializableBuffer, ThreadUtils, Utils}

/**
 * A scheduler backend that waits for coarse-grained executors to connect.
 * This backend holds onto each executor for the duration of the Spark job rather than relinquishing
 * executors whenever a task is done and asking the scheduler to launch a new executor for
 * each new task. Executors may be launched in a variety of ways, such as Mesos tasks for the
 * coarse-grained Mesos mode or standalone processes for Spark's standalone deploy mode
 * (spark.deploy.*).
 */
private[spark]
class CoarseGrainedSchedulerBackend(scheduler: TaskSchedulerImpl, val rpcEnv: RpcEnv)
  extends ExecutorAllocationClient with SchedulerBackend with Logging {

  // Use an atomic variable to track total number of cores in the cluster for simplicity and speed
  protected val totalCoreCount = new AtomicInteger(0)
  // Total number of executors that are currently registered
  protected val totalRegisteredExecutors = new AtomicInteger(0)
  protected val conf = scheduler.sc.conf
  private val maxRpcMessageSize = RpcUtils.maxMessageSizeBytes(conf)
  private val defaultAskTimeout = RpcUtils.askRpcTimeout(conf)
  // Submit tasks only after (registered resources / total expected resources)
  // is equal to at least this value, that is double between 0 and 1.
  private val _minRegisteredRatio =
    math.min(1, conf.get(SCHEDULER_MIN_REGISTERED_RESOURCES_RATIO).getOrElse(0.0))
  // Submit tasks after maxRegisteredWaitingTime milliseconds
  // if minRegisteredRatio has not yet been reached
  private val maxRegisteredWaitingTimeNs = TimeUnit.MILLISECONDS.toNanos(
    conf.get(SCHEDULER_MAX_REGISTERED_RESOURCE_WAITING_TIME))
  private val createTimeNs = System.nanoTime()

  private val taskResourceNumParts: Map[String, Int] =
    if (scheduler.resourcesReqsPerTask != null) {
      scheduler.resourcesReqsPerTask.map(req => req.resourceName -> req.numParts).toMap
    } else {
      Map.empty
    }

  // Accessing `executorDataMap` in the inherited methods from ThreadSafeRpcEndpoint doesn't need
  // any protection. But accessing `executorDataMap` out of the inherited methods must be
  // protected by `CoarseGrainedSchedulerBackend.this`. Besides, `executorDataMap` should only
  // be modified in the inherited methods from ThreadSafeRpcEndpoint with protection by
  // `CoarseGrainedSchedulerBackend.this`.
  private val executorDataMap = new HashMap[String, ExecutorData]

  // Number of executors requested by the cluster manager, [[ExecutorAllocationManager]]
  @GuardedBy("CoarseGrainedSchedulerBackend.this")
  private var requestedTotalExecutors = 0

  // Number of executors requested from the cluster manager that have not registered yet
  @GuardedBy("CoarseGrainedSchedulerBackend.this")
  private var numPendingExecutors = 0

  private val listenerBus = scheduler.sc.listenerBus

  // Executors we have requested the cluster manager to kill that have not died yet; maps
  // the executor ID to whether it was explicitly killed by the driver (and thus shouldn't
  // be considered an app-related failure).
  @GuardedBy("CoarseGrainedSchedulerBackend.this")
  private val executorsPendingToRemove = new HashMap[String, Boolean]

  // Executors that have been lost, but for which we don't yet know the real exit reason.
  private val executorsPendingLossReason = new HashSet[String]

  // A map to store hostname with its possible task number running on it
  @GuardedBy("CoarseGrainedSchedulerBackend.this")
  protected var hostToLocalTaskCount: Map[String, Int] = Map.empty

  // The number of pending tasks which is locality required
  @GuardedBy("CoarseGrainedSchedulerBackend.this")
  protected var localityAwareTasks = 0

  // The num of current max ExecutorId used to re-register appMaster
  @volatile protected var currentExecutorIdCounter = 0

  // Current set of delegation tokens to send to executors.
  private val delegationTokens = new AtomicReference[Array[Byte]]()

  // The token manager used to create security tokens.
  private var delegationTokenManager: Option[HadoopDelegationTokenManager] = None

  private val reviveThread =
    ThreadUtils.newDaemonSingleThreadScheduledExecutor("driver-revive-thread")

  class DriverEndpoint extends IsolatedRpcEndpoint with Logging {

    override val rpcEnv: RpcEnv = CoarseGrainedSchedulerBackend.this.rpcEnv

<<<<<<< HEAD
    // Executors that have been lost, but for which we don't yet know the real exit reason.
    protected val executorsPendingLossReason = new HashSet[String]
    // Executors which are being decommissioned
    protected val executorsPendingDecommission = new HashSet[String]

=======
>>>>>>> ce7a49f7
    protected val addressToExecutorId = new HashMap[RpcAddress, String]

    // Spark configuration sent to executors. This is a lazy val so that subclasses of the
    // scheduler can modify the SparkConf object before this view is created.
    private lazy val sparkProperties = scheduler.sc.conf.getAll
      .filter { case (k, _) => k.startsWith("spark.") }
      .toSeq

    private val logUrlHandler: ExecutorLogUrlHandler = new ExecutorLogUrlHandler(
      conf.get(UI.CUSTOM_EXECUTOR_LOG_URL))

    override def onStart(): Unit = {
      // Periodically revive offers to allow delay scheduling to work
      val reviveIntervalMs = conf.get(SCHEDULER_REVIVE_INTERVAL).getOrElse(1000L)

      reviveThread.scheduleAtFixedRate(() => Utils.tryLogNonFatalError {
        Option(self).foreach(_.send(ReviveOffers))
      }, 0, reviveIntervalMs, TimeUnit.MILLISECONDS)
    }

    override def receive: PartialFunction[Any, Unit] = {
      case StatusUpdate(executorId, taskId, state, data, resources) =>
        scheduler.statusUpdate(taskId, state, data.value)
        if (TaskState.isFinished(state)) {
          executorDataMap.get(executorId) match {
            case Some(executorInfo) =>
              executorInfo.freeCores += scheduler.CPUS_PER_TASK
              resources.foreach { case (k, v) =>
                executorInfo.resourcesInfo.get(k).foreach { r =>
                  r.release(v.addresses)
                }
              }
              makeOffers(executorId)
            case None =>
              // Ignoring the update since we don't know about the executor.
              logWarning(s"Ignored task status update ($taskId state $state) " +
                s"from unknown executor with ID $executorId")
          }
        }

      case ReviveOffers =>
        makeOffers()

      case KillTask(taskId, executorId, interruptThread, reason) =>
        executorDataMap.get(executorId) match {
          case Some(executorInfo) =>
            executorInfo.executorEndpoint.send(
              KillTask(taskId, executorId, interruptThread, reason))
          case None =>
            // Ignoring the task kill since the executor is not registered.
            logWarning(s"Attempted to kill task $taskId for unknown executor $executorId.")
        }

      case KillExecutorsOnHost(host) =>
        scheduler.getExecutorsAliveOnHost(host).foreach { exec =>
          killExecutors(exec.toSeq, adjustTargetNumExecutors = false, countFailures = false,
            force = true)
        }

      case UpdateDelegationTokens(newDelegationTokens) =>
        updateDelegationTokens(newDelegationTokens)

      case RemoveExecutor(executorId, reason) =>
        // We will remove the executor's state and cannot restore it. However, the connection
        // between the driver and the executor may be still alive so that the executor won't exit
        // automatically, so try to tell the executor to stop itself. See SPARK-13519.
        executorDataMap.get(executorId).foreach(_.executorEndpoint.send(StopExecutor))
        removeExecutor(executorId, reason)

      case LaunchedExecutor(executorId) =>
        executorDataMap.get(executorId).foreach { data =>
          data.freeCores = data.totalCores
        }
        makeOffers(executorId)
    }

    override def receiveAndReply(context: RpcCallContext): PartialFunction[Any, Unit] = {

      case RegisterExecutor(executorId, executorRef, hostname, cores, logUrls,
          attributes, resources) =>
        if (executorDataMap.contains(executorId)) {
          executorRef.send(RegisterExecutorFailed("Duplicate executor ID: " + executorId))
          context.reply(true)
        } else if (scheduler.nodeBlacklist.contains(hostname)) {
          // If the cluster manager gives us an executor on a blacklisted node (because it
          // already started allocating those resources before we informed it of our blacklist,
          // or if it ignored our blacklist), then we reject that executor immediately.
          logInfo(s"Rejecting $executorId as it has been blacklisted.")
          executorRef.send(RegisterExecutorFailed(s"Executor is blacklisted: $executorId"))
          context.reply(true)
        } else {
          // If the executor's rpc env is not listening for incoming connections, `hostPort`
          // will be null, and the client connection should be used to contact the executor.
          val executorAddress = if (executorRef.address != null) {
              executorRef.address
            } else {
              context.senderAddress
            }
          logInfo(s"Registered executor $executorRef ($executorAddress) with ID $executorId")
          addressToExecutorId(executorAddress) = executorId
          totalCoreCount.addAndGet(cores)
          totalRegisteredExecutors.addAndGet(1)
          val resourcesInfo = resources.map{ case (k, v) =>
            (v.name,
             new ExecutorResourceInfo(v.name, v.addresses,
               // tell the executor it can schedule resources up to numParts times,
               // as configured by the user, or set to 1 as that is the default (1 task/resource)
               taskResourceNumParts.getOrElse(v.name, 1)))
          }
          val data = new ExecutorData(executorRef, executorAddress, hostname,
            0, cores, logUrlHandler.applyPattern(logUrls, attributes), attributes,
            resourcesInfo)
          // This must be synchronized because variables mutated
          // in this block are read when requesting executors
          CoarseGrainedSchedulerBackend.this.synchronized {
            executorDataMap.put(executorId, data)
            if (currentExecutorIdCounter < executorId.toInt) {
              currentExecutorIdCounter = executorId.toInt
            }
            if (numPendingExecutors > 0) {
              numPendingExecutors -= 1
              logDebug(s"Decremented number of pending executors ($numPendingExecutors left)")
            }
          }
          executorRef.send(RegisteredExecutor)
          // Note: some tests expect the reply to come after we put the executor in the map
          context.reply(true)
          listenerBus.post(
            SparkListenerExecutorAdded(System.currentTimeMillis(), executorId, data))
        }

      case StopDriver =>
        context.reply(true)
        stop()

      case StopExecutors =>
        logInfo("Asking each executor to shut down")
        for ((_, executorData) <- executorDataMap) {
          executorData.executorEndpoint.send(StopExecutor)
        }
        context.reply(true)

      case DecommissionExecutor(executorId) =>
        logInfo(s"Received decommission executor message ${executorId}.")
        context.reply(decommissionExecutor(executorId))

      case RemoveWorker(workerId, host, message) =>
        removeWorker(workerId, host, message)
        context.reply(true)

      case RetrieveSparkAppConfig =>
        val reply = SparkAppConfig(
          sparkProperties,
          SparkEnv.get.securityManager.getIOEncryptionKey(),
          Option(delegationTokens.get()))
        context.reply(reply)
    }

    // Make fake resource offers on all executors
    private def makeOffers(): Unit = {
      // Make sure no executor is killed while some task is launching on it
      val taskDescs = withLock {
        // Filter out executors under killing
        val activeExecutors = executorDataMap.filterKeys(isExecutorActive)
        val workOffers = activeExecutors.map {
          case (id, executorData) =>
            new WorkerOffer(id, executorData.executorHost, executorData.freeCores,
              Some(executorData.executorAddress.hostPort),
              executorData.resourcesInfo.map { case (rName, rInfo) =>
                (rName, rInfo.availableAddrs.toBuffer)
              })
        }.toIndexedSeq
        scheduler.resourceOffers(workOffers)
      }
      if (taskDescs.nonEmpty) {
        launchTasks(taskDescs)
      }
    }

    override def onDisconnected(remoteAddress: RpcAddress): Unit = {
      addressToExecutorId
        .get(remoteAddress)
        .foreach(removeExecutor(_, SlaveLost("Remote RPC client disassociated. Likely due to " +
          "containers exceeding thresholds, or network issues. Check driver logs for WARN " +
          "messages.")))
    }

    // Make fake resource offers on just one executor
    private def makeOffers(executorId: String): Unit = {
      // Make sure no executor is killed while some task is launching on it
      val taskDescs = withLock {
        // Filter out executors under killing
        if (isExecutorActive(executorId)) {
          val executorData = executorDataMap(executorId)
          val workOffers = IndexedSeq(
            new WorkerOffer(executorId, executorData.executorHost, executorData.freeCores,
              Some(executorData.executorAddress.hostPort),
              executorData.resourcesInfo.map { case (rName, rInfo) =>
                (rName, rInfo.availableAddrs.toBuffer)
              }))
          scheduler.resourceOffers(workOffers)
        } else {
          Seq.empty
        }
      }
      if (taskDescs.nonEmpty) {
        launchTasks(taskDescs)
      }
    }

<<<<<<< HEAD
    private def executorIsAlive(executorId: String): Boolean = synchronized {
      !executorsPendingToRemove.contains(executorId) &&
      !executorsPendingLossReason.contains(executorId) &&
      !executorsPendingDecommission.contains(executorId)
    }

=======
>>>>>>> ce7a49f7
    // Launch tasks returned by a set of resource offers
    private def launchTasks(tasks: Seq[Seq[TaskDescription]]): Unit = {
      for (task <- tasks.flatten) {
        val serializedTask = TaskDescription.encode(task)
        if (serializedTask.limit() >= maxRpcMessageSize) {
          Option(scheduler.taskIdToTaskSetManager.get(task.taskId)).foreach { taskSetMgr =>
            try {
              var msg = "Serialized task %s:%d was %d bytes, which exceeds max allowed: " +
                s"${RPC_MESSAGE_MAX_SIZE.key} (%d bytes). Consider increasing " +
                s"${RPC_MESSAGE_MAX_SIZE.key} or using broadcast variables for large values."
              msg = msg.format(task.taskId, task.index, serializedTask.limit(), maxRpcMessageSize)
              taskSetMgr.abort(msg)
            } catch {
              case e: Exception => logError("Exception in error callback", e)
            }
          }
        }
        else {
          val executorData = executorDataMap(task.executorId)
          // Do resources allocation here. The allocated resources will get released after the task
          // finishes.
          executorData.freeCores -= scheduler.CPUS_PER_TASK
          task.resources.foreach { case (rName, rInfo) =>
            assert(executorData.resourcesInfo.contains(rName))
            executorData.resourcesInfo(rName).acquire(rInfo.addresses)
          }

          logDebug(s"Launching task ${task.taskId} on executor id: ${task.executorId} hostname: " +
            s"${executorData.executorHost}.")

          executorData.executorEndpoint.send(LaunchTask(new SerializableBuffer(serializedTask)))
        }
      }
    }

    // Remove a disconnected slave from the cluster
    private def removeExecutor(executorId: String, reason: ExecutorLossReason): Unit = {
      logDebug(s"Asked to remove executor $executorId with reason $reason")
      executorDataMap.get(executorId) match {
        case Some(executorInfo) =>
          // This must be synchronized because variables mutated
          // in this block are read when requesting executors
          val killed = CoarseGrainedSchedulerBackend.this.synchronized {
            addressToExecutorId -= executorInfo.executorAddress
            executorDataMap -= executorId
            executorsPendingLossReason -= executorId
            executorsPendingToRemove.remove(executorId).getOrElse(false)
          }
          totalCoreCount.addAndGet(-executorInfo.totalCores)
          totalRegisteredExecutors.addAndGet(-1)
          scheduler.executorLost(executorId, if (killed) ExecutorKilled else reason)
          listenerBus.post(
            SparkListenerExecutorRemoved(System.currentTimeMillis(), executorId, reason.toString))
        case None =>
          // SPARK-15262: If an executor is still alive even after the scheduler has removed
          // its metadata, we may receive a heartbeat from that executor and tell its block
          // manager to reregister itself. If that happens, the block manager master will know
          // about the executor, but the scheduler will not. Therefore, we should remove the
          // executor from the block manager when we hit this case.
          scheduler.sc.env.blockManager.master.removeExecutorAsync(executorId)
          logInfo(s"Asked to remove non-existent executor $executorId")
      }
    }

    // Remove a lost worker from the cluster
    private def removeWorker(workerId: String, host: String, message: String): Unit = {
      logDebug(s"Asked to remove worker $workerId with reason $message")
      scheduler.workerRemoved(workerId, host, message)
    }

    /**
     * Mark a given executor as decommissioned and stop making resource offers for it.
     */
    private def decommissionExecutor(executorId: String): Boolean = {
      val shouldDisable = CoarseGrainedSchedulerBackend.this.synchronized {
        // Only bother decommissioning executors which are alive.
        if (executorIsAlive(executorId)) {
          executorsPendingDecommission += executorId
          true
        } else {
          false
        }
      }

      if (shouldDisable) {
        logError(s"Decommissioning executor $executorId.")
        scheduler.executorDecommission(executorId)
      }
      shouldDisable
    }

    /**
     * Stop making resource offers for the given executor. The executor is marked as lost with
     * the loss reason still pending.
     *
     * @return Whether executor should be disabled
     */
    protected def disableExecutor(executorId: String): Boolean = {
      val shouldDisable = CoarseGrainedSchedulerBackend.this.synchronized {
        if (isExecutorActive(executorId)) {
          executorsPendingLossReason += executorId
          true
        } else {
          // Returns true for explicitly killed executors, we also need to get pending loss reasons;
          // For others return false.
          executorsPendingToRemove.contains(executorId)
        }
      }

      if (shouldDisable) {
        logInfo(s"Disabling executor $executorId.")
        scheduler.executorLost(executorId, LossReasonPending)
      }

      shouldDisable
    }
  }

  val driverEndpoint = rpcEnv.setupEndpoint(ENDPOINT_NAME, createDriverEndpoint())

  protected def minRegisteredRatio: Double = _minRegisteredRatio

  override def start(): Unit = {
    if (UserGroupInformation.isSecurityEnabled()) {
      delegationTokenManager = createTokenManager()
      delegationTokenManager.foreach { dtm =>
        val ugi = UserGroupInformation.getCurrentUser()
        val tokens = if (dtm.renewalEnabled) {
          dtm.start()
        } else {
          val creds = ugi.getCredentials()
          dtm.obtainDelegationTokens(creds)
          if (creds.numberOfTokens() > 0 || creds.numberOfSecretKeys() > 0) {
            SparkHadoopUtil.get.serialize(creds)
          } else {
            null
          }
        }
        if (tokens != null) {
          updateDelegationTokens(tokens)
        }
      }
    }
  }

  protected def createDriverEndpoint(): DriverEndpoint = new DriverEndpoint()

  def stopExecutors(): Unit = {
    try {
      if (driverEndpoint != null) {
        logInfo("Shutting down all executors")
        driverEndpoint.askSync[Boolean](StopExecutors)
      }
    } catch {
      case e: Exception =>
        throw new SparkException("Error asking standalone scheduler to shut down executors", e)
    }
  }

  override def stop(): Unit = {
    reviveThread.shutdownNow()
    stopExecutors()
    delegationTokenManager.foreach(_.stop())
    try {
      if (driverEndpoint != null) {
        driverEndpoint.askSync[Boolean](StopDriver)
      }
    } catch {
      case e: Exception =>
        throw new SparkException("Error stopping standalone scheduler's driver endpoint", e)
    }
  }

  /**
   * Reset the state of CoarseGrainedSchedulerBackend to the initial state. Currently it will only
   * be called in the yarn-client mode when AM re-registers after a failure.
   * */
  protected def reset(): Unit = {
    val executors: Set[String] = synchronized {
      requestedTotalExecutors = 0
      numPendingExecutors = 0
      executorsPendingToRemove.clear()
      executorDataMap.keys.toSet
    }

    // Remove all the lingering executors that should be removed but not yet. The reason might be
    // because (1) disconnected event is not yet received; (2) executors die silently.
    executors.foreach { eid =>
      removeExecutor(eid, SlaveLost("Stale executor after cluster manager re-registered."))
    }
  }

  override def reviveOffers(): Unit = {
    driverEndpoint.send(ReviveOffers)
  }

  override def killTask(
      taskId: Long, executorId: String, interruptThread: Boolean, reason: String): Unit = {
    driverEndpoint.send(KillTask(taskId, executorId, interruptThread, reason))
  }

  override def defaultParallelism(): Int = {
    conf.getInt("spark.default.parallelism", math.max(totalCoreCount.get(), 2))
  }

  /**
   * Called by subclasses when notified of a lost worker. It just fires the message and returns
   * at once.
   */
  protected def removeExecutor(executorId: String, reason: ExecutorLossReason): Unit = {
    driverEndpoint.send(RemoveExecutor(executorId, reason))
  }

  protected def removeWorker(workerId: String, host: String, message: String): Unit = {
    driverEndpoint.ask[Boolean](RemoveWorker(workerId, host, message)).failed.foreach(t =>
      logError(t.getMessage, t))(ThreadUtils.sameThread)
  }

  /**
   * Called by subclasses when notified of a decommissioning worker.
   */
  private[spark] def decommissionExecutor(executorId: String): Unit = {
    // Only log the failure since we don't care about the result.
    driverEndpoint.ask[Boolean](DecommissionExecutor(executorId)).onFailure { case t =>
      logError(t.getMessage, t)
    }(ThreadUtils.sameThread)
  }

  def sufficientResourcesRegistered(): Boolean = true

  override def isReady(): Boolean = {
    if (sufficientResourcesRegistered) {
      logInfo("SchedulerBackend is ready for scheduling beginning after " +
        s"reached minRegisteredResourcesRatio: $minRegisteredRatio")
      return true
    }
    if ((System.nanoTime() - createTimeNs) >= maxRegisteredWaitingTimeNs) {
      logInfo("SchedulerBackend is ready for scheduling beginning after waiting " +
        s"maxRegisteredResourcesWaitingTime: $maxRegisteredWaitingTimeNs(ns)")
      return true
    }
    false
  }

  /**
   * Return the number of executors currently registered with this backend.
   */
  private def numExistingExecutors: Int = synchronized { executorDataMap.size }

  override def getExecutorIds(): Seq[String] = synchronized {
    executorDataMap.keySet.toSeq
  }

  override def isExecutorActive(id: String): Boolean = synchronized {
    executorDataMap.contains(id) &&
      !executorsPendingToRemove.contains(id) &&
      !executorsPendingLossReason.contains(id)
  }

  override def maxNumConcurrentTasks(): Int = synchronized {
    executorDataMap.values.map { executor =>
      executor.totalCores / scheduler.CPUS_PER_TASK
    }.sum
  }

  // this function is for testing only
  def getExecutorAvailableResources(
      executorId: String): Map[String, ExecutorResourceInfo] = synchronized {
    executorDataMap.get(executorId).map(_.resourcesInfo).getOrElse(Map.empty)
  }

  /**
   * Request an additional number of executors from the cluster manager.
   * @return whether the request is acknowledged.
   */
  final override def requestExecutors(numAdditionalExecutors: Int): Boolean = {
    if (numAdditionalExecutors < 0) {
      throw new IllegalArgumentException(
        "Attempted to request a negative number of additional executor(s) " +
        s"$numAdditionalExecutors from the cluster manager. Please specify a positive number!")
    }
    logInfo(s"Requesting $numAdditionalExecutors additional executor(s) from the cluster manager")

    val response = synchronized {
      requestedTotalExecutors += numAdditionalExecutors
      numPendingExecutors += numAdditionalExecutors
      logDebug(s"Number of pending executors is now $numPendingExecutors")
      if (requestedTotalExecutors !=
          (numExistingExecutors + numPendingExecutors - executorsPendingToRemove.size)) {
        logDebug(
          s"""requestExecutors($numAdditionalExecutors): Executor request doesn't match:
             |requestedTotalExecutors  = $requestedTotalExecutors
             |numExistingExecutors     = $numExistingExecutors
             |numPendingExecutors      = $numPendingExecutors
             |executorsPendingToRemove = ${executorsPendingToRemove.size}""".stripMargin)
      }

      // Account for executors pending to be added or removed
      doRequestTotalExecutors(requestedTotalExecutors)
    }

    defaultAskTimeout.awaitResult(response)
  }

  /**
   * Update the cluster manager on our scheduling needs. Three bits of information are included
   * to help it make decisions.
   * @param numExecutors The total number of executors we'd like to have. The cluster manager
   *                     shouldn't kill any running executor to reach this number, but,
   *                     if all existing executors were to die, this is the number of executors
   *                     we'd want to be allocated.
   * @param localityAwareTasks The number of tasks in all active stages that have a locality
   *                           preferences. This includes running, pending, and completed tasks.
   * @param hostToLocalTaskCount A map of hosts to the number of tasks from all active stages
   *                             that would like to like to run on that host.
   *                             This includes running, pending, and completed tasks.
   * @return whether the request is acknowledged by the cluster manager.
   */
  final override def requestTotalExecutors(
      numExecutors: Int,
      localityAwareTasks: Int,
      hostToLocalTaskCount: Map[String, Int]
    ): Boolean = {
    if (numExecutors < 0) {
      throw new IllegalArgumentException(
        "Attempted to request a negative number of executor(s) " +
          s"$numExecutors from the cluster manager. Please specify a positive number!")
    }

    val response = synchronized {
      this.requestedTotalExecutors = numExecutors
      this.localityAwareTasks = localityAwareTasks
      this.hostToLocalTaskCount = hostToLocalTaskCount

      numPendingExecutors =
        math.max(numExecutors - numExistingExecutors + executorsPendingToRemove.size, 0)

      doRequestTotalExecutors(numExecutors)
    }

    defaultAskTimeout.awaitResult(response)
  }

  /**
   * Request executors from the cluster manager by specifying the total number desired,
   * including existing pending and running executors.
   *
   * The semantics here guarantee that we do not over-allocate executors for this application,
   * since a later request overrides the value of any prior request. The alternative interface
   * of requesting a delta of executors risks double counting new executors when there are
   * insufficient resources to satisfy the first request. We make the assumption here that the
   * cluster manager will eventually fulfill all requests when resources free up.
   *
   * @return a future whose evaluation indicates whether the request is acknowledged.
   */
  protected def doRequestTotalExecutors(requestedTotal: Int): Future[Boolean] =
    Future.successful(false)

  /**
   * Request that the cluster manager kill the specified executors.
   *
   * @param executorIds identifiers of executors to kill
   * @param adjustTargetNumExecutors whether the target number of executors be adjusted down
   *                                 after these executors have been killed
   * @param countFailures if there are tasks running on the executors when they are killed, whether
   *                      those failures be counted to task failure limits?
   * @param force whether to force kill busy executors, default false
   * @return the ids of the executors acknowledged by the cluster manager to be removed.
   */
  final override def killExecutors(
      executorIds: Seq[String],
      adjustTargetNumExecutors: Boolean,
      countFailures: Boolean,
      force: Boolean): Seq[String] = {
    logInfo(s"Requesting to kill executor(s) ${executorIds.mkString(", ")}")

    val response = withLock {
      val (knownExecutors, unknownExecutors) = executorIds.partition(executorDataMap.contains)
      unknownExecutors.foreach { id =>
        logWarning(s"Executor to kill $id does not exist!")
      }

      // If an executor is already pending to be removed, do not kill it again (SPARK-9795)
      // If this executor is busy, do not kill it unless we are told to force kill it (SPARK-9552)
      val executorsToKill = knownExecutors
        .filter { id => !executorsPendingToRemove.contains(id) }
        .filter { id => force || !scheduler.isExecutorBusy(id) }
      executorsToKill.foreach { id => executorsPendingToRemove(id) = !countFailures }

      logInfo(s"Actual list of executor(s) to be killed is ${executorsToKill.mkString(", ")}")

      // If we do not wish to replace the executors we kill, sync the target number of executors
      // with the cluster manager to avoid allocating new ones. When computing the new target,
      // take into account executors that are pending to be added or removed.
      val adjustTotalExecutors =
        if (adjustTargetNumExecutors) {
          requestedTotalExecutors = math.max(requestedTotalExecutors - executorsToKill.size, 0)
          if (requestedTotalExecutors !=
              (numExistingExecutors + numPendingExecutors - executorsPendingToRemove.size)) {
            logDebug(
              s"""killExecutors($executorIds, $adjustTargetNumExecutors, $countFailures, $force):
                 |Executor counts do not match:
                 |requestedTotalExecutors  = $requestedTotalExecutors
                 |numExistingExecutors     = $numExistingExecutors
                 |numPendingExecutors      = $numPendingExecutors
                 |executorsPendingToRemove = ${executorsPendingToRemove.size}""".stripMargin)
          }
          doRequestTotalExecutors(requestedTotalExecutors)
        } else {
          numPendingExecutors += executorsToKill.size
          Future.successful(true)
        }

      val killExecutors: Boolean => Future[Boolean] =
        if (executorsToKill.nonEmpty) {
          _ => doKillExecutors(executorsToKill)
        } else {
          _ => Future.successful(false)
        }

      val killResponse = adjustTotalExecutors.flatMap(killExecutors)(ThreadUtils.sameThread)

      killResponse.flatMap(killSuccessful =>
        Future.successful (if (killSuccessful) executorsToKill else Seq.empty[String])
      )(ThreadUtils.sameThread)
    }

    defaultAskTimeout.awaitResult(response)
  }

  /**
   * Kill the given list of executors through the cluster manager.
   * @return whether the kill request is acknowledged.
   */
  protected def doKillExecutors(executorIds: Seq[String]): Future[Boolean] =
    Future.successful(false)

  /**
   * Request that the cluster manager kill all executors on a given host.
   * @return whether the kill request is acknowledged.
   */
  final override def killExecutorsOnHost(host: String): Boolean = {
    logInfo(s"Requesting to kill any and all executors on host ${host}")
    // A potential race exists if a new executor attempts to register on a host
    // that is on the blacklist and is no no longer valid. To avoid this race,
    // all executor registration and killing happens in the event loop. This way, either
    // an executor will fail to register, or will be killed when all executors on a host
    // are killed.
    // Kill all the executors on this host in an event loop to ensure serialization.
    driverEndpoint.send(KillExecutorsOnHost(host))
    true
  }

  /**
   * Create the delegation token manager to be used for the application. This method is called
   * once during the start of the scheduler backend (so after the object has already been
   * fully constructed), only if security is enabled in the Hadoop configuration.
   */
  protected def createTokenManager(): Option[HadoopDelegationTokenManager] = None

  /**
   * Called when a new set of delegation tokens is sent to the driver. Child classes can override
   * this method but should always call this implementation, which handles token distribution to
   * executors.
   */
  protected def updateDelegationTokens(tokens: Array[Byte]): Unit = {
    SparkHadoopUtil.get.addDelegationTokens(tokens, conf)
    delegationTokens.set(tokens)
    executorDataMap.values.foreach { ed =>
      ed.executorEndpoint.send(UpdateDelegationTokens(tokens))
    }
  }

  protected def currentDelegationTokens: Array[Byte] = delegationTokens.get()

  // SPARK-27112: We need to ensure that there is ordering of lock acquisition
  // between TaskSchedulerImpl and CoarseGrainedSchedulerBackend objects in order to fix
  // the deadlock issue exposed in SPARK-27112
  private def withLock[T](fn: => T): T = scheduler.synchronized {
    CoarseGrainedSchedulerBackend.this.synchronized { fn }
  }

}

private[spark] object CoarseGrainedSchedulerBackend {
  val ENDPOINT_NAME = "CoarseGrainedScheduler"
}<|MERGE_RESOLUTION|>--- conflicted
+++ resolved
@@ -126,14 +126,9 @@
 
     override val rpcEnv: RpcEnv = CoarseGrainedSchedulerBackend.this.rpcEnv
 
-<<<<<<< HEAD
-    // Executors that have been lost, but for which we don't yet know the real exit reason.
-    protected val executorsPendingLossReason = new HashSet[String]
     // Executors which are being decommissioned
     protected val executorsPendingDecommission = new HashSet[String]
 
-=======
->>>>>>> ce7a49f7
     protected val addressToExecutorId = new HashMap[RpcAddress, String]
 
     // Spark configuration sent to executors. This is a lazy val so that subclasses of the
@@ -344,15 +339,11 @@
       }
     }
 
-<<<<<<< HEAD
     private def executorIsAlive(executorId: String): Boolean = synchronized {
       !executorsPendingToRemove.contains(executorId) &&
-      !executorsPendingLossReason.contains(executorId) &&
       !executorsPendingDecommission.contains(executorId)
     }
 
-=======
->>>>>>> ce7a49f7
     // Launch tasks returned by a set of resource offers
     private def launchTasks(tasks: Seq[Seq[TaskDescription]]): Unit = {
       for (task <- tasks.flatten) {
