--- conflicted
+++ resolved
@@ -111,22 +111,10 @@
      * immediately.
      *
      * In YARN's case however it is crucial to talk to the application master and ask why the
-<<<<<<< HEAD
-     * executor had exited. In particular, the executor may have exited due to the executor
-     * having been preempted. If the executor "exited normally" according to the application
-     * master then we pass that information down to the TaskSetManager to inform the
-     * TaskSetManager that tasks on that lost executor should not count towards a job failure.
-=======
      * executor had exited. If the executor exited for some reason unrelated to the running tasks
      * (e.g., preemption), according to the application master, then we pass that information down
      * to the TaskSetManager to inform the TaskSetManager that tasks on that lost executor should
      * not count towards a job failure.
-     *
-     * TODO there's a race condition where while we are querying the ApplicationMaster for
-     * the executor loss reason, there is the potential that tasks will be scheduled on
-     * the executor that failed. We should fix this by having this onDisconnected event
-     * also "blacklist" executors so that tasks are not assigned to them.
->>>>>>> fc27dfbf
      */
     override def onDisconnected(rpcAddress: RpcAddress): Unit = {
       addressToExecutorId.get(rpcAddress).foreach { executorId =>
