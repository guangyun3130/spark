--- conflicted
+++ resolved
@@ -78,21 +78,11 @@
     resultHandler(index, result.asInstanceOf[T])
     finishedTasks += 1
     if (finishedTasks == totalTasks) {
-<<<<<<< HEAD
       promise.success()
-      this.notifyAll()
-=======
-      promise.trySuccess()
->>>>>>> b504384e
     }
   }
 
   override def jobFailed(exception: Exception): Unit = synchronized {
-<<<<<<< HEAD
     promise.failure(exception)
-    this.notifyAll()
-=======
-    promise.tryFailure(exception)
->>>>>>> b504384e
   }
 }