--- conflicted
+++ resolved
@@ -69,16 +69,11 @@
     // (see SPARK-3570).
     val (_, tmpDataFile) = blockManager.diskBlockManager.createTempShuffleBlock()
     val blockId = ShuffleBlockId(dep.shuffleId, mapId, IndexShuffleBlockResolver.NOOP_REDUCE_ID)
-<<<<<<< HEAD
-    val partitionLengths = sorter.writePartitionedFile(blockId, context, tmpDataFile)
+    val partitionLengths = sorter.writePartitionedFile(blockId, tmpDataFile)
     val tmpIndexFile = shuffleBlockResolver.writeIndexFile(dep.shuffleId, mapId, partitionLengths)
     val dataFile = shuffleBlockResolver.getDataFile(dep.shuffleId, mapId)
     val indexFile = blockManager.diskBlockManager.getFile(
       ShuffleIndexBlockId(handle.shuffleId, mapId, IndexShuffleBlockResolver.NOOP_REDUCE_ID))
-=======
-    val partitionLengths = sorter.writePartitionedFile(blockId, outputFile)
-    shuffleBlockResolver.writeIndexFile(dep.shuffleId, mapId, partitionLengths)
->>>>>>> 616be29c
 
     mapStatus = MapStatus(blockManager.shuffleServerId, partitionLengths)
     Seq(
