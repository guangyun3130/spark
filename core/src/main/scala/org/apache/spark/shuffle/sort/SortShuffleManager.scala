/*
 * Licensed to the Apache Software Foundation (ASF) under one or more
 * contributor license agreements.  See the NOTICE file distributed with
 * this work for additional information regarding copyright ownership.
 * The ASF licenses this file to You under the Apache License, Version 2.0
 * (the "License"); you may not use this file except in compliance with
 * the License.  You may obtain a copy of the License at
 *
 *    http://www.apache.org/licenses/LICENSE-2.0
 *
 * Unless required by applicable law or agreed to in writing, software
 * distributed under the License is distributed on an "AS IS" BASIS,
 * WITHOUT WARRANTIES OR CONDITIONS OF ANY KIND, either express or implied.
 * See the License for the specific language governing permissions and
 * limitations under the License.
 */

package org.apache.spark.shuffle.sort

import java.io.File
import java.util.concurrent.ConcurrentHashMap

import org.apache.spark._
import org.apache.spark.serializer.Serializer
import org.apache.spark.shuffle._

/**
 * In sort-based shuffle, incoming records are sorted according to their target partition ids, then
 * written to a single map output file. Reducers fetch contiguous regions of this file in order to
 * read their portion of the map output. In cases where the map output data is too large to fit in
 * memory, sorted subsets of the output can are spilled to disk and those on-disk files are merged
 * to produce the final output file.
 *
 * Sort-based shuffle has two different write paths for producing its map output files:
 *
 *  - Serialized sorting: used when all three of the following conditions hold:
 *    1. The shuffle dependency specifies no aggregation or output ordering.
 *    2. The shuffle serializer supports relocation of serialized values (this is currently
 *       supported by KryoSerializer and Spark SQL's custom serializers).
 *    3. The shuffle produces fewer than 16777216 output partitions.
 *  - Deserialized sorting: used to handle all other cases.
 *
 * -----------------------
 * Serialized sorting mode
 * -----------------------
 *
 * In the serialized sorting mode, incoming records are serialized as soon as they are passed to the
 * shuffle writer and are buffered in a serialized form during sorting. This write path implements
 * several optimizations:
 *
 *  - Its sort operates on serialized binary data rather than Java objects, which reduces memory
 *    consumption and GC overheads. This optimization requires the record serializer to have certain
 *    properties to allow serialized records to be re-ordered without requiring deserialization.
 *    See SPARK-4550, where this optimization was first proposed and implemented, for more details.
 *
 *  - It uses a specialized cache-efficient sorter ([[ShuffleExternalSorter]]) that sorts
 *    arrays of compressed record pointers and partition ids. By using only 8 bytes of space per
 *    record in the sorting array, this fits more of the array into cache.
 *
 *  - The spill merging procedure operates on blocks of serialized records that belong to the same
 *    partition and does not need to deserialize records during the merge.
 *
 *  - When the spill compression codec supports concatenation of compressed data, the spill merge
 *    simply concatenates the serialized and compressed spill partitions to produce the final output
 *    partition.  This allows efficient data copying methods, like NIO's `transferTo`, to be used
 *    and avoids the need to allocate decompression or copying buffers during the merge.
 *
 * For more details on these optimizations, see SPARK-7081.
 */
private[spark] class SortShuffleManager(conf: SparkConf) extends ShuffleManager with Logging {

  if (!conf.getBoolean("spark.shuffle.spill", true)) {
    logWarning(
      "spark.shuffle.spill was set to false, but this configuration is ignored as of Spark 1.6+." +
        " Shuffle will continue to spill to disk when necessary.")
  }

  /**
   * A mapping from shuffle ids to the number of mappers producing output for those shuffles.
   */
  private[this] val numMapsForShuffle = new ConcurrentHashMap[Int, Int]()

  override val shuffleBlockResolver = new IndexShuffleBlockResolver(conf)

  /**
   * Register a shuffle with the manager and obtain a handle for it to pass to tasks.
   */
  override def registerShuffle[K, V, C](
      shuffleId: Int,
      numMaps: Int,
      dependency: ShuffleDependency[K, V, C]): ShuffleHandle = {
    if (SortShuffleWriter.shouldBypassMergeSort(SparkEnv.get.conf, dependency)) {
      // If there are fewer than spark.shuffle.sort.bypassMergeThreshold partitions and we don't
      // need map-side aggregation, then write numPartitions files directly and just concatenate
      // them at the end. This avoids doing serialization and deserialization twice to merge
      // together the spilled files, which would happen with the normal code path. The downside is
      // having multiple files open at a time and thus more memory allocated to buffers.
      new BypassMergeSortShuffleHandle[K, V](
        shuffleId, numMaps, dependency.asInstanceOf[ShuffleDependency[K, V, V]])
    } else if (SortShuffleManager.canUseSerializedShuffle(dependency)) {
      // Otherwise, try to buffer map outputs in a serialized form, since this is more efficient:
      new SerializedShuffleHandle[K, V](
        shuffleId, numMaps, dependency.asInstanceOf[ShuffleDependency[K, V, V]])
    } else {
      // Otherwise, buffer map outputs in a deserialized form:
      new BaseShuffleHandle(shuffleId, numMaps, dependency)
    }
  }

  /**
   * Get a reader for a range of reduce partitions (startPartition to endPartition-1, inclusive).
   * Called on executors by reduce tasks.
   */
  override def getReader[K, C](
      handle: ShuffleHandle,
      startPartition: Int,
      endPartition: Int,
      context: TaskContext): ShuffleReader[K, C] = {
    new BlockStoreShuffleReader(
      handle.asInstanceOf[BaseShuffleHandle[K, _, C]], startPartition, endPartition, context)
  }

  /** Get a writer for a given partition. Called on executors by map tasks. */
  override def getWriter[K, V](
      handle: ShuffleHandle,
      mapId: Int,
<<<<<<< HEAD
      stageAttemptId: Int,
      context: TaskContext)
      : ShuffleWriter[K, V] = {
    val baseShuffleHandle = handle.asInstanceOf[BaseShuffleHandle[K, V, _]]
    val shuffleId = baseShuffleHandle.shuffleId
    addShuffleAttempt(shuffleId, stageAttemptId)
    shuffleMapNumber.putIfAbsent(baseShuffleHandle.shuffleId, baseShuffleHandle.numMaps)
    new SortShuffleWriter(
      shuffleBlockResolver, baseShuffleHandle, mapId, stageAttemptId, context)
=======
      context: TaskContext): ShuffleWriter[K, V] = {
    numMapsForShuffle.putIfAbsent(
      handle.shuffleId, handle.asInstanceOf[BaseShuffleHandle[_, _, _]].numMaps)
    val env = SparkEnv.get
    handle match {
      case unsafeShuffleHandle: SerializedShuffleHandle[K @unchecked, V @unchecked] =>
        new UnsafeShuffleWriter(
          env.blockManager,
          shuffleBlockResolver.asInstanceOf[IndexShuffleBlockResolver],
          context.taskMemoryManager(),
          unsafeShuffleHandle,
          mapId,
          context,
          env.conf)
      case bypassMergeSortHandle: BypassMergeSortShuffleHandle[K @unchecked, V @unchecked] =>
        new BypassMergeSortShuffleWriter(
          env.blockManager,
          shuffleBlockResolver.asInstanceOf[IndexShuffleBlockResolver],
          bypassMergeSortHandle,
          mapId,
          context,
          env.conf)
      case other: BaseShuffleHandle[K @unchecked, V @unchecked, _] =>
        new SortShuffleWriter(shuffleBlockResolver, other, mapId, context)
    }
>>>>>>> 08a7a836
  }

  /** Remove a shuffle's metadata from the ShuffleManager. */
  override def unregisterShuffle(shuffleId: Int): Boolean = {
<<<<<<< HEAD
    if (shuffleMapNumber.containsKey(shuffleId)) {
      val numMaps = shuffleMapNumber.remove(shuffleId)
      val attempts = clearStageAttemptsForShuffle(shuffleId)
      (0 until numMaps).foreach { mapId =>
        attempts.foreach { stageAttemptId =>
          shuffleBlockResolver.removeDataByMap(shuffleId, mapId, stageAttemptId)
        }
=======
    Option(numMapsForShuffle.remove(shuffleId)).foreach { numMaps =>
      (0 until numMaps).foreach { mapId =>
        shuffleBlockResolver.removeDataByMap(shuffleId, mapId)
>>>>>>> 08a7a836
      }
    }
    true
  }

  /** Shut down this ShuffleManager. */
  override def stop(): Unit = {
    shuffleBlockResolver.stop()
  }
<<<<<<< HEAD

  private[shuffle] override def getShuffleFiles(
      handle: ShuffleHandle,
      mapId: Int,
      reduceId: Int,
      stageAttemptId: Int): Seq[File] = {
    Seq(
      indexShuffleBlockResolver.getDataFile(handle.shuffleId, mapId, stageAttemptId),
      indexShuffleBlockResolver.getIndexFile(handle.shuffleId, mapId, stageAttemptId)
    )
  }
=======
}


private[spark] object SortShuffleManager extends Logging {

  /**
   * The maximum number of shuffle output partitions that SortShuffleManager supports when
   * buffering map outputs in a serialized form. This is an extreme defensive programming measure,
   * since it's extremely unlikely that a single shuffle produces over 16 million output partitions.
   * */
  val MAX_SHUFFLE_OUTPUT_PARTITIONS_FOR_SERIALIZED_MODE =
    PackedRecordPointer.MAXIMUM_PARTITION_ID + 1

  /**
   * Helper method for determining whether a shuffle should use an optimized serialized shuffle
   * path or whether it should fall back to the original path that operates on deserialized objects.
   */
  def canUseSerializedShuffle(dependency: ShuffleDependency[_, _, _]): Boolean = {
    val shufId = dependency.shuffleId
    val numPartitions = dependency.partitioner.numPartitions
    val serializer = Serializer.getSerializer(dependency.serializer)
    if (!serializer.supportsRelocationOfSerializedObjects) {
      log.debug(s"Can't use serialized shuffle for shuffle $shufId because the serializer, " +
        s"${serializer.getClass.getName}, does not support object relocation")
      false
    } else if (dependency.aggregator.isDefined) {
      log.debug(
        s"Can't use serialized shuffle for shuffle $shufId because an aggregator is defined")
      false
    } else if (numPartitions > MAX_SHUFFLE_OUTPUT_PARTITIONS_FOR_SERIALIZED_MODE) {
      log.debug(s"Can't use serialized shuffle for shuffle $shufId because it has more than " +
        s"$MAX_SHUFFLE_OUTPUT_PARTITIONS_FOR_SERIALIZED_MODE partitions")
      false
    } else {
      log.debug(s"Can use serialized shuffle for shuffle $shufId")
      true
    }
  }
}

/**
 * Subclass of [[BaseShuffleHandle]], used to identify when we've chosen to use the
 * serialized shuffle.
 */
private[spark] class SerializedShuffleHandle[K, V](
  shuffleId: Int,
  numMaps: Int,
  dependency: ShuffleDependency[K, V, V])
  extends BaseShuffleHandle(shuffleId, numMaps, dependency) {
}

/**
 * Subclass of [[BaseShuffleHandle]], used to identify when we've chosen to use the
 * bypass merge sort shuffle path.
 */
private[spark] class BypassMergeSortShuffleHandle[K, V](
  shuffleId: Int,
  numMaps: Int,
  dependency: ShuffleDependency[K, V, V])
  extends BaseShuffleHandle(shuffleId, numMaps, dependency) {
>>>>>>> 08a7a836
}<|MERGE_RESOLUTION|>--- conflicted
+++ resolved
@@ -124,20 +124,13 @@
   override def getWriter[K, V](
       handle: ShuffleHandle,
       mapId: Int,
-<<<<<<< HEAD
       stageAttemptId: Int,
-      context: TaskContext)
-      : ShuffleWriter[K, V] = {
+      context: TaskContext): ShuffleWriter[K, V] = {
     val baseShuffleHandle = handle.asInstanceOf[BaseShuffleHandle[K, V, _]]
     val shuffleId = baseShuffleHandle.shuffleId
-    addShuffleAttempt(shuffleId, stageAttemptId)
-    shuffleMapNumber.putIfAbsent(baseShuffleHandle.shuffleId, baseShuffleHandle.numMaps)
-    new SortShuffleWriter(
-      shuffleBlockResolver, baseShuffleHandle, mapId, stageAttemptId, context)
-=======
-      context: TaskContext): ShuffleWriter[K, V] = {
+      addShuffleAttempt(shuffleId, stageAttemptId)
     numMapsForShuffle.putIfAbsent(
-      handle.shuffleId, handle.asInstanceOf[BaseShuffleHandle[_, _, _]].numMaps)
+      handle.shuffleId, baseShuffleHandle.numMaps)
     val env = SparkEnv.get
     handle match {
       case unsafeShuffleHandle: SerializedShuffleHandle[K @unchecked, V @unchecked] =>
@@ -147,6 +140,7 @@
           context.taskMemoryManager(),
           unsafeShuffleHandle,
           mapId,
+          stageAttemptId,
           context,
           env.conf)
       case bypassMergeSortHandle: BypassMergeSortShuffleHandle[K @unchecked, V @unchecked] =>
@@ -155,29 +149,22 @@
           shuffleBlockResolver.asInstanceOf[IndexShuffleBlockResolver],
           bypassMergeSortHandle,
           mapId,
+          stageAttemptId,
           context,
           env.conf)
       case other: BaseShuffleHandle[K @unchecked, V @unchecked, _] =>
-        new SortShuffleWriter(shuffleBlockResolver, other, mapId, context)
-    }
->>>>>>> 08a7a836
+        new SortShuffleWriter(shuffleBlockResolver, other, mapId, stageAttemptId, context)
+    }
   }
 
   /** Remove a shuffle's metadata from the ShuffleManager. */
   override def unregisterShuffle(shuffleId: Int): Boolean = {
-<<<<<<< HEAD
-    if (shuffleMapNumber.containsKey(shuffleId)) {
-      val numMaps = shuffleMapNumber.remove(shuffleId)
+    Option(numMapsForShuffle.remove(shuffleId)).foreach { numMaps =>
       val attempts = clearStageAttemptsForShuffle(shuffleId)
       (0 until numMaps).foreach { mapId =>
         attempts.foreach { stageAttemptId =>
           shuffleBlockResolver.removeDataByMap(shuffleId, mapId, stageAttemptId)
         }
-=======
-    Option(numMapsForShuffle.remove(shuffleId)).foreach { numMaps =>
-      (0 until numMaps).foreach { mapId =>
-        shuffleBlockResolver.removeDataByMap(shuffleId, mapId)
->>>>>>> 08a7a836
       }
     }
     true
@@ -187,7 +174,6 @@
   override def stop(): Unit = {
     shuffleBlockResolver.stop()
   }
-<<<<<<< HEAD
 
   private[shuffle] override def getShuffleFiles(
       handle: ShuffleHandle,
@@ -195,13 +181,11 @@
       reduceId: Int,
       stageAttemptId: Int): Seq[File] = {
     Seq(
-      indexShuffleBlockResolver.getDataFile(handle.shuffleId, mapId, stageAttemptId),
-      indexShuffleBlockResolver.getIndexFile(handle.shuffleId, mapId, stageAttemptId)
+      shuffleBlockResolver.getDataFile(handle.shuffleId, mapId, stageAttemptId),
+      shuffleBlockResolver.getIndexFile(handle.shuffleId, mapId, stageAttemptId)
     )
   }
-=======
 }
-
 
 private[spark] object SortShuffleManager extends Logging {
 
@@ -260,5 +244,4 @@
   numMaps: Int,
   dependency: ShuffleDependency[K, V, V])
   extends BaseShuffleHandle(shuffleId, numMaps, dependency) {
->>>>>>> 08a7a836
 }