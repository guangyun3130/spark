--- conflicted
+++ resolved
@@ -52,28 +52,11 @@
       val tasks = stageData.taskData.values.toSeq.sortBy(_.taskInfo.launchTime)
 
       val numCompleted = tasks.count(_.taskInfo.finished)
-<<<<<<< HEAD
-      val inputBytes = listener.stageIdToInputBytes.getOrElse(stageId, 0L)
-      val hasInput = inputBytes > 0
-      val shuffleReadBytes = listener.stageIdToShuffleRead.getOrElse(stageId, 0L)
-      val hasShuffleRead = shuffleReadBytes > 0
-      val shuffleWriteBytes = listener.stageIdToShuffleWrite.getOrElse(stageId, 0L)
-      val hasShuffleWrite = shuffleWriteBytes > 0
-      val memoryBytesSpilled = listener.stageIdToMemoryBytesSpilled.getOrElse(stageId, 0L)
-      val diskBytesSpilled = listener.stageIdToDiskBytesSpilled.getOrElse(stageId, 0L)
-      val hasBytesSpilled = memoryBytesSpilled > 0 && diskBytesSpilled > 0
       val accumulables = listener.stageIdToAccumulables(stageId)
-
-      var activeTime = 0L
-      val now = System.currentTimeMillis
-      val tasksActive = listener.stageIdToTasksActive(stageId).values
-      tasksActive.foreach(activeTime += _.timeRunning(now))
-=======
       val hasInput = stageData.inputBytes > 0
       val hasShuffleRead = stageData.shuffleReadBytes > 0
       val hasShuffleWrite = stageData.shuffleWriteBytes > 0
       val hasBytesSpilled = stageData.memoryBytesSpilled > 0 && stageData.diskBytesSpilled > 0
->>>>>>> 5507dd8e
 
       // scalastyle:off
       val summary =
