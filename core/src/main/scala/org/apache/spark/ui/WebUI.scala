--- conflicted
+++ resolved
@@ -75,22 +75,11 @@
   /** Attach a page to this UI. */
   def attachPage(page: WebUIPage) {
     val pagePath = "/" + page.prefix
-<<<<<<< HEAD
-    attachHandler(createServletHandler(pagePath,
-      (request: HttpServletRequest) => page.render(request), securityManager, basePath))
-=======
     val renderHandler = createServletHandler(pagePath,
       (request: HttpServletRequest) => page.render(request), securityManager, basePath)
-    val renderJsonHandler = createServletHandler(pagePath.stripSuffix("/") + "/json",
-      (request: HttpServletRequest) => page.renderJson(request), securityManager, basePath)
     attachHandler(renderHandler)
-    attachHandler(renderJsonHandler)
     pageToHandlers.getOrElseUpdate(page, ArrayBuffer[ServletContextHandler]())
       .append(renderHandler)
-    pageToHandlers.getOrElseUpdate(page, ArrayBuffer[ServletContextHandler]())
-      .append(renderJsonHandler)
-    
->>>>>>> 4cca3917
   }
 
   /** Attach a handler to this UI. */
