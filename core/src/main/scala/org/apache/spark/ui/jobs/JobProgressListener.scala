--- conflicted
+++ resolved
@@ -47,30 +47,8 @@
   val completedStages = ListBuffer[StageInfo]()
   val failedStages = ListBuffer[StageInfo]()
 
-<<<<<<< HEAD
-  // Total metrics reflect metrics only for completed tasks
-  var totalTime = 0L
-  var totalShuffleRead = 0L
-  var totalShuffleWrite = 0L
-
   val stageUIData = new HashMap[Int, StageUIData]
 
-=======
-  // TODO: Should probably consolidate all following into a single hash map.
-  val stageIdToTime = HashMap[Int, Long]()
-  val stageIdToInputBytes = HashMap[Int, Long]()
-  val stageIdToShuffleRead = HashMap[Int, Long]()
-  val stageIdToShuffleWrite = HashMap[Int, Long]()
-  val stageIdToMemoryBytesSpilled = HashMap[Int, Long]()
-  val stageIdToDiskBytesSpilled = HashMap[Int, Long]()
-  val stageIdToTasksActive = HashMap[Int, HashMap[Long, TaskInfo]]()
-  val stageIdToTasksComplete = HashMap[Int, Int]()
-  val stageIdToTasksFailed = HashMap[Int, Int]()
-  val stageIdToTaskData = HashMap[Int, HashMap[Long, TaskUIData]]()
-  val stageIdToExecutorSummaries = HashMap[Int, HashMap[String, ExecutorSummary]]()
-  val stageIdToPool = HashMap[Int, String]()
-  val stageIdToDescription = HashMap[Int, String]()
->>>>>>> 9c249743
   val poolToActiveStages = HashMap[String, HashMap[Int, StageInfo]]()
 
   val executorIdToBlockManagerId = HashMap[String, BlockManagerId]()
@@ -103,25 +81,7 @@
   private def trimIfNecessary(stages: ListBuffer[StageInfo]) = synchronized {
     if (stages.size > retainedStages) {
       val toRemove = math.max(retainedStages / 10, 1)
-<<<<<<< HEAD
       stages.take(toRemove).foreach { s => stageUIData.remove(s.stageId) }
-=======
-      stages.take(toRemove).foreach { s =>
-        stageIdToTime.remove(s.stageId)
-        stageIdToInputBytes.remove(s.stageId)
-        stageIdToShuffleRead.remove(s.stageId)
-        stageIdToShuffleWrite.remove(s.stageId)
-        stageIdToMemoryBytesSpilled.remove(s.stageId)
-        stageIdToDiskBytesSpilled.remove(s.stageId)
-        stageIdToTasksActive.remove(s.stageId)
-        stageIdToTasksComplete.remove(s.stageId)
-        stageIdToTasksFailed.remove(s.stageId)
-        stageIdToTaskData.remove(s.stageId)
-        stageIdToExecutorSummaries.remove(s.stageId)
-        stageIdToPool.remove(s.stageId)
-        stageIdToDescription.remove(s.stageId)
-      }
->>>>>>> 9c249743
       stages.trimStart(toRemove)
     }
   }
@@ -175,7 +135,6 @@
       val executorSummaryMap = stageData.executorSummary
       executorSummaryMap.getOrElseUpdate(key = info.executorId, op = new ExecutorSummary)
 
-<<<<<<< HEAD
       executorSummaryMap.get(info.executorId).foreach { y =>
         // first update failed-task, succeed-task
         taskEnd.reason match {
@@ -190,34 +149,11 @@
 
         val metrics = taskEnd.taskMetrics
         if (metrics != null) {
+          metrics.inputMetrics.foreach { y.inputBytes += _.bytesRead }
           metrics.shuffleReadMetrics.foreach { y.shuffleRead += _.remoteBytesRead }
           metrics.shuffleWriteMetrics.foreach { y.shuffleWrite += _.shuffleBytesWritten }
           y.memoryBytesSpilled += metrics.memoryBytesSpilled
           y.diskBytesSpilled += metrics.diskBytesSpilled
-=======
-      val executorSummary = executorSummaryMap.get(info.executorId)
-      executorSummary match {
-        case Some(y) => {
-          // first update failed-task, succeed-task
-          taskEnd.reason match {
-            case Success =>
-              y.succeededTasks += 1
-            case _ =>
-              y.failedTasks += 1
-          }
-
-          // update duration
-          y.taskTime += info.duration
-
-          val metrics = taskEnd.taskMetrics
-          if (metrics != null) {
-            metrics.inputMetrics.foreach { y.inputBytes += _.bytesRead }
-            metrics.shuffleReadMetrics.foreach { y.shuffleRead += _.remoteBytesRead }
-            metrics.shuffleWriteMetrics.foreach { y.shuffleWrite += _.shuffleBytesWritten }
-            y.memoryBytesSpilled += metrics.memoryBytesSpilled
-            y.diskBytesSpilled += metrics.diskBytesSpilled
-          }
->>>>>>> 9c249743
         }
       }
 
@@ -236,36 +172,18 @@
             (Some(e.toErrorString), None)
         }
 
-<<<<<<< HEAD
+
       val taskRunTime = metrics.map(_.executorRunTime).getOrElse(0L)
       stageData.executorRunTime += taskRunTime
-      totalTime += taskRunTime
-=======
-      stageIdToTime.getOrElseUpdate(sid, 0L)
-      val time = metrics.map(_.executorRunTime).getOrElse(0L)
-      stageIdToTime(sid) += time
-
-      stageIdToInputBytes.getOrElseUpdate(sid, 0L)
       val inputBytes = metrics.flatMap(_.inputMetrics).map(_.bytesRead).getOrElse(0L)
-      stageIdToInputBytes(sid) += inputBytes
->>>>>>> 9c249743
+      stageData.inputBytes += inputBytes
 
       val shuffleRead = metrics.flatMap(_.shuffleReadMetrics).map(_.remoteBytesRead).getOrElse(0L)
-<<<<<<< HEAD
       stageData.shuffleReadBytes += shuffleRead
-      totalShuffleRead += shuffleRead
-=======
-      stageIdToShuffleRead(sid) += shuffleRead
->>>>>>> 9c249743
 
       val shuffleWrite =
         metrics.flatMap(_.shuffleWriteMetrics).map(_.shuffleBytesWritten).getOrElse(0L)
-<<<<<<< HEAD
       stageData.shuffleWriteBytes += shuffleWrite
-      totalShuffleWrite += shuffleWrite
-=======
-      stageIdToShuffleWrite(sid) += shuffleWrite
->>>>>>> 9c249743
 
       val memoryBytesSpilled = metrics.map(_.memoryBytesSpilled).getOrElse(0L)
       stageData.memoryBytesSpilled += memoryBytesSpilled
