/*
 * Licensed to the Apache Software Foundation (ASF) under one or more
 * contributor license agreements.  See the NOTICE file distributed with
 * this work for additional information regarding copyright ownership.
 * The ASF licenses this file to You under the Apache License, Version 2.0
 * (the "License"); you may not use this file except in compliance with
 * the License.  You may obtain a copy of the License at
 *
 *    http://www.apache.org/licenses/LICENSE-2.0
 *
 * Unless required by applicable law or agreed to in writing, software
 * distributed under the License is distributed on an "AS IS" BASIS,
 * WITHOUT WARRANTIES OR CONDITIONS OF ANY KIND, either express or implied.
 * See the License for the specific language governing permissions and
 * limitations under the License.
 */

package org.apache.spark.ui.jobs

import org.apache.spark.JobExecutionStatus
import org.apache.spark.executor.TaskMetrics
import org.apache.spark.scheduler.{AccumulableInfo, TaskInfo}
import org.apache.spark.util.collection.OpenHashSet

import scala.collection.mutable.HashMap

<<<<<<< HEAD
private[ui] object UIData {
=======
private[spark] object UIData {
>>>>>>> c24aeb6a

  class ExecutorSummary {
    var taskTime : Long = 0
    var failedTasks : Int = 0
    var succeededTasks : Int = 0
    var inputBytes : Long = 0
    var inputRecords : Long = 0
    var outputBytes : Long = 0
    var outputRecords : Long = 0
    var shuffleRead : Long = 0
    var shuffleReadRecords : Long = 0
    var shuffleWrite : Long = 0
    var shuffleWriteRecords : Long = 0
    var memoryBytesSpilled : Long = 0
    var diskBytesSpilled : Long = 0
  }

  class JobUIData(
    var jobId: Int = -1,
    var submissionTime: Option[Long] = None,
    var completionTime: Option[Long] = None,
    var stageIds: Seq[Int] = Seq.empty,
    var jobGroup: Option[String] = None,
    var status: JobExecutionStatus = JobExecutionStatus.UNKNOWN,
    /* Tasks */
    // `numTasks` is a potential underestimate of the true number of tasks that this job will run.
    // This may be an underestimate because the job start event references all of the result
    // stages' transitive stage dependencies, but some of these stages might be skipped if their
    // output is available from earlier runs.
    // See https://github.com/apache/spark/pull/3009 for a more extensive discussion.
    var numTasks: Int = 0,
    var numActiveTasks: Int = 0,
    var numCompletedTasks: Int = 0,
    var numSkippedTasks: Int = 0,
    var numFailedTasks: Int = 0,
    /* Stages */
    var numActiveStages: Int = 0,
    // This needs to be a set instead of a simple count to prevent double-counting of rerun stages:
    var completedStageIndices: OpenHashSet[Int] = new OpenHashSet[Int](),
    var numSkippedStages: Int = 0,
    var numFailedStages: Int = 0
  )

  class StageUIData {
    var numActiveTasks: Int = _
    var numCompleteTasks: Int = _
    var completedIndices = new OpenHashSet[Int]()
    var numFailedTasks: Int = _

    var executorRunTime: Long = _

    var inputBytes: Long = _
    var inputRecords: Long = _
    var outputBytes: Long = _
    var outputRecords: Long = _
    var shuffleReadTotalBytes: Long = _
    var shuffleReadRecords : Long = _
    var shuffleWriteBytes: Long = _
    var shuffleWriteRecords: Long = _
    var memoryBytesSpilled: Long = _
    var diskBytesSpilled: Long = _

    var schedulingPool: String = ""
    var description: Option[String] = None

    var accumulables = new HashMap[Long, AccumulableInfo]
    var taskData = new HashMap[Long, TaskUIData]
    var executorSummary = new HashMap[String, ExecutorSummary]

    def hasInput: Boolean = inputBytes > 0
    def hasOutput: Boolean = outputBytes > 0
    def hasShuffleRead: Boolean = shuffleReadTotalBytes > 0
    def hasShuffleWrite: Boolean = shuffleWriteBytes > 0
    def hasBytesSpilled: Boolean = memoryBytesSpilled > 0 && diskBytesSpilled > 0
  }

  /**
   * These are kept mutable and reused throughout a task's lifetime to avoid excessive reallocation.
   */
  case class TaskUIData(
      var taskInfo: TaskInfo,
      var taskMetrics: Option[TaskMetrics] = None,
      var errorMessage: Option[String] = None)

  case class ExecutorUIData(
      val startTime: Long,
      var finishTime: Option[Long] = None,
      var finishReason: Option[String] = None)
}<|MERGE_RESOLUTION|>--- conflicted
+++ resolved
@@ -24,11 +24,7 @@
 
 import scala.collection.mutable.HashMap
 
-<<<<<<< HEAD
-private[ui] object UIData {
-=======
 private[spark] object UIData {
->>>>>>> c24aeb6a
 
   class ExecutorSummary {
     var taskTime : Long = 0
