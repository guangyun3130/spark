/*
 * Licensed to the Apache Software Foundation (ASF) under one or more
 * contributor license agreements.  See the NOTICE file distributed with
 * this work for additional information regarding copyright ownership.
 * The ASF licenses this file to You under the Apache License, Version 2.0
 * (the "License"); you may not use this file except in compliance with
 * the License.  You may obtain a copy of the License at
 *
 *    http://www.apache.org/licenses/LICENSE-2.0
 *
 * Unless required by applicable law or agreed to in writing, software
 * distributed under the License is distributed on an "AS IS" BASIS,
 * WITHOUT WARRANTIES OR CONDITIONS OF ANY KIND, either express or implied.
 * See the License for the specific language governing permissions and
 * limitations under the License.
 */

package org.apache.spark.ui.storage

import javax.servlet.http.HttpServletRequest

<<<<<<< HEAD
import scala.collection.mutable

import org.eclipse.jetty.server.Handler
=======
import org.eclipse.jetty.servlet.ServletContextHandler
>>>>>>> 2a2c9645

import org.apache.spark.ui._
import org.apache.spark.ui.JettyUtils._
import org.apache.spark.scheduler._
import org.apache.spark.storage.{RDDInfo, StorageStatusListener, StorageUtils}

/** Web UI showing storage status of all RDD's in the given SparkContext. */
private[ui] class BlockManagerUI(parent: SparkUI) {
  val appName = parent.appName
  val basePath = parent.basePath

  private val indexPage = new IndexPage(this)
  private val rddPage = new RDDPage(this)
  private var _listener: Option[BlockManagerListener] = None

  lazy val listener = _listener.get

  def start() {
    _listener = Some(new BlockManagerListener(parent.storageStatusListener))
  }

  def getHandlers = Seq[ServletContextHandler](
    createServletHandler("/storage/rdd",
      createServlet((request: HttpServletRequest) => rddPage.render(request),
      sc.env.securityManager)),
    createServletHandler("/storage",
      createServlet((request: HttpServletRequest) => indexPage.render(request),
      sc.env.securityManager))
  )
}

/**
 * A SparkListener that prepares information to be displayed on the BlockManagerUI
 */
private[ui] class BlockManagerListener(storageStatusListener: StorageStatusListener)
  extends SparkListener {

  private val _rddInfoMap = mutable.Map[Int, RDDInfo]()

  def storageStatusList = storageStatusListener.storageStatusList

  /** Filter RDD info to include only those with cached partitions */
  def rddInfoList = _rddInfoMap.values.filter(_.numCachedPartitions > 0).toSeq

  /** Update each RDD's info to reflect any updates to the RDD's storage status */
  private def updateRDDInfo() {
    val updatedRDDInfoList = StorageUtils.rddInfoFromStorageStatus(storageStatusList, _rddInfoMap)
    updatedRDDInfoList.foreach { info => _rddInfoMap(info.id) = info }
  }

  /**
   * Assumes the storage status list is fully up-to-date. This implies that the corresponding
   * StorageStatusSparkListener must
   */
  override def onTaskEnd(taskEnd: SparkListenerTaskEnd) = synchronized {
    val metrics = taskEnd.taskMetrics
    if (metrics != null && metrics.updatedBlocks.isDefined) {
      updateRDDInfo()
    }
  }

  override def onStageSubmitted(stageSubmitted: SparkListenerStageSubmitted) = synchronized {
    val rddInfo = stageSubmitted.stageInfo.rddInfo
    _rddInfoMap(rddInfo.id) = rddInfo
  }

  override def onStageCompleted(stageCompleted: SparkListenerStageCompleted) = synchronized {
    // Remove all partitions that are no longer cached
    _rddInfoMap.retain { case (id, info) => info.numCachedPartitions > 0 }
  }

  override def onUnpersistRDD(unpersistRDD: SparkListenerUnpersistRDD) = synchronized {
    super.onUnpersistRDD(unpersistRDD)
    updateRDDInfo()
  }
}<|MERGE_RESOLUTION|>--- conflicted
+++ resolved
@@ -19,13 +19,9 @@
 
 import javax.servlet.http.HttpServletRequest
 
-<<<<<<< HEAD
 import scala.collection.mutable
 
-import org.eclipse.jetty.server.Handler
-=======
 import org.eclipse.jetty.servlet.ServletContextHandler
->>>>>>> 2a2c9645
 
 import org.apache.spark.ui._
 import org.apache.spark.ui.JettyUtils._
@@ -49,11 +45,9 @@
 
   def getHandlers = Seq[ServletContextHandler](
     createServletHandler("/storage/rdd",
-      createServlet((request: HttpServletRequest) => rddPage.render(request),
-      sc.env.securityManager)),
+      (request: HttpServletRequest) => rddPage.render(request), parent.securityManager, basePath),
     createServletHandler("/storage",
-      createServlet((request: HttpServletRequest) => indexPage.render(request),
-      sc.env.securityManager))
+      (request: HttpServletRequest) => indexPage.render(request), parent.securityManager, basePath)
   )
 }
 
