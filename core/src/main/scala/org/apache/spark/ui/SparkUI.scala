/*
 * Licensed to the Apache Software Foundation (ASF) under one or more
 * contributor license agreements.  See the NOTICE file distributed with
 * this work for additional information regarding copyright ownership.
 * The ASF licenses this file to You under the Apache License, Version 2.0
 * (the "License"); you may not use this file except in compliance with
 * the License.  You may obtain a copy of the License at
 *
 *    http://www.apache.org/licenses/LICENSE-2.0
 *
 * Unless required by applicable law or agreed to in writing, software
 * distributed under the License is distributed on an "AS IS" BASIS,
 * WITHOUT WARRANTIES OR CONDITIONS OF ANY KIND, either express or implied.
 * See the License for the specific language governing permissions and
 * limitations under the License.
 */

package org.apache.spark.ui

import java.util.{Date, ServiceLoader}

import scala.collection.JavaConverters._

import org.apache.spark.{SecurityManager, SparkConf, SparkContext}
import org.apache.spark.internal.Logging
import org.apache.spark.scheduler._
import org.apache.spark.status.AppStatusStore
import org.apache.spark.status.api.v1._
<<<<<<< HEAD
=======
import org.apache.spark.storage.StorageStatusListener
>>>>>>> 6447d7bc
import org.apache.spark.ui.JettyUtils._
import org.apache.spark.ui.env.EnvironmentTab
import org.apache.spark.ui.exec.ExecutorsTab
import org.apache.spark.ui.jobs.{JobProgressListener, JobsTab, StagesTab}
import org.apache.spark.ui.scope.RDDOperationGraphListener
import org.apache.spark.ui.storage.StorageTab
import org.apache.spark.util.Utils

/**
 * Top level user interface for a Spark application.
 */
private[spark] class SparkUI private (
    val store: AppStatusStore,
    val sc: Option[SparkContext],
    val conf: SparkConf,
    securityManager: SecurityManager,
<<<<<<< HEAD
    val environmentListener: EnvironmentListener,
    val executorsListener: ExecutorsListener,
=======
    val storageStatusListener: StorageStatusListener,
>>>>>>> 6447d7bc
    val jobProgressListener: JobProgressListener,
    val operationGraphListener: RDDOperationGraphListener,
    var appName: String,
    val basePath: String,
    val lastUpdateTime: Option[Long] = None,
    val startTime: Long,
    val appSparkVersion: String)
  extends WebUI(securityManager, securityManager.getSSLOptions("ui"), SparkUI.getUIPort(conf),
    conf, basePath, "SparkUI")
  with Logging
  with UIRoot {

  val killEnabled = sc.map(_.conf.getBoolean("spark.ui.killEnabled", true)).getOrElse(false)

  var appId: String = _

  private var streamingJobProgressListener: Option[SparkListener] = None

  /** Initialize all components of the server. */
  def initialize() {
    val jobsTab = new JobsTab(this)
    attachTab(jobsTab)
    val stagesTab = new StagesTab(this, store)
    attachTab(stagesTab)
<<<<<<< HEAD
    attachTab(new StorageTab(this, store))
    attachTab(new EnvironmentTab(this))
=======
    attachTab(new StorageTab(this))
    attachTab(new EnvironmentTab(this, store))
>>>>>>> 6447d7bc
    attachTab(new ExecutorsTab(this))
    attachHandler(createStaticHandler(SparkUI.STATIC_RESOURCE_DIR, "/static"))
    attachHandler(createRedirectHandler("/", "/jobs/", basePath = basePath))
    attachHandler(ApiRootResource.getServletHandler(this))
    // These should be POST only, but, the YARN AM proxy won't proxy POSTs
    attachHandler(createRedirectHandler(
      "/jobs/job/kill", "/jobs/", jobsTab.handleKillRequest, httpMethods = Set("GET", "POST")))
    attachHandler(createRedirectHandler(
      "/stages/stage/kill", "/stages/", stagesTab.handleKillRequest,
      httpMethods = Set("GET", "POST")))
  }
  initialize()

  def getSparkUser: String = {
    try {
      Option(store.applicationInfo().attempts.head.sparkUser)
        .orElse(store.environmentInfo().systemProperties.toMap.get("user.name"))
        .getOrElse("<unknown>")
    } catch {
      case _: NoSuchElementException => "<unknown>"
    }
  }

  def getAppName: String = appName

  def setAppId(id: String): Unit = {
    appId = id
  }

  /** Stop the server behind this web interface. Only valid after bind(). */
  override def stop() {
    super.stop()
    logInfo(s"Stopped Spark web UI at $webUrl")
  }

  override def withSparkUI[T](appId: String, attemptId: Option[String])(fn: SparkUI => T): T = {
    if (appId == this.appId) {
      fn(this)
    } else {
      throw new NoSuchElementException()
    }
  }

  def getApplicationInfoList: Iterator[ApplicationInfo] = {
    Iterator(new ApplicationInfo(
      id = appId,
      name = appName,
      coresGranted = None,
      maxCores = None,
      coresPerExecutor = None,
      memoryPerExecutorMB = None,
      attempts = Seq(new ApplicationAttemptInfo(
        attemptId = None,
        startTime = new Date(startTime),
        endTime = new Date(-1),
        duration = 0,
        lastUpdated = new Date(startTime),
        sparkUser = getSparkUser,
        completed = false,
        appSparkVersion = appSparkVersion
      ))
    ))
  }

  def getApplicationInfo(appId: String): Option[ApplicationInfo] = {
    getApplicationInfoList.find(_.id == appId)
  }

  def getStreamingJobProgressListener: Option[SparkListener] = streamingJobProgressListener

  def setStreamingJobProgressListener(sparkListener: SparkListener): Unit = {
    streamingJobProgressListener = Option(sparkListener)
  }

}

private[spark] abstract class SparkUITab(parent: SparkUI, prefix: String)
  extends WebUITab(parent, prefix) {

  def appName: String = parent.appName

  def appSparkVersion: String = parent.appSparkVersion
}

private[spark] object SparkUI {
  val DEFAULT_PORT = 4040
  val STATIC_RESOURCE_DIR = "org/apache/spark/ui/static"
  val DEFAULT_POOL_NAME = "default"
  val DEFAULT_RETAINED_STAGES = 1000
  val DEFAULT_RETAINED_JOBS = 1000

  def getUIPort(conf: SparkConf): Int = {
    conf.getInt("spark.ui.port", SparkUI.DEFAULT_PORT)
  }

  /**
   * Create a new UI backed by an AppStatusStore.
   */
  def create(
      sc: Option[SparkContext],
      store: AppStatusStore,
      conf: SparkConf,
      addListenerFn: SparkListenerInterface => Unit,
      securityManager: SecurityManager,
      appName: String,
      basePath: String,
      startTime: Long,
      lastUpdateTime: Option[Long] = None,
      appSparkVersion: String = org.apache.spark.SPARK_VERSION): SparkUI = {

    val jobProgressListener = sc.map(_.jobProgressListener).getOrElse {
      val listener = new JobProgressListener(conf)
      addListenerFn(listener)
      listener
    }
<<<<<<< HEAD
    val environmentListener = new EnvironmentListener
    val executorsListener = new ExecutorsListener(conf)
    val operationGraphListener = new RDDOperationGraphListener(conf)

    addListenerFn(environmentListener)
    addListenerFn(executorsListener)
    addListenerFn(operationGraphListener)

    new SparkUI(store, sc, conf, securityManager, environmentListener, executorsListener,
      jobProgressListener, operationGraphListener, appName, basePath, lastUpdateTime, startTime,
=======

    val storageStatusListener = new StorageStatusListener(conf)
    val storageListener = new StorageListener(storageStatusListener)
    val operationGraphListener = new RDDOperationGraphListener(conf)

    addListenerFn(storageStatusListener)
    addListenerFn(storageListener)
    addListenerFn(operationGraphListener)

    new SparkUI(store, sc, conf, securityManager, storageStatusListener, jobProgressListener,
      storageListener, operationGraphListener, appName, basePath, lastUpdateTime, startTime,
>>>>>>> 6447d7bc
      appSparkVersion)
  }

}<|MERGE_RESOLUTION|>--- conflicted
+++ resolved
@@ -26,10 +26,6 @@
 import org.apache.spark.scheduler._
 import org.apache.spark.status.AppStatusStore
 import org.apache.spark.status.api.v1._
-<<<<<<< HEAD
-=======
-import org.apache.spark.storage.StorageStatusListener
->>>>>>> 6447d7bc
 import org.apache.spark.ui.JettyUtils._
 import org.apache.spark.ui.env.EnvironmentTab
 import org.apache.spark.ui.exec.ExecutorsTab
@@ -46,12 +42,6 @@
     val sc: Option[SparkContext],
     val conf: SparkConf,
     securityManager: SecurityManager,
-<<<<<<< HEAD
-    val environmentListener: EnvironmentListener,
-    val executorsListener: ExecutorsListener,
-=======
-    val storageStatusListener: StorageStatusListener,
->>>>>>> 6447d7bc
     val jobProgressListener: JobProgressListener,
     val operationGraphListener: RDDOperationGraphListener,
     var appName: String,
@@ -76,13 +66,8 @@
     attachTab(jobsTab)
     val stagesTab = new StagesTab(this, store)
     attachTab(stagesTab)
-<<<<<<< HEAD
     attachTab(new StorageTab(this, store))
-    attachTab(new EnvironmentTab(this))
-=======
-    attachTab(new StorageTab(this))
     attachTab(new EnvironmentTab(this, store))
->>>>>>> 6447d7bc
     attachTab(new ExecutorsTab(this))
     attachHandler(createStaticHandler(SparkUI.STATIC_RESOURCE_DIR, "/static"))
     attachHandler(createRedirectHandler("/", "/jobs/", basePath = basePath))
@@ -198,31 +183,12 @@
       addListenerFn(listener)
       listener
     }
-<<<<<<< HEAD
-    val environmentListener = new EnvironmentListener
-    val executorsListener = new ExecutorsListener(conf)
     val operationGraphListener = new RDDOperationGraphListener(conf)
 
-    addListenerFn(environmentListener)
-    addListenerFn(executorsListener)
     addListenerFn(operationGraphListener)
 
-    new SparkUI(store, sc, conf, securityManager, environmentListener, executorsListener,
-      jobProgressListener, operationGraphListener, appName, basePath, lastUpdateTime, startTime,
-=======
-
-    val storageStatusListener = new StorageStatusListener(conf)
-    val storageListener = new StorageListener(storageStatusListener)
-    val operationGraphListener = new RDDOperationGraphListener(conf)
-
-    addListenerFn(storageStatusListener)
-    addListenerFn(storageListener)
-    addListenerFn(operationGraphListener)
-
-    new SparkUI(store, sc, conf, securityManager, storageStatusListener, jobProgressListener,
-      storageListener, operationGraphListener, appName, basePath, lastUpdateTime, startTime,
->>>>>>> 6447d7bc
-      appSparkVersion)
+    new SparkUI(store, sc, conf, securityManager, jobProgressListener, operationGraphListener,
+      appName, basePath, lastUpdateTime, startTime, appSparkVersion)
   }
 
 }