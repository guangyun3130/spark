/*
 * Licensed to the Apache Software Foundation (ASF) under one or more
 * contributor license agreements.  See the NOTICE file distributed with
 * this work for additional information regarding copyright ownership.
 * The ASF licenses this file to You under the Apache License, Version 2.0
 * (the "License"); you may not use this file except in compliance with
 * the License.  You may obtain a copy of the License at
 *
 *    http://www.apache.org/licenses/LICENSE-2.0
 *
 * Unless required by applicable law or agreed to in writing, software
 * distributed under the License is distributed on an "AS IS" BASIS,
 * WITHOUT WARRANTIES OR CONDITIONS OF ANY KIND, either express or implied.
 * See the License for the specific language governing permissions and
 * limitations under the License.
 */

package org.apache.spark.ui

import org.apache.spark.{Logging, SecurityManager, SparkConf, SparkContext}
import org.apache.spark.scheduler._
import org.apache.spark.storage.StorageStatusListener
import org.apache.spark.ui.JettyUtils._
import org.apache.spark.ui.env.EnvironmentTab
import org.apache.spark.ui.exec.ExecutorsTab
import org.apache.spark.ui.jobs.JobProgressTab
import org.apache.spark.ui.storage.BlockManagerTab
import org.apache.spark.util.Utils

/**
 * Top level user interface for Spark.
 */
private[spark] class SparkUI(
    val sc: SparkContext,
    conf: SparkConf,
    val securityManager: SecurityManager,
    val listenerBus: SparkListenerBus,
    val appName: String,
    val basePath: String = "")
  extends WebUI(securityManager, basePath) with Logging {

  def this(sc: SparkContext) = this(sc, sc.conf, sc.env.securityManager, sc.listenerBus, sc.appName)
  def this(conf: SparkConf, listenerBus: SparkListenerBus, appName: String, basePath: String) =
    this(null, conf, new SecurityManager(conf), listenerBus, appName, basePath)

  // If SparkContext is not provided, assume the associated application is not live
  val live = sc != null

  private val bindHost = Utils.localHostName()
  private val publicHost = Option(System.getenv("SPARK_PUBLIC_DNS")).getOrElse(bindHost)
  private val port = conf.get("spark.ui.port", SparkUI.DEFAULT_PORT).toInt

  // Maintain executor storage status through Spark events
  val storageStatusListener = new StorageStatusListener
  listenerBus.addListener(storageStatusListener)

  /** Initialize all components of the server. */
  def start() {
    attachTab(new JobProgressTab(this))
    attachTab(new BlockManagerTab(this))
    attachTab(new EnvironmentTab(this))
    attachTab(new ExecutorsTab(this))
    attachHandler(createStaticHandler(SparkUI.STATIC_RESOURCE_DIR, "/static"))
    attachHandler(createRedirectHandler("/", "/stages", basePath))
    if (live) {
      sc.env.metricsSystem.getServletHandlers.foreach(attachHandler)
    }
  }

  /** Bind to the HTTP server behind this web interface. */
  def bind() {
    try {
<<<<<<< HEAD
      serverInfo = Some(startJettyServer("0.0.0.0", port, handlers, sc.conf))
      logInfo("Started Spark Web UI at http://%s:%d".format(publicHost, boundPort))
=======
      serverInfo = Some(startJettyServer(bindHost, port, handlers, sc.conf))
      logInfo("Started Spark web UI at http://%s:%d".format(publicHost, boundPort))
>>>>>>> 168fe867
    } catch {
      case e: Exception =>
        logError("Failed to create Spark web UI", e)
        System.exit(1)
    }
  }

  /** Attach a tab to this UI, along with its corresponding listener if it exists. */
  override def attachTab(tab: UITab) {
    super.attachTab(tab)
    tab.listener.foreach(listenerBus.addListener)
  }

  /** Stop the server behind this web interface. Only valid after bind(). */
  override def stop() {
    super.stop()
    logInfo("Stopped Spark web UI at %s".format(appUIAddress))
  }

  private[spark] def appUIAddress = "http://" + publicHost + ":" + boundPort
}

private[spark] object SparkUI {
  val DEFAULT_PORT = "4040"
  val STATIC_RESOURCE_DIR = "org/apache/spark/ui/static"
}<|MERGE_RESOLUTION|>--- conflicted
+++ resolved
@@ -70,13 +70,8 @@
   /** Bind to the HTTP server behind this web interface. */
   def bind() {
     try {
-<<<<<<< HEAD
       serverInfo = Some(startJettyServer("0.0.0.0", port, handlers, sc.conf))
       logInfo("Started Spark Web UI at http://%s:%d".format(publicHost, boundPort))
-=======
-      serverInfo = Some(startJettyServer(bindHost, port, handlers, sc.conf))
-      logInfo("Started Spark web UI at http://%s:%d".format(publicHost, boundPort))
->>>>>>> 168fe867
     } catch {
       case e: Exception =>
         logError("Failed to create Spark web UI", e)
