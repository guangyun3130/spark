/*
 * Licensed to the Apache Software Foundation (ASF) under one or more
 * contributor license agreements.  See the NOTICE file distributed with
 * this work for additional information regarding copyright ownership.
 * The ASF licenses this file to You under the Apache License, Version 2.0
 * (the "License"); you may not use this file except in compliance with
 * the License.  You may obtain a copy of the License at
 *
 *    http://www.apache.org/licenses/LICENSE-2.0
 *
 * Unless required by applicable law or agreed to in writing, software
 * distributed under the License is distributed on an "AS IS" BASIS,
 * WITHOUT WARRANTIES OR CONDITIONS OF ANY KIND, either express or implied.
 * See the License for the specific language governing permissions and
 * limitations under the License.
 */

package org.apache.spark.ui

import java.util.Date

import org.apache.spark.status.api.v1.{ApplicationAttemptInfo, ApplicationInfo, JsonRootResource, UIRoot}
import org.apache.spark.{Logging, SecurityManager, SparkConf, SparkContext}
import org.apache.spark.scheduler._
import org.apache.spark.storage.StorageStatusListener
import org.apache.spark.ui.JettyUtils._
import org.apache.spark.ui.env.{EnvironmentListener, EnvironmentTab}
import org.apache.spark.ui.exec.{ExecutorsListener, ExecutorsTab}
import org.apache.spark.ui.jobs.{JobsTab, JobProgressListener, StagesTab}
import org.apache.spark.ui.storage.{StorageListener, StorageTab}

/**
 * Top level user interface for a Spark application.
 */
private[spark] class SparkUI private (
    val sc: Option[SparkContext],
    val conf: SparkConf,
    securityManager: SecurityManager,
    val environmentListener: EnvironmentListener,
    val storageStatusListener: StorageStatusListener,
    val executorsListener: ExecutorsListener,
    val jobProgressListener: JobProgressListener,
    val storageListener: StorageListener,
    var appName: String,
    val basePath: String,
    val startTime: Long)
  extends WebUI(securityManager, SparkUI.getUIPort(conf), conf, basePath, "SparkUI")
  with Logging
  with UIRoot {

  val killEnabled = sc.map(_.conf.getBoolean("spark.ui.killEnabled", true)).getOrElse(false)


  val stagesTab = new StagesTab(this)

  /** Initialize all components of the server. */
  def initialize() {
    attachTab(new JobsTab(this))
    attachTab(stagesTab)
    attachTab(new StorageTab(this))
    attachTab(new EnvironmentTab(this))
    attachTab(new ExecutorsTab(this))
    attachHandler(createStaticHandler(SparkUI.STATIC_RESOURCE_DIR, "/static"))
    attachHandler(createRedirectHandler("/", "/jobs", basePath = basePath))
<<<<<<< HEAD
    attachHandler(JsonRootResource.getJsonServlet(this))
=======
    // This should be POST only, but, the YARN AM proxy won't proxy POSTs
>>>>>>> 5c1fabaf
    attachHandler(createRedirectHandler(
      "/stages/stage/kill", "/stages", stagesTab.handleKillRequest,
      httpMethods = Set("GET", "POST")))
  }
  initialize()

  def getAppName: String = appName

  /** Set the app name for this UI. */
  def setAppName(name: String) {
    appName = name
  }

  /** Stop the server behind this web interface. Only valid after bind(). */
  override def stop() {
    super.stop()
    logInfo("Stopped Spark web UI at %s".format(appUIAddress))
  }

  /**
   * Return the application UI host:port. This does not include the scheme (http://).
   */
  private[spark] def appUIHostPort = publicHostName + ":" + boundPort

  private[spark] def appUIAddress = s"http://$appUIHostPort"

  def getSparkUI(appId: String): Option[SparkUI] = {
    if (appId == appName) Some(this) else None
  }

  def getApplicationInfoList: Iterator[ApplicationInfo] = {
    Iterator(new ApplicationInfo(
      id = appName,
      name = appName,
      attempts = Seq(new ApplicationAttemptInfo(
        attemptId = None,
        startTime = new Date(startTime),
        endTime = new Date(-1),
        sparkUser = "",
        completed = false
      ))
    ))
  }
}

private[spark] abstract class SparkUITab(parent: SparkUI, prefix: String)
  extends WebUITab(parent, prefix) {

  def appName: String = parent.getAppName

}

private[spark] object SparkUI {
  val DEFAULT_PORT = 4040
  val STATIC_RESOURCE_DIR = "org/apache/spark/ui/static"

  def getUIPort(conf: SparkConf): Int = {
    conf.getInt("spark.ui.port", SparkUI.DEFAULT_PORT)
  }

  def createLiveUI(
      sc: SparkContext,
      conf: SparkConf,
      listenerBus: SparkListenerBus,
      jobProgressListener: JobProgressListener,
      securityManager: SecurityManager,
      appName: String,
      startTime: Long): SparkUI =  {
    create(Some(sc), conf, listenerBus, securityManager, appName,
      jobProgressListener = Some(jobProgressListener), startTime = startTime)
  }

  def createHistoryUI(
      conf: SparkConf,
      listenerBus: SparkListenerBus,
      securityManager: SecurityManager,
      appName: String,
      basePath: String,
      startTime: Long): SparkUI = {
    create(None, conf, listenerBus, securityManager, appName, basePath, startTime = startTime)
  }

  /**
   * Create a new Spark UI.
   *
   * @param sc optional SparkContext; this can be None when reconstituting a UI from event logs.
   * @param jobProgressListener if supplied, this JobProgressListener will be used; otherwise, the
   *                            web UI will create and register its own JobProgressListener.
   */
  private def create(
      sc: Option[SparkContext],
      conf: SparkConf,
      listenerBus: SparkListenerBus,
      securityManager: SecurityManager,
      appName: String,
      basePath: String = "",
      jobProgressListener: Option[JobProgressListener] = None,
      startTime: Long): SparkUI = {

    val _jobProgressListener: JobProgressListener = jobProgressListener.getOrElse {
      val listener = new JobProgressListener(conf)
      listenerBus.addListener(listener)
      listener
    }

    val environmentListener = new EnvironmentListener
    val storageStatusListener = new StorageStatusListener
    val executorsListener = new ExecutorsListener(storageStatusListener)
    val storageListener = new StorageListener(storageStatusListener)

    listenerBus.addListener(environmentListener)
    listenerBus.addListener(storageStatusListener)
    listenerBus.addListener(executorsListener)
    listenerBus.addListener(storageListener)

    new SparkUI(sc, conf, securityManager, environmentListener, storageStatusListener,
      executorsListener, _jobProgressListener, storageListener, appName, basePath, startTime)
  }
}<|MERGE_RESOLUTION|>--- conflicted
+++ resolved
@@ -62,11 +62,8 @@
     attachTab(new ExecutorsTab(this))
     attachHandler(createStaticHandler(SparkUI.STATIC_RESOURCE_DIR, "/static"))
     attachHandler(createRedirectHandler("/", "/jobs", basePath = basePath))
-<<<<<<< HEAD
     attachHandler(JsonRootResource.getJsonServlet(this))
-=======
     // This should be POST only, but, the YARN AM proxy won't proxy POSTs
->>>>>>> 5c1fabaf
     attachHandler(createRedirectHandler(
       "/stages/stage/kill", "/stages", stagesTab.handleKillRequest,
       httpMethods = Set("GET", "POST")))
