/*
 * Licensed to the Apache Software Foundation (ASF) under one or more
 * contributor license agreements.  See the NOTICE file distributed with
 * this work for additional information regarding copyright ownership.
 * The ASF licenses this file to You under the Apache License, Version 2.0
 * (the "License"); you may not use this file except in compliance with
 * the License.  You may obtain a copy of the License at
 *
 *    http://www.apache.org/licenses/LICENSE-2.0
 *
 * Unless required by applicable law or agreed to in writing, software
 * distributed under the License is distributed on an "AS IS" BASIS,
 * WITHOUT WARRANTIES OR CONDITIONS OF ANY KIND, either express or implied.
 * See the License for the specific language governing permissions and
 * limitations under the License.
 */

package org.apache.spark.rdd

import java.text.SimpleDateFormat
import java.util.Date
import java.io.EOFException

import scala.collection.immutable.Map
import scala.reflect.ClassTag
import scala.collection.mutable.ListBuffer

import org.apache.hadoop.conf.{Configurable, Configuration}
import org.apache.hadoop.mapred.FileSplit
import org.apache.hadoop.mapred.InputFormat
import org.apache.hadoop.mapred.InputSplit
import org.apache.hadoop.mapred.JobConf
import org.apache.hadoop.mapred.RecordReader
import org.apache.hadoop.mapred.Reporter
import org.apache.hadoop.mapred.JobID
import org.apache.hadoop.mapred.TaskAttemptID
import org.apache.hadoop.mapred.TaskID
import org.apache.hadoop.util.ReflectionUtils

import org.apache.spark._
import org.apache.spark.annotation.DeveloperApi
import org.apache.spark.deploy.SparkHadoopUtil
import org.apache.spark.executor.{DataReadMethod, InputMetrics}
import org.apache.spark.rdd.HadoopRDD.HadoopMapPartitionsWithSplitRDD
import org.apache.spark.util.{NextIterator, Utils}
import org.apache.spark.scheduler.{HostTaskLocation, HDFSCacheTaskLocation}

/**
 * A Spark split class that wraps around a Hadoop InputSplit.
 */
private[spark] class HadoopPartition(rddId: Int, idx: Int, @transient s: InputSplit)
  extends Partition {

  val inputSplit = new SerializableWritable[InputSplit](s)

  override def hashCode(): Int = 41 * (41 + rddId) + idx

  override val index: Int = idx

  /**
   * Get any environment variables that should be added to the users environment when running pipes
   * @return a Map with the environment variables and corresponding values, it could be empty
   */
  def getPipeEnvVars(): Map[String, String] = {
    val envVars: Map[String, String] = if (inputSplit.value.isInstanceOf[FileSplit]) {
      val is: FileSplit = inputSplit.value.asInstanceOf[FileSplit]
      // map_input_file is deprecated in favor of mapreduce_map_input_file but set both
      // since its not removed yet
      Map("map_input_file" -> is.getPath().toString(),
        "mapreduce_map_input_file" -> is.getPath().toString())
    } else {
      Map()
    }
    envVars
  }
}

/**
 * :: DeveloperApi ::
 * An RDD that provides core functionality for reading data stored in Hadoop (e.g., files in HDFS,
 * sources in HBase, or S3), using the older MapReduce API (`org.apache.hadoop.mapred`).
 *
 * Note: Instantiating this class directly is not recommended, please use
 * [[org.apache.spark.SparkContext.hadoopRDD()]]
 *
 * @param sc The SparkContext to associate the RDD with.
 * @param conf A general Hadoop Configuration, or a subclass of it. If the enclosed
 *     variabe references an instance of JobConf, then that JobConf will be used for the Hadoop job.
 *     Otherwise, a new JobConf will be created on each slave using the enclosed Configuration.
 * @param initLocalJobConfFuncOpt Optional closure used to initialize any JobConf that HadoopRDD
 *     creates.
 * @param inputFormatClass Storage format of the data to be read.
 * @param keyClass Class of the key associated with the inputFormatClass.
 * @param valueClass Class of the value associated with the inputFormatClass.
 * @param minPartitions Minimum number of HadoopRDD partitions (Hadoop Splits) to generate.
 */
@DeveloperApi
class HadoopRDD[K, V](
    sc: SparkContext,
    @transient conf: Configuration,
    initLocalJobConfFuncOpt: Option[JobConf => Unit],
    inputFormatClass: Class[_ <: InputFormat[K, V]],
    keyClass: Class[K],
    valueClass: Class[V],
    minPartitions: Int)
  extends RDD[(K, V)](sc, Nil) with Logging {

  // The serializable configuration
  private val sConf = new SerializableWritable(conf)

  def this(
      sc: SparkContext,
      conf: JobConf,
      inputFormatClass: Class[_ <: InputFormat[K, V]],
      keyClass: Class[K],
      valueClass: Class[V],
      minPartitions: Int) = {
    this(
      sc,
      conf,
      None /* initLocalJobConfFuncOpt */,
      inputFormatClass,
      keyClass,
      valueClass,
      minPartitions)
  }

  protected val inputFormatCacheKey = "rdd_%d_input_format".format(id)

  // used to build JobTracker ID
  private val createTime = new Date()

  // Returns a JobConf that will be used on slaves to obtain input splits for Hadoop reads.
  protected def getJobConf(): JobConf = sConf.value match {
    case jobConf: JobConf => jobConf
    case c => SparkHadoopUtil.CONFIGURATION_INSTANTIATION_LOCK synchronized {
        val newJobConf = new JobConf(c)
        initLocalJobConfFuncOpt.map(f => f(newJobConf))
        newJobConf
      }
  }

  protected def getInputFormat(conf: JobConf): InputFormat[K, V] = {
    if (HadoopRDD.containsCachedMetadata(inputFormatCacheKey)) {
      return HadoopRDD.getCachedMetadata(inputFormatCacheKey).asInstanceOf[InputFormat[K, V]]
    }
    // Once an InputFormat for this RDD is created, cache it so that only one reflection call is
    // done in each local process.
    val newInputFormat = ReflectionUtils.newInstance(inputFormatClass.asInstanceOf[Class[_]], conf)
      .asInstanceOf[InputFormat[K, V]]
    if (newInputFormat.isInstanceOf[Configurable]) {
      newInputFormat.asInstanceOf[Configurable].setConf(conf)
    }
    HadoopRDD.putCachedMetadata(inputFormatCacheKey, newInputFormat)
    newInputFormat
  }

  override def getPartitions: Array[Partition] = {
    val jobConf = getJobConf()
    // add the credentials here as this can be called before SparkContext initialized
    SparkHadoopUtil.get.addCredentials(jobConf)
    val inputFormat = getInputFormat(jobConf)
    if (inputFormat.isInstanceOf[Configurable]) {
      inputFormat.asInstanceOf[Configurable].setConf(jobConf)
    }
    val inputSplits = inputFormat.getSplits(jobConf, minPartitions)
    val array = new Array[Partition](inputSplits.size)
    for (i <- 0 until inputSplits.size) {
      array(i) = new HadoopPartition(id, i, inputSplits(i))
    }
    array
  }

  override def compute(theSplit: Partition, context: TaskContext): InterruptibleIterator[(K, V)] = {
    val iter = new NextIterator[(K, V)] {

      val split = theSplit.asInstanceOf[HadoopPartition]
      logInfo("Input split: " + split.inputSplit)
      var reader: RecordReader[K, V] = null
      val jobConf = getJobConf()
      val inputFormat = getInputFormat(jobConf)
      HadoopRDD.addLocalConfiguration(new SimpleDateFormat("yyyyMMddHHmm").format(createTime),
        context.stageId, theSplit.index, context.attemptId.toInt, jobConf)
      reader = inputFormat.getRecordReader(split.inputSplit.value, jobConf, Reporter.NULL)

      // Register an on-task-completion callback to close the input stream.
      context.addTaskCompletionListener{ context => closeIfNeeded() }
      val key: K = reader.createKey()
      val value: V = reader.createValue()

      val inputMetrics = new InputMetrics(DataReadMethod.Hadoop)
      // Find a function that will return the FileSystem bytes read by this thread.
      val bytesReadCallback = if (split.inputSplit.value.isInstanceOf[FileSplit]) {
        SparkHadoopUtil.get.getFSBytesReadOnThreadCallback(
          split.inputSplit.value.asInstanceOf[FileSplit].getPath, jobConf)
      } else {
        None
      }
      if (bytesReadCallback.isDefined) {
        context.taskMetrics.inputMetrics = Some(inputMetrics)
      }
      var recordsSinceMetricsUpdate = 0

      override def getNext() = {
        try {
          finished = !reader.next(key, value)
        } catch {
          case eof: EOFException =>
            finished = true
        }

        // Update bytes read metric every few records
        if (recordsSinceMetricsUpdate == HadoopRDD.RECORDS_BETWEEN_BYTES_READ_METRIC_UPDATES
            && bytesReadCallback.isDefined) {
          recordsSinceMetricsUpdate = 0
          val bytesReadFn = bytesReadCallback.get
          inputMetrics.bytesRead = bytesReadFn()
        } else {
          recordsSinceMetricsUpdate += 1
        }
        (key, value)
      }

      override def close() {
        try {
          reader.close()
          if (bytesReadCallback.isDefined) {
            val bytesReadFn = bytesReadCallback.get
            inputMetrics.bytesRead = bytesReadFn()
          } else if (split.inputSplit.value.isInstanceOf[FileSplit]) {
            // If we can't get the bytes read from the FS stats, fall back to the split size,
            // which may be inaccurate.
            try {
              inputMetrics.bytesRead = split.inputSplit.value.getLength
              context.taskMetrics.inputMetrics = Some(inputMetrics)
            } catch {
              case e: java.io.IOException =>
                logWarning("Unable to get input size to set InputMetrics for task", e)
            }
          }
        } catch {
          case e: Exception => {
            if (!Utils.inShutdown()) {
              logWarning("Exception in RecordReader.close()", e)
            }
          }
        }
      }
    }
    new InterruptibleIterator[(K, V)](context, iter)
  }

  /** Maps over a partition, providing the InputSplit that was used as the base of the partition. */
  @DeveloperApi
  def mapPartitionsWithInputSplit[U: ClassTag](
      f: (InputSplit, Iterator[(K, V)]) => Iterator[U],
      preservesPartitioning: Boolean = false): RDD[U] = {
    new HadoopMapPartitionsWithSplitRDD(this, f, preservesPartitioning)
  }

  override def getPreferredLocations(split: Partition): Seq[String] = {
    val hsplit = split.asInstanceOf[HadoopPartition].inputSplit.value
    val locs: Option[Seq[String]] = HadoopRDD.SPLIT_INFO_REFLECTIONS match {
      case Some(c) =>
        try {
          val lsplit = c.inputSplitWithLocationInfo.cast(hsplit)
          val infos = c.getLocationInfo.invoke(lsplit).asInstanceOf[Array[AnyRef]]
          Some(HadoopRDD.convertSplitLocationInfo(infos))
        } catch {
          case e: Exception =>
            logDebug("Failed to use InputSplitWithLocations.", e)
            None
        }
      case None => None
    }
    locs.getOrElse(hsplit.getLocations.filter(_ != "localhost"))
  }

  override def checkpoint() {
    // Do nothing. Hadoop RDD should not be checkpointed.
  }

  def getConf: Configuration = getJobConf()
}

private[spark] object HadoopRDD extends Logging {
  /**
<<<<<<< HEAD
=======
   * Configuration's constructor is not threadsafe (see SPARK-1097 and HADOOP-10456).
   * Therefore, we synchronize on this lock before calling new JobConf() or new Configuration().
   */
  val CONFIGURATION_INSTANTIATION_LOCK = new Object()

  /** Update the input bytes read metric each time this number of records has been read */
  val RECORDS_BETWEEN_BYTES_READ_METRIC_UPDATES = 256

  /**
>>>>>>> 46c63417
   * The three methods below are helpers for accessing the local map, a property of the SparkEnv of
   * the local process.
   */
  def getCachedMetadata(key: String) = SparkEnv.get.hadoopJobMetadata.get(key)

  def containsCachedMetadata(key: String) = SparkEnv.get.hadoopJobMetadata.containsKey(key)

  def putCachedMetadata(key: String, value: Any) =
    SparkEnv.get.hadoopJobMetadata.put(key, value)

  /** Add Hadoop configuration specific to a single partition and attempt. */
  def addLocalConfiguration(jobTrackerId: String, jobId: Int, splitId: Int, attemptId: Int,
                            conf: JobConf) {
    val jobID = new JobID(jobTrackerId, jobId)
    val taId = new TaskAttemptID(new TaskID(jobID, true, splitId), attemptId)

    conf.set("mapred.tip.id", taId.getTaskID.toString)
    conf.set("mapred.task.id", taId.toString)
    conf.setBoolean("mapred.task.is.map", true)
    conf.setInt("mapred.task.partition", splitId)
    conf.set("mapred.job.id", jobID.toString)
  }

  /**
   * Analogous to [[org.apache.spark.rdd.MapPartitionsRDD]], but passes in an InputSplit to
   * the given function rather than the index of the partition.
   */
  private[spark] class HadoopMapPartitionsWithSplitRDD[U: ClassTag, T: ClassTag](
      prev: RDD[T],
      f: (InputSplit, Iterator[T]) => Iterator[U],
      preservesPartitioning: Boolean = false)
    extends RDD[U](prev) {

    override val partitioner = if (preservesPartitioning) firstParent[T].partitioner else None

    override def getPartitions: Array[Partition] = firstParent[T].partitions

    override def compute(split: Partition, context: TaskContext) = {
      val partition = split.asInstanceOf[HadoopPartition]
      val inputSplit = partition.inputSplit.value
      f(inputSplit, firstParent[T].iterator(split, context))
    }
  }

  private[spark] class SplitInfoReflections {
    val inputSplitWithLocationInfo =
      Class.forName("org.apache.hadoop.mapred.InputSplitWithLocationInfo")
    val getLocationInfo = inputSplitWithLocationInfo.getMethod("getLocationInfo")
    val newInputSplit = Class.forName("org.apache.hadoop.mapreduce.InputSplit")
    val newGetLocationInfo = newInputSplit.getMethod("getLocationInfo")
    val splitLocationInfo = Class.forName("org.apache.hadoop.mapred.SplitLocationInfo")
    val isInMemory = splitLocationInfo.getMethod("isInMemory")
    val getLocation = splitLocationInfo.getMethod("getLocation")
  }

  private[spark] val SPLIT_INFO_REFLECTIONS: Option[SplitInfoReflections] = try {
    Some(new SplitInfoReflections)
  } catch {
    case e: Exception =>
      logDebug("SplitLocationInfo and other new Hadoop classes are " +
          "unavailable. Using the older Hadoop location info code.", e)
      None
  }

  private[spark] def convertSplitLocationInfo(infos: Array[AnyRef]): Seq[String] = {
    val out = ListBuffer[String]()
    infos.foreach { loc => {
      val locationStr = HadoopRDD.SPLIT_INFO_REFLECTIONS.get.
        getLocation.invoke(loc).asInstanceOf[String]
      if (locationStr != "localhost") {
        if (HadoopRDD.SPLIT_INFO_REFLECTIONS.get.isInMemory.
                invoke(loc).asInstanceOf[Boolean]) {
          logDebug("Partition " + locationStr + " is cached by Hadoop.")
          out += new HDFSCacheTaskLocation(locationStr).toString
        } else {
          out += new HostTaskLocation(locationStr).toString
        }
      }
    }}
    out.seq
  }
}<|MERGE_RESOLUTION|>--- conflicted
+++ resolved
@@ -284,19 +284,10 @@
 }
 
 private[spark] object HadoopRDD extends Logging {
-  /**
-<<<<<<< HEAD
-=======
-   * Configuration's constructor is not threadsafe (see SPARK-1097 and HADOOP-10456).
-   * Therefore, we synchronize on this lock before calling new JobConf() or new Configuration().
-   */
-  val CONFIGURATION_INSTANTIATION_LOCK = new Object()
-
   /** Update the input bytes read metric each time this number of records has been read */
   val RECORDS_BETWEEN_BYTES_READ_METRIC_UPDATES = 256
 
   /**
->>>>>>> 46c63417
    * The three methods below are helpers for accessing the local map, a property of the SparkEnv of
    * the local process.
    */
