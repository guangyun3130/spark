--- conflicted
+++ resolved
@@ -23,12 +23,8 @@
 import org.apache.hadoop.fs.Path
 
 import org.apache.spark._
-<<<<<<< HEAD
-import org.apache.spark.scheduler.{ResultTask, ShuffleMapTask}
 import org.apache.spark.util.{CheckpointingIterator, SerializableConfiguration}
-=======
 import org.apache.spark.util.SerializableConfiguration
->>>>>>> 2848f4da
 
 /**
  * Enumeration to manage state transitions of an RDD through checkpointing
@@ -92,17 +88,16 @@
     cpFile
   }
 
-<<<<<<< HEAD
   // Get the iterator used to write checkpoint data to HDFS
   def getCheckpointIterator(
-    rddIterator: Iterator[T],
-    context: TaskContext,
-    partitionId: Int): Iterator[T] = {
+      rddIterator: Iterator[T],
+      context: TaskContext,
+      partitionId: Int): Iterator[T] = {
     RDDCheckpointData.synchronized {
-      if (cpState == MarkedForCheckpoint) {
+      if (cpState == Initialized) {
         // Create the output path for the checkpoint
         val path = new Path(checkpointDir.get, "rdd-" + rddId)
-        CheckpointingIterator[T, Iterator[T]](
+        CheckpointingIterator[T](
           rddIterator,
           path.toString,
           broadcastedConf,
@@ -114,11 +109,6 @@
     }
   }
 
-  // Do the checkpointing of the RDD. Called after the first job using that RDD is over.
-  def doCheckpoint() {
-    // If it is marked for checkpointing AND checkpointing is not already in progress,
-    // then set it to be in progress, else return
-=======
   /**
    * Materialize this RDD and write its content to a reliable DFS.
    * This is called immediately after the first action invoked on this RDD has completed.
@@ -127,7 +117,6 @@
 
     // Guard against multiple threads checkpointing the same RDD by
     // atomically flipping the state of this RDDCheckpointData
->>>>>>> 2848f4da
     RDDCheckpointData.synchronized {
       if (cpState == Initialized) {
         cpState = CheckpointingInProgress
@@ -136,32 +125,13 @@
       }
     }
 
-<<<<<<< HEAD
     val path = checkpointPath
-=======
-    // Create the output path for the checkpoint
-    val path = RDDCheckpointData.rddCheckpointDataPath(rdd.context, rdd.id).get
-    val fs = path.getFileSystem(rdd.context.hadoopConfiguration)
-    if (!fs.mkdirs(path)) {
-      throw new SparkException(s"Failed to create checkpoint path $path")
-    }
-
-    // Save to file, and reload it as an RDD
-    val broadcastedConf = rdd.context.broadcast(
-      new SerializableConfiguration(rdd.context.hadoopConfiguration))
->>>>>>> 2848f4da
     val newRDD = new CheckpointRDD[T](rdd.context, path.toString)
     if (rdd.conf.getBoolean("spark.cleaner.referenceTracking.cleanCheckpoints", false)) {
       rdd.context.cleaner.foreach { cleaner =>
         cleaner.registerRDDCheckpointDataForCleanup(newRDD, rddId)
       }
     }
-<<<<<<< HEAD
-=======
-
-    // TODO: This is expensive because it computes the RDD again unnecessarily (SPARK-8582)
-    rdd.context.runJob(rdd, CheckpointRDD.writeToFile[T](path.toString, broadcastedConf) _)
->>>>>>> 2848f4da
     if (newRDD.partitions.length != rdd.partitions.length) {
       throw new SparkException(
         "Checkpoint RDD " + newRDD + "(" + newRDD.partitions.length + ") has different " +
@@ -175,18 +145,7 @@
       rdd.markCheckpointed(newRDD)   // Update the RDD's dependencies and partitions
       cpState = Checkpointed
     }
-<<<<<<< HEAD
-    logInfo("Done checkpointing RDD " + rddId + " to " + path + ", new parent is RDD " + newRDD.id)
-  }
-
-  // Get preferred location of a split after checkpointing
-  def getPreferredLocations(split: Partition): Seq[String] = {
-    RDDCheckpointData.synchronized {
-      cpRDD.get.preferredLocations(split)
-    }
-=======
-    logInfo(s"Done checkpointing RDD ${rdd.id} to $path, new parent is RDD ${newRDD.id}")
->>>>>>> 2848f4da
+    logInfo(s"Done checkpointing RDD ${rddId} to $path, new parent is RDD ${newRDD.id}")
   }
 
   def getPartitions: Array[Partition] = RDDCheckpointData.synchronized {
