--- conflicted
+++ resolved
@@ -179,7 +179,6 @@
     prev.context.getPreferredLocs(prev, part.index).map(tl => tl.host)
   }
 
-<<<<<<< HEAD
   // has side affect of filling in partitions without locations as well
   def getAllPrefLocs(prev: RDD[_]): Array[(String, Partition)] = {
     val partsWithLocs = mutable.LinkedHashMap[Partition, Seq[String]]()
@@ -202,40 +201,6 @@
       } )
     )
     allLocs.reduceLeft((x, y) => x ++ y)
-=======
-  // this class just keeps iterating and rotating infinitely over the partitions of the RDD
-  // next() returns the next preferred machine that a partition is replicated on
-  // the rotator first goes through the first replica copy of each partition, then second, third
-  // the iterators return type is a tuple: (replicaString, partition)
-  class LocationIterator(prev: RDD[_]) extends Iterator[(String, Partition)] {
-
-    var it: Iterator[(String, Partition)] = resetIterator()
-
-    override val isEmpty = !it.hasNext
-
-    // initializes/resets to start iterating from the beginning
-    def resetIterator(): Iterator[(String, Partition)] = {
-      val iterators = (0 to 2).map { x =>
-        prev.partitions.iterator.flatMap { p =>
-          if (currPrefLocs(p, prev).size > x) Some((currPrefLocs(p, prev)(x), p)) else None
-        }
-      }
-      iterators.reduceLeft((x, y) => x ++ y)
-    }
-
-    // hasNext() is false iff there are no preferredLocations for any of the partitions of the RDD
-    override def hasNext: Boolean = { !isEmpty }
-
-    // return the next preferredLocation of some partition of the RDD
-    override def next(): (String, Partition) = {
-      if (it.hasNext) {
-        it.next()
-      } else {
-        it = resetIterator() // ran out of preferred locations, reset and rotate to the beginning
-        it.next()
-      }
-    }
->>>>>>> 214d1be4
   }
 
   /**
@@ -264,19 +229,10 @@
    * locations (2 * n log(n))
    * @param targetLen
    */
-<<<<<<< HEAD
-  def setupGroups(targetLen: Int) {
+  def setupGroups(targetLen: Int, prev: RDD[_]) {
     // deal with empty case, just create targetLen partition groups with no preferred location
     if (partsWithLocs.isEmpty) {
-      (1 to targetLen).foreach(x => groupArr += PartitionGroup())
-=======
-  def setupGroups(targetLen: Int, prev: RDD[_]) {
-    val rotIt = new LocationIterator(prev)
-
-    // deal with empty case, just create targetLen partition groups with no preferred location
-    if (!rotIt.hasNext) {
       (1 to targetLen).foreach(x => groupArr += new PartitionGroup())
->>>>>>> 214d1be4
       return
     }
 
@@ -301,19 +257,12 @@
         numCreated += 1
       }
     }
-<<<<<<< HEAD
     tries = 0
     // if we don't have enough partition groups, create duplicates
     while (numCreated < targetLen) {  
       var (nxt_replica, nxt_part) = partsWithLocs(tries)
       tries += 1
-      val pgroup = PartitionGroup(nxt_replica)
-=======
-
-    while (numCreated < targetLen) {  // if we don't have enough partition groups, create duplicates
-      var (nxt_replica, nxt_part) = rotIt.next()
       val pgroup = new PartitionGroup(Some(nxt_replica))
->>>>>>> 214d1be4
       groupArr += pgroup
       groupHash.getOrElseUpdate(nxt_replica, ArrayBuffer()) += pgroup
       addPartToPGroup(nxt_part, pgroup)
@@ -332,16 +281,11 @@
    *                     imbalance in favor of locality
    * @return partition group (bin to be put in)
    */
-<<<<<<< HEAD
-  def pickBin(p: Partition): PartitionGroup = {
-    val preflocs = partsWithLocs.filter(_._2 == p).map(_._1).toSeq
-    val pref = preflocs.map(getLeastGroupHash(_)).sortWith(compare) // least loaded pref locs
-=======
   def pickBin(p: Partition, prev: RDD[_], balanceSlack: Double): PartitionGroup = {
     val slack = (balanceSlack * prev.partitions.length).toInt
+    val preflocs = partsWithLocs.filter(_._2 == p).map(_._1).toSeq
     // least loaded pref locs
-    val pref = currPrefLocs(p, prev).map(getLeastGroupHash(_)).sortWith(compare)
->>>>>>> 214d1be4
+    val pref = preflocs.map(getLeastGroupHash(_)).sortWith(compare) // least loaded pref locs
     val prefPart = if (pref == Nil) None else pref.head
 
     val r1 = rnd.nextInt(groupArr.size)
