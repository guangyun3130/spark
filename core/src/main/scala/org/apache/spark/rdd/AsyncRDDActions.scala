--- conflicted
+++ resolved
@@ -64,7 +64,7 @@
    * Returns a future for retrieving the first num elements of the RDD.
    */
   def takeAsync(num: Int): FutureAction[Seq[T]] = self.withScope {
-<<<<<<< HEAD
+    val callSite = self.context.getCallSite
     // Cached thread pool to handle aggregation of subtasks.
     implicit val executionContext = AsyncRDDActions.futureExecutionContext
     val results = new ArrayBuffer[T](num)
@@ -80,19 +80,6 @@
       if (results.size >= num || partsScanned >= totalParts) {
         Future.successful(results.toSeq)
       } else {
-=======
-    val f = new ComplexFutureAction[Seq[T]]
-    val callSite = self.context.getCallSite
-
-    f.run {
-      // This is a blocking action so we should use "AsyncRDDActions.futureExecutionContext" which
-      // is a cached thread pool.
-      val results = new ArrayBuffer[T](num)
-      val totalParts = self.partitions.length
-      var partsScanned = 0
-      self.context.setCallSite(callSite)
-      while (results.size < num && partsScanned < totalParts) {
->>>>>>> 540bf58f
         // The number of partitions to try in this iteration. It is ok for this number to be
         // greater than totalParts because we actually cap it at totalParts in runJob.
         var numPartsToTry = 1
@@ -114,6 +101,7 @@
         val p = partsScanned until math.min(partsScanned + numPartsToTry, totalParts)
 
         val buf = new Array[Array[T]](p.size)
+        self.context.setCallSite(callSite)
         val job = jobSubmitter.submitJob(self,
           (it: Iterator[T]) => it.take(left).toArray,
           p,
