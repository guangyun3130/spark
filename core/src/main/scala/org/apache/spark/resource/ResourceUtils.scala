/*
 * Licensed to the Apache Software Foundation (ASF) under one or more
 * contributor license agreements.  See the NOTICE file distributed with
 * this work for additional information regarding copyright ownership.
 * The ASF licenses this file to You under the Apache License, Version 2.0
 * (the "License"); you may not use this file except in compliance with
 * the License.  You may obtain a copy of the License at
 *
 *    http://www.apache.org/licenses/LICENSE-2.0
 *
 * Unless required by applicable law or agreed to in writing, software
 * distributed under the License is distributed on an "AS IS" BASIS,
 * WITHOUT WARRANTIES OR CONDITIONS OF ANY KIND, either express or implied.
 * See the License for the specific language governing permissions and
 * limitations under the License.
 */

package org.apache.spark.resource

import java.io.File
import java.nio.file.{Files, Paths}

import scala.util.control.NonFatal

import org.json4s.DefaultFormats
import org.json4s.jackson.JsonMethods._

import org.apache.spark.{SparkConf, SparkException}
import org.apache.spark.internal.Logging
import org.apache.spark.internal.config.SPARK_TASK_PREFIX
import org.apache.spark.util.Utils.executeAndGetOutput

/**
 * Resource identifier.
 * @param componentName spark.driver / spark.executor / spark.task
 * @param resourceName  gpu, fpga, etc
 */
private[spark] case class ResourceID(componentName: String, resourceName: String) {
  def confPrefix: String = s"$componentName.${ResourceUtils.RESOURCE_PREFIX}.$resourceName."
  def amountConf: String = s"$confPrefix${ResourceUtils.AMOUNT}"
  def discoveryScriptConf: String = s"$confPrefix${ResourceUtils.DISCOVERY_SCRIPT}"
  def vendorConf: String = s"$confPrefix${ResourceUtils.VENDOR}"
}

/**
 * Case class that represents a resource request at the executor level.
 *
 * The class used when discovering resources (using the discovery script),
 * or via the context as it is parsing configuration, for SPARK_EXECUTOR_PREFIX.
 *
 * @param id object identifying the resource
 * @param amount integer amount for the resource. Note that for a request (executor level),
 *               fractional resources does not make sense, so amount is an integer.
 * @param discoveryScript optional discovery script file name
 * @param vendor optional vendor name
 */
private[spark] case class ResourceRequest(
    id: ResourceID,
    amount: Int,
    discoveryScript: Option[String],
    vendor: Option[String])

/**
 * Case class that represents resource requirements for a component in a
 * an application (components are driver, executor or task).
 *
 * A configuration of spark.task.resource.[resourceName].amount = 4, equates to:
 * amount = 4, and numParts = 1.
 *
 * A configuration of spark.task.resource.[resourceName].amount = 0.25, equates to:
 * amount = 1, and numParts = 4.
 *
 * @param resourceName gpu, fpga, etc.
 * @param amount whole units of the resource we expect (e.g. 1 gpus, 2 fpgas)
 * @param numParts if not 1, the number of ways a whole resource is subdivided.
 *                 This is always an integer greater than or equal to 1,
 *                 where 1 is whole resource, 2 is divide a resource in two, and so on.
 */
private[spark] case class ResourceRequirement(
    resourceName: String,
    amount: Int,
    numParts: Int = 1)

/**
 * Case class representing allocated resource addresses for a specific resource.
 * Cluster manager uses the JSON serialization of this case class to pass allocated resource info to
 * driver and executors. See the ``--resourcesFile`` option there.
 */
private[spark] case class ResourceAllocation(id: ResourceID, addresses: Seq[String]) {
  def toResourceInformation: ResourceInformation = {
    new ResourceInformation(id.resourceName, addresses.toArray)
  }
}

private[spark] object ResourceUtils extends Logging {
  // config suffixes
  val DISCOVERY_SCRIPT = "discoveryScript"
  val VENDOR = "vendor"
  // user facing configs use .amount to allow to extend in the future,
  // internally we currently only support addresses, so its just an integer count
  val AMOUNT = "amount"

  def parseResourceRequest(sparkConf: SparkConf, resourceId: ResourceID): ResourceRequest = {
    val settings = sparkConf.getAllWithPrefix(resourceId.confPrefix).toMap
    val amount = settings.getOrElse(AMOUNT,
      throw new SparkException(s"You must specify an amount for ${resourceId.resourceName}")
    ).toInt
    val discoveryScript = settings.get(DISCOVERY_SCRIPT)
    val vendor = settings.get(VENDOR)
    ResourceRequest(resourceId, amount, discoveryScript, vendor)
  }

  def listResourceIds(sparkConf: SparkConf, componentName: String): Seq[ResourceID] = {
    sparkConf.getAllWithPrefix(s"$componentName.$RESOURCE_PREFIX.").map { case (key, _) =>
      key.substring(0, key.indexOf('.'))
    }.toSet.toSeq.map(name => ResourceID(componentName, name))
  }

  def parseAllResourceRequests(
      sparkConf: SparkConf,
      componentName: String): Seq[ResourceRequest] = {
    listResourceIds(sparkConf, componentName)
      .map(id => parseResourceRequest(sparkConf, id))
      .filter(_.amount > 0)
  }

  // Used to take a fraction amount from a task resource requirement and split into a real
  // integer amount and the number of parts expected. For instance, if the amount is 0.5,
  // the we get (1, 2) back out.
  // Returns tuple of (amount, numParts)
  def calculateAmountAndPartsForFraction(amount: Double): (Int, Int) = {
    val parts = if (amount <= 0.5) {
      Math.floor(1.0 / amount).toInt
    } else if (amount % 1 != 0) {
      throw new SparkException(
        s"The resource amount ${amount} must be either <= 0.5, or a whole number.")
    } else {
      1
    }
    (Math.ceil(amount).toInt, parts)
  }

  // Add any task resource requests from the spark conf to the TaskResourceRequests passed in
  def addTaskResourceRequests(
      sparkConf: SparkConf,
      treqs: TaskResourceRequests): Unit = {
    listResourceIds(sparkConf, SPARK_TASK_PREFIX).map { resourceId =>
      val settings = sparkConf.getAllWithPrefix(resourceId.confPrefix).toMap
      val amountDouble = settings.getOrElse(AMOUNT,
        throw new SparkException(s"You must specify an amount for ${resourceId.resourceName}")
      ).toDouble
      treqs.resource(resourceId.resourceName, amountDouble)
    }
  }

  def parseResourceRequirements(sparkConf: SparkConf, componentName: String)
    : Seq[ResourceRequirement] = {
    val resourceIds = listResourceIds(sparkConf, componentName)
    val rnamesAndAmounts = resourceIds.map { resourceId =>
      val settings = sparkConf.getAllWithPrefix(resourceId.confPrefix).toMap
      val amountDouble = settings.getOrElse(AMOUNT,
        throw new SparkException(s"You must specify an amount for ${resourceId.resourceName}")
      ).toDouble
      (resourceId.resourceName, amountDouble)
    }
    rnamesAndAmounts.filter { case (_, amount) => amount > 0 }.map { case (rName, amountDouble) =>
      val (amount, parts) = if (componentName.equalsIgnoreCase(SPARK_TASK_PREFIX)) {
        calculateAmountAndPartsForFraction(amountDouble)
      } else if (amountDouble % 1 != 0) {
        throw new SparkException(
          s"Only tasks support fractional resources, please check your $componentName settings")
      } else {
        (amountDouble.toInt, 1)
      }
      ResourceRequirement(rName, amount, parts)
    }
  }

  def resourcesMeetRequirements(
      resourcesFree: Map[String, Int],
      resourceRequirements: Seq[ResourceRequirement])
    : Boolean = {
    resourceRequirements.forall { req =>
      resourcesFree.getOrElse(req.resourceName, 0) >= req.amount
    }
  }

  def withResourcesJson[T](resourcesFile: String)(extract: String => Seq[T]): Seq[T] = {
    val json = new String(Files.readAllBytes(Paths.get(resourcesFile)))
    try {
      extract(json)
    } catch {
      case NonFatal(e) =>
        throw new SparkException(s"Error parsing resources file $resourcesFile", e)
    }
  }

  def parseAllocatedFromJsonFile(resourcesFile: String): Seq[ResourceAllocation] = {
    withResourcesJson[ResourceAllocation](resourcesFile) { json =>
      implicit val formats = DefaultFormats
      parse(json).extract[Seq[ResourceAllocation]]
    }
  }

  private def parseAllocatedOrDiscoverResources(
      sparkConf: SparkConf,
      componentName: String,
      resourcesFileOpt: Option[String],
      resourceIdsFromConfs: Seq[ResourceID],
      getResourceRequest: (SparkConf, ResourceID) => ResourceRequest): Seq[ResourceAllocation] = {
    val allocated = resourcesFileOpt.toSeq.flatMap(parseAllocatedFromJsonFile)
      .filter(_.id.componentName == componentName)
<<<<<<< HEAD
    val otherResourceIds = resourceIdsFromConfs.diff(allocated.map(_.id))
    allocated ++ otherResourceIds.map { id =>
      val request = getResourceRequest(sparkConf, id)
      ResourceAllocation(id, discoverResource(request).addresses)
=======
    val otherResourceIds = listResourceIds(sparkConf, componentName).diff(allocated.map(_.id))
    val otherResources = otherResourceIds.flatMap { id =>
      val request = parseResourceRequest(sparkConf, id)
      if (request.amount > 0) {
        Some(ResourceAllocation(id, discoverResource(request).addresses))
      } else {
        None
      }
>>>>>>> c49abf82
    }
    allocated ++ otherResources
  }

  private def assertResourceAllocationMeetsRequest(
      allocation: ResourceAllocation,
      request: ResourceRequest): Unit = {
    require(allocation.id == request.id && allocation.addresses.size >= request.amount,
      s"Resource: ${allocation.id.resourceName}, with addresses: " +
      s"${allocation.addresses.mkString(",")} " +
      s"is less than what the user requested: ${request.amount})")
  }

  private def assertAllResourceAllocationsMeetRequests(
      allocations: Seq[ResourceAllocation],
      requests: Seq[ResourceRequest]): Unit = {
    val allocated = allocations.map(x => x.id -> x).toMap
    requests.foreach(r => assertResourceAllocationMeetsRequest(allocated(r.id), r))
  }

  /**
   * Gets all allocated resource information for the input component from input resources file and
   * the application level Spark configs. It first looks to see if resource were explicitly
   * specified in the resources file (this would include specified address assignments and it only
   * specified in certain cluster managers) and then it looks at the Spark configs to get any
   * others not specified in the file. The resources not explicitly set in the file require a
   * discovery script for it to run to get the addresses of the resource.
   * It also verifies the resource allocation meets required amount for each resource.
   * @return a map from resource name to resource info
   */
  def getOrDiscoverAllResources(
      sparkConf: SparkConf,
      componentName: String,
      resourcesFileOpt: Option[String]): Map[String, ResourceInformation] = {
    val requests = parseAllResourceRequests(sparkConf, componentName)
    val allocations = parseAllocatedOrDiscoverResources(sparkConf, componentName,
      resourcesFileOpt, listResourceIds(sparkConf, componentName), parseResourceRequest)
    assertAllResourceAllocationsMeetRequests(allocations, requests)
    val resourceInfoMap = allocations.map(a => (a.id.resourceName, a.toResourceInformation)).toMap
    resourceInfoMap
  }

  /**
   * This function is just like getOrDiscoverallResources, except for it uses the ResourceProfile
   * information instead of the application level configs.
   * It gets the ResourceProfile details using the spark internal confs that looks like:
   * spark.resourceProfile.executor.[rpId].resource.[resourceName].[amount, vendor, discoveryScript]
   *
   * It first looks to see if resource were explicitly
   * specified in the resources file (this would include specified address assignments and it only
   * specified in certain cluster managers) and then it looks at the ResourceProfile configs to get
   * any others not specified in the file. The resources not explicitly set in the file require a
   * discovery script for it to run to get the addresses of the resource.
   * It also verifies the resource allocation meets required amount for each resource.
   *
   * @return a map from resource name to resource info
   */
  def getOrDiscoverAllResourcesForResourceProfile(
      resourceProfileId: Int,
      sparkConf: SparkConf,
      resourcesFileOpt: Option[String],
      componentName: String): Map[String, ResourceInformation] = {
    val requests =
      ResourceProfile.getCustomResourceRequestsFromInternalConfs(sparkConf, resourceProfileId)
    val resourceIdToRequest = requests.map(req => (req.id, req)).toMap
    val requestResourceIds = resourceIdToRequest.keySet.toSeq
    val allocations = parseAllocatedOrDiscoverResources(sparkConf, componentName, resourcesFileOpt,
      requestResourceIds, ((sparkConf: SparkConf, id: ResourceID) => resourceIdToRequest(id)))
    assertAllResourceAllocationsMeetRequests(allocations, requests)
    allocations.map(a => (a.id.resourceName, a.toResourceInformation)).toMap
  }

  def logResourceInfo(componentName: String, resources: Map[String, ResourceInformation])
    : Unit = {
    logInfo("==============================================================")
    logInfo(s"Resources for $componentName:\n${resources.mkString("\n")}")
    logInfo("==============================================================")
  }

  // visible for test
  private[spark] def discoverResource(resourceRequest: ResourceRequest): ResourceInformation = {
    val resourceName = resourceRequest.id.resourceName
    val script = resourceRequest.discoveryScript
    val result = if (script.nonEmpty) {
      val scriptFile = new File(script.get)
      // check that script exists and try to execute
      if (scriptFile.exists()) {
        val output = executeAndGetOutput(Seq(script.get), new File("."))
        ResourceInformation.parseJson(output)
      } else {
        throw new SparkException(s"Resource script: $scriptFile to discover $resourceName " +
          "doesn't exist!")
      }
    } else {
      throw new SparkException(s"User is expecting to use resource: $resourceName, but " +
        "didn't specify a discovery script!")
    }
    if (!result.name.equals(resourceName)) {
      throw new SparkException(s"Error running the resource discovery script ${script.get}: " +
        s"script returned resource name ${result.name} and we were expecting $resourceName.")
    }
    result
  }

  // known types of resources
  final val GPU: String = "gpu"
  final val FPGA: String = "fpga"

  final val RESOURCE_PREFIX: String = "resource"
}<|MERGE_RESOLUTION|>--- conflicted
+++ resolved
@@ -210,21 +210,14 @@
       getResourceRequest: (SparkConf, ResourceID) => ResourceRequest): Seq[ResourceAllocation] = {
     val allocated = resourcesFileOpt.toSeq.flatMap(parseAllocatedFromJsonFile)
       .filter(_.id.componentName == componentName)
-<<<<<<< HEAD
     val otherResourceIds = resourceIdsFromConfs.diff(allocated.map(_.id))
-    allocated ++ otherResourceIds.map { id =>
+    val otherResources = otherResourceIds.flatMap { id =>
       val request = getResourceRequest(sparkConf, id)
-      ResourceAllocation(id, discoverResource(request).addresses)
-=======
-    val otherResourceIds = listResourceIds(sparkConf, componentName).diff(allocated.map(_.id))
-    val otherResources = otherResourceIds.flatMap { id =>
-      val request = parseResourceRequest(sparkConf, id)
       if (request.amount > 0) {
         Some(ResourceAllocation(id, discoverResource(request).addresses))
       } else {
         None
       }
->>>>>>> c49abf82
     }
     allocated ++ otherResources
   }
