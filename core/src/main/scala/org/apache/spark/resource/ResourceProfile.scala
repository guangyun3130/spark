--- conflicted
+++ resolved
@@ -73,7 +73,6 @@
     this
   }
 
-<<<<<<< HEAD
   override def equals(obj: Any): Boolean = {
     obj match {
       case that: ResourceProfile =>
@@ -86,8 +85,6 @@
 
   override def hashCode(): Int = Seq(_taskResources, _executorResources).hashCode()
 
-=======
->>>>>>> 7ddc19c6
   override def toString(): String = {
     s"Profile: id = ${_id}, executor resources: ${_executorResources}, " +
       s"task resources: ${_taskResources}"
@@ -98,22 +95,6 @@
   val UNKNOWN_RESOURCE_PROFILE_ID = -1
   val DEFAULT_RESOURCE_PROFILE_ID = 0
 
-<<<<<<< HEAD
-  val SPARK_RP_TASK_PREFIX = "spark.resourceProfile.task"
-  val SPARK_RP_EXEC_PREFIX = "spark.resourceProfile.executor"
-
-  // Helper class for constructing the resource profile internal configs used to pass to
-  // executors
-  case class ResourceProfileInternalConf(componentName: String,
-      id: Int, resourceName: String) {
-    def confPrefix: String = s"$componentName.$id.$resourceName."
-    def amountConf: String = s"$confPrefix${ResourceUtils.AMOUNT}"
-    def discoveryScriptConf: String = s"$confPrefix${ResourceUtils.DISCOVERY_SCRIPT}"
-    def vendorConf: String = s"$confPrefix${ResourceUtils.VENDOR}"
-  }
-
-=======
->>>>>>> 7ddc19c6
   val CPUS = "cpus"
   val CORES = "cores"
   val MEMORY = "memory"
@@ -211,17 +192,10 @@
   def createResourceProfileInternalConfs(rp: ResourceProfile): Map[String, String] = {
     val ret = new mutable.HashMap[String, String]()
     rp.executorResources.filterKeys(_.startsWith(RESOURCE_DOT)).foreach { case (name, req) =>
-<<<<<<< HEAD
-      val execIntConf = ResourceProfileInternalConf(SPARK_RP_EXEC_PREFIX, rp.id, name)
-      res(execIntConf.amountConf) = req.amount.toString
-      if (req.vendor.nonEmpty) res(execIntConf.vendorConf) = req.vendor
-      if (req.discoveryScript.nonEmpty) res(execIntConf.discoveryScriptConf) = req.discoveryScript
-=======
       val execIntConf = ResourceProfileInternalConf(rp.id, name)
       ret(execIntConf.amountConf) = req.amount.toString
       if (req.vendor.nonEmpty) ret(execIntConf.vendorConf) = req.vendor
       if (req.discoveryScript.nonEmpty) ret(execIntConf.discoveryScriptConf) = req.discoveryScript
->>>>>>> 7ddc19c6
     }
     ret.toMap
   }
@@ -238,28 +212,7 @@
   }
 
   /**
-<<<<<<< HEAD
-   * Get a ResourceProfile with the task requirements from the internal resource confs.
-   * The configs looks like:
-   * spark.resourceProfile.task.[rpId].resource.[resourceName].amount
-   */
-  def getTaskRequirementsFromInternalConfs(sparkConf: SparkConf, rpId: Int): ResourceProfile = {
-    val rp = new ResourceProfile()
-    val taskRpIdConfPrefix = s"${SPARK_RP_TASK_PREFIX}.${rpId}."
-    val taskConfs = sparkConf.getAllWithPrefix(taskRpIdConfPrefix).toMap
-    val taskResourceNames = listResourceNames(taskConfs)
-    taskResourceNames.foreach { resource =>
-      val amount = taskConfs.get(s"${resource}.amount").get.toDouble
-      rp.require(new TaskResourceRequest(resource, amount))
-    }
-    rp
-  }
-
-  /**
    * Get the executor ResourceRequests from the internal resource confs
-=======
-   * Get the executor ResourceRequests from the internal ResourceProfile confs.
->>>>>>> 7ddc19c6
    * The configs looks like:
    * spark.resourceProfile.executor.[rpId].[resourceName].[amount, vendor, discoveryScript]
    * Note that custom resources have names prefixed with resource., ie resource.gpu
