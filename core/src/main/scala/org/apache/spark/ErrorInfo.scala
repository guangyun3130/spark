--- conflicted
+++ resolved
@@ -77,30 +77,25 @@
       queryContext: String = ""): String = {
     val errorInfo = errorClassToInfoMap.getOrElse(errorClass,
       throw new IllegalArgumentException(s"Cannot find error class '$errorClass'"))
-<<<<<<< HEAD
-    if (errorInfo.subClass.isDefined) {
+    val (displayClass, displayMessageParameters, displayFormat) = if (errorInfo.subClass.isEmpty) {
+      (errorClass, messageParameters, errorInfo.messageFormat)
+    } else {
       val subClass = errorInfo.subClass.get
       val subErrorClass = messageParameters.head
       val errorSubInfo = subClass.getOrElse(subErrorClass,
         throw new IllegalArgumentException(s"Cannot find sub error class '$subErrorClass'"))
-      val subMessageParameters = messageParameters.tail
-      "[" + errorClass + "." + subErrorClass + "] " + String.format((errorInfo.messageFormat +
-        errorSubInfo.messageFormat).replaceAll("<[a-zA-Z0-9_-]+>", "%s"),
-        subMessageParameters: _*)
-    } else {
-      "[" + errorClass + "] " + String.format(
-        errorInfo.messageFormat.replaceAll("<[a-zA-Z0-9_-]+>", "%s"),
-        messageParameters: _*)
+      (errorClass + "." + subErrorClass, messageParameters.tail,
+        errorInfo.messageFormat + " " + errorSubInfo.messageFormat)
     }
-=======
+    val displayMessage = String.format(
+      displayFormat.replaceAll("<[a-zA-Z0-9_-]+>", "%s"),
+      displayMessageParameters : _*)
     val displayQueryContext = if (queryContext.isEmpty) {
       ""
     } else {
       s"\n$queryContext"
     }
-    String.format(errorInfo.messageFormat.replaceAll("<[a-zA-Z0-9_-]+>", "%s"),
-      messageParameters: _*) + displayQueryContext
->>>>>>> 0361ee8c
+    s"[$displayClass] $displayMessage$displayQueryContext"
   }
 
   def getSqlState(errorClass: String): String = {
