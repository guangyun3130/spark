/*
 * Licensed to the Apache Software Foundation (ASF) under one or more
 * contributor license agreements.  See the NOTICE file distributed with
 * this work for additional information regarding copyright ownership.
 * The ASF licenses this file to You under the Apache License, Version 2.0
 * (the "License"); you may not use this file except in compliance with
 * the License.  You may obtain a copy of the License at
 *
 *    http://www.apache.org/licenses/LICENSE-2.0
 *
 * Unless required by applicable law or agreed to in writing, software
 * distributed under the License is distributed on an "AS IS" BASIS,
 * WITHOUT WARRANTIES OR CONDITIONS OF ANY KIND, either express or implied.
 * See the License for the specific language governing permissions and
 * limitations under the License.
 */

package org.apache.spark

import scala.collection.JavaConversions._
import scala.collection.mutable
import scala.concurrent.Await
import scala.util.Properties

import akka.actor._
import com.google.common.collect.MapMaker

import org.apache.spark.api.python.PythonWorkerFactory
import org.apache.spark.broadcast.BroadcastManager
import org.apache.spark.metrics.MetricsSystem
import org.apache.spark.network.ConnectionManager
import org.apache.spark.serializer.{Serializer, SerializerManager}
import org.apache.spark.storage._
import org.apache.spark.util.{AkkaUtils, Utils}

/**
 * Holds all the runtime environment objects for a running Spark instance (either master or worker),
 * including the serializer, Akka actor system, block manager, map output tracker, etc. Currently
 * Spark code finds the SparkEnv through a thread-local variable, so each thread that accesses these
 * objects needs to have the right SparkEnv set. You can get the current environment with
 * SparkEnv.get (e.g. after creating a SparkContext) and set it with SparkEnv.set.
 */
class SparkEnv private[spark] (
    val executorId: String,
    val actorSystem: ActorSystem,
    val serializerManager: SerializerManager,
    val serializer: Serializer,
    val closureSerializer: Serializer,
    val cacheManager: CacheManager,
    val mapOutputTracker: MapOutputTracker,
    val shuffleFetcher: ShuffleFetcher,
    val broadcastManager: BroadcastManager,
    val blockManager: BlockManager,
    val connectionManager: ConnectionManager,
    val httpFileServer: HttpFileServer,
    val sparkFilesDir: String,
    val metricsSystem: MetricsSystem,
    val conf: SparkConf,
    val securityManager: SecurityManager) extends Logging {

  // A mapping of thread ID to amount of memory used for shuffle in bytes
  // All accesses should be manually synchronized
  val shuffleMemoryMap = mutable.HashMap[Long, Long]()

  private val pythonWorkers = mutable.HashMap[(String, Map[String, String]), PythonWorkerFactory]()

  // A general, soft-reference map for metadata needed during HadoopRDD split computation
  // (e.g., HadoopFileRDD uses this to cache JobConfs and InputFormats).
  private[spark] val hadoopJobMetadata = new MapMaker().softValues().makeMap[String, Any]()

  private[spark] def stop() {
    pythonWorkers.foreach { case(key, worker) => worker.stop() }
    httpFileServer.stop()
    mapOutputTracker.stop()
    shuffleFetcher.stop()
    broadcastManager.stop()
    blockManager.stop()
    blockManager.master.stop()
    metricsSystem.stop()
    actorSystem.shutdown()
    // Unfortunately Akka's awaitTermination doesn't actually wait for the Netty server to shut
    // down, but let's call it anyway in case it gets fixed in a later release
    // UPDATE: In Akka 2.1.x, this hangs if there are remote actors, so we can't call it.
    //actorSystem.awaitTermination()
  }

  private[spark]
  def createPythonWorker(pythonExec: String, envVars: Map[String, String]): java.net.Socket = {
    synchronized {
      val key = (pythonExec, envVars)
      pythonWorkers.getOrElseUpdate(key, new PythonWorkerFactory(pythonExec, envVars)).create()
    }
  }
}

object SparkEnv extends Logging {
  private val env = new ThreadLocal[SparkEnv]
  @volatile private var lastSetSparkEnv : SparkEnv = _

  def set(e: SparkEnv) {
    lastSetSparkEnv = e
    env.set(e)
  }

  /**
   * Returns the ThreadLocal SparkEnv, if non-null. Else returns the SparkEnv
   * previously set in any thread.
   */
  def get: SparkEnv = {
    Option(env.get()).getOrElse(lastSetSparkEnv)
  }

  /**
   * Returns the ThreadLocal SparkEnv.
   */
  def getThreadLocal: SparkEnv = {
    env.get()
  }

  private[spark] def create(
      conf: SparkConf,
      executorId: String,
      hostname: String,
      port: Int,
      isDriver: Boolean,
      isLocal: Boolean): SparkEnv = {

    val securityManager = new SecurityManager(conf)
    val (actorSystem, boundPort) = AkkaUtils.createActorSystem("spark", hostname, port, conf = conf,
      securityManager = securityManager)

    // Bit of a hack: If this is the driver and our port was 0 (meaning bind to any free port),
    // figure out which port number Akka actually bound to and set spark.driver.port to it.
    if (isDriver && port == 0) {
      conf.set("spark.driver.port",  boundPort.toString)
    }

    val classLoader = Thread.currentThread.getContextClassLoader

    // Create an instance of the class named by the given Java system property, or by
    // defaultClassName if the property is not set, and return it as a T
    def instantiateClass[T](propertyName: String, defaultClassName: String): T = {
      val name = conf.get(propertyName,  defaultClassName)
      Class.forName(name, true, classLoader).newInstance().asInstanceOf[T]
    }
    val serializerManager = new SerializerManager

    val serializer = serializerManager.setDefault(
      conf.get("spark.serializer", "org.apache.spark.serializer.JavaSerializer"), conf)

    val closureSerializer = serializerManager.get(
      conf.get("spark.closure.serializer", "org.apache.spark.serializer.JavaSerializer"),
      conf)

    def registerOrLookup(name: String, newActor: => Actor): ActorRef = {
      if (isDriver) {
        logInfo("Registering " + name)
        actorSystem.actorOf(Props(newActor), name = name)
      } else {
        val driverHost: String = conf.get("spark.driver.host", "localhost")
        val driverPort: Int = conf.getInt("spark.driver.port", 7077)
        Utils.checkHost(driverHost, "Expected hostname")
        val url = s"akka.tcp://spark@$driverHost:$driverPort/user/$name"
        val timeout = AkkaUtils.lookupTimeout(conf)
        logInfo(s"Connecting to $name: $url")
        Await.result(actorSystem.actorSelection(url).resolveOne(timeout), timeout)
      }
    }

<<<<<<< HEAD
    val blockManagerStatusListener = new BlockManagerStatusListener

    // Lazy because an akka actor cannot be instantiated outside of Props
    lazy val blockManagerMasterActor = {
      val actor = new BlockManagerMasterActor(isLocal, conf)
      actor.registerListener(blockManagerStatusListener)
      actor
    }

    val blockManagerMaster = new BlockManagerMaster(
      registerOrLookup("BlockManagerMaster", blockManagerMasterActor),
      conf,
      blockManagerStatusListener)

    val blockManager = new BlockManager(executorId, actorSystem, blockManagerMaster,
      serializer, conf)
=======
    val blockManagerMaster = new BlockManagerMaster(registerOrLookup(
      "BlockManagerMaster",
      new BlockManagerMasterActor(isLocal, conf)), conf)
    val blockManager = new BlockManager(executorId, actorSystem, blockManagerMaster, 
      serializer, conf, securityManager)
>>>>>>> 2a2c9645

    val connectionManager = blockManager.connectionManager

    val broadcastManager = new BroadcastManager(isDriver, conf, securityManager)

    val cacheManager = new CacheManager(blockManager)

    // Have to assign trackerActor after initialization as MapOutputTrackerActor
    // requires the MapOutputTracker itself
    val mapOutputTracker =  if (isDriver) {
      new MapOutputTrackerMaster(conf)
    } else {
      new MapOutputTracker(conf)
    }
    mapOutputTracker.trackerActor = registerOrLookup(
      "MapOutputTracker",
      new MapOutputTrackerMasterActor(mapOutputTracker.asInstanceOf[MapOutputTrackerMaster]))

    val shuffleFetcher = instantiateClass[ShuffleFetcher](
      "spark.shuffle.fetcher", "org.apache.spark.BlockStoreShuffleFetcher")

    val httpFileServer = new HttpFileServer(securityManager)
    httpFileServer.initialize()
    conf.set("spark.fileserver.uri",  httpFileServer.serverUri)

    val metricsSystem = if (isDriver) {
      MetricsSystem.createMetricsSystem("driver", conf, securityManager)
    } else {
      MetricsSystem.createMetricsSystem("executor", conf, securityManager)
    }
    metricsSystem.start()

    // Set the sparkFiles directory, used when downloading dependencies.  In local mode,
    // this is a temporary directory; in distributed mode, this is the executor's current working
    // directory.
    val sparkFilesDir: String = if (isDriver) {
      Utils.createTempDir().getAbsolutePath
    } else {
      "."
    }

    // Warn about deprecated spark.cache.class property
    if (conf.contains("spark.cache.class")) {
      logWarning("The spark.cache.class property is no longer being used! Specify storage " +
        "levels using the RDD.persist() method instead.")
    }

    new SparkEnv(
      executorId,
      actorSystem,
      serializerManager,
      serializer,
      closureSerializer,
      cacheManager,
      mapOutputTracker,
      shuffleFetcher,
      broadcastManager,
      blockManager,
      connectionManager,
      httpFileServer,
      sparkFilesDir,
      metricsSystem,
      conf,
      securityManager)
  }

  /**
   * Return a map representation of jvm information, Spark properties, system properties, and
   * class paths. Map keys define the category, and map values represent the corresponding
   * attributes as a sequence of KV pairs. This is used mainly for SparkListenerEnvironmentUpdate.
   */
  private[spark]
  def environmentDetails(
      conf: SparkConf,
      schedulingMode: String,
      addedJars: Seq[String],
      addedFiles: Seq[String]): Map[String, Seq[(String, String)]] = {

    val jvmInformation = Seq(
      ("Java Version", "%s (%s)".format(Properties.javaVersion, Properties.javaVendor)),
      ("Java Home", Properties.javaHome),
      ("Scala Version", Properties.versionString),
      ("Scala Home", Properties.scalaHome)
    ).sorted

    // Spark properties, including scheduling mode whether or not it is configured
    var additionalFields = Seq[(String, String)]()
    conf.getOption("spark.scheduler.mode").getOrElse {
      additionalFields ++= Seq(("spark.scheduler.mode", schedulingMode))
    }
    val sparkProperties = conf.getAll.sorted ++ additionalFields

    // System properties that are not java classpaths
    val systemProperties = System.getProperties.iterator.toSeq
    val classPathProperty = systemProperties.find { case (k, v) =>
      k == "java.class.path"
    }.getOrElse(("", ""))
    val otherProperties = systemProperties.filter { case (k, v) =>
      k != "java.class.path" && !k.startsWith("spark.")
    }.sorted

    // Class paths including all added jars and files
    val classPathEntries = classPathProperty._2
      .split(conf.get("path.separator", ":"))
      .filterNot(e => e.isEmpty)
      .map(e => (e, "System Classpath"))
    val addedJarsAndFiles = (addedJars ++ addedFiles).map((_, "Added By User"))
    val classPaths = (addedJarsAndFiles ++ classPathEntries).sorted

    Map[String, Seq[(String, String)]](
      "JVM Information" -> jvmInformation,
      "Spark Properties" -> sparkProperties,
      "System Properties" -> otherProperties,
      "Classpath Entries" -> classPaths)
  }
}<|MERGE_RESOLUTION|>--- conflicted
+++ resolved
@@ -52,11 +52,11 @@
     val broadcastManager: BroadcastManager,
     val blockManager: BlockManager,
     val connectionManager: ConnectionManager,
+    val securityManager: SecurityManager,
     val httpFileServer: HttpFileServer,
     val sparkFilesDir: String,
     val metricsSystem: MetricsSystem,
-    val conf: SparkConf,
-    val securityManager: SecurityManager) extends Logging {
+    val conf: SparkConf) extends Logging {
 
   // A mapping of thread ID to amount of memory used for shuffle in bytes
   // All accesses should be manually synchronized
@@ -126,6 +126,7 @@
       isLocal: Boolean): SparkEnv = {
 
     val securityManager = new SecurityManager(conf)
+
     val (actorSystem, boundPort) = AkkaUtils.createActorSystem("spark", hostname, port, conf = conf,
       securityManager = securityManager)
 
@@ -167,7 +168,6 @@
       }
     }
 
-<<<<<<< HEAD
     val blockManagerStatusListener = new BlockManagerStatusListener
 
     // Lazy because an akka actor cannot be instantiated outside of Props
@@ -183,14 +183,7 @@
       blockManagerStatusListener)
 
     val blockManager = new BlockManager(executorId, actorSystem, blockManagerMaster,
-      serializer, conf)
-=======
-    val blockManagerMaster = new BlockManagerMaster(registerOrLookup(
-      "BlockManagerMaster",
-      new BlockManagerMasterActor(isLocal, conf)), conf)
-    val blockManager = new BlockManager(executorId, actorSystem, blockManagerMaster, 
       serializer, conf, securityManager)
->>>>>>> 2a2c9645
 
     val connectionManager = blockManager.connectionManager
 
@@ -250,11 +243,11 @@
       broadcastManager,
       blockManager,
       connectionManager,
+      securityManager,
       httpFileServer,
       sparkFilesDir,
       metricsSystem,
-      conf,
-      securityManager)
+      conf)
   }
 
   /**
