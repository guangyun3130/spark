/*
 * Licensed to the Apache Software Foundation (ASF) under one or more
 * contributor license agreements.  See the NOTICE file distributed with
 * this work for additional information regarding copyright ownership.
 * The ASF licenses this file to You under the Apache License, Version 2.0
 * (the "License"); you may not use this file except in compliance with
 * the License.  You may obtain a copy of the License at
 *
 *    http://www.apache.org/licenses/LICENSE-2.0
 *
 * Unless required by applicable law or agreed to in writing, software
 * distributed under the License is distributed on an "AS IS" BASIS,
 * WITHOUT WARRANTIES OR CONDITIONS OF ANY KIND, either express or implied.
 * See the License for the specific language governing permissions and
 * limitations under the License.
 */

package org.apache.spark

import scala.reflect.ClassTag

import org.apache.spark.rdd.RDD
import org.apache.spark.util.CollectionsUtils
import org.apache.spark.util.Utils

/**
 * An object that defines how the elements in a key-value pair RDD are partitioned by key.
 * Maps each key to a partition ID, from 0 to `numPartitions - 1`.
 */
abstract class Partitioner extends Serializable {
  def numPartitions: Int
  def getPartition(key: Any): Int
}

object Partitioner {
  /**
   * Choose a partitioner to use for a cogroup-like operation between a number of RDDs.
   *
   * If any of the RDDs already has a partitioner, choose that one.
   *
   * Otherwise, we use a default HashPartitioner. For the number of partitions, if
   * spark.default.parallelism is set, then we'll use the value from SparkContext
   * defaultParallelism, otherwise we'll use the max number of upstream partitions.
   *
   * Unless spark.default.parallelism is set, the number of partitions will be the
   * same as the number of partitions in the largest upstream RDD, as this should
   * be least likely to cause out-of-memory errors.
   *
   * We use two method parameters (rdd, others) to enforce callers passing at least 1 RDD.
   */
  def defaultPartitioner(rdd: RDD[_], others: RDD[_]*): Partitioner = {
    val bySize = (Seq(rdd) ++ others).sortBy(_.partitions.size).reverse
    for (r <- bySize if r.partitioner.isDefined) {
      return r.partitioner.get
    }
    if (rdd.context.conf.contains("spark.default.parallelism")) {
      new HashPartitioner(rdd.context.defaultParallelism)
    } else {
      new HashPartitioner(bySize.head.partitions.size)
    }
  }
}

/**
 * A [[org.apache.spark.Partitioner]] that implements hash-based partitioning using
 * Java's `Object.hashCode`.
 *
 * Java arrays have hashCodes that are based on the arrays' identities rather than their contents,
 * so attempting to partition an RDD[Array[_]] or RDD[(Array[_], _)] using a HashPartitioner will
 * produce an unexpected or incorrect result.
 */
class HashPartitioner(partitions: Int) extends Partitioner {
  def numPartitions = partitions

  def getPartition(key: Any): Int = key match {
    case null => 0
    case _ => Utils.nonNegativeMod(key.hashCode, numPartitions)
  }

  override def equals(other: Any): Boolean = other match {
    case h: HashPartitioner =>
      h.numPartitions == numPartitions
    case _ =>
      false
  }
}

/**
 * A [[org.apache.spark.Partitioner]] that partitions sortable records by range into roughly
 * equal ranges. The ranges are determined by sampling the content of the RDD passed in.
 */
class RangePartitioner[K : Ordering : ClassTag, V](
    partitions: Int,
    @transient rdd: RDD[_ <: Product2[K,V]],
    private val ascending: Boolean = true)
  extends Partitioner {

  private val ordering = implicitly[Ordering[K]]

  // An array of upper bounds for the first (partitions - 1) partitions
  private val rangeBounds: Array[K] = {
    if (partitions == 1) {
      Array()
    } else {
      val rddSize = rdd.count()
      val maxSampleSize = partitions * 20.0
      val frac = math.min(maxSampleSize / math.max(rddSize, 1), 1.0)
      val rddSample = rdd.sample(false, frac, 1).map(_._1).collect().sorted
      if (rddSample.length == 0) {
        Array()
      } else {
        val bounds = new Array[K](partitions - 1)
        for (i <- 0 until partitions - 1) {
          val index = (rddSample.length - 1) * (i + 1) / partitions
          bounds(i) = rddSample(index)
        }
        bounds
      }
    }
  }

  def numPartitions = partitions

  private val binarySearch: ((Array[K], K) => Int) = CollectionsUtils.makeBinarySearch[K]

  def getPartition(key: Any): Int = {
    val k = key.asInstanceOf[K]
    var partition = 0
    if (rangeBounds.length < 1000) {
      // If we have less than 100 partitions naive search
      while (partition < rangeBounds.length && ordering.gt(k, rangeBounds(partition))) {
        partition += 1
      }
    } else {
      // Determine which binary search method to use only once.
      partition = binarySearch(rangeBounds, k)
      // binarySearch either returns the match location or -[insertion point]-1
      if (partition < 0) {
        partition = -partition-1
      }
      if (partition > rangeBounds.length) {
        partition = rangeBounds.length
      }
    }
    if (ascending) {
      partition
    } else {
      rangeBounds.length - partition
    }
  }

  override def equals(other: Any): Boolean = other match {
    case r: RangePartitioner[_,_] =>
      r.rangeBounds.sameElements(rangeBounds) && r.ascending == ascending
    case _ =>
      false
  }
<<<<<<< HEAD
}

/**
 * A [[org.apache.spark.Partitioner]] that partitions records into specified bounds
 * Default value is 1000. Once all partitions have bounds elements, the partitioner
 * allocates 1 element per partition so eventually the smaller partitions are at most
 * off by 1 key compared to the larger partitions.
 */
class BoundaryPartitioner[K : Ordering : ClassTag, V](
                                                    partitions: Int,
                                                    @transient rdd: RDD[_ <: Product2[K,V]],
                                                    private val boundary: Int = 1000)
  extends Partitioner {

  // this array keeps track of keys assigned to a partition
  // counts[0] refers to # of keys in partition 0 and so on
  private val counts: Array[Int] = {
    new Array[Int](numPartitions)
  }

  def numPartitions = math.abs(partitions)

  /*
  * Ideally, this should've been calculated based on # partitions and total keys
  * But we are not calling count on RDD here to avoid calling an action.
   * User has the flexibility of calling count and passing in any appropriate boundary
   */
  def keysPerPartition = boundary

  var currPartition = 0

  /*
  * Pick current partition for the key until we hit the bound for keys / partition,
  * start allocating to next partition at that time.
  *
  * NOTE: In case where we have lets say 2000 keys and user says 3 partitions with 500
  * passed in as boundary, the first 500 will goto P1, 501-1000 go to P2, 1001-1500 go to P3,
  * after that, next keys go to one partition at a time. So 1501 goes to P1, 1502 goes to P2,
  * 1503 goes to P3 and so on.
   */
  def getPartition(key: Any): Int = {
    val partition = currPartition
    counts(partition) = counts(partition) + 1
    /*
    * Since we are filling up a partition before moving to next one (this helps in maintaining
    * order of keys, in certain cases, it is possible to end up with empty partitions, like
    * 3 partitions, 500 keys / partition and if rdd has 700 keys, 1 partition will be entirely
    * empty.
     */
    if(counts(currPartition) >= keysPerPartition) {
      currPartition = (currPartition + 1) % numPartitions
    }
    partition
  }

  override def equals(other: Any): Boolean = other match {
    case r: BoundaryPartitioner[_,_] =>
      (r.counts.sameElements(counts) && r.boundary == boundary
        && r.currPartition == currPartition)
    case _ =>
      false
  }
=======
>>>>>>> b22952fa
}<|MERGE_RESOLUTION|>--- conflicted
+++ resolved
@@ -155,69 +155,4 @@
     case _ =>
       false
   }
-<<<<<<< HEAD
 }
-
-/**
- * A [[org.apache.spark.Partitioner]] that partitions records into specified bounds
- * Default value is 1000. Once all partitions have bounds elements, the partitioner
- * allocates 1 element per partition so eventually the smaller partitions are at most
- * off by 1 key compared to the larger partitions.
- */
-class BoundaryPartitioner[K : Ordering : ClassTag, V](
-                                                    partitions: Int,
-                                                    @transient rdd: RDD[_ <: Product2[K,V]],
-                                                    private val boundary: Int = 1000)
-  extends Partitioner {
-
-  // this array keeps track of keys assigned to a partition
-  // counts[0] refers to # of keys in partition 0 and so on
-  private val counts: Array[Int] = {
-    new Array[Int](numPartitions)
-  }
-
-  def numPartitions = math.abs(partitions)
-
-  /*
-  * Ideally, this should've been calculated based on # partitions and total keys
-  * But we are not calling count on RDD here to avoid calling an action.
-   * User has the flexibility of calling count and passing in any appropriate boundary
-   */
-  def keysPerPartition = boundary
-
-  var currPartition = 0
-
-  /*
-  * Pick current partition for the key until we hit the bound for keys / partition,
-  * start allocating to next partition at that time.
-  *
-  * NOTE: In case where we have lets say 2000 keys and user says 3 partitions with 500
-  * passed in as boundary, the first 500 will goto P1, 501-1000 go to P2, 1001-1500 go to P3,
-  * after that, next keys go to one partition at a time. So 1501 goes to P1, 1502 goes to P2,
-  * 1503 goes to P3 and so on.
-   */
-  def getPartition(key: Any): Int = {
-    val partition = currPartition
-    counts(partition) = counts(partition) + 1
-    /*
-    * Since we are filling up a partition before moving to next one (this helps in maintaining
-    * order of keys, in certain cases, it is possible to end up with empty partitions, like
-    * 3 partitions, 500 keys / partition and if rdd has 700 keys, 1 partition will be entirely
-    * empty.
-     */
-    if(counts(currPartition) >= keysPerPartition) {
-      currPartition = (currPartition + 1) % numPartitions
-    }
-    partition
-  }
-
-  override def equals(other: Any): Boolean = other match {
-    case r: BoundaryPartitioner[_,_] =>
-      (r.counts.sameElements(counts) && r.boundary == boundary
-        && r.currPartition == currPartition)
-    case _ =>
-      false
-  }
-=======
->>>>>>> b22952fa
-}