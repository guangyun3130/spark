/*
 * Licensed to the Apache Software Foundation (ASF) under one or more
 * contributor license agreements.  See the NOTICE file distributed with
 * this work for additional information regarding copyright ownership.
 * The ASF licenses this file to You under the Apache License, Version 2.0
 * (the "License"); you may not use this file except in compliance with
 * the License.  You may obtain a copy of the License at
 *
 *    http://www.apache.org/licenses/LICENSE-2.0
 *
 * Unless required by applicable law or agreed to in writing, software
 * distributed under the License is distributed on an "AS IS" BASIS,
 * WITHOUT WARRANTIES OR CONDITIONS OF ANY KIND, either express or implied.
 * See the License for the specific language governing permissions and
 * limitations under the License.
 */

package org.apache.spark.errors

import java.io.IOException
<<<<<<< HEAD
import javax.ws.rs.WebApplicationException
import javax.ws.rs.core.Response
import javax.ws.rs.core.Response.Status

import org.apache.hadoop.fs.Path

import org.apache.spark.SparkException
import org.apache.spark.status.KVUtils.MetadataMismatchException
import org.apache.spark.status.api.v1.{BadParameterException, ForbiddenException, NotFoundException, ServiceUnavailable}
import org.apache.spark.storage.{BlockId, RDDBlockId}
=======
import java.util.concurrent.TimeoutException

import org.apache.hadoop.fs.Path

import org.apache.spark.{SparkException, TaskNotSerializableException}
import org.apache.spark.scheduler.{BarrierJobRunWithDynamicAllocationException, BarrierJobSlotsNumberCheckFailed, BarrierJobUnsupportedRDDChainException}
import org.apache.spark.shuffle.{FetchFailedException, ShuffleManager}
import org.apache.spark.storage.{BlockId, BlockManagerId, BlockNotFoundException, BlockSavedOnDecommissionedBlockManagerException, RDDBlockId, UnrecognizedBlockId}
>>>>>>> 559fe96a

/**
 * Object for grouping error messages from (most) exceptions thrown during query execution.
 */
object SparkCoreErrors {
  def rddBlockNotFoundError(blockId: BlockId, id: Int): Throwable = {
    new Exception(s"Could not compute split, block $blockId of RDD $id not found")
  }

  def blockHaveBeenRemovedError(string: String): Throwable = {
    new SparkException(s"Attempted to use $string after its blocks have been removed!")
  }

  def histogramOnEmptyRDDOrContainingInfinityOrNaNError(): Throwable = {
    new UnsupportedOperationException(
      "Histogram on either an empty RDD or RDD containing +/-infinity or NaN")
  }

  def emptyRDDError(): Throwable = {
    new UnsupportedOperationException("empty RDD")
  }

  def pathNotSupportedError(path: String): Throwable = {
    new IOException(s"Path: ${path} is a directory, which is not supported by the " +
      "record reader when `mapreduce.input.fileinputformat.input.dir.recursive` is false.")
  }

  def checkpointRDDBlockIdNotFoundError(rddBlockId: RDDBlockId): Throwable = {
    new SparkException(
      s"""
         |Checkpoint block $rddBlockId not found! Either the executor
         |that originally checkpointed this partition is no longer alive, or the original RDD is
         |unpersisted. If this problem persists, you may consider using `rdd.checkpoint()`
         |instead, which is slower than local checkpointing but more fault-tolerant.
       """.stripMargin.replaceAll("\n", " "))
  }

  def endOfStreamError(): Throwable = {
    new java.util.NoSuchElementException("End of stream")
  }

  def cannotUseMapSideCombiningWithArrayKeyError(): Throwable = {
    new SparkException("Cannot use map-side combining with array keys.")
  }

  def hashPartitionerCannotPartitionArrayKeyError(): Throwable = {
    new SparkException("HashPartitioner cannot partition array keys.")
  }

  def reduceByKeyLocallyNotSupportArrayKeysError(): Throwable = {
    new SparkException("reduceByKeyLocally() does not support array keys")
  }

  def noSuchElementException(): Throwable = {
    new NoSuchElementException()
  }

  def rddLacksSparkContextError(): Throwable = {
    new SparkException("This RDD lacks a SparkContext. It could happen in the following cases: " +
      "\n(1) RDD transformations and actions are NOT invoked by the driver, but inside of other " +
      "transformations; for example, rdd1.map(x => rdd2.values.count() * x) is invalid " +
      "because the values transformation and count action cannot be performed inside of the " +
      "rdd1.map transformation. For more information, see SPARK-5063.\n(2) When a Spark " +
      "Streaming job recovers from checkpoint, this exception will be hit if a reference to " +
      "an RDD not defined by the streaming job is used in DStream operations. For more " +
      "information, See SPARK-13758.")
  }

  def cannotChangeStorageLevelError(): Throwable = {
    new UnsupportedOperationException(
      "Cannot change storage level of an RDD after it was already assigned a level")
  }

  def canOnlyZipRDDsWithSamePartitionSizeError(): Throwable = {
    new SparkException("Can only zip RDDs with same number of elements in each partition")
  }

  def emptyCollectionError(): Throwable = {
    new UnsupportedOperationException("empty collection")
  }

  def countByValueApproxNotSupportArraysError(): Throwable = {
    new SparkException("countByValueApprox() does not support arrays")
  }

  def checkpointDirectoryHasNotBeenSetInSparkContextError(): Throwable = {
    new SparkException("Checkpoint directory has not been set in the SparkContext")
  }

  def invalidCheckpointFileError(path: Path): Throwable = {
    new SparkException(s"Invalid checkpoint file: $path")
  }

  def failToCreateCheckpointPathError(checkpointDirPath: Path): Throwable = {
    new SparkException(s"Failed to create checkpoint path $checkpointDirPath")
  }

  def checkpointRDDHasDifferentNumberOfPartitionsFromOriginalRDDError(
      originalRDDId: Int,
      originalRDDLength: Int,
      newRDDId: Int,
      newRDDLength: Int): Throwable = {
    new SparkException(
      s"""
         |Checkpoint RDD has a different number of partitions from original RDD. Original
         |RDD [ID: $originalRDDId, num of partitions: $originalRDDLength];
         |Checkpoint RDD [ID: $newRDDId, num of partitions: $newRDDLength].
       """.stripMargin.replaceAll("\n", " "))
  }

  def checkpointFailedToSaveError(task: Int, path: Path): Throwable = {
    new IOException("Checkpoint failed: failed to save output of task: " +
      s"$task and final output path does not exist: $path")
  }

  def mustSpecifyCheckpointDirError(): Throwable = {
    new SparkException("Checkpoint dir must be specified.")
  }

<<<<<<< HEAD
  def failToGetApplicationInfoError(): Throwable = {
    new NoSuchElementException("Failed to get the application information. " +
      "If you are starting up Spark, please wait a while until it's ready.")
  }

  def noStageWithIdError(stageId: Int): Throwable = {
    new NoSuchElementException(s"No stage with id $stageId")
  }

  def failToGetApplicationSummaryError(): Throwable = {
    new NoSuchElementException("Failed to get the application summary. " +
      "If you are starting up Spark, please wait a while until it's ready.")
  }

  def metadataMismatchError(): Throwable = {
    new MetadataMismatchException()
  }

  def indexOutOfBoundError(idx: Int): Throwable = {
    new IndexOutOfBoundsException(idx.toString)
  }

  def notAuthorizedUserError(user: String): Throwable = {
    new ForbiddenException(s"""user "$user" is not authorized""")
  }

  def notFoundAppKeyError(appKey: String): Throwable = {
    new NotFoundException(s"no such app: $appKey")
  }

  def notFoundJobIdError(jobId: Int): Throwable = {
    new NotFoundException(s"unknown job: $jobId")
  }

  def invalidExecutorIdError(url: String): Throwable = {
    new BadParameterException(s"Invalid executorId: neither '$url' nor number.")
  }

  def threadDumpsNotAvailableError(): Throwable = {
    new ServiceUnavailable("Thread dumps not available through the history server.")
  }

  def noThreadDumpAvailableError(): Throwable = {
    new NotFoundException("No thread dump is available.")
  }

  def notFoundHttpRequestError(uri: String): Throwable = {
    new NotFoundException(uri)
  }

  def executorNotExistError(): Throwable = {
    new NotFoundException("Executor does not exist.")
  }

  def executorIsNotActiveError(): Throwable = {
    new BadParameterException("Executor is not active.")
  }

  def noRddFoundError(rddId: Int): Throwable = {
    new NotFoundException(s"no rdd found w/ id $rddId")
  }

  def eventLogsNotAvailableError(appId: String): Throwable = {
    new ServiceUnavailable(s"Event logs are not available for app: $appId.")
  }

  def unknownAppError(appId: String): Throwable = {
    new NotFoundException(s"unknown app: $appId")
  }

  def notFoundAppWithAttemptError(appId: String, attemptId: String): Throwable = {
    new NotFoundException(s"unknown app $appId, attempt $attemptId")
  }

  def unknownStageError(stageId: Int): Throwable = {
    new NotFoundException(s"unknown stage: $stageId")
  }

  def unknownAttemptForStageError(stageId: Int, msg: String): Throwable = {
    new NotFoundException(s"unknown attempt for stage $stageId.  Found attempts: [$msg]")
  }

  def noTasksReportMetricsError(stageId: Int, stageAttemptId: Int): Throwable = {
    new NotFoundException(s"No tasks reported metrics for $stageId / $stageAttemptId yet.")
  }

  def badParameterErrors(param: String, exp: String, actual: String): Throwable = {
    new BadParameterException(param, exp, actual)
  }

  def webApplicationError(originalValue: String): Throwable = {
    new WebApplicationException(
      Response.status(Status.BAD_REQUEST)
        .entity("Couldn't parse date: " + originalValue)
        .build()
    )
=======
  def askStandaloneSchedulerToShutDownExecutorsError(e: Exception): Throwable = {
    new SparkException("Error asking standalone scheduler to shut down executors", e)
  }

  def stopStandaloneSchedulerDriverEndpointError(e: Exception): Throwable = {
    new SparkException("Error stopping standalone scheduler's driver endpoint", e)
  }

  def noExecutorIdleError(id: String): Throwable = {
    new NoSuchElementException(id)
  }

  def barrierStageWithRDDChainPatternError(): Throwable = {
    new BarrierJobUnsupportedRDDChainException
  }

  def barrierStageWithDynamicAllocationError(): Throwable = {
    new BarrierJobRunWithDynamicAllocationException
  }

  def numPartitionsGreaterThanMaxNumConcurrentTasksError(
      numPartitions: Int,
      maxNumConcurrentTasks: Int): Throwable = {
    new BarrierJobSlotsNumberCheckFailed(numPartitions, maxNumConcurrentTasks)
  }

  def cannotRunSubmitMapStageOnZeroPartitionRDDError(): Throwable = {
    new SparkException("Can't run submitMapStage on RDD with 0 partitions")
  }

  def accessNonExistentAccumulatorError(id: Long): Throwable = {
    new SparkException(s"attempted to access non-existent accumulator $id")
  }

  def sendResubmittedTaskStatusForShuffleMapStagesOnlyError(): Throwable = {
    new SparkException("TaskSetManagers should only send Resubmitted task " +
      "statuses for tasks in ShuffleMapStages.")
  }

  def nonEmptyEventQueueAfterTimeoutError(timeoutMillis: Long): Throwable = {
    new TimeoutException(s"The event queue is not empty after $timeoutMillis ms.")
  }

  def durationCalledOnUnfinishedTaskError(): Throwable = {
    new UnsupportedOperationException("duration() called on unfinished task")
  }

  def unrecognizedSchedulerModePropertyError(
      schedulerModeProperty: String,
      schedulingModeConf: String): Throwable = {
    new SparkException(s"Unrecognized $schedulerModeProperty: $schedulingModeConf")
  }

  def failResourceOffersForBarrierStageError(errorMsg: String): Throwable = {
    new SparkException(errorMsg)
  }

  def markExecutorAsFailedError(errorMsg: String): Throwable = {
    new SparkException(errorMsg)
  }

  def clusterSchedulerError(message: String): Throwable = {
    new SparkException(s"Exiting due to error from cluster scheduler: $message")
  }

  def failToSerializeTaskError(e: Throwable): Throwable = {
    new TaskNotSerializableException(e)
  }

  def unrecognizedBlockIdError(name: String): Throwable = {
    new UnrecognizedBlockId(name)
  }

  def taskHasNotLockedBlockError(currentTaskAttemptId: Long, blockId: BlockId): Throwable = {
    new SparkException(s"Task $currentTaskAttemptId has not locked block $blockId for writing")
  }

  def blockDoesNotExistError(blockId: BlockId): Throwable = {
    new SparkException(s"Block $blockId does not exist")
  }

  def cannotSaveBlockOnDecommissionedExecutorError(blockId: BlockId): Throwable = {
    new BlockSavedOnDecommissionedBlockManagerException(blockId)
  }

  def waitingForReplicationToFinishError(e: Throwable): Throwable = {
    new SparkException("Error occurred while waiting for replication to finish", e)
  }

  def unableToRegisterWithExternalShuffleServerError(e: Throwable): Throwable = {
    new SparkException(s"Unable to register with external shuffle server due to : ${e.getMessage}",
      e)
  }

  def waitingForAsyncReregistrationError(e: Throwable): Throwable = {
    new SparkException("Error occurred while waiting for async. reregistration", e)
  }

  def unexpectedShuffleBlockWithUnsupportedResolverError(
      shuffleManager: ShuffleManager,
      blockId: BlockId): Throwable = {
    new SparkException(s"Unexpected shuffle block ${blockId} with unsupported shuffle " +
      s"resolver ${shuffleManager.shuffleBlockResolver}")
  }

  def failToStoreBlockOnBlockManagerError(
      blockManagerId: BlockManagerId,
      blockId: BlockId): Throwable = {
    new SparkException(s"Failure while trying to store block $blockId on $blockManagerId.")
  }

  def readLockedBlockNotFoundError(blockId: BlockId): Throwable = {
    new SparkException(s"Block $blockId was not found even though it's read-locked")
  }

  def failToGetBlockWithLockError(blockId: BlockId): Throwable = {
    new SparkException(s"get() failed for block $blockId even though we held a lock")
  }

  def blockNotFoundError(blockId: BlockId): Throwable = {
    new BlockNotFoundException(blockId.toString)
  }

  def interruptedError(): Throwable = {
    new InterruptedException()
  }

  def blockStatusQueryReturnedNullError(blockId: BlockId): Throwable = {
    new SparkException(s"BlockManager returned null for BlockStatus query: $blockId")
  }

  def unexpectedBlockManagerMasterEndpointResultError(): Throwable = {
    new SparkException("BlockManagerMasterEndpoint returned false, expected true.")
  }

  def failToCreateDirectoryError(path: String, maxAttempts: Int): Throwable = {
    new IOException(
      s"Failed to create directory ${path} with permission 770 after $maxAttempts attempts!")
  }

  def unsupportedOperationError(): Throwable = {
    new UnsupportedOperationException()
  }

  def noSuchElementError(): Throwable = {
    new NoSuchElementException()
  }

  def fetchFailedError(
      bmAddress: BlockManagerId,
      shuffleId: Int,
      mapId: Long,
      mapIndex: Int,
      reduceId: Int,
      message: String,
      cause: Throwable = null): Throwable = {
    new FetchFailedException(bmAddress, shuffleId, mapId, mapIndex, reduceId, message, cause)
  }

  def failToGetNonShuffleBlockError(blockId: BlockId, e: Throwable): Throwable = {
    new SparkException(s"Failed to get block $blockId, which is not a shuffle block", e)
>>>>>>> 559fe96a
  }
}<|MERGE_RESOLUTION|>--- conflicted
+++ resolved
@@ -18,27 +18,19 @@
 package org.apache.spark.errors
 
 import java.io.IOException
-<<<<<<< HEAD
+import java.util.concurrent.TimeoutException
 import javax.ws.rs.WebApplicationException
 import javax.ws.rs.core.Response
 import javax.ws.rs.core.Response.Status
 
 import org.apache.hadoop.fs.Path
 
-import org.apache.spark.SparkException
-import org.apache.spark.status.KVUtils.MetadataMismatchException
-import org.apache.spark.status.api.v1.{BadParameterException, ForbiddenException, NotFoundException, ServiceUnavailable}
-import org.apache.spark.storage.{BlockId, RDDBlockId}
-=======
-import java.util.concurrent.TimeoutException
-
-import org.apache.hadoop.fs.Path
-
 import org.apache.spark.{SparkException, TaskNotSerializableException}
 import org.apache.spark.scheduler.{BarrierJobRunWithDynamicAllocationException, BarrierJobSlotsNumberCheckFailed, BarrierJobUnsupportedRDDChainException}
 import org.apache.spark.shuffle.{FetchFailedException, ShuffleManager}
+import org.apache.spark.status.KVUtils.MetadataMismatchException
+import org.apache.spark.status.api.v1.{BadParameterException, ForbiddenException, NotFoundException, ServiceUnavailable}
 import org.apache.spark.storage.{BlockId, BlockManagerId, BlockNotFoundException, BlockSavedOnDecommissionedBlockManagerException, RDDBlockId, UnrecognizedBlockId}
->>>>>>> 559fe96a
 
 /**
  * Object for grouping error messages from (most) exceptions thrown during query execution.
@@ -158,7 +150,6 @@
     new SparkException("Checkpoint dir must be specified.")
   }
 
-<<<<<<< HEAD
   def failToGetApplicationInfoError(): Throwable = {
     new NoSuchElementException("Failed to get the application information. " +
       "If you are starting up Spark, please wait a while until it's ready.")
@@ -255,7 +246,8 @@
         .entity("Couldn't parse date: " + originalValue)
         .build()
     )
-=======
+  }
+
   def askStandaloneSchedulerToShutDownExecutorsError(e: Exception): Throwable = {
     new SparkException("Error asking standalone scheduler to shut down executors", e)
   }
@@ -417,6 +409,5 @@
 
   def failToGetNonShuffleBlockError(blockId: BlockId, e: Throwable): Throwable = {
     new SparkException(s"Failed to get block $blockId, which is not a shuffle block", e)
->>>>>>> 559fe96a
   }
 }