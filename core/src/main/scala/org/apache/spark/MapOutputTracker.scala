--- conflicted
+++ resolved
@@ -1146,30 +1146,31 @@
         if (fetchedMapStatuses == null) {
           logInfo("Doing the map fetch; tracker endpoint = " + trackerEndpoint)
           val fetchedBytes = askTracker[Array[Byte]](GetMapOutputStatuses(shuffleId))
-<<<<<<< HEAD
-          fetchedMapStatuses = MapOutputTracker.deserializeOutputStatuses(fetchedBytes, conf)
-          logInfo("Got the map output locations")
-          mapStatuses.put(shuffleId, fetchedMapStatuses)
-        }
-        var fetchedMergeStatues = mergeStatuses.get(shuffleId).orNull
-        if (fetchMergeResult && fetchedMergeStatues == null) {
-          logInfo("Doing the merge fetch; tracker endpoint = " + trackerEndpoint)
-          val fetchedBytes = askTracker[Array[Byte]](GetMergeResultStatuses(shuffleId))
-          fetchedMergeStatues = MapOutputTracker.deserializeOutputStatuses(fetchedBytes, conf)
-          logInfo("Got the merge output locations")
-          mergeStatuses.put(shuffleId, fetchedMergeStatues)
-=======
           try {
-            fetchedStatuses = MapOutputTracker.deserializeMapStatuses(fetchedBytes, conf)
+            fetchedMapStatuses = MapOutputTracker.deserializeOutputStatuses(fetchedBytes, conf)
           } catch {
             case e: SparkException =>
               throw new MetadataFetchFailedException(shuffleId, -1,
                 s"Unable to deserialize broadcasted map statuses for shuffle $shuffleId: " +
                   e.getCause)
           }
-          logInfo("Got the output locations")
-          mapStatuses.put(shuffleId, fetchedStatuses)
->>>>>>> 82ad2f9d
+          logInfo("Got the map output locations")
+          mapStatuses.put(shuffleId, fetchedMapStatuses)
+        }
+        var fetchedMergeStatues = mergeStatuses.get(shuffleId).orNull
+        if (fetchMergeResult && fetchedMergeStatues == null) {
+          logInfo("Doing the merge fetch; tracker endpoint = " + trackerEndpoint)
+          val fetchedBytes = askTracker[Array[Byte]](GetMergeResultStatuses(shuffleId))
+          try {
+            fetchedMergeStatues = MapOutputTracker.deserializeOutputStatuses(fetchedBytes, conf)
+          } catch {
+            case e: SparkException =>
+              throw new MetadataFetchFailedException(shuffleId, -1,
+                s"Unable to deserialize broadcasted merge statuses for shuffle $shuffleId: " +
+                  e.getCause)
+          }
+          logInfo("Got the merge output locations")
+          mergeStatuses.put(shuffleId, fetchedMergeStatues)
         }
         logDebug(s"Fetching map ${if (fetchMergeResult) "/merge"} for shuffle $shuffleId took " +
           s"${TimeUnit.NANOSECONDS.toMillis(System.nanoTime() - startTimeNs)} ms")
@@ -1282,29 +1283,21 @@
       case DIRECT =>
         deserializeObject(bytes, 1, bytes.length - 1).asInstanceOf[Array[T]]
       case BROADCAST =>
-<<<<<<< HEAD
-        // deserialize the Broadcast, pull .value array out of it, and then deserialize that
-        val bcast = deserializeObject(bytes, 1, bytes.length - 1).
-          asInstanceOf[Broadcast[Array[Byte]]]
-        logInfo("Broadcast outputstatuses size = " + bytes.length +
-          ", actual size = " + bcast.value.length)
-        // Important - ignore the DIRECT tag ! Start from offset 1
-        deserializeObject(bcast.value, 1, bcast.value.length - 1).asInstanceOf[Array[T]]
-=======
         try {
           // deserialize the Broadcast, pull .value array out of it, and then deserialize that
           val bcast = deserializeObject(bytes, 1, bytes.length - 1).
             asInstanceOf[Broadcast[Array[Byte]]]
-          logInfo("Broadcast mapstatuses size = " + bytes.length +
+          logInfo("Broadcast outputstatuses size = " + bytes.length +
             ", actual size = " + bcast.value.length)
           // Important - ignore the DIRECT tag ! Start from offset 1
-          deserializeObject(bcast.value, 1, bcast.value.length - 1).asInstanceOf[Array[MapStatus]]
+          deserializeObject(bcast.value, 1, bcast.value.length - 1).asInstanceOf[Array[T]]
         } catch {
           case e: IOException =>
-            logWarning("Exception encountered during deserializing broadcasted map statuses: ", e)
-            throw new SparkException("Unable to deserialize broadcasted map statuses", e)
-        }
->>>>>>> 82ad2f9d
+            logWarning("Exception encountered during deserializing broadcasted" +
+              " output statuses: ", e)
+            throw new SparkException("Unable to deserialize broadcasted" +
+              " output statuses", e)
+        }
       case _ => throw new IllegalArgumentException("Unexpected byte tag = " + bytes(0))
     }
   }
