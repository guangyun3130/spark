--- conflicted
+++ resolved
@@ -36,13 +36,8 @@
 class BlockManagerId private (
     private var executorId_ : String,
     private var host_ : String,
-<<<<<<< HEAD
     private var port_ : Int)
   extends Externalizable {
-=======
-    private var port_ : Int
-  ) extends Externalizable {
->>>>>>> 39012452
 
   private def this() = this(null, null, 0)  // For deserialization only
 
@@ -64,10 +59,6 @@
 
   def port: Int = port_
 
-<<<<<<< HEAD
-
-=======
->>>>>>> 39012452
   override def writeExternal(out: ObjectOutput) {
     out.writeUTF(executorId_)
     out.writeUTF(host_)
@@ -83,11 +74,7 @@
   @throws(classOf[IOException])
   private def readResolve(): Object = BlockManagerId.getCachedBlockManagerId(this)
 
-<<<<<<< HEAD
-  override def toString = "BlockManagerId(%s, %s, %d)".format(executorId, host, port)
-=======
   override def toString = s"BlockManagerId($executorId, $host, $port)"
->>>>>>> 39012452
 
   override def hashCode: Int = (executorId.hashCode * 41 + host.hashCode) * 41 + port
 
