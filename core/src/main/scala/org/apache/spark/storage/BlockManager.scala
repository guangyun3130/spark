/*
 * Licensed to the Apache Software Foundation (ASF) under one or more
 * contributor license agreements.  See the NOTICE file distributed with
 * this work for additional information regarding copyright ownership.
 * The ASF licenses this file to You under the Apache License, Version 2.0
 * (the "License"); you may not use this file except in compliance with
 * the License.  You may obtain a copy of the License at
 *
 *    http://www.apache.org/licenses/LICENSE-2.0
 *
 * Unless required by applicable law or agreed to in writing, software
 * distributed under the License is distributed on an "AS IS" BASIS,
 * WITHOUT WARRANTIES OR CONDITIONS OF ANY KIND, either express or implied.
 * See the License for the specific language governing permissions and
 * limitations under the License.
 */

package org.apache.spark.storage

import java.io._
import java.nio.{ByteBuffer, MappedByteBuffer}
import java.util.concurrent.ConcurrentHashMap

import scala.collection.mutable.{ArrayBuffer, HashMap}
import scala.concurrent.duration._
import scala.concurrent.{Await, ExecutionContext, Future}
import scala.util.Random
import scala.util.control.NonFatal
import scala.collection.JavaConverters._

import sun.nio.ch.DirectBuffer

import org.apache.spark._
import org.apache.spark.executor.{DataReadMethod, ShuffleWriteMetrics}
import org.apache.spark.io.CompressionCodec
import org.apache.spark.memory.MemoryManager
import org.apache.spark.network._
import org.apache.spark.network.buffer.{ManagedBuffer, NioManagedBuffer}
import org.apache.spark.network.netty.SparkTransportConf
import org.apache.spark.network.shuffle.ExternalShuffleClient
import org.apache.spark.network.shuffle.protocol.ExecutorShuffleInfo
import org.apache.spark.rpc.RpcEnv
import org.apache.spark.serializer.{Serializer, SerializerInstance}
import org.apache.spark.shuffle.ShuffleManager
import org.apache.spark.util._

private[spark] sealed trait BlockValues
private[spark] case class ByteBufferValues(buffer: ByteBuffer) extends BlockValues
private[spark] case class IteratorValues(iterator: Iterator[Any]) extends BlockValues
private[spark] case class ArrayValues(buffer: Array[Any]) extends BlockValues

/* Class for returning a fetched block and associated metrics. */
private[spark] class BlockResult(
    val data: Iterator[Any],
    val readMethod: DataReadMethod.Value,
    val bytes: Long)

/**
 * Manager running on every node (driver and executors) which provides interfaces for putting and
 * retrieving blocks both locally and remotely into various stores (memory, disk, and off-heap).
 *
 * Note that #initialize() must be called before the BlockManager is usable.
 */
private[spark] class BlockManager(
    executorId: String,
    rpcEnv: RpcEnv,
    val master: BlockManagerMaster,
    defaultSerializer: Serializer,
    val conf: SparkConf,
    val memoryManager: MemoryManager,
    mapOutputTracker: MapOutputTracker,
    shuffleManager: ShuffleManager,
    blockTransferService: BlockTransferService,
    securityManager: SecurityManager,
    numUsableCores: Int)
  extends BlockDataManager with Logging {

  val diskBlockManager = new DiskBlockManager(this, conf)

  private val blockInfo = new TimeStampedHashMap[BlockId, BlockInfo]

  private val futureExecutionContext = ExecutionContext.fromExecutorService(
    ThreadUtils.newDaemonCachedThreadPool("block-manager-future", 128))

  // Actual storage of where blocks are kept
  private var externalBlockStoreInitialized = false
  private[spark] val memoryStore = new MemoryStore(this, memoryManager)
  private[spark] val diskStore = new DiskStore(this, diskBlockManager)
  private[spark] lazy val externalBlockStore: ExternalBlockStore = {
    externalBlockStoreInitialized = true
    new ExternalBlockStore(this, executorId)
  }
  memoryManager.setMemoryStore(memoryStore)

  // Note: depending on the memory manager, `maxStorageMemory` may actually vary over time.
  // However, since we use this only for reporting and logging, what we actually want here is
  // the absolute maximum value that `maxStorageMemory` can ever possibly reach. We may need
  // to revisit whether reporting this value as the "max" is intuitive to the user.
  private val maxMemory = memoryManager.maxStorageMemory

  private[spark]
  val externalShuffleServiceEnabled = conf.getBoolean("spark.shuffle.service.enabled", false)

  // Port used by the external shuffle service. In Yarn mode, this may be already be
  // set through the Hadoop configuration as the server is launched in the Yarn NM.
  private val externalShuffleServicePort = {
    val tmpPort = Utils.getSparkOrYarnConfig(conf, "spark.shuffle.service.port", "7337").toInt
    if (tmpPort == 0) {
      // for testing, we set "spark.shuffle.service.port" to 0 in the yarn config, so yarn finds
      // an open port.  But we still need to tell our spark apps the right port to use.  So
      // only if the yarn config has the port set to 0, we prefer the value in the spark config
      conf.get("spark.shuffle.service.port").toInt
    } else {
      tmpPort
    }
  }

  var blockManagerId: BlockManagerId = _

  // Address of the server that serves this executor's shuffle files. This is either an external
  // service, or just our own Executor's BlockManager.
  private[spark] var shuffleServerId: BlockManagerId = _

  // Client to read other executors' shuffle files. This is either an external service, or just the
  // standard BlockTransferService to directly connect to other Executors.
  private[spark] val shuffleClient = if (externalShuffleServiceEnabled) {
    val transConf = SparkTransportConf.fromSparkConf(conf, "shuffle", numUsableCores)
    new ExternalShuffleClient(transConf, securityManager, securityManager.isAuthenticationEnabled(),
      securityManager.isSaslEncryptionEnabled())
  } else {
    blockTransferService
  }

  // Whether to compress broadcast variables that are stored
  private val compressBroadcast = conf.getBoolean("spark.broadcast.compress", true)
  // Whether to compress shuffle output that are stored
  private val compressShuffle = conf.getBoolean("spark.shuffle.compress", true)
  // Whether to compress RDD partitions that are stored serialized
  private val compressRdds = conf.getBoolean("spark.rdd.compress", false)
  // Whether to compress shuffle output temporarily spilled to disk
  private val compressShuffleSpill = conf.getBoolean("spark.shuffle.spill.compress", true)

  private val slaveEndpoint = rpcEnv.setupEndpoint(
    "BlockManagerEndpoint" + BlockManager.ID_GENERATOR.next,
    new BlockManagerSlaveEndpoint(rpcEnv, this, mapOutputTracker))

  // Pending re-registration action being executed asynchronously or null if none is pending.
  // Accesses should synchronize on asyncReregisterLock.
  private var asyncReregisterTask: Future[Unit] = null
  private val asyncReregisterLock = new Object

  private val metadataCleaner = new MetadataCleaner(
    MetadataCleanerType.BLOCK_MANAGER, this.dropOldNonBroadcastBlocks, conf)
  private val broadcastCleaner = new MetadataCleaner(
    MetadataCleanerType.BROADCAST_VARS, this.dropOldBroadcastBlocks, conf)

  // Field related to peer block managers that are necessary for block replication
  @volatile private var cachedPeers: Seq[BlockManagerId] = _
  private val peerFetchLock = new Object
  private var lastPeerFetchTime = 0L

  /* The compression codec to use. Note that the "lazy" val is necessary because we want to delay
   * the initialization of the compression codec until it is first used. The reason is that a Spark
   * program could be using a user-defined codec in a third party jar, which is loaded in
   * Executor.updateDependencies. When the BlockManager is initialized, user level jars hasn't been
   * loaded yet. */
  private lazy val compressionCodec: CompressionCodec = CompressionCodec.createCodec(conf)

  // Blocks are removing by another thread
  val pendingToRemove = new ConcurrentHashMap[BlockId, Long]()

  private val NON_TASK_WRITER = -1024L

  /**
   * Initializes the BlockManager with the given appId. This is not performed in the constructor as
   * the appId may not be known at BlockManager instantiation time (in particular for the driver,
   * where it is only learned after registration with the TaskScheduler).
   *
   * This method initializes the BlockTransferService and ShuffleClient, registers with the
   * BlockManagerMaster, starts the BlockManagerWorker endpoint, and registers with a local shuffle
   * service if configured.
   */
  def initialize(appId: String): Unit = {
    blockTransferService.init(this)
    shuffleClient.init(appId)

    blockManagerId = BlockManagerId(
      executorId, blockTransferService.hostName, blockTransferService.port)

    shuffleServerId = if (externalShuffleServiceEnabled) {
      logInfo(s"external shuffle service port = $externalShuffleServicePort")
      BlockManagerId(executorId, blockTransferService.hostName, externalShuffleServicePort)
    } else {
      blockManagerId
    }

    master.registerBlockManager(blockManagerId, maxMemory, slaveEndpoint)

    // Register Executors' configuration with the local shuffle service, if one should exist.
    if (externalShuffleServiceEnabled && !blockManagerId.isDriver) {
      registerWithExternalShuffleServer()
    }
  }

  private def registerWithExternalShuffleServer() {
    logInfo("Registering executor with local external shuffle service.")
    val shuffleConfig = new ExecutorShuffleInfo(
      diskBlockManager.localDirs.map(_.toString),
      diskBlockManager.subDirsPerLocalDir,
      shuffleManager.getClass.getName)

    val MAX_ATTEMPTS = 3
    val SLEEP_TIME_SECS = 5

    for (i <- 1 to MAX_ATTEMPTS) {
      try {
        // Synchronous and will throw an exception if we cannot connect.
        shuffleClient.asInstanceOf[ExternalShuffleClient].registerWithShuffleServer(
          shuffleServerId.host, shuffleServerId.port, shuffleServerId.executorId, shuffleConfig)
        return
      } catch {
        case e: Exception if i < MAX_ATTEMPTS =>
          logError(s"Failed to connect to external shuffle server, will retry ${MAX_ATTEMPTS - i}"
            + s" more times after waiting $SLEEP_TIME_SECS seconds...", e)
          Thread.sleep(SLEEP_TIME_SECS * 1000)
      }
    }
  }

  /**
   * Report all blocks to the BlockManager again. This may be necessary if we are dropped
   * by the BlockManager and come back or if we become capable of recovering blocks on disk after
   * an executor crash.
   *
   * This function deliberately fails silently if the master returns false (indicating that
   * the slave needs to re-register). The error condition will be detected again by the next
   * heart beat attempt or new block registration and another try to re-register all blocks
   * will be made then.
   */
  private def reportAllBlocks(): Unit = {
    logInfo(s"Reporting ${blockInfo.size} blocks to the master.")
    for ((blockId, info) <- blockInfo) {
      val status = getCurrentBlockStatus(blockId, info)
      if (!tryToReportBlockStatus(blockId, info, status)) {
        logError(s"Failed to report $blockId to master; giving up.")
        return
      }
    }
  }

  /**
   * Re-register with the master and report all blocks to it. This will be called by the heart beat
   * thread if our heartbeat to the block manager indicates that we were not registered.
   *
   * Note that this method must be called without any BlockInfo locks held.
   */
  def reregister(): Unit = {
    // TODO: We might need to rate limit re-registering.
    logInfo("BlockManager re-registering with master")
    master.registerBlockManager(blockManagerId, maxMemory, slaveEndpoint)
    reportAllBlocks()
  }

  /**
   * Re-register with the master sometime soon.
   */
  private def asyncReregister(): Unit = {
    asyncReregisterLock.synchronized {
      if (asyncReregisterTask == null) {
        asyncReregisterTask = Future[Unit] {
          // This is a blocking action and should run in futureExecutionContext which is a cached
          // thread pool
          reregister()
          asyncReregisterLock.synchronized {
            asyncReregisterTask = null
          }
        }(futureExecutionContext)
      }
    }
  }

  /**
   * For testing. Wait for any pending asynchronous re-registration; otherwise, do nothing.
   */
  def waitForAsyncReregister(): Unit = {
    val task = asyncReregisterTask
    if (task != null) {
      Await.ready(task, Duration.Inf)
    }
  }

  /**
   * Interface to get local block data. Throws an exception if the block cannot be found or
   * cannot be read successfully.
   */
  override def getBlockData(blockId: BlockId): ManagedBuffer = {
    if (blockId.isShuffle) {
      shuffleManager.shuffleBlockResolver.getBlockData(blockId.asInstanceOf[ShuffleBlockId])
    } else {
      val blockBytesOpt = doGetLocal(blockId, asBlockResult = false)
        .asInstanceOf[Option[ByteBuffer]]
      if (blockBytesOpt.isDefined) {
        val buffer = blockBytesOpt.get
        new NioManagedBuffer(buffer)
      } else {
        throw new BlockNotFoundException(blockId.toString)
      }
    }
  }

  /**
   * Put the block locally, using the given storage level.
   */
  override def putBlockData(blockId: BlockId, data: ManagedBuffer, level: StorageLevel): Unit = {
    putBytes(blockId, data.nioByteBuffer(), level)
  }

  /**
   * Get the BlockStatus for the block identified by the given ID, if it exists.
   * NOTE: This is mainly for testing, and it doesn't fetch information from external block store.
   */
  def getStatus(blockId: BlockId): Option[BlockStatus] = {
    blockInfo.get(blockId).map { info =>
      val memSize = if (memoryStore.contains(blockId)) memoryStore.getSize(blockId) else 0L
      val diskSize = if (diskStore.contains(blockId)) diskStore.getSize(blockId) else 0L
      // Assume that block is not in external block store
      BlockStatus(info.level, memSize, diskSize, 0L)
    }
  }

  /**
   * Get the ids of existing blocks that match the given filter. Note that this will
   * query the blocks stored in the disk block manager (that the block manager
   * may not know of).
   */
  def getMatchingBlockIds(filter: BlockId => Boolean): Seq[BlockId] = {
    (blockInfo.keys ++ diskBlockManager.getAllBlocks()).filter(filter).toSeq
  }

  /**
   * Tell the master about the current storage status of a block. This will send a block update
   * message reflecting the current status, *not* the desired storage level in its block info.
   * For example, a block with MEMORY_AND_DISK set might have fallen out to be only on disk.
   *
   * droppedMemorySize exists to account for when the block is dropped from memory to disk (so
   * it is still valid). This ensures that update in master will compensate for the increase in
   * memory on slave.
   */
  private def reportBlockStatus(
      blockId: BlockId,
      info: BlockInfo,
      status: BlockStatus,
      droppedMemorySize: Long = 0L): Unit = {
    val needReregister = !tryToReportBlockStatus(blockId, info, status, droppedMemorySize)
    if (needReregister) {
      logInfo(s"Got told to re-register updating block $blockId")
      // Re-registering will report our new block for free.
      asyncReregister()
    }
    logDebug(s"Told master about block $blockId")
  }

  /**
   * Actually send a UpdateBlockInfo message. Returns the master's response,
   * which will be true if the block was successfully recorded and false if
   * the slave needs to re-register.
   */
  private def tryToReportBlockStatus(
      blockId: BlockId,
      info: BlockInfo,
      status: BlockStatus,
      droppedMemorySize: Long = 0L): Boolean = {
    if (info.tellMaster) {
      val storageLevel = status.storageLevel
      val inMemSize = Math.max(status.memSize, droppedMemorySize)
      val inExternalBlockStoreSize = status.externalBlockStoreSize
      val onDiskSize = status.diskSize
      master.updateBlockInfo(
        blockManagerId, blockId, storageLevel, inMemSize, onDiskSize, inExternalBlockStoreSize)
    } else {
      true
    }
  }

  /**
   * Return the updated storage status of the block with the given ID. More specifically, if
   * the block is dropped from memory and possibly added to disk, return the new storage level
   * and the updated in-memory and on-disk sizes.
   */
  private def getCurrentBlockStatus(blockId: BlockId, info: BlockInfo): BlockStatus = {
    info.synchronized {
      info.level match {
        case null =>
          BlockStatus(StorageLevel.NONE, 0L, 0L, 0L)
        case level =>
          val inMem = level.useMemory && memoryStore.contains(blockId)
          val inExternalBlockStore = level.useOffHeap && externalBlockStore.contains(blockId)
          val onDisk = level.useDisk && diskStore.contains(blockId)
          val deserialized = if (inMem) level.deserialized else false
          val replication = if (inMem || inExternalBlockStore || onDisk) level.replication else 1
          val storageLevel =
            StorageLevel(onDisk, inMem, inExternalBlockStore, deserialized, replication)
          val memSize = if (inMem) memoryStore.getSize(blockId) else 0L
          val externalBlockStoreSize =
            if (inExternalBlockStore) externalBlockStore.getSize(blockId) else 0L
          val diskSize = if (onDisk) diskStore.getSize(blockId) else 0L
          BlockStatus(storageLevel, memSize, diskSize, externalBlockStoreSize)
      }
    }
  }

  /**
   * Get locations of an array of blocks.
   */
  private def getLocationBlockIds(blockIds: Array[BlockId]): Array[Seq[BlockManagerId]] = {
    val startTimeMs = System.currentTimeMillis
    val locations = master.getLocations(blockIds).toArray
    logDebug("Got multiple block location in %s".format(Utils.getUsedTimeMs(startTimeMs)))
    locations
  }

  /**
   * Get block from local block manager.
   */
  def getLocal(blockId: BlockId): Option[BlockResult] = {
    logDebug(s"Getting local block $blockId")
    doGetLocal(blockId, asBlockResult = true).asInstanceOf[Option[BlockResult]]
  }

  /**
   * Get block from the local block manager as serialized bytes.
   */
  def getLocalBytes(blockId: BlockId): Option[ByteBuffer] = {
    logDebug(s"Getting local block $blockId as bytes")
    // As an optimization for map output fetches, if the block is for a shuffle, return it
    // without acquiring a lock; the disk store never deletes (recent) items so this should work
    if (blockId.isShuffle) {
      val shuffleBlockResolver = shuffleManager.shuffleBlockResolver
      // TODO: This should gracefully handle case where local block is not available. Currently
      // downstream code will throw an exception.
      Option(
        shuffleBlockResolver.getBlockData(blockId.asInstanceOf[ShuffleBlockId]).nioByteBuffer())
    } else {
      doGetLocal(blockId, asBlockResult = false).asInstanceOf[Option[ByteBuffer]]
    }
  }

  private def doGetLocal(blockId: BlockId, asBlockResult: Boolean): Option[Any] = {
    val info = blockInfo.get(blockId).orNull
    if (info != null) {
      info.synchronized {
        // Double check to make sure the block is still there. There is a small chance that the
        // block has been removed by removeBlock (which also synchronizes on the blockInfo object).
        // Note that this only checks metadata tracking. If user intentionally deleted the block
        // on disk or from off heap storage without using removeBlock, this conditional check will
        // still pass but eventually we will get an exception because we can't find the block.
        if (blockInfo.get(blockId).isEmpty) {
          logWarning(s"Block $blockId had been removed")
          return None
        }

        // If another thread is writing the block, wait for it to become ready.
        if (!info.waitForReady()) {
          // If we get here, the block write failed.
          logWarning(s"Block $blockId was marked as failure.")
          return None
        }

        val level = info.level
        logDebug(s"Level for block $blockId is $level")

        // Look for the block in memory
        if (level.useMemory) {
          logDebug(s"Getting block $blockId from memory")
          val result = if (asBlockResult) {
            memoryStore.getValues(blockId).map(new BlockResult(_, DataReadMethod.Memory, info.size))
          } else {
            memoryStore.getBytes(blockId)
          }
          result match {
            case Some(values) =>
              return result
            case None =>
              logDebug(s"Block $blockId not found in memory")
          }
        }

        // Look for the block in external block store
        if (level.useOffHeap) {
          logDebug(s"Getting block $blockId from ExternalBlockStore")
          if (externalBlockStore.contains(blockId)) {
            val result = if (asBlockResult) {
              externalBlockStore.getValues(blockId)
                .map(new BlockResult(_, DataReadMethod.Memory, info.size))
            } else {
              externalBlockStore.getBytes(blockId)
            }
            result match {
              case Some(values) =>
                return result
              case None =>
                logDebug(s"Block $blockId not found in ExternalBlockStore")
            }
          }
        }

        // Look for block on disk, potentially storing it back in memory if required
        if (level.useDisk) {
          logDebug(s"Getting block $blockId from disk")
          val bytes: ByteBuffer = diskStore.getBytes(blockId) match {
            case Some(b) => b
            case None =>
              throw new BlockException(
                blockId, s"Block $blockId not found on disk, though it should be")
          }
          assert(0 == bytes.position())

          if (!level.useMemory) {
            // If the block shouldn't be stored in memory, we can just return it
            if (asBlockResult) {
              return Some(new BlockResult(dataDeserialize(blockId, bytes), DataReadMethod.Disk,
                info.size))
            } else {
              return Some(bytes)
            }
          } else {
            // Otherwise, we also have to store something in the memory store
            if (!level.deserialized || !asBlockResult) {
              /* We'll store the bytes in memory if the block's storage level includes
               * "memory serialized", or if it should be cached as objects in memory
               * but we only requested its serialized bytes. */
              memoryStore.putBytes(blockId, bytes.limit, () => {
                // https://issues.apache.org/jira/browse/SPARK-6076
                // If the file size is bigger than the free memory, OOM will happen. So if we cannot
                // put it into MemoryStore, copyForMemory should not be created. That's why this
                // action is put into a `() => ByteBuffer` and created lazily.
                val copyForMemory = ByteBuffer.allocate(bytes.limit)
                copyForMemory.put(bytes)
              })
              bytes.rewind()
            }
            if (!asBlockResult) {
              return Some(bytes)
            } else {
              val values = dataDeserialize(blockId, bytes)
              if (level.deserialized) {
                // Cache the values before returning them
                val putResult = memoryStore.putIterator(
                  blockId, values, level, returnValues = true, allowPersistToDisk = false)
                // The put may or may not have succeeded, depending on whether there was enough
                // space to unroll the block. Either way, the put here should return an iterator.
                putResult.data match {
                  case Left(it) =>
                    return Some(new BlockResult(it, DataReadMethod.Disk, info.size))
                  case _ =>
                    // This only happens if we dropped the values back to disk (which is never)
                    throw new SparkException("Memory store did not return an iterator!")
                }
              } else {
                return Some(new BlockResult(values, DataReadMethod.Disk, info.size))
              }
            }
          }
        }
      }
    } else {
      logDebug(s"Block $blockId not registered locally")
    }
    None
  }

  /**
   * Get block from remote block managers.
   */
  def getRemote(blockId: BlockId): Option[BlockResult] = {
    logDebug(s"Getting remote block $blockId")
    doGetRemote(blockId, asBlockResult = true).asInstanceOf[Option[BlockResult]]
  }

  /**
   * Get block from remote block managers as serialized bytes.
   */
  def getRemoteBytes(blockId: BlockId): Option[ByteBuffer] = {
    logDebug(s"Getting remote block $blockId as bytes")
    doGetRemote(blockId, asBlockResult = false).asInstanceOf[Option[ByteBuffer]]
  }

  private def doGetRemote(blockId: BlockId, asBlockResult: Boolean): Option[Any] = {
    require(blockId != null, "BlockId is null")
    val locations = Random.shuffle(master.getLocations(blockId))
    var numFetchFailures = 0
    for (loc <- locations) {
      logDebug(s"Getting remote block $blockId from $loc")
      val data = try {
        blockTransferService.fetchBlockSync(
          loc.host, loc.port, loc.executorId, blockId.toString).nioByteBuffer()
      } catch {
        case NonFatal(e) =>
          numFetchFailures += 1
          if (numFetchFailures == locations.size) {
            // An exception is thrown while fetching this block from all locations
            throw new BlockFetchException(s"Failed to fetch block from" +
              s" ${locations.size} locations. Most recent failure cause:", e)
          } else {
            // This location failed, so we retry fetch from a different one by returning null here
            logWarning(s"Failed to fetch remote block $blockId " +
              s"from $loc (failed attempt $numFetchFailures)", e)
            null
          }
      }

      if (data != null) {
        if (asBlockResult) {
          return Some(new BlockResult(
            dataDeserialize(blockId, data),
            DataReadMethod.Network,
            data.limit()))
        } else {
          return Some(data)
        }
      }
      logDebug(s"The value of block $blockId is null")
    }
    logDebug(s"Block $blockId not found")
    None
  }

  /**
   * Get a block from the block manager (either local or remote).
   */
  def get(blockId: BlockId): Option[BlockResult] = {
    val local = getLocal(blockId)
    if (local.isDefined) {
      logInfo(s"Found block $blockId locally")
      return local
    }
    val remote = getRemote(blockId)
    if (remote.isDefined) {
      logInfo(s"Found block $blockId remotely")
      return remote
    }
    None
  }

  def putIterator(
      blockId: BlockId,
      values: Iterator[Any],
      level: StorageLevel,
      tellMaster: Boolean = true,
      effectiveStorageLevel: Option[StorageLevel] = None): Seq[(BlockId, BlockStatus)] = {
    require(values != null, "Values is null")
    doPut(blockId, IteratorValues(values), level, tellMaster, effectiveStorageLevel)
  }

  /**
   * A short circuited method to get a block writer that can write data directly to disk.
   * The Block will be appended to the File specified by filename. Callers should handle error
   * cases.
   */
  def getDiskWriter(
      blockId: BlockId,
      file: File,
      serializerInstance: SerializerInstance,
      bufferSize: Int,
      writeMetrics: ShuffleWriteMetrics): DiskBlockObjectWriter = {
    val compressStream: OutputStream => OutputStream = wrapForCompression(blockId, _)
    val syncWrites = conf.getBoolean("spark.shuffle.sync", false)
    new DiskBlockObjectWriter(file, serializerInstance, bufferSize, compressStream,
      syncWrites, writeMetrics, blockId)
  }

  /**
   * Put a new block of values to the block manager.
   * Return a list of blocks updated as a result of this put.
   */
  def putArray(
      blockId: BlockId,
      values: Array[Any],
      level: StorageLevel,
      tellMaster: Boolean = true,
      effectiveStorageLevel: Option[StorageLevel] = None): Seq[(BlockId, BlockStatus)] = {
    require(values != null, "Values is null")
    doPut(blockId, ArrayValues(values), level, tellMaster, effectiveStorageLevel)
  }

  /**
   * Put a new block of serialized bytes to the block manager.
   * Return a list of blocks updated as a result of this put.
   */
  def putBytes(
      blockId: BlockId,
      bytes: ByteBuffer,
      level: StorageLevel,
      tellMaster: Boolean = true,
      effectiveStorageLevel: Option[StorageLevel] = None): Seq[(BlockId, BlockStatus)] = {
    require(bytes != null, "Bytes is null")
    doPut(blockId, ByteBufferValues(bytes), level, tellMaster, effectiveStorageLevel)
  }

  /**
   * Put the given block according to the given level in one of the block stores, replicating
   * the values if necessary.
   *
   * The effective storage level refers to the level according to which the block will actually be
   * handled. This allows the caller to specify an alternate behavior of doPut while preserving
   * the original level specified by the user.
   */
  private def doPut(
      blockId: BlockId,
      data: BlockValues,
      level: StorageLevel,
      tellMaster: Boolean = true,
      effectiveStorageLevel: Option[StorageLevel] = None)
    : Seq[(BlockId, BlockStatus)] = {

    require(blockId != null, "BlockId is null")
    require(level != null && level.isValid, "StorageLevel is null or invalid")
    effectiveStorageLevel.foreach { level =>
      require(level != null && level.isValid, "Effective StorageLevel is null or invalid")
    }

    // Return value
    val updatedBlocks = new ArrayBuffer[(BlockId, BlockStatus)]

    /* Remember the block's storage level so that we can correctly drop it to disk if it needs
     * to be dropped right after it got put into memory. Note, however, that other threads will
     * not be able to get() this block until we call markReady on its BlockInfo. */
    val putBlockInfo = {
      val tinfo = new BlockInfo(level, tellMaster)
      // Do atomically !
      val oldBlockOpt = blockInfo.putIfAbsent(blockId, tinfo)
      if (oldBlockOpt.isDefined) {
        if (oldBlockOpt.get.waitForReady()) {
          logWarning(s"Block $blockId already exists on this machine; not re-adding it")
          return updatedBlocks
        }
        // TODO: So the block info exists - but previous attempt to load it (?) failed.
        // What do we do now ? Retry on it ?
        oldBlockOpt.get
      } else {
        tinfo
      }
    }

    val startTimeMs = System.currentTimeMillis

    /* If we're storing values and we need to replicate the data, we'll want access to the values,
     * but because our put will read the whole iterator, there will be no values left. For the
     * case where the put serializes data, we'll remember the bytes, above; but for the case where
     * it doesn't, such as deserialized storage, let's rely on the put returning an Iterator. */
    var valuesAfterPut: Iterator[Any] = null

    // Ditto for the bytes after the put
    var bytesAfterPut: ByteBuffer = null

    // Size of the block in bytes
    var size = 0L

    // The level we actually use to put the block
    val putLevel = effectiveStorageLevel.getOrElse(level)

    // If we're storing bytes, then initiate the replication before storing them locally.
    // This is faster as data is already serialized and ready to send.
    val replicationFuture = data match {
      case b: ByteBufferValues if putLevel.replication > 1 =>
        // Duplicate doesn't copy the bytes, but just creates a wrapper
        val bufferView = b.buffer.duplicate()
        Future {
          // This is a blocking action and should run in futureExecutionContext which is a cached
          // thread pool
          replicate(blockId, bufferView, putLevel)
        }(futureExecutionContext)
      case _ => null
    }

    putBlockInfo.synchronized {
      logTrace("Put for block %s took %s to get into synchronized block"
        .format(blockId, Utils.getUsedTimeMs(startTimeMs)))

      var marked = false
      try {
        // returnValues - Whether to return the values put
        // blockStore - The type of storage to put these values into
        val (returnValues, blockStore: BlockStore) = {
          if (putLevel.useMemory) {
            // Put it in memory first, even if it also has useDisk set to true;
            // We will drop it to disk later if the memory store can't hold it.
            (true, memoryStore)
          } else if (putLevel.useOffHeap) {
            // Use external block store
            (false, externalBlockStore)
          } else if (putLevel.useDisk) {
            // Don't get back the bytes from put unless we replicate them
            (putLevel.replication > 1, diskStore)
          } else {
            assert(putLevel == StorageLevel.NONE)
            throw new BlockException(
              blockId, s"Attempted to put block $blockId without specifying storage level!")
          }
        }

        // Actually put the values
        val result = data match {
          case IteratorValues(iterator) =>
            blockStore.putIterator(blockId, iterator, putLevel, returnValues)
          case ArrayValues(array) =>
            blockStore.putArray(blockId, array, putLevel, returnValues)
          case ByteBufferValues(bytes) =>
            bytes.rewind()
            blockStore.putBytes(blockId, bytes, putLevel)
        }
        size = result.size
        result.data match {
          case Left (newIterator) if putLevel.useMemory => valuesAfterPut = newIterator
          case Right (newBytes) => bytesAfterPut = newBytes
          case _ =>
        }

        // Keep track of which blocks are dropped from memory
        if (putLevel.useMemory) {
          result.droppedBlocks.foreach { updatedBlocks += _ }
        }

        val putBlockStatus = getCurrentBlockStatus(blockId, putBlockInfo)
        if (putBlockStatus.storageLevel != StorageLevel.NONE) {
          // Now that the block is in either the memory, externalBlockStore, or disk store,
          // let other threads read it, and tell the master about it.
          marked = true
          putBlockInfo.markReady(size)
          if (tellMaster) {
            reportBlockStatus(blockId, putBlockInfo, putBlockStatus)
          }
          updatedBlocks += ((blockId, putBlockStatus))
        }
      } finally {
        // If we failed in putting the block to memory/disk, notify other possible readers
        // that it has failed, and then remove it from the block info map.
        if (!marked) {
          // Note that the remove must happen before markFailure otherwise another thread
          // could've inserted a new BlockInfo before we remove it.
          blockInfo.remove(blockId)
          putBlockInfo.markFailure()
          logWarning(s"Putting block $blockId failed")
        }
      }
    }
    logDebug("Put block %s locally took %s".format(blockId, Utils.getUsedTimeMs(startTimeMs)))

    // Either we're storing bytes and we asynchronously started replication, or we're storing
    // values and need to serialize and replicate them now:
    if (putLevel.replication > 1) {
      data match {
        case ByteBufferValues(bytes) =>
          if (replicationFuture != null) {
            Await.ready(replicationFuture, Duration.Inf)
          }
        case _ =>
          val remoteStartTime = System.currentTimeMillis
          // Serialize the block if not already done
          if (bytesAfterPut == null) {
            if (valuesAfterPut == null) {
              throw new SparkException(
                "Underlying put returned neither an Iterator nor bytes! This shouldn't happen.")
            }
            bytesAfterPut = dataSerialize(blockId, valuesAfterPut)
          }
          replicate(blockId, bytesAfterPut, putLevel)
          logDebug("Put block %s remotely took %s"
            .format(blockId, Utils.getUsedTimeMs(remoteStartTime)))
      }
    }

    BlockManager.dispose(bytesAfterPut)

    if (putLevel.replication > 1) {
      logDebug("Putting block %s with replication took %s"
        .format(blockId, Utils.getUsedTimeMs(startTimeMs)))
    } else {
      logDebug("Putting block %s without replication took %s"
        .format(blockId, Utils.getUsedTimeMs(startTimeMs)))
    }

    updatedBlocks
  }

  /**
   * Get peer block managers in the system.
   */
  private def getPeers(forceFetch: Boolean): Seq[BlockManagerId] = {
    peerFetchLock.synchronized {
      val cachedPeersTtl = conf.getInt("spark.storage.cachedPeersTtl", 60 * 1000) // milliseconds
      val timeout = System.currentTimeMillis - lastPeerFetchTime > cachedPeersTtl
      if (cachedPeers == null || forceFetch || timeout) {
        cachedPeers = master.getPeers(blockManagerId).sortBy(_.hashCode)
        lastPeerFetchTime = System.currentTimeMillis
        logDebug("Fetched peers from master: " + cachedPeers.mkString("[", ",", "]"))
      }
      cachedPeers
    }
  }

  /**
   * Replicate block to another node. Not that this is a blocking call that returns after
   * the block has been replicated.
   */
  private def replicate(blockId: BlockId, data: ByteBuffer, level: StorageLevel): Unit = {
    val maxReplicationFailures = conf.getInt("spark.storage.maxReplicationFailures", 1)
    val numPeersToReplicateTo = level.replication - 1
    val peersForReplication = new ArrayBuffer[BlockManagerId]
    val peersReplicatedTo = new ArrayBuffer[BlockManagerId]
    val peersFailedToReplicateTo = new ArrayBuffer[BlockManagerId]
    val tLevel = StorageLevel(
      level.useDisk, level.useMemory, level.useOffHeap, level.deserialized, 1)
    val startTime = System.currentTimeMillis
    val random = new Random(blockId.hashCode)

    var replicationFailed = false
    var failures = 0
    var done = false

    // Get cached list of peers
    peersForReplication ++= getPeers(forceFetch = false)

    // Get a random peer. Note that this selection of a peer is deterministic on the block id.
    // So assuming the list of peers does not change and no replication failures,
    // if there are multiple attempts in the same node to replicate the same block,
    // the same set of peers will be selected.
    def getRandomPeer(): Option[BlockManagerId] = {
      // If replication had failed, then force update the cached list of peers and remove the peers
      // that have been already used
      if (replicationFailed) {
        peersForReplication.clear()
        peersForReplication ++= getPeers(forceFetch = true)
        peersForReplication --= peersReplicatedTo
        peersForReplication --= peersFailedToReplicateTo
      }
      if (!peersForReplication.isEmpty) {
        Some(peersForReplication(random.nextInt(peersForReplication.size)))
      } else {
        None
      }
    }

    // One by one choose a random peer and try uploading the block to it
    // If replication fails (e.g., target peer is down), force the list of cached peers
    // to be re-fetched from driver and then pick another random peer for replication. Also
    // temporarily black list the peer for which replication failed.
    //
    // This selection of a peer and replication is continued in a loop until one of the
    // following 3 conditions is fulfilled:
    // (i) specified number of peers have been replicated to
    // (ii) too many failures in replicating to peers
    // (iii) no peer left to replicate to
    //
    while (!done) {
      getRandomPeer() match {
        case Some(peer) =>
          try {
            val onePeerStartTime = System.currentTimeMillis
            data.rewind()
            logTrace(s"Trying to replicate $blockId of ${data.limit()} bytes to $peer")
            blockTransferService.uploadBlockSync(
              peer.host, peer.port, peer.executorId, blockId, new NioManagedBuffer(data), tLevel)
            logTrace(s"Replicated $blockId of ${data.limit()} bytes to $peer in %s ms"
              .format(System.currentTimeMillis - onePeerStartTime))
            peersReplicatedTo += peer
            peersForReplication -= peer
            replicationFailed = false
            if (peersReplicatedTo.size == numPeersToReplicateTo) {
              done = true  // specified number of peers have been replicated to
            }
          } catch {
            case e: Exception =>
              logWarning(s"Failed to replicate $blockId to $peer, failure #$failures", e)
              failures += 1
              replicationFailed = true
              peersFailedToReplicateTo += peer
              if (failures > maxReplicationFailures) { // too many failures in replcating to peers
                done = true
              }
          }
        case None => // no peer left to replicate to
          done = true
      }
    }
    val timeTakeMs = (System.currentTimeMillis - startTime)
    logDebug(s"Replicating $blockId of ${data.limit()} bytes to " +
      s"${peersReplicatedTo.size} peer(s) took $timeTakeMs ms")
    if (peersReplicatedTo.size < numPeersToReplicateTo) {
      logWarning(s"Block $blockId replicated to only " +
        s"${peersReplicatedTo.size} peer(s) instead of $numPeersToReplicateTo peers")
    }
  }

  /**
   * Read a block consisting of a single object.
   */
  def getSingle(blockId: BlockId): Option[Any] = {
    get(blockId).map(_.data.next())
  }

  /**
   * Write a block consisting of a single object.
   */
  def putSingle(
      blockId: BlockId,
      value: Any,
      level: StorageLevel,
      tellMaster: Boolean = true): Seq[(BlockId, BlockStatus)] = {
    putIterator(blockId, Iterator(value), level, tellMaster)
  }

  def dropFromMemory(
      blockId: BlockId,
      data: Either[Array[Any], ByteBuffer]): Option[BlockStatus] = {
    dropFromMemory(blockId, () => data)
  }

  /**
   * Drop a block from memory, possibly putting it on disk if applicable. Called when the memory
   * store reaches its limit and needs to free up space.
   *
   * If `data` is not put on disk, it won't be created.
   *
   * Return the block status if the given block has been updated, else None.
   */
  def dropFromMemory(
      blockId: BlockId,
      data: () => Either[Array[Any], ByteBuffer]): Option[BlockStatus] = {

    logInfo(s"Dropping block $blockId from memory")
    val info = blockInfo.get(blockId).orNull

    // If the block has not already been dropped
    if (info != null && pendingToRemove.putIfAbsent(blockId, currentTaskAttemptId) == 0L) {
      try {
        info.synchronized {
          // required ? As of now, this will be invoked only for blocks which are ready
          // But in case this changes in future, adding for consistency sake.
          if (!info.waitForReady()) {
            // If we get here, the block write failed.
            logWarning(s"Block $blockId was marked as failure. Nothing to drop")
            return None
          } else if (blockInfo.get(blockId).isEmpty) {
            logWarning(s"Block $blockId was already dropped.")
            return None
          }
          var blockIsUpdated = false
          val level = info.level

          // Drop to disk, if storage level requires
          if (level.useDisk && !diskStore.contains(blockId)) {
            logInfo(s"Writing block $blockId to disk")
            data() match {
              case Left(elements) =>
                diskStore.putArray(blockId, elements, level, returnValues = false)
              case Right(bytes) =>
                diskStore.putBytes(blockId, bytes, level)
            }
            blockIsUpdated = true
          }

          // Actually drop from memory store
          val droppedMemorySize =
            if (memoryStore.contains(blockId)) memoryStore.getSize(blockId) else 0L
          val blockIsRemoved = memoryStore.remove(blockId)
          if (blockIsRemoved) {
            blockIsUpdated = true
          } else {
            logWarning(s"Block $blockId could not be dropped from memory as it does not exist")
          }

          val status = getCurrentBlockStatus(blockId, info)
          if (info.tellMaster) {
            reportBlockStatus(blockId, info, status, droppedMemorySize)
          }
          if (!level.useDisk) {
            // The block is completely gone from this node;forget it so we can put() it again later.
            blockInfo.remove(blockId)
          }
          if (blockIsUpdated) {
            return Some(status)
          }
        }
      } finally {
        pendingToRemove.remove(blockId)
      }
    }
    None
  }

  /**
   * Remove all blocks belonging to the given RDD.
 *
   * @return The number of blocks removed.
   */
  def removeRdd(rddId: Int): Int = {
    // TODO: Avoid a linear scan by creating another mapping of RDD.id to blocks.
    logInfo(s"Removing RDD $rddId")
    val blocksToRemove = blockInfo.keys.flatMap(_.asRDDId).filter(_.rddId == rddId)
    blocksToRemove.foreach { blockId => removeBlock(blockId, tellMaster = false) }
    blocksToRemove.size
  }

  /**
   * Remove all blocks belonging to the given broadcast.
   */
  def removeBroadcast(broadcastId: Long, tellMaster: Boolean): Int = {
    logDebug(s"Removing broadcast $broadcastId")
    val blocksToRemove = blockInfo.keys.collect {
      case bid @ BroadcastBlockId(`broadcastId`, _) => bid
    }
    blocksToRemove.foreach { blockId => removeBlock(blockId, tellMaster) }
    blocksToRemove.size
  }

  /**
   * Remove a block from both memory and disk.
   */
  def removeBlock(blockId: BlockId, tellMaster: Boolean = true): Unit = {
    logDebug(s"Removing block $blockId")
    val info = blockInfo.get(blockId).orNull
<<<<<<< HEAD
    if (info != null && pendingToRemove.putIfAbsent(blockId, currentTaskAttemptId) == 0L) {
      try {
        info.synchronized {
          val level = info.level
          // Removals are idempotent in disk store and memory store. At worst, we get a warning.
          val removedFromMemory = if (level.useMemory) memoryStore.remove(blockId) else false
          val removedFromDisk = if (level.useDisk) diskStore.remove(blockId) else false
          val removedFromExternalBlockStore =
            if (externalBlockStoreInitialized) externalBlockStore.remove(blockId) else false
          if (!removedFromMemory && !removedFromDisk && !removedFromExternalBlockStore) {
            logWarning(s"Block $blockId could not be removed as it was not found in either " +
              "the disk, memory, or external block store")
          }
          blockInfo.remove(blockId)
          if (tellMaster && info.tellMaster) {
            val status = getCurrentBlockStatus(blockId, info)
            reportBlockStatus(blockId, info, status)
          }
        }
      } finally {
        pendingToRemove.remove(blockId)
=======
    if (info != null) {
      info.synchronized {
        // Removals are idempotent in disk store and memory store. At worst, we get a warning.
        val removedFromMemory = memoryStore.remove(blockId)
        val removedFromDisk = diskStore.remove(blockId)
        val removedFromExternalBlockStore =
          if (externalBlockStoreInitialized) externalBlockStore.remove(blockId) else false
        if (!removedFromMemory && !removedFromDisk && !removedFromExternalBlockStore) {
          logWarning(s"Block $blockId could not be removed as it was not found in either " +
            "the disk, memory, or external block store")
        }
        blockInfo.remove(blockId)
        val status = getCurrentBlockStatus(blockId, info)
        if (tellMaster && info.tellMaster) {
          reportBlockStatus(blockId, info, status)
        }
        Option(TaskContext.get()).foreach { tc =>
          val metrics = tc.taskMetrics()
          val lastUpdatedBlocks = metrics.updatedBlocks.getOrElse(Seq[(BlockId, BlockStatus)]())
          metrics.updatedBlocks = Some(lastUpdatedBlocks ++ Seq((blockId, status)))
        }
>>>>>>> bf3c0608
      }
    } else {
      // The block has already been removed; do nothing.
      logWarning(s"Asked to remove block $blockId, which does not exist")
    }
  }

  private def dropOldNonBroadcastBlocks(cleanupTime: Long): Unit = {
    logInfo(s"Dropping non broadcast blocks older than $cleanupTime")
    dropOldBlocks(cleanupTime, !_.isBroadcast)
  }

  private def dropOldBroadcastBlocks(cleanupTime: Long): Unit = {
    logInfo(s"Dropping broadcast blocks older than $cleanupTime")
    dropOldBlocks(cleanupTime, _.isBroadcast)
  }

  private def dropOldBlocks(cleanupTime: Long, shouldDrop: (BlockId => Boolean)): Unit = {
    val iterator = blockInfo.getEntrySet.iterator
    while (iterator.hasNext) {
      val entry = iterator.next()
      val (id, info, time) = (entry.getKey, entry.getValue.value, entry.getValue.timestamp)
      if (time < cleanupTime && shouldDrop(id) &&
        pendingToRemove.putIfAbsent(id, currentTaskAttemptId) == 0L) {
        try {
          info.synchronized {
            val level = info.level
            if (level.useMemory) {
              memoryStore.remove(id)
            }
            if (level.useDisk) {
              diskStore.remove(id)
            }
            if (level.useOffHeap) {
              externalBlockStore.remove(id)
            }
            iterator.remove()
            logInfo(s"Dropped block $id")
          }
        } finally {
          pendingToRemove.remove(id)
        }
        val status = getCurrentBlockStatus(id, info)
        reportBlockStatus(id, info, status)
      }
    }
  }

  private def currentTaskAttemptId: Long = {
    Option(TaskContext.get()).map(_.taskAttemptId()).getOrElse(NON_TASK_WRITER)
  }

  def getBlockInfo(blockId: BlockId): BlockInfo = {
    blockInfo.get(blockId).orNull
  }

  /**
   * Release all lock held by the given task, clearing that task's pin bookkeeping
   * structures and updating the global pin counts. This method should be called at the
   * end of a task (either by a task completion handler or in `TaskRunner.run()`).
   *
   * @return the ids of blocks whose pins were released
   */
  def releaseAllLocksForTask(taskAttemptId: Long): ArrayBuffer[BlockId] = {
    var selectLocks = ArrayBuffer[BlockId]()
    pendingToRemove.entrySet().asScala.foreach { entry =>
      if (entry.getValue == taskAttemptId) {
        pendingToRemove.remove(entry.getKey)
        selectLocks += entry.getKey
      }
    }
    selectLocks
  }

  private def shouldCompress(blockId: BlockId): Boolean = {
    blockId match {
      case _: ShuffleBlockId => compressShuffle
      case _: BroadcastBlockId => compressBroadcast
      case _: RDDBlockId => compressRdds
      case _: TempLocalBlockId => compressShuffleSpill
      case _: TempShuffleBlockId => compressShuffle
      case _ => false
    }
  }

  /**
   * Wrap an output stream for compression if block compression is enabled for its block type
   */
  def wrapForCompression(blockId: BlockId, s: OutputStream): OutputStream = {
    if (shouldCompress(blockId)) compressionCodec.compressedOutputStream(s) else s
  }

  /**
   * Wrap an input stream for compression if block compression is enabled for its block type
   */
  def wrapForCompression(blockId: BlockId, s: InputStream): InputStream = {
    if (shouldCompress(blockId)) compressionCodec.compressedInputStream(s) else s
  }

  /** Serializes into a stream. */
  def dataSerializeStream(
      blockId: BlockId,
      outputStream: OutputStream,
      values: Iterator[Any]): Unit = {
    val byteStream = new BufferedOutputStream(outputStream)
    val ser = defaultSerializer.newInstance()
    ser.serializeStream(wrapForCompression(blockId, byteStream)).writeAll(values).close()
  }

  /** Serializes into a byte buffer. */
  def dataSerialize(blockId: BlockId, values: Iterator[Any]): ByteBuffer = {
    val byteStream = new ByteArrayOutputStream(4096)
    dataSerializeStream(blockId, byteStream, values)
    ByteBuffer.wrap(byteStream.toByteArray)
  }

  /**
   * Deserializes a ByteBuffer into an iterator of values and disposes of it when the end of
   * the iterator is reached.
   */
  def dataDeserialize(blockId: BlockId, bytes: ByteBuffer): Iterator[Any] = {
    bytes.rewind()
    dataDeserializeStream(blockId, new ByteBufferInputStream(bytes, true))
  }

  /**
   * Deserializes a InputStream into an iterator of values and disposes of it when the end of
   * the iterator is reached.
   */
  def dataDeserializeStream(blockId: BlockId, inputStream: InputStream): Iterator[Any] = {
    val stream = new BufferedInputStream(inputStream)
    defaultSerializer
      .newInstance()
      .deserializeStream(wrapForCompression(blockId, stream))
      .asIterator
  }

  def stop(): Unit = {
    blockTransferService.close()
    if (shuffleClient ne blockTransferService) {
      // Closing should be idempotent, but maybe not for the NioBlockTransferService.
      shuffleClient.close()
    }
    diskBlockManager.stop()
    rpcEnv.stop(slaveEndpoint)
    blockInfo.clear()
    memoryStore.clear()
    pendingToRemove.clear()
    diskStore.clear()
    if (externalBlockStoreInitialized) {
      externalBlockStore.clear()
    }
    metadataCleaner.cancel()
    broadcastCleaner.cancel()
    futureExecutionContext.shutdownNow()
    logInfo("BlockManager stopped")
  }
}


private[spark] object BlockManager extends Logging {
  private val ID_GENERATOR = new IdGenerator

  /**
   * Attempt to clean up a ByteBuffer if it is memory-mapped. This uses an *unsafe* Sun API that
   * might cause errors if one attempts to read from the unmapped buffer, but it's better than
   * waiting for the GC to find it because that could lead to huge numbers of open files. There's
   * unfortunately no standard API to do this.
   */
  def dispose(buffer: ByteBuffer): Unit = {
    if (buffer != null && buffer.isInstanceOf[MappedByteBuffer]) {
      logTrace(s"Unmapping $buffer")
      if (buffer.asInstanceOf[DirectBuffer].cleaner() != null) {
        buffer.asInstanceOf[DirectBuffer].cleaner().clean()
      }
    }
  }

  def blockIdsToHosts(
      blockIds: Array[BlockId],
      env: SparkEnv,
      blockManagerMaster: BlockManagerMaster = null): Map[BlockId, Seq[String]] = {

    // blockManagerMaster != null is used in tests
    assert(env != null || blockManagerMaster != null)
    val blockLocations: Seq[Seq[BlockManagerId]] = if (blockManagerMaster == null) {
      env.blockManager.getLocationBlockIds(blockIds)
    } else {
      blockManagerMaster.getLocations(blockIds)
    }

    val blockManagers = new HashMap[BlockId, Seq[String]]
    for (i <- 0 until blockIds.length) {
      blockManagers(blockIds(i)) = blockLocations(i).map(_.host)
    }
    blockManagers.toMap
  }
}<|MERGE_RESOLUTION|>--- conflicted
+++ resolved
@@ -1091,7 +1091,6 @@
 
   /**
    * Remove all blocks belonging to the given RDD.
- *
    * @return The number of blocks removed.
    */
   def removeRdd(rddId: Int): Int = {
@@ -1120,7 +1119,6 @@
   def removeBlock(blockId: BlockId, tellMaster: Boolean = true): Unit = {
     logDebug(s"Removing block $blockId")
     val info = blockInfo.get(blockId).orNull
-<<<<<<< HEAD
     if (info != null && pendingToRemove.putIfAbsent(blockId, currentTaskAttemptId) == 0L) {
       try {
         info.synchronized {
@@ -1135,36 +1133,18 @@
               "the disk, memory, or external block store")
           }
           blockInfo.remove(blockId)
+          val status = getCurrentBlockStatus(blockId, info)
           if (tellMaster && info.tellMaster) {
-            val status = getCurrentBlockStatus(blockId, info)
             reportBlockStatus(blockId, info, status)
+          }
+          Option(TaskContext.get()).foreach { tc =>
+            val metrics = tc.taskMetrics()
+            val lastUpdatedBlocks = metrics.updatedBlocks.getOrElse(Seq[(BlockId, BlockStatus)]())
+            metrics.updatedBlocks = Some(lastUpdatedBlocks ++ Seq((blockId, status)))
           }
         }
       } finally {
         pendingToRemove.remove(blockId)
-=======
-    if (info != null) {
-      info.synchronized {
-        // Removals are idempotent in disk store and memory store. At worst, we get a warning.
-        val removedFromMemory = memoryStore.remove(blockId)
-        val removedFromDisk = diskStore.remove(blockId)
-        val removedFromExternalBlockStore =
-          if (externalBlockStoreInitialized) externalBlockStore.remove(blockId) else false
-        if (!removedFromMemory && !removedFromDisk && !removedFromExternalBlockStore) {
-          logWarning(s"Block $blockId could not be removed as it was not found in either " +
-            "the disk, memory, or external block store")
-        }
-        blockInfo.remove(blockId)
-        val status = getCurrentBlockStatus(blockId, info)
-        if (tellMaster && info.tellMaster) {
-          reportBlockStatus(blockId, info, status)
-        }
-        Option(TaskContext.get()).foreach { tc =>
-          val metrics = tc.taskMetrics()
-          val lastUpdatedBlocks = metrics.updatedBlocks.getOrElse(Seq[(BlockId, BlockStatus)]())
-          metrics.updatedBlocks = Some(lastUpdatedBlocks ++ Seq((blockId, status)))
-        }
->>>>>>> bf3c0608
       }
     } else {
       // The block has already been removed; do nothing.
@@ -1192,15 +1172,9 @@
         try {
           info.synchronized {
             val level = info.level
-            if (level.useMemory) {
-              memoryStore.remove(id)
-            }
-            if (level.useDisk) {
-              diskStore.remove(id)
-            }
-            if (level.useOffHeap) {
-              externalBlockStore.remove(id)
-            }
+            if (level.useMemory) { memoryStore.remove(id) }
+            if (level.useDisk) { diskStore.remove(id) }
+            if (level.useOffHeap) { externalBlockStore.remove(id) }
             iterator.remove()
             logInfo(s"Dropped block $id")
           }
