--- conflicted
+++ resolved
@@ -801,16 +801,9 @@
   /**
    * Put a new block of serialized bytes to the block manager.
    *
-<<<<<<< HEAD
-=======
    * '''Important!''' Callers must not mutate or release the data buffer underlying `bytes`. Doing
    * so may corrupt or change the data stored by the `BlockManager`.
    *
-   * @param encrypt If true, asks the block manager to encrypt the data block before storing,
-   *                when I/O encryption is enabled. This is required for blocks that have been
-   *                read from unencrypted sources, since all the BlockManager read APIs
-   *                automatically do decryption.
->>>>>>> 4c0ff5f5
    * @return true if the block was stored or false if an error occurred.
    */
   def putBytes[T: ClassTag](
@@ -819,34 +812,7 @@
       level: StorageLevel,
       tellMaster: Boolean = true): Boolean = {
     require(bytes != null, "Bytes is null")
-<<<<<<< HEAD
     doPutBytes(blockId, bytes, level, implicitly[ClassTag[T]], tellMaster)
-=======
-
-    val bytesToStore =
-      if (encrypt && securityManager.ioEncryptionKey.isDefined) {
-        try {
-          val data = bytes.toByteBuffer
-          val in = new ByteBufferInputStream(data)
-          val byteBufOut = new ByteBufferOutputStream(data.remaining())
-          val out = CryptoStreamUtils.createCryptoOutputStream(byteBufOut, conf,
-            securityManager.ioEncryptionKey.get)
-          try {
-            ByteStreams.copy(in, out)
-          } finally {
-            in.close()
-            out.close()
-          }
-          new ChunkedByteBuffer(byteBufOut.toByteBuffer)
-        } finally {
-          bytes.dispose()
-        }
-      } else {
-        bytes
-      }
-
-    doPutBytes(blockId, bytesToStore, level, implicitly[ClassTag[T]], tellMaster)
->>>>>>> 4c0ff5f5
   }
 
   /**
