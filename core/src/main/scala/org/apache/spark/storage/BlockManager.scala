--- conflicted
+++ resolved
@@ -1247,17 +1247,13 @@
     }
   }
 
-<<<<<<< HEAD
   def dispose(buffer: LargeByteBuffer): Unit = {
     if (buffer != null) {
       buffer.nioBuffers().asScala.foreach { buf => dispose(buf)}
     }
   }
 
-  def blockIdsToBlockManagers(
-=======
   def blockIdsToHosts(
->>>>>>> 474d1320
       blockIds: Array[BlockId],
       env: SparkEnv,
       blockManagerMaster: BlockManagerMaster = null): Map[BlockId, Seq[String]] = {
