--- conflicted
+++ resolved
@@ -295,17 +295,12 @@
   /**
    * Put the block locally, using the given storage level.
    */
-<<<<<<< HEAD
   override def putBlockData(
       blockId: BlockId,
       data: ManagedBuffer,
       level: StorageLevel,
       classTag: ClassTag[_]): Boolean = {
-    putBytes(blockId, data.nioByteBuffer(), level)(classTag)
-=======
-  override def putBlockData(blockId: BlockId, data: ManagedBuffer, level: StorageLevel): Boolean = {
-    putBytes(blockId, new ChunkedByteBuffer(data.nioByteBuffer()), level)
->>>>>>> f58319a2
+    putBytes(blockId, new ChunkedByteBuffer(data.nioByteBuffer()), level)(classTag)
   }
 
   /**
@@ -750,11 +745,7 @@
         Future {
           // This is a blocking action and should run in futureExecutionContext which is a cached
           // thread pool
-<<<<<<< HEAD
-          replicate(blockId, bufferView, level, classTag)
-=======
-          replicate(blockId, bytes, level)
->>>>>>> f58319a2
+          replicate(blockId, bytes, level, classTag)
         }(futureExecutionContext)
       } else {
         null
@@ -766,13 +757,8 @@
         // Put it in memory first, even if it also has useDisk set to true;
         // We will drop it to disk later if the memory store can't hold it.
         val putSucceeded = if (level.deserialized) {
-<<<<<<< HEAD
-          val values = dataDeserialize(blockId, bytes.duplicate())(classTag)
+          val values = dataDeserialize(blockId, bytes)(classTag)
           memoryStore.putIterator(blockId, values, level, classTag) match {
-=======
-          val values = dataDeserialize(blockId, bytes)
-          memoryStore.putIterator(blockId, values, level) match {
->>>>>>> f58319a2
             case Right(_) => true
             case Left(iter) =>
               // If putting deserialized values in memory failed, we will put the bytes directly to
@@ -1052,15 +1038,11 @@
    * Replicate block to another node. Not that this is a blocking call that returns after
    * the block has been replicated.
    */
-<<<<<<< HEAD
   private def replicate(
       blockId: BlockId,
-      data: ByteBuffer,
+      data: ChunkedByteBuffer,
       level: StorageLevel,
       classTag: ClassTag[_]): Unit = {
-=======
-  private def replicate(blockId: BlockId, data: ChunkedByteBuffer, level: StorageLevel): Unit = {
->>>>>>> f58319a2
     val maxReplicationFailures = conf.getInt("spark.storage.maxReplicationFailures", 1)
     val numPeersToReplicateTo = level.replication - 1
     val peersForReplication = new ArrayBuffer[BlockManagerId]
@@ -1119,16 +1101,10 @@
               peer.port,
               peer.executorId,
               blockId,
-<<<<<<< HEAD
-              new NioManagedBuffer(data),
+              new NettyManagedBuffer(data.toNetty),
               tLevel,
               classTag)
-            logTrace(s"Replicated $blockId of ${data.limit()} bytes to $peer in %s ms"
-=======
-              new NettyManagedBuffer(data.toNetty),
-              tLevel)
             logTrace(s"Replicated $blockId of ${data.size} bytes to $peer in %s ms"
->>>>>>> f58319a2
               .format(System.currentTimeMillis - onePeerStartTime))
             peersReplicatedTo += peer
             peersForReplication -= peer
@@ -1193,11 +1169,7 @@
    */
   private[storage] def dropFromMemory[T](
       blockId: BlockId,
-<<<<<<< HEAD
-      data: () => Either[Array[T], ByteBuffer]): StorageLevel = {
-=======
-      data: () => Either[Array[Any], ChunkedByteBuffer]): StorageLevel = {
->>>>>>> f58319a2
+      data: () => Either[Array[T], ChunkedByteBuffer]): StorageLevel = {
     logInfo(s"Dropping block $blockId from memory")
     val info = blockInfoManager.assertBlockIsLockedForWriting(blockId)
     var blockIsUpdated = false
@@ -1327,36 +1299,19 @@
     ser.serializeStream(wrapForCompression(blockId, byteStream)).writeAll(values).close()
   }
 
-<<<<<<< HEAD
-  /** Serializes into a byte buffer. */
-  def dataSerialize[T: ClassTag](blockId: BlockId, values: Iterator[T]): ByteBuffer = {
-    val byteStream = new ByteBufferOutputStream(4096)
-    dataSerializeStream(blockId, byteStream, values)
-    byteStream.toByteBuffer
-=======
   /** Serializes into a chunked byte buffer. */
-  def dataSerialize(blockId: BlockId, values: Iterator[Any]): ChunkedByteBuffer = {
+  def dataSerialize[T: ClassTag](blockId: BlockId, values: Iterator[T]): ChunkedByteBuffer = {
     val byteArrayChunkOutputStream = new ByteArrayChunkOutputStream(1024 * 1024 * 4)
     dataSerializeStream(blockId, byteArrayChunkOutputStream, values)
     new ChunkedByteBuffer(byteArrayChunkOutputStream.toArrays.map(ByteBuffer.wrap))
->>>>>>> f58319a2
   }
 
   /**
    * Deserializes a ByteBuffer into an iterator of values and disposes of it when the end of
    * the iterator is reached.
    */
-  def dataDeserialize[T: ClassTag](blockId: BlockId, bytes: ByteBuffer): Iterator[T] = {
-    bytes.rewind()
-    dataDeserializeStream(blockId, new ByteBufferInputStream(bytes, true))
-  }
-
-  /**
-   * Deserializes a ByteBuffer into an iterator of values and disposes of it when the end of
-   * the iterator is reached.
-   */
-  def dataDeserialize(blockId: BlockId, bytes: ChunkedByteBuffer): Iterator[Any] = {
-    dataDeserializeStream(blockId, bytes.toInputStream(dispose = true))
+  def dataDeserialize[T: ClassTag](blockId: BlockId, bytes: ChunkedByteBuffer): Iterator[T] = {
+    dataDeserializeStream[T](blockId, bytes.toInputStream(dispose = true))
   }
 
   /**
