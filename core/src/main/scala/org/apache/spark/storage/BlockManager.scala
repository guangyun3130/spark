--- conflicted
+++ resolved
@@ -29,7 +29,7 @@
 import it.unimi.dsi.fastutil.io.{FastBufferedOutputStream, FastByteArrayOutputStream}
 import sun.nio.ch.DirectBuffer
 
-import org.apache.spark.{Logging, SparkConf, SparkEnv, SparkException, SecurityManager}
+import org.apache.spark.{Logging, SecurityManager, SparkConf, SparkEnv, SparkException}
 import org.apache.spark.io.CompressionCodec
 import org.apache.spark.network._
 import org.apache.spark.serializer.Serializer
@@ -122,20 +122,15 @@
   /**
    * Construct a BlockManager with a memory limit set based on system properties.
    */
-<<<<<<< HEAD
   def this(
       execId: String,
       actorSystem: ActorSystem,
       master: BlockManagerMaster,
       serializer: Serializer,
-      conf: SparkConf) = {
-    this(execId, actorSystem, master, serializer, BlockManager.getMaxMemory(conf), conf)
-=======
-  def this(execId: String, actorSystem: ActorSystem, master: BlockManagerMaster,
-           serializer: Serializer, conf: SparkConf, securityManager: SecurityManager) = {
-    this(execId, actorSystem, master, serializer, BlockManager.getMaxMemory(conf), conf, 
-      securityManager)
->>>>>>> 2a2c9645
+      conf: SparkConf,
+      securityManager: SecurityManager) = {
+    this(execId, actorSystem, master, serializer, BlockManager.getMaxMemory(conf),
+      conf, securityManager)
   }
 
   /**
