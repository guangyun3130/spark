--- conflicted
+++ resolved
@@ -1932,11 +1932,7 @@
 
     // TODO: We can sort these blocks based on some policy (LRU/blockSize etc)
     //   so that we end up prioritize them over each other
-<<<<<<< HEAD
-    val blocksFailedReplication = replicateBlocksInfo.map{
-=======
     val blocksFailedReplication = replicateBlocksInfo.map {
->>>>>>> 87d34e6b
       case ReplicateBlock(blockId, existingReplicas, maxReplicas) =>
         val replicatedSuccessfully = replicateBlock(
           blockId,
@@ -2032,13 +2028,16 @@
    */
   private class BlockManagerDecommissionManager(conf: SparkConf) {
     @volatile private var stopped = false
-<<<<<<< HEAD
     private val blockMigrationThread = new Thread {
-    val sleepInterval = conf.get(
-      config.STORAGE_DECOMMISSION_REPLICATION_REATTEMPT_INTERVAL)
+      val sleepInterval = conf.get(
+        config.STORAGE_DECOMMISSION_REPLICATION_REATTEMPT_INTERVAL)
 
       override def run(): Unit = {
-        while (blockManagerDecommissioning && !stopped) {
+        var failures = 0
+        while (blockManagerDecommissioning
+          && !stopped
+          && !Thread.interrupted()
+          && failures < 20) {
           logInfo("Iterating on migrating from the block manager.")
           try {
             // If enabled we migrate shuffle blocks first as they are more expensive.
@@ -2062,25 +2061,6 @@
             Thread.sleep(sleepInterval)
           } catch {
             case e: InterruptedException =>
-=======
-    private val sleepInterval = conf.get(
-      config.STORAGE_DECOMMISSION_REPLICATION_REATTEMPT_INTERVAL)
-
-    private val blockReplicationThread = new Thread {
-      override def run(): Unit = {
-        var failures = 0
-        while (blockManagerDecommissioning
-          && !stopped
-          && !Thread.interrupted()
-          && failures < 20) {
-          try {
-            logDebug("Attempting to replicate all cached RDD blocks")
-            decommissionRddCacheBlocks()
-            logInfo("Attempt to replicate all cached blocks done")
-            Thread.sleep(sleepInterval)
-          } catch {
-            case _: InterruptedException =>
->>>>>>> 87d34e6b
               logInfo("Interrupted during migration, will not refresh migrations.")
               stopped = true
             case NonFatal(e) =>
@@ -2103,11 +2083,7 @@
       if (!stopped) {
         stopped = true
         logInfo("Stopping block replication thread")
-<<<<<<< HEAD
         blockMigrationThread.interrupt()
-=======
-        blockReplicationThread.interrupt()
->>>>>>> 87d34e6b
       }
     }
   }
