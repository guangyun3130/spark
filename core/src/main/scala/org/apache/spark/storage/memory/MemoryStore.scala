--- conflicted
+++ resolved
@@ -24,17 +24,15 @@
 import scala.collection.mutable
 import scala.collection.mutable.ArrayBuffer
 import scala.reflect.ClassTag
+
 import com.google.common.io.ByteStreams
+
 import org.apache.spark.{SparkConf, TaskContext}
 import org.apache.spark.internal.Logging
 import org.apache.spark.memory.{MemoryManager, MemoryMode}
 import org.apache.spark.serializer.{SerializationStream, SerializerManager}
-<<<<<<< HEAD
 import org.apache.spark.storage.{BlockId, BlockInfoManager, BlockManager, StorageLevel}
-=======
-import org.apache.spark.storage.{BlockId, BlockInfoManager, StorageLevel}
 import org.apache.spark.unsafe.Platform
->>>>>>> a172e11c
 import org.apache.spark.util.{CompletionIterator, SizeEstimator, Utils}
 import org.apache.spark.util.collection.SizeTrackingVector
 import org.apache.spark.util.io.{ChunkedByteBuffer, ChunkedByteBufferOutputStream}
@@ -148,15 +146,8 @@
       // We acquired enough memory for the block, so go ahead and put it
       val bytes = _bytes()
       assert(bytes.size == size)
-<<<<<<< HEAD
-      val entry = new SerializedMemoryEntry[T](bytes, implicitly[ClassTag[T]])
+      val entry = new SerializedMemoryEntry[T](bytes, memoryMode, implicitly[ClassTag[T]])
       entries.putEntry(blockId, entry)
-=======
-      val entry = new SerializedMemoryEntry[T](bytes, memoryMode, implicitly[ClassTag[T]])
-      entries.synchronized {
-        entries.put(blockId, entry)
-      }
->>>>>>> a172e11c
       logInfo("Block %s stored as bytes in memory (estimated size %s, free %s)".format(
         blockId, Utils.bytesToString(size), Utils.bytesToString(maxMemory - blocksMemoryUsed)))
       true
@@ -474,15 +465,9 @@
     memoryManager.synchronized {
       var freedMemory = 0L
       val rddToAdd = blockId.flatMap(getRddId)
-<<<<<<< HEAD
-      var selectedBlocks = new ArrayBuffer[BlockId]
-      def blockIsEvictable(blockId: BlockId): Boolean = {
-        rddToAdd.isEmpty || rddToAdd != getRddId(blockId)
-=======
       val selectedBlocks = new ArrayBuffer[BlockId]
       def blockIsEvictable(blockId: BlockId, entry: MemoryEntry[_]): Boolean = {
         entry.memoryMode == memoryMode && (rddToAdd.isEmpty || rddToAdd != getRddId(blockId))
->>>>>>> a172e11c
       }
       // This is synchronized to ensure that the set of entries is not changed
       // (because of getValue or getBytes) while traversing the iterator, as that
