/*
 * Licensed to the Apache Software Foundation (ASF) under one or more
 * contributor license agreements.  See the NOTICE file distributed with
 * this work for additional information regarding copyright ownership.
 * The ASF licenses this file to You under the Apache License, Version 2.0
 * (the "License"); you may not use this file except in compliance with
 * the License.  You may obtain a copy of the License at
 *
 *    http://www.apache.org/licenses/LICENSE-2.0
 *
 * Unless required by applicable law or agreed to in writing, software
 * distributed under the License is distributed on an "AS IS" BASIS,
 * WITHOUT WARRANTIES OR CONDITIONS OF ANY KIND, either express or implied.
 * See the License for the specific language governing permissions and
 * limitations under the License.
 */

package org.apache.spark.internal

import java.util.concurrent.TimeUnit

import org.apache.spark.launcher.SparkLauncher
import org.apache.spark.network.util.ByteUnit
import org.apache.spark.util.Utils

package object config {

  private[spark] val DRIVER_CLASS_PATH =
    ConfigBuilder(SparkLauncher.DRIVER_EXTRA_CLASSPATH).stringConf.createOptional

  private[spark] val DRIVER_JAVA_OPTIONS =
    ConfigBuilder(SparkLauncher.DRIVER_EXTRA_JAVA_OPTIONS).stringConf.createOptional

  private[spark] val DRIVER_LIBRARY_PATH =
    ConfigBuilder(SparkLauncher.DRIVER_EXTRA_LIBRARY_PATH).stringConf.createOptional

  private[spark] val DRIVER_USER_CLASS_PATH_FIRST =
    ConfigBuilder("spark.driver.userClassPathFirst").booleanConf.createWithDefault(false)

  private[spark] val DRIVER_MEMORY = ConfigBuilder("spark.driver.memory")
    .bytesConf(ByteUnit.MiB)
    .createWithDefaultString("1g")

  private[spark] val EXECUTOR_CLASS_PATH =
    ConfigBuilder(SparkLauncher.EXECUTOR_EXTRA_CLASSPATH).stringConf.createOptional

  private[spark] val EXECUTOR_JAVA_OPTIONS =
    ConfigBuilder(SparkLauncher.EXECUTOR_EXTRA_JAVA_OPTIONS).stringConf.createOptional

  private[spark] val EXECUTOR_LIBRARY_PATH =
    ConfigBuilder(SparkLauncher.EXECUTOR_EXTRA_LIBRARY_PATH).stringConf.createOptional

  private[spark] val EXECUTOR_USER_CLASS_PATH_FIRST =
    ConfigBuilder("spark.executor.userClassPathFirst").booleanConf.createWithDefault(false)

  private[spark] val EXECUTOR_MEMORY = ConfigBuilder("spark.executor.memory")
    .bytesConf(ByteUnit.MiB)
    .createWithDefaultString("1g")

  private[spark] val IS_PYTHON_APP = ConfigBuilder("spark.yarn.isPython").internal()
    .booleanConf.createWithDefault(false)

  private[spark] val CPUS_PER_TASK = ConfigBuilder("spark.task.cpus").intConf.createWithDefault(1)

  private[spark] val DYN_ALLOCATION_MIN_EXECUTORS =
    ConfigBuilder("spark.dynamicAllocation.minExecutors").intConf.createWithDefault(0)

  private[spark] val DYN_ALLOCATION_INITIAL_EXECUTORS =
    ConfigBuilder("spark.dynamicAllocation.initialExecutors")
      .fallbackConf(DYN_ALLOCATION_MIN_EXECUTORS)

  private[spark] val DYN_ALLOCATION_MAX_EXECUTORS =
    ConfigBuilder("spark.dynamicAllocation.maxExecutors").intConf.createWithDefault(Int.MaxValue)

  private[spark] val SHUFFLE_SERVICE_ENABLED =
    ConfigBuilder("spark.shuffle.service.enabled").booleanConf.createWithDefault(false)

  private[spark] val KEYTAB = ConfigBuilder("spark.yarn.keytab")
    .doc("Location of user's keytab.")
    .stringConf.createOptional

  private[spark] val PRINCIPAL = ConfigBuilder("spark.yarn.principal")
    .doc("Name of the Kerberos principal.")
    .stringConf.createOptional

  private[spark] val EXECUTOR_INSTANCES = ConfigBuilder("spark.executor.instances")
    .intConf
    .createOptional

  private[spark] val PY_FILES = ConfigBuilder("spark.submit.pyFiles")
    .internal()
    .stringConf
    .toSequence
    .createWithDefault(Nil)

  private[spark] val MAX_TASK_FAILURES =
    ConfigBuilder("spark.task.maxFailures")
      .intConf
      .createWithDefault(4)

  // Blacklist confs
  private[spark] val BLACKLIST_ENABLED =
    ConfigBuilder("spark.blacklist.enabled")
      .booleanConf
      .createOptional

  private[spark] val MAX_TASK_ATTEMPTS_PER_EXECUTOR =
    ConfigBuilder("spark.blacklist.task.maxTaskAttemptsPerExecutor")
      .intConf
      .createWithDefault(1)

  private[spark] val MAX_TASK_ATTEMPTS_PER_NODE =
    ConfigBuilder("spark.blacklist.task.maxTaskAttemptsPerNode")
      .intConf
      .createWithDefault(2)

  private[spark] val MAX_FAILURES_PER_EXEC =
    ConfigBuilder("spark.blacklist.application.maxFailedTasksPerExecutor")
      .intConf
      .createWithDefault(2)

  private[spark] val MAX_FAILURES_PER_EXEC_STAGE =
    ConfigBuilder("spark.blacklist.stage.maxFailedTasksPerExecutor")
      .intConf
      .createWithDefault(2)

  private[spark] val MAX_FAILED_EXEC_PER_NODE =
    ConfigBuilder("spark.blacklist.application.maxFailedExecutorsPerNode")
      .intConf
      .createWithDefault(2)

  private[spark] val MAX_FAILED_EXEC_PER_NODE_STAGE =
    ConfigBuilder("spark.blacklist.stage.maxFailedExecutorsPerNode")
      .intConf
      .createWithDefault(2)

  private[spark] val BLACKLIST_TIMEOUT_CONF =
    ConfigBuilder("spark.blacklist.timeout")
      .timeConf(TimeUnit.MILLISECONDS)
      .createOptional

  private[spark] val BLACKLIST_LEGACY_TIMEOUT_CONF =
    ConfigBuilder("spark.scheduler.executorTaskBlacklistTime")
      .internal()
      .timeConf(TimeUnit.MILLISECONDS)
      .createOptional
  // End blacklist confs

  private[spark] val LISTENER_BUS_EVENT_QUEUE_SIZE =
    ConfigBuilder("spark.scheduler.listenerbus.eventqueue.size")
      .intConf
      .createWithDefault(10000)

  // This property sets the root namespace for metrics reporting
  private[spark] val METRICS_NAMESPACE = ConfigBuilder("spark.metrics.namespace")
    .stringConf
    .createOptional

  private[spark] val PYSPARK_DRIVER_PYTHON = ConfigBuilder("spark.pyspark.driver.python")
    .stringConf
    .createOptional

  private[spark] val PYSPARK_PYTHON = ConfigBuilder("spark.pyspark.python")
    .stringConf
    .createOptional

  // To limit memory usage, we only track information for a fixed number of tasks
  private[spark] val UI_RETAINED_TASKS = ConfigBuilder("spark.ui.retainedTasks")
    .intConf
    .createWithDefault(100000)

  // To limit how many applications are shown in the History Server summary ui
  private[spark] val HISTORY_UI_MAX_APPS =
    ConfigBuilder("spark.history.ui.maxApplications").intConf.createWithDefault(Integer.MAX_VALUE)

  private[spark] val IO_ENCRYPTION_ENABLED = ConfigBuilder("spark.io.encryption.enabled")
    .booleanConf
    .createWithDefault(false)

  private[spark] val IO_ENCRYPTION_KEYGEN_ALGORITHM =
    ConfigBuilder("spark.io.encryption.keygen.algorithm")
      .stringConf
      .createWithDefault("HmacSHA1")

  private[spark] val IO_ENCRYPTION_KEY_SIZE_BITS = ConfigBuilder("spark.io.encryption.keySizeBits")
    .intConf
    .checkValues(Set(128, 192, 256))
    .createWithDefault(128)

  private[spark] val IO_CRYPTO_CIPHER_TRANSFORMATION =
    ConfigBuilder("spark.io.crypto.cipher.transformation")
      .internal()
      .stringConf
      .createWithDefaultString("AES/CTR/NoPadding")

  private[spark] val DRIVER_HOST_ADDRESS = ConfigBuilder("spark.driver.host")
    .doc("Address of driver endpoints.")
    .stringConf
    .createWithDefault(Utils.localHostName())

  private[spark] val DRIVER_BIND_ADDRESS = ConfigBuilder("spark.driver.bindAddress")
    .doc("Address where to bind network listen sockets on the driver.")
    .fallbackConf(DRIVER_HOST_ADDRESS)

  private[spark] val BLOCK_MANAGER_PORT = ConfigBuilder("spark.blockManager.port")
    .doc("Port to use for the block manager when a more specific setting is not provided.")
    .intConf
    .createWithDefault(0)

  private[spark] val DRIVER_BLOCK_MANAGER_PORT = ConfigBuilder("spark.driver.blockManager.port")
    .doc("Port to use for the block manager on the driver.")
    .fallbackConf(BLOCK_MANAGER_PORT)

  private[spark] val IGNORE_CORRUPT_FILES = ConfigBuilder("spark.files.ignoreCorruptFiles")
    .doc("Whether to ignore corrupt files. If true, the Spark jobs will continue to run when " +
      "encountering corrupted or non-existing files and contents that have been read will still " +
      "be returned.")
    .booleanConf
    .createWithDefault(false)

  private[spark] val APP_CALLER_CONTEXT = ConfigBuilder("spark.log.callerContext")
    .stringConf
    .createOptional

  private[spark] val FILES_MAX_PARTITION_BYTES = ConfigBuilder("spark.files.maxPartitionBytes")
    .doc("The maximum number of bytes to pack into a single partition when reading files.")
    .longConf
    .createWithDefault(128 * 1024 * 1024)

  private[spark] val FILES_OPEN_COST_IN_BYTES = ConfigBuilder("spark.files.openCostInBytes")
    .doc("The estimated cost to open a file, measured by the number of bytes could be scanned in" +
      " the same time. This is used when putting multiple files into a partition. It's better to" +
      " over estimate, then the partitions with small files will be faster than partitions with" +
      " bigger files.")
    .longConf
    .createWithDefault(4 * 1024 * 1024)

  private[spark] val SECRET_REDACTION_PATTERN =
    ConfigBuilder("spark.redaction.regex")
      .doc("Regex to decide which Spark configuration properties and environment variables in " +
        "driver and executor environments contain sensitive information. When this regex matches " +
        "a property, its value is redacted from the environment UI and various logs like YARN " +
        "and event logs.")
      .stringConf
      .createWithDefault("(?i)secret|password")

<<<<<<< HEAD
  private[spark] val OUTPUT_RATIO_KILL_THRESHOLD =
    ConfigBuilder("spark.outputRatioKillThreshold")
      .doc("The maximum allowed ratio of the number of output rows to the number of input rows. " +
        "Jobs with tasks exceeding this threshold will be cancelled. " +
        "Use -1 to turn off.")
      .longConf
      .createWithDefault(-1)
=======
  private[spark] val NETWORK_AUTH_ENABLED =
    ConfigBuilder("spark.authenticate")
      .booleanConf
      .createWithDefault(false)

  private[spark] val SASL_ENCRYPTION_ENABLED =
    ConfigBuilder("spark.authenticate.enableSaslEncryption")
      .booleanConf
      .createWithDefault(false)

  private[spark] val NETWORK_ENCRYPTION_ENABLED =
    ConfigBuilder("spark.network.crypto.enabled")
      .booleanConf
      .createWithDefault(false)

>>>>>>> 9f523d31
}<|MERGE_RESOLUTION|>--- conflicted
+++ resolved
@@ -244,7 +244,6 @@
       .stringConf
       .createWithDefault("(?i)secret|password")
 
-<<<<<<< HEAD
   private[spark] val OUTPUT_RATIO_KILL_THRESHOLD =
     ConfigBuilder("spark.outputRatioKillThreshold")
       .doc("The maximum allowed ratio of the number of output rows to the number of input rows. " +
@@ -252,7 +251,7 @@
         "Use -1 to turn off.")
       .longConf
       .createWithDefault(-1)
-=======
+
   private[spark] val NETWORK_AUTH_ENABLED =
     ConfigBuilder("spark.authenticate")
       .booleanConf
@@ -268,5 +267,4 @@
       .booleanConf
       .createWithDefault(false)
 
->>>>>>> 9f523d31
 }