/*
 * Licensed to the Apache Software Foundation (ASF) under one or more
 * contributor license agreements.  See the NOTICE file distributed with
 * this work for additional information regarding copyright ownership.
 * The ASF licenses this file to You under the Apache License, Version 2.0
 * (the "License"); you may not use this file except in compliance with
 * the License.  You may obtain a copy of the License at
 *
 *    http://www.apache.org/licenses/LICENSE-2.0
 *
 * Unless required by applicable law or agreed to in writing, software
 * distributed under the License is distributed on an "AS IS" BASIS,
 * WITHOUT WARRANTIES OR CONDITIONS OF ANY KIND, either express or implied.
 * See the License for the specific language governing permissions and
 * limitations under the License.
 */

package org.apache.spark.internal

import java.util.concurrent.TimeUnit

import org.apache.spark.launcher.SparkLauncher
import org.apache.spark.network.util.ByteUnit
import org.apache.spark.util.Utils

package object config {

  private[spark] val DRIVER_CLASS_PATH =
    ConfigBuilder(SparkLauncher.DRIVER_EXTRA_CLASSPATH).stringConf.createOptional

  private[spark] val DRIVER_JAVA_OPTIONS =
    ConfigBuilder(SparkLauncher.DRIVER_EXTRA_JAVA_OPTIONS).stringConf.createOptional

  private[spark] val DRIVER_LIBRARY_PATH =
    ConfigBuilder(SparkLauncher.DRIVER_EXTRA_LIBRARY_PATH).stringConf.createOptional

  private[spark] val DRIVER_USER_CLASS_PATH_FIRST =
    ConfigBuilder("spark.driver.userClassPathFirst").booleanConf.createWithDefault(false)

  private[spark] val DRIVER_MEMORY = ConfigBuilder("spark.driver.memory")
    .doc("Amount of memory to use for the driver process, in MiB unless otherwise specified.")
    .bytesConf(ByteUnit.MiB)
    .createWithDefaultString("1g")

  private[spark] val DRIVER_MEMORY_OVERHEAD = ConfigBuilder("spark.driver.memoryOverhead")
    .doc("The amount of off-heap memory to be allocated per driver in cluster mode, " +
      "in MiB unless otherwise specified.")
    .bytesConf(ByteUnit.MiB)
    .createOptional

  private[spark] val EVENT_LOG_COMPRESS =
    ConfigBuilder("spark.eventLog.compress")
      .booleanConf
      .createWithDefault(false)

  private[spark] val EVENT_LOG_BLOCK_UPDATES =
    ConfigBuilder("spark.eventLog.logBlockUpdates.enabled")
      .booleanConf
      .createWithDefault(false)

  private[spark] val EVENT_LOG_TESTING =
    ConfigBuilder("spark.eventLog.testing")
      .internal()
      .booleanConf
      .createWithDefault(false)

  private[spark] val EVENT_LOG_OUTPUT_BUFFER_SIZE = ConfigBuilder("spark.eventLog.buffer.kb")
    .doc("Buffer size to use when writing to output streams, in KiB unless otherwise specified.")
    .bytesConf(ByteUnit.KiB)
    .createWithDefaultString("100k")

  private[spark] val EVENT_LOG_OVERWRITE =
    ConfigBuilder("spark.eventLog.overwrite").booleanConf.createWithDefault(false)

  private[spark] val EXECUTOR_CLASS_PATH =
    ConfigBuilder(SparkLauncher.EXECUTOR_EXTRA_CLASSPATH).stringConf.createOptional

  private[spark] val EXECUTOR_JAVA_OPTIONS =
    ConfigBuilder(SparkLauncher.EXECUTOR_EXTRA_JAVA_OPTIONS).stringConf.createOptional

  private[spark] val EXECUTOR_LIBRARY_PATH =
    ConfigBuilder(SparkLauncher.EXECUTOR_EXTRA_LIBRARY_PATH).stringConf.createOptional

  private[spark] val EXECUTOR_USER_CLASS_PATH_FIRST =
    ConfigBuilder("spark.executor.userClassPathFirst").booleanConf.createWithDefault(false)

  private[spark] val EXECUTOR_MEMORY = ConfigBuilder("spark.executor.memory")
    .doc("Amount of memory to use per executor process, in MiB unless otherwise specified.")
    .bytesConf(ByteUnit.MiB)
    .createWithDefaultString("1g")

  private[spark] val EXECUTOR_MEMORY_OVERHEAD = ConfigBuilder("spark.executor.memoryOverhead")
    .doc("The amount of off-heap memory to be allocated per executor in cluster mode, " +
      "in MiB unless otherwise specified.")
    .bytesConf(ByteUnit.MiB)
    .createOptional

  private[spark] val MEMORY_OFFHEAP_ENABLED = ConfigBuilder("spark.memory.offHeap.enabled")
    .doc("If true, Spark will attempt to use off-heap memory for certain operations. " +
      "If off-heap memory use is enabled, then spark.memory.offHeap.size must be positive.")
    .withAlternative("spark.unsafe.offHeap")
    .booleanConf
    .createWithDefault(false)

  private[spark] val MEMORY_OFFHEAP_SIZE = ConfigBuilder("spark.memory.offHeap.size")
    .doc("The absolute amount of memory in bytes which can be used for off-heap allocation. " +
      "This setting has no impact on heap memory usage, so if your executors' total memory " +
      "consumption must fit within some hard limit then be sure to shrink your JVM heap size " +
      "accordingly. This must be set to a positive value when spark.memory.offHeap.enabled=true.")
    .bytesConf(ByteUnit.BYTE)
    .checkValue(_ >= 0, "The off-heap memory size must not be negative")
    .createWithDefault(0)

  private[spark] val IS_PYTHON_APP = ConfigBuilder("spark.yarn.isPython").internal()
    .booleanConf.createWithDefault(false)

  private[spark] val CPUS_PER_TASK = ConfigBuilder("spark.task.cpus").intConf.createWithDefault(1)

  private[spark] val DYN_ALLOCATION_MIN_EXECUTORS =
    ConfigBuilder("spark.dynamicAllocation.minExecutors").intConf.createWithDefault(0)

  private[spark] val DYN_ALLOCATION_INITIAL_EXECUTORS =
    ConfigBuilder("spark.dynamicAllocation.initialExecutors")
      .fallbackConf(DYN_ALLOCATION_MIN_EXECUTORS)

  private[spark] val DYN_ALLOCATION_MAX_EXECUTORS =
    ConfigBuilder("spark.dynamicAllocation.maxExecutors").intConf.createWithDefault(Int.MaxValue)

  private[spark] val LOCALITY_WAIT = ConfigBuilder("spark.locality.wait")
    .timeConf(TimeUnit.MILLISECONDS)
    .createWithDefaultString("3s")

  private[spark] val SHUFFLE_SERVICE_ENABLED =
    ConfigBuilder("spark.shuffle.service.enabled").booleanConf.createWithDefault(false)

  private[spark] val KEYTAB = ConfigBuilder("spark.yarn.keytab")
    .doc("Location of user's keytab.")
    .stringConf.createOptional

  private[spark] val PRINCIPAL = ConfigBuilder("spark.yarn.principal")
    .doc("Name of the Kerberos principal.")
    .stringConf.createOptional

  private[spark] val EXECUTOR_INSTANCES = ConfigBuilder("spark.executor.instances")
    .intConf
    .createOptional

  private[spark] val PY_FILES = ConfigBuilder("spark.yarn.dist.pyFiles")
    .internal()
    .stringConf
    .toSequence
    .createWithDefault(Nil)

  private[spark] val MAX_TASK_FAILURES =
    ConfigBuilder("spark.task.maxFailures")
      .intConf
      .createWithDefault(4)

  // Blacklist confs
  private[spark] val BLACKLIST_ENABLED =
    ConfigBuilder("spark.blacklist.enabled")
      .booleanConf
      .createOptional

  private[spark] val MAX_TASK_ATTEMPTS_PER_EXECUTOR =
    ConfigBuilder("spark.blacklist.task.maxTaskAttemptsPerExecutor")
      .intConf
      .createWithDefault(1)

  private[spark] val MAX_TASK_ATTEMPTS_PER_NODE =
    ConfigBuilder("spark.blacklist.task.maxTaskAttemptsPerNode")
      .intConf
      .createWithDefault(2)

  private[spark] val MAX_FAILURES_PER_EXEC =
    ConfigBuilder("spark.blacklist.application.maxFailedTasksPerExecutor")
      .intConf
      .createWithDefault(2)

  private[spark] val MAX_FAILURES_PER_EXEC_STAGE =
    ConfigBuilder("spark.blacklist.stage.maxFailedTasksPerExecutor")
      .intConf
      .createWithDefault(2)

  private[spark] val MAX_FAILED_EXEC_PER_NODE =
    ConfigBuilder("spark.blacklist.application.maxFailedExecutorsPerNode")
      .intConf
      .createWithDefault(2)

  private[spark] val MAX_FAILED_EXEC_PER_NODE_STAGE =
    ConfigBuilder("spark.blacklist.stage.maxFailedExecutorsPerNode")
      .intConf
      .createWithDefault(2)

  private[spark] val BLACKLIST_TIMEOUT_CONF =
    ConfigBuilder("spark.blacklist.timeout")
      .timeConf(TimeUnit.MILLISECONDS)
      .createOptional

  private[spark] val BLACKLIST_KILL_ENABLED =
    ConfigBuilder("spark.blacklist.killBlacklistedExecutors")
      .booleanConf
      .createWithDefault(false)

  private[spark] val BLACKLIST_LEGACY_TIMEOUT_CONF =
    ConfigBuilder("spark.scheduler.executorTaskBlacklistTime")
      .internal()
      .timeConf(TimeUnit.MILLISECONDS)
      .createOptional

  private[spark] val BLACKLIST_FETCH_FAILURE_ENABLED =
    ConfigBuilder("spark.blacklist.application.fetchFailure.enabled")
      .booleanConf
      .createWithDefault(false)
  // End blacklist confs

  private[spark] val UNREGISTER_OUTPUT_ON_HOST_ON_FETCH_FAILURE =
    ConfigBuilder("spark.files.fetchFailure.unRegisterOutputOnHost")
      .doc("Whether to un-register all the outputs on the host in condition that we receive " +
        " a FetchFailure. This is set default to false, which means, we only un-register the " +
        " outputs related to the exact executor(instead of the host) on a FetchFailure.")
      .booleanConf
      .createWithDefault(false)

  private[spark] val LISTENER_BUS_EVENT_QUEUE_CAPACITY =
    ConfigBuilder("spark.scheduler.listenerbus.eventqueue.capacity")
      .intConf
      .checkValue(_ > 0, "The capacity of listener bus event queue must not be negative")
      .createWithDefault(10000)

  private[spark] val LISTENER_BUS_METRICS_MAX_LISTENER_CLASSES_TIMED =
    ConfigBuilder("spark.scheduler.listenerbus.metrics.maxListenerClassesTimed")
      .internal()
      .intConf
      .createWithDefault(128)

  // This property sets the root namespace for metrics reporting
  private[spark] val METRICS_NAMESPACE = ConfigBuilder("spark.metrics.namespace")
    .stringConf
    .createOptional

  private[spark] val PYSPARK_DRIVER_PYTHON = ConfigBuilder("spark.pyspark.driver.python")
    .stringConf
    .createOptional

  private[spark] val PYSPARK_PYTHON = ConfigBuilder("spark.pyspark.python")
    .stringConf
    .createOptional

  // To limit how many applications are shown in the History Server summary ui
  private[spark] val HISTORY_UI_MAX_APPS =
    ConfigBuilder("spark.history.ui.maxApplications").intConf.createWithDefault(Integer.MAX_VALUE)

  private[spark] val UI_SHOW_CONSOLE_PROGRESS = ConfigBuilder("spark.ui.showConsoleProgress")
    .doc("When true, show the progress bar in the console.")
    .booleanConf
    .createWithDefault(false)

  private[spark] val IO_ENCRYPTION_ENABLED = ConfigBuilder("spark.io.encryption.enabled")
    .booleanConf
    .createWithDefault(false)

  private[spark] val IO_ENCRYPTION_KEYGEN_ALGORITHM =
    ConfigBuilder("spark.io.encryption.keygen.algorithm")
      .stringConf
      .createWithDefault("HmacSHA1")

  private[spark] val IO_ENCRYPTION_KEY_SIZE_BITS = ConfigBuilder("spark.io.encryption.keySizeBits")
    .intConf
    .checkValues(Set(128, 192, 256))
    .createWithDefault(128)

  private[spark] val IO_CRYPTO_CIPHER_TRANSFORMATION =
    ConfigBuilder("spark.io.crypto.cipher.transformation")
      .internal()
      .stringConf
      .createWithDefaultString("AES/CTR/NoPadding")

  private[spark] val DRIVER_HOST_ADDRESS = ConfigBuilder("spark.driver.host")
    .doc("Address of driver endpoints.")
    .stringConf
    .createWithDefault(Utils.localCanonicalHostName())

  private[spark] val DRIVER_BIND_ADDRESS = ConfigBuilder("spark.driver.bindAddress")
    .doc("Address where to bind network listen sockets on the driver.")
    .fallbackConf(DRIVER_HOST_ADDRESS)

  private[spark] val BLOCK_MANAGER_PORT = ConfigBuilder("spark.blockManager.port")
    .doc("Port to use for the block manager when a more specific setting is not provided.")
    .intConf
    .createWithDefault(0)

  private[spark] val DRIVER_BLOCK_MANAGER_PORT = ConfigBuilder("spark.driver.blockManager.port")
    .doc("Port to use for the block manager on the driver.")
    .fallbackConf(BLOCK_MANAGER_PORT)

  private[spark] val IGNORE_CORRUPT_FILES = ConfigBuilder("spark.files.ignoreCorruptFiles")
    .doc("Whether to ignore corrupt files. If true, the Spark jobs will continue to run when " +
      "encountering corrupted or non-existing files and contents that have been read will still " +
      "be returned.")
    .booleanConf
    .createWithDefault(false)

  private[spark] val APP_CALLER_CONTEXT = ConfigBuilder("spark.log.callerContext")
    .stringConf
    .createOptional

  private[spark] val FILES_MAX_PARTITION_BYTES = ConfigBuilder("spark.files.maxPartitionBytes")
    .doc("The maximum number of bytes to pack into a single partition when reading files.")
    .longConf
    .createWithDefault(128 * 1024 * 1024)

  private[spark] val FILES_OPEN_COST_IN_BYTES = ConfigBuilder("spark.files.openCostInBytes")
    .doc("The estimated cost to open a file, measured by the number of bytes could be scanned in" +
      " the same time. This is used when putting multiple files into a partition. It's better to" +
      " over estimate, then the partitions with small files will be faster than partitions with" +
      " bigger files.")
    .longConf
    .createWithDefault(4 * 1024 * 1024)

  private[spark] val HADOOP_RDD_IGNORE_EMPTY_SPLITS =
    ConfigBuilder("spark.hadoopRDD.ignoreEmptySplits")
      .internal()
      .doc("When true, HadoopRDD/NewHadoopRDD will not create partitions for empty input splits.")
      .booleanConf
      .createWithDefault(false)

  private[spark] val SECRET_REDACTION_PATTERN =
    ConfigBuilder("spark.redaction.regex")
      .doc("Regex to decide which Spark configuration properties and environment variables in " +
        "driver and executor environments contain sensitive information. When this regex matches " +
        "a property key or value, the value is redacted from the environment UI and various logs " +
        "like YARN and event logs.")
      .regexConf
      .createWithDefault("(?i)secret|password|url|user|username".r)

  private[spark] val STRING_REDACTION_PATTERN =
    ConfigBuilder("spark.redaction.string.regex")
      .doc("Regex to decide which parts of strings produced by Spark contain sensitive " +
        "information. When this regex matches a string part, that string part is replaced by a " +
        "dummy value. This is currently used to redact the output of SQL explain commands.")
      .regexConf
      .createOptional

  private[spark] val NETWORK_AUTH_ENABLED =
    ConfigBuilder("spark.authenticate")
      .booleanConf
      .createWithDefault(false)

  private[spark] val SASL_ENCRYPTION_ENABLED =
    ConfigBuilder("spark.authenticate.enableSaslEncryption")
      .booleanConf
      .createWithDefault(false)

  private[spark] val NETWORK_ENCRYPTION_ENABLED =
    ConfigBuilder("spark.network.crypto.enabled")
      .booleanConf
      .createWithDefault(false)

  private[spark] val BUFFER_WRITE_CHUNK_SIZE =
    ConfigBuilder("spark.buffer.write.chunkSize")
      .internal()
      .doc("The chunk size in bytes during writing out the bytes of ChunkedByteBuffer.")
      .bytesConf(ByteUnit.BYTE)
      .checkValue(_ <= Int.MaxValue, "The chunk size during writing out the bytes of" +
        " ChunkedByteBuffer should not larger than Int.MaxValue.")
      .createWithDefault(64 * 1024 * 1024)

  private[spark] val CHECKPOINT_COMPRESS =
    ConfigBuilder("spark.checkpoint.compress")
      .doc("Whether to compress RDD checkpoints. Generally a good idea. Compression will use " +
        "spark.io.compression.codec.")
      .booleanConf
      .createWithDefault(false)

  private[spark] val SHUFFLE_ACCURATE_BLOCK_THRESHOLD =
    ConfigBuilder("spark.shuffle.accurateBlockThreshold")
      .doc("Threshold in bytes above which the size of shuffle blocks in " +
        "HighlyCompressedMapStatus is accurately recorded. This helps to prevent OOM " +
        "by avoiding underestimating shuffle block size when fetch shuffle blocks.")
      .bytesConf(ByteUnit.BYTE)
      .createWithDefault(100 * 1024 * 1024)

  private[spark] val SHUFFLE_REGISTRATION_TIMEOUT =
    ConfigBuilder("spark.shuffle.registration.timeout")
      .doc("Timeout in milliseconds for registration to the external shuffle service.")
      .timeConf(TimeUnit.MILLISECONDS)
      .createWithDefault(5000)

  private[spark] val SHUFFLE_REGISTRATION_MAX_ATTEMPTS =
    ConfigBuilder("spark.shuffle.registration.maxAttempts")
      .doc("When we fail to register to the external shuffle service, we will " +
        "retry for maxAttempts times.")
      .intConf
      .createWithDefault(3)

  private[spark] val REDUCER_MAX_BLOCKS_IN_FLIGHT_PER_ADDRESS =
    ConfigBuilder("spark.reducer.maxBlocksInFlightPerAddress")
      .doc("This configuration limits the number of remote blocks being fetched per reduce task " +
        "from a given host port. When a large number of blocks are being requested from a given " +
        "address in a single fetch or simultaneously, this could crash the serving executor or " +
        "Node Manager. This is especially useful to reduce the load on the Node Manager when " +
        "external shuffle is enabled. You can mitigate the issue by setting it to a lower value.")
      .intConf
      .checkValue(_ > 0, "The max no. of blocks in flight cannot be non-positive.")
      .createWithDefault(Int.MaxValue)

  private[spark] val MAX_REMOTE_BLOCK_SIZE_FETCH_TO_MEM =
    ConfigBuilder("spark.maxRemoteBlockSizeFetchToMem")
      .doc("Remote block will be fetched to disk when size of the block is above this threshold " +
        "in bytes. This is to avoid a giant request takes too much memory. We can enable this " +
        "config by setting a specific value(e.g. 200m). Note this configuration will affect " +
        "both shuffle fetch and block manager remote block fetch. For users who enabled " +
        "external shuffle service, this feature can only be worked when external shuffle" +
        "service is newer than Spark 2.2.")
      .bytesConf(ByteUnit.BYTE)
      .createWithDefault(Long.MaxValue)

  private[spark] val TASK_METRICS_TRACK_UPDATED_BLOCK_STATUSES =
    ConfigBuilder("spark.taskMetrics.trackUpdatedBlockStatuses")
      .doc("Enable tracking of updatedBlockStatuses in the TaskMetrics. Off by default since " +
        "tracking the block statuses can use a lot of memory and its not used anywhere within " +
        "spark.")
      .booleanConf
      .createWithDefault(false)

  private[spark] val SHUFFLE_FILE_BUFFER_SIZE =
    ConfigBuilder("spark.shuffle.file.buffer")
      .doc("Size of the in-memory buffer for each shuffle file output stream, in KiB unless " +
        "otherwise specified. These buffers reduce the number of disk seeks and system calls " +
        "made in creating intermediate shuffle files.")
      .bytesConf(ByteUnit.KiB)
      .checkValue(v => v > 0 && v <= Int.MaxValue / 1024,
        s"The file buffer size must be greater than 0 and less than ${Int.MaxValue / 1024}.")
      .createWithDefaultString("32k")

  private[spark] val SHUFFLE_UNSAFE_FILE_OUTPUT_BUFFER_SIZE =
    ConfigBuilder("spark.shuffle.unsafe.file.output.buffer")
      .doc("The file system for this buffer size after each partition " +
        "is written in unsafe shuffle writer. In KiB unless otherwise specified.")
      .bytesConf(ByteUnit.KiB)
      .checkValue(v => v > 0 && v <= Int.MaxValue / 1024,
        s"The buffer size must be greater than 0 and less than ${Int.MaxValue / 1024}.")
      .createWithDefaultString("32k")

  private[spark] val SHUFFLE_DISK_WRITE_BUFFER_SIZE =
    ConfigBuilder("spark.shuffle.spill.diskWriteBufferSize")
      .doc("The buffer size, in bytes, to use when writing the sorted records to an on-disk file.")
      .bytesConf(ByteUnit.BYTE)
      .checkValue(v => v > 0 && v <= Int.MaxValue,
        s"The buffer size must be greater than 0 and less than ${Int.MaxValue}.")
      .createWithDefault(1024 * 1024)

  private[spark] val UNROLL_MEMORY_CHECK_PERIOD =
    ConfigBuilder("spark.storage.unrollMemoryCheckPeriod")
      .internal()
      .doc("The memory check period is used to determine how often we should check whether "
        + "there is a need to request more memory when we try to unroll the given block in memory.")
      .longConf
      .createWithDefault(16)

  private[spark] val UNROLL_MEMORY_GROWTH_FACTOR =
    ConfigBuilder("spark.storage.unrollMemoryGrowthFactor")
      .internal()
      .doc("Memory to request as a multiple of the size that used to unroll the block.")
      .doubleConf
      .createWithDefault(1.5)

  private[spark] val FORCE_DOWNLOAD_SCHEMES =
    ConfigBuilder("spark.yarn.dist.forceDownloadSchemes")
      .doc("Comma-separated list of schemes for which files will be downloaded to the " +
        "local disk prior to being added to YARN's distributed cache. For use in cases " +
        "where the YARN service does not support schemes that are supported by Spark, like http, " +
        "https and ftp.")
      .stringConf
      .toSequence
      .createWithDefault(Nil)

  private[spark] val UI_X_XSS_PROTECTION =
    ConfigBuilder("spark.ui.xXssProtection")
      .doc("Value for HTTP X-XSS-Protection response header")
      .stringConf
      .createWithDefaultString("1; mode=block")

  private[spark] val UI_X_CONTENT_TYPE_OPTIONS =
    ConfigBuilder("spark.ui.xContentTypeOptions.enabled")
      .doc("Set to 'true' for setting X-Content-Type-Options HTTP response header to 'nosniff'")
      .booleanConf
      .createWithDefault(true)

  private[spark] val UI_STRICT_TRANSPORT_SECURITY =
    ConfigBuilder("spark.ui.strictTransportSecurity")
      .doc("Value for HTTP Strict Transport Security Response Header")
      .stringConf
      .createOptional

  private[spark] val EXTRA_LISTENERS = ConfigBuilder("spark.extraListeners")
    .doc("Class names of listeners to add to SparkContext during initialization.")
    .stringConf
    .toSequence
    .createOptional

  private[spark] val SHUFFLE_SPILL_NUM_ELEMENTS_FORCE_SPILL_THRESHOLD =
    ConfigBuilder("spark.shuffle.spill.numElementsForceSpillThreshold")
      .internal()
      .doc("The maximum number of elements in memory before forcing the shuffle sorter to spill. " +
        "By default it's Integer.MAX_VALUE, which means we never force the sorter to spill, " +
        "until we reach some limitations, like the max page size limitation for the pointer " +
        "array in the sorter.")
      .intConf
      .createWithDefault(Integer.MAX_VALUE)

  private[spark] val SHUFFLE_MAP_OUTPUT_PARALLEL_AGGREGATION_THRESHOLD =
    ConfigBuilder("spark.shuffle.mapOutput.parallelAggregationThreshold")
      .internal()
      .doc("Multi-thread is used when the number of mappers * shuffle partitions is greater than " +
        "or equal to this threshold. Note that the actual parallelism is calculated by number of " +
        "mappers * shuffle partitions / this threshold + 1, so this threshold should be positive.")
      .intConf
      .checkValue(v => v > 0, "The threshold should be positive.")
      .createWithDefault(10000000)

<<<<<<< HEAD
  private[spark] val CREDENTIALS_RENEWAL_INTERVAL_RATIO =
    ConfigBuilder("spark.security.credentials.renewalRatio")
      .doc("Ratio of the credential's expiration time when Spark should fetch new credentials.")
      .doubleConf
      .createWithDefault(0.75d)

  private[spark] val CREDENTIALS_RENEWAL_RETRY_WAIT =
    ConfigBuilder("spark.security.credentials.retryWait")
      .doc("How long to wait before retrying to fetch new credentials after a failure.")
      .timeConf(TimeUnit.SECONDS)
      .createWithDefaultString("1h")
=======
  private[spark] val MAX_RESULT_SIZE = ConfigBuilder("spark.driver.maxResultSize")
    .doc("Size limit for results.")
    .bytesConf(ByteUnit.BYTE)
    .createWithDefaultString("1g")
>>>>>>> ac76eff6

}<|MERGE_RESOLUTION|>--- conflicted
+++ resolved
@@ -520,7 +520,11 @@
       .checkValue(v => v > 0, "The threshold should be positive.")
       .createWithDefault(10000000)
 
-<<<<<<< HEAD
+  private[spark] val MAX_RESULT_SIZE = ConfigBuilder("spark.driver.maxResultSize")
+    .doc("Size limit for results.")
+    .bytesConf(ByteUnit.BYTE)
+    .createWithDefaultString("1g")
+
   private[spark] val CREDENTIALS_RENEWAL_INTERVAL_RATIO =
     ConfigBuilder("spark.security.credentials.renewalRatio")
       .doc("Ratio of the credential's expiration time when Spark should fetch new credentials.")
@@ -532,11 +536,5 @@
       .doc("How long to wait before retrying to fetch new credentials after a failure.")
       .timeConf(TimeUnit.SECONDS)
       .createWithDefaultString("1h")
-=======
-  private[spark] val MAX_RESULT_SIZE = ConfigBuilder("spark.driver.maxResultSize")
-    .doc("Size limit for results.")
-    .bytesConf(ByteUnit.BYTE)
-    .createWithDefaultString("1g")
->>>>>>> ac76eff6
 
 }