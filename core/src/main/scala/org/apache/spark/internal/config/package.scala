--- conflicted
+++ resolved
@@ -420,7 +420,7 @@
       .toSequence
       .createWithDefault(Nil)
 
-<<<<<<< HEAD
+
   private[spark] val UI_X_XSS_PROTECTION =
     ConfigBuilder("spark.ui.xXssProtection")
       .doc("Value for HTTP X-XSS-Protection response header")
@@ -438,12 +438,11 @@
       .doc("Value for HTTP Strict Transport Security Response Header")
       .stringConf
       .createOptional
-=======
+  
   private[spark] val EXTRA_LISTENERS = ConfigBuilder("spark.extraListeners")
     .doc("Class names of listeners to add to SparkContext during initialization.")
     .stringConf
     .toSequence
     .createOptional
 
->>>>>>> 2f00a71a
 }