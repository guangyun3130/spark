--- conflicted
+++ resolved
@@ -2621,7 +2621,6 @@
       .toSequence
       .createWithDefault("org.apache.spark.sql.connect.client" :: Nil)
 
-<<<<<<< HEAD
   private[spark] val LEGACY_ABORT_STAGE_AFTER_KILL_TASKS =
     ConfigBuilder("spark.scheduler.stage.legacyAbortAfterKillTasks")
       .doc("Whether to abort a stage after TaskScheduler.killAllTaskAttempts(). This is " +
@@ -2631,7 +2630,7 @@
       .internal()
       .booleanConf
       .createWithDefault(true)
-=======
+
   private[spark] val DROP_TASK_INFO_ACCUMULABLES_ON_TASK_COMPLETION =
     ConfigBuilder("spark.scheduler.dropTaskInfoAccumulablesOnTaskCompletion.enabled")
       .internal()
@@ -2641,5 +2640,4 @@
       .version("4.0.0")
       .booleanConf
       .createWithDefault(false)
->>>>>>> b7e97669
 }