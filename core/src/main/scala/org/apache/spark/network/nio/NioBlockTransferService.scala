/*
 * Licensed to the Apache Software Foundation (ASF) under one or more
 * contributor license agreements.  See the NOTICE file distributed with
 * this work for additional information regarding copyright ownership.
 * The ASF licenses this file to You under the Apache License, Version 2.0
 * (the "License"); you may not use this file except in compliance with
 * the License.  You may obtain a copy of the License at
 *
 *    http://www.apache.org/licenses/LICENSE-2.0
 *
 * Unless required by applicable law or agreed to in writing, software
 * distributed under the License is distributed on an "AS IS" BASIS,
 * WITHOUT WARRANTIES OR CONDITIONS OF ANY KIND, either express or implied.
 * See the License for the specific language governing permissions and
 * limitations under the License.
 */

package org.apache.spark.network.nio

import java.nio.ByteBuffer

import org.apache.spark.network._
import org.apache.spark.network.buffer.{ManagedBuffer, NioManagedBuffer}
import org.apache.spark.storage.{BlockId, StorageLevel}
import org.apache.spark.util.Utils
import org.apache.spark.{Logging, SecurityManager, SparkConf, SparkException}

import scala.concurrent.Future


/**
 * A [[BlockTransferService]] implementation based on [[ConnectionManager]], a custom
 * implementation using Java NIO.
 */
final class NioBlockTransferService(conf: SparkConf, securityManager: SecurityManager)
  extends BlockTransferService with Logging {

  private var cm: ConnectionManager = _

  private var blockDataManager: BlockDataManager = _

  /**
   * Port number the service is listening on, available only after [[init]] is invoked.
   */
  override def port: Int = {
    checkInit()
    cm.id.port
  }

  /**
   * Host name the service is listening on, available only after [[init]] is invoked.
   */
  override def hostName: String = {
    checkInit()
    cm.id.host
  }

  /**
   * Initialize the transfer service by giving it the BlockDataManager that can be used to fetch
   * local blocks or put local blocks.
   */
  override def init(blockDataManager: BlockDataManager): Unit = {
    this.blockDataManager = blockDataManager
    cm = new ConnectionManager(
      conf.getInt("spark.blockManager.port", 0),
      conf,
      securityManager,
      "Connection manager for block manager")
    cm.onReceiveMessage(onBlockMessageReceive)
  }

  /**
   * Tear down the transfer service.
   */
  override def close(): Unit = {
    if (cm != null) {
      cm.stop()
    }
  }

  override def fetchBlocks(
      hostName: String,
      port: Int,
      blockIds: Seq[String],
      listener: BlockFetchingListener): Unit = {
    checkInit()

    val cmId = new ConnectionManagerId(hostName, port)
    val blockMessageArray = new BlockMessageArray(blockIds.map { blockId =>
      BlockMessage.fromGetBlock(GetBlock(BlockId(blockId)))
    })

    val future = cm.sendMessageReliably(cmId, blockMessageArray.toBufferMessage)

    // Register the listener on success/failure future callback.
    future.onSuccess { case message =>
      val bufferMessage = message.asInstanceOf[BufferMessage]
      val blockMessageArray = BlockMessageArray.fromBufferMessage(bufferMessage)
<<<<<<< HEAD

      for (blockMessage: BlockMessage <- blockMessageArray) {
        if (blockMessage.getType != BlockMessage.TYPE_GOT_BLOCK) {
          if (blockMessage.getId != null) {
            listener.onBlockFetchFailure(blockMessage.getId.toString,
              new SparkException(s"Unexpected message ${blockMessage.getType} received from $cmId"))
          }
        } else {
          val blockId = blockMessage.getId
          val networkSize = blockMessage.getData.limit()
          listener.onBlockFetchSuccess(
            blockId.toString, new NioManagedBuffer(blockMessage.getData))
=======
      // SPARK-4064: In some cases(eg. Remote block was removed) blockMessageArray may be empty.
      if (blockMessageArray.isEmpty) {
        listener.onBlockFetchFailure(
          new SparkException(s"Received empty message from $cmId"))
      } else {
        for (blockMessage <- blockMessageArray) {
          val msgType = blockMessage.getType
          if (msgType != BlockMessage.TYPE_GOT_BLOCK) {
            listener.onBlockFetchFailure(
              new SparkException(s"Unexpected message ${msgType} received from $cmId"))
          } else {
            val blockId = blockMessage.getId
            listener.onBlockFetchSuccess(
              blockId.toString, new NioByteBufferManagedBuffer(blockMessage.getData))
          }
>>>>>>> 84e5da87
        }
      }
    }(cm.futureExecContext)

    future.onFailure { case exception =>
      blockIds.foreach { blockId =>
        listener.onBlockFetchFailure(blockId, exception)
      }
    }(cm.futureExecContext)
  }

  /**
   * Upload a single block to a remote node, available only after [[init]] is invoked.
   *
   * This call blocks until the upload completes, or throws an exception upon failures.
   */
  override def uploadBlock(
      hostname: String,
      port: Int,
      blockId: BlockId,
      blockData: ManagedBuffer,
      level: StorageLevel)
    : Future[Unit] = {
    checkInit()
    val msg = PutBlock(blockId, blockData.nioByteBuffer(), level)
    val blockMessageArray = new BlockMessageArray(BlockMessage.fromPutBlock(msg))
    val remoteCmId = new ConnectionManagerId(hostName, port)
    val reply = cm.sendMessageReliably(remoteCmId, blockMessageArray.toBufferMessage)
    reply.map(x => ())(cm.futureExecContext)
  }

  private def checkInit(): Unit = if (cm == null) {
    throw new IllegalStateException(getClass.getName + " has not been initialized")
  }

  private def onBlockMessageReceive(msg: Message, id: ConnectionManagerId): Option[Message] = {
    logDebug("Handling message " + msg)
    msg match {
      case bufferMessage: BufferMessage =>
        try {
          logDebug("Handling as a buffer message " + bufferMessage)
          val blockMessages = BlockMessageArray.fromBufferMessage(bufferMessage)
          logDebug("Parsed as a block message array")
          val responseMessages = blockMessages.map(processBlockMessage).filter(_ != None).map(_.get)
          Some(new BlockMessageArray(responseMessages).toBufferMessage)
        } catch {
          case e: Exception =>
            logError("Exception handling buffer message", e)
            Some(Message.createErrorMessage(e, msg.id))
        }

      case otherMessage: Any =>
        val errorMsg = s"Received unknown message type: ${otherMessage.getClass.getName}"
        logError(errorMsg)
        Some(Message.createErrorMessage(new UnsupportedOperationException(errorMsg), msg.id))
    }
  }

  private def processBlockMessage(blockMessage: BlockMessage): Option[BlockMessage] = {
    blockMessage.getType match {
      case BlockMessage.TYPE_PUT_BLOCK =>
        val msg = PutBlock(blockMessage.getId, blockMessage.getData, blockMessage.getLevel)
        logDebug("Received [" + msg + "]")
        putBlock(msg.id, msg.data, msg.level)
        None

      case BlockMessage.TYPE_GET_BLOCK =>
        val msg = new GetBlock(blockMessage.getId)
        logDebug("Received [" + msg + "]")
        val buffer = getBlock(msg.id)
        if (buffer == null) {
          return None
        }
        Some(BlockMessage.fromGotBlock(GotBlock(msg.id, buffer)))

      case _ => None
    }
  }

  private def putBlock(blockId: BlockId, bytes: ByteBuffer, level: StorageLevel) {
    val startTimeMs = System.currentTimeMillis()
    logDebug("PutBlock " + blockId + " started from " + startTimeMs + " with data: " + bytes)
    blockDataManager.putBlockData(blockId, new NioManagedBuffer(bytes), level)
    logDebug("PutBlock " + blockId + " used " + Utils.getUsedTimeMs(startTimeMs)
      + " with data size: " + bytes.limit)
  }

  private def getBlock(blockId: BlockId): ByteBuffer = {
    val startTimeMs = System.currentTimeMillis()
    logDebug("GetBlock " + blockId + " started from " + startTimeMs)
    val buffer = blockDataManager.getBlockData(blockId)
    logDebug("GetBlock " + blockId + " used " + Utils.getUsedTimeMs(startTimeMs)
      + " and got buffer " + buffer)
    buffer.nioByteBuffer()
  }
}<|MERGE_RESOLUTION|>--- conflicted
+++ resolved
@@ -96,36 +96,26 @@
     future.onSuccess { case message =>
       val bufferMessage = message.asInstanceOf[BufferMessage]
       val blockMessageArray = BlockMessageArray.fromBufferMessage(bufferMessage)
-<<<<<<< HEAD
-
-      for (blockMessage: BlockMessage <- blockMessageArray) {
-        if (blockMessage.getType != BlockMessage.TYPE_GOT_BLOCK) {
-          if (blockMessage.getId != null) {
-            listener.onBlockFetchFailure(blockMessage.getId.toString,
-              new SparkException(s"Unexpected message ${blockMessage.getType} received from $cmId"))
-          }
-        } else {
-          val blockId = blockMessage.getId
-          val networkSize = blockMessage.getData.limit()
-          listener.onBlockFetchSuccess(
-            blockId.toString, new NioManagedBuffer(blockMessage.getData))
-=======
+
       // SPARK-4064: In some cases(eg. Remote block was removed) blockMessageArray may be empty.
       if (blockMessageArray.isEmpty) {
-        listener.onBlockFetchFailure(
-          new SparkException(s"Received empty message from $cmId"))
+        blockIds.foreach { id =>
+          listener.onBlockFetchFailure(id,
+            new SparkException(s"Received empty message from $cmId"))
+        }
       } else {
-        for (blockMessage <- blockMessageArray) {
-          val msgType = blockMessage.getType
-          if (msgType != BlockMessage.TYPE_GOT_BLOCK) {
-            listener.onBlockFetchFailure(
-              new SparkException(s"Unexpected message ${msgType} received from $cmId"))
+        for (blockMessage: BlockMessage <- blockMessageArray) {
+          if (blockMessage.getType != BlockMessage.TYPE_GOT_BLOCK) {
+            if (blockMessage.getId != null) {
+              listener.onBlockFetchFailure(blockMessage.getId.toString,
+                new SparkException(s"Unexpected message ${blockMessage.getType} received from $cmId"))
+            }
           } else {
             val blockId = blockMessage.getId
+            val networkSize = blockMessage.getData.limit()
             listener.onBlockFetchSuccess(
-              blockId.toString, new NioByteBufferManagedBuffer(blockMessage.getData))
+              blockId.toString, new NioManagedBuffer(blockMessage.getData))
           }
->>>>>>> 84e5da87
         }
       }
     }(cm.futureExecContext)
