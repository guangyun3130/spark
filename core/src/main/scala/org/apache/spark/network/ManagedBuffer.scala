--- conflicted
+++ resolved
@@ -137,7 +137,6 @@
     }
   }
 
-<<<<<<< HEAD
   private[network] override def convertToNetty(): AnyRef = {
     val fileChannel = new FileInputStream(file).getChannel
     new DefaultFileRegion(fileChannel, offset, length)
@@ -146,9 +145,8 @@
   // Content of file segments are not in-memory, so no need to reference count.
   override def retain(): this.type = this
   override def release(): this.type = this
-=======
+
   override def toString: String = s"${getClass.getName}($file, $offset, $length)"
->>>>>>> 5814292e
 }
 
 
