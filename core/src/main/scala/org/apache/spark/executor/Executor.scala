/*
 * Licensed to the Apache Software Foundation (ASF) under one or more
 * contributor license agreements.  See the NOTICE file distributed with
 * this work for additional information regarding copyright ownership.
 * The ASF licenses this file to You under the Apache License, Version 2.0
 * (the "License"); you may not use this file except in compliance with
 * the License.  You may obtain a copy of the License at
 *
 *    http://www.apache.org/licenses/LICENSE-2.0
 *
 * Unless required by applicable law or agreed to in writing, software
 * distributed under the License is distributed on an "AS IS" BASIS,
 * WITHOUT WARRANTIES OR CONDITIONS OF ANY KIND, either express or implied.
 * See the License for the specific language governing permissions and
 * limitations under the License.
 */

package org.apache.spark.executor

import java.io.File
import java.lang.management.ManagementFactory
import java.net.URL
import java.nio.ByteBuffer
import java.util.concurrent.{ConcurrentHashMap, Executors, TimeUnit}

import scala.collection.JavaConversions._
import scala.collection.mutable.{ArrayBuffer, HashMap}
import scala.util.control.NonFatal

import org.apache.spark._
import org.apache.spark.deploy.SparkHadoopUtil
import org.apache.spark.scheduler.{DirectTaskResult, IndirectTaskResult, Task}
import org.apache.spark.shuffle.FetchFailedException
import org.apache.spark.storage.{StorageLevel, TaskResultBlockId}
import org.apache.spark.util._

/**
 * Spark executor, backed by a threadpool to run tasks.
 *
 * This can be used with Mesos, YARN, and the standalone scheduler.
 * An internal RPC interface (at the moment Akka) is used for communication with the driver,
 * except in the case of Mesos fine-grained mode.
 */
private[spark] class Executor(
    executorId: String,
    executorHostname: String,
    env: SparkEnv,
    userClassPath: Seq[URL] = Nil,
    isLocal: Boolean = false)
  extends Logging {

  logInfo(s"Starting executor ID $executorId on host $executorHostname")

  // Application dependencies (added through SparkContext) that we've fetched so far on this node.
  // Each map holds the master's timestamp for the version of that file or JAR we got.
  private val currentFiles: HashMap[String, Long] = new HashMap[String, Long]()
  private val currentJars: HashMap[String, Long] = new HashMap[String, Long]()

  private val EMPTY_BYTE_BUFFER = ByteBuffer.wrap(new Array[Byte](0))

  private val conf = env.conf

  // No ip or host:port - just hostname
  Utils.checkHost(executorHostname, "Expected executed slave to be a hostname")
  // must not have port specified.
  assert (0 == Utils.parseHostPort(executorHostname)._2)

  // Make sure the local hostname we report matches the cluster scheduler's name for this host
  Utils.setCustomHostname(executorHostname)

  if (!isLocal) {
    // Setup an uncaught exception handler for non-local mode.
    // Make any thread terminations due to uncaught exceptions kill the entire
    // executor process to avoid surprising stalls.
    Thread.setDefaultUncaughtExceptionHandler(SparkUncaughtExceptionHandler)
  }

  // Start worker thread pool
  private val threadPool = Utils.newDaemonCachedThreadPool("Executor task launch worker")
  private val executorSource = new ExecutorSource(threadPool, executorId)

  if (!isLocal) {
    env.metricsSystem.registerSource(executorSource)
    env.blockManager.initialize(conf.getAppId)
  }

  // Create an RpcEndpoint for receiving RPCs from the driver
  private val executorEndpoint = env.rpcEnv.setupEndpoint(
    ExecutorEndpoint.EXECUTOR_ENDPOINT_NAME, new ExecutorEndpoint(env.rpcEnv, executorId))

  // Whether to load classes in user jars before those in Spark jars
  private val userClassPathFirst: Boolean = {
    conf.getBoolean("spark.executor.userClassPathFirst",
      conf.getBoolean("spark.files.userClassPathFirst", false))
  }

  // Create our ClassLoader
  // do this after SparkEnv creation so can access the SecurityManager
  private val urlClassLoader = createClassLoader()
  private val replClassLoader = addReplClassLoaderIfNeeded(urlClassLoader)

  // Set the classloader for serializer
  env.serializer.setDefaultClassLoader(replClassLoader)

  // Akka's message frame size. If task result is bigger than this, we use the block manager
  // to send the result back.
  private val akkaFrameSize = AkkaUtils.maxFrameSizeBytes(conf)

  // Limit of bytes for total size of results (default is 1GB)
  private val maxResultSize = Utils.getMaxResultSize(conf)

  // Maintains the list of running tasks.
  private val runningTasks = new ConcurrentHashMap[Long, TaskRunner]

  // Executor for the heartbeat task.
  private val heartbeater = Executors.newSingleThreadScheduledExecutor(
    Utils.namedThreadFactory("driver-heartbeater"))

  startDriverHeartbeater()

  def launchTask(
      context: ExecutorBackend,
      taskId: Long,
      attemptNumber: Int,
      taskName: String,
      serializedTask: ByteBuffer): Unit = {
    val tr = new TaskRunner(context, taskId = taskId, attemptNumber = attemptNumber, taskName,
      serializedTask)
    runningTasks.put(taskId, tr)
    threadPool.execute(tr)
  }

  def killTask(taskId: Long, interruptThread: Boolean): Unit = {
    val tr = runningTasks.get(taskId)
    if (tr != null) {
      tr.kill(interruptThread)
    }
  }

  def stop(): Unit = {
    env.metricsSystem.report()
<<<<<<< HEAD
    env.actorSystem.stop(executorActor)
    heartbeater.shutdown()
    heartbeater.awaitTermination(10, TimeUnit.SECONDS)
=======
    env.rpcEnv.stop(executorEndpoint)
    isStopped = true
>>>>>>> 30363ede
    threadPool.shutdown()
    if (!isLocal) {
      env.stop()
    }
  }

  /** Returns the total amount of time this JVM process has spent in garbage collection. */
  private def computeTotalGcTime(): Long = {
    ManagementFactory.getGarbageCollectorMXBeans.map(_.getCollectionTime).sum
  }

  class TaskRunner(
      execBackend: ExecutorBackend,
      val taskId: Long,
      val attemptNumber: Int,
      taskName: String,
      serializedTask: ByteBuffer)
    extends Runnable {

    /** Whether this task has been killed. */
    @volatile private var killed = false

    /** How much the JVM process has spent in GC when the task starts to run. */
    @volatile var startGCTime: Long = _

    /**
     * The task to run. This will be set in run() by deserializing the task binary coming
     * from the driver. Once it is set, it will never be changed.
     */
    @volatile var task: Task[Any] = _

    def kill(interruptThread: Boolean): Unit = {
      logInfo(s"Executor is trying to kill $taskName (TID $taskId)")
      killed = true
      if (task != null) {
        task.kill(interruptThread)
      }
    }

    override def run(): Unit = {
      val deserializeStartTime = System.currentTimeMillis()
      Thread.currentThread.setContextClassLoader(replClassLoader)
      val ser = env.closureSerializer.newInstance()
      logInfo(s"Running $taskName (TID $taskId)")
      execBackend.statusUpdate(taskId, TaskState.RUNNING, EMPTY_BYTE_BUFFER)
      var taskStart: Long = 0
      startGCTime = computeTotalGcTime()

      try {
        val (taskFiles, taskJars, taskBytes) = Task.deserializeWithDependencies(serializedTask)
        updateDependencies(taskFiles, taskJars)
        task = ser.deserialize[Task[Any]](taskBytes, Thread.currentThread.getContextClassLoader)

        // If this task has been killed before we deserialized it, let's quit now. Otherwise,
        // continue executing the task.
        if (killed) {
          // Throw an exception rather than returning, because returning within a try{} block
          // causes a NonLocalReturnControl exception to be thrown. The NonLocalReturnControl
          // exception will be caught by the catch block, leading to an incorrect ExceptionFailure
          // for the task.
          throw new TaskKilledException
        }

        logDebug("Task " + taskId + "'s epoch is " + task.epoch)
        env.mapOutputTracker.updateEpoch(task.epoch)

        // Run the actual task and measure its runtime.
        taskStart = System.currentTimeMillis()
        val value = task.run(taskAttemptId = taskId, attemptNumber = attemptNumber)
        val taskFinish = System.currentTimeMillis()

        // If the task has been killed, let's fail it.
        if (task.killed) {
          throw new TaskKilledException
        }

        val resultSer = env.serializer.newInstance()
        val beforeSerialization = System.currentTimeMillis()
        val valueBytes = resultSer.serialize(value)
        val afterSerialization = System.currentTimeMillis()

        for (m <- task.metrics) {
          m.setExecutorDeserializeTime(taskStart - deserializeStartTime)
          m.setExecutorRunTime(taskFinish - taskStart)
          m.setJvmGCTime(computeTotalGcTime() - startGCTime)
          m.setResultSerializationTime(afterSerialization - beforeSerialization)
        }

        val accumUpdates = Accumulators.values
        val directResult = new DirectTaskResult(valueBytes, accumUpdates, task.metrics.orNull)
        val serializedDirectResult = ser.serialize(directResult)
        val resultSize = serializedDirectResult.limit

        // directSend = sending directly back to the driver
        val serializedResult: ByteBuffer = {
          if (maxResultSize > 0 && resultSize > maxResultSize) {
            logWarning(s"Finished $taskName (TID $taskId). Result is larger than maxResultSize " +
              s"(${Utils.bytesToString(resultSize)} > ${Utils.bytesToString(maxResultSize)}), " +
              s"dropping it.")
            ser.serialize(new IndirectTaskResult[Any](TaskResultBlockId(taskId), resultSize))
          } else if (resultSize >= akkaFrameSize - AkkaUtils.reservedSizeBytes) {
            val blockId = TaskResultBlockId(taskId)
            env.blockManager.putBytes(
              blockId, serializedDirectResult, StorageLevel.MEMORY_AND_DISK_SER)
            logInfo(
              s"Finished $taskName (TID $taskId). $resultSize bytes result sent via BlockManager)")
            ser.serialize(new IndirectTaskResult[Any](blockId, resultSize))
          } else {
            logInfo(s"Finished $taskName (TID $taskId). $resultSize bytes result sent to driver")
            serializedDirectResult
          }
        }

        execBackend.statusUpdate(taskId, TaskState.FINISHED, serializedResult)

      } catch {
        case ffe: FetchFailedException =>
          val reason = ffe.toTaskEndReason
          execBackend.statusUpdate(taskId, TaskState.FAILED, ser.serialize(reason))

        case _: TaskKilledException | _: InterruptedException if task.killed =>
          logInfo(s"Executor killed $taskName (TID $taskId)")
          execBackend.statusUpdate(taskId, TaskState.KILLED, ser.serialize(TaskKilled))

        case cDE: CommitDeniedException =>
          val reason = cDE.toTaskEndReason
          execBackend.statusUpdate(taskId, TaskState.FAILED, ser.serialize(reason))

        case t: Throwable =>
          // Attempt to exit cleanly by informing the driver of our failure.
          // If anything goes wrong (or this was a fatal exception), we will delegate to
          // the default uncaught exception handler, which will terminate the Executor.
          logError(s"Exception in $taskName (TID $taskId)", t)

          val metrics: Option[TaskMetrics] = Option(task).flatMap { task =>
            task.metrics.map { m =>
              m.setExecutorRunTime(System.currentTimeMillis() - taskStart)
              m.setJvmGCTime(computeTotalGcTime() - startGCTime)
              m
            }
          }
          val taskEndReason = new ExceptionFailure(t, metrics)
          execBackend.statusUpdate(taskId, TaskState.FAILED, ser.serialize(taskEndReason))

          // Don't forcibly exit unless the exception was inherently fatal, to avoid
          // stopping other tasks unnecessarily.
          if (Utils.isFatalError(t)) {
            SparkUncaughtExceptionHandler.uncaughtException(t)
          }

      } finally {
        // Release memory used by this thread for shuffles
        env.shuffleMemoryManager.releaseMemoryForThisThread()
        // Release memory used by this thread for unrolling blocks
        env.blockManager.memoryStore.releaseUnrollMemoryForThisThread()
        // Release memory used by this thread for accumulators
        Accumulators.clear()
        runningTasks.remove(taskId)
      }
    }
  }

  /**
   * Create a ClassLoader for use in tasks, adding any JARs specified by the user or any classes
   * created by the interpreter to the search path
   */
  private def createClassLoader(): MutableURLClassLoader = {
    // Bootstrap the list of jars with the user class path.
    val now = System.currentTimeMillis()
    userClassPath.foreach { url =>
      currentJars(url.getPath().split("/").last) = now
    }

    val currentLoader = Utils.getContextOrSparkClassLoader

    // For each of the jars in the jarSet, add them to the class loader.
    // We assume each of the files has already been fetched.
    val urls = userClassPath.toArray ++ currentJars.keySet.map { uri =>
      new File(uri.split("/").last).toURI.toURL
    }
    if (userClassPathFirst) {
      new ChildFirstURLClassLoader(urls, currentLoader)
    } else {
      new MutableURLClassLoader(urls, currentLoader)
    }
  }

  /**
   * If the REPL is in use, add another ClassLoader that will read
   * new classes defined by the REPL as the user types code
   */
  private def addReplClassLoaderIfNeeded(parent: ClassLoader): ClassLoader = {
    val classUri = conf.get("spark.repl.class.uri", null)
    if (classUri != null) {
      logInfo("Using REPL class URI: " + classUri)
      try {
        val _userClassPathFirst: java.lang.Boolean = userClassPathFirst
        val klass = Class.forName("org.apache.spark.repl.ExecutorClassLoader")
          .asInstanceOf[Class[_ <: ClassLoader]]
        val constructor = klass.getConstructor(classOf[SparkConf], classOf[String],
          classOf[ClassLoader], classOf[Boolean])
        constructor.newInstance(conf, classUri, parent, _userClassPathFirst)
      } catch {
        case _: ClassNotFoundException =>
          logError("Could not find org.apache.spark.repl.ExecutorClassLoader on classpath!")
          System.exit(1)
          null
      }
    } else {
      parent
    }
  }

  /**
   * Download any missing dependencies if we receive a new set of files and JARs from the
   * SparkContext. Also adds any new JARs we fetched to the class loader.
   */
  private def updateDependencies(newFiles: HashMap[String, Long], newJars: HashMap[String, Long]) {
    lazy val hadoopConf = SparkHadoopUtil.get.newConfiguration(conf)
    synchronized {
      // Fetch missing dependencies
      for ((name, timestamp) <- newFiles if currentFiles.getOrElse(name, -1L) < timestamp) {
        logInfo("Fetching " + name + " with timestamp " + timestamp)
        // Fetch file with useCache mode, close cache for local mode.
        Utils.fetchFile(name, new File(SparkFiles.getRootDirectory()), conf,
          env.securityManager, hadoopConf, timestamp, useCache = !isLocal)
        currentFiles(name) = timestamp
      }
      for ((name, timestamp) <- newJars) {
        val localName = name.split("/").last
        val currentTimeStamp = currentJars.get(name)
          .orElse(currentJars.get(localName))
          .getOrElse(-1L)
        if (currentTimeStamp < timestamp) {
          logInfo("Fetching " + name + " with timestamp " + timestamp)
          // Fetch file with useCache mode, close cache for local mode.
          Utils.fetchFile(name, new File(SparkFiles.getRootDirectory()), conf,
            env.securityManager, hadoopConf, timestamp, useCache = !isLocal)
          currentJars(name) = timestamp
          // Add it to our class loader
          val url = new File(SparkFiles.getRootDirectory(), localName).toURI.toURL
          if (!urlClassLoader.getURLs().contains(url)) {
            logInfo("Adding " + url + " to class loader")
            urlClassLoader.addURL(url)
          }
        }
      }
    }
  }

  private val heartbeatReceiverRef =
    RpcUtils.makeDriverRef(HeartbeatReceiver.ENDPOINT_NAME, conf, env.rpcEnv)

  /** Reports heartbeat and metrics for active tasks to the driver. */
  private def reportHeartBeat(): Unit = {
    // list of (task id, metrics) to send back to the driver
    val tasksMetrics = new ArrayBuffer[(Long, TaskMetrics)]()
    val curGCTime = computeTotalGcTime()

    for (taskRunner <- runningTasks.values()) {
      if (taskRunner.task != null) {
        taskRunner.task.metrics.foreach { metrics =>
          metrics.updateShuffleReadMetrics()
          metrics.updateInputMetrics()
          metrics.setJvmGCTime(curGCTime - taskRunner.startGCTime)

          if (isLocal) {
            // JobProgressListener will hold an reference of it during
            // onExecutorMetricsUpdate(), then JobProgressListener can not see
            // the changes of metrics any more, so make a deep copy of it
            val copiedMetrics = Utils.deserialize[TaskMetrics](Utils.serialize(metrics))
            tasksMetrics += ((taskRunner.taskId, copiedMetrics))
          } else {
            // It will be copied by serialization
            tasksMetrics += ((taskRunner.taskId, metrics))
          }
        }
      }
    }

    val message = Heartbeat(executorId, tasksMetrics.toArray, env.blockManager.blockManagerId)
    try {
      val response = heartbeatReceiverRef.askWithReply[HeartbeatResponse](message)
      if (response.reregisterBlockManager) {
        logWarning("Told to re-register on heartbeat")
        env.blockManager.reregister()
      }
    } catch {
      case NonFatal(e) => logWarning("Issue communicating with driver in heartbeater", e)
    }
  }

  /**
   * Starts a thread to report heartbeat and partial metrics for active tasks to driver.
   * This thread stops running when the executor is stopped.
   */
  private def startDriverHeartbeater(): Unit = {
    val interval = conf.getInt("spark.executor.heartbeatInterval", 10000)

    // Wait a random interval so the heartbeats don't end up in sync
    val initialDelay = interval + (math.random * interval).asInstanceOf[Int]

    val heartbeatTask = new Runnable() {
      override def run(): Unit = Utils.logUncaughtExceptions(reportHeartBeat())
    }
    heartbeater.scheduleAtFixedRate(heartbeatTask, initialDelay, interval, TimeUnit.MILLISECONDS)
  }
}<|MERGE_RESOLUTION|>--- conflicted
+++ resolved
@@ -139,14 +139,9 @@
 
   def stop(): Unit = {
     env.metricsSystem.report()
-<<<<<<< HEAD
-    env.actorSystem.stop(executorActor)
+    env.rpcEnv.stop(executorEndpoint)
     heartbeater.shutdown()
     heartbeater.awaitTermination(10, TimeUnit.SECONDS)
-=======
-    env.rpcEnv.stop(executorEndpoint)
-    isStopped = true
->>>>>>> 30363ede
     threadPool.shutdown()
     if (!isLocal) {
       env.stop()
