/*
 * Licensed to the Apache Software Foundation (ASF) under one or more
 * contributor license agreements.  See the NOTICE file distributed with
 * this work for additional information regarding copyright ownership.
 * The ASF licenses this file to You under the Apache License, Version 2.0
 * (the "License"); you may not use this file except in compliance with
 * the License.  You may obtain a copy of the License at
 *
 *    http://www.apache.org/licenses/LICENSE-2.0
 *
 * Unless required by applicable law or agreed to in writing, software
 * distributed under the License is distributed on an "AS IS" BASIS,
 * WITHOUT WARRANTIES OR CONDITIONS OF ANY KIND, either express or implied.
 * See the License for the specific language governing permissions and
 * limitations under the License.
 */

package org.apache.spark.executor

import java.io.{File, NotSerializableException}
import java.lang.management.ManagementFactory
import java.net.URL
import java.nio.ByteBuffer
import java.util.concurrent.{ConcurrentHashMap, TimeUnit}

import scala.collection.JavaConverters._
import scala.collection.mutable.{ArrayBuffer, HashMap}
import scala.util.control.NonFatal

import org.apache.spark._
import org.apache.spark.deploy.SparkHadoopUtil
import org.apache.spark.memory.TaskMemoryManager
import org.apache.spark.rpc.RpcTimeout
import org.apache.spark.scheduler.{AccumulableInfo, DirectTaskResult, IndirectTaskResult, Task}
import org.apache.spark.shuffle.FetchFailedException
import org.apache.spark.storage.{StorageLevel, TaskResultBlockId}
import org.apache.spark.util._

/**
 * Spark executor, backed by a threadpool to run tasks.
 *
 * This can be used with Mesos, YARN, and the standalone scheduler.
 * An internal RPC interface is used for communication with the driver,
 * except in the case of Mesos fine-grained mode.
 */
private[spark] class Executor(
    executorId: String,
    executorHostname: String,
    env: SparkEnv,
    userClassPath: Seq[URL] = Nil,
    isLocal: Boolean = false)
  extends Logging {

  logInfo(s"Starting executor ID $executorId on host $executorHostname")

  // Application dependencies (added through SparkContext) that we've fetched so far on this node.
  // Each map holds the master's timestamp for the version of that file or JAR we got.
  private val currentFiles: HashMap[String, Long] = new HashMap[String, Long]()
  private val currentJars: HashMap[String, Long] = new HashMap[String, Long]()

  private val EMPTY_BYTE_BUFFER = ByteBuffer.wrap(new Array[Byte](0))

  private val conf = env.conf

  // No ip or host:port - just hostname
  Utils.checkHost(executorHostname, "Expected executed slave to be a hostname")
  // must not have port specified.
  assert (0 == Utils.parseHostPort(executorHostname)._2)

  // Make sure the local hostname we report matches the cluster scheduler's name for this host
  Utils.setCustomHostname(executorHostname)

  if (!isLocal) {
    // Setup an uncaught exception handler for non-local mode.
    // Make any thread terminations due to uncaught exceptions kill the entire
    // executor process to avoid surprising stalls.
    Thread.setDefaultUncaughtExceptionHandler(SparkUncaughtExceptionHandler)
  }

  // Start worker thread pool
  private val threadPool = ThreadUtils.newDaemonCachedThreadPool("Executor task launch worker")
  private val executorSource = new ExecutorSource(threadPool, executorId)

  if (!isLocal) {
    env.metricsSystem.registerSource(executorSource)
    env.blockManager.initialize(conf.getAppId)
  }

  // Whether to load classes in user jars before those in Spark jars
  private val userClassPathFirst = conf.getBoolean("spark.executor.userClassPathFirst", false)

  // Create our ClassLoader
  // do this after SparkEnv creation so can access the SecurityManager
  private val urlClassLoader = createClassLoader()
  private val replClassLoader = addReplClassLoaderIfNeeded(urlClassLoader)

  // Set the classloader for serializer
  env.serializer.setDefaultClassLoader(replClassLoader)

  // Max size of direct result. If task result is bigger than this, we use the block manager
  // to send the result back.
  private val maxDirectResultSize = Math.min(
    conf.getSizeAsBytes("spark.task.maxDirectResultSize", 1L << 20),
    RpcUtils.maxMessageSizeBytes(conf))

  // Limit of bytes for total size of results (default is 1GB)
  private val maxResultSize = Utils.getMaxResultSize(conf)

  // Maintains the list of running tasks.
  private val runningTasks = new ConcurrentHashMap[Long, TaskRunner]

  // Executor for the heartbeat task.
  private val heartbeater = ThreadUtils.newDaemonSingleThreadScheduledExecutor("driver-heartbeater")

  // must be initialized before running startDriverHeartbeat()
  private val heartbeatReceiverRef =
    RpcUtils.makeDriverRef(HeartbeatReceiver.ENDPOINT_NAME, conf, env.rpcEnv)

  /**
   * When an executor is unable to send heartbeats to the driver more than `HEARTBEAT_MAX_FAILURES`
   * times, it should kill itself. The default value is 60. It means we will retry to send
   * heartbeats about 10 minutes because the heartbeat interval is 10s.
   */
  private val HEARTBEAT_MAX_FAILURES = conf.getInt("spark.executor.heartbeat.maxFailures", 60)

  /**
   * Count the failure times of heartbeat. It should only be acessed in the heartbeat thread. Each
   * successful heartbeat will reset it to 0.
   */
  private var heartbeatFailures = 0

  startDriverHeartbeater()

  def launchTask(
      context: ExecutorBackend,
      taskId: Long,
      attemptNumber: Int,
      taskName: String,
      serializedTask: ByteBuffer): Unit = {
    val tr = new TaskRunner(context, taskId = taskId, attemptNumber = attemptNumber, taskName,
      serializedTask)
    runningTasks.put(taskId, tr)
    threadPool.execute(tr)
  }

  def killTask(taskId: Long, interruptThread: Boolean): Unit = {
    val tr = runningTasks.get(taskId)
    if (tr != null) {
      tr.kill(interruptThread)
    }
  }

  def stop(): Unit = {
    env.metricsSystem.report()
    heartbeater.shutdown()
    heartbeater.awaitTermination(10, TimeUnit.SECONDS)
    threadPool.shutdown()
    if (!isLocal) {
      env.stop()
    }
  }

  /** Returns the total amount of time this JVM process has spent in garbage collection. */
  private def computeTotalGcTime(): Long = {
    ManagementFactory.getGarbageCollectorMXBeans.asScala.map(_.getCollectionTime).sum
  }

  class TaskRunner(
      execBackend: ExecutorBackend,
      val taskId: Long,
      val attemptNumber: Int,
      taskName: String,
      serializedTask: ByteBuffer)
    extends Runnable {

    /** Whether this task has been killed. */
    @volatile private var killed = false

    /** How much the JVM process has spent in GC when the task starts to run. */
    @volatile var startGCTime: Long = _

    /**
     * The task to run. This will be set in run() by deserializing the task binary coming
     * from the driver. Once it is set, it will never be changed.
     */
    @volatile var task: Task[Any] = _

    def kill(interruptThread: Boolean): Unit = {
      logInfo(s"Executor is trying to kill $taskName (TID $taskId)")
      killed = true
      if (task != null) {
        task.kill(interruptThread)
      }
    }

    override def run(): Unit = {
      val taskMemoryManager = new TaskMemoryManager(env.memoryManager, taskId)
      val deserializeStartTime = System.currentTimeMillis()
      Thread.currentThread.setContextClassLoader(replClassLoader)
      val ser = env.closureSerializer.newInstance()
      logInfo(s"Running $taskName (TID $taskId)")
      execBackend.statusUpdate(taskId, TaskState.RUNNING, EMPTY_BYTE_BUFFER)
      var taskStart: Long = 0
      startGCTime = computeTotalGcTime()

      try {
        val (taskFiles, taskJars, taskBytes) = Task.deserializeWithDependencies(serializedTask)
        updateDependencies(taskFiles, taskJars)
        task = ser.deserialize[Task[Any]](taskBytes, Thread.currentThread.getContextClassLoader)
        task.setTaskMemoryManager(taskMemoryManager)

        // If this task has been killed before we deserialized it, let's quit now. Otherwise,
        // continue executing the task.
        if (killed) {
          // Throw an exception rather than returning, because returning within a try{} block
          // causes a NonLocalReturnControl exception to be thrown. The NonLocalReturnControl
          // exception will be caught by the catch block, leading to an incorrect ExceptionFailure
          // for the task.
          throw new TaskKilledException
        }

        logDebug("Task " + taskId + "'s epoch is " + task.epoch)
        env.mapOutputTracker.updateEpoch(task.epoch)

        // Run the actual task and measure its runtime.
        taskStart = System.currentTimeMillis()
        var threwException = true
        val value = try {
          val res = task.run(
            taskAttemptId = taskId,
            attemptNumber = attemptNumber,
            metricsSystem = env.metricsSystem)
          threwException = false
          res
        } finally {
          val releasedLocks = env.blockManager.releaseAllLocksForTask(taskId)
          val freedMemory = taskMemoryManager.cleanUpAllAllocatedMemory()

          if (freedMemory > 0) {
            val errMsg = s"Managed memory leak detected; size = $freedMemory bytes, TID = $taskId"
            if (conf.getBoolean("spark.unsafe.exceptionOnMemoryLeak", false) && !threwException) {
              throw new SparkException(errMsg)
            } else {
              logError(errMsg)
            }
          }

          if (releasedLocks.nonEmpty) {
            val errMsg =
              s"${releasedLocks.size} block locks were not released by TID = $taskId:\n" +
                releasedLocks.mkString("[", ", ", "]")
            if (conf.getBoolean("spark.storage.exceptionOnPinLeak", false) && !threwException) {
              throw new SparkException(errMsg)
            } else {
              logError(errMsg)
            }
          }
        }
        val taskFinish = System.currentTimeMillis()

        // If the task has been killed, let's fail it.
        if (task.killed) {
          throw new TaskKilledException
        }

        val resultSer = env.serializer.newInstance()
        val beforeSerialization = System.currentTimeMillis()
        val valueBytes = resultSer.serialize(value)
        val afterSerialization = System.currentTimeMillis()

        for (m <- task.metrics) {
          // Deserialization happens in two parts: first, we deserialize a Task object, which
          // includes the Partition. Second, Task.run() deserializes the RDD and function to be run.
          m.setExecutorDeserializeTime(
            (taskStart - deserializeStartTime) + task.executorDeserializeTime)
          // We need to subtract Task.run()'s deserialization time to avoid double-counting
          m.setExecutorRunTime((taskFinish - taskStart) - task.executorDeserializeTime)
          m.setJvmGCTime(computeTotalGcTime() - startGCTime)
          m.setResultSerializationTime(afterSerialization - beforeSerialization)
        }

        // Note: accumulator updates must be collected after TaskMetrics is updated
<<<<<<< HEAD
        val accumUpdates = task.collectAccumulatorUpdates(taskFailed = false)
=======
        val accumUpdates = task.collectAccumulatorUpdates()
        // TODO: do not serialize value twice
>>>>>>> db88d020
        val directResult = new DirectTaskResult(valueBytes, accumUpdates)
        val serializedDirectResult = ser.serialize(directResult)
        val resultSize = serializedDirectResult.limit

        // directSend = sending directly back to the driver
        val serializedResult: ByteBuffer = {
          if (maxResultSize > 0 && resultSize > maxResultSize) {
            logWarning(s"Finished $taskName (TID $taskId). Result is larger than maxResultSize " +
              s"(${Utils.bytesToString(resultSize)} > ${Utils.bytesToString(maxResultSize)}), " +
              s"dropping it.")
            ser.serialize(new IndirectTaskResult[Any](TaskResultBlockId(taskId), resultSize))
          } else if (resultSize > maxDirectResultSize) {
            val blockId = TaskResultBlockId(taskId)
            env.blockManager.putBytes(
              blockId, serializedDirectResult, StorageLevel.MEMORY_AND_DISK_SER)
            logInfo(
              s"Finished $taskName (TID $taskId). $resultSize bytes result sent via BlockManager)")
            ser.serialize(new IndirectTaskResult[Any](blockId, resultSize))
          } else {
            logInfo(s"Finished $taskName (TID $taskId). $resultSize bytes result sent to driver")
            serializedDirectResult
          }
        }

        execBackend.statusUpdate(taskId, TaskState.FINISHED, serializedResult)

      } catch {
        case ffe: FetchFailedException =>
          val reason = ffe.toTaskEndReason
          execBackend.statusUpdate(taskId, TaskState.FAILED, ser.serialize(reason))

        case _: TaskKilledException | _: InterruptedException if task.killed =>
          logInfo(s"Executor killed $taskName (TID $taskId)")
          execBackend.statusUpdate(taskId, TaskState.KILLED, ser.serialize(TaskKilled))

        case cDE: CommitDeniedException =>
          val reason = cDE.toTaskEndReason
          execBackend.statusUpdate(taskId, TaskState.FAILED, ser.serialize(reason))

        case t: Throwable =>
          // Attempt to exit cleanly by informing the driver of our failure.
          // If anything goes wrong (or this was a fatal exception), we will delegate to
          // the default uncaught exception handler, which will terminate the Executor.
          logError(s"Exception in $taskName (TID $taskId)", t)

          // Collect latest accumulator values to report back to the driver
          val accumulatorUpdates: Seq[AccumulableInfo] =
            if (task != null) {
              task.metrics.foreach { m =>
                m.setExecutorRunTime(System.currentTimeMillis() - taskStart)
                m.setJvmGCTime(computeTotalGcTime() - startGCTime)
              }
              task.collectAccumulatorUpdates(taskFailed = true)
            } else {
              Seq.empty[AccumulableInfo]
            }

          val serializedTaskEndReason = {
            try {
              ser.serialize(new ExceptionFailure(t, accumulatorUpdates))
            } catch {
              case _: NotSerializableException =>
                // t is not serializable so just send the stacktrace
                ser.serialize(new ExceptionFailure(t, accumulatorUpdates, preserveCause = false))
            }
          }
          execBackend.statusUpdate(taskId, TaskState.FAILED, serializedTaskEndReason)

          // Don't forcibly exit unless the exception was inherently fatal, to avoid
          // stopping other tasks unnecessarily.
          if (Utils.isFatalError(t)) {
            SparkUncaughtExceptionHandler.uncaughtException(t)
          }

      } finally {
        runningTasks.remove(taskId)
      }
    }
  }

  /**
   * Create a ClassLoader for use in tasks, adding any JARs specified by the user or any classes
   * created by the interpreter to the search path
   */
  private def createClassLoader(): MutableURLClassLoader = {
    // Bootstrap the list of jars with the user class path.
    val now = System.currentTimeMillis()
    userClassPath.foreach { url =>
      currentJars(url.getPath().split("/").last) = now
    }

    val currentLoader = Utils.getContextOrSparkClassLoader

    // For each of the jars in the jarSet, add them to the class loader.
    // We assume each of the files has already been fetched.
    val urls = userClassPath.toArray ++ currentJars.keySet.map { uri =>
      new File(uri.split("/").last).toURI.toURL
    }
    if (userClassPathFirst) {
      new ChildFirstURLClassLoader(urls, currentLoader)
    } else {
      new MutableURLClassLoader(urls, currentLoader)
    }
  }

  /**
   * If the REPL is in use, add another ClassLoader that will read
   * new classes defined by the REPL as the user types code
   */
  private def addReplClassLoaderIfNeeded(parent: ClassLoader): ClassLoader = {
    val classUri = conf.get("spark.repl.class.uri", null)
    if (classUri != null) {
      logInfo("Using REPL class URI: " + classUri)
      try {
        val _userClassPathFirst: java.lang.Boolean = userClassPathFirst
        val klass = Utils.classForName("org.apache.spark.repl.ExecutorClassLoader")
          .asInstanceOf[Class[_ <: ClassLoader]]
        val constructor = klass.getConstructor(classOf[SparkConf], classOf[SparkEnv],
          classOf[String], classOf[ClassLoader], classOf[Boolean])
        constructor.newInstance(conf, env, classUri, parent, _userClassPathFirst)
      } catch {
        case _: ClassNotFoundException =>
          logError("Could not find org.apache.spark.repl.ExecutorClassLoader on classpath!")
          System.exit(1)
          null
      }
    } else {
      parent
    }
  }

  /**
   * Download any missing dependencies if we receive a new set of files and JARs from the
   * SparkContext. Also adds any new JARs we fetched to the class loader.
   */
  private def updateDependencies(newFiles: HashMap[String, Long], newJars: HashMap[String, Long]) {
    lazy val hadoopConf = SparkHadoopUtil.get.newConfiguration(conf)
    synchronized {
      // Fetch missing dependencies
      for ((name, timestamp) <- newFiles if currentFiles.getOrElse(name, -1L) < timestamp) {
        logInfo("Fetching " + name + " with timestamp " + timestamp)
        // Fetch file with useCache mode, close cache for local mode.
        Utils.fetchFile(name, new File(SparkFiles.getRootDirectory()), conf,
          env.securityManager, hadoopConf, timestamp, useCache = !isLocal)
        currentFiles(name) = timestamp
      }
      for ((name, timestamp) <- newJars) {
        val localName = name.split("/").last
        val currentTimeStamp = currentJars.get(name)
          .orElse(currentJars.get(localName))
          .getOrElse(-1L)
        if (currentTimeStamp < timestamp) {
          logInfo("Fetching " + name + " with timestamp " + timestamp)
          // Fetch file with useCache mode, close cache for local mode.
          Utils.fetchFile(name, new File(SparkFiles.getRootDirectory()), conf,
            env.securityManager, hadoopConf, timestamp, useCache = !isLocal)
          currentJars(name) = timestamp
          // Add it to our class loader
          val url = new File(SparkFiles.getRootDirectory(), localName).toURI.toURL
          if (!urlClassLoader.getURLs().contains(url)) {
            logInfo("Adding " + url + " to class loader")
            urlClassLoader.addURL(url)
          }
        }
      }
    }
  }

  /** Reports heartbeat and metrics for active tasks to the driver. */
  private def reportHeartBeat(): Unit = {
    // list of (task id, accumUpdates) to send back to the driver
    val accumUpdates = new ArrayBuffer[(Long, Seq[AccumulableInfo])]()
    val curGCTime = computeTotalGcTime()

    for (taskRunner <- runningTasks.values().asScala) {
      if (taskRunner.task != null) {
        taskRunner.task.metrics.foreach { metrics =>
          metrics.mergeShuffleReadMetrics()
          metrics.setJvmGCTime(curGCTime - taskRunner.startGCTime)
          accumUpdates += ((taskRunner.taskId, metrics.accumulatorUpdates()))
        }
      }
    }

    val message = Heartbeat(executorId, accumUpdates.toArray, env.blockManager.blockManagerId)
    try {
      val response = heartbeatReceiverRef.askWithRetry[HeartbeatResponse](
          message, RpcTimeout(conf, "spark.executor.heartbeatInterval", "10s"))
      if (response.reregisterBlockManager) {
        logInfo("Told to re-register on heartbeat")
        env.blockManager.reregister()
      }
      heartbeatFailures = 0
    } catch {
      case NonFatal(e) =>
        logWarning("Issue communicating with driver in heartbeater", e)
        heartbeatFailures += 1
        if (heartbeatFailures >= HEARTBEAT_MAX_FAILURES) {
          logError(s"Exit as unable to send heartbeats to driver " +
            s"more than $HEARTBEAT_MAX_FAILURES times")
          System.exit(ExecutorExitCode.HEARTBEAT_FAILURE)
        }
    }
  }

  /**
   * Schedules a task to report heartbeat and partial metrics for active tasks to driver.
   */
  private def startDriverHeartbeater(): Unit = {
    val intervalMs = conf.getTimeAsMs("spark.executor.heartbeatInterval", "10s")

    // Wait a random interval so the heartbeats don't end up in sync
    val initialDelay = intervalMs + (math.random * intervalMs).asInstanceOf[Int]

    val heartbeatTask = new Runnable() {
      override def run(): Unit = Utils.logUncaughtExceptions(reportHeartBeat())
    }
    heartbeater.scheduleAtFixedRate(heartbeatTask, initialDelay, intervalMs, TimeUnit.MILLISECONDS)
  }
}<|MERGE_RESOLUTION|>--- conflicted
+++ resolved
@@ -280,12 +280,8 @@
         }
 
         // Note: accumulator updates must be collected after TaskMetrics is updated
-<<<<<<< HEAD
-        val accumUpdates = task.collectAccumulatorUpdates(taskFailed = false)
-=======
         val accumUpdates = task.collectAccumulatorUpdates()
         // TODO: do not serialize value twice
->>>>>>> db88d020
         val directResult = new DirectTaskResult(valueBytes, accumUpdates)
         val serializedDirectResult = ser.serialize(directResult)
         val resultSize = serializedDirectResult.limit
