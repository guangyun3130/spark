--- conflicted
+++ resolved
@@ -152,13 +152,10 @@
     try {
       for (int i = 0; i < numPartitions; i++) {
         if (partitionWriters[i].fileSegment().length() == 0) {
-<<<<<<< HEAD
-=======
           // In insertAll(), we didn't create empty files for empty reduce partitions; this branch
           // handles that case. Since we'll be skipping deletion of these files, verify that they
           // don't exist:
           assert(!partitionWriters[i].fileSegment().file().exists());
->>>>>>> c7caa5c6
           continue;
         }
         final FileInputStream in = new FileInputStream(partitionWriters[i].fileSegment().file());
