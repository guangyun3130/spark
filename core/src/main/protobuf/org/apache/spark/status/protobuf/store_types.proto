--- conflicted
+++ resolved
@@ -245,7 +245,20 @@
   ResourceProfileInfo rpInfo = 1;
 }
 
-<<<<<<< HEAD
+message SpeculationStageSummary {
+  int32 num_tasks = 1;
+  int32 num_active_tasks = 2;
+  int32 num_completed_tasks = 3;
+  int32 num_failed_tasks = 4;
+  int32 num_killed_tasks = 5;
+}
+
+message SpeculationStageSummaryWrapper {
+  int64 stage_id = 1;
+  int32 stage_attempt_id = 2;
+  SpeculationStageSummary info = 3;
+}
+
 message ProcessSummary {
   string id = 1;
   string host_port = 2;
@@ -258,18 +271,4 @@
 
 message ProcessSummaryWrapper {
   ProcessSummary info = 1;
-=======
-message SpeculationStageSummary {
-  int32 num_tasks = 1;
-  int32 num_active_tasks = 2;
-  int32 num_completed_tasks = 3;
-  int32 num_failed_tasks = 4;
-  int32 num_killed_tasks = 5;
-}
-
-message SpeculationStageSummaryWrapper {
-  int64 stage_id = 1;
-  int32 stage_attempt_id = 2;
-  SpeculationStageSummary info = 3;
->>>>>>> e56f31d5
 }