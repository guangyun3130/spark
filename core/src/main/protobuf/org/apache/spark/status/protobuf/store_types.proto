--- conflicted
+++ resolved
@@ -107,7 +107,6 @@
   int32 stage_attempt_id = 41;
 }
 
-<<<<<<< HEAD
 message ExecutorMetrics {
   map<string, int64> metrics = 1;
 }
@@ -137,7 +136,8 @@
   int32 stage_attempt_id = 2;
   string executor_id = 3;
   ExecutorStageSummary info = 4;
-=======
+}
+
 message ExecutorResourceRequest {
   string resource_name = 1;
   int64 amount = 2;
@@ -179,5 +179,4 @@
 
 message ApplicationEnvironmentInfoWrapper {
   ApplicationEnvironmentInfo info = 1;
->>>>>>> 45d9daa2
 }