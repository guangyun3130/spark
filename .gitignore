*~
*.swp
*.ipr
*.iml
*.iws
.idea/
sbt/*.jar
.settings
.cache
/build/
work/
out/
.DS_Store
third_party/libmesos.so
third_party/libmesos.dylib
conf/java-opts
conf/spark-env.sh
conf/streaming-env.sh
conf/log4j.properties
docs/_site
docs/api
target/
reports/
.project
.classpath
.scala_dependencies
lib_managed/
src_managed/
project/boot/
project/plugins/project/build.properties
project/build/target/
project/plugins/target/
project/plugins/lib_managed/
project/plugins/src_managed/
logs/
log/
spark-tests.log
streaming-tests.log
dependency-reduced-pom.xml
.ensime
.ensime_lucene
checkpoint
derby.log
dist/
spark-*-bin.tar.gz
unit-tests.log
<<<<<<< HEAD
lib/
revision.txt
=======
/lib/
>>>>>>> 33baf14b
<|MERGE_RESOLUTION|>--- conflicted
+++ resolved
@@ -44,9 +44,4 @@
 dist/
 spark-*-bin.tar.gz
 unit-tests.log
-<<<<<<< HEAD
-lib/
-revision.txt
-=======
-/lib/
->>>>>>> 33baf14b
+/lib/