<?xml version="1.0" encoding="UTF-8"?>
<!--
  ~ Licensed to the Apache Software Foundation (ASF) under one or more
  ~ contributor license agreements.  See the NOTICE file distributed with
  ~ this work for additional information regarding copyright ownership.
  ~ The ASF licenses this file to You under the Apache License, Version 2.0
  ~ (the "License"); you may not use this file except in compliance with
  ~ the License.  You may obtain a copy of the License at
  ~
  ~    http://www.apache.org/licenses/LICENSE-2.0
  ~
  ~ Unless required by applicable law or agreed to in writing, software
  ~ distributed under the License is distributed on an "AS IS" BASIS,
  ~ WITHOUT WARRANTIES OR CONDITIONS OF ANY KIND, either express or implied.
  ~ See the License for the specific language governing permissions and
  ~ limitations under the License.
  -->

<project xmlns="http://maven.apache.org/POM/4.0.0" xmlns:xsi="http://www.w3.org/2001/XMLSchema-instance" xsi:schemaLocation="http://maven.apache.org/POM/4.0.0 http://maven.apache.org/xsd/maven-4.0.0.xsd">
  <modelVersion>4.0.0</modelVersion>
  <parent>
    <groupId>org.apache.spark</groupId>
    <artifactId>spark-parent</artifactId>
    <version>1.3.0-SNAPSHOT</version>
    <relativePath>../pom.xml</relativePath>
  </parent>

  <groupId>org.apache.spark</groupId>
  <artifactId>spark-streaming_2.10</artifactId>
  <properties>
    <sbt.project.name>streaming</sbt.project.name>
  </properties>
  <packaging>jar</packaging>
  <name>Spark Project Streaming</name>
  <url>http://spark.apache.org/</url>

  <dependencies>
    <dependency>
      <groupId>org.apache.spark</groupId>
      <artifactId>spark-core_${scala.binary.version}</artifactId>
      <version>${project.version}</version>
    </dependency>
    <dependency>
      <groupId>org.eclipse.jetty</groupId>
      <artifactId>jetty-server</artifactId>
    </dependency>
    <dependency>
      <groupId>org.scala-lang</groupId>
      <artifactId>scala-library</artifactId>
    </dependency>
    <dependency>
      <groupId>org.scalacheck</groupId>
      <artifactId>scalacheck_${scala.binary.version}</artifactId>
      <scope>test</scope>
    </dependency>
    <dependency>
      <groupId>junit</groupId>
      <artifactId>junit</artifactId>
      <scope>test</scope>
    </dependency>
    <dependency>
      <groupId>com.novocode</groupId>
      <artifactId>junit-interface</artifactId>
      <scope>test</scope>
    </dependency>
  </dependencies>
  <build>
    <outputDirectory>target/scala-${scala.binary.version}/classes</outputDirectory>
    <testOutputDirectory>target/scala-${scala.binary.version}/test-classes</testOutputDirectory>
    <plugins>
<<<<<<< HEAD
      <plugin>
        <groupId>org.scalatest</groupId>
        <artifactId>scalatest-maven-plugin</artifactId>
      </plugin>

      <!--
           This plugin forces the generation of jar containing streaming test classes,
=======
      <!-- 
           This plugin forces the generation of jar containing streaming test classes, 
>>>>>>> bb38ebb1
           so that the tests classes of external modules can use them. The two execution profiles
           are necessary - first one for 'mvn package', second one for 'mvn test-compile'. Ideally,
           'mvn compile' should not compile test classes and therefore should not need this.
           However, an open Maven bug (http://jira.codehaus.org/browse/MNG-3559)
           causes the compilation to fail if streaming test-jar is not generated. Hence, the
           second execution profile for 'mvn test-compile'.
      -->
      <plugin>
        <groupId>org.apache.maven.plugins</groupId>
        <artifactId>maven-jar-plugin</artifactId>
        <executions>
          <execution>
            <goals>
              <goal>test-jar</goal>
            </goals>
          </execution>
          <execution>
            <id>test-jar-on-test-compile</id>
            <phase>test-compile</phase>
            <goals>
              <goal>test-jar</goal>
            </goals>
          </execution>
        </executions>
      </plugin>

      <plugin>
        <groupId>org.apache.maven.plugins</groupId>
        <artifactId>maven-shade-plugin</artifactId>
        <configuration>
          <shadeTestJar>true</shadeTestJar>
        </configuration>
      </plugin>
    </plugins>
  </build>
</project><|MERGE_RESOLUTION|>--- conflicted
+++ resolved
@@ -68,18 +68,8 @@
     <outputDirectory>target/scala-${scala.binary.version}/classes</outputDirectory>
     <testOutputDirectory>target/scala-${scala.binary.version}/test-classes</testOutputDirectory>
     <plugins>
-<<<<<<< HEAD
-      <plugin>
-        <groupId>org.scalatest</groupId>
-        <artifactId>scalatest-maven-plugin</artifactId>
-      </plugin>
-
       <!--
            This plugin forces the generation of jar containing streaming test classes,
-=======
-      <!-- 
-           This plugin forces the generation of jar containing streaming test classes, 
->>>>>>> bb38ebb1
            so that the tests classes of external modules can use them. The two execution profiles
            are necessary - first one for 'mvn package', second one for 'mvn test-compile'. Ideally,
            'mvn compile' should not compile test classes and therefore should not need this.
