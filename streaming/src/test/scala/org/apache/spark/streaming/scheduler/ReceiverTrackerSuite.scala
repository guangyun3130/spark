--- conflicted
+++ resolved
@@ -21,19 +21,10 @@
 import org.scalatest.time.SpanSugar._
 
 import org.apache.spark.SparkConf
-<<<<<<< HEAD
-import org.apache.spark.annotation.DeveloperApi
-import org.apache.spark.storage.StorageLevel
-import org.apache.spark.streaming.{Milliseconds, StreamingContext, TestSuiteBase}
-import org.apache.spark.streaming.dstream.ReceiverInputDStream
-import org.apache.spark.streaming.receiver.{Receiver, ReceiverSupervisor}
-
-=======
 import org.apache.spark.streaming._
 import org.apache.spark.streaming.receiver._
 import org.apache.spark.streaming.dstream.ReceiverInputDStream
 import org.apache.spark.storage.StorageLevel
->>>>>>> 15724fac
 
 /** Testsuite for receiver scheduling */
 class ReceiverTrackerSuite extends TestSuiteBase {
@@ -105,26 +96,18 @@
  * @note It's necessary to be a top-level object, or else serialization would create another
  *       one on the executor side and we won't be able to read its rate limit.
  */
-<<<<<<< HEAD
-private[streaming] object SingletonDummyReceiver extends DummyReceiver {
+private[streaming] object SingletonDummyReceiver extends DummyReceiver(0) {
 
   /** Reset the object to be usable in another test. */
   def reset(): Unit = {
     executor_ = null
   }
 }
-=======
-private object SingletonDummyReceiver extends DummyReceiver(0)
->>>>>>> 15724fac
 
 /**
  * Dummy receiver implementation
  */
-<<<<<<< HEAD
-private[streaming] class DummyReceiver(host: Option[String] = None)
-=======
-private class DummyReceiver(receiverId: Int, host: Option[String] = None)
->>>>>>> 15724fac
+private[streaming] class DummyReceiver(receiverId: Int, host: Option[String] = None)
   extends Receiver[Int](StorageLevel.MEMORY_ONLY) {
 
   setReceiverId(receiverId)
