/*
 * Licensed to the Apache Software Foundation (ASF) under one or more
 * contributor license agreements.  See the NOTICE file distributed with
 * this work for additional information regarding copyright ownership.
 * The ASF licenses this file to You under the Apache License, Version 2.0
 * (the "License"); you may not use this file except in compliance with
 * the License.  You may obtain a copy of the License at
 *
 *    http://www.apache.org/licenses/LICENSE-2.0
 *
 * Unless required by applicable law or agreed to in writing, software
 * distributed under the License is distributed on an "AS IS" BASIS,
 * WITHOUT WARRANTIES OR CONDITIONS OF ANY KIND, either express or implied.
 * See the License for the specific language governing permissions and
 * limitations under the License.
 */

package org.apache.spark.streaming.scheduler

import java.util.concurrent.{TimeUnit, CountDownLatch}
import java.util.concurrent.atomic.AtomicLong

import scala.collection.mutable.ArrayBuffer
import scala.concurrent.TimeoutException

import org.scalatest.concurrent.Eventually._
import org.scalatest.time.SpanSugar._

import org.apache.spark.SparkConf
import org.apache.spark.scheduler.{SparkListenerJobStart, SparkListener}
import org.apache.spark.storage.{StorageLevel, StreamBlockId}
import org.apache.spark.streaming._
import org.apache.spark.streaming.dstream.ReceiverInputDStream
import org.apache.spark.streaming.receiver._

/** Testsuite for receiver scheduling */
class ReceiverTrackerSuite extends TestSuiteBase {

  test("send rate update to receivers") {
    withStreamingContext(new StreamingContext(conf, Milliseconds(100))) { ssc =>
      ssc.scheduler.listenerBus.start(ssc.sc)

      val newRateLimit = 100L
      val inputDStream = new RateTestInputDStream(ssc)
      val tracker = new ReceiverTracker(ssc)
      tracker.start()
      try {
        // we wait until the Receiver has registered with the tracker,
        // otherwise our rate update is lost
        eventually(timeout(5 seconds)) {
          assert(RateTestReceiver.getActive().nonEmpty)
        }


        // Verify that the rate of the block generator in the receiver get updated
        val activeReceiver = RateTestReceiver.getActive().get
        tracker.sendRateUpdate(inputDStream.id, newRateLimit)
        eventually(timeout(5 seconds)) {
          assert(activeReceiver.getDefaultBlockGeneratorRateLimit() === newRateLimit,
            "default block generator did not receive rate update")
          assert(activeReceiver.getCustomBlockGeneratorRateLimit() === newRateLimit,
            "other block generator did not receive rate update")
        }
      } finally {
        tracker.stop(false)
      }
    }
  }

<<<<<<< HEAD
  test("receiver timeout") {
    val conf = new SparkConf().
      setMaster("local[1]").
      setAppName("test").
      set("spark.streaming.receiver.launching.timeout", "10ms")
    withStreamingContext(new StreamingContext(conf, Milliseconds(100))) { ssc =>
      val input1 = ssc.receiverStream(new TestReceiver)
      val input2 = ssc.receiverStream(new TestReceiver)
      input1.union(input2).foreachRDD { rdd =>
        rdd.foreach { v =>
          // We don't care about the output
        }
      }
      ssc.start()
      // We have 2 receivers but only 1 executor, so ReceiverTracker should throw TimeoutException
      // after 10ms.
      val e = intercept[TimeoutException] {
        ssc.awaitTerminationOrTimeout(30000)
      }
      assert(e.getMessage.contains("cannot start in 10 milliseconds"))
    }
  }

  test("restart receiver timeout") {
    // This test is testing that when we restart a receiver, but it cannot start in time because
    // there is no available executors (Such as executors have been occupied by long running jobs,
    // or many executors are dead), we should stop StreamingContext.
    val conf = new SparkConf().
      setMaster("local[1]").
      setAppName("test").
      // 10 seconds should be enough to start a receiver and also we don't need to wait a lot of
      // time in this test.
      set("spark.streaming.receiver.launching.timeout", "10s")
    withStreamingContext(new StreamingContext(conf, Milliseconds(100))) { ssc =>
      CancellableTestReceiver.reset()
      ssc.receiverStream(new CancellableTestReceiver).foreachRDD { rdd =>
        rdd.foreach { v =>
          // We don't care about the output
        }
      }
      val receiverCount = new AtomicLong(0)
      ssc.addStreamingListener(new StreamingListener {
        override def onReceiverStarted(receiverStarted: StreamingListenerReceiverStarted): Unit = {
          receiverCount.incrementAndGet()
        }
      })
      ssc.start()
      // Wait until the receiver start
      eventually(timeout(10.seconds), interval(10.millis)) {
        assert(receiverCount.get === 1)
      }

      val jobStarted = new CountDownLatch(1)
      // Use a special property so as that we can ignore other jobs
      ssc.sparkContext.setLocalProperty("this-is-a-long-running-job", "true")
      ssc.sparkContext.addSparkListener(new SparkListener {
        override def onJobStart(jobStart: SparkListenerJobStart): Unit = {
          if (jobStart.properties.getProperty("this-is-a-long-running-job") != null) {
            jobStarted.countDown()
          }
        }
      })
      // Submit a long running job
      ssc.sparkContext.parallelize(1 to 1).foreachAsync { _ =>
        val startTime = System.currentTimeMillis()
        while (!RestartReceiverTimeoutHelper.shouldExitJob &&
          (System.currentTimeMillis() - startTime) < 30000) { // 30 seconds timeout
          Thread.sleep(10)
        }
      }
      try {
        // Make sure the Spark job has been started. Note: although it has been started, but all
        // tasks should be waiting for idle executors.
        jobStarted.await(10, TimeUnit.SECONDS)

        // Cancel the receiver so that ReceiverTracker can restart it and release the executor for
        // the long running Spark job
        CancellableTestReceiver.cancel()
        // However, because there is only one executor and it's occupied by the running job, the
        // receiver should not be able to start in 10 seconds. Then ReceiverTracker should throw
        // TimeoutException.
        val e = intercept[TimeoutException] {
          ssc.awaitTerminationOrTimeout(30000)
        }
        assert(e.getMessage.contains("cannot start in 10000 milliseconds"))
      } finally {
        RestartReceiverTimeoutHelper.exitJob()
      }
    }
  }
}

/**
 * A global helper class to control if we should exit the spark job in "restart receiver timeout"
 */
private[streaming] object RestartReceiverTimeoutHelper {

  private var _exitJob = false

  def shouldExitJob: Boolean = synchronized {
    _exitJob
  }

  def exitJob(): Unit = synchronized {
    _exitJob = true
  }

  def reset(): Unit = synchronized {
    _exitJob = false
  }
}

private[streaming] class CancellableTestReceiver extends Receiver[Int](StorageLevel.MEMORY_ONLY) {

  def onStart() {
    val thread = new Thread() {
      override def run() {
        while (!CancellableTestReceiver.isCancelled) {
          Thread.sleep(10)
        }
        CancellableTestReceiver.this.stop("Cancelled")
      }
    }
    thread.start()
  }

  def onStop() {
    CancellableTestReceiver.cancel()
  }
}

private[streaming] object CancellableTestReceiver {

  private var cancelled = false

  def isCancelled: Boolean = synchronized {
    cancelled
  }

  def cancel(): Unit = synchronized {
    cancelled = true
  }

  def reset(): Unit = synchronized {
    cancelled = false
=======
  test("should restart receiver after stopping it") {
    withStreamingContext(new StreamingContext(conf, Milliseconds(100))) { ssc =>
      @volatile var startTimes = 0
      ssc.addStreamingListener(new StreamingListener {
        override def onReceiverStarted(receiverStarted: StreamingListenerReceiverStarted): Unit = {
          startTimes += 1
        }
      })
      val input = ssc.receiverStream(new StoppableReceiver)
      val output = new TestOutputStream(input)
      output.register()
      ssc.start()
      StoppableReceiver.shouldStop = true
      eventually(timeout(10 seconds), interval(10 millis)) {
        // The receiver is stopped once, so if it's restarted, it should be started twice.
        assert(startTimes === 2)
      }
    }
>>>>>>> d65656c4
  }
}

/** An input DStream with for testing rate controlling */
private[streaming] class RateTestInputDStream(@transient ssc_ : StreamingContext)
  extends ReceiverInputDStream[Int](ssc_) {

  override def getReceiver(): Receiver[Int] = new RateTestReceiver(id)

  @volatile
  var publishedRates = 0

  override val rateController: Option[RateController] = {
    Some(new RateController(id, new ConstantEstimator(100)) {
      override def publish(rate: Long): Unit = {
        publishedRates += 1
      }
    })
  }
}

/** A receiver implementation for testing rate controlling */
private[streaming] class RateTestReceiver(receiverId: Int, host: Option[String] = None)
  extends Receiver[Int](StorageLevel.MEMORY_ONLY) {

  private lazy val customBlockGenerator = supervisor.createBlockGenerator(
    new BlockGeneratorListener {
      override def onPushBlock(blockId: StreamBlockId, arrayBuffer: ArrayBuffer[_]): Unit = {}
      override def onError(message: String, throwable: Throwable): Unit = {}
      override def onGenerateBlock(blockId: StreamBlockId): Unit = {}
      override def onAddData(data: Any, metadata: Any): Unit = {}
    }
  )

  setReceiverId(receiverId)

  override def onStart(): Unit = {
    customBlockGenerator
    RateTestReceiver.registerReceiver(this)
  }

  override def onStop(): Unit = {
    RateTestReceiver.deregisterReceiver()
  }

  override def preferredLocation: Option[String] = host

  def getDefaultBlockGeneratorRateLimit(): Long = {
    supervisor.getCurrentRateLimit
  }

  def getCustomBlockGeneratorRateLimit(): Long = {
    customBlockGenerator.getCurrentLimit
  }
}

/**
 * A helper object to RateTestReceiver that give access to the currently active RateTestReceiver
 * instance.
 */
private[streaming] object RateTestReceiver {
  @volatile private var activeReceiver: RateTestReceiver = null

  def registerReceiver(receiver: RateTestReceiver): Unit = {
    activeReceiver = receiver
  }

  def deregisterReceiver(): Unit = {
    activeReceiver = null
  }

  def getActive(): Option[RateTestReceiver] = Option(activeReceiver)
}

/**
 * A custom receiver that could be stopped via StoppableReceiver.shouldStop
 */
class StoppableReceiver extends Receiver[Int](StorageLevel.MEMORY_ONLY) {

  var receivingThreadOption: Option[Thread] = None

  def onStart() {
    val thread = new Thread() {
      override def run() {
        while (!StoppableReceiver.shouldStop) {
          Thread.sleep(10)
        }
        StoppableReceiver.this.stop("stop")
      }
    }
    thread.start()
  }

  def onStop() {
    StoppableReceiver.shouldStop = true
    receivingThreadOption.foreach(_.join())
    // Reset it so as to restart it
    StoppableReceiver.shouldStop = false
  }
}

object StoppableReceiver {
  @volatile var shouldStop = false
}<|MERGE_RESOLUTION|>--- conflicted
+++ resolved
@@ -67,7 +67,26 @@
     }
   }
 
-<<<<<<< HEAD
+  test("should restart receiver after stopping it") {
+    withStreamingContext(new StreamingContext(conf, Milliseconds(100))) { ssc =>
+      @volatile var startTimes = 0
+      ssc.addStreamingListener(new StreamingListener {
+        override def onReceiverStarted(receiverStarted: StreamingListenerReceiverStarted): Unit = {
+          startTimes += 1
+        }
+      })
+      val input = ssc.receiverStream(new StoppableReceiver)
+      val output = new TestOutputStream(input)
+      output.register()
+      ssc.start()
+      StoppableReceiver.shouldStop = true
+      eventually(timeout(10 seconds), interval(10 millis)) {
+        // The receiver is stopped once, so if it's restarted, it should be started twice.
+        assert(startTimes === 2)
+      }
+    }
+  }
+
   test("receiver timeout") {
     val conf = new SparkConf().
       setMaster("local[1]").
@@ -102,8 +121,8 @@
       // time in this test.
       set("spark.streaming.receiver.launching.timeout", "10s")
     withStreamingContext(new StreamingContext(conf, Milliseconds(100))) { ssc =>
-      CancellableTestReceiver.reset()
-      ssc.receiverStream(new CancellableTestReceiver).foreachRDD { rdd =>
+      StoppableReceiver.shouldStop = false
+      ssc.receiverStream(new StoppableReceiver).foreachRDD { rdd =>
         rdd.foreach { v =>
           // We don't care about the output
         }
@@ -145,7 +164,7 @@
 
         // Cancel the receiver so that ReceiverTracker can restart it and release the executor for
         // the long running Spark job
-        CancellableTestReceiver.cancel()
+        StoppableReceiver.shouldStop = true
         // However, because there is only one executor and it's occupied by the running job, the
         // receiver should not be able to start in 10 seconds. Then ReceiverTracker should throw
         // TimeoutException.
@@ -177,62 +196,6 @@
 
   def reset(): Unit = synchronized {
     _exitJob = false
-  }
-}
-
-private[streaming] class CancellableTestReceiver extends Receiver[Int](StorageLevel.MEMORY_ONLY) {
-
-  def onStart() {
-    val thread = new Thread() {
-      override def run() {
-        while (!CancellableTestReceiver.isCancelled) {
-          Thread.sleep(10)
-        }
-        CancellableTestReceiver.this.stop("Cancelled")
-      }
-    }
-    thread.start()
-  }
-
-  def onStop() {
-    CancellableTestReceiver.cancel()
-  }
-}
-
-private[streaming] object CancellableTestReceiver {
-
-  private var cancelled = false
-
-  def isCancelled: Boolean = synchronized {
-    cancelled
-  }
-
-  def cancel(): Unit = synchronized {
-    cancelled = true
-  }
-
-  def reset(): Unit = synchronized {
-    cancelled = false
-=======
-  test("should restart receiver after stopping it") {
-    withStreamingContext(new StreamingContext(conf, Milliseconds(100))) { ssc =>
-      @volatile var startTimes = 0
-      ssc.addStreamingListener(new StreamingListener {
-        override def onReceiverStarted(receiverStarted: StreamingListenerReceiverStarted): Unit = {
-          startTimes += 1
-        }
-      })
-      val input = ssc.receiverStream(new StoppableReceiver)
-      val output = new TestOutputStream(input)
-      output.register()
-      ssc.start()
-      StoppableReceiver.shouldStop = true
-      eventually(timeout(10 seconds), interval(10 millis)) {
-        // The receiver is stopped once, so if it's restarted, it should be started twice.
-        assert(startTimes === 2)
-      }
-    }
->>>>>>> d65656c4
   }
 }
 
