/*
 * Licensed to the Apache Software Foundation (ASF) under one or more
 * contributor license agreements.  See the NOTICE file distributed with
 * this work for additional information regarding copyright ownership.
 * The ASF licenses this file to You under the Apache License, Version 2.0
 * (the "License"); you may not use this file except in compliance with
 * the License.  You may obtain a copy of the License at
 *
 *    http://www.apache.org/licenses/LICENSE-2.0
 *
 * Unless required by applicable law or agreed to in writing, software
 * distributed under the License is distributed on an "AS IS" BASIS,
 * WITHOUT WARRANTIES OR CONDITIONS OF ANY KIND, either express or implied.
 * See the License for the specific language governing permissions and
 * limitations under the License.
 */

package org.apache.spark.streaming.receiver

import java.nio.ByteBuffer

import scala.collection.mutable.ArrayBuffer

import org.apache.spark.{Logging, SparkConf}
import org.apache.spark.storage.StreamBlockId
import java.util.concurrent.CountDownLatch
import scala.concurrent._
import ExecutionContext.Implicits.global

/**
 * Abstract class that is responsible for supervising a Receiver in the worker.
 * It provides all the necessary interfaces for handling the data received by the receiver.
 */
private[streaming] abstract class ReceiverSupervisor(
    receiver: Receiver[_],
    conf: SparkConf
  ) extends Logging {

  /** Enumeration to identify current state of the Receiver */
  object ReceiverState extends Enumeration {
    type CheckpointState = Value
    val Initialized, Started, Stopped = Value
  }
  import ReceiverState._

  // Attach the executor to the receiver
  receiver.attachExecutor(this)

  /** Receiver id */
  protected val streamId = receiver.streamId

  /** Has the receiver been marked for stop. */
  private val stopLatch = new CountDownLatch(1)

  /** Time between a receiver is stopped and started again */
  private val defaultRestartDelay = conf.getInt("spark.streaming.receiverRestartDelay", 2000)

  /** Exception associated with the stopping of the receiver */
  @volatile protected var stoppingError: Throwable = null

  /** State of the receiver */
  @volatile private[streaming] var receiverState = Initialized

  /** Push a single data item to backend data store. */
  def pushSingle(data: Any)

  /** Store the bytes of received data as a data block into Spark's memory. */
  def pushBytes(
      bytes: ByteBuffer,
      optionalMetadata: Option[Any],
      optionalBlockId: Option[StreamBlockId]
    )

  /** Store a iterator of received data as a data block into Spark's memory. */
  def pushIterator(
      iterator: Iterator[_],
      optionalMetadata: Option[Any],
      optionalBlockId: Option[StreamBlockId]
    )

  /** Store an ArrayBuffer of received data as a data block into Spark's memory. */
  def pushArrayBuffer(
      arrayBuffer: ArrayBuffer[_],
      optionalMetadata: Option[Any],
      optionalBlockId: Option[StreamBlockId]
    )

  /** Report errors. */
  def reportError(message: String, throwable: Throwable)

  /** Called when supervisor is started */
  protected def onStart() { }

  /** Called when supervisor is stopped */
  protected def onStop(message: String, error: Option[Throwable]) { }
 
  /** Called when receiver is registered */
  protected def onReceiverRegister() { }
 
  /** Called when receiver is started */
  protected def onReceiverStart() { }

  /** Called when receiver is stopped */
  protected def onReceiverStop(message: String, error: Option[Throwable]) { }

  /** Start the supervisor */
  def start() {
    onStart()
    startReceiver()
  }

  /** Mark the supervisor and the receiver for stopping */
  def stop(message: String, error: Option[Throwable]) {
    stoppingError = error.orNull
    stopReceiver(message, error)
    onStop(message, error)
    stopLatch.countDown()
  }

  /** Start receiver */
  def startReceiver(): Unit = synchronized {
    try {
      onReceiverRegister()
      logInfo("Starting receiver")
      receiver.onStart()
      logInfo("Called receiver onStart")
      onReceiverStart()
      receiverState = Started
    } catch {
      case t: Throwable =>
        stop("Error starting receiver " + streamId, Some(t))
    }
  }

  /** Stop receiver */
  def stopReceiver(message: String, error: Option[Throwable]): Unit = synchronized {
    try {
      logInfo("Stopping receiver with message: " + message + ": " + error.getOrElse(""))
      receiverState = Stopped
      receiver.onStop()
      logInfo("Called receiver onStop")
      onReceiverStop(message, error)
    } catch {
      case t: Throwable =>
        logError("Error stopping receiver " + streamId + t.getStackTraceString)
    }
  }

  /** Restart receiver with delay */
  def restartReceiver(message: String, error: Option[Throwable] = None) {
    restartReceiver(message, error, defaultRestartDelay)
  }

  /** Restart receiver with delay */
  def restartReceiver(message: String, error: Option[Throwable], delay: Int) {
    Future {
      logWarning("Restarting receiver with delay " + delay + " ms: " + message,
        error.getOrElse(null))
      stopReceiver("Restarting receiver with delay " + delay + "ms: " + message, error)
      logDebug("Sleeping for " + delay)
      Thread.sleep(delay)
      logInfo("Starting receiver again")
      startReceiver()
      logInfo("Receiver started again")
    }
  }

<<<<<<< HEAD
  /** Check if receiver has been marked for starting */
  def isReceiverStarted() = {
=======
  /** Check if receiver has been marked for stopping */
  def isReceiverStarted(): Boolean = {
>>>>>>> e40ea874
    logDebug("state = " + receiverState)
    receiverState == Started
  }

  /** Check if receiver has been marked for stopping */
  def isReceiverStopped(): Boolean = {
    logDebug("state = " + receiverState)
    receiverState == Stopped
  }


  /** Wait the thread until the supervisor is stopped */
  def awaitTermination() {
    stopLatch.await()
    logInfo("Waiting for executor stop is over")
    if (stoppingError != null) {
      logError("Stopped executor with error: " + stoppingError)
    } else {
      logWarning("Stopped executor without error")
    }
    if (stoppingError != null) {
      throw stoppingError
    }
  }
}<|MERGE_RESOLUTION|>--- conflicted
+++ resolved
@@ -165,13 +165,8 @@
     }
   }
 
-<<<<<<< HEAD
   /** Check if receiver has been marked for starting */
-  def isReceiverStarted() = {
-=======
-  /** Check if receiver has been marked for stopping */
   def isReceiverStarted(): Boolean = {
->>>>>>> e40ea874
     logDebug("state = " + receiverState)
     receiverState == Started
   }
