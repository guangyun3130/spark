--- conflicted
+++ resolved
@@ -100,13 +100,8 @@
   /** Called when supervisor is stopped */
   protected def onStop(message: String, error: Option[Throwable]) { }
 
-<<<<<<< HEAD
-  /** Called when receiver is started. Return if the driver accepts us */
+  /** Called when receiver is started. Return true if the driver accepts us */
   protected def onReceiverStart(): Boolean = true
-=======
-  /** Called when receiver is started. Return true if the driver accepts us */
-  protected def onReceiverStart(): Boolean
->>>>>>> 163e3f1d
 
   /** Called when receiver is stopped */
   protected def onReceiverStop(message: String, error: Option[Throwable]) { }
@@ -136,11 +131,7 @@
         logInfo("Called receiver onStart")
       } else {
         // The driver refused us
-<<<<<<< HEAD
-        stop("Registered unsuccessfully because the driver refused" + streamId, None)
-=======
         stop("Registered unsuccessfully because Driver refused to start receiver " + streamId, None)
->>>>>>> 163e3f1d
       }
     } catch {
       case NonFatal(t) =>
