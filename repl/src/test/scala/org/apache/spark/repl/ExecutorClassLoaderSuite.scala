--- conflicted
+++ resolved
@@ -17,25 +17,19 @@
 
 package org.apache.spark.repl
 
-<<<<<<< HEAD
-import java.io.{File, FileNotFoundException}
+import java.io.File
 import java.net.{URI, URL, URLClassLoader}
 import java.nio.channels.{FileChannel, ReadableByteChannel}
+import java.nio.charset.StandardCharsets
 import java.nio.file.{Paths, StandardOpenOption}
-=======
-import java.io.File
-import java.net.{URL, URLClassLoader}
-import java.nio.charset.StandardCharsets
 import java.util
-
-import com.google.common.io.Files
->>>>>>> c1f85fc7
 
 import scala.concurrent.duration._
 import scala.io.Source
 import scala.language.implicitConversions
 import scala.language.postfixOps
 
+import com.google.common.io.Files
 import org.scalatest.BeforeAndAfterAll
 import org.scalatest.concurrent.Interruptor
 import org.scalatest.concurrent.Timeouts._
@@ -121,7 +115,7 @@
 
   test("resource from parent") {
     val parentLoader = new URLClassLoader(urls2, null)
-    val classLoader = new ExecutorClassLoader(new SparkConf(), url1, parentLoader, true)
+    val classLoader = new ExecutorClassLoader(new SparkConf(), null, url1, parentLoader, true)
     val resourceName: String = parentResourceNames.head
     val is = classLoader.getResourceAsStream(resourceName)
     assert(is != null, s"Resource $resourceName not found")
@@ -131,7 +125,7 @@
 
   test("resources from parent") {
     val parentLoader = new URLClassLoader(urls2, null)
-    val classLoader = new ExecutorClassLoader(new SparkConf(), url1, parentLoader, true)
+    val classLoader = new ExecutorClassLoader(new SparkConf(), null, url1, parentLoader, true)
     val resourceName: String = parentResourceNames.head
     val resources: util.Enumeration[URL] = classLoader.getResources(resourceName)
     assert(resources.hasMoreElements, s"Resource $resourceName not found")
