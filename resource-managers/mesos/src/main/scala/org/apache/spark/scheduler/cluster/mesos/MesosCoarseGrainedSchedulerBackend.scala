/*
 * Licensed to the Apache Software Foundation (ASF) under one or more
 * contributor license agreements.  See the NOTICE file distributed with
 * this work for additional information regarding copyright ownership.
 * The ASF licenses this file to You under the Apache License, Version 2.0
 * (the "License"); you may not use this file except in compliance with
 * the License.  You may obtain a copy of the License at
 *
 *    http://www.apache.org/licenses/LICENSE-2.0
 *
 * Unless required by applicable law or agreed to in writing, software
 * distributed under the License is distributed on an "AS IS" BASIS,
 * WITHOUT WARRANTIES OR CONDITIONS OF ANY KIND, either express or implied.
 * See the License for the specific language governing permissions and
 * limitations under the License.
 */

package org.apache.spark.scheduler.cluster.mesos

import java.io.File
import java.util.{Collections, List => JList}
import java.util.concurrent.locks.ReentrantLock

import scala.collection.JavaConverters._
import scala.collection.mutable
import scala.concurrent.Future

import org.apache.mesos.Protos.{TaskInfo => MesosTaskInfo, _}
import org.apache.mesos.SchedulerDriver

import org.apache.spark.{SecurityManager, SparkContext, SparkException, TaskState}
import org.apache.spark.network.netty.SparkTransportConf
import org.apache.spark.network.shuffle.mesos.MesosExternalShuffleClient
import org.apache.spark.rpc.RpcEndpointAddress
import org.apache.spark.scheduler.{SlaveLost, TaskSchedulerImpl}
import org.apache.spark.scheduler.cluster.CoarseGrainedSchedulerBackend
import org.apache.spark.util.Utils

/**
 * A SchedulerBackend that runs tasks on Mesos, but uses "coarse-grained" tasks, where it holds
 * onto each Mesos node for the duration of the Spark job instead of relinquishing cores whenever
 * a task is done. It launches Spark tasks within the coarse-grained Mesos tasks using the
 * CoarseGrainedSchedulerBackend mechanism. This class is useful for lower and more predictable
 * latency.
 *
 * Unfortunately this has a bit of duplication from [[MesosFineGrainedSchedulerBackend]],
 * but it seems hard to remove this.
 */
private[spark] class MesosCoarseGrainedSchedulerBackend(
    scheduler: TaskSchedulerImpl,
    sc: SparkContext,
    master: String,
    securityManager: SecurityManager)
  extends CoarseGrainedSchedulerBackend(scheduler, sc.env.rpcEnv)
  with org.apache.mesos.Scheduler
  with MesosSchedulerUtils {

  // Blacklist a slave after this many failures
  private val MAX_SLAVE_FAILURES = 2

  private val maxCoresOption = conf.getOption("spark.cores.max").map(_.toInt)

  private val executorCoresOption = conf.getOption("spark.executor.cores").map(_.toInt)

  private val minCoresPerExecutor = executorCoresOption.getOrElse(1)

  // Maximum number of cores to acquire
  private val maxCores = {
    val cores = maxCoresOption.getOrElse(Int.MaxValue)
    // Set maxCores to a multiple of smallest executor we can launch
    cores - (cores % minCoresPerExecutor)
  }

  private val useFetcherCache = conf.getBoolean("spark.mesos.fetcherCache.enable", false)

  private val maxGpus = conf.getInt("spark.mesos.gpus.max", 0)

  private val taskLabels = conf.get("spark.mesos.task.labels", "")

  private[this] val shutdownTimeoutMS =
    conf.getTimeAsMs("spark.mesos.coarse.shutdownTimeout", "10s")
      .ensuring(_ >= 0, "spark.mesos.coarse.shutdownTimeout must be >= 0")

  // Synchronization protected by stateLock
  private[this] var stopCalled: Boolean = false

  // If shuffle service is enabled, the Spark driver will register with the shuffle service.
  // This is for cleaning up shuffle files reliably.
  private val shuffleServiceEnabled = conf.getBoolean("spark.shuffle.service.enabled", false)

  // Cores we have acquired with each Mesos task ID
  private val coresByTaskId = new mutable.HashMap[String, Int]
  private val gpusByTaskId = new mutable.HashMap[String, Int]
  private var totalCoresAcquired = 0
  private var totalGpusAcquired = 0

  // SlaveID -> Slave
  // This map accumulates entries for the duration of the job.  Slaves are never deleted, because
  // we need to maintain e.g. failure state and connection state.
  private val slaves = new mutable.HashMap[String, Slave]

  /**
   * The total number of executors we aim to have. Undefined when not using dynamic allocation.
   * Initially set to 0 when using dynamic allocation, the executor allocation manager will send
   * the real initial limit later.
   */
  private var executorLimitOption: Option[Int] = {
    if (Utils.isDynamicAllocationEnabled(conf)) {
      Some(0)
    } else {
      None
    }
  }

  /**
   *  Return the current executor limit, which may be [[Int.MaxValue]]
   *  before properly initialized.
   */
  private[mesos] def executorLimit: Int = executorLimitOption.getOrElse(Int.MaxValue)

  // private lock object protecting mutable state above. Using the intrinsic lock
  // may lead to deadlocks since the superclass might also try to lock
  private val stateLock = new ReentrantLock

  private val extraCoresPerExecutor = conf.getInt("spark.mesos.extra.cores", 0)

  // Offer constraints
  private val slaveOfferConstraints =
    parseConstraintString(sc.conf.get("spark.mesos.constraints", ""))

  // Reject offers with mismatched constraints in seconds
  private val rejectOfferDurationForUnmetConstraints =
    getRejectOfferDurationForUnmetConstraints(sc.conf)

  // Reject offers when we reached the maximum number of cores for this framework
  private val rejectOfferDurationForReachedMaxCores =
    getRejectOfferDurationForReachedMaxCores(sc.conf)

  // A client for talking to the external shuffle service
  private val mesosExternalShuffleClient: Option[MesosExternalShuffleClient] = {
    if (shuffleServiceEnabled) {
      Some(getShuffleClient())
    } else {
      None
    }
  }

  // This method is factored out for testability
  protected def getShuffleClient(): MesosExternalShuffleClient = {
    new MesosExternalShuffleClient(
      SparkTransportConf.fromSparkConf(conf, "shuffle"),
      securityManager,
      securityManager.isAuthenticationEnabled())
  }

  private var nextMesosTaskId = 0

  @volatile var appId: String = _

  private var schedulerDriver: SchedulerDriver = _

  def newMesosTaskId(): String = {
    val id = nextMesosTaskId
    nextMesosTaskId += 1
    id.toString
  }

  override def start() {
    super.start()
    val driver = createSchedulerDriver(
      master,
      MesosCoarseGrainedSchedulerBackend.this,
      sc.sparkUser,
      sc.appName,
      sc.conf,
      sc.conf.getOption("spark.mesos.driver.webui.url").orElse(sc.ui.map(_.webUrl)),
      None,
      None,
      sc.conf.getOption("spark.mesos.driver.frameworkId")
    )

    unsetFrameworkID(sc)
    startScheduler(driver)
  }

  def createCommand(offer: Offer, numCores: Int, taskId: String): CommandInfo = {
    val environment = Environment.newBuilder()
    val extraClassPath = conf.getOption("spark.executor.extraClassPath")
    extraClassPath.foreach { cp =>
      environment.addVariables(
        Environment.Variable.newBuilder().setName("SPARK_EXECUTOR_CLASSPATH").setValue(cp).build())
    }
    val extraJavaOpts = conf.get("spark.executor.extraJavaOptions", "")

    // Set the environment variable through a command prefix
    // to append to the existing value of the variable
    val prefixEnv = conf.getOption("spark.executor.extraLibraryPath").map { p =>
      Utils.libraryPathEnvPrefix(Seq(p))
    }.getOrElse("")

    environment.addVariables(
      Environment.Variable.newBuilder()
        .setName("SPARK_EXECUTOR_OPTS")
        .setValue(extraJavaOpts)
        .build())

    sc.executorEnvs.foreach { case (key, value) =>
      environment.addVariables(Environment.Variable.newBuilder()
        .setName(key)
        .setValue(value)
        .build())
    }
    val command = CommandInfo.newBuilder()
      .setEnvironment(environment)

    val uri = conf.getOption("spark.executor.uri")
      .orElse(Option(System.getenv("SPARK_EXECUTOR_URI")))

    if (uri.isEmpty) {
      val executorSparkHome = conf.getOption("spark.mesos.executor.home")
        .orElse(sc.getSparkHome())
        .getOrElse {
          throw new SparkException("Executor Spark home `spark.mesos.executor.home` is not set!")
        }
      val runScript = new File(executorSparkHome, "./bin/spark-class").getPath
      command.setValue(
        "%s \"%s\" org.apache.spark.executor.CoarseGrainedExecutorBackend"
          .format(prefixEnv, runScript) +
        s" --driver-url $driverURL" +
        s" --executor-id $taskId" +
        s" --hostname ${executorHostname(offer)}" +
        s" --cores $numCores" +
        s" --app-id $appId")
    } else {
      // Grab everything to the first '.'. We'll use that and '*' to
      // glob the directory "correctly".
      val basename = uri.get.split('/').last.split('.').head
      command.setValue(
        s"cd $basename*; $prefixEnv " +
        "./bin/spark-class org.apache.spark.executor.CoarseGrainedExecutorBackend" +
        s" --driver-url $driverURL" +
        s" --executor-id $taskId" +
        s" --hostname ${executorHostname(offer)}" +
        s" --cores $numCores" +
        s" --app-id $appId")
      command.addUris(CommandInfo.URI.newBuilder().setValue(uri.get).setCache(useFetcherCache))
    }

    conf.getOption("spark.mesos.uris").foreach(setupUris(_, command, useFetcherCache))

    command.build()
  }

  protected def driverURL: String = {
    if (conf.contains("spark.testing")) {
      "driverURL"
    } else {
      RpcEndpointAddress(
        conf.get("spark.driver.host"),
        conf.get("spark.driver.port").toInt,
        CoarseGrainedSchedulerBackend.ENDPOINT_NAME).toString
    }
  }

  override def offerRescinded(d: org.apache.mesos.SchedulerDriver, o: OfferID) {}

  override def registered(
      driver: org.apache.mesos.SchedulerDriver,
      frameworkId: FrameworkID,
      masterInfo: MasterInfo) {
    this.appId = frameworkId.getValue
    this.mesosExternalShuffleClient.foreach(_.init(appId))
    this.schedulerDriver = driver
    markRegistered()
  }

  override def sufficientResourcesRegistered(): Boolean = {
    totalCoreCount.get >= maxCoresOption.getOrElse(0) * minRegisteredRatio
  }

  override def disconnected(d: org.apache.mesos.SchedulerDriver) {}

  override def reregistered(d: org.apache.mesos.SchedulerDriver, masterInfo: MasterInfo) {}

  /**
   * Method called by Mesos to offer resources on slaves. We respond by launching an executor,
   * unless we've already launched more than we wanted to.
   */
  override def resourceOffers(d: org.apache.mesos.SchedulerDriver, offers: JList[Offer]) {
    stateLock.synchronized {
      if (stopCalled) {
        logDebug("Ignoring offers during shutdown")
        // Driver should simply return a stopped status on race
        // condition between this.stop() and completing here
        offers.asScala.map(_.getId).foreach(d.declineOffer)
        return
      }

      logDebug(s"Received ${offers.size} resource offers.")

      val (matchedOffers, unmatchedOffers) = offers.asScala.partition { offer =>
        val offerAttributes = toAttributeMap(offer.getAttributesList)
        matchesAttributeRequirements(slaveOfferConstraints, offerAttributes)
      }

      declineUnmatchedOffers(d, unmatchedOffers)
      handleMatchedOffers(d, matchedOffers)
    }
  }

  private def declineUnmatchedOffers(
      driver: org.apache.mesos.SchedulerDriver, offers: mutable.Buffer[Offer]): Unit = {
    offers.foreach { offer =>
      declineOffer(
        driver,
        offer,
        Some("unmet constraints"),
        Some(rejectOfferDurationForUnmetConstraints))
    }
  }

  /**
   * Launches executors on accepted offers, and declines unused offers. Executors are launched
   * round-robin on offers.
   *
   * @param driver SchedulerDriver
   * @param offers Mesos offers that match attribute constraints
   */
  private def handleMatchedOffers(
      driver: org.apache.mesos.SchedulerDriver, offers: mutable.Buffer[Offer]): Unit = {
    val tasks = buildMesosTasks(offers)
    for (offer <- offers) {
      val offerAttributes = toAttributeMap(offer.getAttributesList)
      val offerMem = getResource(offer.getResourcesList, "mem")
      val offerCpus = getResource(offer.getResourcesList, "cpus")
      val offerPorts = getRangeResource(offer.getResourcesList, "ports")
      val id = offer.getId.getValue

      if (tasks.contains(offer.getId)) { // accept
        val offerTasks = tasks(offer.getId)

        logDebug(s"Accepting offer: $id with attributes: $offerAttributes " +
          s"mem: $offerMem cpu: $offerCpus ports: $offerPorts." +
          s"  Launching ${offerTasks.size} Mesos tasks.")

        for (task <- offerTasks) {
          val taskId = task.getTaskId
          val mem = getResource(task.getResourcesList, "mem")
          val cpus = getResource(task.getResourcesList, "cpus")
          val ports = getRangeResource(task.getResourcesList, "ports").mkString(",")

          logDebug(s"Launching Mesos task: ${taskId.getValue} with mem: $mem cpu: $cpus" +
            s" ports: $ports")
        }

        driver.launchTasks(
          Collections.singleton(offer.getId),
          offerTasks.asJava)
      } else if (totalCoresAcquired >= maxCores) {
        // Reject an offer for a configurable amount of time to avoid starving other frameworks
        declineOffer(driver,
          offer,
          Some("reached spark.cores.max"),
          Some(rejectOfferDurationForReachedMaxCores))
      } else {
        declineOffer(
          driver,
          offer)
      }
    }
  }

  /**
   * Returns a map from OfferIDs to the tasks to launch on those offers.  In order to maximize
   * per-task memory and IO, tasks are round-robin assigned to offers.
   *
   * @param offers Mesos offers that match attribute constraints
   * @return A map from OfferID to a list of Mesos tasks to launch on that offer
   */
  private def buildMesosTasks(offers: mutable.Buffer[Offer]): Map[OfferID, List[MesosTaskInfo]] = {
    // offerID -> tasks
    val tasks = new mutable.HashMap[OfferID, List[MesosTaskInfo]].withDefaultValue(Nil)

    // offerID -> resources
    val remainingResources = mutable.Map(offers.map(offer =>
      (offer.getId.getValue, offer.getResourcesList)): _*)

    var launchTasks = true

    // TODO(mgummelt): combine offers for a single slave
    //
    // round-robin create executors on the available offers
    while (launchTasks) {
      launchTasks = false

      for (offer <- offers) {
        val slaveId = offer.getSlaveId.getValue
        val offerId = offer.getId.getValue
        val resources = remainingResources(offerId)

        if (canLaunchTask(slaveId, resources)) {
          // Create a task
          launchTasks = true
          val taskId = newMesosTaskId()
          val offerCPUs = getResource(resources, "cpus").toInt
          val taskGPUs = Math.min(
            Math.max(0, maxGpus - totalGpusAcquired), getResource(resources, "gpus").toInt)

          val taskCPUs = executorCores(offerCPUs)
          val taskMemory = executorMemory(sc)

          slaves.getOrElseUpdate(slaveId, new Slave(offer.getHostname)).taskIDs.add(taskId)

          val (resourcesLeft, resourcesToUse) =
            partitionTaskResources(resources, taskCPUs, taskMemory, taskGPUs)

          val taskBuilder = MesosTaskInfo.newBuilder()
            .setTaskId(TaskID.newBuilder().setValue(taskId.toString).build())
            .setSlaveId(offer.getSlaveId)
            .setCommand(createCommand(offer, taskCPUs + extraCoresPerExecutor, taskId))
            .setName(s"${sc.appName} $taskId")
<<<<<<< HEAD
            .addAllResources(resourcesToUse.asJava)
            .setContainer(MesosSchedulerBackendUtil.containerInfo(sc.conf))

          val labelsBuilder = taskBuilder.getLabelsBuilder
          val labels = buildMesosLabels().asJava

          labelsBuilder.addAllLabels(labels)

          taskBuilder.setLabels(labelsBuilder)
=======
            .setLabels(MesosProtoUtils.mesosLabels(taskLabels))
            .addAllResources(resourcesToUse.asJava)
            .setContainer(MesosSchedulerBackendUtil.containerInfo(sc.conf))
>>>>>>> fe916b26

          tasks(offer.getId) ::= taskBuilder.build()
          remainingResources(offerId) = resourcesLeft.asJava
          totalCoresAcquired += taskCPUs
          coresByTaskId(taskId) = taskCPUs
          if (taskGPUs > 0) {
            totalGpusAcquired += taskGPUs
            gpusByTaskId(taskId) = taskGPUs
          }
        }
      }
    }
    tasks.toMap
  }

  /** Extracts task needed resources from a list of available resources. */
  private def partitionTaskResources(
      resources: JList[Resource],
      taskCPUs: Int,
      taskMemory: Int,
      taskGPUs: Int)
    : (List[Resource], List[Resource]) = {

    // partition cpus & mem
    val (afterCPUResources, cpuResourcesToUse) = partitionResources(resources, "cpus", taskCPUs)
    val (afterMemResources, memResourcesToUse) =
      partitionResources(afterCPUResources.asJava, "mem", taskMemory)
    val (afterGPUResources, gpuResourcesToUse) =
      partitionResources(afterMemResources.asJava, "gpus", taskGPUs)

    // If user specifies port numbers in SparkConfig then consecutive tasks will not be launched
    // on the same host. This essentially means one executor per host.
    // TODO: handle network isolator case
    val (nonPortResources, portResourcesToUse) =
      partitionPortResources(nonZeroPortValuesFromConfig(sc.conf), afterGPUResources)

    (nonPortResources,
      cpuResourcesToUse ++ memResourcesToUse ++ portResourcesToUse ++ gpuResourcesToUse)
  }

  private def canLaunchTask(slaveId: String, resources: JList[Resource]): Boolean = {
    val offerMem = getResource(resources, "mem")
    val offerCPUs = getResource(resources, "cpus").toInt
    val cpus = executorCores(offerCPUs)
    val mem = executorMemory(sc)
    val ports = getRangeResource(resources, "ports")
    val meetsPortRequirements = checkPorts(sc.conf, ports)

    cpus > 0 &&
      cpus <= offerCPUs &&
      cpus + totalCoresAcquired <= maxCores &&
      mem <= offerMem &&
      numExecutors() < executorLimit &&
      slaves.get(slaveId).map(_.taskFailures).getOrElse(0) < MAX_SLAVE_FAILURES &&
      meetsPortRequirements
  }

  private def executorCores(offerCPUs: Int): Int = {
    executorCoresOption.getOrElse(
      math.min(offerCPUs, maxCores - totalCoresAcquired)
    )
  }

  override def statusUpdate(d: org.apache.mesos.SchedulerDriver, status: TaskStatus) {
    val taskId = status.getTaskId.getValue
    val slaveId = status.getSlaveId.getValue
    val state = mesosToTaskState(status.getState)

    logInfo(s"Mesos task $taskId is now ${status.getState}")

    stateLock.synchronized {
      val slave = slaves(slaveId)

      // If the shuffle service is enabled, have the driver register with each one of the
      // shuffle services. This allows the shuffle services to clean up state associated with
      // this application when the driver exits. There is currently not a great way to detect
      // this through Mesos, since the shuffle services are set up independently.
      if (state.equals(TaskState.RUNNING) &&
          shuffleServiceEnabled &&
          !slave.shuffleRegistered) {
        assume(mesosExternalShuffleClient.isDefined,
          "External shuffle client was not instantiated even though shuffle service is enabled.")
        // TODO: Remove this and allow the MesosExternalShuffleService to detect
        // framework termination when new Mesos Framework HTTP API is available.
        val externalShufflePort = conf.getInt("spark.shuffle.service.port", 7337)

        logDebug(s"Connecting to shuffle service on slave $slaveId, " +
            s"host ${slave.hostname}, port $externalShufflePort for app ${conf.getAppId}")

        mesosExternalShuffleClient.get
          .registerDriverWithShuffleService(
            slave.hostname,
            externalShufflePort,
            sc.conf.getTimeAsMs("spark.storage.blockManagerSlaveTimeoutMs",
              s"${sc.conf.getTimeAsMs("spark.network.timeout", "120s")}ms"),
            sc.conf.getTimeAsMs("spark.executor.heartbeatInterval", "10s"))
        slave.shuffleRegistered = true
      }

      if (TaskState.isFinished(state)) {
        // Remove the cores we have remembered for this task, if it's in the hashmap
        for (cores <- coresByTaskId.get(taskId)) {
          totalCoresAcquired -= cores
          coresByTaskId -= taskId
        }
        // Also remove the gpus we have remembered for this task, if it's in the hashmap
        for (gpus <- gpusByTaskId.get(taskId)) {
          totalGpusAcquired -= gpus
          gpusByTaskId -= taskId
        }
        // If it was a failure, mark the slave as failed for blacklisting purposes
        if (TaskState.isFailed(state)) {
          slave.taskFailures += 1

          if (slave.taskFailures >= MAX_SLAVE_FAILURES) {
            logInfo(s"Blacklisting Mesos slave $slaveId due to too many failures; " +
                "is Spark installed on it?")
          }
        }
        executorTerminated(d, slaveId, taskId, s"Executor finished with state $state")
        // In case we'd rejected everything before but have now lost a node
        d.reviveOffers()
      }
    }
  }

  override def error(d: org.apache.mesos.SchedulerDriver, message: String) {
    logError(s"Mesos error: $message")
    scheduler.error(message)
  }

  override def stop() {
    // Make sure we're not launching tasks during shutdown
    stateLock.synchronized {
      if (stopCalled) {
        logWarning("Stop called multiple times, ignoring")
        return
      }
      stopCalled = true
      super.stop()
    }

    // Wait for executors to report done, or else mesosDriver.stop() will forcefully kill them.
    // See SPARK-12330
    val startTime = System.nanoTime()

    // slaveIdsWithExecutors has no memory barrier, so this is eventually consistent
    while (numExecutors() > 0 &&
      System.nanoTime() - startTime < shutdownTimeoutMS * 1000L * 1000L) {
      Thread.sleep(100)
    }

    if (numExecutors() > 0) {
      logWarning(s"Timed out waiting for ${numExecutors()} remaining executors "
        + s"to terminate within $shutdownTimeoutMS ms. This may leave temporary files "
        + "on the mesos nodes.")
    }

    // Close the mesos external shuffle client if used
    mesosExternalShuffleClient.foreach(_.close())

    if (schedulerDriver != null) {
      schedulerDriver.stop()
    }
  }

  override def frameworkMessage(
      d: org.apache.mesos.SchedulerDriver, e: ExecutorID, s: SlaveID, b: Array[Byte]) {}

  /**
   * Called when a slave is lost or a Mesos task finished. Updates local view on
   * what tasks are running. It also notifies the driver that an executor was removed.
   */
  private def executorTerminated(
      d: org.apache.mesos.SchedulerDriver,
      slaveId: String,
      taskId: String,
      reason: String): Unit = {
    stateLock.synchronized {
      // Do not call removeExecutor() after this scheduler backend was stopped because
      // removeExecutor() internally will send a message to the driver endpoint but
      // the driver endpoint is not available now, otherwise an exception will be thrown.
      if (!stopCalled) {
        removeExecutor(taskId, SlaveLost(reason))
      }
      slaves(slaveId).taskIDs.remove(taskId)
    }
  }

  override def slaveLost(d: org.apache.mesos.SchedulerDriver, slaveId: SlaveID): Unit = {
    logInfo(s"Mesos slave lost: ${slaveId.getValue}")
  }

  override def executorLost(
      d: org.apache.mesos.SchedulerDriver, e: ExecutorID, s: SlaveID, status: Int): Unit = {
    logInfo("Mesos executor lost: %s".format(e.getValue))
  }

  override def applicationId(): String =
    Option(appId).getOrElse {
      logWarning("Application ID is not initialized yet.")
      super.applicationId
    }

  override def doRequestTotalExecutors(requestedTotal: Int): Future[Boolean] = Future.successful {
    // We don't truly know if we can fulfill the full amount of executors
    // since at coarse grain it depends on the amount of slaves available.
    logInfo("Capping the total amount of executors to " + requestedTotal)
    executorLimitOption = Some(requestedTotal)
    true
  }

  override def doKillExecutors(executorIds: Seq[String]): Future[Boolean] = Future.successful {
    if (schedulerDriver == null) {
      logWarning("Asked to kill executors before the Mesos driver was started.")
      false
    } else {
      for (executorId <- executorIds) {
        val taskId = TaskID.newBuilder().setValue(executorId).build()
        schedulerDriver.killTask(taskId)
      }
      // no need to adjust `executorLimitOption` since the AllocationManager already communicated
      // the desired limit through a call to `doRequestTotalExecutors`.
      // See [[o.a.s.scheduler.cluster.CoarseGrainedSchedulerBackend.killExecutors]]
      true
    }
  }

  private def numExecutors(): Int = {
    slaves.values.map(_.taskIDs.size).sum
  }

  private def executorHostname(offer: Offer): String = {
    if (sc.conf.getOption("spark.mesos.network.name").isDefined) {
      // The agent's IP is not visible in a CNI container, so we bind to 0.0.0.0
      "0.0.0.0"
    } else {
      offer.getHostname
    }
  }
}

private class Slave(val hostname: String) {
  val taskIDs = new mutable.HashSet[String]()
  var taskFailures = 0
  var shuffleRegistered = false
}<|MERGE_RESOLUTION|>--- conflicted
+++ resolved
@@ -419,21 +419,9 @@
             .setSlaveId(offer.getSlaveId)
             .setCommand(createCommand(offer, taskCPUs + extraCoresPerExecutor, taskId))
             .setName(s"${sc.appName} $taskId")
-<<<<<<< HEAD
-            .addAllResources(resourcesToUse.asJava)
-            .setContainer(MesosSchedulerBackendUtil.containerInfo(sc.conf))
-
-          val labelsBuilder = taskBuilder.getLabelsBuilder
-          val labels = buildMesosLabels().asJava
-
-          labelsBuilder.addAllLabels(labels)
-
-          taskBuilder.setLabels(labelsBuilder)
-=======
             .setLabels(MesosProtoUtils.mesosLabels(taskLabels))
             .addAllResources(resourcesToUse.asJava)
             .setContainer(MesosSchedulerBackendUtil.containerInfo(sc.conf))
->>>>>>> fe916b26
 
           tasks(offer.getId) ::= taskBuilder.build()
           remainingResources(offerId) = resourcesLeft.asJava
