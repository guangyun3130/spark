--- conflicted
+++ resolved
@@ -30,7 +30,6 @@
 import org.apache.mesos.Protos.TaskStatus.Reason
 
 import org.apache.spark.{SecurityManager, SparkConf, SparkException, TaskState}
-import org.apache.spark.deploy.mesos.config
 import org.apache.spark.deploy.mesos.MesosDriverDescription
 import org.apache.spark.deploy.mesos.config
 import org.apache.spark.deploy.rest.{CreateSubmissionResponse, KillSubmissionResponse, SubmissionStatusResponse}
@@ -553,6 +552,7 @@
 
     val appName = desc.conf.get("spark.app.name")
 
+
     TaskInfo.newBuilder()
       .setTaskId(taskId)
       .setName(s"Driver for ${appName}")
@@ -561,13 +561,8 @@
       .setContainer(getContainerInfo(desc))
       .addAllResources(cpuResourcesToUse.asJava)
       .addAllResources(memResourcesToUse.asJava)
-<<<<<<< HEAD
-    taskInfo.build
-=======
       .setLabels(MesosProtoUtils.mesosLabels(desc.conf.get(config.DRIVER_LABELS).getOrElse("")))
-      .setContainer(MesosSchedulerBackendUtil.containerInfo(desc.conf))
       .build
->>>>>>> fe916b26
   }
 
   private def getContainerInfo(desc: MesosDriverDescription): ContainerInfo.Builder = {
