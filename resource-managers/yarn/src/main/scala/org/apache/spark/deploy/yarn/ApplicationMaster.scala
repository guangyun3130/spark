--- conflicted
+++ resolved
@@ -527,16 +527,9 @@
       userClassThread.join()
     } catch {
       case e: SparkException if e.getCause().isInstanceOf[TimeoutException] =>
-<<<<<<< HEAD
         logError(log"SparkContext did not initialize after waiting for " +
-          log"${MDC(LogKeys.TOTAL_WAIT_TIME, totalWaitTime)} ms. " +
-          log"Please check earlier log output for errors. Failing the application.")
-=======
-        logError(
-          log"""SparkContext did not initialize after waiting for
-          |${MDC(LogKeys.TIMEOUT, totalWaitTime)} ms.
-          | Please check earlier log output for errors. Failing the application.""".stripMargin)
->>>>>>> b1677a42
+            log"${MDC(LogKeys.TIMEOUT, totalWaitTime)} ms. " +
+            log"Please check earlier log output for errors. Failing the application.")
         finish(FinalApplicationStatus.FAILED,
           ApplicationMaster.EXIT_SC_NOT_INITED,
           "Timed out waiting for SparkContext.")
@@ -744,11 +737,7 @@
         try {
           if (!Modifier.isStatic(mainMethod.getModifiers)) {
             logError(log"Could not find static main method in object " +
-<<<<<<< HEAD
-              log"${MDC(LogKeys.USER_CLASS, args.userClass)}")
-=======
               log"${MDC(LogKeys.CLASS_NAME, args.userClass)}")
->>>>>>> b1677a42
             finish(FinalApplicationStatus.FAILED, ApplicationMaster.EXIT_EXCEPTION_USER_CLASS)
           } else {
             mainMethod.invoke(null, userArgs.toArray)
@@ -879,11 +868,7 @@
           }
         } else {
           logError(log"Application Master lost connection with driver! Shutting down. " +
-<<<<<<< HEAD
             log"${MDC(LogKeys.HOST_PORT, remoteAddress)}")
-=======
-            log"${MDC(LogKeys.REMOTE_ADDRESS, remoteAddress)}")
->>>>>>> b1677a42
           finish(FinalApplicationStatus.FAILED, ApplicationMaster.EXIT_DISCONNECTED)
         }
       }
