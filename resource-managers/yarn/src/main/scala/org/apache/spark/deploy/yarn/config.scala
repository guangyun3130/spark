/*
 * Licensed to the Apache Software Foundation (ASF) under one or more
 * contributor license agreements.  See the NOTICE file distributed with
 * this work for additional information regarding copyright ownership.
 * The ASF licenses this file to You under the Apache License, Version 2.0
 * (the "License"); you may not use this file except in compliance with
 * the License.  You may obtain a copy of the License at
 *
 *    http://www.apache.org/licenses/LICENSE-2.0
 *
 * Unless required by applicable law or agreed to in writing, software
 * distributed under the License is distributed on an "AS IS" BASIS,
 * WITHOUT WARRANTIES OR CONDITIONS OF ANY KIND, either express or implied.
 * See the License for the specific language governing permissions and
 * limitations under the License.
 */

package org.apache.spark.deploy.yarn

import java.util.Properties
import java.util.concurrent.TimeUnit

import org.apache.spark.internal.Logging
import org.apache.spark.internal.config.ConfigBuilder
import org.apache.spark.network.util.ByteUnit

package object config extends Logging {

  /* Common app configuration. */

  private[spark] val APPLICATION_TAGS = ConfigBuilder("spark.yarn.tags")
    .doc("Comma-separated list of strings to pass through as YARN application tags appearing " +
      "in YARN Application Reports, which can be used for filtering when querying YARN.")
    .version("1.5.0")
    .stringConf
    .toSequence
    .createOptional

  private[spark] val APPLICATION_PRIORITY = ConfigBuilder("spark.yarn.priority")
    .doc("Application priority for YARN to define pending applications ordering policy, those" +
      " with higher value have a better opportunity to be activated. Currently, YARN only" +
      " supports application priority when using FIFO ordering policy.")
    .version("3.0.0")
    .intConf
    .createOptional

  private[spark] val AM_ATTEMPT_FAILURE_VALIDITY_INTERVAL_MS =
    ConfigBuilder("spark.yarn.am.attemptFailuresValidityInterval")
      .doc("Interval after which AM failures will be considered independent and " +
        "not accumulate towards the attempt count.")
      .version("1.6.0")
      .timeConf(TimeUnit.MILLISECONDS)
      .createOptional

  private[spark] val AM_CLIENT_MODE_TREAT_DISCONNECT_AS_FAILED =
    ConfigBuilder("spark.yarn.am.clientModeTreatDisconnectAsFailed")
      .doc("Treat yarn-client unclean disconnects as failures. In yarn-client mode, normally the " +
        "application will always finish with a final status of SUCCESS because in some cases, " +
        "it is not possible to know if the Application was terminated intentionally by the user " +
        "or if there was a real error. This config changes that behavior such that " +
        "if the Application Master disconnects from the driver uncleanly (ie without the proper" +
        " shutdown handshake) the application will terminate with a final status of FAILED. " +
        "This will allow the caller to decide if it was truly a failure. Note that " +
        "if this config is set and the user just terminate the client application badly " +
        "it may show a status of FAILED when it wasn't really FAILED.")
      .version("3.3.0")
      .booleanConf
      .createWithDefault(false)

  private[spark] val AM_CLIENT_MODE_EXIT_ON_ERROR =
    ConfigBuilder("spark.yarn.am.clientModeExitOnError")
      .doc("In yarn-client mode, when this is true, if driver got " +
        "application report with final status of KILLED or FAILED, " +
        "driver will stop corresponding SparkContext and exit program with code 1. " +
        "Note, if this is true and called from another application, it will terminate " +
        "the parent application as well.")
      .version("3.3.0")
      .booleanConf
      .createWithDefault(false)

  private[spark] val EXECUTOR_ATTEMPT_FAILURE_VALIDITY_INTERVAL_MS =
    ConfigBuilder("spark.yarn.executor.failuresValidityInterval")
      .doc("Interval after which Executor failures will be considered independent and not " +
        "accumulate towards the attempt count.")
      .version("2.0.0")
      .timeConf(TimeUnit.MILLISECONDS)
      .createOptional

  private[spark] val MAX_APP_ATTEMPTS = ConfigBuilder("spark.yarn.maxAppAttempts")
    .doc("Maximum number of AM attempts before failing the app.")
    .version("1.3.0")
    .intConf
    .createOptional

  private[spark] val USER_CLASS_PATH_FIRST = ConfigBuilder("spark.yarn.user.classpath.first")
    .doc("Whether to place user jars in front of Spark's classpath.")
    .version("1.3.0")
    .booleanConf
    .createWithDefault(false)

  private[spark] val POPULATE_HADOOP_CLASSPATH = ConfigBuilder("spark.yarn.populateHadoopClasspath")
    .doc("Whether to populate Hadoop classpath from `yarn.application.classpath` and " +
      "`mapreduce.application.classpath` Note that if this is set to `false`, it requires " +
      "a `with-Hadoop` Spark distribution that bundles Hadoop runtime or user has to provide " +
      "a Hadoop installation separately. By default, for `with-hadoop` Spark distribution, " +
      "this is set to `false`; for `no-hadoop` distribution, this is set to `true`.")
    .version("2.4.6")
    .booleanConf
    .createWithDefault(isHadoopProvided())

  private[spark] val GATEWAY_ROOT_PATH = ConfigBuilder("spark.yarn.config.gatewayPath")
    .doc("Root of configuration paths that is present on gateway nodes, and will be replaced " +
      "with the corresponding path in cluster machines.")
    .version("1.5.0")
    .stringConf
    .createWithDefault(null)

  private[spark] val REPLACEMENT_ROOT_PATH = ConfigBuilder("spark.yarn.config.replacementPath")
    .doc(s"Path to use as a replacement for ${GATEWAY_ROOT_PATH.key} when launching processes " +
      "in the YARN cluster.")
    .version("1.5.0")
    .stringConf
    .createWithDefault(null)

  private[spark] val QUEUE_NAME = ConfigBuilder("spark.yarn.queue")
    .version("1.0.0")
    .stringConf
    .createWithDefault("default")

  private[spark] val HISTORY_SERVER_ADDRESS = ConfigBuilder("spark.yarn.historyServer.address")
    .version("1.0.0")
    .stringConf
    .createOptional

  private[spark] val ALLOW_HISTORY_SERVER_TRACKING_URL =
    ConfigBuilder("spark.yarn.historyServer.allowTracking")
      .doc("Allow using the History Server URL for the application as the tracking URL for the " +
        "application when the Web UI is not enabled.")
      .version("2.2.0")
      .booleanConf
      .createWithDefault(false)

  private[spark] val APPLICATION_TYPE = ConfigBuilder("spark.yarn.applicationType")
    .doc("Type of this application," +
      "it allows user to specify a more specific type for the application, such as SPARK," +
      "SPARK-SQL, SPARK-STREAMING, SPARK-MLLIB and SPARK-GRAPH")
    .version("3.1.0")
    .stringConf
    .createWithDefault("SPARK")

  /* File distribution. */

  private[spark] val SPARK_ARCHIVE = ConfigBuilder("spark.yarn.archive")
    .doc("Location of archive containing jars files with Spark classes.")
    .version("2.0.0")
    .stringConf
    .createOptional

  private[spark] val SPARK_JARS = ConfigBuilder("spark.yarn.jars")
    .doc("Location of jars containing Spark classes.")
    .version("2.0.0")
    .stringConf
    .toSequence
    .createOptional

  private[spark] val ARCHIVES_TO_DISTRIBUTE = ConfigBuilder("spark.yarn.dist.archives")
    .version("1.0.0")
    .stringConf
    .toSequence
    .createWithDefault(Nil)

  private[spark] val FILES_TO_DISTRIBUTE = ConfigBuilder("spark.yarn.dist.files")
    .version("1.0.0")
    .stringConf
    .toSequence
    .createWithDefault(Nil)

  private[spark] val JARS_TO_DISTRIBUTE = ConfigBuilder("spark.yarn.dist.jars")
    .version("2.0.0")
    .stringConf
    .toSequence
    .createWithDefault(Nil)

  private[spark] val PRESERVE_STAGING_FILES = ConfigBuilder("spark.yarn.preserve.staging.files")
    .doc("Whether to preserve temporary files created by the job in HDFS.")
    .version("1.1.0")
    .booleanConf
    .createWithDefault(false)

  private[spark] val STAGING_FILE_REPLICATION = ConfigBuilder("spark.yarn.submit.file.replication")
    .doc("Replication factor for files uploaded by Spark to HDFS.")
    .version("0.8.1")
    .intConf
    .createOptional

  /* Launcher configuration. */

  private[spark] val WAIT_FOR_APP_COMPLETION = ConfigBuilder("spark.yarn.submit.waitAppCompletion")
    .doc("In cluster mode, whether to wait for the application to finish before exiting the " +
      "launcher process.")
    .version("1.4.0")
    .booleanConf
    .createWithDefault(true)

  private[spark] val REPORT_INTERVAL = ConfigBuilder("spark.yarn.report.interval")
    .doc("Interval between reports of the current app status.")
    .version("0.9.0")
    .timeConf(TimeUnit.MILLISECONDS)
    .createWithDefaultString("1s")

  private[spark] val CLIENT_LAUNCH_MONITOR_INTERVAL =
    ConfigBuilder("spark.yarn.clientLaunchMonitorInterval")
      .doc("Interval between requests for status the client mode AM when starting the app.")
      .version("2.3.0")
      .timeConf(TimeUnit.MILLISECONDS)
      .createWithDefaultString("1s")

  private[spark] val CLIENT_INCLUDE_DRIVER_LOGS_LINK =
    ConfigBuilder("spark.yarn.includeDriverLogsLink")
      .doc("In cluster mode, whether the client application report includes links to the driver "
          + "container's logs. This requires polling the ResourceManager's REST API, so it "
          + "places some additional load on the RM.")
      .version("3.1.0")
      .booleanConf
      .createWithDefault(false)

  /* Shared Client-mode AM / Driver configuration. */

  private[spark] val AM_MAX_WAIT_TIME = ConfigBuilder("spark.yarn.am.waitTime")
    .version("1.3.0")
    .timeConf(TimeUnit.MILLISECONDS)
    .createWithDefaultString("100s")

  private[spark] val YARN_METRICS_NAMESPACE = ConfigBuilder("spark.yarn.metrics.namespace")
    .doc("The root namespace for AM metrics reporting.")
    .version("2.4.0")
    .stringConf
    .createOptional

  private[spark] val AM_NODE_LABEL_EXPRESSION = ConfigBuilder("spark.yarn.am.nodeLabelExpression")
    .doc("Node label expression for the AM.")
    .version("1.6.0")
    .stringConf
    .createOptional

  private[spark] val CONTAINER_LAUNCH_MAX_THREADS =
    ConfigBuilder("spark.yarn.containerLauncherMaxThreads")
      .version("1.2.0")
      .intConf
      .createWithDefault(25)

  private[spark] val MAX_EXECUTOR_FAILURES = ConfigBuilder("spark.yarn.max.executor.failures")
    .version("1.0.0")
    .intConf
    .createOptional

  private[spark] val MAX_REPORTER_THREAD_FAILURES =
    ConfigBuilder("spark.yarn.scheduler.reporterThread.maxFailures")
      .version("1.2.0")
      .intConf
      .createWithDefault(5)

  private[spark] val RM_HEARTBEAT_INTERVAL =
    ConfigBuilder("spark.yarn.scheduler.heartbeat.interval-ms")
      .version("0.8.1")
      .timeConf(TimeUnit.MILLISECONDS)
      .createWithDefaultString("3s")

  private[spark] val INITIAL_HEARTBEAT_INTERVAL =
    ConfigBuilder("spark.yarn.scheduler.initial-allocation.interval")
      .version("1.4.0")
      .timeConf(TimeUnit.MILLISECONDS)
      .createWithDefaultString("200ms")

  private[spark] val AM_FINAL_MSG_LIMIT = ConfigBuilder("spark.yarn.am.finalMessageLimit")
    .doc("The limit size of final diagnostic message for our ApplicationMaster to unregister from" +
      " the ResourceManager.")
    .version("2.4.0")
    .bytesConf(ByteUnit.BYTE)
    .createWithDefaultString("1m")

  /* Client-mode AM configuration. */

  private[spark] val AM_CORES = ConfigBuilder("spark.yarn.am.cores")
    .version("1.3.0")
    .intConf
    .createWithDefault(1)

  private[spark] val AM_JAVA_OPTIONS = ConfigBuilder("spark.yarn.am.extraJavaOptions")
    .doc("Extra Java options for the client-mode AM.")
    .version("1.3.0")
    .stringConf
    .createOptional

  private[spark] val AM_LIBRARY_PATH = ConfigBuilder("spark.yarn.am.extraLibraryPath")
    .doc("Extra native library path for the client-mode AM.")
    .version("1.4.0")
    .stringConf
    .createOptional

  private[spark] val AM_MEMORY_OVERHEAD = ConfigBuilder("spark.yarn.am.memoryOverhead")
    .version("1.3.0")
    .bytesConf(ByteUnit.MiB)
    .createOptional

  private[spark] val AM_MEMORY = ConfigBuilder("spark.yarn.am.memory")
    .version("1.3.0")
    .bytesConf(ByteUnit.MiB)
    .createWithDefaultString("512m")

  /* Driver configuration. */

  private[spark] val DRIVER_APP_UI_ADDRESS = ConfigBuilder("spark.driver.appUIAddress")
    .version("1.1.0")
    .stringConf
    .createOptional

  /* Executor configuration. */

  private[spark] val EXECUTOR_NODE_LABEL_EXPRESSION =
    ConfigBuilder("spark.yarn.executor.nodeLabelExpression")
      .doc("Node label expression for executors.")
      .version("1.4.0")
      .stringConf
      .createOptional

  /* Unmanaged AM configuration. */

  private[spark] val YARN_UNMANAGED_AM = ConfigBuilder("spark.yarn.unmanagedAM.enabled")
    .doc("In client mode, whether to launch the Application Master service as part of the client " +
      "using unmanaged am.")
    .version("3.0.0")
    .booleanConf
    .createWithDefault(false)

  /* Rolled log aggregation configuration. */

  private[spark] val ROLLED_LOG_INCLUDE_PATTERN =
    ConfigBuilder("spark.yarn.rolledLog.includePattern")
      .doc("Java Regex to filter the log files which match the defined include pattern and those " +
        "log files will be aggregated in a rolling fashion.")
      .version("2.0.0")
      .stringConf
      .createOptional

  private[spark] val ROLLED_LOG_EXCLUDE_PATTERN =
    ConfigBuilder("spark.yarn.rolledLog.excludePattern")
      .doc("Java Regex to filter the log files which match the defined exclude pattern and those " +
        "log files will not be aggregated in a rolling fashion.")
      .version("2.0.0")
      .stringConf
      .createOptional

  /* Private configs. */

  // Internal config to propagate the location of the user's jar to the driver/executors
  private[spark] val APP_JAR = ConfigBuilder("spark.yarn.user.jar")
    .internal()
    .version("1.1.0")
    .stringConf
    .createOptional

  // Internal config to propagate the locations of any extra jars to add to the classpath
  // of the executors
  private[spark] val SECONDARY_JARS = ConfigBuilder("spark.yarn.secondary.jars")
    .internal()
    .version("0.9.2")
    .stringConf
    .toSequence
    .createOptional

  /* Configuration and cached file propagation. */

  private[spark] val CACHED_FILES = ConfigBuilder("spark.yarn.cache.filenames")
    .internal()
    .version("2.0.0")
    .stringConf
    .toSequence
    .createWithDefault(Nil)

  private[spark] val CACHED_FILES_SIZES = ConfigBuilder("spark.yarn.cache.sizes")
    .internal()
    .version("2.0.0")
    .longConf
    .toSequence
    .createWithDefault(Nil)

  private[spark] val CACHED_FILES_TIMESTAMPS = ConfigBuilder("spark.yarn.cache.timestamps")
    .internal()
    .version("2.0.0")
    .longConf
    .toSequence
    .createWithDefault(Nil)

  private[spark] val CACHED_FILES_VISIBILITIES = ConfigBuilder("spark.yarn.cache.visibilities")
    .internal()
    .version("2.0.0")
    .stringConf
    .toSequence
    .createWithDefault(Nil)

  // Either "file" or "archive", for each file.
  private[spark] val CACHED_FILES_TYPES = ConfigBuilder("spark.yarn.cache.types")
    .internal()
    .version("2.0.0")
    .stringConf
    .toSequence
    .createWithDefault(Nil)

  // The location of the conf archive in HDFS.
  private[spark] val CACHED_CONF_ARCHIVE = ConfigBuilder("spark.yarn.cache.confArchive")
    .internal()
    .version("2.0.0")
    .stringConf
    .createOptional

  /* YARN allocator-level excludeOnFailure related config entries. */
  private[spark] val YARN_EXECUTOR_LAUNCH_EXCLUDE_ON_FAILURE_ENABLED =
    ConfigBuilder("spark.yarn.executor.launch.excludeOnFailure.enabled")
      .version("3.1.0")
      .withAlternative("spark.yarn.blacklist.executor.launch.blacklisting.enabled")
      .booleanConf
      .createWithDefault(false)

  /* Initially excluded YARN nodes. */
  private[spark] val YARN_EXCLUDE_NODES = ConfigBuilder("spark.yarn.exclude.nodes")
    .version("3.0.0")
    .stringConf
    .toSequence
    .createWithDefault(Nil)

<<<<<<< HEAD
  private[spark] val APPLICATION_LIFETIME_TIMEOUT = ConfigBuilder("spark.yarn.app.lifetime.timeout")
    .doc("Overall timeout for a spark application running on yarn from submitted time, " +
      "by default it's unlimited.")
    .version("3.3.0")
    .timeConf(TimeUnit.SECONDS)
    .createOptional
=======
  private[spark] val YARN_GPU_DEVICE = ConfigBuilder("spark.yarn.resourceGpuDeviceName")
    .version("3.2.1")
    .doc("Specify the mapping of the Spark resource type of gpu to the YARN resource "
      + "representing a GPU. By default YARN uses yarn.io/gpu but if YARN has been "
      + "configured with a custom resource type, this allows remapping it. "
      + "Applies when using the <code>spark.{driver/executor}.resource.gpu.*</code> configs.")
    .stringConf
    .createWithDefault("yarn.io/gpu")

  private[spark] val YARN_FPGA_DEVICE = ConfigBuilder("spark.yarn.resourceFpgaDeviceName")
    .version("3.2.1")
    .doc("Specify the mapping of the Spark resource type of fpga to the YARN resource "
      + "representing a FPGA. By default YARN uses yarn.io/fpga but if YARN has been "
      + "configured with a custom resource type, this allows remapping it. "
      + "Applies when using the <code>spark.{driver/executor}.resource.fpga.*</code> configs.")
    .stringConf
    .createWithDefault("yarn.io/fpga")
>>>>>>> 39ad0d78

  private[yarn] val YARN_EXECUTOR_RESOURCE_TYPES_PREFIX = "spark.yarn.executor.resource."
  private[yarn] val YARN_DRIVER_RESOURCE_TYPES_PREFIX = "spark.yarn.driver.resource."
  private[yarn] val YARN_AM_RESOURCE_TYPES_PREFIX = "spark.yarn.am.resource."

  def isHadoopProvided(): Boolean = IS_HADOOP_PROVIDED

  private lazy val IS_HADOOP_PROVIDED: Boolean = {
    val configPath = "org/apache/spark/deploy/yarn/config.properties"
    val propertyKey = "spark.yarn.isHadoopProvided"
    try {
      val prop = new Properties()
      prop.load(ClassLoader.getSystemClassLoader.getResourceAsStream(configPath))
      prop.getProperty(propertyKey).toBoolean
    } catch {
      case e: Exception =>
        log.warn(s"Can not load the default value of `$propertyKey` from " +
          s"`$configPath` with error, ${e.toString}. Using `false` as a default value.")
        false
    }
  }
}<|MERGE_RESOLUTION|>--- conflicted
+++ resolved
@@ -429,14 +429,6 @@
     .toSequence
     .createWithDefault(Nil)
 
-<<<<<<< HEAD
-  private[spark] val APPLICATION_LIFETIME_TIMEOUT = ConfigBuilder("spark.yarn.app.lifetime.timeout")
-    .doc("Overall timeout for a spark application running on yarn from submitted time, " +
-      "by default it's unlimited.")
-    .version("3.3.0")
-    .timeConf(TimeUnit.SECONDS)
-    .createOptional
-=======
   private[spark] val YARN_GPU_DEVICE = ConfigBuilder("spark.yarn.resourceGpuDeviceName")
     .version("3.2.1")
     .doc("Specify the mapping of the Spark resource type of gpu to the YARN resource "
@@ -454,7 +446,13 @@
       + "Applies when using the <code>spark.{driver/executor}.resource.fpga.*</code> configs.")
     .stringConf
     .createWithDefault("yarn.io/fpga")
->>>>>>> 39ad0d78
+
+  private[spark] val APPLICATION_LIFETIME_TIMEOUT = ConfigBuilder("spark.yarn.app.lifetime.timeout")
+    .doc("Overall timeout for a spark application running on yarn from submitted time, " +
+      "by default it's unlimited.")
+    .version("3.3.0")
+    .timeConf(TimeUnit.SECONDS)
+    .createOptional
 
   private[yarn] val YARN_EXECUTOR_RESOURCE_TYPES_PREFIX = "spark.yarn.executor.resource."
   private[yarn] val YARN_DRIVER_RESOURCE_TYPES_PREFIX = "spark.yarn.driver.resource."
