--- conflicted
+++ resolved
@@ -70,10 +70,6 @@
       amClient.registerApplicationMaster(driverHost, driverPort, trackingUrl)
       registered = true
     }
-<<<<<<< HEAD
-    new YarnAllocator(driverUrl, driverRef, conf, sparkConf, amClient, getAttemptId(sparkConf),
-      securityMgr, localResources, new SparkRackResolver())
-=======
   }
 
   def createAllocator(
@@ -84,9 +80,8 @@
       securityMgr: SecurityManager,
       localResources: Map[String, LocalResource]): YarnAllocator = {
     require(registered, "Must register AM before creating allocator.")
-    new YarnAllocator(driverUrl, driverRef, conf, sparkConf, amClient, getAttemptId(), securityMgr,
-      localResources, new SparkRackResolver())
->>>>>>> b045315e
+    new YarnAllocator(driverUrl, driverRef, conf, sparkConf, amClient, getAttemptId(sparkConf),
+      securityMgr, localResources, new SparkRackResolver())
   }
 
   /**
