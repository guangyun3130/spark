--- conflicted
+++ resolved
@@ -660,16 +660,6 @@
       remoteFs, hadoopConf, remoteConfArchivePath, localResources, LocalResourceType.ARCHIVE,
       LOCALIZED_CONF_DIR, statCache, appMasterOnly = false)
 
-<<<<<<< HEAD
-    // Clear the cache-related entries from the configuration to avoid them polluting the
-    // UI's environment page. This works for client mode; for cluster mode, this is handled
-    // by the AM.
-    if (!isClientUnmanagedAMEnabled) {
-      CACHE_CONFIGS.foreach(sparkConf.remove)
-    }
-
-=======
->>>>>>> 2d01bccb
     localResources
   }
 
