/*
 * Licensed to the Apache Software Foundation (ASF) under one or more
 * contributor license agreements.  See the NOTICE file distributed with
 * this work for additional information regarding copyright ownership.
 * The ASF licenses this file to You under the Apache License, Version 2.0
 * (the "License"); you may not use this file except in compliance with
 * the License.  You may obtain a copy of the License at
 *
 *    http://www.apache.org/licenses/LICENSE-2.0
 *
 * Unless required by applicable law or agreed to in writing, software
 * distributed under the License is distributed on an "AS IS" BASIS,
 * WITHOUT WARRANTIES OR CONDITIONS OF ANY KIND, either express or implied.
 * See the License for the specific language governing permissions and
 * limitations under the License.
 */

package org.apache.spark.executor

import java.net.URL

import org.apache.spark.SparkEnv
import org.apache.spark.deploy.SparkHadoopUtil
import org.apache.spark.internal.Logging
import org.apache.spark.resource.ResourceProfile
import org.apache.spark.rpc.RpcEnv
import org.apache.spark.util.YarnContainerInfoHelper

/**
 * Custom implementation of CoarseGrainedExecutorBackend for YARN resource manager.
 * This class extracts executor log URLs and executor attributes from system environment which
 * properties are available for container being set via YARN.
 */
private[spark] class YarnCoarseGrainedExecutorBackend(
    rpcEnv: RpcEnv,
    driverUrl: String,
    executorId: String,
    bindAddress: String,
    hostname: String,
    cores: Int,
    userClassPath: Seq[URL],
    env: SparkEnv,
    resourcesFile: Option[String],
    resourceProfile: ResourceProfile)
  extends CoarseGrainedExecutorBackend(
    rpcEnv,
    driverUrl,
    executorId,
    bindAddress,
    hostname,
    cores,
    userClassPath,
    env,
    resourcesFile,
    resourceProfile) with Logging {

  private lazy val hadoopConfiguration = SparkHadoopUtil.get.newConfiguration(env.conf)

  override def extractLogUrls: Map[String, String] = {
    YarnContainerInfoHelper.getLogUrls(hadoopConfiguration, container = None)
      .getOrElse(Map())
  }

  override def extractAttributes: Map[String, String] = {
    YarnContainerInfoHelper.getAttributes(hadoopConfiguration, container = None)
      .getOrElse(Map())
  }
}

private[spark] object YarnCoarseGrainedExecutorBackend extends Logging {

  def main(args: Array[String]): Unit = {
<<<<<<< HEAD
    val createFn: (RpcEnv, CoarseGrainedExecutorBackend.Arguments,
      SparkEnv, ResourceProfile) => CoarseGrainedExecutorBackend = {
      case (rpcEnv, arguments, env, resourceProfile) =>
        new YarnCoarseGrainedExecutorBackend(rpcEnv, arguments.driverUrl, arguments.executorId,
          arguments.bindAddress, arguments.hostname, arguments.cores, arguments.userClassPath, env,
          arguments.resourcesFileOpt, resourceProfile)
=======
    val createFn: (RpcEnv, CoarseGrainedExecutorBackend.Arguments, SparkEnv, ResourceProfile) =>
      CoarseGrainedExecutorBackend = { case (rpcEnv, arguments, env, resourceProfile) =>
      new YarnCoarseGrainedExecutorBackend(rpcEnv, arguments.driverUrl, arguments.executorId,
        arguments.bindAddress, arguments.hostname, arguments.cores, arguments.userClassPath, env,
        arguments.resourcesFileOpt, resourceProfile)
>>>>>>> cfb1706e
    }
    val backendArgs = CoarseGrainedExecutorBackend.parseArguments(args,
      this.getClass.getCanonicalName.stripSuffix("$"))
    CoarseGrainedExecutorBackend.run(backendArgs, createFn)
    System.exit(0)
  }

}<|MERGE_RESOLUTION|>--- conflicted
+++ resolved
@@ -70,20 +70,11 @@
 private[spark] object YarnCoarseGrainedExecutorBackend extends Logging {
 
   def main(args: Array[String]): Unit = {
-<<<<<<< HEAD
-    val createFn: (RpcEnv, CoarseGrainedExecutorBackend.Arguments,
-      SparkEnv, ResourceProfile) => CoarseGrainedExecutorBackend = {
-      case (rpcEnv, arguments, env, resourceProfile) =>
+    val createFn: (RpcEnv, CoarseGrainedExecutorBackend.Arguments, SparkEnv, ResourceProfile) =>
+      CoarseGrainedExecutorBackend = { case (rpcEnv, arguments, env, resourceProfile) =>
         new YarnCoarseGrainedExecutorBackend(rpcEnv, arguments.driverUrl, arguments.executorId,
           arguments.bindAddress, arguments.hostname, arguments.cores, arguments.userClassPath, env,
           arguments.resourcesFileOpt, resourceProfile)
-=======
-    val createFn: (RpcEnv, CoarseGrainedExecutorBackend.Arguments, SparkEnv, ResourceProfile) =>
-      CoarseGrainedExecutorBackend = { case (rpcEnv, arguments, env, resourceProfile) =>
-      new YarnCoarseGrainedExecutorBackend(rpcEnv, arguments.driverUrl, arguments.executorId,
-        arguments.bindAddress, arguments.hostname, arguments.cores, arguments.userClassPath, env,
-        arguments.resourcesFileOpt, resourceProfile)
->>>>>>> cfb1706e
     }
     val backendArgs = CoarseGrainedExecutorBackend.parseArguments(args,
       this.getClass.getCanonicalName.stripSuffix("$"))
