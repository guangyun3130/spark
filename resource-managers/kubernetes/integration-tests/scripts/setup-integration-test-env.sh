#!/usr/bin/env bash

#
# Licensed to the Apache Software Foundation (ASF) under one or more
# contributor license agreements.  See the NOTICE file distributed with
# this work for additional information regarding copyright ownership.
# The ASF licenses this file to You under the Apache License, Version 2.0
# (the "License"); you may not use this file except in compliance with
# the License.  You may obtain a copy of the License at
#
#    http://www.apache.org/licenses/LICENSE-2.0
#
# Unless required by applicable law or agreed to in writing, software
# distributed under the License is distributed on an "AS IS" BASIS,
# WITHOUT WARRANTIES OR CONDITIONS OF ANY KIND, either express or implied.
# See the License for the specific language governing permissions and
# limitations under the License.
#
<<<<<<< HEAD
set -x
=======
set -ex
>>>>>>> 6ef45301
TEST_ROOT_DIR=$(git rev-parse --show-toplevel)
MVN="$TEST_ROOT_DIR/build/mvn"
UNPACKED_SPARK_TGZ="$TEST_ROOT_DIR/target/spark-dist-unpacked"
IMAGE_TAG_OUTPUT_FILE="$TEST_ROOT_DIR/target/image-tag.txt"
DEPLOY_MODE="minikube"
IMAGE_REPO="docker.io/kubespark"
IMAGE_TAG="N/A"
SPARK_TGZ="N/A"

# Parse arguments
while (( "$#" )); do
  case $1 in
    --unpacked-spark-tgz)
      UNPACKED_SPARK_TGZ="$2"
      shift
      ;;
    --image-repo)
      IMAGE_REPO="$2"
      shift
      ;;
    --image-tag)
      IMAGE_TAG="$2"
      shift
      ;;
    --image-tag-output-file)
      IMAGE_TAG_OUTPUT_FILE="$2"
      shift
      ;;
    --deploy-mode)
      DEPLOY_MODE="$2"
      shift
      ;;
    --spark-tgz)
      SPARK_TGZ="$2"
      shift
      ;;
    *)
      break
      ;;
  esac
  shift
done

rm -rf "$UNPACKED_SPARK_TGZ"
<<<<<<< HEAD

MVN_SCALA_VERSION=$("$MVN" help:evaluate -Dexpression=scala.binary.version 2>/dev/null\
    | grep -v "INFO"\
    | grep -v "WARNING"\
    | tail -n 1)

export SCALA_VERSION=${SCALA_VERSION:=$MVN_SCALA_VERSION}
export SPARK_SCALA_VERSION=${SPARK_SCALA_VERSION:=$SCALA_VERSION}

if [[ $SPARK_TGZ == "N/A" && $IMAGE_TAG == "N/A" ]];
then
  # If there is no spark image tag to test with and no src dir, build from current
  SCRIPT_DIR="$( cd "$( dirname "${BASH_SOURCE[0]}" )" >/dev/null 2>&1 && pwd )"
  SPARK_INPUT_DIR="$(cd "$SCRIPT_DIR/"../../../../  >/dev/null 2>&1 && pwd )"
  DOCKER_FILE_BASE_PATH="$SPARK_INPUT_DIR/resource-managers/kubernetes/docker/src/main/dockerfiles/spark"
elif [[ $IMAGE_TAG == "N/A" ]];
then
=======
if [[ $SPARK_TGZ == "N/A" && $IMAGE_TAG == "N/A" ]];
then
  # If there is no spark image tag to test with and no src dir, build from current
  SCRIPT_DIR="$( cd "$( dirname "${BASH_SOURCE[0]}" )" >/dev/null 2>&1 && pwd )"
  SPARK_INPUT_DIR="$(cd "$SCRIPT_DIR/"../../../../  >/dev/null 2>&1 && pwd )"
  DOCKER_FILE_BASE_PATH="$SPARK_INPUT_DIR/resource-managers/kubernetes/docker/src/main/dockerfiles/spark"
elif [[ $IMAGE_TAG == "N/A" ]];
then
>>>>>>> 6ef45301
  # If there is a test src tarball and no image tag we will want to build from that
  mkdir -p $UNPACKED_SPARK_TGZ
  tar -xzvf $SPARK_TGZ --strip-components=1 -C $UNPACKED_SPARK_TGZ;
  SPARK_INPUT_DIR="$UNPACKED_SPARK_TGZ"
  DOCKER_FILE_BASE_PATH="$SPARK_INPUT_DIR/kubernetes/dockerfiles/spark"
fi


# If there is a specific Spark image skip building and extraction/copy
if [[ $IMAGE_TAG == "N/A" ]];
then
  IMAGE_TAG=$(uuidgen);
  cd $SPARK_INPUT_DIR

  # Build PySpark image
  LANGUAGE_BINDING_BUILD_ARGS="-p $DOCKER_FILE_BASE_PATH/bindings/python/Dockerfile"

<<<<<<< HEAD
  # Build SparkR image
  #LANGUAGE_BINDING_BUILD_ARGS="$LANGUAGE_BINDING_BUILD_ARGS -R $DOCKER_FILE_BASE_PATH/bindings/R/Dockerfile"
=======
  # Build SparkR image -- disabled since this fails, re-enable as part of SPARK-25152
  # LANGUAGE_BINDING_BUILD_ARGS="$LANGUAGE_BINDING_BUILD_ARGS -R $DOCKER_FILE_BASE_PATH/bindings/R/Dockerfile"
>>>>>>> 6ef45301

  case $DEPLOY_MODE in
    cloud)
      # Build images
      $SPARK_INPUT_DIR/bin/docker-image-tool.sh -r $IMAGE_REPO -t $IMAGE_TAG $LANGUAGE_BINDING_BUILD_ARGS build

      # Push images appropriately
      if [[ $IMAGE_REPO == gcr.io* ]] ;
      then
        gcloud docker -- push $IMAGE_REPO/spark:$IMAGE_TAG
      else
        $SPARK_INPUT_DIR/bin/docker-image-tool.sh -r $IMAGE_REPO -t $IMAGE_TAG push
      fi
      ;;

    docker-for-desktop)
       # Only need to build as this will place it in our local Docker repo which is all
       # we need for Docker for Desktop to work so no need to also push
       $SPARK_INPUT_DIR/bin/docker-image-tool.sh -r $IMAGE_REPO -t $IMAGE_TAG $LANGUAGE_BINDING_BUILD_ARGS build
       ;;

    minikube)
       # Only need to build and if we do this with the -m option for minikube we will
       # build the images directly using the minikube Docker daemon so no need to push
       $SPARK_INPUT_DIR/bin/docker-image-tool.sh -m -r $IMAGE_REPO -t $IMAGE_TAG $LANGUAGE_BINDING_BUILD_ARGS build
       ;;
    *)
       echo "Unrecognized deploy mode $DEPLOY_MODE" && exit 1
       ;;
  esac
  cd -
fi

rm -f $IMAGE_TAG_OUTPUT_FILE
echo -n $IMAGE_TAG > $IMAGE_TAG_OUTPUT_FILE<|MERGE_RESOLUTION|>--- conflicted
+++ resolved
@@ -16,13 +16,8 @@
 # See the License for the specific language governing permissions and
 # limitations under the License.
 #
-<<<<<<< HEAD
-set -x
-=======
 set -ex
->>>>>>> 6ef45301
 TEST_ROOT_DIR=$(git rev-parse --show-toplevel)
-MVN="$TEST_ROOT_DIR/build/mvn"
 UNPACKED_SPARK_TGZ="$TEST_ROOT_DIR/target/spark-dist-unpacked"
 IMAGE_TAG_OUTPUT_FILE="$TEST_ROOT_DIR/target/image-tag.txt"
 DEPLOY_MODE="minikube"
@@ -65,16 +60,6 @@
 done
 
 rm -rf "$UNPACKED_SPARK_TGZ"
-<<<<<<< HEAD
-
-MVN_SCALA_VERSION=$("$MVN" help:evaluate -Dexpression=scala.binary.version 2>/dev/null\
-    | grep -v "INFO"\
-    | grep -v "WARNING"\
-    | tail -n 1)
-
-export SCALA_VERSION=${SCALA_VERSION:=$MVN_SCALA_VERSION}
-export SPARK_SCALA_VERSION=${SPARK_SCALA_VERSION:=$SCALA_VERSION}
-
 if [[ $SPARK_TGZ == "N/A" && $IMAGE_TAG == "N/A" ]];
 then
   # If there is no spark image tag to test with and no src dir, build from current
@@ -83,16 +68,6 @@
   DOCKER_FILE_BASE_PATH="$SPARK_INPUT_DIR/resource-managers/kubernetes/docker/src/main/dockerfiles/spark"
 elif [[ $IMAGE_TAG == "N/A" ]];
 then
-=======
-if [[ $SPARK_TGZ == "N/A" && $IMAGE_TAG == "N/A" ]];
-then
-  # If there is no spark image tag to test with and no src dir, build from current
-  SCRIPT_DIR="$( cd "$( dirname "${BASH_SOURCE[0]}" )" >/dev/null 2>&1 && pwd )"
-  SPARK_INPUT_DIR="$(cd "$SCRIPT_DIR/"../../../../  >/dev/null 2>&1 && pwd )"
-  DOCKER_FILE_BASE_PATH="$SPARK_INPUT_DIR/resource-managers/kubernetes/docker/src/main/dockerfiles/spark"
-elif [[ $IMAGE_TAG == "N/A" ]];
-then
->>>>>>> 6ef45301
   # If there is a test src tarball and no image tag we will want to build from that
   mkdir -p $UNPACKED_SPARK_TGZ
   tar -xzvf $SPARK_TGZ --strip-components=1 -C $UNPACKED_SPARK_TGZ;
@@ -110,13 +85,8 @@
   # Build PySpark image
   LANGUAGE_BINDING_BUILD_ARGS="-p $DOCKER_FILE_BASE_PATH/bindings/python/Dockerfile"
 
-<<<<<<< HEAD
-  # Build SparkR image
-  #LANGUAGE_BINDING_BUILD_ARGS="$LANGUAGE_BINDING_BUILD_ARGS -R $DOCKER_FILE_BASE_PATH/bindings/R/Dockerfile"
-=======
   # Build SparkR image -- disabled since this fails, re-enable as part of SPARK-25152
   # LANGUAGE_BINDING_BUILD_ARGS="$LANGUAGE_BINDING_BUILD_ARGS -R $DOCKER_FILE_BASE_PATH/bindings/R/Dockerfile"
->>>>>>> 6ef45301
 
   case $DEPLOY_MODE in
     cloud)
