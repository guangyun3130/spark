--- conflicted
+++ resolved
@@ -144,11 +144,8 @@
       Map.empty,
       Map.empty,
       Map.empty,
-<<<<<<< HEAD
-      Nil)
-=======
+      Nil,
       Seq.empty[String])
->>>>>>> 3e5b4ae6
     when(driverBuilder.buildFromFeatures(kubernetesConf)).thenReturn(BUILT_KUBERNETES_SPEC)
     when(kubernetesClient.pods()).thenReturn(podOperations)
     when(podOperations.withName(POD_NAME)).thenReturn(namedPods)
