/*
 * Licensed to the Apache Software Foundation (ASF) under one or more
 * contributor license agreements.  See the NOTICE file distributed with
 * this work for additional information regarding copyright ownership.
 * The ASF licenses this file to You under the Apache License, Version 2.0
 * (the "License"); you may not use this file except in compliance with
 * the License.  You may obtain a copy of the License at
 *
 *    http://www.apache.org/licenses/LICENSE-2.0
 *
 * Unless required by applicable law or agreed to in writing, software
 * distributed under the License is distributed on an "AS IS" BASIS,
 * WITHOUT WARRANTIES OR CONDITIONS OF ANY KIND, either express or implied.
 * See the License for the specific language governing permissions and
 * limitations under the License.
 */
package org.apache.spark.deploy.k8s.features

import io.fabric8.kubernetes.api.model.PodBuilder

import org.apache.spark.{SparkConf, SparkFunSuite}
import org.apache.spark.deploy.k8s._

class EnvSecretsFeatureStepSuite extends SparkFunSuite{
  private val KEY_REF_NAME_FOO = "foo"
  private val KEY_REF_NAME_BAR = "bar"
  private val KEY_REF_KEY_FOO = "key_foo"
  private val KEY_REF_KEY_BAR = "key_bar"
  private val ENV_NAME_FOO = "MY_FOO"
  private val ENV_NAME_BAR = "MY_bar"

  test("sets up all keyRefs") {
    val baseDriverPod = SparkPod.initialPod()
    val envVarsToKeys = Map(
      ENV_NAME_BAR -> s"${KEY_REF_NAME_BAR}:${KEY_REF_KEY_BAR}",
      ENV_NAME_FOO -> s"${KEY_REF_NAME_FOO}:${KEY_REF_KEY_FOO}")
    val sparkConf = new SparkConf(false)
    val kubernetesConf = KubernetesConf(
      sparkConf,
      KubernetesExecutorSpecificConf("1", new PodBuilder().build()),
      "resource-name-prefix",
      "app-id",
      Map.empty,
      Map.empty,
      Map.empty,
      envVarsToKeys,
      Map.empty,
<<<<<<< HEAD
      Nil)
=======
      Seq.empty[String])
>>>>>>> 3e5b4ae6

    val step = new EnvSecretsFeatureStep(kubernetesConf)
    val driverContainerWithEnvSecrets = step.configurePod(baseDriverPod).container

    val expectedVars =
      Seq(s"${ENV_NAME_BAR}", s"${ENV_NAME_FOO}")

    expectedVars.foreach { envName =>
      assert(KubernetesFeaturesTestUtils.containerHasEnvVar(driverContainerWithEnvSecrets, envName))
    }
  }
}<|MERGE_RESOLUTION|>--- conflicted
+++ resolved
@@ -45,11 +45,8 @@
       Map.empty,
       envVarsToKeys,
       Map.empty,
-<<<<<<< HEAD
-      Nil)
-=======
+      Nil,
       Seq.empty[String])
->>>>>>> 3e5b4ae6
 
     val step = new EnvSecretsFeatureStep(kubernetesConf)
     val driverContainerWithEnvSecrets = step.configurePod(baseDriverPod).container
