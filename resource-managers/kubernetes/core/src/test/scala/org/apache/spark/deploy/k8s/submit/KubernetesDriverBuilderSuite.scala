--- conflicted
+++ resolved
@@ -18,12 +18,8 @@
 
 import org.apache.spark.{SparkConf, SparkFunSuite}
 import org.apache.spark.deploy.k8s.{KubernetesConf, KubernetesDriverSpec, KubernetesDriverSpecificConf}
-<<<<<<< HEAD
-import org.apache.spark.deploy.k8s.features.{BasicDriverFeatureStep, DriverKubernetesCredentialsFeatureStep, DriverServiceFeatureStep, KubernetesFeaturesTestUtils, MountSecretsFeatureStep}
+import org.apache.spark.deploy.k8s.features.{BasicDriverFeatureStep, DriverKubernetesCredentialsFeatureStep, DriverServiceFeatureStep, KubernetesFeaturesTestUtils, LocalDirsFeatureStep, MountSecretsFeatureStep}
 import org.apache.spark.deploy.k8s.features.bindings.{JavaDriverFeatureStep, PythonDriverFeatureStep}
-=======
-import org.apache.spark.deploy.k8s.features.{BasicDriverFeatureStep, DriverKubernetesCredentialsFeatureStep, DriverServiceFeatureStep, KubernetesFeaturesTestUtils, LocalDirsFeatureStep, MountSecretsFeatureStep}
->>>>>>> 0d210ec8
 
 class KubernetesDriverBuilderSuite extends SparkFunSuite {
 
@@ -62,12 +58,9 @@
       _ => credentialsStep,
       _ => serviceStep,
       _ => secretsStep,
-<<<<<<< HEAD
+      _ => localDirsStep,
       _ => javaStep,
       _ => pythonStep)
-=======
-      _ => localDirsStep)
->>>>>>> 0d210ec8
 
   test("Apply fundamental steps all the time.") {
     val conf = KubernetesConf(
@@ -88,13 +81,9 @@
       builderUnderTest.buildFromFeatures(conf),
       BASIC_STEP_TYPE,
       CREDENTIALS_STEP_TYPE,
-<<<<<<< HEAD
-      JAVA_STEP_TYPE,
-      SERVICE_STEP_TYPE)
-=======
       SERVICE_STEP_TYPE,
-      LOCAL_DIRS_STEP_TYPE)
->>>>>>> 0d210ec8
+      LOCAL_DIRS_STEP_TYPE,
+      JAVA_STEP_TYPE)
   }
 
   test("Apply secrets step if secrets are present.") {
@@ -117,12 +106,9 @@
       BASIC_STEP_TYPE,
       CREDENTIALS_STEP_TYPE,
       SERVICE_STEP_TYPE,
-<<<<<<< HEAD
-      JAVA_STEP_TYPE,
-=======
       LOCAL_DIRS_STEP_TYPE,
->>>>>>> 0d210ec8
-      SECRETS_STEP_TYPE)
+      SECRETS_STEP_TYPE,
+      JAVA_STEP_TYPE)
   }
 
   test("Apply Java step if main resource is none.") {
@@ -144,8 +130,9 @@
       builderUnderTest.buildFromFeatures(conf),
       BASIC_STEP_TYPE,
       CREDENTIALS_STEP_TYPE,
-      JAVA_STEP_TYPE,
-      SERVICE_STEP_TYPE)
+      SERVICE_STEP_TYPE,
+      LOCAL_DIRS_STEP_TYPE,
+      JAVA_STEP_TYPE)
   }
 
   test("Apply Python step if main resource is python.") {
@@ -167,8 +154,9 @@
       builderUnderTest.buildFromFeatures(conf),
       BASIC_STEP_TYPE,
       CREDENTIALS_STEP_TYPE,
-      PYSPARK_STEP_TYPE,
-      SERVICE_STEP_TYPE)
+      SERVICE_STEP_TYPE,
+      LOCAL_DIRS_STEP_TYPE,
+      PYSPARK_STEP_TYPE)
   }
 
   private def validateStepTypesApplied(resolvedSpec: KubernetesDriverSpec, stepTypes: String*)
