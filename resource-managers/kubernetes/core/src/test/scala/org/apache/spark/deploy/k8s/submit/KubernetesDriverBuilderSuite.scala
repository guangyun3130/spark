/*
 * Licensed to the Apache Software Foundation (ASF) under one or more
 * contributor license agreements.  See the NOTICE file distributed with
 * this work for additional information regarding copyright ownership.
 * The ASF licenses this file to You under the Apache License, Version 2.0
 * (the "License"); you may not use this file except in compliance with
 * the License.  You may obtain a copy of the License at
 *
 *    http://www.apache.org/licenses/LICENSE-2.0
 *
 * Unless required by applicable law or agreed to in writing, software
 * distributed under the License is distributed on an "AS IS" BASIS,
 * WITHOUT WARRANTIES OR CONDITIONS OF ANY KIND, either express or implied.
 * See the License for the specific language governing permissions and
 * limitations under the License.
 */
package org.apache.spark.deploy.k8s.submit

import io.fabric8.kubernetes.client.KubernetesClient

import org.apache.spark.SparkConf
import org.apache.spark.deploy.k8s._
import org.apache.spark.internal.config.ConfigEntry

class KubernetesDriverBuilderSuite extends PodBuilderSuite {

<<<<<<< HEAD
  private val BASIC_STEP_TYPE = "basic"
  private val CREDENTIALS_STEP_TYPE = "credentials"
  private val SERVICE_STEP_TYPE = "service"
  private val LOCAL_DIRS_STEP_TYPE = "local-dirs"
  private val SECRETS_STEP_TYPE = "mount-secrets"
  private val DRIVER_CMD_STEP_TYPE = "driver-command"
  private val ENV_SECRETS_STEP_TYPE = "env-secrets"
  private val HADOOP_CONF_STEP_TYPE = "hadoop-conf"
  private val KERBEROS_CONF_STEP_TYPE = "kerberos-conf"
  private val DELEGATION_TOKEN_CONF_STEP_TYPE = "delegation-tokens"
  private val MOUNT_VOLUMES_STEP_TYPE = "mount-volumes"
  private val TEMPLATE_VOLUME_STEP_TYPE = "template-volume"

  private val basicFeatureStep = KubernetesFeaturesTestUtils.getMockConfigStepForStepType(
    BASIC_STEP_TYPE, classOf[BasicDriverFeatureStep])

  private val credentialsStep = KubernetesFeaturesTestUtils.getMockConfigStepForStepType(
    CREDENTIALS_STEP_TYPE, classOf[DriverKubernetesCredentialsFeatureStep])

  private val serviceStep = KubernetesFeaturesTestUtils.getMockConfigStepForStepType(
    SERVICE_STEP_TYPE, classOf[DriverServiceFeatureStep])

  private val localDirsStep = KubernetesFeaturesTestUtils.getMockConfigStepForStepType(
    LOCAL_DIRS_STEP_TYPE, classOf[LocalDirsFeatureStep])

  private val secretsStep = KubernetesFeaturesTestUtils.getMockConfigStepForStepType(
    SECRETS_STEP_TYPE, classOf[MountSecretsFeatureStep])

  private val driverCommandStep = KubernetesFeaturesTestUtils.getMockConfigStepForStepType(
    DRIVER_CMD_STEP_TYPE, classOf[DriverCommandFeatureStep])

  private val envSecretsStep = KubernetesFeaturesTestUtils.getMockConfigStepForStepType(
    ENV_SECRETS_STEP_TYPE, classOf[EnvSecretsFeatureStep])

  private val hadoopConfStep = KubernetesFeaturesTestUtils.getMockConfigStepForStepType(
    HADOOP_CONF_STEP_TYPE, classOf[HadoopConfDriverFeatureStep])

  private val kerberosStep = KubernetesFeaturesTestUtils.getMockConfigStepForStepType(
    KERBEROS_CONF_STEP_TYPE, classOf[KerberosConfDriverFeatureStep])

  private val mountVolumesStep = KubernetesFeaturesTestUtils.getMockConfigStepForStepType(
    MOUNT_VOLUMES_STEP_TYPE, classOf[MountVolumesFeatureStep])

  private val templateVolumeStep = KubernetesFeaturesTestUtils.getMockConfigStepForStepType(
    TEMPLATE_VOLUME_STEP_TYPE, classOf[PodTemplateConfigMapStep]
  )

  private val ALWAYS_ON_STEPS = Seq(BASIC_STEP_TYPE,
    CREDENTIALS_STEP_TYPE,
    SERVICE_STEP_TYPE,
    LOCAL_DIRS_STEP_TYPE,
    DRIVER_CMD_STEP_TYPE,
    HADOOP_CONF_STEP_TYPE,
    KERBEROS_CONF_STEP_TYPE)

  private val builderUnderTest: KubernetesDriverBuilder =
    new KubernetesDriverBuilder(
      _ => basicFeatureStep,
      _ => credentialsStep,
      _ => serviceStep,
      _ => secretsStep,
      _ => envSecretsStep,
      _ => localDirsStep,
      _ => mountVolumesStep,
      _ => driverCommandStep,
      _ => hadoopConfStep,
      _ => kerberosStep,
      _ => templateVolumeStep)

  test("Apply fundamental steps all the time.") {
    val conf = KubernetesTestConf.createDriverConf()
    validateStepTypesApplied(builderUnderTest.buildFromFeatures(conf))
  }

  test("Apply secrets step if secrets are present.") {
    val conf = KubernetesTestConf.createDriverConf(
      secretEnvNamesToKeyRefs = Map("EnvName" -> "SecretName:secretKey"),
      secretNamesToMountPaths = Map("secret" -> "secretMountPath"))
    validateStepTypesApplied(
      builderUnderTest.buildFromFeatures(conf),
      SECRETS_STEP_TYPE,
      ENV_SECRETS_STEP_TYPE)
  }

  test("Apply volumes step if mounts are present.") {
    val volumeSpec = KubernetesVolumeSpec(
      "volume",
      "/tmp",
      "",
      false,
      KubernetesHostPathVolumeConf("/path"))
    val conf = KubernetesTestConf.createDriverConf(volumes = Seq(volumeSpec))
    validateStepTypesApplied(
      builderUnderTest.buildFromFeatures(conf),
      MOUNT_VOLUMES_STEP_TYPE)
  }

  test("Apply volumes step if a mount subpath is present.") {
    val volumeSpec = KubernetesVolumeSpec(
      "volume",
      "/tmp",
      "foo",
      false,
      KubernetesHostPathVolumeConf("/path"))
    val conf = KubernetesTestConf.createDriverConf(volumes = Seq(volumeSpec))
    validateStepTypesApplied(
      builderUnderTest.buildFromFeatures(conf),
      MOUNT_VOLUMES_STEP_TYPE)
  }

  test("Apply template volume step if executor template is present.") {
    val sparkConf = new SparkConf(false)
      .set(KUBERNETES_EXECUTOR_PODTEMPLATE_FILE, "filename")
    val conf = KubernetesTestConf.createDriverConf(sparkConf = sparkConf)
    validateStepTypesApplied(
      builderUnderTest.buildFromFeatures(conf),
      TEMPLATE_VOLUME_STEP_TYPE)
  }

  private def validateStepTypesApplied(resolvedSpec: KubernetesDriverSpec, stepTypes: String*)
  : Unit = {
    val validSteps = (stepTypes ++ ALWAYS_ON_STEPS).toSet
    val addedProperties = resolvedSpec.systemProperties
      .filter { case (k, _) => !k.startsWith("spark.") }
      .toMap
    assert(addedProperties.keys.toSet === validSteps.toSet)
    validSteps.foreach { stepType =>
      assert(resolvedSpec.pod.pod.getMetadata.getLabels.get(stepType) === stepType)
      assert(resolvedSpec.driverKubernetesResources.containsSlice(
        KubernetesFeaturesTestUtils.getSecretsForStepType(stepType)))
      assert(resolvedSpec.systemProperties(stepType) === stepType)
    }
  }

  test("Start with empty pod if template is not specified") {
    val kubernetesClient = mock(classOf[KubernetesClient])
    val driverBuilder = KubernetesDriverBuilder.apply(kubernetesClient, new SparkConf())
    verify(kubernetesClient, never()).pods()
=======
  override protected def templateFileConf: ConfigEntry[_] = {
    Config.KUBERNETES_DRIVER_PODTEMPLATE_FILE
  }

  override protected def buildPod(sparkConf: SparkConf, client: KubernetesClient): SparkPod = {
    val conf = KubernetesTestConf.createDriverConf(sparkConf = sparkConf)
    new KubernetesDriverBuilder().buildFromFeatures(conf, client).pod
>>>>>>> a63e7b2a
  }

}<|MERGE_RESOLUTION|>--- conflicted
+++ resolved
@@ -24,146 +24,6 @@
 
 class KubernetesDriverBuilderSuite extends PodBuilderSuite {
 
-<<<<<<< HEAD
-  private val BASIC_STEP_TYPE = "basic"
-  private val CREDENTIALS_STEP_TYPE = "credentials"
-  private val SERVICE_STEP_TYPE = "service"
-  private val LOCAL_DIRS_STEP_TYPE = "local-dirs"
-  private val SECRETS_STEP_TYPE = "mount-secrets"
-  private val DRIVER_CMD_STEP_TYPE = "driver-command"
-  private val ENV_SECRETS_STEP_TYPE = "env-secrets"
-  private val HADOOP_CONF_STEP_TYPE = "hadoop-conf"
-  private val KERBEROS_CONF_STEP_TYPE = "kerberos-conf"
-  private val DELEGATION_TOKEN_CONF_STEP_TYPE = "delegation-tokens"
-  private val MOUNT_VOLUMES_STEP_TYPE = "mount-volumes"
-  private val TEMPLATE_VOLUME_STEP_TYPE = "template-volume"
-
-  private val basicFeatureStep = KubernetesFeaturesTestUtils.getMockConfigStepForStepType(
-    BASIC_STEP_TYPE, classOf[BasicDriverFeatureStep])
-
-  private val credentialsStep = KubernetesFeaturesTestUtils.getMockConfigStepForStepType(
-    CREDENTIALS_STEP_TYPE, classOf[DriverKubernetesCredentialsFeatureStep])
-
-  private val serviceStep = KubernetesFeaturesTestUtils.getMockConfigStepForStepType(
-    SERVICE_STEP_TYPE, classOf[DriverServiceFeatureStep])
-
-  private val localDirsStep = KubernetesFeaturesTestUtils.getMockConfigStepForStepType(
-    LOCAL_DIRS_STEP_TYPE, classOf[LocalDirsFeatureStep])
-
-  private val secretsStep = KubernetesFeaturesTestUtils.getMockConfigStepForStepType(
-    SECRETS_STEP_TYPE, classOf[MountSecretsFeatureStep])
-
-  private val driverCommandStep = KubernetesFeaturesTestUtils.getMockConfigStepForStepType(
-    DRIVER_CMD_STEP_TYPE, classOf[DriverCommandFeatureStep])
-
-  private val envSecretsStep = KubernetesFeaturesTestUtils.getMockConfigStepForStepType(
-    ENV_SECRETS_STEP_TYPE, classOf[EnvSecretsFeatureStep])
-
-  private val hadoopConfStep = KubernetesFeaturesTestUtils.getMockConfigStepForStepType(
-    HADOOP_CONF_STEP_TYPE, classOf[HadoopConfDriverFeatureStep])
-
-  private val kerberosStep = KubernetesFeaturesTestUtils.getMockConfigStepForStepType(
-    KERBEROS_CONF_STEP_TYPE, classOf[KerberosConfDriverFeatureStep])
-
-  private val mountVolumesStep = KubernetesFeaturesTestUtils.getMockConfigStepForStepType(
-    MOUNT_VOLUMES_STEP_TYPE, classOf[MountVolumesFeatureStep])
-
-  private val templateVolumeStep = KubernetesFeaturesTestUtils.getMockConfigStepForStepType(
-    TEMPLATE_VOLUME_STEP_TYPE, classOf[PodTemplateConfigMapStep]
-  )
-
-  private val ALWAYS_ON_STEPS = Seq(BASIC_STEP_TYPE,
-    CREDENTIALS_STEP_TYPE,
-    SERVICE_STEP_TYPE,
-    LOCAL_DIRS_STEP_TYPE,
-    DRIVER_CMD_STEP_TYPE,
-    HADOOP_CONF_STEP_TYPE,
-    KERBEROS_CONF_STEP_TYPE)
-
-  private val builderUnderTest: KubernetesDriverBuilder =
-    new KubernetesDriverBuilder(
-      _ => basicFeatureStep,
-      _ => credentialsStep,
-      _ => serviceStep,
-      _ => secretsStep,
-      _ => envSecretsStep,
-      _ => localDirsStep,
-      _ => mountVolumesStep,
-      _ => driverCommandStep,
-      _ => hadoopConfStep,
-      _ => kerberosStep,
-      _ => templateVolumeStep)
-
-  test("Apply fundamental steps all the time.") {
-    val conf = KubernetesTestConf.createDriverConf()
-    validateStepTypesApplied(builderUnderTest.buildFromFeatures(conf))
-  }
-
-  test("Apply secrets step if secrets are present.") {
-    val conf = KubernetesTestConf.createDriverConf(
-      secretEnvNamesToKeyRefs = Map("EnvName" -> "SecretName:secretKey"),
-      secretNamesToMountPaths = Map("secret" -> "secretMountPath"))
-    validateStepTypesApplied(
-      builderUnderTest.buildFromFeatures(conf),
-      SECRETS_STEP_TYPE,
-      ENV_SECRETS_STEP_TYPE)
-  }
-
-  test("Apply volumes step if mounts are present.") {
-    val volumeSpec = KubernetesVolumeSpec(
-      "volume",
-      "/tmp",
-      "",
-      false,
-      KubernetesHostPathVolumeConf("/path"))
-    val conf = KubernetesTestConf.createDriverConf(volumes = Seq(volumeSpec))
-    validateStepTypesApplied(
-      builderUnderTest.buildFromFeatures(conf),
-      MOUNT_VOLUMES_STEP_TYPE)
-  }
-
-  test("Apply volumes step if a mount subpath is present.") {
-    val volumeSpec = KubernetesVolumeSpec(
-      "volume",
-      "/tmp",
-      "foo",
-      false,
-      KubernetesHostPathVolumeConf("/path"))
-    val conf = KubernetesTestConf.createDriverConf(volumes = Seq(volumeSpec))
-    validateStepTypesApplied(
-      builderUnderTest.buildFromFeatures(conf),
-      MOUNT_VOLUMES_STEP_TYPE)
-  }
-
-  test("Apply template volume step if executor template is present.") {
-    val sparkConf = new SparkConf(false)
-      .set(KUBERNETES_EXECUTOR_PODTEMPLATE_FILE, "filename")
-    val conf = KubernetesTestConf.createDriverConf(sparkConf = sparkConf)
-    validateStepTypesApplied(
-      builderUnderTest.buildFromFeatures(conf),
-      TEMPLATE_VOLUME_STEP_TYPE)
-  }
-
-  private def validateStepTypesApplied(resolvedSpec: KubernetesDriverSpec, stepTypes: String*)
-  : Unit = {
-    val validSteps = (stepTypes ++ ALWAYS_ON_STEPS).toSet
-    val addedProperties = resolvedSpec.systemProperties
-      .filter { case (k, _) => !k.startsWith("spark.") }
-      .toMap
-    assert(addedProperties.keys.toSet === validSteps.toSet)
-    validSteps.foreach { stepType =>
-      assert(resolvedSpec.pod.pod.getMetadata.getLabels.get(stepType) === stepType)
-      assert(resolvedSpec.driverKubernetesResources.containsSlice(
-        KubernetesFeaturesTestUtils.getSecretsForStepType(stepType)))
-      assert(resolvedSpec.systemProperties(stepType) === stepType)
-    }
-  }
-
-  test("Start with empty pod if template is not specified") {
-    val kubernetesClient = mock(classOf[KubernetesClient])
-    val driverBuilder = KubernetesDriverBuilder.apply(kubernetesClient, new SparkConf())
-    verify(kubernetesClient, never()).pods()
-=======
   override protected def templateFileConf: ConfigEntry[_] = {
     Config.KUBERNETES_DRIVER_PODTEMPLATE_FILE
   }
@@ -171,7 +31,6 @@
   override protected def buildPod(sparkConf: SparkConf, client: KubernetesClient): SparkPod = {
     val conf = KubernetesTestConf.createDriverConf(sparkConf = sparkConf)
     new KubernetesDriverBuilder().buildFromFeatures(conf, client).pod
->>>>>>> a63e7b2a
   }
 
 }