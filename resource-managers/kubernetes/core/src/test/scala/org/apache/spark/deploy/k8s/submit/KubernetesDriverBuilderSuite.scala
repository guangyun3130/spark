/*
 * Licensed to the Apache Software Foundation (ASF) under one or more
 * contributor license agreements.  See the NOTICE file distributed with
 * this work for additional information regarding copyright ownership.
 * The ASF licenses this file to You under the Apache License, Version 2.0
 * (the "License"); you may not use this file except in compliance with
 * the License.  You may obtain a copy of the License at
 *
 *    http://www.apache.org/licenses/LICENSE-2.0
 *
 * Unless required by applicable law or agreed to in writing, software
 * distributed under the License is distributed on an "AS IS" BASIS,
 * WITHOUT WARRANTIES OR CONDITIONS OF ANY KIND, either express or implied.
 * See the License for the specific language governing permissions and
 * limitations under the License.
 */
package org.apache.spark.deploy.k8s.submit

import org.apache.spark.{SparkConf, SparkFunSuite}
<<<<<<< HEAD
import org.apache.spark.deploy.k8s.{KubernetesConf, KubernetesDriverSpec, KubernetesDriverSpecificConf}
import org.apache.spark.deploy.k8s.features.{BasicDriverFeatureStep, DriverKubernetesCredentialsFeatureStep, DriverServiceFeatureStep, EnvSecretsFeatureStep, HadoopGlobalFeatureDriverStep, KubernetesFeaturesTestUtils, LocalDirsFeatureStep, MountSecretsFeatureStep}
=======
import org.apache.spark.deploy.k8s._
import org.apache.spark.deploy.k8s.features._
import org.apache.spark.deploy.k8s.features.{BasicDriverFeatureStep, DriverKubernetesCredentialsFeatureStep, DriverServiceFeatureStep, EnvSecretsFeatureStep, KubernetesFeaturesTestUtils, LocalDirsFeatureStep, MountSecretsFeatureStep}
>>>>>>> d6b7545b
import org.apache.spark.deploy.k8s.features.bindings.{JavaDriverFeatureStep, PythonDriverFeatureStep}

class KubernetesDriverBuilderSuite extends SparkFunSuite {

  private val BASIC_STEP_TYPE = "basic"
  private val CREDENTIALS_STEP_TYPE = "credentials"
  private val SERVICE_STEP_TYPE = "service"
  private val LOCAL_DIRS_STEP_TYPE = "local-dirs"
  private val SECRETS_STEP_TYPE = "mount-secrets"
  private val JAVA_STEP_TYPE = "java-bindings"
  private val PYSPARK_STEP_TYPE = "pyspark-bindings"
  private val ENV_SECRETS_STEP_TYPE = "env-secrets"
<<<<<<< HEAD
  private val HADOOP_GLOBAL_STEP_TYPE = "hadoop-global"
=======
  private val MOUNT_VOLUMES_STEP_TYPE = "mount-volumes"
>>>>>>> d6b7545b

  private val basicFeatureStep = KubernetesFeaturesTestUtils.getMockConfigStepForStepType(
    BASIC_STEP_TYPE, classOf[BasicDriverFeatureStep])

  private val credentialsStep = KubernetesFeaturesTestUtils.getMockConfigStepForStepType(
    CREDENTIALS_STEP_TYPE, classOf[DriverKubernetesCredentialsFeatureStep])

  private val serviceStep = KubernetesFeaturesTestUtils.getMockConfigStepForStepType(
    SERVICE_STEP_TYPE, classOf[DriverServiceFeatureStep])

  private val localDirsStep = KubernetesFeaturesTestUtils.getMockConfigStepForStepType(
    LOCAL_DIRS_STEP_TYPE, classOf[LocalDirsFeatureStep])

  private val secretsStep = KubernetesFeaturesTestUtils.getMockConfigStepForStepType(
    SECRETS_STEP_TYPE, classOf[MountSecretsFeatureStep])

  private val javaStep = KubernetesFeaturesTestUtils.getMockConfigStepForStepType(
    JAVA_STEP_TYPE, classOf[JavaDriverFeatureStep])

  private val pythonStep = KubernetesFeaturesTestUtils.getMockConfigStepForStepType(
    PYSPARK_STEP_TYPE, classOf[PythonDriverFeatureStep])

  private val envSecretsStep = KubernetesFeaturesTestUtils.getMockConfigStepForStepType(
    ENV_SECRETS_STEP_TYPE, classOf[EnvSecretsFeatureStep])

<<<<<<< HEAD
  private val hadoopGlobalStep = KubernetesFeaturesTestUtils.getMockConfigStepForStepType(
    HADOOP_GLOBAL_STEP_TYPE, classOf[HadoopGlobalFeatureDriverStep])

=======
  private val mountVolumesStep = KubernetesFeaturesTestUtils.getMockConfigStepForStepType(
    MOUNT_VOLUMES_STEP_TYPE, classOf[MountVolumesFeatureStep])
>>>>>>> d6b7545b

  private val builderUnderTest: KubernetesDriverBuilder =
    new KubernetesDriverBuilder(
      _ => basicFeatureStep,
      _ => credentialsStep,
      _ => serviceStep,
      _ => secretsStep,
      _ => envSecretsStep,
      _ => localDirsStep,
      _ => mountVolumesStep,
      _ => javaStep,
      _ => pythonStep,
      _ => hadoopGlobalStep)

  test("Apply fundamental steps all the time.") {
    val conf = KubernetesConf(
      new SparkConf(false),
      KubernetesDriverSpecificConf(
        Some(JavaMainAppResource("example.jar")),
        "test-app",
        "main",
        Seq.empty),
      "prefix",
      "appId",
      Map.empty,
      Map.empty,
      Map.empty,
      Map.empty,
      Map.empty,
<<<<<<< HEAD
      Seq.empty[String],
      hadoopConfDir = None)
=======
      Nil,
      Seq.empty[String])
>>>>>>> d6b7545b
    validateStepTypesApplied(
      builderUnderTest.buildFromFeatures(conf),
      BASIC_STEP_TYPE,
      CREDENTIALS_STEP_TYPE,
      SERVICE_STEP_TYPE,
      LOCAL_DIRS_STEP_TYPE,
      JAVA_STEP_TYPE)
  }

  test("Apply secrets step if secrets are present.") {
    val conf = KubernetesConf(
      new SparkConf(false),
      KubernetesDriverSpecificConf(
        None,
        "test-app",
        "main",
        Seq.empty),
      "prefix",
      "appId",
      Map.empty,
      Map.empty,
      Map("secret" -> "secretMountPath"),
      Map("EnvName" -> "SecretName:secretKey"),
      Map.empty,
<<<<<<< HEAD
      Seq.empty[String],
      hadoopConfDir = None)
=======
      Nil,
      Seq.empty[String])
>>>>>>> d6b7545b
    validateStepTypesApplied(
      builderUnderTest.buildFromFeatures(conf),
      BASIC_STEP_TYPE,
      CREDENTIALS_STEP_TYPE,
      SERVICE_STEP_TYPE,
      LOCAL_DIRS_STEP_TYPE,
      SECRETS_STEP_TYPE,
      ENV_SECRETS_STEP_TYPE,
      JAVA_STEP_TYPE)
  }

  test("Apply Java step if main resource is none.") {
    val conf = KubernetesConf(
      new SparkConf(false),
      KubernetesDriverSpecificConf(
        None,
        "test-app",
        "main",
        Seq.empty),
      "prefix",
      "appId",
      Map.empty,
      Map.empty,
      Map.empty,
      Map.empty,
      Map.empty,
<<<<<<< HEAD
      Seq.empty[String],
      hadoopConfDir = None)
=======
      Nil,
      Seq.empty[String])
>>>>>>> d6b7545b
    validateStepTypesApplied(
      builderUnderTest.buildFromFeatures(conf),
      BASIC_STEP_TYPE,
      CREDENTIALS_STEP_TYPE,
      SERVICE_STEP_TYPE,
      LOCAL_DIRS_STEP_TYPE,
      JAVA_STEP_TYPE)
  }

  test("Apply Python step if main resource is python.") {
    val conf = KubernetesConf(
      new SparkConf(false),
      KubernetesDriverSpecificConf(
        Some(PythonMainAppResource("example.py")),
        "test-app",
        "main",
        Seq.empty),
      "prefix",
      "appId",
      Map.empty,
      Map.empty,
      Map.empty,
      Map.empty,
      Map.empty,
<<<<<<< HEAD
      Seq.empty[String],
      hadoopConfDir = None)
=======
      Nil,
      Seq.empty[String])
>>>>>>> d6b7545b
    validateStepTypesApplied(
      builderUnderTest.buildFromFeatures(conf),
      BASIC_STEP_TYPE,
      CREDENTIALS_STEP_TYPE,
      SERVICE_STEP_TYPE,
      LOCAL_DIRS_STEP_TYPE,
      PYSPARK_STEP_TYPE)
  }

<<<<<<< HEAD
  test("Apply HadoopSteps if HADOOP_CONF_DIR is defined.") {
=======
  test("Apply volumes step if mounts are present.") {
    val volumeSpec = KubernetesVolumeSpec(
      "volume",
      "/tmp",
      false,
      KubernetesHostPathVolumeConf("/path"))
>>>>>>> d6b7545b
    val conf = KubernetesConf(
      new SparkConf(false),
      KubernetesDriverSpecificConf(
        None,
        "test-app",
        "main",
        Seq.empty),
      "prefix",
      "appId",
      Map.empty,
      Map.empty,
      Map.empty,
      Map.empty,
      Map.empty,
<<<<<<< HEAD
      Seq.empty[String],
      hadoopConfDir = Some("/var/hadoop-conf"))
=======
      volumeSpec :: Nil,
      Seq.empty[String])
>>>>>>> d6b7545b
    validateStepTypesApplied(
      builderUnderTest.buildFromFeatures(conf),
      BASIC_STEP_TYPE,
      CREDENTIALS_STEP_TYPE,
      SERVICE_STEP_TYPE,
      LOCAL_DIRS_STEP_TYPE,
<<<<<<< HEAD
      JAVA_STEP_TYPE,
      HADOOP_GLOBAL_STEP_TYPE)
=======
      MOUNT_VOLUMES_STEP_TYPE,
      JAVA_STEP_TYPE)
>>>>>>> d6b7545b
  }


  private def validateStepTypesApplied(resolvedSpec: KubernetesDriverSpec, stepTypes: String*)
    : Unit = {
    assert(resolvedSpec.systemProperties.size === stepTypes.size)
    stepTypes.foreach { stepType =>
      assert(resolvedSpec.pod.pod.getMetadata.getLabels.get(stepType) === stepType)
      assert(resolvedSpec.driverKubernetesResources.containsSlice(
        KubernetesFeaturesTestUtils.getSecretsForStepType(stepType)))
      assert(resolvedSpec.systemProperties(stepType) === stepType)
    }
  }
}<|MERGE_RESOLUTION|>--- conflicted
+++ resolved
@@ -17,14 +17,8 @@
 package org.apache.spark.deploy.k8s.submit
 
 import org.apache.spark.{SparkConf, SparkFunSuite}
-<<<<<<< HEAD
-import org.apache.spark.deploy.k8s.{KubernetesConf, KubernetesDriverSpec, KubernetesDriverSpecificConf}
-import org.apache.spark.deploy.k8s.features.{BasicDriverFeatureStep, DriverKubernetesCredentialsFeatureStep, DriverServiceFeatureStep, EnvSecretsFeatureStep, HadoopGlobalFeatureDriverStep, KubernetesFeaturesTestUtils, LocalDirsFeatureStep, MountSecretsFeatureStep}
-=======
 import org.apache.spark.deploy.k8s._
-import org.apache.spark.deploy.k8s.features._
-import org.apache.spark.deploy.k8s.features.{BasicDriverFeatureStep, DriverKubernetesCredentialsFeatureStep, DriverServiceFeatureStep, EnvSecretsFeatureStep, KubernetesFeaturesTestUtils, LocalDirsFeatureStep, MountSecretsFeatureStep}
->>>>>>> d6b7545b
+import org.apache.spark.deploy.k8s.features.{BasicDriverFeatureStep, DriverKubernetesCredentialsFeatureStep, DriverServiceFeatureStep, EnvSecretsFeatureStep, HadoopGlobalFeatureDriverStep, KubernetesFeaturesTestUtils, LocalDirsFeatureStep, MountSecretsFeatureStep, MountVolumesFeatureStep}
 import org.apache.spark.deploy.k8s.features.bindings.{JavaDriverFeatureStep, PythonDriverFeatureStep}
 
 class KubernetesDriverBuilderSuite extends SparkFunSuite {
@@ -37,11 +31,8 @@
   private val JAVA_STEP_TYPE = "java-bindings"
   private val PYSPARK_STEP_TYPE = "pyspark-bindings"
   private val ENV_SECRETS_STEP_TYPE = "env-secrets"
-<<<<<<< HEAD
   private val HADOOP_GLOBAL_STEP_TYPE = "hadoop-global"
-=======
   private val MOUNT_VOLUMES_STEP_TYPE = "mount-volumes"
->>>>>>> d6b7545b
 
   private val basicFeatureStep = KubernetesFeaturesTestUtils.getMockConfigStepForStepType(
     BASIC_STEP_TYPE, classOf[BasicDriverFeatureStep])
@@ -67,14 +58,11 @@
   private val envSecretsStep = KubernetesFeaturesTestUtils.getMockConfigStepForStepType(
     ENV_SECRETS_STEP_TYPE, classOf[EnvSecretsFeatureStep])
 
-<<<<<<< HEAD
   private val hadoopGlobalStep = KubernetesFeaturesTestUtils.getMockConfigStepForStepType(
     HADOOP_GLOBAL_STEP_TYPE, classOf[HadoopGlobalFeatureDriverStep])
 
-=======
   private val mountVolumesStep = KubernetesFeaturesTestUtils.getMockConfigStepForStepType(
     MOUNT_VOLUMES_STEP_TYPE, classOf[MountVolumesFeatureStep])
->>>>>>> d6b7545b
 
   private val builderUnderTest: KubernetesDriverBuilder =
     new KubernetesDriverBuilder(
@@ -104,13 +92,9 @@
       Map.empty,
       Map.empty,
       Map.empty,
-<<<<<<< HEAD
-      Seq.empty[String],
-      hadoopConfDir = None)
-=======
-      Nil,
-      Seq.empty[String])
->>>>>>> d6b7545b
+      Nil,
+      Seq.empty[String],
+      hadoopConfDir = None)
     validateStepTypesApplied(
       builderUnderTest.buildFromFeatures(conf),
       BASIC_STEP_TYPE,
@@ -135,13 +119,9 @@
       Map("secret" -> "secretMountPath"),
       Map("EnvName" -> "SecretName:secretKey"),
       Map.empty,
-<<<<<<< HEAD
-      Seq.empty[String],
-      hadoopConfDir = None)
-=======
-      Nil,
-      Seq.empty[String])
->>>>>>> d6b7545b
+      Nil,
+      Seq.empty[String],
+      hadoopConfDir = None)
     validateStepTypesApplied(
       builderUnderTest.buildFromFeatures(conf),
       BASIC_STEP_TYPE,
@@ -168,13 +148,9 @@
       Map.empty,
       Map.empty,
       Map.empty,
-<<<<<<< HEAD
-      Seq.empty[String],
-      hadoopConfDir = None)
-=======
-      Nil,
-      Seq.empty[String])
->>>>>>> d6b7545b
+      Nil,
+      Seq.empty[String],
+      hadoopConfDir = None)
     validateStepTypesApplied(
       builderUnderTest.buildFromFeatures(conf),
       BASIC_STEP_TYPE,
@@ -199,13 +175,9 @@
       Map.empty,
       Map.empty,
       Map.empty,
-<<<<<<< HEAD
-      Seq.empty[String],
-      hadoopConfDir = None)
-=======
-      Nil,
-      Seq.empty[String])
->>>>>>> d6b7545b
+      Nil,
+      Seq.empty[String],
+      hadoopConfDir = None)
     validateStepTypesApplied(
       builderUnderTest.buildFromFeatures(conf),
       BASIC_STEP_TYPE,
@@ -215,50 +187,65 @@
       PYSPARK_STEP_TYPE)
   }
 
-<<<<<<< HEAD
-  test("Apply HadoopSteps if HADOOP_CONF_DIR is defined.") {
-=======
   test("Apply volumes step if mounts are present.") {
     val volumeSpec = KubernetesVolumeSpec(
       "volume",
       "/tmp",
       false,
       KubernetesHostPathVolumeConf("/path"))
->>>>>>> d6b7545b
-    val conf = KubernetesConf(
-      new SparkConf(false),
-      KubernetesDriverSpecificConf(
-        None,
-        "test-app",
-        "main",
-        Seq.empty),
-      "prefix",
-      "appId",
-      Map.empty,
-      Map.empty,
-      Map.empty,
-      Map.empty,
-      Map.empty,
-<<<<<<< HEAD
+    val conf = KubernetesConf(
+      new SparkConf(false),
+      KubernetesDriverSpecificConf(
+        None,
+        "test-app",
+        "main",
+        Seq.empty),
+      "prefix",
+      "appId",
+      Map.empty,
+      Map.empty,
+      Map.empty,
+      Map.empty,
+      Map.empty,
+      volumeSpec :: Nil,
+      Seq.empty[String],
+      hadoopConfDir = None)
+    validateStepTypesApplied(
+      builderUnderTest.buildFromFeatures(conf),
+      BASIC_STEP_TYPE,
+      CREDENTIALS_STEP_TYPE,
+      SERVICE_STEP_TYPE,
+      LOCAL_DIRS_STEP_TYPE,
+      MOUNT_VOLUMES_STEP_TYPE,
+      JAVA_STEP_TYPE)
+  }
+
+  test("Apply HadoopSteps if HADOOP_CONF_DIR is defined.") {
+    val conf = KubernetesConf(
+      new SparkConf(false),
+      KubernetesDriverSpecificConf(
+        None,
+        "test-app",
+        "main",
+        Seq.empty),
+      "prefix",
+      "appId",
+      Map.empty,
+      Map.empty,
+      Map.empty,
+      Map.empty,
+      Map.empty,
+      Nil,
       Seq.empty[String],
       hadoopConfDir = Some("/var/hadoop-conf"))
-=======
-      volumeSpec :: Nil,
-      Seq.empty[String])
->>>>>>> d6b7545b
-    validateStepTypesApplied(
-      builderUnderTest.buildFromFeatures(conf),
-      BASIC_STEP_TYPE,
-      CREDENTIALS_STEP_TYPE,
-      SERVICE_STEP_TYPE,
-      LOCAL_DIRS_STEP_TYPE,
-<<<<<<< HEAD
+    validateStepTypesApplied(
+      builderUnderTest.buildFromFeatures(conf),
+      BASIC_STEP_TYPE,
+      CREDENTIALS_STEP_TYPE,
+      SERVICE_STEP_TYPE,
+      LOCAL_DIRS_STEP_TYPE,
       JAVA_STEP_TYPE,
       HADOOP_GLOBAL_STEP_TYPE)
-=======
-      MOUNT_VOLUMES_STEP_TYPE,
-      JAVA_STEP_TYPE)
->>>>>>> d6b7545b
   }
 
 
