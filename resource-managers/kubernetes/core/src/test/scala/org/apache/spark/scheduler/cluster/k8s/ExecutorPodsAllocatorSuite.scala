--- conflicted
+++ resolved
@@ -127,8 +127,9 @@
     verify(podOperations, never()).create(podWithAttachedContainerForId(podAllocationSize + 1))
   }
 
-<<<<<<< HEAD
   test("Request executors up to POD allocation size (in eager way).") {
+    val counter = PrivateMethod[AtomicInteger](Symbol("EXECUTOR_ID_COUNTER"))()
+    assert(podsAllocatorUnderTest.invokePrivate(counter).get() === 0)
     podsAllocatorUnderTest.setTotalExpectedExecutors(Map(defaultProfile -> (2 * podAllocationSize)))
     assert(podsAllocatorUnderTest.numNewlyCreatedUnknownPods.get() == podAllocationSize)
     verify(podOperations, times(podAllocationSize)).create(any(classOf[Pod]))
@@ -138,31 +139,8 @@
       assert(podsAllocatorUnderTest.numNewlyCreatedUnknownPods.get() == podAllocationSize)
       verify(podOperations).create(podWithAttachedContainerForId(podAllocationSize + nextId))
     }
+    assert(podsAllocatorUnderTest.invokePrivate(counter).get() === 2 * podAllocationSize)
     verify(podOperations, times(2 * podAllocationSize)).create(any(classOf[Pod]))
-=======
-  test("Request executors in batches. Allow another batch to be requested if" +
-    " all pending executors start running.") {
-    val counter = PrivateMethod[AtomicInteger](Symbol("EXECUTOR_ID_COUNTER"))()
-    assert(podsAllocatorUnderTest.invokePrivate(counter).get() === 0)
-
-    podsAllocatorUnderTest.setTotalExpectedExecutors(Map(defaultProfile -> (podAllocationSize + 1)))
-    assert(podsAllocatorUnderTest.numOutstandingPods.get() == 5)
-    for (execId <- 1 until podAllocationSize) {
-      snapshotsStore.updatePod(runningExecutor(execId))
-    }
-    assert(podsAllocatorUnderTest.invokePrivate(counter).get() === 5)
-    snapshotsStore.notifySubscribers()
-    assert(podsAllocatorUnderTest.numOutstandingPods.get() == 1)
-    verify(podOperations, never()).create(podWithAttachedContainerForId(podAllocationSize + 1))
-    snapshotsStore.updatePod(runningExecutor(podAllocationSize))
-    snapshotsStore.notifySubscribers()
-    assert(podsAllocatorUnderTest.numOutstandingPods.get() == 1)
-    verify(podOperations).create(podWithAttachedContainerForId(podAllocationSize + 1))
-    snapshotsStore.updatePod(runningExecutor(podAllocationSize))
-    snapshotsStore.notifySubscribers()
-    assert(podsAllocatorUnderTest.numOutstandingPods.get() == 1)
-    verify(podOperations, times(podAllocationSize + 1)).create(any(classOf[Pod]))
->>>>>>> f68fbae7
   }
 
   test("When a current batch reaches error states immediately, re-request" +
