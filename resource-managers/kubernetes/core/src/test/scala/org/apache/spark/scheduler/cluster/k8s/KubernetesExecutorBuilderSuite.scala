--- conflicted
+++ resolved
@@ -54,11 +54,8 @@
       Map.empty,
       Map.empty,
       Map.empty,
-<<<<<<< HEAD
+      Map.empty,
       Seq.empty[String])
-=======
-      Map.empty)
->>>>>>> 21e1fc7d
     validateStepTypesApplied(
       builderUnderTest.buildFromFeatures(conf), BASIC_STEP_TYPE, LOCAL_DIRS_STEP_TYPE)
   }
@@ -73,13 +70,9 @@
       Map.empty,
       Map.empty,
       Map("secret" -> "secretMountPath"),
-<<<<<<< HEAD
+      Map("secret-name" -> "secret-key"),
       Map.empty,
       Seq.empty[String])
-=======
-      Map("secret-name" -> "secret-key"),
-      Map.empty)
->>>>>>> 21e1fc7d
     validateStepTypesApplied(
       builderUnderTest.buildFromFeatures(conf),
       BASIC_STEP_TYPE,
