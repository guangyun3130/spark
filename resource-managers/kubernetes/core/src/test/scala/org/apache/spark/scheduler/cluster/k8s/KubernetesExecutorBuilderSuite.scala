/*
 * Licensed to the Apache Software Foundation (ASF) under one or more
 * contributor license agreements.  See the NOTICE file distributed with
 * this work for additional information regarding copyright ownership.
 * The ASF licenses this file to You under the Apache License, Version 2.0
 * (the "License"); you may not use this file except in compliance with
 * the License.  You may obtain a copy of the License at
 *
 *    http://www.apache.org/licenses/LICENSE-2.0
 *
 * Unless required by applicable law or agreed to in writing, software
 * distributed under the License is distributed on an "AS IS" BASIS,
 * WITHOUT WARRANTIES OR CONDITIONS OF ANY KIND, either express or implied.
 * See the License for the specific language governing permissions and
 * limitations under the License.
 */
package org.apache.spark.scheduler.cluster.k8s

import scala.collection.JavaConverters._

import io.fabric8.kubernetes.api.model.{Config => _, _}
import io.fabric8.kubernetes.client.KubernetesClient
import org.mockito.Mockito.{mock, never, verify}

import org.apache.spark.{SparkConf, SparkFunSuite}
import org.apache.spark.deploy.k8s._
import org.apache.spark.deploy.k8s.Constants._
import org.apache.spark.deploy.k8s.features._
import org.apache.spark.deploy.k8s.submit.PodBuilderSuiteUtils
import org.apache.spark.util.SparkConfWithEnv

class KubernetesExecutorBuilderSuite extends SparkFunSuite {
  private val BASIC_STEP_TYPE = "basic"
  private val SECRETS_STEP_TYPE = "mount-secrets"
  private val ENV_SECRETS_STEP_TYPE = "env-secrets"
  private val LOCAL_DIRS_STEP_TYPE = "local-dirs"
  private val DELEGATION_TOKEN_CONF_STEP_TYPE = "delegation-token-step"
  private val MOUNT_VOLUMES_STEP_TYPE = "mount-volumes"

  private val basicFeatureStep = KubernetesFeaturesTestUtils.getMockConfigStepForStepType(
    BASIC_STEP_TYPE, classOf[BasicExecutorFeatureStep])
  private val mountSecretsStep = KubernetesFeaturesTestUtils.getMockConfigStepForStepType(
    SECRETS_STEP_TYPE, classOf[MountSecretsFeatureStep])
  private val envSecretsStep = KubernetesFeaturesTestUtils.getMockConfigStepForStepType(
    ENV_SECRETS_STEP_TYPE, classOf[EnvSecretsFeatureStep])
  private val localDirsStep = KubernetesFeaturesTestUtils.getMockConfigStepForStepType(
    LOCAL_DIRS_STEP_TYPE, classOf[LocalDirsFeatureStep])
  private val mountVolumesStep = KubernetesFeaturesTestUtils.getMockConfigStepForStepType(
    MOUNT_VOLUMES_STEP_TYPE, classOf[MountVolumesFeatureStep])

  private val ALWAYS_ON_STEPS = Seq(BASIC_STEP_TYPE, LOCAL_DIRS_STEP_TYPE)

  private val builderUnderTest = new KubernetesExecutorBuilder(
    _ => basicFeatureStep,
    _ => mountSecretsStep,
    _ => envSecretsStep,
    _ => localDirsStep,
    _ => mountVolumesStep)

  test("Basic steps are consistently applied.") {
<<<<<<< HEAD
    val conf = KubernetesConf(
      new SparkConf(false),
      KubernetesExecutorSpecificConf(
        "executor-id", Some(new PodBuilder().build())),
      "prefix",
      "appId",
      Map.empty,
      Map.empty,
      Map.empty,
      Map.empty,
      Map.empty,
      Nil,
      None)
    validateStepTypesApplied(builderUnderTest.buildFromFeatures(conf))
=======
    val conf = KubernetesTestConf.createExecutorConf()
    validateStepTypesApplied(
      builderUnderTest.buildFromFeatures(conf), BASIC_STEP_TYPE, LOCAL_DIRS_STEP_TYPE)
>>>>>>> 0c2935b0
  }

  test("Apply secrets step if secrets are present.") {
    val conf = KubernetesTestConf.createExecutorConf(
      secretEnvNamesToKeyRefs = Map("secret-name" -> "secret-key"),
      secretNamesToMountPaths = Map("secret" -> "secretMountPath"))
    validateStepTypesApplied(
      builderUnderTest.buildFromFeatures(conf),
      SECRETS_STEP_TYPE,
      ENV_SECRETS_STEP_TYPE)
  }

  test("Apply volumes step if mounts are present.") {
    val volumeSpec = KubernetesVolumeSpec(
      "volume",
      "/tmp",
      "",
      false,
      KubernetesHostPathVolumeConf("/checkpoint"))
    val conf = KubernetesTestConf.createExecutorConf(
      volumes = Seq(volumeSpec))
    validateStepTypesApplied(
      builderUnderTest.buildFromFeatures(conf),
      MOUNT_VOLUMES_STEP_TYPE)
  }

<<<<<<< HEAD
  private def validateStepTypesApplied(resolvedPod: SparkPod, stepTypes: String*): Unit = {
    val validSteps = (stepTypes ++ ALWAYS_ON_STEPS).toSet
    assert(resolvedPod.pod.getMetadata.getLabels.keySet.asScala === validSteps)
=======
  test("Apply basicHadoop step if HADOOP_CONF_DIR is defined") {
    // HADOOP_DELEGATION_TOKEN
    val conf = KubernetesTestConf.createExecutorConf(
      sparkConf = new SparkConfWithEnv(Map("HADOOP_CONF_DIR" -> "/var/hadoop-conf"))
        .set(HADOOP_CONFIG_MAP_NAME, "hadoop-conf-map-name")
        .set(KRB5_CONFIG_MAP_NAME, "krb5-conf-map-name"))
    validateStepTypesApplied(
      builderUnderTest.buildFromFeatures(conf),
      BASIC_STEP_TYPE,
      LOCAL_DIRS_STEP_TYPE,
      HADOOP_CONF_STEP_TYPE,
      HADOOP_SPARK_USER_STEP_TYPE)
  }

  test("Apply kerberos step if DT secrets created") {
    val conf = KubernetesTestConf.createExecutorConf(
      sparkConf = new SparkConf(false)
        .set(HADOOP_CONFIG_MAP_NAME, "hadoop-conf-map-name")
        .set(KRB5_CONFIG_MAP_NAME, "krb5-conf-map-name")
        .set(KERBEROS_SPARK_USER_NAME, "spark-user")
        .set(KERBEROS_DT_SECRET_NAME, "dt-secret")
        .set(KERBEROS_DT_SECRET_KEY, "dt-key" ))
    validateStepTypesApplied(
      builderUnderTest.buildFromFeatures(conf),
      BASIC_STEP_TYPE,
      LOCAL_DIRS_STEP_TYPE,
      HADOOP_CONF_STEP_TYPE,
      KERBEROS_CONF_STEP_TYPE)
  }

  private def validateStepTypesApplied(resolvedPod: SparkPod, stepTypes: String*): Unit = {
    assert(resolvedPod.pod.getMetadata.getLabels.asScala.keys.toSet === stepTypes.toSet)
>>>>>>> 0c2935b0
  }

  test("Starts with empty executor pod if template is not specified") {
    val kubernetesClient = mock(classOf[KubernetesClient])
    val executorBuilder = KubernetesExecutorBuilder.apply(kubernetesClient, new SparkConf())
    verify(kubernetesClient, never()).pods()
  }

  test("Starts with executor template if specified") {
    val kubernetesClient = PodBuilderSuiteUtils.loadingMockKubernetesClient()
    val sparkConf = new SparkConf(false)
      .set("spark.driver.host", "https://driver.host.com")
      .set(Config.CONTAINER_IMAGE, "spark-executor:latest")
      .set(Config.KUBERNETES_EXECUTOR_PODTEMPLATE_FILE, "template-file.yaml")
    val kubernetesConf = KubernetesTestConf.createExecutorConf(
      sparkConf = sparkConf,
      driverPod = Some(new PodBuilder()
        .withNewMetadata()
          .withName("driver")
          .endMetadata()
        .build()))
    val sparkPod = KubernetesExecutorBuilder(kubernetesClient, sparkConf)
      .buildFromFeatures(kubernetesConf)
    PodBuilderSuiteUtils.verifyPodWithSupportedFeatures(sparkPod)
  }
}<|MERGE_RESOLUTION|>--- conflicted
+++ resolved
@@ -58,26 +58,8 @@
     _ => mountVolumesStep)
 
   test("Basic steps are consistently applied.") {
-<<<<<<< HEAD
-    val conf = KubernetesConf(
-      new SparkConf(false),
-      KubernetesExecutorSpecificConf(
-        "executor-id", Some(new PodBuilder().build())),
-      "prefix",
-      "appId",
-      Map.empty,
-      Map.empty,
-      Map.empty,
-      Map.empty,
-      Map.empty,
-      Nil,
-      None)
+    val conf = KubernetesTestConf.createExecutorConf()
     validateStepTypesApplied(builderUnderTest.buildFromFeatures(conf))
-=======
-    val conf = KubernetesTestConf.createExecutorConf()
-    validateStepTypesApplied(
-      builderUnderTest.buildFromFeatures(conf), BASIC_STEP_TYPE, LOCAL_DIRS_STEP_TYPE)
->>>>>>> 0c2935b0
   }
 
   test("Apply secrets step if secrets are present.") {
@@ -104,44 +86,9 @@
       MOUNT_VOLUMES_STEP_TYPE)
   }
 
-<<<<<<< HEAD
   private def validateStepTypesApplied(resolvedPod: SparkPod, stepTypes: String*): Unit = {
     val validSteps = (stepTypes ++ ALWAYS_ON_STEPS).toSet
     assert(resolvedPod.pod.getMetadata.getLabels.keySet.asScala === validSteps)
-=======
-  test("Apply basicHadoop step if HADOOP_CONF_DIR is defined") {
-    // HADOOP_DELEGATION_TOKEN
-    val conf = KubernetesTestConf.createExecutorConf(
-      sparkConf = new SparkConfWithEnv(Map("HADOOP_CONF_DIR" -> "/var/hadoop-conf"))
-        .set(HADOOP_CONFIG_MAP_NAME, "hadoop-conf-map-name")
-        .set(KRB5_CONFIG_MAP_NAME, "krb5-conf-map-name"))
-    validateStepTypesApplied(
-      builderUnderTest.buildFromFeatures(conf),
-      BASIC_STEP_TYPE,
-      LOCAL_DIRS_STEP_TYPE,
-      HADOOP_CONF_STEP_TYPE,
-      HADOOP_SPARK_USER_STEP_TYPE)
-  }
-
-  test("Apply kerberos step if DT secrets created") {
-    val conf = KubernetesTestConf.createExecutorConf(
-      sparkConf = new SparkConf(false)
-        .set(HADOOP_CONFIG_MAP_NAME, "hadoop-conf-map-name")
-        .set(KRB5_CONFIG_MAP_NAME, "krb5-conf-map-name")
-        .set(KERBEROS_SPARK_USER_NAME, "spark-user")
-        .set(KERBEROS_DT_SECRET_NAME, "dt-secret")
-        .set(KERBEROS_DT_SECRET_KEY, "dt-key" ))
-    validateStepTypesApplied(
-      builderUnderTest.buildFromFeatures(conf),
-      BASIC_STEP_TYPE,
-      LOCAL_DIRS_STEP_TYPE,
-      HADOOP_CONF_STEP_TYPE,
-      KERBEROS_CONF_STEP_TYPE)
-  }
-
-  private def validateStepTypesApplied(resolvedPod: SparkPod, stepTypes: String*): Unit = {
-    assert(resolvedPod.pod.getMetadata.getLabels.asScala.keys.toSet === stepTypes.toSet)
->>>>>>> 0c2935b0
   }
 
   test("Starts with empty executor pod if template is not specified") {
