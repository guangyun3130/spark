--- conflicted
+++ resolved
@@ -19,13 +19,8 @@
 import io.fabric8.kubernetes.api.model.PodBuilder
 
 import org.apache.spark.{SparkConf, SparkFunSuite}
-<<<<<<< HEAD
-import org.apache.spark.deploy.k8s.{KubernetesConf, KubernetesExecutorSpecificConf, SparkPod}
-import org.apache.spark.deploy.k8s.Config._
+import org.apache.spark.deploy.k8s.{KubernetesConf, KubernetesExecutorSpecificConf, KubernetesHostPathVolumeConf, KubernetesVolumeSpec, SparkPod}
 import org.apache.spark.deploy.k8s.Constants._
-=======
-import org.apache.spark.deploy.k8s._
->>>>>>> d6b7545b
 import org.apache.spark.deploy.k8s.features._
 
 class KubernetesExecutorBuilderSuite extends SparkFunSuite {
@@ -33,13 +28,10 @@
   private val SECRETS_STEP_TYPE = "mount-secrets"
   private val ENV_SECRETS_STEP_TYPE = "env-secrets"
   private val LOCAL_DIRS_STEP_TYPE = "local-dirs"
-<<<<<<< HEAD
   private val HADOOP_CONF_STEP_TYPE = "hadoop-conf-step"
   private val HADOOP_SPARK_USER_STEP_TYPE = "hadoop-spark-user"
   private val KERBEROS_CONF_STEP_TYPE = "kerberos-step"
-=======
   private val MOUNT_VOLUMES_STEP_TYPE = "mount-volumes"
->>>>>>> d6b7545b
 
   private val basicFeatureStep = KubernetesFeaturesTestUtils.getMockConfigStepForStepType(
     BASIC_STEP_TYPE, classOf[BasicExecutorFeatureStep])
@@ -49,30 +41,24 @@
     ENV_SECRETS_STEP_TYPE, classOf[EnvSecretsFeatureStep])
   private val localDirsStep = KubernetesFeaturesTestUtils.getMockConfigStepForStepType(
     LOCAL_DIRS_STEP_TYPE, classOf[LocalDirsFeatureStep])
-<<<<<<< HEAD
   private val hadoopConfStep = KubernetesFeaturesTestUtils.getMockConfigStepForStepType(
     HADOOP_CONF_STEP_TYPE, classOf[HadoopConfExecutorFeatureStep])
   private val hadoopSparkUser = KubernetesFeaturesTestUtils.getMockConfigStepForStepType(
     HADOOP_SPARK_USER_STEP_TYPE, classOf[HadoopSparkUserExecutorFeatureStep])
   private val kerberosConf = KubernetesFeaturesTestUtils.getMockConfigStepForStepType(
     KERBEROS_CONF_STEP_TYPE, classOf[KerberosConfExecutorFeatureStep])
-=======
   private val mountVolumesStep = KubernetesFeaturesTestUtils.getMockConfigStepForStepType(
     MOUNT_VOLUMES_STEP_TYPE, classOf[MountVolumesFeatureStep])
->>>>>>> d6b7545b
 
   private val builderUnderTest = new KubernetesExecutorBuilder(
     _ => basicFeatureStep,
     _ => mountSecretsStep,
     _ => envSecretsStep,
     _ => localDirsStep,
-<<<<<<< HEAD
+    _ => mountVolumesStep,
     _ => hadoopConfStep,
     _ => kerberosConf,
     _ => hadoopSparkUser)
-=======
-    _ => mountVolumesStep)
->>>>>>> d6b7545b
 
   test("Basic steps are consistently applied.") {
     val conf = KubernetesConf(
@@ -86,13 +72,9 @@
       Map.empty,
       Map.empty,
       Map.empty,
-<<<<<<< HEAD
+      Nil,
       Seq.empty[String],
       None)
-=======
-      Nil,
-      Seq.empty[String])
->>>>>>> d6b7545b
     validateStepTypesApplied(
       builderUnderTest.buildFromFeatures(conf), BASIC_STEP_TYPE, LOCAL_DIRS_STEP_TYPE)
   }
@@ -109,13 +91,9 @@
       Map("secret" -> "secretMountPath"),
       Map("secret-name" -> "secret-key"),
       Map.empty,
-<<<<<<< HEAD
+      Nil,
       Seq.empty[String],
       None)
-=======
-      Nil,
-      Seq.empty[String])
->>>>>>> d6b7545b
     validateStepTypesApplied(
       builderUnderTest.buildFromFeatures(conf),
       BASIC_STEP_TYPE,
@@ -124,7 +102,33 @@
       ENV_SECRETS_STEP_TYPE)
   }
 
-<<<<<<< HEAD
+  test("Apply volumes step if mounts are present.") {
+    val volumeSpec = KubernetesVolumeSpec(
+      "volume",
+      "/tmp",
+      false,
+      KubernetesHostPathVolumeConf("/checkpoint"))
+    val conf = KubernetesConf(
+      new SparkConf(false),
+      KubernetesExecutorSpecificConf(
+        "executor-id", Some(new PodBuilder().build())),
+      "prefix",
+      "appId",
+      Map.empty,
+      Map.empty,
+      Map.empty,
+      Map.empty,
+      Map.empty,
+      volumeSpec :: Nil,
+      Seq.empty[String],
+      None)
+    validateStepTypesApplied(
+      builderUnderTest.buildFromFeatures(conf),
+      BASIC_STEP_TYPE,
+      LOCAL_DIRS_STEP_TYPE,
+      MOUNT_VOLUMES_STEP_TYPE)
+  }
+
   test("Apply basicHadoop step if HADOOP_CONF_DIR is defined") {
     // HADOOP_DELEGATION_TOKEN
     val HADOOP_CREDS_PREFIX = "spark.security.credentials."
@@ -136,19 +140,7 @@
         .set(KERBEROS_SPARK_USER_NAME, "spark-user")
         .set(HADOOPFS_PROVIDER, "true"),
       KubernetesExecutorSpecificConf(
-        "executor-id", new PodBuilder().build()),
-=======
-  test("Apply volumes step if mounts are present.") {
-    val volumeSpec = KubernetesVolumeSpec(
-      "volume",
-      "/tmp",
-      false,
-      KubernetesHostPathVolumeConf("/checkpoint"))
-    val conf = KubernetesConf(
-      new SparkConf(false),
-      KubernetesExecutorSpecificConf(
         "executor-id", Some(new PodBuilder().build())),
->>>>>>> d6b7545b
       "prefix",
       "appId",
       Map.empty,
@@ -156,18 +148,13 @@
       Map.empty,
       Map.empty,
       Map.empty,
-<<<<<<< HEAD
+      Nil,
       Seq.empty[String],
-      None)
-=======
-      volumeSpec :: Nil,
-      Seq.empty[String])
->>>>>>> d6b7545b
+      Some("hadoop-conf-dir-loc"))
     validateStepTypesApplied(
       builderUnderTest.buildFromFeatures(conf),
       BASIC_STEP_TYPE,
       LOCAL_DIRS_STEP_TYPE,
-<<<<<<< HEAD
       HADOOP_CONF_STEP_TYPE,
       HADOOP_SPARK_USER_STEP_TYPE)
   }
@@ -181,7 +168,7 @@
         .set(KERBEROS_KEYTAB_SECRET_NAME, "dt-secret")
         .set(KERBEROS_KEYTAB_SECRET_KEY, "dt-key"),
       KubernetesExecutorSpecificConf(
-        "executor-id", new PodBuilder().build()),
+        "executor-id", Some(new PodBuilder().build())),
       "prefix",
       "appId",
       Map.empty,
@@ -189,17 +176,15 @@
       Map.empty,
       Map.empty,
       Map.empty,
+      Nil,
       Seq.empty[String],
-      None)
+      Some("hadoop-conf-dir-loc"))
     validateStepTypesApplied(
       builderUnderTest.buildFromFeatures(conf),
       BASIC_STEP_TYPE,
       LOCAL_DIRS_STEP_TYPE,
       HADOOP_CONF_STEP_TYPE,
       KERBEROS_CONF_STEP_TYPE)
-=======
-      MOUNT_VOLUMES_STEP_TYPE)
->>>>>>> d6b7545b
   }
 
   private def validateStepTypesApplied(resolvedPod: SparkPod, stepTypes: String*): Unit = {
