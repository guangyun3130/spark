--- conflicted
+++ resolved
@@ -41,7 +41,6 @@
       new LocalDirsFeatureStep(_),
     provideVolumesStep: (KubernetesConf[_ <: KubernetesRoleSpecificConf]
       => MountVolumesFeatureStep) =
-<<<<<<< HEAD
     new MountVolumesFeatureStep(_),
     provideHadoopConfStep: ((
       KubernetesConf[KubernetesExecutorSpecificConf],
@@ -57,23 +56,8 @@
       KubernetesConf[KubernetesExecutorSpecificConf],
         HadoopBootstrapUtil)
         => HadoopSparkUserExecutorFeatureStep) =
-    new HadoopSparkUserExecutorFeatureStep(_, _)) {
-=======
-      new MountVolumesFeatureStep(_),
-    provideHadoopConfStep: (
-      KubernetesConf[KubernetesExecutorSpecificConf]
-      => HadoopConfExecutorFeatureStep) =
-      new HadoopConfExecutorFeatureStep(_),
-    provideKerberosConfStep: (
-      KubernetesConf[KubernetesExecutorSpecificConf]
-      => KerberosConfExecutorFeatureStep) =
-      new KerberosConfExecutorFeatureStep(_),
-    provideHadoopSparkUserStep: (
-      KubernetesConf[KubernetesExecutorSpecificConf]
-      => HadoopSparkUserExecutorFeatureStep) =
-      new HadoopSparkUserExecutorFeatureStep(_),
+    new HadoopSparkUserExecutorFeatureStep(_, _),
     provideInitialPod: () => SparkPod = SparkPod.initialPod) {
->>>>>>> f6cc354d
 
   def buildFromFeatures(
     kubernetesConf: KubernetesConf[KubernetesExecutorSpecificConf]): SparkPod = {
