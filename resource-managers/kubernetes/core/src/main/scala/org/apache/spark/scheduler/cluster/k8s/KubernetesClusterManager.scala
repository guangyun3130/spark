/*
 * Licensed to the Apache Software Foundation (ASF) under one or more
 * contributor license agreements.  See the NOTICE file distributed with
 * this work for additional information regarding copyright ownership.
 * The ASF licenses this file to You under the Apache License, Version 2.0
 * (the "License"); you may not use this file except in compliance with
 * the License.  You may obtain a copy of the License at
 *
 *    http://www.apache.org/licenses/LICENSE-2.0
 *
 * Unless required by applicable law or agreed to in writing, software
 * distributed under the License is distributed on an "AS IS" BASIS,
 * WITHOUT WARRANTIES OR CONDITIONS OF ANY KIND, either express or implied.
 * See the License for the specific language governing permissions and
 * limitations under the License.
 */
package org.apache.spark.scheduler.cluster.k8s

import java.io.File

import io.fabric8.kubernetes.client.Config

import org.apache.spark.{SparkContext, SparkException}
import org.apache.spark.deploy.k8s.{KubernetesUtils, SparkKubernetesClientFactory}
import org.apache.spark.deploy.k8s.Config._
import org.apache.spark.deploy.k8s.Constants._
import org.apache.spark.deploy.k8s.MountSmallFilesBootstrap
import org.apache.spark.internal.Logging
import org.apache.spark.scheduler.{ExternalClusterManager, SchedulerBackend, TaskScheduler, TaskSchedulerImpl}
import org.apache.spark.util.ThreadUtils

private[spark] class KubernetesClusterManager extends ExternalClusterManager with Logging {

  override def canCreate(masterURL: String): Boolean = masterURL.startsWith("k8s")

  override def createTaskScheduler(sc: SparkContext, masterURL: String): TaskScheduler = {
    if (masterURL.startsWith("k8s") &&
      sc.deployMode == "client" &&
      !sc.conf.get(KUBERNETES_DRIVER_SUBMIT_CHECK).getOrElse(false)) {
      throw new SparkException("Client mode is currently not supported for Kubernetes.")
    }

    new TaskSchedulerImpl(sc)
  }

  override def createSchedulerBackend(
      sc: SparkContext,
      masterURL: String,
      scheduler: TaskScheduler): SchedulerBackend = {
    val executorSecretNamesToMountPaths = KubernetesUtils.parsePrefixedKeyValuePairs(
      sc.conf, KUBERNETES_EXECUTOR_SECRETS_PREFIX)
    val kubernetesClient = SparkKubernetesClientFactory.createKubernetesClient(
      KUBERNETES_MASTER_INTERNAL_URL,
      Some(sc.conf.get(KUBERNETES_NAMESPACE)),
      KUBERNETES_AUTH_DRIVER_MOUNTED_CONF_PREFIX,
      sc.conf,
      Some(new File(Config.KUBERNETES_SERVICE_ACCOUNT_TOKEN_PATH)),
      Some(new File(Config.KUBERNETES_SERVICE_ACCOUNT_CA_CRT_PATH)))
    val sparkConf = sc.conf.clone()

<<<<<<< HEAD
    val mountSmallFilesBootstrap = for {
      secretName <- sparkConf.get(EXECUTOR_SUBMITTED_SMALL_FILES_SECRET)
      secretMountPath <- sparkConf.get(EXECUTOR_SUBMITTED_SMALL_FILES_SECRET_MOUNT_PATH)
    } yield {
      new MountSmallFilesBootstrap(secretName, secretMountPath)
    }

    val executorPodFactory = new ExecutorPodFactory(
      sparkConf,
      mountSecretBootstrap,
      mountSmallFilesBootstrap)

=======
>>>>>>> 73f28530
    val allocatorExecutor = ThreadUtils
      .newDaemonSingleThreadScheduledExecutor("kubernetes-pod-allocator")
    val requestExecutorsService = ThreadUtils.newDaemonCachedThreadPool(
      "kubernetes-executor-requests")
    new KubernetesClusterSchedulerBackend(
      scheduler.asInstanceOf[TaskSchedulerImpl],
      sc.env.rpcEnv,
      new KubernetesExecutorBuilder,
      kubernetesClient,
      allocatorExecutor,
      requestExecutorsService)
  }

  override def initialize(scheduler: TaskScheduler, backend: SchedulerBackend): Unit = {
    scheduler.asInstanceOf[TaskSchedulerImpl].initialize(backend)
  }
}<|MERGE_RESOLUTION|>--- conflicted
+++ resolved
@@ -24,7 +24,6 @@
 import org.apache.spark.deploy.k8s.{KubernetesUtils, SparkKubernetesClientFactory}
 import org.apache.spark.deploy.k8s.Config._
 import org.apache.spark.deploy.k8s.Constants._
-import org.apache.spark.deploy.k8s.MountSmallFilesBootstrap
 import org.apache.spark.internal.Logging
 import org.apache.spark.scheduler.{ExternalClusterManager, SchedulerBackend, TaskScheduler, TaskSchedulerImpl}
 import org.apache.spark.util.ThreadUtils
@@ -56,23 +55,7 @@
       sc.conf,
       Some(new File(Config.KUBERNETES_SERVICE_ACCOUNT_TOKEN_PATH)),
       Some(new File(Config.KUBERNETES_SERVICE_ACCOUNT_CA_CRT_PATH)))
-    val sparkConf = sc.conf.clone()
 
-<<<<<<< HEAD
-    val mountSmallFilesBootstrap = for {
-      secretName <- sparkConf.get(EXECUTOR_SUBMITTED_SMALL_FILES_SECRET)
-      secretMountPath <- sparkConf.get(EXECUTOR_SUBMITTED_SMALL_FILES_SECRET_MOUNT_PATH)
-    } yield {
-      new MountSmallFilesBootstrap(secretName, secretMountPath)
-    }
-
-    val executorPodFactory = new ExecutorPodFactory(
-      sparkConf,
-      mountSecretBootstrap,
-      mountSmallFilesBootstrap)
-
-=======
->>>>>>> 73f28530
     val allocatorExecutor = ThreadUtils
       .newDaemonSingleThreadScheduledExecutor("kubernetes-pod-allocator")
     val requestExecutorsService = ThreadUtils.newDaemonCachedThreadPool(
