--- conflicted
+++ resolved
@@ -16,7 +16,6 @@
  */
 package org.apache.spark.deploy.k8s.submit
 
-<<<<<<< HEAD
 import java.io.File
 
 import io.fabric8.kubernetes.client.KubernetesClient
@@ -24,13 +23,8 @@
 import org.apache.spark.{SparkConf, SparkException}
 import org.apache.spark.deploy.k8s._
 import org.apache.spark.deploy.k8s.features._
-import org.apache.spark.deploy.k8s.features.bindings.{JavaDriverFeatureStep, PythonDriverFeatureStep}
+import org.apache.spark.deploy.k8s.features.bindings.{JavaDriverFeatureStep, PythonDriverFeatureStep, RDriverFeatureStep}
 import org.apache.spark.internal.Logging
-=======
-import org.apache.spark.deploy.k8s.{KubernetesConf, KubernetesDriverSpec, KubernetesDriverSpecificConf, KubernetesRoleSpecificConf}
-import org.apache.spark.deploy.k8s.features.{BasicDriverFeatureStep, DriverKubernetesCredentialsFeatureStep, DriverServiceFeatureStep, EnvSecretsFeatureStep, LocalDirsFeatureStep, MountSecretsFeatureStep, MountVolumesFeatureStep}
-import org.apache.spark.deploy.k8s.features.bindings.{JavaDriverFeatureStep, PythonDriverFeatureStep, RDriverFeatureStep}
->>>>>>> a998e9d8
 
 private[spark] class KubernetesDriverBuilder (
     provideBasicStep: (KubernetesConf[KubernetesDriverSpecificConf]) => BasicDriverFeatureStep =
@@ -56,14 +50,6 @@
       KubernetesConf[KubernetesDriverSpecificConf]
       => PythonDriverFeatureStep) =
       new PythonDriverFeatureStep(_),
-<<<<<<< HEAD
-    provideTemplateVolumeStep: (KubernetesConf[_ <: KubernetesRoleSpecificConf]
-      => TemplateVolumeStep) =
-    new TemplateVolumeStep(_),
-    provideInitialSpec: KubernetesConf[KubernetesDriverSpecificConf]
-      => KubernetesDriverSpec =
-      KubernetesDriverSpec.initialSpec) {
-=======
     provideRStep: (
       KubernetesConf[KubernetesDriverSpecificConf]
         => RDriverFeatureStep) =
@@ -71,8 +57,13 @@
     provideJavaStep: (
       KubernetesConf[KubernetesDriverSpecificConf]
         => JavaDriverFeatureStep) =
-    new JavaDriverFeatureStep(_)) {
->>>>>>> a998e9d8
+    new JavaDriverFeatureStep(_),
+    provideTemplateVolumeStep: (KubernetesConf[_ <: KubernetesRoleSpecificConf]
+      => TemplateVolumeStep) =
+    new TemplateVolumeStep(_),
+    provideInitialSpec: KubernetesConf[KubernetesDriverSpecificConf]
+      => KubernetesDriverSpec =
+      KubernetesDriverSpec.initialSpec) {
 
   def buildFromFeatures(
     kubernetesConf: KubernetesConf[KubernetesDriverSpecificConf]): KubernetesDriverSpec = {
