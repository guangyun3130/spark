--- conflicted
+++ resolved
@@ -68,18 +68,11 @@
     } else Nil
 
     val bindingsStep = kubernetesConf.roleSpecificConf.mainAppResource.map {
-<<<<<<< HEAD
-      case JavaMainAppResource(_) =>
-        provideJavaStep(kubernetesConf)
-      case PythonMainAppResource(_) =>
-        providePythonStep(kubernetesConf)}.getOrElse(provideJavaStep(kubernetesConf))
-=======
         case JavaMainAppResource(_) =>
           provideJavaStep(kubernetesConf)
         case PythonMainAppResource(_) =>
           providePythonStep(kubernetesConf)}
       .getOrElse(provideJavaStep(kubernetesConf))
->>>>>>> a7c8f0c8
 
     val allFeatures = (baseFeatures :+ bindingsStep) ++
       secretFeature ++ envSecretFeature ++ volumesFeature
