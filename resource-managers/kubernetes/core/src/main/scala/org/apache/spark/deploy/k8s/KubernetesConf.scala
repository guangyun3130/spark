--- conflicted
+++ resolved
@@ -42,13 +42,9 @@
 
   def appName: String = get("spark.app.name", "spark")
 
-<<<<<<< HEAD
-  def namespace(): String = sparkConf.get(KUBERNETES_NAMESPACE)
-=======
   def hadoopConfigMapName: String = s"$resourceNamePrefix-hadoop-config"
 
   def krbConfigMapName: String = s"$resourceNamePrefix-krb5-file"
->>>>>>> 0c2935b0
 
   def namespace: String = get(KUBERNETES_NAMESPACE)
 
