--- conflicted
+++ resolved
@@ -16,7 +16,6 @@
  */
 package org.apache.spark.deploy.k8s.features
 
-<<<<<<< HEAD
 import java.io.File
 import java.nio.charset.StandardCharsets
 
@@ -26,25 +25,14 @@
 import io.fabric8.kubernetes.api.model._
 import org.apache.commons.codec.binary.Base64
 import org.apache.hadoop.security.UserGroupInformation
-=======
-import io.fabric8.kubernetes.api.model.{HasMetadata, Secret, SecretBuilder}
-import org.apache.commons.codec.binary.Base64
-import org.apache.hadoop.security.{Credentials, UserGroupInformation}
->>>>>>> 0c2935b0
 
 import org.apache.spark.deploy.SparkHadoopUtil
 import org.apache.spark.deploy.k8s.{KubernetesDriverConf, KubernetesUtils, SparkPod}
 import org.apache.spark.deploy.k8s.Config._
 import org.apache.spark.deploy.k8s.Constants._
-<<<<<<< HEAD
 import org.apache.spark.deploy.security.HadoopDelegationTokenManager
-import org.apache.spark.internal.Logging
 import org.apache.spark.internal.config._
 import org.apache.spark.util.Utils
-=======
-import org.apache.spark.deploy.k8s.features.hadooputils._
-import org.apache.spark.deploy.security.HadoopDelegationTokenManager
->>>>>>> 0c2935b0
 
 /**
  * Provide kerberos / service credentials to the Spark driver.
@@ -59,28 +47,8 @@
  *   tokens which will be provided to the driver. The driver will handle distribution of the
  *   tokens to executors.
  */
-<<<<<<< HEAD
-private[spark] class KerberosConfDriverFeatureStep(kubernetesConf: KubernetesConf[_])
-  extends KubernetesFeatureConfigStep with Logging {
-
-  private val conf = kubernetesConf.sparkConf
-  private val principal = conf.get(org.apache.spark.internal.config.PRINCIPAL)
-  private val keytab = conf.get(org.apache.spark.internal.config.KEYTAB)
-  private val krb5File = conf.get(KUBERNETES_KERBEROS_KRB5_FILE)
-  private val krb5CMap = conf.get(KUBERNETES_KERBEROS_KRB5_CONFIG_MAP)
-  private val existingDtSecret = conf.get(KUBERNETES_KERBEROS_DT_SECRET_NAME)
-  private val existingDtItemKey = conf.get(KUBERNETES_KERBEROS_DT_SECRET_ITEM_KEY)
-=======
 private[spark] class KerberosConfDriverFeatureStep(kubernetesConf: KubernetesDriverConf)
   extends KubernetesFeatureConfigStep {
-
-  private val hadoopConfDir = Option(kubernetesConf.sparkConf.getenv(ENV_HADOOP_CONF_DIR))
-  private val hadoopConfigMapName = kubernetesConf.get(KUBERNETES_HADOOP_CONF_CONFIG_MAP)
-  KubernetesUtils.requireNandDefined(
-    hadoopConfDir,
-    hadoopConfigMapName,
-    "Do not specify both the `HADOOP_CONF_DIR` in your ENV and the ConfigMap " +
-    "as the creation of an additional ConfigMap, when one is already specified is extraneous")
 
   private val principal = kubernetesConf.get(org.apache.spark.internal.config.PRINCIPAL)
   private val keytab = kubernetesConf.get(org.apache.spark.internal.config.KEYTAB)
@@ -89,16 +57,6 @@
   private val krb5File = kubernetesConf.get(KUBERNETES_KERBEROS_KRB5_FILE)
   private val krb5CMap = kubernetesConf.get(KUBERNETES_KERBEROS_KRB5_CONFIG_MAP)
   private val hadoopConf = SparkHadoopUtil.get.newConfiguration(kubernetesConf.sparkConf)
-  private val tokenManager = new HadoopDelegationTokenManager(kubernetesConf.sparkConf, hadoopConf)
-  private val isKerberosEnabled =
-    (hadoopConfDir.isDefined && UserGroupInformation.isSecurityEnabled) ||
-      (hadoopConfigMapName.isDefined && (krb5File.isDefined || krb5CMap.isDefined))
-  require(keytab.isEmpty || isKerberosEnabled,
-    "You must enable Kerberos support if you are specifying a Kerberos Keytab")
-
-  require(existingSecretName.isEmpty || isKerberosEnabled,
-    "You must enable Kerberos support if you are specifying a Kerberos Secret")
->>>>>>> 0c2935b0
 
   KubernetesUtils.requireNandDefined(
     krb5File,
@@ -120,7 +78,6 @@
     "If a secret storing a Kerberos Delegation Token is specified you must also" +
       " specify the item-key where the data is stored")
 
-<<<<<<< HEAD
   if (!hasKerberosConf) {
     logInfo("You have not specified a krb5.conf file locally or via a ConfigMap. " +
       "Make sure that you have the krb5.conf locally on the driver image.")
@@ -139,14 +96,6 @@
     // avoid creating an unnecessary secret.
     if (creds.numberOfTokens() > 0 || creds.numberOfSecretKeys() > 0) {
       SparkHadoopUtil.get.serialize(creds)
-=======
-  private val hadoopConfigurationFiles = hadoopConfDir.map { hConfDir =>
-    HadoopBootstrapUtil.getHadoopConfFiles(hConfDir)
-  }
-  private val newHadoopConfigMapName =
-    if (hadoopConfigMapName.isEmpty) {
-      Some(kubernetesConf.hadoopConfigMapName)
->>>>>>> 0c2935b0
     } else {
       null
     }
@@ -154,7 +103,6 @@
     null
   }
 
-<<<<<<< HEAD
   private def needKeytabUpload: Boolean = keytab.exists(!Utils.isLocalUri(_))
 
   private def dtSecretName: String = s"${kubernetesConf.appResourceNamePrefix}-delegation-tokens"
@@ -303,117 +251,6 @@
       } else {
         Nil
       }
-=======
-  // Either use pre-existing secret or login to create new Secret with DT stored within
-  private val kerberosConfSpec: Option[KerberosConfigSpec] = (for {
-    secretName <- existingSecretName
-    secretItemKey <- existingSecretItemKey
-  } yield {
-    KerberosConfigSpec(
-      dtSecret = None,
-      dtSecretName = secretName,
-      dtSecretItemKey = secretItemKey,
-      jobUserName = UserGroupInformation.getCurrentUser.getShortUserName)
-  }).orElse(
-    if (isKerberosEnabled) {
-      Some(buildKerberosSpec())
-    } else {
-      None
-    }
-  )
-
-  override def configurePod(pod: SparkPod): SparkPod = {
-    if (!isKerberosEnabled) {
-      return pod
-    }
-
-    val hadoopBasedSparkPod = HadoopBootstrapUtil.bootstrapHadoopConfDir(
-      hadoopConfDir,
-      newHadoopConfigMapName,
-      hadoopConfigMapName,
-      pod)
-    kerberosConfSpec.map { hSpec =>
-      HadoopBootstrapUtil.bootstrapKerberosPod(
-        hSpec.dtSecretName,
-        hSpec.dtSecretItemKey,
-        hSpec.jobUserName,
-        krb5File,
-        Some(kubernetesConf.krbConfigMapName),
-        krb5CMap,
-        hadoopBasedSparkPod)
-    }.getOrElse(
-      HadoopBootstrapUtil.bootstrapSparkUserPod(
-        UserGroupInformation.getCurrentUser.getShortUserName,
-        hadoopBasedSparkPod))
-  }
-
-  override def getAdditionalPodSystemProperties(): Map[String, String] = {
-    if (!isKerberosEnabled) {
-      return Map.empty
-    }
-
-    val resolvedConfValues = kerberosConfSpec.map { hSpec =>
-      Map(KERBEROS_DT_SECRET_NAME -> hSpec.dtSecretName,
-        KERBEROS_DT_SECRET_KEY -> hSpec.dtSecretItemKey,
-        KERBEROS_SPARK_USER_NAME -> hSpec.jobUserName,
-        KRB5_CONFIG_MAP_NAME -> krb5CMap.getOrElse(kubernetesConf.krbConfigMapName))
-      }.getOrElse(
-        Map(KERBEROS_SPARK_USER_NAME ->
-          UserGroupInformation.getCurrentUser.getShortUserName))
-    Map(HADOOP_CONFIG_MAP_NAME ->
-      hadoopConfigMapName.getOrElse(kubernetesConf.hadoopConfigMapName)) ++ resolvedConfValues
-  }
-
-  override def getAdditionalKubernetesResources(): Seq[HasMetadata] = {
-    if (!isKerberosEnabled) {
-      return Seq.empty
-    }
-
-    val hadoopConfConfigMap = for {
-      hName <- newHadoopConfigMapName
-      hFiles <- hadoopConfigurationFiles
-    } yield {
-      HadoopBootstrapUtil.buildHadoopConfigMap(hName, hFiles)
-    }
-
-    val krb5ConfigMap = krb5File.map { fileLocation =>
-      HadoopBootstrapUtil.buildkrb5ConfigMap(
-        kubernetesConf.krbConfigMapName,
-        fileLocation)
->>>>>>> 0c2935b0
-    }
-  }
-
-<<<<<<< HEAD
-=======
-  private def buildKerberosSpec(): KerberosConfigSpec = {
-    // The JobUserUGI will be taken fom the Local Ticket Cache or via keytab+principal
-    // The login happens in the SparkSubmit so login logic is not necessary to include
-    val jobUserUGI = UserGroupInformation.getCurrentUser
-    val creds = jobUserUGI.getCredentials
-    tokenManager.obtainDelegationTokens(creds)
-    val tokenData = SparkHadoopUtil.get.serialize(creds)
-    require(tokenData.nonEmpty, "Did not obtain any delegation tokens")
-    val newSecretName =
-      s"${kubernetesConf.resourceNamePrefix}-$KERBEROS_DELEGEGATION_TOKEN_SECRET_NAME"
-    val secretDT =
-      new SecretBuilder()
-        .withNewMetadata()
-          .withName(newSecretName)
-          .endMetadata()
-        .addToData(KERBEROS_SECRET_KEY, Base64.encodeBase64String(tokenData))
-        .build()
-    KerberosConfigSpec(
-      dtSecret = Some(secretDT),
-      dtSecretName = newSecretName,
-      dtSecretItemKey = KERBEROS_SECRET_KEY,
-      jobUserName = jobUserUGI.getShortUserName)
-  }
-
-  private case class KerberosConfigSpec(
-      dtSecret: Option[Secret],
-      dtSecretName: String,
-      dtSecretItemKey: String,
-      jobUserName: String)
->>>>>>> 0c2935b0
+    }
+  }
 }