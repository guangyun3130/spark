#!/bin/bash
#
# Licensed to the Apache Software Foundation (ASF) under one or more
# contributor license agreements.  See the NOTICE file distributed with
# this work for additional information regarding copyright ownership.
# The ASF licenses this file to You under the Apache License, Version 2.0
# (the "License"); you may not use this file except in compliance with
# the License.  You may obtain a copy of the License at
#
#    http://www.apache.org/licenses/LICENSE-2.0
#
# Unless required by applicable law or agreed to in writing, software
# distributed under the License is distributed on an "AS IS" BASIS,
# WITHOUT WARRANTIES OR CONDITIONS OF ANY KIND, either express or implied.
# See the License for the specific language governing permissions and
# limitations under the License.
#

# echo commands to the terminal output
set -ex

# Check whether there is a passwd entry for the container UID
myuid=$(id -u)
mygid=$(id -g)
# turn off -e for getent because it will return error code in anonymous uid case
set +e
uidentry=$(getent passwd $myuid)
set -e

# If there is no passwd entry for the container UID, attempt to create one
if [ -z "$uidentry" ] ; then
    if [ -w /etc/passwd ] ; then
        echo "$myuid:x:$myuid:$mygid:anonymous uid:$SPARK_HOME:/bin/false" >> /etc/passwd
    else
        echo "Container ENTRYPOINT failed to add passwd entry for anonymous UID"
    fi
fi

SPARK_K8S_CMD="$1"
case "$SPARK_K8S_CMD" in
    driver | driver-py | executor)
      shift 1
      ;;
    "")
      ;;
    *)
      echo "Non-spark-on-k8s command provided, proceeding in pass-through mode..."
      exec /sbin/tini -s -- "$@"
      ;;
esac

SPARK_CLASSPATH="$SPARK_CLASSPATH:${SPARK_HOME}/jars/*"
env | grep SPARK_JAVA_OPT_ | sort -t_ -k4 -n | sed 's/[^=]*=\(.*\)/\1/g' > /tmp/java_opts.txt
readarray -t SPARK_JAVA_OPTS < /tmp/java_opts.txt
if [ -n "$SPARK_MOUNTED_CLASSPATH" ]; then
  SPARK_CLASSPATH="$SPARK_CLASSPATH:$SPARK_MOUNTED_CLASSPATH"
fi
if [ -n "$SPARK_MOUNTED_FILES_DIR" ]; then
  cp -R "$SPARK_MOUNTED_FILES_DIR/." .
fi

if [ -n "$PYSPARK_FILES" ]; then
    PYTHONPATH="$PYTHONPATH:$PYSPARK_FILES"
fi

PYSPARK_ARGS=""
if [ -n "$PYSPARK_APP_ARGS" ]; then
    PYSPARK_ARGS="$PYSPARK_APP_ARGS"
fi

R_ARGS=""
if [ -n "$R_APP_ARGS" ]; then
    R_ARGS="$R_APP_ARGS"
fi

if [ "$PYSPARK_MAJOR_PYTHON_VERSION" == "2" ]; then
    pyv="$(python -V 2>&1)"
    export PYTHON_VERSION="${pyv:7}"
    export PYSPARK_PYTHON="python"
    export PYSPARK_DRIVER_PYTHON="python"
elif [ "$PYSPARK_MAJOR_PYTHON_VERSION" == "3" ]; then
    pyv3="$(python3 -V 2>&1)"
    export PYTHON_VERSION="${pyv3:7}"
    export PYSPARK_PYTHON="python3"
    export PYSPARK_DRIVER_PYTHON="python3"
fi

case "$SPARK_K8S_CMD" in
  driver)
    CMD=(
      "$SPARK_HOME/bin/spark-submit"
      --conf "spark.driver.bindAddress=$SPARK_DRIVER_BIND_ADDRESS"
      --deploy-mode client
      "$@"
    )
    ;;
  driver-py)
    CMD=(
      "$SPARK_HOME/bin/spark-submit"
      --conf "spark.driver.bindAddress=$SPARK_DRIVER_BIND_ADDRESS"
      --deploy-mode client
      "$@" $PYSPARK_PRIMARY $PYSPARK_ARGS
    )
    ;;
<<<<<<< HEAD
    driver-r)
    CMD=(
      "$SPARK_HOME/bin/spark-submit"
      --conf "spark.driver.bindAddress=$SPARK_DRIVER_BIND_ADDRESS"
      --deploy-mode client
      "$@" $R_PRIMARY $R_ARGS
    )
    ;;

=======
>>>>>>> 42815548
  executor)
    CMD=(
      ${JAVA_HOME}/bin/java
      "${SPARK_JAVA_OPTS[@]}"
      -Xms$SPARK_EXECUTOR_MEMORY
      -Xmx$SPARK_EXECUTOR_MEMORY
      -cp "$SPARK_CLASSPATH"
      org.apache.spark.executor.CoarseGrainedExecutorBackend
      --driver-url $SPARK_DRIVER_URL
      --executor-id $SPARK_EXECUTOR_ID
      --cores $SPARK_EXECUTOR_CORES
      --app-id $SPARK_APPLICATION_ID
      --hostname $SPARK_EXECUTOR_POD_IP
    )
    ;;

  *)
    echo "Unknown command: $SPARK_K8S_CMD" 1>&2
    exit 1
esac

# Execute the container CMD under tini for better hygiene
exec /sbin/tini -s -- "${CMD[@]}"<|MERGE_RESOLUTION|>--- conflicted
+++ resolved
@@ -102,7 +102,6 @@
       "$@" $PYSPARK_PRIMARY $PYSPARK_ARGS
     )
     ;;
-<<<<<<< HEAD
     driver-r)
     CMD=(
       "$SPARK_HOME/bin/spark-submit"
@@ -111,9 +110,6 @@
       "$@" $R_PRIMARY $R_ARGS
     )
     ;;
-
-=======
->>>>>>> 42815548
   executor)
     CMD=(
       ${JAVA_HOME}/bin/java
