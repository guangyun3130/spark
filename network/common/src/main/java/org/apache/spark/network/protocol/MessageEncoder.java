/*
 * Licensed to the Apache Software Foundation (ASF) under one or more
 * contributor license agreements.  See the NOTICE file distributed with
 * this work for additional information regarding copyright ownership.
 * The ASF licenses this file to You under the Apache License, Version 2.0
 * (the "License"); you may not use this file except in compliance with
 * the License.  You may obtain a copy of the License at
 *
 *    http://www.apache.org/licenses/LICENSE-2.0
 *
 * Unless required by applicable law or agreed to in writing, software
 * distributed under the License is distributed on an "AS IS" BASIS,
 * WITHOUT WARRANTIES OR CONDITIONS OF ANY KIND, either express or implied.
 * See the License for the specific language governing permissions and
 * limitations under the License.
 */

package org.apache.spark.network.protocol;

import java.util.List;

import io.netty.buffer.ByteBuf;
import io.netty.channel.ChannelHandler;
import io.netty.channel.ChannelHandlerContext;
import io.netty.handler.codec.MessageToMessageEncoder;
import org.slf4j.Logger;
import org.slf4j.LoggerFactory;

/**
 * Encoder used by the server side to encode server-to-client responses.
 * This encoder is stateless so it is safe to be shared by multiple threads.
 */
@ChannelHandler.Sharable
public final class MessageEncoder extends MessageToMessageEncoder<Message> {

  private final Logger logger = LoggerFactory.getLogger(MessageEncoder.class);

  /***
   * Encodes a Message by invoking its encode() method. For non-data messages, we will add one
   * ByteBuf to 'out' containing the total frame length, the message type, and the message itself.
   * In the case of a ChunkFetchSuccess, we will also add the ManagedBuffer corresponding to the
   * data to 'out', in order to enable zero-copy transfer.
   */
  @Override
  public void encode(ChannelHandlerContext ctx, Message in, List<Object> out) throws Exception {
    Object body = null;
    long bodyLength = 0;
    boolean isBodyInFrame = false;

    // If the message has a body, take it out to enable zero-copy transfer for the payload.
    if (in.body() != null) {
      bodyLength = in.body().size();
      if (bodyLength > 0) {
        in.body().retain();
      }
      try {
        body = in.body().convertToNetty();
        isBodyInFrame = in.isBodyInFrame();
      } catch (Exception e) {
        in.body().release();
        if (in instanceof AbstractResponseMessage) {
          AbstractResponseMessage resp = (AbstractResponseMessage) in;
          // Re-encode this message as a failure response.
          String error = e.getMessage() != null ? e.getMessage() : "null";
          logger.error(String.format("Error processing %s for client %s",
            in, ctx.channel().remoteAddress()), e);
          encode(ctx, resp.createFailureResponse(error), out);
        } else {
          throw e;
        }
        return;
      }
    }

    Message.Type msgType = in.type();
    // All messages have the frame length, message type, and message itself. The frame length
    // may optionally include the length of the body data, depending on what message is being
    // sent.
    int headerLength = 8 + msgType.encodedLength() + in.encodedLength();
    long frameLength = headerLength + (isBodyInFrame ? bodyLength : 0);
    ByteBuf header = ctx.alloc().heapBuffer(headerLength);
    header.writeLong(frameLength);
    msgType.encode(header);
    in.encode(header);
    assert header.writableBytes() == 0;

<<<<<<< HEAD
    if (body != null && bodyLength > 0) {
      out.add(new MessageWithHeader(header, in.body(), body, bodyLength));
=======
    if (body != null) {
      // We transfer ownership of the reference on in.body() to MessageWithHeader.
      // This reference will be freed when MessageWithHeader.deallocate() is called.
      out.add(new MessageWithHeader(in.body(), header, body, bodyLength));
>>>>>>> c9726c26
    } else {
      out.add(header);
    }
  }

}<|MERGE_RESOLUTION|>--- conflicted
+++ resolved
@@ -84,15 +84,10 @@
     in.encode(header);
     assert header.writableBytes() == 0;
 
-<<<<<<< HEAD
-    if (body != null && bodyLength > 0) {
-      out.add(new MessageWithHeader(header, in.body(), body, bodyLength));
-=======
     if (body != null) {
       // We transfer ownership of the reference on in.body() to MessageWithHeader.
       // This reference will be freed when MessageWithHeader.deallocate() is called.
       out.add(new MessageWithHeader(in.body(), header, body, bodyLength));
->>>>>>> c9726c26
     } else {
       out.add(header);
     }
