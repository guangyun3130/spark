/*
 * Licensed to the Apache Software Foundation (ASF) under one or more
 * contributor license agreements.  See the NOTICE file distributed with
 * this work for additional information regarding copyright ownership.
 * The ASF licenses this file to You under the Apache License, Version 2.0
 * (the "License"); you may not use this file except in compliance with
 * the License.  You may obtain a copy of the License at
 *
 *    http://www.apache.org/licenses/LICENSE-2.0
 *
 * Unless required by applicable law or agreed to in writing, software
 * distributed under the License is distributed on an "AS IS" BASIS,
 * WITHOUT WARRANTIES OR CONDITIONS OF ANY KIND, either express or implied.
 * See the License for the specific language governing permissions and
 * limitations under the License.
 */

package org.apache.spark.mllib.optimization

import scala.collection.mutable.ArrayBuffer

import breeze.linalg.{DenseVector => BDV}

import org.apache.spark.annotation.{Experimental, DeveloperApi}
import org.apache.spark.Logging
import org.apache.spark.rdd.RDD
import org.apache.spark.mllib.linalg.{Vectors, Vector}

/**
 * Class used to solve an optimization problem using Gradient Descent.
 * @param gradient Gradient function to be used.
 * @param updater Updater to be used to update weights after every iteration.
 */
class GradientDescent private[mllib] (private var gradient: Gradient, private var updater: Updater)
  extends Optimizer with Logging {

  private var stepSize: Double = 1.0
  private var numIterations: Int = 100
  private var regParam: Double = 0.0
  private var miniBatchFraction: Double = 1.0
  private var stochastic: Boolean = true
  private var rda: Boolean = false

  /**
   * Set the initial step size of SGD for the first step. Default 1.0.
   * In subsequent steps, the step size will decrease with stepSize/sqrt(t)
   */
  def setStepSize(step: Double): this.type = {
    this.stepSize = step
    this
  }

  /**
   * :: Experimental ::
   * Set fraction of data to be used for each SGD iteration.
   * Default 1.0 (corresponding to deterministic/classical gradient descent)
   */
  @Experimental
  def setMiniBatchFraction(fraction: Double): this.type = {
    this.miniBatchFraction = fraction
    this
  }

  /**
   * Set the number of iterations for SGD. Default 100.
   */
  def setNumIterations(iters: Int): this.type = {
    this.numIterations = iters
    this
  }

  /**
   * Set the regularization parameter. Default 0.0.
   */
  def setRegParam(regParam: Double): this.type = {
    this.regParam = regParam
    this
  }

  /**
   * Set the gradient function (of the loss function of one single data example)
   * to be used for SGD.
   */
  def setGradient(gradient: Gradient): this.type = {
    this.gradient = gradient
    this
  }


  /**
   * Set the updater function to actually perform a gradient step in a given direction.
   * The updater is responsible to perform the update from the regularization term as well,
   * and therefore determines what kind or regularization is used, if any.
   */
  def setUpdater(updater: Updater): this.type = {
    this.updater = updater
    this
  }

  /**
<<<<<<< HEAD
   * Set the stochastic parameter. Default is true, which samples data and apply gradient
   * descent; otherwise gradient descent on each data instance sequentially.
   */
  def setStochastic(stochastic: Boolean): this.type  = {
    this.stochastic = stochastic
    this
  }

=======
   * :: DeveloperApi ::
   * Runs gradient descent on the given training data.
   * @param data training data
   * @param initialWeights initial weights
   * @return solution vector
   */
  @DeveloperApi
>>>>>>> 191279ce
  def optimize(data: RDD[(Double, Vector)], initialWeights: Vector): Vector = {
    val (weights, _) = if (stochastic) {
      GradientDescent.runMiniBatchSGD(
        data,
        gradient,
        updater,
        stepSize,
        numIterations,
        regParam,
        miniBatchFraction,
        initialWeights)
    } else {
      GradientDescent.runGradientDescent(
        data,
        gradient,
        updater,
        stepSize,
        numIterations,
        regParam,
        initialWeights,
        rda)
    }
    weights
  }

}

/**
 * :: DeveloperApi ::
 * Top-level method to run gradient descent.
 */
@DeveloperApi
object GradientDescent extends Logging {
  /**
   * Run stochastic gradient descent (SGD) in parallel using mini batches.
   * In each iteration, we sample a subset (fraction miniBatchFraction) of the total data
   * in order to compute a gradient estimate.
   * Sampling, and averaging the subgradients over this subset is performed using one standard
   * spark map-reduce in each iteration.
   *
   * @param data - Input data for SGD. RDD of the set of data examples, each of
   *               the form (label, [feature values]).
   * @param gradient - Gradient object (used to compute the gradient of the loss function of
   *                   one single data example)
   * @param updater - Updater function to actually perform a gradient step in a given direction.
   * @param stepSize - initial step size for the first step
   * @param numIterations - number of iterations that SGD should be run.
   * @param regParam - regularization parameter
   * @param miniBatchFraction - fraction of the input data set that should be used for
   *                            one iteration of SGD. Default value 1.0.
   *
   * @return A tuple containing two elements. The first element is a column matrix containing
   *         weights for every feature, and the second element is an array containing the
   *         stochastic loss computed for every iteration.
   */
  def runMiniBatchSGD(
      data: RDD[(Double, Vector)],
      gradient: Gradient,
      updater: Updater,
      stepSize: Double,
      numIterations: Int,
      regParam: Double,
      miniBatchFraction: Double,
      initialWeights: Vector): (Vector, Array[Double]) = {

    val stochasticLossHistory = new ArrayBuffer[Double](numIterations)

    val numExamples = data.count()
    val miniBatchSize = numExamples * miniBatchFraction

    // Initialize weights as a column vector
    var weights = Vectors.dense(initialWeights.toArray)

    /**
     * For the first iteration, the regVal will be initialized as sum of weight squares
     * if it's L2 updater; for L1 updater, the same logic is followed.
     */
    var regVal = updater.compute(
      weights, Vectors.dense(new Array[Double](weights.size)), 0, 1, regParam)._2

    for (i <- 1 to numIterations) {
      // Sample a subset (fraction miniBatchFraction) of the total data
      // compute and sum up the subgradients on this subset (this is one map-reduce)
      val (gradientSum, lossSum) = data.sample(false, miniBatchFraction, 42 + i)
        .aggregate((BDV.zeros[Double](weights.size), 0.0))(
          seqOp = (c, v) => (c, v) match { case ((grad, loss), (label, features)) =>
            val l = gradient.compute(features, label, weights, Vectors.fromBreeze(grad))
            (grad, loss + l)
          },
          combOp = (c1, c2) => (c1, c2) match { case ((grad1, loss1), (grad2, loss2)) =>
            (grad1 += grad2, loss1 + loss2)
          })

      /**
       * NOTE(Xinghao): lossSum is computed using the weights from the previous iteration
       * and regVal is the regularization value computed in the previous iteration as well.
       */
      stochasticLossHistory.append(lossSum / miniBatchSize + regVal)
      val update = updater.compute(
        weights, Vectors.fromBreeze(gradientSum / miniBatchSize), stepSize, i, regParam)
      weights = update._1
      regVal = update._2
    }

    logInfo("GradientDescent.runMiniBatchSGD finished. Last 10 stochastic losses %s".format(
      stochasticLossHistory.takeRight(10).mkString(", ")))

    (weights, stochasticLossHistory.toArray)
  }

  /**
   * Run gradient descent in parallel, for each partition, scan data sequentially.
   * In each iteration, we perform gradient descient on each partition separately,
   * weights are updated sequentially for each data instance inside a partition; afterwards,
   * the weights are avg across partitions before the next iteration. There is one standard
   * spark map-reduce in each iteration.
   *
   * @param data - Input data for SGD. RDD of the set of data examples, each of
   *               the form (label, [feature values]).
   * @param gradient - Gradient object (used to compute the gradient of the loss function of
   *                   one single data example)
   * @param updater - Updater function to actually perform a gradient step in a given direction.
   * @param stepSize - initial step size for the first step
   * @param numIterations - number of iterations that SGD should be run.
   * @param regParam - regularization parameter
   * @return A tuple containing two elements. The first element is a column matrix containing
   *         weights for every feature, and the second element is an array containing the
   *         stochastic loss computed for every iteration.
   */
  def runGradientDescent(
      data: RDD[(Double, Vector)],
      gradient: Gradient,
      updater: Updater,
      stepSize: Double,
      numIterations: Int,
      regParam: Double,
      initialWeights: Vector,
      rda: Boolean): (Vector, Array[Double]) = {

    val stochasticLossHistory = new ArrayBuffer[Double](numIterations)

    val numPartitions = data.partitions.length

    // Initialize weights as a column vector
    var weights = Vectors.dense(initialWeights.toArray)

    val iters = new Array[Int](numPartitions)
    for (i <- 1 to numIterations) {

      def descentPartition(
          index: Int,
          iter: Iterator[(Double, Vector)]): Iterator[(Vector, Double, Seq[(Int, Int)])] = {

        var localWeights = Vectors.dense(weights.toArray)
        val startIter = iters(index)
        var localIter = startIter
        var loss = 0.0
        var regVal = 0.0
        var grad = Vectors.dense(new Array[Double](localWeights.size))
        while (iter.hasNext) {
          val v = iter.next()
          localIter += 1
          if (!rda) {
            val gl = gradient.compute(v._2, v._1, localWeights)
            grad = gl._1
            loss += gl._2
          } else {
            loss += gradient.compute(v._2, v._1, localWeights, grad)
          }

          val update = updater.compute(localWeights, grad, stepSize, localIter, regParam)
          localWeights = update._1
          regVal = update._2
        }
        loss /= (localIter - startIter)
        Iterator((localWeights, loss + regVal, Seq((index, localIter))))
      }

      def mergeWeights(
          m1: (Vector, Double, Seq[(Int, Int)]),
          m2: (Vector, Double, Seq[(Int, Int)])): (Vector, Double, Seq[(Int, Int)]) = {
        val sumWeights = Vectors.fromBreeze(m1._1.toBreeze + m2._1.toBreeze)
        (sumWeights, m1._2 + m2._2, m1._3 ++ m2._3)
      }
      val (newWeights, lossSum, iterIndexedSeq) =
        data.mapPartitionsWithIndex(descentPartition, true)
          .reduce(mergeWeights)
      weights = Vectors.fromBreeze(newWeights.toBreeze :*= 1.0 / iterIndexedSeq.size)
      stochasticLossHistory.append(lossSum / iterIndexedSeq.size)
      iterIndexedSeq.foreach { kv: (Int, Int) =>
        iters(kv._1) = kv._2
      }
    }

    logInfo("GradientDescent.runGradientDescent finished. Last 10 stochastic losses %s".format(
      stochasticLossHistory.takeRight(10).mkString(", ")))

    (weights, stochasticLossHistory.toArray)
  }

}<|MERGE_RESOLUTION|>--- conflicted
+++ resolved
@@ -39,7 +39,6 @@
   private var regParam: Double = 0.0
   private var miniBatchFraction: Double = 1.0
   private var stochastic: Boolean = true
-  private var rda: Boolean = false
 
   /**
    * Set the initial step size of SGD for the first step. Default 1.0.
@@ -98,7 +97,6 @@
   }
 
   /**
-<<<<<<< HEAD
    * Set the stochastic parameter. Default is true, which samples data and apply gradient
    * descent; otherwise gradient descent on each data instance sequentially.
    */
@@ -107,7 +105,7 @@
     this
   }
 
-=======
+  /**
    * :: DeveloperApi ::
    * Runs gradient descent on the given training data.
    * @param data training data
@@ -115,7 +113,6 @@
    * @return solution vector
    */
   @DeveloperApi
->>>>>>> 191279ce
   def optimize(data: RDD[(Double, Vector)], initialWeights: Vector): Vector = {
     val (weights, _) = if (stochastic) {
       GradientDescent.runMiniBatchSGD(
@@ -135,8 +132,7 @@
         stepSize,
         numIterations,
         regParam,
-        initialWeights,
-        rda)
+        initialWeights)
     }
     weights
   }
@@ -252,8 +248,7 @@
       stepSize: Double,
       numIterations: Int,
       regParam: Double,
-      initialWeights: Vector,
-      rda: Boolean): (Vector, Array[Double]) = {
+      initialWeights: Vector): (Vector, Array[Double]) = {
 
     val stochasticLossHistory = new ArrayBuffer[Double](numIterations)
 
@@ -274,17 +269,11 @@
         var localIter = startIter
         var loss = 0.0
         var regVal = 0.0
-        var grad = Vectors.dense(new Array[Double](localWeights.size))
         while (iter.hasNext) {
           val v = iter.next()
           localIter += 1
-          if (!rda) {
-            val gl = gradient.compute(v._2, v._1, localWeights)
-            grad = gl._1
-            loss += gl._2
-          } else {
-            loss += gradient.compute(v._2, v._1, localWeights, grad)
-          }
+          val (grad, l) = gradient.compute(v._2, v._1, localWeights)
+          loss += l
 
           val update = updater.compute(localWeights, grad, stepSize, localIter, regParam)
           localWeights = update._1
