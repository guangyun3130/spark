--- conflicted
+++ resolved
@@ -200,11 +200,7 @@
       val n = weights.length
       val bcWeights = data.context.broadcast(weights)
 
-<<<<<<< HEAD
-      val (gradientSum, lossSum) = localData.treeAggregate((BDV.zeros[Double](weights.size), 0.0))(
-=======
-      val (gradientSum, lossSum) = data.aggregate((BDV.zeros[Double](n), 0.0))(
->>>>>>> 81fcdd22
+      val (gradientSum, lossSum) = localData.treeAggregate((BDV.zeros[Double](n), 0.0))(
           seqOp = (c, v) => (c, v) match { case ((grad, loss), (label, features)) =>
             val l = localGradient.compute(
               features, label, Vectors.fromBreeze(bcWeights.value), Vectors.fromBreeze(grad))
@@ -212,7 +208,7 @@
           },
           combOp = (c1, c2) => (c1, c2) match { case ((grad1, loss1), (grad2, loss2)) =>
             (grad1 += grad2, loss1 + loss2)
-          }, 2)
+          }, depth = 2)
 
       /**
        * regVal is sum of weight squares if it's L2 updater;
