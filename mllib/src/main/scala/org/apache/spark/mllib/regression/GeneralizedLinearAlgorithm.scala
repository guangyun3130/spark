/*
 * Licensed to the Apache Software Foundation (ASF) under one or more
 * contributor license agreements.  See the NOTICE file distributed with
 * this work for additional information regarding copyright ownership.
 * The ASF licenses this file to You under the Apache License, Version 2.0
 * (the "License"); you may not use this file except in compliance with
 * the License.  You may obtain a copy of the License at
 *
 *    http://www.apache.org/licenses/LICENSE-2.0
 *
 * Unless required by applicable law or agreed to in writing, software
 * distributed under the License is distributed on an "AS IS" BASIS,
 * WITHOUT WARRANTIES OR CONDITIONS OF ANY KIND, either express or implied.
 * See the License for the specific language governing permissions and
 * limitations under the License.
 */

package org.apache.spark.mllib.regression

import org.apache.spark.annotation.DeveloperApi
import org.apache.spark.{Logging, SparkException}
import org.apache.spark.rdd.RDD
import org.apache.spark.mllib.optimization._
import org.apache.spark.mllib.linalg.{Vectors, Vector}
import org.apache.spark.mllib.util.MLUtils._

/**
 * :: DeveloperApi ::
 * GeneralizedLinearModel (GLM) represents a model trained using
 * GeneralizedLinearAlgorithm. GLMs consist of a weight vector and
 * an intercept.
 *
 * @param weights Weights computed for every feature.
 * @param intercept Intercept computed for this model.
 */
@DeveloperApi
abstract class GeneralizedLinearModel(val weights: Vector, val intercept: Double)
  extends Serializable {

  /**
   * Predict the result given a data point and the weights learned.
   *
   * @param dataMatrix Row vector containing the features for this data point
   * @param weightMatrix Column vector containing the weights of the model
   * @param intercept Intercept of the model.
   */
  protected def predictPoint(dataMatrix: Vector, weightMatrix: Vector, intercept: Double): Double

  /**
   * Predict values for the given data set using the model trained.
   *
   * @param testData RDD representing data points to be predicted
   * @return RDD[Double] where each entry contains the corresponding prediction
   */
  def predict(testData: RDD[Vector]): RDD[Double] = {
    // A small optimization to avoid serializing the entire model. Only the weightsMatrix
    // and intercept is needed.
    val localWeights = weights
    val bcWeights = testData.context.broadcast(localWeights)
    val localIntercept = intercept
    testData.mapPartitions { iter =>
      val w = bcWeights.value
      iter.map(v => predictPoint(v, w, localIntercept))
    }
  }

  /**
   * Predict values for a single data point using the model trained.
   *
   * @param testData array representing a single data point
   * @return Double prediction from the trained model
   */
  def predict(testData: Vector): Double = {
    predictPoint(testData, weights, intercept)
  }
}

/**
 * :: DeveloperApi ::
 * GeneralizedLinearAlgorithm implements methods to train a Generalized Linear Model (GLM).
 * This class should be extended with an Optimizer to create a new GLM.
 */
@DeveloperApi
abstract class GeneralizedLinearAlgorithm[M <: GeneralizedLinearModel]
  extends Logging with Serializable {

  protected val validators: Seq[RDD[LabeledPoint] => Boolean] = List()

  /** The optimizer to solve the problem. */
  def optimizer: Optimizer

  /** Whether to add intercept (default: false). */
  protected var addIntercept: Boolean = false

  protected var validateData: Boolean = true

  /**
   * Create a model given the weights and intercept
   */
  protected def createModel(weights: Vector, intercept: Double): M

  /**
   * Set if the algorithm should add an intercept. Default false.
   * We set the default to false because adding the intercept will cause memory allocation.
   */
  def setIntercept(addIntercept: Boolean): this.type = {
    this.addIntercept = addIntercept
    this
  }

  /**
   * Set if the algorithm should validate data before training. Default true.
   */
  def setValidateData(validateData: Boolean): this.type = {
    this.validateData = validateData
    this
  }

  /**
   * Run the algorithm with the configured parameters on an input
   * RDD of LabeledPoint entries.
   */
  def run(input: RDD[LabeledPoint]): M = {
    val numFeatures: Int = input.first().features.size
    val initialWeights = Vectors.dense(new Array[Double](numFeatures))
    run(input, initialWeights)
  }

  /**
   * Run the algorithm with the configured parameters on an input RDD
   * of LabeledPoint entries starting from the initial weights provided.
   */
  def run(input: RDD[LabeledPoint], initialWeights: Vector): M = {

    // Check the data properties before running the optimizer
    if (validateData && !validators.forall(func => func(input))) {
      throw new SparkException("Input validation failed.")
    }

    // Prepend an extra variable consisting of all 1.0's for the intercept.
    val data = if (addIntercept) {
      input.map(labeledPoint => (labeledPoint.label, appendBias(labeledPoint.features)))
    } else {
      input.map(labeledPoint => (labeledPoint.label, labeledPoint.features))
    }

    val initialWeightsWithIntercept = if (addIntercept) {
      appendBias(initialWeights)
    } else {
      initialWeights
    }

    val weightsWithIntercept = optimizer.optimize(data, initialWeightsWithIntercept)

    val intercept = if (addIntercept) weightsWithIntercept(weightsWithIntercept.size - 1) else 0.0
    val weights =
      if (addIntercept) {
<<<<<<< HEAD
        Vectors.dense(weightsWithIntercept.toArray.tail)
=======
        Vectors.dense(weightsWithIntercept.toArray.slice(0, weightsWithIntercept.size - 1))
>>>>>>> 0dacb1ad
      } else {
        weightsWithIntercept
      }

    createModel(weights, intercept)
  }
}<|MERGE_RESOLUTION|>--- conflicted
+++ resolved
@@ -155,11 +155,7 @@
     val intercept = if (addIntercept) weightsWithIntercept(weightsWithIntercept.size - 1) else 0.0
     val weights =
       if (addIntercept) {
-<<<<<<< HEAD
         Vectors.dense(weightsWithIntercept.toArray.tail)
-=======
-        Vectors.dense(weightsWithIntercept.toArray.slice(0, weightsWithIntercept.size - 1))
->>>>>>> 0dacb1ad
       } else {
         weightsWithIntercept
       }
