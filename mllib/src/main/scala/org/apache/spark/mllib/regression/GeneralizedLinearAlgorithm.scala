--- conflicted
+++ resolved
@@ -192,23 +192,12 @@
      * TODO: See if we can deprecate `intercept` in `GeneralizedLinearModel`, and always
      * have the intercept as part of weights to have consistent design.
      */
-<<<<<<< HEAD
     if (numOfLinearPredictor == 1) {
-      Vectors.dense(new Array[Double](numFeatures))
+      Vectors.zeros(numFeatures)
     } else if (addIntercept) {
-      Vectors.dense(new Array[Double]((numFeatures + 1) * numOfLinearPredictor))
-    } else {
-      Vectors.dense(new Array[Double](numFeatures * numOfLinearPredictor))
-=======
-    val initialWeights = {
-      if (numOfLinearPredictor == 1) {
-        Vectors.zeros(numFeatures)
-      } else if (addIntercept) {
-        Vectors.zeros((numFeatures + 1) * numOfLinearPredictor)
-      } else {
-        Vectors.zeros(numFeatures * numOfLinearPredictor)
-      }
->>>>>>> 51853891
+      Vectors.zeros((numFeatures + 1) * numOfLinearPredictor)
+    } else {
+      Vectors.zeros(numFeatures * numOfLinearPredictor)
     }
   }
 
