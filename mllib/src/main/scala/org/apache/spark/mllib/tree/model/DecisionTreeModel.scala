--- conflicted
+++ resolved
@@ -44,14 +44,9 @@
  */
 @Since("1.0.0")
 @Experimental
-<<<<<<< HEAD
-class DecisionTreeModel(val topNode: Node, val algo: Algo) extends Serializable
-  with Saveable with PMMLExportable{
-=======
 class DecisionTreeModel @Since("1.0.0") (
     @Since("1.0.0") val topNode: Node,
-    @Since("1.0.0") val algo: Algo) extends Serializable with Saveable {
->>>>>>> b02e8187
+    @Since("1.0.0") val algo: Algo) extends Serializable with Saveable with PMMLExportable{
 
   /**
    * Predict values for a single data point using the model trained.
