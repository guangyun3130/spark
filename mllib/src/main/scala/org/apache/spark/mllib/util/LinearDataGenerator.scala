/*
 * Licensed to the Apache Software Foundation (ASF) under one or more
 * contributor license agreements.  See the NOTICE file distributed with
 * this work for additional information regarding copyright ownership.
 * The ASF licenses this file to You under the Apache License, Version 2.0
 * (the "License"); you may not use this file except in compliance with
 * the License.  You may obtain a copy of the License at
 *
 *    http://www.apache.org/licenses/LICENSE-2.0
 *
 * Unless required by applicable law or agreed to in writing, software
 * distributed under the License is distributed on an "AS IS" BASIS,
 * WITHOUT WARRANTIES OR CONDITIONS OF ANY KIND, either express or implied.
 * See the License for the specific language governing permissions and
 * limitations under the License.
 */

package org.apache.spark.mllib.util

import scala.collection.JavaConverters._
import scala.util.Random

import com.github.fommil.netlib.BLAS.{getInstance => blas}

import org.apache.spark.SparkContext
import org.apache.spark.annotation.{DeveloperApi, Since}
import org.apache.spark.mllib.linalg.Vectors
import org.apache.spark.mllib.regression.LabeledPoint
import org.apache.spark.rdd.RDD

/**
 * :: DeveloperApi ::
 * Generate sample data used for Linear Data. This class generates
 * uniformly random values for every feature and adds Gaussian noise with mean `eps` to the
 * response variable `Y`.
 */
@DeveloperApi
@Since("0.8.0")
object LinearDataGenerator {

  /**
   * Return a Java List of synthetic data randomly generated according to a multi
   * collinear model.
   * @param intercept Data intercept
   * @param weights  Weights to be applied.
   * @param nPoints Number of points in sample.
   * @param seed Random seed
   * @return Java List of input.
   */
  @Since("0.8.0")
  def generateLinearInputAsList(
      intercept: Double,
      weights: Array[Double],
      nPoints: Int,
      seed: Int,
      eps: Double): java.util.List[LabeledPoint] = {
    generateLinearInput(intercept, weights, nPoints, seed, eps).asJava
  }

  /**
   * For compatibility, the generated data without specifying the mean and variance
   * will have zero mean and variance of (1.0/3.0) since the original output range is
   * [-1, 1] with uniform distribution, and the variance of uniform distribution
   * is (b - a)^2^ / 12 which will be (1.0/3.0)
   *
   * @param intercept Data intercept
   * @param weights  Weights to be applied.
   * @param nPoints Number of points in sample.
   * @param seed Random seed
   * @param eps Epsilon scaling factor.
   * @return Seq of input.
   */
  @Since("0.8.0")
  def generateLinearInput(
      intercept: Double,
      weights: Array[Double],
      nPoints: Int,
      seed: Int,
      eps: Double = 0.1): Seq[LabeledPoint] = {
    generateLinearInput(intercept, weights, Array.fill[Double](weights.length)(0.0),
      Array.fill[Double](weights.length)(1.0 / 3.0), nPoints, seed, eps)
  }

  /**
   * @param intercept Data intercept
   * @param weights  Weights to be applied.
   * @param xMean the mean of the generated features. Lots of time, if the features are not properly
   *              standardized, the algorithm with poor implementation will have difficulty
   *              to converge.
   * @param xVariance the variance of the generated features.
   * @param nPoints Number of points in sample.
   * @param seed Random seed
   * @param eps Epsilon scaling factor.
   * @return Seq of input.
   */
  @Since("0.8.0")
  def generateLinearInput(
      intercept: Double,
      weights: Array[Double],
      xMean: Array[Double],
      xVariance: Array[Double],
      nPoints: Int,
      seed: Int,
      eps: Double): Seq[LabeledPoint] = {
    generateLinearInput(intercept, weights, xMean, xVariance, nPoints, seed, eps, 0.0)
  }


  /**
   * @param intercept Data intercept
   * @param weights  Weights to be applied.
   * @param xMean the mean of the generated features. Lots of time, if the features are not properly
   *              standardized, the algorithm with poor implementation will have difficulty
   *              to converge.
   * @param xVariance the variance of the generated features.
   * @param nPoints Number of points in sample.
   * @param seed Random seed
   * @param eps Epsilon scaling factor.
   * @param sparsity The ratio of zero elements. If it is 0.0, LabeledPoints with
   *                 DenseVector is returned.
   * @return Seq of input.
   */
  @Since("1.6.0")
  def generateLinearInput(
      intercept: Double,
      weights: Array[Double],
      xMean: Array[Double],
      xVariance: Array[Double],
      nPoints: Int,
      seed: Int,
      eps: Double,
      sparsity: Double): Seq[LabeledPoint] = {
    require(0.0 <= sparsity && sparsity <= 1.0)
    val rnd = new Random(seed)
    val x = Array.fill[Array[Double]](nPoints)(
      Array.fill[Double](weights.length)(rnd.nextDouble()))

    x.foreach { v =>
      var i = 0
      val len = v.length
      val sparceRnd = new Random(seed)
      while (i < len) {
<<<<<<< HEAD
        if (rnd.nextDouble() <= sparsity) {
=======
        if (sparceRnd.nextDouble() < sparcity) {
>>>>>>> 59383fd4
          v(i) = 0.0
        } else {
          v(i) = (v(i) - 0.5) * math.sqrt(12.0 * xVariance(i)) + xMean(i)
        }
        i += 1
      }
    }

    val y = x.map { xi =>
      blas.ddot(weights.length, xi, 1, weights, 1) + intercept + eps * rnd.nextGaussian()
    }

    val sparseX = x.map { (v: Array[Double]) =>
      v.zipWithIndex.filter {
        case (d: Double, i: Int) => d != 0.0
      }.map {
        case (d: Double, i: Int) => (i, d)
      }
    }

    y.zip(x).map { p =>
      if (sparsity == 0.0) {
        // Return LabeledPoints with DenseVector
        LabeledPoint(p._1, Vectors.dense(p._2))
      } else {
        // Return LabeledPoints with SparseVector
        LabeledPoint(p._1, Vectors.dense(p._2).toSparse)
      }
    }
  }

  /**
   * Generate an RDD containing sample data for Linear Regression models - including Ridge, Lasso,
   * and uregularized variants.
   *
   * @param sc SparkContext to be used for generating the RDD.
   * @param nexamples Number of examples that will be contained in the RDD.
   * @param nfeatures Number of features to generate for each example.
   * @param eps Epsilon factor by which examples are scaled.
   * @param nparts Number of partitions in the RDD. Default value is 2.
   *
   * @return RDD of LabeledPoint containing sample data.
   */
  @Since("0.8.0")
  def generateLinearRDD(
      sc: SparkContext,
      nexamples: Int,
      nfeatures: Int,
      eps: Double,
      nparts: Int = 2,
      intercept: Double = 0.0) : RDD[LabeledPoint] = {
    val random = new Random(42)
    // Random values distributed uniformly in [-0.5, 0.5]
    val w = Array.fill(nfeatures)(random.nextDouble() - 0.5)

    val data: RDD[LabeledPoint] = sc.parallelize(0 until nparts, nparts).flatMap { p =>
      val seed = 42 + p
      val examplesInPartition = nexamples / nparts
      generateLinearInput(intercept, w.toArray, examplesInPartition, seed, eps)
    }
    data
  }

  @Since("0.8.0")
  def main(args: Array[String]) {
    if (args.length < 2) {
      // scalastyle:off println
      println("Usage: LinearDataGenerator " +
        "<master> <output_dir> [num_examples] [num_features] [num_partitions]")
      // scalastyle:on println
      System.exit(1)
    }

    val sparkMaster: String = args(0)
    val outputPath: String = args(1)
    val nexamples: Int = if (args.length > 2) args(2).toInt else 1000
    val nfeatures: Int = if (args.length > 3) args(3).toInt else 100
    val parts: Int = if (args.length > 4) args(4).toInt else 2
    val eps = 10

    val sc = new SparkContext(sparkMaster, "LinearDataGenerator")
    val data = generateLinearRDD(sc, nexamples, nfeatures, eps, nparts = parts)

    data.saveAsTextFile(outputPath)

    sc.stop()
  }
}<|MERGE_RESOLUTION|>--- conflicted
+++ resolved
@@ -135,16 +135,12 @@
     val x = Array.fill[Array[Double]](nPoints)(
       Array.fill[Double](weights.length)(rnd.nextDouble()))
 
+    val sparseRnd = new Random(seed)
     x.foreach { v =>
       var i = 0
       val len = v.length
-      val sparceRnd = new Random(seed)
       while (i < len) {
-<<<<<<< HEAD
-        if (rnd.nextDouble() <= sparsity) {
-=======
-        if (sparceRnd.nextDouble() < sparcity) {
->>>>>>> 59383fd4
+        if (sparseRnd.nextDouble() < sparsity) {
           v(i) = 0.0
         } else {
           v(i) = (v(i) - 0.5) * math.sqrt(12.0 * xVariance(i)) + xMean(i)
@@ -155,14 +151,6 @@
 
     val y = x.map { xi =>
       blas.ddot(weights.length, xi, 1, weights, 1) + intercept + eps * rnd.nextGaussian()
-    }
-
-    val sparseX = x.map { (v: Array[Double]) =>
-      v.zipWithIndex.filter {
-        case (d: Double, i: Int) => d != 0.0
-      }.map {
-        case (d: Double, i: Int) => (i, d)
-      }
     }
 
     y.zip(x).map { p =>
