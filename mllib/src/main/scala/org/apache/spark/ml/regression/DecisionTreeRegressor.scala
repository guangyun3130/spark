/*
 * Licensed to the Apache Software Foundation (ASF) under one or more
 * contributor license agreements.  See the NOTICE file distributed with
 * this work for additional information regarding copyright ownership.
 * The ASF licenses this file to You under the Apache License, Version 2.0
 * (the "License"); you may not use this file except in compliance with
 * the License.  You may obtain a copy of the License at
 *
 *    http://www.apache.org/licenses/LICENSE-2.0
 *
 * Unless required by applicable law or agreed to in writing, software
 * distributed under the License is distributed on an "AS IS" BASIS,
 * WITHOUT WARRANTIES OR CONDITIONS OF ANY KIND, either express or implied.
 * See the License for the specific language governing permissions and
 * limitations under the License.
 */

package org.apache.spark.ml.regression

import org.apache.hadoop.fs.Path
import org.json4s.{DefaultFormats, JObject}
import org.json4s.JsonDSL._

import org.apache.spark.annotation.Since
import org.apache.spark.ml.{PredictionModel, Predictor}
import org.apache.spark.ml.feature.LabeledPoint
import org.apache.spark.ml.linalg.Vector
import org.apache.spark.ml.param.ParamMap
import org.apache.spark.ml.tree._
import org.apache.spark.ml.tree.DecisionTreeModelReadWrite._
import org.apache.spark.ml.tree.impl.RandomForest
import org.apache.spark.ml.util._
import org.apache.spark.mllib.tree.configuration.{Algo => OldAlgo, Strategy => OldStrategy}
import org.apache.spark.mllib.tree.model.{DecisionTreeModel => OldDecisionTreeModel}
import org.apache.spark.rdd.RDD
import org.apache.spark.sql.{DataFrame, Dataset}
import org.apache.spark.sql.functions._


/**
 * <a href="http://en.wikipedia.org/wiki/Decision_tree_learning">Decision tree</a>
 * learning algorithm for regression.
 * It supports both continuous and categorical features.
 */
@Since("1.4.0")
class DecisionTreeRegressor @Since("1.4.0") (@Since("1.4.0") override val uid: String)
  extends Predictor[Vector, DecisionTreeRegressor, DecisionTreeRegressionModel]
  with DecisionTreeRegressorParams with DefaultParamsWritable {

  @Since("1.4.0")
  def this() = this(Identifiable.randomUID("dtr"))

  // Override parameter setters from parent trait for Java API compatibility.
  /** @group setParam */
  @Since("1.4.0")
  override def setMaxDepth(value: Int): this.type = set(maxDepth, value)

  /** @group setParam */
  @Since("1.4.0")
  override def setMaxBins(value: Int): this.type = set(maxBins, value)

  /** @group setParam */
  @Since("1.4.0")
  override def setMinInstancesPerNode(value: Int): this.type = set(minInstancesPerNode, value)

  /** @group setParam */
  @Since("1.4.0")
  override def setMinInfoGain(value: Double): this.type = set(minInfoGain, value)

  /** @group expertSetParam */
  @Since("1.4.0")
  override def setMaxMemoryInMB(value: Int): this.type = set(maxMemoryInMB, value)

  /** @group expertSetParam */
  @Since("1.4.0")
  override def setCacheNodeIds(value: Boolean): this.type = set(cacheNodeIds, value)

  /**
   * Specifies how often to checkpoint the cached node IDs.
   * E.g. 10 means that the cache will get checkpointed every 10 iterations.
   * This is only used if cacheNodeIds is true and if the checkpoint directory is set in
   * [[org.apache.spark.SparkContext]].
   * Must be at least 1.
   * (default = 10)
   * @group setParam
   */
  @Since("1.4.0")
  override def setCheckpointInterval(value: Int): this.type = set(checkpointInterval, value)

  /** @group setParam */
  @Since("1.4.0")
  override def setImpurity(value: String): this.type = set(impurity, value)

  /** @group setParam */
  @Since("1.6.0")
  override def setSeed(value: Long): this.type = set(seed, value)

  /** @group setParam */
  @Since("2.0.0")
  def setVarianceCol(value: String): this.type = set(varianceCol, value)

  override protected def train(dataset: Dataset[_]): DecisionTreeRegressionModel = {
    val categoricalFeatures: Map[Int, Int] =
      MetadataUtils.getCategoricalFeatures(dataset.schema($(featuresCol)))
    val oldDataset: RDD[LabeledPoint] = extractLabeledPoints(dataset)
    val strategy = getOldStrategy(categoricalFeatures)

    val instr = Instrumentation.create(this, oldDataset)
    instr.logParams(params: _*)

    val trees = RandomForest.run(oldDataset, strategy, numTrees = 1, featureSubsetStrategy = "all",
      seed = $(seed), instr = Some(instr), parentUID = Some(uid),
        intermediateStorageLevel = $(intermediateStorageLevel))

    val m = trees.head.asInstanceOf[DecisionTreeRegressionModel]
    instr.logSuccess(m)
    m
  }

  /** (private[ml]) Train a decision tree on an RDD */
  private[ml] def train(
      data: RDD[LabeledPoint],
      oldStrategy: OldStrategy,
      featureSubsetStrategy: String): DecisionTreeRegressionModel = {
    val instr = Instrumentation.create(this, data)
    instr.logParams(params: _*)

<<<<<<< HEAD
    val trees = RandomForest.run(data, oldStrategy, numTrees = 1, featureSubsetStrategy = "all",
      seed = $(seed), instr = Some(instr), parentUID = Some(uid),
        intermediateStorageLevel = $(intermediateStorageLevel))
=======
    val trees = RandomForest.run(data, oldStrategy, numTrees = 1, featureSubsetStrategy,
      seed = $(seed), instr = Some(instr), parentUID = Some(uid))
>>>>>>> d8741b2b

    val m = trees.head.asInstanceOf[DecisionTreeRegressionModel]
    instr.logSuccess(m)
    m
  }

  /** (private[ml]) Create a Strategy instance to use with the old API. */
  private[ml] def getOldStrategy(categoricalFeatures: Map[Int, Int]): OldStrategy = {
    super.getOldStrategy(categoricalFeatures, numClasses = 0, OldAlgo.Regression, getOldImpurity,
      subsamplingRate = 1.0)
  }

  @Since("1.4.0")
  override def copy(extra: ParamMap): DecisionTreeRegressor = defaultCopy(extra)
}

@Since("1.4.0")
object DecisionTreeRegressor extends DefaultParamsReadable[DecisionTreeRegressor] {
  /** Accessor for supported impurities: variance */
  final val supportedImpurities: Array[String] = TreeRegressorParams.supportedImpurities

  @Since("2.0.0")
  override def load(path: String): DecisionTreeRegressor = super.load(path)
}

/**
 * <a href="http://en.wikipedia.org/wiki/Decision_tree_learning">
 * Decision tree (Wikipedia)</a> model for regression.
 * It supports both continuous and categorical features.
 * @param rootNode  Root of the decision tree
 */
@Since("1.4.0")
class DecisionTreeRegressionModel private[ml] (
    override val uid: String,
    override val rootNode: Node,
    override val numFeatures: Int)
  extends PredictionModel[Vector, DecisionTreeRegressionModel]
  with DecisionTreeModel with DecisionTreeRegressorParams with MLWritable with Serializable {

  /** @group setParam */
  def setVarianceCol(value: String): this.type = set(varianceCol, value)

  require(rootNode != null,
    "DecisionTreeRegressionModel given null rootNode, but it requires a non-null rootNode.")

  /**
   * Construct a decision tree regression model.
   * @param rootNode  Root node of tree, with other nodes attached.
   */
  private[ml] def this(rootNode: Node, numFeatures: Int) =
    this(Identifiable.randomUID("dtr"), rootNode, numFeatures)

  override protected def predict(features: Vector): Double = {
    rootNode.predictImpl(features).prediction
  }

  /** We need to update this function if we ever add other impurity measures. */
  protected def predictVariance(features: Vector): Double = {
    rootNode.predictImpl(features).impurityStats.calculate()
  }

  @Since("2.0.0")
  override def transform(dataset: Dataset[_]): DataFrame = {
    transformSchema(dataset.schema, logging = true)
    transformImpl(dataset)
  }

  override protected def transformImpl(dataset: Dataset[_]): DataFrame = {
    val predictUDF = udf { (features: Vector) => predict(features) }
    val predictVarianceUDF = udf { (features: Vector) => predictVariance(features) }
    var output = dataset.toDF()
    if ($(predictionCol).nonEmpty) {
      output = output.withColumn($(predictionCol), predictUDF(col($(featuresCol))))
    }
    if (isDefined(varianceCol) && $(varianceCol).nonEmpty) {
      output = output.withColumn($(varianceCol), predictVarianceUDF(col($(featuresCol))))
    }
    output
  }

  @Since("1.4.0")
  override def copy(extra: ParamMap): DecisionTreeRegressionModel = {
    copyValues(new DecisionTreeRegressionModel(uid, rootNode, numFeatures), extra).setParent(parent)
  }

  @Since("1.4.0")
  override def toString: String = {
    s"DecisionTreeRegressionModel (uid=$uid) of depth $depth with $numNodes nodes"
  }

  /**
   * Estimate of the importance of each feature.
   *
   * This generalizes the idea of "Gini" importance to other losses,
   * following the explanation of Gini importance from "Random Forests" documentation
   * by Leo Breiman and Adele Cutler, and following the implementation from scikit-learn.
   *
   * This feature importance is calculated as follows:
   *   - importance(feature j) = sum (over nodes which split on feature j) of the gain,
   *     where gain is scaled by the number of instances passing through node
   *   - Normalize importances for tree to sum to 1.
   *
   * @note Feature importance for single decision trees can have high variance due to
   * correlated predictor variables. Consider using a [[RandomForestRegressor]]
   * to determine feature importance instead.
   */
  @Since("2.0.0")
  lazy val featureImportances: Vector = TreeEnsembleModel.featureImportances(this, numFeatures)

  /** Convert to spark.mllib DecisionTreeModel (losing some information) */
  override private[spark] def toOld: OldDecisionTreeModel = {
    new OldDecisionTreeModel(rootNode.toOld(1), OldAlgo.Regression)
  }

  @Since("2.0.0")
  override def write: MLWriter =
    new DecisionTreeRegressionModel.DecisionTreeRegressionModelWriter(this)
}

@Since("2.0.0")
object DecisionTreeRegressionModel extends MLReadable[DecisionTreeRegressionModel] {

  @Since("2.0.0")
  override def read: MLReader[DecisionTreeRegressionModel] =
    new DecisionTreeRegressionModelReader

  @Since("2.0.0")
  override def load(path: String): DecisionTreeRegressionModel = super.load(path)

  private[DecisionTreeRegressionModel]
  class DecisionTreeRegressionModelWriter(instance: DecisionTreeRegressionModel)
    extends MLWriter {

    override protected def saveImpl(path: String): Unit = {
      val extraMetadata: JObject = Map(
        "numFeatures" -> instance.numFeatures)
      DefaultParamsWriter.saveMetadata(instance, path, sc, Some(extraMetadata))
      val (nodeData, _) = NodeData.build(instance.rootNode, 0)
      val dataPath = new Path(path, "data").toString
      sparkSession.createDataFrame(nodeData).write.parquet(dataPath)
    }
  }

  private class DecisionTreeRegressionModelReader
    extends MLReader[DecisionTreeRegressionModel] {

    /** Checked against metadata when loading model */
    private val className = classOf[DecisionTreeRegressionModel].getName

    override def load(path: String): DecisionTreeRegressionModel = {
      implicit val format = DefaultFormats
      val metadata = DefaultParamsReader.loadMetadata(path, sc, className)
      val numFeatures = (metadata.metadata \ "numFeatures").extract[Int]
      val root = loadTreeNodes(path, metadata, sparkSession)
      val model = new DecisionTreeRegressionModel(metadata.uid, root, numFeatures)
      DefaultParamsReader.getAndSetParams(model, metadata)
      model
    }
  }

  /** Convert a model from the old API */
  private[ml] def fromOld(
      oldModel: OldDecisionTreeModel,
      parent: DecisionTreeRegressor,
      categoricalFeatures: Map[Int, Int],
      numFeatures: Int = -1): DecisionTreeRegressionModel = {
    require(oldModel.algo == OldAlgo.Regression,
      s"Cannot convert non-regression DecisionTreeModel (old API) to" +
        s" DecisionTreeRegressionModel (new API).  Algo is: ${oldModel.algo}")
    val rootNode = Node.fromOld(oldModel.topNode, categoricalFeatures)
    val uid = if (parent != null) parent.uid else Identifiable.randomUID("dtr")
    new DecisionTreeRegressionModel(uid, rootNode, numFeatures)
  }
}<|MERGE_RESOLUTION|>--- conflicted
+++ resolved
@@ -125,14 +125,9 @@
     val instr = Instrumentation.create(this, data)
     instr.logParams(params: _*)
 
-<<<<<<< HEAD
-    val trees = RandomForest.run(data, oldStrategy, numTrees = 1, featureSubsetStrategy = "all",
+    val trees = RandomForest.run(data, oldStrategy, numTrees = 1, featureSubsetStrategy,
       seed = $(seed), instr = Some(instr), parentUID = Some(uid),
         intermediateStorageLevel = $(intermediateStorageLevel))
-=======
-    val trees = RandomForest.run(data, oldStrategy, numTrees = 1, featureSubsetStrategy,
-      seed = $(seed), instr = Some(instr), parentUID = Some(uid))
->>>>>>> d8741b2b
 
     val m = trees.head.asInstanceOf[DecisionTreeRegressionModel]
     instr.logSuccess(m)
