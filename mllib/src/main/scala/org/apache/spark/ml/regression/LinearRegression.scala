--- conflicted
+++ resolved
@@ -358,14 +358,11 @@
 
   private var trainingSummary: Option[LinearRegressionTrainingSummary] = None
 
-<<<<<<< HEAD
-=======
   @deprecated("Use coefficients instead.", "1.6.0")
   def weights: Vector = coefficients
 
   override val numFeatures: Int = coefficients.size
 
->>>>>>> f328feda
   /**
    * Gets summary (e.g. residuals, mse, r-squared ) of model on training set. An exception is
    * thrown if `trainingSummary == None`.
