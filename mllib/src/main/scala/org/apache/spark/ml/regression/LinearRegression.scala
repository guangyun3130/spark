/*
 * Licensed to the Apache Software Foundation (ASF) under one or more
 * contributor license agreements.  See the NOTICE file distributed with
 * this work for additional information regarding copyright ownership.
 * The ASF licenses this file to You under the Apache License, Version 2.0
 * (the "License"); you may not use this file except in compliance with
 * the License.  You may obtain a copy of the License at
 *
 *    http://www.apache.org/licenses/LICENSE-2.0
 *
 * Unless required by applicable law or agreed to in writing, software
 * distributed under the License is distributed on an "AS IS" BASIS,
 * WITHOUT WARRANTIES OR CONDITIONS OF ANY KIND, either express or implied.
 * See the License for the specific language governing permissions and
 * limitations under the License.
 */

package org.apache.spark.ml.regression

import scala.collection.mutable

import breeze.linalg.{DenseVector => BDV}
import breeze.optimize.{CachedDiffFunction, DiffFunction, LBFGS => BreezeLBFGS, OWLQN => BreezeOWLQN}

import org.apache.spark.{Logging, SparkException}
import org.apache.spark.annotation.Experimental
import org.apache.spark.ml.feature.Instance
import org.apache.spark.ml.PredictorParams
import org.apache.spark.ml.param.ParamMap
import org.apache.spark.ml.param.shared._
import org.apache.spark.ml.util.Identifiable
import org.apache.spark.mllib.evaluation.RegressionMetrics
import org.apache.spark.mllib.linalg.{Vector, Vectors}
import org.apache.spark.mllib.linalg.BLAS._
import org.apache.spark.mllib.stat.MultivariateOnlineSummarizer
import org.apache.spark.rdd.RDD
import org.apache.spark.sql.{DataFrame, Row}
import org.apache.spark.sql.functions.{col, udf, lit}
import org.apache.spark.storage.StorageLevel

/**
 * Params for linear regression.
 */
private[regression] trait LinearRegressionParams extends PredictorParams
    with HasRegParam with HasElasticNetParam with HasMaxIter with HasTol
    with HasFitIntercept with HasStandardization with HasWeightCol

/**
 * :: Experimental ::
 * Linear regression.
 *
 * The learning objective is to minimize the squared error, with regularization.
 * The specific squared error loss function used is:
 *   L = 1/2n ||A coefficients - y||^2^
 *
 * This support multiple types of regularization:
 *  - none (a.k.a. ordinary least squares)
 *  - L2 (ridge regression)
 *  - L1 (Lasso)
 *  - L2 + L1 (elastic net)
 */
@Experimental
class LinearRegression(override val uid: String)
  extends Regressor[Vector, LinearRegression, LinearRegressionModel]
  with LinearRegressionParams with Logging {

  def this() = this(Identifiable.randomUID("linReg"))

  /**
   * Set the regularization parameter.
   * Default is 0.0.
   * @group setParam
   */
  def setRegParam(value: Double): this.type = set(regParam, value)
  setDefault(regParam -> 0.0)

  /**
   * Set if we should fit the intercept
   * Default is true.
   * @group setParam
   */
  def setFitIntercept(value: Boolean): this.type = set(fitIntercept, value)
  setDefault(fitIntercept -> true)

  /**
   * Whether to standardize the training features before fitting the model.
   * The coefficients of models will be always returned on the original scale,
   * so it will be transparent for users. Note that with/without standardization,
   * the models should be always converged to the same solution when no regularization
   * is applied. In R's GLMNET package, the default behavior is true as well.
   * Default is true.
   * @group setParam
   */
  def setStandardization(value: Boolean): this.type = set(standardization, value)
  setDefault(standardization -> true)

  /**
   * Set the ElasticNet mixing parameter.
   * For alpha = 0, the penalty is an L2 penalty. For alpha = 1, it is an L1 penalty.
   * For 0 < alpha < 1, the penalty is a combination of L1 and L2.
   * Default is 0.0 which is an L2 penalty.
   * @group setParam
   */
  def setElasticNetParam(value: Double): this.type = set(elasticNetParam, value)
  setDefault(elasticNetParam -> 0.0)

  /**
   * Set the maximum number of iterations.
   * Default is 100.
   * @group setParam
   */
  def setMaxIter(value: Int): this.type = set(maxIter, value)
  setDefault(maxIter -> 100)

  /**
   * Set the convergence tolerance of iterations.
   * Smaller value will lead to higher accuracy with the cost of more iterations.
   * Default is 1E-6.
   * @group setParam
   */
  def setTol(value: Double): this.type = set(tol, value)
  setDefault(tol -> 1E-6)

  /**
   * Whether to over-/under-sample training instances according to the given weights in weightCol.
   * If empty, all instances are treated equally (weight 1.0).
   * Default is empty, so all instances have weight one.
   * @group setParam
   */
  def setWeightCol(value: String): this.type = set(weightCol, value)
  setDefault(weightCol -> "")

  override protected def train(dataset: DataFrame): LinearRegressionModel = {
    // Extract columns from data.  If dataset is persisted, do not persist instances.
    val w = if ($(weightCol).isEmpty) lit(1.0) else col($(weightCol))
    val instances: RDD[Instance] = dataset.select(col($(labelCol)), w, col($(featuresCol))).map {
      case Row(label: Double, weight: Double, features: Vector) =>
        Instance(label, weight, features)
    }

    val handlePersistence = dataset.rdd.getStorageLevel == StorageLevel.NONE
    if (handlePersistence) instances.persist(StorageLevel.MEMORY_AND_DISK)

    val (featuresSummarizer, ySummarizer) = {
      val seqOp = (c: (MultivariateOnlineSummarizer, MultivariateOnlineSummarizer),
        instance: Instance) =>
          (c._1.add(instance.features, instance.weight),
            c._2.add(Vectors.dense(instance.label), instance.weight))

      val combOp = (c1: (MultivariateOnlineSummarizer, MultivariateOnlineSummarizer),
        c2: (MultivariateOnlineSummarizer, MultivariateOnlineSummarizer)) =>
          (c1._1.merge(c2._1), c1._2.merge(c2._2))

      instances.treeAggregate(
        new MultivariateOnlineSummarizer, new MultivariateOnlineSummarizer)(seqOp, combOp)
    }

    val numFeatures = featuresSummarizer.mean.size
    val yMean = ySummarizer.mean(0)
    val yStd = math.sqrt(ySummarizer.variance(0))

    // If the yStd is zero, then the intercept is yMean with zero weights;
    // as a result, training is not needed.
    if (yStd == 0.0) {
      logWarning(s"The standard deviation of the label is zero, so the coefficients will be " +
        s"zeros and the intercept will be the mean of the label; as a result, " +
        s"training is not needed.")
      if (handlePersistence) instances.unpersist()
      val coefficients = Vectors.sparse(numFeatures, Seq())
      val intercept = yMean

<<<<<<< HEAD
      val model = new LinearRegressionModel(uid, weights, intercept)
      // Handle possible missing or invalid prediction columns
      val (summaryModel, predictionColName) = model.findSummaryModelAndPredictionCol()

=======
      val model = new LinearRegressionModel(uid, coefficients, intercept)
>>>>>>> 075a0b65
      val trainingSummary = new LinearRegressionTrainingSummary(
        summaryModel.transform(dataset),
        predictionColName,
        $(labelCol),
        $(featuresCol),
        Array(0D))
      return copyValues(model.setSummary(trainingSummary))
    }

    val featuresMean = featuresSummarizer.mean.toArray
    val featuresStd = featuresSummarizer.variance.toArray.map(math.sqrt)

    // Since we implicitly do the feature scaling when we compute the cost function
    // to improve the convergence, the effective regParam will be changed.
    val effectiveRegParam = $(regParam) / yStd
    val effectiveL1RegParam = $(elasticNetParam) * effectiveRegParam
    val effectiveL2RegParam = (1.0 - $(elasticNetParam)) * effectiveRegParam

    val costFun = new LeastSquaresCostFun(instances, yStd, yMean, $(fitIntercept),
      $(standardization), featuresStd, featuresMean, effectiveL2RegParam)

    val optimizer = if ($(elasticNetParam) == 0.0 || effectiveRegParam == 0.0) {
      new BreezeLBFGS[BDV[Double]]($(maxIter), 10, $(tol))
    } else {
      def effectiveL1RegFun = (index: Int) => {
        if ($(standardization)) {
          effectiveL1RegParam
        } else {
          // If `standardization` is false, we still standardize the data
          // to improve the rate of convergence; as a result, we have to
          // perform this reverse standardization by penalizing each component
          // differently to get effectively the same objective function when
          // the training dataset is not standardized.
          if (featuresStd(index) != 0.0) effectiveL1RegParam / featuresStd(index) else 0.0
        }
      }
      new BreezeOWLQN[Int, BDV[Double]]($(maxIter), 10, effectiveL1RegFun, $(tol))
    }

    val initialCoefficients = Vectors.zeros(numFeatures)
    val states = optimizer.iterations(new CachedDiffFunction(costFun),
      initialCoefficients.toBreeze.toDenseVector)

    val (coefficients, objectiveHistory) = {
      /*
         Note that in Linear Regression, the objective history (loss + regularization) returned
         from optimizer is computed in the scaled space given by the following formula.
         {{{
         L = 1/2n||\sum_i w_i(x_i - \bar{x_i}) / \hat{x_i} - (y - \bar{y}) / \hat{y}||^2 + regTerms
         }}}
       */
      val arrayBuilder = mutable.ArrayBuilder.make[Double]
      var state: optimizer.State = null
      while (states.hasNext) {
        state = states.next()
        arrayBuilder += state.adjustedValue
      }
      if (state == null) {
        val msg = s"${optimizer.getClass.getName} failed."
        logError(msg)
        throw new SparkException(msg)
      }

      /*
         The coefficients are trained in the scaled space; we're converting them back to
         the original space.
       */
      val rawCoefficients = state.x.toArray.clone()
      var i = 0
      val len = rawCoefficients.length
      while (i < len) {
        rawCoefficients(i) *= { if (featuresStd(i) != 0.0) yStd / featuresStd(i) else 0.0 }
        i += 1
      }

      (Vectors.dense(rawCoefficients).compressed, arrayBuilder.result())
    }

    /*
       The intercept in R's GLMNET is computed using closed form after the coefficients are
       converged. See the following discussion for detail.
       http://stats.stackexchange.com/questions/13617/how-is-the-intercept-computed-in-glmnet
     */
    val intercept = if ($(fitIntercept)) {
      yMean - dot(coefficients, Vectors.dense(featuresMean))
    } else {
      0.0
    }

    if (handlePersistence) instances.unpersist()

<<<<<<< HEAD
    val model = copyValues(new LinearRegressionModel(uid, weights, intercept))
    // Handle possible missing or invalid prediction columns
    val (summaryModel, predictionColName) = model.findSummaryModelAndPredictionCol()

=======
    val model = copyValues(new LinearRegressionModel(uid, coefficients, intercept))
>>>>>>> 075a0b65
    val trainingSummary = new LinearRegressionTrainingSummary(
      summaryModel.transform(dataset),
      predictionColName,
      $(labelCol),
      $(featuresCol),
      objectiveHistory)
    model.setSummary(trainingSummary)
  }

  override def copy(extra: ParamMap): LinearRegression = defaultCopy(extra)
}

/**
 * :: Experimental ::
 * Model produced by [[LinearRegression]].
 */
@Experimental
class LinearRegressionModel private[ml] (
    override val uid: String,
    val weights: Vector,
    val intercept: Double)
  extends RegressionModel[Vector, LinearRegressionModel]
  with LinearRegressionParams {

  private var trainingSummary: Option[LinearRegressionTrainingSummary] = None

  override val numFeatures: Int = weights.size

  /**
   * Gets summary (e.g. residuals, mse, r-squared ) of model on training set. An exception is
   * thrown if `trainingSummary == None`.
   */
  def summary: LinearRegressionTrainingSummary = trainingSummary match {
    case Some(summ) => summ
    case None =>
      throw new SparkException(
        "No training summary available for this LinearRegressionModel",
        new NullPointerException())
  }

  private[regression] def setSummary(summary: LinearRegressionTrainingSummary): this.type = {
    this.trainingSummary = Some(summary)
    this
  }

  /** Indicates whether a training summary exists for this model instance. */
  def hasSummary: Boolean = trainingSummary.isDefined

  /**
   * Evaluates the model on a testset.
   * @param dataset Test dataset to evaluate model on.
   */
  // TODO: decide on a good name before exposing to public API
  private[regression] def evaluate(dataset: DataFrame): LinearRegressionSummary = {
    // Handle possible missing or invalid prediction columns
    val (summaryModel, predictionColName) = findSummaryModelAndPredictionCol()
    new LinearRegressionSummary(summaryModel.transform(dataset), predictionColName, $(labelCol))
  }

  /**
   * If the prediction column is set returns the current model and prediction column,
   * otherwise generates a new column and sets it as the prediction column on a new copy
   * of the current model.
   */
  private[regression] def findSummaryModelAndPredictionCol(): (LinearRegressionModel, String) = {
    $(predictionCol) match {
      case "" => {
        val predictionColName = "prediction_" + java.util.UUID.randomUUID.toString()
        (copy(ParamMap.empty).setPredictionCol(predictionColName), predictionColName)
      }
      case p => (this, p)
    }
  }


  override protected def predict(features: Vector): Double = {
    dot(features, weights) + intercept
  }

  override def copy(extra: ParamMap): LinearRegressionModel = {
    val newModel = copyValues(new LinearRegressionModel(uid, weights, intercept), extra)
    if (trainingSummary.isDefined) newModel.setSummary(trainingSummary.get)
    newModel.setParent(parent)
  }
}

/**
 * :: Experimental ::
 * Linear regression training results. Currently, the training summary ignores the
 * training weights except for the objective trace.
 * @param predictions predictions outputted by the model's `transform` method.
 * @param objectiveHistory objective function (scaled loss + regularization) at each iteration.
 */
@Experimental
class LinearRegressionTrainingSummary private[regression] (
    predictions: DataFrame,
    predictionCol: String,
    labelCol: String,
    val featuresCol: String,
    val objectiveHistory: Array[Double])
  extends LinearRegressionSummary(predictions, predictionCol, labelCol) {

  /** Number of training iterations until termination */
  val totalIterations = objectiveHistory.length

}

/**
 * :: Experimental ::
 * Linear regression results evaluated on a dataset.
 * @param predictions predictions outputted by the model's `transform` method.
 */
@Experimental
class LinearRegressionSummary private[regression] (
    @transient val predictions: DataFrame,
    val predictionCol: String,
    val labelCol: String) extends Serializable {

  @transient private val metrics = new RegressionMetrics(
    predictions
      .select(predictionCol, labelCol)
      .map { case Row(pred: Double, label: Double) => (pred, label) } )

  /**
   * Returns the explained variance regression score.
   * explainedVariance = 1 - variance(y - \hat{y}) / variance(y)
   * Reference: [[http://en.wikipedia.org/wiki/Explained_variation]]
   */
  val explainedVariance: Double = metrics.explainedVariance

  /**
   * Returns the mean absolute error, which is a risk function corresponding to the
   * expected value of the absolute error loss or l1-norm loss.
   */
  val meanAbsoluteError: Double = metrics.meanAbsoluteError

  /**
   * Returns the mean squared error, which is a risk function corresponding to the
   * expected value of the squared error loss or quadratic loss.
   */
  val meanSquaredError: Double = metrics.meanSquaredError

  /**
   * Returns the root mean squared error, which is defined as the square root of
   * the mean squared error.
   */
  val rootMeanSquaredError: Double = metrics.rootMeanSquaredError

  /**
   * Returns R^2^, the coefficient of determination.
   * Reference: [[http://en.wikipedia.org/wiki/Coefficient_of_determination]]
   */
  val r2: Double = metrics.r2

  /** Residuals (label - predicted value) */
  @transient lazy val residuals: DataFrame = {
    val t = udf { (pred: Double, label: Double) => label - pred }
    predictions.select(t(col(predictionCol), col(labelCol)).as("residuals"))
  }

}

/**
 * LeastSquaresAggregator computes the gradient and loss for a Least-squared loss function,
 * as used in linear regression for samples in sparse or dense vector in a online fashion.
 *
 * Two LeastSquaresAggregator can be merged together to have a summary of loss and gradient of
 * the corresponding joint dataset.
 *
 * For improving the convergence rate during the optimization process, and also preventing against
 * features with very large variances exerting an overly large influence during model training,
 * package like R's GLMNET performs the scaling to unit variance and removing the mean to reduce
 * the condition number, and then trains the model in scaled space but returns the coefficients in
 * the original scale. See page 9 in http://cran.r-project.org/web/packages/glmnet/glmnet.pdf
 *
 * However, we don't want to apply the `StandardScaler` on the training dataset, and then cache
 * the standardized dataset since it will create a lot of overhead. As a result, we perform the
 * scaling implicitly when we compute the objective function. The following is the mathematical
 * derivation.
 *
 * Note that we don't deal with intercept by adding bias here, because the intercept
 * can be computed using closed form after the coefficients are converged.
 * See this discussion for detail.
 * http://stats.stackexchange.com/questions/13617/how-is-the-intercept-computed-in-glmnet
 *
 * When training with intercept enabled,
 * The objective function in the scaled space is given by
 * {{{
 * L = 1/2n ||\sum_i w_i(x_i - \bar{x_i}) / \hat{x_i} - (y - \bar{y}) / \hat{y}||^2,
 * }}}
 * where \bar{x_i} is the mean of x_i, \hat{x_i} is the standard deviation of x_i,
 * \bar{y} is the mean of label, and \hat{y} is the standard deviation of label.
 *
 * If we fitting the intercept disabled (that is forced through 0.0),
 * we can use the same equation except we set \bar{y} and \bar{x_i} to 0 instead
 * of the respective means.
 *
 * This can be rewritten as
 * {{{
 * L = 1/2n ||\sum_i (w_i/\hat{x_i})x_i - \sum_i (w_i/\hat{x_i})\bar{x_i} - y / \hat{y}
 *     + \bar{y} / \hat{y}||^2
 *   = 1/2n ||\sum_i w_i^\prime x_i - y / \hat{y} + offset||^2 = 1/2n diff^2
 * }}}
 * where w_i^\prime^ is the effective coefficients defined by w_i/\hat{x_i}, offset is
 * {{{
 * - \sum_i (w_i/\hat{x_i})\bar{x_i} + \bar{y} / \hat{y}.
 * }}}, and diff is
 * {{{
 * \sum_i w_i^\prime x_i - y / \hat{y} + offset
 * }}}
 *
 *
 * Note that the effective coefficients and offset don't depend on training dataset,
 * so they can be precomputed.
 *
 * Now, the first derivative of the objective function in scaled space is
 * {{{
 * \frac{\partial L}{\partial\w_i} = diff/N (x_i - \bar{x_i}) / \hat{x_i}
 * }}}
 * However, ($x_i - \bar{x_i}$) will densify the computation, so it's not
 * an ideal formula when the training dataset is sparse format.
 *
 * This can be addressed by adding the dense \bar{x_i} / \har{x_i} terms
 * in the end by keeping the sum of diff. The first derivative of total
 * objective function from all the samples is
 * {{{
 * \frac{\partial L}{\partial\w_i} =
 *     1/N \sum_j diff_j (x_{ij} - \bar{x_i}) / \hat{x_i}
 *   = 1/N ((\sum_j diff_j x_{ij} / \hat{x_i}) - diffSum \bar{x_i}) / \hat{x_i})
 *   = 1/N ((\sum_j diff_j x_{ij} / \hat{x_i}) + correction_i)
 * }}},
 * where correction_i = - diffSum \bar{x_i}) / \hat{x_i}
 *
 * A simple math can show that diffSum is actually zero, so we don't even
 * need to add the correction terms in the end. From the definition of diff,
 * {{{
 * diffSum = \sum_j (\sum_i w_i(x_{ij} - \bar{x_i}) / \hat{x_i} - (y_j - \bar{y}) / \hat{y})
 *         = N * (\sum_i w_i(\bar{x_i} - \bar{x_i}) / \hat{x_i} - (\bar{y_j} - \bar{y}) / \hat{y})
 *         = 0
 * }}}
 *
 * As a result, the first derivative of the total objective function only depends on
 * the training dataset, which can be easily computed in distributed fashion, and is
 * sparse format friendly.
 * {{{
 * \frac{\partial L}{\partial\w_i} = 1/N ((\sum_j diff_j x_{ij} / \hat{x_i})
 * }}},
 *
 * @param coefficients The coefficients corresponding to the features.
 * @param labelStd The standard deviation value of the label.
 * @param labelMean The mean value of the label.
 * @param fitIntercept Whether to fit an intercept term.
 * @param featuresStd The standard deviation values of the features.
 * @param featuresMean The mean values of the features.
 */
private class LeastSquaresAggregator(
    coefficients: Vector,
    labelStd: Double,
    labelMean: Double,
    fitIntercept: Boolean,
    featuresStd: Array[Double],
    featuresMean: Array[Double]) extends Serializable {

  private var totalCnt: Long = 0L
  private var weightSum: Double = 0.0
  private var lossSum = 0.0

  private val (effectiveCoefficientsArray: Array[Double], offset: Double, dim: Int) = {
    val coefficientsArray = coefficients.toArray.clone()
    var sum = 0.0
    var i = 0
    val len = coefficientsArray.length
    while (i < len) {
      if (featuresStd(i) != 0.0) {
        coefficientsArray(i) /=  featuresStd(i)
        sum += coefficientsArray(i) * featuresMean(i)
      } else {
        coefficientsArray(i) = 0.0
      }
      i += 1
    }
    val offset = if (fitIntercept) labelMean / labelStd - sum else 0.0
    (coefficientsArray, offset, coefficientsArray.length)
  }

  private val effectiveCoefficientsVector = Vectors.dense(effectiveCoefficientsArray)

  private val gradientSumArray = Array.ofDim[Double](dim)

  /**
   * Add a new training instance to this LeastSquaresAggregator, and update the loss and gradient
   * of the objective function.
   *
   * @param instance The instance of data point to be added.
   * @return This LeastSquaresAggregator object.
   */
  def add(instance: Instance): this.type = {
    instance match { case Instance(label, weight, features) =>
      require(dim == features.size, s"Dimensions mismatch when adding new sample." +
        s" Expecting $dim but got ${features.size}.")
      require(weight >= 0.0, s"instance weight, ${weight} has to be >= 0.0")

      if (weight == 0.0) return this

      val diff = dot(features, effectiveCoefficientsVector) - label / labelStd + offset

      if (diff != 0) {
        val localGradientSumArray = gradientSumArray
        features.foreachActive { (index, value) =>
          if (featuresStd(index) != 0.0 && value != 0.0) {
            localGradientSumArray(index) += weight * diff * value / featuresStd(index)
          }
        }
        lossSum += weight * diff * diff / 2.0
      }

      totalCnt += 1
      weightSum += weight
      this
    }
  }

  /**
   * Merge another LeastSquaresAggregator, and update the loss and gradient
   * of the objective function.
   * (Note that it's in place merging; as a result, `this` object will be modified.)
   *
   * @param other The other LeastSquaresAggregator to be merged.
   * @return This LeastSquaresAggregator object.
   */
  def merge(other: LeastSquaresAggregator): this.type = {
    require(dim == other.dim, s"Dimensions mismatch when merging with another " +
      s"LeastSquaresAggregator. Expecting $dim but got ${other.dim}.")

    if (other.weightSum != 0) {
      totalCnt += other.totalCnt
      weightSum += other.weightSum
      lossSum += other.lossSum

      var i = 0
      val localThisGradientSumArray = this.gradientSumArray
      val localOtherGradientSumArray = other.gradientSumArray
      while (i < dim) {
        localThisGradientSumArray(i) += localOtherGradientSumArray(i)
        i += 1
      }
    }
    this
  }

  def count: Long = totalCnt

  def loss: Double = {
    require(weightSum > 0.0, s"The effective number of instances should be " +
      s"greater than 0.0, but $weightSum.")
    lossSum / weightSum
  }

  def gradient: Vector = {
    require(weightSum > 0.0, s"The effective number of instances should be " +
      s"greater than 0.0, but $weightSum.")
    val result = Vectors.dense(gradientSumArray.clone())
    scal(1.0 / weightSum, result)
    result
  }
}

/**
 * LeastSquaresCostFun implements Breeze's DiffFunction[T] for Least Squares cost.
 * It returns the loss and gradient with L2 regularization at a particular point (coefficients).
 * It's used in Breeze's convex optimization routines.
 */
private class LeastSquaresCostFun(
    instances: RDD[Instance],
    labelStd: Double,
    labelMean: Double,
    fitIntercept: Boolean,
    standardization: Boolean,
    featuresStd: Array[Double],
    featuresMean: Array[Double],
    effectiveL2regParam: Double) extends DiffFunction[BDV[Double]] {

  override def calculate(coefficients: BDV[Double]): (Double, BDV[Double]) = {
    val coeffs = Vectors.fromBreeze(coefficients)

    val leastSquaresAggregator = {
      val seqOp = (c: LeastSquaresAggregator, instance: Instance) => c.add(instance)
      val combOp = (c1: LeastSquaresAggregator, c2: LeastSquaresAggregator) => c1.merge(c2)

      instances.treeAggregate(
        new LeastSquaresAggregator(coeffs, labelStd, labelMean, fitIntercept, featuresStd,
          featuresMean))(seqOp, combOp)
    }

    val totalGradientArray = leastSquaresAggregator.gradient.toArray

    val regVal = if (effectiveL2regParam == 0.0) {
      0.0
    } else {
      var sum = 0.0
      coeffs.foreachActive { (index, value) =>
        // The following code will compute the loss of the regularization; also
        // the gradient of the regularization, and add back to totalGradientArray.
        sum += {
          if (standardization) {
            totalGradientArray(index) += effectiveL2regParam * value
            value * value
          } else {
            if (featuresStd(index) != 0.0) {
              // If `standardization` is false, we still standardize the data
              // to improve the rate of convergence; as a result, we have to
              // perform this reverse standardization by penalizing each component
              // differently to get effectively the same objective function when
              // the training dataset is not standardized.
              val temp = value / (featuresStd(index) * featuresStd(index))
              totalGradientArray(index) += effectiveL2regParam * temp
              value * temp
            } else {
              0.0
            }
          }
        }
      }
      0.5 * effectiveL2regParam * sum
    }

    (leastSquaresAggregator.loss + regVal, new BDV(totalGradientArray))
  }
}<|MERGE_RESOLUTION|>--- conflicted
+++ resolved
@@ -169,14 +169,10 @@
       val coefficients = Vectors.sparse(numFeatures, Seq())
       val intercept = yMean
 
-<<<<<<< HEAD
-      val model = new LinearRegressionModel(uid, weights, intercept)
+      val model = new LinearRegressionModel(uid, coefficients, intercept)
       // Handle possible missing or invalid prediction columns
       val (summaryModel, predictionColName) = model.findSummaryModelAndPredictionCol()
 
-=======
-      val model = new LinearRegressionModel(uid, coefficients, intercept)
->>>>>>> 075a0b65
       val trainingSummary = new LinearRegressionTrainingSummary(
         summaryModel.transform(dataset),
         predictionColName,
@@ -268,14 +264,10 @@
 
     if (handlePersistence) instances.unpersist()
 
-<<<<<<< HEAD
-    val model = copyValues(new LinearRegressionModel(uid, weights, intercept))
+    val model = copyValues(new LinearRegressionModel(uid, coefficients, intercept))
     // Handle possible missing or invalid prediction columns
     val (summaryModel, predictionColName) = model.findSummaryModelAndPredictionCol()
 
-=======
-    val model = copyValues(new LinearRegressionModel(uid, coefficients, intercept))
->>>>>>> 075a0b65
     val trainingSummary = new LinearRegressionTrainingSummary(
       summaryModel.transform(dataset),
       predictionColName,
