--- conflicted
+++ resolved
@@ -436,10 +436,6 @@
    *                    respectively. Make sure that the params are initialized before this method
    *                    gets called.
    */
-<<<<<<< HEAD
-  // @varargs
-=======
->>>>>>> 29926238
   protected final def setDefault(paramPairs: ParamPair[_]*): this.type = {
     paramPairs.foreach { p =>
       setDefault(p.param.asInstanceOf[Param[Any]], p.value)
