--- conflicted
+++ resolved
@@ -24,20 +24,16 @@
 import org.apache.spark.ml.param.shared.{HasInputCol, HasOutputCol}
 import org.apache.spark.ml.param.{BooleanParam, Param, ParamMap, StringArrayParam}
 import org.apache.spark.ml.util._
-<<<<<<< HEAD
-=======
 import org.apache.spark.sql.{DataFrame, Dataset}
->>>>>>> dbacd999
 import org.apache.spark.sql.functions.{col, udf}
 import org.apache.spark.sql.types.{ArrayType, StringType, StructType}
-import org.apache.spark.sql.{DataFrame, Dataset}
 
 /**
-  * :: Experimental ::
-  * A feature transformer that filters out stop words from input.
-  * Note: null values from input array are preserved unless adding null to stopWords explicitly.
-  * @see [[http://en.wikipedia.org/wiki/Stop_words]]
-  */
+ * :: Experimental ::
+ * A feature transformer that filters out stop words from input.
+ * Note: null values from input array are preserved unless adding null to stopWords explicitly.
+ * @see [[http://en.wikipedia.org/wiki/Stop_words]]
+ */
 @Experimental
 class StopWordsRemover(override val uid: String)
   extends Transformer with HasInputCol with HasOutputCol with DefaultParamsWritable {
@@ -87,7 +83,6 @@
   val locale: Param[String] = new Param[String](this, "locale",
     "locale for doing a case sensitive comparison")
 
-<<<<<<< HEAD
   /** @group setParam */
   def setLocale(value: String): this.type = set(locale, value)
 
@@ -105,10 +100,6 @@
       val loadedLocale = StopWordsRemover.loadLocale($(locale))
       $(stopWords).filterNot(_ == null).map(_.toLowerCase(loadedLocale)).toSet
     }
-=======
-  @Since("2.0.0")
-  override def transform(dataset: Dataset[_]): DataFrame = {
->>>>>>> dbacd999
     val outputSchema = transformSchema(dataset.schema)
     val t = udf { terms: Seq[String] =>
       terms.filterNot(stopWordsSet.contains)
