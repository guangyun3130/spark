/*
 * Licensed to the Apache Software Foundation (ASF) under one or more
 * contributor license agreements.  See the NOTICE file distributed with
 * this work for additional information regarding copyright ownership.
 * The ASF licenses this file to You under the Apache License, Version 2.0
 * (the "License"); you may not use this file except in compliance with
 * the License.  You may obtain a copy of the License at
 *
 *    http://www.apache.org/licenses/LICENSE-2.0
 *
 * Unless required by applicable law or agreed to in writing, software
 * distributed under the License is distributed on an "AS IS" BASIS,
 * WITHOUT WARRANTIES OR CONDITIONS OF ANY KIND, either express or implied.
 * See the License for the specific language governing permissions and
 * limitations under the License.
 */

package org.apache.spark.ml.regression

import com.github.fommil.netlib.BLAS.{getInstance => blas}

import org.apache.spark.annotation.{Experimental, Since}
import org.apache.spark.internal.Logging
import org.apache.spark.ml.{PredictionModel, Predictor}
import org.apache.spark.ml.param.{Param, ParamMap}
import org.apache.spark.ml.tree.{GBTParams, TreeEnsembleModel, TreeRegressorParams}
import org.apache.spark.ml.tree.impl.GradientBoostedTrees
import org.apache.spark.ml.util.{Identifiable, MetadataUtils}
import org.apache.spark.mllib.linalg.Vector
import org.apache.spark.mllib.regression.LabeledPoint
import org.apache.spark.mllib.tree.configuration.{Algo => OldAlgo}
import org.apache.spark.mllib.tree.loss.{AbsoluteError => OldAbsoluteError, Loss => OldLoss,
  SquaredError => OldSquaredError}
import org.apache.spark.mllib.tree.model.{GradientBoostedTreesModel => OldGBTModel}
import org.apache.spark.rdd.RDD
import org.apache.spark.sql.DataFrame
import org.apache.spark.sql.functions._

/**
 * :: Experimental ::
 * [[http://en.wikipedia.org/wiki/Gradient_boosting Gradient-Boosted Trees (GBTs)]]
 * learning algorithm for regression.
 * It supports both continuous and categorical features.
 */
@Since("1.4.0")
@Experimental
final class GBTRegressor @Since("1.4.0") (@Since("1.4.0") override val uid: String)
  extends Predictor[Vector, GBTRegressor, GBTRegressionModel]
  with GBTParams with TreeRegressorParams with Logging {

  @Since("1.4.0")
  def this() = this(Identifiable.randomUID("gbtr"))

  // Override parameter setters from parent trait for Java API compatibility.

  // Parameters from TreeRegressorParams:
  @Since("1.4.0")
  override def setMaxDepth(value: Int): this.type = super.setMaxDepth(value)

  @Since("1.4.0")
  override def setMaxBins(value: Int): this.type = super.setMaxBins(value)

  @Since("1.4.0")
  override def setMinInstancesPerNode(value: Int): this.type =
    super.setMinInstancesPerNode(value)

  @Since("1.4.0")
  override def setMinInfoGain(value: Double): this.type = super.setMinInfoGain(value)

  @Since("1.4.0")
  override def setMaxMemoryInMB(value: Int): this.type = super.setMaxMemoryInMB(value)

  @Since("1.4.0")
  override def setCacheNodeIds(value: Boolean): this.type = super.setCacheNodeIds(value)

  @Since("1.4.0")
  override def setCheckpointInterval(value: Int): this.type = super.setCheckpointInterval(value)

  /**
   * The impurity setting is ignored for GBT models.
   * Individual trees are built using impurity "Variance."
   */
  @Since("1.4.0")
  override def setImpurity(value: String): this.type = {
    logWarning("GBTRegressor.setImpurity should NOT be used")
    this
  }

  // Parameters from TreeEnsembleParams:
  @Since("1.4.0")
  override def setSubsamplingRate(value: Double): this.type = super.setSubsamplingRate(value)

  @Since("1.4.0")
  override def setSeed(value: Long): this.type = super.setSeed(value)

  // Parameters from GBTParams:
  @Since("1.4.0")
  override def setMaxIter(value: Int): this.type = super.setMaxIter(value)

  @Since("1.4.0")
  override def setStepSize(value: Double): this.type = super.setStepSize(value)

  // Parameters for GBTRegressor:

  /**
   * Loss function which GBT tries to minimize. (case-insensitive)
   * Supported: "squared" (L2) and "absolute" (L1)
   * (default = squared)
   * @group param
   */
  @Since("1.4.0")
  val lossType: Param[String] = new Param[String](this, "lossType", "Loss function which GBT" +
    " tries to minimize (case-insensitive). Supported options:" +
    s" ${GBTRegressor.supportedLossTypes.mkString(", ")}",
    (value: String) => GBTRegressor.supportedLossTypes.contains(value.toLowerCase))

  setDefault(lossType -> "squared")

  /** @group setParam */
  @Since("1.4.0")
  def setLossType(value: String): this.type = set(lossType, value)

  /** @group getParam */
  @Since("1.4.0")
  def getLossType: String = $(lossType).toLowerCase

  /** (private[ml]) Convert new loss to old loss. */
  override private[ml] def getOldLossType: OldLoss = {
    getLossType match {
      case "squared" => OldSquaredError
      case "absolute" => OldAbsoluteError
      case _ =>
        // Should never happen because of check in setter method.
        throw new RuntimeException(s"GBTRegressorParams was given bad loss type: $getLossType")
    }
  }

  override protected def train(dataset: DataFrame): GBTRegressionModel = {
    val categoricalFeatures: Map[Int, Int] =
      MetadataUtils.getCategoricalFeatures(dataset.schema($(featuresCol)))
    val oldDataset: RDD[LabeledPoint] = extractLabeledPoints(dataset)
    val numFeatures = oldDataset.first().features.size
    val boostingStrategy = super.getOldBoostingStrategy(categoricalFeatures, OldAlgo.Regression)
    val (baseLearners, learnerWeights) = GradientBoostedTrees.run(oldDataset, boostingStrategy,
      $(seed))
    new GBTRegressionModel(uid, baseLearners, learnerWeights, numFeatures)
  }

  @Since("1.4.0")
  override def copy(extra: ParamMap): GBTRegressor = defaultCopy(extra)
}

@Since("1.4.0")
@Experimental
object GBTRegressor {
  // The losses below should be lowercase.
  /** Accessor for supported loss settings: squared (L2), absolute (L1) */
  @Since("1.4.0")
  final val supportedLossTypes: Array[String] = Array("squared", "absolute").map(_.toLowerCase)
}

/**
 * :: Experimental ::
 *
 * [[http://en.wikipedia.org/wiki/Gradient_boosting Gradient-Boosted Trees (GBTs)]]
 * model for regression.
 * It supports both continuous and categorical features.
 * @param _trees  Decision trees in the ensemble.
 * @param _treeWeights  Weights for the decision trees in the ensemble.
 */
@Since("1.4.0")
@Experimental
final class GBTRegressionModel private[ml](
    override val uid: String,
    private val _trees: Array[DecisionTreeRegressionModel],
    private val _treeWeights: Array[Double],
    override val numFeatures: Int,
    val useCodeGen: Boolean = false)
  extends PredictionModel[Vector, GBTRegressionModel]
  with TreeEnsembleModel[DecisionTreeRegressionModel] with Serializable {

  require(_trees.nonEmpty, "GBTRegressionModel requires at least 1 tree.")
  require(_trees.length == _treeWeights.length, "GBTRegressionModel given trees, treeWeights of" +
    s" non-matching lengths (${_trees.length}, ${_treeWeights.length}, respectively).")

  /**
   * Construct a GBTRegressionModel
   * @param _trees  Decision trees in the ensemble.
   * @param _treeWeights  Weights for the decision trees in the ensemble.
   */
  @Since("1.4.0")
  def this(uid: String, _trees: Array[DecisionTreeRegressionModel], _treeWeights: Array[Double]) =
    this(uid, _trees, _treeWeights, -1)

  @Since("1.4.0")
  override def trees: Array[DecisionTreeRegressionModel] = _trees

  @Since("1.4.0")
  override def treeWeights: Array[Double] = _treeWeights

  // We use two vals with options rather than lazy vals since we want the codeGen to be
  // eagerly evaluated.
  val (treePredictors, codeGenPredictors) = if (useCodeGen) {
    (None, Some(_trees.map(_.codeGenPredictor())))
  } else {
    (Some(_trees.map(_.predictor())), None)
  }

  override protected def transformImpl(dataset: DataFrame): DataFrame = {
    val bcastModel = dataset.sqlContext.sparkContext.broadcast(this)
    val predictUDF = udf { (features: Any) =>
      bcastModel.value.predict(features.asInstanceOf[Vector])
    }
    dataset.withColumn($(predictionCol), predictUDF(col($(featuresCol))))
  }


  override protected def predict(features: Vector): Double = {
    // TODO: When we add a generic Boosting class, handle transform there?  SPARK-7129
    // Classifies by thresholding sum of weighted tree predictions
    val treePredictions: Array[Double] = if (useCodeGen) {
      codeGenPredictors.get.map(_.apply(features))
    } else {
      treePredictors.get.map(_(features))
    }
    blas.ddot(numTrees, treePredictions, 1, _treeWeights, 1)
  }

  /** Number of trees in ensemble */
  val numTrees: Int = trees.length

  @Since("1.4.0")
  override def copy(extra: ParamMap): GBTRegressionModel = {
    copyValues(new GBTRegressionModel(uid, _trees, _treeWeights, numFeatures),
      extra).setParent(parent)
  }

  @Since("1.4.0")
  override def toString: String = {
    s"GBTRegressionModel (uid=$uid) with $numTrees trees"
  }

  /**
<<<<<<< HEAD
   * Convert this GBT Model to a model using code generation.
   * There is diminishing returns as the number of trees in the model increases, in DB's testing
   * around ~400 is where it starts to make sense to not use code generation.
   * This may be replaced with a different mechanism to control code generation in future versions.
   */
  @Experimental
  @Since("1.7.0")
  def toCodeGen(): GBTRegressionModel = {
    if (!useCodeGen) {
      val extra = ParamMap.empty
      copyValues(new GBTRegressionModel(uid, _trees, _treeWeights, numFeatures, true),
        extra).setParent(parent)
    } else {
      this
    }
  }
=======
   * Estimate of the importance of each feature.
   *
   * Each feature's importance is the average of its importance across all trees in the ensemble
   * The importance vector is normalized to sum to 1. This method is suggested by Hastie et al.
   * (Hastie, Tibshirani, Friedman. "The Elements of Statistical Learning, 2nd Edition." 2001.)
   * and follows the implementation from scikit-learn.
   *
   * @see [[DecisionTreeRegressionModel.featureImportances]]
   */
  @Since("2.0.0")
  lazy val featureImportances: Vector = TreeEnsembleModel.featureImportances(trees, numFeatures)
>>>>>>> 72544d6f

  /** (private[ml]) Convert to a model in the old API */
  private[ml] def toOld: OldGBTModel = {
    new OldGBTModel(OldAlgo.Regression, _trees.map(_.toOld), _treeWeights)
  }
}

private[ml] object GBTRegressionModel {

  /** (private[ml]) Convert a model from the old API */
  def fromOld(
      oldModel: OldGBTModel,
      parent: GBTRegressor,
      categoricalFeatures: Map[Int, Int],
      numFeatures: Int = -1): GBTRegressionModel = {
    require(oldModel.algo == OldAlgo.Regression, "Cannot convert GradientBoostedTreesModel" +
      s" with algo=${oldModel.algo} (old API) to GBTRegressionModel (new API).")
    val newTrees = oldModel.trees.map { tree =>
      // parent for each tree is null since there is no good way to set this.
      DecisionTreeRegressionModel.fromOld(tree, null, categoricalFeatures)
    }
    val uid = if (parent != null) parent.uid else Identifiable.randomUID("gbtr")
    new GBTRegressionModel(uid, newTrees, oldModel.treeWeights, numFeatures)
  }
}<|MERGE_RESOLUTION|>--- conflicted
+++ resolved
@@ -241,14 +241,13 @@
   }
 
   /**
-<<<<<<< HEAD
    * Convert this GBT Model to a model using code generation.
    * There is diminishing returns as the number of trees in the model increases, in DB's testing
    * around ~400 is where it starts to make sense to not use code generation.
    * This may be replaced with a different mechanism to control code generation in future versions.
    */
   @Experimental
-  @Since("1.7.0")
+  @Since("2.0.0")
   def toCodeGen(): GBTRegressionModel = {
     if (!useCodeGen) {
       val extra = ParamMap.empty
@@ -258,7 +257,8 @@
       this
     }
   }
-=======
+
+  /**
    * Estimate of the importance of each feature.
    *
    * Each feature's importance is the average of its importance across all trees in the ensemble
@@ -270,7 +270,6 @@
    */
   @Since("2.0.0")
   lazy val featureImportances: Vector = TreeEnsembleModel.featureImportances(trees, numFeatures)
->>>>>>> 72544d6f
 
   /** (private[ml]) Convert to a model in the old API */
   private[ml] def toOld: OldGBTModel = {
