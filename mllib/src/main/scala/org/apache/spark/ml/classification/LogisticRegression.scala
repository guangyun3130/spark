/*
 * Licensed to the Apache Software Foundation (ASF) under one or more
 * contributor license agreements.  See the NOTICE file distributed with
 * this work for additional information regarding copyright ownership.
 * The ASF licenses this file to You under the Apache License, Version 2.0
 * (the "License"); you may not use this file except in compliance with
 * the License.  You may obtain a copy of the License at
 *
 *    http://www.apache.org/licenses/LICENSE-2.0
 *
 * Unless required by applicable law or agreed to in writing, software
 * distributed under the License is distributed on an "AS IS" BASIS,
 * WITHOUT WARRANTIES OR CONDITIONS OF ANY KIND, either express or implied.
 * See the License for the specific language governing permissions and
 * limitations under the License.
 */

package org.apache.spark.ml.classification

import scala.collection.mutable

import breeze.linalg.{DenseVector => BDV, SparseVector => BSV, Vector => BV}
import breeze.optimize.{CachedDiffFunction, DiffFunction, LBFGS => BreezeLBFGS, OWLQN => BreezeOWLQN}
import org.apache.hadoop.fs.Path

import org.apache.spark.SparkException
import org.apache.spark.annotation.{Experimental, Since}
import org.apache.spark.internal.Logging
import org.apache.spark.ml.feature.Instance
import org.apache.spark.ml.param._
import org.apache.spark.ml.param.shared._
import org.apache.spark.ml.util._
import org.apache.spark.mllib.evaluation.BinaryClassificationMetrics
import org.apache.spark.mllib.linalg._
import org.apache.spark.mllib.linalg.BLAS._
import org.apache.spark.mllib.stat.MultivariateOnlineSummarizer
import org.apache.spark.mllib.util.MLUtils
import org.apache.spark.rdd.RDD
import org.apache.spark.sql.{DataFrame, Dataset, Row}
import org.apache.spark.sql.functions.{col, lit}
import org.apache.spark.sql.types.DoubleType
import org.apache.spark.storage.StorageLevel

/**
 * Params for logistic regression.
 */
private[classification] trait LogisticRegressionParams extends ProbabilisticClassifierParams
  with HasRegParam with HasElasticNetParam with HasMaxIter with HasFitIntercept with HasTol
  with HasStandardization with HasWeightCol with HasThreshold {

  /**
   * Set threshold in binary classification, in range [0, 1].
   *
   * If the estimated probability of class label 1 is > threshold, then predict 1, else 0.
   * A high threshold encourages the model to predict 0 more often;
   * a low threshold encourages the model to predict 1 more often.
   *
   * Note: Calling this with threshold p is equivalent to calling `setThresholds(Array(1-p, p))`.
   *       When [[setThreshold()]] is called, any user-set value for [[thresholds]] will be cleared.
   *       If both [[threshold]] and [[thresholds]] are set in a ParamMap, then they must be
   *       equivalent.
   *
   * Default is 0.5.
   * @group setParam
   */
  def setThreshold(value: Double): this.type = {
    if (isSet(thresholds)) clear(thresholds)
    set(threshold, value)
  }

  /**
   * Get threshold for binary classification.
   *
   * If [[threshold]] is set, returns that value.
   * Otherwise, if [[thresholds]] is set with length 2 (i.e., binary classification),
   * this returns the equivalent threshold: {{{1 / (1 + thresholds(0) / thresholds(1))}}}.
   * Otherwise, returns [[threshold]] default value.
   *
   * @group getParam
   * @throws IllegalArgumentException if [[thresholds]] is set to an array of length other than 2.
   */
  override def getThreshold: Double = {
    checkThresholdConsistency()
    if (isSet(thresholds)) {
      val ts = $(thresholds)
      require(ts.length == 2, "Logistic Regression getThreshold only applies to" +
        " binary classification, but thresholds has length != 2.  thresholds: " + ts.mkString(","))
      1.0 / (1.0 + ts(0) / ts(1))
    } else {
      $(threshold)
    }
  }

  /**
   * Set thresholds in multiclass (or binary) classification to adjust the probability of
   * predicting each class. Array must have length equal to the number of classes, with values >= 0.
   * The class with largest value p/t is predicted, where p is the original probability of that
   * class and t is the class' threshold.
   *
   * Note: When [[setThresholds()]] is called, any user-set value for [[threshold]] will be cleared.
   *       If both [[threshold]] and [[thresholds]] are set in a ParamMap, then they must be
   *       equivalent.
   *
   * @group setParam
   */
  def setThresholds(value: Array[Double]): this.type = {
    if (isSet(threshold)) clear(threshold)
    set(thresholds, value)
  }

  /**
   * Get thresholds for binary or multiclass classification.
   *
   * If [[thresholds]] is set, return its value.
   * Otherwise, if [[threshold]] is set, return the equivalent thresholds for binary
   * classification: (1-threshold, threshold).
   * If neither are set, throw an exception.
   *
   * @group getParam
   */
  override def getThresholds: Array[Double] = {
    checkThresholdConsistency()
    if (!isSet(thresholds) && isSet(threshold)) {
      val t = $(threshold)
      Array(1-t, t)
    } else {
      $(thresholds)
    }
  }

  /**
   * If [[threshold]] and [[thresholds]] are both set, ensures they are consistent.
   * @throws IllegalArgumentException if [[threshold]] and [[thresholds]] are not equivalent
   */
  protected def checkThresholdConsistency(): Unit = {
    if (isSet(threshold) && isSet(thresholds)) {
      val ts = $(thresholds)
      require(ts.length == 2, "Logistic Regression found inconsistent values for threshold and" +
        s" thresholds.  Param threshold is set (${$(threshold)}), indicating binary" +
        s" classification, but Param thresholds is set with length ${ts.length}." +
        " Clear one Param value to fix this problem.")
      val t = 1.0 / (1.0 + ts(0) / ts(1))
      require(math.abs($(threshold) - t) < 1E-5, "Logistic Regression getThreshold found" +
        s" inconsistent values for threshold (${$(threshold)}) and thresholds (equivalent to $t)")
    }
  }

  override def validateParams(): Unit = {
    checkThresholdConsistency()
  }
}

/**
 * :: Experimental ::
 * Logistic regression.
 * Currently, this class only supports binary classification.  It will support multiclass
 * in the future.
 */
@Since("1.2.0")
@Experimental
class LogisticRegression @Since("1.2.0") (
    @Since("1.4.0") override val uid: String)
  extends ProbabilisticClassifier[Vector, LogisticRegression, LogisticRegressionModel]
  with LogisticRegressionParams with DefaultParamsWritable with Logging {

  @Since("1.4.0")
  def this() = this(Identifiable.randomUID("logreg"))

  /**
   * Set the regularization parameter.
   * Default is 0.0.
   * @group setParam
   */
  @Since("1.2.0")
  def setRegParam(value: Double): this.type = set(regParam, value)
  setDefault(regParam -> 0.0)

  /**
   * Set the ElasticNet mixing parameter.
   * For alpha = 0, the penalty is an L2 penalty. For alpha = 1, it is an L1 penalty.
   * For 0 < alpha < 1, the penalty is a combination of L1 and L2.
   * Default is 0.0 which is an L2 penalty.
   * @group setParam
   */
  @Since("1.4.0")
  def setElasticNetParam(value: Double): this.type = set(elasticNetParam, value)
  setDefault(elasticNetParam -> 0.0)

  /**
   * Set the maximum number of iterations.
   * Default is 100.
   * @group setParam
   */
  @Since("1.2.0")
  def setMaxIter(value: Int): this.type = set(maxIter, value)
  setDefault(maxIter -> 100)

  /**
   * Set the convergence tolerance of iterations.
   * Smaller value will lead to higher accuracy with the cost of more iterations.
   * Default is 1E-6.
   * @group setParam
   */
  @Since("1.4.0")
  def setTol(value: Double): this.type = set(tol, value)
  setDefault(tol -> 1E-6)

  /**
   * Whether to fit an intercept term.
   * Default is true.
   * @group setParam
   */
  @Since("1.4.0")
  def setFitIntercept(value: Boolean): this.type = set(fitIntercept, value)
  setDefault(fitIntercept -> true)

  /**
   * Whether to standardize the training features before fitting the model.
   * The coefficients of models will be always returned on the original scale,
   * so it will be transparent for users. Note that with/without standardization,
   * the models should be always converged to the same solution when no regularization
   * is applied. In R's GLMNET package, the default behavior is true as well.
   * Default is true.
   * @group setParam
   */
  @Since("1.5.0")
  def setStandardization(value: Boolean): this.type = set(standardization, value)
  setDefault(standardization -> true)

  @Since("1.5.0")
  override def setThreshold(value: Double): this.type = super.setThreshold(value)

  @Since("1.5.0")
  override def getThreshold: Double = super.getThreshold

  /**
   * Whether to over-/under-sample training instances according to the given weights in weightCol.
   * If empty, all instances are treated equally (weight 1.0).
   * Default is empty, so all instances have weight one.
   * @group setParam
   */
  @Since("1.6.0")
  def setWeightCol(value: String): this.type = set(weightCol, value)
  setDefault(weightCol -> "")

  @Since("1.5.0")
  override def setThresholds(value: Array[Double]): this.type = super.setThresholds(value)

  @Since("1.5.0")
  override def getThresholds: Array[Double] = super.getThresholds

  private var optInitialModel: Option[LogisticRegressionModel] = None

  /** @group setParam */
  private[spark] def setInitialModel(model: LogisticRegressionModel): this.type = {
    this.optInitialModel = Some(model)
    this
  }

<<<<<<< HEAD
  /**
   * Whether to use sparse data structures when aggregating feature info. This is {@code false} by
   * default. It should be set to {@code true} if the number of actual features which exist across
   * your whole training set is much less than the size of your feature vectors.
   *
   * @group param
   */
  @Since("2.0.0")
  final val useSparseAgg: BooleanParam = new BooleanParam(
      this, "useSparseAgg", "use sparse data structure when aggregating feature stats?")

  /** @group getParam */
  @Since("2.0.0")
  def getUseSparseAgg: Boolean = $(useSparseAgg)

  /** @group setParam */
  @Since("2.0.0")
  def setUseSparseAgg(value: Boolean): this.type = set(useSparseAgg, value)

  setDefault(useSparseAgg -> false)

  override protected[spark] def train(dataset: DataFrame): LogisticRegressionModel = {
=======
  override protected[spark] def train(dataset: Dataset[_]): LogisticRegressionModel = {
>>>>>>> 9e785079
    val handlePersistence = dataset.rdd.getStorageLevel == StorageLevel.NONE
    train(dataset, handlePersistence)
  }

  protected[spark] def train(dataset: Dataset[_], handlePersistence: Boolean):
      LogisticRegressionModel = {
    val w = if ($(weightCol).isEmpty) lit(1.0) else col($(weightCol))
    val instances: RDD[Instance] =
      dataset.select(col($(labelCol)).cast(DoubleType), w, col($(featuresCol))).rdd.map {
        case Row(label: Double, weight: Double, features: Vector) =>
          Instance(label, weight, features)
      }

    if (handlePersistence) instances.persist(StorageLevel.MEMORY_AND_DISK)

    val instr = Instrumentation.create(this, instances)
    instr.logParams(regParam, elasticNetParam, standardization, threshold,
      maxIter, tol, fitIntercept)

    val (summarizer, labelSummarizer) = {
      val seqOp = (c: (MultivariateOnlineSummarizer, MultiClassSummarizer),
        instance: Instance) =>
          (c._1.add(instance.features, instance.weight), c._2.add(instance.label, instance.weight))

      val combOp = (c1: (MultivariateOnlineSummarizer, MultiClassSummarizer),
        c2: (MultivariateOnlineSummarizer, MultiClassSummarizer)) =>
          (c1._1.merge(c2._1), c1._2.merge(c2._2))

      instances.treeAggregate(
        new MultivariateOnlineSummarizer($(useSparseAgg)), new MultiClassSummarizer)(seqOp, combOp)
    }

    val histogram = labelSummarizer.histogram
    val numInvalid = labelSummarizer.countInvalid
    val numClasses = histogram.length
    val numFeatures = summarizer.mean.size

    instr.logNumClasses(numClasses)
    instr.logNumFeatures(numFeatures)

    val (coefficients, intercept, objectiveHistory) = {
      if (numInvalid != 0) {
        val msg = s"Classification labels should be in {0 to ${numClasses - 1} " +
          s"Found $numInvalid invalid labels."
        logError(msg)
        throw new SparkException(msg)
      }

      if (numClasses > 2) {
        val msg = s"Currently, LogisticRegression with ElasticNet in ML package only supports " +
          s"binary classification. Found $numClasses in the input dataset."
        logError(msg)
        throw new SparkException(msg)
      } else if ($(fitIntercept) && numClasses == 2 && histogram(0) == 0.0) {
        logWarning(s"All labels are one and fitIntercept=true, so the coefficients will be " +
          s"zeros and the intercept will be positive infinity; as a result, " +
          s"training is not needed.")
        (Vectors.sparse(numFeatures, Seq()), Double.PositiveInfinity, Array.empty[Double])
      } else if ($(fitIntercept) && numClasses == 1) {
        logWarning(s"All labels are zero and fitIntercept=true, so the coefficients will be " +
          s"zeros and the intercept will be negative infinity; as a result, " +
          s"training is not needed.")
        (Vectors.sparse(numFeatures, Seq()), Double.NegativeInfinity, Array.empty[Double])
      } else {
        if (!$(fitIntercept) && numClasses == 2 && histogram(0) == 0.0) {
          logWarning(s"All labels are one and fitIntercept=false. It's a dangerous ground, " +
            s"so the algorithm may not converge.")
        } else if (!$(fitIntercept) && numClasses == 1) {
          logWarning(s"All labels are zero and fitIntercept=false. It's a dangerous ground, " +
            s"so the algorithm may not converge.")
        }

    val featuresStd: Vector = VectorBuilders.fromVector(summarizer.variance)
        .mapActive((i, v) => math.sqrt(v)).toVector

        val regParamL1 = $(elasticNetParam) * $(regParam)
        val regParamL2 = (1.0 - $(elasticNetParam)) * $(regParam)

    val costFun = new LogisticCostFun(instances, numClasses, $(fitIntercept), $(standardization),
      featuresStd, regParamL2, $(useSparseAgg))

        val optimizer = if ($(elasticNetParam) == 0.0 || $(regParam) == 0.0) {
          new BreezeLBFGS[BV[Double]]($(maxIter), 10, $(tol))
        } else {
          val standardizationParam = $(standardization)
          def regParamL1Fun = (index: Int) => {
            // Remove the L1 penalization on the intercept
            if (index == numFeatures) {
              0.0
            } else {
              if (standardizationParam) {
                regParamL1
              } else {
                // If `standardization` is false, we still standardize the data
                // to improve the rate of convergence; as a result, we have to
                // perform this reverse standardization by penalizing each component
                // differently to get effectively the same objective function when
                // the training dataset is not standardized.
                if (featuresStd(index) != 0.0) regParamL1 / featuresStd(index) else 0.0
              }
            }
          }
          new BreezeOWLQN[Int, BV[Double]]($(maxIter), 10, regParamL1Fun, $(tol))
        }

        val initialCoefficientsWithIntercept = {
          val size = if ($(fitIntercept)) numFeatures + 1 else numFeatures
          VectorBuilders.create(size, $(useSparseAgg))
        }

        if (optInitialModel.isDefined && optInitialModel.get.coefficients.size != numFeatures) {
          val vec = optInitialModel.get.coefficients
          logWarning(
            s"Initial coefficients provided $vec did not match the expected size $numFeatures")
        }

        if (optInitialModel.isDefined && optInitialModel.get.coefficients.size == numFeatures) {
          optInitialModel.get.coefficients.foreachActive { case (index, value) =>
            initialCoefficientsWithIntercept.set(index, value)
          }
          if ($(fitIntercept)) {
            initialCoefficientsWithIntercept(numFeatures) == optInitialModel.get.intercept
          }
        } else if ($(fitIntercept)) {
          /*
             For binary logistic regression, when we initialize the coefficients as zeros,
             it will converge faster if we initialize the intercept such that
             it follows the distribution of the labels.

             {{{
               P(0) = 1 / (1 + \exp(b)), and
               P(1) = \exp(b) / (1 + \exp(b))
             }}}, hence
             {{{
               b = \log{P(1) / P(0)} = \log{count_1 / count_0}
             }}}
           */
          initialCoefficientsWithIntercept.set(numFeatures, math.log(
            histogram(1) / histogram(0)))
        }

        val states = optimizer.iterations(new CachedDiffFunction(costFun),
            initialCoefficientsWithIntercept.toVector.toBreeze)

        /*
           Note that in Logistic Regression, the objective history (loss + regularization)
           is log-likelihood which is invariance under feature standardization. As a result,
           the objective history from optimizer is the same as the one in the original space.
         */
        val arrayBuilder = mutable.ArrayBuilder.make[Double]
        var state: optimizer.State = null
        while (states.hasNext) {
          state = states.next()
          arrayBuilder += state.adjustedValue
        }

        if (state == null) {
          val msg = s"${optimizer.getClass.getName} failed."
          logError(msg)
          throw new SparkException(msg)
        }

        /*
           The coefficients are trained in the scaled space; we're converting them back to
           the original space.
           Note that the intercept in scaled space and original space is the same;
           as a result, no scaling is needed.
         */
        val rawCoefficients: VectorBuilder = VectorBuilders.fromVector(Vectors.fromBreeze(state.x))
        rawCoefficients.foreachActive { (i, v) =>
          if (i < featuresStd.size) {
            rawCoefficients.set(i, v * (if (featuresStd(i) != 0.0) 1.0 / featuresStd(i) else 0.0))
          }
        }

        if ($(fitIntercept)) {
          (rawCoefficients.dropRight(1).toVector, rawCoefficients.last, arrayBuilder.result())
        } else {
          (rawCoefficients.toVector, 0.0, arrayBuilder.result())
        }
      }
    }

    if (handlePersistence) instances.unpersist()

    val model = copyValues(new LogisticRegressionModel(uid, coefficients, intercept))
    val (summaryModel, probabilityColName) = model.findSummaryModelAndProbabilityCol()
    val logRegSummary = new BinaryLogisticRegressionTrainingSummary(
      summaryModel.transform(dataset),
      probabilityColName,
      $(labelCol),
      $(featuresCol),
      objectiveHistory)
    val m = model.setSummary(logRegSummary)
    instr.logSuccess(m)
    m
  }

  @Since("1.4.0")
  override def copy(extra: ParamMap): LogisticRegression = defaultCopy(extra)
}

@Since("1.6.0")
object LogisticRegression extends DefaultParamsReadable[LogisticRegression] {

  @Since("1.6.0")
  override def load(path: String): LogisticRegression = super.load(path)
}

/**
 * :: Experimental ::
 * Model produced by [[LogisticRegression]].
 */
@Since("1.4.0")
@Experimental
class LogisticRegressionModel private[spark] (
    @Since("1.4.0") override val uid: String,
    @Since("1.6.0") val coefficients: Vector,
    @Since("1.3.0") val intercept: Double)
  extends ProbabilisticClassificationModel[Vector, LogisticRegressionModel]
  with LogisticRegressionParams with MLWritable {

  @deprecated("Use coefficients instead.", "1.6.0")
  def weights: Vector = coefficients

  @Since("1.5.0")
  override def setThreshold(value: Double): this.type = super.setThreshold(value)

  @Since("1.5.0")
  override def getThreshold: Double = super.getThreshold

  @Since("1.5.0")
  override def setThresholds(value: Array[Double]): this.type = super.setThresholds(value)

  @Since("1.5.0")
  override def getThresholds: Array[Double] = super.getThresholds

  /** Margin (rawPrediction) for class label 1.  For binary classification only. */
  private val margin: Vector => Double = (features) => {
    BLAS.dot(features, coefficients) + intercept
  }

  /** Score (probability) for class label 1.  For binary classification only. */
  private val score: Vector => Double = (features) => {
    val m = margin(features)
    1.0 / (1.0 + math.exp(-m))
  }

  @Since("1.6.0")
  override val numFeatures: Int = coefficients.size

  @Since("1.3.0")
  override val numClasses: Int = 2

  private var trainingSummary: Option[LogisticRegressionTrainingSummary] = None

  /**
   * Gets summary of model on training set. An exception is
   * thrown if `trainingSummary == None`.
   */
  @Since("1.5.0")
  def summary: LogisticRegressionTrainingSummary = trainingSummary.getOrElse {
    throw new SparkException("No training summary available for this LogisticRegressionModel")
  }

  /**
   * If the probability column is set returns the current model and probability column,
   * otherwise generates a new column and sets it as the probability column on a new copy
   * of the current model.
   */
  private[classification] def findSummaryModelAndProbabilityCol():
      (LogisticRegressionModel, String) = {
    $(probabilityCol) match {
      case "" =>
        val probabilityColName = "probability_" + java.util.UUID.randomUUID.toString
        (copy(ParamMap.empty).setProbabilityCol(probabilityColName), probabilityColName)
      case p => (this, p)
    }
  }

  private[classification] def setSummary(
      summary: LogisticRegressionTrainingSummary): this.type = {
    this.trainingSummary = Some(summary)
    this
  }

  /** Indicates whether a training summary exists for this model instance. */
  @Since("1.5.0")
  def hasSummary: Boolean = trainingSummary.isDefined

  /**
   * Evaluates the model on a test dataset.
   * @param dataset Test dataset to evaluate model on.
   */
  @Since("2.0.0")
  def evaluate(dataset: Dataset[_]): LogisticRegressionSummary = {
    // Handle possible missing or invalid prediction columns
    val (summaryModel, probabilityColName) = findSummaryModelAndProbabilityCol()
    new BinaryLogisticRegressionSummary(summaryModel.transform(dataset),
      probabilityColName, $(labelCol), $(featuresCol))
  }

  /**
   * Predict label for the given feature vector.
   * The behavior of this can be adjusted using [[thresholds]].
   */
  override protected def predict(features: Vector): Double = {
    // Note: We should use getThreshold instead of $(threshold) since getThreshold is overridden.
    if (score(features) > getThreshold) 1 else 0
  }

  override protected def raw2probabilityInPlace(rawPrediction: Vector): Vector = {
    rawPrediction match {
      case dv: DenseVector =>
        var i = 0
        val size = dv.size
        while (i < size) {
          dv.values(i) = 1.0 / (1.0 + math.exp(-dv.values(i)))
          i += 1
        }
        dv
      case sv: SparseVector =>
        throw new RuntimeException("Unexpected error in LogisticRegressionModel:" +
          " raw2probabilitiesInPlace encountered SparseVector")
    }
  }

  override protected def predictRaw(features: Vector): Vector = {
    val m = margin(features)
    Vectors.dense(-m, m)
  }

  @Since("1.4.0")
  override def copy(extra: ParamMap): LogisticRegressionModel = {
    val newModel = copyValues(new LogisticRegressionModel(uid, coefficients, intercept), extra)
    if (trainingSummary.isDefined) newModel.setSummary(trainingSummary.get)
    newModel.setParent(parent)
  }

  override protected def raw2prediction(rawPrediction: Vector): Double = {
    // Note: We should use getThreshold instead of $(threshold) since getThreshold is overridden.
    val t = getThreshold
    val rawThreshold = if (t == 0.0) {
      Double.NegativeInfinity
    } else if (t == 1.0) {
      Double.PositiveInfinity
    } else {
      math.log(t / (1.0 - t))
    }
    if (rawPrediction(1) > rawThreshold) 1 else 0
  }

  override protected def probability2prediction(probability: Vector): Double = {
    // Note: We should use getThreshold instead of $(threshold) since getThreshold is overridden.
    if (probability(1) > getThreshold) 1 else 0
  }

  /**
   * Returns a [[MLWriter]] instance for this ML instance.
   *
   * For [[LogisticRegressionModel]], this does NOT currently save the training [[summary]].
   * An option to save [[summary]] may be added in the future.
   *
   * This also does not save the [[parent]] currently.
   */
  @Since("1.6.0")
  override def write: MLWriter = new LogisticRegressionModel.LogisticRegressionModelWriter(this)
}


@Since("1.6.0")
object LogisticRegressionModel extends MLReadable[LogisticRegressionModel] {

  @Since("1.6.0")
  override def read: MLReader[LogisticRegressionModel] = new LogisticRegressionModelReader

  @Since("1.6.0")
  override def load(path: String): LogisticRegressionModel = super.load(path)

  /** [[MLWriter]] instance for [[LogisticRegressionModel]] */
  private[LogisticRegressionModel]
  class LogisticRegressionModelWriter(instance: LogisticRegressionModel)
    extends MLWriter with Logging {

    private case class Data(
        numClasses: Int,
        numFeatures: Int,
        intercept: Double,
        coefficients: Vector)

    override protected def saveImpl(path: String): Unit = {
      // Save metadata and Params
      DefaultParamsWriter.saveMetadata(instance, path, sc)
      // Save model data: numClasses, numFeatures, intercept, coefficients
      val data = Data(instance.numClasses, instance.numFeatures, instance.intercept,
        instance.coefficients)
      val dataPath = new Path(path, "data").toString
      sqlContext.createDataFrame(Seq(data)).repartition(1).write.parquet(dataPath)
    }
  }

  private class LogisticRegressionModelReader
    extends MLReader[LogisticRegressionModel] {

    /** Checked against metadata when loading model */
    private val className = classOf[LogisticRegressionModel].getName

    override def load(path: String): LogisticRegressionModel = {
      val metadata = DefaultParamsReader.loadMetadata(path, sc, className)

      val dataPath = new Path(path, "data").toString
      val data = sqlContext.read.format("parquet").load(dataPath)
        .select("numClasses", "numFeatures", "intercept", "coefficients").head()
      // We will need numClasses, numFeatures in the future for multinomial logreg support.
      // val numClasses = data.getInt(0)
      // val numFeatures = data.getInt(1)
      val intercept = data.getDouble(2)
      val coefficients = data.getAs[Vector](3)
      val model = new LogisticRegressionModel(metadata.uid, coefficients, intercept)

      DefaultParamsReader.getAndSetParams(model, metadata)
      model
    }
  }
}


/**
 * MultiClassSummarizer computes the number of distinct labels and corresponding counts,
 * and validates the data to see if the labels used for k class multi-label classification
 * are in the range of {0, 1, ..., k - 1} in a online fashion.
 *
 * Two MultilabelSummarizer can be merged together to have a statistical summary of the
 * corresponding joint dataset.
 */
private[classification] class MultiClassSummarizer extends Serializable {
  // The first element of value in distinctMap is the actually number of instances,
  // and the second element of value is sum of the weights.
  private val distinctMap = new mutable.HashMap[Int, (Long, Double)]
  private var totalInvalidCnt: Long = 0L

  /**
   * Add a new label into this MultilabelSummarizer, and update the distinct map.
   * @param label The label for this data point.
   * @param weight The weight of this instances.
   * @return This MultilabelSummarizer
   */
  def add(label: Double, weight: Double = 1.0): this.type = {
    require(weight >= 0.0, s"instance weight, $weight has to be >= 0.0")

    if (weight == 0.0) return this

    if (label - label.toInt != 0.0 || label < 0) {
      totalInvalidCnt += 1
      this
    }
    else {
      val (counts: Long, weightSum: Double) = distinctMap.getOrElse(label.toInt, (0L, 0.0))
      distinctMap.put(label.toInt, (counts + 1L, weightSum + weight))
      this
    }
  }

  /**
   * Merge another MultilabelSummarizer, and update the distinct map.
   * (Note that it will merge the smaller distinct map into the larger one using in-place
   * merging, so either `this` or `other` object will be modified and returned.)
   *
   * @param other The other MultilabelSummarizer to be merged.
   * @return Merged MultilabelSummarizer object.
   */
  def merge(other: MultiClassSummarizer): MultiClassSummarizer = {
    val (largeMap, smallMap) = if (this.distinctMap.size > other.distinctMap.size) {
      (this, other)
    } else {
      (other, this)
    }
    smallMap.distinctMap.foreach {
      case (key, value) =>
        val (counts: Long, weightSum: Double) = largeMap.distinctMap.getOrElse(key, (0L, 0.0))
        largeMap.distinctMap.put(key, (counts + value._1, weightSum + value._2))
    }
    largeMap.totalInvalidCnt += smallMap.totalInvalidCnt
    largeMap
  }

  /** @return The total invalid input counts. */
  def countInvalid: Long = totalInvalidCnt

  /** @return The number of distinct labels in the input dataset. */
  def numClasses: Int = distinctMap.keySet.max + 1

  /** @return The weightSum of each label in the input dataset. */
  def histogram: Array[Double] = {
    val result = Array.ofDim[Double](numClasses)
    var i = 0
    val len = result.length
    while (i < len) {
      result(i) = distinctMap.getOrElse(i, (0L, 0.0))._2
      i += 1
    }
    result
  }
}

/**
 * Abstraction for multinomial Logistic Regression Training results.
 * Currently, the training summary ignores the training weights except
 * for the objective trace.
 */
sealed trait LogisticRegressionTrainingSummary extends LogisticRegressionSummary {

  /** objective function (scaled loss + regularization) at each iteration. */
  def objectiveHistory: Array[Double]

  /** Number of training iterations until termination */
  def totalIterations: Int = objectiveHistory.length

}

/**
 * Abstraction for Logistic Regression Results for a given model.
 */
sealed trait LogisticRegressionSummary extends Serializable {

  /** Dataframe output by the model's `transform` method. */
  def predictions: DataFrame

  /** Field in "predictions" which gives the probability of each class as a vector. */
  def probabilityCol: String

  /** Field in "predictions" which gives the true label of each instance (if available). */
  def labelCol: String

  /** Field in "predictions" which gives the features of each instance as a vector. */
  def featuresCol: String

}

/**
 * :: Experimental ::
 * Logistic regression training results.
 *
 * @param predictions dataframe output by the model's `transform` method.
 * @param probabilityCol field in "predictions" which gives the probability of
 *                       each class as a vector.
 * @param labelCol field in "predictions" which gives the true label of each instance.
 * @param featuresCol field in "predictions" which gives the features of each instance as a vector.
 * @param objectiveHistory objective function (scaled loss + regularization) at each iteration.
 */
@Experimental
@Since("1.5.0")
class BinaryLogisticRegressionTrainingSummary private[classification] (
    @Since("1.5.0") predictions: DataFrame,
    @Since("1.5.0") probabilityCol: String,
    @Since("1.5.0") labelCol: String,
    @Since("1.6.0") featuresCol: String,
    @Since("1.5.0") val objectiveHistory: Array[Double])
  extends BinaryLogisticRegressionSummary(predictions, probabilityCol, labelCol, featuresCol)
  with LogisticRegressionTrainingSummary {

}

/**
 * :: Experimental ::
 * Binary Logistic regression results for a given model.
 *
 * @param predictions dataframe output by the model's `transform` method.
 * @param probabilityCol field in "predictions" which gives the probability of
 *                       each class as a vector.
 * @param labelCol field in "predictions" which gives the true label of each instance.
 * @param featuresCol field in "predictions" which gives the features of each instance as a vector.
 */
@Experimental
@Since("1.5.0")
class BinaryLogisticRegressionSummary private[classification] (
    @Since("1.5.0") @transient override val predictions: DataFrame,
    @Since("1.5.0") override val probabilityCol: String,
    @Since("1.5.0") override val labelCol: String,
    @Since("1.6.0") override val featuresCol: String) extends LogisticRegressionSummary {


  private val sparkSession = predictions.sparkSession
  import sparkSession.implicits._

  /**
   * Returns a BinaryClassificationMetrics object.
   */
  // TODO: Allow the user to vary the number of bins using a setBins method in
  // BinaryClassificationMetrics. For now the default is set to 100.
  @transient private val binaryMetrics = new BinaryClassificationMetrics(
    predictions.select(probabilityCol, labelCol).rdd.map {
      case Row(score: Vector, label: Double) => (score(1), label)
    }, 100
  )

  /**
   * Returns the receiver operating characteristic (ROC) curve,
   * which is an Dataframe having two fields (FPR, TPR)
   * with (0.0, 0.0) prepended and (1.0, 1.0) appended to it.
   *
   * Note: This ignores instance weights (setting all to 1.0) from [[LogisticRegression.weightCol]].
   *       This will change in later Spark versions.
   * @see http://en.wikipedia.org/wiki/Receiver_operating_characteristic
   */
  @Since("1.5.0")
  @transient lazy val roc: DataFrame = binaryMetrics.roc().toDF("FPR", "TPR")

  /**
   * Computes the area under the receiver operating characteristic (ROC) curve.
   *
   * Note: This ignores instance weights (setting all to 1.0) from [[LogisticRegression.weightCol]].
   *       This will change in later Spark versions.
   */
  @Since("1.5.0")
  lazy val areaUnderROC: Double = binaryMetrics.areaUnderROC()

  /**
   * Returns the precision-recall curve, which is an Dataframe containing
   * two fields recall, precision with (0.0, 1.0) prepended to it.
   *
   * Note: This ignores instance weights (setting all to 1.0) from [[LogisticRegression.weightCol]].
   *       This will change in later Spark versions.
   */
  @Since("1.5.0")
  @transient lazy val pr: DataFrame = binaryMetrics.pr().toDF("recall", "precision")

  /**
   * Returns a dataframe with two fields (threshold, F-Measure) curve with beta = 1.0.
   *
   * Note: This ignores instance weights (setting all to 1.0) from [[LogisticRegression.weightCol]].
   *       This will change in later Spark versions.
   */
  @Since("1.5.0")
  @transient lazy val fMeasureByThreshold: DataFrame = {
    binaryMetrics.fMeasureByThreshold().toDF("threshold", "F-Measure")
  }

  /**
   * Returns a dataframe with two fields (threshold, precision) curve.
   * Every possible probability obtained in transforming the dataset are used
   * as thresholds used in calculating the precision.
   *
   * Note: This ignores instance weights (setting all to 1.0) from [[LogisticRegression.weightCol]].
   *       This will change in later Spark versions.
   */
  @Since("1.5.0")
  @transient lazy val precisionByThreshold: DataFrame = {
    binaryMetrics.precisionByThreshold().toDF("threshold", "precision")
  }

  /**
   * Returns a dataframe with two fields (threshold, recall) curve.
   * Every possible probability obtained in transforming the dataset are used
   * as thresholds used in calculating the recall.
   *
   * Note: This ignores instance weights (setting all to 1.0) from [[LogisticRegression.weightCol]].
   *       This will change in later Spark versions.
   */
  @Since("1.5.0")
  @transient lazy val recallByThreshold: DataFrame = {
    binaryMetrics.recallByThreshold().toDF("threshold", "recall")
  }
}

/**
 * LogisticAggregator computes the gradient and loss for binary logistic loss function, as used
 * in binary classification for instances in sparse or dense vector in a online fashion.
 *
 * Note that multinomial logistic loss is not supported yet!
 *
 * Two LogisticAggregator can be merged together to have a summary of loss and gradient of
 * the corresponding joint dataset.
 *
 * @param coefficients The coefficients corresponding to the features.
 * @param numClasses the number of possible outcomes for k classes classification problem in
 *                   Multinomial Logistic Regression.
 * @param fitIntercept Whether to fit an intercept term.
 * @param featuresStd The standard deviation values of the features.
 * @param useSparseAgg Whether to aggregate into data structures optimized for sparse or dense data
 */
private class LogisticAggregator(
    coefficients: Vector,
    numClasses: Int,
    fitIntercept: Boolean,
    featuresStd: Vector,
    useSparseAgg: Boolean) extends Serializable {

  private var weightSum = 0.0
  private var lossSum = 0.0

  private val dim = if (fitIntercept) coefficients.size - 1 else coefficients.size

  private val gradientSums = if (useSparseAgg) {
    new SparseVectorBuilder(coefficients.size)
  } else {
    new DenseVectorBuilder(coefficients.size)
  }

  /**
   * Add a new training instance to this LogisticAggregator, and update the loss and gradient
   * of the objective function.
   *
   * @param instance The instance of data point to be added.
   * @return This LogisticAggregator object.
   */
  def add(instance: Instance): this.type = {
    instance match { case Instance(label, weight, features) =>
      require(dim == features.size, s"Dimensions mismatch when adding new instance." +
        s" Expecting $dim but got ${features.size}.")
      require(weight >= 0.0, s"instance weight, $weight has to be >= 0.0")

      if (weight == 0.0) return this

      val localCoefficients = coefficients
      val localGradientSums = gradientSums

      numClasses match {
        case 2 =>
          // For Binary Logistic Regression.
          val margin = - {
            var sum = 0.0
            features.foreachActive { (index, value) =>
              if (featuresStd(index) != 0.0 && value != 0.0) {
                sum += localCoefficients(index) * (value / featuresStd(index))
              }
            }
            sum + {
              if (fitIntercept) localCoefficients(dim) else 0.0
            }
          }

          val multiplier = weight * (1.0 / (1.0 + math.exp(margin)) - label)

          features.foreachActive { (index, value) =>
            if (featuresStd(index) != 0.0 && value != 0.0) {
              localGradientSums.add(index, multiplier * (value / featuresStd(index)))
            }
          }

          if (fitIntercept) {
            localGradientSums.add(dim, multiplier)
          }

          if (label > 0) {
            // The following is equivalent to log(1 + exp(margin)) but more numerically stable.
            lossSum += weight * MLUtils.log1pExp(margin)
          } else {
            lossSum += weight * (MLUtils.log1pExp(margin) - margin)
          }
        case _ =>
          new NotImplementedError("LogisticRegression with ElasticNet in ML package " +
            "only supports binary classification for now.")
      }
      weightSum += weight
      this
    }
  }

  /**
   * Merge another LogisticAggregator, and update the loss and gradient
   * of the objective function.
   * (Note that it's in place merging; as a result, `this` object will be modified.)
   *
   * @param other The other LogisticAggregator to be merged.
   * @return This LogisticAggregator object.
   */
  def merge(other: LogisticAggregator): this.type = {
    require(dim == other.dim, s"Dimensions mismatch when merging with another " +
      s"LeastSquaresAggregator. Expecting $dim but got ${other.dim}.")

    if (other.weightSum != 0.0) {
      weightSum += other.weightSum
      lossSum += other.lossSum

      var i = 0
      val localThisGradientSums = this.gradientSums
      val localOtherGradientSums = other.gradientSums
      localThisGradientSums.addAll(localOtherGradientSums)
    }
    this
  }

  def loss: Double = {
    require(weightSum > 0.0, s"The effective number of instances should be " +
      s"greater than 0.0, but $weightSum.")
    lossSum / weightSum
  }

  def gradient: Vector = {
    require(weightSum > 0.0, s"The effective number of instances should be " +
      s"greater than 0.0, but $weightSum.")
    val result = gradientSums.toVector
    scal(1.0 / weightSum, result)
    result
  }
}

/**
 * LogisticCostFun implements Breeze's DiffFunction[T] for a multinomial logistic loss function,
 * as used in multi-class classification (it is also used in binary logistic regression).
 * It returns the loss and gradient with L2 regularization at a particular point (coefficients).
 * It's used in Breeze's convex optimization routines.
 */
private class LogisticCostFun(
    instances: RDD[Instance],
    numClasses: Int,
    fitIntercept: Boolean,
    standardization: Boolean,
    featuresStd: Vector,
    regParamL2: Double,
    useSparseAgg: Boolean) extends DiffFunction[BV[Double]] {

  override def calculate(coefficients: BV[Double]): (Double, BV[Double]) = {
    val numFeatures = featuresStd.size
    val coeffs = Vectors.fromBreeze(coefficients)

    val logisticAggregator = {
      val seqOp = (c: LogisticAggregator, instance: Instance) => c.add(instance)
      val combOp = (c1: LogisticAggregator, c2: LogisticAggregator) => c1.merge(c2)

      instances.treeAggregate(
        new LogisticAggregator(coeffs, numClasses, fitIntercept, featuresStd, useSparseAgg)
      )(seqOp, combOp)
    }

    val totalGradients = VectorBuilders.fromVector(logisticAggregator.gradient)

    // regVal is the sum of coefficients squares excluding intercept for L2 regularization.
    val regVal = if (regParamL2 == 0.0) {
      0.0
    } else {
      var sum = 0.0
      coeffs.foreachActive { (index, value) =>
        // If `fitIntercept` is true, the last term which is intercept doesn't
        // contribute to the regularization.
        if (index != numFeatures) {
          // The following code will compute the loss of the regularization; also
          // the gradient of the regularization, and add back to totalGradients.
          sum += {
            if (standardization) {
              totalGradients.add(index, regParamL2 * value)
              value * value
            } else {
              if (featuresStd(index) != 0.0) {
                // If `standardization` is false, we still standardize the data
                // to improve the rate of convergence; as a result, we have to
                // perform this reverse standardization by penalizing each component
                // differently to get effectively the same objective function when
                // the training dataset is not standardized.
                val temp = value / (featuresStd(index) * featuresStd(index))
                totalGradients.add(index, regParamL2 * temp)
                value * temp
              } else {
                0.0
              }
            }
          }
        }
      }
      0.5 * regParamL2 * sum
    }

    (logisticAggregator.loss + regVal, totalGradients.toVector.toBreeze)
  }
}<|MERGE_RESOLUTION|>--- conflicted
+++ resolved
@@ -257,7 +257,6 @@
     this
   }
 
-<<<<<<< HEAD
   /**
    * Whether to use sparse data structures when aggregating feature info. This is {@code false} by
    * default. It should be set to {@code true} if the number of actual features which exist across
@@ -279,10 +278,7 @@
 
   setDefault(useSparseAgg -> false)
 
-  override protected[spark] def train(dataset: DataFrame): LogisticRegressionModel = {
-=======
   override protected[spark] def train(dataset: Dataset[_]): LogisticRegressionModel = {
->>>>>>> 9e785079
     val handlePersistence = dataset.rdd.getStorageLevel == StorageLevel.NONE
     train(dataset, handlePersistence)
   }
