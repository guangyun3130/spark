/*
 * Licensed to the Apache Software Foundation (ASF) under one or more
 * contributor license agreements.  See the NOTICE file distributed with
 * this work for additional information regarding copyright ownership.
 * The ASF licenses this file to You under the Apache License, Version 2.0
 * (the "License"); you may not use this file except in compliance with
 * the License.  You may obtain a copy of the License at
 *
 *    http://www.apache.org/licenses/LICENSE-2.0
 *
 * Unless required by applicable law or agreed to in writing, software
 * distributed under the License is distributed on an "AS IS" BASIS,
 * WITHOUT WARRANTIES OR CONDITIONS OF ANY KIND, either express or implied.
 * See the License for the specific language governing permissions and
 * limitations under the License.
 */

package org.apache.spark.ml.regression

import breeze.stats.{distributions => dist}
import org.apache.hadoop.fs.Path

import org.apache.spark.SparkException
import org.apache.spark.annotation.{Experimental, Since}
import org.apache.spark.internal.Logging
import org.apache.spark.ml.PredictorParams
import org.apache.spark.ml.feature.Instance
import org.apache.spark.ml.linalg.{BLAS, Vector}
import org.apache.spark.ml.optim._
import org.apache.spark.ml.param._
import org.apache.spark.ml.param.shared._
import org.apache.spark.ml.util._
import org.apache.spark.rdd.RDD
import org.apache.spark.sql.{Column, DataFrame, Dataset, Row}
import org.apache.spark.sql.functions._
import org.apache.spark.sql.types.{DataType, DoubleType, StructType}


/**
 * Params for Generalized Linear Regression.
 */
private[regression] trait GeneralizedLinearRegressionBase extends PredictorParams
  with HasFitIntercept with HasMaxIter with HasTol with HasRegParam with HasWeightCol
  with HasSolver with Logging {

  import GeneralizedLinearRegression._

  /**
   * Param for the name of family which is a description of the error distribution
   * to be used in the model.
   * Supported options: "gaussian", "binomial", "poisson", "gamma" and "tweedie".
   * Default is "gaussian".
   *
   * @group param
   */
  @Since("2.0.0")
  final val family: Param[String] = new Param(this, "family",
    "The name of family which is a description of the error distribution to be used in the " +
      s"model. Supported options: ${supportedFamilyNames.mkString(", ")}.",
<<<<<<< HEAD
    ParamValidators.inArray[String](supportedFamilyNames))
=======
    (value: String) => supportedFamilyNames.contains(value.toLowerCase))
>>>>>>> 0c589e37

  /** @group getParam */
  @Since("2.0.0")
  def getFamily: String = $(family)

  /**
   * Param for the power in the variance function of the Tweedie distribution which provides
   * the relationship between the variance and mean of the distribution.
   * Used only for the Tweedie family.
   * (see <a href="https://en.wikipedia.org/wiki/Tweedie_distribution">
   * Tweedie Distribution (Wikipedia)</a>)
   * Supported values: 0 and [1, Inf).
   * Note that variance power 0, 1, or 2 corresponds to the Gaussian, Poisson or Gamma
   * family, respectively.
   *
   * @group param
   */
  @Since("2.2.0")
  final val variancePower: DoubleParam = new DoubleParam(this, "variancePower",
    "The power in the variance function of the Tweedie distribution which characterizes " +
    "the relationship between the variance and mean of the distribution. " +
    "Used only for the Tweedie family. Supported values: 0 and [1, Inf).",
    (x: Double) => x >= 1.0 || x == 0.0)

  /** @group getParam */
  @Since("2.2.0")
  def getVariancePower: Double = $(variancePower)

  /**
   * Param for the name of link function which provides the relationship
   * between the linear predictor and the mean of the distribution function.
   * Supported options: "identity", "log", "inverse", "logit", "probit", "cloglog" and "sqrt".
   * This is used only when family is not "tweedie". The link function for the "tweedie" family
   * must be specified through [[linkPower]].
   *
   * @group param
   */
  @Since("2.0.0")
  final val link: Param[String] = new Param(this, "link", "The name of link function " +
    "which provides the relationship between the linear predictor and the mean of the " +
    s"distribution function. Supported options: ${supportedLinkNames.mkString(", ")}",
<<<<<<< HEAD
    ParamValidators.inArray[String](supportedLinkNames))
=======
    (value: String) => supportedLinkNames.contains(value.toLowerCase))
>>>>>>> 0c589e37

  /** @group getParam */
  @Since("2.0.0")
  def getLink: String = $(link)

  /**
   * Param for the index in the power link function. This is used to specify the link function
   * in the Tweedie family.
   * Note that link power 0, 1, -1 or 0.5 corresponds to the Log, Identity, Inverse or Sqrt
   * link, respectively.
   *
   * @group param
   */
  @Since("2.2.0")
  final val linkPower: DoubleParam = new DoubleParam(this, "linkPower",
    "The index in the power link function. This is used to specify the link function in the " +
    "Tweedie family.")

  /** @group getParam */
  @Since("2.2.0")
  def getLinkPower: Double = $(linkPower)

  /**
   * Param for link prediction (linear predictor) column name.
   * Default is not set, which means we do not output link prediction.
   *
   * @group param
   */
  @Since("2.0.0")
  final val linkPredictionCol: Param[String] = new Param[String](this, "linkPredictionCol",
    "link prediction (linear predictor) column name")

  /** @group getParam */
  @Since("2.0.0")
  def getLinkPredictionCol: String = $(linkPredictionCol)

  /** Checks whether we should output link prediction. */
  private[regression] def hasLinkPredictionCol: Boolean = {
    isDefined(linkPredictionCol) && $(linkPredictionCol).nonEmpty
  }

  import GeneralizedLinearRegression._

  @Since("2.0.0")
  override def validateAndTransformSchema(
      schema: StructType,
      fitting: Boolean,
      featuresDataType: DataType): StructType = {
    if ($(family) == "tweedie") {
      if (isSet(link)) {
        logWarning("When family is tweedie, use param linkPower to specify link function. " +
          "Setting param link will take no effect.")
      }
    } else {
      if (isSet(linkPower)) {
        logWarning("When family is not tweedie, use param link to specify link function. " +
          "Setting param linkPower will take no effect.")
      }
      if (isSet(link)) {
        require(supportedFamilyAndLinkPairs.contains(
          Family.fromParams(this) -> Link.fromParams(this)),
          s"Generalized Linear Regression with ${$(family)} family " +
            s"does not support ${$(link)} link function.")
      }
    }

    val newSchema = super.validateAndTransformSchema(schema, fitting, featuresDataType)
    if (hasLinkPredictionCol) {
      SchemaUtils.appendColumn(newSchema, $(linkPredictionCol), DoubleType)
    } else {
      newSchema
    }
  }
}

/**
 * :: Experimental ::
 *
 * Fit a Generalized Linear Model
 * (see <a href="https://en.wikipedia.org/wiki/Generalized_linear_model">
 * Generalized linear model (Wikipedia)</a>)
 * specified by giving a symbolic description of the linear
 * predictor (link function) and a description of the error distribution (family).
 * It supports "gaussian", "binomial", "poisson", "gamma" and "tweedie" as family.
 * Valid link functions for each family is listed below. The first link function of each family
 * is the default one.
 *  - "gaussian" : "identity", "log", "inverse"
 *  - "binomial" : "logit", "probit", "cloglog"
 *  - "poisson"  : "log", "identity", "sqrt"
 *  - "gamma"    : "inverse", "identity", "log"
 *  - "tweedie"  : power link function specified through "linkPower". The default link power in
 *  the tweedie family is 1 - variancePower.
 */
@Experimental
@Since("2.0.0")
class GeneralizedLinearRegression @Since("2.0.0") (@Since("2.0.0") override val uid: String)
  extends Regressor[Vector, GeneralizedLinearRegression, GeneralizedLinearRegressionModel]
  with GeneralizedLinearRegressionBase with DefaultParamsWritable with Logging {

  import GeneralizedLinearRegression._

  @Since("2.0.0")
  def this() = this(Identifiable.randomUID("glm"))

  /**
   * Sets the value of param [[family]].
   * Default is "gaussian".
   *
   * @group setParam
   */
  @Since("2.0.0")
  def setFamily(value: String): this.type = set(family, value)
  setDefault(family -> Gaussian.name)

  /**
   * Sets the value of param [[variancePower]].
   * Used only when family is "tweedie".
   * Default is 0.0, which corresponds to the "gaussian" family.
   *
   * @group setParam
   */
  @Since("2.2.0")
  def setVariancePower(value: Double): this.type = set(variancePower, value)
  setDefault(variancePower -> 0.0)

  /**
   * Sets the value of param [[linkPower]].
   * Used only when family is "tweedie".
   *
   * @group setParam
   */
  @Since("2.2.0")
  def setLinkPower(value: Double): this.type = set(linkPower, value)

  /**
   * Sets the value of param [[link]].
   * Used only when family is not "tweedie".
   *
   * @group setParam
   */
  @Since("2.0.0")
  def setLink(value: String): this.type = set(link, value)

  /**
   * Sets if we should fit the intercept.
   * Default is true.
   *
   * @group setParam
   */
  @Since("2.0.0")
  def setFitIntercept(value: Boolean): this.type = set(fitIntercept, value)

  /**
   * Sets the maximum number of iterations (applicable for solver "irls").
   * Default is 25.
   *
   * @group setParam
   */
  @Since("2.0.0")
  def setMaxIter(value: Int): this.type = set(maxIter, value)
  setDefault(maxIter -> 25)

  /**
   * Sets the convergence tolerance of iterations.
   * Smaller value will lead to higher accuracy with the cost of more iterations.
   * Default is 1E-6.
   *
   * @group setParam
   */
  @Since("2.0.0")
  def setTol(value: Double): this.type = set(tol, value)
  setDefault(tol -> 1E-6)

  /**
   * Sets the regularization parameter for L2 regularization.
   * The regularization term is
   * <blockquote>
   *    $$
   *    0.5 * regParam * L2norm(coefficients)^2
   *    $$
   * </blockquote>
   * Default is 0.0.
   *
   * @group setParam
   */
  @Since("2.0.0")
  def setRegParam(value: Double): this.type = set(regParam, value)
  setDefault(regParam -> 0.0)

  /**
   * Sets the value of param [[weightCol]].
   * If this is not set or empty, we treat all instance weights as 1.0.
   * Default is not set, so all instances have weight one.
   * In the Binomial family, weights correspond to number of trials and should be integer.
   * Non-integer weights are rounded to integer in AIC calculation.
   *
   * @group setParam
   */
  @Since("2.0.0")
  def setWeightCol(value: String): this.type = set(weightCol, value)

  /**
   * Sets the solver algorithm used for optimization.
   * Currently only supports "irls" which is also the default solver.
   *
   * @group setParam
   */
  @Since("2.0.0")
  def setSolver(value: String): this.type = set(solver, value)
  setDefault(solver -> "irls")

  /**
   * Sets the link prediction (linear predictor) column name.
   *
   * @group setParam
   */
  @Since("2.0.0")
  def setLinkPredictionCol(value: String): this.type = set(linkPredictionCol, value)

  override protected def train(dataset: Dataset[_]): GeneralizedLinearRegressionModel = {
    val familyAndLink = FamilyAndLink(this)

    val numFeatures = dataset.select(col($(featuresCol))).first().getAs[Vector](0).size
    val instr = Instrumentation.create(this, dataset)
    instr.logParams(labelCol, featuresCol, weightCol, predictionCol, linkPredictionCol,
      family, solver, fitIntercept, link, maxIter, regParam, tol)
    instr.logNumFeatures(numFeatures)

    if (numFeatures > WeightedLeastSquares.MAX_NUM_FEATURES) {
      val msg = "Currently, GeneralizedLinearRegression only supports number of features" +
        s" <= ${WeightedLeastSquares.MAX_NUM_FEATURES}. Found $numFeatures in the input dataset."
      throw new SparkException(msg)
    }

    val w = if (!isDefined(weightCol) || $(weightCol).isEmpty) lit(1.0) else col($(weightCol))
    val instances: RDD[Instance] =
      dataset.select(col($(labelCol)), w, col($(featuresCol))).rdd.map {
        case Row(label: Double, weight: Double, features: Vector) =>
          Instance(label, weight, features)
      }

    val model = if (familyAndLink.family == Gaussian && familyAndLink.link == Identity) {
      // TODO: Make standardizeFeatures and standardizeLabel configurable.
      val optimizer = new WeightedLeastSquares($(fitIntercept), $(regParam), elasticNetParam = 0.0,
        standardizeFeatures = true, standardizeLabel = true)
      val wlsModel = optimizer.fit(instances)
      val model = copyValues(
        new GeneralizedLinearRegressionModel(uid, wlsModel.coefficients, wlsModel.intercept)
          .setParent(this))
      val trainingSummary = new GeneralizedLinearRegressionTrainingSummary(dataset, model,
        wlsModel.diagInvAtWA.toArray, 1, getSolver)
      model.setSummary(Some(trainingSummary))
    } else {
      // Fit Generalized Linear Model by iteratively reweighted least squares (IRLS).
      val initialModel = familyAndLink.initialize(instances, $(fitIntercept), $(regParam))
      val optimizer = new IterativelyReweightedLeastSquares(initialModel,
        familyAndLink.reweightFunc, $(fitIntercept), $(regParam), $(maxIter), $(tol))
      val irlsModel = optimizer.fit(instances)
      val model = copyValues(
        new GeneralizedLinearRegressionModel(uid, irlsModel.coefficients, irlsModel.intercept)
          .setParent(this))
      val trainingSummary = new GeneralizedLinearRegressionTrainingSummary(dataset, model,
        irlsModel.diagInvAtWA.toArray, irlsModel.numIterations, getSolver)
      model.setSummary(Some(trainingSummary))
    }

    instr.logSuccess(model)
    model
  }

  @Since("2.0.0")
  override def copy(extra: ParamMap): GeneralizedLinearRegression = defaultCopy(extra)
}

@Since("2.0.0")
object GeneralizedLinearRegression extends DefaultParamsReadable[GeneralizedLinearRegression] {

  @Since("2.0.0")
  override def load(path: String): GeneralizedLinearRegression = super.load(path)

  /**
   * Set of family and link pairs that GeneralizedLinearRegression supports.
   * Tweedie family is specified through linkPower.
   */
  private[regression] lazy val supportedFamilyAndLinkPairs = Set(
    Gaussian -> Identity, Gaussian -> Log, Gaussian -> Inverse,
    Binomial -> Logit, Binomial -> Probit, Binomial -> CLogLog,
    Poisson -> Log, Poisson -> Identity, Poisson -> Sqrt,
    Gamma -> Inverse, Gamma -> Identity, Gamma -> Log
  )

  /** Set of family names that GeneralizedLinearRegression supports. */
  private[regression] lazy val supportedFamilyNames =
    supportedFamilyAndLinkPairs.map(_._1.name).toArray :+ "tweedie"

  /** Set of link names that GeneralizedLinearRegression supports. */
  private[regression] lazy val supportedLinkNames =
    supportedFamilyAndLinkPairs.map(_._2.name).toArray

  private[regression] val epsilon: Double = 1E-16

  /**
   * Wrapper of family and link combination used in the model.
   */
  private[regression] class FamilyAndLink(val family: Family, val link: Link) extends Serializable {

    /** Linear predictor based on given mu. */
    def predict(mu: Double): Double = link.link(family.project(mu))

    /** Fitted value based on linear predictor eta. */
    def fitted(eta: Double): Double = family.project(link.unlink(eta))

    /**
     * Get the initial guess model for [[IterativelyReweightedLeastSquares]].
     */
    def initialize(
        instances: RDD[Instance],
        fitIntercept: Boolean,
        regParam: Double): WeightedLeastSquaresModel = {
      val newInstances = instances.map { instance =>
        val mu = family.initialize(instance.label, instance.weight)
        val eta = predict(mu)
        Instance(eta, instance.weight, instance.features)
      }
      // TODO: Make standardizeFeatures and standardizeLabel configurable.
      val initialModel = new WeightedLeastSquares(fitIntercept, regParam, elasticNetParam = 0.0,
        standardizeFeatures = true, standardizeLabel = true)
        .fit(newInstances)
      initialModel
    }

    /**
     * The reweight function used to update offsets and weights
     * at each iteration of [[IterativelyReweightedLeastSquares]].
     */
    val reweightFunc: (Instance, WeightedLeastSquaresModel) => (Double, Double) = {
      (instance: Instance, model: WeightedLeastSquaresModel) => {
        val eta = model.predict(instance.features)
        val mu = fitted(eta)
        val offset = eta + (instance.label - mu) * link.deriv(mu)
        val weight = instance.weight / (math.pow(this.link.deriv(mu), 2.0) * family.variance(mu))
        (offset, weight)
      }
    }
  }

  private[regression] object FamilyAndLink {

    /**
     * Constructs the FamilyAndLink object from a parameter map
     */
    def apply(params: GeneralizedLinearRegressionBase): FamilyAndLink = {
      val familyObj = Family.fromParams(params)
      val linkObj = if ((params.getFamily != "tweedie" && params.isDefined(params.link)) ||
        (params.getFamily == "tweedie" && params.isDefined(params.linkPower))) {
        Link.fromParams(params)
      } else {
        familyObj.defaultLink
      }
      new FamilyAndLink(familyObj, linkObj)
    }
  }

  /**
   * A description of the error distribution to be used in the model.
   *
   * @param name the name of the family.
   */
  private[regression] abstract class Family(val name: String) extends Serializable {

    /** The default link instance of this family. */
    val defaultLink: Link

    /** Initialize the starting value for mu. */
    def initialize(y: Double, weight: Double): Double

    /** The variance of the endogenous variable's mean, given the value mu. */
    def variance(mu: Double): Double

    /** Deviance of (y, mu) pair. */
    def deviance(y: Double, mu: Double, weight: Double): Double

    /**
     * Akaike Information Criterion (AIC) value of the family for a given dataset.
     *
     * @param predictions an RDD of (y, mu, weight) of instances in evaluation dataset
     * @param deviance the deviance for the fitted model in evaluation dataset
     * @param numInstances number of instances in evaluation dataset
     * @param weightSum weights sum of instances in evaluation dataset
     */
    def aic(
        predictions: RDD[(Double, Double, Double)],
        deviance: Double,
        numInstances: Double,
        weightSum: Double): Double

    /** Trim the fitted value so that it will be in valid range. */
    def project(mu: Double): Double = mu
  }

  private[regression] object Family {

    /**
     * Gets the [[Family]] object based on family and variancePower.
     * 1) retrieve object based on family name
     * 2) if family name is tweedie, retrieve object based on variancePower
     *
     * @param params the parameter map containing family name and variance power
     */
<<<<<<< HEAD
    def fromParams(params: GeneralizedLinearRegressionBase): Family = {
      params.getFamily match {
        case "gaussian" => Gaussian
        case "binomial" => Binomial
        case "poisson" => Poisson
        case "gamma" => Gamma
        case "tweedie" =>
          params.getVariancePower match {
            case 0.0 => Gaussian
            case 1.0 => Poisson
            case 2.0 => Gamma
            case others => new Tweedie(others)
          }
      }
    }
  }

  /**
   * Tweedie exponential family distribution.
   * This includes the special cases of Gaussian, Poisson and Gamma.
   */
  private[regression] class Tweedie(val variancePower: Double)
    extends Family("tweedie") {

    override val defaultLink: Link = new Power(1.0 - variancePower)

    override def initialize(y: Double, weight: Double): Double = {
      if (variancePower >= 1.0 && variancePower < 2.0) {
        require(y >= 0.0, s"The response variable of $name($variancePower) family " +
          s"should be non-negative, but got $y")
      } else if (variancePower >= 2.0) {
        require(y > 0.0, s"The response variable of $name($variancePower) family " +
          s"should be positive, but got $y")
      }
      if (y == 0) Tweedie.delta else y
    }

    override def variance(mu: Double): Double = math.pow(mu, variancePower)

    private def yp(y: Double, mu: Double, p: Double): Double = {
      if (p == 0) {
        math.log(y / mu)
      } else {
        (math.pow(y, p) - math.pow(mu, p)) / p
      }
    }

    override def deviance(y: Double, mu: Double, weight: Double): Double = {
      // Force y >= delta for Poisson or compound Poisson
      val y1 = if (variancePower >= 1.0 && variancePower < 2.0) {
        math.max(y, Tweedie.delta)
      } else {
        y
      }
      2.0 * weight *
        (y * yp(y1, mu, 1.0 - variancePower) - yp(y, mu, 2.0 - variancePower))
    }

    override def aic(
        predictions: RDD[(Double, Double, Double)],
        deviance: Double,
        numInstances: Double,
        weightSum: Double): Double = {
      /*
       This depends on the density of the Tweedie distribution.
       Only implemented for Gaussian, Poisson and Gamma at this point.
      */
      throw new UnsupportedOperationException("No AIC available for the tweedie family")
    }

    override def project(mu: Double): Double = {
      if (mu < epsilon) {
        epsilon
      } else if (mu.isInfinity) {
        Double.MaxValue
      } else {
        mu
=======
    def fromName(name: String): Family = {
      name.toLowerCase match {
        case Gaussian.name => Gaussian
        case Binomial.name => Binomial
        case Poisson.name => Poisson
        case Gamma.name => Gamma
>>>>>>> 0c589e37
      }
    }
  }

  private[regression] object Tweedie{

    /** Constant used in initialization and deviance to avoid numerical issues. */
    val delta: Double = 0.1
  }

  /**
   * Gaussian exponential family distribution.
   * The default link for the Gaussian family is the identity link.
   */
  private[regression] object Gaussian extends Tweedie(0.0) {

    override val name: String = "gaussian"

    override val defaultLink: Link = Identity

    override def initialize(y: Double, weight: Double): Double = y

    override def variance(mu: Double): Double = 1.0

    override def deviance(y: Double, mu: Double, weight: Double): Double = {
      weight * (y - mu) * (y - mu)
    }

    override def aic(
        predictions: RDD[(Double, Double, Double)],
        deviance: Double,
        numInstances: Double,
        weightSum: Double): Double = {
      val wt = predictions.map(x => math.log(x._3)).sum()
      numInstances * (math.log(deviance / numInstances * 2.0 * math.Pi) + 1.0) + 2.0 - wt
    }

    override def project(mu: Double): Double = {
      if (mu.isNegInfinity) {
        Double.MinValue
      } else if (mu.isPosInfinity) {
        Double.MaxValue
      } else {
        mu
      }
    }
  }

  /**
   * Binomial exponential family distribution.
   * The default link for the Binomial family is the logit link.
   */
  private[regression] object Binomial extends Family("binomial") {

    val defaultLink: Link = Logit

    override def initialize(y: Double, weight: Double): Double = {
      val mu = (weight * y + 0.5) / (weight + 1.0)
      require(mu > 0.0 && mu < 1.0, "The response variable of Binomial family" +
        s"should be in range (0, 1), but got $mu")
      mu
    }

    override def variance(mu: Double): Double = mu * (1.0 - mu)

    private def ylogy(y: Double, mu: Double): Double = {
      if (y == 0) 0.0 else y * math.log(y / mu)
    }

    override def deviance(y: Double, mu: Double, weight: Double): Double = {
      2.0 * weight * (ylogy(y, mu) + ylogy(1.0 - y, 1.0 - mu))
    }

    override def aic(
        predictions: RDD[(Double, Double, Double)],
        deviance: Double,
        numInstances: Double,
        weightSum: Double): Double = {
      -2.0 * predictions.map { case (y: Double, mu: Double, weight: Double) =>
        // weights for Binomial distribution correspond to number of trials
        val wt = math.round(weight).toInt
        if (wt == 0) {
          0.0
        } else {
          dist.Binomial(wt, mu).logProbabilityOf(math.round(y * weight).toInt)
        }
      }.sum()
    }

    override def project(mu: Double): Double = {
      if (mu < epsilon) {
        epsilon
      } else if (mu > 1.0 - epsilon) {
        1.0 - epsilon
      } else {
        mu
      }
    }
  }

  /**
   * Poisson exponential family distribution.
   * The default link for the Poisson family is the log link.
   */
  private[regression] object Poisson extends Tweedie(1.0) {

    override val name: String = "poisson"

    override val defaultLink: Link = Log

    override def initialize(y: Double, weight: Double): Double = {
      require(y >= 0.0, "The response variable of Poisson family " +
        s"should be non-negative, but got $y")
      /*
        Force Poisson mean > 0 to avoid numerical instability in IRLS.
        R uses y + delta for initialization. See poisson()$initialize.
       */
      math.max(y, Tweedie.delta)
    }

    override def variance(mu: Double): Double = mu

    override def deviance(y: Double, mu: Double, weight: Double): Double = {
      2.0 * weight * (y * math.log(y / mu) - (y - mu))
    }

    override def aic(
        predictions: RDD[(Double, Double, Double)],
        deviance: Double,
        numInstances: Double,
        weightSum: Double): Double = {
      -2.0 * predictions.map { case (y: Double, mu: Double, weight: Double) =>
        weight * dist.Poisson(mu).logProbabilityOf(y.toInt)
      }.sum()
    }
  }

  /**
   * Gamma exponential family distribution.
   * The default link for the Gamma family is the inverse link.
   */
  private[regression] object Gamma extends Tweedie(2.0) {

    override val name: String = "gamma"

    override val defaultLink: Link = Inverse

    override def initialize(y: Double, weight: Double): Double = {
      require(y > 0.0, "The response variable of Gamma family " +
        s"should be positive, but got $y")
      y
    }

    override def variance(mu: Double): Double = mu * mu

    override def deviance(y: Double, mu: Double, weight: Double): Double = {
      -2.0 * weight * (math.log(y / mu) - (y - mu)/mu)
    }

    override def aic(
        predictions: RDD[(Double, Double, Double)],
        deviance: Double,
        numInstances: Double,
        weightSum: Double): Double = {
      val disp = deviance / weightSum
      -2.0 * predictions.map { case (y: Double, mu: Double, weight: Double) =>
        weight * dist.Gamma(1.0 / disp, mu * disp).logPdf(y)
      }.sum() + 2.0
    }
  }

  /**
   * A description of the link function to be used in the model.
   * The link function provides the relationship between the linear predictor
   * and the mean of the distribution function.
   *
   * @param name the name of link function.
   */
  private[regression] abstract class Link(val name: String) extends Serializable {

    /** The link function. */
    def link(mu: Double): Double

    /** Derivative of the link function. */
    def deriv(mu: Double): Double

    /** The inverse link function. */
    def unlink(eta: Double): Double
  }

  private[regression] object Link {

    /**
     * Gets the [[Link]] object based on link or linkPower.
     * 1) if family is "tweedie", retrieve object using linkPower
     * 2) otherwise, retrieve object based on link name
     *
     * @param params the parameter map containing link and link power
     */
<<<<<<< HEAD
    def fromParams(params: GeneralizedLinearRegressionBase): Link = {
      if (params.getFamily == "tweedie") {
        params.getLinkPower match {
          case 0.0 => Log
          case 1.0 => Identity
          case -1.0 => Inverse
          case 0.5 => Sqrt
          case others => new Power(others)
        }
      } else {
        params.getLink match {
          case Identity.name => Identity
          case Logit.name => Logit
          case Log.name => Log
          case Inverse.name => Inverse
          case Probit.name => Probit
          case CLogLog.name => CLogLog
          case Sqrt.name => Sqrt
        }
=======
    def fromName(name: String): Link = {
      name.toLowerCase match {
        case Identity.name => Identity
        case Logit.name => Logit
        case Log.name => Log
        case Inverse.name => Inverse
        case Probit.name => Probit
        case CLogLog.name => CLogLog
        case Sqrt.name => Sqrt
>>>>>>> 0c589e37
      }
    }
  }

  /** Power link function class */
  private[regression] class Power(val linkPower: Double)
    extends Link("power") {

    override def link(mu: Double): Double = {
      if (linkPower == 0.0) {
        math.log(mu)
      } else {
        math.pow(mu, linkPower)
      }
    }

    override def deriv(mu: Double): Double = {
      if (linkPower == 0.0) {
        1.0 / mu
      } else {
        linkPower * math.pow(mu, linkPower - 1.0)
      }
    }

    override def unlink(eta: Double): Double = {
      if (linkPower == 0.0) {
        math.exp(eta)
      } else {
        math.pow(eta, 1.0 / linkPower)
      }
    }
  }

  private[regression] object Identity extends Power(1.0) {

    override val name: String = "identity"

    override def link(mu: Double): Double = mu

    override def deriv(mu: Double): Double = 1.0

    override def unlink(eta: Double): Double = eta
  }

  private[regression] object Logit extends Link("logit") {

    override def link(mu: Double): Double = math.log(mu / (1.0 - mu))

    override def deriv(mu: Double): Double = 1.0 / (mu * (1.0 - mu))

    override def unlink(eta: Double): Double = 1.0 / (1.0 + math.exp(-1.0 * eta))
  }

  private[regression] object Log extends Power(0.0) {

    override val name: String = "log"

    override def link(mu: Double): Double = math.log(mu)

    override def deriv(mu: Double): Double = 1.0 / mu

    override def unlink(eta: Double): Double = math.exp(eta)
  }

  private[regression] object Inverse extends Power(-1.0) {

    override val name: String = "inverse"

    override def link(mu: Double): Double = 1.0 / mu

    override def deriv(mu: Double): Double = -1.0 * math.pow(mu, -2.0)

    override def unlink(eta: Double): Double = 1.0 / eta
  }

  private[regression] object Probit extends Link("probit") {

    override def link(mu: Double): Double = dist.Gaussian(0.0, 1.0).icdf(mu)

    override def deriv(mu: Double): Double = {
      1.0 / dist.Gaussian(0.0, 1.0).pdf(dist.Gaussian(0.0, 1.0).icdf(mu))
    }

    override def unlink(eta: Double): Double = dist.Gaussian(0.0, 1.0).cdf(eta)
  }

  private[regression] object CLogLog extends Link("cloglog") {

    override def link(mu: Double): Double = math.log(-1.0 * math.log(1 - mu))

    override def deriv(mu: Double): Double = 1.0 / ((mu - 1.0) * math.log(1.0 - mu))

    override def unlink(eta: Double): Double = 1.0 - math.exp(-1.0 * math.exp(eta))
  }

  private[regression] object Sqrt extends Power(0.5) {

    override val name: String = "sqrt"

    override def link(mu: Double): Double = math.sqrt(mu)

    override def deriv(mu: Double): Double = 1.0 / (2.0 * math.sqrt(mu))

    override def unlink(eta: Double): Double = eta * eta
  }
}

/**
 * :: Experimental ::
 * Model produced by [[GeneralizedLinearRegression]].
 */
@Experimental
@Since("2.0.0")
class GeneralizedLinearRegressionModel private[ml] (
    @Since("2.0.0") override val uid: String,
    @Since("2.0.0") val coefficients: Vector,
    @Since("2.0.0") val intercept: Double)
  extends RegressionModel[Vector, GeneralizedLinearRegressionModel]
  with GeneralizedLinearRegressionBase with MLWritable {

  /**
   * Sets the link prediction (linear predictor) column name.
   *
   * @group setParam
   */
  @Since("2.0.0")
  def setLinkPredictionCol(value: String): this.type = set(linkPredictionCol, value)

  import GeneralizedLinearRegression._

  private lazy val familyAndLink = FamilyAndLink(this)

  override protected def predict(features: Vector): Double = {
    val eta = predictLink(features)
    familyAndLink.fitted(eta)
  }

  /**
   * Calculate the link prediction (linear predictor) of the given instance.
   */
  private def predictLink(features: Vector): Double = {
    BLAS.dot(features, coefficients) + intercept
  }

  override def transform(dataset: Dataset[_]): DataFrame = {
    transformSchema(dataset.schema)
    transformImpl(dataset)
  }

  override protected def transformImpl(dataset: Dataset[_]): DataFrame = {
    val predictUDF = udf { (features: Vector) => predict(features) }
    val predictLinkUDF = udf { (features: Vector) => predictLink(features) }
    var output = dataset
    if ($(predictionCol).nonEmpty) {
      output = output.withColumn($(predictionCol), predictUDF(col($(featuresCol))))
    }
    if (hasLinkPredictionCol) {
      output = output.withColumn($(linkPredictionCol), predictLinkUDF(col($(featuresCol))))
    }
    output.toDF()
  }

  private var trainingSummary: Option[GeneralizedLinearRegressionTrainingSummary] = None

  /**
   * Gets R-like summary of model on training set. An exception is
   * thrown if there is no summary available.
   */
  @Since("2.0.0")
  def summary: GeneralizedLinearRegressionTrainingSummary = trainingSummary.getOrElse {
    throw new SparkException(
      "No training summary available for this GeneralizedLinearRegressionModel")
  }

  /**
   * Indicates if [[summary]] is available.
   */
  @Since("2.0.0")
  def hasSummary: Boolean = trainingSummary.nonEmpty

  private[regression]
  def setSummary(summary: Option[GeneralizedLinearRegressionTrainingSummary]): this.type = {
    this.trainingSummary = summary
    this
  }

  /**
   * Evaluate the model on the given dataset, returning a summary of the results.
   */
  @Since("2.0.0")
  def evaluate(dataset: Dataset[_]): GeneralizedLinearRegressionSummary = {
    new GeneralizedLinearRegressionSummary(dataset, this)
  }

  @Since("2.0.0")
  override def copy(extra: ParamMap): GeneralizedLinearRegressionModel = {
    val copied = copyValues(new GeneralizedLinearRegressionModel(uid, coefficients, intercept),
      extra)
    copied.setSummary(trainingSummary).setParent(parent)
  }

  /**
   * Returns a [[org.apache.spark.ml.util.MLWriter]] instance for this ML instance.
   *
   * For [[GeneralizedLinearRegressionModel]], this does NOT currently save the
   * training [[summary]]. An option to save [[summary]] may be added in the future.
   *
   */
  @Since("2.0.0")
  override def write: MLWriter =
    new GeneralizedLinearRegressionModel.GeneralizedLinearRegressionModelWriter(this)

  override val numFeatures: Int = coefficients.size
}

@Since("2.0.0")
object GeneralizedLinearRegressionModel extends MLReadable[GeneralizedLinearRegressionModel] {

  @Since("2.0.0")
  override def read: MLReader[GeneralizedLinearRegressionModel] =
    new GeneralizedLinearRegressionModelReader

  @Since("2.0.0")
  override def load(path: String): GeneralizedLinearRegressionModel = super.load(path)

  /** [[MLWriter]] instance for [[GeneralizedLinearRegressionModel]] */
  private[GeneralizedLinearRegressionModel]
  class GeneralizedLinearRegressionModelWriter(instance: GeneralizedLinearRegressionModel)
    extends MLWriter with Logging {

    private case class Data(intercept: Double, coefficients: Vector)

    override protected def saveImpl(path: String): Unit = {
      // Save metadata and Params
      DefaultParamsWriter.saveMetadata(instance, path, sc)
      // Save model data: intercept, coefficients
      val data = Data(instance.intercept, instance.coefficients)
      val dataPath = new Path(path, "data").toString
      sparkSession.createDataFrame(Seq(data)).repartition(1).write.parquet(dataPath)
    }
  }

  private class GeneralizedLinearRegressionModelReader
    extends MLReader[GeneralizedLinearRegressionModel] {

    /** Checked against metadata when loading model */
    private val className = classOf[GeneralizedLinearRegressionModel].getName

    override def load(path: String): GeneralizedLinearRegressionModel = {
      val metadata = DefaultParamsReader.loadMetadata(path, sc, className)

      val dataPath = new Path(path, "data").toString
      val data = sparkSession.read.parquet(dataPath)
        .select("intercept", "coefficients").head()
      val intercept = data.getDouble(0)
      val coefficients = data.getAs[Vector](1)

      val model = new GeneralizedLinearRegressionModel(metadata.uid, coefficients, intercept)

      DefaultParamsReader.getAndSetParams(model, metadata)
      model
    }
  }
}

/**
 * :: Experimental ::
 * Summary of [[GeneralizedLinearRegression]] model and predictions.
 *
 * @param dataset Dataset to be summarized.
 * @param origModel Model to be summarized.  This is copied to create an internal
 *                  model which cannot be modified from outside.
 */
@Since("2.0.0")
@Experimental
class GeneralizedLinearRegressionSummary private[regression] (
    dataset: Dataset[_],
    origModel: GeneralizedLinearRegressionModel) extends Serializable {

  import GeneralizedLinearRegression._

  /**
   * Field in "predictions" which gives the predicted value of each instance.
   * This is set to a new column name if the original model's `predictionCol` is not set.
   */
  @Since("2.0.0")
  val predictionCol: String = {
    if (origModel.isDefined(origModel.predictionCol) && origModel.getPredictionCol.nonEmpty) {
      origModel.getPredictionCol
    } else {
      "prediction_" + java.util.UUID.randomUUID.toString
    }
  }

  /**
   * Private copy of model to ensure Params are not modified outside this class.
   * Coefficients is not a deep copy, but that is acceptable.
   *
   * @note [[predictionCol]] must be set correctly before the value of [[model]] is set,
   * and [[model]] must be set before [[predictions]] is set!
   */
  protected val model: GeneralizedLinearRegressionModel =
    origModel.copy(ParamMap.empty).setPredictionCol(predictionCol)

  /**
   * Predictions output by the model's `transform` method.
   */
  @Since("2.0.0") @transient val predictions: DataFrame = model.transform(dataset)

  private[regression] lazy val familyLink: FamilyAndLink = FamilyAndLink(model)

  private[regression] lazy val family: Family = familyLink.family

  private[regression] lazy val link: Link = familyLink.link

  /** Number of instances in DataFrame predictions. */
  private[regression] lazy val numInstances: Long = predictions.count()

  /** The numeric rank of the fitted linear model. */
  @Since("2.0.0")
  lazy val rank: Long = if (model.getFitIntercept) {
    model.coefficients.size + 1
  } else {
    model.coefficients.size
  }

  /** Degrees of freedom. */
  @Since("2.0.0")
  lazy val degreesOfFreedom: Long = {
    numInstances - rank
  }

  /** The residual degrees of freedom. */
  @Since("2.0.0")
  lazy val residualDegreeOfFreedom: Long = degreesOfFreedom

  /** The residual degrees of freedom for the null model. */
  @Since("2.0.0")
  lazy val residualDegreeOfFreedomNull: Long = if (model.getFitIntercept) {
    numInstances - 1
  } else {
    numInstances
  }

  private def weightCol: Column = {
    if (!model.isDefined(model.weightCol) || model.getWeightCol.isEmpty) {
      lit(1.0)
    } else {
      col(model.getWeightCol)
    }
  }

  private[regression] lazy val devianceResiduals: DataFrame = {
    val drUDF = udf { (y: Double, mu: Double, weight: Double) =>
      val r = math.sqrt(math.max(family.deviance(y, mu, weight), 0.0))
      if (y > mu) r else -1.0 * r
    }
    val w = weightCol
    predictions.select(
      drUDF(col(model.getLabelCol), col(predictionCol), w).as("devianceResiduals"))
  }

  private[regression] lazy val pearsonResiduals: DataFrame = {
    val prUDF = udf { mu: Double => family.variance(mu) }
    val w = weightCol
    predictions.select(col(model.getLabelCol).minus(col(predictionCol))
      .multiply(sqrt(w)).divide(sqrt(prUDF(col(predictionCol)))).as("pearsonResiduals"))
  }

  private[regression] lazy val workingResiduals: DataFrame = {
    val wrUDF = udf { (y: Double, mu: Double) => (y - mu) * link.deriv(mu) }
    predictions.select(wrUDF(col(model.getLabelCol), col(predictionCol)).as("workingResiduals"))
  }

  private[regression] lazy val responseResiduals: DataFrame = {
    predictions.select(col(model.getLabelCol).minus(col(predictionCol)).as("responseResiduals"))
  }

  /**
   * Get the default residuals (deviance residuals) of the fitted model.
   */
  @Since("2.0.0")
  def residuals(): DataFrame = devianceResiduals

  /**
   * Get the residuals of the fitted model by type.
   *
   * @param residualsType The type of residuals which should be returned.
   *                      Supported options: deviance, pearson, working and response.
   */
  @Since("2.0.0")
  def residuals(residualsType: String): DataFrame = {
    residualsType match {
      case "deviance" => devianceResiduals
      case "pearson" => pearsonResiduals
      case "working" => workingResiduals
      case "response" => responseResiduals
      case other => throw new UnsupportedOperationException(
        s"The residuals type $other is not supported by Generalized Linear Regression.")
    }
  }

  /**
   * The deviance for the null model.
   */
  @Since("2.0.0")
  lazy val nullDeviance: Double = {
    val w = weightCol
    val wtdmu: Double = if (model.getFitIntercept) {
      val agg = predictions.agg(sum(w.multiply(col(model.getLabelCol))), sum(w)).first()
      agg.getDouble(0) / agg.getDouble(1)
    } else {
      link.unlink(0.0)
    }
    predictions.select(col(model.getLabelCol).cast(DoubleType), w).rdd.map {
      case Row(y: Double, weight: Double) =>
        family.deviance(y, wtdmu, weight)
    }.sum()
  }

  /**
   * The deviance for the fitted model.
   */
  @Since("2.0.0")
  lazy val deviance: Double = {
    val w = weightCol
    predictions.select(col(model.getLabelCol).cast(DoubleType), col(predictionCol), w).rdd.map {
      case Row(label: Double, pred: Double, weight: Double) =>
        family.deviance(label, pred, weight)
    }.sum()
  }

  /**
   * The dispersion of the fitted model.
   * It is taken as 1.0 for the "binomial" and "poisson" families, and otherwise
   * estimated by the residual Pearson's Chi-Squared statistic (which is defined as
   * sum of the squares of the Pearson residuals) divided by the residual degrees of freedom.
   */
  @Since("2.0.0")
  lazy val dispersion: Double = if (
    model.getFamily == Binomial.name || model.getFamily == Poisson.name) {
    1.0
  } else {
    val rss = pearsonResiduals.agg(sum(pow(col("pearsonResiduals"), 2.0))).first().getDouble(0)
    rss / degreesOfFreedom
  }

  /** Akaike Information Criterion (AIC) for the fitted model. */
  @Since("2.0.0")
  lazy val aic: Double = {
    val w = weightCol
    val weightSum = predictions.select(w).agg(sum(w)).first().getDouble(0)
    val t = predictions.select(
      col(model.getLabelCol).cast(DoubleType), col(predictionCol), w).rdd.map {
        case Row(label: Double, pred: Double, weight: Double) =>
          (label, pred, weight)
    }
    family.aic(t, deviance, numInstances, weightSum) + 2 * rank
  }
}

/**
 * :: Experimental ::
 * Summary of [[GeneralizedLinearRegression]] fitting and model.
 *
 * @param dataset Dataset to be summarized.
 * @param origModel Model to be summarized.  This is copied to create an internal
 *                  model which cannot be modified from outside.
 * @param diagInvAtWA diagonal of matrix (A^T * W * A)^-1 in the last iteration
 * @param numIterations number of iterations
 * @param solver the solver algorithm used for model training
 */
@Since("2.0.0")
@Experimental
class GeneralizedLinearRegressionTrainingSummary private[regression] (
    dataset: Dataset[_],
    origModel: GeneralizedLinearRegressionModel,
    private val diagInvAtWA: Array[Double],
    @Since("2.0.0") val numIterations: Int,
    @Since("2.0.0") val solver: String)
  extends GeneralizedLinearRegressionSummary(dataset, origModel) with Serializable {

  import GeneralizedLinearRegression._

  /**
   * Whether the underlying `WeightedLeastSquares` using the "normal" solver.
   */
  private[ml] val isNormalSolver: Boolean = {
    diagInvAtWA.length != 1 || diagInvAtWA(0) != 0
  }

  /**
   * Standard error of estimated coefficients and intercept.
   * This value is only available when the underlying `WeightedLeastSquares`
   * using the "normal" solver.
   *
   * If `GeneralizedLinearRegression.fitIntercept` is set to true,
   * then the last element returned corresponds to the intercept.
   */
  @Since("2.0.0")
  lazy val coefficientStandardErrors: Array[Double] = {
    if (isNormalSolver) {
      diagInvAtWA.map(_ * dispersion).map(math.sqrt)
    } else {
      throw new UnsupportedOperationException(
        "No Std. Error of coefficients available for this GeneralizedLinearRegressionModel")
    }
  }

  /**
   * T-statistic of estimated coefficients and intercept.
   * This value is only available when the underlying `WeightedLeastSquares`
   * using the "normal" solver.
   *
   * If `GeneralizedLinearRegression.fitIntercept` is set to true,
   * then the last element returned corresponds to the intercept.
   */
  @Since("2.0.0")
  lazy val tValues: Array[Double] = {
    if (isNormalSolver) {
      val estimate = if (model.getFitIntercept) {
        Array.concat(model.coefficients.toArray, Array(model.intercept))
      } else {
        model.coefficients.toArray
      }
      estimate.zip(coefficientStandardErrors).map { x => x._1 / x._2 }
    } else {
      throw new UnsupportedOperationException(
        "No t-statistic available for this GeneralizedLinearRegressionModel")
    }
  }

  /**
   * Two-sided p-value of estimated coefficients and intercept.
   * This value is only available when the underlying `WeightedLeastSquares`
   * using the "normal" solver.
   *
   * If `GeneralizedLinearRegression.fitIntercept` is set to true,
   * then the last element returned corresponds to the intercept.
   */
  @Since("2.0.0")
  lazy val pValues: Array[Double] = {
    if (isNormalSolver) {
      if (model.getFamily == Binomial.name || model.getFamily == Poisson.name) {
        tValues.map { x => 2.0 * (1.0 - dist.Gaussian(0.0, 1.0).cdf(math.abs(x))) }
      } else {
        tValues.map { x =>
          2.0 * (1.0 - dist.StudentsT(degreesOfFreedom.toDouble).cdf(math.abs(x)))
        }
      }
    } else {
      throw new UnsupportedOperationException(
        "No p-value available for this GeneralizedLinearRegressionModel")
    }
  }
}<|MERGE_RESOLUTION|>--- conflicted
+++ resolved
@@ -57,11 +57,7 @@
   final val family: Param[String] = new Param(this, "family",
     "The name of family which is a description of the error distribution to be used in the " +
       s"model. Supported options: ${supportedFamilyNames.mkString(", ")}.",
-<<<<<<< HEAD
-    ParamValidators.inArray[String](supportedFamilyNames))
-=======
     (value: String) => supportedFamilyNames.contains(value.toLowerCase))
->>>>>>> 0c589e37
 
   /** @group getParam */
   @Since("2.0.0")
@@ -103,11 +99,7 @@
   final val link: Param[String] = new Param(this, "link", "The name of link function " +
     "which provides the relationship between the linear predictor and the mean of the " +
     s"distribution function. Supported options: ${supportedLinkNames.mkString(", ")}",
-<<<<<<< HEAD
-    ParamValidators.inArray[String](supportedLinkNames))
-=======
     (value: String) => supportedLinkNames.contains(value.toLowerCase))
->>>>>>> 0c589e37
 
   /** @group getParam */
   @Since("2.0.0")
@@ -517,13 +509,12 @@
      *
      * @param params the parameter map containing family name and variance power
      */
-<<<<<<< HEAD
     def fromParams(params: GeneralizedLinearRegressionBase): Family = {
-      params.getFamily match {
-        case "gaussian" => Gaussian
-        case "binomial" => Binomial
-        case "poisson" => Poisson
-        case "gamma" => Gamma
+      params.getFamily.toLowerCase match {
+        case Gaussian.name => Gaussian
+        case Binomial.name => Binomial
+        case Poisson.name => Poisson
+        case Gamma.name => Gamma
         case "tweedie" =>
           params.getVariancePower match {
             case 0.0 => Gaussian
@@ -595,14 +586,6 @@
         Double.MaxValue
       } else {
         mu
-=======
-    def fromName(name: String): Family = {
-      name.toLowerCase match {
-        case Gaussian.name => Gaussian
-        case Binomial.name => Binomial
-        case Poisson.name => Poisson
-        case Gamma.name => Gamma
->>>>>>> 0c589e37
       }
     }
   }
@@ -802,9 +785,8 @@
      *
      * @param params the parameter map containing link and link power
      */
-<<<<<<< HEAD
     def fromParams(params: GeneralizedLinearRegressionBase): Link = {
-      if (params.getFamily == "tweedie") {
+      if (params.getFamily.toLowerCase == "tweedie") {
         params.getLinkPower match {
           case 0.0 => Log
           case 1.0 => Identity
@@ -813,7 +795,7 @@
           case others => new Power(others)
         }
       } else {
-        params.getLink match {
+        params.getLink.toLowerCase match {
           case Identity.name => Identity
           case Logit.name => Logit
           case Log.name => Log
@@ -822,17 +804,6 @@
           case CLogLog.name => CLogLog
           case Sqrt.name => Sqrt
         }
-=======
-    def fromName(name: String): Link = {
-      name.toLowerCase match {
-        case Identity.name => Identity
-        case Logit.name => Logit
-        case Log.name => Log
-        case Inverse.name => Inverse
-        case Probit.name => Probit
-        case CLogLog.name => CLogLog
-        case Sqrt.name => Sqrt
->>>>>>> 0c589e37
       }
     }
   }
