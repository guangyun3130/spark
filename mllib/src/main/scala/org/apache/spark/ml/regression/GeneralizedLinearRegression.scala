/*
 * Licensed to the Apache Software Foundation (ASF) under one or more
 * contributor license agreements.  See the NOTICE file distributed with
 * this work for additional information regarding copyright ownership.
 * The ASF licenses this file to You under the Apache License, Version 2.0
 * (the "License"); you may not use this file except in compliance with
 * the License.  You may obtain a copy of the License at
 *
 *    http://www.apache.org/licenses/LICENSE-2.0
 *
 * Unless required by applicable law or agreed to in writing, software
 * distributed under the License is distributed on an "AS IS" BASIS,
 * WITHOUT WARRANTIES OR CONDITIONS OF ANY KIND, either express or implied.
 * See the License for the specific language governing permissions and
 * limitations under the License.
 */

package org.apache.spark.ml.regression

import breeze.stats.{distributions => dist}
import org.apache.hadoop.fs.Path

import org.apache.spark.{Logging, SparkException}
import org.apache.spark.annotation.{Experimental, Since}
import org.apache.spark.ml.PredictorParams
import org.apache.spark.ml.feature.Instance
import org.apache.spark.ml.optim._
import org.apache.spark.ml.param._
import org.apache.spark.ml.param.shared._
import org.apache.spark.ml.util._
import org.apache.spark.mllib.linalg.{BLAS, Vector}
import org.apache.spark.rdd.RDD
import org.apache.spark.sql.{DataFrame, Row}
import org.apache.spark.sql.functions._
import org.apache.spark.sql.types.{DataType, StructType}

/**
 * Params for Generalized Linear Regression.
 */
private[regression] trait GeneralizedLinearRegressionBase extends PredictorParams
  with HasFitIntercept with HasMaxIter with HasTol with HasRegParam with HasWeightCol
  with HasSolver with Logging {

  /**
   * Param for the name of family which is a description of the error distribution
   * to be used in the model.
   * Supported options: "gaussian", "binomial", "poisson" and "gamma".
   * Default is "gaussian".
   * @group param
   */
  @Since("2.0.0")
  final val family: Param[String] = new Param(this, "family",
    "The name of family which is a description of the error distribution to be used in the " +
      "model. Supported options: gaussian(default), binomial, poisson and gamma.",
    ParamValidators.inArray[String](GeneralizedLinearRegression.supportedFamilyNames.toArray))

  /** @group getParam */
  @Since("2.0.0")
  def getFamily: String = $(family)

  /**
   * Param for the name of link function which provides the relationship
   * between the linear predictor and the mean of the distribution function.
   * Supported options: "identity", "log", "inverse", "logit", "probit", "cloglog" and "sqrt".
   * @group param
   */
  @Since("2.0.0")
  final val link: Param[String] = new Param(this, "link", "The name of link function " +
    "which provides the relationship between the linear predictor and the mean of the " +
    "distribution function. Supported options: identity, log, inverse, logit, probit, " +
    "cloglog and sqrt.",
    ParamValidators.inArray[String](GeneralizedLinearRegression.supportedLinkNames.toArray))

  /** @group getParam */
  @Since("2.0.0")
  def getLink: String = $(link)

  import GeneralizedLinearRegression._

  @Since("2.0.0")
  override def validateAndTransformSchema(
      schema: StructType,
      fitting: Boolean,
      featuresDataType: DataType): StructType = {
    if ($(solver) == "irls") {
      setDefault(maxIter -> 25)
    }
    if (isDefined(link)) {
      require(supportedFamilyAndLinkPairs.contains(
        Family.fromName($(family)) -> Link.fromName($(link))), "Generalized Linear Regression " +
        s"with ${$(family)} family does not support ${$(link)} link function.")
    }
    super.validateAndTransformSchema(schema, fitting, featuresDataType)
  }
}

/**
 * :: Experimental ::
 *
 * Fit a Generalized Linear Model ([[https://en.wikipedia.org/wiki/Generalized_linear_model]])
 * specified by giving a symbolic description of the linear predictor (link function) and
 * a description of the error distribution (family).
 * It supports "gaussian", "binomial", "poisson" and "gamma" as family.
 * Valid link functions for each family is listed below. The first link function of each family
 * is the default one.
 *  - "gaussian" -> "identity", "log", "inverse"
 *  - "binomial" -> "logit", "probit", "cloglog"
 *  - "poisson"  -> "log", "identity", "sqrt"
 *  - "gamma"    -> "inverse", "identity", "log"
 */
@Experimental
@Since("2.0.0")
class GeneralizedLinearRegression @Since("2.0.0") (@Since("2.0.0") override val uid: String)
  extends Regressor[Vector, GeneralizedLinearRegression, GeneralizedLinearRegressionModel]
  with GeneralizedLinearRegressionBase with DefaultParamsWritable with Logging {

  import GeneralizedLinearRegression._

  @Since("2.0.0")
  def this() = this(Identifiable.randomUID("glm"))

  /**
   * Sets the value of param [[family]].
   * Default is "gaussian".
   * @group setParam
   */
  @Since("2.0.0")
  def setFamily(value: String): this.type = set(family, value)
  setDefault(family -> Gaussian.name)

  /**
   * Sets the value of param [[link]].
   * @group setParam
   */
  @Since("2.0.0")
  def setLink(value: String): this.type = set(link, value)

  /**
   * Sets if we should fit the intercept.
   * Default is true.
   * @group setParam
   */
  @Since("2.0.0")
  def setFitIntercept(value: Boolean): this.type = set(fitIntercept, value)

  /**
   * Sets the maximum number of iterations.
   * Default is 25 if the solver algorithm is "irls".
   * @group setParam
   */
  @Since("2.0.0")
  def setMaxIter(value: Int): this.type = set(maxIter, value)

  /**
   * Sets the convergence tolerance of iterations.
   * Smaller value will lead to higher accuracy with the cost of more iterations.
   * Default is 1E-6.
   * @group setParam
   */
  @Since("2.0.0")
  def setTol(value: Double): this.type = set(tol, value)
  setDefault(tol -> 1E-6)

  /**
   * Sets the regularization parameter.
   * Default is 0.0.
   * @group setParam
   */
  @Since("2.0.0")
  def setRegParam(value: Double): this.type = set(regParam, value)
  setDefault(regParam -> 0.0)

  /**
   * Sets the value of param [[weightCol]].
   * If this is not set or empty, we treat all instance weights as 1.0.
   * Default is empty, so all instances have weight one.
   * @group setParam
   */
  @Since("2.0.0")
  def setWeightCol(value: String): this.type = set(weightCol, value)
  setDefault(weightCol -> "")

  /**
   * Sets the solver algorithm used for optimization.
   * Currently only support "irls" which is also the default solver.
   * @group setParam
   */
  @Since("2.0.0")
  def setSolver(value: String): this.type = set(solver, value)
  setDefault(solver -> "irls")

  override protected def train(dataset: DataFrame): GeneralizedLinearRegressionModel = {
    val familyObj = Family.fromName($(family))
    val linkObj = if (isDefined(link)) {
      Link.fromName($(link))
    } else {
      familyObj.defaultLink
    }
    val familyAndLink = new FamilyAndLink(familyObj, linkObj)

    val numFeatures = dataset.select(col($(featuresCol))).limit(1).rdd
      .map { case Row(features: Vector) =>
        features.size
      }.first()
    if (numFeatures > WeightedLeastSquares.MAX_NUM_FEATURES) {
      val msg = "Currently, GeneralizedLinearRegression only supports number of features" +
        s" <= ${WeightedLeastSquares.MAX_NUM_FEATURES}. Found $numFeatures in the input dataset."
      throw new SparkException(msg)
    }

    val w = if ($(weightCol).isEmpty) lit(1.0) else col($(weightCol))
    val instances: RDD[Instance] = dataset.select(col($(labelCol)), w, col($(featuresCol))).rdd
      .map { case Row(label: Double, weight: Double, features: Vector) =>
        Instance(label, weight, features)
      }

    val model = if (familyObj == Gaussian && linkObj == Identity) {
      // TODO: Make standardizeFeatures and standardizeLabel configurable.
      val optimizer = new WeightedLeastSquares($(fitIntercept), $(regParam),
        standardizeFeatures = true, standardizeLabel = true)
      val wlsModel = optimizer.fit(instances)
      copyValues(
        new GeneralizedLinearRegressionModel(uid, wlsModel.coefficients, wlsModel.intercept)
          .setParent(this))
<<<<<<< HEAD
    }
    else {
      // Fit Generalized Linear Model by iteratively reweighted least squares (IRLS).
      val initialModel = familyAndLink.initialize(instances, $(fitIntercept), $(regParam))
      val optimizer = new IterativelyReweightedLeastSquares(initialModel,
        familyAndLink.reweightFunc, $(fitIntercept), $(regParam), $(maxIter), $(tol))
      val irlsModel = optimizer.fit(instances)
      copyValues(
        new GeneralizedLinearRegressionModel(uid, irlsModel.coefficients, irlsModel.intercept)
          .setParent(this))
    }

    val summary = new GeneralizedLinearRegressionSummary(model.transform(dataset),
      $(predictionCol), $(labelCol), $(featuresCol))
    model.setSummary(summary)
    model
=======
      // Handle possible missing or invalid prediction columns
      val (summaryModel, predictionColName) = model.findSummaryModelAndPredictionCol()
      val trainingSummary = new GeneralizedLinearRegressionSummary(
        summaryModel.transform(dataset),
        predictionColName,
        model,
        wlsModel.diagInvAtWA.toArray,
        1)
      return model.setSummary(trainingSummary)
    }

    // Fit Generalized Linear Model by iteratively reweighted least squares (IRLS).
    val initialModel = familyAndLink.initialize(instances, $(fitIntercept), $(regParam))
    val optimizer = new IterativelyReweightedLeastSquares(initialModel, familyAndLink.reweightFunc,
      $(fitIntercept), $(regParam), $(maxIter), $(tol))
    val irlsModel = optimizer.fit(instances)

    val model = copyValues(
      new GeneralizedLinearRegressionModel(uid, irlsModel.coefficients, irlsModel.intercept)
        .setParent(this))
    // Handle possible missing or invalid prediction columns
    val (summaryModel, predictionColName) = model.findSummaryModelAndPredictionCol()
    val trainingSummary = new GeneralizedLinearRegressionSummary(
      summaryModel.transform(dataset),
      predictionColName,
      model,
      irlsModel.diagInvAtWA.toArray,
      irlsModel.numIterations)

    model.setSummary(trainingSummary)
>>>>>>> 30c18841
  }

  @Since("2.0.0")
  override def copy(extra: ParamMap): GeneralizedLinearRegression = defaultCopy(extra)
}

@Since("2.0.0")
object GeneralizedLinearRegression extends DefaultParamsReadable[GeneralizedLinearRegression] {

  @Since("2.0.0")
  override def load(path: String): GeneralizedLinearRegression = super.load(path)

  /** Set of family and link pairs that GeneralizedLinearRegression supports. */
  private[ml] lazy val supportedFamilyAndLinkPairs = Set(
    Gaussian -> Identity, Gaussian -> Log, Gaussian -> Inverse,
    Binomial -> Logit, Binomial -> Probit, Binomial -> CLogLog,
    Poisson -> Log, Poisson -> Identity, Poisson -> Sqrt,
    Gamma -> Inverse, Gamma -> Identity, Gamma -> Log
  )

  /** Set of family names that GeneralizedLinearRegression supports. */
  private[ml] lazy val supportedFamilyNames = supportedFamilyAndLinkPairs.map(_._1.name)

  /** Set of link names that GeneralizedLinearRegression supports. */
  private[ml] lazy val supportedLinkNames = supportedFamilyAndLinkPairs.map(_._2.name)

  private[ml] val epsilon: Double = 1E-16

  /**
   * Wrapper of family and link combination used in the model.
   */
  private[ml] class FamilyAndLink(val family: Family, val link: Link) extends Serializable {

    /** Linear predictor based on given mu. */
    def predict(mu: Double): Double = link.link(family.project(mu))

    /** Fitted value based on linear predictor eta. */
    def fitted(eta: Double): Double = family.project(link.unlink(eta))

    /**
     * Get the initial guess model for [[IterativelyReweightedLeastSquares]].
     */
    def initialize(
        instances: RDD[Instance],
        fitIntercept: Boolean,
        regParam: Double): WeightedLeastSquaresModel = {
      val newInstances = instances.map { instance =>
        val mu = family.initialize(instance.label, instance.weight)
        val eta = predict(mu)
        Instance(eta, instance.weight, instance.features)
      }
      // TODO: Make standardizeFeatures and standardizeLabel configurable.
      val initialModel = new WeightedLeastSquares(fitIntercept, regParam,
        standardizeFeatures = true, standardizeLabel = true)
        .fit(newInstances)
      initialModel
    }

    /**
     * The reweight function used to update offsets and weights
     * at each iteration of [[IterativelyReweightedLeastSquares]].
     */
    val reweightFunc: (Instance, WeightedLeastSquaresModel) => (Double, Double) = {
      (instance: Instance, model: WeightedLeastSquaresModel) => {
        val eta = model.predict(instance.features)
        val mu = fitted(eta)
        val offset = eta + (instance.label - mu) * link.deriv(mu)
        val weight = instance.weight / (math.pow(this.link.deriv(mu), 2.0) * family.variance(mu))
        (offset, weight)
      }
    }
  }

  /**
   * A description of the error distribution to be used in the model.
   * @param name the name of the family.
   */
  private[ml] abstract class Family(val name: String) extends Serializable {

    /** The default link instance of this family. */
    val defaultLink: Link

    /** Initialize the starting value for mu. */
    def initialize(y: Double, weight: Double): Double

    /** The variance of the endogenous variable's mean, given the value mu. */
    def variance(mu: Double): Double

    /** Deviance of (y, mu) pair. */
    def deviance(y: Double, mu: Double, weight: Double): Double

    /**
     * Akaike's 'An Information Criterion'(AIC) value of the family for a given dataset.
     * @param predictions an RDD of (y, mu, weight) of instances in evaluation dataset
     * @param deviance the deviance for the fitted model in evaluation dataset
     * @param numInstances number of instances in evaluation dataset
     * @param weightSum weights sum of instances in evaluation dataset
     */
    def aic(
        predictions: RDD[(Double, Double, Double)],
        deviance: Double,
        numInstances: Double,
        weightSum: Double): Double

    /** Trim the fitted value so that it will be in valid range. */
    def project(mu: Double): Double = mu
  }

  private[ml] object Family {

    /**
     * Gets the [[Family]] object from its name.
     * @param name family name: "gaussian", "binomial", "poisson" or "gamma".
     */
    def fromName(name: String): Family = {
      name match {
        case Gaussian.name => Gaussian
        case Binomial.name => Binomial
        case Poisson.name => Poisson
        case Gamma.name => Gamma
      }
    }
  }

  /**
   * Gaussian exponential family distribution.
   * The default link for the Gaussian family is the identity link.
   */
  private[ml] object Gaussian extends Family("gaussian") {

    val defaultLink: Link = Identity

    override def initialize(y: Double, weight: Double): Double = y

    override def variance(mu: Double): Double = 1.0

    override def deviance(y: Double, mu: Double, weight: Double): Double = {
      weight * (y - mu) * (y - mu)
    }

    override def aic(
        predictions: RDD[(Double, Double, Double)],
        deviance: Double,
        numInstances: Double,
        weightSum: Double): Double = {
      val wt = predictions.map(x => math.log(x._3)).sum()
      numInstances * (math.log(deviance / numInstances * 2.0 * math.Pi) + 1.0) + 2.0 - wt
    }

    override def project(mu: Double): Double = {
      if (mu.isNegInfinity) {
        Double.MinValue
      } else if (mu.isPosInfinity) {
        Double.MaxValue
      } else {
        mu
      }
    }
  }

  /**
   * Binomial exponential family distribution.
   * The default link for the Binomial family is the logit link.
   */
  private[ml] object Binomial extends Family("binomial") {

    val defaultLink: Link = Logit

    override def initialize(y: Double, weight: Double): Double = {
      val mu = (weight * y + 0.5) / (weight + 1.0)
      require(mu > 0.0 && mu < 1.0, "The response variable of Binomial family" +
        s"should be in range (0, 1), but got $mu")
      mu
    }

    override def variance(mu: Double): Double = mu * (1.0 - mu)

    override def deviance(y: Double, mu: Double, weight: Double): Double = {
      val my = 1.0 - y
      2.0 * weight * (y * math.log(math.max(y, 1.0) / mu) +
        my * math.log(math.max(my, 1.0) / (1.0 - mu)))
    }

    override def aic(
        predictions: RDD[(Double, Double, Double)],
        deviance: Double,
        numInstances: Double,
        weightSum: Double): Double = {
      -2.0 * predictions.map { case (y: Double, mu: Double, weight: Double) =>
        weight * dist.Binomial(1, mu).logProbabilityOf(math.round(y).toInt)
      }.sum()
    }

    override def project(mu: Double): Double = {
      if (mu < epsilon) {
        epsilon
      } else if (mu > 1.0 - epsilon) {
        1.0 - epsilon
      } else {
        mu
      }
    }
  }

  /**
   * Poisson exponential family distribution.
   * The default link for the Poisson family is the log link.
   */
  private[ml] object Poisson extends Family("poisson") {

    val defaultLink: Link = Log

    override def initialize(y: Double, weight: Double): Double = {
      require(y > 0.0, "The response variable of Poisson family " +
        s"should be positive, but got $y")
      y
    }

    override def variance(mu: Double): Double = mu

    override def deviance(y: Double, mu: Double, weight: Double): Double = {
      2.0 * weight * (y * math.log(y / mu) - (y - mu))
    }

    override def aic(
        predictions: RDD[(Double, Double, Double)],
        deviance: Double,
        numInstances: Double,
        weightSum: Double): Double = {
      -2.0 * predictions.map { case (y: Double, mu: Double, weight: Double) =>
        weight * dist.Poisson(mu).logProbabilityOf(y.toInt)
      }.sum()
    }

    override def project(mu: Double): Double = {
      if (mu < epsilon) {
        epsilon
      } else if (mu.isInfinity) {
        Double.MaxValue
      } else {
        mu
      }
    }
  }

  /**
   * Gamma exponential family distribution.
   * The default link for the Gamma family is the inverse link.
   */
  private[ml] object Gamma extends Family("gamma") {

    val defaultLink: Link = Inverse

    override def initialize(y: Double, weight: Double): Double = {
      require(y > 0.0, "The response variable of Gamma family " +
        s"should be positive, but got $y")
      y
    }

    override def variance(mu: Double): Double = mu * mu

    override def deviance(y: Double, mu: Double, weight: Double): Double = {
      -2.0 * weight * (math.log(y / mu) - (y - mu)/mu)
    }

    override def aic(
        predictions: RDD[(Double, Double, Double)],
        deviance: Double,
        numInstances: Double,
        weightSum: Double): Double = {
      val disp = deviance / weightSum
      -2.0 * predictions.map { case (y: Double, mu: Double, weight: Double) =>
        weight * dist.Gamma(1.0 / disp, mu * disp).logPdf(y)
      }.sum() + 2.0
    }

    override def project(mu: Double): Double = {
      if (mu < epsilon) {
        epsilon
      } else if (mu.isInfinity) {
        Double.MaxValue
      } else {
        mu
      }
    }
  }

  /**
   * A description of the link function to be used in the model.
   * The link function provides the relationship between the linear predictor
   * and the mean of the distribution function.
   * @param name the name of link function.
   */
  private[ml] abstract class Link(val name: String) extends Serializable {

    /** The link function. */
    def link(mu: Double): Double

    /** Derivative of the link function. */
    def deriv(mu: Double): Double

    /** The inverse link function. */
    def unlink(eta: Double): Double
  }

  private[ml] object Link {

    /**
     * Gets the [[Link]] object from its name.
     * @param name link name: "identity", "logit", "log",
     *             "inverse", "probit", "cloglog" or "sqrt".
     */
    def fromName(name: String): Link = {
      name match {
        case Identity.name => Identity
        case Logit.name => Logit
        case Log.name => Log
        case Inverse.name => Inverse
        case Probit.name => Probit
        case CLogLog.name => CLogLog
        case Sqrt.name => Sqrt
      }
    }
  }

  private[ml] object Identity extends Link("identity") {

    override def link(mu: Double): Double = mu

    override def deriv(mu: Double): Double = 1.0

    override def unlink(eta: Double): Double = eta
  }

  private[ml] object Logit extends Link("logit") {

    override def link(mu: Double): Double = math.log(mu / (1.0 - mu))

    override def deriv(mu: Double): Double = 1.0 / (mu * (1.0 - mu))

    override def unlink(eta: Double): Double = 1.0 / (1.0 + math.exp(-1.0 * eta))
  }

  private[ml] object Log extends Link("log") {

    override def link(mu: Double): Double = math.log(mu)

    override def deriv(mu: Double): Double = 1.0 / mu

    override def unlink(eta: Double): Double = math.exp(eta)
  }

  private[ml] object Inverse extends Link("inverse") {

    override def link(mu: Double): Double = 1.0 / mu

    override def deriv(mu: Double): Double = -1.0 * math.pow(mu, -2.0)

    override def unlink(eta: Double): Double = 1.0 / eta
  }

  private[ml] object Probit extends Link("probit") {

    override def link(mu: Double): Double = dist.Gaussian(0.0, 1.0).icdf(mu)

    override def deriv(mu: Double): Double = {
      1.0 / dist.Gaussian(0.0, 1.0).pdf(dist.Gaussian(0.0, 1.0).icdf(mu))
    }

    override def unlink(eta: Double): Double = dist.Gaussian(0.0, 1.0).cdf(eta)
  }

  private[ml] object CLogLog extends Link("cloglog") {

    override def link(mu: Double): Double = math.log(-1.0 * math.log(1 - mu))

    override def deriv(mu: Double): Double = 1.0 / ((mu - 1.0) * math.log(1.0 - mu))

    override def unlink(eta: Double): Double = 1.0 - math.exp(-1.0 * math.exp(eta))
  }

  private[ml] object Sqrt extends Link("sqrt") {

    override def link(mu: Double): Double = math.sqrt(mu)

    override def deriv(mu: Double): Double = 1.0 / (2.0 * math.sqrt(mu))

    override def unlink(eta: Double): Double = eta * eta
  }
}

/**
 * :: Experimental ::
 * Model produced by [[GeneralizedLinearRegression]].
 */
@Experimental
@Since("2.0.0")
class GeneralizedLinearRegressionModel private[ml] (
    @Since("2.0.0") override val uid: String,
    @Since("2.0.0") val coefficients: Vector,
    @Since("2.0.0") val intercept: Double)
  extends RegressionModel[Vector, GeneralizedLinearRegressionModel]
  with GeneralizedLinearRegressionBase with MLWritable {

  import GeneralizedLinearRegression._

  lazy val familyObj = Family.fromName($(family))
  lazy val linkObj = if (isDefined(link)) {
    Link.fromName($(link))
  } else {
    familyObj.defaultLink
  }
  lazy val familyAndLink = new FamilyAndLink(familyObj, linkObj)

  override protected def predict(features: Vector): Double = {
    val eta = BLAS.dot(features, coefficients) + intercept
    familyAndLink.fitted(eta)
  }

  private var trainingSummary: Option[GeneralizedLinearRegressionSummary] = None

<<<<<<< HEAD
=======
  /**
   * Gets R-like summary of model on training set. An exception is
   * thrown if `trainingSummary == None`.
   */
  @Since("2.0.0")
  def summary: GeneralizedLinearRegressionSummary = trainingSummary.getOrElse {
    throw new SparkException(
      "No training summary available for this GeneralizedLinearRegressionModel",
      new RuntimeException())
  }

>>>>>>> 30c18841
  private[regression] def setSummary(summary: GeneralizedLinearRegressionSummary): this.type = {
    this.trainingSummary = Some(summary)
    this
  }

  /**
<<<<<<< HEAD
    * Gets summary of model on training set. An exception is
    * thrown if `trainingSummary == None`.
    */
  @Since("2.0.0")
  def summary: GeneralizedLinearRegressionSummary = trainingSummary match {
    case Some(summ) => summ
    case None =>
      throw new SparkException(
        "No training summary available for this GeneralizedLinearRegressionModel",
        new NullPointerException())
=======
   * If the prediction column is set returns the current model and prediction column,
   * otherwise generates a new column and sets it as the prediction column on a new copy
   * of the current model.
   */
  private[regression] def findSummaryModelAndPredictionCol()
    : (GeneralizedLinearRegressionModel, String) = {
    $(predictionCol) match {
      case "" =>
        val predictionColName = "prediction_" + java.util.UUID.randomUUID.toString()
        (copy(ParamMap.empty).setPredictionCol(predictionColName), predictionColName)
      case p => (this, p)
    }
>>>>>>> 30c18841
  }

  @Since("2.0.0")
  override def copy(extra: ParamMap): GeneralizedLinearRegressionModel = {
    copyValues(new GeneralizedLinearRegressionModel(uid, coefficients, intercept), extra)
      .setParent(parent)
  }
<<<<<<< HEAD
=======

  @Since("2.0.0")
  override def write: MLWriter =
    new GeneralizedLinearRegressionModel.GeneralizedLinearRegressionModelWriter(this)
}

@Since("2.0.0")
object GeneralizedLinearRegressionModel extends MLReadable[GeneralizedLinearRegressionModel] {

  @Since("2.0.0")
  override def read: MLReader[GeneralizedLinearRegressionModel] =
    new GeneralizedLinearRegressionModelReader

  @Since("2.0.0")
  override def load(path: String): GeneralizedLinearRegressionModel = super.load(path)

  /** [[MLWriter]] instance for [[GeneralizedLinearRegressionModel]] */
  private[GeneralizedLinearRegressionModel]
  class GeneralizedLinearRegressionModelWriter(instance: GeneralizedLinearRegressionModel)
    extends MLWriter with Logging {

    private case class Data(intercept: Double, coefficients: Vector)

    override protected def saveImpl(path: String): Unit = {
      // Save metadata and Params
      DefaultParamsWriter.saveMetadata(instance, path, sc)
      // Save model data: intercept, coefficients
      val data = Data(instance.intercept, instance.coefficients)
      val dataPath = new Path(path, "data").toString
      sqlContext.createDataFrame(Seq(data)).repartition(1).write.parquet(dataPath)
    }
  }

  private class GeneralizedLinearRegressionModelReader
    extends MLReader[GeneralizedLinearRegressionModel] {

    /** Checked against metadata when loading model */
    private val className = classOf[GeneralizedLinearRegressionModel].getName

    override def load(path: String): GeneralizedLinearRegressionModel = {
      val metadata = DefaultParamsReader.loadMetadata(path, sc, className)

      val dataPath = new Path(path, "data").toString
      val data = sqlContext.read.parquet(dataPath)
        .select("intercept", "coefficients").head()
      val intercept = data.getDouble(0)
      val coefficients = data.getAs[Vector](1)

      val model = new GeneralizedLinearRegressionModel(metadata.uid, coefficients, intercept)

      DefaultParamsReader.getAndSetParams(model, metadata)
      model
    }
  }
>>>>>>> 30c18841
}

/**
 * :: Experimental ::
<<<<<<< HEAD
 * GeneralizedLinearRegressionModel results evaluated on a dataset.
 *
 * @param predictions dataframe outputted by the model's `transform` method.
 * @param predictionCol field in "predictions" which gives the prediction of each instance.
 * @param labelCol field in "predictions" which gives the true label of each instance.
 * @param featuresCol field in "predictions" which gives the features of each instance as a vector.
 */
@Experimental
@Since("2.0.0")
class GeneralizedLinearRegressionSummary private[regression] (
    @Since("2.0.0") @transient val predictions: DataFrame,
    @Since("2.0.0") val predictionCol: String,
    @Since("2.0.0") val labelCol: String,
    @Since("2.0.0") val featuresCol: String) extends Serializable
=======
 * Summarizing Generalized Linear regression Fits.
 *
 * @param predictions predictions outputted by the model's `transform` method
 * @param predictionCol field in "predictions" which gives the prediction value of each instance
 * @param model the model that should be summarized
 * @param diagInvAtWA diagonal of matrix (A^T * W * A)^-1 in the last iteration
 * @param numIterations number of iterations
 */
@Since("2.0.0")
@Experimental
class GeneralizedLinearRegressionSummary private[regression] (
    @Since("2.0.0") @transient val predictions: DataFrame,
    @Since("2.0.0") val predictionCol: String,
    @Since("2.0.0") val model: GeneralizedLinearRegressionModel,
    private val diagInvAtWA: Array[Double],
    @Since("2.0.0") val numIterations: Int) extends Serializable {

  import GeneralizedLinearRegression._

  private lazy val family = Family.fromName(model.getFamily)
  private lazy val link = if (model.isDefined(model.getParam("link"))) {
    Link.fromName(model.getLink)
  } else {
    family.defaultLink
  }

  /** Number of instances in DataFrame predictions */
  private lazy val numInstances: Long = predictions.count()

  /** The numeric rank of the fitted linear model */
  @Since("2.0.0")
  lazy val rank: Long = if (model.getFitIntercept) {
    model.coefficients.size + 1
  } else {
    model.coefficients.size
  }

  /** Degrees of freedom */
  @Since("2.0.0")
  lazy val degreesOfFreedom: Long = {
    numInstances - rank
  }

  /** The residual degrees of freedom */
  @Since("2.0.0")
  lazy val residualDegreeOfFreedom: Long = degreesOfFreedom

  /** The residual degrees of freedom for the null model */
  @Since("2.0.0")
  lazy val residualDegreeOfFreedomNull: Long = if (model.getFitIntercept) {
    numInstances - 1
  } else {
    numInstances
  }

  private lazy val devianceResiduals: DataFrame = {
    val drUDF = udf { (y: Double, mu: Double, weight: Double) =>
      val r = math.sqrt(math.max(family.deviance(y, mu, weight), 0.0))
      if (y > mu) r else -1.0 * r
    }
    val w = if (model.getWeightCol.isEmpty) lit(1.0) else col(model.getWeightCol)
    predictions.select(
      drUDF(col(model.getLabelCol), col(predictionCol), w).as("devianceResiduals"))
  }

  private lazy val pearsonResiduals: DataFrame = {
    val prUDF = udf { mu: Double => family.variance(mu) }
    val w = if (model.getWeightCol.isEmpty) lit(1.0) else col(model.getWeightCol)
    predictions.select(col(model.getLabelCol).minus(col(predictionCol))
      .multiply(sqrt(w)).divide(sqrt(prUDF(col(predictionCol)))).as("pearsonResiduals"))
  }

  private lazy val workingResiduals: DataFrame = {
    val wrUDF = udf { (y: Double, mu: Double) => (y - mu) * link.deriv(mu) }
    predictions.select(wrUDF(col(model.getLabelCol), col(predictionCol)).as("workingResiduals"))
  }

  private lazy val responseResiduals: DataFrame = {
    predictions.select(col(model.getLabelCol).minus(col(predictionCol)).as("responseResiduals"))
  }

  /**
   * Get the default residuals(deviance residuals) of the fitted model.
   */
  @Since("2.0.0")
  def residuals(): DataFrame = devianceResiduals

  /**
   * Get the residuals of the fitted model by type.
   * @param residualsType The type of residuals which should be returned.
   *                      Supported options: deviance, pearson, working and response.
   */
  @Since("2.0.0")
  def residuals(residualsType: String): DataFrame = {
    residualsType match {
      case "deviance" => devianceResiduals
      case "pearson" => pearsonResiduals
      case "working" => workingResiduals
      case "response" => responseResiduals
      case other => throw new UnsupportedOperationException(
        s"The residuals type $other is not supported by Generalized Linear Regression.")
    }
  }

  /**
   * The deviance for the null model.
   */
  @Since("2.0.0")
  lazy val nullDeviance: Double = {
    val w = if (model.getWeightCol.isEmpty) lit(1.0) else col(model.getWeightCol)
    val wtdmu: Double = if (model.getFitIntercept) {
      val agg = predictions.agg(sum(w.multiply(col(model.getLabelCol))), sum(w)).first()
      agg.getDouble(0) / agg.getDouble(1)
    } else {
      link.unlink(0.0)
    }
    predictions.select(col(model.getLabelCol), w).rdd.map {
      case Row(y: Double, weight: Double) =>
        family.deviance(y, wtdmu, weight)
    }.sum()
  }

  /**
   * The deviance for the fitted model.
   */
  @Since("2.0.0")
  lazy val deviance: Double = {
    val w = if (model.getWeightCol.isEmpty) lit(1.0) else col(model.getWeightCol)
    predictions.select(col(model.getLabelCol), col(predictionCol), w).rdd.map {
      case Row(label: Double, pred: Double, weight: Double) =>
        family.deviance(label, pred, weight)
    }.sum()
  }

  /**
   * The dispersion of the fitted model.
   * It is taken as 1.0 for the "binomial" and "poisson" families, and otherwise
   * estimated by the residual Pearson's Chi-Squared statistic(which is defined as
   * sum of the squares of the Pearson residuals) divided by the residual degrees of freedom.
   */
  @Since("2.0.0")
  lazy val dispersion: Double = if (
    model.getFamily == Binomial.name || model.getFamily == Poisson.name) {
    1.0
  } else {
    val rss = pearsonResiduals.agg(sum(pow(col("pearsonResiduals"), 2.0))).first().getDouble(0)
    rss / degreesOfFreedom
  }

  /** Akaike's "An Information Criterion"(AIC) for the fitted model. */
  @Since("2.0.0")
  lazy val aic: Double = {
    val w = if (model.getWeightCol.isEmpty) lit(1.0) else col(model.getWeightCol)
    val weightSum = predictions.select(w).agg(sum(w)).first().getDouble(0)
    val t = predictions.select(col(model.getLabelCol), col(predictionCol), w).rdd.map {
      case Row(label: Double, pred: Double, weight: Double) =>
        (label, pred, weight)
    }
    family.aic(t, deviance, numInstances, weightSum) + 2 * rank
  }

  /**
   * Standard error of estimated coefficients and intercept.
   */
  @Since("2.0.0")
  lazy val coefficientStandardErrors: Array[Double] = {
    diagInvAtWA.map(_ * dispersion).map(math.sqrt)
  }

  /**
   * T-statistic of estimated coefficients and intercept.
   */
  @Since("2.0.0")
  lazy val tValues: Array[Double] = {
    val estimate = if (model.getFitIntercept) {
      Array.concat(model.coefficients.toArray, Array(model.intercept))
    } else {
      model.coefficients.toArray
    }
    estimate.zip(coefficientStandardErrors).map { x => x._1 / x._2 }
  }

  /**
   * Two-sided p-value of estimated coefficients and intercept.
   */
  @Since("2.0.0")
  lazy val pValues: Array[Double] = {
    if (model.getFamily == Binomial.name || model.getFamily == Poisson.name) {
      tValues.map { x => 2.0 * (1.0 - dist.Gaussian(0.0, 1.0).cdf(math.abs(x))) }
    } else {
      tValues.map { x => 2.0 * (1.0 - dist.StudentsT(degreesOfFreedom.toDouble).cdf(math.abs(x))) }
    }
  }
}
>>>>>>> 30c18841
<|MERGE_RESOLUTION|>--- conflicted
+++ resolved
@@ -214,32 +214,14 @@
         Instance(label, weight, features)
       }
 
-    val model = if (familyObj == Gaussian && linkObj == Identity) {
+    if (familyObj == Gaussian && linkObj == Identity) {
       // TODO: Make standardizeFeatures and standardizeLabel configurable.
       val optimizer = new WeightedLeastSquares($(fitIntercept), $(regParam),
         standardizeFeatures = true, standardizeLabel = true)
       val wlsModel = optimizer.fit(instances)
-      copyValues(
+      val model = copyValues(
         new GeneralizedLinearRegressionModel(uid, wlsModel.coefficients, wlsModel.intercept)
           .setParent(this))
-<<<<<<< HEAD
-    }
-    else {
-      // Fit Generalized Linear Model by iteratively reweighted least squares (IRLS).
-      val initialModel = familyAndLink.initialize(instances, $(fitIntercept), $(regParam))
-      val optimizer = new IterativelyReweightedLeastSquares(initialModel,
-        familyAndLink.reweightFunc, $(fitIntercept), $(regParam), $(maxIter), $(tol))
-      val irlsModel = optimizer.fit(instances)
-      copyValues(
-        new GeneralizedLinearRegressionModel(uid, irlsModel.coefficients, irlsModel.intercept)
-          .setParent(this))
-    }
-
-    val summary = new GeneralizedLinearRegressionSummary(model.transform(dataset),
-      $(predictionCol), $(labelCol), $(featuresCol))
-    model.setSummary(summary)
-    model
-=======
       // Handle possible missing or invalid prediction columns
       val (summaryModel, predictionColName) = model.findSummaryModelAndPredictionCol()
       val trainingSummary = new GeneralizedLinearRegressionSummary(
@@ -270,7 +252,6 @@
       irlsModel.numIterations)
 
     model.setSummary(trainingSummary)
->>>>>>> 30c18841
   }
 
   @Since("2.0.0")
@@ -692,8 +673,6 @@
 
   private var trainingSummary: Option[GeneralizedLinearRegressionSummary] = None
 
-<<<<<<< HEAD
-=======
   /**
    * Gets R-like summary of model on training set. An exception is
    * thrown if `trainingSummary == None`.
@@ -705,25 +684,12 @@
       new RuntimeException())
   }
 
->>>>>>> 30c18841
   private[regression] def setSummary(summary: GeneralizedLinearRegressionSummary): this.type = {
     this.trainingSummary = Some(summary)
     this
   }
 
   /**
-<<<<<<< HEAD
-    * Gets summary of model on training set. An exception is
-    * thrown if `trainingSummary == None`.
-    */
-  @Since("2.0.0")
-  def summary: GeneralizedLinearRegressionSummary = trainingSummary match {
-    case Some(summ) => summ
-    case None =>
-      throw new SparkException(
-        "No training summary available for this GeneralizedLinearRegressionModel",
-        new NullPointerException())
-=======
    * If the prediction column is set returns the current model and prediction column,
    * otherwise generates a new column and sets it as the prediction column on a new copy
    * of the current model.
@@ -736,7 +702,6 @@
         (copy(ParamMap.empty).setPredictionCol(predictionColName), predictionColName)
       case p => (this, p)
     }
->>>>>>> 30c18841
   }
 
   @Since("2.0.0")
@@ -744,8 +709,6 @@
     copyValues(new GeneralizedLinearRegressionModel(uid, coefficients, intercept), extra)
       .setParent(parent)
   }
-<<<<<<< HEAD
-=======
 
   @Since("2.0.0")
   override def write: MLWriter =
@@ -800,27 +763,10 @@
       model
     }
   }
->>>>>>> 30c18841
 }
 
 /**
  * :: Experimental ::
-<<<<<<< HEAD
- * GeneralizedLinearRegressionModel results evaluated on a dataset.
- *
- * @param predictions dataframe outputted by the model's `transform` method.
- * @param predictionCol field in "predictions" which gives the prediction of each instance.
- * @param labelCol field in "predictions" which gives the true label of each instance.
- * @param featuresCol field in "predictions" which gives the features of each instance as a vector.
- */
-@Experimental
-@Since("2.0.0")
-class GeneralizedLinearRegressionSummary private[regression] (
-    @Since("2.0.0") @transient val predictions: DataFrame,
-    @Since("2.0.0") val predictionCol: String,
-    @Since("2.0.0") val labelCol: String,
-    @Since("2.0.0") val featuresCol: String) extends Serializable
-=======
  * Summarizing Generalized Linear regression Fits.
  *
  * @param predictions predictions outputted by the model's `transform` method
@@ -1014,5 +960,4 @@
       tValues.map { x => 2.0 * (1.0 - dist.StudentsT(degreesOfFreedom.toDouble).cdf(math.abs(x))) }
     }
   }
-}
->>>>>>> 30c18841
+}