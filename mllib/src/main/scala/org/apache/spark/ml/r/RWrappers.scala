/*
 * Licensed to the Apache Software Foundation (ASF) under one or more
 * contributor license agreements.  See the NOTICE file distributed with
 * this work for additional information regarding copyright ownership.
 * The ASF licenses this file to You under the Apache License, Version 2.0
 * (the "License"); you may not use this file except in compliance with
 * the License.  You may obtain a copy of the License at
 *
 *    http://www.apache.org/licenses/LICENSE-2.0
 *
 * Unless required by applicable law or agreed to in writing, software
 * distributed under the License is distributed on an "AS IS" BASIS,
 * WITHOUT WARRANTIES OR CONDITIONS OF ANY KIND, either express or implied.
 * See the License for the specific language governing permissions and
 * limitations under the License.
 */

package org.apache.spark.ml.r

import org.apache.hadoop.fs.Path
import org.json4s.DefaultFormats
import org.json4s.jackson.JsonMethods._

import org.apache.spark.SparkException
import org.apache.spark.ml.util.MLReader

/**
 * This is the Scala stub of SparkR read.ml. It will dispatch the call to corresponding
 * model wrapper loading function according the class name extracted from rMetadata of the path.
 */
private[r] object RWrappers extends MLReader[Object] {

  override def load(path: String): Object = {
    implicit val format = DefaultFormats
    val rMetadataPath = new Path(path, "rMetadata").toString
    val rMetadataStr = sc.textFile(rMetadataPath, 1).first()
    val rMetadata = parse(rMetadataStr)
    val className = (rMetadata \ "class").extract[String]
    className match {
      case "org.apache.spark.ml.r.NaiveBayesWrapper" => NaiveBayesWrapper.load(path)
      case "org.apache.spark.ml.r.AFTSurvivalRegressionWrapper" =>
        AFTSurvivalRegressionWrapper.load(path)
      case "org.apache.spark.ml.r.GeneralizedLinearRegressionWrapper" =>
        GeneralizedLinearRegressionWrapper.load(path)
      case "org.apache.spark.ml.r.KMeansWrapper" =>
        KMeansWrapper.load(path)
<<<<<<< HEAD
      case "org.apache.spark.ml.r.LDAWrapper" =>
        LDAWrapper.load(path)
=======
      case "org.apache.spark.ml.r.IsotonicRegressionWrapper" =>
        IsotonicRegressionWrapper.load(path)
      case "org.apache.spark.ml.r.GaussianMixtureWrapper" =>
        GaussianMixtureWrapper.load(path)
>>>>>>> d60af8f6
      case _ =>
        throw new SparkException(s"SparkR read.ml does not support load $className")
    }
  }
}<|MERGE_RESOLUTION|>--- conflicted
+++ resolved
@@ -44,15 +44,12 @@
         GeneralizedLinearRegressionWrapper.load(path)
       case "org.apache.spark.ml.r.KMeansWrapper" =>
         KMeansWrapper.load(path)
-<<<<<<< HEAD
       case "org.apache.spark.ml.r.LDAWrapper" =>
         LDAWrapper.load(path)
-=======
       case "org.apache.spark.ml.r.IsotonicRegressionWrapper" =>
         IsotonicRegressionWrapper.load(path)
       case "org.apache.spark.ml.r.GaussianMixtureWrapper" =>
         GaussianMixtureWrapper.load(path)
->>>>>>> d60af8f6
       case _ =>
         throw new SparkException(s"SparkR read.ml does not support load $className")
     }
