--- conflicted
+++ resolved
@@ -30,16 +30,10 @@
 
 import org.apache.spark.api.java.JavaRDD;
 import org.apache.spark.api.java.JavaSparkContext;
-<<<<<<< HEAD
+import org.apache.spark.api.java.function.Function;
+import org.apache.spark.ml.linalg.Matrix;
 import org.apache.spark.ml.linalg.Vector;
 import org.apache.spark.ml.linalg.Vectors;
-import org.apache.spark.mllib.linalg.Matrix;
-=======
-import org.apache.spark.api.java.function.Function;
-import org.apache.spark.mllib.linalg.Matrix;
-import org.apache.spark.mllib.linalg.Vector;
-import org.apache.spark.mllib.linalg.Vectors;
->>>>>>> e1576478
 import org.apache.spark.mllib.linalg.distributed.RowMatrix;
 import org.apache.spark.sql.Dataset;
 import org.apache.spark.sql.Row;
@@ -95,13 +89,13 @@
     JavaRDD<Vector> dataRDD = jsc.parallelize(points, 2);
 
     RowMatrix mat = new RowMatrix(dataRDD.map(
-      new Function<Vector, org.apache.spark.mllib.linalg.Vector>() {
-        public org.apache.spark.mllib.linalg.Vector call(Vector vector) {
-          return new org.apache.spark.mllib.linalg.DenseVector(vector.toArray());
-        }
-      }
+            new Function<Vector, org.apache.spark.mllib.linalg.Vector>() {
+              public org.apache.spark.mllib.linalg.Vector call(Vector vector) {
+                return new org.apache.spark.mllib.linalg.DenseVector(vector.toArray());
+              }
+            }
     ).rdd());
-
+    
     Matrix pc = mat.computePrincipalComponents(3);
 
     mat.multiply(pc).rows().toJavaRDD();
