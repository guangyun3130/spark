/*
 * Licensed to the Apache Software Foundation (ASF) under one or more
 * contributor license agreements.  See the NOTICE file distributed with
 * this work for additional information regarding copyright ownership.
 * The ASF licenses this file to You under the Apache License, Version 2.0
 * (the "License"); you may not use this file except in compliance with
 * the License.  You may obtain a copy of the License at
 *
 *    http://www.apache.org/licenses/LICENSE-2.0
 *
 * Unless required by applicable law or agreed to in writing, software
 * distributed under the License is distributed on an "AS IS" BASIS,
 * WITHOUT WARRANTIES OR CONDITIONS OF ANY KIND, either express or implied.
 * See the License for the specific language governing permissions and
 * limitations under the License.
 */

package org.apache.spark.ml.feature

import org.apache.spark.SparkException
import org.apache.spark.ml.attribute._
import org.apache.spark.ml.linalg.{Vector, Vectors}
import org.apache.spark.ml.param.ParamsSuite
import org.apache.spark.ml.util.{DefaultReadWriteTest, MLTest, MLTestingUtils}
import org.apache.spark.sql.{DataFrame, Encoder, Row}
import org.apache.spark.sql.types.DoubleType

class RFormulaSuite extends MLTest with DefaultReadWriteTest {

  import testImplicits._

  def testRFormulaTransform[A: Encoder](
      dataframe: DataFrame,
      formulaModel: RFormulaModel,
      expected: DataFrame,
      expectedAttributes: AttributeGroup*): Unit = {
    val resultSchema = formulaModel.transformSchema(dataframe.schema)
    assert(resultSchema.json === expected.schema.json)
    assert(resultSchema === expected.schema)
    val (first +: rest) = expected.schema.fieldNames.toSeq
    val expectedRows = expected.collect()
    testTransformerByGlobalCheckFunc[A](dataframe, formulaModel, first, rest: _*) { rows =>
      assert(rows.head.schema.toString() == resultSchema.toString())
      for (expectedAttributeGroup <- expectedAttributes) {
        val attributeGroup =
          AttributeGroup.fromStructField(rows.head.schema(expectedAttributeGroup.name))
        assert(attributeGroup === expectedAttributeGroup)
      }
      assert(rows === expectedRows)
    }
  }

  test("params") {
    ParamsSuite.checkParams(new RFormula())
  }

  test("transform numeric data") {
    val formula = new RFormula().setFormula("id ~ v1 + v2")
    val original = Seq((0, 1.0, 3.0), (2, 2.0, 5.0)).toDF("id", "v1", "v2")
    val model = formula.fit(original)
    MLTestingUtils.checkCopyAndUids(formula, model)
    val expected = Seq(
      (0, 1.0, 3.0, Vectors.dense(1.0, 3.0), 0.0),
      (2, 2.0, 5.0, Vectors.dense(2.0, 5.0), 2.0)
    ).toDF("id", "v1", "v2", "features", "label")
    testRFormulaTransform[(Int, Double, Double)](original, model, expected)
  }

  test("features column already exists") {
    val formula = new RFormula().setFormula("y ~ x").setFeaturesCol("x")
    val original = Seq((0, 1.0), (2, 2.0)).toDF("x", "y")
    intercept[IllegalArgumentException] {
      formula.fit(original)
    }
  }

  test("label column already exists and forceIndexLabel was set with false") {
    val formula = new RFormula().setFormula("y ~ x").setLabelCol("y")
    val original = Seq((0, 1.0), (2, 2.0)).toDF("x", "y")
    val model = formula.fit(original)
    val expected = Seq(
      (0, 1.0, Vectors.dense(0.0)),
      (2, 2.0, Vectors.dense(2.0))
    ).toDF("x", "y", "features")
    val resultSchema = model.transformSchema(original.schema)
    assert(resultSchema.length == 3)
    testRFormulaTransform[(Int, Double)](original, model, expected)
  }

  test("label column already exists but forceIndexLabel was set with true") {
    val formula = new RFormula().setFormula("y ~ x").setLabelCol("y").setForceIndexLabel(true)
    val original = spark.createDataFrame(Seq((0, 1.0), (2, 2.0))).toDF("x", "y")
    intercept[IllegalArgumentException] {
      formula.fit(original)
    }
  }

  test("label column already exists but is not numeric type") {
    val formula = new RFormula().setFormula("y ~ x").setLabelCol("y")
    val original = Seq((0, true), (2, false)).toDF("x", "y")
    val model = formula.fit(original)
    intercept[IllegalArgumentException] {
      model.transformSchema(original.schema)
    }
    testTransformerByInterceptingException[(Int, Boolean)](
      original,
      model,
      "Label column already exists and is not of type NumericType.",
      "x")
  }

  test("allow missing label column for test datasets") {
    val formula = new RFormula().setFormula("y ~ x").setLabelCol("label")
    val original = Seq((0, 1.0), (2, 2.0)).toDF("x", "_not_y")
    val model = formula.fit(original)
    val resultSchema = model.transformSchema(original.schema)
    assert(resultSchema.length == 3)
    assert(!resultSchema.exists(_.name == "label"))
    val expected = Seq(
      (0, 1.0, Vectors.dense(0.0)),
      (2, 2.0, Vectors.dense(2.0))
    ).toDF("x", "_not_y", "features")
    testRFormulaTransform[(Int, Double)](original, model, expected)
  }

  test("allow empty label") {
    val original = Seq((1, 2.0, 3.0), (4, 5.0, 6.0), (7, 8.0, 9.0)).toDF("id", "a", "b")
    val formula = new RFormula().setFormula("~ a + b")
    val model = formula.fit(original)
    val expected = Seq(
      (1, 2.0, 3.0, Vectors.dense(2.0, 3.0)),
      (4, 5.0, 6.0, Vectors.dense(5.0, 6.0)),
      (7, 8.0, 9.0, Vectors.dense(8.0, 9.0))
    ).toDF("id", "a", "b", "features")
    testRFormulaTransform[(Int, Double, Double)](original, model, expected)
  }

  test("encodes string terms") {
    val formula = new RFormula().setFormula("id ~ a + b")
    val original = Seq((1, "foo", 4), (2, "bar", 4), (3, "bar", 5), (4, "baz", 5),
      (5, "bar", 6), (6, "foo", 6))
      .toDF("id", "a", "b")
    val model = formula.fit(original)
    val expected = Seq(
        (1, "foo", 4, Vectors.dense(0.0, 1.0, 4.0), 1.0),
        (2, "bar", 4, Vectors.dense(1.0, 0.0, 4.0), 2.0),
        (3, "bar", 5, Vectors.dense(1.0, 0.0, 5.0), 3.0),
        (4, "baz", 5, Vectors.dense(0.0, 0.0, 5.0), 4.0),
        (5, "bar", 6, Vectors.dense(1.0, 0.0, 6.0), 5.0),
        (6, "foo", 6, Vectors.dense(0.0, 1.0, 6.0), 6.0)
      ).toDF("id", "a", "b", "features", "label")
    testRFormulaTransform[(Int, String, Int)](original, model, expected)
  }

  test("encodes string terms with string indexer order type") {
    val formula = new RFormula().setFormula("id ~ a + b")
    val original = Seq((1, "foo", 4), (2, "bar", 4), (3, "bar", 5), (4, "aaz", 5))
      .toDF("id", "a", "b")

    val expected = Seq(
      Seq(
        (1, "foo", 4, Vectors.dense(0.0, 0.0, 4.0), 1.0),
        (2, "bar", 4, Vectors.dense(1.0, 0.0, 4.0), 2.0),
        (3, "bar", 5, Vectors.dense(1.0, 0.0, 5.0), 3.0),
        (4, "aaz", 5, Vectors.dense(0.0, 1.0, 5.0), 4.0)
      ).toDF("id", "a", "b", "features", "label"),
      Seq(
        (1, "foo", 4, Vectors.dense(0.0, 1.0, 4.0), 1.0),
        (2, "bar", 4, Vectors.dense(0.0, 0.0, 4.0), 2.0),
        (3, "bar", 5, Vectors.dense(0.0, 0.0, 5.0), 3.0),
        (4, "aaz", 5, Vectors.dense(1.0, 0.0, 5.0), 4.0)
      ).toDF("id", "a", "b", "features", "label"),
      Seq(
        (1, "foo", 4, Vectors.dense(1.0, 0.0, 4.0), 1.0),
        (2, "bar", 4, Vectors.dense(0.0, 1.0, 4.0), 2.0),
        (3, "bar", 5, Vectors.dense(0.0, 1.0, 5.0), 3.0),
        (4, "aaz", 5, Vectors.dense(0.0, 0.0, 5.0), 4.0)
      ).toDF("id", "a", "b", "features", "label"),
      Seq(
        (1, "foo", 4, Vectors.dense(0.0, 0.0, 4.0), 1.0),
        (2, "bar", 4, Vectors.dense(0.0, 1.0, 4.0), 2.0),
        (3, "bar", 5, Vectors.dense(0.0, 1.0, 5.0), 3.0),
        (4, "aaz", 5, Vectors.dense(1.0, 0.0, 5.0), 4.0)
      ).toDF("id", "a", "b", "features", "label")
    )

    var idx = 0
    for (orderType <- StringIndexer.supportedStringOrderType) {
      val model = formula.setStringIndexerOrderType(orderType).fit(original)
      testRFormulaTransform[(Int, String, Int)](original, model, expected(idx))
      idx += 1
    }
  }

  test("test consistency with R when encoding string terms") {
    /*
     R code:

     df <- data.frame(id = c(1, 2, 3, 4),
                  a = c("foo", "bar", "bar", "aaz"),
                  b = c(4, 4, 5, 5))
     model.matrix(id ~ a + b, df)[, -1]

     abar afoo b
      0    1   4
      1    0   4
      1    0   5
      0    0   5
    */
    val original = Seq((1, "foo", 4), (2, "bar", 4), (3, "bar", 5), (4, "aaz", 5))
      .toDF("id", "a", "b")
    val formula = new RFormula().setFormula("id ~ a + b")
      .setStringIndexerOrderType(StringIndexer.alphabetDesc)

    /*
     Note that the category dropped after encoding is the same between R and Spark
     (i.e., "aaz" is treated as the reference level).
     However, the column order is still different:
     R renders the columns in ascending alphabetical order ("bar", "foo"), while
     RFormula renders the columns in descending alphabetical order ("foo", "bar").
    */
    val expected = Seq(
      (1, "foo", 4, Vectors.dense(1.0, 0.0, 4.0), 1.0),
      (2, "bar", 4, Vectors.dense(0.0, 1.0, 4.0), 2.0),
      (3, "bar", 5, Vectors.dense(0.0, 1.0, 5.0), 3.0),
      (4, "aaz", 5, Vectors.dense(0.0, 0.0, 5.0), 4.0)
    ).toDF("id", "a", "b", "features", "label")

    val model = formula.fit(original)
    testRFormulaTransform[(Int, String, Int)](original, model, expected)
  }

  test("formula w/o intercept, we should output reference category when encoding string terms") {
    /*
     R code:

     df <- data.frame(id = c(1, 2, 3, 4),
                  a = c("foo", "bar", "bar", "baz"),
                  b = c("zq", "zz", "zz", "zz"),
                  c = c(4, 4, 5, 5))
     model.matrix(id ~ a + b + c - 1, df)

       abar abaz afoo bzz c
     1    0    0    1   0 4
     2    1    0    0   1 4
     3    1    0    0   1 5
     4    0    1    0   1 5

     model.matrix(id ~ a:b + c - 1, df)

       c abar:bzq abaz:bzq afoo:bzq abar:bzz abaz:bzz afoo:bzz
     1 4        0        0        1        0        0        0
     2 4        0        0        0        1        0        0
     3 5        0        0        0        1        0        0
     4 5        0        0        0        0        1        0
    */
    val original = Seq((1, "foo", "zq", 4), (2, "bar", "zz", 4), (3, "bar", "zz", 5),
      (4, "baz", "zz", 5)).toDF("id", "a", "b", "c")

    val formula1 = new RFormula().setFormula("id ~ a + b + c - 1")
      .setStringIndexerOrderType(StringIndexer.alphabetDesc)
    val model1 = formula1.fit(original)
    val expectedAttrs1 = new AttributeGroup(
      "features",
      Array[Attribute](
        new BinaryAttribute(Some("a_foo"), Some(1)),
        new BinaryAttribute(Some("a_baz"), Some(2)),
        new BinaryAttribute(Some("a_bar"), Some(3)),
        new BinaryAttribute(Some("b_zz"), Some(4)),
        new NumericAttribute(Some("c"), Some(5))))
    // Note the column order is different between R and Spark.
    val expected1 = Seq(
      (1, "foo", "zq", 4, Vectors.sparse(5, Array(0, 4), Array(1.0, 4.0)), 1.0),
      (2, "bar", "zz", 4, Vectors.dense(0.0, 0.0, 1.0, 1.0, 4.0), 2.0),
      (3, "bar", "zz", 5, Vectors.dense(0.0, 0.0, 1.0, 1.0, 5.0), 3.0),
      (4, "baz", "zz", 5, Vectors.dense(0.0, 1.0, 0.0, 1.0, 5.0), 4.0)
    ).toDF("id", "a", "b", "c", "features", "label")

    testRFormulaTransform[(Int, String, String, Int)](original, model1, expected1, expectedAttrs1)

    // There is no impact for string terms interaction.
    val formula2 = new RFormula().setFormula("id ~ a:b + c - 1")
      .setStringIndexerOrderType(StringIndexer.alphabetDesc)
    val model2 = formula2.fit(original)
    // Note the column order is different between R and Spark.
    val expected2 = Seq(
      (1, "foo", "zq", 4, Vectors.sparse(7, Array(1, 6), Array(1.0, 4.0)), 1.0),
      (2, "bar", "zz", 4, Vectors.sparse(7, Array(4, 6), Array(1.0, 4.0)), 2.0),
      (3, "bar", "zz", 5, Vectors.sparse(7, Array(4, 6), Array(1.0, 5.0)), 3.0),
      (4, "baz", "zz", 5, Vectors.sparse(7, Array(2, 6), Array(1.0, 5.0)), 4.0)
    ).toDF("id", "a", "b", "c", "features", "label")
    val expectedAttrs2 = new AttributeGroup(
      "features",
      Array[Attribute](
        new NumericAttribute(Some("a_foo:b_zz"), Some(1)),
        new NumericAttribute(Some("a_foo:b_zq"), Some(2)),
        new NumericAttribute(Some("a_baz:b_zz"), Some(3)),
        new NumericAttribute(Some("a_baz:b_zq"), Some(4)),
        new NumericAttribute(Some("a_bar:b_zz"), Some(5)),
        new NumericAttribute(Some("a_bar:b_zq"), Some(6)),
        new NumericAttribute(Some("c"), Some(7))))

    testRFormulaTransform[(Int, String, String, Int)](original, model2, expected2, expectedAttrs2)
  }

  test("index string label") {
    val formula = new RFormula().setFormula("id ~ a + b")
    val original =
      Seq(("male", "foo", 4), ("female", "bar", 4), ("female", "bar", 5), ("male", "baz", 5),
        ("female", "bar", 6), ("female", "foo", 6))
        .toDF("id", "a", "b")
    val model = formula.fit(original)
    val attr = NominalAttribute.defaultAttr
    val expected = Seq(
        ("male", "foo", 4, Vectors.dense(0.0, 1.0, 4.0), 1.0),
        ("female", "bar", 4, Vectors.dense(1.0, 0.0, 4.0), 0.0),
        ("female", "bar", 5, Vectors.dense(1.0, 0.0, 5.0), 0.0),
        ("male", "baz", 5, Vectors.dense(0.0, 0.0, 5.0), 1.0),
        ("female", "bar", 6, Vectors.dense(1.0, 0.0, 6.0), 0.0),
        ("female", "foo", 6, Vectors.dense(0.0, 1.0, 6.0), 0.0)
    ).toDF("id", "a", "b", "features", "label")
      .select($"id", $"a", $"b", $"features", $"label".as("label", attr.toMetadata()))
    testRFormulaTransform[(String, String, Int)](original, model, expected)
  }

  test("force to index label even it is numeric type") {
    val formula = new RFormula().setFormula("id ~ a + b").setForceIndexLabel(true)
    val original = spark.createDataFrame(
      Seq((1.0, "foo", 4), (1.0, "bar", 4), (0.0, "bar", 5), (1.0, "baz", 5),
      (1.0, "bar", 6), (0.0, "foo", 6))
    ).toDF("id", "a", "b")
    val model = formula.fit(original)
    val attr = NominalAttribute.defaultAttr
    val expected = Seq(
        (1.0, "foo", 4, Vectors.dense(0.0, 1.0, 4.0), 0.0),
        (1.0, "bar", 4, Vectors.dense(1.0, 0.0, 4.0), 0.0),
        (0.0, "bar", 5, Vectors.dense(1.0, 0.0, 5.0), 1.0),
<<<<<<< HEAD
        (1.0, "baz", 5, Vectors.dense(0.0, 0.0, 5.0), 0.0),
        (1.0, "bar", 6, Vectors.dense(1.0, 0.0, 6.0), 0.0),
        (0.0, "foo", 6, Vectors.dense(0.0, 1.0, 6.0), 1.0))
    ).toDF("id", "a", "b", "features", "label")
=======
        (1.0, "baz", 5, Vectors.dense(0.0, 0.0, 5.0), 0.0))
      .toDF("id", "a", "b", "features", "label")
      .select($"id", $"a", $"b", $"features", $"label".as("label", attr.toMetadata()))
>>>>>>> f81fa478
    testRFormulaTransform[(Double, String, Int)](original, model, expected)
  }

  test("attribute generation") {
    val formula = new RFormula().setFormula("id ~ a + b")
    val original = Seq((1, "foo", 4), (2, "bar", 4), (3, "bar", 5), (4, "baz", 5),
      (1, "bar", 6), (0, "foo", 6))
      .toDF("id", "a", "b")
    val model = formula.fit(original)
    val expected = Seq(
      (1, "foo", 4, Vectors.dense(0.0, 1.0, 4.0), 1.0),
      (2, "bar", 4, Vectors.dense(1.0, 0.0, 4.0), 2.0),
      (3, "bar", 5, Vectors.dense(1.0, 0.0, 5.0), 3.0),
      (4, "baz", 5, Vectors.dense(0.0, 0.0, 5.0), 4.0))
      .toDF("id", "a", "b", "features", "label")
    val expectedAttrs = new AttributeGroup(
      "features",
      Array(
        new BinaryAttribute(Some("a_bar"), Some(1)),
        new BinaryAttribute(Some("a_foo"), Some(2)),
        new NumericAttribute(Some("b"), Some(3))))
    testRFormulaTransform[(Int, String, Int)](original, model, expected, expectedAttrs)

  }

  test("vector attribute generation") {
    val formula = new RFormula().setFormula("id ~ vec")
    val original = Seq((1, Vectors.dense(0.0, 1.0)), (2, Vectors.dense(1.0, 2.0)))
      .toDF("id", "vec")
    val model = formula.fit(original)
    val attrs = new AttributeGroup("vec", 2)
    val expected = Seq(
      (1, Vectors.dense(0.0, 1.0), Vectors.dense(0.0, 1.0), 1.0),
      (2, Vectors.dense(1.0, 2.0), Vectors.dense(1.0, 2.0), 2.0))
      .toDF("id", "vec", "features", "label")
      .select($"id", $"vec".as("vec", attrs.toMetadata()), $"features", $"label")
    val expectedAttrs = new AttributeGroup(
      "features",
      Array[Attribute](
        new NumericAttribute(Some("vec_0"), Some(1)),
        new NumericAttribute(Some("vec_1"), Some(2))))

    testRFormulaTransform[(Int, Vector)](original, model, expected, expectedAttrs)
  }

  test("vector attribute generation with unnamed input attrs") {
    val formula = new RFormula().setFormula("id ~ vec2")
    val base = Seq((1, Vectors.dense(0.0, 1.0)), (2, Vectors.dense(1.0, 2.0)))
      .toDF("id", "vec")
    val metadata = new AttributeGroup(
      "vec2",
      Array[Attribute](
        NumericAttribute.defaultAttr,
        NumericAttribute.defaultAttr)).toMetadata()
    val original = base.select(base.col("id"), base.col("vec").as("vec2", metadata))
    val model = formula.fit(original)
    val expected = Seq(
      (1, Vectors.dense(0.0, 1.0), Vectors.dense(0.0, 1.0), 1.0),
      (2, Vectors.dense(1.0, 2.0), Vectors.dense(1.0, 2.0), 2.0)
    ).toDF("id", "vec2", "features", "label")
      .select($"id", $"vec2".as("vec2", metadata), $"features", $"label")
    val expectedAttrs = new AttributeGroup(
      "features",
      Array[Attribute](
        new NumericAttribute(Some("vec2_0"), Some(1)),
        new NumericAttribute(Some("vec2_1"), Some(2))))
    testRFormulaTransform[(Int, Vector)](original, model, expected, expectedAttrs)
  }

  test("numeric interaction") {
    val formula = new RFormula().setFormula("a ~ b:c:d")
    val original = Seq((1, 2, 4, 2), (2, 3, 4, 1)).toDF("a", "b", "c", "d")
    val model = formula.fit(original)
    val expected = Seq(
      (1, 2, 4, 2, Vectors.dense(16.0), 1.0),
      (2, 3, 4, 1, Vectors.dense(12.0), 2.0)
    ).toDF("a", "b", "c", "d", "features", "label")
    val expectedAttrs = new AttributeGroup(
      "features",
      Array[Attribute](new NumericAttribute(Some("b:c:d"), Some(1))))
    testRFormulaTransform[(Int, Int, Int, Int)](original, model, expected, expectedAttrs)
  }

  test("factor numeric interaction") {
    val formula = new RFormula().setFormula("id ~ a:b")
    val original =
      Seq((1, "foo", 4), (2, "bar", 4), (3, "bar", 5), (4, "baz", 5), (4, "baz", 5), (4, "baz", 5))
        .toDF("id", "a", "b")
    val model = formula.fit(original)
    val expected = Seq(
      (1, "foo", 4, Vectors.dense(0.0, 0.0, 4.0), 1.0),
      (2, "bar", 4, Vectors.dense(0.0, 4.0, 0.0), 2.0),
      (3, "bar", 5, Vectors.dense(0.0, 5.0, 0.0), 3.0),
      (4, "baz", 5, Vectors.dense(5.0, 0.0, 0.0), 4.0),
      (4, "baz", 5, Vectors.dense(5.0, 0.0, 0.0), 4.0),
      (4, "baz", 5, Vectors.dense(5.0, 0.0, 0.0), 4.0)
    ).toDF("id", "a", "b", "features", "label")
    val expectedAttrs = new AttributeGroup(
      "features",
      Array[Attribute](
        new NumericAttribute(Some("a_baz:b"), Some(1)),
        new NumericAttribute(Some("a_bar:b"), Some(2)),
        new NumericAttribute(Some("a_foo:b"), Some(3))))
    testRFormulaTransform[(Int, String, Int)](original, model, expected, expectedAttrs)
  }

  test("factor factor interaction") {
    val formula = new RFormula().setFormula("id ~ a:b")
    val original =
      Seq((1, "foo", "zq"), (2, "bar", "zq"), (3, "bar", "zz")).toDF("id", "a", "b")
    val model = formula.fit(original)
    val expected = Seq(
      (1, "foo", "zq", Vectors.dense(0.0, 0.0, 1.0, 0.0), 1.0),
      (2, "bar", "zq", Vectors.dense(1.0, 0.0, 0.0, 0.0), 2.0),
      (3, "bar", "zz", Vectors.dense(0.0, 1.0, 0.0, 0.0), 3.0)
    ).toDF("id", "a", "b", "features", "label")
    testRFormulaTransform[(Int, String, String)](original, model, expected)
    val expectedAttrs = new AttributeGroup(
      "features",
      Array[Attribute](
        new NumericAttribute(Some("a_bar:b_zq"), Some(1)),
        new NumericAttribute(Some("a_bar:b_zz"), Some(2)),
        new NumericAttribute(Some("a_foo:b_zq"), Some(3)),
        new NumericAttribute(Some("a_foo:b_zz"), Some(4))))
    testRFormulaTransform[(Int, String, String)](original, model, expected, expectedAttrs)
  }

  test("read/write: RFormula") {
    val rFormula = new RFormula()
      .setFormula("id ~ a:b")
      .setFeaturesCol("myFeatures")
      .setLabelCol("myLabels")

    testDefaultReadWrite(rFormula)
  }

  test("read/write: RFormulaModel") {
    def checkModelData(model: RFormulaModel, model2: RFormulaModel): Unit = {
      assert(model.uid === model2.uid)

      assert(model.resolvedFormula.label === model2.resolvedFormula.label)
      assert(model.resolvedFormula.terms === model2.resolvedFormula.terms)
      assert(model.resolvedFormula.hasIntercept === model2.resolvedFormula.hasIntercept)

      assert(model.pipelineModel.uid === model2.pipelineModel.uid)

      model.pipelineModel.stages.zip(model2.pipelineModel.stages).foreach {
        case (transformer1, transformer2) =>
          assert(transformer1.uid === transformer2.uid)
          assert(transformer1.params === transformer2.params)
      }
    }

    val dataset = Seq((1, "foo", "zq"), (2, "bar", "zq"), (3, "bar", "zz")).toDF("id", "a", "b")

    val rFormula = new RFormula().setFormula("id ~ a:b")

    val model = rFormula.fit(dataset)
    val newModel = testDefaultReadWrite(model)
    checkModelData(model, newModel)
  }

  test("should support all NumericType labels") {
    val formula = new RFormula().setFormula("label ~ features")
      .setLabelCol("x")
      .setFeaturesCol("y")
    val dfs = MLTestingUtils.genRegressionDFWithNumericLabelCol(spark)
    val expected = formula.fit(dfs(DoubleType))
    val actuals = dfs.keys.filter(_ != DoubleType).map(t => formula.fit(dfs(t)))
    actuals.foreach { actual =>
      assert(expected.pipelineModel.stages.length === actual.pipelineModel.stages.length)
      expected.pipelineModel.stages.zip(actual.pipelineModel.stages).foreach {
        case (exTransformer, acTransformer) =>
          assert(exTransformer.params === acTransformer.params)
      }
      assert(expected.resolvedFormula.label === actual.resolvedFormula.label)
      assert(expected.resolvedFormula.terms === actual.resolvedFormula.terms)
      assert(expected.resolvedFormula.hasIntercept === actual.resolvedFormula.hasIntercept)
    }
  }

  test("handle unseen features or labels") {
    val df1 = Seq((1, "foo", "zq"), (2, "bar", "zq"), (3, "bar", "zz")).toDF("id", "a", "b")
    val df2 = Seq((1, "foo", "zq"), (2, "bar", "zq"), (3, "bar", "zy")).toDF("id", "a", "b")

    // Handle unseen features.
    val formula1 = new RFormula().setFormula("id ~ a + b")
    testTransformerByInterceptingException[(Int, String, String)](
      df2,
      formula1.fit(df1),
      "Unseen label:",
      "features")
    val model1 = formula1.setHandleInvalid("skip").fit(df1)
    val model2 = formula1.setHandleInvalid("keep").fit(df1)

    val expected1 = Seq(
      (1, "foo", "zq", Vectors.dense(0.0, 1.0), 1.0),
      (2, "bar", "zq", Vectors.dense(1.0, 1.0), 2.0)
    ).toDF("id", "a", "b", "features", "label")
    val expected2 = Seq(
      (1, "foo", "zq", Vectors.dense(0.0, 1.0, 1.0, 0.0), 1.0),
      (2, "bar", "zq", Vectors.dense(1.0, 0.0, 1.0, 0.0), 2.0),
      (3, "bar", "zy", Vectors.dense(1.0, 0.0, 0.0, 0.0), 3.0)
    ).toDF("id", "a", "b", "features", "label")

    testRFormulaTransform[(Int, String, String)](df2, model1, expected1)
    testRFormulaTransform[(Int, String, String)](df2, model2, expected2)

    // Handle unseen labels.
    val formula2 = new RFormula().setFormula("b ~ a + id")
    testTransformerByInterceptingException[(Int, String, String)](
      df2,
      formula2.fit(df1),
      "Unseen label:",
      "label")

    val model3 = formula2.setHandleInvalid("skip").fit(df1)
    val model4 = formula2.setHandleInvalid("keep").fit(df1)

    val attr = NominalAttribute.defaultAttr
    val expected3 = Seq(
      (1, "foo", "zq", Vectors.dense(0.0, 1.0), 0.0),
      (2, "bar", "zq", Vectors.dense(1.0, 2.0), 0.0)
    ).toDF("id", "a", "b", "features", "label")
      .select($"id", $"a", $"b", $"features", $"label".as("label", attr.toMetadata()))

    val expected4 = Seq(
      (1, "foo", "zq", Vectors.dense(0.0, 1.0, 1.0), 0.0),
      (2, "bar", "zq", Vectors.dense(1.0, 0.0, 2.0), 0.0),
      (3, "bar", "zy", Vectors.dense(1.0, 0.0, 3.0), 2.0)
    ).toDF("id", "a", "b", "features", "label")
      .select($"id", $"a", $"b", $"features", $"label".as("label", attr.toMetadata()))

    testRFormulaTransform[(Int, String, String)](df2, model3, expected3)
    testRFormulaTransform[(Int, String, String)](df2, model4, expected4)
  }

  test("Use Vectors as inputs to formula.") {
    val original = Seq(
      (1, 4, Vectors.dense(0.0, 0.0, 4.0)),
      (2, 4, Vectors.dense(1.0, 0.0, 4.0)),
      (3, 5, Vectors.dense(1.0, 0.0, 5.0)),
      (4, 5, Vectors.dense(0.0, 1.0, 5.0))
    ).toDF("id", "a", "b")
    val formula = new RFormula().setFormula("id ~ a + b")
    val (first +: rest) = Seq("id", "a", "b", "features", "label")
    testTransformer[(Int, Int, Vector)](original, formula.fit(original), first, rest: _*) {
      case Row(id: Int, a: Int, b: Vector, features: Vector, label: Double) =>
        assert(label === id)
        assert(features.toArray === a +: b.toArray)
    }

    val group = new AttributeGroup("b", 3)
    val vectorColWithMetadata = original("b").as("b", group.toMetadata())
    val dfWithMetadata = original.withColumn("b", vectorColWithMetadata)
    val model = formula.fit(dfWithMetadata)
    // model should work even when applied to dataframe without metadata.
    testTransformer[(Int, Int, Vector)](original, model, first, rest: _*) {
      case Row(id: Int, a: Int, b: Vector, features: Vector, label: Double) =>
        assert(label === id)
        assert(features.toArray === a +: b.toArray)
    }
  }

  test("SPARK-23562 RFormula handleInvalid should handle invalid values in non-string columns.") {
    val d1 = Seq(
      (1001L, "a"),
      (1002L, "b")).toDF("id1", "c1")
    val d2 = Seq[(java.lang.Long, String)](
      (20001L, "x"),
      (20002L, "y"),
      (null, null)).toDF("id2", "c2")
    val dataset = d1.crossJoin(d2)

    def get_output(mode: String): DataFrame = {
      val formula = new RFormula().setFormula("c1 ~ id2").setHandleInvalid(mode)
      formula.fit(dataset).transform(dataset).select("features", "label")
    }

    assert(intercept[SparkException](get_output("error").collect())
      .getMessage.contains("Encountered null while assembling a row"))
    assert(get_output("skip").count() == 4)
    assert(get_output("keep").count() == 6)
  }

}<|MERGE_RESOLUTION|>--- conflicted
+++ resolved
@@ -335,16 +335,11 @@
         (1.0, "foo", 4, Vectors.dense(0.0, 1.0, 4.0), 0.0),
         (1.0, "bar", 4, Vectors.dense(1.0, 0.0, 4.0), 0.0),
         (0.0, "bar", 5, Vectors.dense(1.0, 0.0, 5.0), 1.0),
-<<<<<<< HEAD
         (1.0, "baz", 5, Vectors.dense(0.0, 0.0, 5.0), 0.0),
         (1.0, "bar", 6, Vectors.dense(1.0, 0.0, 6.0), 0.0),
         (0.0, "foo", 6, Vectors.dense(0.0, 1.0, 6.0), 1.0))
-    ).toDF("id", "a", "b", "features", "label")
-=======
-        (1.0, "baz", 5, Vectors.dense(0.0, 0.0, 5.0), 0.0))
       .toDF("id", "a", "b", "features", "label")
       .select($"id", $"a", $"b", $"features", $"label".as("label", attr.toMetadata()))
->>>>>>> f81fa478
     testRFormulaTransform[(Double, String, Int)](original, model, expected)
   }
 
@@ -358,7 +353,9 @@
       (1, "foo", 4, Vectors.dense(0.0, 1.0, 4.0), 1.0),
       (2, "bar", 4, Vectors.dense(1.0, 0.0, 4.0), 2.0),
       (3, "bar", 5, Vectors.dense(1.0, 0.0, 5.0), 3.0),
-      (4, "baz", 5, Vectors.dense(0.0, 0.0, 5.0), 4.0))
+      (4, "baz", 5, Vectors.dense(0.0, 0.0, 5.0), 4.0),
+      (1, "bar", 6, Vectors.dense(1.0, 0.0, 6.0), 1.0),
+      (0, "foo", 6, Vectors.dense(0.0, 1.0, 6.0), 0.0))
       .toDF("id", "a", "b", "features", "label")
     val expectedAttrs = new AttributeGroup(
       "features",
