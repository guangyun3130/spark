--- conflicted
+++ resolved
@@ -90,7 +90,6 @@
     assert(numOfPredictions < input.length / 5)
   }
 
-<<<<<<< HEAD
   def validateModelFit(
       piData: Array[Double],
       thetaData: Array[Array[Double]],
@@ -108,7 +107,7 @@
       }
     }
   }
-=======
+
   test("get, set params") {
     val nb = new NaiveBayes()
     nb.setLambda(2.0)
@@ -116,10 +115,6 @@
     nb.setLambda(3.0)
     assert(nb.getLambda === 3.0)
   }
-
-  test("Naive Bayes") {
-    val nPoints = 10000
->>>>>>> 25e271d9
 
   test("Naive Bayes Multinomial") {
     val nPoints = 1000
