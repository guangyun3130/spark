--- conflicted
+++ resolved
@@ -22,17 +22,11 @@
 import org.scalatest.FunSuite
 
 import org.apache.spark.mllib.linalg.Vectors
-<<<<<<< HEAD
-import org.apache.spark.mllib.util.{LinearDataGenerator, LocalSparkContext}
-import org.apache.spark.streaming.{Milliseconds, StreamingContext}
-import org.apache.spark.util.Utils
-=======
 import org.apache.spark.mllib.util.LinearDataGenerator
 import org.apache.spark.streaming.dstream.DStream
 import org.apache.spark.streaming.TestSuiteBase
 
 class StreamingLinearRegressionSuite extends FunSuite with TestSuiteBase {
->>>>>>> eb53ca6b
 
   // use longer wait time to ensure job completion
   override def maxWaitTimeMillis = 20000
@@ -56,15 +50,7 @@
   // Test if we can accurately learn Y = 10*X1 + 10*X2 on streaming data
   test("parameter accuracy") {
 
-<<<<<<< HEAD
-    val testDir = Files.createTempDir()
-    val numBatches = 10
-    val batchDuration = Milliseconds(1000)
-    val ssc = new StreamingContext(sc, batchDuration)
-    val data = ssc.textFileStream(testDir.toString).map(LabeledPoint.parse)
-=======
     // create model
->>>>>>> eb53ca6b
     val model = new StreamingLinearRegressionWithSGD()
       .setInitialWeights(Vectors.dense(0.0, 0.0))
       .setStepSize(0.1)
@@ -97,15 +83,7 @@
   // Test that parameter estimates improve when learning Y = 10*X1 on streaming data
   test("parameter convergence") {
 
-<<<<<<< HEAD
-    val testDir = Files.createTempDir()
-    val batchDuration = Milliseconds(2000)
-    val ssc = new StreamingContext(sc, batchDuration)
-    val numBatches = 5
-    val data = ssc.textFileStream(testDir.toString()).map(LabeledPoint.parse)
-=======
     // create model
->>>>>>> eb53ca6b
     val model = new StreamingLinearRegressionWithSGD()
       .setInitialWeights(Vectors.dense(0.0))
       .setStepSize(0.1)
