<?xml version="1.0" encoding="UTF-8"?>
<!--
  ~ Licensed to the Apache Software Foundation (ASF) under one or more
  ~ contributor license agreements.  See the NOTICE file distributed with
  ~ this work for additional information regarding copyright ownership.
  ~ The ASF licenses this file to You under the Apache License, Version 2.0
  ~ (the "License"); you may not use this file except in compliance with
  ~ the License.  You may obtain a copy of the License at
  ~
  ~    http://www.apache.org/licenses/LICENSE-2.0
  ~
  ~ Unless required by applicable law or agreed to in writing, software
  ~ distributed under the License is distributed on an "AS IS" BASIS,
  ~ WITHOUT WARRANTIES OR CONDITIONS OF ANY KIND, either express or implied.
  ~ See the License for the specific language governing permissions and
  ~ limitations under the License.
  -->
<project xmlns="http://maven.apache.org/POM/4.0.0" xmlns:xsi="http://www.w3.org/2001/XMLSchema-instance" xsi:schemaLocation="http://maven.apache.org/POM/4.0.0 http://maven.apache.org/xsd/maven-4.0.0.xsd">
  <modelVersion>4.0.0</modelVersion>
  <parent>
    <groupId>org.apache.spark</groupId>
    <artifactId>spark-parent</artifactId>
    <version>1.3.0-SNAPSHOT</version>
    <relativePath>../pom.xml</relativePath>
  </parent>

  <groupId>org.apache.spark</groupId>
  <artifactId>spark-yarn_2.10</artifactId>
  <packaging>jar</packaging>
  <name>Spark Project YARN</name>
  <properties>
    <sbt.project.name>yarn</sbt.project.name>
  </properties>

  <dependencies>
    <dependency>
      <groupId>org.apache.spark</groupId>
      <artifactId>spark-core_${scala.binary.version}</artifactId>
      <version>${project.version}</version>
    </dependency>
    <dependency>
      <groupId>org.apache.hadoop</groupId>
      <artifactId>hadoop-yarn-api</artifactId>
    </dependency>
    <dependency>
      <groupId>org.apache.hadoop</groupId>
      <artifactId>hadoop-yarn-common</artifactId>
    </dependency>
    <dependency>
      <groupId>org.apache.hadoop</groupId>
      <artifactId>hadoop-yarn-server-web-proxy</artifactId>
    </dependency>
    <dependency>
      <groupId>org.apache.hadoop</groupId>
      <artifactId>hadoop-yarn-client</artifactId>
    </dependency>
    <dependency>
      <groupId>org.apache.hadoop</groupId>
      <artifactId>hadoop-client</artifactId>
    </dependency>
    <dependency>
      <groupId>org.apache.hadoop</groupId>
      <artifactId>hadoop-yarn-server-tests</artifactId>
      <classifier>tests</classifier>
<<<<<<< HEAD
      <scope>test</scope>
    </dependency>
    <dependency>
      <groupId>org.scalatest</groupId>
      <artifactId>scalatest_${scala.binary.version}</artifactId>
=======
>>>>>>> ae7c1396
      <scope>test</scope>
    </dependency>
    <dependency>
      <groupId>org.mockito</groupId>
      <artifactId>mockito-all</artifactId>
      <scope>test</scope>
    </dependency>
  </dependencies>

  <!--
    See SPARK-3710. hadoop-yarn-server-tests in Hadoop 2.2 fails to pull some needed
    dependencies, so they need to be added manually for the tests to work.
  -->
  <profiles>
    <profile>
      <id>hadoop-2.2</id>
      <properties>
        <jersey.version>1.9</jersey.version>
      </properties>
      <dependencies>
        <dependency>
          <groupId>org.mortbay.jetty</groupId>
          <artifactId>jetty</artifactId>
          <version>6.1.26</version>
          <exclusions>
            <exclusion>
              <groupId>org.mortbay.jetty</groupId>
              <artifactId>servlet-api</artifactId>
            </exclusion>
          </exclusions>
          <scope>test</scope>
        </dependency>
        <dependency>
          <groupId>com.sun.jersey</groupId>
          <artifactId>jersey-core</artifactId>
          <version>${jersey.version}</version>
          <scope>test</scope>
        </dependency>
        <dependency>
          <groupId>com.sun.jersey</groupId>
          <artifactId>jersey-json</artifactId>
          <version>${jersey.version}</version>
          <scope>test</scope>
          <exclusions>
            <exclusion>
              <groupId>stax</groupId>
              <artifactId>stax-api</artifactId>
            </exclusion>
          </exclusions>
        </dependency>
        <dependency>
          <groupId>com.sun.jersey</groupId>
          <artifactId>jersey-server</artifactId>
          <version>${jersey.version}</version>
          <scope>test</scope>
        </dependency>
      </dependencies>
    </profile>
  </profiles>

  <build>
<<<<<<< HEAD
    <plugins>
      <plugin>
        <groupId>org.apache.maven.plugins</groupId>
        <artifactId>maven-deploy-plugin</artifactId>
        <configuration>
          <skip>true</skip>
        </configuration>
      </plugin>
      <plugin>
        <groupId>org.apache.maven.plugins</groupId>
        <artifactId>maven-install-plugin</artifactId>
        <configuration>
          <skip>true</skip>
        </configuration>
      </plugin>
      <plugin>
        <groupId>org.scalatest</groupId>
        <artifactId>scalatest-maven-plugin</artifactId>
        <configuration>
          <environmentVariables>
            <SPARK_HOME>${basedir}/../..</SPARK_HOME>
          </environmentVariables>
        </configuration>
      </plugin>
    </plugins>

=======
>>>>>>> ae7c1396
    <outputDirectory>target/scala-${scala.binary.version}/classes</outputDirectory>
    <testOutputDirectory>target/scala-${scala.binary.version}/test-classes</testOutputDirectory>
  </build>

</project><|MERGE_RESOLUTION|>--- conflicted
+++ resolved
@@ -62,14 +62,6 @@
       <groupId>org.apache.hadoop</groupId>
       <artifactId>hadoop-yarn-server-tests</artifactId>
       <classifier>tests</classifier>
-<<<<<<< HEAD
-      <scope>test</scope>
-    </dependency>
-    <dependency>
-      <groupId>org.scalatest</groupId>
-      <artifactId>scalatest_${scala.binary.version}</artifactId>
-=======
->>>>>>> ae7c1396
       <scope>test</scope>
     </dependency>
     <dependency>
@@ -131,35 +123,6 @@
   </profiles>
 
   <build>
-<<<<<<< HEAD
-    <plugins>
-      <plugin>
-        <groupId>org.apache.maven.plugins</groupId>
-        <artifactId>maven-deploy-plugin</artifactId>
-        <configuration>
-          <skip>true</skip>
-        </configuration>
-      </plugin>
-      <plugin>
-        <groupId>org.apache.maven.plugins</groupId>
-        <artifactId>maven-install-plugin</artifactId>
-        <configuration>
-          <skip>true</skip>
-        </configuration>
-      </plugin>
-      <plugin>
-        <groupId>org.scalatest</groupId>
-        <artifactId>scalatest-maven-plugin</artifactId>
-        <configuration>
-          <environmentVariables>
-            <SPARK_HOME>${basedir}/../..</SPARK_HOME>
-          </environmentVariables>
-        </configuration>
-      </plugin>
-    </plugins>
-
-=======
->>>>>>> ae7c1396
     <outputDirectory>target/scala-${scala.binary.version}/classes</outputDirectory>
     <testOutputDirectory>target/scala-${scala.binary.version}/test-classes</testOutputDirectory>
   </build>
