/*
 * Licensed to the Apache Software Foundation (ASF) under one or more
 * contributor license agreements.  See the NOTICE file distributed with
 * this work for additional information regarding copyright ownership.
 * The ASF licenses this file to You under the Apache License, Version 2.0
 * (the "License"); you may not use this file except in compliance with
 * the License.  You may obtain a copy of the License at
 *
 *    http://www.apache.org/licenses/LICENSE-2.0
 *
 * Unless required by applicable law or agreed to in writing, software
 * distributed under the License is distributed on an "AS IS" BASIS,
 * WITHOUT WARRANTIES OR CONDITIONS OF ANY KIND, either express or implied.
 * See the License for the specific language governing permissions and
 * limitations under the License.
 */

package org.apache.spark.deploy.yarn

<<<<<<< HEAD
import java.net.{InetAddress, URI, UnknownHostException}
=======
import java.io.File
import java.net.{InetAddress, UnknownHostException, URI, URISyntaxException}
import java.nio.ByteBuffer
>>>>>>> 7863ecca

import scala.collection.JavaConversions._
import scala.collection.mutable.{HashMap, ListBuffer, Map}

import org.apache.hadoop.conf.Configuration
import org.apache.hadoop.fs._
import org.apache.hadoop.fs.permission.FsPermission
import org.apache.hadoop.mapred.Master
import org.apache.hadoop.mapreduce.MRJobConfig
import org.apache.hadoop.security.UserGroupInformation
import org.apache.hadoop.util.StringUtils
import org.apache.hadoop.yarn.api._
import org.apache.hadoop.yarn.api.ApplicationConstants.Environment
import org.apache.hadoop.yarn.api.protocolrecords._
import org.apache.hadoop.yarn.api.records._
import org.apache.hadoop.yarn.conf.YarnConfiguration
import org.apache.hadoop.yarn.util.{Apps, Records}
import org.apache.spark.{Logging, SparkConf, SparkContext}

/**
 * The entry point (starting in Client#main() and Client#run()) for launching Spark on YARN. The
 * Client submits an application to the YARN ResourceManager.
 *
 * Depending on the deployment mode this will launch one of two application master classes:
 * 1. In standalone mode, it will launch an [[org.apache.spark.deploy.yarn.ApplicationMaster]]
 *      which launches a driver program inside of the cluster.
 * 2. In client mode, it will launch an [[org.apache.spark.deploy.yarn.ExecutorLauncher]] to
 *      request executors on behalf of a driver running outside of the cluster.
 */
trait ClientBase extends Logging {
  val args: ClientArguments
  val conf: Configuration
  val sparkConf: SparkConf
  val yarnConf: YarnConfiguration
  val credentials = UserGroupInformation.getCurrentUser().getCredentials()
  private val SPARK_STAGING: String = ".sparkStaging"
  private val distCacheMgr = new ClientDistributedCacheManager()

  // Staging directory is private! -> rwx--------
  val STAGING_DIR_PERMISSION: FsPermission = FsPermission.createImmutable(0700: Short)
  // App files are world-wide readable and owner writable -> rw-r--r--
  val APP_FILE_PERMISSION: FsPermission = FsPermission.createImmutable(0644: Short)

  // TODO(harvey): This could just go in ClientArguments.
  def validateArgs() = {
    Map(
      ((args.userJar == null && args.amClass == classOf[ApplicationMaster].getName) ->
          "Error: You must specify a user jar when running in standalone mode!"),
      (args.userClass == null) -> "Error: You must specify a user class!",
      (args.numExecutors <= 0) -> "Error: You must specify at least 1 executor!",
      (args.amMemory <= YarnAllocationHandler.MEMORY_OVERHEAD) -> ("Error: AM memory size must be" +
        "greater than: " + YarnAllocationHandler.MEMORY_OVERHEAD),
      (args.executorMemory <= YarnAllocationHandler.MEMORY_OVERHEAD) -> ("Error: Executor memory size" +
        "must be greater than: " + YarnAllocationHandler.MEMORY_OVERHEAD.toString)
    ).foreach { case(cond, errStr) =>
      if (cond) {
        logError(errStr)
        args.printUsageAndExit(1)
      }
    }
  }

  def getAppStagingDir(appId: ApplicationId): String = {
    SPARK_STAGING + Path.SEPARATOR + appId.toString() + Path.SEPARATOR
  }

  def verifyClusterResources(app: GetNewApplicationResponse) = {
    val maxMem = app.getMaximumResourceCapability().getMemory()
    logInfo("Max mem capabililty of a single resource in this cluster " + maxMem)

    // If we have requested more then the clusters max for a single resource then exit.
    if (args.executorMemory > maxMem) {
      logError("Required executor memory (%d MB), is above the max threshold (%d MB) of this cluster.".
        format(args.executorMemory, maxMem))
      System.exit(1)
    }
    val amMem = args.amMemory + YarnAllocationHandler.MEMORY_OVERHEAD
    if (amMem > maxMem) {
      logError("Required AM memory (%d) is above the max threshold (%d) of this cluster".
        format(args.amMemory, maxMem))
      System.exit(1)
    }

    // We could add checks to make sure the entire cluster has enough resources but that involves
    // getting all the node reports and computing ourselves.
  }

  /** See if two file systems are the same or not. */
  private def compareFs(srcFs: FileSystem, destFs: FileSystem): Boolean = {
    val srcUri = srcFs.getUri()
    val dstUri = destFs.getUri()
    if (srcUri.getScheme() == null) {
      return false
    }
    if (!srcUri.getScheme().equals(dstUri.getScheme())) {
      return false
    }
    var srcHost = srcUri.getHost()
    var dstHost = dstUri.getHost()
    if ((srcHost != null) && (dstHost != null)) {
      try {
        srcHost = InetAddress.getByName(srcHost).getCanonicalHostName()
        dstHost = InetAddress.getByName(dstHost).getCanonicalHostName()
      } catch {
        case e: UnknownHostException =>
          return false
      }
      if (!srcHost.equals(dstHost)) {
        return false
      }
    } else if (srcHost == null && dstHost != null) {
      return false
    } else if (srcHost != null && dstHost == null) {
      return false
    }
    if (srcUri.getPort() != dstUri.getPort()) {
      false
    } else {
      true
    }
  }

  /** Copy the file into HDFS if needed. */
  private def copyRemoteFile(
      dstDir: Path,
      originalPath: Path,
      replication: Short,
      setPerms: Boolean = false): Path = {
    val fs = FileSystem.get(conf)
    val remoteFs = originalPath.getFileSystem(conf)
    var newPath = originalPath
    if (! compareFs(remoteFs, fs)) {
      newPath = new Path(dstDir, originalPath.getName())
      logInfo("Uploading " + originalPath + " to " + newPath)
      FileUtil.copy(remoteFs, originalPath, fs, newPath, false, conf)
      fs.setReplication(newPath, replication)
      if (setPerms) fs.setPermission(newPath, new FsPermission(APP_FILE_PERMISSION))
    }
    // Resolve any symlinks in the URI path so using a "current" symlink to point to a specific
    // version shows the specific version in the distributed cache configuration
    val qualPath = fs.makeQualified(newPath)
    val fc = FileContext.getFileContext(qualPath.toUri(), conf)
    val destPath = fc.resolvePath(qualPath)
    destPath
  }

  def qualifyForLocal(localURI: URI): Path = {
    var qualifiedURI = localURI
    // If not specified assume these are in the local filesystem to keep behavior like Hadoop
    if (qualifiedURI.getScheme() == null) {
      qualifiedURI = new URI(FileSystem.getLocal(conf).makeQualified(new Path(qualifiedURI)).toString)
    }
    val qualPath = new Path(qualifiedURI)
    qualPath
  }

  def prepareLocalResources(appStagingDir: String): HashMap[String, LocalResource] = {
    logInfo("Preparing Local resources")
    // Upload Spark and the application JAR to the remote file system if necessary. Add them as
    // local resources to the application master.
    val fs = FileSystem.get(conf)

    val delegTokenRenewer = Master.getMasterPrincipal(conf)
    if (UserGroupInformation.isSecurityEnabled()) {
      if (delegTokenRenewer == null || delegTokenRenewer.length() == 0) {
        logError("Can't get Master Kerberos principal for use as renewer")
        System.exit(1)
      }
    }
    val dst = new Path(fs.getHomeDirectory(), appStagingDir)
    val replication = sparkConf.getInt("spark.yarn.submit.file.replication", 3).toShort

    if (UserGroupInformation.isSecurityEnabled()) {
      val dstFs = dst.getFileSystem(conf)
      dstFs.addDelegationTokens(delegTokenRenewer, credentials)
    }

    val localResources = HashMap[String, LocalResource]()
    FileSystem.mkdirs(fs, dst, new FsPermission(STAGING_DIR_PERMISSION))

    val statCache: Map[URI, FileStatus] = HashMap[URI, FileStatus]()

    Map(
<<<<<<< HEAD
      ClientBase.SPARK_JAR -> ClientBase.getSparkJar, ClientBase.APP_JAR -> args.userJar,
      ClientBase.LOG4J_PROP -> System.getenv("SPARK_LOG4J_CONF")
=======
      ClientBase.SPARK_JAR -> System.getenv("SPARK_JAR"), ClientBase.APP_JAR -> args.userJar,
      ClientBase.LOG4J_PROP -> System.getenv(ClientBase.LOG4J_CONF_ENV_KEY)
>>>>>>> 7863ecca
    ).foreach { case(destName, _localPath) =>
      val localPath: String = if (_localPath != null) _localPath.trim() else ""
      if (! localPath.isEmpty()) {
        val localURI = new URI(localPath)
        if (!ClientBase.LOCAL_SCHEME.equals(localURI.getScheme())) {
          val setPermissions = if (destName.equals(ClientBase.APP_JAR)) true else false
          val destPath = copyRemoteFile(dst, qualifyForLocal(localURI), replication, setPermissions)
          distCacheMgr.addResource(fs, conf, destPath, localResources, LocalResourceType.FILE,
            destName, statCache)
        }
      }
    }

    val fileLists = List( (args.addJars, LocalResourceType.FILE, true),
      (args.files, LocalResourceType.FILE, false),
      (args.archives, LocalResourceType.ARCHIVE, false) )
    fileLists.foreach { case (flist, resType, appMasterOnly) =>
      if (flist != null && !flist.isEmpty()) {
        flist.split(',').foreach { case file: String =>
          val localURI = new URI(file.trim())
          if (!ClientBase.LOCAL_SCHEME.equals(localURI.getScheme())) {
            val localPath = new Path(localURI)
            val linkname = Option(localURI.getFragment()).getOrElse(localPath.getName())
            val destPath = copyRemoteFile(dst, localPath, replication)
            distCacheMgr.addResource(fs, conf, destPath, localResources, resType,
              linkname, statCache, appMasterOnly)
          }
        }
      }
    }

    UserGroupInformation.getCurrentUser().addCredentials(credentials)
    localResources
  }

  def setupLaunchEnv(
      localResources: HashMap[String, LocalResource],
      stagingDir: String): HashMap[String, String] = {
    logInfo("Setting up the launch environment")

    val env = new HashMap[String, String]()
<<<<<<< HEAD

    val extraCp = sparkConf.getOption("spark.driver.extraClassPath")
    ClientBase.populateClasspath(yarnConf, sparkConf,
      localResources.contains(ClientBase.LOG4J_PROP), env, extraCp)
=======
    val log4jConf = System.getenv(ClientBase.LOG4J_CONF_ENV_KEY)
    ClientBase.populateClasspath(args, yarnConf, sparkConf, log4jConf, env)
>>>>>>> 7863ecca
    env("SPARK_YARN_MODE") = "true"
    env("SPARK_YARN_STAGING_DIR") = stagingDir
    env("SPARK_USER") = UserGroupInformation.getCurrentUser().getShortUserName()
    if (log4jConf != null) {
      env(ClientBase.LOG4J_CONF_ENV_KEY) = log4jConf
    }

    // Set the environment variables to be passed on to the executors.
    distCacheMgr.setDistFilesEnv(env)
    distCacheMgr.setDistArchivesEnv(env)

    // Allow users to specify some environment variables.
    YarnSparkHadoopUtil.setEnvFromInputString(env, System.getenv("SPARK_YARN_USER_ENV"),
      File.pathSeparator)

    env
  }

  def userArgsToString(clientArgs: ClientArguments): String = {
    val prefix = " --args "
    val args = clientArgs.userArgs
    val retval = new StringBuilder()
    for (arg <- args) {
      retval.append(prefix).append(" '").append(arg).append("' ")
    }
    retval.toString
  }

  def calculateAMMemory(newApp: GetNewApplicationResponse): Int

  def setupSecurityToken(amContainer: ContainerLaunchContext)

  def createContainerLaunchContext(
        newApp: GetNewApplicationResponse,
        localResources: HashMap[String, LocalResource],
        env: HashMap[String, String]): ContainerLaunchContext = {
    logInfo("Setting up container launch context")
    val amContainer = Records.newRecord(classOf[ContainerLaunchContext])
    amContainer.setLocalResources(localResources)
    amContainer.setEnvironment(env)

    val amMemory = calculateAMMemory(newApp)

    val JAVA_OPTS = ListBuffer[String]()

    // Add Xmx for AM memory
    JAVA_OPTS += "-Xmx" + amMemory + "m"

    val tmpDir = new Path(Environment.PWD.$(), YarnConfiguration.DEFAULT_CONTAINER_TEMP_DIR)
    JAVA_OPTS += "-Djava.io.tmpdir=" + tmpDir

    // TODO: Remove once cpuset version is pushed out.
    // The context is, default gc for server class machines ends up using all cores to do gc -
    // hence if there are multiple containers in same node, Spark GC affects all other containers'
    // performance (which can be that of other Spark containers)
    // Instead of using this, rely on cpusets by YARN to enforce "proper" Spark behavior in
    // multi-tenant environments. Not sure how default Java GC behaves if it is limited to subset
    // of cores on a node.
    val useConcurrentAndIncrementalGC = env.isDefinedAt("SPARK_USE_CONC_INCR_GC") &&
      java.lang.Boolean.parseBoolean(env("SPARK_USE_CONC_INCR_GC"))
    if (useConcurrentAndIncrementalGC) {
      // In our expts, using (default) throughput collector has severe perf ramifications in
      // multi-tenant machines
      JAVA_OPTS += "-XX:+UseConcMarkSweepGC"
      JAVA_OPTS += "-XX:+CMSIncrementalMode"
      JAVA_OPTS += "-XX:+CMSIncrementalPacing"
      JAVA_OPTS += "-XX:CMSIncrementalDutyCycleMin=0"
      JAVA_OPTS += "-XX:CMSIncrementalDutyCycle=10"
    }

    // TODO: it might be nicer to pass these as an internal environment variable rather than
    // as Java options, due to complications with string parsing of nested quotes.
    if (args.amClass == classOf[ExecutorLauncher].getName) {
      // If we are being launched in client mode, forward the spark-conf options
      // onto the executor launcher
      for ((k, v) <- sparkConf.getAll) {
        JAVA_OPTS += "-D" + k + "=" + "\\\"" + v + "\\\""
      }
    } else {
      // If we are being launched in standalone mode, capture and forward any spark
      // system properties (e.g. set by spark-class).
      for ((k, v) <- sys.props.filterKeys(_.startsWith("spark"))) {
        JAVA_OPTS += "-D" + k + "=" + "\\\"" + v + "\\\""
      }
      sys.props.get("spark.driver.extraJavaOptions").foreach(opts => JAVA_OPTS += opts)
      sys.props.get("spark.driver.libraryPath").foreach(p => JAVA_OPTS += s"-Djava.library.path=$p")
    }
    JAVA_OPTS += ClientBase.getLog4jConfiguration(localResources)

    // Command for the ApplicationMaster
    val commands = Seq(Environment.JAVA_HOME.$() + "/bin/java", "-server") ++
      JAVA_OPTS ++
      Seq(args.amClass, "--class", args.userClass, "--jar ", args.userJar,
        userArgsToString(args),
        "--executor-memory", args.executorMemory.toString,
        "--executor-cores", args.executorCores.toString,
        "--num-executors ", args.numExecutors.toString,
        "1>", ApplicationConstants.LOG_DIR_EXPANSION_VAR + "/stdout",
        "2>", ApplicationConstants.LOG_DIR_EXPANSION_VAR + "/stderr")

    logInfo("Command for starting the Spark ApplicationMaster: " + commands)

    // TODO: it would be nicer to just make sure there are no null commands here
    val printableCommands = commands.map(s => if (s == null) "null" else s).toList
    amContainer.setCommands(printableCommands)

    setupSecurityToken(amContainer)
    amContainer
  }
}

object ClientBase {
  val SPARK_JAR: String = "spark.jar"
  val APP_JAR: String = "app.jar"
  val LOG4J_PROP: String = "log4j.properties"
  val LOG4J_CONF_ENV_KEY: String = "SPARK_LOG4J_CONF"
  val LOCAL_SCHEME = "local"

  def getSparkJar = sys.env.get("SPARK_JAR").getOrElse(SparkContext.jarOfClass(this.getClass).head)

  // Based on code from org.apache.hadoop.mapreduce.v2.util.MRApps
  def populateHadoopClasspath(conf: Configuration, env: HashMap[String, String]) {
    val classpathEntries = Option(conf.getStrings(
      YarnConfiguration.YARN_APPLICATION_CLASSPATH)).getOrElse(
        getDefaultYarnApplicationClasspath())
    for (c <- classpathEntries) {
      YarnSparkHadoopUtil.addToEnvironment(env, Environment.CLASSPATH.name, c.trim,
        File.pathSeparator)
    }

    val mrClasspathEntries = Option(conf.getStrings(
      "mapreduce.application.classpath")).getOrElse(
        getDefaultMRApplicationClasspath())
    if (mrClasspathEntries != null) {
      for (c <- mrClasspathEntries) {
        YarnSparkHadoopUtil.addToEnvironment(env, Environment.CLASSPATH.name, c.trim,
          File.pathSeparator)
      }
    }
  }

  def getDefaultYarnApplicationClasspath(): Array[String] = {
    try {
      val field = classOf[MRJobConfig].getField("DEFAULT_YARN_APPLICATION_CLASSPATH")
      field.get(null).asInstanceOf[Array[String]]
    } catch {
      case err: NoSuchFieldError => null
      case err: NoSuchFieldException => null
    }
  }

  /**
   * In Hadoop 0.23, the MR application classpath comes with the YARN application
   * classpath.  In Hadoop 2.0, it's an array of Strings, and in 2.2+ it's a String.
   * So we need to use reflection to retrieve it.
   */
  def getDefaultMRApplicationClasspath(): Array[String] = {
    try {
      val field = classOf[MRJobConfig].getField("DEFAULT_MAPREDUCE_APPLICATION_CLASSPATH")
      if (field.getType == classOf[String]) {
        StringUtils.getStrings(field.get(null).asInstanceOf[String])
      } else {
        field.get(null).asInstanceOf[Array[String]]
      }
    } catch {
      case err: NoSuchFieldError => null
      case err: NoSuchFieldException => null
    }
  }

<<<<<<< HEAD
  def populateClasspath(conf: Configuration, sparkConf: SparkConf, addLog4j: Boolean, env: HashMap[String, String],
      extraClassPath: Option[String] = None) {

    /** Add entry to the classpath. */
    def addClasspathEntry(path: String) = Apps.addToEnvironment(env, Environment.CLASSPATH.name, path)
    /** Add entry to the classpath. Interpreted as a path relative to the working directory. */
    def addPwdClasspathEntry(entry: String) = addClasspathEntry(Environment.PWD.$() + Path.SEPARATOR + entry)

    extraClassPath.foreach(addClasspathEntry)

    addClasspathEntry(Environment.PWD.$())
    // If log4j present, ensure ours overrides all others
    if (addLog4j) addPwdClasspathEntry(LOG4J_PROP)
    // Normally the users app.jar is last in case conflicts with spark jars
    if (sparkConf.get("spark.yarn.user.classpath.first", "false").toBoolean) {
      addPwdClasspathEntry(APP_JAR)
      addPwdClasspathEntry(SPARK_JAR)
      ClientBase.populateHadoopClasspath(conf, env)
    } else {
      addPwdClasspathEntry(SPARK_JAR)
      ClientBase.populateHadoopClasspath(conf, env)
      addPwdClasspathEntry(APP_JAR)
    }
    addPwdClasspathEntry("*")
=======
  /**
   * Returns the java command line argument for setting up log4j. If there is a log4j.properties
   * in the given local resources, it is used, otherwise the SPARK_LOG4J_CONF environment variable
   * is checked.
   */
  def getLog4jConfiguration(localResources: HashMap[String, LocalResource]): String = {
    var log4jConf = LOG4J_PROP
    if (!localResources.contains(log4jConf)) {
      log4jConf = System.getenv(LOG4J_CONF_ENV_KEY) match {
        case conf: String =>
          val confUri = new URI(conf)
          if (ClientBase.LOCAL_SCHEME.equals(confUri.getScheme())) {
            "file://" + confUri.getPath()
          } else {
            ClientBase.LOG4J_PROP
          }
        case null => "log4j-spark-container.properties"
      }
    }
    " -Dlog4j.configuration=" + log4jConf
  }

  def populateClasspath(args: ClientArguments, conf: Configuration, sparkConf: SparkConf,
      log4jConf: String, env: HashMap[String, String]) {
    YarnSparkHadoopUtil.addToEnvironment(env, Environment.CLASSPATH.name, Environment.PWD.$(),
      File.pathSeparator)
    if (log4jConf != null) {
      // If a custom log4j config file is provided as a local: URI, add its parent directory to the
      // classpath. Note that this only works if the custom config's file name is
      // "log4j.properties".
      val localPath = getLocalPath(log4jConf)
      if (localPath != null) {
        val parentPath = new File(localPath).getParent()
        YarnSparkHadoopUtil.addToEnvironment(env, Environment.CLASSPATH.name, parentPath,
          File.pathSeparator)
      }
    }
    // Normally the users app.jar is last in case conflicts with spark jars
    val userClasspathFirst = sparkConf.get("spark.yarn.user.classpath.first", "false")
      .toBoolean
    if (userClasspathFirst) {
      addUserClasspath(args, env)
    }
    addClasspathEntry(System.getenv("SPARK_JAR"), SPARK_JAR, env);
    ClientBase.populateHadoopClasspath(conf, env)
    if (!userClasspathFirst) {
      addUserClasspath(args, env)
    }
    YarnSparkHadoopUtil.addToEnvironment(env, Environment.CLASSPATH.name,
      Environment.PWD.$() + Path.SEPARATOR + "*", File.pathSeparator)
>>>>>>> 7863ecca
  }

  /**
   * Adds the user jars which have local: URIs (or alternate names, such as APP_JAR) explicitly
   * to the classpath.
   */
  private def addUserClasspath(args: ClientArguments, env: HashMap[String, String]) = {
    if (args != null) {
      addClasspathEntry(args.userJar, APP_JAR, env)
    }

    if (args != null && args.addJars != null) {
      args.addJars.split(",").foreach { case file: String =>
        addClasspathEntry(file, null, env)
      }
    }
  }

  /**
   * Adds the given path to the classpath, handling "local:" URIs correctly.
   *
   * If an alternate name for the file is given, and it's not a "local:" file, the alternate
   * name will be added to the classpath (relative to the job's work directory).
   *
   * If not a "local:" file and no alternate name, the environment is not modified.
   *
   * @param path      Path to add to classpath (optional).
   * @param fileName  Alternate name for the file (optional).
   * @param env       Map holding the environment variables.
   */
  private def addClasspathEntry(path: String, fileName: String,
      env: HashMap[String, String]) : Unit = {
    if (path != null) {
      scala.util.control.Exception.ignoring(classOf[URISyntaxException]) {
        val localPath = getLocalPath(path)
        if (localPath != null) {
          YarnSparkHadoopUtil.addToEnvironment(env, Environment.CLASSPATH.name, localPath,
            File.pathSeparator)
          return
        }
      }
    }
    if (fileName != null) {
      YarnSparkHadoopUtil.addToEnvironment(env, Environment.CLASSPATH.name,
        Environment.PWD.$() + Path.SEPARATOR + fileName, File.pathSeparator);
    }
  }

  /**
   * Returns the local path if the URI is a "local:" URI, or null otherwise.
   */
  private def getLocalPath(resource: String): String = {
    val uri = new URI(resource)
    if (LOCAL_SCHEME.equals(uri.getScheme())) {
      return uri.getPath()
    }
    null
  }

}<|MERGE_RESOLUTION|>--- conflicted
+++ resolved
@@ -17,13 +17,9 @@
 
 package org.apache.spark.deploy.yarn
 
-<<<<<<< HEAD
-import java.net.{InetAddress, URI, UnknownHostException}
-=======
 import java.io.File
 import java.net.{InetAddress, UnknownHostException, URI, URISyntaxException}
 import java.nio.ByteBuffer
->>>>>>> 7863ecca
 
 import scala.collection.JavaConversions._
 import scala.collection.mutable.{HashMap, ListBuffer, Map}
@@ -207,13 +203,8 @@
     val statCache: Map[URI, FileStatus] = HashMap[URI, FileStatus]()
 
     Map(
-<<<<<<< HEAD
       ClientBase.SPARK_JAR -> ClientBase.getSparkJar, ClientBase.APP_JAR -> args.userJar,
-      ClientBase.LOG4J_PROP -> System.getenv("SPARK_LOG4J_CONF")
-=======
-      ClientBase.SPARK_JAR -> System.getenv("SPARK_JAR"), ClientBase.APP_JAR -> args.userJar,
       ClientBase.LOG4J_PROP -> System.getenv(ClientBase.LOG4J_CONF_ENV_KEY)
->>>>>>> 7863ecca
     ).foreach { case(destName, _localPath) =>
       val localPath: String = if (_localPath != null) _localPath.trim() else ""
       if (! localPath.isEmpty()) {
@@ -255,15 +246,10 @@
     logInfo("Setting up the launch environment")
 
     val env = new HashMap[String, String]()
-<<<<<<< HEAD
 
     val extraCp = sparkConf.getOption("spark.driver.extraClassPath")
-    ClientBase.populateClasspath(yarnConf, sparkConf,
-      localResources.contains(ClientBase.LOG4J_PROP), env, extraCp)
-=======
     val log4jConf = System.getenv(ClientBase.LOG4J_CONF_ENV_KEY)
-    ClientBase.populateClasspath(args, yarnConf, sparkConf, log4jConf, env)
->>>>>>> 7863ecca
+    ClientBase.populateClasspath(yarnConf, sparkConf, log4jConf, env, extraCp)
     env("SPARK_YARN_MODE") = "true"
     env("SPARK_YARN_STAGING_DIR") = stagingDir
     env("SPARK_USER") = UserGroupInformation.getCurrentUser().getShortUserName()
@@ -434,32 +420,6 @@
     }
   }
 
-<<<<<<< HEAD
-  def populateClasspath(conf: Configuration, sparkConf: SparkConf, addLog4j: Boolean, env: HashMap[String, String],
-      extraClassPath: Option[String] = None) {
-
-    /** Add entry to the classpath. */
-    def addClasspathEntry(path: String) = Apps.addToEnvironment(env, Environment.CLASSPATH.name, path)
-    /** Add entry to the classpath. Interpreted as a path relative to the working directory. */
-    def addPwdClasspathEntry(entry: String) = addClasspathEntry(Environment.PWD.$() + Path.SEPARATOR + entry)
-
-    extraClassPath.foreach(addClasspathEntry)
-
-    addClasspathEntry(Environment.PWD.$())
-    // If log4j present, ensure ours overrides all others
-    if (addLog4j) addPwdClasspathEntry(LOG4J_PROP)
-    // Normally the users app.jar is last in case conflicts with spark jars
-    if (sparkConf.get("spark.yarn.user.classpath.first", "false").toBoolean) {
-      addPwdClasspathEntry(APP_JAR)
-      addPwdClasspathEntry(SPARK_JAR)
-      ClientBase.populateHadoopClasspath(conf, env)
-    } else {
-      addPwdClasspathEntry(SPARK_JAR)
-      ClientBase.populateHadoopClasspath(conf, env)
-      addPwdClasspathEntry(APP_JAR)
-    }
-    addPwdClasspathEntry("*")
-=======
   /**
    * Returns the java command line argument for setting up log4j. If there is a log4j.properties
    * in the given local resources, it is used, otherwise the SPARK_LOG4J_CONF environment variable
@@ -482,10 +442,9 @@
     " -Dlog4j.configuration=" + log4jConf
   }
 
-  def populateClasspath(args: ClientArguments, conf: Configuration, sparkConf: SparkConf,
-      log4jConf: String, env: HashMap[String, String]) {
-    YarnSparkHadoopUtil.addToEnvironment(env, Environment.CLASSPATH.name, Environment.PWD.$(),
-      File.pathSeparator)
+  def populateClasspath(conf: Configuration, sparkConf: SparkConf, log4jConf: String,
+      env: HashMap[String, String], extraClassPath: Option[String] = None) {
+
     if (log4jConf != null) {
       // If a custom log4j config file is provided as a local: URI, add its parent directory to the
       // classpath. Note that this only works if the custom config's file name is
@@ -497,20 +456,26 @@
           File.pathSeparator)
       }
     }
+
+    /** Add entry to the classpath. */
+    def addClasspathEntry(path: String) = Apps.addToEnvironment(env, Environment.CLASSPATH.name, path)
+    /** Add entry to the classpath. Interpreted as a path relative to the working directory. */
+    def addPwdClasspathEntry(entry: String) = addClasspathEntry(Environment.PWD.$() + Path.SEPARATOR + entry)
+
+    extraClassPath.foreach(addClasspathEntry)
+
+    addClasspathEntry(Environment.PWD.$())
     // Normally the users app.jar is last in case conflicts with spark jars
-    val userClasspathFirst = sparkConf.get("spark.yarn.user.classpath.first", "false")
-      .toBoolean
-    if (userClasspathFirst) {
-      addUserClasspath(args, env)
-    }
-    addClasspathEntry(System.getenv("SPARK_JAR"), SPARK_JAR, env);
-    ClientBase.populateHadoopClasspath(conf, env)
-    if (!userClasspathFirst) {
-      addUserClasspath(args, env)
-    }
-    YarnSparkHadoopUtil.addToEnvironment(env, Environment.CLASSPATH.name,
-      Environment.PWD.$() + Path.SEPARATOR + "*", File.pathSeparator)
->>>>>>> 7863ecca
+    if (sparkConf.get("spark.yarn.user.classpath.first", "false").toBoolean) {
+      addPwdClasspathEntry(APP_JAR)
+      addPwdClasspathEntry(SPARK_JAR)
+      ClientBase.populateHadoopClasspath(conf, env)
+    } else {
+      addPwdClasspathEntry(SPARK_JAR)
+      ClientBase.populateHadoopClasspath(conf, env)
+      addPwdClasspathEntry(APP_JAR)
+    }
+    addPwdClasspathEntry("*")
   }
 
   /**
