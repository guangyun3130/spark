--- conflicted
+++ resolved
@@ -26,12 +26,7 @@
  * This is a simple extension to ClusterScheduler - to ensure that appropriate initialization of
  * ApplicationMaster, etc is done
  */
-<<<<<<< HEAD
 private[spark] class YarnClusterScheduler(sc: SparkContext) extends TaskSchedulerImpl(sc) {
-=======
-private[spark] class YarnClusterScheduler(sc: SparkContext, conf: Configuration)
-  extends TaskSchedulerImpl(sc) {
->>>>>>> 4fa2fda8
 
   logInfo("Created YarnClusterScheduler")
 
@@ -44,12 +39,7 @@
   // By default, rack is unknown
   override def getRackForHost(hostPort: String): Option[String] = {
     val host = Utils.parseHostPort(hostPort)._1
-<<<<<<< HEAD
-    val retval = YarnAllocationHandler.lookupRack(sc.hadoopConfiguration, host)
-=======
-    val retval = YarnSparkHadoopUtil.lookupRack(conf, host)
->>>>>>> 4fa2fda8
-    if (retval != null) Some(retval) else None
+    Option(YarnSparkHadoopUtil.lookupRack(sc.hadoopConfiguration, host))
   }
 
   override def postStartHook() {
