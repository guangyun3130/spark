---
license: |
  Licensed to the Apache Software Foundation (ASF) under one or more
  contributor license agreements.  See the NOTICE file distributed with
  this work for additional information regarding copyright ownership.
  The ASF licenses this file to You under the Apache License, Version 2.0
  (the "License"); you may not use this file except in compliance with
  the License.  You may obtain a copy of the License at

     http://www.apache.org/licenses/LICENSE-2.0

  Unless required by applicable law or agreed to in writing, software
  distributed under the License is distributed on an "AS IS" BASIS,
  WITHOUT WARRANTIES OR CONDITIONS OF ANY KIND, either express or implied.
  See the License for the specific language governing permissions and
  limitations under the License.
---

Welcome to the Spark documentation!

This readme will walk you through navigating and building the Spark documentation, which is included
here with the Spark source code. You can also find documentation specific to release versions of
Spark at https://spark.apache.org/documentation.html.

Read on to learn more about viewing documentation in plain text (i.e., markdown) or building the
documentation yourself. Why build it yourself? So that you have the docs that correspond to
whichever version of Spark you currently have checked out of revision control.

## Prerequisites

The Spark documentation build uses a number of tools to build HTML docs and API docs in Scala, Java, Python, R, and SQL.

You need to have [Ruby](https://www.ruby-lang.org/en/documentation/installation/) and
[Python](https://www.python.org/downloads/)
installed. Make sure the `bundle` command is available, if not install the Gem containing it:

```sh
$ sudo gem install bundler
```

After this all the required ruby dependencies can be installed from the `docs/` directory via the Bundler:

```sh
$ cd docs
$ bundle install
```

<<<<<<< HEAD
=======
Note: If you are on a system with both Ruby 1.9 and Ruby 2.0 you may need to replace gem with gem2.0.

To generate the Python or R docs, you'll need to [install Pandoc](https://pandoc.org/installing.html).

>>>>>>> 4911a5ba
### SQL and Python API Documentation (Optional)

To generate SQL and Python API docs, you'll need to install these libraries:

Run the following command from $SPARK_HOME:
```sh
$ pip install --upgrade -r dev/requirements.txt
```

### R API Documentation (Optional)

If you'd like to generate R API documentation, install these libraries:

```sh
$ sudo Rscript -e 'install.packages(c("knitr", "devtools", "testthat", "rmarkdown"), repos="https://cloud.r-project.org/")'
$ sudo Rscript -e 'devtools::install_version("roxygen2", version = "7.1.2", repos="https://cloud.r-project.org/")'
$ sudo Rscript -e "devtools::install_version('pkgdown', version='2.0.1', repos='https://cloud.r-project.org')"
$ sudo Rscript -e "devtools::install_version('preferably', version='0.4', repos='https://cloud.r-project.org')"
```

Note: Other versions of roxygen2 might work in SparkR documentation generation but `RoxygenNote` field in `$SPARK_HOME/R/pkg/DESCRIPTION` is 7.1.2, which is updated if the version is mismatched.

## Generating the Documentation HTML

We include the Spark documentation as part of the source (as opposed to using a hosted wiki, such as
the github wiki, as the definitive documentation) to enable the documentation to evolve along with
the source code and be captured by revision control (currently git). This way the code automatically
includes the version of the documentation that is relevant regardless of which version or release
you have checked out or downloaded.

In this directory you will find text files formatted using Markdown, with an ".md" suffix. You can
read those text files directly if you want. Start with `index.md`.

Execute `SKIP_API=1 bundle exec jekyll build` from the `docs/` directory to compile the site. Compiling the site with
Jekyll will create a directory called `_site` containing `index.html` as well as the rest of the
compiled files.

```sh
$ cd docs
# Skip generating API docs (which takes a while)
$ SKIP_API=1 bundle exec jekyll build
```

You can also generate the default Jekyll build with API Docs as follows:

```sh
$ bundle exec jekyll build

# Serve content locally on port 4000
$ bundle exec jekyll serve --watch

# Build the site with extra features used on the live page
$ PRODUCTION=1 bundle exec jekyll build
```

## API Docs (Scaladoc, Javadoc, Sphinx, roxygen2, MkDocs)

You can build just the Spark scaladoc and javadoc by running `./build/sbt unidoc` from the `$SPARK_HOME` directory.

Similarly, you can build just the PySpark docs by running `make html` from the
`$SPARK_HOME/python/docs` directory. Documentation is only generated for classes that are listed as
public in `__init__.py`. The SparkR docs can be built by running `$SPARK_HOME/R/create-docs.sh`, and
the SQL docs can be built by running `$SPARK_HOME/sql/create-docs.sh`
after [building Spark](https://github.com/apache/spark#building-spark) first.

When you run `bundle exec jekyll build` in the `docs` directory, it will also copy over the scaladoc and javadoc for the various
Spark subprojects into the `docs` directory (and then also into the `_site` directory). We use a
jekyll plugin to run `./build/sbt unidoc` before building the site so if you haven't run it (recently) it
may take some time as it generates all of the scaladoc and javadoc using [Unidoc](https://github.com/sbt/sbt-unidoc).
The jekyll plugin also generates the PySpark docs using [Sphinx](http://sphinx-doc.org/), SparkR docs
using [roxygen2](https://cran.r-project.org/web/packages/roxygen2/index.html) and SQL docs
using [MkDocs](https://www.mkdocs.org/).

NOTE: To skip the step of building and copying over the Scala, Java, Python, R and SQL API docs, run `SKIP_API=1
bundle exec jekyll build`. In addition, `SKIP_SCALADOC=1`, `SKIP_PYTHONDOC=1`, `SKIP_RDOC=1` and `SKIP_SQLDOC=1` can be used
to skip a single step of the corresponding language. `SKIP_SCALADOC` indicates skipping both the Scala and Java docs.<|MERGE_RESOLUTION|>--- conflicted
+++ resolved
@@ -45,13 +45,8 @@
 $ bundle install
 ```
 
-<<<<<<< HEAD
-=======
-Note: If you are on a system with both Ruby 1.9 and Ruby 2.0 you may need to replace gem with gem2.0.
-
 To generate the Python or R docs, you'll need to [install Pandoc](https://pandoc.org/installing.html).
 
->>>>>>> 4911a5ba
 ### SQL and Python API Documentation (Optional)
 
 To generate SQL and Python API docs, you'll need to install these libraries:
