---
layout: global
displayTitle: Spark SQL and DataFrame Guide
title: Spark SQL and DataFrames
---

* This will become a table of contents (this text will be scraped).
{:toc}

# Overview

Spark SQL is a Spark module for structured data processing. It provides a programming abstraction called DataFrames and can also act as distributed SQL query engine.


# DataFrames

A DataFrame is a distributed collection of data organized into named columns. It is conceptually equivalent to a table in a relational database or a data frame in R/Python, but with richer optimizations under the hood. DataFrames can be constructed from a wide array of sources such as: structured data files, tables in Hive, external databases, or existing RDDs.

The DataFrame API is available in [Scala](api/scala/index.html#org.apache.spark.sql.DataFrame), [Java](api/java/index.html?org/apache/spark/sql/DataFrame.html), [Python](api/python/pyspark.sql.html#pyspark.sql.DataFrame), and [R](api/R/index.html).

All of the examples on this page use sample data included in the Spark distribution and can be run in the `spark-shell`, `pyspark` shell, or `sparkR` shell.


## Starting Point: `SQLContext`

<div class="codetabs">
<div data-lang="scala"  markdown="1">

The entry point into all functionality in Spark SQL is the
[`SQLContext`](api/scala/index.html#org.apache.spark.sql.`SQLContext`) class, or one of its
descendants.  To create a basic `SQLContext`, all you need is a SparkContext.

{% highlight scala %}
val sc: SparkContext // An existing SparkContext.
val sqlContext = new org.apache.spark.sql.SQLContext(sc)

// this is used to implicitly convert an RDD to a DataFrame.
import sqlContext.implicits._
{% endhighlight %}

</div>

<div data-lang="java" markdown="1">

The entry point into all functionality in Spark SQL is the
[`SQLContext`](api/java/index.html#org.apache.spark.sql.SQLContext) class, or one of its
descendants.  To create a basic `SQLContext`, all you need is a SparkContext.

{% highlight java %}
JavaSparkContext sc = ...; // An existing JavaSparkContext.
SQLContext sqlContext = new org.apache.spark.sql.SQLContext(sc);
{% endhighlight %}

</div>

<div data-lang="python"  markdown="1">

The entry point into all relational functionality in Spark is the
[`SQLContext`](api/python/pyspark.sql.html#pyspark.sql.SQLContext) class, or one
of its decedents.  To create a basic `SQLContext`, all you need is a SparkContext.

{% highlight python %}
from pyspark.sql import SQLContext
sqlContext = SQLContext(sc)
{% endhighlight %}

</div>

<div data-lang="r"  markdown="1">

The entry point into all relational functionality in Spark is the
`SQLContext` class, or one of its decedents.  To create a basic `SQLContext`, all you need is a SparkContext.

{% highlight r %}
sqlContext <- sparkRSQL.init(sc)
{% endhighlight %}

</div>
</div>

In addition to the basic `SQLContext`, you can also create a `HiveContext`, which provides a
superset of the functionality provided by the basic `SQLContext`. Additional features include
the ability to write queries using the more complete HiveQL parser, access to Hive UDFs, and the
ability to read data from Hive tables.  To use a `HiveContext`, you do not need to have an
existing Hive setup, and all of the data sources available to a `SQLContext` are still available.
`HiveContext` is only packaged separately to avoid including all of Hive's dependencies in the default
Spark build.  If these dependencies are not a problem for your application then using `HiveContext`
is recommended for the 1.3 release of Spark.  Future releases will focus on bringing `SQLContext` up
to feature parity with a `HiveContext`.

The specific variant of SQL that is used to parse queries can also be selected using the
`spark.sql.dialect` option.  This parameter can be changed using either the `setConf` method on
a `SQLContext` or by using a `SET key=value` command in SQL.  For a `SQLContext`, the only dialect
available is "sql" which uses a simple SQL parser provided by Spark SQL.  In a `HiveContext`, the
default is "hiveql", though "sql" is also available.  Since the HiveQL parser is much more complete,
this is recommended for most use cases.


## Creating DataFrames

With a `SQLContext`, applications can create `DataFrame`s from an <a href='#interoperating-with-rdds'>existing `RDD`</a>, from a Hive table, or from <a href='#data-sources'>data sources</a>.

As an example, the following creates a `DataFrame` based on the content of a JSON file:

<div class="codetabs">
<div data-lang="scala"  markdown="1">
{% highlight scala %}
val sc: SparkContext // An existing SparkContext.
val sqlContext = new org.apache.spark.sql.SQLContext(sc)

val df = sqlContext.jsonFile("examples/src/main/resources/people.json")

// Displays the content of the DataFrame to stdout
df.show()
{% endhighlight %}

</div>

<div data-lang="java" markdown="1">
{% highlight java %}
JavaSparkContext sc = ...; // An existing JavaSparkContext.
SQLContext sqlContext = new org.apache.spark.sql.SQLContext(sc);

DataFrame df = sqlContext.jsonFile("examples/src/main/resources/people.json");

// Displays the content of the DataFrame to stdout
df.show();
{% endhighlight %}

</div>

<div data-lang="python"  markdown="1">
{% highlight python %}
sqlContext <- sparkRSQL.init(sc)

df = sqlContext.jsonFile("examples/src/main/resources/people.json")

# Displays the content of the DataFrame to stdout
df.show()
{% endhighlight %}

</div>

<div data-lang="r"  markdown="1">
{% highlight r %}
sqlContext <- SQLContext(sc)

df <- jsonFile(sqlContext, "examples/src/main/resources/people.json")

# Displays the content of the DataFrame to stdout
showDF(df)
{% endhighlight %}

</div>

</div>


## DataFrame Operations

DataFrames provide a domain-specific language for structured data manipulation in [Scala](api/scala/index.html#org.apache.spark.sql.DataFrame), [Java](api/java/index.html?org/apache/spark/sql/DataFrame.html), and [Python](api/python/pyspark.sql.html#pyspark.sql.DataFrame).

Here we include some basic examples of structured data processing using DataFrames:

<div class="codetabs">
<div data-lang="scala"  markdown="1">
{% highlight scala %}
val sc: SparkContext // An existing SparkContext.
val sqlContext = new org.apache.spark.sql.SQLContext(sc)

// Create the DataFrame
val df = sqlContext.jsonFile("examples/src/main/resources/people.json")

// Show the content of the DataFrame
df.show()
// age  name
// null Michael
// 30   Andy
// 19   Justin

// Print the schema in a tree format
df.printSchema()
// root
// |-- age: long (nullable = true)
// |-- name: string (nullable = true)

// Select only the "name" column
df.select("name").show()
// name
// Michael
// Andy
// Justin

// Select everybody, but increment the age by 1
df.select(df("name"), df("age") + 1).show()
// name    (age + 1)
// Michael null
// Andy    31
// Justin  20

// Select people older than 21
df.filter(df("age") > 21).show()
// age name
// 30  Andy

// Count people by age
df.groupBy("age").count().show()
// age  count
// null 1
// 19   1
// 30   1
{% endhighlight %}

</div>

<div data-lang="java" markdown="1">
{% highlight java %}
JavaSparkContext sc // An existing SparkContext.
SQLContext sqlContext = new org.apache.spark.sql.SQLContext(sc)

// Create the DataFrame
DataFrame df = sqlContext.jsonFile("examples/src/main/resources/people.json");

// Show the content of the DataFrame
df.show();
// age  name
// null Michael
// 30   Andy
// 19   Justin

// Print the schema in a tree format
df.printSchema();
// root
// |-- age: long (nullable = true)
// |-- name: string (nullable = true)

// Select only the "name" column
df.select("name").show();
// name
// Michael
// Andy
// Justin

// Select everybody, but increment the age by 1
df.select(df.col("name"), df.col("age").plus(1)).show();
// name    (age + 1)
// Michael null
// Andy    31
// Justin  20

// Select people older than 21
df.filter(df.col("age").gt(21)).show();
// age name
// 30  Andy

// Count people by age
df.groupBy("age").count().show();
// age  count
// null 1
// 19   1
// 30   1
{% endhighlight %}

</div>

<div data-lang="python"  markdown="1">
In Python it's possible to access a DataFrame's columns either by attribute
(`df.age`) or by indexing (`df['age']`). While the former is convenient for
interactive data exploration, users are highly encouraged to use the
latter form, which is future proof and won't break with column names that
are also attributes on the DataFrame class.

{% highlight python %}
from pyspark.sql import SQLContext
sqlContext = SQLContext(sc)

# Create the DataFrame
df = sqlContext.jsonFile("examples/src/main/resources/people.json")

# Show the content of the DataFrame
df.show()
## age  name
## null Michael
## 30   Andy
## 19   Justin

# Print the schema in a tree format
df.printSchema()
## root
## |-- age: long (nullable = true)
## |-- name: string (nullable = true)

# Select only the "name" column
df.select("name").show()
## name
## Michael
## Andy
## Justin

# Select everybody, but increment the age by 1
df.select(df['name'], df['age'] + 1).show()
## name    (age + 1)
## Michael null
## Andy    31
## Justin  20

# Select people older than 21
df.filter(df['age'] > 21).show()
## age name
## 30  Andy

# Count people by age
df.groupBy("age").count().show()
## age  count
## null 1
## 19   1
## 30   1

{% endhighlight %}

</div>

<div data-lang="r"  markdown="1">
{% highlight r %}
sqlContext <- sparkRSQL.init(sc)

# Create the DataFrame
df <- jsonFile(sqlContext, "examples/src/main/resources/people.json")

# Show the content of the DataFrame
showDF(df)
## age  name
## null Michael
## 30   Andy
## 19   Justin

# Print the schema in a tree format
printSchema(df)
## root
## |-- age: long (nullable = true)
## |-- name: string (nullable = true)

# Select only the "name" column
showDF(select(df, "name"))
## name
## Michael
## Andy
## Justin

# Select everybody, but increment the age by 1
showDF(select(df, df$name, df$age + 1))
## name    (age + 1)
## Michael null
## Andy    31
## Justin  20

# Select people older than 21
showDF(where(df, df$age > 21))
## age name
## 30  Andy

# Count people by age
showDF(count(groupBy(df, "age")))
## age  count
## null 1
## 19   1
## 30   1

{% endhighlight %}

</div>

</div>


## Running SQL Queries Programmatically

The `sql` function on a `SQLContext` enables applications to run SQL queries programmatically and returns the result as a `DataFrame`.

<div class="codetabs">
<div data-lang="scala"  markdown="1">
{% highlight scala %}
val sqlContext = ...  // An existing SQLContext
val df = sqlContext.sql("SELECT * FROM table")
{% endhighlight %}
</div>

<div data-lang="java" markdown="1">
{% highlight java %}
SQLContext sqlContext = ...  // An existing SQLContext
DataFrame df = sqlContext.sql("SELECT * FROM table")
{% endhighlight %}
</div>

<div data-lang="python"  markdown="1">
{% highlight python %}
from pyspark.sql import SQLContext
sqlContext = SQLContext(sc)
df = sqlContext.sql("SELECT * FROM table")
{% endhighlight %}
</div>

<div data-lang="r"  markdown="1">
{% highlight r %}
sqlContext <- sparkRSQL.init(sc)
df <- sql(sqlContext, "SELECT * FROM table")
{% endhighlight %}
</div>

</div>


## Interoperating with RDDs

Spark SQL supports two different methods for converting existing RDDs into DataFrames.  The first
method uses reflection to infer the schema of an RDD that contains specific types of objects.  This
reflection based approach leads to more concise code and works well when you already know the schema
while writing your Spark application.

The second method for creating DataFrames is through a programmatic interface that allows you to
construct a schema and then apply it to an existing RDD.  While this method is more verbose, it allows
you to construct DataFrames when the columns and their types are not known until runtime.

### Inferring the Schema Using Reflection
<div class="codetabs">

<div data-lang="scala"  markdown="1">

The Scala interface for Spark SQL supports automatically converting an RDD containing case classes
to a DataFrame.  The case class
defines the schema of the table.  The names of the arguments to the case class are read using
reflection and become the names of the columns. Case classes can also be nested or contain complex
types such as Sequences or Arrays. This RDD can be implicitly converted to a DataFrame and then be
registered as a table.  Tables can be used in subsequent SQL statements.

{% highlight scala %}
// sc is an existing SparkContext.
val sqlContext = new org.apache.spark.sql.SQLContext(sc)
// this is used to implicitly convert an RDD to a DataFrame.
import sqlContext.implicits._

// Define the schema using a case class.
// Note: Case classes in Scala 2.10 can support only up to 22 fields. To work around this limit,
// you can use custom classes that implement the Product interface.
case class Person(name: String, age: Int)

// Create an RDD of Person objects and register it as a table.
val people = sc.textFile("examples/src/main/resources/people.txt").map(_.split(",")).map(p => Person(p(0), p(1).trim.toInt)).toDF()
people.registerTempTable("people")

// SQL statements can be run by using the sql methods provided by sqlContext.
val teenagers = sqlContext.sql("SELECT name, age FROM people WHERE age >= 13 AND age <= 19")

// The results of SQL queries are DataFrames and support all the normal RDD operations.
// The columns of a row in the result can be accessed by field index:
teenagers.map(t => "Name: " + t(0)).collect().foreach(println)

// or by field name:
teenagers.map(t => "Name: " + t.getAs[String]("name")).collect().foreach(println)

// row.getValuesMap[T] retrieves multiple columns at once into a Map[String, T]
teenagers.map(_.getValuesMap[Any](List("name", "age"))).collect().foreach(println)
// Map("name" -> "Justin", "age" -> 19)
{% endhighlight %}

</div>

<div data-lang="java"  markdown="1">

Spark SQL supports automatically converting an RDD of [JavaBeans](http://stackoverflow.com/questions/3295496/what-is-a-javabean-exactly)
into a DataFrame.  The BeanInfo, obtained using reflection, defines the schema of the table.
Currently, Spark SQL does not support JavaBeans that contain
nested or contain complex types such as Lists or Arrays.  You can create a JavaBean by creating a
class that implements Serializable and has getters and setters for all of its fields.

{% highlight java %}

public static class Person implements Serializable {
  private String name;
  private int age;

  public String getName() {
    return name;
  }

  public void setName(String name) {
    this.name = name;
  }

  public int getAge() {
    return age;
  }

  public void setAge(int age) {
    this.age = age;
  }
}

{% endhighlight %}


A schema can be applied to an existing RDD by calling `createDataFrame` and providing the Class object
for the JavaBean.

{% highlight java %}
// sc is an existing JavaSparkContext.
SQLContext sqlContext = new org.apache.spark.sql.SQLContext(sc);

// Load a text file and convert each line to a JavaBean.
JavaRDD<Person> people = sc.textFile("examples/src/main/resources/people.txt").map(
  new Function<String, Person>() {
    public Person call(String line) throws Exception {
      String[] parts = line.split(",");

      Person person = new Person();
      person.setName(parts[0]);
      person.setAge(Integer.parseInt(parts[1].trim()));

      return person;
    }
  });

// Apply a schema to an RDD of JavaBeans and register it as a table.
DataFrame schemaPeople = sqlContext.createDataFrame(people, Person.class);
schemaPeople.registerTempTable("people");

// SQL can be run over RDDs that have been registered as tables.
DataFrame teenagers = sqlContext.sql("SELECT name FROM people WHERE age >= 13 AND age <= 19")

// The results of SQL queries are DataFrames and support all the normal RDD operations.
// The columns of a row in the result can be accessed by ordinal.
List<String> teenagerNames = teenagers.javaRDD().map(new Function<Row, String>() {
  public String call(Row row) {
    return "Name: " + row.getString(0);
  }
}).collect();

{% endhighlight %}

</div>

<div data-lang="python"  markdown="1">

Spark SQL can convert an RDD of Row objects to a DataFrame, inferring the datatypes.  Rows are constructed by passing a list of
key/value pairs as kwargs to the Row class. The keys of this list define the column names of the table,
and the types are inferred by looking at the first row.  Since we currently only look at the first
row, it is important that there is no missing data in the first row of the RDD. In future versions we
plan to more completely infer the schema by looking at more data, similar to the inference that is
performed on JSON files.

{% highlight python %}
# sc is an existing SparkContext.
from pyspark.sql import SQLContext, Row
sqlContext = SQLContext(sc)

# Load a text file and convert each line to a Row.
lines = sc.textFile("examples/src/main/resources/people.txt")
parts = lines.map(lambda l: l.split(","))
people = parts.map(lambda p: Row(name=p[0], age=int(p[1])))

# Infer the schema, and register the DataFrame as a table.
<<<<<<< HEAD
schemaPeople = people.toDF()
=======
schemaPeople = sqlContext.createDataFrame(people)
>>>>>>> deb41133
schemaPeople.registerTempTable("people")

# SQL can be run over DataFrames that have been registered as a table.
teenagers = sqlContext.sql("SELECT name FROM people WHERE age >= 13 AND age <= 19")

# The results of SQL queries are RDDs and support all the normal RDD operations.
teenNames = teenagers.map(lambda p: "Name: " + p.name)
for teenName in teenNames.collect():
  print teenName
{% endhighlight %}

</div>

<div data-lang="r"  markdown="1">

Spark SQL can convert an RDD of list of objects to a DataFrame, inferring the datatypes. The keys of this list define the column names of the table, and the types are inferred by looking at the first row.  Since we currently only look at the first row, it is important that there is no missing data in the first row of the RDD. In future versions we
plan to more completely infer the schema by looking at more data, similar to the inference that is
performed on JSON files.

{% highlight r %}
# sc is an existing SparkContext.
sqlContext <- sparkRSQL.init(sc)

# Load a text file and convert each line to a Row.
lines <- textFile(sc, "examples/src/main/resources/people.txt")
parts <- map(lines, function(line) {strsplit(line, ",")[[1]] })
people <- map(parts, function(l) {list(name=l[[1]], age=as.integer(l[[2]]))} )

# Infer the schema, and register the DataFrame as a table.
schemaPeople <- toDF(people)
registerTempTable(schemaPeople, "people")

# SQL can be run over DataFrames that have been registered as a table.
teenagers <- sql(sqlContext, "SELECT name FROM people WHERE age >= 13 AND age <= 19")

# The results of SQL queries are RDDs and support all the normal RDD operations.
teenNames <- map(teenagers, function(p) { paste("Name:", p$name)})
for (teenName in collect(teenNames)) {
  cat(teenName, "\n")
}
{% endhighlight %}

</div>

</div>

### Programmatically Specifying the Schema

<div class="codetabs">

<div data-lang="scala"  markdown="1">

When case classes cannot be defined ahead of time (for example,
the structure of records is encoded in a string, or a text dataset will be parsed
and fields will be projected differently for different users),
a `DataFrame` can be created programmatically with three steps.

1. Create an RDD of `Row`s from the original RDD;
2. Create the schema represented by a `StructType` matching the structure of
`Row`s in the RDD created in Step 1.
3. Apply the schema to the RDD of `Row`s via `createDataFrame` method provided
by `SQLContext`.

For example:
{% highlight scala %}
// sc is an existing SparkContext.
val sqlContext = new org.apache.spark.sql.SQLContext(sc)

// Create an RDD
val people = sc.textFile("examples/src/main/resources/people.txt")

// The schema is encoded in a string
val schemaString = "name age"

// Import Row.
import org.apache.spark.sql.Row;

// Import Spark SQL data types
import org.apache.spark.sql.types.{StructType,StructField,StringType};

// Generate the schema based on the string of schema
val schema =
  StructType(
    schemaString.split(" ").map(fieldName => StructField(fieldName, StringType, true)))

// Convert records of the RDD (people) to Rows.
val rowRDD = people.map(_.split(",")).map(p => Row(p(0), p(1).trim))

// Apply the schema to the RDD.
val peopleDataFrame = sqlContext.createDataFrame(rowRDD, schema)

// Register the DataFrames as a table.
peopleDataFrame.registerTempTable("people")

// SQL statements can be run by using the sql methods provided by sqlContext.
val results = sqlContext.sql("SELECT name FROM people")

// The results of SQL queries are DataFrames and support all the normal RDD operations.
// The columns of a row in the result can be accessed by field index or by field name.
results.map(t => "Name: " + t(0)).collect().foreach(println)
{% endhighlight %}


</div>

<div data-lang="java"  markdown="1">

When JavaBean classes cannot be defined ahead of time (for example,
the structure of records is encoded in a string, or a text dataset will be parsed and
fields will be projected differently for different users),
a `DataFrame` can be created programmatically with three steps.

1. Create an RDD of `Row`s from the original RDD;
2. Create the schema represented by a `StructType` matching the structure of
`Row`s in the RDD created in Step 1.
3. Apply the schema to the RDD of `Row`s via `createDataFrame` method provided
by `SQLContext`.

For example:
{% highlight java %}
import org.apache.spark.api.java.function.Function;
// Import factory methods provided by DataTypes.
import org.apache.spark.sql.types.DataTypes;
// Import StructType and StructField
import org.apache.spark.sql.types.StructType;
import org.apache.spark.sql.types.StructField;
// Import Row.
import org.apache.spark.sql.Row;
// Import RowFactory.
import org.apache.spark.sql.RowFactory;

// sc is an existing JavaSparkContext.
SQLContext sqlContext = new org.apache.spark.sql.SQLContext(sc);

// Load a text file and convert each line to a JavaBean.
JavaRDD<String> people = sc.textFile("examples/src/main/resources/people.txt");

// The schema is encoded in a string
String schemaString = "name age";

// Generate the schema based on the string of schema
List<StructField> fields = new ArrayList<StructField>();
for (String fieldName: schemaString.split(" ")) {
  fields.add(DataTypes.createStructField(fieldName, DataTypes.StringType, true));
}
StructType schema = DataTypes.createStructType(fields);

// Convert records of the RDD (people) to Rows.
JavaRDD<Row> rowRDD = people.map(
  new Function<String, Row>() {
    public Row call(String record) throws Exception {
      String[] fields = record.split(",");
      return RowFactory.create(fields[0], fields[1].trim());
    }
  });

// Apply the schema to the RDD.
DataFrame peopleDataFrame = sqlContext.createDataFrame(rowRDD, schema);

// Register the DataFrame as a table.
peopleDataFrame.registerTempTable("people");

// SQL can be run over RDDs that have been registered as tables.
DataFrame results = sqlContext.sql("SELECT name FROM people");

// The results of SQL queries are DataFrames and support all the normal RDD operations.
// The columns of a row in the result can be accessed by ordinal.
List<String> names = results.javaRDD().map(new Function<Row, String>() {
  public String call(Row row) {
    return "Name: " + row.getString(0);
  }
}).collect();

{% endhighlight %}

</div>

<div data-lang="python"  markdown="1">

When a dictionary of kwargs cannot be defined ahead of time (for example,
the structure of records is encoded in a string, or a text dataset will be parsed and
fields will be projected differently for different users),
a `DataFrame` can be created programmatically with three steps.

1. Create an RDD of tuples or lists from the original RDD;
2. Create the schema represented by a `StructType` matching the structure of
tuples or lists in the RDD created in the step 1.
3. Apply the schema to the RDD via `createDataFrame` method provided by `SQLContext`.

For example:
{% highlight python %}
# Import SQLContext and data types
from pyspark.sql import SQLContext
from pyspark.sql.types import *

# sc is an existing SparkContext.
sqlContext = SQLContext(sc)

# Load a text file and convert each line to a tuple.
lines = sc.textFile("examples/src/main/resources/people.txt")
parts = lines.map(lambda l: l.split(","))
people = parts.map(lambda p: (p[0], p[1].strip()))

# The schema is encoded in a string.
schemaString = "name age"

fields = [StructField(field_name, StringType(), True) for field_name in schemaString.split()]
schema = StructType(fields)

# Apply the schema to the RDD.
schemaPeople = sqlContext.createDataFrame(people, schema)

# Register the DataFrame as a table.
schemaPeople.registerTempTable("people")

# SQL can be run over DataFrames that have been registered as a table.
results = sqlContext.sql("SELECT name FROM people")

# The results of SQL queries are RDDs and support all the normal RDD operations.
names = results.map(lambda p: "Name: " + p.name)
for name in names.collect():
  print name
{% endhighlight %}

</div>

<div data-lang="r"  markdown="1">

When it can not figure the schema automatically (for example,
the structure of records is encoded in a string, or a text dataset will be parsed and
fields will be projected differently for different users),
a `DataFrame` can be created programmatically with three steps.

1. Create an RDD of lists from the original RDD;
2. Create the schema represented by a `StructType` matching the structure of
 lists in the RDD created in the step 1.
3. Apply the schema to the RDD via `createDataFrame` method provided by `SQLContext`.

For example:
{% highlight r %}
# sc is an existing SparkContext.
sqlContext = sparkRSQL.init(sc)

# Load a text file and convert each line to a tuple.
lines <- textFile(sc, "examples/src/main/resources/people.txt")
parts <- map(lines, function(line) {strsplit(line, ",")[[1]] })
people <- map(parts, function(l) {list(name=l[[1]], age=as.integer(l[[2]]))} )

# The schema is encoded in a string.
schema <- list(type="struct", fields=list(
   list(name="name", type="string", nullable=TRUE),
   list(name="age", type="integer", nullable=TRUE)
))

# Apply the schema to the RDD.
schemaPeople <- createDataFrame(sqlContext, people, schema)

# Register the DataFrame as a table.
registerTempTable(schemaPeople, "people")

# SQL can be run over DataFrames that have been registered as a table.
results <- sql(sqlContext, "SELECT name FROM people")

# The results of SQL queries are RDDs and support all the normal RDD operations.
teenNames <- map(teenagers, function(p) { paste("Name:", p$name)})
for (teenName in collect(teenNames)) {
  cat(teenName, "\n")
}
{% endhighlight %}

</div>

</div>


# Data Sources

Spark SQL supports operating on a variety of data sources through the `DataFrame` interface.
A DataFrame can be operated on as normal RDDs and can also be registered as a temporary table.
Registering a DataFrame as a table allows you to run SQL queries over its data.  This section
describes the general methods for loading and saving data using the Spark Data Sources and then
goes into specific options that are available for the built-in data sources.

## Generic Load/Save Functions

In the simplest form, the default data source (`parquet` unless otherwise configured by
`spark.sql.sources.default`) will be used for all operations.

<div class="codetabs">
<div data-lang="scala"  markdown="1">

{% highlight scala %}
val df = sqlContext.load("examples/src/main/resources/users.parquet")
df.select("name", "favorite_color").save("namesAndFavColors.parquet")
{% endhighlight %}

</div>

<div data-lang="java"  markdown="1">

{% highlight java %}

DataFrame df = sqlContext.load("examples/src/main/resources/users.parquet");
df.select("name", "favorite_color").save("namesAndFavColors.parquet");

{% endhighlight %}

</div>

<div data-lang="python"  markdown="1">

{% highlight python %}

df = sqlContext.load("examples/src/main/resources/users.parquet")
df.select("name", "favorite_color").save("namesAndFavColors.parquet")

{% endhighlight %}

</div>

<div data-lang="r"  markdown="1">

{% highlight r %}
df <- loadDF(sqlContext, "people.parquet")
saveDF(select(df, "name", "age"), "namesAndAges.parquet")
{% endhighlight %}

</div>
</div>

### Manually Specifying Options

You can also manually specify the data source that will be used along with any extra options
that you would like to pass to the data source.  Data sources are specified by their fully qualified
name (i.e., `org.apache.spark.sql.parquet`), but for built-in sources you can also use the shorted
name (`json`, `parquet`, `jdbc`).  DataFrames of any type can be converted into other types
using this syntax.

<div class="codetabs">
<div data-lang="scala"  markdown="1">

{% highlight scala %}
val df = sqlContext.load("examples/src/main/resources/people.json", "json")
df.select("name", "age").save("namesAndAges.parquet", "parquet")
{% endhighlight %}

</div>

<div data-lang="java"  markdown="1">

{% highlight java %}

DataFrame df = sqlContext.load("examples/src/main/resources/people.json", "json");
df.select("name", "age").save("namesAndAges.parquet", "parquet");

{% endhighlight %}

</div>

<div data-lang="python"  markdown="1">

{% highlight python %}

df = sqlContext.load("examples/src/main/resources/people.json", "json")
df.select("name", "age").save("namesAndAges.parquet", "parquet")

{% endhighlight %}

</div>
<div data-lang="r"  markdown="1">

{% highlight r %}

df <- loadDF(sqlContext, "people.json", "json")
saveDF(select(df, "name", "age"), "namesAndAges.parquet", "parquet")

{% endhighlight %}

</div>
</div>

### Save Modes

Save operations can optionally take a `SaveMode`, that specifies how to handle existing data if
present.  It is important to realize that these save modes do not utilize any locking and are not
atomic.  Thus, it is not safe to have multiple writers attempting to write to the same location.
Additionally, when performing a `Overwrite`, the data will be deleted before writing out the
new data.

<table class="table">
<tr><th>Scala/Java</th><th>Python</th><th>Meaning</th></tr>
<tr>
  <td><code>SaveMode.ErrorIfExists</code> (default)</td>
  <td><code>"error"</code> (default)</td>
  <td>
    When saving a DataFrame to a data source, if data already exists,
    an exception is expected to be thrown.
  </td>
</tr>
<tr>
  <td><code>SaveMode.Append</code></td>
  <td><code>"append"</code></td>
  <td>
    When saving a DataFrame to a data source, if data/table already exists,
    contents of the DataFrame are expected to be appended to existing data.
  </td>
</tr>
<tr>
  <td><code>SaveMode.Overwrite</code></td>
  <td><code>"overwrite"</code></td>
  <td>
    Overwrite mode means that when saving a DataFrame to a data source,
    if data/table already exists, existing data is expected to be overwritten by the contents of
    the DataFrame.
  </td>
</tr>
<tr>
  <td><code>SaveMode.Ignore</code></td>
  <td><code>"ignore"</code></td>
  <td>
    Ignore mode means that when saving a DataFrame to a data source, if data already exists,
    the save operation is expected to not save the contents of the DataFrame and to not
    change the existing data.  This is similar to a `CREATE TABLE IF NOT EXISTS` in SQL.
  </td>
</tr>
</table>

### Saving to Persistent Tables

When working with a `HiveContext`, `DataFrames` can also be saved as persistent tables using the
`saveAsTable` command.  Unlike the `registerTempTable` command, `saveAsTable` will materialize the
contents of the dataframe and create a pointer to the data in the HiveMetastore.  Persistent tables
will still exist even after your Spark program has restarted, as long as you maintain your connection
to the same metastore.  A DataFrame for a persistent table can be created by calling the `table`
method on a `SQLContext` with the name of the table.

By default `saveAsTable` will create a "managed table", meaning that the location of the data will
be controlled by the metastore.  Managed tables will also have their data deleted automatically
when a table is dropped.

## Parquet Files

[Parquet](http://parquet.io) is a columnar format that is supported by many other data processing systems.
Spark SQL provides support for both reading and writing Parquet files that automatically preserves the schema
of the original data.

### Loading Data Programmatically

Using the data from the above example:

<div class="codetabs">

<div data-lang="scala"  markdown="1">

{% highlight scala %}
// sqlContext from the previous example is used in this example.
// This is used to implicitly convert an RDD to a DataFrame.
import sqlContext.implicits._

val people: RDD[Person] = ... // An RDD of case class objects, from the previous example.

// The RDD is implicitly converted to a DataFrame by implicits, allowing it to be stored using Parquet.
people.saveAsParquetFile("people.parquet")

// Read in the parquet file created above.  Parquet files are self-describing so the schema is preserved.
// The result of loading a Parquet file is also a DataFrame.
val parquetFile = sqlContext.parquetFile("people.parquet")

//Parquet files can also be registered as tables and then used in SQL statements.
parquetFile.registerTempTable("parquetFile")
val teenagers = sqlContext.sql("SELECT name FROM parquetFile WHERE age >= 13 AND age <= 19")
teenagers.map(t => "Name: " + t(0)).collect().foreach(println)
{% endhighlight %}

</div>

<div data-lang="java"  markdown="1">

{% highlight java %}
// sqlContext from the previous example is used in this example.

DataFrame schemaPeople = ... // The DataFrame from the previous example.

// DataFrames can be saved as Parquet files, maintaining the schema information.
schemaPeople.saveAsParquetFile("people.parquet");

// Read in the Parquet file created above.  Parquet files are self-describing so the schema is preserved.
// The result of loading a parquet file is also a DataFrame.
DataFrame parquetFile = sqlContext.parquetFile("people.parquet");

//Parquet files can also be registered as tables and then used in SQL statements.
parquetFile.registerTempTable("parquetFile");
DataFrame teenagers = sqlContext.sql("SELECT name FROM parquetFile WHERE age >= 13 AND age <= 19");
List<String> teenagerNames = teenagers.javaRDD().map(new Function<Row, String>() {
  public String call(Row row) {
    return "Name: " + row.getString(0);
  }
}).collect();
{% endhighlight %}

</div>

<div data-lang="python"  markdown="1">

{% highlight python %}
# sqlContext from the previous example is used in this example.

schemaPeople # The DataFrame from the previous example.

# DataFrames can be saved as Parquet files, maintaining the schema information.
schemaPeople.saveAsParquetFile("people.parquet")

# Read in the Parquet file created above.  Parquet files are self-describing so the schema is preserved.
# The result of loading a parquet file is also a DataFrame.
parquetFile = sqlContext.parquetFile("people.parquet")

# Parquet files can also be registered as tables and then used in SQL statements.
parquetFile.registerTempTable("parquetFile");
teenagers = sqlContext.sql("SELECT name FROM parquetFile WHERE age >= 13 AND age <= 19")
teenNames = teenagers.map(lambda p: "Name: " + p.name)
for teenName in teenNames.collect():
  print teenName
{% endhighlight %}

</div>

<div data-lang="r"  markdown="1">

{% highlight r %}
# sqlContext from the previous example is used in this example.

schemaPeople # The DataFrame from the previous example.

# DataFrames can be saved as Parquet files, maintaining the schema information.
saveAsParquetFile(schemaPeople, "people.parquet")

# Read in the Parquet file created above.  Parquet files are self-describing so the schema is preserved.
# The result of loading a parquet file is also a DataFrame.
parquetFile <- parquetFile(sqlContext, "people.parquet")

# Parquet files can also be registered as tables and then used in SQL statements.
registerTempTable(parquetFile, "parquetFile");
teenagers <- sql(sqlContext, "SELECT name FROM parquetFile WHERE age >= 13 AND age <= 19")
teenNames <- map(teenagers, function(p) { paste("Name:", p$name)})
for (teenName in collect(teenNames)) {
  cat(teenName, "\n")
} 
{% endhighlight %}

</div>

<div data-lang="sql"  markdown="1">

{% highlight sql %}

CREATE TEMPORARY TABLE parquetTable
USING org.apache.spark.sql.parquet
OPTIONS (
  path "examples/src/main/resources/people.parquet"
)

SELECT * FROM parquetTable

{% endhighlight %}

</div>

</div>

### Partition discovery

Table partitioning is a common optimization approach used in systems like Hive.  In a partitioned
table, data are usually stored in different directories, with partitioning column values encoded in
the path of each partition directory.  The Parquet data source is now able to discover and infer
partitioning information automatically.  For exmaple, we can store all our previously used
population data into a partitioned table using the following directory structure, with two extra
columns, `gender` and `country` as partitioning columns:

{% highlight text %}

path
└── to
    └── table
        ├── gender=male
        │   ├── ...
        │   │
        │   ├── country=US
        │   │   └── data.parquet
        │   ├── country=CN
        │   │   └── data.parquet
        │   └── ...
        └── gender=female
            ├── ...
            │
            ├── country=US
            │   └── data.parquet
            ├── country=CN
            │   └── data.parquet
            └── ...

{% endhighlight %}

By passing `path/to/table` to either `SQLContext.parquetFile` or `SQLContext.load`, Spark SQL will
automatically extract the partitioning information from the paths.  Now the schema of the returned
DataFrame becomes:

{% highlight text %}

root
|-- name: string (nullable = true)
|-- age: long (nullable = true)
|-- gender: string (nullable = true)
|-- country: string (nullable = true)

{% endhighlight %}

Notice that the data types of the partitioning columns are automatically inferred.  Currently,
numeric data types and string type are supported.

### Schema merging

Like ProtocolBuffer, Avro, and Thrift, Parquet also supports schema evolution.  Users can start with
a simple schema, and gradually add more columns to the schema as needed.  In this way, users may end
up with multiple Parquet files with different but mutually compatible schemas.  The Parquet data
source is now able to automatically detect this case and merge schemas of all these files.

<div class="codetabs">

<div data-lang="scala"  markdown="1">

{% highlight scala %}
// sqlContext from the previous example is used in this example.
// This is used to implicitly convert an RDD to a DataFrame.
import sqlContext.implicits._

// Create a simple DataFrame, stored into a partition directory
val df1 = sparkContext.makeRDD(1 to 5).map(i => (i, i * 2)).toDF("single", "double")
df1.saveAsParquetFile("data/test_table/key=1")

// Create another DataFrame in a new partition directory,
// adding a new column and dropping an existing column
val df2 = sparkContext.makeRDD(6 to 10).map(i => (i, i * 3)).toDF("single", "triple")
df2.saveAsParquetFile("data/test_table/key=2")

// Read the partitioned table
val df3 = sqlContext.parquetFile("data/test_table")
df3.printSchema()

// The final schema consists of all 3 columns in the Parquet files together
// with the partiioning column appeared in the partition directory paths.
// root
// |-- single: int (nullable = true)
// |-- double: int (nullable = true)
// |-- triple: int (nullable = true)
// |-- key : int (nullable = true)
{% endhighlight %}

</div>

<div data-lang="python"  markdown="1">

{% highlight python %}
# sqlContext from the previous example is used in this example.

# Create a simple DataFrame, stored into a partition directory
df1 = sqlContext.createDataFrame(sc.parallelize(range(1, 6))\
                                   .map(lambda i: Row(single=i, double=i * 2)))
df1.save("data/test_table/key=1", "parquet")

# Create another DataFrame in a new partition directory,
# adding a new column and dropping an existing column
df2 = sqlContext.createDataFrame(sc.parallelize(range(6, 11))
                                   .map(lambda i: Row(single=i, triple=i * 3)))
df2.save("data/test_table/key=2", "parquet")

# Read the partitioned table
df3 = sqlContext.load("data/test_table", "parquet")
df3.printSchema()

# The final schema consists of all 3 columns in the Parquet files together
# with the partiioning column appeared in the partition directory paths.
# root
# |-- single: int (nullable = true)
# |-- double: int (nullable = true)
# |-- triple: int (nullable = true)
# |-- key : int (nullable = true)
{% endhighlight %}

</div>

<div data-lang="r"  markdown="1">

{% highlight r %}
# sqlContext from the previous example is used in this example.

# Create a simple DataFrame, stored into a partition directory
rdd1 <- map(parallelize(sc, 1:5), function(i){ list(single = i, double = i * 2)})
df1 <- createDataFrame(sqlContext, rdd1)
saveDF(df1, "data/test_table/key=1", "parquet", "overwrite")

# Create another DataFrame in a new partition directory,
# adding a new column and dropping an existing column
rdd2 <- map(parallelize(sc, 6:11), function(i){ list(single=i, triple=i*3)})
df2 <- createDataFrame(sqlContext, rdd2)
saveDF(df2, "data/test_table/key=2", "parquet", "overwrite")

# Read the partitioned table
df3 <- loadDF(sqlContext, "data/test_table", "parquet")
printSchema(df3)

# The final schema consists of all 3 columns in the Parquet files together
# with the partiioning column appeared in the partition directory paths.
# root
# |-- single: int (nullable = true)
# |-- double: int (nullable = true)
# |-- triple: int (nullable = true)
# |-- key : int (nullable = true)
{% endhighlight %}

</div>

</div>

### Configuration

Configuration of Parquet can be done using the `setConf` method on `SQLContext` or by running
`SET key=value` commands using SQL.

<table class="table">
<tr><th>Property Name</th><th>Default</th><th>Meaning</th></tr>
<tr>
  <td><code>spark.sql.parquet.binaryAsString</code></td>
  <td>false</td>
  <td>
    Some other Parquet-producing systems, in particular Impala and older versions of Spark SQL, do
    not differentiate between binary data and strings when writing out the Parquet schema.  This
    flag tells Spark SQL to interpret binary data as a string to provide compatibility with these systems.
  </td>
</tr>
<tr>
  <td><code>spark.sql.parquet.int96AsTimestamp</code></td>
  <td>true</td>
  <td>
    Some Parquet-producing systems, in particular Impala, store Timestamp into INT96. Spark would also
    store Timestamp as INT96 because we need to avoid precision lost of the nanoseconds field. This
    flag tells Spark SQL to interpret INT96 data as a timestamp to provide compatibility with these systems.
  </td>
</tr>
<tr>
  <td><code>spark.sql.parquet.cacheMetadata</code></td>
  <td>true</td>
  <td>
    Turns on caching of Parquet schema metadata.  Can speed up querying of static data.
  </td>
</tr>
<tr>
  <td><code>spark.sql.parquet.compression.codec</code></td>
  <td>gzip</td>
  <td>
    Sets the compression codec use when writing Parquet files. Acceptable values include:
    uncompressed, snappy, gzip, lzo.
  </td>
</tr>
<tr>
  <td><code>spark.sql.parquet.filterPushdown</code></td>
  <td>false</td>
  <td>
    Turn on Parquet filter pushdown optimization. This feature is turned off by default because of a known
    bug in Paruet 1.6.0rc3 (<a href="https://issues.apache.org/jira/browse/PARQUET-136">PARQUET-136</a>).
    However, if your table doesn't contain any nullable string or binary columns, it's still safe to turn
    this feature on.
  </td>
</tr>
<tr>
  <td><code>spark.sql.hive.convertMetastoreParquet</code></td>
  <td>true</td>
  <td>
    When set to false, Spark SQL will use the Hive SerDe for parquet tables instead of the built in
    support.
  </td>
</tr>
</table>

## JSON Datasets
<div class="codetabs">

<div data-lang="scala"  markdown="1">
Spark SQL can automatically infer the schema of a JSON dataset and load it as a DataFrame.
This conversion can be done using one of two methods in a `SQLContext`:

* `jsonFile` - loads data from a directory of JSON files where each line of the files is a JSON object.
* `jsonRDD` - loads data from an existing RDD where each element of the RDD is a string containing a JSON object.

Note that the file that is offered as _jsonFile_ is not a typical JSON file. Each
line must contain a separate, self-contained valid JSON object. As a consequence,
a regular multi-line JSON file will most often fail.

{% highlight scala %}
// sc is an existing SparkContext.
val sqlContext = new org.apache.spark.sql.SQLContext(sc)

// A JSON dataset is pointed to by path.
// The path can be either a single text file or a directory storing text files.
val path = "examples/src/main/resources/people.json"
// Create a DataFrame from the file(s) pointed to by path
val people = sqlContext.jsonFile(path)

// The inferred schema can be visualized using the printSchema() method.
people.printSchema()
// root
//  |-- age: integer (nullable = true)
//  |-- name: string (nullable = true)

// Register this DataFrame as a table.
people.registerTempTable("people")

// SQL statements can be run by using the sql methods provided by sqlContext.
val teenagers = sqlContext.sql("SELECT name FROM people WHERE age >= 13 AND age <= 19")

// Alternatively, a DataFrame can be created for a JSON dataset represented by
// an RDD[String] storing one JSON object per string.
val anotherPeopleRDD = sc.parallelize(
  """{"name":"Yin","address":{"city":"Columbus","state":"Ohio"}}""" :: Nil)
val anotherPeople = sqlContext.jsonRDD(anotherPeopleRDD)
{% endhighlight %}

</div>

<div data-lang="java"  markdown="1">
Spark SQL can automatically infer the schema of a JSON dataset and load it as a DataFrame.
This conversion can be done using one of two methods in a `SQLContext` :

* `jsonFile` - loads data from a directory of JSON files where each line of the files is a JSON object.
* `jsonRDD` - loads data from an existing RDD where each element of the RDD is a string containing a JSON object.

Note that the file that is offered as _jsonFile_ is not a typical JSON file. Each
line must contain a separate, self-contained valid JSON object. As a consequence,
a regular multi-line JSON file will most often fail.

{% highlight java %}
// sc is an existing JavaSparkContext.
SQLContext sqlContext = new org.apache.spark.sql.SQLContext(sc);

// A JSON dataset is pointed to by path.
// The path can be either a single text file or a directory storing text files.
String path = "examples/src/main/resources/people.json";
// Create a DataFrame from the file(s) pointed to by path
DataFrame people = sqlContext.jsonFile(path);

// The inferred schema can be visualized using the printSchema() method.
people.printSchema();
// root
//  |-- age: integer (nullable = true)
//  |-- name: string (nullable = true)

// Register this DataFrame as a table.
people.registerTempTable("people");

// SQL statements can be run by using the sql methods provided by sqlContext.
DataFrame teenagers = sqlContext.sql("SELECT name FROM people WHERE age >= 13 AND age <= 19");

// Alternatively, a DataFrame can be created for a JSON dataset represented by
// an RDD[String] storing one JSON object per string.
List<String> jsonData = Arrays.asList(
  "{\"name\":\"Yin\",\"address\":{\"city\":\"Columbus\",\"state\":\"Ohio\"}}");
JavaRDD<String> anotherPeopleRDD = sc.parallelize(jsonData);
DataFrame anotherPeople = sqlContext.jsonRDD(anotherPeopleRDD);
{% endhighlight %}
</div>

<div data-lang="python"  markdown="1">
Spark SQL can automatically infer the schema of a JSON dataset and load it as a DataFrame.
This conversion can be done using one of two methods in a `SQLContext`:

* `jsonFile` - loads data from a directory of JSON files where each line of the files is a JSON object.
* `jsonRDD` - loads data from an existing RDD where each element of the RDD is a string containing a JSON object.

Note that the file that is offered as _jsonFile_ is not a typical JSON file. Each
line must contain a separate, self-contained valid JSON object. As a consequence,
a regular multi-line JSON file will most often fail.

{% highlight python %}
# sc is an existing SparkContext.
from pyspark.sql import SQLContext
sqlContext = SQLContext(sc)

# A JSON dataset is pointed to by path.
# The path can be either a single text file or a directory storing text files.
path = "examples/src/main/resources/people.json"
# Create a DataFrame from the file(s) pointed to by path
people = sqlContext.jsonFile(path)

# The inferred schema can be visualized using the printSchema() method.
people.printSchema()
# root
#  |-- age: integer (nullable = true)
#  |-- name: string (nullable = true)

# Register this DataFrame as a table.
people.registerTempTable("people")

# SQL statements can be run by using the sql methods provided by `sqlContext`.
teenagers = sqlContext.sql("SELECT name FROM people WHERE age >= 13 AND age <= 19")

# Alternatively, a DataFrame can be created for a JSON dataset represented by
# an RDD[String] storing one JSON object per string.
anotherPeopleRDD = sc.parallelize([
  '{"name":"Yin","address":{"city":"Columbus","state":"Ohio"}}'])
anotherPeople = sqlContext.jsonRDD(anotherPeopleRDD)
{% endhighlight %}
</div>

<div data-lang="r"  markdown="1">
Spark SQL can automatically infer the schema of a JSON dataset and load it as a DataFrame.
This conversion can be done using one of two methods in a `SQLContext`:

* `jsonFile` - loads data from a directory of JSON files where each line of the files is a JSON object.
* `jsonRDD` - loads data from an existing RDD where each element of the RDD is a string containing a JSON object.

Note that the file that is offered as _jsonFile_ is not a typical JSON file. Each
line must contain a separate, self-contained valid JSON object. As a consequence,
a regular multi-line JSON file will most often fail.

{% highlight r %}
# sc is an existing SparkContext.
sqlContext <- sparkRSQL.init(sc)

# A JSON dataset is pointed to by path.
# The path can be either a single text file or a directory storing text files.
path <- "examples/src/main/resources/people.json"
# Create a DataFrame from the file(s) pointed to by path
people <- jsonFile(sqlContex,t path)

# The inferred schema can be visualized using the printSchema() method.
printSchema(people)
# root
#  |-- age: integer (nullable = true)
#  |-- name: string (nullable = true)

# Register this DataFrame as a table.
registerTempTable(people, "people")

# SQL statements can be run by using the sql methods provided by `sqlContext`.
teenagers <- sql(sqlContext, "SELECT name FROM people WHERE age >= 13 AND age <= 19")

# Alternatively, a DataFrame can be created for a JSON dataset represented by
# an RDD[String] storing one JSON object per string.
anotherPeopleRDD <- parallelize(sc, list('{"name":"Yin","address":{"city":"Columbus","state":"Ohio"}}'))
anotherPeople <- jsonRDD(sqlContext, anotherPeopleRDD)
{% endhighlight %}
</div>

<div data-lang="sql"  markdown="1">

{% highlight sql %}

CREATE TEMPORARY TABLE jsonTable
USING org.apache.spark.sql.json
OPTIONS (
  path "examples/src/main/resources/people.json"
)

SELECT * FROM jsonTable

{% endhighlight %}

</div>

</div>

## Hive Tables

Spark SQL also supports reading and writing data stored in [Apache Hive](http://hive.apache.org/).
However, since Hive has a large number of dependencies, it is not included in the default Spark assembly.
Hive support is enabled by adding the `-Phive` and `-Phive-thriftserver` flags to Spark's build.
This command builds a new assembly jar that includes Hive. Note that this Hive assembly jar must also be present
on all of the worker nodes, as they will need access to the Hive serialization and deserialization libraries
(SerDes) in order to access data stored in Hive.

Configuration of Hive is done by placing your `hive-site.xml` file in `conf/`.

<div class="codetabs">

<div data-lang="scala"  markdown="1">

When working with Hive one must construct a `HiveContext`, which inherits from `SQLContext`, and
adds support for finding tables in the MetaStore and writing queries using HiveQL. Users who do
not have an existing Hive deployment can still create a `HiveContext`.  When not configured by the
hive-site.xml, the context automatically creates `metastore_db` and `warehouse` in the current
directory.

{% highlight scala %}
// sc is an existing SparkContext.
val sqlContext = new org.apache.spark.sql.hive.HiveContext(sc)

sqlContext.sql("CREATE TABLE IF NOT EXISTS src (key INT, value STRING)")
sqlContext.sql("LOAD DATA LOCAL INPATH 'examples/src/main/resources/kv1.txt' INTO TABLE src")

// Queries are expressed in HiveQL
sqlContext.sql("FROM src SELECT key, value").collect().foreach(println)
{% endhighlight %}

</div>

<div data-lang="java"  markdown="1">

When working with Hive one must construct a `HiveContext`, which inherits from `SQLContext`, and
adds support for finding tables in the MetaStore and writing queries using HiveQL. In addition to
the `sql` method a `HiveContext` also provides an `hql` methods, which allows queries to be
expressed in HiveQL.

{% highlight java %}
// sc is an existing JavaSparkContext.
HiveContext sqlContext = new org.apache.spark.sql.hive.HiveContext(sc);

sqlContext.sql("CREATE TABLE IF NOT EXISTS src (key INT, value STRING)");
sqlContext.sql("LOAD DATA LOCAL INPATH 'examples/src/main/resources/kv1.txt' INTO TABLE src");

// Queries are expressed in HiveQL.
Row[] results = sqlContext.sql("FROM src SELECT key, value").collect();

{% endhighlight %}

</div>

<div data-lang="python"  markdown="1">

When working with Hive one must construct a `HiveContext`, which inherits from `SQLContext`, and
adds support for finding tables in the MetaStore and writing queries using HiveQL. 
{% highlight python %}
# sc is an existing SparkContext.
from pyspark.sql import HiveContext
sqlContext = HiveContext(sc)

sqlContext.sql("CREATE TABLE IF NOT EXISTS src (key INT, value STRING)")
sqlContext.sql("LOAD DATA LOCAL INPATH 'examples/src/main/resources/kv1.txt' INTO TABLE src")

# Queries can be expressed in HiveQL.
results = sqlContext.sql("FROM src SELECT key, value").collect()

{% endhighlight %}

</div>

<div data-lang="r"  markdown="1">

When working with Hive one must construct a `HiveContext`, which inherits from `SQLContext`, and
adds support for finding tables in the MetaStore and writing queries using HiveQL.
{% highlight r %}
# sc is an existing SparkContext.
sqlContext <- sparkRHive.init(sc)

hql(sqlContext, "CREATE TABLE IF NOT EXISTS src (key INT, value STRING)")
hql(sqlContext, "LOAD DATA LOCAL INPATH 'examples/src/main/resources/kv1.txt' INTO TABLE src")

# Queries can be expressed in HiveQL.
results = sqlContext.sql("FROM src SELECT key, value").collect()

{% endhighlight %}

</div>
</div>

## JDBC To Other Databases

Spark SQL also includes a data source that can read data from other databases using JDBC.  This
functionality should be preferred over using [JdbcRDD](api/scala/index.html#org.apache.spark.rdd.JdbcRDD).
This is because the results are returned
as a DataFrame and they can easily be processed in Spark SQL or joined with other data sources.
The JDBC data source is also easier to use from Java or Python as it does not require the user to
provide a ClassTag.
(Note that this is different than the Spark SQL JDBC server, which allows other applications to
run queries using Spark SQL).

To get started you will need to include the JDBC driver for you particular database on the
spark classpath.  For example, to connect to postgres from the Spark Shell you would run the
following command:

{% highlight bash %}
SPARK_CLASSPATH=postgresql-9.3-1102-jdbc41.jar bin/spark-shell
{% endhighlight %}

Tables from the remote database can be loaded as a DataFrame or Spark SQL Temporary table using
the Data Sources API.  The following options are supported:

<table class="table">
  <tr><th>Property Name</th><th>Meaning</th></tr>
  <tr>
    <td><code>url</code></td>
    <td>
      The JDBC URL to connect to.
    </td>
  </tr>
  <tr>
    <td><code>dbtable</code></td>
    <td>
      The JDBC table that should be read.  Note that anything that is valid in a `FROM` clause of
      a SQL query can be used.  For example, instead of a full table you could also use a
      subquery in parentheses.
    </td>
  </tr>

  <tr>
    <td><code>driver</code></td>
    <td>
      The class name of the JDBC driver needed to connect to this URL.  This class will be loaded
      on the master and workers before running an JDBC commands to allow the driver to
      register itself with the JDBC subsystem.
    </td>
  </tr>
  <tr>
    <td><code>partitionColumn, lowerBound, upperBound, numPartitions</code></td>
    <td>
      These options must all be specified if any of them is specified.  They describe how to
      partition the table when reading in parallel from multiple workers.
      <code>partitionColumn</code> must be a numeric column from the table in question. Notice
      that <code>lowerBound</code> and <code>upperBound</code> are just used to decide the
      partition stride, not for filtering the rows in table. So all rows in the table will be
      partitioned and returned.
    </td>
  </tr>
</table>

<div class="codetabs">

<div data-lang="scala"  markdown="1">

{% highlight scala %}
val jdbcDF = sqlContext.load("jdbc", Map(
  "url" -> "jdbc:postgresql:dbserver",
  "dbtable" -> "schema.tablename"))
{% endhighlight %}

</div>

<div data-lang="java"  markdown="1">

{% highlight java %}

Map<String, String> options = new HashMap<String, String>();
options.put("url", "jdbc:postgresql:dbserver");
options.put("dbtable", "schema.tablename");

DataFrame jdbcDF = sqlContext.load("jdbc", options)
{% endhighlight %}


</div>

<div data-lang="python"  markdown="1">

{% highlight python %}

df = sqlContext.load(source="jdbc", url="jdbc:postgresql:dbserver", dbtable="schema.tablename")

{% endhighlight %}

</div>

<div data-lang="r"  markdown="1">

{% highlight r %}

df <- laodDF(sqlContext, source="jdbc", url="jdbc:postgresql:dbserver", dbtable="schema.tablename")

{% endhighlight %}

</div>

<div data-lang="sql"  markdown="1">

{% highlight sql %}

CREATE TEMPORARY TABLE jdbcTable
USING org.apache.spark.sql.jdbc
OPTIONS (
  url "jdbc:postgresql:dbserver",
  dbtable "schema.tablename"
)

{% endhighlight %}

</div>
</div>

## Troubleshooting

 * The JDBC driver class must be visible to the primordial class loader on the client session and on all executors. This is because Java's DriverManager class does a security check that results in it ignoring all drivers not visible to the primordial class loader when one goes to open a connection. One convenient way to do this is to modify compute_classpath.sh on all worker nodes to include your driver JARs.
 * Some databases, such as H2, convert all names to upper case. You'll need to use upper case to refer to those names in Spark SQL.


# Performance Tuning

For some workloads it is possible to improve performance by either caching data in memory, or by
turning on some experimental options.

## Caching Data In Memory

Spark SQL can cache tables using an in-memory columnar format by calling `sqlContext.cacheTable("tableName")` or `dataFrame.cache()`.
Then Spark SQL will scan only required columns and will automatically tune compression to minimize
memory usage and GC pressure. You can call `sqlContext.uncacheTable("tableName")` to remove the table from memory.

Configuration of in-memory caching can be done using the `setConf` method on `SQLContext` or by running
`SET key=value` commands using SQL.

<table class="table">
<tr><th>Property Name</th><th>Default</th><th>Meaning</th></tr>
<tr>
  <td><code>spark.sql.inMemoryColumnarStorage.compressed</code></td>
  <td>true</td>
  <td>
    When set to true Spark SQL will automatically select a compression codec for each column based
    on statistics of the data.
  </td>
</tr>
<tr>
  <td><code>spark.sql.inMemoryColumnarStorage.batchSize</code></td>
  <td>10000</td>
  <td>
    Controls the size of batches for columnar caching.  Larger batch sizes can improve memory utilization
    and compression, but risk OOMs when caching data.
  </td>
</tr>

</table>

## Other Configuration Options

The following options can also be used to tune the performance of query execution.  It is possible
that these options will be deprecated in future release as more optimizations are performed automatically.

<table class="table">
  <tr><th>Property Name</th><th>Default</th><th>Meaning</th></tr>
  <tr>
    <td><code>spark.sql.autoBroadcastJoinThreshold</code></td>
    <td>10485760 (10 MB)</td>
    <td>
      Configures the maximum size in bytes for a table that will be broadcast to all worker nodes when
      performing a join.  By setting this value to -1 broadcasting can be disabled.  Note that currently
      statistics are only supported for Hive Metastore tables where the command
      `ANALYZE TABLE &lt;tableName&gt; COMPUTE STATISTICS noscan` has been run.
    </td>
  </tr>
  <tr>
    <td><code>spark.sql.codegen</code></td>
    <td>false</td>
    <td>
      When true, code will be dynamically generated at runtime for expression evaluation in a specific
      query.  For some queries with complicated expression this option can lead to significant speed-ups.
      However, for simple queries this can actually slow down query execution.
    </td>
  </tr>
  <tr>
    <td><code>spark.sql.shuffle.partitions</code></td>
    <td>200</td>
    <td>
      Configures the number of partitions to use when shuffling data for joins or aggregations.
    </td>
  </tr>
</table>

# Distributed SQL Engine

Spark SQL can also act as a distributed query engine using its JDBC/ODBC or command-line interface. In this mode, end-users or applications can interact with Spark SQL directly to run SQL queries, without the need to write any code.

## Running the Thrift JDBC/ODBC server

The Thrift JDBC/ODBC server implemented here corresponds to the [`HiveServer2`](https://cwiki.apache.org/confluence/display/Hive/Setting+Up+HiveServer2)
in Hive 0.13. You can test the JDBC server with the beeline script that comes with either Spark or Hive 0.13.

To start the JDBC/ODBC server, run the following in the Spark directory:

    ./sbin/start-thriftserver.sh

This script accepts all `bin/spark-submit` command line options, plus a `--hiveconf` option to
specify Hive properties.  You may run `./sbin/start-thriftserver.sh --help` for a complete list of
all available options.  By default, the server listens on localhost:10000. You may override this
bahaviour via either environment variables, i.e.:

{% highlight bash %}
export HIVE_SERVER2_THRIFT_PORT=<listening-port>
export HIVE_SERVER2_THRIFT_BIND_HOST=<listening-host>
./sbin/start-thriftserver.sh \
  --master <master-uri> \
  ...
{% endhighlight %}

or system properties:

{% highlight bash %}
./sbin/start-thriftserver.sh \
  --hiveconf hive.server2.thrift.port=<listening-port> \
  --hiveconf hive.server2.thrift.bind.host=<listening-host> \
  --master <master-uri>
  ...
{% endhighlight %}

Now you can use beeline to test the Thrift JDBC/ODBC server:

    ./bin/beeline

Connect to the JDBC/ODBC server in beeline with:

    beeline> !connect jdbc:hive2://localhost:10000

Beeline will ask you for a username and password. In non-secure mode, simply enter the username on
your machine and a blank password. For secure mode, please follow the instructions given in the
[beeline documentation](https://cwiki.apache.org/confluence/display/Hive/HiveServer2+Clients).

Configuration of Hive is done by placing your `hive-site.xml` file in `conf/`.

You may also use the beeline script that comes with Hive.

Thrift JDBC server also supports sending thrift RPC messages over HTTP transport.
Use the following setting to enable HTTP mode as system property or in `hive-site.xml` file in `conf/`:

    hive.server2.transport.mode - Set this to value: http
    hive.server2.thrift.http.port - HTTP port number fo listen on; default is 10001
    hive.server2.http.endpoint - HTTP endpoint; default is cliservice

To test, use beeline to connect to the JDBC/ODBC server in http mode with:

    beeline> !connect jdbc:hive2://<host>:<port>/<database>?hive.server2.transport.mode=http;hive.server2.thrift.http.path=<http_endpoint>


## Running the Spark SQL CLI

The Spark SQL CLI is a convenient tool to run the Hive metastore service in local mode and execute
queries input from the command line. Note that the Spark SQL CLI cannot talk to the Thrift JDBC server.

To start the Spark SQL CLI, run the following in the Spark directory:

    ./bin/spark-sql

Configuration of Hive is done by placing your `hive-site.xml` file in `conf/`.
You may run `./bin/spark-sql --help` for a complete list of all available
options.

# Migration Guide

## Upgrading from Spark SQL 1.3 to 1.4

Based on user feedback, we changed the default behavior of `DataFrame.groupBy().agg()` to retain the grouping columns in the resulting `DataFrame`. To keep the behavior in 1.3, set `spark.sql.retainGroupColumns` to `false`.

<div class="codetabs">
<div data-lang="scala"  markdown="1">
{% highlight scala %}

// In 1.3.x, in order for the grouping column "department" to show up,
// it must be included explicitly as part of the agg function call.
df.groupBy("department").agg($"department", max("age"), sum("expense"))

// In 1.4+, grouping column "department" is included automatically.
df.groupBy("department").agg(max("age"), sum("expense"))

// Revert to 1.3 behavior (not retaining grouping column) by:
sqlContext.setConf("spark.sql.retainGroupColumns", "false")

{% endhighlight %}
</div>

<div data-lang="java"  markdown="1">
{% highlight java %}

// In 1.3.x, in order for the grouping column "department" to show up,
// it must be included explicitly as part of the agg function call.
df.groupBy("department").agg(col("department"), max("age"), sum("expense"));

// In 1.4+, grouping column "department" is included automatically.
df.groupBy("department").agg(max("age"), sum("expense"));

// Revert to 1.3 behavior (not retaining grouping column) by:
sqlContext.setConf("spark.sql.retainGroupColumns", "false");

{% endhighlight %}
</div>

<div data-lang="python"  markdown="1">
{% highlight python %}

import pyspark.sql.functions as func

# In 1.3.x, in order for the grouping column "department" to show up,
# it must be included explicitly as part of the agg function call.
df.groupBy("department").agg("department"), func.max("age"), func.sum("expense"))

# In 1.4+, grouping column "department" is included automatically.
df.groupBy("department").agg(func.max("age"), func.sum("expense"))

# Revert to 1.3.x behavior (not retaining grouping column) by:
sqlContext.setConf("spark.sql.retainGroupColumns", "false")

{% endhighlight %}
</div>

</div>


## Upgrading from Spark SQL 1.0-1.2 to 1.3

In Spark 1.3 we removed the "Alpha" label from Spark SQL and as part of this did a cleanup of the
available APIs.  From Spark 1.3 onwards, Spark SQL will provide binary compatibility with other
releases in the 1.X series.  This compatibility guarantee excludes APIs that are explicitly marked
as unstable (i.e., DeveloperAPI or Experimental).

#### Rename of SchemaRDD to DataFrame

The largest change that users will notice when upgrading to Spark SQL 1.3 is that `SchemaRDD` has
been renamed to `DataFrame`.  This is primarily because DataFrames no longer inherit from RDD
directly, but instead provide most of the functionality that RDDs provide though their own
implementation.  DataFrames can still be converted to RDDs by calling the `.rdd` method.

In Scala there is a type alias from `SchemaRDD` to `DataFrame` to provide source compatibility for
some use cases.  It is still recommended that users update their code to use `DataFrame` instead.
Java and Python users will need to update their code.

#### Unification of the Java and Scala APIs

Prior to Spark 1.3 there were separate Java compatible classes (`JavaSQLContext` and `JavaSchemaRDD`)
that mirrored the Scala API.  In Spark 1.3 the Java API and Scala API have been unified.  Users
of either language should use `SQLContext` and `DataFrame`.  In general theses classes try to
use types that are usable from both languages (i.e. `Array` instead of language specific collections).
In some cases where no common type exists (e.g., for passing in closures or Maps) function overloading
is used instead.

Additionally the Java specific types API has been removed.  Users of both Scala and Java should
use the classes present in `org.apache.spark.sql.types` to describe schema programmatically.


#### Isolation of Implicit Conversions and Removal of dsl Package (Scala-only)

Many of the code examples prior to Spark 1.3 started with `import sqlContext._`, which brought
all of the functions from sqlContext into scope.  In Spark 1.3 we have isolated the implicit
conversions for converting `RDD`s into `DataFrame`s into an object inside of the `SQLContext`.
Users should now write `import sqlContext.implicits._`.

Additionally, the implicit conversions now only augment RDDs that are composed of `Product`s (i.e.,
case classes or tuples) with a method `toDF`, instead of applying automatically.

When using function inside of the DSL (now replaced with the `DataFrame` API) users used to import
`org.apache.spark.sql.catalyst.dsl`.  Instead the public dataframe functions API should be used:
`import org.apache.spark.sql.functions._`.

#### Removal of the type aliases in org.apache.spark.sql for DataType (Scala-only)

Spark 1.3 removes the type aliases that were present in the base sql package for `DataType`. Users
should instead import the classes in `org.apache.spark.sql.types`

#### UDF Registration Moved to `sqlContext.udf` (Java & Scala)

Functions that are used to register UDFs, either for use in the DataFrame DSL or SQL, have been
moved into the udf object in `SQLContext`.

<div class="codetabs">
<div data-lang="scala"  markdown="1">
{% highlight scala %}

sqlContext.udf.register("strLen", (s: String) => s.length())

{% endhighlight %}
</div>

<div data-lang="java"  markdown="1">
{% highlight java %}

sqlContext.udf().register("strLen", (String s) -> { s.length(); });

{% endhighlight %}
</div>

</div>

Python UDF registration is unchanged.

#### Python DataTypes No Longer Singletons

When using DataTypes in Python you will need to construct them (i.e. `StringType()`) instead of
referencing a singleton.

## Migration Guide for Shark User

### Scheduling
To set a [Fair Scheduler](job-scheduling.html#fair-scheduler-pools) pool for a JDBC client session,
users can set the `spark.sql.thriftserver.scheduler.pool` variable:

    SET spark.sql.thriftserver.scheduler.pool=accounting;

### Reducer number

In Shark, default reducer number is 1 and is controlled by the property `mapred.reduce.tasks`. Spark
SQL deprecates this property in favor of `spark.sql.shuffle.partitions`, whose default value
is 200. Users may customize this property via `SET`:

    SET spark.sql.shuffle.partitions=10;
    SELECT page, count(*) c
    FROM logs_last_month_cached
    GROUP BY page ORDER BY c DESC LIMIT 10;

You may also put this property in `hive-site.xml` to override the default value.

For now, the `mapred.reduce.tasks` property is still recognized, and is converted to
`spark.sql.shuffle.partitions` automatically.

### Caching

The `shark.cache` table property no longer exists, and tables whose name end with `_cached` are no
longer automatically cached. Instead, we provide `CACHE TABLE` and `UNCACHE TABLE` statements to
let user control table caching explicitly:

    CACHE TABLE logs_last_month;
    UNCACHE TABLE logs_last_month;

**NOTE:** `CACHE TABLE tbl` is now __eager__ by default not __lazy__. Don’t need to trigger cache materialization manually anymore.

Spark SQL newly introduced a statement to let user control table caching whether or not lazy since Spark 1.2.0:

	CACHE [LAZY] TABLE [AS SELECT] ...

Several caching related features are not supported yet:

* User defined partition level cache eviction policy
* RDD reloading
* In-memory cache write through policy

## Compatibility with Apache Hive

Spark SQL is designed to be compatible with the Hive Metastore, SerDes and UDFs.  Currently Spark
SQL is based on Hive 0.12.0 and 0.13.1.

#### Deploying in Existing Hive Warehouses

The Spark SQL Thrift JDBC server is designed to be "out of the box" compatible with existing Hive
installations. You do not need to modify your existing Hive Metastore or change the data placement
or partitioning of your tables.

### Supported Hive Features

Spark SQL supports the vast majority of Hive features, such as:

* Hive query statements, including:
  * `SELECT`
  * `GROUP BY`
  * `ORDER BY`
  * `CLUSTER BY`
  * `SORT BY`
* All Hive operators, including:
  * Relational operators (`=`, `⇔`, `==`, `<>`, `<`, `>`, `>=`, `<=`, etc)
  * Arithmetic operators (`+`, `-`, `*`, `/`, `%`, etc)
  * Logical operators (`AND`, `&&`, `OR`, `||`, etc)
  * Complex type constructors
  * Mathematical functions (`sign`, `ln`, `cos`, etc)
  * String functions (`instr`, `length`, `printf`, etc)
* User defined functions (UDF)
* User defined aggregation functions (UDAF)
* User defined serialization formats (SerDes)
* Joins
  * `JOIN`
  * `{LEFT|RIGHT|FULL} OUTER JOIN`
  * `LEFT SEMI JOIN`
  * `CROSS JOIN`
* Unions
* Sub-queries
  * `SELECT col FROM ( SELECT a + b AS col from t1) t2`
* Sampling
* Explain
* Partitioned tables
* View
* All Hive DDL Functions, including:
  * `CREATE TABLE`
  * `CREATE TABLE AS SELECT`
  * `ALTER TABLE`
* Most Hive Data types, including:
  * `TINYINT`
  * `SMALLINT`
  * `INT`
  * `BIGINT`
  * `BOOLEAN`
  * `FLOAT`
  * `DOUBLE`
  * `STRING`
  * `BINARY`
  * `TIMESTAMP`
  * `DATE`
  * `ARRAY<>`
  * `MAP<>`
  * `STRUCT<>`

### Unsupported Hive Functionality

Below is a list of Hive features that we don't support yet. Most of these features are rarely used
in Hive deployments.

**Major Hive Features**

* Tables with buckets: bucket is the hash partitioning within a Hive table partition. Spark SQL
  doesn't support buckets yet.


**Esoteric Hive Features**

* `UNION` type
* Unique join
* Column statistics collecting: Spark SQL does not piggyback scans to collect column statistics at
  the moment and only supports populating the sizeInBytes field of the hive metastore.

**Hive Input/Output Formats**

* File format for CLI: For results showing back to the CLI, Spark SQL only supports TextOutputFormat.
* Hadoop archive

**Hive Optimizations**

A handful of Hive optimizations are not yet included in Spark. Some of these (such as indexes) are
less important due to Spark SQL's in-memory computational model. Others are slotted for future
releases of Spark SQL.

* Block level bitmap indexes and virtual columns (used to build indexes)
* Automatically determine the number of reducers for joins and groupbys: Currently in Spark SQL, you
  need to control the degree of parallelism post-shuffle using "`SET spark.sql.shuffle.partitions=[num_tasks];`".
* Meta-data only query: For queries that can be answered by using only meta data, Spark SQL still
  launches tasks to compute the result.
* Skew data flag: Spark SQL does not follow the skew data flags in Hive.
* `STREAMTABLE` hint in join: Spark SQL does not follow the `STREAMTABLE` hint.
* Merge multiple small files for query results: if the result output contains multiple small files,
  Hive can optionally merge the small files into fewer large files to avoid overflowing the HDFS
  metadata. Spark SQL does not support that.


# Data Types

Spark SQL and DataFrames support the following data types:

* Numeric types
    - `ByteType`: Represents 1-byte signed integer numbers.
    The range of numbers is from `-128` to `127`.
    - `ShortType`: Represents 2-byte signed integer numbers.
    The range of numbers is from `-32768` to `32767`.
    - `IntegerType`: Represents 4-byte signed integer numbers.
    The range of numbers is from `-2147483648` to `2147483647`.
    - `LongType`: Represents 8-byte signed integer numbers.
    The range of numbers is from `-9223372036854775808` to `9223372036854775807`.
    - `FloatType`: Represents 4-byte single-precision floating point numbers.
    - `DoubleType`: Represents 8-byte double-precision floating point numbers.
    - `DecimalType`: Represents arbitrary-precision signed decimal numbers. Backed internally by `java.math.BigDecimal`. A `BigDecimal` consists of an arbitrary precision integer unscaled value and a 32-bit integer scale.
* String type
    - `StringType`: Represents character string values.
* Binary type
    - `BinaryType`: Represents byte sequence values.
* Boolean type
    - `BooleanType`: Represents boolean values.
* Datetime type
    - `TimestampType`: Represents values comprising values of fields year, month, day,
    hour, minute, and second.
    - `DateType`: Represents values comprising values of fields year, month, day.
* Complex types
    - `ArrayType(elementType, containsNull)`: Represents values comprising a sequence of
    elements with the type of `elementType`. `containsNull` is used to indicate if
    elements in a `ArrayType` value can have `null` values.
    - `MapType(keyType, valueType, valueContainsNull)`:
    Represents values comprising a set of key-value pairs. The data type of keys are
    described by `keyType` and the data type of values are described by `valueType`.
    For a `MapType` value, keys are not allowed to have `null` values. `valueContainsNull`
    is used to indicate if values of a `MapType` value can have `null` values.
    - `StructType(fields)`: Represents values with the structure described by
    a sequence of `StructField`s (`fields`).
        * `StructField(name, dataType, nullable)`: Represents a field in a `StructType`.
        The name of a field is indicated by `name`. The data type of a field is indicated
        by `dataType`. `nullable` is used to indicate if values of this fields can have
        `null` values.

<div class="codetabs">
<div data-lang="scala"  markdown="1">

All data types of Spark SQL are located in the package `org.apache.spark.sql.types`.
You can access them by doing
{% highlight scala %}
import  org.apache.spark.sql.types._
{% endhighlight %}

<table class="table">
<tr>
  <th style="width:20%">Data type</th>
  <th style="width:40%">Value type in Scala</th>
  <th>API to access or create a data type</th></tr>
<tr>
  <td> <b>ByteType</b> </td>
  <td> Byte </td>
  <td>
  ByteType
  </td>
</tr>
<tr>
  <td> <b>ShortType</b> </td>
  <td> Short </td>
  <td>
  ShortType
  </td>
</tr>
<tr>
  <td> <b>IntegerType</b> </td>
  <td> Int </td>
  <td>
  IntegerType
  </td>
</tr>
<tr>
  <td> <b>LongType</b> </td>
  <td> Long </td>
  <td>
  LongType
  </td>
</tr>
<tr>
  <td> <b>FloatType</b> </td>
  <td> Float </td>
  <td>
  FloatType
  </td>
</tr>
<tr>
  <td> <b>DoubleType</b> </td>
  <td> Double </td>
  <td>
  DoubleType
  </td>
</tr>
<tr>
  <td> <b>DecimalType</b> </td>
  <td> java.math.BigDecimal </td>
  <td>
  DecimalType
  </td>
</tr>
<tr>
  <td> <b>StringType</b> </td>
  <td> String </td>
  <td>
  StringType
  </td>
</tr>
<tr>
  <td> <b>BinaryType</b> </td>
  <td> Array[Byte] </td>
  <td>
  BinaryType
  </td>
</tr>
<tr>
  <td> <b>BooleanType</b> </td>
  <td> Boolean </td>
  <td>
  BooleanType
  </td>
</tr>
<tr>
  <td> <b>TimestampType</b> </td>
  <td> java.sql.Timestamp </td>
  <td>
  TimestampType
  </td>
</tr>
<tr>
  <td> <b>DateType</b> </td>
  <td> java.sql.Date </td>
  <td>
  DateType
  </td>
</tr>
<tr>
  <td> <b>ArrayType</b> </td>
  <td> scala.collection.Seq </td>
  <td>
  ArrayType(<i>elementType</i>, [<i>containsNull</i>])<br />
  <b>Note:</b> The default value of <i>containsNull</i> is <i>true</i>.
  </td>
</tr>
<tr>
  <td> <b>MapType</b> </td>
  <td> scala.collection.Map </td>
  <td>
  MapType(<i>keyType</i>, <i>valueType</i>, [<i>valueContainsNull</i>])<br />
  <b>Note:</b> The default value of <i>valueContainsNull</i> is <i>true</i>.
  </td>
</tr>
<tr>
  <td> <b>StructType</b> </td>
  <td> org.apache.spark.sql.Row </td>
  <td>
  StructType(<i>fields</i>)<br />
  <b>Note:</b> <i>fields</i> is a Seq of StructFields. Also, two fields with the same
  name are not allowed.
  </td>
</tr>
<tr>
  <td> <b>StructField</b> </td>
  <td> The value type in Scala of the data type of this field
  (For example, Int for a StructField with the data type IntegerType) </td>
  <td>
  StructField(<i>name</i>, <i>dataType</i>, <i>nullable</i>)
  </td>
</tr>
</table>

</div>

<div data-lang="java" markdown="1">

All data types of Spark SQL are located in the package of
`org.apache.spark.sql.types`. To access or create a data type,
please use factory methods provided in
`org.apache.spark.sql.types.DataTypes`.

<table class="table">
<tr>
  <th style="width:20%">Data type</th>
  <th style="width:40%">Value type in Java</th>
  <th>API to access or create a data type</th></tr>
<tr>
  <td> <b>ByteType</b> </td>
  <td> byte or Byte </td>
  <td>
  DataTypes.ByteType
  </td>
</tr>
<tr>
  <td> <b>ShortType</b> </td>
  <td> short or Short </td>
  <td>
  DataTypes.ShortType
  </td>
</tr>
<tr>
  <td> <b>IntegerType</b> </td>
  <td> int or Integer </td>
  <td>
  DataTypes.IntegerType
  </td>
</tr>
<tr>
  <td> <b>LongType</b> </td>
  <td> long or Long </td>
  <td>
  DataTypes.LongType
  </td>
</tr>
<tr>
  <td> <b>FloatType</b> </td>
  <td> float or Float </td>
  <td>
  DataTypes.FloatType
  </td>
</tr>
<tr>
  <td> <b>DoubleType</b> </td>
  <td> double or Double </td>
  <td>
  DataTypes.DoubleType
  </td>
</tr>
<tr>
  <td> <b>DecimalType</b> </td>
  <td> java.math.BigDecimal </td>
  <td>
  DataTypes.createDecimalType()<br />
  DataTypes.createDecimalType(<i>precision</i>, <i>scale</i>).
  </td>
</tr>
<tr>
  <td> <b>StringType</b> </td>
  <td> String </td>
  <td>
  DataTypes.StringType
  </td>
</tr>
<tr>
  <td> <b>BinaryType</b> </td>
  <td> byte[] </td>
  <td>
  DataTypes.BinaryType
  </td>
</tr>
<tr>
  <td> <b>BooleanType</b> </td>
  <td> boolean or Boolean </td>
  <td>
  DataTypes.BooleanType
  </td>
</tr>
<tr>
  <td> <b>TimestampType</b> </td>
  <td> java.sql.Timestamp </td>
  <td>
  DataTypes.TimestampType
  </td>
</tr>
<tr>
  <td> <b>DateType</b> </td>
  <td> java.sql.Date </td>
  <td>
  DataTypes.DateType
  </td>
</tr>
<tr>
  <td> <b>ArrayType</b> </td>
  <td> java.util.List </td>
  <td>
  DataTypes.createArrayType(<i>elementType</i>)<br />
  <b>Note:</b> The value of <i>containsNull</i> will be <i>true</i><br />
  DataTypes.createArrayType(<i>elementType</i>, <i>containsNull</i>).
  </td>
</tr>
<tr>
  <td> <b>MapType</b> </td>
  <td> java.util.Map </td>
  <td>
  DataTypes.createMapType(<i>keyType</i>, <i>valueType</i>)<br />
  <b>Note:</b> The value of <i>valueContainsNull</i> will be <i>true</i>.<br />
  DataTypes.createMapType(<i>keyType</i>, <i>valueType</i>, <i>valueContainsNull</i>)<br />
  </td>
</tr>
<tr>
  <td> <b>StructType</b> </td>
  <td> org.apache.spark.sql.Row </td>
  <td>
  DataTypes.createStructType(<i>fields</i>)<br />
  <b>Note:</b> <i>fields</i> is a List or an array of StructFields.
  Also, two fields with the same name are not allowed.
  </td>
</tr>
<tr>
  <td> <b>StructField</b> </td>
  <td> The value type in Java of the data type of this field
  (For example, int for a StructField with the data type IntegerType) </td>
  <td>
  DataTypes.createStructField(<i>name</i>, <i>dataType</i>, <i>nullable</i>)
  </td>
</tr>
</table>

</div>

<div data-lang="python"  markdown="1">

All data types of Spark SQL are located in the package of `pyspark.sql.types`.
You can access them by doing
{% highlight python %}
from pyspark.sql.types import *
{% endhighlight %}

<table class="table">
<tr>
  <th style="width:20%">Data type</th>
  <th style="width:40%">Value type in Python</th>
  <th>API to access or create a data type</th></tr>
<tr>
  <td> <b>ByteType</b> </td>
  <td>
  int or long <br />
  <b>Note:</b> Numbers will be converted to 1-byte signed integer numbers at runtime.
  Please make sure that numbers are within the range of -128 to 127.
  </td>
  <td>
  ByteType()
  </td>
</tr>
<tr>
  <td> <b>ShortType</b> </td>
  <td>
  int or long <br />
  <b>Note:</b> Numbers will be converted to 2-byte signed integer numbers at runtime.
  Please make sure that numbers are within the range of -32768 to 32767.
  </td>
  <td>
  ShortType()
  </td>
</tr>
<tr>
  <td> <b>IntegerType</b> </td>
  <td> int or long </td>
  <td>
  IntegerType()
  </td>
</tr>
<tr>
  <td> <b>LongType</b> </td>
  <td>
  long <br />
  <b>Note:</b> Numbers will be converted to 8-byte signed integer numbers at runtime.
  Please make sure that numbers are within the range of
  -9223372036854775808 to 9223372036854775807.
  Otherwise, please convert data to decimal.Decimal and use DecimalType.
  </td>
  <td>
  LongType()
  </td>
</tr>
<tr>
  <td> <b>FloatType</b> </td>
  <td>
  float <br />
  <b>Note:</b> Numbers will be converted to 4-byte single-precision floating
  point numbers at runtime.
  </td>
  <td>
  FloatType()
  </td>
</tr>
<tr>
  <td> <b>DoubleType</b> </td>
  <td> float </td>
  <td>
  DoubleType()
  </td>
</tr>
<tr>
  <td> <b>DecimalType</b> </td>
  <td> decimal.Decimal </td>
  <td>
  DecimalType()
  </td>
</tr>
<tr>
  <td> <b>StringType</b> </td>
  <td> string </td>
  <td>
  StringType()
  </td>
</tr>
<tr>
  <td> <b>BinaryType</b> </td>
  <td> bytearray </td>
  <td>
  BinaryType()
  </td>
</tr>
<tr>
  <td> <b>BooleanType</b> </td>
  <td> bool </td>
  <td>
  BooleanType()
  </td>
</tr>
<tr>
  <td> <b>TimestampType</b> </td>
  <td> datetime.datetime </td>
  <td>
  TimestampType()
  </td>
</tr>
<tr>
  <td> <b>DateType</b> </td>
  <td> datetime.date </td>
  <td>
  DateType()
  </td>
</tr>
<tr>
  <td> <b>ArrayType</b> </td>
  <td> list, tuple, or array </td>
  <td>
  ArrayType(<i>elementType</i>, [<i>containsNull</i>])<br />
  <b>Note:</b> The default value of <i>containsNull</i> is <i>True</i>.
  </td>
</tr>
<tr>
  <td> <b>MapType</b> </td>
  <td> dict </td>
  <td>
  MapType(<i>keyType</i>, <i>valueType</i>, [<i>valueContainsNull</i>])<br />
  <b>Note:</b> The default value of <i>valueContainsNull</i> is <i>True</i>.
  </td>
</tr>
<tr>
  <td> <b>StructType</b> </td>
  <td> list or tuple </td>
  <td>
  StructType(<i>fields</i>)<br />
  <b>Note:</b> <i>fields</i> is a Seq of StructFields. Also, two fields with the same
  name are not allowed.
  </td>
</tr>
<tr>
  <td> <b>StructField</b> </td>
  <td> The value type in Python of the data type of this field
  (For example, Int for a StructField with the data type IntegerType) </td>
  <td>
  StructField(<i>name</i>, <i>dataType</i>, <i>nullable</i>)
  </td>
</tr>
</table>

</div>

<div data-lang="r"  markdown="1">

<table class="table">
<tr>
  <th style="width:20%">Data type</th>
  <th style="width:40%">Value type in R</th>
  <th>API to access or create a data type</th></tr>
<tr>
  <td> <b>ByteType</b> </td>
  <td>
  integer <br />
  <b>Note:</b> Numbers will be converted to 1-byte signed integer numbers at runtime.
  Please make sure that numbers are within the range of -128 to 127.
  </td>
  <td>
  "byte"
  </td>
</tr>
<tr>
  <td> <b>ShortType</b> </td>
  <td>
  integer <br />
  <b>Note:</b> Numbers will be converted to 2-byte signed integer numbers at runtime.
  Please make sure that numbers are within the range of -32768 to 32767.
  </td>
  <td>
  "short"
  </td>
</tr>
<tr>
  <td> <b>IntegerType</b> </td>
  <td> integer </td>
  <td>
  "integer"
  </td>
</tr>
<tr>
  <td> <b>LongType</b> </td>
  <td>
  integer <br />
  <b>Note:</b> Numbers will be converted to 8-byte signed integer numbers at runtime.
  Please make sure that numbers are within the range of
  -9223372036854775808 to 9223372036854775807.
  Otherwise, please convert data to decimal.Decimal and use DecimalType.
  </td>
  <td>
  "long"
  </td>
</tr>
<tr>
  <td> <b>FloatType</b> </td>
  <td>
  numeric <br />
  <b>Note:</b> Numbers will be converted to 4-byte single-precision floating
  point numbers at runtime.
  </td>
  <td>
  "float"
  </td>
</tr>
<tr>
  <td> <b>DoubleType</b> </td>
  <td> numeric </td>
  <td>
  "double"
  </td>
</tr>
<tr>
  <td> <b>DecimalType</b> </td>
  <td> Not supported </td>
  <td>
   Not supported
  </td>
</tr>
<tr>
  <td> <b>StringType</b> </td>
  <td> character </td>
  <td>
  "string"
  </td>
</tr>
<tr>
  <td> <b>BinaryType</b> </td>
  <td> raw </td>
  <td>
  "binary"
  </td>
</tr>
<tr>
  <td> <b>BooleanType</b> </td>
  <td> logical </td>
  <td>
  "bool"
  </td>
</tr>
<tr>
  <td> <b>TimestampType</b> </td>
  <td> POSIXct </td>
  <td>
  "timestamp"
  </td>
</tr>
<tr>
  <td> <b>DateType</b> </td>
  <td> Date </td>
  <td>
  "date"
  </td>
</tr>
<tr>
  <td> <b>ArrayType</b> </td>
  <td> vector or list </td>
  <td>
  list(type="array", elementType=<i>elementType</i>, containsNull=[<i>containsNull</i>])<br />
  <b>Note:</b> The default value of <i>containsNull</i> is <i>True</i>.
  </td>
</tr>
<tr>
  <td> <b>MapType</b> </td>
  <td> enviroment </td>
  <td>
  list(type="map", keyType=<i>keyType</i>, valueType=<i>valueType</i>, valueContainsNull=[<i>valueContainsNull</i>])<br />
  <b>Note:</b> The default value of <i>valueContainsNull</i> is <i>True</i>.
  </td>
</tr>
<tr>
  <td> <b>StructType</b> </td>
  <td> named list</td>
  <td>
  list(type="struct", fields=<i>fields</i>)<br />
  <b>Note:</b> <i>fields</i> is a Seq of StructFields. Also, two fields with the same
  name are not allowed.
  </td>
</tr>
<tr>
  <td> <b>StructField</b> </td>
  <td> The value type in R of the data type of this field
  (For example, integer for a StructField with the data type IntegerType) </td>
  <td>
  list(name=<i>name</i>, type=<i>dataType</i>, nullable=<i>nullable</i>)
  </td>
</tr>
</table>

</div>

</div>
<|MERGE_RESOLUTION|>--- conflicted
+++ resolved
@@ -559,11 +559,7 @@
 people = parts.map(lambda p: Row(name=p[0], age=int(p[1])))
 
 # Infer the schema, and register the DataFrame as a table.
-<<<<<<< HEAD
-schemaPeople = people.toDF()
-=======
 schemaPeople = sqlContext.createDataFrame(people)
->>>>>>> deb41133
 schemaPeople.registerTempTable("people")
 
 # SQL can be run over DataFrames that have been registered as a table.
