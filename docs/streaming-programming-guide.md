---
layout: global
title: Spark Streaming Programming Guide
---

* This will become a table of contents (this text will be scraped).
{:toc}

# Overview
Spark Streaming is an extension of the core Spark API that enables scalable, high-throughput,
fault-tolerant stream processing of live data streams. Data can be ingested from many sources
like Kafka, Flume, Twitter, ZeroMQ, Kinesis or TCP sockets can be processed using complex
algorithms expressed with high-level functions like `map`, `reduce`, `join` and `window`.
Finally, processed data can be pushed out to filesystems, databases,
and live dashboards. In fact, you can apply Spark's
[machine learning](mllib-guide.html) and
[graph processing](graphx-programming-guide.html) algorithms on data streams.

<p style="text-align: center;">
  <img
    src="img/streaming-arch.png"
    title="Spark Streaming architecture"
    alt="Spark Streaming"
    width="70%"
  />
</p>

Internally, it works as follows. Spark Streaming receives live input data streams and divides
the data into batches, which are then processed by the Spark engine to generate the final
stream of results in batches.

<p style="text-align: center;">
  <img src="img/streaming-flow.png"
       title="Spark Streaming data flow"
       alt="Spark Streaming"
       width="70%" />
</p>

Spark Streaming provides a high-level abstraction called *discretized stream* or *DStream*,
which represents a continuous stream of data. DStreams can be created either from input data
streams from sources such as Kafka, Flume, and Kinesis, or by applying high-level
operations on other DStreams. Internally, a DStream is represented as a sequence of
[RDDs](api/scala/index.html#org.apache.spark.rdd.RDD).

This guide shows you how to start writing Spark Streaming programs with DStreams. You can
write Spark Streaming programs in Scala, Java or Python (introduced in Spark 1.2),
all of which are presented in this guide.
You will find tabs throughout this guide that let you choose between code snippets of
different languages.

**Note:** Python API for Spark Streaming has been introduced in Spark 1.2. It has all the DStream
transformations and almost all the output operations available in Scala and Java interfaces.
However, it has only support for basic sources like text files and text data over sockets.
APIs for additional sources, like Kafka and Flume, will be available in the future.
Further information about available features in the Python API are mentioned throughout this
document; look out for the tag
<span class="badge" style="background-color: grey">Python API</span>.

***************************************************************************************************

# A Quick Example
Before we go into the details of how to write your own Spark Streaming program,
let's take a quick look at what a simple Spark Streaming program looks like. Let's say we want to
count the number of words in text data received from a data server listening on a TCP
socket. All you need to
do is as follows.

<div class="codetabs">
<div data-lang="scala"  markdown="1" >
First, we import the names of the Spark Streaming classes, and some implicit
conversions from StreamingContext into our environment, to add useful methods to
other classes we need (like DStream). [StreamingContext](api/scala/index.html#org.apache.spark.streaming.StreamingContext) is the
main entry point for all streaming functionality. We create a local StreamingContext with two execution threads,  and batch interval of 1 second.

{% highlight scala %}
import org.apache.spark._
import org.apache.spark.streaming._
import org.apache.spark.streaming.StreamingContext._ // not necessary in Spark 1.3+

// Create a local StreamingContext with two working thread and batch interval of 1 second.
// The master requires 2 cores to prevent from a starvation scenario.

val conf = new SparkConf().setMaster("local[2]").setAppName("NetworkWordCount")
val ssc = new StreamingContext(conf, Seconds(1))
{% endhighlight %}

Using this context, we can create a DStream that represents streaming data from a TCP
source, specified as hostname (e.g. `localhost`) and port (e.g. `9999`).

{% highlight scala %}
// Create a DStream that will connect to hostname:port, like localhost:9999
val lines = ssc.socketTextStream("localhost", 9999)
{% endhighlight %}

This `lines` DStream represents the stream of data that will be received from the data
server. Each record in this DStream is a line of text. Next, we want to split the lines by
space into words.

{% highlight scala %}
// Split each line into words
val words = lines.flatMap(_.split(" "))
{% endhighlight %}

`flatMap` is a one-to-many DStream operation that creates a new DStream by
generating multiple new records from each record in the source DStream. In this case,
each line will be split into multiple words and the stream of words is represented as the
`words` DStream.  Next, we want to count these words.

{% highlight scala %}
import org.apache.spark.streaming.StreamingContext._ // not necessary in Spark 1.3+
// Count each word in each batch
val pairs = words.map(word => (word, 1))
val wordCounts = pairs.reduceByKey(_ + _)

// Print the first ten elements of each RDD generated in this DStream to the console
wordCounts.print()
{% endhighlight %}

The `words` DStream is further mapped (one-to-one transformation) to a DStream of `(word,
1)` pairs, which is then reduced to get the frequency of words in each batch of data.
Finally, `wordCounts.print()` will print a few of the counts generated every second.

Note that when these lines are executed, Spark Streaming only sets up the computation it
will perform when it is started, and no real processing has started yet. To start the processing
after all the transformations have been setup, we finally call

{% highlight scala %}
ssc.start()             // Start the computation
ssc.awaitTermination()  // Wait for the computation to terminate
{% endhighlight %}

The complete code can be found in the Spark Streaming example
[NetworkWordCount]({{site.SPARK_GITHUB_URL}}/blob/master/examples/src/main/scala/org/apache/spark/examples/streaming/NetworkWordCount.scala).
<br>

</div>
<div data-lang="java" markdown="1">

First, we create a
[JavaStreamingContext](api/java/index.html?org/apache/spark/streaming/api/java/JavaStreamingContext.html) object,
which is the main entry point for all streaming
functionality. We create a local StreamingContext with two execution threads, and a batch interval of 1 second.

{% highlight java %}
import org.apache.spark.*;
import org.apache.spark.api.java.function.*;
import org.apache.spark.streaming.*;
import org.apache.spark.streaming.api.java.*;
import scala.Tuple2;

// Create a local StreamingContext with two working thread and batch interval of 1 second
SparkConf conf = new SparkConf().setMaster("local[2]").setAppName("NetworkWordCount")
JavaStreamingContext jssc = new JavaStreamingContext(conf, Durations.seconds(1))
{% endhighlight %}

Using this context, we can create a DStream that represents streaming data from a TCP
source, specified as hostname (e.g. `localhost`) and port (e.g. `9999`).

{% highlight java %}
// Create a DStream that will connect to hostname:port, like localhost:9999
JavaReceiverInputDStream<String> lines = jssc.socketTextStream("localhost", 9999);
{% endhighlight %}

This `lines` DStream represents the stream of data that will be received from the data
server. Each record in this stream is a line of text. Then, we want to split the the lines by
space into words.

{% highlight java %}
// Split each line into words
JavaDStream<String> words = lines.flatMap(
  new FlatMapFunction<String, String>() {
    @Override public Iterable<String> call(String x) {
      return Arrays.asList(x.split(" "));
    }
  });
{% endhighlight %}

`flatMap` is a DStream operation that creates a new DStream by
generating multiple new records from each record in the source DStream. In this case,
each line will be split into multiple words and the stream of words is represented as the
`words` DStream. Note that we defined the transformation using a
[FlatMapFunction](api/scala/index.html#org.apache.spark.api.java.function.FlatMapFunction) object.
As we will discover along the way, there are a number of such convenience classes in the Java API
that help define DStream transformations.

Next, we want to count these words.

{% highlight java %}
// Count each word in each batch
JavaPairDStream<String, Integer> pairs = words.map(
  new PairFunction<String, String, Integer>() {
    @Override public Tuple2<String, Integer> call(String s) throws Exception {
      return new Tuple2<String, Integer>(s, 1);
    }
  });
JavaPairDStream<String, Integer> wordCounts = pairs.reduceByKey(
  new Function2<Integer, Integer, Integer>() {
    @Override public Integer call(Integer i1, Integer i2) throws Exception {
      return i1 + i2;
    }
  });

// Print the first ten elements of each RDD generated in this DStream to the console
wordCounts.print();
{% endhighlight %}

The `words` DStream is further mapped (one-to-one transformation) to a DStream of `(word,
1)` pairs, using a [PairFunction](api/scala/index.html#org.apache.spark.api.java.function.PairFunction)
object. Then, it is reduced to get the frequency of words in each batch of data,
using a [Function2](api/scala/index.html#org.apache.spark.api.java.function.Function2) object.
Finally, `wordCounts.print()` will print a few of the counts generated every second.

Note that when these lines are executed, Spark Streaming only sets up the computation it
will perform after it is started, and no real processing has started yet. To start the processing
after all the transformations have been setup, we finally call `start` method.

{% highlight java %}
jssc.start();              // Start the computation
jssc.awaitTermination();   // Wait for the computation to terminate
{% endhighlight %}

The complete code can be found in the Spark Streaming example
[JavaNetworkWordCount]({{site.SPARK_GITHUB_URL}}/blob/master/examples/src/main/java/org/apache/spark/examples/streaming/JavaNetworkWordCount.java).
<br>

</div>
<div data-lang="python"  markdown="1" >
First, we import [StreamingContext](api/python/pyspark.streaming.html#pyspark.streaming.StreamingContext), which is the main entry point for all streaming functionality. We create a local StreamingContext with two execution threads, and batch interval of 1 second.

{% highlight python %}
from pyspark import SparkContext
from pyspark.streaming import StreamingContext

# Create a local StreamingContext with two working thread and batch interval of 1 second
sc = SparkContext("local[2]", "NetworkWordCount")
ssc = StreamingContext(sc, 1)
{% endhighlight %}

Using this context, we can create a DStream that represents streaming data from a TCP
source, specified as hostname (e.g. `localhost`) and port (e.g. `9999`).

{% highlight python %}
# Create a DStream that will connect to hostname:port, like localhost:9999
lines = ssc.socketTextStream("localhost", 9999)
{% endhighlight %}

This `lines` DStream represents the stream of data that will be received from the data
server. Each record in this DStream is a line of text. Next, we want to split the lines by
space into words.

{% highlight python %}
# Split each line into words
words = lines.flatMap(lambda line: line.split(" "))
{% endhighlight %}

`flatMap` is a one-to-many DStream operation that creates a new DStream by
generating multiple new records from each record in the source DStream. In this case,
each line will be split into multiple words and the stream of words is represented as the
`words` DStream.  Next, we want to count these words.

{% highlight python %}
# Count each word in each batch
pairs = words.map(lambda word: (word, 1))
wordCounts = pairs.reduceByKey(lambda x, y: x + y)

# Print the first ten elements of each RDD generated in this DStream to the console
wordCounts.pprint()
{% endhighlight %}

The `words` DStream is further mapped (one-to-one transformation) to a DStream of `(word,
1)` pairs, which is then reduced to get the frequency of words in each batch of data.
Finally, `wordCounts.pprint()` will print a few of the counts generated every second.

Note that when these lines are executed, Spark Streaming only sets up the computation it
will perform when it is started, and no real processing has started yet. To start the processing
after all the transformations have been setup, we finally call

{% highlight python %}
ssc.start()             # Start the computation
ssc.awaitTermination()  # Wait for the computation to terminate
{% endhighlight %}

The complete code can be found in the Spark Streaming example
[NetworkWordCount]({{site.SPARK_GITHUB_URL}}/blob/master/examples/src/main/python/streaming/network_wordcount.py).
<br>

</div>
</div>

If you have already [downloaded](index.html#downloading) and [built](index.html#building) Spark,
you can run this example as follows. You will first need to run Netcat
(a small utility found in most Unix-like systems) as a data server by using

{% highlight bash %}
$ nc -lk 9999
{% endhighlight %}

Then, in a different terminal, you can start the example by using

<div class="codetabs">
<div data-lang="scala" markdown="1">
{% highlight bash %}
$ ./bin/run-example streaming.NetworkWordCount localhost 9999
{% endhighlight %}
</div>
<div data-lang="java" markdown="1">
{% highlight bash %}
$ ./bin/run-example streaming.JavaNetworkWordCount localhost 9999
{% endhighlight %}
</div>
<div data-lang="python" markdown="1">
{% highlight bash %}
$ ./bin/spark-submit examples/src/main/python/streaming/network_wordcount.py localhost 9999
{% endhighlight %}
</div>
</div>


Then, any lines typed in the terminal running the netcat server will be counted and printed on
screen every second. It will look something like the following.

<table width="100%">
    <td>
{% highlight bash %}
# TERMINAL 1:
# Running Netcat

$ nc -lk 9999

hello world



...
{% endhighlight %}
    </td>
    <td width="2%"></td>
    <td>
<div class="codetabs">

<div data-lang="scala" markdown="1">
{% highlight bash %}
# TERMINAL 2: RUNNING NetworkWordCount

$ ./bin/run-example streaming.NetworkWordCount localhost 9999
...
-------------------------------------------
Time: 1357008430000 ms
-------------------------------------------
(hello,1)
(world,1)
...
{% endhighlight %}
</div>

<div data-lang="java" markdown="1">
{% highlight bash %}
# TERMINAL 2: RUNNING JavaNetworkWordCount

$ ./bin/run-example streaming.JavaNetworkWordCount localhost 9999
...
-------------------------------------------
Time: 1357008430000 ms
-------------------------------------------
(hello,1)
(world,1)
...
{% endhighlight %}
</div>
<div data-lang="python" markdown="1">
{% highlight bash %}
# TERMINAL 2: RUNNING network_wordcount.py

$ ./bin/spark-submit examples/src/main/python/streaming/network_wordcount.py localhost 9999
...
-------------------------------------------
Time: 2014-10-14 15:25:21
-------------------------------------------
(hello,1)
(world,1)
...
{% endhighlight %}
</div>
</div>
    </td>
</table>


***************************************************************************************************
***************************************************************************************************

# Basic Concepts

Next, we move beyond the simple example and elaborate on the basics of Spark Streaming.

## Linking

Similar to Spark, Spark Streaming is available through Maven Central. To write your own Spark Streaming program, you will have to add the following dependency to your SBT or Maven project.

<div class="codetabs">
<div data-lang="Maven" markdown="1">

	<dependency>
        <groupId>org.apache.spark</groupId>
        <artifactId>spark-streaming_{{site.SCALA_BINARY_VERSION}}</artifactId>
        <version>{{site.SPARK_VERSION}}</version>
    </dependency>
</div>
<div data-lang="SBT" markdown="1">

	libraryDependencies += "org.apache.spark" % "spark-streaming_{{site.SCALA_BINARY_VERSION}}" % "{{site.SPARK_VERSION}}"
</div>
</div>

For ingesting data from sources like Kafka, Flume, and Kinesis that are not present in the Spark
Streaming core
 API, you will have to add the corresponding
artifact `spark-streaming-xyz_{{site.SCALA_BINARY_VERSION}}` to the dependencies. For example,
some of the common ones are as follows.

<table class="table">
<tr><th>Source</th><th>Artifact</th></tr>
<tr><td> Kafka </td><td> spark-streaming-kafka_{{site.SCALA_BINARY_VERSION}} </td></tr>
<tr><td> Flume </td><td> spark-streaming-flume_{{site.SCALA_BINARY_VERSION}} </td></tr>
<tr><td> Kinesis<br/></td><td>spark-streaming-kinesis-asl_{{site.SCALA_BINARY_VERSION}} [Amazon Software License] </td></tr>
<tr><td> Twitter </td><td> spark-streaming-twitter_{{site.SCALA_BINARY_VERSION}} </td></tr>
<tr><td> ZeroMQ </td><td> spark-streaming-zeromq_{{site.SCALA_BINARY_VERSION}} </td></tr>
<tr><td> MQTT </td><td> spark-streaming-mqtt_{{site.SCALA_BINARY_VERSION}} </td></tr>
<tr><td></td><td></td></tr>
</table>

For an up-to-date list, please refer to the
[Apache repository](http://search.maven.org/#search%7Cga%7C1%7Cg%3A%22org.apache.spark%22%20AND%20v%3A%22{{site.SPARK_VERSION_SHORT}}%22)
for the full list of supported sources and artifacts.

***

## Initializing StreamingContext

To initialize a Spark Streaming program, a **StreamingContext** object has to be created which is the main entry point of all Spark Streaming functionality.

<div class="codetabs">
<div data-lang="scala" markdown="1">

A [StreamingContext](api/scala/index.html#org.apache.spark.streaming.StreamingContext) object can be created from a [SparkConf](api/scala/index.html#org.apache.spark.SparkConf) object.

{% highlight scala %}
import org.apache.spark._
import org.apache.spark.streaming._

val conf = new SparkConf().setAppName(appName).setMaster(master)
val ssc = new StreamingContext(conf, Seconds(1))
{% endhighlight %}

The `appName` parameter is a name for your application to show on the cluster UI.
`master` is a [Spark, Mesos or YARN cluster URL](submitting-applications.html#master-urls),
or a special __"local[\*]"__ string to run in local mode. In practice, when running on a cluster,
you will not want to hardcode `master` in the program,
but rather [launch the application with `spark-submit`](submitting-applications.html) and
receive it there. However, for local testing and unit tests, you can pass "local[\*]" to run Spark Streaming
in-process (detects the number of cores in the local system). Note that this internally creates a [SparkContext](api/scala/index.html#org.apache.spark.SparkContext) (starting point of all Spark functionality) which can be accessed as `ssc.sparkContext`.

The batch interval must be set based on the latency requirements of your application
and available cluster resources. See the [Performance Tuning](#setting-the-right-batch-size)
section for more details.

A `StreamingContext` object can also be created from an existing `SparkContext` object.

{% highlight scala %}
import org.apache.spark.streaming._

val sc = ...                // existing SparkContext
val ssc = new StreamingContext(sc, Seconds(1))
{% endhighlight %}


</div>
<div data-lang="java" markdown="1">

A [JavaStreamingContext](api/java/index.html?org/apache/spark/streaming/api/java/JavaStreamingContext.html) object can be created from a [SparkConf](api/java/index.html?org/apache/spark/SparkConf.html) object.

{% highlight java %}
import org.apache.spark.*;
import org.apache.spark.streaming.api.java.*;

SparkConf conf = new SparkConf().setAppName(appName).setMaster(master);
JavaStreamingContext ssc = new JavaStreamingContext(conf, Duration(1000));
{% endhighlight %}

The `appName` parameter is a name for your application to show on the cluster UI.
`master` is a [Spark, Mesos or YARN cluster URL](submitting-applications.html#master-urls),
or a special __"local[\*]"__ string to run in local mode. In practice, when running on a cluster,
you will not want to hardcode `master` in the program,
but rather [launch the application with `spark-submit`](submitting-applications.html) and
receive it there. However, for local testing and unit tests, you can pass "local[*]" to run Spark Streaming
in-process. Note that this internally creates a [JavaSparkContext](api/java/index.html?org/apache/spark/api/java/JavaSparkContext.html) (starting point of all Spark functionality) which can be accessed as `ssc.sparkContext`.

The batch interval must be set based on the latency requirements of your application
and available cluster resources. See the [Performance Tuning](#setting-the-right-batch-size)
section for more details.

A `JavaStreamingContext` object can also be created from an existing `JavaSparkContext`.

{% highlight java %}
import org.apache.spark.streaming.api.java.*;

JavaSparkContext sc = ...   //existing JavaSparkContext
JavaStreamingContext ssc = new JavaStreamingContext(sc, Durations.seconds(1));
{% endhighlight %}
</div>
<div data-lang="python" markdown="1">

A [StreamingContext](api/python/pyspark.streaming.html#pyspark.streaming.StreamingContext) object can be created from a [SparkContext](api/python/pyspark.html#pyspark.SparkContext) object.

{% highlight python %}
from pyspark import SparkContext
from pyspark.streaming import StreamingContext

sc = SparkContext(master, appName)
ssc = StreamingContext(sc, 1)
{% endhighlight %}

The `appName` parameter is a name for your application to show on the cluster UI.
`master` is a [Spark, Mesos or YARN cluster URL](submitting-applications.html#master-urls),
or a special __"local[\*]"__ string to run in local mode. In practice, when running on a cluster,
you will not want to hardcode `master` in the program,
but rather [launch the application with `spark-submit`](submitting-applications.html) and
receive it there. However, for local testing and unit tests, you can pass "local[\*]" to run Spark Streaming
in-process (detects the number of cores in the local system).

The batch interval must be set based on the latency requirements of your application
and available cluster resources. See the [Performance Tuning](#setting-the-right-batch-size)
section for more details.
</div>
</div>

After a context is defined, you have to do the following.

1. Define the input sources by creating input DStreams.
1. Define the streaming computations by applying transformation and output operations to DStreams.
1. Start receiving data and processing it using `streamingContext.start()`.
1. Wait for the processing to be stopped (manually or due to any error) using `streamingContext.awaitTermination()`.
1. The processing can be manually stopped using `streamingContext.stop()`.

##### Points to remember:
{:.no_toc}
- Once a context has been started, no new streaming computations can be set up or added to it.
- Once a context has been stopped, it cannot be restarted.
- Only one StreamingContext can be active in a JVM at the same time.
- stop() on StreamingContext also stops the SparkContext. To stop only the StreamingContext, set optional parameter of `stop()` called `stopSparkContext` to false.
- A SparkContext can be re-used to create multiple StreamingContexts, as long as the previous StreamingContext is stopped (without stopping the SparkContext) before the next StreamingContext is created.

***

## Discretized Streams (DStreams)
**Discretized Stream** or **DStream** is the basic abstraction provided by Spark Streaming.
It represents a continuous stream of data, either the input data stream received from source,
or the processed data stream generated by transforming the input stream. Internally,
a DStream is represented by a continuous series of RDDs, which is Spark's abstraction of an immutable,
distributed dataset (see [Spark Programming Guide](programming-guide.html#resilient-distributed-datasets-rdds) for more details). Each RDD in a DStream contains data from a certain interval,
as shown in the following figure.

<p style="text-align: center;">
  <img src="img/streaming-dstream.png"
       title="Spark Streaming data flow"
       alt="Spark Streaming"
       width="70%" />
</p>

Any operation applied on a DStream translates to operations on the underlying RDDs. For example,
in the [earlier example](#a-quick-example) of converting a stream of lines to words,
the `flatMap` operation is applied on each RDD in the `lines` DStream to generate the RDDs of the
 `words` DStream. This is shown in the following figure.

<p style="text-align: center;">
  <img src="img/streaming-dstream-ops.png"
       title="Spark Streaming data flow"
       alt="Spark Streaming"
       width="70%" />
</p>


These underlying RDD transformations are computed by the Spark engine. The DStream operations
hide most of these details and provide the developer with higher-level API for convenience.
These operations are discussed in detail in later sections.

***

## Input DStreams and Receivers
Input DStreams are DStreams representing the stream of input data received from streaming
sources. In the [quick example](#a-quick-example), `lines` was an input DStream as it represented
the stream of data received from the netcat server. Every input DStream
(except file stream, discussed later in this section) is associated with a **Receiver**
([Scala doc](api/scala/index.html#org.apache.spark.streaming.receiver.Receiver),
[Java doc](api/java/org/apache/spark/streaming/receiver/Receiver.html)) object which receives the
data from a source and stores it in Spark's memory for processing.

Spark Streaming provides two categories of built-in streaming sources.

- *Basic sources*: Sources directly available in the StreamingContext API.
  Example: file systems, socket connections, and Akka actors.
- *Advanced sources*: Sources like Kafka, Flume, Kinesis, Twitter, etc. are available through
  extra utility classes. These require linking against extra dependencies as discussed in the
  [linking](#linking) section.

We are going to discuss some of the sources present in each category later in this section.

Note that, if you want to receive multiple streams of data in parallel in your streaming
application, you can create multiple input DStreams (discussed
further in the [Performance Tuning](#level-of-parallelism-in-data-receiving) section). This will
create multiple receivers which will simultaneously receive multiple data streams. But note that
Spark worker/executor as a long-running task, hence it occupies one of the cores allocated to the
Spark Streaming application. Hence, it is important to remember that Spark Streaming application
needs to be allocated enough cores (or threads, if running locally) to process the received data,
as well as, to run the receiver(s).

##### Points to remember
{:.no_toc}

- When running a Spark Streaming program locally, do not use "local" or "local[1]" as the master URL.
  Either of these means that only one thread will be used for running tasks locally. If you are using
  a input DStream based on a receiver (e.g. sockets, Kafka, Flume, etc.), then the single thread will
  be used to run the receiver, leaving no thread for processing the received data. Hence, when
  running locally, always use "local[*n*]" as the master URL where *n* > number of receivers to run
  (see [Spark Properties](configuration.html#spark-properties.html) for information on how to set
  the master).

- Extending the logic to running on a cluster, the number of cores allocated to the Spark Streaming
  application must be more than the number of receivers. Otherwise the system will receive  data, but
  not be able to process them.

### Basic Sources
{:.no_toc}

We have already taken a look at the `ssc.socketTextStream(...)` in the [quick example](#a-quick-example)
which creates a DStream from text
data received over a TCP socket connection. Besides sockets, the StreamingContext API provides
methods for creating DStreams from files and Akka actors as input sources.

- **File Streams:** For reading data from files on any file system compatible with the HDFS API (that is, HDFS, S3, NFS, etc.), a DStream can be created as

    <div class="codetabs">
    <div data-lang="scala" markdown="1">
        streamingContext.fileStream[KeyClass, ValueClass, InputFormatClass](dataDirectory)
    </div>
    <div data-lang="java" markdown="1">
		streamingContext.fileStream<KeyClass, ValueClass, InputFormatClass>(dataDirectory);
    </div>
    <div data-lang="python" markdown="1">
		streamingContext.textFileStream(dataDirectory)
    </div>
    </div>

	Spark Streaming will monitor the directory `dataDirectory` and process any files created in that directory (files written in nested directories not supported). Note that

     + The files must have the same data format.
     + The files must be created in the `dataDirectory` by atomically *moving* or *renaming* them into
     the data directory.
     + Once moved, the files must not be changed. So if the files are being continuously appended, the new data will not be read.

	For simple text files, there is an easier method `streamingContext.textFileStream(dataDirectory)`. And file streams do not require running a receiver, hence does not require allocating cores.

	<span class="badge" style="background-color: grey">Python API</span>	As of Spark 1.2,
	`fileStream` is not available in the Python API, only	`textFileStream` is	available.

- **Streams based on Custom Actors:** DStreams can be created with data streams received through Akka
  actors by using `streamingContext.actorStream(actorProps, actor-name)`. See the [Custom Receiver
  Guide](streaming-custom-receivers.html) for more details.

  <span class="badge" style="background-color: grey">Python API</span> Since actors are available only in the Java and Scala
  libraries, `actorStream` is not available in the Python API.

- **Queue of RDDs as a Stream:** For testing a Spark Streaming application with test data, one can also create a DStream based on a queue of RDDs, using `streamingContext.queueStream(queueOfRDDs)`. Each RDD pushed into the queue will be treated as a batch of data in the DStream, and processed like a stream.

For more details on streams from sockets, files, and actors,
see the API documentations of the relevant functions in
[StreamingContext](api/scala/index.html#org.apache.spark.streaming.StreamingContext) for
Scala, [JavaStreamingContext](api/java/index.html?org/apache/spark/streaming/api/java/JavaStreamingContext.html)
for Java, and [StreamingContext](api/python/pyspark.streaming.html#pyspark.streaming.StreamingContext) for Python.

### Advanced Sources
{:.no_toc}
<span class="badge" style="background-color: grey">Python API</span> As of Spark 1.2,
these sources are not available in the Python API.

This category of sources require interfacing with external non-Spark libraries, some of them with
complex dependencies (e.g., Kafka and Flume). Hence, to minimize issues related to version conflicts
of dependencies, the functionality to create DStreams from these sources have been moved to separate
libraries, that can be [linked](#linking) to explicitly when necessary. For example, if you want to
create a DStream using data from Twitter's stream of tweets, you have to do the following.

1. *Linking*: Add the artifact `spark-streaming-twitter_{{site.SCALA_BINARY_VERSION}}` to the
  SBT/Maven project dependencies.
1. *Programming*: Import the `TwitterUtils` class and create a DStream with
  `TwitterUtils.createStream` as shown below.
1. *Deploying*: Generate an uber JAR with all the dependencies (including the dependency
  `spark-streaming-twitter_{{site.SCALA_BINARY_VERSION}}` and its transitive dependencies) and
  then deploy the application. This is further explained in the [Deploying section](#deploying-applications).

<div class="codetabs">
<div data-lang="scala">
{% highlight scala %}
import org.apache.spark.streaming.twitter._

TwitterUtils.createStream(ssc)
{% endhighlight %}
</div>
<div data-lang="java">
{% highlight java %}
import org.apache.spark.streaming.twitter.*;

TwitterUtils.createStream(jssc);
{% endhighlight %}
</div>
</div>

Note that these advanced sources are not available in the Spark shell, hence applications based on
these advanced sources cannot be tested in the shell. If you really want to use them in the Spark
shell you will have to download the corresponding Maven artifact's JAR along with its dependencies
and it in the classpath.

Some of these advanced sources are as follows.

- **Twitter:** Spark Streaming's TwitterUtils uses Twitter4j 3.0.3 to get the public stream of tweets using
  [Twitter's Streaming API](https://dev.twitter.com/docs/streaming-apis). Authentication information
  can be provided by any of the [methods](http://twitter4j.org/en/configuration.html) supported by
  Twitter4J library. You can either get the public stream, or get the filtered stream based on a
  keywords. See the API documentation ([Scala](api/scala/index.html#org.apache.spark.streaming.twitter.TwitterUtils$),
  [Java](api/java/index.html?org/apache/spark/streaming/twitter/TwitterUtils.html)) and examples
  ([TwitterPopularTags]({{site.SPARK_GITHUB_URL}}/blob/master/examples/src/main/scala/org/apache/spark/examples/streaming/TwitterPopularTags.scala)
  and [TwitterAlgebirdCMS]({{site.SPARK_GITHUB_URL}}/blob/master/examples/src/main/scala/org/apache/spark/examples/streaming/TwitterAlgebirdCMS.scala)).

- **Flume:** Spark Streaming {{site.SPARK_VERSION_SHORT}} can received data from Flume 1.4.0. See the [Flume Integration Guide](streaming-flume-integration.html) for more details.

- **Kafka:** Spark Streaming {{site.SPARK_VERSION_SHORT}} can receive data from Kafka 0.8.0. See the [Kafka Integration Guide](streaming-kafka-integration.html) for more details.

- **Kinesis:** See the [Kinesis Integration Guide](streaming-kinesis-integration.html) for more details.

### Custom Sources
{:.no_toc}

<span class="badge" style="background-color: grey">Python API</span> As of Spark 1.2,
these sources are not available in the Python API.

Input DStreams can also be created out of custom data sources. All you have to do is implement an
user-defined **receiver** (see next section to understand what that is) that can receive data from
the custom sources and push it into Spark. See the [Custom Receiver
Guide](streaming-custom-receivers.html) for details.

### Receiver Reliability
{:.no_toc}

There can be two kinds of data sources based on their *reliability*. Sources
(like Kafka and Flume) allow the transferred data to be acknowledged. If the system receiving
data from these *reliable* sources acknowledge the received data correctly, it can be ensured
that no data gets lost due to any kind of failure. This leads to two kinds of receivers.

1. *Reliable Receiver* - A *reliable receiver* correctly acknowledges a reliable
  source that the data has been received and stored in Spark with replication.
1. *Unreliable Receiver* - These are receivers for sources that do not support acknowledging. Even
  for reliable sources, one may implement an unreliable receiver that do not go into the complexity
  of acknowledging correctly.

The details of how to write a reliable receiver are discussed in the
[Custom Receiver Guide](streaming-custom-receivers.html).

***

## Transformations on DStreams
Similar to that of RDDs, transformations allow the data from the input DStream to be modified.
DStreams support many of the transformations available on normal Spark RDD's.
Some of the common ones are as follows.

<table class="table">
<tr><th style="width:25%">Transformation</th><th>Meaning</th></tr>
<tr>
  <td> <b>map</b>(<i>func</i>) </td>
  <td> Return a new DStream by passing each element of the source DStream through a
  function <i>func</i>. </td>
</tr>
<tr>
  <td> <b>flatMap</b>(<i>func</i>) </td>
  <td> Similar to map, but each input item can be mapped to 0 or more output items. </td>
</tr>
<tr>
  <td> <b>filter</b>(<i>func</i>) </td>
  <td> Return a new DStream by selecting only the records of the source DStream on which
  <i>func</i> returns true. </td>
</tr>
<tr>
  <td> <b>repartition</b>(<i>numPartitions</i>) </td>
  <td> Changes the level of parallelism in this DStream by creating more or fewer partitions. </td>
</tr>
<tr>
  <td> <b>union</b>(<i>otherStream</i>) </td>
  <td> Return a new DStream that contains the union of the elements in the source DStream and
  <i>otherDStream</i>. </td>
</tr>
<tr>
  <td> <b>count</b>() </td>
  <td> Return a new DStream of single-element RDDs by counting the number of elements in each RDD
   of the source DStream. </td>
</tr>
<tr>
  <td> <b>reduce</b>(<i>func</i>) </td>
  <td> Return a new DStream of single-element RDDs by aggregating the elements in each RDD of the
  source DStream using a function <i>func</i> (which takes two arguments and returns one).
  The function should be associative so that it can be computed in parallel. </td>
</tr>
<tr>
  <td> <b>countByValue</b>() </td>
  <td> When called on a DStream of elements of type K, return a new DStream of (K, Long) pairs
  where the value of each key is its frequency in each RDD of the source DStream.  </td>
</tr>
<tr>
  <td> <b>reduceByKey</b>(<i>func</i>, [<i>numTasks</i>]) </td>
  <td> When called on a DStream of (K, V) pairs, return a new DStream of (K, V) pairs where the
  values for each key are aggregated using the given reduce function. <b>Note:</b> By default,
  this uses Spark's default number of parallel tasks (2 for local mode, and in cluster mode the number
  is determined by the config property <code>spark.default.parallelism</code>) to do the grouping.
  You can pass an optional <code>numTasks</code> argument to set a different number of tasks.</td>
</tr>
<tr>
  <td> <b>join</b>(<i>otherStream</i>, [<i>numTasks</i>]) </td>
  <td> When called on two DStreams of (K, V) and (K, W) pairs, return a new DStream of (K, (V, W))
  pairs with all pairs of elements for each key. </td>
</tr>
<tr>
  <td> <b>cogroup</b>(<i>otherStream</i>, [<i>numTasks</i>]) </td>
  <td> When called on DStream of (K, V) and (K, W) pairs, return a new DStream of
  (K, Seq[V], Seq[W]) tuples.</td>
</tr>
<tr>
  <td> <b>transform</b>(<i>func</i>) </td>
  <td> Return a new DStream by applying a RDD-to-RDD function to every RDD of the source DStream.
  This can be used to do arbitrary RDD operations on the DStream. </td>
</tr>
<tr>
  <td> <b>updateStateByKey</b>(<i>func</i>) </td>
  <td> Return a new "state" DStream where the state for each key is updated by applying the
  given function on the previous state of the key and the new values for the key. This can be
  used to maintain arbitrary state data for each key.</td>
</tr>
<tr><td></td><td></td></tr>
</table>

The last two transformations are worth highlighting again.

#### UpdateStateByKey Operation
{:.no_toc}
The `updateStateByKey` operation allows you to maintain arbitrary state while continuously updating
it with new information. To use this, you will have to do two steps.

1. Define the state - The state can be of arbitrary data type.
1. Define the state update function - Specify with a function how to update the state using the
previous state and the new values from input stream.

Let's illustrate this with an example. Say you want to maintain a running count of each word
seen in a text data stream. Here, the running count is the state and it is an integer. We
define the update function as

<div class="codetabs">
<div data-lang="scala" markdown="1">

{% highlight scala %}
def updateFunction(newValues: Seq[Int], runningCount: Option[Int]): Option[Int] = {
    val newCount = ...  // add the new values with the previous running count to get the new count
    Some(newCount)
}
{% endhighlight %}

This is applied on a DStream containing words (say, the `pairs` DStream containing `(word,
1)` pairs in the [earlier example](#a-quick-example)).

{% highlight scala %}
val runningCounts = pairs.updateStateByKey[Int](updateFunction _)
{% endhighlight %}

</div>
<div data-lang="java" markdown="1">

{% highlight java %}
import com.google.common.base.Optional;
Function2<List<Integer>, Optional<Integer>, Optional<Integer>> updateFunction =
  new Function2<List<Integer>, Optional<Integer>, Optional<Integer>>() {
    @Override public Optional<Integer> call(List<Integer> values, Optional<Integer> state) {
      Integer newSum = ...  // add the new values with the previous running count to get the new count
      return Optional.of(newSum);
    }
  };
{% endhighlight %}

This is applied on a DStream containing words (say, the `pairs` DStream containing `(word,
1)` pairs in the [quick example](#a-quick-example)).

{% highlight java %}
JavaPairDStream<String, Integer> runningCounts = pairs.updateStateByKey(updateFunction);
{% endhighlight %}

</div>
<div data-lang="python" markdown="1">

{% highlight python %}
def updateFunction(newValues, runningCount):
    if runningCount is None:
       runningCount = 0
    return sum(newValues, runningCount)  # add the new values with the previous running count to get the new count
{% endhighlight %}

This is applied on a DStream containing words (say, the `pairs` DStream containing `(word,
1)` pairs in the [earlier example](#a-quick-example)).

{% highlight python %}
runningCounts = pairs.updateStateByKey(updateFunction)
{% endhighlight %}

</div>
</div>

The update function will be called for each word, with `newValues` having a sequence of 1's (from
the `(word, 1)` pairs) and the `runningCount` having the previous count. For the complete
Scala code, take a look at the example
[stateful_network_wordcount.py]({{site.SPARK_GITHUB_URL}}/blob/master/examples/src/main/python/streaming/stateful_network_wordcount.py).

Note that using `updateStateByKey` requires the checkpoint directory to be configured, which is
discussed in detail in the [checkpointing](#checkpointing) section.


#### Transform Operation
{:.no_toc}
The `transform` operation (along with its variations like `transformWith`) allows
arbitrary RDD-to-RDD functions to be applied on a DStream. It can be used to apply any RDD
operation that is not exposed in the DStream API.
For example, the functionality of joining every batch in a data stream
with another dataset is not directly exposed in the DStream API. However,
you can easily use `transform` to do this. This enables very powerful possibilities. For example,
if you want to do real-time data cleaning by joining the input data stream with precomputed
spam information (maybe generated with Spark as well) and then filtering based on it.

<div class="codetabs">
<div data-lang="scala" markdown="1">

{% highlight scala %}
val spamInfoRDD = ssc.sparkContext.newAPIHadoopRDD(...) // RDD containing spam information

val cleanedDStream = wordCounts.transform(rdd => {
  rdd.join(spamInfoRDD).filter(...) // join data stream with spam information to do data cleaning
  ...
})
{% endhighlight %}

</div>
<div data-lang="java" markdown="1">

{% highlight java %}
import org.apache.spark.streaming.api.java.*;
// RDD containing spam information
final JavaPairRDD<String, Double> spamInfoRDD = jssc.sparkContext().newAPIHadoopRDD(...);

JavaPairDStream<String, Integer> cleanedDStream = wordCounts.transform(
  new Function<JavaPairRDD<String, Integer>, JavaPairRDD<String, Integer>>() {
    @Override public JavaPairRDD<String, Integer> call(JavaPairRDD<String, Integer> rdd) throws Exception {
      rdd.join(spamInfoRDD).filter(...); // join data stream with spam information to do data cleaning
      ...
    }
  });
{% endhighlight %}

</div>
<div data-lang="python" markdown="1">

{% highlight python %}
spamInfoRDD = sc.pickleFile(...) # RDD containing spam information

# join data stream with spam information to do data cleaning
cleanedDStream = wordCounts.transform(lambda rdd: rdd.join(spamInfoRDD).filter(...))
{% endhighlight %}
</div>
</div>

In fact, you can also use [machine learning](mllib-guide.html) and
[graph computation](graphx-programming-guide.html) algorithms in the `transform` method.

#### Window Operations
{:.no_toc}
Finally, Spark Streaming also provides *windowed computations*, which allow you to apply
transformations over a sliding window of data. This following figure illustrates this sliding
window.

<p style="text-align: center;">
  <img src="img/streaming-dstream-window.png"
       title="Spark Streaming data flow"
       alt="Spark Streaming"
       width="60%" />
</p>

As shown in the figure, every time the window *slides* over a source DStream,
the source RDDs that fall within the window are combined and operated upon to produce the
RDDs of the windowed DStream. In this specific case, the operation is applied over last 3 time
units of data, and slides by 2 time units. This shows that any window operation needs to
specify two parameters.

 * <i>window length</i> - The duration of the window (3 in the figure)
 * <i>sliding interval</i> - The interval at which the window operation is performed (2 in
 the figure).

These two parameters must be multiples of the batch interval of the source DStream (1 in the
figure).

Let's illustrate the window operations with an example. Say, you want to extend the
[earlier example](#a-quick-example) by generating word counts over last 30 seconds of data,
every 10 seconds. To do this, we have to apply the `reduceByKey` operation on the `pairs` DStream of
`(word, 1)` pairs over the last 30 seconds of data. This is done using the
operation `reduceByKeyAndWindow`.

<div class="codetabs">
<div data-lang="scala" markdown="1">

{% highlight scala %}
// Reduce last 30 seconds of data, every 10 seconds
val windowedWordCounts = pairs.reduceByKeyAndWindow((a:Int,b:Int) => (a + b), Seconds(30), Seconds(10))
{% endhighlight %}

</div>
<div data-lang="java" markdown="1">

{% highlight java %}
// Reduce function adding two integers, defined separately for clarity
Function2<Integer, Integer, Integer> reduceFunc = new Function2<Integer, Integer, Integer>() {
  @Override public Integer call(Integer i1, Integer i2) throws Exception {
    return i1 + i2;
  }
};

// Reduce last 30 seconds of data, every 10 seconds
JavaPairDStream<String, Integer> windowedWordCounts = pairs.reduceByKeyAndWindow(reduceFunc, Durations.seconds(30), Durations.seconds(10));
{% endhighlight %}

</div>
<div data-lang="python" markdown="1">

{% highlight python %}
# Reduce last 30 seconds of data, every 10 seconds
windowedWordCounts = pairs.reduceByKeyAndWindow(lambda x, y: x + y, lambda x, y: x - y, 30, 10)
{% endhighlight %}

</div>
</div>

Some of the common window operations are as follows. All of these operations take the
said two parameters - <i>windowLength</i> and <i>slideInterval</i>.

<table class="table">
<tr><th style="width:25%">Transformation</th><th>Meaning</th></tr>
<tr>
  <td> <b>window</b>(<i>windowLength</i>, <i>slideInterval</i>) </td>
  <td> Return a new DStream which is computed based on windowed batches of the source DStream.
  </td>
</tr>
<tr>
  <td> <b>countByWindow</b>(<i>windowLength</i>, <i>slideInterval</i>) </td>
  <td> Return a sliding window count of elements in the stream.
  </td>
</tr>
<tr>
  <td> <b>reduceByWindow</b>(<i>func</i>, <i>windowLength</i>, <i>slideInterval</i>) </td>
  <td> Return a new single-element stream, created by aggregating elements in the stream over a
  sliding interval using <i>func</i>. The function should be associative so that it can be computed
  correctly in parallel.
  </td>
</tr>
<tr>
  <td> <b>reduceByKeyAndWindow</b>(<i>func</i>, <i>windowLength</i>, <i>slideInterval</i>,
  [<i>numTasks</i>]) </td>
  <td> When called on a DStream of (K, V) pairs, returns a new DStream of (K, V)
  pairs where the values for each key are aggregated using the given reduce function <i>func</i>
  over batches in a sliding window. <b>Note:</b> By default, this uses Spark's default number of
  parallel tasks (2 for local mode, and in cluster mode the number is determined by the config
  property <code>spark.default.parallelism</code>) to do the grouping. You can pass an optional
  <code>numTasks</code> argument to set a different number of tasks.
  </td>
</tr>
<tr>
  <td> <b>reduceByKeyAndWindow</b>(<i>func</i>, <i>invFunc</i>, <i>windowLength</i>,
  <i>slideInterval</i>, [<i>numTasks</i>]) </td>
  <td> A more efficient version of the above <code>reduceByKeyAndWindow()</code> where the reduce
  value of each window is calculated incrementally using the reduce values of the previous window.
  This is done by reducing the new data that enter the sliding window, and "inverse reducing" the
  old data that leave the window. An example would be that of "adding" and "subtracting" counts
  of keys as the window slides. However, it is applicable to only "invertible reduce functions",
  that is, those reduce functions which have a corresponding "inverse reduce" function (taken as
  parameter <i>invFunc</i>. Like in <code>reduceByKeyAndWindow</code>, the number of reduce tasks
  is configurable through an optional argument. Note that [checkpointing](#checkpointing) must be
  enabled for using this operation.
</td>
</tr>
<tr>
  <td> <b>countByValueAndWindow</b>(<i>windowLength</i>,
  <i>slideInterval</i>, [<i>numTasks</i>]) </td>
  <td> When called on a DStream of (K, V) pairs, returns a new DStream of (K, Long) pairs where the
  value of each key is its frequency within a sliding window. Like in
  <code>reduceByKeyAndWindow</code>, the number of reduce tasks is configurable through an
  optional argument.
</td>
</tr>
<tr><td></td><td></td></tr>
</table>


The complete list of DStream transformations is available in the API documentation. For the Scala API,
see [DStream](api/scala/index.html#org.apache.spark.streaming.dstream.DStream)
and [PairDStreamFunctions](api/scala/index.html#org.apache.spark.streaming.dstream.PairDStreamFunctions).
For the Java API, see [JavaDStream](api/java/index.html?org/apache/spark/streaming/api/java/JavaDStream.html)
and [JavaPairDStream](api/java/index.html?org/apache/spark/streaming/api/java/JavaPairDStream.html).
For the Python API, see [DStream](api/python/pyspark.streaming.html#pyspark.streaming.DStream).

***

## Output Operations on DStreams
Output operations allow DStream's data to be pushed out external systems like a database or a file systems.
Since the output operations actually allow the transformed data to be consumed by external systems,
they trigger the actual execution of all the DStream transformations (similar to actions for RDDs).
Currently, the following output operations are defined:

<table class="table">
<tr><th style="width:30%">Output Operation</th><th>Meaning</th></tr>
<tr>
  <td> <b>print</b>()</td>
  <td> Prints first ten elements of every batch of data in a DStream on the driver node running
  the streaming application. This is useful for development and debugging.
  <br/>
  <span class="badge" style="background-color: grey">Python API</span> This is called
  <b>pprint()</b> in the Python API.
  </td>
</tr>
<tr>
  <td> <b>saveAsTextFiles</b>(<i>prefix</i>, [<i>suffix</i>]) </td>
  <td> Save this DStream's contents as a text files. The file name at each batch interval is
  generated based on <i>prefix</i> and <i>suffix</i>: <i>"prefix-TIME_IN_MS[.suffix]"</i>. </td>
</tr>
<tr>
  <td> <b>saveAsObjectFiles</b>(<i>prefix</i>, [<i>suffix</i>]) </td>
  <td> Save this DStream's contents as a <code>SequenceFile</code> of serialized Java objects. The file
  name at each batch interval is generated based on <i>prefix</i> and
  <i>suffix</i>: <i>"prefix-TIME_IN_MS[.suffix]"</i>.
  <br/>
  <span class="badge" style="background-color: grey">Python API</span> This is not available in
  the Python API.
  </td>
</tr>
<tr>
  <td> <b>saveAsHadoopFiles</b>(<i>prefix</i>, [<i>suffix</i>]) </td>
  <td> Save this DStream's contents as a Hadoop file. The file name at each batch interval is
  generated based on <i>prefix</i> and <i>suffix</i>: <i>"prefix-TIME_IN_MS[.suffix]"</i>.
  <br>
  <span class="badge" style="background-color: grey">Python API</span> This is not available in
  the Python API.
  </td>
</tr>
<tr>
  <td> <b>foreachRDD</b>(<i>func</i>) </td>
  <td> The most generic output operator that applies a function, <i>func</i>, to each RDD generated from
  the stream. This function should push the data in each RDD to a external system, like saving the RDD to
  files, or writing it over the network to a database. Note that the function <i>func</i> is executed
  in the driver process running the streaming application, and will usually have RDD actions in it
  that will force the computation of the streaming RDDs.</td>
</tr>
<tr><td></td><td></td></tr>
</table>

### Design Patterns for using foreachRDD
{:.no_toc}
`dstream.foreachRDD` is a powerful primitive that allows data to sent out to external systems.
However, it is important to understand how to use this primitive correctly and efficiently.
Some of the common mistakes to avoid are as follows.

Often writing data to external system requires creating a connection object
(e.g. TCP connection to a remote server) and using it to send data to a remote system.
For this purpose, a developer may inadvertently try creating a connection object at
the Spark driver, but try to use it in a Spark worker to save records in the RDDs.
For example (in Scala),

<div class="codetabs">
<div data-lang="scala" markdown="1">
{% highlight scala %}
dstream.foreachRDD { rdd =>
  val connection = createNewConnection()  // executed at the driver
  rdd.foreach { record =>
    connection.send(record) // executed at the worker
  }
}
{% endhighlight %}
</div>
<div data-lang="python" markdown="1">
{% highlight python %}
def sendRecord(rdd):
    connection = createNewConnection()  # executed at the driver
    rdd.foreach(lambda record: connection.send(record))
    connection.close()

dstream.foreachRDD(sendRecord)
{% endhighlight %}
</div>
</div>

This is incorrect as this requires the connection object to be serialized and sent from the
driver to the worker. Such connection objects are rarely transferrable across machines. This
error may manifest as serialization errors (connection object not serializable), initialization
errors (connection object needs to be initialized at the workers), etc. The correct solution is
to create the connection object at the worker.

However, this can lead to another common mistake - creating a new connection for every record.
For example,

<div class="codetabs">
<div data-lang="scala" markdown="1">
{% highlight scala %}
dstream.foreachRDD { rdd =>
  rdd.foreach { record =>
    val connection = createNewConnection()
    connection.send(record)
    connection.close()
  }
}
{% endhighlight %}
</div>
<div data-lang="python" markdown="1">
{% highlight python %}
def sendRecord(record):
    connection = createNewConnection()
    connection.send(record)
    connection.close()

dstream.foreachRDD(lambda rdd: rdd.foreach(sendRecord))
{% endhighlight %}
</div>
</div>

Typically, creating a connection object has time and resource overheads. Therefore, creating and
destroying a connection object for each record can incur unnecessarily high overheads and can
significantly reduce the overall throughput of the system. A better solution is to use
`rdd.foreachPartition` - create a single connection object and send all the records in  a RDD
partition using that connection.

<div class="codetabs">
<div data-lang="scala" markdown="1">
{% highlight scala %}
dstream.foreachRDD { rdd =>
  rdd.foreachPartition { partitionOfRecords =>
    val connection = createNewConnection()
    partitionOfRecords.foreach(record => connection.send(record))
    connection.close()
  }
}
{% endhighlight %}
</div>
<div data-lang="python" markdown="1">
{% highlight python %}
def sendPartition(iter):
    connection = createNewConnection()
    for record in iter:
        connection.send(record)
    connection.close()

dstream.foreachRDD(lambda rdd: rdd.foreachPartition(sendPartition))
{% endhighlight %}
</div>
</div>

  This amortizes the connection creation overheads over many records.

Finally, this can be further optimized by reusing connection objects across multiple RDDs/batches.
One can maintain a static pool of connection objects than can be reused as
RDDs of multiple batches are pushed to the external system, thus further reducing the overheads.

<div class="codetabs">
<div data-lang="scala" markdown="1">
{% highlight scala %}
dstream.foreachRDD { rdd =>
  rdd.foreachPartition { partitionOfRecords =>
    // ConnectionPool is a static, lazily initialized pool of connections
    val connection = ConnectionPool.getConnection()
    partitionOfRecords.foreach(record => connection.send(record))
    ConnectionPool.returnConnection(connection)  // return to the pool for future reuse
  }
}
{% endhighlight %}
</div>

<div data-lang="python" markdown="1">
{% highlight python %}
def sendPartition(iter):
    # ConnectionPool is a static, lazily initialized pool of connections
    connection = ConnectionPool.getConnection()
    for record in iter:
        connection.send(record)
    # return to the pool for future reuse
    ConnectionPool.returnConnection(connection)

dstream.foreachRDD(lambda rdd: rdd.foreachPartition(sendPartition))
{% endhighlight %}
</div>
</div>

Note that the connections in the pool should be lazily created on demand and timed out if not used for a while. This achieves the most efficient sending of data to external systems.


##### Other points to remember:
{:.no_toc}
- DStreams are executed lazily by the output operations, just like RDDs are lazily executed by RDD actions. Specifically, RDD actions inside the DStream output operations force the processing of the received data. Hence, if your application does not have any output operation, or has output operations like `dstream.foreachRDD()` without any RDD action inside them, then nothing will get executed. The system will simply receive the data and discard it.

- By default, output operations are executed one-at-a-time. And they are executed in the order they are defined in the application.

***

## Caching / Persistence
Similar to RDDs, DStreams also allow developers to persist the stream's data in memory. That is,
using `persist()` method on a DStream will automatically persist every RDD of that DStream in
memory. This is useful if the data in the DStream will be computed multiple times (e.g., multiple
operations on the same data). For window-based operations like `reduceByWindow` and
`reduceByKeyAndWindow` and state-based operations like `updateStateByKey`, this is implicitly true.
Hence, DStreams generated by window-based operations are automatically persisted in memory, without
the developer calling `persist()`.

For input streams that receive data over the network (such as, Kafka, Flume, sockets, etc.), the
default persistence level is set to replicate the data to two nodes for fault-tolerance.

Note that, unlike RDDs, the default persistence level of DStreams keeps the data serialized in
memory. This is further discussed in the [Performance Tuning](#memory-tuning) section. More
information on different persistence levels can be found in
[Spark Programming Guide](programming-guide.html#rdd-persistence).

***

## Checkpointing
A streaming application must operate 24/7 and hence must be resilient to failures unrelated
to the application logic (e.g., system failures, JVM crashes, etc.). For this to be possible,
Spark Streaming needs to *checkpoints* enough information to a fault-
tolerant storage system such that it can recover from failures. There are two types of data
that are checkpointed.

- *Metadata checkpointing* - Saving of the information defining the streaming computation to
  fault-tolerant storage like HDFS. This is used to recover from failure of the node running the
  driver of the streaming application (discussed in detail later). Metadata includes:
  +  *Configuration* - The configuration that were used to create the streaming application.
  +  *DStream operations* - The set of DStream operations that define the streaming application.
  +  *Incomplete batches* - Batches whose jobs are queued but have not completed yet.
- *Data checkpointing* - Saving of the generated RDDs to reliable storage. This is necessary
  in some *stateful* transformations that combine data across multiple batches. In such
  transformations, the generated RDDs depends on RDDs of previous batches, which causes the length
  of the dependency chain to keep increasing with time. To avoid such unbounded increase in recovery
   time (proportional to dependency chain), intermediate RDDs of stateful transformations are periodically
  *checkpointed* to reliable storage (e.g. HDFS) to cut off the dependency chains.

To summarize, metadata checkpointing is primarily needed for recovery from driver failures,
whereas data or RDD checkpointing is necessary even for basic functioning if stateful
transformations are used.

#### When to enable Checkpointing
{:.no_toc}

Checkpointing must be enabled for applications with any of the following requirements:

- *Usage of stateful transformations* - If either `updateStateByKey` or `reduceByKeyAndWindow` (with
  inverse function) is used in the application, then the checkpoint directory must be provided for
  allowing periodic RDD checkpointing.
- *Recovering from failures of the driver running the application* - Metadata checkpoints are used
  for to recover with progress information.

Note that simple streaming applications without the aforementioned stateful transformations can be
run without enabling checkpointing. The recovery from driver failures will also be partial in
that case (some received but unprocessed data may be lost). This is often acceptable and many run
Spark Streaming applications in this way. Support for non-Hadoop environments is expected
to improve in the future.

#### How to configure Checkpointing
{:.no_toc}

Checkpointing can be enabled by setting a directory in a fault-tolerant,
reliable file system (e.g., HDFS, S3, etc.) to which the checkpoint information will be saved.
This is done by using `streamingContext.checkpoint(checkpointDirectory)`. This will allow you to
use the aforementioned stateful transformations. Additionally,
if you want make the application recover from driver failures, you should rewrite your
streaming application to have the following behavior.

  + When the program is being started for the first time, it will create a new StreamingContext,
    set up all the streams and then call start().
  + When the program is being restarted after failure, it will re-create a StreamingContext
    from the checkpoint data in the checkpoint directory.

<div class="codetabs">
<div data-lang="scala" markdown="1">

This behavior is made simple by using `StreamingContext.getOrCreate`. This is used as follows.

{% highlight scala %}
// Function to create and setup a new StreamingContext
def functionToCreateContext(): StreamingContext = {
    val ssc = new StreamingContext(...)   // new context
    val lines = ssc.socketTextStream(...) // create DStreams
    ...
    ssc.checkpoint(checkpointDirectory)   // set checkpoint directory
    ssc
}

// Get StreamingContext from checkpoint data or create a new one
val context = StreamingContext.getOrCreate(checkpointDirectory, functionToCreateContext _)

// Do additional setup on context that needs to be done,
// irrespective of whether it is being started or restarted
context. ...

// Start the context
context.start()
context.awaitTermination()
{% endhighlight %}

If the `checkpointDirectory` exists, then the context will be recreated from the checkpoint data.
If the directory does not exist (i.e., running for the first time),
then the function `functionToCreateContext` will be called to create a new
context and set up the DStreams. See the Scala example
[RecoverableNetworkWordCount]({{site.SPARK_GITHUB_URL}}/tree/master/examples/src/main/scala/org/apache/spark/examples/streaming/RecoverableNetworkWordCount.scala).
This example appends the word counts of network data into a file.

</div>
<div data-lang="java" markdown="1">

This behavior is made simple by using `JavaStreamingContext.getOrCreate`. This is used as follows.

{% highlight java %}
// Create a factory object that can create a and setup a new JavaStreamingContext
JavaStreamingContextFactory contextFactory = new JavaStreamingContextFactory() {
  @Override public JavaStreamingContext create() {
    JavaStreamingContext jssc = new JavaStreamingContext(...);  // new context
    JavaDStream<String> lines = jssc.socketTextStream(...);     // create DStreams
    ...
    jssc.checkpoint(checkpointDirectory);                       // set checkpoint directory
    return jssc;
  }
};

// Get JavaStreamingContext from checkpoint data or create a new one
JavaStreamingContext context = JavaStreamingContext.getOrCreate(checkpointDirectory, contextFactory);

// Do additional setup on context that needs to be done,
// irrespective of whether it is being started or restarted
context. ...

// Start the context
context.start();
context.awaitTermination();
{% endhighlight %}

If the `checkpointDirectory` exists, then the context will be recreated from the checkpoint data.
If the directory does not exist (i.e., running for the first time),
then the function `contextFactory` will be called to create a new
context and set up the DStreams. See the Scala example
[JavaRecoverableNetworkWordCount]({{site.SPARK_GITHUB_URL}}/tree/master/examples/src/main/java/org/apache/spark/examples/streaming/JavaRecoverableNetworkWordCount.java).
This example appends the word counts of network data into a file.

</div>
<div data-lang="python" markdown="1">

This behavior is made simple by using `StreamingContext.getOrCreate`. This is used as follows.

{% highlight python %}
# Function to create and setup a new StreamingContext
def functionToCreateContext():
    sc = SparkContext(...)   # new context
    ssc = new StreamingContext(...)
    lines = ssc.socketTextStream(...) # create DStreams
    ...
    ssc.checkpoint(checkpointDirectory)   # set checkpoint directory
    return ssc

# Get StreamingContext from checkpoint data or create a new one
context = StreamingContext.getOrCreate(checkpointDirectory, functionToCreateContext)

# Do additional setup on context that needs to be done,
# irrespective of whether it is being started or restarted
context. ...

# Start the context
context.start()
context.awaitTermination()
{% endhighlight %}

If the `checkpointDirectory` exists, then the context will be recreated from the checkpoint data.
If the directory does not exist (i.e., running for the first time),
then the function `functionToCreateContext` will be called to create a new
context and set up the DStreams. See the Python example
[recoverable_network_wordcount.py]({{site.SPARK_GITHUB_URL}}/tree/master/examples/src/main/python/streaming/recoverable_network_wordcount.py).
This example appends the word counts of network data into a file.

You can also explicitly create a `StreamingContext` from the checkpoint data and start the
 computation by using `StreamingContext.getOrCreate(checkpointDirectory, None)`.

</div>
</div>

In addition to using `getOrCreate` one also needs to ensure that the driver process gets
restarted automatically on failure. This can only be done by the deployment infrastructure that is
used to run the application. This is further discussed in the
[Deployment](#deploying-applications.html) section.

Note that checkpointing of RDDs incurs the cost of saving to reliable storage.
This may cause an increase in the processing time of those batches where RDDs get checkpointed.
Hence, the interval of
checkpointing needs to be set carefully. At small batch sizes (say 1 second), checkpointing every
batch may significantly reduce operation throughput. Conversely, checkpointing too infrequently
causes the lineage and task sizes to grow which may have detrimental effects. For stateful
transformations that require RDD checkpointing, the default interval is a multiple of the
batch interval that is at least 10 seconds. It can be set by using
`dstream.checkpoint(checkpointInterval)`. Typically, a checkpoint interval of 5 - 10 times of
sliding interval of a DStream is good setting to try.

***

## Deploying Applications
This section discusses the steps to deploy a Spark Streaming application.

### Requirements
{:.no_toc}

To run a Spark Streaming applications, you need to have the following.

- *Cluster with a cluster manager* - This is the general requirement of any Spark application,
  and discussed in detail in the [deployment guide](cluster-overview.html).

- *Package the application JAR* - You have to compile your streaming application into a JAR.
  If you are using [`spark-submit`](submitting-applications.html) to start the
  application, then you will not need to provide Spark and Spark Streaming in the JAR. However,
  if your application uses [advanced sources](#advanced-sources) (e.g. Kafka, Flume, Twitter),
  then you will have to package the extra artifact they link to, along with their dependencies,
  in the JAR that is used to deploy the application. For example, an application using `TwitterUtils`
  will have to include `spark-streaming-twitter_{{site.SCALA_BINARY_VERSION}}` and all its
  transitive dependencies in the application JAR.

- *Configuring sufficient memory for the executors* - Since the received data must be stored in
  memory, the executors must be configured with sufficient memory to hold the received data. Note
  that if you are doing 10 minute window operations, the system has to keep at least last 10 minutes
  of data in memory. So the memory requirements for the application depends on the operations
  used in it.

- *Configuring checkpointing* - If the stream application requires it, then a directory in the
  Hadoop API compatible fault-tolerant storage (e.g. HDFS, S3, etc.) must be configured as the
  checkpoint directory and the streaming application written in a way that checkpoint
  information can be used for failure recovery. See the [checkpointing](#checkpointing) section
  for more details.

- *Configuring automatic restart of the application driver* - To automatically recover from a
  driver failure, the deployment infrastructure that is
  used to run the streaming application must monitor the driver process and relaunch the driver
  if it fails. Different [cluster managers](cluster-overview.html#cluster-manager-types)
  have different tools to achieve this.
    + *Spark Standalone* - A Spark application driver can be submitted to run within the Spark
      Standalone cluster (see
      [cluster deploy mode](spark-standalone.html#launching-spark-applications)), that is, the
      application driver itself runs on one of the worker nodes. Furthermore, the
      Standalone cluster manager can be instructed to *supervise* the driver,
      and relaunch it if the driver fails either due to non-zero exit code,
      or due to failure of the node running the driver. See *cluster mode* and *supervise* in the
      [Spark Standalone guide](spark-standalone.html) for more details.
    + *YARN* - Yarn supports a similar mechanism for automatically restarting an application.
      Please refer to YARN documentation for more details.
    + *Mesos* - [Marathon](https://github.com/mesosphere/marathon) has been used to achieve this
      with Mesos.


- *[Experimental in Spark 1.2] Configuring write ahead logs* - In Spark 1.2,
  we have introduced a new experimental feature of write ahead logs for achieving strong
  fault-tolerance guarantees. If enabled,  all the data received from a receiver gets written into
  a write ahead log in the configuration checkpoint directory. This prevents data loss on driver
  recovery, thus ensuring zero data loss (discussed in detail in the
  [Fault-tolerance Semantics](#fault-tolerance-semantics) section). This can be enabled by setting
  the [configuration parameter](configuration.html#spark-streaming)
<<<<<<< HEAD
  `spark.streaming.receiver.writeAheadLogs.enable` to `true`. However, these stronger semantics may
=======
  `spark.streaming.receiver.writeAheadLog.enable` to `true`. However, these stronger semantics may
>>>>>>> ae7c1396
  come at the cost of the receiving throughput of individual receivers. This can be corrected by
  running [more receivers in parallel](#level-of-parallelism-in-data-receiving)
  to increase aggregate throughput. Additionally, it is recommended that the replication of the
  received data within Spark be disabled when the write ahead log is enabled as the log is already
  stored in a replicated storage system. This can be done by setting the storage level for the
  input stream to `StorageLevel.MEMORY_AND_DISK_SER`.

### Upgrading Application Code
{:.no_toc}

If a running Spark Streaming application needs to be upgraded with new
application code, then there are two possible mechanism.

- The upgraded Spark Streaming application is started and run in parallel to the existing application.
Once the new one (receiving the same data as the old one) has been warmed up and ready
for prime time, the old one be can be brought down. Note that this can be done for data sources that support
sending the data to two destinations (i.e., the earlier and upgraded applications).

- The existing application is shutdown gracefully (see
[`StreamingContext.stop(...)`](api/scala/index.html#org.apache.spark.streaming.StreamingContext)
or [`JavaStreamingContext.stop(...)`](api/java/index.html?org/apache/spark/streaming/api/java/JavaStreamingContext.html)
for graceful shutdown options) which ensure data that have been received is completely
processed before shutdown. Then the
upgraded application can be started, which will start processing from the same point where the earlier
application left off. Note that this can be done only with input sources that support source-side buffering
(like Kafka, and Flume) as data needs to be buffered while the previous application was down and
the upgraded application is not yet up. And restarting from earlier checkpoint
information of pre-upgrade code cannot be done. The checkpoint information essentially
contains serialized Scala/Java/Python objects and trying to deserialize objects with new,
modified classes may lead to errors. In this case, either start the upgraded app with a different
checkpoint directory, or delete the previous checkpoint directory.

### Other Considerations
{:.no_toc}
If the data is being received by the receivers faster than what can be processed,
you can limit the rate by setting the [configuration parameter](configuration.html#spark-streaming)
`spark.streaming.receiver.maxRate`.

***

## Monitoring Applications
Beyond Spark's [monitoring capabilities](monitoring.html), there are additional capabilities
specific to Spark Streaming. When a StreamingContext is used, the
[Spark web UI](monitoring.html#web-interfaces) shows
an additional `Streaming` tab which shows statistics about running receivers (whether
receivers are active, number of records received, receiver error, etc.)
and completed batches (batch processing times, queueing delays, etc.). This can be used to
monitor the progress of the streaming application.

The following two metrics in web UI are particularly important:

- *Processing Time* - The time to process each batch of data.
- *Scheduling Delay* - the time a batch waits in a queue for the processing of previous batches
  to finish.

If the batch processing time is consistently more than the batch interval and/or the queueing
delay keeps increasing, then it indicates the system is
not able to process the batches as fast they are being generated and falling behind.
In that case, consider
[reducing](#reducing-the-processing-time-of-each-batch) the batch processing time.

The progress of a Spark Streaming program can also be monitored using the
[StreamingListener](api/scala/index.html#org.apache.spark.scheduler.StreamingListener) interface,
which allows you to get receiver status and processing times. Note that this is a developer API
and it is likely to be improved upon (i.e., more information reported) in the future.

***************************************************************************************************
***************************************************************************************************

# Performance Tuning
Getting the best performance of a Spark Streaming application on a cluster requires a bit of
tuning. This section explains a number of the parameters and configurations that can tuned to
improve the performance of you application. At a high level, you need to consider two things:

1. Reducing the processing time of each batch of data by efficiently using cluster resources.

2. Setting the right batch size such that the batches of data can be processed as fast as they
  	are received (that is, data processing keeps up with the data ingestion).

## Reducing the Processing Time of each Batch
There are a number of optimizations that can be done in Spark to minimize the processing time of
each batch. These have been discussed in detail in [Tuning Guide](tuning.html). This section
highlights some of the most important ones.

### Level of Parallelism in Data Receiving
{:.no_toc}
Receiving data over the network (like Kafka, Flume, socket, etc.) requires the data to deserialized
and stored in Spark. If the data receiving becomes a bottleneck in the system, then consider
parallelizing the data receiving. Note that each input DStream
creates a single receiver (running on a worker machine) that receives a single stream of data.
Receiving multiple data streams can therefore be achieved by creating multiple input DStreams
and configuring them to receive different partitions of the data stream from the source(s).
For example, a single Kafka input DStream receiving two topics of data can be split into two
Kafka input streams, each receiving only one topic. This would run two receivers on two workers,
thus allowing data to be received in parallel, and increasing overall throughput. These multiple
DStream can be unioned together to create a single DStream. Then the transformations that was
being applied on the single input DStream can applied on the unified stream. This is done as follows.

<div class="codetabs">
<div data-lang="scala" markdown="1">
{% highlight scala %}
val numStreams = 5
val kafkaStreams = (1 to numStreams).map { i => KafkaUtils.createStream(...) }
val unifiedStream = streamingContext.union(kafkaStreams)
unifiedStream.print()
{% endhighlight %}
</div>
<div data-lang="java" markdown="1">
{% highlight java %}
int numStreams = 5;
List<JavaPairDStream<String, String>> kafkaStreams = new ArrayList<JavaPairDStream<String, String>>(numStreams);
for (int i = 0; i < numStreams; i++) {
  kafkaStreams.add(KafkaUtils.createStream(...));
}
JavaPairDStream<String, String> unifiedStream = streamingContext.union(kafkaStreams.get(0), kafkaStreams.subList(1, kafkaStreams.size()));
unifiedStream.print();
{% endhighlight %}
</div>
</div>

Another parameter that should be considered is the receiver's blocking interval,
which is determined by the [configuration parameter](configuration.html#spark-streaming)
`spark.streaming.blockInterval`. For most receivers, the received data is coalesced together into
blocks of data before storing inside Spark's memory. The number of blocks in each batch
determines the number of tasks that will be used to process those
the received data in a map-like transformation. The number of tasks per receiver per batch will be
approximately (batch interval / block interval). For example, block interval of 200 ms will
create 10 tasks per 2 second batches. Too low the number of tasks (that is, less than the number
of cores per machine), then it will be inefficient as all available cores will not be used to
process the data. To increase the number of tasks for a given batch interval, reduce the
block interval. However, the recommended minimum value of block interval is about 50 ms,
below which the task launching overheads may be a problem.

An alternative to receiving data with multiple input streams / receivers is to explicitly repartition
the input data stream (using `inputStream.repartition(<number of partitions>)`).
This distributes the received batches of data across specified number of machines in the cluster
before further processing.

### Level of Parallelism in Data Processing
{:.no_toc}
Cluster resources can be under-utilized if the number of parallel tasks used in any stage of the
computation is not high enough. For example, for distributed reduce operations like `reduceByKey`
and `reduceByKeyAndWindow`, the default number of parallel tasks is controlled by
the`spark.default.parallelism` [configuration property](configuration.html#spark-properties). You
can pass the level of parallelism as an argument (see
[`PairDStreamFunctions`](api/scala/index.html#org.apache.spark.streaming.dstream.PairDStreamFunctions)
documentation), or set the `spark.default.parallelism`
[configuration property](configuration.html#spark-properties) to change the default.

### Data Serialization
{:.no_toc}
The overhead of data serialization can be significant, especially when sub-second batch sizes are
 to be achieved. There are two aspects to it.

* **Serialization of RDD data in Spark**: Please refer to the detailed discussion on data
  serialization in the [Tuning Guide](tuning.html). However, note that unlike Spark, by default
  RDDs are persisted as serialized byte arrays to minimize pauses related to GC.

* **Serialization of input data**: To ingest external data into Spark, data received as bytes
  (say, from the network) needs to deserialized from bytes and re-serialized into Spark's
  serialization format. Hence, the deserialization overhead of input data may be a bottleneck.

### Task Launching Overheads
{:.no_toc}
If the number of tasks launched per second is high (say, 50 or more per second), then the overhead
of sending out tasks to the slaves maybe significant and will make it hard to achieve sub-second
latencies. The overhead can be reduced by the following changes:

* **Task Serialization**: Using Kryo serialization for serializing tasks can reduce the task
  sizes, and therefore reduce the time taken to send them to the slaves.

* **Execution mode**: Running Spark in Standalone mode or coarse-grained Mesos mode leads to
  better task launch times than the fine-grained Mesos mode. Please refer to the
  [Running on Mesos guide](running-on-mesos.html) for more details.

These changes may reduce batch processing time by 100s of milliseconds,
thus allowing sub-second batch size to be viable.

***

## Setting the Right Batch Size
For a Spark Streaming application running on a cluster to be stable, the system should be able to
process data as fast as it is being received. In other words, batches of data should be processed
as fast as they are being generated. Whether this is true for an application can be found by
[monitoring](#monitoring) the processing times in the streaming web UI, where the batch
processing time should be less than the batch interval.

Depending on the nature of the streaming
computation, the batch interval used may have significant impact on the data rates that can be
sustained by the application on a fixed set of cluster resources. For example, let us
consider the earlier WordCountNetwork example. For a particular data rate, the system may be able
to keep up with reporting word counts every 2 seconds (i.e., batch interval of 2 seconds), but not
every 500 milliseconds. So the batch interval needs to be set such that the expected data rate in
production can be sustained.

A good approach to figure out the right batch size for your application is to test it with a
conservative batch interval (say, 5-10 seconds) and a low data rate. To verify whether the system
is able to keep up with data rate, you can check the value of the end-to-end delay experienced
by each processed batch (either look for "Total delay" in Spark driver log4j logs, or use the
[StreamingListener](api/scala/index.html#org.apache.spark.streaming.scheduler.StreamingListener)
interface).
If the delay is maintained to be comparable to the batch size, then system is stable. Otherwise,
if the delay is continuously increasing, it means that the system is unable to keep up and it
therefore unstable. Once you have an idea of a stable configuration, you can try increasing the
data rate and/or reducing the batch size. Note that momentary increase in the delay due to
temporary data rate increases maybe fine as long as the delay reduces back to a low value
(i.e., less than batch size).

***

## Memory Tuning
Tuning the memory usage and GC behavior of Spark applications have been discussed in great detail
in the [Tuning Guide](tuning.html). It is recommended that you read that. In this section,
we highlight a few customizations that are strongly recommended to minimize GC related pauses
in Spark Streaming applications and achieving more consistent batch processing times.

* **Default persistence level of DStreams**: Unlike RDDs, the default persistence level of DStreams
serializes the data in memory (that is,
[StorageLevel.MEMORY_ONLY_SER](api/scala/index.html#org.apache.spark.storage.StorageLevel$) for
DStream compared to
[StorageLevel.MEMORY_ONLY](api/scala/index.html#org.apache.spark.storage.StorageLevel$) for RDDs).
Even though keeping the data serialized incurs higher serialization/deserialization overheads,
it significantly reduces GC pauses.

* **Clearing persistent RDDs**: By default, all persistent RDDs generated by Spark Streaming will
 be cleared from memory based on Spark's built-in policy (LRU). If `spark.cleaner.ttl` is set,
 then persistent RDDs that are older than that value are periodically cleared. As mentioned
 [earlier](#operation), this needs to be careful set based on operations used in the Spark
 Streaming program. However, a smarter unpersisting of RDDs can be enabled by setting the
 [configuration property](configuration.html#spark-properties) `spark.streaming.unpersist` to
 `true`. This makes the system to figure out which RDDs are not necessary to be kept around and
 unpersists them. This is likely to reduce
 the RDD memory usage of Spark, potentially improving GC behavior as well.

* **Concurrent garbage collector**: Using the concurrent mark-and-sweep GC further
minimizes the variability of GC pauses. Even though concurrent GC is known to reduce the
overall processing throughput of the system, its use is still recommended to achieve more
consistent batch processing times.

***************************************************************************************************
***************************************************************************************************

# Fault-tolerance Semantics
In this section, we will discuss the behavior of Spark Streaming applications in the event
of node failures. To understand this, let us remember the basic fault-tolerance semantics of
Spark's RDDs.

1. An RDD is an immutable, deterministically re-computable, distributed dataset. Each RDD
remembers the lineage of deterministic operations that were used on a fault-tolerant input
dataset to create it.
1. If any partition of an RDD is lost due to a worker node failure, then that partition can be
re-computed from the original fault-tolerant dataset using the lineage of operations.
1. Assuming that all of the RDD transformations are deterministic, the data in the final transformed
   RDD will always be the same irrespective of failures in the Spark cluster.

Spark operates on data on fault-tolerant file systems like HDFS or S3. Hence,
all of the RDDs generated from the fault-tolerant data are also fault-tolerant. However, this is not
the case for Spark Streaming as the data in most cases is received over the network (except when
`fileStream` is used). To achieve the same fault-tolerance properties for all of the generated RDDs,
the received data is replicated among multiple Spark executors in worker nodes in the cluster
(default replication factor is 2). This leads to two kinds of data in the
system that needs to recovered in the event of failures:

1. *Data received and replicated* - This data survives failure of a single worker node as a copy
  of it exists on one of the nodes.
1. *Data received but buffered for replication* - Since this is not replicated,
   the only way to recover that data is to get it again from the source.

Furthermore, there are two kinds of failures that we should be concerned about:

1. *Failure of a Worker Node* - Any of the worker nodes running executors can fail,
   and all in-memory data on those nodes will be lost. If any receivers were running on failed
   nodes, then their buffered data will be lost.
1. *Failure of the Driver Node* - If the driver node running the Spark Streaming application
   fails, then obviously the SparkContext is lost, and all executors with their in-memory
   data are lost.

With this basic knowledge, let us understand the fault-tolerance semantics of Spark Streaming.

## Semantics with files as input source
{:.no_toc}
If all of the input data is already present in a fault-tolerant files system like
HDFS, Spark Streaming can always recover from any failure and process all the data. This gives
*exactly-once* semantics, that all the data will be processed exactly once no matter what fails.

## Semantics with input sources based on receivers
{:.no_toc}
For input sources based on receivers, the fault-tolerance semantics depend on both the failure
scenario and the type of receiver.
As we discussed [earlier](#receiver-reliability), there are two types of receivers:

1. *Reliable Receiver* - These receivers acknowledge reliable sources only after ensuring that
  the received data has been replicated. If such a receiver fails,
  the buffered (unreplicated) data does not get acknowledged to the source. If the receiver is
  restarted, the source will resend the data, and therefore no data will be lost due to the failure.
1. *Unreliable Receiver* - Such receivers can lose data when they fail due to worker
  or driver failures.

Depending on what type of receivers are used we achieve the following semantics.
If a worker node fails, then there is no data loss with reliable receivers. With unreliable
receivers, data received but not replicated can get lost. If the driver node fails,
then besides these losses, all the past data that was received and replicated in memory will be
lost. This will affect the results of the stateful transformations.

To avoid this loss of past received data, Spark 1.2 introduces an experimental feature of _write
ahead logs_ which saves the received data to fault-tolerant storage. With the [write ahead logs
enabled](#deploying-applications) and reliable receivers, there is zero data loss and
exactly-once semantics.

The following table summarizes the semantics under failures:

<table class="table">
  <tr>
    <th style="width:30%">Deployment Scenario</th>
    <th>Worker Failure</th>
    <th>Driver Failure</th>
  </tr>
  <tr>
    <td>
      <b>Spark 1.1 or earlier, or</b><br/>
      <b>Spark 1.2 without write ahead log</b>
    </td>
    <td>
      Buffered data lost with unreliable receivers<br/>
      Zero data loss with reliable receivers and files<br/>
    </td>
    <td>
      Buffered data lost with unreliable receivers<br/>
      Past data lost with all receivers<br/>
      Zero data loss with files
      </td>
  </tr>
  <tr>
    <td><b>Spark 1.2 with write ahead log</b></td>
    <td>Zero data loss with reliable receivers and files</td>
    <td>Zero data loss with reliable receivers and files</td>
  </tr>
  <tr>
    <td></td>
    <td></td>
    <td></td>
  </tr>
</table>

## Semantics of output operations
{:.no_toc}
Since all data is modeled as RDDs with their lineage of deterministic operations, any recomputation
 always leads to the same result. As a result, all DStream transformations are guaranteed to have
 _exactly-once_ semantics. That is, the final transformed result will be same even if there were
 was a worker node failure. However, output operations (like `foreachRDD`) have _at-least once_
 semantics, that is, the transformed data may get written to an external entity more than once in
 the event of a worker failure. While this is acceptable for saving to HDFS using the
 `saveAs***Files` operations (as the file will simply get over-written by the same data),
 additional transactions-like mechanisms may be necessary to achieve exactly-once semantics
 for output operations.


***************************************************************************************************
***************************************************************************************************

# Migration Guide from 0.9.1 or below to 1.x
Between Spark 0.9.1 and Spark 1.0, there were a few API changes made to ensure future API stability.
This section elaborates the steps required to migrate your existing code to 1.0.

**Input DStreams**: All operations that create an input stream (e.g., `StreamingContext.socketStream`,
`FlumeUtils.createStream`, etc.) now returns
[InputDStream](api/scala/index.html#org.apache.spark.streaming.dstream.InputDStream) /
[ReceiverInputDStream](api/scala/index.html#org.apache.spark.streaming.dstream.ReceiverInputDStream)
(instead of DStream) for Scala, and [JavaInputDStream](api/java/index.html?org/apache/spark/streaming/api/java/JavaInputDStream.html) /
[JavaPairInputDStream](api/java/index.html?org/apache/spark/streaming/api/java/JavaPairInputDStream.html) /
[JavaReceiverInputDStream](api/java/index.html?org/apache/spark/streaming/api/java/JavaReceiverInputDStream.html) /
[JavaPairReceiverInputDStream](api/java/index.html?org/apache/spark/streaming/api/java/JavaPairReceiverInputDStream.html)
(instead of JavaDStream) for Java. This ensures that functionality specific to input streams can
be added to these classes in the future without breaking binary compatibility.
Note that your existing Spark Streaming applications should not require any change
(as these new classes are subclasses of DStream/JavaDStream) but may require recompilation with Spark 1.0.

**Custom Network Receivers**: Since the release to Spark Streaming, custom network receivers could be defined
in Scala using the class NetworkReceiver. However, the API was limited in terms of error handling
and reporting, and could not be used from Java. Starting Spark 1.0, this class has been
replaced by [Receiver](api/scala/index.html#org.apache.spark.streaming.receiver.Receiver) which has
the following advantages.

* Methods like `stop` and `restart` have been added to for better control of the lifecycle of a receiver. See
the [custom receiver guide](streaming-custom-receivers.html) for more details.
* Custom receivers can be implemented using both Scala and Java.

To migrate your existing custom receivers from the earlier NetworkReceiver to the new Receiver, you have
to do the following.

* Make your custom receiver class extend
[`org.apache.spark.streaming.receiver.Receiver`](api/scala/index.html#org.apache.spark.streaming.receiver.Receiver)
instead of `org.apache.spark.streaming.dstream.NetworkReceiver`.
* Earlier, a BlockGenerator object had to be created by the custom receiver, to which received data was
added for being stored in Spark. It had to be explicitly started and stopped from `onStart()` and `onStop()`
methods. The new Receiver class makes this unnecessary as it adds a set of methods named `store(<data>)`
that can be called to store the data in Spark. So, to migrate your custom network receiver, remove any
BlockGenerator object (does not exist any more in Spark 1.0 anyway), and use `store(...)` methods on
received data.

**Actor-based Receivers**: Data could have been received using any Akka Actors by extending the actor class with
`org.apache.spark.streaming.receivers.Receiver` trait. This has been renamed to
[`org.apache.spark.streaming.receiver.ActorHelper`](api/scala/index.html#org.apache.spark.streaming.receiver.ActorHelper)
and the `pushBlock(...)` methods to store received data has been renamed to `store(...)`. Other helper classes in
the `org.apache.spark.streaming.receivers` package were also moved
to [`org.apache.spark.streaming.receiver`](api/scala/index.html#org.apache.spark.streaming.receiver.package)
package and renamed for better clarity.

***************************************************************************************************
***************************************************************************************************

# Where to Go from Here

* API documentation
  - Scala docs
    * [StreamingContext](api/scala/index.html#org.apache.spark.streaming.StreamingContext) and
  [DStream](api/scala/index.html#org.apache.spark.streaming.dstream.DStream)
    * [KafkaUtils](api/scala/index.html#org.apache.spark.streaming.kafka.KafkaUtils$),
    [FlumeUtils](api/scala/index.html#org.apache.spark.streaming.flume.FlumeUtils$),
    [KinesisUtils](api/scala/index.html#org.apache.spark.streaming.kinesis.KinesisUtils$),
    [TwitterUtils](api/scala/index.html#org.apache.spark.streaming.twitter.TwitterUtils$),
    [ZeroMQUtils](api/scala/index.html#org.apache.spark.streaming.zeromq.ZeroMQUtils$), and
    [MQTTUtils](api/scala/index.html#org.apache.spark.streaming.mqtt.MQTTUtils$)
  - Java docs
    * [JavaStreamingContext](api/java/index.html?org/apache/spark/streaming/api/java/JavaStreamingContext.html),
    [JavaDStream](api/java/index.html?org/apache/spark/streaming/api/java/JavaDStream.html) and
    [PairJavaDStream](api/java/index.html?org/apache/spark/streaming/api/java/PairJavaDStream.html)
    * [KafkaUtils](api/java/index.html?org/apache/spark/streaming/kafka/KafkaUtils.html),
    [FlumeUtils](api/java/index.html?org/apache/spark/streaming/flume/FlumeUtils.html),
    [KinesisUtils](api/java/index.html?org/apache/spark/streaming/kinesis/KinesisUtils.html)
    [TwitterUtils](api/java/index.html?org/apache/spark/streaming/twitter/TwitterUtils.html),
    [ZeroMQUtils](api/java/index.html?org/apache/spark/streaming/zeromq/ZeroMQUtils.html), and
    [MQTTUtils](api/java/index.html?org/apache/spark/streaming/mqtt/MQTTUtils.html)
  - Python docs
    * [StreamingContext](api/python/pyspark.streaming.html#pyspark.streaming.StreamingContext)
    * [DStream](api/python/pyspark.streaming.html#pyspark.streaming.DStream)

* More examples in [Scala]({{site.SPARK_GITHUB_URL}}/tree/master/examples/src/main/scala/org/apache/spark/examples/streaming)
  and [Java]({{site.SPARK_GITHUB_URL}}/tree/master/examples/src/main/java/org/apache/spark/examples/streaming)
  and [Python]({{site.SPARK_GITHUB_URL}}/tree/master/examples/src/main/python/streaming)
* [Paper](http://www.eecs.berkeley.edu/Pubs/TechRpts/2012/EECS-2012-259.pdf) and [video](http://youtu.be/g171ndOHgJ0) describing Spark Streaming.<|MERGE_RESOLUTION|>--- conflicted
+++ resolved
@@ -1574,11 +1574,7 @@
   recovery, thus ensuring zero data loss (discussed in detail in the
   [Fault-tolerance Semantics](#fault-tolerance-semantics) section). This can be enabled by setting
   the [configuration parameter](configuration.html#spark-streaming)
-<<<<<<< HEAD
-  `spark.streaming.receiver.writeAheadLogs.enable` to `true`. However, these stronger semantics may
-=======
   `spark.streaming.receiver.writeAheadLog.enable` to `true`. However, these stronger semantics may
->>>>>>> ae7c1396
   come at the cost of the receiving throughput of individual receivers. This can be corrected by
   running [more receivers in parallel](#level-of-parallelism-in-data-receiving)
   to increase aggregate throughput. Additionally, it is recommended that the replication of the
