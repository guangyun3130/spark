---
layout: global
title: Monitoring and Instrumentation
description: Monitoring, metrics, and instrumentation guide for Spark SPARK_VERSION_SHORT
license: |
  Licensed to the Apache Software Foundation (ASF) under one or more
  contributor license agreements.  See the NOTICE file distributed with
  this work for additional information regarding copyright ownership.
  The ASF licenses this file to You under the Apache License, Version 2.0
  (the "License"); you may not use this file except in compliance with
  the License.  You may obtain a copy of the License at
 
     http://www.apache.org/licenses/LICENSE-2.0
 
  Unless required by applicable law or agreed to in writing, software
  distributed under the License is distributed on an "AS IS" BASIS,
  WITHOUT WARRANTIES OR CONDITIONS OF ANY KIND, either express or implied.
  See the License for the specific language governing permissions and
  limitations under the License.
---

There are several ways to monitor Spark applications: web UIs, metrics, and external instrumentation.

# Web Interfaces

Every SparkContext launches a [Web UI](web-ui.html), by default on port 4040, that
displays useful information about the application. This includes:

* A list of scheduler stages and tasks
* A summary of RDD sizes and memory usage
* Environmental information.
* Information about the running executors

You can access this interface by simply opening `http://<driver-node>:4040` in a web browser.
If multiple SparkContexts are running on the same host, they will bind to successive ports
beginning with 4040 (4041, 4042, etc).

Note that this information is only available for the duration of the application by default.
To view the web UI after the fact, set `spark.eventLog.enabled` to true before starting the
application. This configures Spark to log Spark events that encode the information displayed
in the UI to persisted storage.

## Viewing After the Fact

It is still possible to construct the UI of an application through Spark's history server, 
provided that the application's event logs exist.
You can start the history server by executing:

    ./sbin/start-history-server.sh

This creates a web interface at `http://<server-url>:18080` by default, listing incomplete
and completed applications and attempts.

When using the file-system provider class (see `spark.history.provider` below), the base logging
directory must be supplied in the `spark.history.fs.logDirectory` configuration option,
and should contain sub-directories that each represents an application's event logs.

The spark jobs themselves must be configured to log events, and to log them to the same shared,
writable directory. For example, if the server was configured with a log directory of
`hdfs://namenode/shared/spark-logs`, then the client-side options would be:

    spark.eventLog.enabled true
    spark.eventLog.dir hdfs://namenode/shared/spark-logs

The history server can be configured as follows:

### Environment Variables

<table class="table">
  <tr><th style="width:21%">Environment Variable</th><th>Meaning</th></tr>
  <tr>
    <td><code>SPARK_DAEMON_MEMORY</code></td>
    <td>Memory to allocate to the history server (default: 1g).</td>
  </tr>
  <tr>
    <td><code>SPARK_DAEMON_JAVA_OPTS</code></td>
    <td>JVM options for the history server (default: none).</td>
  </tr>
  <tr>
    <td><code>SPARK_DAEMON_CLASSPATH</code></td>
    <td>Classpath for the history server (default: none).</td>
  </tr>
  <tr>
    <td><code>SPARK_PUBLIC_DNS</code></td>
    <td>
      The public address for the history server. If this is not set, links to application history
      may use the internal address of the server, resulting in broken links (default: none).
    </td>
  </tr>
  <tr>
    <td><code>SPARK_HISTORY_OPTS</code></td>
    <td>
      <code>spark.history.*</code> configuration options for the history server (default: none).
    </td>
  </tr>
</table>

### Spark History Server Configuration Options

Security options for the Spark History Server are covered more detail in the
[Security](security.html#web-ui) page.

<table class="table">
  <tr><th>Property Name</th><th>Default</th><th>Meaning</th></tr>
  <tr>
    <td>spark.history.provider</td>
    <td><code>org.apache.spark.deploy.history.FsHistoryProvider</code></td>
    <td>Name of the class implementing the application history backend. Currently there is only
    one implementation, provided by Spark, which looks for application logs stored in the
    file system.</td>
  </tr>
  <tr>
    <td>spark.history.fs.logDirectory</td>
    <td>file:/tmp/spark-events</td>
    <td>
    For the filesystem history provider, the URL to the directory containing application event
    logs to load. This can be a local <code>file://</code> path,
    an HDFS path <code>hdfs://namenode/shared/spark-logs</code>
    or that of an alternative filesystem supported by the Hadoop APIs.
    </td>
  </tr>
  <tr>
    <td>spark.history.fs.update.interval</td>
    <td>10s</td>
    <td>
      The period at which the filesystem history provider checks for new or
      updated logs in the log directory. A shorter interval detects new applications faster,
      at the expense of more server load re-reading updated applications.
      As soon as an update has completed, listings of the completed and incomplete applications
      will reflect the changes.
    </td>
  </tr>
  <tr>
    <td>spark.history.retainedApplications</td>
    <td>50</td>
    <td>
      The number of applications to retain UI data for in the cache. If this cap is exceeded, then
      the oldest applications will be removed from the cache. If an application is not in the cache,
      it will have to be loaded from disk if it is accessed from the UI.
    </td>
  </tr>
  <tr>
    <td>spark.history.ui.maxApplications</td>
    <td>Int.MaxValue</td>
    <td>
      The number of applications to display on the history summary page. Application UIs are still
      available by accessing their URLs directly even if they are not displayed on the history summary page.
    </td>
  </tr>
  <tr>
    <td>spark.history.ui.port</td>
    <td>18080</td>
    <td>
      The port to which the web interface of the history server binds.
    </td>
  </tr>
  <tr>
    <td>spark.history.kerberos.enabled</td>
    <td>false</td>
    <td>
      Indicates whether the history server should use kerberos to login. This is required
      if the history server is accessing HDFS files on a secure Hadoop cluster. If this is
      true, it uses the configs <code>spark.history.kerberos.principal</code> and
      <code>spark.history.kerberos.keytab</code>.
    </td>
  </tr>
  <tr>
    <td>spark.history.kerberos.principal</td>
    <td>(none)</td>
    <td>
      Kerberos principal name for the History Server.
    </td>
  </tr>
  <tr>
    <td>spark.history.kerberos.keytab</td>
    <td>(none)</td>
    <td>
      Location of the kerberos keytab file for the History Server.
    </td>
  </tr>
  <tr>
    <td>spark.history.fs.cleaner.enabled</td>
    <td>false</td>
    <td>
      Specifies whether the History Server should periodically clean up event logs from storage.
    </td>
  </tr>
  <tr>
    <td>spark.history.fs.cleaner.interval</td>
    <td>1d</td>
    <td>
      How often the filesystem job history cleaner checks for files to delete.
      Files are deleted if at least one of two conditions holds.
      First, they're deleted if they're older than <code>spark.history.fs.cleaner.maxAge</code>.
      They are also deleted if the number of files is more than
      <code>spark.history.fs.cleaner.maxNum</code>, Spark tries to clean up the completed attempts
      from the applications based on the order of their oldest attempt time.
    </td>
  </tr>
  <tr>
    <td>spark.history.fs.cleaner.maxAge</td>
    <td>7d</td>
    <td>
      Job history files older than this will be deleted when the filesystem history cleaner runs.
    </td>
  </tr>
  <tr>
    <td>spark.history.fs.cleaner.maxNum</td>
    <td>Int.MaxValue</td>
    <td>
      The maximum number of files in the event log directory.
      Spark tries to clean up the completed attempt logs to maintain the log directory under this limit.
      This should be smaller than the underlying file system limit like
      `dfs.namenode.fs-limits.max-directory-items` in HDFS.
    </td>
  </tr>
  <tr>
    <td>spark.history.fs.endEventReparseChunkSize</td>
    <td>1m</td>
    <td>
      How many bytes to parse at the end of log files looking for the end event. 
      This is used to speed up generation of application listings by skipping unnecessary
      parts of event log files. It can be disabled by setting this config to 0.
    </td>
  </tr>
  <tr>
    <td>spark.history.fs.inProgressOptimization.enabled</td>
    <td>true</td>
    <td>
      Enable optimized handling of in-progress logs. This option may leave finished
      applications that fail to rename their event logs listed as in-progress.
    </td>
  </tr>
  <tr>
    <td>spark.history.fs.driverlog.cleaner.enabled</td>
    <td><code>spark.history.fs.cleaner.enabled</code></td>
    <td>
      Specifies whether the History Server should periodically clean up driver logs from storage.
    </td>
  </tr>
  <tr>
    <td>spark.history.fs.driverlog.cleaner.interval</td>
    <td><code>spark.history.fs.cleaner.interval</code></td>
    <td>
      How often the filesystem driver log cleaner checks for files to delete.
      Files are only deleted if they are older than <code>spark.history.fs.driverlog.cleaner.maxAge</code>
    </td>
  </tr>
  <tr>
    <td>spark.history.fs.driverlog.cleaner.maxAge</td>
    <td><code>spark.history.fs.cleaner.maxAge</code></td>
    <td>
      Driver log files older than this will be deleted when the driver log cleaner runs.
    </td>
  </tr>
  <tr>
    <td>spark.history.fs.numReplayThreads</td>
    <td>25% of available cores</td>
    <td>
      Number of threads that will be used by history server to process event logs.
    </td>
  </tr>
  <tr>
    <td>spark.history.store.maxDiskUsage</td>
    <td>10g</td>
    <td>
      Maximum disk usage for the local directory where the cache application history information
      are stored.
    </td>
  </tr>
  <tr>
    <td>spark.history.store.path</td>
    <td>(none)</td>
    <td>
        Local directory where to cache application history data. If set, the history
        server will store application data on disk instead of keeping it in memory. The data
        written to disk will be re-used in the event of a history server restart.
    </td>
  </tr>
  <tr>
    <td>spark.history.custom.executor.log.url</td>
    <td>(none)</td>
    <td>
        Specifies custom spark executor log URL for supporting external log service instead of using cluster
        managers' application log URLs in the history server. Spark will support some path variables via patterns
        which can vary on cluster manager. Please check the documentation for your cluster manager to
        see which patterns are supported, if any. This configuration has no effect on a live application, it only
        affects the history server.
        <p/>
        For now, only YARN mode supports this configuration
    </td>
  </tr>
  <tr>
    <td>spark.history.custom.executor.log.url.applyIncompleteApplication</td>
    <td>false</td>
    <td>
        Specifies whether to apply custom spark executor log URL to incomplete applications as well.
        If executor logs for running applications should be provided as origin log URLs, set this to `false`.
        Please note that incomplete applications may include applications which didn't shutdown gracefully.
        Even this is set to `true`, this configuration has no effect on a live application, it only affects the history server.
    </td>
  </tr>
  <tr>
    <td>spark.history.fs.eventLog.rolling.maxFilesToRetain</td>
    <td>Int.MaxValue</td>
    <td>
      The maximum number of event log files which will be retained as non-compacted. By default,
      all event log files will be retained.<br/>
      Please note that compaction will happen in Spark History Server, which means this configuration
      should be set to the configuration of Spark History server, and the same value will be applied
      across applications which are being loaded in Spark History Server. This also means compaction
      and cleanup would require running Spark History Server.<br/>
      Please set the configuration in Spark History Server, and <code>spark.eventLog.rolling.maxFileSize</code>
      in each application accordingly if you want to control the overall size of event log files.
      The event log files older than these retained files will be compacted into single file and
      deleted afterwards.<br/>
      NOTE: Spark History Server may not compact the old event log files if it figures
      out not a lot of space would be reduced during compaction. For streaming query
      (including Structured Streaming) we normally expect compaction will run, but for
      batch query compaction won't run in many cases.
    </td>
  </tr>
</table>

Note that in all of these UIs, the tables are sortable by clicking their headers,
making it easy to identify slow tasks, data skew, etc.

Note

1. The history server displays both completed and incomplete Spark jobs. If an application makes
multiple attempts after failures, the failed attempts will be displayed, as well as any ongoing
incomplete attempt or the final successful attempt.

2. Incomplete applications are only updated intermittently. The time between updates is defined
by the interval between checks for changed files (`spark.history.fs.update.interval`).
On larger clusters, the update interval may be set to large values.
The way to view a running application is actually to view its own web UI.

3. Applications which exited without registering themselves as completed will be listed
as incomplete —even though they are no longer running. This can happen if an application
crashes.

2. One way to signal the completion of a Spark job is to stop the Spark Context
explicitly (`sc.stop()`), or in Python using the `with SparkContext() as sc:` construct
to handle the Spark Context setup and tear down.


## REST API

In addition to viewing the metrics in the UI, they are also available as JSON.  This gives developers
an easy way to create new visualizations and monitoring tools for Spark.  The JSON is available for
both running applications, and in the history server.  The endpoints are mounted at `/api/v1`.  Eg.,
for the history server, they would typically be accessible at `http://<server-url>:18080/api/v1`, and
for a running application, at `http://localhost:4040/api/v1`.

In the API, an application is referenced by its application ID, `[app-id]`.
When running on YARN, each application may have multiple attempts, but there are attempt IDs
only for applications in cluster mode, not applications in client mode. Applications in YARN cluster mode
can be identified by their `[attempt-id]`. In the API listed below, when running in YARN cluster mode,
`[app-id]` will actually be `[base-app-id]/[attempt-id]`, where `[base-app-id]` is the YARN application ID.

<table class="table">
  <tr><th>Endpoint</th><th>Meaning</th></tr>
  <tr>
    <td><code>/applications</code></td>
    <td>A list of all applications.
    <br>
    <code>?status=[completed|running]</code> list only applications in the chosen state.
    <br>
    <code>?minDate=[date]</code> earliest start date/time to list.
    <br>
    <code>?maxDate=[date]</code> latest start date/time to list.
    <br>
    <code>?minEndDate=[date]</code> earliest end date/time to list.
    <br>
    <code>?maxEndDate=[date]</code> latest end date/time to list.
    <br>
    <code>?limit=[limit]</code> limits the number of applications listed.
    <br>Examples:
    <br><code>?minDate=2015-02-10</code>
    <br><code>?minDate=2015-02-03T16:42:40.000GMT</code>
    <br><code>?maxDate=2015-02-11T20:41:30.000GMT</code>
    <br><code>?minEndDate=2015-02-12</code>
    <br><code>?minEndDate=2015-02-12T09:15:10.000GMT</code>
    <br><code>?maxEndDate=2015-02-14T16:30:45.000GMT</code>
    <br><code>?limit=10</code></td>
  </tr>
  <tr>
    <td><code>/applications/[app-id]/jobs</code></td>
    <td>
      A list of all jobs for a given application.
      <br><code>?status=[running|succeeded|failed|unknown]</code> list only jobs in the specific state.
    </td>
  </tr>
  <tr>
    <td><code>/applications/[app-id]/jobs/[job-id]</code></td>
    <td>Details for the given job.</td>
  </tr>
  <tr>
    <td><code>/applications/[app-id]/stages</code></td>
    <td>
      A list of all stages for a given application.
      <br><code>?status=[active|complete|pending|failed]</code> list only stages in the state.
    </td>
  </tr>
  <tr>
    <td><code>/applications/[app-id]/stages/[stage-id]</code></td>
    <td>
      A list of all attempts for the given stage.
    </td>
  </tr>
  <tr>
    <td><code>/applications/[app-id]/stages/[stage-id]/[stage-attempt-id]</code></td>
    <td>Details for the given stage attempt.</td>
  </tr>
  <tr>
    <td><code>/applications/[app-id]/stages/[stage-id]/[stage-attempt-id]/taskSummary</code></td>
    <td>
      Summary metrics of all tasks in the given stage attempt.
      <br><code>?quantiles</code> summarize the metrics with the given quantiles.
      <br>Example: <code>?quantiles=0.01,0.5,0.99</code>
    </td>
  </tr>
  <tr>
    <td><code>/applications/[app-id]/stages/[stage-id]/[stage-attempt-id]/taskList</code></td>
    <td>
       A list of all tasks for the given stage attempt.
      <br><code>?offset=[offset]&amp;length=[len]</code> list tasks in the given range.
      <br><code>?sortBy=[runtime|-runtime]</code> sort the tasks.
      <br>Example: <code>?offset=10&amp;length=50&amp;sortBy=runtime</code>
    </td>
  </tr>
  <tr>
    <td><code>/applications/[app-id]/executors</code></td>
    <td>A list of all active executors for the given application.</td>
  </tr>
  <tr>
    <td><code>/applications/[app-id]/executors/[executor-id]/threads</code></td>
    <td>
      Stack traces of all the threads running within the given active executor.
      Not available via the history server.
    </td>
  </tr>
  <tr>
    <td><code>/applications/[app-id]/allexecutors</code></td>
    <td>A list of all(active and dead) executors for the given application.</td>
  </tr>
  <tr>
    <td><code>/applications/[app-id]/storage/rdd</code></td>
    <td>A list of stored RDDs for the given application.</td>
  </tr>
  <tr>
    <td><code>/applications/[app-id]/storage/rdd/[rdd-id]</code></td>
    <td>Details for the storage status of a given RDD.</td>
  </tr>
  <tr>
    <td><code>/applications/[base-app-id]/logs</code></td>
    <td>Download the event logs for all attempts of the given application as files within
    a zip file.
    </td>
  </tr>
  <tr>
    <td><code>/applications/[base-app-id]/[attempt-id]/logs</code></td>
    <td>Download the event logs for a specific application attempt as a zip file.</td>
  </tr>
  <tr>
    <td><code>/applications/[app-id]/streaming/statistics</code></td>
    <td>Statistics for the streaming context.</td>
  </tr>
  <tr>
    <td><code>/applications/[app-id]/streaming/receivers</code></td>
    <td>A list of all streaming receivers.</td>
  </tr>
  <tr>
    <td><code>/applications/[app-id]/streaming/receivers/[stream-id]</code></td>
    <td>Details of the given receiver.</td>
  </tr>
  <tr>
    <td><code>/applications/[app-id]/streaming/batches</code></td>
    <td>A list of all retained batches.</td>
  </tr>
  <tr>
    <td><code>/applications/[app-id]/streaming/batches/[batch-id]</code></td>
    <td>Details of the given batch.</td>
  </tr>
  <tr>
    <td><code>/applications/[app-id]/streaming/batches/[batch-id]/operations</code></td>
    <td>A list of all output operations of the given batch.</td>
  </tr>
  <tr>
    <td><code>/applications/[app-id]/streaming/batches/[batch-id]/operations/[outputOp-id]</code></td>
    <td>Details of the given operation and given batch.</td>
  </tr>
  <tr>
    <td><code>/applications/[app-id]/environment</code></td>
    <td>Environment details of the given application.</td>
  </tr>
  <tr>
    <td><code>/version</code></td>
    <td>Get the current spark version.</td>
  </tr>
</table>

The number of jobs and stages which can be retrieved is constrained by the same retention
mechanism of the standalone Spark UI; `"spark.ui.retainedJobs"` defines the threshold
value triggering garbage collection on jobs, and `spark.ui.retainedStages` that for stages.
Note that the garbage collection takes place on playback: it is possible to retrieve
more entries by increasing these values and restarting the history server.

### Executor Task Metrics

The REST API exposes the values of the Task Metrics collected by Spark executors with the granularity
of task execution. The metrics can be used for performance troubleshooting and workload characterization.
A list of the available metrics, with a short description:

<table class="table">
  <tr><th>Spark Executor Task Metric name</th>
      <th>Short description</th>
  </tr>
  <tr>
    <td>executorRunTime</td>
    <td>Elapsed time the executor spent running this task. This includes time fetching shuffle data.
    The value is expressed in milliseconds.</td>
  </tr>
  <tr>
    <td>executorCpuTime</td>
    <td>CPU time the executor spent running this task. This includes time fetching shuffle data.
    The value is expressed in nanoseconds.</td>
  </tr>
  <tr>
    <td>executorDeserializeTime</td>
    <td>Elapsed time spent to deserialize this task. The value is expressed in milliseconds.</td>
  </tr>
  <tr>
    <td>executorDeserializeCpuTime</td>
    <td>CPU time taken on the executor to deserialize this task. The value is expressed
    in nanoseconds.</td>
  </tr>
  <tr>
    <td>resultSize</td>
    <td>The number of bytes this task transmitted back to the driver as the TaskResult.</td>
  </tr>
  <tr>
    <td>jvmGCTime</td>
    <td>Elapsed time the JVM spent in garbage collection while executing this task.
    The value is expressed in milliseconds.</td>
  </tr>
  <tr>
    <td>resultSerializationTime</td>
    <td>Elapsed time spent serializing the task result. The value is expressed in milliseconds.</td>
  </tr>
  <tr>
    <td>memoryBytesSpilled</td>
    <td>The number of in-memory bytes spilled by this task.</td>
  </tr>
  <tr>
    <td>diskBytesSpilled</td>
    <td>The number of on-disk bytes spilled by this task.</td>
  </tr>
  <tr>
    <td>peakExecutionMemory</td>
    <td>Peak memory used by internal data structures created during shuffles, aggregations and
        joins. The value of this accumulator should be approximately the sum of the peak sizes
        across all such data structures created in this task. For SQL jobs, this only tracks all
         unsafe operators and ExternalSort.</td>
  </tr>
  <tr>
    <td>inputMetrics.*</td>
    <td>Metrics related to reading data from [[org.apache.spark.rdd.HadoopRDD]] 
    or from persisted data.</td>
  </tr>
  <tr>
    <td>&nbsp;&nbsp;&nbsp;&nbsp;.bytesRead</td>
    <td>Total number of bytes read.</td>
  </tr>
  <tr>
    <td>&nbsp;&nbsp;&nbsp;&nbsp;.recordsRead</td>
    <td>Total number of records read.</td>
  </tr>
  <tr>
    <td>outputMetrics.*</td>
    <td>Metrics related to writing data externally (e.g. to a distributed filesystem),
    defined only in tasks with output.</td>            
  </tr>
  <tr>
    <td>&nbsp;&nbsp;&nbsp;&nbsp;.bytesWritten</td>
    <td>Total number of bytes written</td>
  </tr>
  <tr>
    <td>&nbsp;&nbsp;&nbsp;&nbsp;.recordsWritten</td>
    <td>Total number of records written</td>
  </tr>
  <tr>
    <td>shuffleReadMetrics.*</td>
    <td>Metrics related to shuffle read operations.</td>
  </tr>
  <tr>
    <td>&nbsp;&nbsp;&nbsp;&nbsp;.recordsRead</td>
    <td>Number of records read in shuffle operations</td>
  </tr>
  <tr>
    <td>&nbsp;&nbsp;&nbsp;&nbsp;.remoteBlocksFetched</td>
    <td>Number of remote blocks fetched in shuffle operations</td>
  </tr>
  <tr>
    <td>&nbsp;&nbsp;&nbsp;&nbsp;.localBlocksFetched</td>
    <td>Number of local (as opposed to read from a remote executor) blocks fetched
    in shuffle operations</td>
  </tr>
  <tr>
    <td>&nbsp;&nbsp;&nbsp;&nbsp;.totalBlocksFetched</td>
    <td>Number of blocks fetched in shuffle operations (both local and remote)</td>
  </tr>
  <tr>
    <td>&nbsp;&nbsp;&nbsp;&nbsp;.remoteBytesRead</td>
    <td>Number of remote bytes read in shuffle operations</td>
  </tr>
  <tr>
    <td>&nbsp;&nbsp;&nbsp;&nbsp;.localBytesRead</td>
    <td>Number of bytes read in shuffle operations from local disk (as opposed to
    read from a remote executor)</td>
  </tr>
  <tr>
    <td>&nbsp;&nbsp;&nbsp;&nbsp;.totalBytesRead</td>
    <td>Number of bytes read in shuffle operations (both local and remote)</td>
  </tr>
  <tr>
    <td>&nbsp;&nbsp;&nbsp;&nbsp;.remoteBytesReadToDisk</td>
    <td>Number of remote bytes read to disk in shuffle operations.
    Large blocks are fetched to disk in shuffle read operations, as opposed to 
    being read into memory, which is the default behavior.</td>
  </tr>
  <tr>
    <td>&nbsp;&nbsp;&nbsp;&nbsp;.fetchWaitTime</td>
    <td>Time the task spent waiting for remote shuffle blocks. 
        This only includes the time blocking on shuffle input data.
        For instance if block B is being fetched while the task is still not finished 
        processing block A, it is not considered to be blocking on block B.
        The value is expressed in milliseconds.</td>
  </tr>
  <tr>
    <td>shuffleWriteMetrics.*</td>
    <td>Metrics related to operations writing shuffle data.</td>
  </tr>
  <tr>
    <td>&nbsp;&nbsp;&nbsp;&nbsp;.bytesWritten</td>
    <td>Number of bytes written in shuffle operations</td>
  </tr>
  <tr>
    <td>&nbsp;&nbsp;&nbsp;&nbsp;.recordsWritten</td>
    <td>Number of records written in shuffle operations</td>
  </tr>
  <tr>
    <td>&nbsp;&nbsp;&nbsp;&nbsp;.writeTime</td>
    <td>Time spent blocking on writes to disk or buffer cache. The value is expressed
     in nanoseconds.</td>
  </tr>
</table>

### Executor Metrics

<<<<<<< HEAD
Executor-level metrics are sent from each executor to the driver as part of the Heartbeat to describe the performance metrics of Executor itself like JVM heap memory, GC information. Metrics `peakExecutorMetrics.*` are only enabled if `spark.eventLog.logStageExecutorMetrics.enabled` is true.
=======
Executor-level metrics are sent from each executor to the driver as part of the Heartbeat to describe the performance metrics of Executor itself like JVM heap memory, GC information.
Executor metric values and their measured peak values per executor are exposed via the REST API at the end point `/applications/[app-id]/executors`.
In addition, aggregated per-stage peak values of the executor metrics are written to the event log if `spark.eventLog.logStageExecutorMetrics.enabled` is true.
Executor metrics are also exposed via the Spark metrics system based on the Dropwizard metrics library.
>>>>>>> 2d4b5eae
A list of the available metrics, with a short description:

<table class="table">
  <tr><th>Executor Level Metric name</th>
      <th>Short description</th>
  </tr>
  <tr>
    <td>totalGCTime</td>
    <td>Elapsed time the JVM spent in garbage collection summed in this Executor.
    The value is expressed in milliseconds.</td>
  </tr>
  <tr>
    <td>totalInputBytes</td>
    <td>Total input bytes summed in this Executor.</td>
  </tr>
  <tr>
    <td>totalShuffleRead</td>
    <td>Total shuffer read bytes summed in this Executor.</td>
  </tr>
  <tr>
    <td>totalShuffleWrite</td>
    <td>Total shuffer write bytes summed in this Executor.</td>
  </tr>
  <tr>
    <td>maxMemory</td>
    <td>Total amount of memory available for storage, in bytes.</td>
  </tr>
  <tr>
    <td>memoryMetrics.*</td>
    <td>Current value of memory metrics:</td>
  </tr>
  <tr>
    <td>&nbsp;&nbsp;&nbsp;&nbsp;.usedOnHeapStorageMemory</td>
    <td>Used on heap memory currently for storage, in bytes.</td>
  </tr>
  <tr>
    <td>&nbsp;&nbsp;&nbsp;&nbsp;.usedOffHeapStorageMemory</td>
    <td>Used off heap memory currently for storage, in bytes.</td>
  </tr>
  <tr>
    <td>&nbsp;&nbsp;&nbsp;&nbsp;.totalOnHeapStorageMemory</td>
    <td>Total available on heap memory for storage, in bytes. This amount can vary over time,  on the MemoryManager implementation.</td>
  </tr>
  <tr>
    <td>&nbsp;&nbsp;&nbsp;&nbsp;.totalOffHeapStorageMemory</td>
    <td>Total available off heap memory for storage, in bytes. This amount can vary over time, depending on the MemoryManager implementation.</td>
  </tr>
  <tr>
    <td>peakMemoryMetrics.*</td>
    <td>Peak value of memory (and GC) metrics:</td>
  </tr>
  <tr>
    <td>&nbsp;&nbsp;&nbsp;&nbsp;.JVMHeapMemory</td>
    <td>Peak memory usage of the heap that is used for object allocation.
    The heap consists of one or more memory pools. The used and committed size of the returned memory usage is the sum of those values of all heap memory pools whereas the init and max size of the returned memory usage represents the setting of the heap memory which may not be the sum of those of all heap memory pools.
    The amount of used memory in the returned memory usage is the amount of memory occupied by both live objects and garbage objects that have not been collected, if any.</td>
  </tr>
  <tr>
    <td>&nbsp;&nbsp;&nbsp;&nbsp;.JVMOffHeapMemory</td>
    <td>Peak memory usage of non-heap memory that is used by the Java virtual machine. The non-heap memory consists of one or more memory pools. The used and committed size of the returned memory usage is the sum of those values of all non-heap memory pools whereas the init and max size of the returned memory usage represents the setting of the non-heap memory which may not be the sum of those of all non-heap memory pools.</td>
  </tr>
  <tr>
    <td>&nbsp;&nbsp;&nbsp;&nbsp;.OnHeapExecutionMemory</td>
    <td>Peak on heap execution memory in use, in bytes.</td>
  </tr>
  <tr>
    <td>&nbsp;&nbsp;&nbsp;&nbsp;.OffHeapExecutionMemory</td>
    <td>Peak off heap execution memory in use, in bytes.</td>
  </tr>
  <tr>
    <td>&nbsp;&nbsp;&nbsp;&nbsp;.OnHeapStorageMemory</td>
    <td>Peak on heap storage memory in use, in bytes.</td>
  </tr>
  <tr>
    <td>&nbsp;&nbsp;&nbsp;&nbsp;.OffHeapStorageMemory</td>
    <td>Peak off heap storage memory in use, in bytes.</td>
  </tr>
  <tr>
    <td>&nbsp;&nbsp;&nbsp;&nbsp;.OnHeapUnifiedMemory</td>
    <td>Peak on heap memory (execution and storage).</td>
  </tr>
  <tr>
    <td>&nbsp;&nbsp;&nbsp;&nbsp;.OffHeapUnifiedMemory</td>
    <td>Peak off heap memory (execution and storage).</td>
  </tr>
  <tr>
    <td>&nbsp;&nbsp;&nbsp;&nbsp;.DirectPoolMemory</td>
    <td>Peak memory that the JVM is using for direct buffer pool ([[java.lang.management.BufferPoolMXBean]])</td>
  </tr>
  <tr>
    <td>&nbsp;&nbsp;&nbsp;&nbsp;.MappedPoolMemory</td>
    <td>Peak memory that the JVM is using for mapped buffer pool ([[java.lang.management.BufferPoolMXBean]])</td>
  </tr>
  <tr>
    <td>&nbsp;&nbsp;&nbsp;&nbsp;.ProcessTreeJVMVMemory</td>
    <td>Virtual memory size in bytes. Enabled if spark.executor.processTreeMetrics.enabled is true.</td>
  </tr>
  <tr>
    <td>&nbsp;&nbsp;&nbsp;&nbsp;.ProcessTreeJVMRSSMemory</td>
    <td>Resident Set Size: number of pages the process has
      in real memory.  This is just the pages which count
      toward text, data, or stack space.  This does not
      include pages which have not been demand-loaded in,
      or which are swapped out. Enabled if spark.executor.processTreeMetrics.enabled is true.</td>
  </tr>
  <tr>
    <td>&nbsp;&nbsp;&nbsp;&nbsp;.ProcessTreePythonVMemory</td>
    <td>Virtual memory size for Python in bytes. Enabled if spark.executor.processTreeMetrics.enabled is true.</td>
  </tr>
  <tr>
    <td>&nbsp;&nbsp;&nbsp;&nbsp;.ProcessTreePythonRSSMemory</td>
    <td>Resident Set Size for Python. Enabled if spark.executor.processTreeMetrics.enabled is true.</td>
  </tr>
  <tr>
    <td>&nbsp;&nbsp;&nbsp;&nbsp;.ProcessTreeOtherVMemory</td>
    <td>Virtual memory size for other kind of process in bytes. Enabled if spark.executor.processTreeMetrics.enabled is true.</td>
  </tr>
  <tr>
    <td>&nbsp;&nbsp;&nbsp;&nbsp;.ProcessTreeOtherRSSMemory</td>
    <td>Resident Set Size for other kind of process. Enabled if spark.executor.processTreeMetrics.enabled is true.</td>
  </tr>
    <tr>
    <td>&nbsp;&nbsp;&nbsp;&nbsp;.MinorGCCount</td>
    <td>Total minor GC count. For example, the garbage collector is one of     Copy, PS Scavenge, ParNew, G1 Young Generation and so on.</td>
  </tr>
  <tr>
    <td>&nbsp;&nbsp;&nbsp;&nbsp;.MinorGCTime</td>
    <td>Elapsed total minor GC time. 
    The value is expressed in milliseconds.</td>
  </tr>
  <tr>
    <td>&nbsp;&nbsp;&nbsp;&nbsp;.MajorGCCount</td>
    <td>Total major GC count. For example, the garbage collector is one of     MarkSweepCompact, PS MarkSweep, ConcurrentMarkSweep, G1 Old Generation and so on.</td>
  </tr>
  <tr>
    <td>&nbsp;&nbsp;&nbsp;&nbsp;.MajorGCTime</td>
    <td>Elapsed total major GC time. 
    The value is expressed in milliseconds.</td>
  </tr>
</table>
The computation of RSS and Vmem are based on [proc(5)](http://man7.org/linux/man-pages/man5/proc.5.html)

### API Versioning Policy

These endpoints have been strongly versioned to make it easier to develop applications on top.
 In particular, Spark guarantees:

* Endpoints will never be removed from one version
* Individual fields will never be removed for any given endpoint
* New endpoints may be added
* New fields may be added to existing endpoints
* New versions of the api may be added in the future as a separate endpoint (eg., `api/v2`).  New versions are *not* required to be backwards compatible.
* Api versions may be dropped, but only after at least one minor release of co-existing with a new api version.

Note that even when examining the UI of running applications, the `applications/[app-id]` portion is
still required, though there is only one application available.  Eg. to see the list of jobs for the
running app, you would go to `http://localhost:4040/api/v1/applications/[app-id]/jobs`.  This is to
keep the paths consistent in both modes.

# Metrics

Spark has a configurable metrics system based on the
[Dropwizard Metrics Library](http://metrics.dropwizard.io/).
This allows users to report Spark metrics to a variety of sinks including HTTP, JMX, and CSV
files. The metrics are generated by sources embedded in the Spark code base. They
provide instrumentation for specific activities and Spark components.
The metrics system is configured via a configuration file that Spark expects to be present
at `$SPARK_HOME/conf/metrics.properties`. A custom file location can be specified via the
`spark.metrics.conf` [configuration property](configuration.html#spark-properties).
Instead of using the configuration file, a set of configuration parameters with prefix
`spark.metrics.conf.` can be used.
By default, the root namespace used for driver or executor metrics is 
the value of `spark.app.id`. However, often times, users want to be able to track the metrics 
across apps for driver and executors, which is hard to do with application ID 
(i.e. `spark.app.id`) since it changes with every invocation of the app. For such use cases,
a custom namespace can be specified for metrics reporting using `spark.metrics.namespace`
configuration property. 
If, say, users wanted to set the metrics namespace to the name of the application, they
can set the `spark.metrics.namespace` property to a value like `${spark.app.name}`. This value is
then expanded appropriately by Spark and is used as the root namespace of the metrics system. 
Non-driver and executor metrics are never prefixed with `spark.app.id`, nor does the
`spark.metrics.namespace` property have any such affect on such metrics.

Spark's metrics are decoupled into different
_instances_ corresponding to Spark components. Within each instance, you can configure a
set of sinks to which metrics are reported. The following instances are currently supported:

* `master`: The Spark standalone master process.
* `applications`: A component within the master which reports on various applications.
* `worker`: A Spark standalone worker process.
* `executor`: A Spark executor.
* `driver`: The Spark driver process (the process in which your SparkContext is created).
* `shuffleService`: The Spark shuffle service.
* `applicationMaster`: The Spark ApplicationMaster when running on YARN.
* `mesos_cluster`: The Spark cluster scheduler when running on Mesos.

Each instance can report to zero or more _sinks_. Sinks are contained in the
`org.apache.spark.metrics.sink` package:

* `ConsoleSink`: Logs metrics information to the console.
* `CSVSink`: Exports metrics data to CSV files at regular intervals.
* `JmxSink`: Registers metrics for viewing in a JMX console.
* `MetricsServlet`: Adds a servlet within the existing Spark UI to serve metrics data as JSON data.
* `PrometheusServlet`: Adds a servlet within the existing Spark UI to serve metrics data in Prometheus format.
* `GraphiteSink`: Sends metrics to a Graphite node.
* `Slf4jSink`: Sends metrics to slf4j as log entries.
* `StatsdSink`: Sends metrics to a StatsD node.

Spark also supports a Ganglia sink which is not included in the default build due to
licensing restrictions:

* `GangliaSink`: Sends metrics to a Ganglia node or multicast group.

To install the `GangliaSink` you'll need to perform a custom build of Spark. _**Note that
by embedding this library you will include [LGPL](http://www.gnu.org/copyleft/lesser.html)-licensed
code in your Spark package**_. For sbt users, set the
`SPARK_GANGLIA_LGPL` environment variable before building. For Maven users, enable
the `-Pspark-ganglia-lgpl` profile. In addition to modifying the cluster's Spark build
user applications will need to link to the `spark-ganglia-lgpl` artifact.

The syntax of the metrics configuration file and the parameters available for each sink are defined
in an example configuration file,
`$SPARK_HOME/conf/metrics.properties.template`.

When using Spark configuration parameters instead of the metrics configuration file, the relevant
parameter names are composed by the prefix `spark.metrics.conf.` followed by the configuration
details, i.e. the parameters take the following form:
`spark.metrics.conf.[instance|*].sink.[sink_name].[parameter_name]`.
This example shows a list of Spark configuration parameters for a Graphite sink:
```
"spark.metrics.conf.*.sink.graphite.class"="org.apache.spark.metrics.sink.GraphiteSink"
"spark.metrics.conf.*.sink.graphite.host"="graphiteEndPoint_hostName>"
"spark.metrics.conf.*.sink.graphite.port"=<graphite_listening_port>
"spark.metrics.conf.*.sink.graphite.period"=10
"spark.metrics.conf.*.sink.graphite.unit"=seconds
"spark.metrics.conf.*.sink.graphite.prefix"="optional_prefix"
"spark.metrics.conf.*.sink.graphite.regex"="optional_regex_to_send_matching_metrics"
```

Default values of the Spark metrics configuration are as follows:
```
"*.sink.servlet.class" = "org.apache.spark.metrics.sink.MetricsServlet"
"*.sink.servlet.path" = "/metrics/json"
"master.sink.servlet.path" = "/metrics/master/json"
"applications.sink.servlet.path" = "/metrics/applications/json"
```

Additional sources can be configured using the metrics configuration file or the configuration
parameter `spark.metrics.conf.[component_name].source.jvm.class=[source_name]`. At present the 
JVM source is the only available optional source. For example the following configuration parameter
activates the JVM source:
`"spark.metrics.conf.*.source.jvm.class"="org.apache.spark.metrics.source.JvmSource"`

## List of available metrics providers 

Metrics used by Spark are of multiple types: gauge, counter, histogram, meter and timer, 
see [Dropwizard library documentation for details](https://metrics.dropwizard.io/3.1.0/getting-started/).
The following list of components and metrics reports the name and some details about the available metrics,
grouped per component instance and source namespace.
The most common time of metrics used in Spark instrumentation are gauges and counters. 
Counters can be recognized as they have the `.count` suffix. Timers, meters and histograms are annotated
in the list, the rest of the list elements are metrics of type gauge.
The large majority of metrics are active as soon as their parent component instance is configured,
some metrics require also to be enabled via an additional configuration parameter, the details are
reported in the list.

### Component instance = Driver
This is the component with the largest amount of instrumented metrics

- namespace=BlockManager
  - disk.diskSpaceUsed_MB
  - memory.maxMem_MB
  - memory.maxOffHeapMem_MB
  - memory.maxOnHeapMem_MB
  - memory.memUsed_MB
  - memory.offHeapMemUsed_MB
  - memory.onHeapMemUsed_MB
  - memory.remainingMem_MB
  - memory.remainingOffHeapMem_MB
  - memory.remainingOnHeapMem_MB

- namespace=HiveExternalCatalog
  - **note:**: these metrics are conditional to a configuration parameter:
    `spark.metrics.staticSources.enabled` (default is true) 
  - fileCacheHits.count
  - filesDiscovered.count
  - hiveClientCalls.count
  - parallelListingJobCount.count
  - partitionsFetched.count

- namespace=CodeGenerator
  - **note:**: these metrics are conditional to a configuration parameter:
    `spark.metrics.staticSources.enabled` (default is true) 
  - compilationTime (histogram)
  - generatedClassSize (histogram)
  - generatedMethodSize (histogram)
  - hiveClientCalls.count
  - sourceCodeSize (histogram)

- namespace=DAGScheduler
  - job.activeJobs 
  - job.allJobs
  - messageProcessingTime (timer)
  - stage.failedStages
  - stage.runningStages
  - stage.waitingStages

- namespace=LiveListenerBus
  - listenerProcessingTime.org.apache.spark.HeartbeatReceiver (timer)
  - listenerProcessingTime.org.apache.spark.scheduler.EventLoggingListener (timer)
  - listenerProcessingTime.org.apache.spark.status.AppStatusListener (timer)
  - numEventsPosted.count
  - queue.appStatus.listenerProcessingTime (timer)
  - queue.appStatus.numDroppedEvents.count
  - queue.appStatus.size
  - queue.eventLog.listenerProcessingTime (timer)
  - queue.eventLog.numDroppedEvents.count
  - queue.eventLog.size
  - queue.executorManagement.listenerProcessingTime (timer)

- namespace=appStatus (all metrics of type=counter)
  - **note:** Introduced in Spark 3.0. Conditional to a configuration parameter:  
   `spark.metrics.appStatusSource.enabled` (default is false)
  - stages.failedStages.count
  - stages.skippedStages.count
  - stages.completedStages.count
  - tasks.blackListedExecutors.count
  - tasks.completedTasks.count
  - tasks.failedTasks.count
  - tasks.killedTasks.count
  - tasks.skippedTasks.count
  - tasks.unblackListedExecutors.count
  - jobs.succeededJobs
  - jobs.failedJobs
  - jobDuration
  
- namespace=AccumulatorSource  
  - **note:** User-configurable sources to attach accumulators to metric system
  - DoubleAccumulatorSource
  - LongAccumulatorSource

- namespace=spark.streaming
  - **note:** This applies to Spark Structured Streaming only. Conditional to a configuration
  parameter: `spark.sql.streaming.metricsEnabled=true` (default is false) 
  - eventTime-watermark
  - inputRate-total
  - latency
  - processingRate-total
  - states-rowsTotal
  - states-usedBytes

- namespace=JVMCPU
  - jvmCpuTime

- namespace=ExecutorMetrics
  - **note:** these metrics are conditional to a configuration parameter:
    `spark.metrics.executorMetricsSource.enabled` (default is true) 
  - This source contains memory-related metrics. A full list of available metrics in this 
    namespace can be found in the corresponding entry for the Executor component instance.
 
- namespace=plugin.\<Plugin Class Name>
  - Optional namespace(s). Metrics in this namespace are defined by user-supplied code, and
  configured using the Spark plugin API. See "Advanced Instrumentation" below for how to load
  custom plugins into Spark.

### Component instance = Executor
These metrics are exposed by Spark executors. Note, currently they are not available
when running in local mode.
 
- namespace=executor (metrics are of type counter or gauge)
  - bytesRead.count
  - bytesWritten.count
  - cpuTime.count
  - deserializeCpuTime.count
  - deserializeTime.count
  - diskBytesSpilled.count
  - filesystem.file.largeRead_ops
  - filesystem.file.read_bytes
  - filesystem.file.read_ops
  - filesystem.file.write_bytes
  - filesystem.file.write_ops
  - filesystem.hdfs.largeRead_ops
  - filesystem.hdfs.read_bytes
  - filesystem.hdfs.read_ops
  - filesystem.hdfs.write_bytes
  - filesystem.hdfs.write_ops
  - jvmGCTime.count
  - memoryBytesSpilled.count
  - recordsRead.count
  - recordsWritten.count
  - resultSerializationTime.count
  - resultSize.count
  - runTime.count
  - shuffleBytesWritten.count
  - shuffleFetchWaitTime.count
  - shuffleLocalBlocksFetched.count
  - shuffleLocalBytesRead.count
  - shuffleRecordsRead.count
  - shuffleRecordsWritten.count
  - shuffleRemoteBlocksFetched.count
  - shuffleRemoteBytesRead.count
  - shuffleRemoteBytesReadToDisk.count
  - shuffleTotalBytesRead.count
  - shuffleWriteTime.count
  - succeededTasks.count
  - threadpool.activeTasks
  - threadpool.completeTasks
  - threadpool.currentPool_size
  - threadpool.maxPool_size
  - threadpool.startedTasks

- namespace=ExecutorMetrics
  - **notes:** 
    - These metrics are conditional to a configuration parameter:
    `spark.metrics.executorMetricsSource.enabled` (default value is true) 
    - ExecutorMetrics are updated as part of heartbeat processes scheduled
   for the executors and for the driver at regular intervals: `spark.executor.heartbeatInterval` (default value is 10 seconds)
    - An optional faster polling mechanism is available for executor memory metrics, 
   it can be activated by setting a polling interval (in milliseconds) using the configuration parameter `spark.executor.metrics.pollingInterval`
  - JVMHeapMemory
  - JVMOffHeapMemory
  - OnHeapExecutionMemory
  - OnHeapStorageMemory
  - OnHeapUnifiedMemory
  - OffHeapExecutionMemory
  - OffHeapStorageMemory
  - OffHeapUnifiedMemory
  - DirectPoolMemory
  - MappedPoolMemory
  - MinorGCCount
  - MinorGCTime
  - MajorGCCount
  - MajorGCTime
  - "ProcessTree*" metric counters:
    - ProcessTreeJVMVMemory
    - ProcessTreeJVMRSSMemory
    - ProcessTreePythonVMemory
    - ProcessTreePythonRSSMemory
    - ProcessTreeOtherVMemory
    - ProcessTreeOtherRSSMemory
    - **note:** "ProcessTree*" metrics are collected only under certain conditions.
      The conditions are the logical AND of the following: `/proc` filesystem exists,
<<<<<<< HEAD
      `spark.eventLog.logStageExecutorProcessTreeMetrics.enabled=true`,
      `spark.eventLog.logStageExecutorMetrics.enabled=true`.
=======
      `spark.executor.processTreeMetrics.enabled=true`.
>>>>>>> 2d4b5eae
      "ProcessTree*" metrics report 0 when those conditions are not met.

- namespace=JVMCPU
  - jvmCpuTime

- namespace=NettyBlockTransfer
  - shuffle-client.usedDirectMemory
  - shuffle-client.usedHeapMemory
  - shuffle-server.usedDirectMemory
  - shuffle-server.usedHeapMemory

- namespace=HiveExternalCatalog
  - **note:**: these metrics are conditional to a configuration parameter:
    `spark.metrics.staticSources.enabled` (default is true) 
  - fileCacheHits.count
  - filesDiscovered.count
  - hiveClientCalls.count
  - parallelListingJobCount.count
  - partitionsFetched.count

- namespace=CodeGenerator
  - **note:**: these metrics are conditional to a configuration parameter:
    `spark.metrics.staticSources.enabled` (default is true) 
  - compilationTime (histogram)
  - generatedClassSize (histogram)
  - generatedMethodSize (histogram)
  - hiveClientCalls.count
  - sourceCodeSize (histogram)

- namespace=plugin.\<Plugin Class Name>
  - Optional namespace(s). Metrics in this namespace are defined by user-supplied code, and
  configured using the Spark plugin API. See "Advanced Instrumentation" below for how to load
  custom plugins into Spark.

### Source = JVM Source 
Notes: 
  - Activate this source by setting the relevant `metrics.properties` file entry or the 
  configuration parameter:`spark.metrics.conf.*.source.jvm.class=org.apache.spark.metrics.source.JvmSource`  
  - This source is available for driver and executor instances and is also available for other instances.  
  - This source provides information on JVM metrics using the 
  [Dropwizard/Codahale Metric Sets for JVM instrumentation](https://metrics.dropwizard.io/3.1.0/manual/jvm/)
   and in particular the metric sets BufferPoolMetricSet, GarbageCollectorMetricSet and MemoryUsageGaugeSet. 

### Component instance = applicationMaster
Note: applies when running on YARN

- numContainersPendingAllocate
- numExecutorsFailed
- numExecutorsRunning
- numLocalityAwareTasks
- numReleasedContainers

### Component instance = mesos_cluster
Note: applies when running on mesos

- waitingDrivers
- launchedDrivers
- retryDrivers

### Component instance = master
Note: applies when running in Spark standalone as master

- workers
- aliveWorkers
- apps
- waitingApps

### Component instance = ApplicationSource
Note: applies when running in Spark standalone as master

- status
- runtime_ms
- cores

### Component instance = worker
Note: applies when running in Spark standalone as worker

- executors
- coresUsed
- memUsed_MB
- coresFree
- memFree_MB

### Component instance = shuffleService
Note: applies to the shuffle service

- blockTransferRateBytes (meter)
- numActiveConnections.count
- numRegisteredConnections.count
- numCaughtExceptions.count
- openBlockRequestLatencyMillis (histogram)
- registerExecutorRequestLatencyMillis (histogram)
- registeredExecutorsSize
- shuffle-server.usedDirectMemory
- shuffle-server.usedHeapMemory

# Advanced Instrumentation

Several external tools can be used to help profile the performance of Spark jobs:

* Cluster-wide monitoring tools, such as [Ganglia](http://ganglia.sourceforge.net/), can provide
insight into overall cluster utilization and resource bottlenecks. For instance, a Ganglia
dashboard can quickly reveal whether a particular workload is disk bound, network bound, or
CPU bound.
* OS profiling tools such as [dstat](http://dag.wieers.com/home-made/dstat/),
[iostat](http://linux.die.net/man/1/iostat), and [iotop](http://linux.die.net/man/1/iotop)
can provide fine-grained profiling on individual nodes.
* JVM utilities such as `jstack` for providing stack traces, `jmap` for creating heap-dumps,
`jstat` for reporting time-series statistics and `jconsole` for visually exploring various JVM
properties are useful for those comfortable with JVM internals.

Spark also provides a plugin API so that custom instrumentation code can be added to Spark
applications. There are two configuration keys available for loading plugins into Spark:

- <code>spark.plugins</code>
- <code>spark.plugins.defaultList</code>

Both take a comma-separated list of class names that implement the
<code>org.apache.spark.api.plugin.SparkPlugin</code> interface. The two names exist so that it's
possible for one list to be placed in the Spark default config file, allowing users to
easily add other plugins from the command line without overwriting the config file's list. Duplicate
plugins are ignored.

Distribution of the jar files containing the plugin code is currently not done by Spark. The user
or admin should make sure that the jar files are available to Spark applications, for example, by
including the plugin jar with the Spark distribution. The exception to this rule is the YARN
backend, where the <code>--jars</code> command line option (or equivalent config entry) can be
used to make the plugin code available to both executors and cluster-mode drivers.<|MERGE_RESOLUTION|>--- conflicted
+++ resolved
@@ -659,14 +659,10 @@
 
 ### Executor Metrics
 
-<<<<<<< HEAD
-Executor-level metrics are sent from each executor to the driver as part of the Heartbeat to describe the performance metrics of Executor itself like JVM heap memory, GC information. Metrics `peakExecutorMetrics.*` are only enabled if `spark.eventLog.logStageExecutorMetrics.enabled` is true.
-=======
 Executor-level metrics are sent from each executor to the driver as part of the Heartbeat to describe the performance metrics of Executor itself like JVM heap memory, GC information.
 Executor metric values and their measured peak values per executor are exposed via the REST API at the end point `/applications/[app-id]/executors`.
 In addition, aggregated per-stage peak values of the executor metrics are written to the event log if `spark.eventLog.logStageExecutorMetrics.enabled` is true.
 Executor metrics are also exposed via the Spark metrics system based on the Dropwizard metrics library.
->>>>>>> 2d4b5eae
 A list of the available metrics, with a short description:
 
 <table class="table">
@@ -1109,12 +1105,7 @@
     - ProcessTreeOtherRSSMemory
     - **note:** "ProcessTree*" metrics are collected only under certain conditions.
       The conditions are the logical AND of the following: `/proc` filesystem exists,
-<<<<<<< HEAD
-      `spark.eventLog.logStageExecutorProcessTreeMetrics.enabled=true`,
-      `spark.eventLog.logStageExecutorMetrics.enabled=true`.
-=======
       `spark.executor.processTreeMetrics.enabled=true`.
->>>>>>> 2d4b5eae
       "ProcessTree*" metrics report 0 when those conditions are not met.
 
 - namespace=JVMCPU
