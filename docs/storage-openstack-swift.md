--- conflicted
+++ resolved
@@ -4,8 +4,8 @@
 ---
 
 Spark's support for Hadoop InputFormat allows it to process data in OpenStack Swift using the
-same URI formats as in Hadoop. You can specify a path in Swift as input through a 
-URI of the form <code>swift://container.PROVIDER/path</code>. You will also need to set your 
+same URI formats as in Hadoop. You can specify a path in Swift as input through a
+URI of the form <code>swift://container.PROVIDER/path</code>. You will also need to set your
 Swift security credentials, through <code>core-site.xml</code> or via
 <code>SparkContext.hadoopConfiguration</code>.
 The current Swift driver requires Swift to use the Keystone authentication method, or
@@ -21,11 +21,7 @@
 # Dependencies
 
 The Spark application should include <code>hadoop-openstack</code> dependency, which can
-<<<<<<< HEAD
-be done by including the `spark-hadoop-cloud` module for the specific version of spark used.
-=======
 be done by including the `hadoop-cloud` module for the specific version of spark used.
->>>>>>> 3aa4e464
 For example, for Maven support, add the following to the <code>pom.xml</code> file:
 
 {% highlight xml %}
@@ -33,30 +29,17 @@
   ...
   <dependency>
     <groupId>org.apache.spark</groupId>
-<<<<<<< HEAD
-    <artifactId>spark-hadoop-cloud_2.11</artifactId>
-=======
     <artifactId>hadoop-cloud_2.11</artifactId>
->>>>>>> 3aa4e464
     <version>${spark.version}</version>
   </dependency>
   ...
 </dependencyManagement>
 {% endhighlight %}
 
-<<<<<<< HEAD
-If using the Scala 2.10-compatible version of Spark, the artifact is of course `spark-hadoop-cloud_2.10`.
-
-# Configuration Parameters
-
-Create <code>core-site.xml</code> and place it inside Spark's <code>conf</code> directory.
-The main category of parameters that should to be configured are the authentication parameters
-=======
 # Configuration Parameters
 
 Create <code>core-site.xml</code> and place it inside Spark's <code>conf</code> directory.
 The main category of parameters that should be configured are the authentication parameters
->>>>>>> 3aa4e464
 required by Keystone.
 
 The following table  contains a list of Keystone mandatory parameters. <code>PROVIDER</code> can be
@@ -147,7 +130,7 @@
 
 Notice that
 <code>fs.swift.service.PROVIDER.tenant</code>,
-<code>fs.swift.service.PROVIDER.username</code>, 
+<code>fs.swift.service.PROVIDER.username</code>,
 <code>fs.swift.service.PROVIDER.password</code> contains sensitive information and keeping them in
 <code>core-site.xml</code> is not always a good approach.
 We suggest to keep those parameters in <code>core-site.xml</code> for testing purposes when running Spark
