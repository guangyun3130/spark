---
layout: global
title: Spark SQL Upgrading Guide
displayTitle: Spark SQL Upgrading Guide
license: |
  Licensed to the Apache Software Foundation (ASF) under one or more
  contributor license agreements.  See the NOTICE file distributed with
  this work for additional information regarding copyright ownership.
  The ASF licenses this file to You under the Apache License, Version 2.0
  (the "License"); you may not use this file except in compliance with
  the License.  You may obtain a copy of the License at
 
     http://www.apache.org/licenses/LICENSE-2.0
 
  Unless required by applicable law or agreed to in writing, software
  distributed under the License is distributed on an "AS IS" BASIS,
  WITHOUT WARRANTIES OR CONDITIONS OF ANY KIND, either express or implied.
  See the License for the specific language governing permissions and
  limitations under the License.
---

* Table of contents
{:toc}

## Upgrading From Spark SQL 2.4 to 3.0

  - Since Spark 3.0, the Dataset and DataFrame API `unionAll` is not deprecated any more. It is an alias for `union`.

  - In PySpark, when creating a `SparkSession` with `SparkSession.builder.getOrCreate()`, if there is an existing `SparkContext`, the builder was trying to update the `SparkConf` of the existing `SparkContext` with configurations specified to the builder, but the `SparkContext` is shared by all `SparkSession`s, so we should not update them. Since 3.0, the builder comes to not update the configurations. This is the same behavior as Java/Scala API in 2.3 and above. If you want to update them, you need to update them prior to creating a `SparkSession`.

  - In Spark version 2.4 and earlier, the parser of JSON data source treats empty strings as null for some data types such as `IntegerType`. For `FloatType` and `DoubleType`, it fails on empty strings and throws exceptions. Since Spark 3.0, we disallow empty strings and will throw exceptions for data types except for `StringType` and `BinaryType`.

  - Since Spark 3.0, the `from_json` functions supports two modes - `PERMISSIVE` and `FAILFAST`. The modes can be set via the `mode` option. The default mode became `PERMISSIVE`. In previous versions, behavior of `from_json` did not conform to either `PERMISSIVE` nor `FAILFAST`, especially in processing of malformed JSON records. For example, the JSON string `{"a" 1}` with the schema `a INT` is converted to `null` by previous versions but Spark 3.0 converts it to `Row(null)`.

  - The `ADD JAR` command previously returned a result set with the single value 0. It now returns an empty result set.

  - In Spark version 2.4 and earlier, users can create map values with map type key via built-in function like `CreateMap`, `MapFromArrays`, etc. Since Spark 3.0, it's not allowed to create map values with map type key with these built-in functions. Users can still read map values with map type key from data source or Java/Scala collections, though they are not very useful.

  - In Spark version 2.4 and earlier, `Dataset.groupByKey` results to a grouped dataset with key attribute wrongly named as "value", if the key is non-struct type, e.g. int, string, array, etc. This is counterintuitive and makes the schema of aggregation queries weird. For example, the schema of `ds.groupByKey(...).count()` is `(value, count)`. Since Spark 3.0, we name the grouping attribute to "key". The old behaviour is preserved under a newly added configuration `spark.sql.legacy.dataset.nameNonStructGroupingKeyAsValue` with a default value of `false`.

  - In Spark version 2.4 and earlier, float/double -0.0 is semantically equal to 0.0, but -0.0 and 0.0 are considered as different values when used in aggregate grouping keys, window partition keys and join keys. Since Spark 3.0, this bug is fixed. For example, `Seq(-0.0, 0.0).toDF("d").groupBy("d").count()` returns `[(0.0, 2)]` in Spark 3.0, and `[(0.0, 1), (-0.0, 1)]` in Spark 2.4 and earlier.

  - In Spark version 2.4 and earlier, users can create a map with duplicated keys via built-in functions like `CreateMap`, `StringToMap`, etc. The behavior of map with duplicated keys is undefined, e.g. map look up respects the duplicated key appears first, `Dataset.collect` only keeps the duplicated key appears last, `MapKeys` returns duplicated keys, etc. Since Spark 3.0, these built-in functions will remove duplicated map keys with last wins policy. Users may still read map values with duplicated keys from data sources which do not enforce it (e.g. Parquet), the behavior will be undefined.

  - In Spark version 2.4 and earlier, partition column value is converted as null if it can't be casted to corresponding user provided schema. Since 3.0, partition column value is validated with user provided schema. An exception is thrown if the validation fails. You can disable such validation by setting `spark.sql.sources.validatePartitionColumns` to `false`.

  - In Spark version 2.4 and earlier, the `SET` command works without any warnings even if the specified key is for `SparkConf` entries and it has no effect because the command does not update `SparkConf`, but the behavior might confuse users. Since 3.0, the command fails if a `SparkConf` key is used. You can disable such a check by setting `spark.sql.legacy.setCommandRejectsSparkCoreConfs` to `false`.

  - In Spark version 2.4 and earlier, CSV datasource converts a malformed CSV string to a row with all `null`s in the PERMISSIVE mode. Since Spark 3.0, the returned row can contain non-`null` fields if some of CSV column values were parsed and converted to desired types successfully.

  - In Spark version 2.4 and earlier, JSON datasource and JSON functions like `from_json` convert a bad JSON record to a row with all `null`s in the PERMISSIVE mode when specified schema is `StructType`. Since Spark 3.0, the returned row can contain non-`null` fields if some of JSON column values were parsed and converted to desired types successfully.

  - Since Spark 3.0, JSON datasource and JSON function `schema_of_json` infer TimestampType from string values if they match to the pattern defined by the JSON option `timestampFormat`. Set JSON option `inferTimestamp` to `false` to disable such type inferring.

  - In PySpark, when Arrow optimization is enabled, if Arrow version is higher than 0.11.0, Arrow can perform safe type conversion when converting Pandas.Series to Arrow array during serialization. Arrow will raise errors when detecting unsafe type conversion like overflow. Setting `spark.sql.execution.pandas.arrowSafeTypeConversion` to true can enable it. The default setting is false. PySpark's behavior for Arrow versions is illustrated in the table below:
    <table class="table">
        <tr>
          <th>
            <b>PyArrow version</b>
          </th>
          <th>
            <b>Integer Overflow</b>
          </th>
          <th>
            <b>Floating Point Truncation</b>
          </th>
        </tr>
        <tr>
          <td>
            version < 0.11.0
          </td>
          <td>
            Raise error
          </td>
          <td>
            Silently allows
          </td>
        </tr>
        <tr>
          <td>
            version > 0.11.0, arrowSafeTypeConversion=false
          </td>
          <td>
            Silent overflow
          </td>
          <td>
            Silently allows
          </td>
        </tr>
        <tr>
          <td>
            version > 0.11.0, arrowSafeTypeConversion=true
          </td>
          <td>
            Raise error
          </td>
          <td>
            Raise error
          </td>
        </tr>
    </table>

  - In Spark version 2.4 and earlier, if `org.apache.spark.sql.functions.udf(Any, DataType)` gets a Scala closure with primitive-type argument, the returned UDF will return null if the input values is null. Since Spark 3.0, the UDF will return the default value of the Java type if the input value is null. For example, `val f = udf((x: Int) => x, IntegerType)`, `f($"x")` will return null in Spark 2.4 and earlier if column `x` is null, and return 0 in Spark 3.0. This behavior change is introduced because Spark 3.0 is built with Scala 2.12 by default.

  - Since Spark 3.0, Proleptic Gregorian calendar is used in parsing, formatting, and converting dates and timestamps as well as in extracting sub-components like years, days and etc. Spark 3.0 uses Java 8 API classes from the java.time packages that based on ISO chronology (https://docs.oracle.com/javase/8/docs/api/java/time/chrono/IsoChronology.html). In Spark version 2.4 and earlier, those operations are performed by using the hybrid calendar (Julian + Gregorian, see https://docs.oracle.com/javase/7/docs/api/java/util/GregorianCalendar.html). The changes impact on the results for dates before October 15, 1582 (Gregorian) and affect on the following Spark 3.0 API:

    - CSV/JSON datasources use java.time API for parsing and generating CSV/JSON content. In Spark version 2.4 and earlier, java.text.SimpleDateFormat is used for the same purpose with fallbacks to the parsing mechanisms of Spark 2.0 and 1.x. For example, `2018-12-08 10:39:21.123` with the pattern `yyyy-MM-dd'T'HH:mm:ss.SSS` cannot be parsed since Spark 3.0 because the timestamp does not match to the pattern but it can be parsed by earlier Spark versions due to a fallback to `Timestamp.valueOf`. To parse the same timestamp since Spark 3.0, the pattern should be `yyyy-MM-dd HH:mm:ss.SSS`.

    - The `unix_timestamp`, `date_format`, `to_unix_timestamp`, `from_unixtime`, `to_date`, `to_timestamp` functions. New implementation supports pattern formats as described here https://docs.oracle.com/javase/8/docs/api/java/time/format/DateTimeFormatter.html and performs strict checking of its input. For example, the `2015-07-22 10:00:00` timestamp cannot be parse if pattern is `yyyy-MM-dd` because the parser does not consume whole input. Another example is the `31/01/2015 00:00` input cannot be parsed by the `dd/MM/yyyy hh:mm` pattern because `hh` supposes hours in the range `1-12`.

    - The `weekofyear`, `weekday`, `dayofweek`, `date_trunc`, `from_utc_timestamp`, `to_utc_timestamp`, and `unix_timestamp` functions use java.time API for calculation week number of year, day number of week as well for conversion from/to TimestampType values in UTC time zone.

    - the JDBC options `lowerBound` and `upperBound` are converted to TimestampType/DateType values in the same way as casting strings to TimestampType/DateType values. The conversion is based on Proleptic Gregorian calendar, and time zone defined by the SQL config `spark.sql.session.timeZone`. In Spark version 2.4 and earlier, the conversion is based on the hybrid calendar (Julian + Gregorian) and on default system time zone.
    
    - Formatting of `TIMESTAMP` and `DATE` literals.

  - In Spark version 2.4 and earlier, invalid time zone ids are silently ignored and replaced by GMT time zone, for example, in the from_utc_timestamp function. Since Spark 3.0, such time zone ids are rejected, and Spark throws `java.time.DateTimeException`.

  - In Spark version 2.4 and earlier, the `current_timestamp` function returns a timestamp with millisecond resolution only. Since Spark 3.0, the function can return the result with microsecond resolution if the underlying clock available on the system offers such resolution.

  - In Spark version 2.4 and earlier, when reading a Hive Serde table with Spark native data sources(parquet/orc), Spark will infer the actual file schema and update the table schema in metastore. Since Spark 3.0, Spark doesn't infer the schema anymore. This should not cause any problems to end users, but if it does, please set `spark.sql.hive.caseSensitiveInferenceMode` to `INFER_AND_SAVE`.

  - Since Spark 3.0, `TIMESTAMP` literals are converted to strings using the SQL config `spark.sql.session.timeZone`. In Spark version 2.4 and earlier, the conversion uses the default time zone of the Java virtual machine.

  - In Spark version 2.4, when a spark session is created via `cloneSession()`, the newly created spark session inherits its configuration from its parent `SparkContext` even though the same configuration may exist with a different value in its parent spark session. Since Spark 3.0, the configurations of a parent `SparkSession` have a higher precedence over the parent `SparkContext`.

<<<<<<< HEAD
  - Since Spark 3.0, parquet logical type `TIMESTAMP_MICROS` is used by default while saving `TIMESTAMP` columns. In Spark version 2.4 and earlier, `TIMESTAMP` columns are saved as `INT96` in parquet files. To set `INT96` to `spark.sql.parquet.outputTimestampType` restores the previous behavior.
=======
## Upgrading from Spark SQL 2.4 to 2.4.1

  - The value of `spark.executor.heartbeatInterval`, when specified without units like "30" rather than "30s", was
    inconsistently interpreted as both seconds and milliseconds in Spark 2.4.0 in different parts of the code.
    Unitless values are now consistently interpreted as milliseconds. Applications that set values like "30"
    need to specify a value with units like "30s" now, to avoid being interpreted as milliseconds; otherwise, 
    the extremely short interval that results will likely cause applications to fail.
>>>>>>> d4a16f46

## Upgrading From Spark SQL 2.3 to 2.4

  - In Spark version 2.3 and earlier, the second parameter to array_contains function is implicitly promoted to the element type of first array type parameter. This type promotion can be lossy and may cause `array_contains` function to return wrong result. This problem has been addressed in 2.4 by employing a safer type promotion mechanism. This can cause some change in behavior and are illustrated in the table below.
    <table class="table">
        <tr>
          <th>
            <b>Query</b>
          </th>
          <th>
            <b>Spark 2.3 or Prior</b>
          </th>
          <th>
            <b>Spark 2.4</b>
          </th>
          <th>
            <b>Remarks</b>
          </th>
        </tr>
        <tr>
          <td>
            <code>SELECT array_contains(array(1), 1.34D);</code>
          </td>
          <td>
            <code>true</code>
          </td>
          <td>
            <code>false</code>
          </td>
          <td>
            In Spark 2.4, left and right parameters are promoted to array type of double type and double type respectively.
          </td>
        </tr>
        <tr>
          <td>
            <code>SELECT array_contains(array(1), '1');</code>
          </td>
          <td>
            <code>true</code>
          </td>
          <td>
            <code>AnalysisException</code> is thrown.
          </td>
          <td>
            Explicit cast can be used in arguments to avoid the exception. In Spark 2.4, <code>AnalysisException</code> is thrown since integer type can not be promoted to string type in a loss-less manner.
          </td>
        </tr>
        <tr>
          <td>
            <code>SELECT array_contains(array(1), 'anystring');</code>
          </td>
          <td>
            <code>null</code>
          </td>
          <td>
            <code>AnalysisException</code> is thrown.
          </td>
          <td>
            Explicit cast can be used in arguments to avoid the exception. In Spark 2.4, <code>AnalysisException</code> is thrown since integer type can not be promoted to string type in a loss-less manner.
          </td>
        </tr>
    </table>

  - Since Spark 2.4, when there is a struct field in front of the IN operator before a subquery, the inner query must contain a struct field as well. In previous versions, instead, the fields of the struct were compared to the output of the inner query. Eg. if `a` is a `struct(a string, b int)`, in Spark 2.4 `a in (select (1 as a, 'a' as b) from range(1))` is a valid query, while `a in (select 1, 'a' from range(1))` is not. In previous version it was the opposite.

  - In versions 2.2.1+ and 2.3, if `spark.sql.caseSensitive` is set to true, then the `CURRENT_DATE` and `CURRENT_TIMESTAMP` functions incorrectly became case-sensitive and would resolve to columns (unless typed in lower case). In Spark 2.4 this has been fixed and the functions are no longer case-sensitive.

  - Since Spark 2.4, Spark will evaluate the set operations referenced in a query by following a precedence rule as per the SQL standard. If the order is not specified by parentheses, set operations are performed from left to right with the exception that all INTERSECT operations are performed before any UNION, EXCEPT or MINUS operations. The old behaviour of giving equal precedence to all the set operations are preserved under a newly added configuration `spark.sql.legacy.setopsPrecedence.enabled` with a default value of `false`. When this property is set to `true`, spark will evaluate the set operators from left to right as they appear in the query given no explicit ordering is enforced by usage of parenthesis.

  - Since Spark 2.4, Spark will display table description column Last Access value as UNKNOWN when the value was Jan 01 1970.

  - Since Spark 2.4, Spark maximizes the usage of a vectorized ORC reader for ORC files by default. To do that, `spark.sql.orc.impl` and `spark.sql.orc.filterPushdown` change their default values to `native` and `true` respectively. ORC files created by native ORC writer cannot be read by some old Apache Hive releases. Use `spark.sql.orc.impl=hive` to create the files shared with Hive 2.1.1 and older.

  - In PySpark, when Arrow optimization is enabled, previously `toPandas` just failed when Arrow optimization is unable to be used whereas `createDataFrame` from Pandas DataFrame allowed the fallback to non-optimization. Now, both `toPandas` and `createDataFrame` from Pandas DataFrame allow the fallback by default, which can be switched off by `spark.sql.execution.arrow.fallback.enabled`.

  - Since Spark 2.4, writing an empty dataframe to a directory launches at least one write task, even if physically the dataframe has no partition. This introduces a small behavior change that for self-describing file formats like Parquet and Orc, Spark creates a metadata-only file in the target directory when writing a 0-partition dataframe, so that schema inference can still work if users read that directory later. The new behavior is more reasonable and more consistent regarding writing empty dataframe.

  - Since Spark 2.4, expression IDs in UDF arguments do not appear in column names. For example, a column name in Spark 2.4 is not `UDF:f(col0 AS colA#28)` but ``UDF:f(col0 AS `colA`)``.

  - Since Spark 2.4, writing a dataframe with an empty or nested empty schema using any file formats (parquet, orc, json, text, csv etc.) is not allowed. An exception is thrown when attempting to write dataframes with empty schema.

  - Since Spark 2.4, Spark compares a DATE type with a TIMESTAMP type after promotes both sides to TIMESTAMP. To set `false` to `spark.sql.legacy.compareDateTimestampInTimestamp` restores the previous behavior. This option will be removed in Spark 3.0.

  - Since Spark 2.4, creating a managed table with nonempty location is not allowed. An exception is thrown when attempting to create a managed table with nonempty location. To set `true` to `spark.sql.legacy.allowCreatingManagedTableUsingNonemptyLocation` restores the previous behavior. This option will be removed in Spark 3.0.

  - Since Spark 2.4, renaming a managed table to existing location is not allowed. An exception is thrown when attempting to rename a managed table to existing location.

  - Since Spark 2.4, the type coercion rules can automatically promote the argument types of the variadic SQL functions (e.g., IN/COALESCE) to the widest common type, no matter how the input arguments order. In prior Spark versions, the promotion could fail in some specific orders (e.g., TimestampType, IntegerType and StringType) and throw an exception.

  - Since Spark 2.4, Spark has enabled non-cascading SQL cache invalidation in addition to the traditional cache invalidation mechanism. The non-cascading cache invalidation mechanism allows users to remove a cache without impacting its dependent caches. This new cache invalidation mechanism is used in scenarios where the data of the cache to be removed is still valid, e.g., calling unpersist() on a Dataset, or dropping a temporary view. This allows users to free up memory and keep the desired caches valid at the same time.

  - In version 2.3 and earlier, Spark converts Parquet Hive tables by default but ignores table properties like `TBLPROPERTIES (parquet.compression 'NONE')`. This happens for ORC Hive table properties like `TBLPROPERTIES (orc.compress 'NONE')` in case of `spark.sql.hive.convertMetastoreOrc=true`, too. Since Spark 2.4, Spark respects Parquet/ORC specific table properties while converting Parquet/ORC Hive tables. As an example, `CREATE TABLE t(id int) STORED AS PARQUET TBLPROPERTIES (parquet.compression 'NONE')` would generate Snappy parquet files during insertion in Spark 2.3, and in Spark 2.4, the result would be uncompressed parquet files.

  - Since Spark 2.0, Spark converts Parquet Hive tables by default for better performance. Since Spark 2.4, Spark converts ORC Hive tables by default, too. It means Spark uses its own ORC support by default instead of Hive SerDe. As an example, `CREATE TABLE t(id int) STORED AS ORC` would be handled with Hive SerDe in Spark 2.3, and in Spark 2.4, it would be converted into Spark's ORC data source table and ORC vectorization would be applied. To set `false` to `spark.sql.hive.convertMetastoreOrc` restores the previous behavior.

  - In version 2.3 and earlier, CSV rows are considered as malformed if at least one column value in the row is malformed. CSV parser dropped such rows in the DROPMALFORMED mode or outputs an error in the FAILFAST mode. Since Spark 2.4, CSV row is considered as malformed only when it contains malformed column values requested from CSV datasource, other values can be ignored. As an example, CSV file contains the "id,name" header and one row "1234". In Spark 2.4, selection of the id column consists of a row with one column value 1234 but in Spark 2.3 and earlier it is empty in the DROPMALFORMED mode. To restore the previous behavior, set `spark.sql.csv.parser.columnPruning.enabled` to `false`.

  - Since Spark 2.4, File listing for compute statistics is done in parallel by default. This can be disabled by setting `spark.sql.statistics.parallelFileListingInStatsComputation.enabled` to `False`.

  - Since Spark 2.4, Metadata files (e.g. Parquet summary files) and temporary files are not counted as data files when calculating table size during Statistics computation.

  - Since Spark 2.4, empty strings are saved as quoted empty strings `""`. In version 2.3 and earlier, empty strings are equal to `null` values and do not reflect to any characters in saved CSV files. For example, the row of `"a", null, "", 1` was written as `a,,,1`. Since Spark 2.4, the same row is saved as `a,,"",1`. To restore the previous behavior, set the CSV option `emptyValue` to empty (not quoted) string.

  - Since Spark 2.4, The LOAD DATA command supports wildcard `?` and `*`, which match any one character, and zero or more characters, respectively. Example: `LOAD DATA INPATH '/tmp/folder*/'` or `LOAD DATA INPATH '/tmp/part-?'`. Special Characters like `space` also now work in paths. Example: `LOAD DATA INPATH '/tmp/folder name/'`.

  - In Spark version 2.3 and earlier, HAVING without GROUP BY is treated as WHERE. This means, `SELECT 1 FROM range(10) HAVING true` is executed as `SELECT 1 FROM range(10) WHERE true`  and returns 10 rows. This violates SQL standard, and has been fixed in Spark 2.4. Since Spark 2.4, HAVING without GROUP BY is treated as a global aggregate, which means `SELECT 1 FROM range(10) HAVING true` will return only one row. To restore the previous behavior, set `spark.sql.legacy.parser.havingWithoutGroupByAsWhere` to `true`.

  - In version 2.3 and earlier, when reading from a Parquet data source table, Spark always returns null for any column whose column names in Hive metastore schema and Parquet schema are in different letter cases, no matter whether `spark.sql.caseSensitive` is set to `true` or `false`. Since 2.4, when `spark.sql.caseSensitive` is set to `false`, Spark does case insensitive column name resolution between Hive metastore schema and Parquet schema, so even column names are in different letter cases, Spark returns corresponding column values. An exception is thrown if there is ambiguity, i.e. more than one Parquet column is matched. This change also applies to Parquet Hive tables when `spark.sql.hive.convertMetastoreParquet` is set to `true`.

## Upgrading From Spark SQL 2.3.0 to 2.3.1 and above

  - As of version 2.3.1 Arrow functionality, including `pandas_udf` and `toPandas()`/`createDataFrame()` with `spark.sql.execution.arrow.enabled` set to `True`, has been marked as experimental. These are still evolving and not currently recommended for use in production.

## Upgrading From Spark SQL 2.2 to 2.3

  - Since Spark 2.3, the queries from raw JSON/CSV files are disallowed when the referenced columns only include the internal corrupt record column (named `_corrupt_record` by default). For example, `spark.read.schema(schema).json(file).filter($"_corrupt_record".isNotNull).count()` and `spark.read.schema(schema).json(file).select("_corrupt_record").show()`. Instead, you can cache or save the parsed results and then send the same query. For example, `val df = spark.read.schema(schema).json(file).cache()` and then `df.filter($"_corrupt_record".isNotNull).count()`.

  - The `percentile_approx` function previously accepted numeric type input and output double type results. Now it supports date type, timestamp type and numeric types as input types. The result type is also changed to be the same as the input type, which is more reasonable for percentiles.

  - Since Spark 2.3, the Join/Filter's deterministic predicates that are after the first non-deterministic predicates are also pushed down/through the child operators, if possible. In prior Spark versions, these filters are not eligible for predicate pushdown.

  - Partition column inference previously found incorrect common type for different inferred types, for example, previously it ended up with double type as the common type for double type and date type. Now it finds the correct common type for such conflicts. The conflict resolution follows the table below:
    <table class="table">
      <tr>
        <th>
          <b>InputA \ InputB</b>
        </th>
        <th>
          <b>NullType</b>
        </th>
        <th>
          <b>IntegerType</b>
        </th>
        <th>
          <b>LongType</b>
        </th>
        <th>
          <b>DecimalType(38,0)*</b>
        </th>
        <th>
          <b>DoubleType</b>
        </th>
        <th>
          <b>DateType</b>
        </th>
        <th>
          <b>TimestampType</b>
        </th>
        <th>
          <b>StringType</b>
        </th>
      </tr>
      <tr>
        <td>
          <b>NullType</b>
        </td>
        <td>NullType</td>
        <td>IntegerType</td>
        <td>LongType</td>
        <td>DecimalType(38,0)</td>
        <td>DoubleType</td>
        <td>DateType</td>
        <td>TimestampType</td>
        <td>StringType</td>
      </tr>
      <tr>
        <td>
          <b>IntegerType</b>
        </td>
        <td>IntegerType</td>
        <td>IntegerType</td>
        <td>LongType</td>
        <td>DecimalType(38,0)</td>
        <td>DoubleType</td>
        <td>StringType</td>
        <td>StringType</td>
        <td>StringType</td>
      </tr>
      <tr>
        <td>
          <b>LongType</b>
        </td>
        <td>LongType</td>
        <td>LongType</td>
        <td>LongType</td>
        <td>DecimalType(38,0)</td>
        <td>StringType</td>
        <td>StringType</td>
        <td>StringType</td>
        <td>StringType</td>
      </tr>
      <tr>
        <td>
          <b>DecimalType(38,0)*</b>
        </td>
        <td>DecimalType(38,0)</td>
        <td>DecimalType(38,0)</td>
        <td>DecimalType(38,0)</td>
        <td>DecimalType(38,0)</td>
        <td>StringType</td>
        <td>StringType</td>
        <td>StringType</td>
        <td>StringType</td>
      </tr>
      <tr>
        <td>
          <b>DoubleType</b>
        </td>
        <td>DoubleType</td>
        <td>DoubleType</td>
        <td>StringType</td>
        <td>StringType</td>
        <td>DoubleType</td>
        <td>StringType</td>
        <td>StringType</td>
        <td>StringType</td>
      </tr>
      <tr>
        <td>
          <b>DateType</b>
        </td>
        <td>DateType</td>
        <td>StringType</td>
        <td>StringType</td>
        <td>StringType</td>
        <td>StringType</td>
        <td>DateType</td>
        <td>TimestampType</td>
        <td>StringType</td>
      </tr>
      <tr>
        <td>
          <b>TimestampType</b>
        </td>
        <td>TimestampType</td>
        <td>StringType</td>
        <td>StringType</td>
        <td>StringType</td>
        <td>StringType</td>
        <td>TimestampType</td>
        <td>TimestampType</td>
        <td>StringType</td>
      </tr>
      <tr>
        <td>
          <b>StringType</b>
        </td>
        <td>StringType</td>
        <td>StringType</td>
        <td>StringType</td>
        <td>StringType</td>
        <td>StringType</td>
        <td>StringType</td>
        <td>StringType</td>
        <td>StringType</td>
      </tr>
    </table>

    Note that, for <b>DecimalType(38,0)*</b>, the table above intentionally does not cover all other combinations of scales and precisions because currently we only infer decimal type like `BigInteger`/`BigInt`. For example, 1.1 is inferred as double type.

  - In PySpark, now we need Pandas 0.19.2 or upper if you want to use Pandas related functionalities, such as `toPandas`, `createDataFrame` from Pandas DataFrame, etc.

  - In PySpark, the behavior of timestamp values for Pandas related functionalities was changed to respect session timezone. If you want to use the old behavior, you need to set a configuration `spark.sql.execution.pandas.respectSessionTimeZone` to `False`. See [SPARK-22395](https://issues.apache.org/jira/browse/SPARK-22395) for details.

  - In PySpark, `na.fill()` or `fillna` also accepts boolean and replaces nulls with booleans. In prior Spark versions, PySpark just ignores it and returns the original Dataset/DataFrame.

  - Since Spark 2.3, when either broadcast hash join or broadcast nested loop join is applicable, we prefer to broadcasting the table that is explicitly specified in a broadcast hint. For details, see the section [Broadcast Hint](sql-performance-tuning.html#broadcast-hint-for-sql-queries) and [SPARK-22489](https://issues.apache.org/jira/browse/SPARK-22489).

  - Since Spark 2.3, when all inputs are binary, `functions.concat()` returns an output as binary. Otherwise, it returns as a string. Until Spark 2.3, it always returns as a string despite of input types. To keep the old behavior, set `spark.sql.function.concatBinaryAsString` to `true`.

  - Since Spark 2.3, when all inputs are binary, SQL `elt()` returns an output as binary. Otherwise, it returns as a string. Until Spark 2.3, it always returns as a string despite of input types. To keep the old behavior, set `spark.sql.function.eltOutputAsString` to `true`.

 - Since Spark 2.3, by default arithmetic operations between decimals return a rounded value if an exact representation is not possible (instead of returning NULL). This is compliant with SQL ANSI 2011 specification and Hive's new behavior introduced in Hive 2.2 (HIVE-15331). This involves the following changes

    - The rules to determine the result type of an arithmetic operation have been updated. In particular, if the precision / scale needed are out of the range of available values, the scale is reduced up to 6, in order to prevent the truncation of the integer part of the decimals. All the arithmetic operations are affected by the change, ie. addition (`+`), subtraction (`-`), multiplication (`*`), division (`/`), remainder (`%`) and positive module (`pmod`).

    - Literal values used in SQL operations are converted to DECIMAL with the exact precision and scale needed by them.

    - The configuration `spark.sql.decimalOperations.allowPrecisionLoss` has been introduced. It defaults to `true`, which means the new behavior described here; if set to `false`, Spark uses previous rules, ie. it doesn't adjust the needed scale to represent the values and it returns NULL if an exact representation of the value is not possible.

  - In PySpark, `df.replace` does not allow to omit `value` when `to_replace` is not a dictionary. Previously, `value` could be omitted in the other cases and had `None` by default, which is counterintuitive and error-prone.

  - Un-aliased subquery's semantic has not been well defined with confusing behaviors. Since Spark 2.3, we invalidate such confusing cases, for example: `SELECT v.i from (SELECT i FROM v)`, Spark will throw an analysis exception in this case because users should not be able to use the qualifier inside a subquery. See [SPARK-20690](https://issues.apache.org/jira/browse/SPARK-20690) and [SPARK-21335](https://issues.apache.org/jira/browse/SPARK-21335) for more details.

  - When creating a `SparkSession` with `SparkSession.builder.getOrCreate()`, if there is an existing `SparkContext`, the builder was trying to update the `SparkConf` of the existing `SparkContext` with configurations specified to the builder, but the `SparkContext` is shared by all `SparkSession`s, so we should not update them. Since 2.3, the builder comes to not update the configurations. If you want to update them, you need to update them prior to creating a `SparkSession`.

## Upgrading From Spark SQL 2.1 to 2.2

  - Spark 2.1.1 introduced a new configuration key: `spark.sql.hive.caseSensitiveInferenceMode`. It had a default setting of `NEVER_INFER`, which kept behavior identical to 2.1.0. However, Spark 2.2.0 changes this setting's default value to `INFER_AND_SAVE` to restore compatibility with reading Hive metastore tables whose underlying file schema have mixed-case column names. With the `INFER_AND_SAVE` configuration value, on first access Spark will perform schema inference on any Hive metastore table for which it has not already saved an inferred schema. Note that schema inference can be a very time-consuming operation for tables with thousands of partitions. If compatibility with mixed-case column names is not a concern, you can safely set `spark.sql.hive.caseSensitiveInferenceMode` to `NEVER_INFER` to avoid the initial overhead of schema inference. Note that with the new default `INFER_AND_SAVE` setting, the results of the schema inference are saved as a metastore key for future use. Therefore, the initial schema inference occurs only at a table's first access.

  - Since Spark 2.2.1 and 2.3.0, the schema is always inferred at runtime when the data source tables have the columns that exist in both partition schema and data schema. The inferred schema does not have the partitioned columns. When reading the table, Spark respects the partition values of these overlapping columns instead of the values stored in the data source files. In 2.2.0 and 2.1.x release, the inferred schema is partitioned but the data of the table is invisible to users (i.e., the result set is empty).

  - Since Spark 2.2, view definitions are stored in a different way from prior versions. This may cause Spark unable to read views created by prior versions. In such cases, you need to recreate the views using `ALTER VIEW AS` or `CREATE OR REPLACE VIEW AS` with newer Spark versions.

## Upgrading From Spark SQL 2.0 to 2.1

 - Datasource tables now store partition metadata in the Hive metastore. This means that Hive DDLs such as `ALTER TABLE PARTITION ... SET LOCATION` are now available for tables created with the Datasource API.

    - Legacy datasource tables can be migrated to this format via the `MSCK REPAIR TABLE` command. Migrating legacy tables is recommended to take advantage of Hive DDL support and improved planning performance.

    - To determine if a table has been migrated, look for the `PartitionProvider: Catalog` attribute when issuing `DESCRIBE FORMATTED` on the table.
 - Changes to `INSERT OVERWRITE TABLE ... PARTITION ...` behavior for Datasource tables.

    - In prior Spark versions `INSERT OVERWRITE` overwrote the entire Datasource table, even when given a partition specification. Now only partitions matching the specification are overwritten.

    - Note that this still differs from the behavior of Hive tables, which is to overwrite only partitions overlapping with newly inserted data.

## Upgrading From Spark SQL 1.6 to 2.0

 - `SparkSession` is now the new entry point of Spark that replaces the old `SQLContext` and

   `HiveContext`. Note that the old SQLContext and HiveContext are kept for backward compatibility. A new `catalog` interface is accessible from `SparkSession` - existing API on databases and tables access such as `listTables`, `createExternalTable`, `dropTempView`, `cacheTable` are moved here.

 - Dataset API and DataFrame API are unified. In Scala, `DataFrame` becomes a type alias for
   `Dataset[Row]`, while Java API users must replace `DataFrame` with `Dataset<Row>`. Both the typed
   transformations (e.g., `map`, `filter`, and `groupByKey`) and untyped transformations (e.g.,
   `select` and `groupBy`) are available on the Dataset class. Since compile-time type-safety in
   Python and R is not a language feature, the concept of Dataset does not apply to these languages’
   APIs. Instead, `DataFrame` remains the primary programming abstraction, which is analogous to the
   single-node data frame notion in these languages.

 - Dataset and DataFrame API `unionAll` has been deprecated and replaced by `union`

 - Dataset and DataFrame API `explode` has been deprecated, alternatively, use `functions.explode()` with `select` or `flatMap`

 - Dataset and DataFrame API `registerTempTable` has been deprecated and replaced by `createOrReplaceTempView`

 - Changes to `CREATE TABLE ... LOCATION` behavior for Hive tables.

    - From Spark 2.0, `CREATE TABLE ... LOCATION` is equivalent to `CREATE EXTERNAL TABLE ... LOCATION`
      in order to prevent accidental dropping the existing data in the user-provided locations.
      That means, a Hive table created in Spark SQL with the user-specified location is always a Hive external table.
      Dropping external tables will not remove the data. Users are not allowed to specify the location for Hive managed tables.
      Note that this is different from the Hive behavior.

    - As a result, `DROP TABLE` statements on those tables will not remove the data.

 - `spark.sql.parquet.cacheMetadata` is no longer used.
   See [SPARK-13664](https://issues.apache.org/jira/browse/SPARK-13664) for details.

## Upgrading From Spark SQL 1.5 to 1.6

 - From Spark 1.6, by default, the Thrift server runs in multi-session mode. Which means each JDBC/ODBC
   connection owns a copy of their own SQL configuration and temporary function registry. Cached
   tables are still shared though. If you prefer to run the Thrift server in the old single-session
   mode, please set option `spark.sql.hive.thriftServer.singleSession` to `true`. You may either add
   this option to `spark-defaults.conf`, or pass it to `start-thriftserver.sh` via `--conf`:

   {% highlight bash %}
   ./sbin/start-thriftserver.sh \
     --conf spark.sql.hive.thriftServer.singleSession=true \
     ...
   {% endhighlight %}

 - Since 1.6.1, withColumn method in sparkR supports adding a new column to or replacing existing columns
   of the same name of a DataFrame.

 - From Spark 1.6, LongType casts to TimestampType expect seconds instead of microseconds. This
   change was made to match the behavior of Hive 1.2 for more consistent type casting to TimestampType
   from numeric types. See [SPARK-11724](https://issues.apache.org/jira/browse/SPARK-11724) for
   details.

## Upgrading From Spark SQL 1.4 to 1.5

 - Optimized execution using manually managed memory (Tungsten) is now enabled by default, along with
   code generation for expression evaluation. These features can both be disabled by setting
   `spark.sql.tungsten.enabled` to `false`.

 - Parquet schema merging is no longer enabled by default. It can be re-enabled by setting
   `spark.sql.parquet.mergeSchema` to `true`.

 - Resolution of strings to columns in python now supports using dots (`.`) to qualify the column or
   access nested values. For example `df['table.column.nestedField']`. However, this means that if
   your column name contains any dots you must now escape them using backticks (e.g., ``table.`column.with.dots`.nested``).

 - In-memory columnar storage partition pruning is on by default. It can be disabled by setting
   `spark.sql.inMemoryColumnarStorage.partitionPruning` to `false`.

 - Unlimited precision decimal columns are no longer supported, instead Spark SQL enforces a maximum
   precision of 38. When inferring schema from `BigDecimal` objects, a precision of (38, 18) is now
   used. When no precision is specified in DDL then the default remains `Decimal(10, 0)`.

 - Timestamps are now stored at a precision of 1us, rather than 1ns

 - In the `sql` dialect, floating point numbers are now parsed as decimal. HiveQL parsing remains
   unchanged.

 - The canonical name of SQL/DataFrame functions are now lower case (e.g., sum vs SUM).

 - JSON data source will not automatically load new files that are created by other applications
   (i.e. files that are not inserted to the dataset through Spark SQL).
   For a JSON persistent table (i.e. the metadata of the table is stored in Hive Metastore),
   users can use `REFRESH TABLE` SQL command or `HiveContext`'s `refreshTable` method
   to include those new files to the table. For a DataFrame representing a JSON dataset, users need to recreate
   the DataFrame and the new DataFrame will include new files.

 - DataFrame.withColumn method in pySpark supports adding a new column or replacing existing columns of the same name.

## Upgrading from Spark SQL 1.3 to 1.4

#### DataFrame data reader/writer interface

Based on user feedback, we created a new, more fluid API for reading data in (`SQLContext.read`)
and writing data out (`DataFrame.write`),
and deprecated the old APIs (e.g., `SQLContext.parquetFile`, `SQLContext.jsonFile`).

See the API docs for `SQLContext.read` (
  <a href="api/scala/index.html#org.apache.spark.sql.SQLContext@read:DataFrameReader">Scala</a>,
  <a href="api/java/org/apache/spark/sql/SQLContext.html#read()">Java</a>,
  <a href="api/python/pyspark.sql.html#pyspark.sql.SQLContext.read">Python</a>
) and `DataFrame.write` (
  <a href="api/scala/index.html#org.apache.spark.sql.DataFrame@write:DataFrameWriter">Scala</a>,
  <a href="api/java/org/apache/spark/sql/Dataset.html#write()">Java</a>,
  <a href="api/python/pyspark.sql.html#pyspark.sql.DataFrame.write">Python</a>
) more information.


#### DataFrame.groupBy retains grouping columns

Based on user feedback, we changed the default behavior of `DataFrame.groupBy().agg()` to retain the
grouping columns in the resulting `DataFrame`. To keep the behavior in 1.3, set `spark.sql.retainGroupColumns` to `false`.

<div class="codetabs">
<div data-lang="scala"  markdown="1">
{% highlight scala %}

// In 1.3.x, in order for the grouping column "department" to show up,
// it must be included explicitly as part of the agg function call.
df.groupBy("department").agg($"department", max("age"), sum("expense"))

// In 1.4+, grouping column "department" is included automatically.
df.groupBy("department").agg(max("age"), sum("expense"))

// Revert to 1.3 behavior (not retaining grouping column) by:
sqlContext.setConf("spark.sql.retainGroupColumns", "false")

{% endhighlight %}
</div>

<div data-lang="java"  markdown="1">
{% highlight java %}

// In 1.3.x, in order for the grouping column "department" to show up,
// it must be included explicitly as part of the agg function call.
df.groupBy("department").agg(col("department"), max("age"), sum("expense"));

// In 1.4+, grouping column "department" is included automatically.
df.groupBy("department").agg(max("age"), sum("expense"));

// Revert to 1.3 behavior (not retaining grouping column) by:
sqlContext.setConf("spark.sql.retainGroupColumns", "false");

{% endhighlight %}
</div>

<div data-lang="python"  markdown="1">
{% highlight python %}

import pyspark.sql.functions as func

# In 1.3.x, in order for the grouping column "department" to show up,
# it must be included explicitly as part of the agg function call.
df.groupBy("department").agg(df["department"], func.max("age"), func.sum("expense"))

# In 1.4+, grouping column "department" is included automatically.
df.groupBy("department").agg(func.max("age"), func.sum("expense"))

# Revert to 1.3.x behavior (not retaining grouping column) by:
sqlContext.setConf("spark.sql.retainGroupColumns", "false")

{% endhighlight %}
</div>

</div>


#### Behavior change on DataFrame.withColumn

Prior to 1.4, DataFrame.withColumn() supports adding a column only. The column will always be added
as a new column with its specified name in the result DataFrame even if there may be any existing
columns of the same name. Since 1.4, DataFrame.withColumn() supports adding a column of a different
name from names of all existing columns or replacing existing columns of the same name.

Note that this change is only for Scala API, not for PySpark and SparkR.


## Upgrading from Spark SQL 1.0-1.2 to 1.3

In Spark 1.3 we removed the "Alpha" label from Spark SQL and as part of this did a cleanup of the
available APIs. From Spark 1.3 onwards, Spark SQL will provide binary compatibility with other
releases in the 1.X series. This compatibility guarantee excludes APIs that are explicitly marked
as unstable (i.e., DeveloperAPI or Experimental).

#### Rename of SchemaRDD to DataFrame

The largest change that users will notice when upgrading to Spark SQL 1.3 is that `SchemaRDD` has
been renamed to `DataFrame`. This is primarily because DataFrames no longer inherit from RDD
directly, but instead provide most of the functionality that RDDs provide though their own
implementation. DataFrames can still be converted to RDDs by calling the `.rdd` method.

In Scala, there is a type alias from `SchemaRDD` to `DataFrame` to provide source compatibility for
some use cases. It is still recommended that users update their code to use `DataFrame` instead.
Java and Python users will need to update their code.

#### Unification of the Java and Scala APIs

Prior to Spark 1.3 there were separate Java compatible classes (`JavaSQLContext` and `JavaSchemaRDD`)
that mirrored the Scala API. In Spark 1.3 the Java API and Scala API have been unified. Users
of either language should use `SQLContext` and `DataFrame`. In general these classes try to
use types that are usable from both languages (i.e. `Array` instead of language-specific collections).
In some cases where no common type exists (e.g., for passing in closures or Maps) function overloading
is used instead.

Additionally, the Java specific types API has been removed. Users of both Scala and Java should
use the classes present in `org.apache.spark.sql.types` to describe schema programmatically.


#### Isolation of Implicit Conversions and Removal of dsl Package (Scala-only)

Many of the code examples prior to Spark 1.3 started with `import sqlContext._`, which brought
all of the functions from sqlContext into scope. In Spark 1.3 we have isolated the implicit
conversions for converting `RDD`s into `DataFrame`s into an object inside of the `SQLContext`.
Users should now write `import sqlContext.implicits._`.

Additionally, the implicit conversions now only augment RDDs that are composed of `Product`s (i.e.,
case classes or tuples) with a method `toDF`, instead of applying automatically.

When using function inside of the DSL (now replaced with the `DataFrame` API) users used to import
`org.apache.spark.sql.catalyst.dsl`. Instead the public dataframe functions API should be used:
`import org.apache.spark.sql.functions._`.

#### Removal of the type aliases in org.apache.spark.sql for DataType (Scala-only)

Spark 1.3 removes the type aliases that were present in the base sql package for `DataType`. Users
should instead import the classes in `org.apache.spark.sql.types`

#### UDF Registration Moved to `sqlContext.udf` (Java & Scala)

Functions that are used to register UDFs, either for use in the DataFrame DSL or SQL, have been
moved into the udf object in `SQLContext`.

<div class="codetabs">
<div data-lang="scala"  markdown="1">
{% highlight scala %}

sqlContext.udf.register("strLen", (s: String) => s.length())

{% endhighlight %}
</div>

<div data-lang="java"  markdown="1">
{% highlight java %}

sqlContext.udf().register("strLen", (String s) -> s.length(), DataTypes.IntegerType);

{% endhighlight %}
</div>

</div>

Python UDF registration is unchanged.

#### Python DataTypes No Longer Singletons

When using DataTypes in Python you will need to construct them (i.e. `StringType()`) instead of
referencing a singleton.<|MERGE_RESOLUTION|>--- conflicted
+++ resolved
@@ -124,9 +124,8 @@
 
   - In Spark version 2.4, when a spark session is created via `cloneSession()`, the newly created spark session inherits its configuration from its parent `SparkContext` even though the same configuration may exist with a different value in its parent spark session. Since Spark 3.0, the configurations of a parent `SparkSession` have a higher precedence over the parent `SparkContext`.
 
-<<<<<<< HEAD
   - Since Spark 3.0, parquet logical type `TIMESTAMP_MICROS` is used by default while saving `TIMESTAMP` columns. In Spark version 2.4 and earlier, `TIMESTAMP` columns are saved as `INT96` in parquet files. To set `INT96` to `spark.sql.parquet.outputTimestampType` restores the previous behavior.
-=======
+
 ## Upgrading from Spark SQL 2.4 to 2.4.1
 
   - The value of `spark.executor.heartbeatInterval`, when specified without units like "30" rather than "30s", was
@@ -134,7 +133,6 @@
     Unitless values are now consistently interpreted as milliseconds. Applications that set values like "30"
     need to specify a value with units like "30s" now, to avoid being interpreted as milliseconds; otherwise, 
     the extremely short interval that results will likely cause applications to fail.
->>>>>>> d4a16f46
 
 ## Upgrading From Spark SQL 2.3 to 2.4
 
