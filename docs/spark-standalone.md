--- conflicted
+++ resolved
@@ -839,13 +839,8 @@
     <td><code>spark.deploy.recoveryDirectory</code></td>
     <td>""</td>
     <td>The directory in which Spark will store recovery state, accessible from the Master's perspective.
-<<<<<<< HEAD
-      Note that the directory should be clearly manually if <code>spark.deploy.recoveryMode</code>,
-      <code>spark.deploy.recoverySerializer</code>, or <code>spark.deploy.recoveryCompressionCodec</code> is changed.
-=======
       Note that the directory should be clearly manually if <code>spark.deploy.recoveryMode</code>
       or <code>spark.deploy.recoveryCompressionCodec</code> is changed.
->>>>>>> 25b03f9d
     </td>
     <td>0.8.1</td>
   </tr>
