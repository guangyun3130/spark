---
layout: global
title: Extracting, transforming and selecting features
displayTitle: Extracting, transforming and selecting features
---

This section covers algorithms for working with features, roughly divided into these groups:

* Extraction: Extracting features from "raw" data
* Transformation: Scaling, converting, or modifying features
* Selection: Selecting a subset from a larger set of features

**Table of Contents**

* This will become a table of contents (this text will be scraped).
{:toc}


# Feature Extractors

## TF-IDF (HashingTF and IDF)

[Term Frequency-Inverse Document Frequency (TF-IDF)](http://en.wikipedia.org/wiki/Tf%E2%80%93idf) is a common text pre-processing step.  In Spark ML, TF-IDF is separate into two parts: TF (+hashing) and IDF.

**TF**: `HashingTF` is a `Transformer` which takes sets of terms and converts those sets into fixed-length feature vectors.  In text processing, a "set of terms" might be a bag of words.
The algorithm combines Term Frequency (TF) counts with the [hashing trick](http://en.wikipedia.org/wiki/Feature_hashing) for dimensionality reduction.

**IDF**: `IDF` is an `Estimator` which fits on a dataset and produces an `IDFModel`.  The `IDFModel` takes feature vectors (generally created from `HashingTF`) and scales each column.  Intuitively, it down-weights columns which appear frequently in a corpus.

Please refer to the [MLlib user guide on TF-IDF](mllib-feature-extraction.html#tf-idf) for more details on Term Frequency and Inverse Document Frequency.

In the following code segment, we start with a set of sentences.  We split each sentence into words using `Tokenizer`.  For each sentence (bag of words), we use `HashingTF` to hash the sentence into a feature vector.  We use `IDF` to rescale the feature vectors; this generally improves performance when using text as features.  Our feature vectors could then be passed to a learning algorithm.

<div class="codetabs">
<div data-lang="scala" markdown="1">

Refer to the [HashingTF Scala docs](api/scala/index.html#org.apache.spark.ml.feature.HashingTF) and
the [IDF Scala docs](api/scala/index.html#org.apache.spark.ml.feature.IDF) for more details on the API.

{% include_example scala/org/apache/spark/examples/ml/TfIdfExample.scala %}
</div>

<div data-lang="java" markdown="1">

Refer to the [HashingTF Java docs](api/java/org/apache/spark/ml/feature/HashingTF.html) and the
[IDF Java docs](api/java/org/apache/spark/ml/feature/IDF.html) for more details on the API.

{% include_example java/org/apache/spark/examples/ml/JavaTfIdfExample.java %}
</div>

<div data-lang="python" markdown="1">

Refer to the [HashingTF Python docs](api/python/pyspark.ml.html#pyspark.ml.feature.HashingTF) and
the [IDF Python docs](api/python/pyspark.ml.html#pyspark.ml.feature.IDF) for more details on the API.

{% include_example python/ml/tf_idf_example.py %}
</div>
</div>

## Word2Vec

`Word2Vec` is an `Estimator` which takes sequences of words representing documents and trains a
`Word2VecModel`. The model maps each word to a unique fixed-size vector. The `Word2VecModel`
transforms each document into a vector using the average of all words in the document; this vector
can then be used for as features for prediction, document similarity calculations, etc.
Please refer to the [MLlib user guide on Word2Vec](mllib-feature-extraction.html#Word2Vec) for more
details.

In the following code segment, we start with a set of documents, each of which is represented as a sequence of words. For each document, we transform it into a feature vector. This feature vector could then be passed to a learning algorithm.

<div class="codetabs">
<div data-lang="scala" markdown="1">

Refer to the [Word2Vec Scala docs](api/scala/index.html#org.apache.spark.ml.feature.Word2Vec)
for more details on the API.

{% include_example scala/org/apache/spark/examples/ml/Word2VecExample.scala %}
</div>

<div data-lang="java" markdown="1">

Refer to the [Word2Vec Java docs](api/java/org/apache/spark/ml/feature/Word2Vec.html)
for more details on the API.

{% include_example java/org/apache/spark/examples/ml/JavaWord2VecExample.java %}
</div>

<div data-lang="python" markdown="1">

Refer to the [Word2Vec Python docs](api/python/pyspark.ml.html#pyspark.ml.feature.Word2Vec)
for more details on the API.

{% include_example python/ml/word2vec_example.py %}
</div>
</div>

## CountVectorizer

`CountVectorizer` and `CountVectorizerModel` aim to help convert a collection of text documents
 to vectors of token counts. When an a-priori dictionary is not available, `CountVectorizer` can
 be used as an `Estimator` to extract the vocabulary and generates a `CountVectorizerModel`. The
 model produces sparse representations for the documents over the vocabulary, which can then be
 passed to other algorithms like LDA.

 During the fitting process, `CountVectorizer` will select the top `vocabSize` words ordered by
 term frequency across the corpus. An optional parameter "minDF" also affect the fitting process
 by specifying the minimum number (or fraction if < 1.0) of documents a term must appear in to be
 included in the vocabulary.

**Examples**

Assume that we have the following DataFrame with columns `id` and `texts`:

~~~~
 id | texts
----|----------
 0  | Array("a", "b", "c")
 1  | Array("a", "b", "b", "c", "a")
~~~~

each row in`texts` is a document of type Array[String].
Invoking fit of `CountVectorizer` produces a `CountVectorizerModel` with vocabulary (a, b, c),
then the output column "vector" after transformation contains:

~~~~
 id | texts                           | vector
----|---------------------------------|---------------
 0  | Array("a", "b", "c")            | (3,[0,1,2],[1.0,1.0,1.0])
 1  | Array("a", "b", "b", "c", "a")  | (3,[0,1,2],[2.0,2.0,1.0])
~~~~

each vector represents the token counts of the document over the vocabulary.

<div class="codetabs">
<div data-lang="scala" markdown="1">

Refer to the [CountVectorizer Scala docs](api/scala/index.html#org.apache.spark.ml.feature.CountVectorizer)
and the [CountVectorizerModel Scala docs](api/scala/index.html#org.apache.spark.ml.feature.CountVectorizerModel)
for more details on the API.

{% include_example scala/org/apache/spark/examples/ml/CountVectorizerExample.scala %}
</div>

<div data-lang="java" markdown="1">

Refer to the [CountVectorizer Java docs](api/java/org/apache/spark/ml/feature/CountVectorizer.html)
and the [CountVectorizerModel Java docs](api/java/org/apache/spark/ml/feature/CountVectorizerModel.html)
for more details on the API.

{% include_example java/org/apache/spark/examples/ml/JavaCountVectorizerExample.java %}
</div>
</div>

# Feature Transformers

## Tokenizer

[Tokenization](http://en.wikipedia.org/wiki/Lexical_analysis#Tokenization) is the process of taking text (such as a sentence) and breaking it into individual terms (usually words).  A simple [Tokenizer](api/scala/index.html#org.apache.spark.ml.feature.Tokenizer) class provides this functionality.  The example below shows how to split sentences into sequences of words.

[RegexTokenizer](api/scala/index.html#org.apache.spark.ml.feature.RegexTokenizer) allows more
 advanced tokenization based on regular expression (regex) matching.
 By default, the parameter "pattern" (regex, default: \\s+) is used as delimiters to split the input text.
 Alternatively, users can set parameter "gaps" to false indicating the regex "pattern" denotes
 "tokens" rather than splitting gaps, and find all matching occurrences as the tokenization result.

<div class="codetabs">
<div data-lang="scala" markdown="1">

Refer to the [Tokenizer Scala docs](api/scala/index.html#org.apache.spark.ml.feature.Tokenizer)
and the [RegexTokenizer Scala docs](api/scala/index.html#org.apache.spark.ml.feature.Tokenizer)
for more details on the API.

{% include_example scala/org/apache/spark/examples/ml/TokenizerExample.scala %}
</div>

<div data-lang="java" markdown="1">

Refer to the [Tokenizer Java docs](api/java/org/apache/spark/ml/feature/Tokenizer.html)
and the [RegexTokenizer Java docs](api/java/org/apache/spark/ml/feature/RegexTokenizer.html)
for more details on the API.

{% include_example java/org/apache/spark/examples/ml/JavaTokenizerExample.java %}
</div>

<div data-lang="python" markdown="1">

Refer to the [Tokenizer Python docs](api/python/pyspark.ml.html#pyspark.ml.feature.Tokenizer) and
the the [RegexTokenizer Python docs](api/python/pyspark.ml.html#pyspark.ml.feature.RegexTokenizer)
for more details on the API.

{% include_example python/ml/tokenizer_example.py %}
</div>
</div>

## StopWordsRemover
[Stop words](https://en.wikipedia.org/wiki/Stop_words) are words which
should be excluded from the input, typically because the words appear
frequently and don't carry as much meaning.

`StopWordsRemover` takes as input a sequence of strings (e.g. the output
of a [Tokenizer](ml-features.html#tokenizer)) and drops all the stop
words from the input sequences. The list of stopwords is specified by
the `stopWords` parameter.  We provide [a list of stop
words](http://ir.dcs.gla.ac.uk/resources/linguistic_utils/stop_words) by
default, accessible by calling `getStopWords` on a newly instantiated
`StopWordsRemover` instance. A boolean parameter `caseSensitive` indicates
if the matches should be case sensitive (false by default).

**Examples**

Assume that we have the following DataFrame with columns `id` and `raw`:

~~~~
 id | raw
----|----------
 0  | [I, saw, the, red, baloon]
 1  | [Mary, had, a, little, lamb]
~~~~

Applying `StopWordsRemover` with `raw` as the input column and `filtered` as the output
column, we should get the following:

~~~~
 id | raw                         | filtered
----|-----------------------------|--------------------
 0  | [I, saw, the, red, baloon]  |  [saw, red, baloon]
 1  | [Mary, had, a, little, lamb]|[Mary, little, lamb]
~~~~

In `filtered`, the stop words "I", "the", "had", and "a" have been
filtered out.

<div class="codetabs">

<div data-lang="scala" markdown="1">

Refer to the [StopWordsRemover Scala docs](api/scala/index.html#org.apache.spark.ml.feature.StopWordsRemover)
for more details on the API.

{% include_example scala/org/apache/spark/examples/ml/StopWordsRemoverExample.scala %}
</div>

<div data-lang="java" markdown="1">

Refer to the [StopWordsRemover Java docs](api/java/org/apache/spark/ml/feature/StopWordsRemover.html)
for more details on the API.

{% include_example java/org/apache/spark/examples/ml/JavaStopWordsRemoverExample.java %}
</div>

<div data-lang="python" markdown="1">

Refer to the [StopWordsRemover Python docs](api/python/pyspark.ml.html#pyspark.ml.feature.StopWordsRemover)
for more details on the API.

{% include_example python/ml/stopwords_remover_example.py %}
</div>
</div>

## $n$-gram

An [n-gram](https://en.wikipedia.org/wiki/N-gram) is a sequence of $n$ tokens (typically words) for some integer $n$. The `NGram` class can be used to transform input features into $n$-grams.

`NGram` takes as input a sequence of strings (e.g. the output of a [Tokenizer](ml-features.html#tokenizer)).  The parameter `n` is used to determine the number of terms in each $n$-gram. The output will consist of a sequence of $n$-grams where each $n$-gram is represented by a space-delimited string of $n$ consecutive words.  If the input sequence contains fewer than `n` strings, no output is produced.

<div class="codetabs">

<div data-lang="scala" markdown="1">

Refer to the [NGram Scala docs](api/scala/index.html#org.apache.spark.ml.feature.NGram)
for more details on the API.

{% include_example scala/org/apache/spark/examples/ml/NGramExample.scala %}
</div>

<div data-lang="java" markdown="1">

Refer to the [NGram Java docs](api/java/org/apache/spark/ml/feature/NGram.html)
for more details on the API.

{% include_example java/org/apache/spark/examples/ml/JavaNGramExample.java %}
</div>

<div data-lang="python" markdown="1">

Refer to the [NGram Python docs](api/python/pyspark.ml.html#pyspark.ml.feature.NGram)
for more details on the API.

{% include_example python/ml/n_gram_example.py %}
</div>
</div>


## Binarizer

Binarization is the process of thresholding numerical features to binary (0/1) features.

`Binarizer` takes the common parameters `inputCol` and `outputCol`, as well as the `threshold` for binarization. Feature values greater than the threshold are binarized to 1.0; values equal to or less than the threshold are binarized to 0.0.

<div class="codetabs">
<div data-lang="scala" markdown="1">

Refer to the [Binarizer Scala docs](api/scala/index.html#org.apache.spark.ml.feature.Binarizer)
for more details on the API.

{% include_example scala/org/apache/spark/examples/ml/BinarizerExample.scala %}
</div>

<div data-lang="java" markdown="1">

Refer to the [Binarizer Java docs](api/java/org/apache/spark/ml/feature/Binarizer.html)
for more details on the API.

{% include_example java/org/apache/spark/examples/ml/JavaBinarizerExample.java %}
</div>

<div data-lang="python" markdown="1">

Refer to the [Binarizer Python docs](api/python/pyspark.ml.html#pyspark.ml.feature.Binarizer)
for more details on the API.

{% include_example python/ml/binarizer_example.py %}
</div>
</div>

## PCA

[PCA](http://en.wikipedia.org/wiki/Principal_component_analysis) is a statistical procedure that uses an orthogonal transformation to convert a set of observations of possibly correlated variables into a set of values of linearly uncorrelated variables called principal components. A [PCA](api/scala/index.html#org.apache.spark.ml.feature.PCA) class trains a model to project vectors to a low-dimensional space using PCA. The example below shows how to project 5-dimensional feature vectors into 3-dimensional principal components.

<div class="codetabs">
<div data-lang="scala" markdown="1">

Refer to the [PCA Scala docs](api/scala/index.html#org.apache.spark.ml.feature.PCA)
for more details on the API.

{% include_example scala/org/apache/spark/examples/ml/PCAExample.scala %}
</div>

<div data-lang="java" markdown="1">

Refer to the [PCA Java docs](api/java/org/apache/spark/ml/feature/PCA.html)
for more details on the API.

{% include_example java/org/apache/spark/examples/ml/JavaPCAExample.java %}
</div>

<div data-lang="python" markdown="1">

Refer to the [PCA Python docs](api/python/pyspark.ml.html#pyspark.ml.feature.PCA)
for more details on the API.

{% include_example python/ml/pca_example.py %}
</div>
</div>

## PolynomialExpansion

[Polynomial expansion](http://en.wikipedia.org/wiki/Polynomial_expansion) is the process of expanding your features into a polynomial space, which is formulated by an n-degree combination of original dimensions. A [PolynomialExpansion](api/scala/index.html#org.apache.spark.ml.feature.PolynomialExpansion) class provides this functionality.  The example below shows how to expand your features into a 3-degree polynomial space.

<div class="codetabs">
<div data-lang="scala" markdown="1">

Refer to the [PolynomialExpansion Scala docs](api/scala/index.html#org.apache.spark.ml.feature.PolynomialExpansion)
for more details on the API.

{% include_example scala/org/apache/spark/examples/ml/PolynomialExpansionExample.scala %}
</div>

<div data-lang="java" markdown="1">

Refer to the [PolynomialExpansion Java docs](api/java/org/apache/spark/ml/feature/PolynomialExpansion.html)
for more details on the API.

{% include_example java/org/apache/spark/examples/ml/JavaPolynomialExpansionExample.java %}
</div>

<div data-lang="python" markdown="1">

Refer to the [PolynomialExpansion Python docs](api/python/pyspark.ml.html#pyspark.ml.feature.PolynomialExpansion)
for more details on the API.

{% include_example python/ml/polynomial_expansion_example.py %}
</div>
</div>

## Discrete Cosine Transform (DCT)

The [Discrete Cosine
Transform](https://en.wikipedia.org/wiki/Discrete_cosine_transform)
transforms a length $N$ real-valued sequence in the time domain into
another length $N$ real-valued sequence in the frequency domain. A
[DCT](api/scala/index.html#org.apache.spark.ml.feature.DCT) class
provides this functionality, implementing the
[DCT-II](https://en.wikipedia.org/wiki/Discrete_cosine_transform#DCT-II)
and scaling the result by $1/\sqrt{2}$ such that the representing matrix
for the transform is unitary. No shift is applied to the transformed
sequence (e.g. the $0$th element of the transformed sequence is the
$0$th DCT coefficient and _not_ the $N/2$th).

<div class="codetabs">
<div data-lang="scala" markdown="1">

Refer to the [DCT Scala docs](api/scala/index.html#org.apache.spark.ml.feature.DCT)
for more details on the API.

{% include_example scala/org/apache/spark/examples/ml/DCTExample.scala %}
</div>

<div data-lang="java" markdown="1">

Refer to the [DCT Java docs](api/java/org/apache/spark/ml/feature/DCT.html)
for more details on the API.

{% include_example java/org/apache/spark/examples/ml/JavaDCTExample.java %}}
</div>
</div>

## StringIndexer

`StringIndexer` encodes a string column of labels to a column of label indices.
The indices are in `[0, numLabels)`, ordered by label frequencies.
So the most frequent label gets index `0`.
If the input column is numeric, we cast it to string and index the string
values. When downstream pipeline components such as `Estimator` or
`Transformer` make use of this string-indexed label, you must set the input
column of the component to this string-indexed column name. In many cases,
you can set the input column with `setInputCol`.

**Examples**

Assume that we have the following DataFrame with columns `id` and `category`:

~~~~
 id | category
----|----------
 0  | a
 1  | b
 2  | c
 3  | a
 4  | a
 5  | c
~~~~

`category` is a string column with three labels: "a", "b", and "c".
Applying `StringIndexer` with `category` as the input column and `categoryIndex` as the output
column, we should get the following:

~~~~
 id | category | categoryIndex
----|----------|---------------
 0  | a        | 0.0
 1  | b        | 2.0
 2  | c        | 1.0
 3  | a        | 0.0
 4  | a        | 0.0
 5  | c        | 1.0
~~~~

"a" gets index `0` because it is the most frequent, followed by "c" with index `1` and "b" with
index `2`.

<div class="codetabs">

<div data-lang="scala" markdown="1">

Refer to the [StringIndexer Scala docs](api/scala/index.html#org.apache.spark.ml.feature.StringIndexer)
for more details on the API.

{% include_example scala/org/apache/spark/examples/ml/StringIndexerExample.scala %}
</div>

<div data-lang="java" markdown="1">

Refer to the [StringIndexer Java docs](api/java/org/apache/spark/ml/feature/StringIndexer.html)
for more details on the API.

{% include_example java/org/apache/spark/examples/ml/JavaStringIndexerExample.java %}
</div>

<div data-lang="python" markdown="1">

Refer to the [StringIndexer Python docs](api/python/pyspark.ml.html#pyspark.ml.feature.StringIndexer)
for more details on the API.

{% include_example python/ml/string_indexer_example.py %}
</div>
</div>


## IndexToString

Symmetrically to `StringIndexer`, `IndexToString` maps a column of label indices
back to a column containing the original labels as strings. The common use case
is to produce indices from labels with `StringIndexer`, train a model with those
indices and retrieve the original labels from the column of predicted indices
with `IndexToString`. However, you are free to supply your own labels.

**Examples**

Building on the `StringIndexer` example, let's assume we have the following
DataFrame with columns `id` and `categoryIndex`:

~~~~
 id | categoryIndex
----|---------------
 0  | 0.0
 1  | 2.0
 2  | 1.0
 3  | 0.0
 4  | 0.0
 5  | 1.0
~~~~

Applying `IndexToString` with `categoryIndex` as the input column,
`originalCategory` as the output column, we are able to retrieve our original
labels (they will be inferred from the columns' metadata):

~~~~
 id | categoryIndex | originalCategory
----|---------------|-----------------
 0  | 0.0           | a
 1  | 2.0           | b
 2  | 1.0           | c
 3  | 0.0           | a
 4  | 0.0           | a
 5  | 1.0           | c
~~~~

<div class="codetabs">
<div data-lang="scala" markdown="1">

Refer to the [IndexToString Scala docs](api/scala/index.html#org.apache.spark.ml.feature.IndexToString)
for more details on the API.

{% include_example scala/org/apache/spark/examples/ml/IndexToStringExample.scala %}

</div>

<div data-lang="java" markdown="1">

Refer to the [IndexToString Java docs](api/java/org/apache/spark/ml/feature/IndexToString.html)
for more details on the API.

{% include_example java/org/apache/spark/examples/ml/JavaIndexToStringExample.java %}

</div>

<div data-lang="python" markdown="1">

Refer to the [IndexToString Python docs](api/python/pyspark.ml.html#pyspark.ml.feature.IndexToString)
for more details on the API.

{% include_example python/ml/index_to_string_example.py %}

</div>
</div>

## OneHotEncoder

[One-hot encoding](http://en.wikipedia.org/wiki/One-hot) maps a column of label indices to a column of binary vectors, with at most a single one-value. This encoding allows algorithms which expect continuous features, such as Logistic Regression, to use categorical features

<div class="codetabs">
<div data-lang="scala" markdown="1">

Refer to the [OneHotEncoder Scala docs](api/scala/index.html#org.apache.spark.ml.feature.OneHotEncoder)
for more details on the API.

<<<<<<< HEAD
{% include_example scala/org/apache/spark/examples/ml/OneHotEncoderExample.scala %}
=======
{% highlight scala %}
import org.apache.spark.ml.feature.{OneHotEncoder, StringIndexer}

val df = sqlContext.createDataFrame(Seq(
  (0, "a"),
  (1, "b"),
  (2, "c"),
  (3, "a"),
  (4, "a"),
  (5, "c")
)).toDF("id", "category")

val indexer = new StringIndexer()
  .setInputCol("category")
  .setOutputCol("categoryIndex")
  .fit(df)
val indexed = indexer.transform(df)

val encoder = new OneHotEncoder()
  .setInputCol("categoryIndex")
  .setOutputCol("categoryVec")
val encoded = encoder.transform(indexed)
encoded.select("id", "categoryVec").show()
{% endhighlight %}
>>>>>>> 3934562d
</div>

<div data-lang="java" markdown="1">

Refer to the [OneHotEncoder Java docs](api/java/org/apache/spark/ml/feature/OneHotEncoder.html)
for more details on the API.

<<<<<<< HEAD
{% include_example java/org/apache/spark/examples/ml/JavaOneHotEncoderExample.java %}
=======
{% highlight java %}
import java.util.Arrays;

import org.apache.spark.api.java.JavaRDD;
import org.apache.spark.ml.feature.OneHotEncoder;
import org.apache.spark.ml.feature.StringIndexer;
import org.apache.spark.ml.feature.StringIndexerModel;
import org.apache.spark.sql.DataFrame;
import org.apache.spark.sql.Row;
import org.apache.spark.sql.RowFactory;
import org.apache.spark.sql.types.DataTypes;
import org.apache.spark.sql.types.Metadata;
import org.apache.spark.sql.types.StructField;
import org.apache.spark.sql.types.StructType;

JavaRDD<Row> jrdd = jsc.parallelize(Arrays.asList(
    RowFactory.create(0, "a"),
    RowFactory.create(1, "b"),
    RowFactory.create(2, "c"),
    RowFactory.create(3, "a"),
    RowFactory.create(4, "a"),
    RowFactory.create(5, "c")
));
StructType schema = new StructType(new StructField[]{
    new StructField("id", DataTypes.IntegerType, false, Metadata.empty()),
    new StructField("category", DataTypes.StringType, false, Metadata.empty())
});
DataFrame df = sqlContext.createDataFrame(jrdd, schema);
StringIndexerModel indexer = new StringIndexer()
  .setInputCol("category")
  .setOutputCol("categoryIndex")
  .fit(df);
DataFrame indexed = indexer.transform(df);

OneHotEncoder encoder = new OneHotEncoder()
  .setInputCol("categoryIndex")
  .setOutputCol("categoryVec");
DataFrame encoded = encoder.transform(indexed);
encoded.select("id", "categoryVec").show();
{% endhighlight %}
>>>>>>> 3934562d
</div>

<div data-lang="python" markdown="1">

Refer to the [OneHotEncoder Python docs](api/python/pyspark.ml.html#pyspark.ml.feature.OneHotEncoder)
for more details on the API.

<<<<<<< HEAD
{% include_example python/ml/onehot_encoder_example.py %}
=======
{% highlight python %}
from pyspark.ml.feature import OneHotEncoder, StringIndexer

df = sqlContext.createDataFrame([
  (0, "a"),
  (1, "b"),
  (2, "c"),
  (3, "a"),
  (4, "a"),
  (5, "c")
], ["id", "category"])

stringIndexer = StringIndexer(inputCol="category", outputCol="categoryIndex")
model = stringIndexer.fit(df)
indexed = model.transform(df)
encoder = OneHotEncoder(includeFirst=False, inputCol="categoryIndex", outputCol="categoryVec")
encoded = encoder.transform(indexed)
encoded.select("id", "categoryVec").show()
{% endhighlight %}
>>>>>>> 3934562d
</div>
</div>

## VectorIndexer

`VectorIndexer` helps index categorical features in datasets of `Vector`s.
It can both automatically decide which features are categorical and convert original values to category indices.  Specifically, it does the following:

1. Take an input column of type [Vector](api/scala/index.html#org.apache.spark.mllib.linalg.Vector) and a parameter `maxCategories`.
2. Decide which features should be categorical based on the number of distinct values, where features with at most `maxCategories` are declared categorical.
3. Compute 0-based category indices for each categorical feature.
4. Index categorical features and transform original feature values to indices.

Indexing categorical features allows algorithms such as Decision Trees and Tree Ensembles to treat categorical features appropriately, improving performance.

In the example below, we read in a dataset of labeled points and then use `VectorIndexer` to decide which features should be treated as categorical.  We transform the categorical feature values to their indices.  This transformed data could then be passed to algorithms such as `DecisionTreeRegressor` that handle categorical features.

<div class="codetabs">
<div data-lang="scala" markdown="1">

Refer to the [VectorIndexer Scala docs](api/scala/index.html#org.apache.spark.ml.feature.VectorIndexer)
for more details on the API.

{% include_example scala/org/apache/spark/examples/ml/VectorIndexerExample.scala %}
</div>

<div data-lang="java" markdown="1">

Refer to the [VectorIndexer Java docs](api/java/org/apache/spark/ml/feature/VectorIndexer.html)
for more details on the API.

{% include_example java/org/apache/spark/examples/ml/JavaVectorIndexerExample.java %}
</div>

<div data-lang="python" markdown="1">

Refer to the [VectorIndexer Python docs](api/python/pyspark.ml.html#pyspark.ml.feature.VectorIndexer)
for more details on the API.

{% include_example python/ml/vector_indexer_example.py %}
</div>
</div>


## Normalizer

`Normalizer` is a `Transformer` which transforms a dataset of `Vector` rows, normalizing each `Vector` to have unit norm.  It takes parameter `p`, which specifies the [p-norm](http://en.wikipedia.org/wiki/Norm_%28mathematics%29#p-norm) used for normalization.  ($p = 2$ by default.)  This normalization can help standardize your input data and improve the behavior of learning algorithms.

The following example demonstrates how to load a dataset in libsvm format and then normalize each row to have unit $L^2$ norm and unit $L^\infty$ norm.

<div class="codetabs">
<div data-lang="scala">

Refer to the [Normalizer Scala docs](api/scala/index.html#org.apache.spark.ml.feature.Normalizer)
for more details on the API.

{% include_example scala/org/apache/spark/examples/ml/NormalizerExample.scala %}
</div>

<div data-lang="java">

Refer to the [Normalizer Java docs](api/java/org/apache/spark/ml/feature/Normalizer.html)
for more details on the API.

{% include_example java/org/apache/spark/examples/ml/JavaNormalizerExample.java %}
</div>

<div data-lang="python">

Refer to the [Normalizer Python docs](api/python/pyspark.ml.html#pyspark.ml.feature.Normalizer)
for more details on the API.

{% include_example python/ml/normalizer_example.py %}
</div>
</div>


## StandardScaler

`StandardScaler` transforms a dataset of `Vector` rows, normalizing each feature to have unit standard deviation and/or zero mean.  It takes parameters:

* `withStd`: True by default. Scales the data to unit standard deviation.
* `withMean`: False by default. Centers the data with mean before scaling. It will build a dense output, so this does not work on sparse input and will raise an exception.

`StandardScaler` is an `Estimator` which can be `fit` on a dataset to produce a `StandardScalerModel`; this amounts to computing summary statistics.  The model can then transform a `Vector` column in a dataset to have unit standard deviation and/or zero mean features.

Note that if the standard deviation of a feature is zero, it will return default `0.0` value in the `Vector` for that feature.

The following example demonstrates how to load a dataset in libsvm format and then normalize each feature to have unit standard deviation.

<div class="codetabs">
<div data-lang="scala">

Refer to the [StandardScaler Scala docs](api/scala/index.html#org.apache.spark.ml.feature.StandardScaler)
for more details on the API.

{% include_example scala/org/apache/spark/examples/ml/StandardScalerExample.scala %}
</div>

<div data-lang="java">

Refer to the [StandardScaler Java docs](api/java/org/apache/spark/ml/feature/StandardScaler.html)
for more details on the API.

{% include_example java/org/apache/spark/examples/ml/JavaStandardScalerExample.java %}
</div>

<div data-lang="python">

Refer to the [StandardScaler Python docs](api/python/pyspark.ml.html#pyspark.ml.feature.StandardScaler)
for more details on the API.

{% include_example python/ml/standard_scaler_example.py %}
</div>
</div>

## MinMaxScaler

`MinMaxScaler` transforms a dataset of `Vector` rows, rescaling each feature to a specific range (often [0, 1]).  It takes parameters:

* `min`: 0.0 by default. Lower bound after transformation, shared by all features.
* `max`: 1.0 by default. Upper bound after transformation, shared by all features.

`MinMaxScaler` computes summary statistics on a data set and produces a `MinMaxScalerModel`. The model can then transform each feature individually such that it is in the given range.

The rescaled value for a feature E is calculated as,
`\begin{equation}
  Rescaled(e_i) = \frac{e_i - E_{min}}{E_{max} - E_{min}} * (max - min) + min
\end{equation}`
For the case `E_{max} == E_{min}`, `Rescaled(e_i) = 0.5 * (max + min)`

Note that since zero values will probably be transformed to non-zero values, output of the transformer will be DenseVector even for sparse input.

The following example demonstrates how to load a dataset in libsvm format and then rescale each feature to [0, 1].

<div class="codetabs">
<div data-lang="scala" markdown="1">

Refer to the [MinMaxScaler Scala docs](api/scala/index.html#org.apache.spark.ml.feature.MinMaxScaler)
and the [MinMaxScalerModel Scala docs](api/scala/index.html#org.apache.spark.ml.feature.MinMaxScalerModel)
for more details on the API.

{% include_example scala/org/apache/spark/examples/ml/MinMaxScalerExample.scala %}
</div>

<div data-lang="java" markdown="1">

Refer to the [MinMaxScaler Java docs](api/java/org/apache/spark/ml/feature/MinMaxScaler.html)
and the [MinMaxScalerModel Java docs](api/java/org/apache/spark/ml/feature/MinMaxScalerModel.html)
for more details on the API.

{% include_example java/org/apache/spark/examples/ml/JavaMinMaxScalerExample.java %}
</div>
</div>

## Bucketizer

`Bucketizer` transforms a column of continuous features to a column of feature buckets, where the buckets are specified by users. It takes a parameter:

* `splits`: Parameter for mapping continuous features into buckets. With n+1 splits, there are n buckets. A bucket defined by splits x,y holds values in the range [x,y) except the last bucket, which also includes y. Splits should be strictly increasing. Values at -inf, inf must be explicitly provided to cover all Double values; Otherwise, values outside the splits specified will be treated as errors. Two examples of `splits` are `Array(Double.NegativeInfinity, 0.0, 1.0, Double.PositiveInfinity)` and `Array(0.0, 1.0, 2.0)`.

Note that if you have no idea of the upper bound and lower bound of the targeted column, you would better add the `Double.NegativeInfinity` and `Double.PositiveInfinity` as the bounds of your splits to prevent a potenial out of Bucketizer bounds exception.

Note also that the splits that you provided have to be in strictly increasing order, i.e. `s0 < s1 < s2 < ... < sn`.

More details can be found in the API docs for [Bucketizer](api/scala/index.html#org.apache.spark.ml.feature.Bucketizer).

The following example demonstrates how to bucketize a column of `Double`s into another index-wised column.

<div class="codetabs">
<div data-lang="scala">

Refer to the [Bucketizer Scala docs](api/scala/index.html#org.apache.spark.ml.feature.Bucketizer)
for more details on the API.

{% include_example scala/org/apache/spark/examples/ml/BucketizerExample.scala %}
</div>

<div data-lang="java">

Refer to the [Bucketizer Java docs](api/java/org/apache/spark/ml/feature/Bucketizer.html)
for more details on the API.

{% include_example java/org/apache/spark/examples/ml/JavaBucketizerExample.java %}
</div>

<div data-lang="python">

Refer to the [Bucketizer Python docs](api/python/pyspark.ml.html#pyspark.ml.feature.Bucketizer)
for more details on the API.

{% include_example python/ml/bucketizer_example.py %}
</div>
</div>

## ElementwiseProduct

ElementwiseProduct multiplies each input vector by a provided "weight" vector, using element-wise multiplication. In other words, it scales each column of the dataset by a scalar multiplier.  This represents the [Hadamard product](https://en.wikipedia.org/wiki/Hadamard_product_%28matrices%29) between the input vector, `v` and transforming vector, `w`, to yield a result vector.

`\[ \begin{pmatrix}
v_1 \\
\vdots \\
v_N
\end{pmatrix} \circ \begin{pmatrix}
                    w_1 \\
                    \vdots \\
                    w_N
                    \end{pmatrix}
= \begin{pmatrix}
  v_1 w_1 \\
  \vdots \\
  v_N w_N
  \end{pmatrix}
\]`

This example below demonstrates how to transform vectors using a transforming vector value.

<div class="codetabs">
<div data-lang="scala" markdown="1">

Refer to the [ElementwiseProduct Scala docs](api/scala/index.html#org.apache.spark.ml.feature.ElementwiseProduct)
for more details on the API.

{% include_example scala/org/apache/spark/examples/ml/ElementwiseProductExample.scala %}
</div>

<div data-lang="java" markdown="1">

Refer to the [ElementwiseProduct Java docs](api/java/org/apache/spark/ml/feature/ElementwiseProduct.html)
for more details on the API.

{% include_example java/org/apache/spark/examples/ml/JavaElementwiseProductExample.java %}
</div>

<div data-lang="python" markdown="1">

Refer to the [ElementwiseProduct Python docs](api/python/pyspark.ml.html#pyspark.ml.feature.ElementwiseProduct)
for more details on the API.

<<<<<<< HEAD
{% include_example python/ml/elementwise_product_example.py %}
=======
{% highlight python %}
from pyspark.ml.feature import ElementwiseProduct
from pyspark.mllib.linalg import Vectors

data = [(Vectors.dense([1.0, 2.0, 3.0]),), (Vectors.dense([4.0, 5.0, 6.0]),)]
df = sqlContext.createDataFrame(data, ["vector"])
transformer = ElementwiseProduct(scalingVec=Vectors.dense([0.0, 1.0, 2.0]),
                                 inputCol="vector", outputCol="transformedVector")
transformer.transform(df).show()

{% endhighlight %}
>>>>>>> 3934562d
</div>
</div>

## SQLTransformer

`SQLTransformer` implements the transformations which are defined by SQL statement.
Currently we only support SQL syntax like `"SELECT ... FROM __THIS__ ..."`
where `"__THIS__"` represents the underlying table of the input dataset.
The select clause specifies the fields, constants, and expressions to display in
the output, it can be any select clause that Spark SQL supports. Users can also
use Spark SQL built-in function and UDFs to operate on these selected columns.
For example, `SQLTransformer` supports statements like:

* `SELECT a, a + b AS a_b FROM __THIS__`
* `SELECT a, SQRT(b) AS b_sqrt FROM __THIS__ where a > 5`
* `SELECT a, b, SUM(c) AS c_sum FROM __THIS__ GROUP BY a, b`

**Examples**

Assume that we have the following DataFrame with columns `id`, `v1` and `v2`:

~~~~
 id |  v1 |  v2
----|-----|-----
 0  | 1.0 | 3.0  
 2  | 2.0 | 5.0
~~~~

This is the output of the `SQLTransformer` with statement `"SELECT *, (v1 + v2) AS v3, (v1 * v2) AS v4 FROM __THIS__"`:

~~~~
 id |  v1 |  v2 |  v3 |  v4
----|-----|-----|-----|-----
 0  | 1.0 | 3.0 | 4.0 | 3.0
 2  | 2.0 | 5.0 | 7.0 |10.0
~~~~

<div class="codetabs">
<div data-lang="scala" markdown="1">

Refer to the [SQLTransformer Scala docs](api/scala/index.html#org.apache.spark.ml.feature.SQLTransformer)
for more details on the API.

{% include_example scala/org/apache/spark/examples/ml/SQLTransformerExample.scala %}
</div>

<div data-lang="java" markdown="1">

Refer to the [SQLTransformer Java docs](api/java/org/apache/spark/ml/feature/SQLTransformer.html)
for more details on the API.

{% include_example java/org/apache/spark/examples/ml/JavaSQLTransformerExample.java %}
</div>

<div data-lang="python" markdown="1">

Refer to the [SQLTransformer Python docs](api/python/pyspark.ml.html#pyspark.ml.feature.SQLTransformer) for more details on the API.

{% include_example python/ml/sql_transformer.py %}
</div>
</div>

## VectorAssembler

`VectorAssembler` is a transformer that combines a given list of columns into a single vector
column.
It is useful for combining raw features and features generated by different feature transformers
into a single feature vector, in order to train ML models like logistic regression and decision
trees.
`VectorAssembler` accepts the following input column types: all numeric types, boolean type,
and vector type.
In each row, the values of the input columns will be concatenated into a vector in the specified
order.

**Examples**

Assume that we have a DataFrame with the columns `id`, `hour`, `mobile`, `userFeatures`,
and `clicked`:

~~~
 id | hour | mobile | userFeatures     | clicked
----|------|--------|------------------|---------
 0  | 18   | 1.0    | [0.0, 10.0, 0.5] | 1.0
~~~

`userFeatures` is a vector column that contains three user features.
We want to combine `hour`, `mobile`, and `userFeatures` into a single feature vector
called `features` and use it to predict `clicked` or not.
If we set `VectorAssembler`'s input columns to `hour`, `mobile`, and `userFeatures` and
output column to `features`, after transformation we should get the following DataFrame:

~~~
 id | hour | mobile | userFeatures     | clicked | features
----|------|--------|------------------|---------|-----------------------------
 0  | 18   | 1.0    | [0.0, 10.0, 0.5] | 1.0     | [18.0, 1.0, 0.0, 10.0, 0.5]
~~~

<div class="codetabs">
<div data-lang="scala" markdown="1">

Refer to the [VectorAssembler Scala docs](api/scala/index.html#org.apache.spark.ml.feature.VectorAssembler)
for more details on the API.

{% include_example scala/org/apache/spark/examples/ml/VectorAssemblerExample.scala %}
</div>

<div data-lang="java" markdown="1">

Refer to the [VectorAssembler Java docs](api/java/org/apache/spark/ml/feature/VectorAssembler.html)
for more details on the API.

{% include_example java/org/apache/spark/examples/ml/JavaVectorAssemblerExample.java %}
</div>

<div data-lang="python" markdown="1">

Refer to the [VectorAssembler Python docs](api/python/pyspark.ml.html#pyspark.ml.feature.VectorAssembler)
for more details on the API.

{% include_example python/ml/vector_assembler_example.py %}
</div>
</div>

## QuantileDiscretizer

`QuantileDiscretizer` takes a column with continuous features and outputs a column with binned
categorical features.
The bin ranges are chosen by taking a sample of the data and dividing it into roughly equal parts.
The lower and upper bin bounds will be `-Infinity` and `+Infinity`, covering all real values.
This attempts to find `numBuckets` partitions based on a sample of the given input data, but it may
find fewer depending on the data sample values.

Note that the result may be different every time you run it, since the sample strategy behind it is
non-deterministic.

**Examples**

Assume that we have a DataFrame with the columns `id`, `hour`:

~~~
 id | hour
----|------
 0  | 18.0
----|------
 1  | 19.0
----|------
 2  | 8.0
----|------
 3  | 5.0
----|------
 4  | 2.2
~~~

`hour` is a continuous feature with `Double` type. We want to turn the continuous feature into
categorical one. Given `numBuckets = 3`, we should get the following DataFrame:

~~~
 id | hour | result
----|------|------
 0  | 18.0 | 2.0
----|------|------
 1  | 19.0 | 2.0
----|------|------
 2  | 8.0  | 1.0
----|------|------
 3  | 5.0  | 1.0
----|------|------
 4  | 2.2  | 0.0
~~~

<div class="codetabs">
<div data-lang="scala" markdown="1">

Refer to the [QuantileDiscretizer Scala docs](api/scala/index.html#org.apache.spark.ml.feature.QuantileDiscretizer)
for more details on the API.

{% include_example scala/org/apache/spark/examples/ml/QuantileDiscretizerExample.scala %}
</div>

<div data-lang="java" markdown="1">

Refer to the [QuantileDiscretizer Java docs](api/java/org/apache/spark/ml/feature/QuantileDiscretizer.html)
for more details on the API.

{% include_example java/org/apache/spark/examples/ml/JavaQuantileDiscretizerExample.java %}
</div>
</div>

# Feature Selectors

## VectorSlicer

`VectorSlicer` is a transformer that takes a feature vector and outputs a new feature vector with a
sub-array of the original features. It is useful for extracting features from a vector column.

`VectorSlicer` accepts a vector column with a specified indices, then outputs a new vector column
whose values are selected via those indices. There are two types of indices,

 1. Integer indices that represents the indices into the vector, `setIndices()`;

 2. String indices that represents the names of features into the vector, `setNames()`.
 *This requires the vector column to have an `AttributeGroup` since the implementation matches on
 the name field of an `Attribute`.*

Specification by integer and string are both acceptable. Moreover, you can use integer index and
string name simultaneously. At least one feature must be selected. Duplicate features are not
allowed, so there can be no overlap between selected indices and names. Note that if names of
features are selected, an exception will be threw out when encountering with empty input attributes.

The output vector will order features with the selected indices first (in the order given),
followed by the selected names (in the order given).

**Examples**

Suppose that we have a DataFrame with the column `userFeatures`:

~~~
 userFeatures
------------------
 [0.0, 10.0, 0.5]
~~~

`userFeatures` is a vector column that contains three user features. Assuming that the first column
of `userFeatures` are all zeros, so we want to remove it and only the last two columns are selected.
The `VectorSlicer` selects the last two elements with `setIndices(1, 2)` then produces a new vector
column named `features`:

~~~
 userFeatures     | features
------------------|-----------------------------
 [0.0, 10.0, 0.5] | [10.0, 0.5]
~~~

Suppose also that we have a potential input attributes for the `userFeatures`, i.e.
`["f1", "f2", "f3"]`, then we can use `setNames("f2", "f3")` to select them.

~~~
 userFeatures     | features
------------------|-----------------------------
 [0.0, 10.0, 0.5] | [10.0, 0.5]
 ["f1", "f2", "f3"] | ["f2", "f3"]
~~~

<div class="codetabs">
<div data-lang="scala" markdown="1">

Refer to the [VectorSlicer Scala docs](api/scala/index.html#org.apache.spark.ml.feature.VectorSlicer)
for more details on the API.

{% include_example scala/org/apache/spark/examples/ml/VectorSlicerExample.scala %}
</div>

<div data-lang="java" markdown="1">

Refer to the [VectorSlicer Java docs](api/java/org/apache/spark/ml/feature/VectorSlicer.html)
for more details on the API.

{% include_example java/org/apache/spark/examples/ml/JavaVectorSlicerExample.java %}
</div>
</div>

## RFormula

`RFormula` selects columns specified by an [R model formula](https://stat.ethz.ch/R-manual/R-devel/library/stats/html/formula.html). It produces a vector column of features and a double column of labels. Like when formulas are used in R for linear regression, string input columns will be one-hot encoded, and numeric columns will be cast to doubles. If not already present in the DataFrame, the output label column will be created from the specified response variable in the formula.

**Examples**

Assume that we have a DataFrame with the columns `id`, `country`, `hour`, and `clicked`:

~~~
id | country | hour | clicked
---|---------|------|---------
 7 | "US"    | 18   | 1.0
 8 | "CA"    | 12   | 0.0
 9 | "NZ"    | 15   | 0.0
~~~

If we use `RFormula` with a formula string of `clicked ~ country + hour`, which indicates that we want to
predict `clicked` based on `country` and `hour`, after transformation we should get the following DataFrame:

~~~
id | country | hour | clicked | features         | label
---|---------|------|---------|------------------|-------
 7 | "US"    | 18   | 1.0     | [0.0, 0.0, 18.0] | 1.0
 8 | "CA"    | 12   | 0.0     | [0.0, 1.0, 12.0] | 0.0
 9 | "NZ"    | 15   | 0.0     | [1.0, 0.0, 15.0] | 0.0
~~~

<div class="codetabs">
<div data-lang="scala" markdown="1">

Refer to the [RFormula Scala docs](api/scala/index.html#org.apache.spark.ml.feature.RFormula)
for more details on the API.

{% include_example scala/org/apache/spark/examples/ml/RFormulaExample.scala %}
</div>

<div data-lang="java" markdown="1">

Refer to the [RFormula Java docs](api/java/org/apache/spark/ml/feature/RFormula.html)
for more details on the API.

{% include_example java/org/apache/spark/examples/ml/JavaRFormulaExample.java %}
</div>

<div data-lang="python" markdown="1">

Refer to the [RFormula Python docs](api/python/pyspark.ml.html#pyspark.ml.feature.RFormula)
for more details on the API.

{% include_example python/ml/rformula_example.py %}
</div>
</div>

## ChiSqSelector

`ChiSqSelector` stands for Chi-Squared feature selection. It operates on labeled data with
categorical features. ChiSqSelector orders features based on a
[Chi-Squared test of independence](https://en.wikipedia.org/wiki/Chi-squared_test)
from the class, and then filters (selects) the top features which the class label depends on the
most. This is akin to yielding the features with the most predictive power.

**Examples**

Assume that we have a DataFrame with the columns `id`, `features`, and `clicked`, which is used as
our target to be predicted:

~~~
id | features              | clicked
---|-----------------------|---------
 7 | [0.0, 0.0, 18.0, 1.0] | 1.0
 8 | [0.0, 1.0, 12.0, 0.0] | 0.0
 9 | [1.0, 0.0, 15.0, 0.1] | 0.0
~~~

If we use `ChiSqSelector` with a `numTopFeatures = 1`, then according to our label `clicked` the
last column in our `features` chosen as the most useful feature:

~~~
id | features              | clicked | selectedFeatures
---|-----------------------|---------|------------------
 7 | [0.0, 0.0, 18.0, 1.0] | 1.0     | [1.0]
 8 | [0.0, 1.0, 12.0, 0.0] | 0.0     | [0.0]
 9 | [1.0, 0.0, 15.0, 0.1] | 0.0     | [0.1]
~~~

<div class="codetabs">
<div data-lang="scala" markdown="1">

Refer to the [ChiSqSelector Scala docs](api/scala/index.html#org.apache.spark.ml.feature.ChiSqSelector)
for more details on the API.

{% include_example scala/org/apache/spark/examples/ml/ChiSqSelectorExample.scala %}
</div>

<div data-lang="java" markdown="1">

Refer to the [ChiSqSelector Java docs](api/java/org/apache/spark/ml/feature/ChiSqSelector.html)
for more details on the API.

{% include_example java/org/apache/spark/examples/ml/JavaChiSqSelectorExample.java %}
</div>
</div><|MERGE_RESOLUTION|>--- conflicted
+++ resolved
@@ -565,34 +565,7 @@
 Refer to the [OneHotEncoder Scala docs](api/scala/index.html#org.apache.spark.ml.feature.OneHotEncoder)
 for more details on the API.
 
-<<<<<<< HEAD
 {% include_example scala/org/apache/spark/examples/ml/OneHotEncoderExample.scala %}
-=======
-{% highlight scala %}
-import org.apache.spark.ml.feature.{OneHotEncoder, StringIndexer}
-
-val df = sqlContext.createDataFrame(Seq(
-  (0, "a"),
-  (1, "b"),
-  (2, "c"),
-  (3, "a"),
-  (4, "a"),
-  (5, "c")
-)).toDF("id", "category")
-
-val indexer = new StringIndexer()
-  .setInputCol("category")
-  .setOutputCol("categoryIndex")
-  .fit(df)
-val indexed = indexer.transform(df)
-
-val encoder = new OneHotEncoder()
-  .setInputCol("categoryIndex")
-  .setOutputCol("categoryVec")
-val encoded = encoder.transform(indexed)
-encoded.select("id", "categoryVec").show()
-{% endhighlight %}
->>>>>>> 3934562d
 </div>
 
 <div data-lang="java" markdown="1">
@@ -600,50 +573,7 @@
 Refer to the [OneHotEncoder Java docs](api/java/org/apache/spark/ml/feature/OneHotEncoder.html)
 for more details on the API.
 
-<<<<<<< HEAD
 {% include_example java/org/apache/spark/examples/ml/JavaOneHotEncoderExample.java %}
-=======
-{% highlight java %}
-import java.util.Arrays;
-
-import org.apache.spark.api.java.JavaRDD;
-import org.apache.spark.ml.feature.OneHotEncoder;
-import org.apache.spark.ml.feature.StringIndexer;
-import org.apache.spark.ml.feature.StringIndexerModel;
-import org.apache.spark.sql.DataFrame;
-import org.apache.spark.sql.Row;
-import org.apache.spark.sql.RowFactory;
-import org.apache.spark.sql.types.DataTypes;
-import org.apache.spark.sql.types.Metadata;
-import org.apache.spark.sql.types.StructField;
-import org.apache.spark.sql.types.StructType;
-
-JavaRDD<Row> jrdd = jsc.parallelize(Arrays.asList(
-    RowFactory.create(0, "a"),
-    RowFactory.create(1, "b"),
-    RowFactory.create(2, "c"),
-    RowFactory.create(3, "a"),
-    RowFactory.create(4, "a"),
-    RowFactory.create(5, "c")
-));
-StructType schema = new StructType(new StructField[]{
-    new StructField("id", DataTypes.IntegerType, false, Metadata.empty()),
-    new StructField("category", DataTypes.StringType, false, Metadata.empty())
-});
-DataFrame df = sqlContext.createDataFrame(jrdd, schema);
-StringIndexerModel indexer = new StringIndexer()
-  .setInputCol("category")
-  .setOutputCol("categoryIndex")
-  .fit(df);
-DataFrame indexed = indexer.transform(df);
-
-OneHotEncoder encoder = new OneHotEncoder()
-  .setInputCol("categoryIndex")
-  .setOutputCol("categoryVec");
-DataFrame encoded = encoder.transform(indexed);
-encoded.select("id", "categoryVec").show();
-{% endhighlight %}
->>>>>>> 3934562d
 </div>
 
 <div data-lang="python" markdown="1">
@@ -651,29 +581,7 @@
 Refer to the [OneHotEncoder Python docs](api/python/pyspark.ml.html#pyspark.ml.feature.OneHotEncoder)
 for more details on the API.
 
-<<<<<<< HEAD
 {% include_example python/ml/onehot_encoder_example.py %}
-=======
-{% highlight python %}
-from pyspark.ml.feature import OneHotEncoder, StringIndexer
-
-df = sqlContext.createDataFrame([
-  (0, "a"),
-  (1, "b"),
-  (2, "c"),
-  (3, "a"),
-  (4, "a"),
-  (5, "c")
-], ["id", "category"])
-
-stringIndexer = StringIndexer(inputCol="category", outputCol="categoryIndex")
-model = stringIndexer.fit(df)
-indexed = model.transform(df)
-encoder = OneHotEncoder(includeFirst=False, inputCol="categoryIndex", outputCol="categoryVec")
-encoded = encoder.transform(indexed)
-encoded.select("id", "categoryVec").show()
-{% endhighlight %}
->>>>>>> 3934562d
 </div>
 </div>
 
@@ -913,21 +821,7 @@
 Refer to the [ElementwiseProduct Python docs](api/python/pyspark.ml.html#pyspark.ml.feature.ElementwiseProduct)
 for more details on the API.
 
-<<<<<<< HEAD
 {% include_example python/ml/elementwise_product_example.py %}
-=======
-{% highlight python %}
-from pyspark.ml.feature import ElementwiseProduct
-from pyspark.mllib.linalg import Vectors
-
-data = [(Vectors.dense([1.0, 2.0, 3.0]),), (Vectors.dense([4.0, 5.0, 6.0]),)]
-df = sqlContext.createDataFrame(data, ["vector"])
-transformer = ElementwiseProduct(scalingVec=Vectors.dense([0.0, 1.0, 2.0]),
-                                 inputCol="vector", outputCol="transformedVector")
-transformer.transform(df).show()
-
-{% endhighlight %}
->>>>>>> 3934562d
 </div>
 </div>
 
