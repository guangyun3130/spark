--- conflicted
+++ resolved
@@ -166,7 +166,6 @@
   </td>
 </tr>
 <tr>
-<<<<<<< HEAD
   <td><code>spark.port.min</code></td>
   <td>1024</td>
   <td>
@@ -178,13 +177,14 @@
   <td>65536</td>
   <td>
     Max port for spark(UI, HttpServer. ConnectionManager, Akka)
-=======
+  </td>
+</tr>
+<tr>
   <td><code>spark.master</code></td>
   <td>(none)</td>
   <td>
     The cluster manager to connect to. See the list of
     <a href="submitting-applications.html#master-urls"> allowed master URL's</a>.
->>>>>>> 645cf3fc
   </td>
 </tr>
 </table>
