---
layout: global
title: Spark Configuration
---

* This will become a table of contents (this text will be scraped).
{:toc}
<<<<<<< HEAD
=======

Spark provides several locations to configure the system:
>>>>>>> b6d22af0

# Spark Properties

Spark properties control most application settings and are configured separately for each
application. These properties can be set directly on a
[SparkConf](api/scala/index.html#org.apache.spark.SparkConf) and passed as an argument to your
SparkContext. SparkConf allows you to configure some of the common properties
(e.g. master URL and application name), as well as arbitrary key-value pairs through the
`set()` method. For example, we could initialize an application as follows:

{% highlight scala %}
val conf = new SparkConf()
             .setMaster("local")
             .setAppName("CountingSheep")
             .set("spark.executor.memory", "1g")
val sc = new SparkContext(conf)
{% endhighlight %}

## Dynamically Loading Spark Properties
In some cases, you may want to avoid hard-coding certain configurations in a `SparkConf`. For
instance, if you'd like to run the same application with different masters or different
amounts of memory. Spark allows you to simply create an empty conf:

{% highlight scala %}
val sc = new SparkContext(new SparkConf())
{% endhighlight %}

Then, you can supply configuration values at runtime:
{% highlight bash %}
./bin/spark-submit --name "My fancy app" --master local[4] myApp.jar
{% endhighlight %}

The Spark shell and [`spark-submit`](cluster-overview.html#launching-applications-with-spark-submit) tool support
two ways to load configurations dynamically. The first are command line options, such as `--master`, as shown above.
Running `./bin/spark-submit --help` will show the entire list of options.

`bin/spark-submit` will also read configuration options from `conf/spark-defaults.conf`, in which each line consists
of a key and a value separated by whitespace. For example:

    spark.master            spark://5.6.7.8:7077
    spark.executor.memory   512m
    spark.eventLog.enabled  true
    spark.serializer        org.apache.spark.serializer.KryoSerializer

Any values specified as flags or in the properties file will be passed on to the application
and merged with those specified through SparkConf. Properties set directly on the SparkConf
take highest precedence, then flags passed to `spark-submit` or `spark-shell`, then options
in the `spark-defaults.conf` file.

## Viewing Spark Properties

The application web UI at `http://<driver>:4040` lists Spark properties in the "Environment" tab.
This is a useful place to check to make sure that your properties have been set correctly. Note
that only values explicitly specified through either `spark-defaults.conf` or SparkConf will
appear. For all other configuration properties, you can assume the default value is used.

## All Configuration Properties

Most of the properties that control internal settings have reasonable default values. Some
of the most common options to set are:

<table class="table">
<tr><th>Property Name</th><th>Default</th><th>Meaning</th></tr>
<tr>
  <td><strong><code>spark.app.name</code></strong></td>
  <td>(none)</td>
  <td>
    The name of your application. This will appear in the UI and in log data.
  </td>
</tr>
<tr>
  <td><strong><code>spark.master</code></strong></td>
  <td>(none)</td>
  <td>
    The cluster manager to connect to. See the list of <a href="scala-programming-guide.html#master-urls">
    allowed master URL's</a>.
  </td>
</tr>
<tr>
  <td><code>spark.executor.memory</code></td>
  <td>512m</td>
  <td>
<<<<<<< HEAD
    Amount of memory to use per executor process, in the same format as JVM memory strings
    (e.g. <code>512m</code>, <code>2g</code>).
=======
    Amount of memory to use per executor process, in the same format as JVM memory strings (e.g.
    <code>512m</code>, <code>2g</code>).
>>>>>>> b6d22af0
  </td>
</tr>
<tr>
  <td><code>spark.serializer</code></td>
  <td>org.apache.spark.serializer.<br />JavaSerializer</td>
  <td>
    Class to use for serializing objects that will be sent over the network or need to be cached
    in serialized form. The default of Java serialization works with any Serializable Java object but is
    quite slow, so we recommend <a href="tuning.html">using <code>org.apache.spark.serializer.KryoSerializer</code>
    and configuring Kryo serialization</a> when speed is necessary. Can be any subclass of
    <a href="api/scala/index.html#org.apache.spark.serializer.Serializer"><code>org.apache.spark.Serializer</code></a>.
  </td>
</tr>
<tr>
  <td><code>spark.kryo.registrator</code></td>
  <td>(none)</td>
  <td>
    If you use Kryo serialization, set this class to register your custom classes with Kryo.
    It should be set to a class that extends
    <a href="api/scala/index.html#org.apache.spark.serializer.KryoRegistrator"><code>KryoRegistrator</code></a>.
    See the <a href="tuning.html#data-serialization">tuning guide</a> for more details.
  </td>
</tr>
<tr>
  <td><code>spark.local.dir</code></td>
  <td>/tmp</td>
  <td>
    Directory to use for "scratch" space in Spark, including map output files and RDDs that get
    stored on disk. This should be on a fast, local disk in your system. It can also be a
    comma-separated list of multiple directories on different disks.

    NOTE: In Spark 1.0 and later this will be overriden by SPARK_LOCAL_DIRS (Standalone, Mesos) or
    LOCAL_DIRS (YARN) environment variables set by the cluster manager.
  </td>
</tr>
<tr>
  <td><code>spark.logConf</code></td>
  <td>false</td>
  <td>
    Logs the effective SparkConf as INFO when a SparkContext is started.
  </td>
</tr>
</table>

Apart from these, the following properties are also available, and may be useful in some situations:

#### Runtime Environment
<table class="table">
<tr><th>Property Name</th><th>Default</th><th>Meaning</th></tr>
<tr>
  <td><code>spark.executor.memory</code></td>
  <td>512m</td>
  <td>
    Amount of memory to use per executor process, in the same format as JVM memory strings
    (e.g. <code>512m</code>, <code>2g</code>).
  </td>
</tr>
<tr>
  <td><code>spark.executor.extraJavaOptions</code></td>
  <td>(none)</td>
  <td>
<<<<<<< HEAD
    A string of extra JVM options to pass to executors. For instance, GC settings or other
    logging. Note that it is illegal to set Spark properties or heap size settings with this
    option. Spark properties should be set using a SparkConf object or the
    spark-defaults.conf file used with the spark-submit script. Heap size settings can be set
    with spark.executor.memory.
=======
    Default number of tasks to use across the cluster for distributed shuffle operations
    (<code>groupByKey</code>, <code>reduceByKey</code>, etc) when not set by user.
>>>>>>> b6d22af0
  </td>
</tr>
<tr>
  <td><code>spark.executor.extraClassPath</code></td>
  <td>(none)</td>
  <td>
    Extra classpath entries to append to the classpath of executors. This exists primarily
    for backwards-compatibility with older versions of Spark. Users typically should not need
    to set this option.
  </td>
</tr>
<tr>
  <td><code>spark.executor.extraLibraryPath</code></td>
  <td>(none)</td>
  <td>
    Set a special library path to use when launching executor JVM's.
  </td>
</tr>
<tr>
  <td><code>spark.files.userClassPathFirst</code></td>
  <td>false</td>
  <td>
    (Experimental) Whether to give user-added jars precedence over Spark's own jars when
    loading classes in Executors. This feature can be used to mitigate conflicts between
    Spark's dependencies and user dependencies. It is currently an experimental feature.
  </td>
</tr>
</table>

#### Shuffle Behavior
<table class="table">
<tr><th>Property Name</th><th>Default</th><th>Meaning</th></tr>
<tr>
  <td><code>spark.shuffle.consolidateFiles</code></td>
  <td>false</td>
  <td>
    If set to "true", consolidates intermediate files created during a shuffle. Creating fewer files can improve
    filesystem performance for shuffles with large numbers of reduce tasks. It is recommended to set this to "true"
    when using ext4 or xfs filesystems. On ext3, this option might degrade performance on machines with many (>8)
    cores due to filesystem limitations.
  </td>
</tr>
<tr>
  <td><code>spark.shuffle.spill</code></td>
  <td>true</td>
  <td>
    If set to "true", limits the amount of memory used during reduces by spilling data out to disk. This spilling
    threshold is specified by <code>spark.shuffle.memoryFraction</code>.
  </td>
</tr>
<tr>
  <td><code>spark.shuffle.spill.compress</code></td>
  <td>true</td>
  <td>
    Whether to compress data spilled during shuffles.
  </td>
</tr>
<tr>
  <td><code>spark.shuffle.memoryFraction</code></td>
  <td>0.3</td>
  <td>
    Fraction of Java heap to use for aggregation and cogroups during shuffles, if
    <code>spark.shuffle.spill</code> is true. At any given time, the collective size of
    all in-memory maps used for shuffles is bounded by this limit, beyond which the contents will
    begin to spill to disk. If spills are often, consider increasing this value at the expense of
    <code>spark.storage.memoryFraction</code>.
  </td>
</tr>
<tr>
  <td><code>spark.shuffle.compress</code></td>
  <td>true</td>
  <td>
    Whether to compress map output files. Generally a good idea.
  </td>
</tr>
<tr>
  <td><code>spark.shuffle.file.buffer.kb</code></td>
  <td>100</td>
  <td>
<<<<<<< HEAD
    Size of the in-memory buffer for each shuffle file output stream, in kilobytes. These buffers
    reduce the number of disk seeks and system calls made in creating intermediate shuffle files.
=======
    Directories of the Tachyon File System that store RDDs. The Tachyon file system's URL is set by
    <code>spark.tachyonStore.url</code>.  It can also be a comma-separated list of multiple
    directories on Tachyon file system.
>>>>>>> b6d22af0
  </td>
</tr>
<tr>
  <td><code>spark.storage.memoryMapThreshold</code></td>
  <td>8192</td>
  <td>
    Size of a block, in bytes, above which Spark memory maps when reading a block from disk.
    This prevents Spark from memory mapping very small blocks. In general, memory
    mapping has high overhead for blocks close to or below the page size of the operating system.
  </td>
</tr>
<tr>
  <td><code>spark.reducer.maxMbInFlight</code></td>
  <td>48</td>
  <td>
<<<<<<< HEAD
    Maximum size (in megabytes) of map outputs to fetch simultaneously from each reduce task. Since
    each output requires us to create a buffer to receive it, this represents a fixed memory overhead
    per reduce task, so keep it small unless you have a large amount of memory.
=======
    If set to "true", runs over Mesos clusters in <a
    href="running-on-mesos.html#mesos-run-modes">"coarse-grained" sharing mode</a>, where Spark
    acquires one long-lived Mesos task on each machine instead of one Mesos task per Spark task.
    This gives lower-latency scheduling for short queries, but leaves resources in use for the whole
    duration of the Spark job.
>>>>>>> b6d22af0
  </td>
</tr>
</table>

#### Spark UI
<table class="table">
<tr><th>Property Name</th><th>Default</th><th>Meaning</th></tr>
<tr>
  <td><code>spark.ui.port</code></td>
  <td>4040</td>
  <td>
    Port for your application's dashboard, which shows memory and workload data
  </td>
</tr>
<tr>
  <td><code>spark.ui.retainedStages</code></td>
  <td>1000</td>
  <td>
    How many stages the Spark UI remembers before garbage collecting.
  </td>
</tr>
<tr>
  <td><code>spark.ui.killEnabled</code></td>
  <td>true</td>
  <td>
    Allows stages and corresponding jobs to be killed from the web ui.
  </td>
</tr>
<tr>
  <td><code>spark.eventLog.enabled</code></td>
  <td>false</td>
  <td>
    Whether to log spark events, useful for reconstructing the Web UI after the application has finished.
  </td>
</tr>
<tr>
  <td><code>spark.eventLog.compress</code></td>
  <td>false</td>
  <td>
    Whether to compress logged events, if <code>spark.eventLog.enabled</code> is true.
  </td>
</tr>
<tr>
  <td><code>spark.eventLog.dir</code></td>
  <td>file:///tmp/spark-events</td>
  <td>
    Base directory in which spark events are logged, if <code>spark.eventLog.enabled</code> is true.
    Within this base directory, Spark creates a sub-directory for each application, and logs the events
    specific to the application in this directory.
  </td>
</tr>
</table>

#### Compression and Serialization
<table class="table">
<tr><th>Property Name</th><th>Default</th><th>Meaning</th></tr>
<tr>
  <td><code>spark.broadcast.compress</code></td>
  <td>true</td>
  <td>
    Whether to compress broadcast variables before sending them. Generally a good idea.
  </td>
</tr>
<tr>
  <td><code>spark.rdd.compress</code></td>
  <td>false</td>
  <td>
    Whether to compress serialized RDD partitions (e.g. for <code>StorageLevel.MEMORY_ONLY_SER</code>).
    Can save substantial space at the cost of some extra CPU time.
  </td>
</tr>
<tr>
  <td><code>spark.io.compression.codec</code></td>
  <td>org.apache.spark.io.<br />LZFCompressionCodec</td>
  <td>
    The codec used to compress internal data such as RDD partitions and shuffle outputs. By default,
    Spark provides two codecs: <code>org.apache.spark.io.LZFCompressionCodec</code> and
    <code>org.apache.spark.io.SnappyCompressionCodec</code>.
  </td>
</tr>
<tr>
  <td><code>spark.io.compression.snappy.block.size</code></td>
  <td>32768</td>
  <td>
    Block size (in bytes) used in Snappy compression, in the case when Snappy compression codec is
    used.
  </td>
</tr>
<tr>
<<<<<<< HEAD
  <td><code>spark.closure.serializer</code></td>
  <td>org.apache.spark.serializer.<br />JavaSerializer</td>
  <td>
    Serializer class to use for closures. Currently only the Java serializer is supported.
=======
  <td><code>spark.scheduler.mode</code></td>
  <td>FIFO</td>
  <td>
    The <a href="job-scheduling.html#scheduling-within-an-application">scheduling mode</a> between
    jobs submitted to the same SparkContext. Can be set to <code>FAIR</code>
    to use fair sharing instead of queueing jobs one after another. Useful for
    multi-user services.
  </td>
</tr>
<tr>
  <td><code>spark.scheduler.revive.interval</code></td>
  <td>1000</td>
  <td>
    The interval length for the scheduler to revive the worker resource offers to run tasks. (in
    milliseconds)
  </td>
</tr>
<tr>
  <td><code>spark.reducer.maxMbInFlight</code></td>
  <td>48</td>
  <td>
    Maximum size (in megabytes) of map outputs to fetch simultaneously from each reduce task. Since
    each output requires us to create a buffer to receive it, this represents a fixed memory
    overhead per reduce task, so keep it small unless you have a large amount of memory.
>>>>>>> b6d22af0
  </td>
</tr>
<tr>
  <td><code>spark.serializer.objectStreamReset</code></td>
  <td>10000</td>
  <td>
    When serializing using org.apache.spark.serializer.JavaSerializer, the serializer caches
    objects to prevent writing redundant data, however that stops garbage collection of those
    objects. By calling 'reset' you flush that info from the serializer, and allow old
    objects to be collected. To turn off this periodic reset set it to a value &lt;= 0.
    By default it will reset the serializer every 10,000 objects.
  </td>
</tr>
<tr>
  <td><code>spark.kryo.referenceTracking</code></td>
  <td>true</td>
  <td>
    Whether to track references to the same object when serializing data with Kryo, which is
    necessary if your object graphs have loops and useful for efficiency if they contain multiple
    copies of the same object. Can be disabled to improve performance if you know this is not the
    case.
  </td>
</tr>
<tr>
  <td><code>spark.kryoserializer.buffer.mb</code></td>
  <td>2</td>
  <td>
    Maximum object size to allow within Kryo (the library needs to create a buffer at least as large
    as the largest single object you'll serialize). Increase this if you get a "buffer limit
    exceeded" exception inside Kryo. Note that there will be one buffer <i>per core</i> on each
    worker.
  </td>
</tr>
</table>

#### Execution Behavior
<table class="table">
<tr><th>Property Name</th><th>Default</th><th>Meaning</th></tr>
<tr>
  <td><code>spark.default.parallelism</code></td>
  <td>
    <ul>
      <li>Local mode: number of cores on the local machine</li>
      <li>Mesos fine grained mode: 8</li>
      <li>Others: total number of cores on all executor nodes or 2, whichever is larger</li>
    </ul>
  </td>
  <td>
    Default number of tasks to use across the cluster for distributed shuffle operations (<code>groupByKey</code>,
    <code>reduceByKey</code>, etc) when not set by user.
  </td>
</tr>
<tr>
  <td><code>spark.broadcast.factory</code></td>
  <td>org.apache.spark.broadcast.<br />HttpBroadcastFactory</td>
  <td>
    Which broadcast implementation to use.
  </td>
</tr>
<tr>
  <td><code>spark.broadcast.blockSize</code></td>
  <td>4096</td>
  <td>
    Size of each piece of a block in kilobytes for <code>TorrentBroadcastFactory</code>.
    Too large a value decreases parallelism during broadcast (makes it slower); however, if it is too small,
    <code>BlockManager</code> might take a performance hit.
  </td>
</tr>
<tr>
  <td><code>spark.files.overwrite</code></td>
  <td>false</td>
  <td>
    Whether to overwrite files added through SparkContext.addFile() when the target file exists and its contents do not
    match those of the source.
  </td>
</tr>
<tr>
  <td><code>spark.files.fetchTimeout</code></td>
  <td>false</td>
  <td>
    Communication timeout to use when fetching files added through SparkContext.addFile() from
    the driver.
  </td>
</tr>
<tr>
  <td><code>spark.storage.memoryFraction</code></td>
  <td>0.6</td>
  <td>
    Fraction of Java heap to use for Spark's memory cache. This should not be larger than the "old"
    generation of objects in the JVM, which by default is given 0.6 of the heap, but you can increase
    it if you configure your own old generation size.
  </td>
</tr>
<tr>
  <td><code>spark.tachyonStore.baseDir</code></td>
  <td>System.getProperty("java.io.tmpdir")</td>
  <td>
    Directories of the Tachyon File System that store RDDs. The Tachyon file system's URL is set by
    <code>spark.tachyonStore.url</code>. It can also be a comma-separated list of multiple directories
    on Tachyon file system.
  </td>
</tr>
<tr>
  <td><code>spark.tachyonStore.url</code></td>
  <td>tachyon://localhost:19998</td>
  <td>
<<<<<<< HEAD
    The URL of the underlying Tachyon file system in the TachyonStore.
=======
    Enable periodic cleanup of worker / application directories.  Note that this only affects
    standalone mode, as YARN works differently. Applications directories are cleaned up regardless
    of whether the application is still running.
>>>>>>> b6d22af0
  </td>
</tr>
</table>

#### Networking
<table class="table">
<tr><th>Property Name</th><th>Default</th><th>Meaning</th></tr>
<tr>
  <td><code>spark.driver.host</code></td>
  <td>(local hostname)</td>
  <td>
    Hostname or IP address for the driver to listen on.
  </td>
</tr>
<tr>
  <td><code>spark.driver.port</code></td>
  <td>(random)</td>
  <td>
<<<<<<< HEAD
    Port for the driver to listen on.
=======
    The number of seconds to retain application work directories on each worker.  This is a Time To
    Live and should depend on the amount of available disk space you have.  Application logs and
    jars are downloaded to each application work dir.  Over time, the work dirs can quickly fill up
    disk space, especially if you run jobs very frequently.
>>>>>>> b6d22af0
  </td>
</tr>
<tr>
  <td><code>spark.akka.frameSize</code></td>
  <td>10</td>
  <td>
    Maximum message size to allow in "control plane" communication (for serialized tasks and task
    results), in MB. Increase this if your tasks need to send back large results to the driver
    (e.g. using <code>collect()</code> on a large dataset).
  </td>
</tr>
<tr>
  <td><code>spark.akka.threads</code></td>
  <td>4</td>
  <td>
    Number of actor threads to use for communication. Can be useful to increase on large clusters
    when the driver has a lot of CPU cores.
  </td>
</tr>
<tr>
  <td><code>spark.akka.timeout</code></td>
  <td>100</td>
  <td>
    Communication timeout between Spark nodes, in seconds.
  </td>
</tr>
<tr>
  <td><code>spark.akka.heartbeat.pauses</code></td>
  <td>600</td>
  <td>
<<<<<<< HEAD
     This is set to a larger value to disable failure detector that comes inbuilt akka. It can be enabled again, if you
     plan to use this feature (Not recommended). Acceptable heart beat pause in seconds for akka. This can be used to
     control sensitivity to gc pauses. Tune this in combination of `spark.akka.heartbeat.interval` and
     `spark.akka.failure-detector.threshold` if you need to.
=======
     This is set to a larger value to disable failure detector that comes inbuilt akka. It can be
     enabled again, if you plan to use this feature (Not recommended). Acceptable heart beat pause
     in seconds for akka. This can be used to control sensitivity to gc pauses. Tune this in
     combination of `spark.akka.heartbeat.interval` and `spark.akka.failure-detector.threshold` if
     you need to.
>>>>>>> b6d22af0
  </td>
</tr>
<tr>
  <td><code>spark.akka.failure-detector.threshold</code></td>
  <td>300.0</td>
  <td>
<<<<<<< HEAD
     This is set to a larger value to disable failure detector that comes inbuilt akka. It can be enabled again, if you
     plan to use this feature (Not recommended). This maps to akka's `akka.remote.transport-failure-detector.threshold`.
     Tune this in combination of `spark.akka.heartbeat.pauses` and `spark.akka.heartbeat.interval` if you need to.
=======
     This is set to a larger value to disable failure detector that comes inbuilt akka. It can be
     enabled again, if you plan to use this feature (Not recommended). This maps to akka's
     `akka.remote.transport-failure-detector.threshold`. Tune this in combination of
     `spark.akka.heartbeat.pauses` and `spark.akka.heartbeat.interval` if you need to.
>>>>>>> b6d22af0
  </td>
</tr>
<tr>
  <td><code>spark.akka.heartbeat.interval</code></td>
  <td>1000</td>
  <td>
<<<<<<< HEAD
    This is set to a larger value to disable failure detector that comes inbuilt akka. It can be enabled again, if you
    plan to use this feature (Not recommended). A larger interval value in seconds reduces network overhead and a
    smaller value ( ~ 1 s) might be more informative for akka's failure detector. Tune this in combination
    of `spark.akka.heartbeat.pauses` and `spark.akka.failure-detector.threshold` if you need to. Only positive use
    case for using failure detector can be, a sensistive failure detector can help evict rogue executors really
    quick. However this is usually not the case as gc pauses and network lags are expected in a real spark cluster.
    Apart from that enabling this leads to a lot of exchanges of heart beats between nodes leading to flooding the
    network with those.
=======
    This is set to a larger value to disable failure detector that comes inbuilt akka. It can be
    enabled again, if you plan to use this feature (Not recommended). A larger interval value in
    seconds reduces network overhead and a smaller value ( ~ 1 s) might be more informative for
    akka's failure detector. Tune this in combination of `spark.akka.heartbeat.pauses` and
    `spark.akka.failure-detector.threshold` if you need to. Only positive use case for using failure
    detector can be, a sensistive failure detector can help evict rogue executors really quick.
    However this is usually not the case as gc pauses and network lags are expected in a real spark
    cluster. Apart from that enabling this leads to a lot of exchanges of heart beats between nodes
    leading to flooding the network with those.
  </td>
</tr>
<tr>
  <td><code>spark.driver.host</code></td>
  <td>(local hostname)</td>
  <td>
    Hostname or IP address for the driver to listen on.
  </td>
</tr>
<tr>
  <td><code>spark.driver.port</code></td>
  <td>(random)</td>
  <td>
    Port for the driver to listen on.
  </td>
</tr>
<tr>
  <td><code>spark.cleaner.ttl</code></td>
  <td>(infinite)</td>
  <td>
    Duration (seconds) of how long Spark will remember any metadata (stages generated, tasks
    generated, etc.).  Periodic cleanups will ensure that metadata older than this duration will be
    forgotten. This is useful for running Spark for many hours / days (for example, running 24/7 in
    case of Spark Streaming applications). Note that any RDD that persists in memory for more than
    this duration will be cleared as well.
  </td>
</tr>
<tr>
  <td><code>spark.streaming.blockInterval</code></td>
  <td>200</td>
  <td>
    Interval (milliseconds) at which data received by Spark Streaming receivers is coalesced
    into blocks of data before storing them in Spark.
>>>>>>> b6d22af0
  </td>
</tr>
</table>

#### Scheduling
<table class="table">
<tr><th>Property Name</th><th>Default</th><th>Meaning</th></tr>
<tr>
  <td><code>spark.task.cpus</code></td>
  <td>1</td>
  <td>
    Number of cores to allocate for each task.
  </td>
</tr>
<tr>
  <td><code>spark.task.maxFailures</code></td>
  <td>4</td>
  <td>
    Number of individual task failures before giving up on the job.
    Should be greater than or equal to 1. Number of allowed retries = this value - 1.
  </td>
</tr>
<tr>
<<<<<<< HEAD
  <td><code>spark.scheduler.mode</code></td>
  <td>FIFO</td>
  <td>
    The <a href="job-scheduling.html#scheduling-within-an-application">scheduling mode</a> between
    jobs submitted to the same SparkContext. Can be set to <code>FAIR</code>
    to use fair sharing instead of queueing jobs one after another. Useful for
    multi-user services.
=======
  <td><code>spark.broadcast.blockSize</code></td>
  <td>4096</td>
  <td>
    Size of each piece of a block in kilobytes for <code>TorrentBroadcastFactory</code>.
    Too large a value decreases parallelism during broadcast (makes it slower); however, if it is
    too small, <code>BlockManager</code> might take a performance hit.
  </td>
</tr>

<tr>
  <td><code>spark.shuffle.consolidateFiles</code></td>
  <td>false</td>
  <td>
    If set to "true", consolidates intermediate files created during a shuffle. Creating fewer files
    can improve filesystem performance for shuffles with large numbers of reduce tasks. It is
    recommended to set this to "true" when using ext4 or xfs filesystems. On ext3, this option might
    degrade performance on machines with many (>8) cores due to filesystem limitations.
>>>>>>> b6d22af0
  </td>
</tr>
<tr>
  <td><code>spark.cores.max</code></td>
  <td>(not set)</td>
  <td>
    When running on a <a href="spark-standalone.html">standalone deploy cluster</a> or a
    <a href="running-on-mesos.html#mesos-run-modes">Mesos cluster in "coarse-grained"
    sharing mode</a>, the maximum amount of CPU cores to request for the application from
    across the cluster (not from each machine). If not set, the default will be
    <code>spark.deploy.defaultCores</code> on Spark's standalone cluster manager, or
    infinite (all available cores) on Mesos.
  </td>
</tr>
<tr>
  <td><code>spark.mesos.coarse</code></td>
  <td>false</td>
  <td>
<<<<<<< HEAD
    If set to "true", runs over Mesos clusters in
    <a href="running-on-mesos.html#mesos-run-modes">"coarse-grained" sharing mode</a>,
    where Spark acquires one long-lived Mesos task on each machine instead of one Mesos task per Spark task.
    This gives lower-latency scheduling for short queries, but leaves resources in use for the whole
    duration of the Spark job.
=======
    If set to "true", limits the amount of memory used during reduces by spilling data out to disk.
    This spilling threshold is specified by <code>spark.shuffle.memoryFraction</code>.
>>>>>>> b6d22af0
  </td>
</tr>
<tr>
  <td><code>spark.speculation</code></td>
  <td>false</td>
  <td>
<<<<<<< HEAD
    If set to "true", performs speculative execution of tasks. This means if one or more tasks are running slowly in a
    stage, they will be re-launched.
=======
    If set to "true", performs speculative execution of tasks. This means if one or more tasks are
    running slowly in a stage, they will be re-launched.
>>>>>>> b6d22af0
  </td>
</tr>
<tr>
  <td><code>spark.speculation.interval</code></td>
  <td>100</td>
  <td>
    How often Spark will check for tasks to speculate, in milliseconds.
  </td>
</tr>
<tr>
  <td><code>spark.speculation.quantile</code></td>
  <td>0.75</td>
  <td>
    Percentage of tasks which must be complete before speculation is enabled for a particular stage.
  </td>
</tr>
<tr>
  <td><code>spark.speculation.multiplier</code></td>
  <td>1.5</td>
  <td>
    How many times slower a task is than the median to be considered for speculation.
  </td>
</tr>
<tr>
<<<<<<< HEAD
  <td><code>spark.locality.wait</code></td>
  <td>3000</td>
  <td>
    Number of milliseconds to wait to launch a data-local task before giving up and launching it
    on a less-local node. The same wait will be used to step through multiple locality levels
    (process-local, node-local, rack-local and then any). It is also possible to customize the
    waiting time for each level by setting <code>spark.locality.wait.node</code>, etc.
    You should increase this setting if your tasks are long and see poor locality, but the
    default usually works well.
=======
  <td><code>spark.logConf</code></td>
  <td>false</td>
  <td>
    Whether to log the supplied SparkConf as INFO at start of spark context.
  </td>
</tr>
<tr>
  <td><code>spark.eventLog.enabled</code></td>
  <td>false</td>
  <td>
    Whether to log spark events, useful for reconstructing the Web UI after the application has
    finished.
  </td>
</tr>
<tr>
  <td><code>spark.eventLog.compress</code></td>
  <td>false</td>
  <td>
    Whether to compress logged events, if <code>spark.eventLog.enabled</code> is true.
  </td>
</tr>
<tr>
  <td><code>spark.eventLog.dir</code></td>
  <td>file:///tmp/spark-events</td>
  <td>
    Base directory in which spark events are logged, if <code>spark.eventLog.enabled</code> is true.
    Within this base directory, Spark creates a sub-directory for each application, and logs the
    events specific to the application in this directory.
  </td>
</tr>
<tr>
  <td><code>spark.deploy.spreadOut</code></td>
  <td>true</td>
  <td>
    Whether the standalone cluster manager should spread applications out across nodes or try to
    consolidate them onto as few nodes as possible. Spreading out is usually better for data
    locality in HDFS, but consolidating is more efficient for compute-intensive workloads. <br/>
    <b>Note:</b> this setting needs to be configured in the standalone cluster master, not in
    individual applications; you can set it through <code>SPARK_MASTER_OPTS</code> in
    <code>spark-env.sh</code>.
>>>>>>> b6d22af0
  </td>
</tr>
<tr>
  <td><code>spark.locality.wait.process</code></td>
  <td>spark.locality.wait</td>
  <td>
<<<<<<< HEAD
    Customize the locality wait for process locality. This affects tasks that attempt to access
    cached data in a particular executor process.
=======
    Default number of cores to give to applications in Spark's standalone mode if they don't set
    <code>spark.cores.max</code>. If not set, applications always get all available cores unless
    they configure <code>spark.cores.max</code> themselves.  Set this lower on a shared cluster to
    prevent users from grabbing the whole cluster by default. <br/> <b>Note:</b> this setting needs
    to be configured in the standalone cluster master, not in individual applications; you can set
    it through <code>SPARK_MASTER_OPTS</code> in <code>spark-env.sh</code>.
>>>>>>> b6d22af0
  </td>
</tr>
<tr>
  <td><code>spark.locality.wait.node</code></td>
  <td>spark.locality.wait</td>
  <td>
<<<<<<< HEAD
    Customize the locality wait for node locality. For example, you can set this to 0 to skip
    node locality and search immediately for rack locality (if your cluster has rack information).
=======
    Whether to overwrite files added through SparkContext.addFile() when the target file exists and
    its contents do not match those of the source.
>>>>>>> b6d22af0
  </td>
</tr>
<tr>
  <td><code>spark.locality.wait.rack</code></td>
  <td>spark.locality.wait</td>
  <td>
    Customize the locality wait for rack locality.
  </td>
</tr>
<tr>
  <td><code>spark.scheduler.revive.interval</code></td>
  <td>1000</td>
  <td>
    The interval length for the scheduler to revive the worker resource offers to run tasks. (in milliseconds)
  </td>
</tr>
</table>

#### Security
<table class="table">
<tr><th>Property Name</th><th>Default</th><th>Meaning</th></tr>
<tr>
  <td><code>spark.authenticate</code></td>
  <td>false</td>
  <td>
    Whether spark authenticates its internal connections. See <code>spark.authenticate.secret</code>
    if not running on Yarn.
  </td>
</tr>
<tr>
  <td><code>spark.authenticate.secret</code></td>
  <td>None</td>
  <td>
    Set the secret key used for Spark to authenticate between components. This needs to be set if
    not running on Yarn and authentication is enabled.
  </td>
</tr>
<tr>
  <td><code>spark.core.connection.auth.wait.timeout</code></td>
  <td>30</td>
  <td>
    Number of seconds for the connection to wait for authentication to occur before timing
    out and giving up.
  </td>
</tr>
<tr>
  <td><code>spark.ui.filters</code></td>
  <td>None</td>
  <td>
    Comma separated list of filter class names to apply to the Spark web ui. The filter should be a
    standard javax servlet Filter. Parameters to each filter can also be specified by setting a
    java system property of spark.&lt;class name of filter&gt;.params='param1=value1,param2=value2'
    (e.g. -Dspark.ui.filters=com.test.filter1 -Dspark.com.test.filter1.params='param1=foo,param2=testing')
  </td>
</tr>
<tr>
  <td><code>spark.ui.acls.enable</code></td>
  <td>false</td>
  <td>
    Whether spark web ui acls should are enabled. If enabled, this checks to see if the user has
    access permissions to view the web ui. See <code>spark.ui.view.acls</code> for more details.
    Also note this requires the user to be known, if the user comes across as null no checks
    are done. Filters can be used to authenticate and set the user.
  </td>
</tr>
<tr>
  <td><code>spark.ui.view.acls</code></td>
  <td>Empty</td>
  <td>
    Comma separated list of users that have view access to the spark web ui. By default only the
    user that started the Spark job has view access.
  </td>
</tr>
</table>

#### Spark Streaming
<table class="table">
<tr><th>Property Name</th><th>Default</th><th>Meaning</th></tr>
<tr>
  <td><code>spark.cleaner.ttl</code></td>
  <td>(infinite)</td>
  <td>
    Duration (seconds) of how long Spark will remember any metadata (stages generated, tasks generated, etc.).
    Periodic cleanups will ensure that metadata older than this duration will be forgotten. This is
    useful for running Spark for many hours / days (for example, running 24/7 in case of Spark Streaming
    applications). Note that any RDD that persists in memory for more than this duration will be cleared as well.
  </td>
</tr>
<tr>
  <td><code>spark.streaming.blockInterval</code></td>
  <td>200</td>
  <td>
    Interval (milliseconds) at which data received by Spark Streaming receivers is coalesced
    into blocks of data before storing them in Spark.
  </td>
</tr>
<tr>
  <td><code>spark.streaming.unpersist</code></td>
  <td>true</td>
  <td>
    Force RDDs generated and persisted by Spark Streaming to be automatically unpersisted from
    Spark's memory. The raw input data received by Spark Streaming is also automatically cleared.
    Setting this to false will allow the raw data and persisted RDDs to be accessible outside the
    streaming application as they will not be cleared automatically. But it comes at the cost of
    higher memory usage in Spark.
  </td>
</tr>
</table>

# Environment Variables

Certain Spark settings can be configured through environment variables, which are read from the
`conf/spark-env.sh` script in the directory where Spark is installed (or `conf/spark-env.cmd` on
Windows). In Standalone and Mesos modes, this file can give machine specific information such as
hostnames. It is also sourced when running local Spark applications or submission scripts.

Note that `conf/spark-env.sh` does not exist by default when Spark is installed. However, you can
copy `conf/spark-env.sh.template` to create it. Make sure you make the copy executable.

The following variables can be set in `spark-env.sh`:


<table class="table">
  <tr><th style="width:21%">Environment Variable</th><th>Meaning</th></tr>
  <tr>
    <td><code>JAVA_HOME</code></td>
    <td>Location where Java is installed (if it's not on your default `PATH`).</td>
  </tr>
  <tr>
    <td><code>PYSPARK_PYTHON</code></td>
    <td>Python binary executable to use for PySpark.</td>
  </tr>
  <tr>
    <td><code>SPARK_LOCAL_IP</code></td>
    <td>IP address of the machine to bind to.</td>
  </tr>
  <tr>
    <td><code>SPARK_PUBLIC_DNS</code></td>
    <td>Hostname your Spark program will advertise to other machines.</td>
  </tr>
</table>

<<<<<<< HEAD
In addition to the above, there are also options for setting up the Spark
[standalone cluster scripts](spark-standalone.html#cluster-launch-scripts), such as number of cores to use on each
=======
In addition to the above, there are also options for setting up the Spark [standalone cluster
scripts](spark-standalone.html#cluster-launch-scripts), such as number of cores to use on each
>>>>>>> b6d22af0
machine and maximum memory.

Since `spark-env.sh` is a shell script, some of these can be set programmatically -- for example,
you might compute `SPARK_LOCAL_IP` by looking up the IP of a specific network interface.

# Configuring Logging

Spark uses [log4j](http://logging.apache.org/log4j/) for logging. You can configure it by adding a
`log4j.properties` file in the `conf` directory. One way to start is to copy the existing
`log4j.properties.template` located there.
<<<<<<< HEAD
=======

# Configuring Ports for Network Security

Spark makes heavy use of the network, and some environments have strict requirements for using tight
firewall settings.  Below are the primary ports that Spark uses for its communication and how to
configure those ports.

<table class="table">
  <tr>
    <th>From</th><th>To</th><th>Default Port</th><th>Purpose</th><th>Configuration
    Setting</th><th>Notes</th>
  </tr>
  <!-- Web UIs -->
  <tr>
    <td>Browser</td>
    <td>Standalone Cluster Master</td>
    <td>8080</td>
    <td>Web UI</td>
    <td><code>master.ui.port</code></td>
    <td>Jetty-based</td>
  </tr>
  <tr>
    <td>Browser</td>
    <td>Worker</td>
    <td>8081</td>
    <td>Web UI</td>
    <td><code>worker.ui.port</code></td>
    <td>Jetty-based</td>
  </tr>
  <tr>
    <td>Browser</td>
    <td>Driver</td>
    <td>4040</td>
    <td>Web UI</td>
    <td><code>spark.ui.port</code></td>
    <td>Jetty-based</td>
  </tr>
  <tr>
    <td>Browser</td>
    <td>History Server</td>
    <td>18080</td>
    <td>Web UI</td>
    <td><code>spark.history.ui.port</code></td>
    <td>Jetty-based</td>
  </tr>

  <!-- Cluster interactions -->
  <tr>
    <td>Application</td>
    <td>Standalone Cluster Master</td>
    <td>7077</td>
    <td>Submit job to cluster</td>
    <td><code>spark.driver.port</code></td>
    <td>Akka-based.  Set to "0" to choose a port randomly</td>
  </tr>
  <tr>
    <td>Worker</td>
    <td>Standalone Cluster Master</td>
    <td>7077</td>
    <td>Join cluster</td>
    <td><code>spark.driver.port</code></td>
    <td>Akka-based.  Set to "0" to choose a port randomly</td>
  </tr>
  <tr>
    <td>Application</td>
    <td>Worker</td>
    <td>(random)</td>
    <td>Join cluster</td>
    <td><code>SPARK_WORKER_PORT</code> (standalone cluster)</td>
    <td>Akka-based</td>
  </tr>

  <!-- Other misc stuff -->
  <tr>
    <td>Driver and other Workers</td>
    <td>Worker</td>
    <td>(random)</td>
    <td>
      <ul>
        <li>File server for file and jars</li>
        <li>Http Broadcast</li>
        <li>Class file server (Spark Shell only)</li>
      </ul>
    </td>
    <td>None</td>
    <td>Jetty-based.  Each of these services starts on a random port that cannot be configured</td>
  </tr>

>>>>>>> b6d22af0
</table><|MERGE_RESOLUTION|>--- conflicted
+++ resolved
@@ -5,11 +5,8 @@
 
 * This will become a table of contents (this text will be scraped).
 {:toc}
-<<<<<<< HEAD
-=======
 
 Spark provides several locations to configure the system:
->>>>>>> b6d22af0
 
 # Spark Properties
 
@@ -92,13 +89,8 @@
   <td><code>spark.executor.memory</code></td>
   <td>512m</td>
   <td>
-<<<<<<< HEAD
     Amount of memory to use per executor process, in the same format as JVM memory strings
     (e.g. <code>512m</code>, <code>2g</code>).
-=======
-    Amount of memory to use per executor process, in the same format as JVM memory strings (e.g.
-    <code>512m</code>, <code>2g</code>).
->>>>>>> b6d22af0
   </td>
 </tr>
 <tr>
@@ -126,9 +118,9 @@
   <td><code>spark.local.dir</code></td>
   <td>/tmp</td>
   <td>
-    Directory to use for "scratch" space in Spark, including map output files and RDDs that get
-    stored on disk. This should be on a fast, local disk in your system. It can also be a
-    comma-separated list of multiple directories on different disks.
+    Directory to use for "scratch" space in Spark, including map output files and RDDs that get stored
+    on disk. This should be on a fast, local disk in your system. It can also be a comma-separated
+    list of multiple directories on different disks.
 
     NOTE: In Spark 1.0 and later this will be overriden by SPARK_LOCAL_DIRS (Standalone, Mesos) or
     LOCAL_DIRS (YARN) environment variables set by the cluster manager.
@@ -160,16 +152,11 @@
   <td><code>spark.executor.extraJavaOptions</code></td>
   <td>(none)</td>
   <td>
-<<<<<<< HEAD
     A string of extra JVM options to pass to executors. For instance, GC settings or other
     logging. Note that it is illegal to set Spark properties or heap size settings with this
     option. Spark properties should be set using a SparkConf object or the
     spark-defaults.conf file used with the spark-submit script. Heap size settings can be set
     with spark.executor.memory.
-=======
-    Default number of tasks to use across the cluster for distributed shuffle operations
-    (<code>groupByKey</code>, <code>reduceByKey</code>, etc) when not set by user.
->>>>>>> b6d22af0
   </td>
 </tr>
 <tr>
@@ -249,14 +236,8 @@
   <td><code>spark.shuffle.file.buffer.kb</code></td>
   <td>100</td>
   <td>
-<<<<<<< HEAD
     Size of the in-memory buffer for each shuffle file output stream, in kilobytes. These buffers
     reduce the number of disk seeks and system calls made in creating intermediate shuffle files.
-=======
-    Directories of the Tachyon File System that store RDDs. The Tachyon file system's URL is set by
-    <code>spark.tachyonStore.url</code>.  It can also be a comma-separated list of multiple
-    directories on Tachyon file system.
->>>>>>> b6d22af0
   </td>
 </tr>
 <tr>
@@ -272,17 +253,9 @@
   <td><code>spark.reducer.maxMbInFlight</code></td>
   <td>48</td>
   <td>
-<<<<<<< HEAD
     Maximum size (in megabytes) of map outputs to fetch simultaneously from each reduce task. Since
     each output requires us to create a buffer to receive it, this represents a fixed memory overhead
     per reduce task, so keep it small unless you have a large amount of memory.
-=======
-    If set to "true", runs over Mesos clusters in <a
-    href="running-on-mesos.html#mesos-run-modes">"coarse-grained" sharing mode</a>, where Spark
-    acquires one long-lived Mesos task on each machine instead of one Mesos task per Spark task.
-    This gives lower-latency scheduling for short queries, but leaves resources in use for the whole
-    duration of the Spark job.
->>>>>>> b6d22af0
   </td>
 </tr>
 </table>
@@ -358,51 +331,22 @@
   <td><code>spark.io.compression.codec</code></td>
   <td>org.apache.spark.io.<br />LZFCompressionCodec</td>
   <td>
-    The codec used to compress internal data such as RDD partitions and shuffle outputs. By default,
-    Spark provides two codecs: <code>org.apache.spark.io.LZFCompressionCodec</code> and
-    <code>org.apache.spark.io.SnappyCompressionCodec</code>.
+    The codec used to compress internal data such as RDD partitions and shuffle outputs. By default, Spark provides two
+    codecs: <code>org.apache.spark.io.LZFCompressionCodec</code> and <code>org.apache.spark.io.SnappyCompressionCodec</code>.
   </td>
 </tr>
 <tr>
   <td><code>spark.io.compression.snappy.block.size</code></td>
   <td>32768</td>
   <td>
-    Block size (in bytes) used in Snappy compression, in the case when Snappy compression codec is
-    used.
-  </td>
-</tr>
-<tr>
-<<<<<<< HEAD
+    Block size (in bytes) used in Snappy compression, in the case when Snappy compression codec is used.
+  </td>
+</tr>
+<tr>
   <td><code>spark.closure.serializer</code></td>
   <td>org.apache.spark.serializer.<br />JavaSerializer</td>
   <td>
     Serializer class to use for closures. Currently only the Java serializer is supported.
-=======
-  <td><code>spark.scheduler.mode</code></td>
-  <td>FIFO</td>
-  <td>
-    The <a href="job-scheduling.html#scheduling-within-an-application">scheduling mode</a> between
-    jobs submitted to the same SparkContext. Can be set to <code>FAIR</code>
-    to use fair sharing instead of queueing jobs one after another. Useful for
-    multi-user services.
-  </td>
-</tr>
-<tr>
-  <td><code>spark.scheduler.revive.interval</code></td>
-  <td>1000</td>
-  <td>
-    The interval length for the scheduler to revive the worker resource offers to run tasks. (in
-    milliseconds)
-  </td>
-</tr>
-<tr>
-  <td><code>spark.reducer.maxMbInFlight</code></td>
-  <td>48</td>
-  <td>
-    Maximum size (in megabytes) of map outputs to fetch simultaneously from each reduce task. Since
-    each output requires us to create a buffer to receive it, this represents a fixed memory
-    overhead per reduce task, so keep it small unless you have a large amount of memory.
->>>>>>> b6d22af0
   </td>
 </tr>
 <tr>
@@ -430,10 +374,9 @@
   <td><code>spark.kryoserializer.buffer.mb</code></td>
   <td>2</td>
   <td>
-    Maximum object size to allow within Kryo (the library needs to create a buffer at least as large
-    as the largest single object you'll serialize). Increase this if you get a "buffer limit
-    exceeded" exception inside Kryo. Note that there will be one buffer <i>per core</i> on each
-    worker.
+    Maximum object size to allow within Kryo (the library needs to create a buffer at least as
+    large as the largest single object you'll serialize). Increase this if you get a "buffer limit
+    exceeded" exception inside Kryo. Note that there will be one buffer <i>per core</i> on each worker.
   </td>
 </tr>
 </table>
@@ -509,13 +452,7 @@
   <td><code>spark.tachyonStore.url</code></td>
   <td>tachyon://localhost:19998</td>
   <td>
-<<<<<<< HEAD
     The URL of the underlying Tachyon file system in the TachyonStore.
-=======
-    Enable periodic cleanup of worker / application directories.  Note that this only affects
-    standalone mode, as YARN works differently. Applications directories are cleaned up regardless
-    of whether the application is still running.
->>>>>>> b6d22af0
   </td>
 </tr>
 </table>
@@ -534,14 +471,7 @@
   <td><code>spark.driver.port</code></td>
   <td>(random)</td>
   <td>
-<<<<<<< HEAD
     Port for the driver to listen on.
-=======
-    The number of seconds to retain application work directories on each worker.  This is a Time To
-    Live and should depend on the amount of available disk space you have.  Application logs and
-    jars are downloaded to each application work dir.  Over time, the work dirs can quickly fill up
-    disk space, especially if you run jobs very frequently.
->>>>>>> b6d22af0
   </td>
 </tr>
 <tr>
@@ -572,41 +502,25 @@
   <td><code>spark.akka.heartbeat.pauses</code></td>
   <td>600</td>
   <td>
-<<<<<<< HEAD
      This is set to a larger value to disable failure detector that comes inbuilt akka. It can be enabled again, if you
      plan to use this feature (Not recommended). Acceptable heart beat pause in seconds for akka. This can be used to
      control sensitivity to gc pauses. Tune this in combination of `spark.akka.heartbeat.interval` and
      `spark.akka.failure-detector.threshold` if you need to.
-=======
-     This is set to a larger value to disable failure detector that comes inbuilt akka. It can be
-     enabled again, if you plan to use this feature (Not recommended). Acceptable heart beat pause
-     in seconds for akka. This can be used to control sensitivity to gc pauses. Tune this in
-     combination of `spark.akka.heartbeat.interval` and `spark.akka.failure-detector.threshold` if
-     you need to.
->>>>>>> b6d22af0
   </td>
 </tr>
 <tr>
   <td><code>spark.akka.failure-detector.threshold</code></td>
   <td>300.0</td>
   <td>
-<<<<<<< HEAD
      This is set to a larger value to disable failure detector that comes inbuilt akka. It can be enabled again, if you
      plan to use this feature (Not recommended). This maps to akka's `akka.remote.transport-failure-detector.threshold`.
      Tune this in combination of `spark.akka.heartbeat.pauses` and `spark.akka.heartbeat.interval` if you need to.
-=======
-     This is set to a larger value to disable failure detector that comes inbuilt akka. It can be
-     enabled again, if you plan to use this feature (Not recommended). This maps to akka's
-     `akka.remote.transport-failure-detector.threshold`. Tune this in combination of
-     `spark.akka.heartbeat.pauses` and `spark.akka.heartbeat.interval` if you need to.
->>>>>>> b6d22af0
   </td>
 </tr>
 <tr>
   <td><code>spark.akka.heartbeat.interval</code></td>
   <td>1000</td>
   <td>
-<<<<<<< HEAD
     This is set to a larger value to disable failure detector that comes inbuilt akka. It can be enabled again, if you
     plan to use this feature (Not recommended). A larger interval value in seconds reduces network overhead and a
     smaller value ( ~ 1 s) might be more informative for akka's failure detector. Tune this in combination
@@ -615,50 +529,6 @@
     quick. However this is usually not the case as gc pauses and network lags are expected in a real spark cluster.
     Apart from that enabling this leads to a lot of exchanges of heart beats between nodes leading to flooding the
     network with those.
-=======
-    This is set to a larger value to disable failure detector that comes inbuilt akka. It can be
-    enabled again, if you plan to use this feature (Not recommended). A larger interval value in
-    seconds reduces network overhead and a smaller value ( ~ 1 s) might be more informative for
-    akka's failure detector. Tune this in combination of `spark.akka.heartbeat.pauses` and
-    `spark.akka.failure-detector.threshold` if you need to. Only positive use case for using failure
-    detector can be, a sensistive failure detector can help evict rogue executors really quick.
-    However this is usually not the case as gc pauses and network lags are expected in a real spark
-    cluster. Apart from that enabling this leads to a lot of exchanges of heart beats between nodes
-    leading to flooding the network with those.
-  </td>
-</tr>
-<tr>
-  <td><code>spark.driver.host</code></td>
-  <td>(local hostname)</td>
-  <td>
-    Hostname or IP address for the driver to listen on.
-  </td>
-</tr>
-<tr>
-  <td><code>spark.driver.port</code></td>
-  <td>(random)</td>
-  <td>
-    Port for the driver to listen on.
-  </td>
-</tr>
-<tr>
-  <td><code>spark.cleaner.ttl</code></td>
-  <td>(infinite)</td>
-  <td>
-    Duration (seconds) of how long Spark will remember any metadata (stages generated, tasks
-    generated, etc.).  Periodic cleanups will ensure that metadata older than this duration will be
-    forgotten. This is useful for running Spark for many hours / days (for example, running 24/7 in
-    case of Spark Streaming applications). Note that any RDD that persists in memory for more than
-    this duration will be cleared as well.
-  </td>
-</tr>
-<tr>
-  <td><code>spark.streaming.blockInterval</code></td>
-  <td>200</td>
-  <td>
-    Interval (milliseconds) at which data received by Spark Streaming receivers is coalesced
-    into blocks of data before storing them in Spark.
->>>>>>> b6d22af0
   </td>
 </tr>
 </table>
@@ -682,7 +552,6 @@
   </td>
 </tr>
 <tr>
-<<<<<<< HEAD
   <td><code>spark.scheduler.mode</code></td>
   <td>FIFO</td>
   <td>
@@ -690,25 +559,6 @@
     jobs submitted to the same SparkContext. Can be set to <code>FAIR</code>
     to use fair sharing instead of queueing jobs one after another. Useful for
     multi-user services.
-=======
-  <td><code>spark.broadcast.blockSize</code></td>
-  <td>4096</td>
-  <td>
-    Size of each piece of a block in kilobytes for <code>TorrentBroadcastFactory</code>.
-    Too large a value decreases parallelism during broadcast (makes it slower); however, if it is
-    too small, <code>BlockManager</code> might take a performance hit.
-  </td>
-</tr>
-
-<tr>
-  <td><code>spark.shuffle.consolidateFiles</code></td>
-  <td>false</td>
-  <td>
-    If set to "true", consolidates intermediate files created during a shuffle. Creating fewer files
-    can improve filesystem performance for shuffles with large numbers of reduce tasks. It is
-    recommended to set this to "true" when using ext4 or xfs filesystems. On ext3, this option might
-    degrade performance on machines with many (>8) cores due to filesystem limitations.
->>>>>>> b6d22af0
   </td>
 </tr>
 <tr>
@@ -727,29 +577,19 @@
   <td><code>spark.mesos.coarse</code></td>
   <td>false</td>
   <td>
-<<<<<<< HEAD
     If set to "true", runs over Mesos clusters in
     <a href="running-on-mesos.html#mesos-run-modes">"coarse-grained" sharing mode</a>,
     where Spark acquires one long-lived Mesos task on each machine instead of one Mesos task per Spark task.
     This gives lower-latency scheduling for short queries, but leaves resources in use for the whole
     duration of the Spark job.
-=======
-    If set to "true", limits the amount of memory used during reduces by spilling data out to disk.
-    This spilling threshold is specified by <code>spark.shuffle.memoryFraction</code>.
->>>>>>> b6d22af0
   </td>
 </tr>
 <tr>
   <td><code>spark.speculation</code></td>
   <td>false</td>
   <td>
-<<<<<<< HEAD
     If set to "true", performs speculative execution of tasks. This means if one or more tasks are running slowly in a
     stage, they will be re-launched.
-=======
-    If set to "true", performs speculative execution of tasks. This means if one or more tasks are
-    running slowly in a stage, they will be re-launched.
->>>>>>> b6d22af0
   </td>
 </tr>
 <tr>
@@ -774,7 +614,6 @@
   </td>
 </tr>
 <tr>
-<<<<<<< HEAD
   <td><code>spark.locality.wait</code></td>
   <td>3000</td>
   <td>
@@ -784,78 +623,22 @@
     waiting time for each level by setting <code>spark.locality.wait.node</code>, etc.
     You should increase this setting if your tasks are long and see poor locality, but the
     default usually works well.
-=======
-  <td><code>spark.logConf</code></td>
-  <td>false</td>
-  <td>
-    Whether to log the supplied SparkConf as INFO at start of spark context.
-  </td>
-</tr>
-<tr>
-  <td><code>spark.eventLog.enabled</code></td>
-  <td>false</td>
-  <td>
-    Whether to log spark events, useful for reconstructing the Web UI after the application has
-    finished.
-  </td>
-</tr>
-<tr>
-  <td><code>spark.eventLog.compress</code></td>
-  <td>false</td>
-  <td>
-    Whether to compress logged events, if <code>spark.eventLog.enabled</code> is true.
-  </td>
-</tr>
-<tr>
-  <td><code>spark.eventLog.dir</code></td>
-  <td>file:///tmp/spark-events</td>
-  <td>
-    Base directory in which spark events are logged, if <code>spark.eventLog.enabled</code> is true.
-    Within this base directory, Spark creates a sub-directory for each application, and logs the
-    events specific to the application in this directory.
-  </td>
-</tr>
-<tr>
-  <td><code>spark.deploy.spreadOut</code></td>
-  <td>true</td>
-  <td>
-    Whether the standalone cluster manager should spread applications out across nodes or try to
-    consolidate them onto as few nodes as possible. Spreading out is usually better for data
-    locality in HDFS, but consolidating is more efficient for compute-intensive workloads. <br/>
-    <b>Note:</b> this setting needs to be configured in the standalone cluster master, not in
-    individual applications; you can set it through <code>SPARK_MASTER_OPTS</code> in
-    <code>spark-env.sh</code>.
->>>>>>> b6d22af0
   </td>
 </tr>
 <tr>
   <td><code>spark.locality.wait.process</code></td>
   <td>spark.locality.wait</td>
   <td>
-<<<<<<< HEAD
     Customize the locality wait for process locality. This affects tasks that attempt to access
     cached data in a particular executor process.
-=======
-    Default number of cores to give to applications in Spark's standalone mode if they don't set
-    <code>spark.cores.max</code>. If not set, applications always get all available cores unless
-    they configure <code>spark.cores.max</code> themselves.  Set this lower on a shared cluster to
-    prevent users from grabbing the whole cluster by default. <br/> <b>Note:</b> this setting needs
-    to be configured in the standalone cluster master, not in individual applications; you can set
-    it through <code>SPARK_MASTER_OPTS</code> in <code>spark-env.sh</code>.
->>>>>>> b6d22af0
   </td>
 </tr>
 <tr>
   <td><code>spark.locality.wait.node</code></td>
   <td>spark.locality.wait</td>
   <td>
-<<<<<<< HEAD
     Customize the locality wait for node locality. For example, you can set this to 0 to skip
     node locality and search immediately for rack locality (if your cluster has rack information).
-=======
-    Whether to overwrite files added through SparkContext.addFile() when the target file exists and
-    its contents do not match those of the source.
->>>>>>> b6d22af0
   </td>
 </tr>
 <tr>
@@ -881,8 +664,8 @@
   <td><code>spark.authenticate</code></td>
   <td>false</td>
   <td>
-    Whether spark authenticates its internal connections. See <code>spark.authenticate.secret</code>
-    if not running on Yarn.
+    Whether spark authenticates its internal connections. See <code>spark.authenticate.secret</code> if not
+    running on Yarn.
   </td>
 </tr>
 <tr>
@@ -998,112 +781,16 @@
   </tr>
 </table>
 
-<<<<<<< HEAD
 In addition to the above, there are also options for setting up the Spark
 [standalone cluster scripts](spark-standalone.html#cluster-launch-scripts), such as number of cores to use on each
-=======
-In addition to the above, there are also options for setting up the Spark [standalone cluster
-scripts](spark-standalone.html#cluster-launch-scripts), such as number of cores to use on each
->>>>>>> b6d22af0
 machine and maximum memory.
 
-Since `spark-env.sh` is a shell script, some of these can be set programmatically -- for example,
-you might compute `SPARK_LOCAL_IP` by looking up the IP of a specific network interface.
+Since `spark-env.sh` is a shell script, some of these can be set programmatically -- for example, you might
+compute `SPARK_LOCAL_IP` by looking up the IP of a specific network interface.
 
 # Configuring Logging
 
 Spark uses [log4j](http://logging.apache.org/log4j/) for logging. You can configure it by adding a
 `log4j.properties` file in the `conf` directory. One way to start is to copy the existing
 `log4j.properties.template` located there.
-<<<<<<< HEAD
-=======
-
-# Configuring Ports for Network Security
-
-Spark makes heavy use of the network, and some environments have strict requirements for using tight
-firewall settings.  Below are the primary ports that Spark uses for its communication and how to
-configure those ports.
-
-<table class="table">
-  <tr>
-    <th>From</th><th>To</th><th>Default Port</th><th>Purpose</th><th>Configuration
-    Setting</th><th>Notes</th>
-  </tr>
-  <!-- Web UIs -->
-  <tr>
-    <td>Browser</td>
-    <td>Standalone Cluster Master</td>
-    <td>8080</td>
-    <td>Web UI</td>
-    <td><code>master.ui.port</code></td>
-    <td>Jetty-based</td>
-  </tr>
-  <tr>
-    <td>Browser</td>
-    <td>Worker</td>
-    <td>8081</td>
-    <td>Web UI</td>
-    <td><code>worker.ui.port</code></td>
-    <td>Jetty-based</td>
-  </tr>
-  <tr>
-    <td>Browser</td>
-    <td>Driver</td>
-    <td>4040</td>
-    <td>Web UI</td>
-    <td><code>spark.ui.port</code></td>
-    <td>Jetty-based</td>
-  </tr>
-  <tr>
-    <td>Browser</td>
-    <td>History Server</td>
-    <td>18080</td>
-    <td>Web UI</td>
-    <td><code>spark.history.ui.port</code></td>
-    <td>Jetty-based</td>
-  </tr>
-
-  <!-- Cluster interactions -->
-  <tr>
-    <td>Application</td>
-    <td>Standalone Cluster Master</td>
-    <td>7077</td>
-    <td>Submit job to cluster</td>
-    <td><code>spark.driver.port</code></td>
-    <td>Akka-based.  Set to "0" to choose a port randomly</td>
-  </tr>
-  <tr>
-    <td>Worker</td>
-    <td>Standalone Cluster Master</td>
-    <td>7077</td>
-    <td>Join cluster</td>
-    <td><code>spark.driver.port</code></td>
-    <td>Akka-based.  Set to "0" to choose a port randomly</td>
-  </tr>
-  <tr>
-    <td>Application</td>
-    <td>Worker</td>
-    <td>(random)</td>
-    <td>Join cluster</td>
-    <td><code>SPARK_WORKER_PORT</code> (standalone cluster)</td>
-    <td>Akka-based</td>
-  </tr>
-
-  <!-- Other misc stuff -->
-  <tr>
-    <td>Driver and other Workers</td>
-    <td>Worker</td>
-    <td>(random)</td>
-    <td>
-      <ul>
-        <li>File server for file and jars</li>
-        <li>Http Broadcast</li>
-        <li>Class file server (Spark Shell only)</li>
-      </ul>
-    </td>
-    <td>None</td>
-    <td>Jetty-based.  Each of these services starts on a random port that cannot be configured</td>
-  </tr>
-
->>>>>>> b6d22af0
 </table>