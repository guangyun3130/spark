---
layout: global
title: Data Types - RDD-based API
displayTitle: Data Types - RDD-based API
---

* Table of contents
{:toc}

MLlib supports local vectors and matrices stored on a single machine, 
as well as distributed matrices backed by one or more RDDs.
Local vectors and local matrices are simple data models 
that serve as public interfaces. The underlying linear algebra operations are provided by
[Breeze](http://www.scalanlp.org/).
A training example used in supervised learning is called a "labeled point" in MLlib.

## Local vector

A local vector has integer-typed and 0-based indices and double-typed values, stored on a single
machine.  MLlib supports two types of local vectors: dense and sparse.  A dense vector is backed by
a double array representing its entry values, while a sparse vector is backed by two parallel
arrays: indices and values.  For example, a vector `(1.0, 0.0, 3.0)` can be represented in dense
format as `[1.0, 0.0, 3.0]` or in sparse format as `(3, [0, 2], [1.0, 3.0])`, where `3` is the size
of the vector.

<div class="codetabs">
<div data-lang="scala" markdown="1">

The base class of local vectors is
[`Vector`](api/scala/index.html#org.apache.spark.mllib.linalg.Vector), and we provide two
implementations: [`DenseVector`](api/scala/index.html#org.apache.spark.mllib.linalg.DenseVector) and
[`SparseVector`](api/scala/index.html#org.apache.spark.mllib.linalg.SparseVector).  We recommend
using the factory methods implemented in
[`Vectors`](api/scala/index.html#org.apache.spark.mllib.linalg.Vectors$) to create local vectors.

Refer to the [`Vector` Scala docs](api/scala/index.html#org.apache.spark.mllib.linalg.Vector) and [`Vectors` Scala docs](api/scala/index.html#org.apache.spark.mllib.linalg.Vectors$) for details on the API.

{% include_example local_vector scala/org/apache/spark/examples/mllib/DataTypesExamples.scala %}

***Note:***
Scala imports `scala.collection.immutable.Vector` by default, so you have to import
`org.apache.spark.mllib.linalg.Vector` explicitly to use MLlib's `Vector`.

</div>

<div data-lang="java" markdown="1">

The base class of local vectors is
[`Vector`](api/java/org/apache/spark/mllib/linalg/Vector.html), and we provide two
implementations: [`DenseVector`](api/java/org/apache/spark/mllib/linalg/DenseVector.html) and
[`SparseVector`](api/java/org/apache/spark/mllib/linalg/SparseVector.html).  We recommend
using the factory methods implemented in
[`Vectors`](api/java/org/apache/spark/mllib/linalg/Vectors.html) to create local vectors.

Refer to the [`Vector` Java docs](api/java/org/apache/spark/mllib/linalg/Vector.html) and [`Vectors` Java docs](api/java/org/apache/spark/mllib/linalg/Vectors.html) for details on the API.

{% include_example local_vector java/org/apache/spark/examples/mllib/JavaDataTypesExamples.java %}

</div>

<div data-lang="python" markdown="1">
MLlib recognizes the following types as dense vectors:

* NumPy's [`array`](http://docs.scipy.org/doc/numpy/reference/generated/numpy.array.html)
* Python's list, e.g., `[1, 2, 3]`

and the following as sparse vectors:

* MLlib's [`SparseVector`](api/python/pyspark.mllib.html#pyspark.mllib.linalg.SparseVector).
* SciPy's
  [`csc_matrix`](http://docs.scipy.org/doc/scipy/reference/generated/scipy.sparse.csc_matrix.html#scipy.sparse.csc_matrix)
  with a single column

We recommend using NumPy arrays over lists for efficiency, and using the factory methods implemented
in [`Vectors`](api/python/pyspark.mllib.html#pyspark.mllib.linalg.Vectors) to create sparse vectors.

Refer to the [`Vectors` Python docs](api/python/pyspark.mllib.html#pyspark.mllib.linalg.Vectors) for more details on the API.

<<<<<<< HEAD
{% include_example local_vector python/mllib/datatypes_examples.py %}
=======
{% highlight python %}
import numpy as np
import scipy.sparse as sps
from pyspark.mllib.linalg import Vectors

# Use a NumPy array as a dense vector.
dv1 = np.array([1.0, 0.0, 3.0])
# Use a Python list as a dense vector.
dv2 = [1.0, 0.0, 3.0]
# Create a SparseVector.
sv1 = Vectors.sparse(3, [0, 2], [1.0, 3.0])
# Use a single-column SciPy csc_matrix as a sparse vector.
sv2 = sps.csc_matrix((np.array([1.0, 3.0]), np.array([0, 2]), np.array([0, 2])), shape=(3, 1))
{% endhighlight %}
>>>>>>> 2badb58c

</div>
</div>

## Labeled point

A labeled point is a local vector, either dense or sparse, associated with a label/response.
In MLlib, labeled points are used in supervised learning algorithms.
We use a double to store a label, so we can use labeled points in both regression and classification.
For binary classification, a label should be either `0` (negative) or `1` (positive).
For multiclass classification, labels should be class indices starting from zero: `0, 1, 2, ...`.

<div class="codetabs">

<div data-lang="scala" markdown="1">

A labeled point is represented by the case class
[`LabeledPoint`](api/scala/index.html#org.apache.spark.mllib.regression.LabeledPoint).

Refer to the [`LabeledPoint` Scala docs](api/scala/index.html#org.apache.spark.mllib.regression.LabeledPoint) for details on the API.

{% include_example labeled_point scala/org/apache/spark/examples/mllib/DataTypesExamples.scala %}

</div>

<div data-lang="java" markdown="1">

A labeled point is represented by
[`LabeledPoint`](api/java/org/apache/spark/mllib/regression/LabeledPoint.html).

Refer to the [`LabeledPoint` Java docs](api/java/org/apache/spark/mllib/regression/LabeledPoint.html) for details on the API.

{% include_example labeled_point java/org/apache/spark/examples/mllib/JavaDataTypesExamples.java %}

</div>

<div data-lang="python" markdown="1">

A labeled point is represented by
[`LabeledPoint`](api/python/pyspark.mllib.html#pyspark.mllib.regression.LabeledPoint).

Refer to the [`LabeledPoint` Python docs](api/python/pyspark.mllib.html#pyspark.mllib.regression.LabeledPoint) for more details on the API.

{% include_example labeled_point python/mllib/datatypes_examples.py %}

</div>
</div>

***Sparse data***

It is very common in practice to have sparse training data.  MLlib supports reading training
examples stored in `LIBSVM` format, which is the default format used by
[`LIBSVM`](http://www.csie.ntu.edu.tw/~cjlin/libsvm/) and
[`LIBLINEAR`](http://www.csie.ntu.edu.tw/~cjlin/liblinear/).  It is a text format in which each line
represents a labeled sparse feature vector using the following format:

~~~
label index1:value1 index2:value2 ...
~~~

where the indices are one-based and in ascending order. 
After loading, the feature indices are converted to zero-based.

<div class="codetabs">
<div data-lang="scala" markdown="1">

[`MLUtils.loadLibSVMFile`](api/scala/index.html#org.apache.spark.mllib.util.MLUtils$) reads training
examples stored in LIBSVM format.

Refer to the [`MLUtils` Scala docs](api/scala/index.html#org.apache.spark.mllib.util.MLUtils$) for details on the API.

{% include_example libsvm scala/org/apache/spark/examples/mllib/DataTypesExamples.scala %}

</div>

<div data-lang="java" markdown="1">
[`MLUtils.loadLibSVMFile`](api/java/org/apache/spark/mllib/util/MLUtils.html) reads training
examples stored in LIBSVM format.

Refer to the [`MLUtils` Java docs](api/java/org/apache/spark/mllib/util/MLUtils.html) for details on the API.

{% include_example libsvm java/org/apache/spark/examples/mllib/JavaDataTypesExamples.java %}

</div>

<div data-lang="python" markdown="1">
[`MLUtils.loadLibSVMFile`](api/python/pyspark.mllib.html#pyspark.mllib.util.MLUtils) reads training
examples stored in LIBSVM format.

Refer to the [`MLUtils` Python docs](api/python/pyspark.mllib.html#pyspark.mllib.util.MLUtils) for more details on the API.

{% include_example libsvm python/mllib/datatypes_examples.py %}

</div>
</div>

## Local matrix

A local matrix has integer-typed row and column indices and double-typed values, stored on a single
machine.  MLlib supports dense matrices, whose entry values are stored in a single double array in
column-major order, and sparse matrices, whose non-zero entry values are stored in the Compressed Sparse
Column (CSC) format in column-major order.  For example, the following dense matrix `\[ \begin{pmatrix}
1.0 & 2.0 \\
3.0 & 4.0 \\
5.0 & 6.0
\end{pmatrix}
\]`
is stored in a one-dimensional array `[1.0, 3.0, 5.0, 2.0, 4.0, 6.0]` with the matrix size `(3, 2)`.

<div class="codetabs">
<div data-lang="scala" markdown="1">

The base class of local matrices is
[`Matrix`](api/scala/index.html#org.apache.spark.mllib.linalg.Matrix), and we provide two
implementations: [`DenseMatrix`](api/scala/index.html#org.apache.spark.mllib.linalg.DenseMatrix),
and [`SparseMatrix`](api/scala/index.html#org.apache.spark.mllib.linalg.SparseMatrix).
We recommend using the factory methods implemented
in [`Matrices`](api/scala/index.html#org.apache.spark.mllib.linalg.Matrices$) to create local
matrices. Remember, local matrices in MLlib are stored in column-major order.

Refer to the [`Matrix` Scala docs](api/scala/index.html#org.apache.spark.mllib.linalg.Matrix) and [`Matrices` Scala docs](api/scala/index.html#org.apache.spark.mllib.linalg.Matrices$) for details on the API.

{% include_example local_matrix scala/org/apache/spark/examples/mllib/DataTypesExamples.scala %}

</div>

<div data-lang="java" markdown="1">

The base class of local matrices is
[`Matrix`](api/java/org/apache/spark/mllib/linalg/Matrix.html), and we provide two
implementations: [`DenseMatrix`](api/java/org/apache/spark/mllib/linalg/DenseMatrix.html),
and [`SparseMatrix`](api/java/org/apache/spark/mllib/linalg/SparseMatrix.html).
We recommend using the factory methods implemented
in [`Matrices`](api/java/org/apache/spark/mllib/linalg/Matrices.html) to create local
matrices. Remember, local matrices in MLlib are stored in column-major order.

Refer to the [`Matrix` Java docs](api/java/org/apache/spark/mllib/linalg/Matrix.html) and [`Matrices` Java docs](api/java/org/apache/spark/mllib/linalg/Matrices.html) for details on the API.

{% include_example local_matrix java/org/apache/spark/examples/mllib/JavaDataTypesExamples.java %}

</div>

<div data-lang="python" markdown="1">

The base class of local matrices is
[`Matrix`](api/python/pyspark.mllib.html#pyspark.mllib.linalg.Matrix), and we provide two
implementations: [`DenseMatrix`](api/python/pyspark.mllib.html#pyspark.mllib.linalg.DenseMatrix),
and [`SparseMatrix`](api/python/pyspark.mllib.html#pyspark.mllib.linalg.SparseMatrix).
We recommend using the factory methods implemented
in [`Matrices`](api/python/pyspark.mllib.html#pyspark.mllib.linalg.Matrices) to create local
matrices. Remember, local matrices in MLlib are stored in column-major order.

Refer to the [`Matrix` Python docs](api/python/pyspark.mllib.html#pyspark.mllib.linalg.Matrix) and [`Matrices` Python docs](api/python/pyspark.mllib.html#pyspark.mllib.linalg.Matrices) for more details on the API.

{% include_example local_matrix python/mllib/datatypes_examples.py %}

</div>

</div>

## Distributed matrix

A distributed matrix has long-typed row and column indices and double-typed values, stored
distributively in one or more RDDs.  It is very important to choose the right format to store large
and distributed matrices.  Converting a distributed matrix to a different format may require a
global shuffle, which is quite expensive. Four types of distributed matrices have been implemented
so far.

The basic type is called `RowMatrix`. A `RowMatrix` is a row-oriented distributed
matrix without meaningful row indices, e.g., a collection of feature vectors.
It is backed by an RDD of its rows, where each row is a local vector.
We assume that the number of columns is not huge for a `RowMatrix` so that a single
local vector can be reasonably communicated to the driver and can also be stored /
operated on using a single node. 
An `IndexedRowMatrix` is similar to a `RowMatrix` but with row indices,
which can be used for identifying rows and executing joins.
A `CoordinateMatrix` is a distributed matrix stored in [coordinate list (COO)](https://en.wikipedia.org/wiki/Sparse_matrix#Coordinate_list_.28COO.29) format,
backed by an RDD of its entries.
A `BlockMatrix` is a distributed matrix backed by an RDD of `MatrixBlock`
which is a tuple of `(Int, Int, Matrix)`.

***Note***

The underlying RDDs of a distributed matrix must be deterministic, because we cache the matrix size.
In general the use of non-deterministic RDDs can lead to errors.

### RowMatrix

A `RowMatrix` is a row-oriented distributed matrix without meaningful row indices, backed by an RDD
of its rows, where each row is a local vector.
Since each row is represented by a local vector, the number of columns is
limited by the integer range but it should be much smaller in practice.

<div class="codetabs">
<div data-lang="scala" markdown="1">

A [`RowMatrix`](api/scala/index.html#org.apache.spark.mllib.linalg.distributed.RowMatrix) can be
created from an `RDD[Vector]` instance.  Then we can compute its column summary statistics and decompositions.
[QR decomposition](https://en.wikipedia.org/wiki/QR_decomposition) is of the form A = QR where Q is an orthogonal matrix and R is an upper triangular matrix.
For [singular value decomposition (SVD)](https://en.wikipedia.org/wiki/Singular_value_decomposition) and [principal component analysis (PCA)](https://en.wikipedia.org/wiki/Principal_component_analysis), please refer to [Dimensionality reduction](mllib-dimensionality-reduction.html).

Refer to the [`RowMatrix` Scala docs](api/scala/index.html#org.apache.spark.mllib.linalg.distributed.RowMatrix) for details on the API.

{% include_example row_matrix scala/org/apache/spark/examples/mllib/DataTypesExamples.scala %}

</div>

<div data-lang="java" markdown="1">

A [`RowMatrix`](api/java/org/apache/spark/mllib/linalg/distributed/RowMatrix.html) can be
created from a `JavaRDD<Vector>` instance.  Then we can compute its column summary statistics.

Refer to the [`RowMatrix` Java docs](api/java/org/apache/spark/mllib/linalg/distributed/RowMatrix.html) for details on the API.

{% include_example row_matrix java/org/apache/spark/examples/mllib/JavaDataTypesExamples.java %}

</div>

<div data-lang="python" markdown="1">

A [`RowMatrix`](api/python/pyspark.mllib.html#pyspark.mllib.linalg.distributed.RowMatrix) can be 
created from an `RDD` of vectors.

Refer to the [`RowMatrix` Python docs](api/python/pyspark.mllib.html#pyspark.mllib.linalg.distributed.RowMatrix) for more details on the API.

{% include_example row_matrix python/mllib/datatypes_examples.py %}

</div>
</div>

### IndexedRowMatrix

An `IndexedRowMatrix` is similar to a `RowMatrix` but with meaningful row indices.  It is backed by
an RDD of indexed rows, so that each row is represented by its index (long-typed) and a local 
vector.

<div class="codetabs">
<div data-lang="scala" markdown="1">

An
[`IndexedRowMatrix`](api/scala/index.html#org.apache.spark.mllib.linalg.distributed.IndexedRowMatrix)
can be created from an `RDD[IndexedRow]` instance, where
[`IndexedRow`](api/scala/index.html#org.apache.spark.mllib.linalg.distributed.IndexedRow) is a
wrapper over `(Long, Vector)`.  An `IndexedRowMatrix` can be converted to a `RowMatrix` by dropping
its row indices.

Refer to the [`IndexedRowMatrix` Scala docs](api/scala/index.html#org.apache.spark.mllib.linalg.distributed.IndexedRowMatrix) for details on the API.

{% include_example indexed_row_matrix scala/org/apache/spark/examples/mllib/DataTypesExamples.scala %}

</div>

<div data-lang="java" markdown="1">

An
[`IndexedRowMatrix`](api/java/org/apache/spark/mllib/linalg/distributed/IndexedRowMatrix.html)
can be created from an `JavaRDD<IndexedRow>` instance, where
[`IndexedRow`](api/java/org/apache/spark/mllib/linalg/distributed/IndexedRow.html) is a
wrapper over `(long, Vector)`.  An `IndexedRowMatrix` can be converted to a `RowMatrix` by dropping
its row indices.

Refer to the [`IndexedRowMatrix` Java docs](api/java/org/apache/spark/mllib/linalg/distributed/IndexedRowMatrix.html) for details on the API.

{% include_example indexed_row_matrix java/org/apache/spark/examples/mllib/JavaDataTypesExamples.java %}

</div>

<div data-lang="python" markdown="1">

An [`IndexedRowMatrix`](api/python/pyspark.mllib.html#pyspark.mllib.linalg.distributed.IndexedRowMatrix)
can be created from an `RDD` of `IndexedRow`s, where 
[`IndexedRow`](api/python/pyspark.mllib.html#pyspark.mllib.linalg.distributed.IndexedRow) is a 
wrapper over `(long, vector)`.  An `IndexedRowMatrix` can be converted to a `RowMatrix` by dropping
its row indices.

Refer to the [`IndexedRowMatrix` Python docs](api/python/pyspark.mllib.html#pyspark.mllib.linalg.distributed.IndexedRowMatrix) for more details on the API.

<<<<<<< HEAD
{% include_example indexed_row_matrix python/mllib/datatypes_examples.py %}
=======
{% highlight python %}
from pyspark.mllib.linalg.distributed import IndexedRow, IndexedRowMatrix

# Create an RDD of indexed rows.
#   - This can be done explicitly with the IndexedRow class:
indexedRows = sc.parallelize([IndexedRow(0, [1, 2, 3]),
                              IndexedRow(1, [4, 5, 6]),
                              IndexedRow(2, [7, 8, 9]),
                              IndexedRow(3, [10, 11, 12])])
#   - or by using (long, vector) tuples:
indexedRows = sc.parallelize([(0, [1, 2, 3]), (1, [4, 5, 6]),
                              (2, [7, 8, 9]), (3, [10, 11, 12])])

# Create an IndexedRowMatrix from an RDD of IndexedRows.
mat = IndexedRowMatrix(indexedRows)

# Get its size.
m = mat.numRows()  # 4
n = mat.numCols()  # 3
>>>>>>> 2badb58c

</div>
</div>

### CoordinateMatrix

A `CoordinateMatrix` is a distributed matrix backed by an RDD of its entries.  Each entry is a tuple
of `(i: Long, j: Long, value: Double)`, where `i` is the row index, `j` is the column index, and
`value` is the entry value.  A `CoordinateMatrix` should be used only when both
dimensions of the matrix are huge and the matrix is very sparse.

<div class="codetabs">
<div data-lang="scala" markdown="1">

A
[`CoordinateMatrix`](api/scala/index.html#org.apache.spark.mllib.linalg.distributed.CoordinateMatrix)
can be created from an `RDD[MatrixEntry]` instance, where
[`MatrixEntry`](api/scala/index.html#org.apache.spark.mllib.linalg.distributed.MatrixEntry) is a
wrapper over `(Long, Long, Double)`.  A `CoordinateMatrix` can be converted to an `IndexedRowMatrix`
with sparse rows by calling `toIndexedRowMatrix`.  Other computations for 
`CoordinateMatrix` are not currently supported.

Refer to the [`CoordinateMatrix` Scala docs](api/scala/index.html#org.apache.spark.mllib.linalg.distributed.CoordinateMatrix) for details on the API.

{% include_example coordinate_matrix scala/org/apache/spark/examples/mllib/DataTypesExamples.scala %}

</div>

<div data-lang="java" markdown="1">

A
[`CoordinateMatrix`](api/java/org/apache/spark/mllib/linalg/distributed/CoordinateMatrix.html)
can be created from a `JavaRDD<MatrixEntry>` instance, where
[`MatrixEntry`](api/java/org/apache/spark/mllib/linalg/distributed/MatrixEntry.html) is a
wrapper over `(long, long, double)`.  A `CoordinateMatrix` can be converted to an `IndexedRowMatrix`
with sparse rows by calling `toIndexedRowMatrix`. Other computations for 
`CoordinateMatrix` are not currently supported.

Refer to the [`CoordinateMatrix` Java docs](api/java/org/apache/spark/mllib/linalg/distributed/CoordinateMatrix.html) for details on the API.

{% include_example coordinate_matrix java/org/apache/spark/examples/mllib/JavaDataTypesExamples.java %}

</div>

<div data-lang="python" markdown="1">

A [`CoordinateMatrix`](api/python/pyspark.mllib.html#pyspark.mllib.linalg.distributed.CoordinateMatrix)
can be created from an `RDD` of `MatrixEntry` entries, where 
[`MatrixEntry`](api/python/pyspark.mllib.html#pyspark.mllib.linalg.distributed.MatrixEntry) is a 
wrapper over `(long, long, float)`.  A `CoordinateMatrix` can be converted to a `RowMatrix` by 
calling `toRowMatrix`, or to an `IndexedRowMatrix` with sparse rows by calling `toIndexedRowMatrix`.

Refer to the [`CoordinateMatrix` Python docs](api/python/pyspark.mllib.html#pyspark.mllib.linalg.distributed.CoordinateMatrix) for more details on the API.

{% include_example coordinate_matrix python/mllib/datatypes_examples.py %}

</div>
</div>

### BlockMatrix

A `BlockMatrix` is a distributed matrix backed by an RDD of `MatrixBlock`s, where a `MatrixBlock` is
a tuple of `((Int, Int), Matrix)`, where the `(Int, Int)` is the index of the block, and `Matrix` is
the sub-matrix at the given index with size `rowsPerBlock` x `colsPerBlock`.
`BlockMatrix` supports methods such as `add` and `multiply` with another `BlockMatrix`.
`BlockMatrix` also has a helper function `validate` which can be used to check whether the
`BlockMatrix` is set up properly.

<div class="codetabs">
<div data-lang="scala" markdown="1">

A [`BlockMatrix`](api/scala/index.html#org.apache.spark.mllib.linalg.distributed.BlockMatrix) can be
most easily created from an `IndexedRowMatrix` or `CoordinateMatrix` by calling `toBlockMatrix`.
`toBlockMatrix` creates blocks of size 1024 x 1024 by default.
Users may change the block size by supplying the values through `toBlockMatrix(rowsPerBlock, colsPerBlock)`.

Refer to the [`BlockMatrix` Scala docs](api/scala/index.html#org.apache.spark.mllib.linalg.distributed.BlockMatrix) for details on the API.

{% include_example block_matrix scala/org/apache/spark/examples/mllib/DataTypesExamples.scala %}

</div>

<div data-lang="java" markdown="1">

A [`BlockMatrix`](api/java/org/apache/spark/mllib/linalg/distributed/BlockMatrix.html) can be
most easily created from an `IndexedRowMatrix` or `CoordinateMatrix` by calling `toBlockMatrix`.
`toBlockMatrix` creates blocks of size 1024 x 1024 by default.
Users may change the block size by supplying the values through `toBlockMatrix(rowsPerBlock, colsPerBlock)`.

Refer to the [`BlockMatrix` Java docs](api/java/org/apache/spark/mllib/linalg/distributed/BlockMatrix.html) for details on the API.

{% include_example block_matrix java/org/apache/spark/examples/mllib/JavaDataTypesExamples.java %}

</div>

<div data-lang="python" markdown="1">

A [`BlockMatrix`](api/python/pyspark.mllib.html#pyspark.mllib.linalg.distributed.BlockMatrix) 
can be created from an `RDD` of sub-matrix blocks, where a sub-matrix block is a 
`((blockRowIndex, blockColIndex), sub-matrix)` tuple.

Refer to the [`BlockMatrix` Python docs](api/python/pyspark.mllib.html#pyspark.mllib.linalg.distributed.BlockMatrix) for more details on the API.

<<<<<<< HEAD
{% include_example block_matrix python/mllib/datatypes_examples.py %}
=======
{% highlight python %}
from pyspark.mllib.linalg import Matrices
from pyspark.mllib.linalg.distributed import BlockMatrix

# Create an RDD of sub-matrix blocks.
blocks = sc.parallelize([((0, 0), Matrices.dense(3, 2, [1, 2, 3, 4, 5, 6])),
                         ((1, 0), Matrices.dense(3, 2, [7, 8, 9, 10, 11, 12]))])

# Create a BlockMatrix from an RDD of sub-matrix blocks.
mat = BlockMatrix(blocks, 3, 2)

# Get its size.
m = mat.numRows()  # 6
n = mat.numCols()  # 2

# Get the blocks as an RDD of sub-matrix blocks.
blocksRDD = mat.blocks

# Convert to a LocalMatrix.
localMat = mat.toLocalMatrix()

# Convert to an IndexedRowMatrix.
indexedRowMat = mat.toIndexedRowMatrix()
>>>>>>> 2badb58c

</div>
</div><|MERGE_RESOLUTION|>--- conflicted
+++ resolved
@@ -76,24 +76,7 @@
 
 Refer to the [`Vectors` Python docs](api/python/pyspark.mllib.html#pyspark.mllib.linalg.Vectors) for more details on the API.
 
-<<<<<<< HEAD
 {% include_example local_vector python/mllib/datatypes_examples.py %}
-=======
-{% highlight python %}
-import numpy as np
-import scipy.sparse as sps
-from pyspark.mllib.linalg import Vectors
-
-# Use a NumPy array as a dense vector.
-dv1 = np.array([1.0, 0.0, 3.0])
-# Use a Python list as a dense vector.
-dv2 = [1.0, 0.0, 3.0]
-# Create a SparseVector.
-sv1 = Vectors.sparse(3, [0, 2], [1.0, 3.0])
-# Use a single-column SciPy csc_matrix as a sparse vector.
-sv2 = sps.csc_matrix((np.array([1.0, 3.0]), np.array([0, 2]), np.array([0, 2])), shape=(3, 1))
-{% endhighlight %}
->>>>>>> 2badb58c
 
 </div>
 </div>
@@ -371,29 +354,7 @@
 
 Refer to the [`IndexedRowMatrix` Python docs](api/python/pyspark.mllib.html#pyspark.mllib.linalg.distributed.IndexedRowMatrix) for more details on the API.
 
-<<<<<<< HEAD
 {% include_example indexed_row_matrix python/mllib/datatypes_examples.py %}
-=======
-{% highlight python %}
-from pyspark.mllib.linalg.distributed import IndexedRow, IndexedRowMatrix
-
-# Create an RDD of indexed rows.
-#   - This can be done explicitly with the IndexedRow class:
-indexedRows = sc.parallelize([IndexedRow(0, [1, 2, 3]),
-                              IndexedRow(1, [4, 5, 6]),
-                              IndexedRow(2, [7, 8, 9]),
-                              IndexedRow(3, [10, 11, 12])])
-#   - or by using (long, vector) tuples:
-indexedRows = sc.parallelize([(0, [1, 2, 3]), (1, [4, 5, 6]),
-                              (2, [7, 8, 9]), (3, [10, 11, 12])])
-
-# Create an IndexedRowMatrix from an RDD of IndexedRows.
-mat = IndexedRowMatrix(indexedRows)
-
-# Get its size.
-m = mat.numRows()  # 4
-n = mat.numCols()  # 3
->>>>>>> 2badb58c
 
 </div>
 </div>
@@ -497,33 +458,7 @@
 
 Refer to the [`BlockMatrix` Python docs](api/python/pyspark.mllib.html#pyspark.mllib.linalg.distributed.BlockMatrix) for more details on the API.
 
-<<<<<<< HEAD
 {% include_example block_matrix python/mllib/datatypes_examples.py %}
-=======
-{% highlight python %}
-from pyspark.mllib.linalg import Matrices
-from pyspark.mllib.linalg.distributed import BlockMatrix
-
-# Create an RDD of sub-matrix blocks.
-blocks = sc.parallelize([((0, 0), Matrices.dense(3, 2, [1, 2, 3, 4, 5, 6])),
-                         ((1, 0), Matrices.dense(3, 2, [7, 8, 9, 10, 11, 12]))])
-
-# Create a BlockMatrix from an RDD of sub-matrix blocks.
-mat = BlockMatrix(blocks, 3, 2)
-
-# Get its size.
-m = mat.numRows()  # 6
-n = mat.numCols()  # 2
-
-# Get the blocks as an RDD of sub-matrix blocks.
-blocksRDD = mat.blocks
-
-# Convert to a LocalMatrix.
-localMat = mat.toLocalMatrix()
-
-# Convert to an IndexedRowMatrix.
-indexedRowMat = mat.toIndexedRowMatrix()
->>>>>>> 2badb58c
 
 </div>
 </div>