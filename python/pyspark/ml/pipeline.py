#
# Licensed to the Apache Software Foundation (ASF) under one or more
# contributor license agreements.  See the NOTICE file distributed with
# this work for additional information regarding copyright ownership.
# The ASF licenses this file to You under the Apache License, Version 2.0
# (the "License"); you may not use this file except in compliance with
# the License.  You may obtain a copy of the License at
#
#    http://www.apache.org/licenses/LICENSE-2.0
#
# Unless required by applicable law or agreed to in writing, software
# distributed under the License is distributed on an "AS IS" BASIS,
# WITHOUT WARRANTIES OR CONDITIONS OF ANY KIND, either express or implied.
# See the License for the specific language governing permissions and
# limitations under the License.
#

import sys

if sys.version > '3':
    basestring = str

from pyspark import since, keyword_only, SparkContext
from pyspark.ml import Estimator, Model, Transformer
from pyspark.ml.param import Param, Params
<<<<<<< HEAD
from pyspark.ml.util import JavaMLWriter, JavaMLReader, MLReadable, MLWritable
from pyspark.ml.wrapper import JavaWrapper
=======
from pyspark.ml.util import keyword_only, JavaMLWriter, JavaMLReader, MLReadable, MLWritable
from pyspark.ml.wrapper import JavaParams
>>>>>>> 775cf17e
from pyspark.mllib.common import inherit_doc


@inherit_doc
class PipelineMLWriter(JavaMLWriter):
    """
    Private Pipeline utility class that can save ML instances through their Scala implementation.

    We can currently use JavaMLWriter, rather than MLWriter, since Pipeline implements _to_java.
    """


@inherit_doc
class PipelineMLReader(JavaMLReader):
    """
    Private utility class that can load Pipeline instances through their Scala implementation.

    We can currently use JavaMLReader, rather than MLReader, since Pipeline implements _from_java.
    """


@inherit_doc
class Pipeline(Estimator, MLReadable, MLWritable):
    """
    A simple pipeline, which acts as an estimator. A Pipeline consists
    of a sequence of stages, each of which is either an
    :py:class:`Estimator` or a :py:class:`Transformer`. When
    :py:meth:`Pipeline.fit` is called, the stages are executed in
    order. If a stage is an :py:class:`Estimator`, its
    :py:meth:`Estimator.fit` method will be called on the input
    dataset to fit a model. Then the model, which is a transformer,
    will be used to transform the dataset as the input to the next
    stage. If a stage is a :py:class:`Transformer`, its
    :py:meth:`Transformer.transform` method will be called to produce
    the dataset for the next stage. The fitted model from a
    :py:class:`Pipeline` is an :py:class:`PipelineModel`, which
    consists of fitted models and transformers, corresponding to the
    pipeline stages. If there are no stages, the pipeline acts as an
    identity transformer.

    .. versionadded:: 1.3.0
    """

    stages = Param(Params._dummy(), "stages", "pipeline stages")

    @keyword_only
    def __init__(self, stages=None):
        """
        __init__(self, stages=None)
        """
        if stages is None:
            stages = []
        super(Pipeline, self).__init__()
        kwargs = self.__init__._input_kwargs
        self.setParams(**kwargs)

    @since("1.3.0")
    def setStages(self, value):
        """
        Set pipeline stages.

        :param value: a list of transformers or estimators
        :return: the pipeline instance
        """
        self._set(stages=value)
        return self

    @since("1.3.0")
    def getStages(self):
        """
        Get pipeline stages.
        """
        if self.stages in self._paramMap:
            return self._paramMap[self.stages]

    @keyword_only
    @since("1.3.0")
    def setParams(self, stages=None):
        """
        setParams(self, stages=None)
        Sets params for Pipeline.
        """
        if stages is None:
            stages = []
        kwargs = self.setParams._input_kwargs
        return self._set(**kwargs)

    def _fit(self, dataset):
        stages = self.getStages()
        for stage in stages:
            if not (isinstance(stage, Estimator) or isinstance(stage, Transformer)):
                raise TypeError(
                    "Cannot recognize a pipeline stage of type %s." % type(stage))
        indexOfLastEstimator = -1
        for i, stage in enumerate(stages):
            if isinstance(stage, Estimator):
                indexOfLastEstimator = i
        transformers = []
        for i, stage in enumerate(stages):
            if i <= indexOfLastEstimator:
                if isinstance(stage, Transformer):
                    transformers.append(stage)
                    dataset = stage.transform(dataset)
                else:  # must be an Estimator
                    model = stage.fit(dataset)
                    transformers.append(model)
                    if i < indexOfLastEstimator:
                        dataset = model.transform(dataset)
            else:
                transformers.append(stage)
        return PipelineModel(transformers)

    @since("1.4.0")
    def copy(self, extra=None):
        """
        Creates a copy of this instance.

        :param extra: extra parameters
        :returns: new instance
        """
        if extra is None:
            extra = dict()
        that = Params.copy(self, extra)
        stages = [stage.copy(extra) for stage in that.getStages()]
        return that.setStages(stages)

    @since("2.0.0")
    def write(self):
        """Returns an JavaMLWriter instance for this ML instance."""
        return PipelineMLWriter(self)

    @since("2.0.0")
    def save(self, path):
        """Save this ML instance to the given path, a shortcut of `write().save(path)`."""
        self.write().save(path)

    @classmethod
    @since("2.0.0")
    def read(cls):
        """Returns an MLReader instance for this class."""
        return PipelineMLReader(cls)

    @classmethod
    def _from_java(cls, java_stage):
        """
        Given a Java Pipeline, create and return a Python wrapper of it.
        Used for ML persistence.
        """
        # Create a new instance of this stage.
        py_stage = cls()
        # Load information from java_stage to the instance.
        py_stages = [JavaParams._from_java(s) for s in java_stage.getStages()]
        py_stage.setStages(py_stages)
        py_stage._resetUid(java_stage.uid())
        return py_stage

    def _to_java(self):
        """
        Transfer this instance to a Java Pipeline.  Used for ML persistence.

        :return: Java object equivalent to this instance.
        """

        gateway = SparkContext._gateway
        cls = SparkContext._jvm.org.apache.spark.ml.PipelineStage
        java_stages = gateway.new_array(cls, len(self.getStages()))
        for idx, stage in enumerate(self.getStages()):
            java_stages[idx] = stage._to_java()

        _java_obj = JavaParams._new_java_obj("org.apache.spark.ml.Pipeline", self.uid)
        _java_obj.setStages(java_stages)

        return _java_obj


@inherit_doc
class PipelineModelMLWriter(JavaMLWriter):
    """
    Private PipelineModel utility class that can save ML instances through their Scala
    implementation.

    We can (currently) use JavaMLWriter, rather than MLWriter, since PipelineModel implements
    _to_java.
    """


@inherit_doc
class PipelineModelMLReader(JavaMLReader):
    """
    Private utility class that can load PipelineModel instances through their Scala implementation.

    We can currently use JavaMLReader, rather than MLReader, since PipelineModel implements
    _from_java.
    """


@inherit_doc
class PipelineModel(Model, MLReadable, MLWritable):
    """
    Represents a compiled pipeline with transformers and fitted models.

    .. versionadded:: 1.3.0
    """

    def __init__(self, stages):
        super(PipelineModel, self).__init__()
        self.stages = stages

    def _transform(self, dataset):
        for t in self.stages:
            dataset = t.transform(dataset)
        return dataset

    @since("1.4.0")
    def copy(self, extra=None):
        """
        Creates a copy of this instance.

        :param extra: extra parameters
        :returns: new instance
        """
        if extra is None:
            extra = dict()
        stages = [stage.copy(extra) for stage in self.stages]
        return PipelineModel(stages)

    @since("2.0.0")
    def write(self):
        """Returns an JavaMLWriter instance for this ML instance."""
        return PipelineModelMLWriter(self)

    @since("2.0.0")
    def save(self, path):
        """Save this ML instance to the given path, a shortcut of `write().save(path)`."""
        self.write().save(path)

    @classmethod
    @since("2.0.0")
    def read(cls):
        """Returns an JavaMLReader instance for this class."""
        return PipelineModelMLReader(cls)

    @classmethod
    def _from_java(cls, java_stage):
        """
        Given a Java PipelineModel, create and return a Python wrapper of it.
        Used for ML persistence.
        """
        # Load information from java_stage to the instance.
        py_stages = [JavaParams._from_java(s) for s in java_stage.stages()]
        # Create a new instance of this stage.
        py_stage = cls(py_stages)
        py_stage._resetUid(java_stage.uid())
        return py_stage

    def _to_java(self):
        """
        Transfer this instance to a Java PipelineModel.  Used for ML persistence.

        :return: Java object equivalent to this instance.
        """

        gateway = SparkContext._gateway
        cls = SparkContext._jvm.org.apache.spark.ml.Transformer
        java_stages = gateway.new_array(cls, len(self.stages))
        for idx, stage in enumerate(self.stages):
            java_stages[idx] = stage._to_java()

        _java_obj =\
            JavaParams._new_java_obj("org.apache.spark.ml.PipelineModel", self.uid, java_stages)

        return _java_obj<|MERGE_RESOLUTION|>--- conflicted
+++ resolved
@@ -23,13 +23,8 @@
 from pyspark import since, keyword_only, SparkContext
 from pyspark.ml import Estimator, Model, Transformer
 from pyspark.ml.param import Param, Params
-<<<<<<< HEAD
 from pyspark.ml.util import JavaMLWriter, JavaMLReader, MLReadable, MLWritable
-from pyspark.ml.wrapper import JavaWrapper
-=======
-from pyspark.ml.util import keyword_only, JavaMLWriter, JavaMLReader, MLReadable, MLWritable
 from pyspark.ml.wrapper import JavaParams
->>>>>>> 775cf17e
 from pyspark.mllib.common import inherit_doc
 
 
