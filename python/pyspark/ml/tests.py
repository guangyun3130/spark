--- conflicted
+++ resolved
@@ -405,7 +405,18 @@
         self.assertEqual(tp._paramMap, copied_no_extra)
         self.assertEqual(tp._defaultParamMap, tp_copy._defaultParamMap)
 
-<<<<<<< HEAD
+    def test_logistic_regression_check_thresholds(self):
+        self.assertIsInstance(
+            LogisticRegression(threshold=0.5, thresholds=[0.5, 0.5]),
+            LogisticRegression
+        )
+
+        self.assertRaisesRegexp(
+            ValueError,
+            "Logistic Regression getThreshold found inconsistent.*$",
+            LogisticRegression, threshold=0.42, thresholds=[0.5, 0.5]
+        )
+
     @staticmethod
     def check_params(test_self, py_stage, check_params_exist=True):
         """
@@ -453,19 +464,6 @@
                     java_default, py_default,
                     "Java default %s != python default %s of param %s for Params %s"
                     % (str(java_default), str(py_default), p.name, str(py_stage)))
-=======
-    def test_logistic_regression_check_thresholds(self):
-        self.assertIsInstance(
-            LogisticRegression(threshold=0.5, thresholds=[0.5, 0.5]),
-            LogisticRegression
-        )
-
-        self.assertRaisesRegexp(
-            ValueError,
-            "Logistic Regression getThreshold found inconsistent.*$",
-            LogisticRegression, threshold=0.42, thresholds=[0.5, 0.5]
-        )
->>>>>>> 106eaa9b
 
 
 class EvaluatorTests(SparkSessionTestCase):
