--- conflicted
+++ resolved
@@ -1361,44 +1361,7 @@
     Test :py:class:`JavaParams` classes to see if their default Param values match
     those in their Scala counterparts.
     """
-<<<<<<< HEAD
-=======
-
-    def check_params(self, py_stage):
-        import pyspark.ml.feature
-        if not hasattr(py_stage, "_to_java"):
-            return
-        java_stage = py_stage._to_java()
-        if java_stage is None:
-            return
-        for p in py_stage.params:
-            java_param = java_stage.getParam(p.name)
-            py_has_default = py_stage.hasDefault(p)
-            java_has_default = java_stage.hasDefault(java_param)
-            self.assertEqual(py_has_default, java_has_default,
-                             "Default value mismatch of param %s for Params %s"
-                             % (p.name, str(py_stage)))
-            if py_has_default:
-                if p.name == "seed":
-                    return  # Random seeds between Spark and PySpark are different
-                java_default =\
-                    _java2py(self.sc, java_stage.clear(java_param).getOrDefault(java_param))
-                py_stage._clear(p)
-                py_default = py_stage.getOrDefault(p)
-                if isinstance(py_stage, pyspark.ml.feature.Imputer) and p.name == "missingValue":
-                    # SPARK-15040 - default value for Imputer param 'missingValue' is NaN,
-                    # and NaN != NaN, so handle it specially here
-                    import math
-                    self.assertTrue(math.isnan(java_default) and math.isnan(py_default),
-                                    "Java default %s and python default %s are not both NaN for "
-                                    "param %s for Params %s"
-                                    % (str(java_default), str(py_default), p.name, str(py_stage)))
-                    return
-                self.assertEqual(java_default, py_default,
-                                 "Java default %s != python default %s of param %s for Params %s"
-                                 % (str(java_default), str(py_default), p.name, str(py_stage)))
-
->>>>>>> ef3df912
+
     def test_java_params(self):
         import pyspark.ml.feature
         import pyspark.ml.classification
