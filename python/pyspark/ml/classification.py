#
# Licensed to the Apache Software Foundation (ASF) under one or more
# contributor license agreements.  See the NOTICE file distributed with
# this work for additional information regarding copyright ownership.
# The ASF licenses this file to You under the Apache License, Version 2.0
# (the "License"); you may not use this file except in compliance with
# the License.  You may obtain a copy of the License at
#
#    http://www.apache.org/licenses/LICENSE-2.0
#
# Unless required by applicable law or agreed to in writing, software
# distributed under the License is distributed on an "AS IS" BASIS,
# WITHOUT WARRANTIES OR CONDITIONS OF ANY KIND, either express or implied.
# See the License for the specific language governing permissions and
# limitations under the License.
#

import warnings

from pyspark import since
<<<<<<< HEAD
from pyspark.ml.util import keyword_only
from pyspark.ml.wrapper import JavaEstimator, JavaModel, JavaCallable
=======
from pyspark.ml.util import *
from pyspark.ml.wrapper import JavaEstimator, JavaModel
>>>>>>> edf8b877
from pyspark.ml.param.shared import *
from pyspark.ml.regression import (
    RandomForestParams, TreeEnsembleParams, DecisionTreeModel, TreeEnsembleModels)
from pyspark.mllib.common import inherit_doc


__all__ = ['LogisticRegression', 'LogisticRegressionModel',
           'BinaryLogisticRegressionSummary', 'BinaryLogisticRegressionTrainingSummary',
           'DecisionTreeClassifier', 'DecisionTreeClassificationModel',
           'GBTClassifier', 'GBTClassificationModel',
           'RandomForestClassifier', 'RandomForestClassificationModel',
           'NaiveBayes', 'NaiveBayesModel',
           'MultilayerPerceptronClassifier', 'MultilayerPerceptronClassificationModel']


@inherit_doc
class LogisticRegression(JavaEstimator, HasFeaturesCol, HasLabelCol, HasPredictionCol, HasMaxIter,
                         HasRegParam, HasTol, HasProbabilityCol, HasRawPredictionCol,
                         HasElasticNetParam, HasFitIntercept, HasStandardization, HasThresholds,
                         HasWeightCol, MLWritable, MLReadable):
    """
    Logistic regression.
    Currently, this class only supports binary classification.

    >>> from pyspark.sql import Row
    >>> from pyspark.mllib.linalg import Vectors
    >>> df = sc.parallelize([
    ...     Row(label=1.0, weight=2.0, features=Vectors.dense(1.0)),
    ...     Row(label=0.0, weight=2.0, features=Vectors.sparse(1, [], []))]).toDF()
    >>> lr = LogisticRegression(maxIter=5, regParam=0.01, weightCol="weight")
    >>> model = lr.fit(df)
    >>> model.coefficients
    DenseVector([5.5...])
    >>> model.intercept
    -2.68...
    >>> test0 = sc.parallelize([Row(features=Vectors.dense(-1.0))]).toDF()
    >>> result = model.transform(test0).head()
    >>> result.prediction
    0.0
    >>> result.probability
    DenseVector([0.99..., 0.00...])
    >>> result.rawPrediction
    DenseVector([8.22..., -8.22...])
    >>> test1 = sc.parallelize([Row(features=Vectors.sparse(1, [0], [1.0]))]).toDF()
    >>> model.transform(test1).head().prediction
    1.0
    >>> lr.setParams("vector")
    Traceback (most recent call last):
        ...
    TypeError: Method setParams forces keyword arguments.
    >>> lr_path = temp_path + "/lr"
    >>> lr.save(lr_path)
    >>> lr2 = LogisticRegression.load(lr_path)
    >>> lr2.getMaxIter()
    5
    >>> model_path = temp_path + "/lr_model"
    >>> model.save(model_path)
    >>> model2 = LogisticRegressionModel.load(model_path)
    >>> model.coefficients[0] == model2.coefficients[0]
    True
    >>> model.intercept == model2.intercept
    True

    .. versionadded:: 1.3.0
    """

    threshold = Param(Params._dummy(), "threshold",
                      "Threshold in binary classification prediction, in range [0, 1]." +
                      " If threshold and thresholds are both set, they must match.")

    @keyword_only
    def __init__(self, featuresCol="features", labelCol="label", predictionCol="prediction",
                 maxIter=100, regParam=0.0, elasticNetParam=0.0, tol=1e-6, fitIntercept=True,
                 threshold=0.5, thresholds=None, probabilityCol="probability",
                 rawPredictionCol="rawPrediction", standardization=True, weightCol=None):
        """
        __init__(self, featuresCol="features", labelCol="label", predictionCol="prediction", \
                 maxIter=100, regParam=0.0, elasticNetParam=0.0, tol=1e-6, fitIntercept=True, \
                 threshold=0.5, thresholds=None, probabilityCol="probability", \
                 rawPredictionCol="rawPrediction", standardization=True, weightCol=None)
        If the threshold and thresholds Params are both set, they must be equivalent.
        """
        super(LogisticRegression, self).__init__()
        self._java_obj = self._new_java_obj(
            "org.apache.spark.ml.classification.LogisticRegression", self.uid)
        self._setDefault(maxIter=100, regParam=0.0, tol=1E-6, threshold=0.5)
        kwargs = self.__init__._input_kwargs
        self.setParams(**kwargs)
        self._checkThresholdConsistency()

    @keyword_only
    @since("1.3.0")
    def setParams(self, featuresCol="features", labelCol="label", predictionCol="prediction",
                  maxIter=100, regParam=0.0, elasticNetParam=0.0, tol=1e-6, fitIntercept=True,
                  threshold=0.5, thresholds=None, probabilityCol="probability",
                  rawPredictionCol="rawPrediction", standardization=True, weightCol=None):
        """
        setParams(self, featuresCol="features", labelCol="label", predictionCol="prediction", \
                  maxIter=100, regParam=0.0, elasticNetParam=0.0, tol=1e-6, fitIntercept=True, \
                  threshold=0.5, thresholds=None, probabilityCol="probability", \
                  rawPredictionCol="rawPrediction", standardization=True, weightCol=None)
        Sets params for logistic regression.
        If the threshold and thresholds Params are both set, they must be equivalent.
        """
        kwargs = self.setParams._input_kwargs
        self._set(**kwargs)
        self._checkThresholdConsistency()
        return self

    def _create_model(self, java_model):
        return LogisticRegressionModel(java_model)

    @since("1.4.0")
    def setThreshold(self, value):
        """
        Sets the value of :py:attr:`threshold`.
        Clears value of :py:attr:`thresholds` if it has been set.
        """
        self._paramMap[self.threshold] = value
        if self.isSet(self.thresholds):
            del self._paramMap[self.thresholds]
        return self

    @since("1.4.0")
    def getThreshold(self):
        """
        Gets the value of threshold or its default value.
        """
        self._checkThresholdConsistency()
        if self.isSet(self.thresholds):
            ts = self.getOrDefault(self.thresholds)
            if len(ts) != 2:
                raise ValueError("Logistic Regression getThreshold only applies to" +
                                 " binary classification, but thresholds has length != 2." +
                                 "  thresholds: " + ",".join(ts))
            return 1.0/(1.0 + ts[0]/ts[1])
        else:
            return self.getOrDefault(self.threshold)

    @since("1.5.0")
    def setThresholds(self, value):
        """
        Sets the value of :py:attr:`thresholds`.
        Clears value of :py:attr:`threshold` if it has been set.
        """
        self._paramMap[self.thresholds] = value
        if self.isSet(self.threshold):
            del self._paramMap[self.threshold]
        return self

    @since("1.5.0")
    def getThresholds(self):
        """
        If :py:attr:`thresholds` is set, return its value.
        Otherwise, if :py:attr:`threshold` is set, return the equivalent thresholds for binary
        classification: (1-threshold, threshold).
        If neither are set, throw an error.
        """
        self._checkThresholdConsistency()
        if not self.isSet(self.thresholds) and self.isSet(self.threshold):
            t = self.getOrDefault(self.threshold)
            return [1.0-t, t]
        else:
            return self.getOrDefault(self.thresholds)

    def _checkThresholdConsistency(self):
        if self.isSet(self.threshold) and self.isSet(self.thresholds):
            ts = self.getParam(self.thresholds)
            if len(ts) != 2:
                raise ValueError("Logistic Regression getThreshold only applies to" +
                                 " binary classification, but thresholds has length != 2." +
                                 " thresholds: " + ",".join(ts))
            t = 1.0/(1.0 + ts[0]/ts[1])
            t2 = self.getParam(self.threshold)
            if abs(t2 - t) >= 1E-5:
                raise ValueError("Logistic Regression getThreshold found inconsistent values for" +
                                 " threshold (%g) and thresholds (equivalent to %g)" % (t2, t))


class LogisticRegressionModel(JavaModel, MLWritable, MLReadable):
    """
    Model fitted by LogisticRegression.

    .. versionadded:: 1.3.0
    """

    @property
    @since("1.4.0")
    def weights(self):
        """
        Model weights.
        """

        warnings.warn("weights is deprecated. Use coefficients instead.")
        return self._call_java("weights")

    @property
    @since("1.6.0")
    def coefficients(self):
        """
        Model coefficients.
        """
        return self._call_java("coefficients")

    @property
    @since("1.4.0")
    def intercept(self):
        """
        Model intercept.
        """
        return self._call_java("intercept")

    @property
    @since("2.0.0")
    def summary(self):
        """
        Gets summary (e.g. residuals, mse, r-squared ) of model on
        training set. An exception is thrown if
        `trainingSummary == None`.
        """
        java_blrt_summary = self._call_java("summary")
        return BinaryLogisticRegressionTrainingSummary(java_blrt_summary)

    @property
    @since("2.0.0")
    def hasSummary(self):
        """
        Indicates whether a training summary exists for this model
        instance.
        """
        return self._call_java("hasSummary")

    """
    TODO: enable once Scala API is made public
    def evaluate(self, df):
        ""
        Evaluates the model on a testset.
        @param dataset Test dataset to evaluate model on.
        ""
        java_blr_summary = self._call_java("evaluate", df)
        return BinaryLogisticRegressionSummary(java_blr_summary)
    """


class LogisticRegressionSummary(JavaCallable):
    """
    Abstraction for Logistic Regression Results for a given model.

    .. versionadded:: 2.0.0
    """

    @property
    @since("2.0.0")
    def predictions(self):
        """
        Dataframe outputted by the model's `transform` method.
        """
        return self._call_java("predictions")

    @property
    @since("2.0.0")
    def probabilityCol(self):
        """
        Field in "predictions" which gives the calibrated probability
        of each instance as a vector.
        """
        return self._call_java("probabilityCol")

    @property
    @since("2.0.0")
    def labelCol(self):
        """
        Field in "predictions" which gives the true label of each
        instance.
        """
        return self._call_java("labelCol")

    @property
    @since("2.0.0")
    def featuresCol(self):
        """
        Field in "predictions" which gives the features of each instance
        as a vector.
        """
        return self._call_java("featuresCol")


class LogisticRegressionTrainingSummary(LogisticRegressionSummary):
    """
    Abstraction for multinomial Logistic Regression Training results.
    Currently, the training summary ignores the training weights except
    for the objective trace.

    .. versionadded:: 2.0.0
    """

    @property
    @since("2.0.0")
    def objectiveHistory(self):
        """
        Objective function (scaled loss + regularization) at each iteration.
        """
        return self._call_java("objectiveHistory")

    @property
    @since("2.0.0")
    def totalIterations(self):
        """
        Number of training iterations until termination.
        """
        return self._call_java("totalIterations")


class BinaryLogisticRegressionSummary(LogisticRegressionSummary):
    """
    .. note:: Experimental

    Binary Logistic regression results for a given model.

    .. versionadded:: 2.0.0
    """

    @property
    @since("2.0.0")
    def roc(self):
        """
        Returns the receiver operating characteristic (ROC) curve,
        which is an Dataframe having two fields (FPR, TPR) with
        (0.0, 0.0) prepended and (1.0, 1.0) appended to it.
        Reference: http://en.wikipedia.org/wiki/Receiver_operating_characteristic

        Note: This ignores instance weights (setting all to 1.0) from
        `LogisticRegression.weightCol`. This will change in later Spark
        versions.
        """
        return self._call_java("roc")

    @property
    @since("2.0.0")
    def areaUnderROC(self):
        """
        Computes the area under the receiver operating characteristic
        (ROC) curve.

        Note: This ignores instance weights (setting all to 1.0) from
        `LogisticRegression.weightCol`. This will change in later Spark
        versions.
        """
        return self._call_java("areaUnderROC")

    @property
    @since("2.0.0")
    def pr(self):
        """
        Returns the precision-recall curve, which is an Dataframe
        containing two fields recall, precision with (0.0, 1.0) prepended to it.

        Note: This ignores instance weights (setting all to 1.0) from
        `LogisticRegression.weightCol`. This will change in later Spark
        versions.
        """
        return self._call_java("pr")

    @property
    @since("2.0.0")
    def fMeasureByThreshold(self):
        """
        Returns a dataframe with two fields (threshold, F-Measure) curve
        with beta = 1.0.

        Note: This ignores instance weights (setting all to 1.0) from
        `LogisticRegression.weightCol`. This will change in later Spark
        versions.
        """
        return self._call_java("fMeasureByThreshold")

    @property
    @since("2.0.0")
    def precisionByThreshold(self):
        """
        Returns a dataframe with two fields (threshold, precision) curve.
        Every possible probability obtained in transforming the dataset
        are used as thresholds used in calculating the precision.

        Note: This ignores instance weights (setting all to 1.0) from
        `LogisticRegression.weightCol`. This will change in later Spark
        versions.
        """
        return self._call_java("precisionByThreshold")

    @property
    @since("2.0.0")
    def recallByThreshold(self):
        """
        Returns a dataframe with two fields (threshold, recall) curve.
        Every possible probability obtained in transforming the dataset
        are used as thresholds used in calculating the recall.

        Note: This ignores instance weights (setting all to 1.0) from
        `LogisticRegression.weightCol`. This will change in later Spark
        versions.
        """
        return self._call_java("recallByThreshold")


class BinaryLogisticRegressionTrainingSummary(BinaryLogisticRegressionSummary,
                                              LogisticRegressionTrainingSummary):
    """
    .. note:: Experimental

    Binary Logistic regression training results for a given model.

    .. versionadded:: 2.0.0
    """
    pass


class TreeClassifierParams(object):
    """
    Private class to track supported impurity measures.

    .. versionadded:: 1.4.0
    """
    supportedImpurities = ["entropy", "gini"]

    impurity = Param(Params._dummy(), "impurity",
                     "Criterion used for information gain calculation (case-insensitive). " +
                     "Supported options: " +
                     ", ".join(supportedImpurities))

    def __init__(self):
        super(TreeClassifierParams, self).__init__()

    @since("1.6.0")
    def setImpurity(self, value):
        """
        Sets the value of :py:attr:`impurity`.
        """
        self._paramMap[self.impurity] = value
        return self

    @since("1.6.0")
    def getImpurity(self):
        """
        Gets the value of impurity or its default value.
        """
        return self.getOrDefault(self.impurity)


class GBTParams(TreeEnsembleParams):
    """
    Private class to track supported GBT params.

    .. versionadded:: 1.4.0
    """
    supportedLossTypes = ["logistic"]


@inherit_doc
class DecisionTreeClassifier(JavaEstimator, HasFeaturesCol, HasLabelCol, HasPredictionCol,
                             HasProbabilityCol, HasRawPredictionCol, DecisionTreeParams,
                             TreeClassifierParams, HasCheckpointInterval, HasSeed):
    """
    `http://en.wikipedia.org/wiki/Decision_tree_learning Decision tree`
    learning algorithm for classification.
    It supports both binary and multiclass labels, as well as both continuous and categorical
    features.

    >>> from pyspark.mllib.linalg import Vectors
    >>> from pyspark.ml.feature import StringIndexer
    >>> df = sqlContext.createDataFrame([
    ...     (1.0, Vectors.dense(1.0)),
    ...     (0.0, Vectors.sparse(1, [], []))], ["label", "features"])
    >>> stringIndexer = StringIndexer(inputCol="label", outputCol="indexed")
    >>> si_model = stringIndexer.fit(df)
    >>> td = si_model.transform(df)
    >>> dt = DecisionTreeClassifier(maxDepth=2, labelCol="indexed")
    >>> model = dt.fit(td)
    >>> model.numNodes
    3
    >>> model.depth
    1
    >>> model.featureImportances
    SparseVector(1, {0: 1.0})
    >>> test0 = sqlContext.createDataFrame([(Vectors.dense(-1.0),)], ["features"])
    >>> result = model.transform(test0).head()
    >>> result.prediction
    0.0
    >>> result.probability
    DenseVector([1.0, 0.0])
    >>> result.rawPrediction
    DenseVector([1.0, 0.0])
    >>> test1 = sqlContext.createDataFrame([(Vectors.sparse(1, [0], [1.0]),)], ["features"])
    >>> model.transform(test1).head().prediction
    1.0

    .. versionadded:: 1.4.0
    """

    @keyword_only
    def __init__(self, featuresCol="features", labelCol="label", predictionCol="prediction",
                 probabilityCol="probability", rawPredictionCol="rawPrediction",
                 maxDepth=5, maxBins=32, minInstancesPerNode=1, minInfoGain=0.0,
                 maxMemoryInMB=256, cacheNodeIds=False, checkpointInterval=10, impurity="gini",
                 seed=None):
        """
        __init__(self, featuresCol="features", labelCol="label", predictionCol="prediction", \
                 probabilityCol="probability", rawPredictionCol="rawPrediction", \
                 maxDepth=5, maxBins=32, minInstancesPerNode=1, minInfoGain=0.0, \
                 maxMemoryInMB=256, cacheNodeIds=False, checkpointInterval=10, impurity="gini", \
                 seed=None)
        """
        super(DecisionTreeClassifier, self).__init__()
        self._java_obj = self._new_java_obj(
            "org.apache.spark.ml.classification.DecisionTreeClassifier", self.uid)
        self._setDefault(maxDepth=5, maxBins=32, minInstancesPerNode=1, minInfoGain=0.0,
                         maxMemoryInMB=256, cacheNodeIds=False, checkpointInterval=10,
                         impurity="gini")
        kwargs = self.__init__._input_kwargs
        self.setParams(**kwargs)

    @keyword_only
    @since("1.4.0")
    def setParams(self, featuresCol="features", labelCol="label", predictionCol="prediction",
                  probabilityCol="probability", rawPredictionCol="rawPrediction",
                  maxDepth=5, maxBins=32, minInstancesPerNode=1, minInfoGain=0.0,
                  maxMemoryInMB=256, cacheNodeIds=False, checkpointInterval=10,
                  impurity="gini", seed=None):
        """
        setParams(self, featuresCol="features", labelCol="label", predictionCol="prediction", \
                  probabilityCol="probability", rawPredictionCol="rawPrediction", \
                  maxDepth=5, maxBins=32, minInstancesPerNode=1, minInfoGain=0.0, \
                  maxMemoryInMB=256, cacheNodeIds=False, checkpointInterval=10, impurity="gini", \
                  seed=None)
        Sets params for the DecisionTreeClassifier.
        """
        kwargs = self.setParams._input_kwargs
        return self._set(**kwargs)

    def _create_model(self, java_model):
        return DecisionTreeClassificationModel(java_model)


@inherit_doc
class DecisionTreeClassificationModel(DecisionTreeModel):
    """
    Model fitted by DecisionTreeClassifier.

    .. versionadded:: 1.4.0
    """

    @property
    @since("2.0.0")
    def featureImportances(self):
        """
        Estimate of the importance of each feature.

        This generalizes the idea of "Gini" importance to other losses,
        following the explanation of Gini importance from "Random Forests" documentation
        by Leo Breiman and Adele Cutler, and following the implementation from scikit-learn.

        This feature importance is calculated as follows:
          - importance(feature j) = sum (over nodes which split on feature j) of the gain,
            where gain is scaled by the number of instances passing through node
          - Normalize importances for tree to sum to 1.

        Note: Feature importance for single decision trees can have high variance due to
              correlated predictor variables. Consider using a :class:`RandomForestClassifier`
              to determine feature importance instead.
        """
        return self._call_java("featureImportances")


@inherit_doc
class RandomForestClassifier(JavaEstimator, HasFeaturesCol, HasLabelCol, HasPredictionCol, HasSeed,
                             HasRawPredictionCol, HasProbabilityCol,
                             RandomForestParams, TreeClassifierParams, HasCheckpointInterval):
    """
    `http://en.wikipedia.org/wiki/Random_forest  Random Forest`
    learning algorithm for classification.
    It supports both binary and multiclass labels, as well as both continuous and categorical
    features.

    >>> import numpy
    >>> from numpy import allclose
    >>> from pyspark.mllib.linalg import Vectors
    >>> from pyspark.ml.feature import StringIndexer
    >>> df = sqlContext.createDataFrame([
    ...     (1.0, Vectors.dense(1.0)),
    ...     (0.0, Vectors.sparse(1, [], []))], ["label", "features"])
    >>> stringIndexer = StringIndexer(inputCol="label", outputCol="indexed")
    >>> si_model = stringIndexer.fit(df)
    >>> td = si_model.transform(df)
    >>> rf = RandomForestClassifier(numTrees=3, maxDepth=2, labelCol="indexed", seed=42)
    >>> model = rf.fit(td)
    >>> model.featureImportances
    SparseVector(1, {0: 1.0})
    >>> allclose(model.treeWeights, [1.0, 1.0, 1.0])
    True
    >>> test0 = sqlContext.createDataFrame([(Vectors.dense(-1.0),)], ["features"])
    >>> result = model.transform(test0).head()
    >>> result.prediction
    0.0
    >>> numpy.argmax(result.probability)
    0
    >>> numpy.argmax(result.rawPrediction)
    0
    >>> test1 = sqlContext.createDataFrame([(Vectors.sparse(1, [0], [1.0]),)], ["features"])
    >>> model.transform(test1).head().prediction
    1.0

    .. versionadded:: 1.4.0
    """

    @keyword_only
    def __init__(self, featuresCol="features", labelCol="label", predictionCol="prediction",
                 probabilityCol="probability", rawPredictionCol="rawPrediction",
                 maxDepth=5, maxBins=32, minInstancesPerNode=1, minInfoGain=0.0,
                 maxMemoryInMB=256, cacheNodeIds=False, checkpointInterval=10, impurity="gini",
                 numTrees=20, featureSubsetStrategy="auto", seed=None):
        """
        __init__(self, featuresCol="features", labelCol="label", predictionCol="prediction", \
                 probabilityCol="probability", rawPredictionCol="rawPrediction", \
                 maxDepth=5, maxBins=32, minInstancesPerNode=1, minInfoGain=0.0, \
                 maxMemoryInMB=256, cacheNodeIds=False, checkpointInterval=10, impurity="gini", \
                 numTrees=20, featureSubsetStrategy="auto", seed=None)
        """
        super(RandomForestClassifier, self).__init__()
        self._java_obj = self._new_java_obj(
            "org.apache.spark.ml.classification.RandomForestClassifier", self.uid)
        self._setDefault(maxDepth=5, maxBins=32, minInstancesPerNode=1, minInfoGain=0.0,
                         maxMemoryInMB=256, cacheNodeIds=False, checkpointInterval=10, seed=None,
                         impurity="gini", numTrees=20, featureSubsetStrategy="auto")
        kwargs = self.__init__._input_kwargs
        self.setParams(**kwargs)

    @keyword_only
    @since("1.4.0")
    def setParams(self, featuresCol="features", labelCol="label", predictionCol="prediction",
                  probabilityCol="probability", rawPredictionCol="rawPrediction",
                  maxDepth=5, maxBins=32, minInstancesPerNode=1, minInfoGain=0.0,
                  maxMemoryInMB=256, cacheNodeIds=False, checkpointInterval=10, seed=None,
                  impurity="gini", numTrees=20, featureSubsetStrategy="auto"):
        """
        setParams(self, featuresCol="features", labelCol="label", predictionCol="prediction", \
                 probabilityCol="probability", rawPredictionCol="rawPrediction", \
                  maxDepth=5, maxBins=32, minInstancesPerNode=1, minInfoGain=0.0, \
                  maxMemoryInMB=256, cacheNodeIds=False, checkpointInterval=10, seed=None, \
                  impurity="gini", numTrees=20, featureSubsetStrategy="auto")
        Sets params for linear classification.
        """
        kwargs = self.setParams._input_kwargs
        return self._set(**kwargs)

    def _create_model(self, java_model):
        return RandomForestClassificationModel(java_model)


class RandomForestClassificationModel(TreeEnsembleModels):
    """
    Model fitted by RandomForestClassifier.

    .. versionadded:: 1.4.0
    """

    @property
    @since("2.0.0")
    def featureImportances(self):
        """
        Estimate of the importance of each feature.

        This generalizes the idea of "Gini" importance to other losses,
        following the explanation of Gini importance from "Random Forests" documentation
        by Leo Breiman and Adele Cutler, and following the implementation from scikit-learn.

        This feature importance is calculated as follows:
         - Average over trees:
            - importance(feature j) = sum (over nodes which split on feature j) of the gain,
              where gain is scaled by the number of instances passing through node
            - Normalize importances for tree to sum to 1.
         - Normalize feature importance vector to sum to 1.
        """
        return self._call_java("featureImportances")


@inherit_doc
class GBTClassifier(JavaEstimator, HasFeaturesCol, HasLabelCol, HasPredictionCol, HasMaxIter,
                    GBTParams, HasCheckpointInterval, HasStepSize, HasSeed):
    """
    `http://en.wikipedia.org/wiki/Gradient_boosting Gradient-Boosted Trees (GBTs)`
    learning algorithm for classification.
    It supports binary labels, as well as both continuous and categorical features.
    Note: Multiclass labels are not currently supported.

    >>> from numpy import allclose
    >>> from pyspark.mllib.linalg import Vectors
    >>> from pyspark.ml.feature import StringIndexer
    >>> df = sqlContext.createDataFrame([
    ...     (1.0, Vectors.dense(1.0)),
    ...     (0.0, Vectors.sparse(1, [], []))], ["label", "features"])
    >>> stringIndexer = StringIndexer(inputCol="label", outputCol="indexed")
    >>> si_model = stringIndexer.fit(df)
    >>> td = si_model.transform(df)
    >>> gbt = GBTClassifier(maxIter=5, maxDepth=2, labelCol="indexed")
    >>> model = gbt.fit(td)
    >>> allclose(model.treeWeights, [1.0, 0.1, 0.1, 0.1, 0.1])
    True
    >>> test0 = sqlContext.createDataFrame([(Vectors.dense(-1.0),)], ["features"])
    >>> model.transform(test0).head().prediction
    0.0
    >>> test1 = sqlContext.createDataFrame([(Vectors.sparse(1, [0], [1.0]),)], ["features"])
    >>> model.transform(test1).head().prediction
    1.0

    .. versionadded:: 1.4.0
    """

    lossType = Param(Params._dummy(), "lossType",
                     "Loss function which GBT tries to minimize (case-insensitive). " +
                     "Supported options: " + ", ".join(GBTParams.supportedLossTypes))

    @keyword_only
    def __init__(self, featuresCol="features", labelCol="label", predictionCol="prediction",
                 maxDepth=5, maxBins=32, minInstancesPerNode=1, minInfoGain=0.0,
                 maxMemoryInMB=256, cacheNodeIds=False, checkpointInterval=10, lossType="logistic",
                 maxIter=20, stepSize=0.1):
        """
        __init__(self, featuresCol="features", labelCol="label", predictionCol="prediction", \
                 maxDepth=5, maxBins=32, minInstancesPerNode=1, minInfoGain=0.0, \
                 maxMemoryInMB=256, cacheNodeIds=False, checkpointInterval=10, \
                 lossType="logistic", maxIter=20, stepSize=0.1)
        """
        super(GBTClassifier, self).__init__()
        self._java_obj = self._new_java_obj(
            "org.apache.spark.ml.classification.GBTClassifier", self.uid)
        self._setDefault(maxDepth=5, maxBins=32, minInstancesPerNode=1, minInfoGain=0.0,
                         maxMemoryInMB=256, cacheNodeIds=False, checkpointInterval=10,
                         lossType="logistic", maxIter=20, stepSize=0.1)
        kwargs = self.__init__._input_kwargs
        self.setParams(**kwargs)

    @keyword_only
    @since("1.4.0")
    def setParams(self, featuresCol="features", labelCol="label", predictionCol="prediction",
                  maxDepth=5, maxBins=32, minInstancesPerNode=1, minInfoGain=0.0,
                  maxMemoryInMB=256, cacheNodeIds=False, checkpointInterval=10,
                  lossType="logistic", maxIter=20, stepSize=0.1):
        """
        setParams(self, featuresCol="features", labelCol="label", predictionCol="prediction", \
                  maxDepth=5, maxBins=32, minInstancesPerNode=1, minInfoGain=0.0, \
                  maxMemoryInMB=256, cacheNodeIds=False, checkpointInterval=10, \
                  lossType="logistic", maxIter=20, stepSize=0.1)
        Sets params for Gradient Boosted Tree Classification.
        """
        kwargs = self.setParams._input_kwargs
        return self._set(**kwargs)

    def _create_model(self, java_model):
        return GBTClassificationModel(java_model)

    @since("1.4.0")
    def setLossType(self, value):
        """
        Sets the value of :py:attr:`lossType`.
        """
        self._paramMap[self.lossType] = value
        return self

    @since("1.4.0")
    def getLossType(self):
        """
        Gets the value of lossType or its default value.
        """
        return self.getOrDefault(self.lossType)


class GBTClassificationModel(TreeEnsembleModels):
    """
    Model fitted by GBTClassifier.

    .. versionadded:: 1.4.0
    """


@inherit_doc
class NaiveBayes(JavaEstimator, HasFeaturesCol, HasLabelCol, HasPredictionCol, HasProbabilityCol,
                 HasRawPredictionCol, MLWritable, MLReadable):
    """
    Naive Bayes Classifiers.
    It supports both Multinomial and Bernoulli NB. Multinomial NB
    (`http://nlp.stanford.edu/IR-book/html/htmledition/naive-bayes-text-classification-1.html`)
    can handle finitely supported discrete data. For example, by converting documents into
    TF-IDF vectors, it can be used for document classification. By making every vector a
    binary (0/1) data, it can also be used as Bernoulli NB
    (`http://nlp.stanford.edu/IR-book/html/htmledition/the-bernoulli-model-1.html`).
    The input feature values must be nonnegative.

    >>> from pyspark.sql import Row
    >>> from pyspark.mllib.linalg import Vectors
    >>> df = sqlContext.createDataFrame([
    ...     Row(label=0.0, features=Vectors.dense([0.0, 0.0])),
    ...     Row(label=0.0, features=Vectors.dense([0.0, 1.0])),
    ...     Row(label=1.0, features=Vectors.dense([1.0, 0.0]))])
    >>> nb = NaiveBayes(smoothing=1.0, modelType="multinomial")
    >>> model = nb.fit(df)
    >>> model.pi
    DenseVector([-0.51..., -0.91...])
    >>> model.theta
    DenseMatrix(2, 2, [-1.09..., -0.40..., -0.40..., -1.09...], 1)
    >>> test0 = sc.parallelize([Row(features=Vectors.dense([1.0, 0.0]))]).toDF()
    >>> result = model.transform(test0).head()
    >>> result.prediction
    1.0
    >>> result.probability
    DenseVector([0.42..., 0.57...])
    >>> result.rawPrediction
    DenseVector([-1.60..., -1.32...])
    >>> test1 = sc.parallelize([Row(features=Vectors.sparse(2, [0], [1.0]))]).toDF()
    >>> model.transform(test1).head().prediction
    1.0
    >>> nb_path = temp_path + "/nb"
    >>> nb.save(nb_path)
    >>> nb2 = NaiveBayes.load(nb_path)
    >>> nb2.getSmoothing()
    1.0
    >>> model_path = temp_path + "/nb_model"
    >>> model.save(model_path)
    >>> model2 = NaiveBayesModel.load(model_path)
    >>> model.pi == model2.pi
    True
    >>> model.theta == model2.theta
    True

    .. versionadded:: 1.5.0
    """

    smoothing = Param(Params._dummy(), "smoothing", "The smoothing parameter, should be >= 0, " +
                      "default is 1.0")
    modelType = Param(Params._dummy(), "modelType", "The model type which is a string " +
                      "(case-sensitive). Supported options: multinomial (default) and bernoulli.")

    @keyword_only
    def __init__(self, featuresCol="features", labelCol="label", predictionCol="prediction",
                 probabilityCol="probability", rawPredictionCol="rawPrediction", smoothing=1.0,
                 modelType="multinomial"):
        """
        __init__(self, featuresCol="features", labelCol="label", predictionCol="prediction", \
                 probabilityCol="probability", rawPredictionCol="rawPrediction", smoothing=1.0, \
                 modelType="multinomial")
        """
        super(NaiveBayes, self).__init__()
        self._java_obj = self._new_java_obj(
            "org.apache.spark.ml.classification.NaiveBayes", self.uid)
        self._setDefault(smoothing=1.0, modelType="multinomial")
        kwargs = self.__init__._input_kwargs
        self.setParams(**kwargs)

    @keyword_only
    @since("1.5.0")
    def setParams(self, featuresCol="features", labelCol="label", predictionCol="prediction",
                  probabilityCol="probability", rawPredictionCol="rawPrediction", smoothing=1.0,
                  modelType="multinomial"):
        """
        setParams(self, featuresCol="features", labelCol="label", predictionCol="prediction", \
                  probabilityCol="probability", rawPredictionCol="rawPrediction", smoothing=1.0, \
                  modelType="multinomial")
        Sets params for Naive Bayes.
        """
        kwargs = self.setParams._input_kwargs
        return self._set(**kwargs)

    def _create_model(self, java_model):
        return NaiveBayesModel(java_model)

    @since("1.5.0")
    def setSmoothing(self, value):
        """
        Sets the value of :py:attr:`smoothing`.
        """
        self._paramMap[self.smoothing] = value
        return self

    @since("1.5.0")
    def getSmoothing(self):
        """
        Gets the value of smoothing or its default value.
        """
        return self.getOrDefault(self.smoothing)

    @since("1.5.0")
    def setModelType(self, value):
        """
        Sets the value of :py:attr:`modelType`.
        """
        self._paramMap[self.modelType] = value
        return self

    @since("1.5.0")
    def getModelType(self):
        """
        Gets the value of modelType or its default value.
        """
        return self.getOrDefault(self.modelType)


class NaiveBayesModel(JavaModel, MLWritable, MLReadable):
    """
    Model fitted by NaiveBayes.

    .. versionadded:: 1.5.0
    """

    @property
    @since("1.5.0")
    def pi(self):
        """
        log of class priors.
        """
        return self._call_java("pi")

    @property
    @since("1.5.0")
    def theta(self):
        """
        log of class conditional probabilities.
        """
        return self._call_java("theta")


@inherit_doc
class MultilayerPerceptronClassifier(JavaEstimator, HasFeaturesCol, HasLabelCol, HasPredictionCol,
                                     HasMaxIter, HasTol, HasSeed):
    """
    Classifier trainer based on the Multilayer Perceptron.
    Each layer has sigmoid activation function, output layer has softmax.
    Number of inputs has to be equal to the size of feature vectors.
    Number of outputs has to be equal to the total number of labels.

    >>> from pyspark.mllib.linalg import Vectors
    >>> df = sqlContext.createDataFrame([
    ...     (0.0, Vectors.dense([0.0, 0.0])),
    ...     (1.0, Vectors.dense([0.0, 1.0])),
    ...     (1.0, Vectors.dense([1.0, 0.0])),
    ...     (0.0, Vectors.dense([1.0, 1.0]))], ["label", "features"])
    >>> mlp = MultilayerPerceptronClassifier(maxIter=100, layers=[2, 5, 2], blockSize=1, seed=11)
    >>> model = mlp.fit(df)
    >>> model.layers
    [2, 5, 2]
    >>> model.weights.size
    27
    >>> testDF = sqlContext.createDataFrame([
    ...     (Vectors.dense([1.0, 0.0]),),
    ...     (Vectors.dense([0.0, 0.0]),)], ["features"])
    >>> model.transform(testDF).show()
    +---------+----------+
    | features|prediction|
    +---------+----------+
    |[1.0,0.0]|       1.0|
    |[0.0,0.0]|       0.0|
    +---------+----------+
    ...

    .. versionadded:: 1.6.0
    """

    layers = Param(Params._dummy(), "layers", "Sizes of layers from input layer to output layer " +
                   "E.g., Array(780, 100, 10) means 780 inputs, one hidden layer with 100 " +
                   "neurons and output layer of 10 neurons, default is [1, 1].")
    blockSize = Param(Params._dummy(), "blockSize", "Block size for stacking input data in " +
                      "matrices. Data is stacked within partitions. If block size is more than " +
                      "remaining data in a partition then it is adjusted to the size of this " +
                      "data. Recommended size is between 10 and 1000, default is 128.")

    @keyword_only
    def __init__(self, featuresCol="features", labelCol="label", predictionCol="prediction",
                 maxIter=100, tol=1e-4, seed=None, layers=None, blockSize=128):
        """
        __init__(self, featuresCol="features", labelCol="label", predictionCol="prediction", \
                 maxIter=100, tol=1e-4, seed=None, layers=[1, 1], blockSize=128)
        """
        super(MultilayerPerceptronClassifier, self).__init__()
        self._java_obj = self._new_java_obj(
            "org.apache.spark.ml.classification.MultilayerPerceptronClassifier", self.uid)
        self._setDefault(maxIter=100, tol=1E-4, layers=[1, 1], blockSize=128)
        kwargs = self.__init__._input_kwargs
        self.setParams(**kwargs)

    @keyword_only
    @since("1.6.0")
    def setParams(self, featuresCol="features", labelCol="label", predictionCol="prediction",
                  maxIter=100, tol=1e-4, seed=None, layers=None, blockSize=128):
        """
        setParams(self, featuresCol="features", labelCol="label", predictionCol="prediction", \
                  maxIter=100, tol=1e-4, seed=None, layers=[1, 1], blockSize=128)
        Sets params for MultilayerPerceptronClassifier.
        """
        kwargs = self.setParams._input_kwargs
        if layers is None:
            return self._set(**kwargs).setLayers([1, 1])
        else:
            return self._set(**kwargs)

    def _create_model(self, java_model):
        return MultilayerPerceptronClassificationModel(java_model)

    @since("1.6.0")
    def setLayers(self, value):
        """
        Sets the value of :py:attr:`layers`.
        """
        self._paramMap[self.layers] = value
        return self

    @since("1.6.0")
    def getLayers(self):
        """
        Gets the value of layers or its default value.
        """
        return self.getOrDefault(self.layers)

    @since("1.6.0")
    def setBlockSize(self, value):
        """
        Sets the value of :py:attr:`blockSize`.
        """
        self._paramMap[self.blockSize] = value
        return self

    @since("1.6.0")
    def getBlockSize(self):
        """
        Gets the value of blockSize or its default value.
        """
        return self.getOrDefault(self.blockSize)


class MultilayerPerceptronClassificationModel(JavaModel):
    """
    Model fitted by MultilayerPerceptronClassifier.

    .. versionadded:: 1.6.0
    """

    @property
    @since("1.6.0")
    def layers(self):
        """
        array of layer sizes including input and output layers.
        """
        return self._call_java("javaLayers")

    @property
    @since("1.6.0")
    def weights(self):
        """
        vector of initial weights for the model that consists of the weights of layers.
        """
        return self._call_java("weights")


if __name__ == "__main__":
    import doctest
    import pyspark.ml.classification
    from pyspark.context import SparkContext
    from pyspark.sql import SQLContext
    globs = pyspark.ml.classification.__dict__.copy()
    # The small batch size here ensures that we see multiple batches,
    # even in these small test examples:
    sc = SparkContext("local[2]", "ml.classification tests")
    sqlContext = SQLContext(sc)
    globs['sc'] = sc
    globs['sqlContext'] = sqlContext
    import tempfile
    temp_path = tempfile.mkdtemp()
    globs['temp_path'] = temp_path
    try:
        (failure_count, test_count) = doctest.testmod(globs=globs, optionflags=doctest.ELLIPSIS)
        sc.stop()
    finally:
        from shutil import rmtree
        try:
            rmtree(temp_path)
        except OSError:
            pass
    if failure_count:
        exit(-1)<|MERGE_RESOLUTION|>--- conflicted
+++ resolved
@@ -18,13 +18,8 @@
 import warnings
 
 from pyspark import since
-<<<<<<< HEAD
-from pyspark.ml.util import keyword_only
+from pyspark.ml.util import *
 from pyspark.ml.wrapper import JavaEstimator, JavaModel, JavaCallable
-=======
-from pyspark.ml.util import *
-from pyspark.ml.wrapper import JavaEstimator, JavaModel
->>>>>>> edf8b877
 from pyspark.ml.param.shared import *
 from pyspark.ml.regression import (
     RandomForestParams, TreeEnsembleParams, DecisionTreeModel, TreeEnsembleModels)
