#
# Licensed to the Apache Software Foundation (ASF) under one or more
# contributor license agreements.  See the NOTICE file distributed with
# this work for additional information regarding copyright ownership.
# The ASF licenses this file to You under the Apache License, Version 2.0
# (the "License"); you may not use this file except in compliance with
# the License.  You may obtain a copy of the License at
#
#    http://www.apache.org/licenses/LICENSE-2.0
#
# Unless required by applicable law or agreed to in writing, software
# distributed under the License is distributed on an "AS IS" BASIS,
# WITHOUT WARRANTIES OR CONDITIONS OF ANY KIND, either express or implied.
# See the License for the specific language governing permissions and
# limitations under the License.
#

import operator
from multiprocessing.pool import ThreadPool

from pyspark import since, keyword_only
from pyspark.ml import Estimator, Model
from pyspark.ml.param.shared import *
from pyspark.ml.regression import DecisionTreeModel, DecisionTreeRegressionModel, \
    RandomForestParams, TreeEnsembleModel, TreeEnsembleParams
from pyspark.ml.util import *
from pyspark.ml.wrapper import JavaEstimator, JavaModel, JavaParams
from pyspark.ml.wrapper import JavaWrapper
from pyspark.ml.common import inherit_doc, _java2py, _py2java
from pyspark.sql import DataFrame
from pyspark.sql.functions import udf, when
from pyspark.sql.types import ArrayType, DoubleType
from pyspark.storagelevel import StorageLevel

__all__ = ['LinearSVC', 'LinearSVCModel',
           'LogisticRegression', 'LogisticRegressionModel',
           'LogisticRegressionSummary', 'LogisticRegressionTrainingSummary',
           'BinaryLogisticRegressionSummary', 'BinaryLogisticRegressionTrainingSummary',
           'DecisionTreeClassifier', 'DecisionTreeClassificationModel',
           'GBTClassifier', 'GBTClassificationModel',
           'RandomForestClassifier', 'RandomForestClassificationModel',
           'NaiveBayes', 'NaiveBayesModel',
           'MultilayerPerceptronClassifier', 'MultilayerPerceptronClassificationModel',
           'OneVsRest', 'OneVsRestModel']


@inherit_doc
class JavaClassificationModel(JavaPredictionModel):
    """
    (Private) Java Model produced by a ``Classifier``.
    Classes are indexed {0, 1, ..., numClasses - 1}.
    To be mixed in with class:`pyspark.ml.JavaModel`
    """

    @property
    @since("2.1.0")
    def numClasses(self):
        """
        Number of classes (values which the label can take).
        """
        return self._call_java("numClasses")


@inherit_doc
class LinearSVC(JavaEstimator, HasFeaturesCol, HasLabelCol, HasPredictionCol, HasMaxIter,
                HasRegParam, HasTol, HasRawPredictionCol, HasFitIntercept, HasStandardization,
                HasWeightCol, HasAggregationDepth, JavaMLWritable, JavaMLReadable):
    """
    .. note:: Experimental

    `Linear SVM Classifier <https://en.wikipedia.org/wiki/Support_vector_machine#Linear_SVM>`_

    This binary classifier optimizes the Hinge Loss using the OWLQN optimizer.
    Only supports L2 regularization currently.

    >>> from pyspark.sql import Row
    >>> from pyspark.ml.linalg import Vectors
    >>> df = sc.parallelize([
    ...     Row(label=1.0, features=Vectors.dense(1.0, 1.0, 1.0)),
    ...     Row(label=0.0, features=Vectors.dense(1.0, 2.0, 3.0))]).toDF()
    >>> svm = LinearSVC(maxIter=5, regParam=0.01)
    >>> model = svm.fit(df)
    >>> model.coefficients
    DenseVector([0.0, -0.2792, -0.1833])
    >>> model.intercept
    1.0206118982229047
    >>> model.numClasses
    2
    >>> model.numFeatures
    3
    >>> test0 = sc.parallelize([Row(features=Vectors.dense(-1.0, -1.0, -1.0))]).toDF()
    >>> result = model.transform(test0).head()
    >>> result.prediction
    1.0
    >>> result.rawPrediction
    DenseVector([-1.4831, 1.4831])
    >>> svm_path = temp_path + "/svm"
    >>> svm.save(svm_path)
    >>> svm2 = LinearSVC.load(svm_path)
    >>> svm2.getMaxIter()
    5
    >>> model_path = temp_path + "/svm_model"
    >>> model.save(model_path)
    >>> model2 = LinearSVCModel.load(model_path)
    >>> model.coefficients[0] == model2.coefficients[0]
    True
    >>> model.intercept == model2.intercept
    True

    .. versionadded:: 2.2.0
    """

    threshold = Param(Params._dummy(), "threshold",
                      "The threshold in binary classification applied to the linear model"
                      " prediction.  This threshold can be any real number, where Inf will make"
                      " all predictions 0.0 and -Inf will make all predictions 1.0.",
                      typeConverter=TypeConverters.toFloat)

    @keyword_only
    def __init__(self, featuresCol="features", labelCol="label", predictionCol="prediction",
                 maxIter=100, regParam=0.0, tol=1e-6, rawPredictionCol="rawPrediction",
                 fitIntercept=True, standardization=True, threshold=0.0, weightCol=None,
                 aggregationDepth=2):
        """
        __init__(self, featuresCol="features", labelCol="label", predictionCol="prediction", \
                 maxIter=100, regParam=0.0, tol=1e-6, rawPredictionCol="rawPrediction", \
                 fitIntercept=True, standardization=True, threshold=0.0, weightCol=None, \
                 aggregationDepth=2):
        """
        super(LinearSVC, self).__init__()
        self._java_obj = self._new_java_obj(
            "org.apache.spark.ml.classification.LinearSVC", self.uid)
        self._setDefault(maxIter=100, regParam=0.0, tol=1e-6, fitIntercept=True,
                         standardization=True, threshold=0.0, aggregationDepth=2)
        kwargs = self._input_kwargs
        self.setParams(**kwargs)

    @keyword_only
    @since("2.2.0")
    def setParams(self, featuresCol="features", labelCol="label", predictionCol="prediction",
                  maxIter=100, regParam=0.0, tol=1e-6, rawPredictionCol="rawPrediction",
                  fitIntercept=True, standardization=True, threshold=0.0, weightCol=None,
                  aggregationDepth=2):
        """
        setParams(self, featuresCol="features", labelCol="label", predictionCol="prediction", \
                  maxIter=100, regParam=0.0, tol=1e-6, rawPredictionCol="rawPrediction", \
                  fitIntercept=True, standardization=True, threshold=0.0, weightCol=None, \
                  aggregationDepth=2):
        Sets params for Linear SVM Classifier.
        """
        kwargs = self._input_kwargs
        return self._set(**kwargs)

    def _create_model(self, java_model):
        return LinearSVCModel(java_model)

    def setThreshold(self, value):
        """
        Sets the value of :py:attr:`threshold`.
        """
        return self._set(threshold=value)

    def getThreshold(self):
        """
        Gets the value of threshold or its default value.
        """
        return self.getOrDefault(self.threshold)


class LinearSVCModel(JavaModel, JavaClassificationModel, JavaMLWritable, JavaMLReadable):
    """
    .. note:: Experimental

    Model fitted by LinearSVC.

    .. versionadded:: 2.2.0
    """

    @property
    @since("2.2.0")
    def coefficients(self):
        """
        Model coefficients of Linear SVM Classifier.
        """
        return self._call_java("coefficients")

    @property
    @since("2.2.0")
    def intercept(self):
        """
        Model intercept of Linear SVM Classifier.
        """
        return self._call_java("intercept")


@inherit_doc
class LogisticRegression(JavaEstimator, HasFeaturesCol, HasLabelCol, HasPredictionCol, HasMaxIter,
                         HasRegParam, HasTol, HasProbabilityCol, HasRawPredictionCol,
                         HasElasticNetParam, HasFitIntercept, HasStandardization, HasThresholds,
                         HasWeightCol, HasAggregationDepth, JavaMLWritable, JavaMLReadable):
    """
    Logistic regression.
    This class supports multinomial logistic (softmax) and binomial logistic regression.

    >>> from pyspark.sql import Row
    >>> from pyspark.ml.linalg import Vectors
    >>> bdf = sc.parallelize([
    ...     Row(label=1.0, weight=1.0, features=Vectors.dense(0.0, 5.0)),
    ...     Row(label=0.0, weight=2.0, features=Vectors.dense(1.0, 2.0)),
    ...     Row(label=1.0, weight=3.0, features=Vectors.dense(2.0, 1.0)),
    ...     Row(label=0.0, weight=4.0, features=Vectors.dense(3.0, 3.0))]).toDF()
    >>> blor = LogisticRegression(regParam=0.01, weightCol="weight")
    >>> blorModel = blor.fit(bdf)
    >>> blorModel.coefficients
    DenseVector([-1.080..., -0.646...])
    >>> blorModel.intercept
    3.112...
    >>> data_path = "data/mllib/sample_multiclass_classification_data.txt"
    >>> mdf = spark.read.format("libsvm").load(data_path)
    >>> mlor = LogisticRegression(regParam=0.1, elasticNetParam=1.0, family="multinomial")
    >>> mlorModel = mlor.fit(mdf)
    >>> mlorModel.coefficientMatrix
    SparseMatrix(3, 4, [0, 1, 2, 3], [3, 2, 1], [1.87..., -2.75..., -0.50...], 1)
    >>> mlorModel.interceptVector
    DenseVector([0.04..., -0.42..., 0.37...])
    >>> test0 = sc.parallelize([Row(features=Vectors.dense(-1.0, 1.0))]).toDF()
    >>> result = blorModel.transform(test0).head()
    >>> result.prediction
    1.0
    >>> result.probability
    DenseVector([0.02..., 0.97...])
    >>> result.rawPrediction
    DenseVector([-3.54..., 3.54...])
    >>> test1 = sc.parallelize([Row(features=Vectors.sparse(2, [0], [1.0]))]).toDF()
    >>> blorModel.transform(test1).head().prediction
    1.0
    >>> blor.setParams("vector")
    Traceback (most recent call last):
        ...
    TypeError: Method setParams forces keyword arguments.
    >>> lr_path = temp_path + "/lr"
    >>> blor.save(lr_path)
    >>> lr2 = LogisticRegression.load(lr_path)
    >>> lr2.getRegParam()
    0.01
    >>> model_path = temp_path + "/lr_model"
    >>> blorModel.save(model_path)
    >>> model2 = LogisticRegressionModel.load(model_path)
    >>> blorModel.coefficients[0] == model2.coefficients[0]
    True
    >>> blorModel.intercept == model2.intercept
    True

    .. versionadded:: 1.3.0
    """

    threshold = Param(Params._dummy(), "threshold",
                      "Threshold in binary classification prediction, in range [0, 1]." +
                      " If threshold and thresholds are both set, they must match." +
                      "e.g. if threshold is p, then thresholds must be equal to [1-p, p].",
                      typeConverter=TypeConverters.toFloat)

    family = Param(Params._dummy(), "family",
                   "The name of family which is a description of the label distribution to " +
                   "be used in the model. Supported options: auto, binomial, multinomial",
                   typeConverter=TypeConverters.toString)

    @keyword_only
    def __init__(self, featuresCol="features", labelCol="label", predictionCol="prediction",
                 maxIter=100, regParam=0.0, elasticNetParam=0.0, tol=1e-6, fitIntercept=True,
                 threshold=0.5, thresholds=None, probabilityCol="probability",
                 rawPredictionCol="rawPrediction", standardization=True, weightCol=None,
                 aggregationDepth=2, family="auto"):
        """
        __init__(self, featuresCol="features", labelCol="label", predictionCol="prediction", \
                 maxIter=100, regParam=0.0, elasticNetParam=0.0, tol=1e-6, fitIntercept=True, \
                 threshold=0.5, thresholds=None, probabilityCol="probability", \
                 rawPredictionCol="rawPrediction", standardization=True, weightCol=None, \
                 aggregationDepth=2, family="auto")
        If the threshold and thresholds Params are both set, they must be equivalent.
        """
        super(LogisticRegression, self).__init__()
        self._java_obj = self._new_java_obj(
            "org.apache.spark.ml.classification.LogisticRegression", self.uid)
        self._setDefault(maxIter=100, regParam=0.0, tol=1E-6, threshold=0.5, family="auto")
        kwargs = self._input_kwargs
        self.setParams(**kwargs)
        self._checkThresholdConsistency()

    @keyword_only
    @since("1.3.0")
    def setParams(self, featuresCol="features", labelCol="label", predictionCol="prediction",
                  maxIter=100, regParam=0.0, elasticNetParam=0.0, tol=1e-6, fitIntercept=True,
                  threshold=0.5, thresholds=None, probabilityCol="probability",
                  rawPredictionCol="rawPrediction", standardization=True, weightCol=None,
                  aggregationDepth=2, family="auto"):
        """
        setParams(self, featuresCol="features", labelCol="label", predictionCol="prediction", \
                  maxIter=100, regParam=0.0, elasticNetParam=0.0, tol=1e-6, fitIntercept=True, \
                  threshold=0.5, thresholds=None, probabilityCol="probability", \
                  rawPredictionCol="rawPrediction", standardization=True, weightCol=None, \
                  aggregationDepth=2, family="auto")
        Sets params for logistic regression.
        If the threshold and thresholds Params are both set, they must be equivalent.
        """
        kwargs = self._input_kwargs
        self._set(**kwargs)
        self._checkThresholdConsistency()
        return self

    def _create_model(self, java_model):
        return LogisticRegressionModel(java_model)

    @since("1.4.0")
    def setThreshold(self, value):
        """
        Sets the value of :py:attr:`threshold`.
        Clears value of :py:attr:`thresholds` if it has been set.
        """
        self._set(threshold=value)
        self._clear(self.thresholds)
        return self

    @since("1.4.0")
    def getThreshold(self):
        """
        Get threshold for binary classification.

        If :py:attr:`thresholds` is set with length 2 (i.e., binary classification),
        this returns the equivalent threshold:
        :math:`\\frac{1}{1 + \\frac{thresholds(0)}{thresholds(1)}}`.
        Otherwise, returns :py:attr:`threshold` if set or its default value if unset.
        """
        self._checkThresholdConsistency()
        if self.isSet(self.thresholds):
            ts = self.getOrDefault(self.thresholds)
            if len(ts) != 2:
                raise ValueError("Logistic Regression getThreshold only applies to" +
                                 " binary classification, but thresholds has length != 2." +
                                 "  thresholds: " + ",".join(ts))
            return 1.0/(1.0 + ts[0]/ts[1])
        else:
            return self.getOrDefault(self.threshold)

    @since("1.5.0")
    def setThresholds(self, value):
        """
        Sets the value of :py:attr:`thresholds`.
        Clears value of :py:attr:`threshold` if it has been set.
        """
        self._set(thresholds=value)
        self._clear(self.threshold)
        return self

    @since("1.5.0")
    def getThresholds(self):
        """
        If :py:attr:`thresholds` is set, return its value.
        Otherwise, if :py:attr:`threshold` is set, return the equivalent thresholds for binary
        classification: (1-threshold, threshold).
        If neither are set, throw an error.
        """
        self._checkThresholdConsistency()
        if not self.isSet(self.thresholds) and self.isSet(self.threshold):
            t = self.getOrDefault(self.threshold)
            return [1.0-t, t]
        else:
            return self.getOrDefault(self.thresholds)

    def _checkThresholdConsistency(self):
        if self.isSet(self.threshold) and self.isSet(self.thresholds):
            ts = self.getOrDefault(self.thresholds)
            if len(ts) != 2:
                raise ValueError("Logistic Regression getThreshold only applies to" +
                                 " binary classification, but thresholds has length != 2." +
                                 " thresholds: {0}".format(str(ts)))
            t = 1.0/(1.0 + ts[0]/ts[1])
            t2 = self.getOrDefault(self.threshold)
            if abs(t2 - t) >= 1E-5:
                raise ValueError("Logistic Regression getThreshold found inconsistent values for" +
                                 " threshold (%g) and thresholds (equivalent to %g)" % (t2, t))

    @since("2.1.0")
    def setFamily(self, value):
        """
        Sets the value of :py:attr:`family`.
        """
        return self._set(family=value)

    @since("2.1.0")
    def getFamily(self):
        """
        Gets the value of :py:attr:`family` or its default value.
        """
        return self.getOrDefault(self.family)


class LogisticRegressionModel(JavaModel, JavaClassificationModel, JavaMLWritable, JavaMLReadable):
    """
    Model fitted by LogisticRegression.

    .. versionadded:: 1.3.0
    """

    @property
    @since("2.0.0")
    def coefficients(self):
        """
        Model coefficients of binomial logistic regression.
        An exception is thrown in the case of multinomial logistic regression.
        """
        return self._call_java("coefficients")

    @property
    @since("1.4.0")
    def intercept(self):
        """
        Model intercept of binomial logistic regression.
        An exception is thrown in the case of multinomial logistic regression.
        """
        return self._call_java("intercept")

    @property
    @since("2.1.0")
    def coefficientMatrix(self):
        """
        Model coefficients.
        """
        return self._call_java("coefficientMatrix")

    @property
    @since("2.1.0")
    def interceptVector(self):
        """
        Model intercept.
        """
        return self._call_java("interceptVector")

    @property
    @since("2.0.0")
    def summary(self):
        """
        Gets summary (e.g. accuracy/precision/recall, objective history, total iterations) of model
        trained on the training set. An exception is thrown if `trainingSummary is None`.
        """
        if self.hasSummary:
            java_blrt_summary = self._call_java("summary")
            # Note: Once multiclass is added, update this to return correct summary
            return BinaryLogisticRegressionTrainingSummary(java_blrt_summary)
        else:
            raise RuntimeError("No training summary available for this %s" %
                               self.__class__.__name__)

    @property
    @since("2.0.0")
    def hasSummary(self):
        """
        Indicates whether a training summary exists for this model
        instance.
        """
        return self._call_java("hasSummary")

    @since("2.0.0")
    def evaluate(self, dataset):
        """
        Evaluates the model on a test dataset.

        :param dataset:
          Test dataset to evaluate model on, where dataset is an
          instance of :py:class:`pyspark.sql.DataFrame`
        """
        if not isinstance(dataset, DataFrame):
            raise ValueError("dataset must be a DataFrame but got %s." % type(dataset))
        java_blr_summary = self._call_java("evaluate", dataset)
        return BinaryLogisticRegressionSummary(java_blr_summary)


class LogisticRegressionSummary(JavaWrapper):
    """
    .. note:: Experimental

    Abstraction for Logistic Regression Results for a given model.

    .. versionadded:: 2.0.0
    """

    @property
    @since("2.0.0")
    def predictions(self):
        """
        Dataframe outputted by the model's `transform` method.
        """
        return self._call_java("predictions")

    @property
    @since("2.0.0")
    def probabilityCol(self):
        """
        Field in "predictions" which gives the probability
        of each class as a vector.
        """
        return self._call_java("probabilityCol")

    @property
    @since("2.0.0")
    def labelCol(self):
        """
        Field in "predictions" which gives the true label of each
        instance.
        """
        return self._call_java("labelCol")

    @property
    @since("2.0.0")
    def featuresCol(self):
        """
        Field in "predictions" which gives the features of each instance
        as a vector.
        """
        return self._call_java("featuresCol")


@inherit_doc
class LogisticRegressionTrainingSummary(LogisticRegressionSummary):
    """
    .. note:: Experimental

    Abstraction for multinomial Logistic Regression Training results.
    Currently, the training summary ignores the training weights except
    for the objective trace.

    .. versionadded:: 2.0.0
    """

    @property
    @since("2.0.0")
    def objectiveHistory(self):
        """
        Objective function (scaled loss + regularization) at each
        iteration.
        """
        return self._call_java("objectiveHistory")

    @property
    @since("2.0.0")
    def totalIterations(self):
        """
        Number of training iterations until termination.
        """
        return self._call_java("totalIterations")


@inherit_doc
class BinaryLogisticRegressionSummary(LogisticRegressionSummary):
    """
    .. note:: Experimental

    Binary Logistic regression results for a given model.

    .. versionadded:: 2.0.0
    """

    @property
    @since("2.0.0")
    def roc(self):
        """
        Returns the receiver operating characteristic (ROC) curve,
        which is a Dataframe having two fields (FPR, TPR) with
        (0.0, 0.0) prepended and (1.0, 1.0) appended to it.

        .. seealso:: `Wikipedia reference \
        <http://en.wikipedia.org/wiki/Receiver_operating_characteristic>`_

        .. note:: This ignores instance weights (setting all to 1.0) from
            `LogisticRegression.weightCol`. This will change in later Spark
            versions.
        """
        return self._call_java("roc")

    @property
    @since("2.0.0")
    def areaUnderROC(self):
        """
        Computes the area under the receiver operating characteristic
        (ROC) curve.

        .. note:: This ignores instance weights (setting all to 1.0) from
            `LogisticRegression.weightCol`. This will change in later Spark
            versions.
        """
        return self._call_java("areaUnderROC")

    @property
    @since("2.0.0")
    def pr(self):
        """
        Returns the precision-recall curve, which is a Dataframe
        containing two fields recall, precision with (0.0, 1.0) prepended
        to it.

        .. note:: This ignores instance weights (setting all to 1.0) from
            `LogisticRegression.weightCol`. This will change in later Spark
            versions.
        """
        return self._call_java("pr")

    @property
    @since("2.0.0")
    def fMeasureByThreshold(self):
        """
        Returns a dataframe with two fields (threshold, F-Measure) curve
        with beta = 1.0.

        .. note:: This ignores instance weights (setting all to 1.0) from
            `LogisticRegression.weightCol`. This will change in later Spark
            versions.
        """
        return self._call_java("fMeasureByThreshold")

    @property
    @since("2.0.0")
    def precisionByThreshold(self):
        """
        Returns a dataframe with two fields (threshold, precision) curve.
        Every possible probability obtained in transforming the dataset
        are used as thresholds used in calculating the precision.

        .. note:: This ignores instance weights (setting all to 1.0) from
            `LogisticRegression.weightCol`. This will change in later Spark
            versions.
        """
        return self._call_java("precisionByThreshold")

    @property
    @since("2.0.0")
    def recallByThreshold(self):
        """
        Returns a dataframe with two fields (threshold, recall) curve.
        Every possible probability obtained in transforming the dataset
        are used as thresholds used in calculating the recall.

        .. note:: This ignores instance weights (setting all to 1.0) from
            `LogisticRegression.weightCol`. This will change in later Spark
            versions.
        """
        return self._call_java("recallByThreshold")


@inherit_doc
class BinaryLogisticRegressionTrainingSummary(BinaryLogisticRegressionSummary,
                                              LogisticRegressionTrainingSummary):
    """
    .. note:: Experimental

    Binary Logistic regression training results for a given model.

    .. versionadded:: 2.0.0
    """
    pass


class TreeClassifierParams(object):
    """
    Private class to track supported impurity measures.

    .. versionadded:: 1.4.0
    """
    supportedImpurities = ["entropy", "gini"]

    impurity = Param(Params._dummy(), "impurity",
                     "Criterion used for information gain calculation (case-insensitive). " +
                     "Supported options: " +
                     ", ".join(supportedImpurities), typeConverter=TypeConverters.toString)

    def __init__(self):
        super(TreeClassifierParams, self).__init__()

    @since("1.6.0")
    def setImpurity(self, value):
        """
        Sets the value of :py:attr:`impurity`.
        """
        return self._set(impurity=value)

    @since("1.6.0")
    def getImpurity(self):
        """
        Gets the value of impurity or its default value.
        """
        return self.getOrDefault(self.impurity)


class GBTParams(TreeEnsembleParams):
    """
    Private class to track supported GBT params.

    .. versionadded:: 1.4.0
    """
    supportedLossTypes = ["logistic"]


@inherit_doc
class DecisionTreeClassifier(JavaEstimator, HasFeaturesCol, HasLabelCol, HasPredictionCol,
                             HasProbabilityCol, HasRawPredictionCol, DecisionTreeParams,
                             TreeClassifierParams, HasCheckpointInterval, HasSeed, JavaMLWritable,
                             JavaMLReadable):
    """
    `Decision tree <http://en.wikipedia.org/wiki/Decision_tree_learning>`_
    learning algorithm for classification.
    It supports both binary and multiclass labels, as well as both continuous and categorical
    features.

    >>> from pyspark.ml.linalg import Vectors
    >>> from pyspark.ml.feature import StringIndexer
    >>> df = spark.createDataFrame([
    ...     (1.0, Vectors.dense(1.0)),
    ...     (0.0, Vectors.sparse(1, [], []))], ["label", "features"])
    >>> stringIndexer = StringIndexer(inputCol="label", outputCol="indexed")
    >>> si_model = stringIndexer.fit(df)
    >>> td = si_model.transform(df)
    >>> dt = DecisionTreeClassifier(maxDepth=2, labelCol="indexed")
    >>> model = dt.fit(td)
    >>> model.numNodes
    3
    >>> model.depth
    1
    >>> model.featureImportances
    SparseVector(1, {0: 1.0})
    >>> model.numFeatures
    1
    >>> model.numClasses
    2
    >>> print(model.toDebugString)
    DecisionTreeClassificationModel (uid=...) of depth 1 with 3 nodes...
    >>> test0 = spark.createDataFrame([(Vectors.dense(-1.0),)], ["features"])
    >>> result = model.transform(test0).head()
    >>> result.prediction
    0.0
    >>> result.probability
    DenseVector([1.0, 0.0])
    >>> result.rawPrediction
    DenseVector([1.0, 0.0])
    >>> test1 = spark.createDataFrame([(Vectors.sparse(1, [0], [1.0]),)], ["features"])
    >>> model.transform(test1).head().prediction
    1.0

    >>> dtc_path = temp_path + "/dtc"
    >>> dt.save(dtc_path)
    >>> dt2 = DecisionTreeClassifier.load(dtc_path)
    >>> dt2.getMaxDepth()
    2
    >>> model_path = temp_path + "/dtc_model"
    >>> model.save(model_path)
    >>> model2 = DecisionTreeClassificationModel.load(model_path)
    >>> model.featureImportances == model2.featureImportances
    True

    .. versionadded:: 1.4.0
    """

    @keyword_only
    def __init__(self, featuresCol="features", labelCol="label", predictionCol="prediction",
                 probabilityCol="probability", rawPredictionCol="rawPrediction",
                 maxDepth=5, maxBins=32, minInstancesPerNode=1, minInfoGain=0.0,
                 maxMemoryInMB=256, cacheNodeIds=False, checkpointInterval=10, impurity="gini",
                 seed=None):
        """
        __init__(self, featuresCol="features", labelCol="label", predictionCol="prediction", \
                 probabilityCol="probability", rawPredictionCol="rawPrediction", \
                 maxDepth=5, maxBins=32, minInstancesPerNode=1, minInfoGain=0.0, \
                 maxMemoryInMB=256, cacheNodeIds=False, checkpointInterval=10, impurity="gini", \
                 seed=None)
        """
        super(DecisionTreeClassifier, self).__init__()
        self._java_obj = self._new_java_obj(
            "org.apache.spark.ml.classification.DecisionTreeClassifier", self.uid)
        self._setDefault(maxDepth=5, maxBins=32, minInstancesPerNode=1, minInfoGain=0.0,
                         maxMemoryInMB=256, cacheNodeIds=False, checkpointInterval=10,
                         impurity="gini")
        kwargs = self._input_kwargs
        self.setParams(**kwargs)

    @keyword_only
    @since("1.4.0")
    def setParams(self, featuresCol="features", labelCol="label", predictionCol="prediction",
                  probabilityCol="probability", rawPredictionCol="rawPrediction",
                  maxDepth=5, maxBins=32, minInstancesPerNode=1, minInfoGain=0.0,
                  maxMemoryInMB=256, cacheNodeIds=False, checkpointInterval=10,
                  impurity="gini", seed=None):
        """
        setParams(self, featuresCol="features", labelCol="label", predictionCol="prediction", \
                  probabilityCol="probability", rawPredictionCol="rawPrediction", \
                  maxDepth=5, maxBins=32, minInstancesPerNode=1, minInfoGain=0.0, \
                  maxMemoryInMB=256, cacheNodeIds=False, checkpointInterval=10, impurity="gini", \
                  seed=None)
        Sets params for the DecisionTreeClassifier.
        """
        kwargs = self._input_kwargs
        return self._set(**kwargs)

    def _create_model(self, java_model):
        return DecisionTreeClassificationModel(java_model)


@inherit_doc
class DecisionTreeClassificationModel(DecisionTreeModel, JavaClassificationModel, JavaMLWritable,
                                      JavaMLReadable):
    """
    Model fitted by DecisionTreeClassifier.

    .. versionadded:: 1.4.0
    """

    @property
    @since("2.0.0")
    def featureImportances(self):
        """
        Estimate of the importance of each feature.

        This generalizes the idea of "Gini" importance to other losses,
        following the explanation of Gini importance from "Random Forests" documentation
        by Leo Breiman and Adele Cutler, and following the implementation from scikit-learn.

        This feature importance is calculated as follows:
          - importance(feature j) = sum (over nodes which split on feature j) of the gain,
            where gain is scaled by the number of instances passing through node
          - Normalize importances for tree to sum to 1.

        .. note:: Feature importance for single decision trees can have high variance due to
            correlated predictor variables. Consider using a :py:class:`RandomForestClassifier`
            to determine feature importance instead.
        """
        return self._call_java("featureImportances")


@inherit_doc
class RandomForestClassifier(JavaEstimator, HasFeaturesCol, HasLabelCol, HasPredictionCol, HasSeed,
                             HasRawPredictionCol, HasProbabilityCol,
                             RandomForestParams, TreeClassifierParams, HasCheckpointInterval,
                             JavaMLWritable, JavaMLReadable):
    """
    `Random Forest <http://en.wikipedia.org/wiki/Random_forest>`_
    learning algorithm for classification.
    It supports both binary and multiclass labels, as well as both continuous and categorical
    features.

    >>> import numpy
    >>> from numpy import allclose
    >>> from pyspark.ml.linalg import Vectors
    >>> from pyspark.ml.feature import StringIndexer
    >>> df = spark.createDataFrame([
    ...     (1.0, Vectors.dense(1.0)),
    ...     (0.0, Vectors.sparse(1, [], []))], ["label", "features"])
    >>> stringIndexer = StringIndexer(inputCol="label", outputCol="indexed")
    >>> si_model = stringIndexer.fit(df)
    >>> td = si_model.transform(df)
    >>> rf = RandomForestClassifier(numTrees=3, maxDepth=2, labelCol="indexed", seed=42)
    >>> model = rf.fit(td)
    >>> model.featureImportances
    SparseVector(1, {0: 1.0})
    >>> allclose(model.treeWeights, [1.0, 1.0, 1.0])
    True
    >>> test0 = spark.createDataFrame([(Vectors.dense(-1.0),)], ["features"])
    >>> result = model.transform(test0).head()
    >>> result.prediction
    0.0
    >>> numpy.argmax(result.probability)
    0
    >>> numpy.argmax(result.rawPrediction)
    0
    >>> test1 = spark.createDataFrame([(Vectors.sparse(1, [0], [1.0]),)], ["features"])
    >>> model.transform(test1).head().prediction
    1.0
    >>> model.trees
    [DecisionTreeClassificationModel (uid=...) of depth..., DecisionTreeClassificationModel...]
    >>> rfc_path = temp_path + "/rfc"
    >>> rf.save(rfc_path)
    >>> rf2 = RandomForestClassifier.load(rfc_path)
    >>> rf2.getNumTrees()
    3
    >>> model_path = temp_path + "/rfc_model"
    >>> model.save(model_path)
    >>> model2 = RandomForestClassificationModel.load(model_path)
    >>> model.featureImportances == model2.featureImportances
    True

    .. versionadded:: 1.4.0
    """

    @keyword_only
    def __init__(self, featuresCol="features", labelCol="label", predictionCol="prediction",
                 probabilityCol="probability", rawPredictionCol="rawPrediction",
                 maxDepth=5, maxBins=32, minInstancesPerNode=1, minInfoGain=0.0,
                 maxMemoryInMB=256, cacheNodeIds=False, checkpointInterval=10, impurity="gini",
                 numTrees=20, featureSubsetStrategy="auto", seed=None, subsamplingRate=1.0):
        """
        __init__(self, featuresCol="features", labelCol="label", predictionCol="prediction", \
                 probabilityCol="probability", rawPredictionCol="rawPrediction", \
                 maxDepth=5, maxBins=32, minInstancesPerNode=1, minInfoGain=0.0, \
                 maxMemoryInMB=256, cacheNodeIds=False, checkpointInterval=10, impurity="gini", \
                 numTrees=20, featureSubsetStrategy="auto", seed=None, subsamplingRate=1.0)
        """
        super(RandomForestClassifier, self).__init__()
        self._java_obj = self._new_java_obj(
            "org.apache.spark.ml.classification.RandomForestClassifier", self.uid)
        self._setDefault(maxDepth=5, maxBins=32, minInstancesPerNode=1, minInfoGain=0.0,
                         maxMemoryInMB=256, cacheNodeIds=False, checkpointInterval=10,
                         impurity="gini", numTrees=20, featureSubsetStrategy="auto",
                         subsamplingRate=1.0)
        kwargs = self._input_kwargs
        self.setParams(**kwargs)

    @keyword_only
    @since("1.4.0")
    def setParams(self, featuresCol="features", labelCol="label", predictionCol="prediction",
                  probabilityCol="probability", rawPredictionCol="rawPrediction",
                  maxDepth=5, maxBins=32, minInstancesPerNode=1, minInfoGain=0.0,
                  maxMemoryInMB=256, cacheNodeIds=False, checkpointInterval=10, seed=None,
                  impurity="gini", numTrees=20, featureSubsetStrategy="auto", subsamplingRate=1.0):
        """
        setParams(self, featuresCol="features", labelCol="label", predictionCol="prediction", \
                 probabilityCol="probability", rawPredictionCol="rawPrediction", \
                  maxDepth=5, maxBins=32, minInstancesPerNode=1, minInfoGain=0.0, \
                  maxMemoryInMB=256, cacheNodeIds=False, checkpointInterval=10, seed=None, \
                  impurity="gini", numTrees=20, featureSubsetStrategy="auto", subsamplingRate=1.0)
        Sets params for linear classification.
        """
        kwargs = self._input_kwargs
        return self._set(**kwargs)

    def _create_model(self, java_model):
        return RandomForestClassificationModel(java_model)


class RandomForestClassificationModel(TreeEnsembleModel, JavaClassificationModel, JavaMLWritable,
                                      JavaMLReadable):
    """
    Model fitted by RandomForestClassifier.

    .. versionadded:: 1.4.0
    """

    @property
    @since("2.0.0")
    def featureImportances(self):
        """
        Estimate of the importance of each feature.

        Each feature's importance is the average of its importance across all trees in the ensemble
        The importance vector is normalized to sum to 1. This method is suggested by Hastie et al.
        (Hastie, Tibshirani, Friedman. "The Elements of Statistical Learning, 2nd Edition." 2001.)
        and follows the implementation from scikit-learn.

        .. seealso:: :py:attr:`DecisionTreeClassificationModel.featureImportances`
        """
        return self._call_java("featureImportances")

    @property
    @since("2.0.0")
    def trees(self):
        """Trees in this ensemble. Warning: These have null parent Estimators."""
        return [DecisionTreeClassificationModel(m) for m in list(self._call_java("trees"))]


@inherit_doc
class GBTClassifier(JavaEstimator, HasFeaturesCol, HasLabelCol, HasPredictionCol, HasMaxIter,
                    GBTParams, HasCheckpointInterval, HasStepSize, HasSeed, JavaMLWritable,
                    JavaMLReadable):
    """
    `Gradient-Boosted Trees (GBTs) <http://en.wikipedia.org/wiki/Gradient_boosting>`_
    learning algorithm for classification.
    It supports binary labels, as well as both continuous and categorical features.

    The implementation is based upon: J.H. Friedman. "Stochastic Gradient Boosting." 1999.

    Notes on Gradient Boosting vs. TreeBoost:
    - This implementation is for Stochastic Gradient Boosting, not for TreeBoost.
    - Both algorithms learn tree ensembles by minimizing loss functions.
    - TreeBoost (Friedman, 1999) additionally modifies the outputs at tree leaf nodes
    based on the loss function, whereas the original gradient boosting method does not.
    - We expect to implement TreeBoost in the future:
    `SPARK-4240 <https://issues.apache.org/jira/browse/SPARK-4240>`_

    .. note:: Multiclass labels are not currently supported.

    >>> from numpy import allclose
    >>> from pyspark.ml.linalg import Vectors
    >>> from pyspark.ml.feature import StringIndexer
    >>> df = spark.createDataFrame([
    ...     (1.0, Vectors.dense(1.0)),
    ...     (0.0, Vectors.sparse(1, [], []))], ["label", "features"])
    >>> stringIndexer = StringIndexer(inputCol="label", outputCol="indexed")
    >>> si_model = stringIndexer.fit(df)
    >>> td = si_model.transform(df)
    >>> gbt = GBTClassifier(maxIter=5, maxDepth=2, labelCol="indexed", seed=42)
    >>> model = gbt.fit(td)
    >>> model.featureImportances
    SparseVector(1, {0: 1.0})
    >>> allclose(model.treeWeights, [1.0, 0.1, 0.1, 0.1, 0.1])
    True
    >>> test0 = spark.createDataFrame([(Vectors.dense(-1.0),)], ["features"])
    >>> model.transform(test0).head().prediction
    0.0
    >>> test1 = spark.createDataFrame([(Vectors.sparse(1, [0], [1.0]),)], ["features"])
    >>> model.transform(test1).head().prediction
    1.0
    >>> model.totalNumNodes
    15
    >>> print(model.toDebugString)
    GBTClassificationModel (uid=...)...with 5 trees...
    >>> gbtc_path = temp_path + "gbtc"
    >>> gbt.save(gbtc_path)
    >>> gbt2 = GBTClassifier.load(gbtc_path)
    >>> gbt2.getMaxDepth()
    2
    >>> model_path = temp_path + "gbtc_model"
    >>> model.save(model_path)
    >>> model2 = GBTClassificationModel.load(model_path)
    >>> model.featureImportances == model2.featureImportances
    True
    >>> model.treeWeights == model2.treeWeights
    True
    >>> model.trees
    [DecisionTreeRegressionModel (uid=...) of depth..., DecisionTreeRegressionModel...]

    .. versionadded:: 1.4.0
    """

    lossType = Param(Params._dummy(), "lossType",
                     "Loss function which GBT tries to minimize (case-insensitive). " +
                     "Supported options: " + ", ".join(GBTParams.supportedLossTypes),
                     typeConverter=TypeConverters.toString)

    @keyword_only
    def __init__(self, featuresCol="features", labelCol="label", predictionCol="prediction",
                 maxDepth=5, maxBins=32, minInstancesPerNode=1, minInfoGain=0.0,
                 maxMemoryInMB=256, cacheNodeIds=False, checkpointInterval=10, lossType="logistic",
                 maxIter=20, stepSize=0.1, seed=None, subsamplingRate=1.0):
        """
        __init__(self, featuresCol="features", labelCol="label", predictionCol="prediction", \
                 maxDepth=5, maxBins=32, minInstancesPerNode=1, minInfoGain=0.0, \
                 maxMemoryInMB=256, cacheNodeIds=False, checkpointInterval=10, \
                 lossType="logistic", maxIter=20, stepSize=0.1, seed=None, subsamplingRate=1.0)
        """
        super(GBTClassifier, self).__init__()
        self._java_obj = self._new_java_obj(
            "org.apache.spark.ml.classification.GBTClassifier", self.uid)
        self._setDefault(maxDepth=5, maxBins=32, minInstancesPerNode=1, minInfoGain=0.0,
                         maxMemoryInMB=256, cacheNodeIds=False, checkpointInterval=10,
                         lossType="logistic", maxIter=20, stepSize=0.1, subsamplingRate=1.0)
        kwargs = self._input_kwargs
        self.setParams(**kwargs)

    @keyword_only
    @since("1.4.0")
    def setParams(self, featuresCol="features", labelCol="label", predictionCol="prediction",
                  maxDepth=5, maxBins=32, minInstancesPerNode=1, minInfoGain=0.0,
                  maxMemoryInMB=256, cacheNodeIds=False, checkpointInterval=10,
                  lossType="logistic", maxIter=20, stepSize=0.1, seed=None, subsamplingRate=1.0):
        """
        setParams(self, featuresCol="features", labelCol="label", predictionCol="prediction", \
                  maxDepth=5, maxBins=32, minInstancesPerNode=1, minInfoGain=0.0, \
                  maxMemoryInMB=256, cacheNodeIds=False, checkpointInterval=10, \
                  lossType="logistic", maxIter=20, stepSize=0.1, seed=None, subsamplingRate=1.0)
        Sets params for Gradient Boosted Tree Classification.
        """
        kwargs = self._input_kwargs
        return self._set(**kwargs)

    def _create_model(self, java_model):
        return GBTClassificationModel(java_model)

    @since("1.4.0")
    def setLossType(self, value):
        """
        Sets the value of :py:attr:`lossType`.
        """
        return self._set(lossType=value)

    @since("1.4.0")
    def getLossType(self):
        """
        Gets the value of lossType or its default value.
        """
        return self.getOrDefault(self.lossType)


class GBTClassificationModel(TreeEnsembleModel, JavaPredictionModel, JavaMLWritable,
                             JavaMLReadable):
    """
    Model fitted by GBTClassifier.

    .. versionadded:: 1.4.0
    """

    @property
    @since("2.0.0")
    def featureImportances(self):
        """
        Estimate of the importance of each feature.

        Each feature's importance is the average of its importance across all trees in the ensemble
        The importance vector is normalized to sum to 1. This method is suggested by Hastie et al.
        (Hastie, Tibshirani, Friedman. "The Elements of Statistical Learning, 2nd Edition." 2001.)
        and follows the implementation from scikit-learn.

        .. seealso:: :py:attr:`DecisionTreeClassificationModel.featureImportances`
        """
        return self._call_java("featureImportances")

    @property
    @since("2.0.0")
    def trees(self):
        """Trees in this ensemble. Warning: These have null parent Estimators."""
        return [DecisionTreeRegressionModel(m) for m in list(self._call_java("trees"))]


@inherit_doc
class NaiveBayes(JavaEstimator, HasFeaturesCol, HasLabelCol, HasPredictionCol, HasProbabilityCol,
                 HasRawPredictionCol, HasThresholds, HasWeightCol, JavaMLWritable, JavaMLReadable):
    """
    Naive Bayes Classifiers.
    It supports both Multinomial and Bernoulli NB. `Multinomial NB
    <http://nlp.stanford.edu/IR-book/html/htmledition/naive-bayes-text-classification-1.html>`_
    can handle finitely supported discrete data. For example, by converting documents into
    TF-IDF vectors, it can be used for document classification. By making every vector a
    binary (0/1) data, it can also be used as `Bernoulli NB
    <http://nlp.stanford.edu/IR-book/html/htmledition/the-bernoulli-model-1.html>`_.
    The input feature values must be nonnegative.

    >>> from pyspark.sql import Row
    >>> from pyspark.ml.linalg import Vectors
    >>> df = spark.createDataFrame([
    ...     Row(label=0.0, weight=0.1, features=Vectors.dense([0.0, 0.0])),
    ...     Row(label=0.0, weight=0.5, features=Vectors.dense([0.0, 1.0])),
    ...     Row(label=1.0, weight=1.0, features=Vectors.dense([1.0, 0.0]))])
    >>> nb = NaiveBayes(smoothing=1.0, modelType="multinomial", weightCol="weight")
    >>> model = nb.fit(df)
    >>> model.pi
    DenseVector([-0.81..., -0.58...])
    >>> model.theta
    DenseMatrix(2, 2, [-0.91..., -0.51..., -0.40..., -1.09...], 1)
    >>> test0 = sc.parallelize([Row(features=Vectors.dense([1.0, 0.0]))]).toDF()
    >>> result = model.transform(test0).head()
    >>> result.prediction
    1.0
    >>> result.probability
    DenseVector([0.32..., 0.67...])
    >>> result.rawPrediction
    DenseVector([-1.72..., -0.99...])
    >>> test1 = sc.parallelize([Row(features=Vectors.sparse(2, [0], [1.0]))]).toDF()
    >>> model.transform(test1).head().prediction
    1.0
    >>> nb_path = temp_path + "/nb"
    >>> nb.save(nb_path)
    >>> nb2 = NaiveBayes.load(nb_path)
    >>> nb2.getSmoothing()
    1.0
    >>> model_path = temp_path + "/nb_model"
    >>> model.save(model_path)
    >>> model2 = NaiveBayesModel.load(model_path)
    >>> model.pi == model2.pi
    True
    >>> model.theta == model2.theta
    True
    >>> nb = nb.setThresholds([0.01, 10.00])
    >>> model3 = nb.fit(df)
    >>> result = model3.transform(test0).head()
    >>> result.prediction
    0.0

    .. versionadded:: 1.5.0
    """

    smoothing = Param(Params._dummy(), "smoothing", "The smoothing parameter, should be >= 0, " +
                      "default is 1.0", typeConverter=TypeConverters.toFloat)
    modelType = Param(Params._dummy(), "modelType", "The model type which is a string " +
                      "(case-sensitive). Supported options: multinomial (default) and bernoulli.",
                      typeConverter=TypeConverters.toString)

    @keyword_only
    def __init__(self, featuresCol="features", labelCol="label", predictionCol="prediction",
                 probabilityCol="probability", rawPredictionCol="rawPrediction", smoothing=1.0,
                 modelType="multinomial", thresholds=None, weightCol=None):
        """
        __init__(self, featuresCol="features", labelCol="label", predictionCol="prediction", \
                 probabilityCol="probability", rawPredictionCol="rawPrediction", smoothing=1.0, \
                 modelType="multinomial", thresholds=None, weightCol=None)
        """
        super(NaiveBayes, self).__init__()
        self._java_obj = self._new_java_obj(
            "org.apache.spark.ml.classification.NaiveBayes", self.uid)
        self._setDefault(smoothing=1.0, modelType="multinomial")
        kwargs = self._input_kwargs
        self.setParams(**kwargs)

    @keyword_only
    @since("1.5.0")
    def setParams(self, featuresCol="features", labelCol="label", predictionCol="prediction",
                  probabilityCol="probability", rawPredictionCol="rawPrediction", smoothing=1.0,
                  modelType="multinomial", thresholds=None, weightCol=None):
        """
        setParams(self, featuresCol="features", labelCol="label", predictionCol="prediction", \
                  probabilityCol="probability", rawPredictionCol="rawPrediction", smoothing=1.0, \
                  modelType="multinomial", thresholds=None, weightCol=None)
        Sets params for Naive Bayes.
        """
        kwargs = self._input_kwargs
        return self._set(**kwargs)

    def _create_model(self, java_model):
        return NaiveBayesModel(java_model)

    @since("1.5.0")
    def setSmoothing(self, value):
        """
        Sets the value of :py:attr:`smoothing`.
        """
        return self._set(smoothing=value)

    @since("1.5.0")
    def getSmoothing(self):
        """
        Gets the value of smoothing or its default value.
        """
        return self.getOrDefault(self.smoothing)

    @since("1.5.0")
    def setModelType(self, value):
        """
        Sets the value of :py:attr:`modelType`.
        """
        return self._set(modelType=value)

    @since("1.5.0")
    def getModelType(self):
        """
        Gets the value of modelType or its default value.
        """
        return self.getOrDefault(self.modelType)


class NaiveBayesModel(JavaModel, JavaClassificationModel, JavaMLWritable, JavaMLReadable):
    """
    Model fitted by NaiveBayes.

    .. versionadded:: 1.5.0
    """

    @property
    @since("2.0.0")
    def pi(self):
        """
        log of class priors.
        """
        return self._call_java("pi")

    @property
    @since("2.0.0")
    def theta(self):
        """
        log of class conditional probabilities.
        """
        return self._call_java("theta")


@inherit_doc
class MultilayerPerceptronClassifier(JavaEstimator, HasFeaturesCol, HasLabelCol, HasPredictionCol,
                                     HasMaxIter, HasTol, HasSeed, HasStepSize, HasSolver,
                                     JavaMLWritable, JavaMLReadable):
    """
    Classifier trainer based on the Multilayer Perceptron.
    Each layer has sigmoid activation function, output layer has softmax.
    Number of inputs has to be equal to the size of feature vectors.
    Number of outputs has to be equal to the total number of labels.

    >>> from pyspark.ml.linalg import Vectors
    >>> df = spark.createDataFrame([
    ...     (0.0, Vectors.dense([0.0, 0.0])),
    ...     (1.0, Vectors.dense([0.0, 1.0])),
    ...     (1.0, Vectors.dense([1.0, 0.0])),
    ...     (0.0, Vectors.dense([1.0, 1.0]))], ["label", "features"])
    >>> mlp = MultilayerPerceptronClassifier(maxIter=100, layers=[2, 2, 2], blockSize=1, seed=123)
    >>> model = mlp.fit(df)
    >>> model.layers
    [2, 2, 2]
    >>> model.weights.size
    12
    >>> testDF = spark.createDataFrame([
    ...     (Vectors.dense([1.0, 0.0]),),
    ...     (Vectors.dense([0.0, 0.0]),)], ["features"])
    >>> model.transform(testDF).show()
    +---------+----------+
    | features|prediction|
    +---------+----------+
    |[1.0,0.0]|       1.0|
    |[0.0,0.0]|       0.0|
    +---------+----------+
    ...
    >>> mlp_path = temp_path + "/mlp"
    >>> mlp.save(mlp_path)
    >>> mlp2 = MultilayerPerceptronClassifier.load(mlp_path)
    >>> mlp2.getBlockSize()
    1
    >>> model_path = temp_path + "/mlp_model"
    >>> model.save(model_path)
    >>> model2 = MultilayerPerceptronClassificationModel.load(model_path)
    >>> model.layers == model2.layers
    True
    >>> model.weights == model2.weights
    True
    >>> mlp2 = mlp2.setInitialWeights(list(range(0, 12)))
    >>> model3 = mlp2.fit(df)
    >>> model3.weights != model2.weights
    True
    >>> model3.layers == model.layers
    True

    .. versionadded:: 1.6.0
    """

    layers = Param(Params._dummy(), "layers", "Sizes of layers from input layer to output layer " +
                   "E.g., Array(780, 100, 10) means 780 inputs, one hidden layer with 100 " +
                   "neurons and output layer of 10 neurons.",
                   typeConverter=TypeConverters.toListInt)
    blockSize = Param(Params._dummy(), "blockSize", "Block size for stacking input data in " +
                      "matrices. Data is stacked within partitions. If block size is more than " +
                      "remaining data in a partition then it is adjusted to the size of this " +
                      "data. Recommended size is between 10 and 1000, default is 128.",
                      typeConverter=TypeConverters.toInt)
    solver = Param(Params._dummy(), "solver", "The solver algorithm for optimization. Supported " +
                   "options: l-bfgs, gd.", typeConverter=TypeConverters.toString)
    initialWeights = Param(Params._dummy(), "initialWeights", "The initial weights of the model.",
                           typeConverter=TypeConverters.toVector)

    @keyword_only
    def __init__(self, featuresCol="features", labelCol="label", predictionCol="prediction",
                 maxIter=100, tol=1e-6, seed=None, layers=None, blockSize=128, stepSize=0.03,
                 solver="l-bfgs", initialWeights=None):
        """
        __init__(self, featuresCol="features", labelCol="label", predictionCol="prediction", \
                 maxIter=100, tol=1e-6, seed=None, layers=None, blockSize=128, stepSize=0.03, \
                 solver="l-bfgs", initialWeights=None)
        """
        super(MultilayerPerceptronClassifier, self).__init__()
        self._java_obj = self._new_java_obj(
            "org.apache.spark.ml.classification.MultilayerPerceptronClassifier", self.uid)
        self._setDefault(maxIter=100, tol=1E-4, blockSize=128, stepSize=0.03, solver="l-bfgs")
        kwargs = self._input_kwargs
        self.setParams(**kwargs)

    @keyword_only
    @since("1.6.0")
    def setParams(self, featuresCol="features", labelCol="label", predictionCol="prediction",
                  maxIter=100, tol=1e-6, seed=None, layers=None, blockSize=128, stepSize=0.03,
                  solver="l-bfgs", initialWeights=None):
        """
        setParams(self, featuresCol="features", labelCol="label", predictionCol="prediction", \
                  maxIter=100, tol=1e-6, seed=None, layers=None, blockSize=128, stepSize=0.03, \
                  solver="l-bfgs", initialWeights=None)
        Sets params for MultilayerPerceptronClassifier.
        """
        kwargs = self._input_kwargs
        return self._set(**kwargs)

    def _create_model(self, java_model):
        return MultilayerPerceptronClassificationModel(java_model)

    @since("1.6.0")
    def setLayers(self, value):
        """
        Sets the value of :py:attr:`layers`.
        """
        return self._set(layers=value)

    @since("1.6.0")
    def getLayers(self):
        """
        Gets the value of layers or its default value.
        """
        return self.getOrDefault(self.layers)

    @since("1.6.0")
    def setBlockSize(self, value):
        """
        Sets the value of :py:attr:`blockSize`.
        """
        return self._set(blockSize=value)

    @since("1.6.0")
    def getBlockSize(self):
        """
        Gets the value of blockSize or its default value.
        """
        return self.getOrDefault(self.blockSize)

    @since("2.0.0")
    def setStepSize(self, value):
        """
        Sets the value of :py:attr:`stepSize`.
        """
        return self._set(stepSize=value)

    @since("2.0.0")
    def getStepSize(self):
        """
        Gets the value of stepSize or its default value.
        """
        return self.getOrDefault(self.stepSize)

    @since("2.0.0")
    def setInitialWeights(self, value):
        """
        Sets the value of :py:attr:`initialWeights`.
        """
        return self._set(initialWeights=value)

    @since("2.0.0")
    def getInitialWeights(self):
        """
        Gets the value of initialWeights or its default value.
        """
        return self.getOrDefault(self.initialWeights)


class MultilayerPerceptronClassificationModel(JavaModel, JavaPredictionModel, JavaMLWritable,
                                              JavaMLReadable):
    """
    Model fitted by MultilayerPerceptronClassifier.

    .. versionadded:: 1.6.0
    """

    @property
    @since("1.6.0")
    def layers(self):
        """
        array of layer sizes including input and output layers.
        """
        return self._call_java("javaLayers")

    @property
    @since("2.0.0")
    def weights(self):
        """
        the weights of layers.
        """
        return self._call_java("weights")


class OneVsRestParams(HasFeaturesCol, HasLabelCol, HasPredictionCol):
    """
    Parameters for OneVsRest and OneVsRestModel.
    """

    classifier = Param(Params._dummy(), "classifier", "base binary classifier")

    @since("2.0.0")
    def setClassifier(self, value):
        """
        Sets the value of :py:attr:`classifier`.

        .. note:: Only LogisticRegression and NaiveBayes are supported now.
        """
        return self._set(classifier=value)

    @since("2.0.0")
    def getClassifier(self):
        """
        Gets the value of classifier or its default value.
        """
        return self.getOrDefault(self.classifier)


@inherit_doc
<<<<<<< HEAD
class OneVsRest(Estimator, OneVsRestParams, HasParallelism, JavaMLReadable, JavaMLWritable):
=======
class OneVsRest(Estimator, OneVsRestParams, JavaMLReadable, JavaMLWritable):
>>>>>>> ef617755
    """
    .. note:: Experimental

    Reduction of Multiclass Classification to Binary Classification.
    Performs reduction using one against all strategy.
    For a multiclass classification with k classes, train k models (one per class).
    Each example is scored against all k models and the model with highest score
    is picked to label the example.

    >>> from pyspark.sql import Row
    >>> from pyspark.ml.linalg import Vectors
    >>> data_path = "data/mllib/sample_multiclass_classification_data.txt"
    >>> df = spark.read.format("libsvm").load(data_path)
    >>> lr = LogisticRegression(regParam=0.01)
    >>> ovr = OneVsRest(classifier=lr)
    >>> model = ovr.fit(df)
    >>> model.models[0].coefficients
    DenseVector([0.5..., -1.0..., 3.4..., 4.2...])
    >>> model.models[1].coefficients
    DenseVector([-2.1..., 3.1..., -2.6..., -2.3...])
    >>> model.models[2].coefficients
    DenseVector([0.3..., -3.4..., 1.0..., -1.1...])
    >>> [x.intercept for x in model.models]
    [-2.7..., -2.5..., -1.3...]
    >>> test0 = sc.parallelize([Row(features=Vectors.dense(-1.0, 0.0, 1.0, 1.0))]).toDF()
    >>> model.transform(test0).head().prediction
    0.0
    >>> test1 = sc.parallelize([Row(features=Vectors.sparse(4, [0], [1.0]))]).toDF()
    >>> model.transform(test1).head().prediction
    2.0
    >>> test2 = sc.parallelize([Row(features=Vectors.dense(0.5, 0.4, 0.3, 0.2))]).toDF()
    >>> model.transform(test2).head().prediction
    0.0
    >>> model_path = temp_path + "/ovr_model"
    >>> model.save(model_path)
    >>> model2 = OneVsRestModel.load(model_path)
    >>> model2.transform(test0).head().prediction
    0.0

    .. versionadded:: 2.0.0
    """

    @keyword_only
    def __init__(self, featuresCol="features", labelCol="label", predictionCol="prediction",
                 classifier=None, parallelism=1):
        """
        __init__(self, featuresCol="features", labelCol="label", predictionCol="prediction", \
                 classifier=None, parallelism=1)
        """
        super(OneVsRest, self).__init__()
        self._setDefault(parallelism=1)
        kwargs = self._input_kwargs
        self._set(**kwargs)

    @keyword_only
    @since("2.0.0")
    def setParams(self, featuresCol="features", labelCol="label", predictionCol="prediction",
                  classifier=None, parallelism=1):
        """
        setParams(self, featuresCol=None, labelCol=None, predictionCol=None,
                  classifier=None, parallelism=1):
        Sets params for OneVsRest.
        """
        kwargs = self._input_kwargs
        return self._set(**kwargs)

    def _fit(self, dataset):
        labelCol = self.getLabelCol()
        featuresCol = self.getFeaturesCol()
        predictionCol = self.getPredictionCol()
        classifier = self.getClassifier()
        assert isinstance(classifier, HasRawPredictionCol),\
            "Classifier %s doesn't extend from HasRawPredictionCol." % type(classifier)

        numClasses = int(dataset.agg({labelCol: "max"}).head()["max("+labelCol+")"]) + 1

        multiclassLabeled = dataset.select(labelCol, featuresCol)

        # persist if underlying dataset is not persistent.
        handlePersistence = \
            dataset.rdd.getStorageLevel() == StorageLevel(False, False, False, False)
        if handlePersistence:
            multiclassLabeled.persist(StorageLevel.MEMORY_AND_DISK)

        def trainSingleClass(index):
            binaryLabelCol = "mc2b$" + str(index)
            trainingDataset = multiclassLabeled.withColumn(
                binaryLabelCol,
                when(multiclassLabeled[labelCol] == float(index), 1.0).otherwise(0.0))
            paramMap = dict([(classifier.labelCol, binaryLabelCol),
                            (classifier.featuresCol, featuresCol),
                            (classifier.predictionCol, predictionCol)])
            return classifier.fit(trainingDataset, paramMap)

        pool = ThreadPool(processes=min(self.getParallelism(), numClasses))

        models = pool.map(trainSingleClass, range(numClasses))

        if handlePersistence:
            multiclassLabeled.unpersist()

        return self._copyValues(OneVsRestModel(models=models))

    @since("2.0.0")
    def copy(self, extra=None):
        """
        Creates a copy of this instance with a randomly generated uid
        and some extra params. This creates a deep copy of the embedded paramMap,
        and copies the embedded and extra parameters over.

        :param extra: Extra parameters to copy to the new instance
        :return: Copy of this instance
        """
        if extra is None:
            extra = dict()
        newOvr = Params.copy(self, extra)
        if self.isSet(self.classifier):
            newOvr.setClassifier(self.getClassifier().copy(extra))
        return newOvr

    @classmethod
    def _from_java(cls, java_stage):
        """
        Given a Java OneVsRest, create and return a Python wrapper of it.
        Used for ML persistence.
        """
        featuresCol = java_stage.getFeaturesCol()
        labelCol = java_stage.getLabelCol()
        predictionCol = java_stage.getPredictionCol()
        classifier = JavaParams._from_java(java_stage.getClassifier())
        parallelism = java_stage.getParallelism()
        py_stage = cls(featuresCol=featuresCol, labelCol=labelCol, predictionCol=predictionCol,
                       classifier=classifier, parallelism=parallelism)
        py_stage._resetUid(java_stage.uid())
        return py_stage

    def _to_java(self):
        """
        Transfer this instance to a Java OneVsRest. Used for ML persistence.

        :return: Java object equivalent to this instance.
        """
        _java_obj = JavaParams._new_java_obj("org.apache.spark.ml.classification.OneVsRest",
                                             self.uid)
        _java_obj.setClassifier(self.getClassifier()._to_java())
        _java_obj.setParallelism(self.getParallelism())
        _java_obj.setFeaturesCol(self.getFeaturesCol())
        _java_obj.setLabelCol(self.getLabelCol())
        _java_obj.setPredictionCol(self.getPredictionCol())
        return _java_obj

    def _make_java_param_pair(self, param, value):
        """
        Makes a Java param pair.
        """
        sc = SparkContext._active_spark_context
        param = self._resolveParam(param)
        _java_obj = JavaParams._new_java_obj("org.apache.spark.ml.classification.OneVsRest",
                                             self.uid)
        java_param = _java_obj.getParam(param.name)
        if isinstance(value, JavaParams):
            # used in the case of an estimator having another estimator as a parameter
            # the reason why this is not in _py2java in common.py is that importing
            # Estimator and Model in common.py results in a circular import with inherit_doc
            java_value = value._to_java()
        else:
            java_value = _py2java(sc, value)
        return java_param.w(java_value)

    def _transfer_param_map_to_java(self, pyParamMap):
        """
        Transforms a Python ParamMap into a Java ParamMap.
        """
        paramMap = JavaWrapper._new_java_obj("org.apache.spark.ml.param.ParamMap")
        for param in self.params:
            if param in pyParamMap:
                pair = self._make_java_param_pair(param, pyParamMap[param])
                paramMap.put([pair])
        return paramMap

<<<<<<< HEAD
=======
    def _transfer_param_map_from_java(self, javaParamMap):
        """
        Transforms a Java ParamMap into a Python ParamMap.
        """
        sc = SparkContext._active_spark_context
        paramMap = dict()
        for pair in javaParamMap.toList():
            param = pair.param()
            if self.hasParam(str(param.name())):
                if param.name() == "classifier":
                    paramMap[self.getParam(param.name())] = JavaParams._from_java(pair.value())
                else:
                    paramMap[self.getParam(param.name())] = _java2py(sc, pair.value())
        return paramMap


>>>>>>> ef617755
class OneVsRestModel(Model, OneVsRestParams, JavaMLReadable, JavaMLWritable):
    """
    .. note:: Experimental

    Model fitted by OneVsRest.
    This stores the models resulting from training k binary classifiers: one for each class.
    Each example is scored against all k models, and the model with the highest score
    is picked to label the example.

    .. versionadded:: 2.0.0
    """

    def __init__(self, models):
        super(OneVsRestModel, self).__init__()
        self.models = models
        java_models = [model._to_java() for model in self.models]
        sc = SparkContext._active_spark_context
        java_models_array = JavaWrapper._new_java_array(java_models,
                                                        sc._gateway.jvm.org.apache.spark.ml
                                                        .classification.ClassificationModel)
        # TODO: need to set metadata
        metadata = JavaParams._new_java_obj("org.apache.spark.sql.types.Metadata")
        self._java_obj = \
            JavaParams._new_java_obj("org.apache.spark.ml.classification.OneVsRestModel",
                                     self.uid, metadata.empty(), java_models_array)

    def _transform(self, dataset):
        # determine the input columns: these need to be passed through
        origCols = dataset.columns

        # add an accumulator column to store predictions of all the models
        accColName = "mbc$acc" + str(uuid.uuid4())
        initUDF = udf(lambda _: [], ArrayType(DoubleType()))
        newDataset = dataset.withColumn(accColName, initUDF(dataset[origCols[0]]))

        # persist if underlying dataset is not persistent.
        handlePersistence = \
            dataset.rdd.getStorageLevel() == StorageLevel(False, False, False, False)
        if handlePersistence:
            newDataset.persist(StorageLevel.MEMORY_AND_DISK)

        # update the accumulator column with the result of prediction of models
        aggregatedDataset = newDataset
        for index, model in enumerate(self.models):
            rawPredictionCol = model._call_java("getRawPredictionCol")
            columns = origCols + [rawPredictionCol, accColName]

            # add temporary column to store intermediate scores and update
            tmpColName = "mbc$tmp" + str(uuid.uuid4())
            updateUDF = udf(
                lambda predictions, prediction: predictions + [prediction.tolist()[1]],
                ArrayType(DoubleType()))
            transformedDataset = model.transform(aggregatedDataset).select(*columns)
            updatedDataset = transformedDataset.withColumn(
                tmpColName,
                updateUDF(transformedDataset[accColName], transformedDataset[rawPredictionCol]))
            newColumns = origCols + [tmpColName]

            # switch out the intermediate column with the accumulator column
            aggregatedDataset = updatedDataset\
                .select(*newColumns).withColumnRenamed(tmpColName, accColName)

        if handlePersistence:
            newDataset.unpersist()

        # output the index of the classifier with highest confidence as prediction
        labelUDF = udf(
            lambda predictions: float(max(enumerate(predictions), key=operator.itemgetter(1))[0]),
            DoubleType())

        # output label and label metadata as prediction
        return aggregatedDataset.withColumn(
            self.getPredictionCol(), labelUDF(aggregatedDataset[accColName])).drop(accColName)

    @since("2.0.0")
    def copy(self, extra=None):
        """
        Creates a copy of this instance with a randomly generated uid
        and some extra params. This creates a deep copy of the embedded paramMap,
        and copies the embedded and extra parameters over.

        :param extra: Extra parameters to copy to the new instance
        :return: Copy of this instance
        """
        if extra is None:
            extra = dict()
        newModel = Params.copy(self, extra)
        newModel.models = [model.copy(extra) for model in self.models]
        return newModel

    @classmethod
    def _from_java(cls, java_stage):
        """
        Given a Java OneVsRestModel, create and return a Python wrapper of it.
        Used for ML persistence.
        """
        featuresCol = java_stage.getFeaturesCol()
        labelCol = java_stage.getLabelCol()
        predictionCol = java_stage.getPredictionCol()
        classifier = JavaParams._from_java(java_stage.getClassifier())
        models = [JavaParams._from_java(model) for model in java_stage.models()]
        py_stage = cls(models=models).setPredictionCol(predictionCol).setLabelCol(labelCol)\
            .setFeaturesCol(featuresCol).setClassifier(classifier)
        py_stage._resetUid(java_stage.uid())
        return py_stage

    def _to_java(self):
        """
        Transfer this instance to a Java OneVsRestModel. Used for ML persistence.

        :return: Java object equivalent to this instance.
        """
        sc = SparkContext._active_spark_context
        java_models = [model._to_java() for model in self.models]
        java_models_array = JavaWrapper._new_java_array(
            java_models, sc._gateway.jvm.org.apache.spark.ml.classification.ClassificationModel)
        metadata = JavaParams._new_java_obj("org.apache.spark.sql.types.Metadata")
        _java_obj = JavaParams._new_java_obj("org.apache.spark.ml.classification.OneVsRestModel",
                                             self.uid, metadata.empty(), java_models_array)
        _java_obj.set("classifier", self.getClassifier()._to_java())
        _java_obj.set("featuresCol", self.getFeaturesCol())
        _java_obj.set("labelCol", self.getLabelCol())
        _java_obj.set("predictionCol", self.getPredictionCol())
        return _java_obj


if __name__ == "__main__":
    import doctest
    import pyspark.ml.classification
    from pyspark.sql import SparkSession
    globs = pyspark.ml.classification.__dict__.copy()
    # The small batch size here ensures that we see multiple batches,
    # even in these small test examples:
    spark = SparkSession.builder\
        .master("local[2]")\
        .appName("ml.classification tests")\
        .getOrCreate()
    sc = spark.sparkContext
    globs['sc'] = sc
    globs['spark'] = spark
    import tempfile
    temp_path = tempfile.mkdtemp()
    globs['temp_path'] = temp_path
    try:
        (failure_count, test_count) = doctest.testmod(globs=globs, optionflags=doctest.ELLIPSIS)
        spark.stop()
    finally:
        from shutil import rmtree
        try:
            rmtree(temp_path)
        except OSError:
            pass
    if failure_count:
        exit(-1)<|MERGE_RESOLUTION|>--- conflicted
+++ resolved
@@ -1473,11 +1473,7 @@
 
 
 @inherit_doc
-<<<<<<< HEAD
 class OneVsRest(Estimator, OneVsRestParams, HasParallelism, JavaMLReadable, JavaMLWritable):
-=======
-class OneVsRest(Estimator, OneVsRestParams, JavaMLReadable, JavaMLWritable):
->>>>>>> ef617755
     """
     .. note:: Experimental
 
@@ -1658,8 +1654,6 @@
                 paramMap.put([pair])
         return paramMap
 
-<<<<<<< HEAD
-=======
     def _transfer_param_map_from_java(self, javaParamMap):
         """
         Transforms a Java ParamMap into a Python ParamMap.
@@ -1676,7 +1670,6 @@
         return paramMap
 
 
->>>>>>> ef617755
 class OneVsRestModel(Model, OneVsRestParams, JavaMLReadable, JavaMLWritable):
     """
     .. note:: Experimental
