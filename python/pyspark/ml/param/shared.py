#
# Licensed to the Apache Software Foundation (ASF) under one or more
# contributor license agreements.  See the NOTICE file distributed with
# this work for additional information regarding copyright ownership.
# The ASF licenses this file to You under the Apache License, Version 2.0
# (the "License"); you may not use this file except in compliance with
# the License.  You may obtain a copy of the License at
#
#    http://www.apache.org/licenses/LICENSE-2.0
#
# Unless required by applicable law or agreed to in writing, software
# distributed under the License is distributed on an "AS IS" BASIS,
# WITHOUT WARRANTIES OR CONDITIONS OF ANY KIND, either express or implied.
# See the License for the specific language governing permissions and
# limitations under the License.
#

# DO NOT MODIFY THIS FILE! It was generated by _shared_params_code_gen.py.

from pyspark.ml.param import Param, Params


class HasMaxIter(Params):
    """
    Mixin for param maxIter: max number of iterations (>= 0).
    """

    # a placeholder to make it appear in the generated doc
    maxIter = Param(Params._dummy(), "maxIter", "max number of iterations (>= 0)")

    def __init__(self):
        super(HasMaxIter, self).__init__()
        #: param for max number of iterations (>= 0)
        self.maxIter = Param(self, "maxIter", "max number of iterations (>= 0)")

    def setMaxIter(self, value):
        """
        Sets the value of :py:attr:`maxIter`.
        """
        self._paramMap[self.maxIter] = value
        return self

    def getMaxIter(self):
        """
        Gets the value of maxIter or its default value.
        """
        return self.getOrDefault(self.maxIter)


class HasRegParam(Params):
    """
    Mixin for param regParam: regularization parameter (>= 0).
    """

    # a placeholder to make it appear in the generated doc
    regParam = Param(Params._dummy(), "regParam", "regularization parameter (>= 0)")

    def __init__(self):
        super(HasRegParam, self).__init__()
        #: param for regularization parameter (>= 0)
        self.regParam = Param(self, "regParam", "regularization parameter (>= 0)")

    def setRegParam(self, value):
        """
        Sets the value of :py:attr:`regParam`.
        """
        self._paramMap[self.regParam] = value
        return self

    def getRegParam(self):
        """
        Gets the value of regParam or its default value.
        """
        return self.getOrDefault(self.regParam)


class HasFeaturesCol(Params):
    """
    Mixin for param featuresCol: features column name.
    """

    # a placeholder to make it appear in the generated doc
    featuresCol = Param(Params._dummy(), "featuresCol", "features column name")

    def __init__(self):
        super(HasFeaturesCol, self).__init__()
        #: param for features column name
        self.featuresCol = Param(self, "featuresCol", "features column name")
        self._setDefault(featuresCol='features')

    def setFeaturesCol(self, value):
        """
        Sets the value of :py:attr:`featuresCol`.
        """
        self._paramMap[self.featuresCol] = value
        return self

    def getFeaturesCol(self):
        """
        Gets the value of featuresCol or its default value.
        """
        return self.getOrDefault(self.featuresCol)


class HasLabelCol(Params):
    """
    Mixin for param labelCol: label column name.
    """

    # a placeholder to make it appear in the generated doc
    labelCol = Param(Params._dummy(), "labelCol", "label column name")

    def __init__(self):
        super(HasLabelCol, self).__init__()
        #: param for label column name
        self.labelCol = Param(self, "labelCol", "label column name")
        self._setDefault(labelCol='label')

    def setLabelCol(self, value):
        """
        Sets the value of :py:attr:`labelCol`.
        """
        self._paramMap[self.labelCol] = value
        return self

    def getLabelCol(self):
        """
        Gets the value of labelCol or its default value.
        """
        return self.getOrDefault(self.labelCol)


class HasPredictionCol(Params):
    """
    Mixin for param predictionCol: prediction column name.
    """

    # a placeholder to make it appear in the generated doc
    predictionCol = Param(Params._dummy(), "predictionCol", "prediction column name")

    def __init__(self):
        super(HasPredictionCol, self).__init__()
        #: param for prediction column name
        self.predictionCol = Param(self, "predictionCol", "prediction column name")
        self._setDefault(predictionCol='prediction')

    def setPredictionCol(self, value):
        """
        Sets the value of :py:attr:`predictionCol`.
        """
        self._paramMap[self.predictionCol] = value
        return self

    def getPredictionCol(self):
        """
        Gets the value of predictionCol or its default value.
        """
        return self.getOrDefault(self.predictionCol)


class HasProbabilityCol(Params):
    """
    Mixin for param probabilityCol: Column name for predicted class conditional probabilities. Note: Not all models output well-calibrated probability estimates! These probabilities should be treated as confidences, not precise probabilities..
    """

    # a placeholder to make it appear in the generated doc
    probabilityCol = Param(Params._dummy(), "probabilityCol", "Column name for predicted class conditional probabilities. Note: Not all models output well-calibrated probability estimates! These probabilities should be treated as confidences, not precise probabilities.")

    def __init__(self):
        super(HasProbabilityCol, self).__init__()
        #: param for Column name for predicted class conditional probabilities. Note: Not all models output well-calibrated probability estimates! These probabilities should be treated as confidences, not precise probabilities.
        self.probabilityCol = Param(self, "probabilityCol", "Column name for predicted class conditional probabilities. Note: Not all models output well-calibrated probability estimates! These probabilities should be treated as confidences, not precise probabilities.")
        self._setDefault(probabilityCol='probability')

    def setProbabilityCol(self, value):
        """
        Sets the value of :py:attr:`probabilityCol`.
        """
        self._paramMap[self.probabilityCol] = value
        return self

    def getProbabilityCol(self):
        """
        Gets the value of probabilityCol or its default value.
        """
        return self.getOrDefault(self.probabilityCol)


class HasRawPredictionCol(Params):
    """
    Mixin for param rawPredictionCol: raw prediction (a.k.a. confidence) column name.
    """

    # a placeholder to make it appear in the generated doc
    rawPredictionCol = Param(Params._dummy(), "rawPredictionCol", "raw prediction (a.k.a. confidence) column name")

    def __init__(self):
        super(HasRawPredictionCol, self).__init__()
        #: param for raw prediction (a.k.a. confidence) column name
        self.rawPredictionCol = Param(self, "rawPredictionCol", "raw prediction (a.k.a. confidence) column name")
        self._setDefault(rawPredictionCol='rawPrediction')

    def setRawPredictionCol(self, value):
        """
        Sets the value of :py:attr:`rawPredictionCol`.
        """
        self._paramMap[self.rawPredictionCol] = value
        return self

    def getRawPredictionCol(self):
        """
        Gets the value of rawPredictionCol or its default value.
        """
        return self.getOrDefault(self.rawPredictionCol)


class HasInputCol(Params):
    """
    Mixin for param inputCol: input column name.
    """

    # a placeholder to make it appear in the generated doc
    inputCol = Param(Params._dummy(), "inputCol", "input column name")

    def __init__(self):
        super(HasInputCol, self).__init__()
        #: param for input column name
        self.inputCol = Param(self, "inputCol", "input column name")

    def setInputCol(self, value):
        """
        Sets the value of :py:attr:`inputCol`.
        """
        self._paramMap[self.inputCol] = value
        return self

    def getInputCol(self):
        """
        Gets the value of inputCol or its default value.
        """
        return self.getOrDefault(self.inputCol)


class HasInputCols(Params):
    """
    Mixin for param inputCols: input column names.
    """

    # a placeholder to make it appear in the generated doc
    inputCols = Param(Params._dummy(), "inputCols", "input column names")

    def __init__(self):
        super(HasInputCols, self).__init__()
        #: param for input column names
        self.inputCols = Param(self, "inputCols", "input column names")

    def setInputCols(self, value):
        """
        Sets the value of :py:attr:`inputCols`.
        """
        self._paramMap[self.inputCols] = value
        return self

    def getInputCols(self):
        """
        Gets the value of inputCols or its default value.
        """
        return self.getOrDefault(self.inputCols)


class HasOutputCol(Params):
    """
    Mixin for param outputCol: output column name.
    """

    # a placeholder to make it appear in the generated doc
    outputCol = Param(Params._dummy(), "outputCol", "output column name")

    def __init__(self):
        super(HasOutputCol, self).__init__()
        #: param for output column name
        self.outputCol = Param(self, "outputCol", "output column name")
<<<<<<< HEAD
        if self.uid + '__output' is not None:
            self._setDefault(outputCol=self.uid + '__output')
=======
>>>>>>> 9b84443d

    def setOutputCol(self, value):
        """
        Sets the value of :py:attr:`outputCol`.
        """
        self._paramMap[self.outputCol] = value
        return self

    def getOutputCol(self):
        """
        Gets the value of outputCol or its default value.
        """
        return self.getOrDefault(self.outputCol)


class HasNumFeatures(Params):
    """
    Mixin for param numFeatures: number of features.
    """

    # a placeholder to make it appear in the generated doc
    numFeatures = Param(Params._dummy(), "numFeatures", "number of features")

    def __init__(self):
        super(HasNumFeatures, self).__init__()
        #: param for number of features
        self.numFeatures = Param(self, "numFeatures", "number of features")

    def setNumFeatures(self, value):
        """
        Sets the value of :py:attr:`numFeatures`.
        """
        self._paramMap[self.numFeatures] = value
        return self

    def getNumFeatures(self):
        """
        Gets the value of numFeatures or its default value.
        """
        return self.getOrDefault(self.numFeatures)


class HasCheckpointInterval(Params):
    """
    Mixin for param checkpointInterval: checkpoint interval (>= 1).
    """

    # a placeholder to make it appear in the generated doc
    checkpointInterval = Param(Params._dummy(), "checkpointInterval", "checkpoint interval (>= 1)")

    def __init__(self):
        super(HasCheckpointInterval, self).__init__()
        #: param for checkpoint interval (>= 1)
        self.checkpointInterval = Param(self, "checkpointInterval", "checkpoint interval (>= 1)")

    def setCheckpointInterval(self, value):
        """
        Sets the value of :py:attr:`checkpointInterval`.
        """
        self._paramMap[self.checkpointInterval] = value
        return self

    def getCheckpointInterval(self):
        """
        Gets the value of checkpointInterval or its default value.
        """
        return self.getOrDefault(self.checkpointInterval)


class HasSeed(Params):
    """
    Mixin for param seed: random seed.
    """

    # a placeholder to make it appear in the generated doc
    seed = Param(Params._dummy(), "seed", "random seed")

    def __init__(self):
        super(HasSeed, self).__init__()
        #: param for random seed
        self.seed = Param(self, "seed", "random seed")
        self._setDefault(seed=hash(type(self).__name__))

    def setSeed(self, value):
        """
        Sets the value of :py:attr:`seed`.
        """
        self._paramMap[self.seed] = value
        return self

    def getSeed(self):
        """
        Gets the value of seed or its default value.
        """
        return self.getOrDefault(self.seed)


class HasTol(Params):
    """
    Mixin for param tol: the convergence tolerance for iterative algorithms.
    """

    # a placeholder to make it appear in the generated doc
    tol = Param(Params._dummy(), "tol", "the convergence tolerance for iterative algorithms")

    def __init__(self):
        super(HasTol, self).__init__()
        #: param for the convergence tolerance for iterative algorithms
        self.tol = Param(self, "tol", "the convergence tolerance for iterative algorithms")

    def setTol(self, value):
        """
        Sets the value of :py:attr:`tol`.
        """
        self._paramMap[self.tol] = value
        return self

    def getTol(self):
        """
        Gets the value of tol or its default value.
        """
        return self.getOrDefault(self.tol)


class HasStepSize(Params):
    """
    Mixin for param stepSize: Step size to be used for each iteration of optimization..
    """

    # a placeholder to make it appear in the generated doc
    stepSize = Param(Params._dummy(), "stepSize", "Step size to be used for each iteration of optimization.")

    def __init__(self):
        super(HasStepSize, self).__init__()
        #: param for Step size to be used for each iteration of optimization.
        self.stepSize = Param(self, "stepSize", "Step size to be used for each iteration of optimization.")

    def setStepSize(self, value):
        """
        Sets the value of :py:attr:`stepSize`.
        """
        self._paramMap[self.stepSize] = value
        return self

    def getStepSize(self):
        """
        Gets the value of stepSize or its default value.
        """
        return self.getOrDefault(self.stepSize)


class DecisionTreeParams(Params):
    """
    Mixin for Decision Tree parameters.
    """

    # a placeholder to make it appear in the generated doc
    maxDepth = Param(Params._dummy(), "maxDepth", "Maximum depth of the tree. (>= 0) E.g., depth 0 means 1 leaf node; depth 1 means 1 internal node + 2 leaf nodes.")
    maxBins = Param(Params._dummy(), "maxBins", "Max number of bins for discretizing continuous features.  Must be >=2 and >= number of categories for any categorical feature.")
    minInstancesPerNode = Param(Params._dummy(), "minInstancesPerNode", "Minimum number of instances each child must have after split. If a split causes the left or right child to have fewer than minInstancesPerNode, the split will be discarded as invalid. Should be >= 1.")
    minInfoGain = Param(Params._dummy(), "minInfoGain", "Minimum information gain for a split to be considered at a tree node.")
    maxMemoryInMB = Param(Params._dummy(), "maxMemoryInMB", "Maximum memory in MB allocated to histogram aggregation.")
    cacheNodeIds = Param(Params._dummy(), "cacheNodeIds", "If false, the algorithm will pass trees to executors to match instances with nodes. If true, the algorithm will cache node IDs for each instance. Caching can speed up training of deeper trees.")
    

    def __init__(self):
        super(DecisionTreeParams, self).__init__()
        #: param for Maximum depth of the tree. (>= 0) E.g., depth 0 means 1 leaf node; depth 1 means 1 internal node + 2 leaf nodes.
        self.maxDepth = Param(self, "maxDepth", "Maximum depth of the tree. (>= 0) E.g., depth 0 means 1 leaf node; depth 1 means 1 internal node + 2 leaf nodes.")
        #: param for Max number of bins for discretizing continuous features.  Must be >=2 and >= number of categories for any categorical feature.
        self.maxBins = Param(self, "maxBins", "Max number of bins for discretizing continuous features.  Must be >=2 and >= number of categories for any categorical feature.")
        #: param for Minimum number of instances each child must have after split. If a split causes the left or right child to have fewer than minInstancesPerNode, the split will be discarded as invalid. Should be >= 1.
        self.minInstancesPerNode = Param(self, "minInstancesPerNode", "Minimum number of instances each child must have after split. If a split causes the left or right child to have fewer than minInstancesPerNode, the split will be discarded as invalid. Should be >= 1.")
        #: param for Minimum information gain for a split to be considered at a tree node.
        self.minInfoGain = Param(self, "minInfoGain", "Minimum information gain for a split to be considered at a tree node.")
        #: param for Maximum memory in MB allocated to histogram aggregation.
        self.maxMemoryInMB = Param(self, "maxMemoryInMB", "Maximum memory in MB allocated to histogram aggregation.")
        #: param for If false, the algorithm will pass trees to executors to match instances with nodes. If true, the algorithm will cache node IDs for each instance. Caching can speed up training of deeper trees.
        self.cacheNodeIds = Param(self, "cacheNodeIds", "If false, the algorithm will pass trees to executors to match instances with nodes. If true, the algorithm will cache node IDs for each instance. Caching can speed up training of deeper trees.")
        
    def setMaxDepth(self, value):
        """
        Sets the value of :py:attr:`maxDepth`.
        """
        self._paramMap[self.maxDepth] = value
        return self

    def getMaxDepth(self):
        """
        Gets the value of maxDepth or its default value.
        """
        return self.getOrDefault(self.maxDepth)

    def setMaxBins(self, value):
        """
        Sets the value of :py:attr:`maxBins`.
        """
        self._paramMap[self.maxBins] = value
        return self

    def getMaxBins(self):
        """
        Gets the value of maxBins or its default value.
        """
        return self.getOrDefault(self.maxBins)

    def setMinInstancesPerNode(self, value):
        """
        Sets the value of :py:attr:`minInstancesPerNode`.
        """
        self._paramMap[self.minInstancesPerNode] = value
        return self

    def getMinInstancesPerNode(self):
        """
        Gets the value of minInstancesPerNode or its default value.
        """
        return self.getOrDefault(self.minInstancesPerNode)

    def setMinInfoGain(self, value):
        """
        Sets the value of :py:attr:`minInfoGain`.
        """
        self._paramMap[self.minInfoGain] = value
        return self

    def getMinInfoGain(self):
        """
        Gets the value of minInfoGain or its default value.
        """
        return self.getOrDefault(self.minInfoGain)

    def setMaxMemoryInMB(self, value):
        """
        Sets the value of :py:attr:`maxMemoryInMB`.
        """
        self._paramMap[self.maxMemoryInMB] = value
        return self

    def getMaxMemoryInMB(self):
        """
        Gets the value of maxMemoryInMB or its default value.
        """
        return self.getOrDefault(self.maxMemoryInMB)

    def setCacheNodeIds(self, value):
        """
        Sets the value of :py:attr:`cacheNodeIds`.
        """
        self._paramMap[self.cacheNodeIds] = value
        return self

    def getCacheNodeIds(self):
        """
        Gets the value of cacheNodeIds or its default value.
        """
        return self.getOrDefault(self.cacheNodeIds)
<|MERGE_RESOLUTION|>--- conflicted
+++ resolved
@@ -280,11 +280,7 @@
         super(HasOutputCol, self).__init__()
         #: param for output column name
         self.outputCol = Param(self, "outputCol", "output column name")
-<<<<<<< HEAD
-        if self.uid + '__output' is not None:
-            self._setDefault(outputCol=self.uid + '__output')
-=======
->>>>>>> 9b84443d
+        self._setDefault(outputCol=self.uid + '__output')
 
     def setOutputCol(self, value):
         """
