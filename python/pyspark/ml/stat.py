#
# Licensed to the Apache Software Foundation (ASF) under one or more
# contributor license agreements.  See the NOTICE file distributed with
# this work for additional information regarding copyright ownership.
# The ASF licenses this file to You under the Apache License, Version 2.0
# (the "License"); you may not use this file except in compliance with
# the License.  You may obtain a copy of the License at
#
#    http://www.apache.org/licenses/LICENSE-2.0
#
# Unless required by applicable law or agreed to in writing, software
# distributed under the License is distributed on an "AS IS" BASIS,
# WITHOUT WARRANTIES OR CONDITIONS OF ANY KIND, either express or implied.
# See the License for the specific language governing permissions and
# limitations under the License.
#

import sys

from pyspark import since, SparkContext
from pyspark.ml.common import _java2py, _py2java
from pyspark.ml.wrapper import JavaWrapper, _jvm
from pyspark.sql.column import Column, _to_seq
from pyspark.sql.functions import lit


class ChiSquareTest(object):
    """
    .. note:: Experimental

    Conduct Pearson's independence test for every feature against the label. For each feature,
    the (feature, label) pairs are converted into a contingency matrix for which the Chi-squared
    statistic is computed. All label and feature values must be categorical.

    The null hypothesis is that the occurrence of the outcomes is statistically independent.

    .. versionadded:: 2.2.0

    """
    @staticmethod
    @since("2.2.0")
    def test(dataset, featuresCol, labelCol):
        """
        Perform a Pearson's independence test using dataset.

        :param dataset:
          DataFrame of categorical labels and categorical features.
          Real-valued features will be treated as categorical for each distinct value.
        :param featuresCol:
          Name of features column in dataset, of type `Vector` (`VectorUDT`).
        :param labelCol:
          Name of label column in dataset, of any numerical type.
        :return:
          DataFrame containing the test result for every feature against the label.
          This DataFrame will contain a single Row with the following fields:
          - `pValues: Vector`
          - `degreesOfFreedom: Array[Int]`
          - `statistics: Vector`
          Each of these fields has one value per feature.

        >>> from pyspark.ml.linalg import Vectors
        >>> from pyspark.ml.stat import ChiSquareTest
        >>> dataset = [[0, Vectors.dense([0, 0, 1])],
        ...            [0, Vectors.dense([1, 0, 1])],
        ...            [1, Vectors.dense([2, 1, 1])],
        ...            [1, Vectors.dense([3, 1, 1])]]
        >>> dataset = spark.createDataFrame(dataset, ["label", "features"])
        >>> chiSqResult = ChiSquareTest.test(dataset, 'features', 'label')
        >>> chiSqResult.select("degreesOfFreedom").collect()[0]
        Row(degreesOfFreedom=[3, 1, 0])
        """
        sc = SparkContext._active_spark_context
        javaTestObj = _jvm().org.apache.spark.ml.stat.ChiSquareTest
        args = [_py2java(sc, arg) for arg in (dataset, featuresCol, labelCol)]
        return _java2py(sc, javaTestObj.test(*args))


class Correlation(object):
    """
    .. note:: Experimental

    Compute the correlation matrix for the input dataset of Vectors using the specified method.
    Methods currently supported: `pearson` (default), `spearman`.

    .. note:: For Spearman, a rank correlation, we need to create an RDD[Double] for each column
      and sort it in order to retrieve the ranks and then join the columns back into an RDD[Vector],
      which is fairly costly. Cache the input Dataset before calling corr with `method = 'spearman'`
      to avoid recomputing the common lineage.

    .. versionadded:: 2.2.0

    """
    @staticmethod
    @since("2.2.0")
    def corr(dataset, column, method="pearson"):
        """
        Compute the correlation matrix with specified method using dataset.

        :param dataset:
          A Dataset or a DataFrame.
        :param column:
          The name of the column of vectors for which the correlation coefficient needs
          to be computed. This must be a column of the dataset, and it must contain
          Vector objects.
        :param method:
          String specifying the method to use for computing correlation.
          Supported: `pearson` (default), `spearman`.
        :return:
          A DataFrame that contains the correlation matrix of the column of vectors. This
          DataFrame contains a single row and a single column of name
          '$METHODNAME($COLUMN)'.

        >>> from pyspark.ml.linalg import Vectors
        >>> from pyspark.ml.stat import Correlation
        >>> dataset = [[Vectors.dense([1, 0, 0, -2])],
        ...            [Vectors.dense([4, 5, 0, 3])],
        ...            [Vectors.dense([6, 7, 0, 8])],
        ...            [Vectors.dense([9, 0, 0, 1])]]
        >>> dataset = spark.createDataFrame(dataset, ['features'])
        >>> pearsonCorr = Correlation.corr(dataset, 'features', 'pearson').collect()[0][0]
        >>> print(str(pearsonCorr).replace('nan', 'NaN'))
        DenseMatrix([[ 1.        ,  0.0556...,         NaN,  0.4004...],
                     [ 0.0556...,  1.        ,         NaN,  0.9135...],
                     [        NaN,         NaN,  1.        ,         NaN],
                     [ 0.4004...,  0.9135...,         NaN,  1.        ]])
        >>> spearmanCorr = Correlation.corr(dataset, 'features', method='spearman').collect()[0][0]
        >>> print(str(spearmanCorr).replace('nan', 'NaN'))
        DenseMatrix([[ 1.        ,  0.1054...,         NaN,  0.4       ],
                     [ 0.1054...,  1.        ,         NaN,  0.9486... ],
                     [        NaN,         NaN,  1.        ,         NaN],
                     [ 0.4       ,  0.9486... ,         NaN,  1.        ]])
        """
        sc = SparkContext._active_spark_context
        javaCorrObj = _jvm().org.apache.spark.ml.stat.Correlation
        args = [_py2java(sc, arg) for arg in (dataset, column, method)]
        return _java2py(sc, javaCorrObj.corr(*args))


<<<<<<< HEAD
class Summarizer(object):
    """
    .. note:: Experimental

    Tools for vectorized statistics on MLlib Vectors.
    The methods in this package provide various statistics for Vectors contained inside DataFrames.
    This class lets users pick the statistics they would like to extract for a given column.

    >>> from pyspark.ml.stat import Summarizer
    >>> from pyspark.sql import Row
    >>> from pyspark.ml.linalg import Vectors
    >>> summarizer = Summarizer.metrics("mean", "count")
    >>> df = sc.parallelize([Row(weight=1.0, features=Vectors.dense(1.0, 1.0, 1.0)),
    ...                      Row(weight=0.0, features=Vectors.dense(1.0, 2.0, 3.0))]).toDF()
    >>> df.select(summarizer.summary(df.features, df.weight)).show(truncate=False)
    +-----------------------------------+
    |aggregate_metrics(features, weight)|
    +-----------------------------------+
    |[[1.0,1.0,1.0], 1]                 |
    +-----------------------------------+
    <BLANKLINE>
    >>> df.select(summarizer.summary(df.features)).show(truncate=False)
    +--------------------------------+
    |aggregate_metrics(features, 1.0)|
    +--------------------------------+
    |[[1.0,1.5,2.0], 2]              |
    +--------------------------------+
    <BLANKLINE>
    >>> df.select(Summarizer.mean(df.features, df.weight)).show(truncate=False)
    +--------------+
    |mean(features)|
    +--------------+
    |[1.0,1.0,1.0] |
    +--------------+
    <BLANKLINE>
    >>> df.select(Summarizer.mean(df.features)).show(truncate=False)
    +--------------+
    |mean(features)|
    +--------------+
    |[1.0,1.5,2.0] |
    +--------------+
    <BLANKLINE>
=======
class KolmogorovSmirnovTest(object):
    """
    .. note:: Experimental

    Conduct the two-sided Kolmogorov Smirnov (KS) test for data sampled from a continuous
    distribution.

    By comparing the largest difference between the empirical cumulative
    distribution of the sample data and the theoretical distribution we can provide a test for the
    the null hypothesis that the sample data comes from that theoretical distribution.
>>>>>>> 7c7570d4

    .. versionadded:: 2.4.0

    """
    @staticmethod
    @since("2.4.0")
<<<<<<< HEAD
    def mean(col, weightCol=None):
        """
        return a column of mean summary
        """
        return Summarizer._get_single_metric(col, weightCol, "mean")

    @staticmethod
    @since("2.4.0")
    def variance(col, weightCol=None):
        """
        return a column of variance summary
        """
        return Summarizer._get_single_metric(col, weightCol, "variance")

    @staticmethod
    @since("2.4.0")
    def count(col, weightCol=None):
        """
        return a column of count summary
        """
        return Summarizer._get_single_metric(col, weightCol, "count")

    @staticmethod
    @since("2.4.0")
    def numNonZeros(col, weightCol=None):
        """
        return a column of numNonZero summary
        """
        return Summarizer._get_single_metric(col, weightCol, "numNonZeros")

    @staticmethod
    @since("2.4.0")
    def max(col, weightCol=None):
        """
        return a column of max summary
        """
        return Summarizer._get_single_metric(col, weightCol, "max")

    @staticmethod
    @since("2.4.0")
    def min(col, weightCol=None):
        """
        return a column of min summary
        """
        return Summarizer._get_single_metric(col, weightCol, "min")

    @staticmethod
    @since("2.4.0")
    def normL1(col, weightCol=None):
        """
        return a column of normL1 summary
        """
        return Summarizer._get_single_metric(col, weightCol, "normL1")

    @staticmethod
    @since("2.4.0")
    def normL2(col, weightCol=None):
        """
        return a column of normL2 summary
        """
        return Summarizer._get_single_metric(col, weightCol, "normL2")

    @staticmethod
    def _check_param(featureCol, weightCol):
        if weightCol is None:
            weightCol = lit(1.0)
        if not isinstance(featureCol, Column) or not isinstance(weightCol, Column):
            raise TypeError("featureCol and weightCol should be a Column")
        return featureCol, weightCol

    @staticmethod
    def _get_single_metric(col, weightCol, metric):
        col, weightCol = Summarizer._check_param(col, weightCol)
        return Column(JavaWrapper._new_java_obj("org.apache.spark.ml.stat.Summarizer." + metric,
                                                col._jc, weightCol._jc))

    @staticmethod
    @since("2.4.0")
    def metrics(*metrics):
        """
        Given a list of metrics, provides a builder that it turns computes metrics from a column.

        See the documentation of [[Summarizer]] for an example.

        The following metrics are accepted (case sensitive):
         - mean: a vector that contains the coefficient-wise mean.
         - variance: a vector tha contains the coefficient-wise variance.
         - count: the count of all vectors seen.
         - numNonzeros: a vector with the number of non-zeros for each coefficients
         - max: the maximum for each coefficient.
         - min: the minimum for each coefficient.
         - normL2: the Euclidian norm for each coefficient.
         - normL1: the L1 norm of each coefficient (sum of the absolute values).

        :param metrics metrics that can be provided.
        :return a Summarizer

        Note: Currently, the performance of this interface is about 2x~3x slower then using the RDD
        interface.
        """
        sc = SparkContext._active_spark_context
        js = JavaWrapper._new_java_obj("org.apache.spark.ml.stat.Summarizer.metrics",
                                       _to_seq(sc, metrics))
        return SummarizerBuilder(js)


class SummarizerBuilder(object):
    """
    .. note:: Experimental

    A builder object that provides summary statistics about a given column.

    Users should not directly create such builders, but instead use one of the methods in
    :py:class:`pyspark.ml.stat.Summary`

    .. versionadded:: 2.4.0

    """
    def __init__(self, js):
        self._js = js

    @since("2.4.0")
    def summary(self, featureCol, weightCol=None):
        """
        Returns an aggregate object that contains the summary of the column with the requested
        metrics.
        """
        featureCol, weightCol = Summarizer._check_param(featureCol, weightCol)
        return Column(self._js.summary(featureCol._jc, weightCol._jc))
=======
    def test(dataset, sampleCol, distName, *params):
        """
        Conduct a one-sample, two-sided Kolmogorov-Smirnov test for probability distribution
        equality. Currently supports the normal distribution, taking as parameters the mean and
        standard deviation.

        :param dataset:
          a Dataset or a DataFrame containing the sample of data to test.
        :param sampleCol:
          Name of sample column in dataset, of any numerical type.
        :param distName:
          a `string` name for a theoretical distribution, currently only support "norm".
        :param params:
          a list of `Double` values specifying the parameters to be used for the theoretical
          distribution. For "norm" distribution, the parameters includes mean and variance.
        :return:
          A DataFrame that contains the Kolmogorov-Smirnov test result for the input sampled data.
          This DataFrame will contain a single Row with the following fields:
          - `pValue: Double`
          - `statistic: Double`

        >>> from pyspark.ml.stat import KolmogorovSmirnovTest
        >>> dataset = [[-1.0], [0.0], [1.0]]
        >>> dataset = spark.createDataFrame(dataset, ['sample'])
        >>> ksResult = KolmogorovSmirnovTest.test(dataset, 'sample', 'norm', 0.0, 1.0).first()
        >>> round(ksResult.pValue, 3)
        1.0
        >>> round(ksResult.statistic, 3)
        0.175
        >>> dataset = [[2.0], [3.0], [4.0]]
        >>> dataset = spark.createDataFrame(dataset, ['sample'])
        >>> ksResult = KolmogorovSmirnovTest.test(dataset, 'sample', 'norm', 3.0, 1.0).first()
        >>> round(ksResult.pValue, 3)
        1.0
        >>> round(ksResult.statistic, 3)
        0.175
        """
        sc = SparkContext._active_spark_context
        javaTestObj = _jvm().org.apache.spark.ml.stat.KolmogorovSmirnovTest
        dataset = _py2java(sc, dataset)
        params = [float(param) for param in params]
        return _java2py(sc, javaTestObj.test(dataset, sampleCol, distName,
                                             _jvm().PythonUtils.toSeq(params)))
>>>>>>> 7c7570d4


if __name__ == "__main__":
    import doctest
    import pyspark.ml.stat
    from pyspark.sql import SparkSession

    globs = pyspark.ml.stat.__dict__.copy()
    # The small batch size here ensures that we see multiple batches,
    # even in these small test examples:
    spark = SparkSession.builder \
        .master("local[2]") \
        .appName("ml.stat tests") \
        .getOrCreate()
    sc = spark.sparkContext
    globs['sc'] = sc
    globs['spark'] = spark

    failure_count, test_count = doctest.testmod(globs=globs, optionflags=doctest.ELLIPSIS)
    spark.stop()
    if failure_count:
        sys.exit(-1)<|MERGE_RESOLUTION|>--- conflicted
+++ resolved
@@ -136,7 +136,67 @@
         return _java2py(sc, javaCorrObj.corr(*args))
 
 
-<<<<<<< HEAD
+class KolmogorovSmirnovTest(object):
+    """
+    .. note:: Experimental
+
+    Conduct the two-sided Kolmogorov Smirnov (KS) test for data sampled from a continuous
+    distribution.
+
+    By comparing the largest difference between the empirical cumulative
+    distribution of the sample data and the theoretical distribution we can provide a test for the
+    the null hypothesis that the sample data comes from that theoretical distribution.
+
+    .. versionadded:: 2.4.0
+
+    """
+    @staticmethod
+    @since("2.4.0")
+    def test(dataset, sampleCol, distName, *params):
+        """
+        Conduct a one-sample, two-sided Kolmogorov-Smirnov test for probability distribution
+        equality. Currently supports the normal distribution, taking as parameters the mean and
+        standard deviation.
+
+        :param dataset:
+          a Dataset or a DataFrame containing the sample of data to test.
+        :param sampleCol:
+          Name of sample column in dataset, of any numerical type.
+        :param distName:
+          a `string` name for a theoretical distribution, currently only support "norm".
+        :param params:
+          a list of `Double` values specifying the parameters to be used for the theoretical
+          distribution. For "norm" distribution, the parameters includes mean and variance.
+        :return:
+          A DataFrame that contains the Kolmogorov-Smirnov test result for the input sampled data.
+          This DataFrame will contain a single Row with the following fields:
+          - `pValue: Double`
+          - `statistic: Double`
+
+        >>> from pyspark.ml.stat import KolmogorovSmirnovTest
+        >>> dataset = [[-1.0], [0.0], [1.0]]
+        >>> dataset = spark.createDataFrame(dataset, ['sample'])
+        >>> ksResult = KolmogorovSmirnovTest.test(dataset, 'sample', 'norm', 0.0, 1.0).first()
+        >>> round(ksResult.pValue, 3)
+        1.0
+        >>> round(ksResult.statistic, 3)
+        0.175
+        >>> dataset = [[2.0], [3.0], [4.0]]
+        >>> dataset = spark.createDataFrame(dataset, ['sample'])
+        >>> ksResult = KolmogorovSmirnovTest.test(dataset, 'sample', 'norm', 3.0, 1.0).first()
+        >>> round(ksResult.pValue, 3)
+        1.0
+        >>> round(ksResult.statistic, 3)
+        0.175
+        """
+        sc = SparkContext._active_spark_context
+        javaTestObj = _jvm().org.apache.spark.ml.stat.KolmogorovSmirnovTest
+        dataset = _py2java(sc, dataset)
+        params = [float(param) for param in params]
+        return _java2py(sc, javaTestObj.test(dataset, sampleCol, distName,
+                                             _jvm().PythonUtils.toSeq(params)))
+
+
 class Summarizer(object):
     """
     .. note:: Experimental
@@ -179,25 +239,12 @@
     |[1.0,1.5,2.0] |
     +--------------+
     <BLANKLINE>
-=======
-class KolmogorovSmirnovTest(object):
-    """
-    .. note:: Experimental
-
-    Conduct the two-sided Kolmogorov Smirnov (KS) test for data sampled from a continuous
-    distribution.
-
-    By comparing the largest difference between the empirical cumulative
-    distribution of the sample data and the theoretical distribution we can provide a test for the
-    the null hypothesis that the sample data comes from that theoretical distribution.
->>>>>>> 7c7570d4
 
     .. versionadded:: 2.4.0
 
     """
     @staticmethod
     @since("2.4.0")
-<<<<<<< HEAD
     def mean(col, weightCol=None):
         """
         return a column of mean summary
@@ -327,51 +374,6 @@
         """
         featureCol, weightCol = Summarizer._check_param(featureCol, weightCol)
         return Column(self._js.summary(featureCol._jc, weightCol._jc))
-=======
-    def test(dataset, sampleCol, distName, *params):
-        """
-        Conduct a one-sample, two-sided Kolmogorov-Smirnov test for probability distribution
-        equality. Currently supports the normal distribution, taking as parameters the mean and
-        standard deviation.
-
-        :param dataset:
-          a Dataset or a DataFrame containing the sample of data to test.
-        :param sampleCol:
-          Name of sample column in dataset, of any numerical type.
-        :param distName:
-          a `string` name for a theoretical distribution, currently only support "norm".
-        :param params:
-          a list of `Double` values specifying the parameters to be used for the theoretical
-          distribution. For "norm" distribution, the parameters includes mean and variance.
-        :return:
-          A DataFrame that contains the Kolmogorov-Smirnov test result for the input sampled data.
-          This DataFrame will contain a single Row with the following fields:
-          - `pValue: Double`
-          - `statistic: Double`
-
-        >>> from pyspark.ml.stat import KolmogorovSmirnovTest
-        >>> dataset = [[-1.0], [0.0], [1.0]]
-        >>> dataset = spark.createDataFrame(dataset, ['sample'])
-        >>> ksResult = KolmogorovSmirnovTest.test(dataset, 'sample', 'norm', 0.0, 1.0).first()
-        >>> round(ksResult.pValue, 3)
-        1.0
-        >>> round(ksResult.statistic, 3)
-        0.175
-        >>> dataset = [[2.0], [3.0], [4.0]]
-        >>> dataset = spark.createDataFrame(dataset, ['sample'])
-        >>> ksResult = KolmogorovSmirnovTest.test(dataset, 'sample', 'norm', 3.0, 1.0).first()
-        >>> round(ksResult.pValue, 3)
-        1.0
-        >>> round(ksResult.statistic, 3)
-        0.175
-        """
-        sc = SparkContext._active_spark_context
-        javaTestObj = _jvm().org.apache.spark.ml.stat.KolmogorovSmirnovTest
-        dataset = _py2java(sc, dataset)
-        params = [float(param) for param in params]
-        return _java2py(sc, javaTestObj.test(dataset, sampleCol, distName,
-                                             _jvm().PythonUtils.toSeq(params)))
->>>>>>> 7c7570d4
 
 
 if __name__ == "__main__":
