--- conflicted
+++ resolved
@@ -165,13 +165,8 @@
               typeConverter=TypeConverters.toListFloat)
 
     handleInvalid = Param(Params._dummy(), "handleInvalid", "how to handle invalid entries. " +
-<<<<<<< HEAD
-                          "Options are skip (filter out rows with invalid values), " +
-                          "error (throw an error), or keep (keep invalid values in a special " +
-=======
                           "Options are 'skip' (filter out rows with invalid values), " +
                           "'error' (throw an error), or 'keep' (keep invalid values in a special " +
->>>>>>> 0ef1421a
                           "additional bucket).",
                           typeConverter=TypeConverters.toString)
 
