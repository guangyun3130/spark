--- conflicted
+++ resolved
@@ -19,13 +19,9 @@
 if sys.version > '3':
     basestring = str
 
-<<<<<<< HEAD
+from py4j.java_collections import JavaArray
+
 from pyspark import since, keyword_only
-=======
-from py4j.java_collections import JavaArray
-
-from pyspark import since
->>>>>>> 775cf17e
 from pyspark.rdd import ignore_unicode_prefix
 from pyspark.ml.param.shared import *
 from pyspark.ml.util import JavaMLReadable, JavaMLWritable
