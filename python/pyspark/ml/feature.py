#
# Licensed to the Apache Software Foundation (ASF) under one or more
# contributor license agreements.  See the NOTICE file distributed with
# this work for additional information regarding copyright ownership.
# The ASF licenses this file to You under the Apache License, Version 2.0
# (the "License"); you may not use this file except in compliance with
# the License.  You may obtain a copy of the License at
#
#    http://www.apache.org/licenses/LICENSE-2.0
#
# Unless required by applicable law or agreed to in writing, software
# distributed under the License is distributed on an "AS IS" BASIS,
# WITHOUT WARRANTIES OR CONDITIONS OF ANY KIND, either express or implied.
# See the License for the specific language governing permissions and
# limitations under the License.
#

import sys
if sys.version > '3':
    basestring = str

from py4j.java_collections import JavaArray

from pyspark import since, keyword_only
from pyspark.rdd import ignore_unicode_prefix
from pyspark.ml.param.shared import *
from pyspark.ml.util import JavaMLReadable, JavaMLWritable
from pyspark.ml.wrapper import JavaEstimator, JavaModel, JavaTransformer, _jvm
from pyspark.mllib.common import inherit_doc
from pyspark.mllib.linalg import _convert_to_vector

__all__ = ['Binarizer',
           'Bucketizer',
           'ChiSqSelector', 'ChiSqSelectorModel',
           'CountVectorizer', 'CountVectorizerModel',
           'DCT',
           'ElementwiseProduct',
           'HashingTF',
           'IDF', 'IDFModel',
           'IndexToString',
           'MaxAbsScaler', 'MaxAbsScalerModel',
           'MinMaxScaler', 'MinMaxScalerModel',
           'NGram',
           'Normalizer',
           'OneHotEncoder',
           'PCA', 'PCAModel',
           'PolynomialExpansion',
           'QuantileDiscretizer',
           'RegexTokenizer',
           'RFormula', 'RFormulaModel',
           'SQLTransformer',
           'StandardScaler', 'StandardScalerModel',
           'StopWordsRemover',
           'StringIndexer', 'StringIndexerModel',
           'Tokenizer',
           'VectorAssembler',
           'VectorIndexer', 'VectorIndexerModel',
           'VectorSlicer',
           'Word2Vec', 'Word2VecModel']


@inherit_doc
class Binarizer(JavaTransformer, HasInputCol, HasOutputCol, JavaMLReadable, JavaMLWritable):
    """
    .. note:: Experimental

    Binarize a column of continuous features given a threshold.

    >>> df = sqlContext.createDataFrame([(0.5,)], ["values"])
    >>> binarizer = Binarizer(threshold=1.0, inputCol="values", outputCol="features")
    >>> binarizer.transform(df).head().features
    0.0
    >>> binarizer.setParams(outputCol="freqs").transform(df).head().freqs
    0.0
    >>> params = {binarizer.threshold: -0.5, binarizer.outputCol: "vector"}
    >>> binarizer.transform(df, params).head().vector
    1.0
    >>> binarizerPath = temp_path + "/binarizer"
    >>> binarizer.save(binarizerPath)
    >>> loadedBinarizer = Binarizer.load(binarizerPath)
    >>> loadedBinarizer.getThreshold() == binarizer.getThreshold()
    True

    .. versionadded:: 1.4.0
    """

    threshold = Param(Params._dummy(), "threshold",
                      "threshold in binary classification prediction, in range [0, 1]",
                      typeConverter=TypeConverters.toFloat)

    @keyword_only
    def __init__(self, threshold=0.0, inputCol=None, outputCol=None):
        """
        __init__(self, threshold=0.0, inputCol=None, outputCol=None)
        """
        super(Binarizer, self).__init__()
        self._java_obj = self._new_java_obj("org.apache.spark.ml.feature.Binarizer", self.uid)
        self._setDefault(threshold=0.0)
        kwargs = self.__init__._input_kwargs
        self.setParams(**kwargs)

    @keyword_only
    @since("1.4.0")
    def setParams(self, threshold=0.0, inputCol=None, outputCol=None):
        """
        setParams(self, threshold=0.0, inputCol=None, outputCol=None)
        Sets params for this Binarizer.
        """
        kwargs = self.setParams._input_kwargs
        return self._set(**kwargs)

    @since("1.4.0")
    def setThreshold(self, value):
        """
        Sets the value of :py:attr:`threshold`.
        """
        return self._set(threshold=value)

    @since("1.4.0")
    def getThreshold(self):
        """
        Gets the value of threshold or its default value.
        """
        return self.getOrDefault(self.threshold)


@inherit_doc
class Bucketizer(JavaTransformer, HasInputCol, HasOutputCol, JavaMLReadable, JavaMLWritable):
    """
    .. note:: Experimental

    Maps a column of continuous features to a column of feature buckets.

    >>> df = sqlContext.createDataFrame([(0.1,), (0.4,), (1.2,), (1.5,)], ["values"])
    >>> bucketizer = Bucketizer(splits=[-float("inf"), 0.5, 1.4, float("inf")],
    ...     inputCol="values", outputCol="buckets")
    >>> bucketed = bucketizer.transform(df).collect()
    >>> bucketed[0].buckets
    0.0
    >>> bucketed[1].buckets
    0.0
    >>> bucketed[2].buckets
    1.0
    >>> bucketed[3].buckets
    2.0
    >>> bucketizer.setParams(outputCol="b").transform(df).head().b
    0.0
    >>> bucketizerPath = temp_path + "/bucketizer"
    >>> bucketizer.save(bucketizerPath)
    >>> loadedBucketizer = Bucketizer.load(bucketizerPath)
    >>> loadedBucketizer.getSplits() == bucketizer.getSplits()
    True

    .. versionadded:: 1.3.0
    """

    splits = \
        Param(Params._dummy(), "splits",
              "Split points for mapping continuous features into buckets. With n+1 splits, " +
              "there are n buckets. A bucket defined by splits x,y holds values in the " +
              "range [x,y) except the last bucket, which also includes y. The splits " +
              "should be strictly increasing. Values at -inf, inf must be explicitly " +
              "provided to cover all Double values; otherwise, values outside the splits " +
              "specified will be treated as errors.",
              typeConverter=TypeConverters.toListFloat)

    @keyword_only
    def __init__(self, splits=None, inputCol=None, outputCol=None):
        """
        __init__(self, splits=None, inputCol=None, outputCol=None)
        """
        super(Bucketizer, self).__init__()
        self._java_obj = self._new_java_obj("org.apache.spark.ml.feature.Bucketizer", self.uid)
        kwargs = self.__init__._input_kwargs
        self.setParams(**kwargs)

    @keyword_only
    @since("1.4.0")
    def setParams(self, splits=None, inputCol=None, outputCol=None):
        """
        setParams(self, splits=None, inputCol=None, outputCol=None)
        Sets params for this Bucketizer.
        """
        kwargs = self.setParams._input_kwargs
        return self._set(**kwargs)

    @since("1.4.0")
    def setSplits(self, value):
        """
        Sets the value of :py:attr:`splits`.
        """
        return self._set(splits=value)

    @since("1.4.0")
    def getSplits(self):
        """
        Gets the value of threshold or its default value.
        """
        return self.getOrDefault(self.splits)


@inherit_doc
class CountVectorizer(JavaEstimator, HasInputCol, HasOutputCol, JavaMLReadable, JavaMLWritable):
    """
    .. note:: Experimental

    Extracts a vocabulary from document collections and generates a :py:attr:`CountVectorizerModel`.

    >>> df = sqlContext.createDataFrame(
    ...    [(0, ["a", "b", "c"]), (1, ["a", "b", "b", "c", "a"])],
    ...    ["label", "raw"])
    >>> cv = CountVectorizer(inputCol="raw", outputCol="vectors")
    >>> model = cv.fit(df)
    >>> model.transform(df).show(truncate=False)
    +-----+---------------+-------------------------+
    |label|raw            |vectors                  |
    +-----+---------------+-------------------------+
    |0    |[a, b, c]      |(3,[0,1,2],[1.0,1.0,1.0])|
    |1    |[a, b, b, c, a]|(3,[0,1,2],[2.0,2.0,1.0])|
    +-----+---------------+-------------------------+
    ...
    >>> sorted(model.vocabulary) == ['a', 'b', 'c']
    True
    >>> countVectorizerPath = temp_path + "/count-vectorizer"
    >>> cv.save(countVectorizerPath)
    >>> loadedCv = CountVectorizer.load(countVectorizerPath)
    >>> loadedCv.getMinDF() == cv.getMinDF()
    True
    >>> loadedCv.getMinTF() == cv.getMinTF()
    True
    >>> loadedCv.getVocabSize() == cv.getVocabSize()
    True
    >>> modelPath = temp_path + "/count-vectorizer-model"
    >>> model.save(modelPath)
    >>> loadedModel = CountVectorizerModel.load(modelPath)
    >>> loadedModel.vocabulary == model.vocabulary
    True

    .. versionadded:: 1.6.0
    """

    minTF = Param(
        Params._dummy(), "minTF", "Filter to ignore rare words in" +
        " a document. For each document, terms with frequency/count less than the given" +
        " threshold are ignored. If this is an integer >= 1, then this specifies a count (of" +
        " times the term must appear in the document); if this is a double in [0,1), then this " +
        "specifies a fraction (out of the document's token count). Note that the parameter is " +
        "only used in transform of CountVectorizerModel and does not affect fitting. Default 1.0",
        typeConverter=TypeConverters.toFloat)
    minDF = Param(
        Params._dummy(), "minDF", "Specifies the minimum number of" +
        " different documents a term must appear in to be included in the vocabulary." +
        " If this is an integer >= 1, this specifies the number of documents the term must" +
        " appear in; if this is a double in [0,1), then this specifies the fraction of documents." +
        " Default 1.0", typeConverter=TypeConverters.toFloat)
    vocabSize = Param(
        Params._dummy(), "vocabSize", "max size of the vocabulary. Default 1 << 18.",
        typeConverter=TypeConverters.toInt)
    binary = Param(
        Params._dummy(), "binary", "Binary toggle to control the output vector values." +
        " If True, all nonzero counts (after minTF filter applied) are set to 1. This is useful" +
        " for discrete probabilistic models that model binary events rather than integer counts." +
        " Default False", typeConverter=TypeConverters.toBoolean)

    @keyword_only
    def __init__(self, minTF=1.0, minDF=1.0, vocabSize=1 << 18, binary=False, inputCol=None,
                 outputCol=None):
        """
        __init__(self, minTF=1.0, minDF=1.0, vocabSize=1 << 18, binary=False, inputCol=None,\
                 outputCol=None)
        """
        super(CountVectorizer, self).__init__()
        self._java_obj = self._new_java_obj("org.apache.spark.ml.feature.CountVectorizer",
                                            self.uid)
        self._setDefault(minTF=1.0, minDF=1.0, vocabSize=1 << 18, binary=False)
        kwargs = self.__init__._input_kwargs
        self.setParams(**kwargs)

    @keyword_only
    @since("1.6.0")
    def setParams(self, minTF=1.0, minDF=1.0, vocabSize=1 << 18, binary=False, inputCol=None,
                  outputCol=None):
        """
        setParams(self, minTF=1.0, minDF=1.0, vocabSize=1 << 18, binary=False, inputCol=None,\
                  outputCol=None)
        Set the params for the CountVectorizer
        """
        kwargs = self.setParams._input_kwargs
        return self._set(**kwargs)

    @since("1.6.0")
    def setMinTF(self, value):
        """
        Sets the value of :py:attr:`minTF`.
        """
        return self._set(minTF=value)

    @since("1.6.0")
    def getMinTF(self):
        """
        Gets the value of minTF or its default value.
        """
        return self.getOrDefault(self.minTF)

    @since("1.6.0")
    def setMinDF(self, value):
        """
        Sets the value of :py:attr:`minDF`.
        """
        return self._set(minDF=value)

    @since("1.6.0")
    def getMinDF(self):
        """
        Gets the value of minDF or its default value.
        """
        return self.getOrDefault(self.minDF)

    @since("1.6.0")
    def setVocabSize(self, value):
        """
        Sets the value of :py:attr:`vocabSize`.
        """
        return self._set(vocabSize=value)

    @since("1.6.0")
    def getVocabSize(self):
        """
        Gets the value of vocabSize or its default value.
        """
        return self.getOrDefault(self.vocabSize)

    @since("2.0.0")
    def setBinary(self, value):
        """
        Sets the value of :py:attr:`binary`.
        """
        return self._set(binary=value)

    @since("2.0.0")
    def getBinary(self):
        """
        Gets the value of binary or its default value.
        """
        return self.getOrDefault(self.binary)

    def _create_model(self, java_model):
        return CountVectorizerModel(java_model)


class CountVectorizerModel(JavaModel, JavaMLReadable, JavaMLWritable):
    """
    .. note:: Experimental

    Model fitted by CountVectorizer.

    .. versionadded:: 1.6.0
    """

    @property
    @since("1.6.0")
    def vocabulary(self):
        """
        An array of terms in the vocabulary.
        """
        return self._call_java("vocabulary")


@inherit_doc
class DCT(JavaTransformer, HasInputCol, HasOutputCol, JavaMLReadable, JavaMLWritable):
    """
    .. note:: Experimental

    A feature transformer that takes the 1D discrete cosine transform
    of a real vector. No zero padding is performed on the input vector.
    It returns a real vector of the same length representing the DCT.
    The return vector is scaled such that the transform matrix is
    unitary (aka scaled DCT-II).

    More information on
    `https://en.wikipedia.org/wiki/Discrete_cosine_transform#DCT-II Wikipedia`.

    >>> from pyspark.mllib.linalg import Vectors
    >>> df1 = sqlContext.createDataFrame([(Vectors.dense([5.0, 8.0, 6.0]),)], ["vec"])
    >>> dct = DCT(inverse=False, inputCol="vec", outputCol="resultVec")
    >>> df2 = dct.transform(df1)
    >>> df2.head().resultVec
    DenseVector([10.969..., -0.707..., -2.041...])
    >>> df3 = DCT(inverse=True, inputCol="resultVec", outputCol="origVec").transform(df2)
    >>> df3.head().origVec
    DenseVector([5.0, 8.0, 6.0])
    >>> dctPath = temp_path + "/dct"
    >>> dct.save(dctPath)
    >>> loadedDtc = DCT.load(dctPath)
    >>> loadedDtc.getInverse()
    False

    .. versionadded:: 1.6.0
    """

    inverse = Param(Params._dummy(), "inverse", "Set transformer to perform inverse DCT, " +
                    "default False.", typeConverter=TypeConverters.toBoolean)

    @keyword_only
    def __init__(self, inverse=False, inputCol=None, outputCol=None):
        """
        __init__(self, inverse=False, inputCol=None, outputCol=None)
        """
        super(DCT, self).__init__()
        self._java_obj = self._new_java_obj("org.apache.spark.ml.feature.DCT", self.uid)
        self._setDefault(inverse=False)
        kwargs = self.__init__._input_kwargs
        self.setParams(**kwargs)

    @keyword_only
    @since("1.6.0")
    def setParams(self, inverse=False, inputCol=None, outputCol=None):
        """
        setParams(self, inverse=False, inputCol=None, outputCol=None)
        Sets params for this DCT.
        """
        kwargs = self.setParams._input_kwargs
        return self._set(**kwargs)

    @since("1.6.0")
    def setInverse(self, value):
        """
        Sets the value of :py:attr:`inverse`.
        """
        return self._set(inverse=value)

    @since("1.6.0")
    def getInverse(self):
        """
        Gets the value of inverse or its default value.
        """
        return self.getOrDefault(self.inverse)


@inherit_doc
class ElementwiseProduct(JavaTransformer, HasInputCol, HasOutputCol, JavaMLReadable,
                         JavaMLWritable):
    """
    .. note:: Experimental

    Outputs the Hadamard product (i.e., the element-wise product) of each input vector
    with a provided "weight" vector. In other words, it scales each column of the dataset
    by a scalar multiplier.

    >>> from pyspark.mllib.linalg import Vectors
    >>> df = sqlContext.createDataFrame([(Vectors.dense([2.0, 1.0, 3.0]),)], ["values"])
    >>> ep = ElementwiseProduct(scalingVec=Vectors.dense([1.0, 2.0, 3.0]),
    ...     inputCol="values", outputCol="eprod")
    >>> ep.transform(df).head().eprod
    DenseVector([2.0, 2.0, 9.0])
    >>> ep.setParams(scalingVec=Vectors.dense([2.0, 3.0, 5.0])).transform(df).head().eprod
    DenseVector([4.0, 3.0, 15.0])
    >>> elementwiseProductPath = temp_path + "/elementwise-product"
    >>> ep.save(elementwiseProductPath)
    >>> loadedEp = ElementwiseProduct.load(elementwiseProductPath)
    >>> loadedEp.getScalingVec() == ep.getScalingVec()
    True

    .. versionadded:: 1.5.0
    """

    scalingVec = Param(Params._dummy(), "scalingVec", "Vector for hadamard product.",
                       typeConverter=TypeConverters.toVector)

    @keyword_only
    def __init__(self, scalingVec=None, inputCol=None, outputCol=None):
        """
        __init__(self, scalingVec=None, inputCol=None, outputCol=None)
        """
        super(ElementwiseProduct, self).__init__()
        self._java_obj = self._new_java_obj("org.apache.spark.ml.feature.ElementwiseProduct",
                                            self.uid)
        kwargs = self.__init__._input_kwargs
        self.setParams(**kwargs)

    @keyword_only
    @since("1.5.0")
    def setParams(self, scalingVec=None, inputCol=None, outputCol=None):
        """
        setParams(self, scalingVec=None, inputCol=None, outputCol=None)
        Sets params for this ElementwiseProduct.
        """
        kwargs = self.setParams._input_kwargs
        return self._set(**kwargs)

    @since("1.5.0")
    def setScalingVec(self, value):
        """
        Sets the value of :py:attr:`scalingVec`.
        """
        return self._set(scalingVec=value)

    @since("1.5.0")
    def getScalingVec(self):
        """
        Gets the value of scalingVec or its default value.
        """
        return self.getOrDefault(self.scalingVec)


@inherit_doc
class HashingTF(JavaTransformer, HasInputCol, HasOutputCol, HasNumFeatures, JavaMLReadable,
                JavaMLWritable):
    """
    .. note:: Experimental

    Maps a sequence of terms to their term frequencies using the hashing trick.
    Currently we use Austin Appleby's MurmurHash 3 algorithm (MurmurHash3_x86_32)
    to calculate the hash code value for the term object.
    Since a simple modulo is used to transform the hash function to a column index,
    it is advisable to use a power of two as the numFeatures parameter;
    otherwise the features will not be mapped evenly to the columns.

    >>> df = sqlContext.createDataFrame([(["a", "b", "c"],)], ["words"])
    >>> hashingTF = HashingTF(numFeatures=10, inputCol="words", outputCol="features")
    >>> hashingTF.transform(df).head().features
    SparseVector(10, {0: 1.0, 1: 1.0, 2: 1.0})
    >>> hashingTF.setParams(outputCol="freqs").transform(df).head().freqs
    SparseVector(10, {0: 1.0, 1: 1.0, 2: 1.0})
    >>> params = {hashingTF.numFeatures: 5, hashingTF.outputCol: "vector"}
    >>> hashingTF.transform(df, params).head().vector
    SparseVector(5, {0: 1.0, 1: 1.0, 2: 1.0})
    >>> hashingTFPath = temp_path + "/hashing-tf"
    >>> hashingTF.save(hashingTFPath)
    >>> loadedHashingTF = HashingTF.load(hashingTFPath)
    >>> loadedHashingTF.getNumFeatures() == hashingTF.getNumFeatures()
    True

    .. versionadded:: 1.3.0
    """

    binary = Param(Params._dummy(), "binary", "If True, all non zero counts are set to 1. " +
                   "This is useful for discrete probabilistic models that model binary events " +
                   "rather than integer counts. Default False.",
                   typeConverter=TypeConverters.toBoolean)

    @keyword_only
    def __init__(self, numFeatures=1 << 18, binary=False, inputCol=None, outputCol=None):
        """
        __init__(self, numFeatures=1 << 18, binary=False, inputCol=None, outputCol=None)
        """
        super(HashingTF, self).__init__()
        self._java_obj = self._new_java_obj("org.apache.spark.ml.feature.HashingTF", self.uid)
        self._setDefault(numFeatures=1 << 18, binary=False)
        kwargs = self.__init__._input_kwargs
        self.setParams(**kwargs)

    @keyword_only
    @since("1.3.0")
    def setParams(self, numFeatures=1 << 18, binary=False, inputCol=None, outputCol=None):
        """
        setParams(self, numFeatures=1 << 18, binary=False, inputCol=None, outputCol=None)
        Sets params for this HashingTF.
        """
        kwargs = self.setParams._input_kwargs
        return self._set(**kwargs)

    @since("2.0.0")
    def setBinary(self, value):
        """
        Sets the value of :py:attr:`binary`.
        """
        return self._set(binary=value)

    @since("2.0.0")
    def getBinary(self):
        """
        Gets the value of binary or its default value.
        """
        return self.getOrDefault(self.binary)


@inherit_doc
class IDF(JavaEstimator, HasInputCol, HasOutputCol, JavaMLReadable, JavaMLWritable):
    """
    .. note:: Experimental

    Compute the Inverse Document Frequency (IDF) given a collection of documents.

    >>> from pyspark.mllib.linalg import DenseVector
    >>> df = sqlContext.createDataFrame([(DenseVector([1.0, 2.0]),),
    ...     (DenseVector([0.0, 1.0]),), (DenseVector([3.0, 0.2]),)], ["tf"])
    >>> idf = IDF(minDocFreq=3, inputCol="tf", outputCol="idf")
    >>> model = idf.fit(df)
    >>> model.transform(df).head().idf
    DenseVector([0.0, 0.0])
    >>> idf.setParams(outputCol="freqs").fit(df).transform(df).collect()[1].freqs
    DenseVector([0.0, 0.0])
    >>> params = {idf.minDocFreq: 1, idf.outputCol: "vector"}
    >>> idf.fit(df, params).transform(df).head().vector
    DenseVector([0.2877, 0.0])
    >>> idfPath = temp_path + "/idf"
    >>> idf.save(idfPath)
    >>> loadedIdf = IDF.load(idfPath)
    >>> loadedIdf.getMinDocFreq() == idf.getMinDocFreq()
    True
    >>> modelPath = temp_path + "/idf-model"
    >>> model.save(modelPath)
    >>> loadedModel = IDFModel.load(modelPath)
    >>> loadedModel.transform(df).head().idf == model.transform(df).head().idf
    True

    .. versionadded:: 1.4.0
    """

    minDocFreq = Param(Params._dummy(), "minDocFreq",
                       "minimum of documents in which a term should appear for filtering",
                       typeConverter=TypeConverters.toInt)

    @keyword_only
    def __init__(self, minDocFreq=0, inputCol=None, outputCol=None):
        """
        __init__(self, minDocFreq=0, inputCol=None, outputCol=None)
        """
        super(IDF, self).__init__()
        self._java_obj = self._new_java_obj("org.apache.spark.ml.feature.IDF", self.uid)
        self._setDefault(minDocFreq=0)
        kwargs = self.__init__._input_kwargs
        self.setParams(**kwargs)

    @keyword_only
    @since("1.4.0")
    def setParams(self, minDocFreq=0, inputCol=None, outputCol=None):
        """
        setParams(self, minDocFreq=0, inputCol=None, outputCol=None)
        Sets params for this IDF.
        """
        kwargs = self.setParams._input_kwargs
        return self._set(**kwargs)

    @since("1.4.0")
    def setMinDocFreq(self, value):
        """
        Sets the value of :py:attr:`minDocFreq`.
        """
        return self._set(minDocFreq=value)

    @since("1.4.0")
    def getMinDocFreq(self):
        """
        Gets the value of minDocFreq or its default value.
        """
        return self.getOrDefault(self.minDocFreq)

    def _create_model(self, java_model):
        return IDFModel(java_model)


class IDFModel(JavaModel, JavaMLReadable, JavaMLWritable):
    """
    .. note:: Experimental

    Model fitted by IDF.

    .. versionadded:: 1.4.0
    """


@inherit_doc
class MaxAbsScaler(JavaEstimator, HasInputCol, HasOutputCol, JavaMLReadable, JavaMLWritable):
    """
    .. note:: Experimental

    Rescale each feature individually to range [-1, 1] by dividing through the largest maximum
    absolute value in each feature. It does not shift/center the data, and thus does not destroy
    any sparsity.

    >>> from pyspark.mllib.linalg import Vectors
    >>> df = sqlContext.createDataFrame([(Vectors.dense([1.0]),), (Vectors.dense([2.0]),)], ["a"])
    >>> maScaler = MaxAbsScaler(inputCol="a", outputCol="scaled")
    >>> model = maScaler.fit(df)
    >>> model.transform(df).show()
    +-----+------+
    |    a|scaled|
    +-----+------+
    |[1.0]| [0.5]|
    |[2.0]| [1.0]|
    +-----+------+
    ...
    >>> scalerPath = temp_path + "/max-abs-scaler"
    >>> maScaler.save(scalerPath)
    >>> loadedMAScaler = MaxAbsScaler.load(scalerPath)
    >>> loadedMAScaler.getInputCol() == maScaler.getInputCol()
    True
    >>> loadedMAScaler.getOutputCol() == maScaler.getOutputCol()
    True
    >>> modelPath = temp_path + "/max-abs-scaler-model"
    >>> model.save(modelPath)
    >>> loadedModel = MaxAbsScalerModel.load(modelPath)
    >>> loadedModel.maxAbs == model.maxAbs
    True

    .. versionadded:: 2.0.0
    """

    @keyword_only
    def __init__(self, inputCol=None, outputCol=None):
        """
        __init__(self, inputCol=None, outputCol=None)
        """
        super(MaxAbsScaler, self).__init__()
        self._java_obj = self._new_java_obj("org.apache.spark.ml.feature.MaxAbsScaler", self.uid)
        self._setDefault()
        kwargs = self.__init__._input_kwargs
        self.setParams(**kwargs)

    @keyword_only
    @since("2.0.0")
    def setParams(self, inputCol=None, outputCol=None):
        """
        setParams(self, inputCol=None, outputCol=None)
        Sets params for this MaxAbsScaler.
        """
        kwargs = self.setParams._input_kwargs
        return self._set(**kwargs)

    def _create_model(self, java_model):
        return MaxAbsScalerModel(java_model)


class MaxAbsScalerModel(JavaModel, JavaMLReadable, JavaMLWritable):
    """
    .. note:: Experimental

    Model fitted by :py:class:`MaxAbsScaler`.

    .. versionadded:: 2.0.0
    """

    @property
    @since("2.0.0")
    def maxAbs(self):
        """
        Max Abs vector.
        """
        return self._call_java("maxAbs")


@inherit_doc
class MinMaxScaler(JavaEstimator, HasInputCol, HasOutputCol, JavaMLReadable, JavaMLWritable):
    """
    .. note:: Experimental

    Rescale each feature individually to a common range [min, max] linearly using column summary
    statistics, which is also known as min-max normalization or Rescaling. The rescaled value for
    feature E is calculated as,

    Rescaled(e_i) = (e_i - E_min) / (E_max - E_min) * (max - min) + min

    For the case E_max == E_min, Rescaled(e_i) = 0.5 * (max + min)

    Note that since zero values will probably be transformed to non-zero values, output of the
    transformer will be DenseVector even for sparse input.

    >>> from pyspark.mllib.linalg import Vectors
    >>> df = sqlContext.createDataFrame([(Vectors.dense([0.0]),), (Vectors.dense([2.0]),)], ["a"])
    >>> mmScaler = MinMaxScaler(inputCol="a", outputCol="scaled")
    >>> model = mmScaler.fit(df)
    >>> model.originalMin
    DenseVector([0.0])
    >>> model.originalMax
    DenseVector([2.0])
    >>> model.transform(df).show()
    +-----+------+
    |    a|scaled|
    +-----+------+
    |[0.0]| [0.0]|
    |[2.0]| [1.0]|
    +-----+------+
    ...
    >>> minMaxScalerPath = temp_path + "/min-max-scaler"
    >>> mmScaler.save(minMaxScalerPath)
    >>> loadedMMScaler = MinMaxScaler.load(minMaxScalerPath)
    >>> loadedMMScaler.getMin() == mmScaler.getMin()
    True
    >>> loadedMMScaler.getMax() == mmScaler.getMax()
    True
    >>> modelPath = temp_path + "/min-max-scaler-model"
    >>> model.save(modelPath)
    >>> loadedModel = MinMaxScalerModel.load(modelPath)
    >>> loadedModel.originalMin == model.originalMin
    True
    >>> loadedModel.originalMax == model.originalMax
    True

    .. versionadded:: 1.6.0
    """

    min = Param(Params._dummy(), "min", "Lower bound of the output feature range",
                typeConverter=TypeConverters.toFloat)
    max = Param(Params._dummy(), "max", "Upper bound of the output feature range",
                typeConverter=TypeConverters.toFloat)

    @keyword_only
    def __init__(self, min=0.0, max=1.0, inputCol=None, outputCol=None):
        """
        __init__(self, min=0.0, max=1.0, inputCol=None, outputCol=None)
        """
        super(MinMaxScaler, self).__init__()
        self._java_obj = self._new_java_obj("org.apache.spark.ml.feature.MinMaxScaler", self.uid)
        self._setDefault(min=0.0, max=1.0)
        kwargs = self.__init__._input_kwargs
        self.setParams(**kwargs)

    @keyword_only
    @since("1.6.0")
    def setParams(self, min=0.0, max=1.0, inputCol=None, outputCol=None):
        """
        setParams(self, min=0.0, max=1.0, inputCol=None, outputCol=None)
        Sets params for this MinMaxScaler.
        """
        kwargs = self.setParams._input_kwargs
        return self._set(**kwargs)

    @since("1.6.0")
    def setMin(self, value):
        """
        Sets the value of :py:attr:`min`.
        """
        return self._set(min=value)

    @since("1.6.0")
    def getMin(self):
        """
        Gets the value of min or its default value.
        """
        return self.getOrDefault(self.min)

    @since("1.6.0")
    def setMax(self, value):
        """
        Sets the value of :py:attr:`max`.
        """
        return self._set(max=value)

    @since("1.6.0")
    def getMax(self):
        """
        Gets the value of max or its default value.
        """
        return self.getOrDefault(self.max)

    def _create_model(self, java_model):
        return MinMaxScalerModel(java_model)


class MinMaxScalerModel(JavaModel, JavaMLReadable, JavaMLWritable):
    """
    .. note:: Experimental

    Model fitted by :py:class:`MinMaxScaler`.

    .. versionadded:: 1.6.0
    """

    @property
    @since("2.0.0")
    def originalMin(self):
        """
        Min value for each original column during fitting.
        """
        return self._call_java("originalMin")

    @property
    @since("2.0.0")
    def originalMax(self):
        """
        Max value for each original column during fitting.
        """
        return self._call_java("originalMax")


@inherit_doc
@ignore_unicode_prefix
class NGram(JavaTransformer, HasInputCol, HasOutputCol, JavaMLReadable, JavaMLWritable):
    """
    .. note:: Experimental

    A feature transformer that converts the input array of strings into an array of n-grams. Null
    values in the input array are ignored.
    It returns an array of n-grams where each n-gram is represented by a space-separated string of
    words.
    When the input is empty, an empty array is returned.
    When the input array length is less than n (number of elements per n-gram), no n-grams are
    returned.

    >>> df = sqlContext.createDataFrame([Row(inputTokens=["a", "b", "c", "d", "e"])])
    >>> ngram = NGram(n=2, inputCol="inputTokens", outputCol="nGrams")
    >>> ngram.transform(df).head()
    Row(inputTokens=[u'a', u'b', u'c', u'd', u'e'], nGrams=[u'a b', u'b c', u'c d', u'd e'])
    >>> # Change n-gram length
    >>> ngram.setParams(n=4).transform(df).head()
    Row(inputTokens=[u'a', u'b', u'c', u'd', u'e'], nGrams=[u'a b c d', u'b c d e'])
    >>> # Temporarily modify output column.
    >>> ngram.transform(df, {ngram.outputCol: "output"}).head()
    Row(inputTokens=[u'a', u'b', u'c', u'd', u'e'], output=[u'a b c d', u'b c d e'])
    >>> ngram.transform(df).head()
    Row(inputTokens=[u'a', u'b', u'c', u'd', u'e'], nGrams=[u'a b c d', u'b c d e'])
    >>> # Must use keyword arguments to specify params.
    >>> ngram.setParams("text")
    Traceback (most recent call last):
        ...
    TypeError: Method setParams forces keyword arguments.
    >>> ngramPath = temp_path + "/ngram"
    >>> ngram.save(ngramPath)
    >>> loadedNGram = NGram.load(ngramPath)
    >>> loadedNGram.getN() == ngram.getN()
    True

    .. versionadded:: 1.5.0
    """

    n = Param(Params._dummy(), "n", "number of elements per n-gram (>=1)",
              typeConverter=TypeConverters.toInt)

    @keyword_only
    def __init__(self, n=2, inputCol=None, outputCol=None):
        """
        __init__(self, n=2, inputCol=None, outputCol=None)
        """
        super(NGram, self).__init__()
        self._java_obj = self._new_java_obj("org.apache.spark.ml.feature.NGram", self.uid)
        self._setDefault(n=2)
        kwargs = self.__init__._input_kwargs
        self.setParams(**kwargs)

    @keyword_only
    @since("1.5.0")
    def setParams(self, n=2, inputCol=None, outputCol=None):
        """
        setParams(self, n=2, inputCol=None, outputCol=None)
        Sets params for this NGram.
        """
        kwargs = self.setParams._input_kwargs
        return self._set(**kwargs)

    @since("1.5.0")
    def setN(self, value):
        """
        Sets the value of :py:attr:`n`.
        """
        return self._set(n=value)

    @since("1.5.0")
    def getN(self):
        """
        Gets the value of n or its default value.
        """
        return self.getOrDefault(self.n)


@inherit_doc
class Normalizer(JavaTransformer, HasInputCol, HasOutputCol, JavaMLReadable, JavaMLWritable):
    """
    .. note:: Experimental

     Normalize a vector to have unit norm using the given p-norm.

    >>> from pyspark.mllib.linalg import Vectors
    >>> svec = Vectors.sparse(4, {1: 4.0, 3: 3.0})
    >>> df = sqlContext.createDataFrame([(Vectors.dense([3.0, -4.0]), svec)], ["dense", "sparse"])
    >>> normalizer = Normalizer(p=2.0, inputCol="dense", outputCol="features")
    >>> normalizer.transform(df).head().features
    DenseVector([0.6, -0.8])
    >>> normalizer.setParams(inputCol="sparse", outputCol="freqs").transform(df).head().freqs
    SparseVector(4, {1: 0.8, 3: 0.6})
    >>> params = {normalizer.p: 1.0, normalizer.inputCol: "dense", normalizer.outputCol: "vector"}
    >>> normalizer.transform(df, params).head().vector
    DenseVector([0.4286, -0.5714])
    >>> normalizerPath = temp_path + "/normalizer"
    >>> normalizer.save(normalizerPath)
    >>> loadedNormalizer = Normalizer.load(normalizerPath)
    >>> loadedNormalizer.getP() == normalizer.getP()
    True

    .. versionadded:: 1.4.0
    """

    p = Param(Params._dummy(), "p", "the p norm value.",
              typeConverter=TypeConverters.toFloat)

    @keyword_only
    def __init__(self, p=2.0, inputCol=None, outputCol=None):
        """
        __init__(self, p=2.0, inputCol=None, outputCol=None)
        """
        super(Normalizer, self).__init__()
        self._java_obj = self._new_java_obj("org.apache.spark.ml.feature.Normalizer", self.uid)
        self._setDefault(p=2.0)
        kwargs = self.__init__._input_kwargs
        self.setParams(**kwargs)

    @keyword_only
    @since("1.4.0")
    def setParams(self, p=2.0, inputCol=None, outputCol=None):
        """
        setParams(self, p=2.0, inputCol=None, outputCol=None)
        Sets params for this Normalizer.
        """
        kwargs = self.setParams._input_kwargs
        return self._set(**kwargs)

    @since("1.4.0")
    def setP(self, value):
        """
        Sets the value of :py:attr:`p`.
        """
        return self._set(p=value)

    @since("1.4.0")
    def getP(self):
        """
        Gets the value of p or its default value.
        """
        return self.getOrDefault(self.p)


@inherit_doc
class OneHotEncoder(JavaTransformer, HasInputCol, HasOutputCol, JavaMLReadable, JavaMLWritable):
    """
    .. note:: Experimental

    A one-hot encoder that maps a column of category indices to a
    column of binary vectors, with at most a single one-value per row
    that indicates the input category index.
    For example with 5 categories, an input value of 2.0 would map to
    an output vector of `[0.0, 0.0, 1.0, 0.0]`.
    The last category is not included by default (configurable via
    :py:attr:`dropLast`) because it makes the vector entries sum up to
    one, and hence linearly dependent.
    So an input value of 4.0 maps to `[0.0, 0.0, 0.0, 0.0]`.
    Note that this is different from scikit-learn's OneHotEncoder,
    which keeps all categories.
    The output vectors are sparse.

    .. seealso::

       :py:class:`StringIndexer` for converting categorical values into
       category indices

    >>> stringIndexer = StringIndexer(inputCol="label", outputCol="indexed")
    >>> model = stringIndexer.fit(stringIndDf)
    >>> td = model.transform(stringIndDf)
    >>> encoder = OneHotEncoder(inputCol="indexed", outputCol="features")
    >>> encoder.transform(td).head().features
    SparseVector(2, {0: 1.0})
    >>> encoder.setParams(outputCol="freqs").transform(td).head().freqs
    SparseVector(2, {0: 1.0})
    >>> params = {encoder.dropLast: False, encoder.outputCol: "test"}
    >>> encoder.transform(td, params).head().test
    SparseVector(3, {0: 1.0})
    >>> onehotEncoderPath = temp_path + "/onehot-encoder"
    >>> encoder.save(onehotEncoderPath)
    >>> loadedEncoder = OneHotEncoder.load(onehotEncoderPath)
    >>> loadedEncoder.getDropLast() == encoder.getDropLast()
    True

    .. versionadded:: 1.4.0
    """

    dropLast = Param(Params._dummy(), "dropLast", "whether to drop the last category",
                     typeConverter=TypeConverters.toBoolean)

    @keyword_only
    def __init__(self, dropLast=True, inputCol=None, outputCol=None):
        """
        __init__(self, includeFirst=True, inputCol=None, outputCol=None)
        """
        super(OneHotEncoder, self).__init__()
        self._java_obj = self._new_java_obj("org.apache.spark.ml.feature.OneHotEncoder", self.uid)
        self._setDefault(dropLast=True)
        kwargs = self.__init__._input_kwargs
        self.setParams(**kwargs)

    @keyword_only
    @since("1.4.0")
    def setParams(self, dropLast=True, inputCol=None, outputCol=None):
        """
        setParams(self, dropLast=True, inputCol=None, outputCol=None)
        Sets params for this OneHotEncoder.
        """
        kwargs = self.setParams._input_kwargs
        return self._set(**kwargs)

    @since("1.4.0")
    def setDropLast(self, value):
        """
        Sets the value of :py:attr:`dropLast`.
        """
        return self._set(dropLast=value)

    @since("1.4.0")
    def getDropLast(self):
        """
        Gets the value of dropLast or its default value.
        """
        return self.getOrDefault(self.dropLast)


@inherit_doc
class PolynomialExpansion(JavaTransformer, HasInputCol, HasOutputCol, JavaMLReadable,
                          JavaMLWritable):
    """
    .. note:: Experimental

    Perform feature expansion in a polynomial space. As said in wikipedia of Polynomial Expansion,
    which is available at `http://en.wikipedia.org/wiki/Polynomial_expansion`, "In mathematics, an
    expansion of a product of sums expresses it as a sum of products by using the fact that
    multiplication distributes over addition". Take a 2-variable feature vector as an example:
    `(x, y)`, if we want to expand it with degree 2, then we get `(x, x * x, y, x * y, y * y)`.

    >>> from pyspark.mllib.linalg import Vectors
    >>> df = sqlContext.createDataFrame([(Vectors.dense([0.5, 2.0]),)], ["dense"])
    >>> px = PolynomialExpansion(degree=2, inputCol="dense", outputCol="expanded")
    >>> px.transform(df).head().expanded
    DenseVector([0.5, 0.25, 2.0, 1.0, 4.0])
    >>> px.setParams(outputCol="test").transform(df).head().test
    DenseVector([0.5, 0.25, 2.0, 1.0, 4.0])
    >>> polyExpansionPath = temp_path + "/poly-expansion"
    >>> px.save(polyExpansionPath)
    >>> loadedPx = PolynomialExpansion.load(polyExpansionPath)
    >>> loadedPx.getDegree() == px.getDegree()
    True

    .. versionadded:: 1.4.0
    """

    degree = Param(Params._dummy(), "degree", "the polynomial degree to expand (>= 1)",
                   typeConverter=TypeConverters.toInt)

    @keyword_only
    def __init__(self, degree=2, inputCol=None, outputCol=None):
        """
        __init__(self, degree=2, inputCol=None, outputCol=None)
        """
        super(PolynomialExpansion, self).__init__()
        self._java_obj = self._new_java_obj(
            "org.apache.spark.ml.feature.PolynomialExpansion", self.uid)
        self._setDefault(degree=2)
        kwargs = self.__init__._input_kwargs
        self.setParams(**kwargs)

    @keyword_only
    @since("1.4.0")
    def setParams(self, degree=2, inputCol=None, outputCol=None):
        """
        setParams(self, degree=2, inputCol=None, outputCol=None)
        Sets params for this PolynomialExpansion.
        """
        kwargs = self.setParams._input_kwargs
        return self._set(**kwargs)

    @since("1.4.0")
    def setDegree(self, value):
        """
        Sets the value of :py:attr:`degree`.
        """
        return self._set(degree=value)

    @since("1.4.0")
    def getDegree(self):
        """
        Gets the value of degree or its default value.
        """
        return self.getOrDefault(self.degree)


@inherit_doc
class QuantileDiscretizer(JavaEstimator, HasInputCol, HasOutputCol, HasSeed, JavaMLReadable,
                          JavaMLWritable):
    """
    .. note:: Experimental

    `QuantileDiscretizer` takes a column with continuous features and outputs a column with binned
    categorical features. The bin ranges are chosen by taking a sample of the data and dividing it
    into roughly equal parts. The lower and upper bin bounds will be -Infinity and +Infinity,
    covering all real values. This attempts to find numBuckets partitions based on a sample of data,
    but it may find fewer depending on the data sample values.

    >>> df = sqlContext.createDataFrame([(0.1,), (0.4,), (1.2,), (1.5,)], ["values"])
    >>> qds = QuantileDiscretizer(numBuckets=2,
    ...     inputCol="values", outputCol="buckets", seed=123)
    >>> qds.getSeed()
    123
    >>> bucketizer = qds.fit(df)
    >>> splits = bucketizer.getSplits()
    >>> splits[0]
    -inf
    >>> print("%2.1f" % round(splits[1], 1))
    0.4
    >>> bucketed = bucketizer.transform(df).head()
    >>> bucketed.buckets
    0.0
    >>> quantileDiscretizerPath = temp_path + "/quantile-discretizer"
    >>> qds.save(quantileDiscretizerPath)
    >>> loadedQds = QuantileDiscretizer.load(quantileDiscretizerPath)
    >>> loadedQds.getNumBuckets() == qds.getNumBuckets()
    True

    .. versionadded:: 2.0.0
    """

    # a placeholder to make it appear in the generated doc
    numBuckets = Param(Params._dummy(), "numBuckets",
                       "Maximum number of buckets (quantiles, or " +
                       "categories) into which data points are grouped. Must be >= 2. Default 2.",
                       typeConverter=TypeConverters.toInt)

    @keyword_only
    def __init__(self, numBuckets=2, inputCol=None, outputCol=None, seed=None):
        """
        __init__(self, numBuckets=2, inputCol=None, outputCol=None, seed=None)
        """
        super(QuantileDiscretizer, self).__init__()
        self._java_obj = self._new_java_obj("org.apache.spark.ml.feature.QuantileDiscretizer",
                                            self.uid)
        self.numBuckets = Param(self, "numBuckets",
                                "Maximum number of buckets (quantiles, or " +
                                "categories) into which data points are grouped. Must be >= 2.")
        self._setDefault(numBuckets=2)
        kwargs = self.__init__._input_kwargs
        self.setParams(**kwargs)

    @keyword_only
    @since("2.0.0")
    def setParams(self, numBuckets=2, inputCol=None, outputCol=None, seed=None):
        """
        setParams(self, numBuckets=2, inputCol=None, outputCol=None, seed=None)
        Set the params for the QuantileDiscretizer
        """
        kwargs = self.setParams._input_kwargs
        return self._set(**kwargs)

    @since("2.0.0")
    def setNumBuckets(self, value):
        """
        Sets the value of :py:attr:`numBuckets`.
        """
        return self._set(numBuckets=value)

    @since("2.0.0")
    def getNumBuckets(self):
        """
        Gets the value of numBuckets or its default value.
        """
        return self.getOrDefault(self.numBuckets)

    def _create_model(self, java_model):
        """
        Private method to convert the java_model to a Python model.
        """
        return Bucketizer(splits=list(java_model.getSplits()),
                          inputCol=self.getInputCol(),
                          outputCol=self.getOutputCol())


@inherit_doc
@ignore_unicode_prefix
class RegexTokenizer(JavaTransformer, HasInputCol, HasOutputCol, JavaMLReadable, JavaMLWritable):
    """
    .. note:: Experimental

    A regex based tokenizer that extracts tokens either by using the
    provided regex pattern (in Java dialect) to split the text
    (default) or repeatedly matching the regex (if gaps is false).
    Optional parameters also allow filtering tokens using a minimal
    length.
    It returns an array of strings that can be empty.

    >>> df = sqlContext.createDataFrame([("A B  c",)], ["text"])
    >>> reTokenizer = RegexTokenizer(inputCol="text", outputCol="words")
    >>> reTokenizer.transform(df).head()
    Row(text=u'A B  c', words=[u'a', u'b', u'c'])
    >>> # Change a parameter.
    >>> reTokenizer.setParams(outputCol="tokens").transform(df).head()
    Row(text=u'A B  c', tokens=[u'a', u'b', u'c'])
    >>> # Temporarily modify a parameter.
    >>> reTokenizer.transform(df, {reTokenizer.outputCol: "words"}).head()
    Row(text=u'A B  c', words=[u'a', u'b', u'c'])
    >>> reTokenizer.transform(df).head()
    Row(text=u'A B  c', tokens=[u'a', u'b', u'c'])
    >>> # Must use keyword arguments to specify params.
    >>> reTokenizer.setParams("text")
    Traceback (most recent call last):
        ...
    TypeError: Method setParams forces keyword arguments.
    >>> regexTokenizerPath = temp_path + "/regex-tokenizer"
    >>> reTokenizer.save(regexTokenizerPath)
    >>> loadedReTokenizer = RegexTokenizer.load(regexTokenizerPath)
    >>> loadedReTokenizer.getMinTokenLength() == reTokenizer.getMinTokenLength()
    True
    >>> loadedReTokenizer.getGaps() == reTokenizer.getGaps()
    True

    .. versionadded:: 1.4.0
    """

    minTokenLength = Param(Params._dummy(), "minTokenLength", "minimum token length (>= 0)",
                           typeConverter=TypeConverters.toInt)
    gaps = Param(Params._dummy(), "gaps", "whether regex splits on gaps (True) or matches tokens")
    pattern = Param(Params._dummy(), "pattern", "regex pattern (Java dialect) used for tokenizing",
                    typeConverter=TypeConverters.toString)
    toLowercase = Param(Params._dummy(), "toLowercase", "whether to convert all characters to " +
                        "lowercase before tokenizing", typeConverter=TypeConverters.toBoolean)

    @keyword_only
    def __init__(self, minTokenLength=1, gaps=True, pattern="\\s+", inputCol=None,
                 outputCol=None, toLowercase=True):
        """
        __init__(self, minTokenLength=1, gaps=True, pattern="\\s+", inputCol=None, \
                 outputCol=None, toLowercase=True)
        """
        super(RegexTokenizer, self).__init__()
        self._java_obj = self._new_java_obj("org.apache.spark.ml.feature.RegexTokenizer", self.uid)
        self._setDefault(minTokenLength=1, gaps=True, pattern="\\s+", toLowercase=True)
        kwargs = self.__init__._input_kwargs
        self.setParams(**kwargs)

    @keyword_only
    @since("1.4.0")
    def setParams(self, minTokenLength=1, gaps=True, pattern="\\s+", inputCol=None,
                  outputCol=None, toLowercase=True):
        """
        setParams(self, minTokenLength=1, gaps=True, pattern="\\s+", inputCol=None, \
                  outputCol=None, toLowercase=True)
        Sets params for this RegexTokenizer.
        """
        kwargs = self.setParams._input_kwargs
        return self._set(**kwargs)

    @since("1.4.0")
    def setMinTokenLength(self, value):
        """
        Sets the value of :py:attr:`minTokenLength`.
        """
        return self._set(minTokenLength=value)

    @since("1.4.0")
    def getMinTokenLength(self):
        """
        Gets the value of minTokenLength or its default value.
        """
        return self.getOrDefault(self.minTokenLength)

    @since("1.4.0")
    def setGaps(self, value):
        """
        Sets the value of :py:attr:`gaps`.
        """
        return self._set(gaps=value)

    @since("1.4.0")
    def getGaps(self):
        """
        Gets the value of gaps or its default value.
        """
        return self.getOrDefault(self.gaps)

    @since("1.4.0")
    def setPattern(self, value):
        """
        Sets the value of :py:attr:`pattern`.
        """
        return self._set(pattern=value)

    @since("1.4.0")
    def getPattern(self):
        """
        Gets the value of pattern or its default value.
        """
        return self.getOrDefault(self.pattern)

    @since("2.0.0")
    def setToLowercase(self, value):
        """
        Sets the value of :py:attr:`toLowercase`.
        """
        return self._set(toLowercase=value)

    @since("2.0.0")
    def getToLowercase(self):
        """
        Gets the value of toLowercase or its default value.
        """
        return self.getOrDefault(self.toLowercase)


@inherit_doc
class SQLTransformer(JavaTransformer, JavaMLReadable, JavaMLWritable):
    """
    .. note:: Experimental

    Implements the transforms which are defined by SQL statement.
    Currently we only support SQL syntax like 'SELECT ... FROM __THIS__'
    where '__THIS__' represents the underlying table of the input dataset.

    >>> df = sqlContext.createDataFrame([(0, 1.0, 3.0), (2, 2.0, 5.0)], ["id", "v1", "v2"])
    >>> sqlTrans = SQLTransformer(
    ...     statement="SELECT *, (v1 + v2) AS v3, (v1 * v2) AS v4 FROM __THIS__")
    >>> sqlTrans.transform(df).head()
    Row(id=0, v1=1.0, v2=3.0, v3=4.0, v4=3.0)
    >>> sqlTransformerPath = temp_path + "/sql-transformer"
    >>> sqlTrans.save(sqlTransformerPath)
    >>> loadedSqlTrans = SQLTransformer.load(sqlTransformerPath)
    >>> loadedSqlTrans.getStatement() == sqlTrans.getStatement()
    True

    .. versionadded:: 1.6.0
    """

    statement = Param(Params._dummy(), "statement", "SQL statement",
                      typeConverter=TypeConverters.toString)

    @keyword_only
    def __init__(self, statement=None):
        """
        __init__(self, statement=None)
        """
        super(SQLTransformer, self).__init__()
        self._java_obj = self._new_java_obj("org.apache.spark.ml.feature.SQLTransformer", self.uid)
        kwargs = self.__init__._input_kwargs
        self.setParams(**kwargs)

    @keyword_only
    @since("1.6.0")
    def setParams(self, statement=None):
        """
        setParams(self, statement=None)
        Sets params for this SQLTransformer.
        """
        kwargs = self.setParams._input_kwargs
        return self._set(**kwargs)

    @since("1.6.0")
    def setStatement(self, value):
        """
        Sets the value of :py:attr:`statement`.
        """
        return self._set(statement=value)

    @since("1.6.0")
    def getStatement(self):
        """
        Gets the value of statement or its default value.
        """
        return self.getOrDefault(self.statement)


@inherit_doc
class StandardScaler(JavaEstimator, HasInputCol, HasOutputCol, JavaMLReadable, JavaMLWritable):
    """
    .. note:: Experimental

    Standardizes features by removing the mean and scaling to unit variance using column summary
    statistics on the samples in the training set.

    >>> from pyspark.mllib.linalg import Vectors
    >>> df = sqlContext.createDataFrame([(Vectors.dense([0.0]),), (Vectors.dense([2.0]),)], ["a"])
    >>> standardScaler = StandardScaler(inputCol="a", outputCol="scaled")
    >>> model = standardScaler.fit(df)
    >>> model.mean
    DenseVector([1.0])
    >>> model.std
    DenseVector([1.4142])
    >>> model.transform(df).collect()[1].scaled
    DenseVector([1.4142])
    >>> standardScalerPath = temp_path + "/standard-scaler"
    >>> standardScaler.save(standardScalerPath)
    >>> loadedStandardScaler = StandardScaler.load(standardScalerPath)
    >>> loadedStandardScaler.getWithMean() == standardScaler.getWithMean()
    True
    >>> loadedStandardScaler.getWithStd() == standardScaler.getWithStd()
    True
    >>> modelPath = temp_path + "/standard-scaler-model"
    >>> model.save(modelPath)
    >>> loadedModel = StandardScalerModel.load(modelPath)
    >>> loadedModel.std == model.std
    True
    >>> loadedModel.mean == model.mean
    True

    .. versionadded:: 1.4.0
    """

    withMean = Param(Params._dummy(), "withMean", "Center data with mean",
                     typeConverter=TypeConverters.toBoolean)
    withStd = Param(Params._dummy(), "withStd", "Scale to unit standard deviation",
                    typeConverter=TypeConverters.toBoolean)

    @keyword_only
    def __init__(self, withMean=False, withStd=True, inputCol=None, outputCol=None):
        """
        __init__(self, withMean=False, withStd=True, inputCol=None, outputCol=None)
        """
        super(StandardScaler, self).__init__()
        self._java_obj = self._new_java_obj("org.apache.spark.ml.feature.StandardScaler", self.uid)
        self._setDefault(withMean=False, withStd=True)
        kwargs = self.__init__._input_kwargs
        self.setParams(**kwargs)

    @keyword_only
    @since("1.4.0")
    def setParams(self, withMean=False, withStd=True, inputCol=None, outputCol=None):
        """
        setParams(self, withMean=False, withStd=True, inputCol=None, outputCol=None)
        Sets params for this StandardScaler.
        """
        kwargs = self.setParams._input_kwargs
        return self._set(**kwargs)

    @since("1.4.0")
    def setWithMean(self, value):
        """
        Sets the value of :py:attr:`withMean`.
        """
        return self._set(withMean=value)

    @since("1.4.0")
    def getWithMean(self):
        """
        Gets the value of withMean or its default value.
        """
        return self.getOrDefault(self.withMean)

    @since("1.4.0")
    def setWithStd(self, value):
        """
        Sets the value of :py:attr:`withStd`.
        """
        return self._set(withStd=value)

    @since("1.4.0")
    def getWithStd(self):
        """
        Gets the value of withStd or its default value.
        """
        return self.getOrDefault(self.withStd)

    def _create_model(self, java_model):
        return StandardScalerModel(java_model)


class StandardScalerModel(JavaModel, JavaMLReadable, JavaMLWritable):
    """
    .. note:: Experimental

    Model fitted by StandardScaler.

    .. versionadded:: 1.4.0
    """

    @property
    @since("1.5.0")
    def std(self):
        """
        Standard deviation of the StandardScalerModel.
        """
        return self._call_java("std")

    @property
    @since("1.5.0")
    def mean(self):
        """
        Mean of the StandardScalerModel.
        """
        return self._call_java("mean")


@inherit_doc
class StringIndexer(JavaEstimator, HasInputCol, HasOutputCol, HasHandleInvalid, JavaMLReadable,
                    JavaMLWritable):
    """
    .. note:: Experimental

    A label indexer that maps a string column of labels to an ML column of label indices.
    If the input column is numeric, we cast it to string and index the string values.
    The indices are in [0, numLabels), ordered by label frequencies.
    So the most frequent label gets index 0.

    >>> stringIndexer = StringIndexer(inputCol="label", outputCol="indexed", handleInvalid='error')
    >>> model = stringIndexer.fit(stringIndDf)
    >>> td = model.transform(stringIndDf)
    >>> sorted(set([(i[0], i[1]) for i in td.select(td.id, td.indexed).collect()]),
    ...     key=lambda x: x[0])
    [(0, 0.0), (1, 2.0), (2, 1.0), (3, 0.0), (4, 0.0), (5, 1.0)]
    >>> inverter = IndexToString(inputCol="indexed", outputCol="label2", labels=model.labels)
    >>> itd = inverter.transform(td)
    >>> sorted(set([(i[0], str(i[1])) for i in itd.select(itd.id, itd.label2).collect()]),
    ...     key=lambda x: x[0])
    [(0, 'a'), (1, 'b'), (2, 'c'), (3, 'a'), (4, 'a'), (5, 'c')]
    >>> stringIndexerPath = temp_path + "/string-indexer"
    >>> stringIndexer.save(stringIndexerPath)
    >>> loadedIndexer = StringIndexer.load(stringIndexerPath)
    >>> loadedIndexer.getHandleInvalid() == stringIndexer.getHandleInvalid()
    True
    >>> modelPath = temp_path + "/string-indexer-model"
    >>> model.save(modelPath)
    >>> loadedModel = StringIndexerModel.load(modelPath)
    >>> loadedModel.labels == model.labels
    True
    >>> indexToStringPath = temp_path + "/index-to-string"
    >>> inverter.save(indexToStringPath)
    >>> loadedInverter = IndexToString.load(indexToStringPath)
    >>> loadedInverter.getLabels() == inverter.getLabels()
    True

    .. versionadded:: 1.4.0
    """

    @keyword_only
    def __init__(self, inputCol=None, outputCol=None, handleInvalid="error"):
        """
        __init__(self, inputCol=None, outputCol=None, handleInvalid="error")
        """
        super(StringIndexer, self).__init__()
        self._java_obj = self._new_java_obj("org.apache.spark.ml.feature.StringIndexer", self.uid)
        self._setDefault(handleInvalid="error")
        kwargs = self.__init__._input_kwargs
        self.setParams(**kwargs)

    @keyword_only
    @since("1.4.0")
    def setParams(self, inputCol=None, outputCol=None, handleInvalid="error"):
        """
        setParams(self, inputCol=None, outputCol=None, handleInvalid="error")
        Sets params for this StringIndexer.
        """
        kwargs = self.setParams._input_kwargs
        return self._set(**kwargs)

    def _create_model(self, java_model):
        return StringIndexerModel(java_model)


class StringIndexerModel(JavaModel, JavaMLReadable, JavaMLWritable):
    """
    .. note:: Experimental

    Model fitted by StringIndexer.

    .. versionadded:: 1.4.0
    """

    @property
    @since("1.5.0")
    def labels(self):
        """
        Ordered list of labels, corresponding to indices to be assigned.
        """
        return self._call_java("labels")


@inherit_doc
class IndexToString(JavaTransformer, HasInputCol, HasOutputCol, JavaMLReadable, JavaMLWritable):
    """
    .. note:: Experimental

    A :py:class:`Transformer` that maps a column of indices back to a new column of
    corresponding string values.
    The index-string mapping is either from the ML attributes of the input column,
    or from user-supplied labels (which take precedence over ML attributes).
    See L{StringIndexer} for converting strings into indices.

    .. versionadded:: 1.6.0
    """

    labels = Param(Params._dummy(), "labels",
                   "Optional array of labels specifying index-string mapping." +
                   " If not provided or if empty, then metadata from inputCol is used instead.",
                   typeConverter=TypeConverters.toListString)

    @keyword_only
    def __init__(self, inputCol=None, outputCol=None, labels=None):
        """
        __init__(self, inputCol=None, outputCol=None, labels=None)
        """
        super(IndexToString, self).__init__()
        self._java_obj = self._new_java_obj("org.apache.spark.ml.feature.IndexToString",
                                            self.uid)
        kwargs = self.__init__._input_kwargs
        self.setParams(**kwargs)

    @keyword_only
    @since("1.6.0")
    def setParams(self, inputCol=None, outputCol=None, labels=None):
        """
        setParams(self, inputCol=None, outputCol=None, labels=None)
        Sets params for this IndexToString.
        """
        kwargs = self.setParams._input_kwargs
        return self._set(**kwargs)

    @since("1.6.0")
    def setLabels(self, value):
        """
        Sets the value of :py:attr:`labels`.
        """
        return self._set(labels=value)

    @since("1.6.0")
    def getLabels(self):
        """
        Gets the value of :py:attr:`labels` or its default value.
        """
        return self.getOrDefault(self.labels)


class StopWordsRemover(JavaTransformer, HasInputCol, HasOutputCol, JavaMLReadable, JavaMLWritable):
    """
    .. note:: Experimental

    A feature transformer that filters out stop words from input.
    Note: null values from input array are preserved unless adding null to stopWords explicitly.

    >>> df = sqlContext.createDataFrame([(["a", "b", "c"],)], ["text"])
    >>> remover = StopWordsRemover(inputCol="text", outputCol="words", stopWords=["b"])
    >>> remover.transform(df).head().words == ['a', 'c']
    True
    >>> stopWordsRemoverPath = temp_path + "/stopwords-remover"
    >>> remover.save(stopWordsRemoverPath)
    >>> loadedRemover = StopWordsRemover.load(stopWordsRemoverPath)
    >>> loadedRemover.getStopWords() == remover.getStopWords()
    True
    >>> loadedRemover.getCaseSensitive() == remover.getCaseSensitive()
    True

    .. versionadded:: 1.6.0
    """

    stopWords = Param(Params._dummy(), "stopWords", "The words to be filtered out",
                      typeConverter=TypeConverters.toListString)
    caseSensitive = Param(Params._dummy(), "caseSensitive", "whether to do a case sensitive " +
                          "comparison over the stop words", typeConverter=TypeConverters.toBoolean)
<<<<<<< HEAD
    locale = Param(Params._dummy(), "locale", "locale for doing a case sensitive comparison",
                   typeConverter=TypeConverters.toString)
=======
>>>>>>> dbacd999

    @keyword_only
    def __init__(self, inputCol=None, outputCol=None, stopWords=None,
                 caseSensitive=False, locale="en"):
        """
        __init__(self, inputCol=None, outputCol=None, stopWords=None,\
                 caseSensitive=false, locale="en")
        """
        super(StopWordsRemover, self).__init__()
        self._java_obj = self._new_java_obj("org.apache.spark.ml.feature.StopWordsRemover",
                                            self.uid)
<<<<<<< HEAD
        self._setDefault(stopWords=StopWordsRemover.loadStopWords("english"), caseSensitive=False, locale="en")
=======
        stopWordsObj = _jvm().org.apache.spark.ml.feature.StopWords
        defaultStopWords = list(stopWordsObj.English())
        self._setDefault(stopWords=defaultStopWords, caseSensitive=False)
>>>>>>> dbacd999
        kwargs = self.__init__._input_kwargs
        self.setParams(**kwargs)

    @keyword_only
    @since("1.6.0")
    def setParams(self, inputCol=None, outputCol=None, stopWords=None, caseSensitive=False, locale="en"):
        """
        setParams(self, inputCol="input", outputCol="output", stopWords=None, caseSensitive=false, locale="en")
        Sets params for this StopWordRemover.
        """
        kwargs = self.setParams._input_kwargs
        return self._set(**kwargs)

    @since("1.6.0")
    def setStopWords(self, value):
        """
        Specify the stopwords to be filtered.
        """
<<<<<<< HEAD
        self._set(stopWords=value)
        return self
=======
        return self._set(stopWords=value)
>>>>>>> dbacd999

    @since("1.6.0")
    def getStopWords(self):
        """
        Get the stopwords.
        """
        return self.getOrDefault(self.stopWords)

    @since("1.6.0")
    def setCaseSensitive(self, value):
        """
        Set whether to do a case sensitive comparison over the stop words
        """
<<<<<<< HEAD
        self._set(caseSensitive=value)
        return self
=======
        return self._set(caseSensitive=value)
>>>>>>> dbacd999

    @since("1.6.0")
    def getCaseSensitive(self):
        """
        Get whether to do a case sensitive comparison over the stop words.
        """
        return self.getOrDefault(self.caseSensitive)

    @since("2.0.0")
    def setLocale(self, value):
        """
        Set locale for doing a case sensitive comparison
        """
        self._set(caseSensitive=value)
        return self

    @since("2.0.0")
    def getLocale(self):
        """
        Get locale for doing a case sensitive comparison
        """
        return self.getOrDefault(self.caseSensitive)

    @staticmethod
    @since("2.0.0")
    def loadStopWords(language):
        """
        Load stop words for the language
        Supported languages: danish, dutch, english, finnish, french, german, hungarian,
        italian, norwegian, portuguese, russian, spanish, swedish, turkish
        """
        stopWordsObj = _jvm().org.apache.spark.ml.feature.StopWordsRemover
        return list(stopWordsObj.loadStopWords(language))


@inherit_doc
@ignore_unicode_prefix
class Tokenizer(JavaTransformer, HasInputCol, HasOutputCol, JavaMLReadable, JavaMLWritable):
    """
    .. note:: Experimental

    A tokenizer that converts the input string to lowercase and then
    splits it by white spaces.

    >>> df = sqlContext.createDataFrame([("a b c",)], ["text"])
    >>> tokenizer = Tokenizer(inputCol="text", outputCol="words")
    >>> tokenizer.transform(df).head()
    Row(text=u'a b c', words=[u'a', u'b', u'c'])
    >>> # Change a parameter.
    >>> tokenizer.setParams(outputCol="tokens").transform(df).head()
    Row(text=u'a b c', tokens=[u'a', u'b', u'c'])
    >>> # Temporarily modify a parameter.
    >>> tokenizer.transform(df, {tokenizer.outputCol: "words"}).head()
    Row(text=u'a b c', words=[u'a', u'b', u'c'])
    >>> tokenizer.transform(df).head()
    Row(text=u'a b c', tokens=[u'a', u'b', u'c'])
    >>> # Must use keyword arguments to specify params.
    >>> tokenizer.setParams("text")
    Traceback (most recent call last):
        ...
    TypeError: Method setParams forces keyword arguments.
    >>> tokenizerPath = temp_path + "/tokenizer"
    >>> tokenizer.save(tokenizerPath)
    >>> loadedTokenizer = Tokenizer.load(tokenizerPath)
    >>> loadedTokenizer.transform(df).head().tokens == tokenizer.transform(df).head().tokens
    True

    .. versionadded:: 1.3.0
    """

    @keyword_only
    def __init__(self, inputCol=None, outputCol=None):
        """
        __init__(self, inputCol=None, outputCol=None)
        """
        super(Tokenizer, self).__init__()
        self._java_obj = self._new_java_obj("org.apache.spark.ml.feature.Tokenizer", self.uid)
        kwargs = self.__init__._input_kwargs
        self.setParams(**kwargs)

    @keyword_only
    @since("1.3.0")
    def setParams(self, inputCol=None, outputCol=None):
        """
        setParams(self, inputCol="input", outputCol="output")
        Sets params for this Tokenizer.
        """
        kwargs = self.setParams._input_kwargs
        return self._set(**kwargs)


@inherit_doc
class VectorAssembler(JavaTransformer, HasInputCols, HasOutputCol, JavaMLReadable, JavaMLWritable):
    """
    .. note:: Experimental

    A feature transformer that merges multiple columns into a vector column.

    >>> df = sqlContext.createDataFrame([(1, 0, 3)], ["a", "b", "c"])
    >>> vecAssembler = VectorAssembler(inputCols=["a", "b", "c"], outputCol="features")
    >>> vecAssembler.transform(df).head().features
    DenseVector([1.0, 0.0, 3.0])
    >>> vecAssembler.setParams(outputCol="freqs").transform(df).head().freqs
    DenseVector([1.0, 0.0, 3.0])
    >>> params = {vecAssembler.inputCols: ["b", "a"], vecAssembler.outputCol: "vector"}
    >>> vecAssembler.transform(df, params).head().vector
    DenseVector([0.0, 1.0])
    >>> vectorAssemblerPath = temp_path + "/vector-assembler"
    >>> vecAssembler.save(vectorAssemblerPath)
    >>> loadedAssembler = VectorAssembler.load(vectorAssemblerPath)
    >>> loadedAssembler.transform(df).head().freqs == vecAssembler.transform(df).head().freqs
    True

    .. versionadded:: 1.4.0
    """

    @keyword_only
    def __init__(self, inputCols=None, outputCol=None):
        """
        __init__(self, inputCols=None, outputCol=None)
        """
        super(VectorAssembler, self).__init__()
        self._java_obj = self._new_java_obj("org.apache.spark.ml.feature.VectorAssembler", self.uid)
        kwargs = self.__init__._input_kwargs
        self.setParams(**kwargs)

    @keyword_only
    @since("1.4.0")
    def setParams(self, inputCols=None, outputCol=None):
        """
        setParams(self, inputCols=None, outputCol=None)
        Sets params for this VectorAssembler.
        """
        kwargs = self.setParams._input_kwargs
        return self._set(**kwargs)


@inherit_doc
class VectorIndexer(JavaEstimator, HasInputCol, HasOutputCol, JavaMLReadable, JavaMLWritable):
    """
    .. note:: Experimental

    Class for indexing categorical feature columns in a dataset of [[Vector]].

    This has 2 usage modes:
      - Automatically identify categorical features (default behavior)
         - This helps process a dataset of unknown vectors into a dataset with some continuous
           features and some categorical features. The choice between continuous and categorical
           is based upon a maxCategories parameter.
         - Set maxCategories to the maximum number of categorical any categorical feature should
           have.
         - E.g.: Feature 0 has unique values {-1.0, 0.0}, and feature 1 values {1.0, 3.0, 5.0}.
           If maxCategories = 2, then feature 0 will be declared categorical and use indices {0, 1},
           and feature 1 will be declared continuous.
      - Index all features, if all features are categorical
         - If maxCategories is set to be very large, then this will build an index of unique
           values for all features.
         - Warning: This can cause problems if features are continuous since this will collect ALL
           unique values to the driver.
         - E.g.: Feature 0 has unique values {-1.0, 0.0}, and feature 1 values {1.0, 3.0, 5.0}.
           If maxCategories >= 3, then both features will be declared categorical.

     This returns a model which can transform categorical features to use 0-based indices.

    Index stability:
      - This is not guaranteed to choose the same category index across multiple runs.
      - If a categorical feature includes value 0, then this is guaranteed to map value 0 to
        index 0. This maintains vector sparsity.
      - More stability may be added in the future.

     TODO: Future extensions: The following functionality is planned for the future:
      - Preserve metadata in transform; if a feature's metadata is already present,
        do not recompute.
      - Specify certain features to not index, either via a parameter or via existing metadata.
      - Add warning if a categorical feature has only 1 category.
      - Add option for allowing unknown categories.

    >>> from pyspark.mllib.linalg import Vectors
    >>> df = sqlContext.createDataFrame([(Vectors.dense([-1.0, 0.0]),),
    ...     (Vectors.dense([0.0, 1.0]),), (Vectors.dense([0.0, 2.0]),)], ["a"])
    >>> indexer = VectorIndexer(maxCategories=2, inputCol="a", outputCol="indexed")
    >>> model = indexer.fit(df)
    >>> model.transform(df).head().indexed
    DenseVector([1.0, 0.0])
    >>> model.numFeatures
    2
    >>> model.categoryMaps
    {0: {0.0: 0, -1.0: 1}}
    >>> indexer.setParams(outputCol="test").fit(df).transform(df).collect()[1].test
    DenseVector([0.0, 1.0])
    >>> params = {indexer.maxCategories: 3, indexer.outputCol: "vector"}
    >>> model2 = indexer.fit(df, params)
    >>> model2.transform(df).head().vector
    DenseVector([1.0, 0.0])
    >>> vectorIndexerPath = temp_path + "/vector-indexer"
    >>> indexer.save(vectorIndexerPath)
    >>> loadedIndexer = VectorIndexer.load(vectorIndexerPath)
    >>> loadedIndexer.getMaxCategories() == indexer.getMaxCategories()
    True
    >>> modelPath = temp_path + "/vector-indexer-model"
    >>> model.save(modelPath)
    >>> loadedModel = VectorIndexerModel.load(modelPath)
    >>> loadedModel.numFeatures == model.numFeatures
    True
    >>> loadedModel.categoryMaps == model.categoryMaps
    True

    .. versionadded:: 1.4.0
    """

    maxCategories = Param(Params._dummy(), "maxCategories",
                          "Threshold for the number of values a categorical feature can take " +
                          "(>= 2). If a feature is found to have > maxCategories values, then " +
                          "it is declared continuous.", typeConverter=TypeConverters.toInt)

    @keyword_only
    def __init__(self, maxCategories=20, inputCol=None, outputCol=None):
        """
        __init__(self, maxCategories=20, inputCol=None, outputCol=None)
        """
        super(VectorIndexer, self).__init__()
        self._java_obj = self._new_java_obj("org.apache.spark.ml.feature.VectorIndexer", self.uid)
        self._setDefault(maxCategories=20)
        kwargs = self.__init__._input_kwargs
        self.setParams(**kwargs)

    @keyword_only
    @since("1.4.0")
    def setParams(self, maxCategories=20, inputCol=None, outputCol=None):
        """
        setParams(self, maxCategories=20, inputCol=None, outputCol=None)
        Sets params for this VectorIndexer.
        """
        kwargs = self.setParams._input_kwargs
        return self._set(**kwargs)

    @since("1.4.0")
    def setMaxCategories(self, value):
        """
        Sets the value of :py:attr:`maxCategories`.
        """
        return self._set(maxCategories=value)

    @since("1.4.0")
    def getMaxCategories(self):
        """
        Gets the value of maxCategories or its default value.
        """
        return self.getOrDefault(self.maxCategories)

    def _create_model(self, java_model):
        return VectorIndexerModel(java_model)


class VectorIndexerModel(JavaModel, JavaMLReadable, JavaMLWritable):
    """
    .. note:: Experimental

    Model fitted by VectorIndexer.

    .. versionadded:: 1.4.0
    """

    @property
    @since("1.4.0")
    def numFeatures(self):
        """
        Number of features, i.e., length of Vectors which this transforms.
        """
        return self._call_java("numFeatures")

    @property
    @since("1.4.0")
    def categoryMaps(self):
        """
        Feature value index.  Keys are categorical feature indices (column indices).
        Values are maps from original features values to 0-based category indices.
        If a feature is not in this map, it is treated as continuous.
        """
        return self._call_java("javaCategoryMaps")


@inherit_doc
class VectorSlicer(JavaTransformer, HasInputCol, HasOutputCol, JavaMLReadable, JavaMLWritable):
    """
    .. note:: Experimental

    This class takes a feature vector and outputs a new feature vector with a subarray
    of the original features.

    The subset of features can be specified with either indices (`setIndices()`)
    or names (`setNames()`).  At least one feature must be selected. Duplicate features
    are not allowed, so there can be no overlap between selected indices and names.

    The output vector will order features with the selected indices first (in the order given),
    followed by the selected names (in the order given).

    >>> from pyspark.mllib.linalg import Vectors
    >>> df = sqlContext.createDataFrame([
    ...     (Vectors.dense([-2.0, 2.3, 0.0, 0.0, 1.0]),),
    ...     (Vectors.dense([0.0, 0.0, 0.0, 0.0, 0.0]),),
    ...     (Vectors.dense([0.6, -1.1, -3.0, 4.5, 3.3]),)], ["features"])
    >>> vs = VectorSlicer(inputCol="features", outputCol="sliced", indices=[1, 4])
    >>> vs.transform(df).head().sliced
    DenseVector([2.3, 1.0])
    >>> vectorSlicerPath = temp_path + "/vector-slicer"
    >>> vs.save(vectorSlicerPath)
    >>> loadedVs = VectorSlicer.load(vectorSlicerPath)
    >>> loadedVs.getIndices() == vs.getIndices()
    True
    >>> loadedVs.getNames() == vs.getNames()
    True

    .. versionadded:: 1.6.0
    """

    indices = Param(Params._dummy(), "indices", "An array of indices to select features from " +
                    "a vector column. There can be no overlap with names.",
                    typeConverter=TypeConverters.toListInt)
    names = Param(Params._dummy(), "names", "An array of feature names to select features from " +
                  "a vector column. These names must be specified by ML " +
                  "org.apache.spark.ml.attribute.Attribute. There can be no overlap with " +
                  "indices.", typeConverter=TypeConverters.toListString)

    @keyword_only
    def __init__(self, inputCol=None, outputCol=None, indices=None, names=None):
        """
        __init__(self, inputCol=None, outputCol=None, indices=None, names=None)
        """
        super(VectorSlicer, self).__init__()
        self._java_obj = self._new_java_obj("org.apache.spark.ml.feature.VectorSlicer", self.uid)
        self._setDefault(indices=[], names=[])
        kwargs = self.__init__._input_kwargs
        self.setParams(**kwargs)

    @keyword_only
    @since("1.6.0")
    def setParams(self, inputCol=None, outputCol=None, indices=None, names=None):
        """
        setParams(self, inputCol=None, outputCol=None, indices=None, names=None):
        Sets params for this VectorSlicer.
        """
        kwargs = self.setParams._input_kwargs
        return self._set(**kwargs)

    @since("1.6.0")
    def setIndices(self, value):
        """
        Sets the value of :py:attr:`indices`.
        """
        return self._set(indices=value)

    @since("1.6.0")
    def getIndices(self):
        """
        Gets the value of indices or its default value.
        """
        return self.getOrDefault(self.indices)

    @since("1.6.0")
    def setNames(self, value):
        """
        Sets the value of :py:attr:`names`.
        """
        return self._set(names=value)

    @since("1.6.0")
    def getNames(self):
        """
        Gets the value of names or its default value.
        """
        return self.getOrDefault(self.names)


@inherit_doc
@ignore_unicode_prefix
class Word2Vec(JavaEstimator, HasStepSize, HasMaxIter, HasSeed, HasInputCol, HasOutputCol,
               JavaMLReadable, JavaMLWritable):
    """
    .. note:: Experimental

    Word2Vec trains a model of `Map(String, Vector)`, i.e. transforms a word into a code for further
    natural language processing or machine learning process.

    >>> sent = ("a b " * 100 + "a c " * 10).split(" ")
    >>> doc = sqlContext.createDataFrame([(sent,), (sent,)], ["sentence"])
    >>> word2Vec = Word2Vec(vectorSize=5, seed=42, inputCol="sentence", outputCol="model")
    >>> model = word2Vec.fit(doc)
    >>> model.getVectors().show()
    +----+--------------------+
    |word|              vector|
    +----+--------------------+
    |   a|[0.09461779892444...|
    |   b|[1.15474212169647...|
    |   c|[-0.3794820010662...|
    +----+--------------------+
    ...
    >>> from pyspark.sql.functions import format_number as fmt
    >>> model.findSynonyms("a", 2).select("word", fmt("similarity", 5).alias("similarity")).show()
    +----+----------+
    |word|similarity|
    +----+----------+
    |   b|   0.25053|
    |   c|  -0.69805|
    +----+----------+
    ...
    >>> model.transform(doc).head().model
    DenseVector([0.5524, -0.4995, -0.3599, 0.0241, 0.3461])
    >>> word2vecPath = temp_path + "/word2vec"
    >>> word2Vec.save(word2vecPath)
    >>> loadedWord2Vec = Word2Vec.load(word2vecPath)
    >>> loadedWord2Vec.getVectorSize() == word2Vec.getVectorSize()
    True
    >>> loadedWord2Vec.getNumPartitions() == word2Vec.getNumPartitions()
    True
    >>> loadedWord2Vec.getMinCount() == word2Vec.getMinCount()
    True
    >>> modelPath = temp_path + "/word2vec-model"
    >>> model.save(modelPath)
    >>> loadedModel = Word2VecModel.load(modelPath)
    >>> loadedModel.getVectors().first().word == model.getVectors().first().word
    True
    >>> loadedModel.getVectors().first().vector == model.getVectors().first().vector
    True

    .. versionadded:: 1.4.0
    """

    vectorSize = Param(Params._dummy(), "vectorSize",
                       "the dimension of codes after transforming from words",
                       typeConverter=TypeConverters.toInt)
    numPartitions = Param(Params._dummy(), "numPartitions",
                          "number of partitions for sentences of words",
                          typeConverter=TypeConverters.toInt)
    minCount = Param(Params._dummy(), "minCount",
                     "the minimum number of times a token must appear to be included in the " +
                     "word2vec model's vocabulary", typeConverter=TypeConverters.toInt)
    windowSize = Param(Params._dummy(), "windowSize",
                       "the window size (context words from [-window, window]). Default value is 5",
                       typeConverter=TypeConverters.toInt)

    @keyword_only
    def __init__(self, vectorSize=100, minCount=5, numPartitions=1, stepSize=0.025, maxIter=1,
                 seed=None, inputCol=None, outputCol=None, windowSize=5):
        """
        __init__(self, vectorSize=100, minCount=5, numPartitions=1, stepSize=0.025, maxIter=1, \
                 seed=None, inputCol=None, outputCol=None, windowSize=5)
        """
        super(Word2Vec, self).__init__()
        self._java_obj = self._new_java_obj("org.apache.spark.ml.feature.Word2Vec", self.uid)
        self._setDefault(vectorSize=100, minCount=5, numPartitions=1, stepSize=0.025, maxIter=1,
                         seed=None, windowSize=5)
        kwargs = self.__init__._input_kwargs
        self.setParams(**kwargs)

    @keyword_only
    @since("1.4.0")
    def setParams(self, vectorSize=100, minCount=5, numPartitions=1, stepSize=0.025, maxIter=1,
                  seed=None, inputCol=None, outputCol=None, windowSize=5):
        """
        setParams(self, minCount=5, numPartitions=1, stepSize=0.025, maxIter=1, seed=None, \
                 inputCol=None, outputCol=None, windowSize=5)
        Sets params for this Word2Vec.
        """
        kwargs = self.setParams._input_kwargs
        return self._set(**kwargs)

    @since("1.4.0")
    def setVectorSize(self, value):
        """
        Sets the value of :py:attr:`vectorSize`.
        """
        return self._set(vectorSize=value)

    @since("1.4.0")
    def getVectorSize(self):
        """
        Gets the value of vectorSize or its default value.
        """
        return self.getOrDefault(self.vectorSize)

    @since("1.4.0")
    def setNumPartitions(self, value):
        """
        Sets the value of :py:attr:`numPartitions`.
        """
        return self._set(numPartitions=value)

    @since("1.4.0")
    def getNumPartitions(self):
        """
        Gets the value of numPartitions or its default value.
        """
        return self.getOrDefault(self.numPartitions)

    @since("1.4.0")
    def setMinCount(self, value):
        """
        Sets the value of :py:attr:`minCount`.
        """
        return self._set(minCount=value)

    @since("1.4.0")
    def getMinCount(self):
        """
        Gets the value of minCount or its default value.
        """
        return self.getOrDefault(self.minCount)

    @since("2.0.0")
    def setWindowSize(self, value):
        """
        Sets the value of :py:attr:`windowSize`.
        """
        return self._set(windowSize=value)

    @since("2.0.0")
    def getWindowSize(self):
        """
        Gets the value of windowSize or its default value.
        """
        return self.getOrDefault(self.windowSize)

    def _create_model(self, java_model):
        return Word2VecModel(java_model)


class Word2VecModel(JavaModel, JavaMLReadable, JavaMLWritable):
    """
    .. note:: Experimental

    Model fitted by Word2Vec.

    .. versionadded:: 1.4.0
    """

    @since("1.5.0")
    def getVectors(self):
        """
        Returns the vector representation of the words as a dataframe
        with two fields, word and vector.
        """
        return self._call_java("getVectors")

    @since("1.5.0")
    def findSynonyms(self, word, num):
        """
        Find "num" number of words closest in similarity to "word".
        word can be a string or vector representation.
        Returns a dataframe with two fields word and similarity (which
        gives the cosine similarity).
        """
        if not isinstance(word, basestring):
            word = _convert_to_vector(word)
        return self._call_java("findSynonyms", word, num)


@inherit_doc
class PCA(JavaEstimator, HasInputCol, HasOutputCol, JavaMLReadable, JavaMLWritable):
    """
    .. note:: Experimental

    PCA trains a model to project vectors to a low-dimensional space using PCA.

    >>> from pyspark.mllib.linalg import Vectors
    >>> data = [(Vectors.sparse(5, [(1, 1.0), (3, 7.0)]),),
    ...     (Vectors.dense([2.0, 0.0, 3.0, 4.0, 5.0]),),
    ...     (Vectors.dense([4.0, 0.0, 0.0, 6.0, 7.0]),)]
    >>> df = sqlContext.createDataFrame(data,["features"])
    >>> pca = PCA(k=2, inputCol="features", outputCol="pca_features")
    >>> model = pca.fit(df)
    >>> model.transform(df).collect()[0].pca_features
    DenseVector([1.648..., -4.013...])
    >>> model.explainedVariance
    DenseVector([0.794..., 0.205...])
    >>> pcaPath = temp_path + "/pca"
    >>> pca.save(pcaPath)
    >>> loadedPca = PCA.load(pcaPath)
    >>> loadedPca.getK() == pca.getK()
    True
    >>> modelPath = temp_path + "/pca-model"
    >>> model.save(modelPath)
    >>> loadedModel = PCAModel.load(modelPath)
    >>> loadedModel.pc == model.pc
    True
    >>> loadedModel.explainedVariance == model.explainedVariance
    True

    .. versionadded:: 1.5.0
    """

    k = Param(Params._dummy(), "k", "the number of principal components",
              typeConverter=TypeConverters.toInt)

    @keyword_only
    def __init__(self, k=None, inputCol=None, outputCol=None):
        """
        __init__(self, k=None, inputCol=None, outputCol=None)
        """
        super(PCA, self).__init__()
        self._java_obj = self._new_java_obj("org.apache.spark.ml.feature.PCA", self.uid)
        kwargs = self.__init__._input_kwargs
        self.setParams(**kwargs)

    @keyword_only
    @since("1.5.0")
    def setParams(self, k=None, inputCol=None, outputCol=None):
        """
        setParams(self, k=None, inputCol=None, outputCol=None)
        Set params for this PCA.
        """
        kwargs = self.setParams._input_kwargs
        return self._set(**kwargs)

    @since("1.5.0")
    def setK(self, value):
        """
        Sets the value of :py:attr:`k`.
        """
        return self._set(k=value)

    @since("1.5.0")
    def getK(self):
        """
        Gets the value of k or its default value.
        """
        return self.getOrDefault(self.k)

    def _create_model(self, java_model):
        return PCAModel(java_model)


class PCAModel(JavaModel, JavaMLReadable, JavaMLWritable):
    """
    .. note:: Experimental

    Model fitted by PCA.

    .. versionadded:: 1.5.0
    """

    @property
    @since("2.0.0")
    def pc(self):
        """
        Returns a principal components Matrix.
        Each column is one principal component.
        """
        return self._call_java("pc")

    @property
    @since("2.0.0")
    def explainedVariance(self):
        """
        Returns a vector of proportions of variance
        explained by each principal component.
        """
        return self._call_java("explainedVariance")


@inherit_doc
class RFormula(JavaEstimator, HasFeaturesCol, HasLabelCol, JavaMLReadable, JavaMLWritable):
    """
    .. note:: Experimental

    Implements the transforms required for fitting a dataset against an
    R model formula. Currently we support a limited subset of the R
    operators, including '~', '.', ':', '+', and '-'. Also see the R formula
    docs:
    http://stat.ethz.ch/R-manual/R-patched/library/stats/html/formula.html

    >>> df = sqlContext.createDataFrame([
    ...     (1.0, 1.0, "a"),
    ...     (0.0, 2.0, "b"),
    ...     (0.0, 0.0, "a")
    ... ], ["y", "x", "s"])
    >>> rf = RFormula(formula="y ~ x + s")
    >>> model = rf.fit(df)
    >>> model.transform(df).show()
    +---+---+---+---------+-----+
    |  y|  x|  s| features|label|
    +---+---+---+---------+-----+
    |1.0|1.0|  a|[1.0,1.0]|  1.0|
    |0.0|2.0|  b|[2.0,0.0]|  0.0|
    |0.0|0.0|  a|[0.0,1.0]|  0.0|
    +---+---+---+---------+-----+
    ...
    >>> rf.fit(df, {rf.formula: "y ~ . - s"}).transform(df).show()
    +---+---+---+--------+-----+
    |  y|  x|  s|features|label|
    +---+---+---+--------+-----+
    |1.0|1.0|  a|   [1.0]|  1.0|
    |0.0|2.0|  b|   [2.0]|  0.0|
    |0.0|0.0|  a|   [0.0]|  0.0|
    +---+---+---+--------+-----+
    ...
    >>> rFormulaPath = temp_path + "/rFormula"
    >>> rf.save(rFormulaPath)
    >>> loadedRF = RFormula.load(rFormulaPath)
    >>> loadedRF.getFormula() == rf.getFormula()
    True
    >>> loadedRF.getFeaturesCol() == rf.getFeaturesCol()
    True
    >>> loadedRF.getLabelCol() == rf.getLabelCol()
    True
    >>> modelPath = temp_path + "/rFormulaModel"
    >>> model.save(modelPath)
    >>> loadedModel = RFormulaModel.load(modelPath)
    >>> loadedModel.uid == model.uid
    True
    >>> loadedModel.transform(df).show()
    +---+---+---+---------+-----+
    |  y|  x|  s| features|label|
    +---+---+---+---------+-----+
    |1.0|1.0|  a|[1.0,1.0]|  1.0|
    |0.0|2.0|  b|[2.0,0.0]|  0.0|
    |0.0|0.0|  a|[0.0,1.0]|  0.0|
    +---+---+---+---------+-----+
    ...

    .. versionadded:: 1.5.0
    """

    formula = Param(Params._dummy(), "formula", "R model formula",
                    typeConverter=TypeConverters.toString)

    @keyword_only
    def __init__(self, formula=None, featuresCol="features", labelCol="label"):
        """
        __init__(self, formula=None, featuresCol="features", labelCol="label")
        """
        super(RFormula, self).__init__()
        self._java_obj = self._new_java_obj("org.apache.spark.ml.feature.RFormula", self.uid)
        kwargs = self.__init__._input_kwargs
        self.setParams(**kwargs)

    @keyword_only
    @since("1.5.0")
    def setParams(self, formula=None, featuresCol="features", labelCol="label"):
        """
        setParams(self, formula=None, featuresCol="features", labelCol="label")
        Sets params for RFormula.
        """
        kwargs = self.setParams._input_kwargs
        return self._set(**kwargs)

    @since("1.5.0")
    def setFormula(self, value):
        """
        Sets the value of :py:attr:`formula`.
        """
        return self._set(formula=value)

    @since("1.5.0")
    def getFormula(self):
        """
        Gets the value of :py:attr:`formula`.
        """
        return self.getOrDefault(self.formula)

    def _create_model(self, java_model):
        return RFormulaModel(java_model)


class RFormulaModel(JavaModel, JavaMLReadable, JavaMLWritable):
    """
    .. note:: Experimental

    Model fitted by :py:class:`RFormula`.

    .. versionadded:: 1.5.0
    """


@inherit_doc
class ChiSqSelector(JavaEstimator, HasFeaturesCol, HasOutputCol, HasLabelCol, JavaMLReadable,
                    JavaMLWritable):
    """
    .. note:: Experimental

    Chi-Squared feature selection, which selects categorical features to use for predicting a
    categorical label.

    >>> from pyspark.mllib.linalg import Vectors
    >>> df = sqlContext.createDataFrame(
    ...    [(Vectors.dense([0.0, 0.0, 18.0, 1.0]), 1.0),
    ...     (Vectors.dense([0.0, 1.0, 12.0, 0.0]), 0.0),
    ...     (Vectors.dense([1.0, 0.0, 15.0, 0.1]), 0.0)],
    ...    ["features", "label"])
    >>> selector = ChiSqSelector(numTopFeatures=1, outputCol="selectedFeatures")
    >>> model = selector.fit(df)
    >>> model.transform(df).head().selectedFeatures
    DenseVector([1.0])
    >>> model.selectedFeatures
    [3]
    >>> chiSqSelectorPath = temp_path + "/chi-sq-selector"
    >>> selector.save(chiSqSelectorPath)
    >>> loadedSelector = ChiSqSelector.load(chiSqSelectorPath)
    >>> loadedSelector.getNumTopFeatures() == selector.getNumTopFeatures()
    True
    >>> modelPath = temp_path + "/chi-sq-selector-model"
    >>> model.save(modelPath)
    >>> loadedModel = ChiSqSelectorModel.load(modelPath)
    >>> loadedModel.selectedFeatures == model.selectedFeatures
    True

    .. versionadded:: 2.0.0
    """

    numTopFeatures = \
        Param(Params._dummy(), "numTopFeatures",
              "Number of features that selector will select, ordered by statistics value " +
              "descending. If the number of features is < numTopFeatures, then this will select " +
              "all features.", typeConverter=TypeConverters.toInt)

    @keyword_only
    def __init__(self, numTopFeatures=50, featuresCol="features", outputCol=None, labelCol="label"):
        """
        __init__(self, numTopFeatures=50, featuresCol="features", outputCol=None, labelCol="label")
        """
        super(ChiSqSelector, self).__init__()
        self._java_obj = self._new_java_obj("org.apache.spark.ml.feature.ChiSqSelector", self.uid)
        self._setDefault(numTopFeatures=50)
        kwargs = self.__init__._input_kwargs
        self.setParams(**kwargs)

    @keyword_only
    @since("2.0.0")
    def setParams(self, numTopFeatures=50, featuresCol="features", outputCol=None,
                  labelCol="labels"):
        """
        setParams(self, numTopFeatures=50, featuresCol="features", outputCol=None,\
                  labelCol="labels")
        Sets params for this ChiSqSelector.
        """
        kwargs = self.setParams._input_kwargs
        return self._set(**kwargs)

    @since("2.0.0")
    def setNumTopFeatures(self, value):
        """
        Sets the value of :py:attr:`numTopFeatures`.
        """
        return self._set(numTopFeatures=value)

    @since("2.0.0")
    def getNumTopFeatures(self):
        """
        Gets the value of numTopFeatures or its default value.
        """
        return self.getOrDefault(self.numTopFeatures)

    def _create_model(self, java_model):
        return ChiSqSelectorModel(java_model)


class ChiSqSelectorModel(JavaModel, JavaMLReadable, JavaMLWritable):
    """
    .. note:: Experimental

    Model fitted by ChiSqSelector.

    .. versionadded:: 2.0.0
    """

    @property
    @since("2.0.0")
    def selectedFeatures(self):
        """
        List of indices to select (filter). Must be ordered asc.
        """
        return self._call_java("selectedFeatures")


if __name__ == "__main__":
    import doctest
    import tempfile

    import pyspark.ml.feature
    from pyspark.context import SparkContext
    from pyspark.sql import Row, SQLContext

    globs = globals().copy()
    features = pyspark.ml.feature.__dict__.copy()
    globs.update(features)

    # The small batch size here ensures that we see multiple batches,
    # even in these small test examples:
    sc = SparkContext("local[2]", "ml.feature tests")
    sqlContext = SQLContext(sc)
    globs['sc'] = sc
    globs['sqlContext'] = sqlContext
    testData = sc.parallelize([Row(id=0, label="a"), Row(id=1, label="b"),
                               Row(id=2, label="c"), Row(id=3, label="a"),
                               Row(id=4, label="a"), Row(id=5, label="c")], 2)
    globs['stringIndDf'] = sqlContext.createDataFrame(testData)
    temp_path = tempfile.mkdtemp()
    globs['temp_path'] = temp_path
    try:
        (failure_count, test_count) = doctest.testmod(globs=globs, optionflags=doctest.ELLIPSIS)
        sc.stop()
    finally:
        from shutil import rmtree
        try:
            rmtree(temp_path)
        except OSError:
            pass
    if failure_count:
        exit(-1)<|MERGE_RESOLUTION|>--- conflicted
+++ resolved
@@ -1736,11 +1736,8 @@
                       typeConverter=TypeConverters.toListString)
     caseSensitive = Param(Params._dummy(), "caseSensitive", "whether to do a case sensitive " +
                           "comparison over the stop words", typeConverter=TypeConverters.toBoolean)
-<<<<<<< HEAD
     locale = Param(Params._dummy(), "locale", "locale for doing a case sensitive comparison",
                    typeConverter=TypeConverters.toString)
-=======
->>>>>>> dbacd999
 
     @keyword_only
     def __init__(self, inputCol=None, outputCol=None, stopWords=None,
@@ -1752,13 +1749,7 @@
         super(StopWordsRemover, self).__init__()
         self._java_obj = self._new_java_obj("org.apache.spark.ml.feature.StopWordsRemover",
                                             self.uid)
-<<<<<<< HEAD
         self._setDefault(stopWords=StopWordsRemover.loadStopWords("english"), caseSensitive=False, locale="en")
-=======
-        stopWordsObj = _jvm().org.apache.spark.ml.feature.StopWords
-        defaultStopWords = list(stopWordsObj.English())
-        self._setDefault(stopWords=defaultStopWords, caseSensitive=False)
->>>>>>> dbacd999
         kwargs = self.__init__._input_kwargs
         self.setParams(**kwargs)
 
@@ -1777,12 +1768,7 @@
         """
         Specify the stopwords to be filtered.
         """
-<<<<<<< HEAD
-        self._set(stopWords=value)
-        return self
-=======
         return self._set(stopWords=value)
->>>>>>> dbacd999
 
     @since("1.6.0")
     def getStopWords(self):
@@ -1796,12 +1782,7 @@
         """
         Set whether to do a case sensitive comparison over the stop words
         """
-<<<<<<< HEAD
-        self._set(caseSensitive=value)
-        return self
-=======
         return self._set(caseSensitive=value)
->>>>>>> dbacd999
 
     @since("1.6.0")
     def getCaseSensitive(self):
