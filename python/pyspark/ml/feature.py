--- conflicted
+++ resolved
@@ -2260,11 +2260,7 @@
         super(Word2Vec, self).__init__()
         self._java_obj = self._new_java_obj("org.apache.spark.ml.feature.Word2Vec", self.uid)
         self._setDefault(vectorSize=100, minCount=5, numPartitions=1, stepSize=0.025, maxIter=1,
-<<<<<<< HEAD
-                         windowSize=5)
-=======
-                         seed=None, windowSize=5, maxSentenceLength=1000)
->>>>>>> dae4d5db
+                         windowSize=5, maxSentenceLength=1000)
         kwargs = self.__init__._input_kwargs
         self.setParams(**kwargs)
 
