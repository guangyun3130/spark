--- conflicted
+++ resolved
@@ -284,17 +284,10 @@
                  maxMemoryInMB=256, cacheNodeIds=False, checkpointInterval=10, impurity="variance",
                  numTrees=20, featureSubsetStrategy="auto", seed=None):
         """
-<<<<<<< HEAD
-        __init__(self, featuresCol="features", labelCol="label", predictionCol="prediction",
-                 maxDepth=5, maxBins=32, minInstancesPerNode=1, minInfoGain=0.0,
-                 maxMemoryInMB=256, cacheNodeIds=False, checkpointInterval=10, impurity="variance",
-                 numTrees=20, featureSubsetStrategy="auto", seed=None)
-=======
         __init__(self, featuresCol="features", labelCol="label", predictionCol="prediction", \
                  maxDepth=5, maxBins=32, minInstancesPerNode=1, minInfoGain=0.0, \
-                 maxMemoryInMB=256, cacheNodeIds=False, checkpointInterval=10, \
-                 impurity="variance", numTrees=20, featureSubsetStrategy="auto", seed=42)
->>>>>>> 48fc38f5
+                 maxMemoryInMB=256, cacheNodeIds=False, checkpointInterval=10, impurity="variance", \
+                 numTrees=20, featureSubsetStrategy="auto", seed=None)
         """
         super(RandomForestRegressor, self).__init__()
         #: param for Criterion used for information gain calculation (case-insensitive).
@@ -326,15 +319,9 @@
                   maxMemoryInMB=256, cacheNodeIds=False, checkpointInterval=10, seed=None,
                   impurity="variance", numTrees=20, featureSubsetStrategy="auto"):
         """
-<<<<<<< HEAD
-        setParams(self, featuresCol="features", labelCol="label", predictionCol="prediction",
-                  maxDepth=5, maxBins=32, minInstancesPerNode=1, minInfoGain=0.0,
-                  maxMemoryInMB=256, cacheNodeIds=False, checkpointInterval=10, seed=None,
-=======
         setParams(self, featuresCol="features", labelCol="label", predictionCol="prediction", \
                   maxDepth=5, maxBins=32, minInstancesPerNode=1, minInfoGain=0.0, \
-                  maxMemoryInMB=256, cacheNodeIds=False, checkpointInterval=10, seed=42, \
->>>>>>> 48fc38f5
+                  maxMemoryInMB=256, cacheNodeIds=False, checkpointInterval=10, seed=None, \
                   impurity="variance", numTrees=20, featureSubsetStrategy="auto")
         Sets params for linear regression.
         """
