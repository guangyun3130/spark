#
# Licensed to the Apache Software Foundation (ASF) under one or more
# contributor license agreements.  See the NOTICE file distributed with
# this work for additional information regarding copyright ownership.
# The ASF licenses this file to You under the Apache License, Version 2.0
# (the "License"); you may not use this file except in compliance with
# the License.  You may obtain a copy of the License at
#
#    http://www.apache.org/licenses/LICENSE-2.0
#
# Unless required by applicable law or agreed to in writing, software
# distributed under the License is distributed on an "AS IS" BASIS,
# WITHOUT WARRANTIES OR CONDITIONS OF ANY KIND, either express or implied.
# See the License for the specific language governing permissions and
# limitations under the License.
#

import operator
import time
from itertools import chain
from datetime import datetime

from py4j.protocol import Py4JJavaError

from pyspark import RDD
from pyspark.storagelevel import StorageLevel
from pyspark.streaming.util import rddToFileName, TransformFunction
from pyspark.rdd import portable_hash
from pyspark.resultiterable import ResultIterable

__all__ = ["DStream"]


class DStream(object):
    """
    A Discretized Stream (DStream), the basic abstraction in Spark Streaming,
    is a continuous sequence of RDDs (of the same type) representing a
    continuous stream of data (see :class:`RDD` in the Spark core documentation
    for more details on RDDs).

    DStreams can either be created from live data (such as, data from TCP
    sockets, etc.) using a :class:`StreamingContext` or it can be
    generated by transforming existing DStreams using operations such as
    `map`, `window` and `reduceByKeyAndWindow`. While a Spark Streaming
    program is running, each DStream periodically generates a RDD, either
    from live data or by transforming the RDD generated by a parent DStream.

    DStreams internally is characterized by a few basic properties:
     - A list of other DStreams that the DStream depends on
     - A time interval at which the DStream generates an RDD
     - A function that is used to generate an RDD after each time interval
    """
    def __init__(self, jdstream, ssc, jrdd_deserializer):
        self._jdstream = jdstream
        self._ssc = ssc
        self._sc = ssc._sc
        self._jrdd_deserializer = jrdd_deserializer
        self.is_cached = False
        self.is_checkpointed = False

    def context(self):
        """
        Return the StreamingContext associated with this DStream
        """
        return self._ssc

    def count(self):
        """
        Return a new DStream in which each RDD has a single element
        generated by counting each RDD of this DStream.
        """
        return self.mapPartitions(lambda i: [sum(1 for _ in i)]).reduce(operator.add)

    def filter(self, f):
        """
        Return a new DStream containing only the elements that satisfy predicate.
        """
        def func(iterator):
            return filter(f, iterator)
        return self.mapPartitions(func, True)

    def flatMap(self, f, preservesPartitioning=False):
        """
        Return a new DStream by applying a function to all elements of
        this DStream, and then flattening the results
        """
        def func(s, iterator):
            return chain.from_iterable(map(f, iterator))
        return self.mapPartitionsWithIndex(func, preservesPartitioning)

    def map(self, f, preservesPartitioning=False):
        """
        Return a new DStream by applying a function to each element of DStream.
        """
        def func(iterator):
            return map(f, iterator)
        return self.mapPartitions(func, preservesPartitioning)

    def mapPartitions(self, f, preservesPartitioning=False):
        """
        Return a new DStream in which each RDD is generated by applying
        mapPartitions() to each RDDs of this DStream.
        """
        def func(s, iterator):
            return f(iterator)
        return self.mapPartitionsWithIndex(func, preservesPartitioning)

    def mapPartitionsWithIndex(self, f, preservesPartitioning=False):
        """
        Return a new DStream in which each RDD is generated by applying
        mapPartitionsWithIndex() to each RDDs of this DStream.
        """
        return self.transform(lambda rdd: rdd.mapPartitionsWithIndex(f, preservesPartitioning))

    def reduce(self, func):
        """
        Return a new DStream in which each RDD has a single element
        generated by reducing each RDD of this DStream.
        """
        return self.map(lambda x: (None, x)).reduceByKey(func, 1).map(lambda x: x[1])

    def reduceByKey(self, func, numPartitions=None):
        """
        Return a new DStream by applying reduceByKey to each RDD.
        """
        if numPartitions is None:
            numPartitions = self._sc.defaultParallelism
        return self.combineByKey(lambda x: x, func, func, numPartitions)

    def combineByKey(self, createCombiner, mergeValue, mergeCombiners,
                     numPartitions=None):
        """
        Return a new DStream by applying combineByKey to each RDD.
        """
        if numPartitions is None:
            numPartitions = self._sc.defaultParallelism

        def func(rdd):
            return rdd.combineByKey(createCombiner, mergeValue, mergeCombiners, numPartitions)
        return self.transform(func)

    def partitionBy(self, numPartitions, partitionFunc=portable_hash):
        """
        Return a copy of the DStream in which each RDD are partitioned
        using the specified partitioner.
        """
        return self.transform(lambda rdd: rdd.partitionBy(numPartitions, partitionFunc))

    def foreachRDD(self, func):
        """
        Apply a function to each RDD in this DStream.
        """
        if func.__code__.co_argcount == 1:
            old_func = func
            func = lambda t, rdd: old_func(rdd)
        jfunc = TransformFunction(self._sc, func, self._jrdd_deserializer)
        api = self._ssc._jvm.PythonDStream
        api.callForeachRDD(self._jdstream, jfunc)

    def pprint(self, num=10):
        """
        Print the first num elements of each RDD generated in this DStream.

        Parameters
        ----------
        num : int, optional
            the number of elements from the first will be printed.
        """
        def takeAndPrint(time, rdd):
            taken = rdd.take(num + 1)
            print("-------------------------------------------")
            print("Time: %s" % time)
            print("-------------------------------------------")
            for record in taken[:num]:
                print(record)
            if len(taken) > num:
                print("...")
            print("")

        self.foreachRDD(takeAndPrint)

    def mapValues(self, f):
        """
        Return a new DStream by applying a map function to the value of
        each key-value pairs in this DStream without changing the key.
        """
        map_values_fn = lambda kv: (kv[0], f(kv[1]))
        return self.map(map_values_fn, preservesPartitioning=True)

    def flatMapValues(self, f):
        """
        Return a new DStream by applying a flatmap function to the value
        of each key-value pairs in this DStream without changing the key.
        """
        flat_map_fn = lambda kv: ((kv[0], x) for x in f(kv[1]))
        return self.flatMap(flat_map_fn, preservesPartitioning=True)

    def glom(self):
        """
        Return a new DStream in which RDD is generated by applying glom()
        to RDD of this DStream.
        """
        def func(iterator):
            yield list(iterator)
        return self.mapPartitions(func)

    def cache(self):
        """
        Persist the RDDs of this DStream with the default storage level
        (`MEMORY_ONLY`).
        """
        self.is_cached = True
        self.persist(StorageLevel.MEMORY_ONLY)
        return self

    def persist(self, storageLevel):
        """
        Persist the RDDs of this DStream with the given storage level
        """
        self.is_cached = True
        javaStorageLevel = self._sc._getJavaStorageLevel(storageLevel)
        self._jdstream.persist(javaStorageLevel)
        return self

    def checkpoint(self, interval):
        """
        Enable periodic checkpointing of RDDs of this DStream

        Parameters
        ----------
        interval : int, float
            time in seconds, after each period of that, generated
            RDD will be checkpointed
        """
        self.is_checkpointed = True
        self._jdstream.checkpoint(self._ssc._jduration(interval))
        return self

    def groupByKey(self, numPartitions=None):
        """
        Return a new DStream by applying groupByKey on each RDD.
        """
        if numPartitions is None:
            numPartitions = self._sc.defaultParallelism
        return self.transform(lambda rdd: rdd.groupByKey(numPartitions))

    def countByValue(self):
        """
        Return a new DStream in which each RDD contains the counts of each
        distinct value in each RDD of this DStream.
        """
        return self.map(lambda x: (x, 1)).reduceByKey(lambda x, y: x+y)

    def saveAsTextFiles(self, prefix, suffix=None):
        """
        Save each RDD in this DStream as at text file, using string
        representation of elements.
        """
        def saveAsTextFile(t, rdd):
            path = rddToFileName(prefix, suffix, t)
            try:
                rdd.saveAsTextFile(path)
            except Py4JJavaError as e:
                # after recovered from checkpointing, the foreachRDD may
                # be called twice
                if 'FileAlreadyExistsException' not in str(e):
                    raise
        return self.foreachRDD(saveAsTextFile)

    # TODO: uncomment this until we have ssc.pickleFileStream()
    # def saveAsPickleFiles(self, prefix, suffix=None):
    #     """
    #     Save each RDD in this DStream as at binary file, the elements are
    #     serialized by pickle.
    #     """
    #     def saveAsPickleFile(t, rdd):
    #         path = rddToFileName(prefix, suffix, t)
    #         try:
    #             rdd.saveAsPickleFile(path)
    #         except Py4JJavaError as e:
    #             # after recovered from checkpointing, the foreachRDD may
    #             # be called twice
    #             if 'FileAlreadyExistsException' not in str(e):
    #                 raise
    #     return self.foreachRDD(saveAsPickleFile)

    def transform(self, func):
        """
        Return a new DStream in which each RDD is generated by applying a function
        on each RDD of this DStream.

        `func` can have one argument of `rdd`, or have two arguments of
        (`time`, `rdd`)
        """
        if func.__code__.co_argcount == 1:
            oldfunc = func
            func = lambda t, rdd: oldfunc(rdd)
        assert func.__code__.co_argcount == 2, "func should take one or two arguments"
        return TransformedDStream(self, func)

    def transformWith(self, func, other, keepSerializer=False):
        """
        Return a new DStream in which each RDD is generated by applying a function
        on each RDD of this DStream and 'other' DStream.

        `func` can have two arguments of (`rdd_a`, `rdd_b`) or have three
        arguments of (`time`, `rdd_a`, `rdd_b`)
        """
        if func.__code__.co_argcount == 2:
            oldfunc = func
            func = lambda t, a, b: oldfunc(a, b)
        assert func.__code__.co_argcount == 3, "func should take two or three arguments"
        jfunc = TransformFunction(self._sc, func, self._jrdd_deserializer, other._jrdd_deserializer)
        dstream = self._sc._jvm.PythonTransformed2DStream(self._jdstream.dstream(),
                                                          other._jdstream.dstream(), jfunc)
        jrdd_serializer = self._jrdd_deserializer if keepSerializer else self._sc.serializer
        return DStream(dstream.asJavaDStream(), self._ssc, jrdd_serializer)

    def repartition(self, numPartitions):
        """
        Return a new DStream with an increased or decreased level of parallelism.
        """
        return self.transform(lambda rdd: rdd.repartition(numPartitions))

    @property
    def _slideDuration(self):
        """
        Return the slideDuration in seconds of this DStream
        """
        return self._jdstream.dstream().slideDuration().milliseconds() / 1000.0

    def union(self, other):
        """
        Return a new DStream by unifying data of another DStream with this DStream.

        Parameters
        ----------
        other : :class:`DStream`
            Another DStream having the same interval (i.e., slideDuration)
            as this DStream.
        """
        if self._slideDuration != other._slideDuration:
            raise ValueError("the two DStream should have same slide duration")
        return self.transformWith(lambda a, b: a.union(b), other, True)

    def cogroup(self, other, numPartitions=None):
        """
        Return a new DStream by applying 'cogroup' between RDDs of this
        DStream and `other` DStream.

        Hash partitioning is used to generate the RDDs with `numPartitions` partitions.
        """
        if numPartitions is None:
            numPartitions = self._sc.defaultParallelism
        return self.transformWith(lambda a, b: a.cogroup(b, numPartitions), other)

    def join(self, other, numPartitions=None):
        """
        Return a new DStream by applying 'join' between RDDs of this DStream and
        `other` DStream.

        Hash partitioning is used to generate the RDDs with `numPartitions`
        partitions.
        """
        if numPartitions is None:
            numPartitions = self._sc.defaultParallelism
        return self.transformWith(lambda a, b: a.join(b, numPartitions), other)

    def leftOuterJoin(self, other, numPartitions=None):
        """
        Return a new DStream by applying 'left outer join' between RDDs of this DStream and
        `other` DStream.

        Hash partitioning is used to generate the RDDs with `numPartitions`
        partitions.
        """
        if numPartitions is None:
            numPartitions = self._sc.defaultParallelism
        return self.transformWith(lambda a, b: a.leftOuterJoin(b, numPartitions), other)

    def rightOuterJoin(self, other, numPartitions=None):
        """
        Return a new DStream by applying 'right outer join' between RDDs of this DStream and
        `other` DStream.

        Hash partitioning is used to generate the RDDs with `numPartitions`
        partitions.
        """
        if numPartitions is None:
            numPartitions = self._sc.defaultParallelism
        return self.transformWith(lambda a, b: a.rightOuterJoin(b, numPartitions), other)

    def fullOuterJoin(self, other, numPartitions=None):
        """
        Return a new DStream by applying 'full outer join' between RDDs of this DStream and
        `other` DStream.

        Hash partitioning is used to generate the RDDs with `numPartitions`
        partitions.
        """
        if numPartitions is None:
            numPartitions = self._sc.defaultParallelism
        return self.transformWith(lambda a, b: a.fullOuterJoin(b, numPartitions), other)

    def _jtime(self, timestamp):
        """ Convert datetime or unix_timestamp into Time
        """
        if isinstance(timestamp, datetime):
            timestamp = time.mktime(timestamp.timetuple())
        return self._sc._jvm.Time(int(timestamp * 1000))

    def slice(self, begin, end):
        """
        Return all the RDDs between 'begin' to 'end' (both included)

        `begin`, `end` could be datetime.datetime() or unix_timestamp
        """
        jrdds = self._jdstream.slice(self._jtime(begin), self._jtime(end))
        return [RDD(jrdd, self._sc, self._jrdd_deserializer) for jrdd in jrdds]

    def _validate_window_param(self, window, slide):
        duration = self._jdstream.dstream().slideDuration().milliseconds()
        if int(window * 1000) % duration != 0:
            raise ValueError("windowDuration must be multiple of the slide duration (%d ms)"
                             % duration)
        if slide and int(slide * 1000) % duration != 0:
            raise ValueError("slideDuration must be multiple of the slide duration (%d ms)"
                             % duration)

    def window(self, windowDuration, slideDuration=None):
        """
        Return a new DStream in which each RDD contains all the elements in seen in a
        sliding window of time over this DStream.

        Parameters
        ----------
        windowDuration : int
            width of the window; must be a multiple of this DStream's
            batching interval
        slideDuration : int, optional
            sliding interval of the window (i.e., the interval after which
            the new DStream will generate RDDs); must be a multiple of this
            DStream's batching interval
        """
        self._validate_window_param(windowDuration, slideDuration)
        d = self._ssc._jduration(windowDuration)
        if slideDuration is None:
            return DStream(self._jdstream.window(d), self._ssc, self._jrdd_deserializer)
        s = self._ssc._jduration(slideDuration)
        return DStream(self._jdstream.window(d, s), self._ssc, self._jrdd_deserializer)

    def reduceByWindow(self, reduceFunc, invReduceFunc, windowDuration, slideDuration):
        """
        Return a new DStream in which each RDD has a single element generated by reducing all
        elements in a sliding window over this DStream.

        if `invReduceFunc` is not None, the reduction is done incrementally
        using the old window's reduced value :

        1. reduce the new values that entered the window (e.g., adding new counts)

        2. "inverse reduce" the old values that left the window (e.g., subtracting old counts)
        This is more efficient than `invReduceFunc` is None.

        Parameters
        ----------
<<<<<<< HEAD
        reduceFunc : funcion
            associative and commutative reduce function
        invReduceFunc : funcion
=======
        reduceFunc : function
            associative and commutative reduce function
        invReduceFunc : function
>>>>>>> 4e0c9126
            inverse reduce function of `reduceFunc`; such that for all y,
            and invertible x:
            `invReduceFunc(reduceFunc(x, y), x) = y`
        windowDuration : int
            width of the window; must be a multiple of this DStream's
            batching interval
        slideDuration : int
            sliding interval of the window (i.e., the interval after which
            the new DStream will generate RDDs); must be a multiple of this
            DStream's batching interval
        """
        keyed = self.map(lambda x: (1, x))
        reduced = keyed.reduceByKeyAndWindow(reduceFunc, invReduceFunc,
                                             windowDuration, slideDuration, 1)
        return reduced.map(lambda kv: kv[1])

    def countByWindow(self, windowDuration, slideDuration):
        """
        Return a new DStream in which each RDD has a single element generated
        by counting the number of elements in a window over this DStream.
        windowDuration and slideDuration are as defined in the window() operation.

        This is equivalent to window(windowDuration, slideDuration).count(),
        but will be more efficient if window is large.
        """
        return self.map(lambda x: 1).reduceByWindow(operator.add, operator.sub,
                                                    windowDuration, slideDuration)

    def countByValueAndWindow(self, windowDuration, slideDuration, numPartitions=None):
        """
        Return a new DStream in which each RDD contains the count of distinct elements in
        RDDs in a sliding window over this DStream.

        Parameters
        ----------
        windowDuration : int
            width of the window; must be a multiple of this DStream's
            batching interval
        slideDuration : int
            sliding interval of the window (i.e., the interval after which
            the new DStream will generate RDDs); must be a multiple of this
            DStream's batching interval
        numPartitions : int, optional
            number of partitions of each RDD in the new DStream.
        """
        keyed = self.map(lambda x: (x, 1))
        counted = keyed.reduceByKeyAndWindow(operator.add, operator.sub,
                                             windowDuration, slideDuration, numPartitions)
        return counted.filter(lambda kv: kv[1] > 0)

    def groupByKeyAndWindow(self, windowDuration, slideDuration, numPartitions=None):
        """
        Return a new DStream by applying `groupByKey` over a sliding window.
        Similar to `DStream.groupByKey()`, but applies it over a sliding window.

        Parameters
        ----------
        windowDuration : int
            width of the window; must be a multiple of this DStream's
            batching interval
        slideDuration : int
            sliding interval of the window (i.e., the interval after which
            the new DStream will generate RDDs); must be a multiple of this
            DStream's batching interval
        numPartitions : int, optional
            Number of partitions of each RDD in the new DStream.
        """
        ls = self.mapValues(lambda x: [x])
        grouped = ls.reduceByKeyAndWindow(lambda a, b: a.extend(b) or a, lambda a, b: a[len(b):],
                                          windowDuration, slideDuration, numPartitions)
        return grouped.mapValues(ResultIterable)

    def reduceByKeyAndWindow(self, func, invFunc, windowDuration, slideDuration=None,
                             numPartitions=None, filterFunc=None):
        """
        Return a new DStream by applying incremental `reduceByKey` over a sliding window.

        The reduced value of over a new window is calculated using the old window's reduce value :
         1. reduce the new values that entered the window (e.g., adding new counts)
         2. "inverse reduce" the old values that left the window (e.g., subtracting old counts)

        `invFunc` can be None, then it will reduce all the RDDs in window, could be slower
        than having `invFunc`.

        Parameters
        ----------
        func : function
            associative and commutative reduce function
        invFunc : function
            inverse function of `reduceFunc`
        windowDuration : int
            width of the window; must be a multiple of this DStream's
            batching interval
        slideDuration : int, optional
            sliding interval of the window (i.e., the interval after which
            the new DStream will generate RDDs); must be a multiple of this
            DStream's batching interval
        numPartitions : int, optional
            number of partitions of each RDD in the new DStream.
<<<<<<< HEAD
        filterFunc : funcion, optional
=======
        filterFunc : function, optional
>>>>>>> 4e0c9126
            function to filter expired key-value pairs;
            only pairs that satisfy the function are retained
            set this to null if you do not want to filter
        """
        self._validate_window_param(windowDuration, slideDuration)
        if numPartitions is None:
            numPartitions = self._sc.defaultParallelism

        reduced = self.reduceByKey(func, numPartitions)

        if invFunc:
            def reduceFunc(t, a, b):
                b = b.reduceByKey(func, numPartitions)
                r = a.union(b).reduceByKey(func, numPartitions) if a else b
                if filterFunc:
                    r = r.filter(filterFunc)
                return r

            def invReduceFunc(t, a, b):
                b = b.reduceByKey(func, numPartitions)
                joined = a.leftOuterJoin(b, numPartitions)
                return joined.mapValues(lambda kv: invFunc(kv[0], kv[1])
                                        if kv[1] is not None else kv[0])

            jreduceFunc = TransformFunction(self._sc, reduceFunc, reduced._jrdd_deserializer)
            jinvReduceFunc = TransformFunction(self._sc, invReduceFunc, reduced._jrdd_deserializer)
            if slideDuration is None:
                slideDuration = self._slideDuration
            dstream = self._sc._jvm.PythonReducedWindowedDStream(
                reduced._jdstream.dstream(),
                jreduceFunc, jinvReduceFunc,
                self._ssc._jduration(windowDuration),
                self._ssc._jduration(slideDuration))
            return DStream(dstream.asJavaDStream(), self._ssc, self._sc.serializer)
        else:
            return reduced.window(windowDuration, slideDuration).reduceByKey(func, numPartitions)

    def updateStateByKey(self, updateFunc, numPartitions=None, initialRDD=None):
        """
        Return a new "state" DStream where the state for each key is updated by applying
        the given function on the previous state of the key and the new values of the key.

        Parameters
        ----------
        updateFunc : function
            State update function. If this function returns None, then
            corresponding state key-value pair will be eliminated.
        """
        if numPartitions is None:
            numPartitions = self._sc.defaultParallelism

        if initialRDD and not isinstance(initialRDD, RDD):
            initialRDD = self._sc.parallelize(initialRDD)

        def reduceFunc(t, a, b):
            if a is None:
                g = b.groupByKey(numPartitions).mapValues(lambda vs: (list(vs), None))
            else:
                g = a.cogroup(b.partitionBy(numPartitions), numPartitions)
                g = g.mapValues(lambda ab: (list(ab[1]), list(ab[0])[0] if len(ab[0]) else None))
            state = g.mapValues(lambda vs_s: updateFunc(vs_s[0], vs_s[1]))
            return state.filter(lambda k_v: k_v[1] is not None)

        jreduceFunc = TransformFunction(self._sc, reduceFunc,
                                        self._sc.serializer, self._jrdd_deserializer)
        if initialRDD:
            initialRDD = initialRDD._reserialize(self._jrdd_deserializer)
            dstream = self._sc._jvm.PythonStateDStream(self._jdstream.dstream(), jreduceFunc,
                                                       initialRDD._jrdd)
        else:
            dstream = self._sc._jvm.PythonStateDStream(self._jdstream.dstream(), jreduceFunc)

        return DStream(dstream.asJavaDStream(), self._ssc, self._sc.serializer)


class TransformedDStream(DStream):
    """
    TransformedDStream is a DStream generated by an Python function
    transforming each RDD of a DStream to another RDDs.

    Multiple continuous transformations of DStream can be combined into
    one transformation.
    """
    def __init__(self, prev, func):
        self._ssc = prev._ssc
        self._sc = self._ssc._sc
        self._jrdd_deserializer = self._sc.serializer
        self.is_cached = False
        self.is_checkpointed = False
        self._jdstream_val = None

        # Using type() to avoid folding the functions and compacting the DStreams which is not
        # not strictly an object of TransformedDStream.
        if (type(prev) is TransformedDStream and
                not prev.is_cached and not prev.is_checkpointed):
            prev_func = prev.func
            self.func = lambda t, rdd: func(t, prev_func(t, rdd))
            self.prev = prev.prev
        else:
            self.prev = prev
            self.func = func

    @property
    def _jdstream(self):
        if self._jdstream_val is not None:
            return self._jdstream_val

        jfunc = TransformFunction(self._sc, self.func, self.prev._jrdd_deserializer)
        dstream = self._sc._jvm.PythonTransformedDStream(self.prev._jdstream.dstream(), jfunc)
        self._jdstream_val = dstream.asJavaDStream()
        return self._jdstream_val<|MERGE_RESOLUTION|>--- conflicted
+++ resolved
@@ -464,15 +464,9 @@
 
         Parameters
         ----------
-<<<<<<< HEAD
-        reduceFunc : funcion
-            associative and commutative reduce function
-        invReduceFunc : funcion
-=======
         reduceFunc : function
             associative and commutative reduce function
         invReduceFunc : function
->>>>>>> 4e0c9126
             inverse reduce function of `reduceFunc`; such that for all y,
             and invertible x:
             `invReduceFunc(reduceFunc(x, y), x) = y`
@@ -572,11 +566,7 @@
             DStream's batching interval
         numPartitions : int, optional
             number of partitions of each RDD in the new DStream.
-<<<<<<< HEAD
-        filterFunc : funcion, optional
-=======
         filterFunc : function, optional
->>>>>>> 4e0c9126
             function to filter expired key-value pairs;
             only pairs that satisfy the function are retained
             set this to null if you do not want to filter
