--- conflicted
+++ resolved
@@ -734,7 +734,6 @@
 @inherit_doc
 class StreamingLinearRegressionWithSGD(StreamingLinearAlgorithm):
     """
-<<<<<<< HEAD
     Train or predict a linear regression model on streaming data. Training uses
     Stochastic Gradient Descent to update the model based on each new batch of
     incoming data from a DStream (see `LinearRegressionWithSGD` for model equation).
@@ -752,21 +751,8 @@
       Fraction of each batch of data to use for updates. (default: 1.0)
     :param convergenceTol:
       Value used to determine when to terminate iterations. (default: 0.001)
-=======
-    Run LinearRegression with SGD on a batch of data.
-
-    The problem minimized is (1 / n_samples) * (y - weights'X)**2.
-    After training on a batch of data, the weights obtained at the end of
-    training are used as initial weights for the next batch.
-
-    :param stepSize: Step size for each iteration of gradient descent.
-    :param numIterations: Total number of iterations run.
-    :param miniBatchFraction: Fraction of data on which SGD is run for each
-                              iteration.
-    :param convergenceTol: A condition which decides iteration termination.
 
     .. versionadded:: 1.5.0
->>>>>>> 242be7da
     """
     def __init__(self, stepSize=0.1, numIterations=50, miniBatchFraction=1.0, convergenceTol=0.001):
         self.stepSize = stepSize
