--- conflicted
+++ resolved
@@ -43,16 +43,11 @@
     def __reduce__(self):
         return (LabeledPoint, (self.label, self.features))
 
-<<<<<<< HEAD
     def __str__(self):
         return "(" + ",".join((str(self.label), str(self.features))) + ")"
 
     def __repr__(self):
         return "LabeledPoint(" + ",".join((repr(self.label), repr(self.features))) + ")"
-=======
-    def __repr__(self):
-        return "(" + ",".join((str(self.label), Vectors.stringify(self.features))) + ")"
->>>>>>> 1ce5c2d1
 
 
 class LinearModel(object):
