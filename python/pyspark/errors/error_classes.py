#
# Licensed to the Apache Software Foundation (ASF) under one or more
# contributor license agreements.  See the NOTICE file distributed with
# this work for additional information regarding copyright ownership.
# The ASF licenses this file to You under the Apache License, Version 2.0
# (the "License"); you may not use this file except in compliance with
# the License.  You may obtain a copy of the License at
#
#    http://www.apache.org/licenses/LICENSE-2.0
#
# Unless required by applicable law or agreed to in writing, software
# distributed under the License is distributed on an "AS IS" BASIS,
# WITHOUT WARRANTIES OR CONDITIONS OF ANY KIND, either express or implied.
# See the License for the specific language governing permissions and
# limitations under the License.
#
import json


ERROR_CLASSES_JSON = """
{
  "APPLICATION_NAME_NOT_SET" : {
    "message" : [
      "An application name must be set in your configuration."
    ]
  },
  "ARGUMENT_REQUIRED": {
    "message": [
      "Argument `<arg_name>` is required when <condition>."
    ]
  },
  "ATTRIBUTE_NOT_CALLABLE" : {
    "message" : [
      "Attribute `<attr_name>` in provided object `<obj_name>` is not callable."
    ]
  },
  "BARRIER_TASK_CONTEXT_NOT_INITIALIZE": {
    "message": [
      "Not supported to call `<func_name>` before initialize BarrierTaskContext."
    ]
  },
  "BROADCAST_VARIABLE_NOT_LOADED": {
    "message": [
      "Broadcast variable `<variable>` not loaded."
    ]
  },
  "CALL_BEFORE_SESSION_INITIALIZE" : {
    "message" : [
      "`<func_name>` was called before SparkSession was initialized."
    ]
  },
  "CANNOT_ACCESS_TO_DUNDER": {
    "message": [
      "Dunder(double underscore) attribute is for internal use only."
    ]
  },
  "CANNOT_APPLY_IN_FOR_COLUMN": {
    "message": [
      "Cannot apply 'in' operator against a column: please use 'contains' in a string column or 'array_contains' function for an array column."
    ]
  },
  "CANNOT_BE_EMPTY": {
    "message": [
      "At least one <item> must be specified."
    ]
  },
  "CANNOT_BE_NONE": {
    "message": [
      "Argument `<arg_name>` can not be None."
    ]
  },
  "CANNOT_CONVERT_COLUMN_INTO_BOOL": {
    "message": [
      "Cannot convert column into bool: please use '&' for 'and', '|' for 'or', '~' for 'not' when building DataFrame boolean expressions."
    ]
  },
  "CANNOT_DESTROY_BROADCAST": {
    "message": [
      "Broadcast can only be destroyed in driver."
    ]
  },
  "CANNOT_INFER_ARRAY_TYPE": {
    "message": [
      "Can not infer Array Type from an list with None as the first element."
    ]
  },
  "CANNOT_OPEN_SOCKET": {
    "message": [
      "Can not open socket: <errors>."
    ]
  },
  "CANNOT_PARSE_DATATYPE": {
    "message": [
      "Unable to parse datatype from schema. <error>."
    ]
  },
  "CANNOT_PROVIDE_METADATA": {
    "message": [
      "metadata can only be provided for a single column."
    ]
  },
  "CANNOT_REDUCE_BROADCAST": {
    "message": [
      "Broadcast can only be serialized in driver."
    ]
  },
  "CANNOT_SET_TOGETHER": {
    "message": [
      "<arg_list> should not be set together."
    ]
  },
<<<<<<< HEAD
  "CANNOT_UNPERSIST_BROADCAST": {
    "message": [
      "Broadcast can only be unpersisted in driver."
=======
  "CANNOT_SPECIFY_RETURN_TYPE_FOR_UDF": {
    "message": [
      "returnType can not be specified when `<arg_name>` is a user-defined function, but got <return_type>."
>>>>>>> 8704f6bc
    ]
  },
  "COLUMN_IN_LIST": {
    "message": [
      "`<func_name>` does not allow a Column in a list."
    ]
  },
  "CONTEXT_ONLY_VALID_ON_DRIVER" : {
    "message" : [
      "It appears that you are attempting to reference SparkContext from a broadcast variable, action, or transformation. SparkContext can only be used on the driver, not in code that it run on workers. For more information, see SPARK-5063."
    ]
  },
  "CONTEXT_UNAVAILABLE_FOR_REMOTE_CLIENT" : {
    "message" : [
      "Remote client cannot create a SparkContext. Create SparkSession instead."
    ]
  },
  "DISALLOWED_TYPE_FOR_CONTAINER" : {
    "message" : [
      "Argument `<arg_name>`(type: <arg_type>) should only contain a type in [<allowed_types>], got <return_type>"
    ]
  },
  "HIGHER_ORDER_FUNCTION_SHOULD_RETURN_COLUMN" : {
    "message" : [
      "Function `<func_name>` should return Column, got <return_type>."
    ]
  },
  "INCORRECT_CONF_FOR_PROFILE" : {
    "message" : [
      "`spark.python.profile` or `spark.python.profile.memory` configuration",
      " must be set to `true` to enable Python profile."
    ]
  },
  "INVALID_CALL_ON_UNRESOLVED_OBJECT": {
    "message": [
      "Invalid call to `<func_name>` on unresolved object."
    ]
  },
  "INVALID_ITEM_FOR_CONTAINER": {
    "message": [
      "All items in `<arg_name>` should be in <allowed_types>, got <item_type>."
    ]
  },
  "INVALID_RETURN_TYPE_FOR_PANDAS_UDF": {
    "message": [
      "Pandas UDF should return StructType for <eval_type>, got <return_type>."
    ]
  },
  "INVALID_TIMEOUT_TIMESTAMP" : {
    "message" : [
      "Timeout timestamp (<timestamp>) cannot be earlier than the current watermark (<watermark>)."
    ]
  },
  "INVALID_UDF_EVAL_TYPE" : {
    "message" : [
      "Eval type for UDF must be SQL_BATCHED_UDF, SQL_SCALAR_PANDAS_UDF, SQL_SCALAR_PANDAS_ITER_UDF or SQL_GROUPED_AGG_PANDAS_UDF."
    ]
  },
  "INVALID_WHEN_USAGE": {
    "message": [
      "when() can only be applied on a Column previously generated by when() function, and cannot be applied once otherwise() is applied."
    ]
  },
  "INVALID_WINDOW_BOUND_TYPE" : {
    "message" : [
      "Invalid window bound type: <window_bound_type>."
    ]
  },
  "JAVA_GATEWAY_EXITED" : {
    "message" : [
      "Java gateway process exited before sending its port number."
    ]
  },
  "JVM_ATTRIBUTE_NOT_SUPPORTED" : {
    "message" : [
      "Attribute `<attr_name>` is not supported in Spark Connect as it depends on the JVM. If you need to use this attribute, do not use Spark Connect when creating your session."
    ]
  },
  "KEY_VALUE_PAIR_REQUIRED" : {
    "message" : [
      "Key-value pair or a list of pairs is required."
    ]
  },
  "LENGTH_SHOULD_BE_THE_SAME" : {
    "message" : [
      "<arg1> and <arg2> should be of the same length, got <arg1_length> and <arg2_length>."
    ]
  },
  "MASTER_URL_NOT_SET" : {
    "message" : [
      "A master URL must be set in your configuration."
    ]
  },
  "MISSING_LIBRARY_FOR_PROFILER" : {
    "message" : [
      "Install the 'memory_profiler' library in the cluster to enable memory profiling."
    ]
  },
  "MISSING_VALID_PLAN" : {
    "message" : [
      "Argument to <operator> does not contain a valid plan."
    ]
  },
  "MIXED_TYPE_REPLACEMENT" : {
    "message" : [
      "Mixed type replacements are not supported."
    ]
  },
  "NEGATIVE_VALUE" : {
    "message" : [
      "Value for `<arg_name>` must be greater than or equal to 0, got '<arg_value>'."
    ]
  },
  "NOT_BOOL" : {
    "message" : [
      "Argument `<arg_name>` should be a bool, got <arg_type>."
    ]
  },
  "NOT_BOOL_OR_DICT_OR_FLOAT_OR_INT_OR_LIST_OR_STR_OR_TUPLE" : {
    "message" : [
      "Argument `<arg_name>` should be a bool, dict, float, int, str or tuple, got <arg_type>."
    ]
  },
  "NOT_BOOL_OR_DICT_OR_FLOAT_OR_INT_OR_STR" : {
    "message" : [
      "Argument `<arg_name>` should be a bool, dict, float, int or str, got <arg_type>."
    ]
  },
  "NOT_BOOL_OR_FLOAT_OR_INT" : {
    "message" : [
      "Argument `<arg_name>` should be a bool, float or str, got <arg_type>."
    ]
  },
  "NOT_BOOL_OR_FLOAT_OR_INT_OR_LIST_OR_NONE_OR_STR_OR_TUPLE" : {
    "message" : [
      "Argument `<arg_name>` should be a bool, float, int, list, None, str or tuple, got <arg_type>."
    ]
  },
  "NOT_BOOL_OR_FLOAT_OR_INT_OR_STR" : {
    "message" : [
      "Argument `<arg_name>` should be a bool, float, int or str, got <arg_type>."
    ]
  },
  "NOT_BOOL_OR_LIST" : {
    "message" : [
      "Argument `<arg_name>` should be a bool or list, got <arg_type>."
    ]
  },
  "NOT_BOOL_OR_STR" : {
    "message" : [
      "Argument `<arg_name>` should be a bool or str, got <arg_type>."
    ]
  },
  "NOT_CALLABLE" : {
    "message" : [
      "Argument `<arg_name>` should be a callable, got <arg_type>."
    ]
  },
  "NOT_COLUMN" : {
    "message" : [
      "Argument `<arg_name>` should be a Column, got <arg_type>."
    ]
  },
  "NOT_COLUMN_OR_DATATYPE_OR_STR" : {
    "message" : [
      "Argument `<arg_name>` should be a Column, str or DataType, but got <arg_type>."
    ]
  },
  "NOT_COLUMN_OR_FLOAT_OR_INT_OR_LIST_OR_STR" : {
    "message" : [
      "Argument `<arg_name>` should be a column, float, integer, list or string, got <arg_type>."
    ]
  },
  "NOT_COLUMN_OR_INT" : {
    "message" : [
      "Argument `<arg_name>` should be a Column or int, got <arg_type>."
    ]
  },
  "NOT_COLUMN_OR_INT_OR_LIST_OR_STR_OR_TUPLE" : {
    "message" : [
      "Argument `<arg_name>` should be a Column, int, list, str or tuple, got <arg_type>."
    ]
  },
  "NOT_COLUMN_OR_INT_OR_STR" : {
    "message" : [
      "Argument `<arg_name>` should be a Column, int or str, got <arg_type>."
    ]
  },
  "NOT_COLUMN_OR_STR" : {
    "message" : [
      "Argument `<arg_name>` should be a Column or str, got <arg_type>."
    ]
  },
  "NOT_DATAFRAME" : {
    "message" : [
      "Argument `<arg_name>` should be a DataFrame, got <arg_type>."
    ]
  },
  "NOT_DATATYPE_OR_STR" : {
    "message" : [
      "Argument `<arg_name>` should be a DataType or str, got <arg_type>."
    ]
  },
  "NOT_DICT" : {
    "message" : [
      "Argument `<arg_name>` should be a dict, got <arg_type>."
    ]
  },
  "NOT_EXPRESSION" : {
    "message" : [
      "Argument `<arg_name>` should be a Expression, got <arg_type>."
    ]
  },
  "NOT_FLOAT_OR_INT" : {
    "message" : [
      "Argument `<arg_name>` should be a float or int, got <arg_type>."
    ]
  },
  "NOT_FLOAT_OR_INT_OR_LIST_OR_STR" : {
    "message" : [
      "Argument `<arg_name>` should be a float, int, list or str, got <arg_type>."
    ]
  },
  "NOT_INT" : {
    "message" : [
      "Argument `<arg_name>` should be an int, got <arg_type>."
    ]
  },
  "NOT_IN_BARRIER_STAGE" : {
    "message" : [
      "It is not in a barrier stage."
    ]
  },
  "NOT_ITERABLE" : {
    "message" : [
      "<objectName> is not iterable."
    ]
  },
  "NOT_LIST_OF_COLUMN" : {
    "message" : [
      "Argument `<arg_name>` should be a list[Column]."
    ]
  },
  "NOT_LIST_OF_FLOAT_OR_INT" : {
    "message" : [
      "Argument `<arg_name>` should be a list[float, int], got <arg_type>."
    ]
  },
  "NOT_LIST_OF_STR" : {
    "message" : [
      "Argument `<arg_name>` should be a list[str], got <arg_type>."
    ]
  },
  "NOT_LIST_OR_STR_OR_TUPLE" : {
    "message" : [
      "Argument `<arg_name>` should be a list, str or tuple, got <arg_type>."
    ]
  },
  "NOT_LIST_OR_TUPLE" : {
    "message" : [
      "Argument `<arg_name>` should be a list or tuple, got <arg_type>."
    ]
  },
  "NOT_OBSERVATION_OR_STR" : {
    "message" : [
      "Argument `<arg_name>` should be a Observation or str, got <arg_type>."
    ]
  },
  "NOT_SAME_TYPE" : {
    "message" : [
      "Argument `<arg_name1>` and `<arg_name2>` should be the same type, got <arg_type1> and <arg_type2>."
    ]
  },
  "NOT_STR" : {
    "message" : [
      "Argument `<arg_name>` should be a str, got <arg_type>."
    ]
  },
  "NOT_STR_OR_LIST_OF_RDD" : {
    "message" : [
      "Argument `<arg_name>` should be a str or list[RDD], got <arg_type>."
    ]
  },
  "NOT_STR_OR_STRUCT" : {
    "message" : [
      "Argument `<arg_name>` should be a str or structType, got <arg_type>."
    ]
  },
  "NOT_WINDOWSPEC" : {
    "message" : [
      "Argument `<arg_name>` should be a WindowSpec, got <arg_type>."
    ]
  },
  "NO_ACTIVE_SESSION" : {
    "message" : [
      "No active Spark session found. Please create a new Spark session before running the code."
    ]
  },
  "ONLY_ALLOWED_FOR_SINGLE_COLUMN" : {
    "message" : [
      "Argument `<arg_name>` can only be provided for a single column."
    ]
  },
  "ONLY_ALLOW_SINGLE_TRIGGER" : {
    "message" : [
      "Only a single trigger is allowed."
    ]
  },
  "PIPE_FUNCTION_EXITED" : {
    "message" : [
      "Pipe function `<func_name>` exited with error code <error_code>."
    ]
  },
  "PYTHON_HASH_SEED_NOT_SET" : {
    "message" : [
      "Randomness of hash of string should be disabled via PYTHONHASHSEED."
    ]
  },
  "PYTHON_VERSION_MISMATCH" : {
    "message" : [
      "Python in worker has different version <worker_version> than that in driver <driver_version>, PySpark cannot run with different minor versions.",
      "Please check environment variables PYSPARK_PYTHON and PYSPARK_DRIVER_PYTHON are correctly set."
    ]
  },
  "RDD_TRANSFORM_ONLY_VALID_ON_DRIVER" : {
    "message" : [
      "It appears that you are attempting to broadcast an RDD or reference an RDD from an ",
      "action or transformation. RDD transformations and actions can only be invoked by the ",
      "driver, not inside of other transformations; for example, ",
      "rdd1.map(lambda x: rdd2.values.count() * x) is invalid because the values ",
      "transformation and count action cannot be performed inside of the rdd1.map ",
      "transformation. For more information, see SPARK-5063."
    ]
  },
  "RESULT_COLUMNS_MISMATCH_FOR_PANDAS_UDF" : {
    "message" : [
      "Column names of the returned pandas.DataFrame do not match specified schema.<missing><extra>"
    ]
  },
  "RESULT_LENGTH_MISMATCH_FOR_PANDAS_UDF" : {
    "message" : [
      "Number of columns of the returned pandas.DataFrame doesn't match specified schema. Expected: <expected> Actual: <actual>"
    ]
  },
  "RESULT_LENGTH_MISMATCH_FOR_SCALAR_ITER_PANDAS_UDF" : {
    "message" : [
      "The length of output in Scalar iterator pandas UDF should be the same with the input's; however, the length of output was <output_length> and the length of input was <input_length>."
    ]
  },
  "SCHEMA_MISMATCH_FOR_PANDAS_UDF" : {
    "message" : [
      "Result vector from pandas_udf was not the required length: expected <expected>, got <actual>."
    ]
  },
  "SLICE_WITH_STEP" : {
    "message" : [
      "Slice with step is not supported."
    ]
  },
  "STATE_NOT_EXISTS" : {
    "message" : [
      "State is either not defined or has already been removed."
    ]
  },
  "STOP_ITERATION_OCCURRED" : {
    "message" : [
      "Caught StopIteration thrown from user's code; failing the task: <exc>"
    ]
  },
  "STOP_ITERATION_OCCURRED_FROM_SCALAR_ITER_PANDAS_UDF" : {
    "message" : [
      "pandas iterator UDF should exhaust the input iterator."
    ]
  },
  "UNEXPECTED_RESPONSE_FROM_SERVER" : {
    "message" : [
      "Unexpected response from iterator server."
    ]
  },
  "UNSUPPORTED_DATA_TYPE" : {
    "message" : [
      "Unsupported DataType `<data_type>`."
    ]
  },
  "UNSUPPORTED_LITERAL" : {
    "message" : [
      "Unsupported Literal '<literal>'."
    ]
  },
  "UNSUPPORTED_NUMPY_ARRAY_SCALAR" : {
    "message" : [
      "The type of array scalar '<dtype>' is not supported."
    ]
  },
  "UNSUPPORTED_PARAM_TYPE_FOR_HIGHER_ORDER_FUNCTION" : {
    "message" : [
      "Function `<func_name>` should use only POSITIONAL or POSITIONAL OR KEYWORD arguments."
    ]
  },
  "VALUE_NOT_ACCESSIBLE": {
    "message": [
      "Value `<value>` cannot be accessed inside tasks."
    ]
  },
  "VALUE_NOT_ANY_OR_ALL" : {
    "message" : [
      "Value for `<arg_name>` must be 'any' or 'all', got '<arg_value>'."
    ]
  },
  "VALUE_NOT_NON_EMPTY_STR" : {
    "message" : [
      "Value for `<arg_name>` must be a non empty string, got '<arg_value>'."
    ]
  },
  "VALUE_NOT_PEARSON" : {
    "message" : [
      "Value for `<arg_name>` only supports the 'pearson', got '<arg_value>'."
    ]
  },
  "VALUE_NOT_POSITIVE" : {
    "message" : [
      "Value for `<arg_name>` must be positive, got '<arg_value>'."
    ]
  },
  "VALUE_NOT_TRUE" : {
    "message" : [
      "Value for `<arg_name>` must be True, got '<arg_value>'."
    ]
  },
  "VALUE_OUT_OF_BOUND" : {
    "message" : [
      "Value for `<arg_name>` must be between <min> and <max>."
    ]
  },
  "WRONG_NUM_ARGS_FOR_HIGHER_ORDER_FUNCTION" : {
    "message" : [
      "Function `<func_name>` should take between 1 and 3 arguments, but provided function takes <num_args>."
    ]
  },
  "WRONG_NUM_COLUMNS" : {
    "message" : [
      "Function `<func_name>` should take at least <num_cols> columns."
    ]
  }
}
"""

ERROR_CLASSES_MAP = json.loads(ERROR_CLASSES_JSON)<|MERGE_RESOLUTION|>--- conflicted
+++ resolved
@@ -109,15 +109,14 @@
       "<arg_list> should not be set together."
     ]
   },
-<<<<<<< HEAD
+  "CANNOT_SPECIFY_RETURN_TYPE_FOR_UDF": {
+    "message": [
+      "returnType can not be specified when `<arg_name>` is a user-defined function, but got <return_type>."
+    ]
+  },
   "CANNOT_UNPERSIST_BROADCAST": {
     "message": [
       "Broadcast can only be unpersisted in driver."
-=======
-  "CANNOT_SPECIFY_RETURN_TYPE_FOR_UDF": {
-    "message": [
-      "returnType can not be specified when `<arg_name>` is a user-defined function, but got <return_type>."
->>>>>>> 8704f6bc
     ]
   },
   "COLUMN_IN_LIST": {
