--- conflicted
+++ resolved
@@ -28,16 +28,13 @@
     PythonException,
     UnknownException,
     SparkUpgradeException,
-<<<<<<< HEAD
+    PySparkTypeError,
+    PySparkValueError,
     SparkConnectException,
     SparkConnectGrpcException,
     SparkConnectAnalysisException,
     SparkConnectParseException,
     SparkConnectTempTableAlreadyExistsException,
-=======
-    PySparkTypeError,
-    PySparkValueError,
->>>>>>> e969bb2b
 )
 
 
@@ -51,14 +48,13 @@
     "PythonException",
     "UnknownException",
     "SparkUpgradeException",
-<<<<<<< HEAD
+    "PySparkTypeError",
+    "PySparkValueError",
     "SparkConnectException",
     "SparkConnectGrpcException",
     "SparkConnectAnalysisException",
     "SparkConnectParseException",
     "SparkConnectTempTableAlreadyExistsException",
-=======
     "PySparkTypeError",
     "PySparkValueError",
->>>>>>> e969bb2b
 ]