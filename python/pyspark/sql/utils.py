#
# Licensed to the Apache Software Foundation (ASF) under one or more
# contributor license agreements.  See the NOTICE file distributed with
# this work for additional information regarding copyright ownership.
# The ASF licenses this file to You under the Apache License, Version 2.0
# (the "License"); you may not use this file except in compliance with
# the License.  You may obtain a copy of the License at
#
#    http://www.apache.org/licenses/LICENSE-2.0
#
# Unless required by applicable law or agreed to in writing, software
# distributed under the License is distributed on an "AS IS" BASIS,
# WITHOUT WARRANTIES OR CONDITIONS OF ANY KIND, either express or implied.
# See the License for the specific language governing permissions and
# limitations under the License.
#
from typing import Any, Callable, Optional, Sequence, TYPE_CHECKING, cast

import py4j
from py4j.java_collections import JavaArray
from py4j.java_gateway import JavaClass, JavaGateway, JavaObject, is_instance_of
from py4j.protocol import Py4JJavaError

from pyspark import SparkContext

if TYPE_CHECKING:
    from pyspark.sql.context import SQLContext
    from pyspark.sql.dataframe import DataFrame


class CapturedException(Exception):
    def __init__(
        self,
        desc: Optional[str] = None,
        stackTrace: Optional[str] = None,
        cause: Optional[Py4JJavaError] = None,
        origin: Optional[Py4JJavaError] = None
    ):
        # desc & stackTrace vs origin are mutually exclusive.
        # cause is optional.
        assert ((origin is not None and desc is None and stackTrace is None)
                or (origin is None and desc is not None and stackTrace is not None))

        self.desc = desc if desc is not None else cast(Py4JJavaError, origin).getMessage()
        self.stackTrace = (
            stackTrace if stackTrace is not None
            else (
                SparkContext._jvm  # type: ignore[attr-defined]
                .org.apache.spark.util.Utils.exceptionString(origin)
            )
        )
        self.cause = convert_exception(cause) if cause is not None else None
        if self.cause is None and origin is not None and origin.getCause() is not None:
            self.cause = convert_exception(origin.getCause())
        self._origin = origin

    def __str__(self) -> str:
        assert SparkContext._jvm is not None  # type: ignore[attr-defined]

        jvm = SparkContext._jvm  # type: ignore[attr-defined]
        sql_conf = jvm.org.apache.spark.sql.internal.SQLConf.get()
        debug_enabled = sql_conf.pysparkJVMStacktraceEnabled()
        desc = self.desc
        if debug_enabled:
            desc = desc + "\n\nJVM stacktrace:\n%s" % self.stackTrace
        return str(desc)

    def getErrorClass(self) -> Optional[str]:
        assert SparkContext._gateway is not None  # type: ignore[attr-defined]

        gw = SparkContext._gateway  # type: ignore[attr-defined]
        if self._origin is not None and is_instance_of(
                gw, self._origin, "org.apache.spark.SparkThrowable"):
            return self._origin.getErrorClass()
        else:
            return None

    def getSqlState(self) -> Optional[str]:
        assert SparkContext._gateway is not None  # type: ignore[attr-defined]

        gw = SparkContext._gateway  # type: ignore[attr-defined]
        if self._origin is not None and is_instance_of(
                gw, self._origin, "org.apache.spark.SparkThrowable"):
            return self._origin.getSqlState()
        else:
            return None


class AnalysisException(CapturedException):
    """
    Failed to analyze a SQL query plan.
    """


class ParseException(CapturedException):
    """
    Failed to parse a SQL command.
    """


class IllegalArgumentException(CapturedException):
    """
    Passed an illegal or inappropriate argument.
    """


class StreamingQueryException(CapturedException):
    """
    Exception that stopped a :class:`StreamingQuery`.
    """


class QueryExecutionException(CapturedException):
    """
    Failed to execute a query.
    """


class PythonException(CapturedException):
    """
    Exceptions thrown from Python workers.
    """


class UnknownException(CapturedException):
    """
    None of the above exceptions.
    """


<<<<<<< HEAD
def convert_exception(e: Py4JJavaError) -> CapturedException:
=======
class SparkUpgradeException(CapturedException):
    """
    Exception thrown because of Spark upgrade
    """


def convert_exception(e):
>>>>>>> 2cc3aead
    assert e is not None
    assert SparkContext._jvm is not None  # type: ignore[attr-defined]
    assert SparkContext._gateway is not None  # type: ignore[attr-defined]

    jvm = SparkContext._jvm  # type: ignore[attr-defined]
    gw = SparkContext._gateway  # type: ignore[attr-defined]

    if is_instance_of(gw, e, "org.apache.spark.sql.catalyst.parser.ParseException"):
        return ParseException(origin=e)
    # Order matters. ParseException inherits AnalysisException.
    elif is_instance_of(gw, e, 'org.apache.spark.sql.AnalysisException'):
        return AnalysisException(origin=e)
    elif is_instance_of(gw, e, 'org.apache.spark.sql.streaming.StreamingQueryException'):
        return StreamingQueryException(origin=e)
    elif is_instance_of(gw, e, 'org.apache.spark.sql.execution.QueryExecutionException'):
        return QueryExecutionException(origin=e)
    elif is_instance_of(gw, e, 'java.lang.IllegalArgumentException'):
        return IllegalArgumentException(origin=e)
    elif is_instance_of(gw, e, 'org.apache.spark.SparkUpgradeException'):
        return SparkUpgradeException(origin=e)

    c: Py4JJavaError = e.getCause()
    stacktrace: str = jvm.org.apache.spark.util.Utils.exceptionString(e)
    if c is not None and (
            is_instance_of(gw, c, 'org.apache.spark.api.python.PythonException')
            # To make sure this only catches Python UDFs.
            and any(map(lambda v: "org.apache.spark.sql.execution.python" in v.toString(),
                        c.getStackTrace()))):
        msg = ("\n  An exception was thrown from the Python worker. "
               "Please see the stack trace below.\n%s" % c.getMessage())
        return PythonException(msg, stacktrace)

    return UnknownException(desc=e.toString(), stackTrace=stacktrace, cause=c)


def capture_sql_exception(f: Callable[..., Any]) -> Callable[..., Any]:
    def deco(*a: Any, **kw: Any) -> Any:
        try:
            return f(*a, **kw)
        except Py4JJavaError as e:
            converted = convert_exception(e.java_exception)
            if not isinstance(converted, UnknownException):
                # Hide where the exception came from that shows a non-Pythonic
                # JVM exception message.
                raise converted from None
            else:
                raise
    return deco


def install_exception_handler() -> None:
    """
    Hook an exception handler into Py4j, which could capture some SQL exceptions in Java.

    When calling Java API, it will call `get_return_value` to parse the returned object.
    If any exception happened in JVM, the result will be Java exception object, it raise
    py4j.protocol.Py4JJavaError. We replace the original `get_return_value` with one that
    could capture the Java exception and throw a Python one (with the same error message).

    It's idempotent, could be called multiple times.
    """
    original = py4j.protocol.get_return_value
    # The original `get_return_value` is not patched, it's idempotent.
    patched = capture_sql_exception(original)
    # only patch the one used in py4j.java_gateway (call Java API)
    py4j.java_gateway.get_return_value = patched


def toJArray(gateway: JavaGateway, jtype: JavaClass, arr: Sequence[Any]) -> JavaArray:
    """
    Convert python list to java type array

    Parameters
    ----------
    gateway :
        Py4j Gateway
    jtype :
        java type of element in array
    arr :
        python type list
    """
    jarray: JavaArray = gateway.new_array(jtype, len(arr))
    for i in range(0, len(arr)):
        jarray[i] = arr[i]
    return jarray


def require_test_compiled() -> None:
    """ Raise Exception if test classes are not compiled
    """
    import os
    import glob
    try:
        spark_home = os.environ['SPARK_HOME']
    except KeyError:
        raise RuntimeError('SPARK_HOME is not defined in environment')

    test_class_path = os.path.join(
        spark_home, 'sql', 'core', 'target', '*', 'test-classes')
    paths = glob.glob(test_class_path)

    if len(paths) == 0:
        raise RuntimeError(
            "%s doesn't exist. Spark sql test classes are not compiled." % test_class_path)


class ForeachBatchFunction(object):
    """
    This is the Python implementation of Java interface 'ForeachBatchFunction'. This wraps
    the user-defined 'foreachBatch' function such that it can be called from the JVM when
    the query is active.
    """

    def __init__(self, sql_ctx: "SQLContext", func: Callable[["DataFrame", int], None]):
        self.sql_ctx = sql_ctx
        self.func = func

    def call(self, jdf: JavaObject, batch_id: int) -> None:
        from pyspark.sql.dataframe import DataFrame
        try:
            self.func(DataFrame(jdf, self.sql_ctx), batch_id)
        except Exception as e:
            self.error = e
            raise e

    class Java:
        implements = ['org.apache.spark.sql.execution.streaming.sources.PythonForeachBatchFunction']


def to_str(value: Any) -> Optional[str]:
    """
    A wrapper over str(), but converts bool values to lower case strings.
    If None is given, just returns None, instead of converting it to string "None".
    """
    if isinstance(value, bool):
        return str(value).lower()
    elif value is None:
        return value
    else:
        return str(value)


def is_timestamp_ntz_preferred() -> bool:
    """
    Return a bool if TimestampNTZType is preferred according to the SQL configuration set.
    """
    jvm = SparkContext._jvm  # type: ignore[attr-defined]
    return jvm is not None and getattr(
        getattr(jvm.org.apache.spark.sql.internal, "SQLConf$"),
        "MODULE$"
    ).get().timestampType().typeName() == "timestamp_ntz"<|MERGE_RESOLUTION|>--- conflicted
+++ resolved
@@ -128,17 +128,13 @@
     """
 
 
-<<<<<<< HEAD
+class SparkUpgradeException(CapturedException):
+    """
+    Exception thrown because of Spark upgrade
+    """
+
+
 def convert_exception(e: Py4JJavaError) -> CapturedException:
-=======
-class SparkUpgradeException(CapturedException):
-    """
-    Exception thrown because of Spark upgrade
-    """
-
-
-def convert_exception(e):
->>>>>>> 2cc3aead
     assert e is not None
     assert SparkContext._jvm is not None  # type: ignore[attr-defined]
     assert SparkContext._gateway is not None  # type: ignore[attr-defined]
