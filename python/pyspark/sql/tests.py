--- conflicted
+++ resolved
@@ -3018,7 +3018,14 @@
             df.select(df.name).orderBy(functions.desc_nulls_last('name')).collect(),
             [Row(name=u'Tom'), Row(name=u'Alice'), Row(name=None)])
 
-<<<<<<< HEAD
+    def test_json_sampling_ratio(self):
+        rdd = self.spark.sparkContext.range(0, 100, 1, 1) \
+            .map(lambda x: '{"a":0.1}' if x == 1 else '{"a":%s}' % str(x))
+        schema = self.spark.read.option('inferSchema', True) \
+            .option('samplingRatio', 0.5) \
+            .json(rdd).schema
+        self.assertEquals(schema, StructType([StructField("a", LongType(), True)]))
+
     def test_csv_sampling_ratio(self):
         rdd = self.spark.sparkContext.range(0, 100)\
             .map(lambda x: '0.1' if x == 1 else str(x))\
@@ -3026,15 +3033,6 @@
         schema = self.spark.read.option('inferSchema', True)\
             .csv(rdd, samplingRatio=0.5).schema
         self.assertEquals(schema, StructType([StructField("_c0", IntegerType(), True)]))
-=======
-    def test_json_sampling_ratio(self):
-        rdd = self.spark.sparkContext.range(0, 100, 1, 1) \
-            .map(lambda x: '{"a":0.1}' if x == 1 else '{"a":%s}' % str(x))
-        schema = self.spark.read.option('inferSchema', True) \
-            .option('samplingRatio', 0.5) \
-            .json(rdd).schema
-        self.assertEquals(schema, StructType([StructField("a", LongType(), True)]))
->>>>>>> d1eb8d3d
 
 
 class HiveSparkSubmitTests(SparkSubmitTests):
