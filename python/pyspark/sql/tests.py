--- conflicted
+++ resolved
@@ -3000,7 +3000,24 @@
                 os.environ['TZ'] = orig_env_tz
             time.tzset()
 
-<<<<<<< HEAD
+    def test_sort_with_nulls_order(self):
+        from pyspark.sql import functions
+
+        df = self.spark.createDataFrame(
+            [('Tom', 80), (None, 60), ('Alice', 50)], ["name", "height"])
+        self.assertEquals(
+            df.select(df.name).orderBy(functions.asc_nulls_first('name')).collect(),
+            [Row(name=None), Row(name=u'Alice'), Row(name=u'Tom')])
+        self.assertEquals(
+            df.select(df.name).orderBy(functions.asc_nulls_last('name')).collect(),
+            [Row(name=u'Alice'), Row(name=u'Tom'), Row(name=None)])
+        self.assertEquals(
+            df.select(df.name).orderBy(functions.desc_nulls_first('name')).collect(),
+            [Row(name=None), Row(name=u'Tom'), Row(name=u'Alice')])
+        self.assertEquals(
+            df.select(df.name).orderBy(functions.desc_nulls_last('name')).collect(),
+            [Row(name=u'Tom'), Row(name=u'Alice'), Row(name=None)])
+
     def test_checking_csv_header(self):
         tmpPath = tempfile.mkdtemp()
         shutil.rmtree(tmpPath)
@@ -3016,25 +3033,6 @@
             "CSV file header does not contain the expected fields",
             lambda: df.collect())
         shutil.rmtree(tmpPath)
-=======
-    def test_sort_with_nulls_order(self):
-        from pyspark.sql import functions
-
-        df = self.spark.createDataFrame(
-            [('Tom', 80), (None, 60), ('Alice', 50)], ["name", "height"])
-        self.assertEquals(
-            df.select(df.name).orderBy(functions.asc_nulls_first('name')).collect(),
-            [Row(name=None), Row(name=u'Alice'), Row(name=u'Tom')])
-        self.assertEquals(
-            df.select(df.name).orderBy(functions.asc_nulls_last('name')).collect(),
-            [Row(name=u'Alice'), Row(name=u'Tom'), Row(name=None)])
-        self.assertEquals(
-            df.select(df.name).orderBy(functions.desc_nulls_first('name')).collect(),
-            [Row(name=None), Row(name=u'Tom'), Row(name=u'Alice')])
-        self.assertEquals(
-            df.select(df.name).orderBy(functions.desc_nulls_last('name')).collect(),
-            [Row(name=u'Tom'), Row(name=u'Alice'), Row(name=None)])
->>>>>>> 0323e614
 
 
 class HiveSparkSubmitTests(SparkSubmitTests):
