#
# Licensed to the Apache Software Foundation (ASF) under one or more
# contributor license agreements.  See the NOTICE file distributed with
# this work for additional information regarding copyright ownership.
# The ASF licenses this file to You under the Apache License, Version 2.0
# (the "License"); you may not use this file except in compliance with
# the License.  You may obtain a copy of the License at
#
#    http://www.apache.org/licenses/LICENSE-2.0
#
# Unless required by applicable law or agreed to in writing, software
# distributed under the License is distributed on an "AS IS" BASIS,
# WITHOUT WARRANTIES OR CONDITIONS OF ANY KIND, either express or implied.
# See the License for the specific language governing permissions and
# limitations under the License.
#

import sys
import warnings
import json

if sys.version >= '3':
    basestring = unicode = str
else:
    from itertools import imap as map

from py4j.protocol import Py4JError
from py4j.java_collections import MapConverter

from pyspark.rdd import RDD, _prepare_for_python_RDD, ignore_unicode_prefix
from pyspark.serializers import AutoBatchedSerializer, PickleSerializer
from pyspark.sql.types import Row, StringType, StructType, _verify_type, \
    _infer_schema, _has_nulltype, _merge_type, _create_converter, _python_to_sql_converter
from pyspark.sql.dataframe import DataFrame

try:
    import pandas
    has_pandas = True
except ImportError:
    has_pandas = False

__all__ = ["SQLContext", "HiveContext", "UDFRegistration"]


def _monkey_patch_RDD(sqlContext):
    def toDF(self, schema=None, sampleRatio=None):
        """
        Converts current :class:`RDD` into a :class:`DataFrame`

        This is a shorthand for ``sqlContext.createDataFrame(rdd, schema, sampleRatio)``

        :param schema: a StructType or list of names of columns
        :param samplingRatio: the sample ratio of rows used for inferring
        :return: a DataFrame

        >>> rdd.toDF().collect()
        [Row(name=u'Alice', age=1)]
        """
        return sqlContext.createDataFrame(self, schema, sampleRatio)

    RDD.toDF = toDF


class SQLContext(object):
    """Main entry point for Spark SQL functionality.

    A SQLContext can be used create :class:`DataFrame`, register :class:`DataFrame` as
    tables, execute SQL over tables, cache tables, and read parquet files.

    :param sparkContext: The :class:`SparkContext` backing this SQLContext.
    :param sqlContext: An optional JVM Scala SQLContext. If set, we do not instantiate a new
        SQLContext in the JVM, instead we make all calls to this object.
    """

    def __init__(self, sparkContext, sqlContext=None):
        """Creates a new SQLContext.

        >>> from datetime import datetime
<<<<<<< HEAD
        >>> sqlCtx = SQLContext(sc)
        >>> allTypes = sc.parallelize([Row(i=1, s="string", d=1.0, l=1,
=======
        >>> sqlContext = SQLContext(sc)
        >>> allTypes = sc.parallelize([Row(i=1, s="string", d=1.0, l=1L,
>>>>>>> 470d7453
        ...     b=True, list=[1, 2, 3], dict={"s": 0}, row=Row(a=1),
        ...     time=datetime(2014, 8, 1, 14, 1, 5))])
        >>> df = allTypes.toDF()
        >>> df.registerTempTable("allTypes")
        >>> sqlContext.sql('select i+1, d+1, not b, list[1], dict["s"], time, row.a '
        ...            'from allTypes where b and i > 0').collect()
        [Row(c0=2, c1=2.0, c2=False, c3=2, c4=0, time=datetime.datetime(2014, 8, 1, 14, 1, 5), a=1)]
        >>> df.map(lambda x: (x.i, x.s, x.d, x.l, x.b, x.time, x.row.a, x.list)).collect()
        [(1, u'string', 1.0, 1, True, datetime.datetime(2014, 8, 1, 14, 1, 5), 1, [1, 2, 3])]
        """
        self._sc = sparkContext
        self._jsc = self._sc._jsc
        self._jvm = self._sc._jvm
        self._scala_SQLContext = sqlContext
        _monkey_patch_RDD(self)

    @property
    def _ssql_ctx(self):
        """Accessor for the JVM Spark SQL context.

        Subclasses can override this property to provide their own
        JVM Contexts.
        """
        if self._scala_SQLContext is None:
            self._scala_SQLContext = self._jvm.SQLContext(self._jsc.sc())
        return self._scala_SQLContext

    def setConf(self, key, value):
        """Sets the given Spark SQL configuration property.
        """
        self._ssql_ctx.setConf(key, value)

    def getConf(self, key, defaultValue):
        """Returns the value of Spark SQL configuration property for the given key.

        If the key is not set, returns defaultValue.
        """
        return self._ssql_ctx.getConf(key, defaultValue)

    @property
    def udf(self):
        """Returns a :class:`UDFRegistration` for UDF registration."""
        return UDFRegistration(self)

    @ignore_unicode_prefix
    def registerFunction(self, name, f, returnType=StringType()):
        """Registers a lambda function as a UDF so it can be used in SQL statements.

        In addition to a name and the function itself, the return type can be optionally specified.
        When the return type is not given it default to a string and conversion will automatically
        be done.  For any other return type, the produced object must match the specified type.

        :param name: name of the UDF
        :param samplingRatio: lambda function
        :param returnType: a :class:`DataType` object

        >>> sqlContext.registerFunction("stringLengthString", lambda x: len(x))
        >>> sqlContext.sql("SELECT stringLengthString('test')").collect()
        [Row(c0=u'4')]

        >>> from pyspark.sql.types import IntegerType
        >>> sqlContext.registerFunction("stringLengthInt", lambda x: len(x), IntegerType())
        >>> sqlContext.sql("SELECT stringLengthInt('test')").collect()
        [Row(c0=4)]

        >>> from pyspark.sql.types import IntegerType
        >>> sqlContext.udf.register("stringLengthInt", lambda x: len(x), IntegerType())
        >>> sqlContext.sql("SELECT stringLengthInt('test')").collect()
        [Row(c0=4)]
        """
        func = lambda _, it: map(lambda x: f(*x), it)
        ser = AutoBatchedSerializer(PickleSerializer())
        command = (func, None, ser, ser)
        pickled_cmd, bvars, env, includes = _prepare_for_python_RDD(self._sc, command, self)
        self._ssql_ctx.udf().registerPython(name,
                                            bytearray(pickled_cmd),
                                            env,
                                            includes,
                                            self._sc.pythonExec,
                                            bvars,
                                            self._sc._javaAccumulator,
                                            returnType.json())

    def _inferSchema(self, rdd, samplingRatio=None):
        first = rdd.first()
        if not first:
            raise ValueError("The first row in RDD is empty, "
                             "can not infer schema")
        if type(first) is dict:
            warnings.warn("Using RDD of dict to inferSchema is deprecated,"
                          "please use pyspark.sql.Row instead")

        if samplingRatio is None:
            schema = _infer_schema(first)
            if _has_nulltype(schema):
                for row in rdd.take(100)[1:]:
                    schema = _merge_type(schema, _infer_schema(row))
                    if not _has_nulltype(schema):
                        break
                else:
                    raise ValueError("Some of types cannot be determined by the "
                                     "first 100 rows, please try again with sampling")
        else:
            if samplingRatio < 0.99:
                rdd = rdd.sample(False, float(samplingRatio))
            schema = rdd.map(_infer_schema).reduce(_merge_type)
        return schema

    @ignore_unicode_prefix
    def inferSchema(self, rdd, samplingRatio=None):
        """::note: Deprecated in 1.3, use :func:`createDataFrame` instead.
        """
        warnings.warn("inferSchema is deprecated, please use createDataFrame instead")

        if isinstance(rdd, DataFrame):
            raise TypeError("Cannot apply schema to DataFrame")

        return self.createDataFrame(rdd, None, samplingRatio)

    @ignore_unicode_prefix
    def applySchema(self, rdd, schema):
        """::note: Deprecated in 1.3, use :func:`createDataFrame` instead.
        """
        warnings.warn("applySchema is deprecated, please use createDataFrame instead")

        if isinstance(rdd, DataFrame):
            raise TypeError("Cannot apply schema to DataFrame")

        if not isinstance(schema, StructType):
            raise TypeError("schema should be StructType, but got %s" % schema)

        return self.createDataFrame(rdd, schema)

    @ignore_unicode_prefix
    def createDataFrame(self, data, schema=None, samplingRatio=None):
        """
        Creates a :class:`DataFrame` from an :class:`RDD` of :class:`tuple`/:class:`list`,
        list or :class:`pandas.DataFrame`.

        When ``schema`` is a list of column names, the type of each column
        will be inferred from ``data``.

        When ``schema`` is ``None``, it will try to infer the schema (column names and types)
        from ``data``, which should be an RDD of :class:`Row`,
        or :class:`namedtuple`, or :class:`dict`.

        If schema inference is needed, ``samplingRatio`` is used to determined the ratio of
        rows used for schema inference. The first row will be used if ``samplingRatio`` is ``None``.

        :param data: an RDD of :class:`Row`/:class:`tuple`/:class:`list`/:class:`dict`,
            :class:`list`, or :class:`pandas.DataFrame`.
        :param schema: a :class:`StructType` or list of column names. default None.
        :param samplingRatio: the sample ratio of rows used for inferring

        >>> l = [('Alice', 1)]
        >>> sqlContext.createDataFrame(l).collect()
        [Row(_1=u'Alice', _2=1)]
        >>> sqlContext.createDataFrame(l, ['name', 'age']).collect()
        [Row(name=u'Alice', age=1)]

        >>> d = [{'name': 'Alice', 'age': 1}]
        >>> sqlContext.createDataFrame(d).collect()
        [Row(age=1, name=u'Alice')]

        >>> rdd = sc.parallelize(l)
        >>> sqlContext.createDataFrame(rdd).collect()
        [Row(_1=u'Alice', _2=1)]
        >>> df = sqlContext.createDataFrame(rdd, ['name', 'age'])
        >>> df.collect()
        [Row(name=u'Alice', age=1)]

        >>> from pyspark.sql import Row
        >>> Person = Row('name', 'age')
        >>> person = rdd.map(lambda r: Person(*r))
        >>> df2 = sqlContext.createDataFrame(person)
        >>> df2.collect()
        [Row(name=u'Alice', age=1)]

        >>> from pyspark.sql.types import *
        >>> schema = StructType([
        ...    StructField("name", StringType(), True),
        ...    StructField("age", IntegerType(), True)])
        >>> df3 = sqlContext.createDataFrame(rdd, schema)
        >>> df3.collect()
        [Row(name=u'Alice', age=1)]

        >>> sqlContext.createDataFrame(df.toPandas()).collect()  # doctest: +SKIP
        [Row(name=u'Alice', age=1)]
        """
        if isinstance(data, DataFrame):
            raise TypeError("data is already a DataFrame")

        if has_pandas and isinstance(data, pandas.DataFrame):
            if schema is None:
                schema = list(data.columns)
            data = [r.tolist() for r in data.to_records(index=False)]

        if not isinstance(data, RDD):
            try:
                # data could be list, tuple, generator ...
                rdd = self._sc.parallelize(data)
            except Exception:
                raise ValueError("cannot create an RDD from type: %s" % type(data))
        else:
            rdd = data

        if schema is None:
            schema = self._inferSchema(rdd, samplingRatio)
            converter = _create_converter(schema)
            rdd = rdd.map(converter)

        if isinstance(schema, (list, tuple)):
            first = rdd.first()
            if not isinstance(first, (list, tuple)):
                raise ValueError("each row in `rdd` should be list or tuple, "
                                 "but got %r" % type(first))
            row_cls = Row(*schema)
            schema = self._inferSchema(rdd.map(lambda r: row_cls(*r)), samplingRatio)

        # take the first few rows to verify schema
        rows = rdd.take(10)
        # Row() cannot been deserialized by Pyrolite
        if rows and isinstance(rows[0], tuple) and rows[0].__class__.__name__ == 'Row':
            rdd = rdd.map(tuple)
            rows = rdd.take(10)

        for row in rows:
            _verify_type(row, schema)

        # convert python objects to sql data
        converter = _python_to_sql_converter(schema)
        rdd = rdd.map(converter)

        jrdd = self._jvm.SerDeUtil.toJavaArray(rdd._to_java_object_rdd())
        df = self._ssql_ctx.applySchemaToPythonRDD(jrdd.rdd(), schema.json())
        return DataFrame(df, self)

    def registerDataFrameAsTable(self, df, tableName):
        """Registers the given :class:`DataFrame` as a temporary table in the catalog.

        Temporary tables exist only during the lifetime of this instance of :class:`SQLContext`.

        >>> sqlContext.registerDataFrameAsTable(df, "table1")
        """
        if (df.__class__ is DataFrame):
            self._ssql_ctx.registerDataFrameAsTable(df._jdf, tableName)
        else:
            raise ValueError("Can only register DataFrame as table")

    def parquetFile(self, *paths):
        """Loads a Parquet file, returning the result as a :class:`DataFrame`.

        >>> import tempfile, shutil
        >>> parquetFile = tempfile.mkdtemp()
        >>> shutil.rmtree(parquetFile)
        >>> df.saveAsParquetFile(parquetFile)
        >>> df2 = sqlContext.parquetFile(parquetFile)
        >>> sorted(df.collect()) == sorted(df2.collect())
        True
        """
        gateway = self._sc._gateway
        jpaths = gateway.new_array(gateway.jvm.java.lang.String, len(paths))
        for i in range(0, len(paths)):
            jpaths[i] = paths[i]
        jdf = self._ssql_ctx.parquetFile(jpaths)
        return DataFrame(jdf, self)

    def jsonFile(self, path, schema=None, samplingRatio=1.0):
        """Loads a text file storing one JSON object per line as a :class:`DataFrame`.

        If the schema is provided, applies the given schema to this JSON dataset.
        Otherwise, it samples the dataset with ratio ``samplingRatio`` to determine the schema.

        >>> import tempfile, shutil
        >>> jsonFile = tempfile.mkdtemp()
        >>> shutil.rmtree(jsonFile)
        >>> with open(jsonFile, 'w') as f:
        ...     f.writelines(jsonStrings)
        >>> df1 = sqlContext.jsonFile(jsonFile)
        >>> df1.printSchema()
        root
         |-- field1: long (nullable = true)
         |-- field2: string (nullable = true)
         |-- field3: struct (nullable = true)
         |    |-- field4: long (nullable = true)

        >>> from pyspark.sql.types import *
        >>> schema = StructType([
        ...     StructField("field2", StringType()),
        ...     StructField("field3",
        ...         StructType([StructField("field5", ArrayType(IntegerType()))]))])
        >>> df2 = sqlContext.jsonFile(jsonFile, schema)
        >>> df2.printSchema()
        root
         |-- field2: string (nullable = true)
         |-- field3: struct (nullable = true)
         |    |-- field5: array (nullable = true)
         |    |    |-- element: integer (containsNull = true)
        """
        if schema is None:
            df = self._ssql_ctx.jsonFile(path, samplingRatio)
        else:
            scala_datatype = self._ssql_ctx.parseDataType(schema.json())
            df = self._ssql_ctx.jsonFile(path, scala_datatype)
        return DataFrame(df, self)

    @ignore_unicode_prefix
    def jsonRDD(self, rdd, schema=None, samplingRatio=1.0):
        """Loads an RDD storing one JSON object per string as a :class:`DataFrame`.

        If the schema is provided, applies the given schema to this JSON dataset.
        Otherwise, it samples the dataset with ratio ``samplingRatio`` to determine the schema.

        >>> df1 = sqlContext.jsonRDD(json)
        >>> df1.first()
        Row(field1=1, field2=u'row1', field3=Row(field4=11, field5=None), field6=None)

        >>> df2 = sqlContext.jsonRDD(json, df1.schema)
        >>> df2.first()
        Row(field1=1, field2=u'row1', field3=Row(field4=11, field5=None), field6=None)

        >>> from pyspark.sql.types import *
        >>> schema = StructType([
        ...     StructField("field2", StringType()),
        ...     StructField("field3",
        ...                 StructType([StructField("field5", ArrayType(IntegerType()))]))
        ... ])
        >>> df3 = sqlContext.jsonRDD(json, schema)
        >>> df3.first()
        Row(field2=u'row1', field3=Row(field5=None))
        """

        def func(iterator):
            for x in iterator:
                if not isinstance(x, basestring):
                    x = unicode(x)
                if isinstance(x, unicode):
                    x = x.encode("utf-8")
                yield x
        keyed = rdd.mapPartitions(func)
        keyed._bypass_serializer = True
        jrdd = keyed._jrdd.map(self._jvm.BytesToString())
        if schema is None:
            df = self._ssql_ctx.jsonRDD(jrdd.rdd(), samplingRatio)
        else:
            scala_datatype = self._ssql_ctx.parseDataType(schema.json())
            df = self._ssql_ctx.jsonRDD(jrdd.rdd(), scala_datatype)
        return DataFrame(df, self)

    def load(self, path=None, source=None, schema=None, **options):
        """Returns the dataset in a data source as a :class:`DataFrame`.

        The data source is specified by the ``source`` and a set of ``options``.
        If ``source`` is not specified, the default data source configured by
        ``spark.sql.sources.default`` will be used.

        Optionally, a schema can be provided as the schema of the returned DataFrame.
        """
        if path is not None:
            options["path"] = path
        if source is None:
            source = self.getConf("spark.sql.sources.default",
                                  "org.apache.spark.sql.parquet")
        joptions = MapConverter().convert(options,
                                          self._sc._gateway._gateway_client)
        if schema is None:
            df = self._ssql_ctx.load(source, joptions)
        else:
            if not isinstance(schema, StructType):
                raise TypeError("schema should be StructType")
            scala_datatype = self._ssql_ctx.parseDataType(schema.json())
            df = self._ssql_ctx.load(source, scala_datatype, joptions)
        return DataFrame(df, self)

    def createExternalTable(self, tableName, path=None, source=None,
                            schema=None, **options):
        """Creates an external table based on the dataset in a data source.

        It returns the DataFrame associated with the external table.

        The data source is specified by the ``source`` and a set of ``options``.
        If ``source`` is not specified, the default data source configured by
        ``spark.sql.sources.default`` will be used.

        Optionally, a schema can be provided as the schema of the returned :class:`DataFrame` and
        created external table.
        """
        if path is not None:
            options["path"] = path
        if source is None:
            source = self.getConf("spark.sql.sources.default",
                                  "org.apache.spark.sql.parquet")
        joptions = MapConverter().convert(options,
                                          self._sc._gateway._gateway_client)
        if schema is None:
            df = self._ssql_ctx.createExternalTable(tableName, source, joptions)
        else:
            if not isinstance(schema, StructType):
                raise TypeError("schema should be StructType")
            scala_datatype = self._ssql_ctx.parseDataType(schema.json())
            df = self._ssql_ctx.createExternalTable(tableName, source, scala_datatype,
                                                    joptions)
        return DataFrame(df, self)

    @ignore_unicode_prefix
    def sql(self, sqlQuery):
        """Returns a :class:`DataFrame` representing the result of the given query.

        >>> sqlContext.registerDataFrameAsTable(df, "table1")
        >>> df2 = sqlContext.sql("SELECT field1 AS f1, field2 as f2 from table1")
        >>> df2.collect()
        [Row(f1=1, f2=u'row1'), Row(f1=2, f2=u'row2'), Row(f1=3, f2=u'row3')]
        """
        return DataFrame(self._ssql_ctx.sql(sqlQuery), self)

    def table(self, tableName):
        """Returns the specified table as a :class:`DataFrame`.

        >>> sqlContext.registerDataFrameAsTable(df, "table1")
        >>> df2 = sqlContext.table("table1")
        >>> sorted(df.collect()) == sorted(df2.collect())
        True
        """
        return DataFrame(self._ssql_ctx.table(tableName), self)

    @ignore_unicode_prefix
    def tables(self, dbName=None):
        """Returns a :class:`DataFrame` containing names of tables in the given database.

        If ``dbName`` is not specified, the current database will be used.

        The returned DataFrame has two columns: ``tableName`` and ``isTemporary``
        (a column with :class:`BooleanType` indicating if a table is a temporary one or not).

        >>> sqlContext.registerDataFrameAsTable(df, "table1")
        >>> df2 = sqlContext.tables()
        >>> df2.filter("tableName = 'table1'").first()
        Row(tableName=u'table1', isTemporary=True)
        """
        if dbName is None:
            return DataFrame(self._ssql_ctx.tables(), self)
        else:
            return DataFrame(self._ssql_ctx.tables(dbName), self)

    def tableNames(self, dbName=None):
        """Returns a list of names of tables in the database ``dbName``.

        If ``dbName`` is not specified, the current database will be used.

        >>> sqlContext.registerDataFrameAsTable(df, "table1")
        >>> "table1" in sqlContext.tableNames()
        True
        >>> "table1" in sqlContext.tableNames("db")
        True
        """
        if dbName is None:
            return [name for name in self._ssql_ctx.tableNames()]
        else:
            return [name for name in self._ssql_ctx.tableNames(dbName)]

    def cacheTable(self, tableName):
        """Caches the specified table in-memory."""
        self._ssql_ctx.cacheTable(tableName)

    def uncacheTable(self, tableName):
        """Removes the specified table from the in-memory cache."""
        self._ssql_ctx.uncacheTable(tableName)

    def clearCache(self):
        """Removes all cached tables from the in-memory cache. """
        self._ssql_ctx.clearCache()


class HiveContext(SQLContext):
    """A variant of Spark SQL that integrates with data stored in Hive.

    Configuration for Hive is read from ``hive-site.xml`` on the classpath.
    It supports running both SQL and HiveQL commands.

    :param sparkContext: The SparkContext to wrap.
    :param hiveContext: An optional JVM Scala HiveContext. If set, we do not instantiate a new
        :class:`HiveContext` in the JVM, instead we make all calls to this object.
    """

    def __init__(self, sparkContext, hiveContext=None):
        SQLContext.__init__(self, sparkContext)
        if hiveContext:
            self._scala_HiveContext = hiveContext

    @property
    def _ssql_ctx(self):
        try:
            if not hasattr(self, '_scala_HiveContext'):
                self._scala_HiveContext = self._get_hive_ctx()
            return self._scala_HiveContext
        except Py4JError as e:
            raise Exception("You must build Spark with Hive. "
                            "Export 'SPARK_HIVE=true' and run "
                            "build/sbt assembly", e)

    def _get_hive_ctx(self):
        return self._jvm.HiveContext(self._jsc.sc())

    def refreshTable(self, tableName):
        """Invalidate and refresh all the cached the metadata of the given
        table. For performance reasons, Spark SQL or the external data source
        library it uses might cache certain metadata about a table, such as the
        location of blocks. When those change outside of Spark SQL, users should
        call this function to invalidate the cache.
        """
        self._ssql_ctx.refreshTable(tableName)


class UDFRegistration(object):
    """Wrapper for user-defined function registration."""

    def __init__(self, sqlContext):
        self.sqlContext = sqlContext

    def register(self, name, f, returnType=StringType()):
        return self.sqlContext.registerFunction(name, f, returnType)

    register.__doc__ = SQLContext.registerFunction.__doc__


def _test():
    import doctest
    from pyspark.context import SparkContext
    from pyspark.sql import Row, SQLContext
    import pyspark.sql.context
    globs = pyspark.sql.context.__dict__.copy()
    sc = SparkContext('local[4]', 'PythonTest')
    globs['sc'] = sc
    globs['sqlContext'] = SQLContext(sc)
    globs['rdd'] = rdd = sc.parallelize(
        [Row(field1=1, field2="row1"),
         Row(field1=2, field2="row2"),
         Row(field1=3, field2="row3")]
    )
    globs['df'] = rdd.toDF()
    jsonStrings = [
        '{"field1": 1, "field2": "row1", "field3":{"field4":11}}',
        '{"field1" : 2, "field3":{"field4":22, "field5": [10, 11]},'
        '"field6":[{"field7": "row2"}]}',
        '{"field1" : null, "field2": "row3", '
        '"field3":{"field4":33, "field5": []}}'
    ]
    globs['jsonStrings'] = jsonStrings
    globs['json'] = sc.parallelize(jsonStrings)
    (failure_count, test_count) = doctest.testmod(
        pyspark.sql.context, globs=globs,
        optionflags=doctest.ELLIPSIS | doctest.NORMALIZE_WHITESPACE)
    globs['sc'].stop()
    if failure_count:
        exit(-1)


if __name__ == "__main__":
    _test()<|MERGE_RESOLUTION|>--- conflicted
+++ resolved
@@ -76,13 +76,8 @@
         """Creates a new SQLContext.
 
         >>> from datetime import datetime
-<<<<<<< HEAD
-        >>> sqlCtx = SQLContext(sc)
+        >>> sqlContext = SQLContext(sc)
         >>> allTypes = sc.parallelize([Row(i=1, s="string", d=1.0, l=1,
-=======
-        >>> sqlContext = SQLContext(sc)
-        >>> allTypes = sc.parallelize([Row(i=1, s="string", d=1.0, l=1L,
->>>>>>> 470d7453
         ...     b=True, list=[1, 2, 3], dict={"s": 0}, row=Row(a=1),
         ...     time=datetime(2014, 8, 1, 14, 1, 5))])
         >>> df = allTypes.toDF()
