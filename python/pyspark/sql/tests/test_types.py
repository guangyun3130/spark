# -*- encoding: utf-8 -*-
#
# Licensed to the Apache Software Foundation (ASF) under one or more
# contributor license agreements.  See the NOTICE file distributed with
# this work for additional information regarding copyright ownership.
# The ASF licenses this file to You under the Apache License, Version 2.0
# (the "License"); you may not use this file except in compliance with
# the License.  You may obtain a copy of the License at
#
#    http://www.apache.org/licenses/LICENSE-2.0
#
# Unless required by applicable law or agreed to in writing, software
# distributed under the License is distributed on an "AS IS" BASIS,
# WITHOUT WARRANTIES OR CONDITIONS OF ANY KIND, either express or implied.
# See the License for the specific language governing permissions and
# limitations under the License.
#

import array
import ctypes
import datetime
import os
import pickle
import sys
import unittest
from dataclasses import dataclass, asdict

from pyspark.sql import Row
from pyspark.sql import functions as F
from pyspark.errors import (
    AnalysisException,
    PySparkTypeError,
    PySparkValueError,
    PySparkRuntimeError,
)
from pyspark.sql.types import (
    DataType,
    ByteType,
    ShortType,
    IntegerType,
    FloatType,
    DateType,
    TimestampType,
    DayTimeIntervalType,
    YearMonthIntervalType,
    CalendarIntervalType,
    MapType,
    StringType,
    CharType,
    VarcharType,
    StructType,
    StructField,
    ArrayType,
    DoubleType,
    LongType,
    DecimalType,
    BinaryType,
    BooleanType,
    NullType,
    VariantType,
)
from pyspark.sql.types import (
    _array_signed_int_typecode_ctype_mappings,
    _array_type_mappings,
    _array_unsigned_int_typecode_ctype_mappings,
    _infer_type,
    _make_type_verifier,
    _merge_type,
)
from pyspark.testing.sqlutils import (
    ReusedSQLTestCase,
    ExamplePointUDT,
    PythonOnlyUDT,
    ExamplePoint,
    PythonOnlyPoint,
    MyObject,
)
from pyspark.testing.utils import PySparkErrorTestUtils


class TypesTestsMixin:
    def test_apply_schema_to_row(self):
        df = self.spark.read.json(self.sc.parallelize(["""{"a":2}"""]))
        df2 = self.spark.createDataFrame(df.rdd.map(lambda x: x), df.schema)
        self.assertEqual(df.collect(), df2.collect())

        rdd = self.sc.parallelize(range(10)).map(lambda x: Row(a=x))
        df3 = self.spark.createDataFrame(rdd, df.schema)
        self.assertEqual(10, df3.count())

    def test_infer_schema_to_local(self):
        input = [{"a": 1}, {"b": "coffee"}]
        rdd = self.sc.parallelize(input)
        df = self.spark.createDataFrame(input)
        df2 = self.spark.createDataFrame(rdd, samplingRatio=1.0)
        self.assertEqual(df.schema, df2.schema)

        rdd = self.sc.parallelize(range(10)).map(lambda x: Row(a=x, b=None))
        df3 = self.spark.createDataFrame(rdd, df.schema)
        self.assertEqual(10, df3.count())

    def test_apply_schema_to_dict_and_rows(self):
        schema = StructType().add("a", IntegerType()).add("b", StringType())
        input = [{"a": 1}, {"b": "coffee"}]
        rdd = self.sc.parallelize(input)
        for verify in [False, True]:
            df = self.spark.createDataFrame(input, schema, verifySchema=verify)
            df2 = self.spark.createDataFrame(rdd, schema, verifySchema=verify)
            self.assertEqual(df.schema, df2.schema)

            rdd = self.sc.parallelize(range(10)).map(lambda x: Row(a=x, b=None))
            df3 = self.spark.createDataFrame(rdd, schema, verifySchema=verify)
            self.assertEqual(10, df3.count())
            input = [Row(a=x, b=str(x)) for x in range(10)]
            df4 = self.spark.createDataFrame(input, schema, verifySchema=verify)
            self.assertEqual(10, df4.count())

    def test_create_dataframe_schema_mismatch(self):
        rdd = self.sc.parallelize(range(3)).map(lambda i: Row(a=i))
        schema = StructType([StructField("a", IntegerType()), StructField("b", StringType())])
        df = self.spark.createDataFrame(rdd, schema)
        self.assertRaises(Exception, lambda: df.show())

    def test_infer_schema(self):
        d = [Row(l=[], d={}, s=None), Row(l=[Row(a=1, b="s")], d={"key": Row(c=1.0, d="2")}, s="")]
        rdd = self.sc.parallelize(d)

        with self.assertRaises(PySparkTypeError) as pe:
            self.spark.createDataFrame(rdd, schema=123)

        self.check_error(
            exception=pe.exception,
            error_class="NOT_LIST_OR_NONE_OR_STRUCT",
            message_parameters={"arg_name": "schema", "arg_type": "int"},
        )

        df = self.spark.createDataFrame(rdd)
        self.assertEqual([], df.rdd.map(lambda r: r.l).first())
        self.assertEqual([None, ""], df.rdd.map(lambda r: r.s).collect())

        with self.tempView("test"):
            df.createOrReplaceTempView("test")
            result = self.spark.sql("SELECT l from test")
            self.assertEqual([], result.head()[0])
            # We set `spark.sql.ansi.enabled` to False for this case
            # since it occurs an error in ANSI mode if there is a list index
            # or key that does not exist.
            with self.sql_conf({"spark.sql.ansi.enabled": False}):
                result = self.spark.sql("SELECT l[0].a from test where d['key'].d = '2'")
                self.assertEqual(1, result.head()[0])

        df2 = self.spark.createDataFrame(rdd, samplingRatio=1.0)
        self.assertEqual(df.schema, df2.schema)
        self.assertEqual({}, df2.rdd.map(lambda r: r.d).first())
        self.assertEqual([None, ""], df2.rdd.map(lambda r: r.s).collect())

        with self.tempView("test2"):
            df2.createOrReplaceTempView("test2")
            result = self.spark.sql("SELECT l from test2")
            self.assertEqual([], result.head()[0])
            # We set `spark.sql.ansi.enabled` to False for this case
            # since it occurs an error in ANSI mode if there is a list index
            # or key that does not exist.
            with self.sql_conf({"spark.sql.ansi.enabled": False}):
                result = self.spark.sql("SELECT l[0].a from test2 where d['key'].d = '2'")
                self.assertEqual(1, result.head()[0])

    def test_infer_schema_specification(self):
        from decimal import Decimal

        class A:
            def __init__(self):
                self.a = 1

        data = [
            True,
            1,
            "a",
            "a",
            datetime.date(1970, 1, 1),
            datetime.datetime(1970, 1, 1, 0, 0),
            datetime.timedelta(microseconds=123456678),
            1.0,
            array.array("d", [1]),
            [1],
            (1,),
            {"a": 1},
            bytearray(1),
            Decimal(1),
            Row(a=1),
            Row("a")(1),
            A(),
        ]

        df = self.spark.createDataFrame([data])
        actual = list(map(lambda x: x.dataType.simpleString(), df.schema))
        expected = [
            "boolean",
            "bigint",
            "string",
            "string",
            "date",
            "timestamp",
            "interval day to second",
            "double",
            "array<double>",
            "array<bigint>",
            "struct<_1:bigint>",
            "map<string,bigint>",
            "binary",
            "decimal(38,18)",
            "struct<a:bigint>",
            "struct<a:bigint>",
            "struct<a:bigint>",
        ]
        self.assertEqual(actual, expected)

        actual = list(df.first())
        expected = [
            True,
            1,
            "a",
            "a",
            datetime.date(1970, 1, 1),
            datetime.datetime(1970, 1, 1, 0, 0),
            datetime.timedelta(microseconds=123456678),
            1.0,
            [1.0],
            [1],
            Row(_1=1),
            {"a": 1},
            bytearray(b"\x00"),
            Decimal("1.000000000000000000"),
            Row(a=1),
            Row(a=1),
            Row(a=1),
        ]
        self.assertEqual(actual, expected)

        with self.sql_conf({"spark.sql.timestampType": "TIMESTAMP_NTZ"}):
            with self.sql_conf({"spark.sql.session.timeZone": "America/Sao_Paulo"}):
                df = self.spark.createDataFrame([(datetime.datetime(1970, 1, 1, 0, 0),)])
                self.assertEqual(list(df.schema)[0].dataType.simpleString(), "timestamp_ntz")
                self.assertEqual(df.first()[0], datetime.datetime(1970, 1, 1, 0, 0))

            df = self.spark.createDataFrame(
                [
                    (datetime.datetime(1970, 1, 1, 0, 0),),
                    (datetime.datetime(1970, 1, 1, 0, 0, tzinfo=datetime.timezone.utc),),
                ]
            )
            self.assertEqual(list(df.schema)[0].dataType.simpleString(), "timestamp")

    def test_infer_schema_not_enough_names(self):
        df = self.spark.createDataFrame([["a", "b"]], ["col1"])
        self.assertEqual(df.columns, ["col1", "_2"])

    def test_infer_schema_upcast_int_to_string(self):
        df = self.spark.createDataFrame(
            self.spark.sparkContext.parallelize([[1, 1], ["x", 1]]),
            schema=["a", "b"],
            samplingRatio=0.99,
        )
        self.assertEqual([Row(a="1", b=1), Row(a="x", b=1)], df.collect())

    def test_infer_schema_upcast_float_to_string(self):
        df = self.spark.createDataFrame([[1.33, 1], ["2.1", 1]], schema=["a", "b"])
        self.assertEqual([Row(a="1.33", b=1), Row(a="2.1", b=1)], df.collect())

    def test_infer_schema_upcast_boolean_to_string(self):
        df = self.spark.createDataFrame([[True, 1], ["false", 1]], schema=["a", "b"])
        self.assertEqual([Row(a="true", b=1), Row(a="false", b=1)], df.collect())

    def test_infer_nested_schema(self):
        NestedRow = Row("f1", "f2")
        nestedRdd1 = self.sc.parallelize(
            [NestedRow([1, 2], {"row1": 1.0}), NestedRow([2, 3], {"row2": 2.0})]
        )
        df = self.spark.createDataFrame(nestedRdd1)
        self.assertEqual(Row(f1=[1, 2], f2={"row1": 1.0}), df.collect()[0])

        nestedRdd2 = self.sc.parallelize(
            [NestedRow([[1, 2], [2, 3]], [1, 2]), NestedRow([[2, 3], [3, 4]], [2, 3])]
        )
        df = self.spark.createDataFrame(nestedRdd2)
        self.assertEqual(Row(f1=[[1, 2], [2, 3]], f2=[1, 2]), df.collect()[0])

        from collections import namedtuple

        CustomRow = namedtuple("CustomRow", "field1 field2")
        rdd = self.sc.parallelize(
            [
                CustomRow(field1=1, field2="row1"),
                CustomRow(field1=2, field2="row2"),
                CustomRow(field1=3, field2="row3"),
            ]
        )
        df = self.spark.createDataFrame(rdd)
        self.assertEqual(Row(field1=1, field2="row1"), df.first())

    def test_infer_nested_dict_as_struct(self):
        # SPARK-35929: Test inferring nested dict as a struct type.
        NestedRow = Row("f1", "f2")

        with self.sql_conf({"spark.sql.pyspark.inferNestedDictAsStruct.enabled": True}):
            data = [
                NestedRow([{"payment": 200.5, "name": "A"}], [1, 2]),
                NestedRow([{"payment": 100.5, "name": "B"}], [2, 3]),
            ]

            df = self.spark.createDataFrame(data)
            self.assertEqual(Row(f1=[Row(payment=200.5, name="A")], f2=[1, 2]), df.first())

    def test_infer_nested_dict_as_struct_with_rdd(self):
        # SPARK-35929: Test inferring nested dict as a struct type.
        NestedRow = Row("f1", "f2")

        with self.sql_conf({"spark.sql.pyspark.inferNestedDictAsStruct.enabled": True}):
            data = [
                NestedRow([{"payment": 200.5, "name": "A"}], [1, 2]),
                NestedRow([{"payment": 100.5, "name": "B"}], [2, 3]),
            ]

            nestedRdd = self.sc.parallelize(data)
            df = self.spark.createDataFrame(nestedRdd)
            self.assertEqual(Row(f1=[Row(payment=200.5, name="A")], f2=[1, 2]), df.first())

    def test_infer_array_merge_element_types(self):
        # SPARK-39168: Test inferring array element type from all values in array
        ArrayRow = Row("f1", "f2")

        data = [ArrayRow([1, None], [None, 2])]

        df = self.spark.createDataFrame(data)
        self.assertEqual(Row(f1=[1, None], f2=[None, 2]), df.first())

        # Test legacy behavior inferring only from the first element
        with self.sql_conf(
            {"spark.sql.pyspark.legacy.inferArrayTypeFromFirstElement.enabled": True}
        ):
            # Legacy: f2 schema inferred as an array of nulls, should raise error
            self.assertRaises(ValueError, lambda: self.spark.createDataFrame(data))

        # an array with only null values should raise an error
        data2 = [ArrayRow([1], [None])]
        self.assertRaises(ValueError, lambda: self.spark.createDataFrame(data2))

        # an array with no values should raise an error
        data3 = [ArrayRow([1], [])]
        self.assertRaises(ValueError, lambda: self.spark.createDataFrame(data3))

        # an array with conflicting types should raise an error
        # in this case this is ArrayType(StringType) and ArrayType(NullType)
        data4 = [ArrayRow([1, "1"], [None])]
        with self.assertRaisesRegex(ValueError, "types cannot be determined after inferring"):
            self.spark.createDataFrame(data4)

    def test_infer_array_merge_element_types_with_rdd(self):
        # SPARK-39168: Test inferring array element type from all values in array
        ArrayRow = Row("f1", "f2")

        data = [ArrayRow([1, None], [None, 2])]

        rdd = self.sc.parallelize(data)
        df = self.spark.createDataFrame(rdd)
        self.assertEqual(Row(f1=[1, None], f2=[None, 2]), df.first())

    def test_infer_array_element_type_empty(self):
        # SPARK-39168: Test inferring array element type from all rows
        ArrayRow = Row("f1")

        data = [ArrayRow([]), ArrayRow([None]), ArrayRow([1])]

        rdd = self.sc.parallelize(data)
        df = self.spark.createDataFrame(rdd)
        rows = df.collect()
        self.assertEqual(Row(f1=[]), rows[0])
        self.assertEqual(Row(f1=[None]), rows[1])
        self.assertEqual(Row(f1=[1]), rows[2])

        df = self.spark.createDataFrame(data)
        rows = df.collect()
        self.assertEqual(Row(f1=[]), rows[0])
        self.assertEqual(Row(f1=[None]), rows[1])
        self.assertEqual(Row(f1=[1]), rows[2])

    def test_infer_array_element_type_with_struct(self):
        # SPARK-39168: Test inferring array of struct type from all struct values
        NestedRow = Row("f1")

        with self.sql_conf({"spark.sql.pyspark.inferNestedDictAsStruct.enabled": True}):
            data = [NestedRow([{"payment": 200.5}, {"name": "A"}])]

            nestedRdd = self.sc.parallelize(data)
            df = self.spark.createDataFrame(nestedRdd)
            self.assertEqual(
                Row(f1=[Row(payment=200.5, name=None), Row(payment=None, name="A")]), df.first()
            )

            df = self.spark.createDataFrame(data)
            self.assertEqual(
                Row(f1=[Row(payment=200.5, name=None), Row(payment=None, name="A")]), df.first()
            )

            # Test legacy behavior inferring only from the first element; excludes "name" field
            with self.sql_conf(
                {"spark.sql.pyspark.legacy.inferArrayTypeFromFirstElement.enabled": True}
            ):
                df = self.spark.createDataFrame(data)
                self.assertEqual(Row(f1=[Row(payment=200.5), Row(payment=None)]), df.first())

    def test_create_dataframe_from_dict_respects_schema(self):
        df = self.spark.createDataFrame([{"a": 1}], ["b"])
        self.assertEqual(df.columns, ["b"])

    def test_create_dataframe_from_dataclasses(self):
        @dataclass
        class User:
            name: str
            age: int
            is_active: bool

        user = User(name="John", age=30, is_active=True)
        r = self.spark.createDataFrame([user]).first()
        self.assertEqual(asdict(user), r.asDict())

    def test_negative_decimal(self):
        try:
            self.spark.sql("set spark.sql.legacy.allowNegativeScaleOfDecimal=true")
            df = self.spark.createDataFrame([(1,), (11,)], ["value"])
            ret = df.select(F.col("value").cast(DecimalType(1, -1))).collect()
            actual = list(map(lambda r: int(r.value), ret))
            self.assertEqual(actual, [0, 10])
        finally:
            self.spark.sql("set spark.sql.legacy.allowNegativeScaleOfDecimal=false")

    def test_create_dataframe_from_objects(self):
        data = [MyObject(1, "1"), MyObject(2, "2")]
        df = self.spark.createDataFrame(data)
        self.assertEqual(df.dtypes, [("key", "bigint"), ("value", "string")])
        self.assertEqual(df.first(), Row(key=1, value="1"))

    def test_apply_schema(self):
        from datetime import date, datetime, timedelta

        rdd = self.sc.parallelize(
            [
                (
                    127,
                    -128,
                    -32768,
                    32767,
                    2147483647,
                    1.0,
                    date(2010, 1, 1),
                    datetime(2010, 1, 1, 1, 1, 1),
                    timedelta(days=1),
                    {"a": 1},
                    (2,),
                    [1, 2, 3],
                    None,
                )
            ]
        )
        schema = StructType(
            [
                StructField("byte1", ByteType(), False),
                StructField("byte2", ByteType(), False),
                StructField("short1", ShortType(), False),
                StructField("short2", ShortType(), False),
                StructField("int1", IntegerType(), False),
                StructField("float1", FloatType(), False),
                StructField("date1", DateType(), False),
                StructField("time1", TimestampType(), False),
                StructField("daytime1", DayTimeIntervalType(), False),
                StructField("map1", MapType(StringType(), IntegerType(), False), False),
                StructField("struct1", StructType([StructField("b", ShortType(), False)]), False),
                StructField("list1", ArrayType(ByteType(), False), False),
                StructField("null1", DoubleType(), True),
            ]
        )
        df = self.spark.createDataFrame(rdd, schema)
        results = df.rdd.map(
            lambda x: (
                x.byte1,
                x.byte2,
                x.short1,
                x.short2,
                x.int1,
                x.float1,
                x.date1,
                x.time1,
                x.daytime1,
                x.map1["a"],
                x.struct1.b,
                x.list1,
                x.null1,
            )
        )
        r = (
            127,
            -128,
            -32768,
            32767,
            2147483647,
            1.0,
            date(2010, 1, 1),
            datetime(2010, 1, 1, 1, 1, 1),
            timedelta(days=1),
            1,
            2,
            [1, 2, 3],
            None,
        )
        self.assertEqual(r, results.first())

        with self.tempView("table2"):
            df.createOrReplaceTempView("table2")
            r = self.spark.sql(
                "SELECT byte1 - 1 AS byte1, byte2 + 1 AS byte2, "
                + "short1 + 1 AS short1, short2 - 1 AS short2, int1 - 1 AS int1, "
                + "float1 + 1.5 as float1 FROM table2"
            ).first()

            self.assertEqual((126, -127, -32767, 32766, 2147483646, 2.5), tuple(r))

    def test_convert_row_to_dict(self):
        row = Row(l=[Row(a=1, b="s")], d={"key": Row(c=1.0, d="2")})
        self.assertEqual(1, row.asDict()["l"][0].a)
        df = self.spark.createDataFrame([row])

        with self.tempView("test"):
            df.createOrReplaceTempView("test")
            row = self.spark.sql("select l, d from test").head()
            self.assertEqual(1, row.asDict()["l"][0].a)
            self.assertEqual(1.0, row.asDict()["d"]["key"].c)

    def test_convert_list_to_str(self):
        data = [[[123], 120]]
        schema = StructType(
            [
                StructField("name", StringType(), True),
                StructField("income", LongType(), True),
            ]
        )
        df = self.spark.createDataFrame(data, schema)
        self.assertEqual(df.schema, schema)
        self.assertEqual(df.count(), 1)
        self.assertEqual(df.head(), Row(name="[123]", income=120))

    def test_udt(self):
        from pyspark.sql.types import _parse_datatype_json_string, _infer_type, _make_type_verifier

        def check_datatype(datatype):
            pickled = pickle.loads(pickle.dumps(datatype))
            assert datatype == pickled
            scala_datatype = self.spark._jsparkSession.parseDataType(datatype.json())
            python_datatype = _parse_datatype_json_string(scala_datatype.json())
            assert datatype == python_datatype

        check_datatype(ExamplePointUDT())
        structtype_with_udt = StructType(
            [
                StructField("label", DoubleType(), False),
                StructField("point", ExamplePointUDT(), False),
            ]
        )
        check_datatype(structtype_with_udt)
        p = ExamplePoint(1.0, 2.0)
        self.assertEqual(_infer_type(p), ExamplePointUDT())
        _make_type_verifier(ExamplePointUDT())(ExamplePoint(1.0, 2.0))
        self.assertRaises(ValueError, lambda: _make_type_verifier(ExamplePointUDT())([1.0, 2.0]))

        check_datatype(PythonOnlyUDT())
        structtype_with_udt = StructType(
            [
                StructField("label", DoubleType(), False),
                StructField("point", PythonOnlyUDT(), False),
            ]
        )
        check_datatype(structtype_with_udt)
        p = PythonOnlyPoint(1.0, 2.0)
        self.assertEqual(_infer_type(p), PythonOnlyUDT())
        _make_type_verifier(PythonOnlyUDT())(PythonOnlyPoint(1.0, 2.0))
        self.assertRaises(ValueError, lambda: _make_type_verifier(PythonOnlyUDT())([1.0, 2.0]))

    def test_simple_udt_in_df(self):
        schema = StructType().add("key", LongType()).add("val", PythonOnlyUDT())
        df = self.spark.createDataFrame(
            [(i % 3, PythonOnlyPoint(float(i), float(i))) for i in range(10)], schema=schema
        )
        df.collect()

    def test_nested_udt_in_df(self):
        schema = StructType().add("key", LongType()).add("val", ArrayType(PythonOnlyUDT()))
        df = self.spark.createDataFrame(
            [(i % 3, [PythonOnlyPoint(float(i), float(i))]) for i in range(10)], schema=schema
        )
        df.collect()

        schema = (
            StructType().add("key", LongType()).add("val", MapType(LongType(), PythonOnlyUDT()))
        )
        df = self.spark.createDataFrame(
            [(i % 3, {i % 3: PythonOnlyPoint(float(i + 1), float(i + 1))}) for i in range(10)],
            schema=schema,
        )
        df.collect()

    def test_complex_nested_udt_in_df(self):
        schema = StructType().add("key", LongType()).add("val", PythonOnlyUDT())
        df = self.spark.createDataFrame(
            [(i % 3, PythonOnlyPoint(float(i), float(i))) for i in range(10)], schema=schema
        )
        df.collect()

        gd = df.groupby("key").agg({"val": "collect_list"})
        gd.collect()
        udf = F.udf(lambda k, v: [(k, v[0])], ArrayType(df.schema))
        gd.select(udf(*gd)).collect()

    def test_udt_with_none(self):
        df = self.spark.range(0, 10, 1, 1)

        def myudf(x):
            if x > 0:
                return PythonOnlyPoint(float(x), float(x))

        self.spark.catalog.registerFunction("udf", myudf, PythonOnlyUDT())
        rows = [r[0] for r in df.selectExpr("udf(id)").take(2)]
        self.assertEqual(rows, [None, PythonOnlyPoint(1, 1)])

    def test_infer_schema_with_udt(self):
        row = Row(label=1.0, point=ExamplePoint(1.0, 2.0))
        df = self.spark.createDataFrame([row])
        schema = df.schema
        field = [f for f in schema.fields if f.name == "point"][0]
        self.assertEqual(type(field.dataType), ExamplePointUDT)

        with self.tempView("labeled_point"):
            df.createOrReplaceTempView("labeled_point")
            point = self.spark.sql("SELECT point FROM labeled_point").head().point
            self.assertEqual(point, ExamplePoint(1.0, 2.0))

        row = Row(label=1.0, point=PythonOnlyPoint(1.0, 2.0))
        df = self.spark.createDataFrame([row])
        schema = df.schema
        field = [f for f in schema.fields if f.name == "point"][0]
        self.assertEqual(type(field.dataType), PythonOnlyUDT)

        with self.tempView("labeled_point"):
            df.createOrReplaceTempView("labeled_point")
            point = self.spark.sql("SELECT point FROM labeled_point").head().point
            self.assertEqual(point, PythonOnlyPoint(1.0, 2.0))

    def test_infer_schema_with_udt_with_column_names(self):
        row = (1.0, ExamplePoint(1.0, 2.0))
        df = self.spark.createDataFrame([row], ["label", "point"])
        schema = df.schema
        field = [f for f in schema.fields if f.name == "point"][0]
        self.assertEqual(type(field.dataType), ExamplePointUDT)

        with self.tempView("labeled_point"):
            df.createOrReplaceTempView("labeled_point")
            point = self.spark.sql("SELECT point FROM labeled_point").head().point
            self.assertEqual(point, ExamplePoint(1.0, 2.0))

        row = (1.0, PythonOnlyPoint(1.0, 2.0))
        df = self.spark.createDataFrame([row], ["label", "point"])
        schema = df.schema
        field = [f for f in schema.fields if f.name == "point"][0]
        self.assertEqual(type(field.dataType), PythonOnlyUDT)

        with self.tempView("labeled_point"):
            df.createOrReplaceTempView("labeled_point")
            point = self.spark.sql("SELECT point FROM labeled_point").head().point
            self.assertEqual(point, PythonOnlyPoint(1.0, 2.0))

    def test_apply_schema_with_udt(self):
        row = (1.0, ExamplePoint(1.0, 2.0))
        schema = StructType(
            [
                StructField("label", DoubleType(), False),
                StructField("point", ExamplePointUDT(), False),
            ]
        )
        df = self.spark.createDataFrame([row], schema)
        point = df.head().point
        self.assertEqual(point, ExamplePoint(1.0, 2.0))

        row = (1.0, PythonOnlyPoint(1.0, 2.0))
        schema = StructType(
            [
                StructField("label", DoubleType(), False),
                StructField("point", PythonOnlyUDT(), False),
            ]
        )
        df = self.spark.createDataFrame([row], schema)
        point = df.head().point
        self.assertEqual(point, PythonOnlyPoint(1.0, 2.0))

    def test_apply_schema_with_nullable_udt(self):
        rows = [(1.0, ExamplePoint(1.0, 2.0)), (2.0, None)]
        schema = StructType(
            [
                StructField("label", DoubleType(), False),
                StructField("point", ExamplePointUDT(), True),
            ]
        )
        df = self.spark.createDataFrame(rows, schema)
        points = [row.point for row in df.collect()]
        self.assertEqual(points, [ExamplePoint(1.0, 2.0), None])

        rows = [(1.0, PythonOnlyPoint(1.0, 2.0)), (2.0, None)]
        schema = StructType(
            [
                StructField("label", DoubleType(), False),
                StructField("point", PythonOnlyUDT(), True),
            ]
        )
        df = self.spark.createDataFrame(rows, schema)
        points = [row.point for row in df.collect()]
        self.assertEqual(points, [PythonOnlyPoint(1.0, 2.0), None])

    def test_udf_with_udt(self):
        row = Row(label=1.0, point=ExamplePoint(1.0, 2.0))
        df = self.spark.createDataFrame([row])
        udf = F.udf(lambda p: p.y, DoubleType())
        self.assertEqual(2.0, df.select(udf(df.point)).first()[0])
        udf2 = F.udf(lambda p: ExamplePoint(p.x + 1, p.y + 1), ExamplePointUDT())
        self.assertEqual(ExamplePoint(2.0, 3.0), df.select(udf2(df.point)).first()[0])

        row = Row(label=1.0, point=PythonOnlyPoint(1.0, 2.0))
        df = self.spark.createDataFrame([row])
        udf = F.udf(lambda p: p.y, DoubleType())
        self.assertEqual(2.0, df.select(udf(df.point)).first()[0])
        udf2 = F.udf(lambda p: PythonOnlyPoint(p.x + 1, p.y + 1), PythonOnlyUDT())
        self.assertEqual(PythonOnlyPoint(2.0, 3.0), df.select(udf2(df.point)).first()[0])

    def test_rdd_with_udt(self):
        row = Row(label=1.0, point=ExamplePoint(1.0, 2.0))
        df = self.spark.createDataFrame([row])
        self.assertEqual(1.0, df.rdd.map(lambda r: r.point.x).first())

        row = Row(label=1.0, point=PythonOnlyPoint(1.0, 2.0))
        df = self.spark.createDataFrame([row])
        self.assertEqual(1.0, df.rdd.map(lambda r: r.point.x).first())

    def test_parquet_with_udt(self):
        row = Row(label=1.0, point=ExamplePoint(1.0, 2.0))
        df0 = self.spark.createDataFrame([row])
        output_dir = os.path.join(self.tempdir.name, "labeled_point")
        df0.write.parquet(output_dir)
        df1 = self.spark.read.parquet(output_dir)
        point = df1.head().point
        self.assertEqual(point, ExamplePoint(1.0, 2.0))

        row = Row(label=1.0, point=PythonOnlyPoint(1.0, 2.0))
        df0 = self.spark.createDataFrame([row])
        df0.write.parquet(output_dir, mode="overwrite")
        df1 = self.spark.read.parquet(output_dir)
        point = df1.head().point
        self.assertEqual(point, PythonOnlyPoint(1.0, 2.0))

    def test_union_with_udt(self):
        row1 = (1.0, ExamplePoint(1.0, 2.0))
        row2 = (2.0, ExamplePoint(3.0, 4.0))
        schema = StructType(
            [
                StructField("label", DoubleType(), False),
                StructField("point", ExamplePointUDT(), False),
            ]
        )
        df1 = self.spark.createDataFrame([row1], schema)
        df2 = self.spark.createDataFrame([row2], schema)

        result = df1.union(df2).orderBy("label").collect()
        self.assertEqual(
            result,
            [
                Row(label=1.0, point=ExamplePoint(1.0, 2.0)),
                Row(label=2.0, point=ExamplePoint(3.0, 4.0)),
            ],
        )

    def test_cast_to_string_with_udt(self):
        row = (ExamplePoint(1.0, 2.0), PythonOnlyPoint(3.0, 4.0))
        schema = StructType(
            [
                StructField("point", ExamplePointUDT(), False),
                StructField("pypoint", PythonOnlyUDT(), False),
            ]
        )
        df = self.spark.createDataFrame([row], schema)

        result = df.select(F.col("point").cast("string"), F.col("pypoint").cast("string")).head()
        self.assertEqual(result, Row(point="(1.0, 2.0)", pypoint="[3.0, 4.0]"))

    def test_cast_to_udt_with_udt(self):
        row = Row(point=ExamplePoint(1.0, 2.0), python_only_point=PythonOnlyPoint(1.0, 2.0))
        df = self.spark.createDataFrame([row])
        with self.assertRaises(AnalysisException):
            df.select(F.col("point").cast(PythonOnlyUDT())).collect()
        with self.assertRaises(AnalysisException):
            df.select(F.col("python_only_point").cast(ExamplePointUDT())).collect()

    def test_struct_type(self):
        struct1 = StructType().add("f1", StringType(), True).add("f2", StringType(), True, None)
        struct2 = StructType(
            [StructField("f1", StringType(), True), StructField("f2", StringType(), True, None)]
        )
        self.assertEqual(struct1.fieldNames(), struct2.names)
        self.assertEqual(struct1, struct2)

        struct1 = StructType().add("f1", StringType(), True).add("f2", StringType(), True, None)
        struct2 = StructType([StructField("f1", StringType(), True)])
        self.assertNotEqual(struct1.fieldNames(), struct2.names)
        self.assertNotEqual(struct1, struct2)

        struct1 = (
            StructType()
            .add(StructField("f1", StringType(), True))
            .add(StructField("f2", StringType(), True, None))
        )
        struct2 = StructType(
            [StructField("f1", StringType(), True), StructField("f2", StringType(), True, None)]
        )
        self.assertEqual(struct1.fieldNames(), struct2.names)
        self.assertEqual(struct1, struct2)

        struct1 = (
            StructType()
            .add(StructField("f1", StringType(), True))
            .add(StructField("f2", StringType(), True, None))
        )
        struct2 = StructType([StructField("f1", StringType(), True)])
        self.assertNotEqual(struct1.fieldNames(), struct2.names)
        self.assertNotEqual(struct1, struct2)

        # Catch exception raised during improper construction
        self.assertRaises(ValueError, lambda: StructType().add("name"))

        struct1 = StructType().add("f1", StringType(), True).add("f2", StringType(), True, None)
        for field in struct1:
            self.assertIsInstance(field, StructField)

        struct1 = StructType().add("f1", StringType(), True).add("f2", StringType(), True, None)
        self.assertEqual(len(struct1), 2)

        struct1 = StructType().add("f1", StringType(), True).add("f2", StringType(), True, None)
        self.assertIs(struct1["f1"], struct1.fields[0])
        self.assertIs(struct1[0], struct1.fields[0])
        self.assertEqual(struct1[0:1], StructType(struct1.fields[0:1]))
        self.assertRaises(KeyError, lambda: struct1["f9"])
        self.assertRaises(IndexError, lambda: struct1[9])
        self.assertRaises(TypeError, lambda: struct1[9.9])

    def test_parse_datatype_string(self):
        from pyspark.sql.types import _all_atomic_types, _parse_datatype_string

        for k, t in _all_atomic_types.items():
            if k != "varchar" and k != "char":
                self.assertEqual(t(), _parse_datatype_string(k))
        self.assertEqual(IntegerType(), _parse_datatype_string("int"))
        self.assertEqual(StringType(), _parse_datatype_string("string"))
        self.assertEqual(StringType(), _parse_datatype_string("string collate UTF8_BINARY"))
        self.assertEqual(StringType(), _parse_datatype_string("string COLLATE UTF8_BINARY"))
        self.assertEqual(
            StringType.fromCollationId(0), _parse_datatype_string("string COLLATE   UTF8_BINARY")
        )
        self.assertEqual(
            StringType.fromCollationId(1),
            _parse_datatype_string("string COLLATE UTF8_BINARY_LCASE"),
        )
        self.assertEqual(
            StringType.fromCollationId(2), _parse_datatype_string("string COLLATE UNICODE")
        )
        self.assertEqual(
            StringType.fromCollationId(2), _parse_datatype_string("string COLLATE `UNICODE`")
        )
        self.assertEqual(
            StringType.fromCollationId(3), _parse_datatype_string("string COLLATE UNICODE_CI")
        )
        self.assertEqual(
            StringType.fromCollationId(3), _parse_datatype_string("string COLLATE `UNICODE_CI`")
        )
        self.assertEqual(CharType(1), _parse_datatype_string("char(1)"))
        self.assertEqual(CharType(10), _parse_datatype_string("char( 10   )"))
        self.assertEqual(CharType(11), _parse_datatype_string("char( 11)"))
        self.assertEqual(VarcharType(1), _parse_datatype_string("varchar(1)"))
        self.assertEqual(VarcharType(10), _parse_datatype_string("varchar( 10   )"))
        self.assertEqual(VarcharType(11), _parse_datatype_string("varchar( 11)"))
        self.assertEqual(DecimalType(1, 1), _parse_datatype_string("decimal(1  ,1)"))
        self.assertEqual(DecimalType(10, 1), _parse_datatype_string("decimal( 10,1 )"))
        self.assertEqual(DecimalType(11, 1), _parse_datatype_string("decimal(11,1)"))
        self.assertEqual(ArrayType(IntegerType()), _parse_datatype_string("array<int >"))
        self.assertEqual(
            MapType(IntegerType(), DoubleType()), _parse_datatype_string("map< int, double  >")
        )
        self.assertEqual(
            StructType([StructField("a", IntegerType()), StructField("c", DoubleType())]),
            _parse_datatype_string("struct<a:int, c:double >"),
        )
        self.assertEqual(
            StructType([StructField("a", IntegerType()), StructField("c", DoubleType())]),
            _parse_datatype_string("a:int, c:double"),
        )
        self.assertEqual(
            StructType([StructField("a", IntegerType()), StructField("c", DoubleType())]),
            _parse_datatype_string("a INT, c DOUBLE"),
        )
        self.assertEqual(VariantType(), _parse_datatype_string("variant"))

    def test_metadata_null(self):
        schema = StructType(
            [
                StructField("f1", StringType(), True, None),
                StructField("f2", StringType(), True, {"a": None}),
            ]
        )
        self.spark.createDataFrame([["a", "b"], ["c", "d"]], schema)

    def test_access_nested_types(self):
        df = self.spark.createDataFrame([Row(l=[1], r=Row(a=1, b="b"), d={"k": "v"})])
        self.assertEqual(1, df.select(df.l[0]).first()[0])
        self.assertEqual(1, df.select(df.l.getItem(0)).first()[0])
        self.assertEqual(1, df.select(df.r.a).first()[0])
        self.assertEqual("b", df.select(df.r.getField("b")).first()[0])
        self.assertEqual("v", df.select(df.d["k"]).first()[0])
        self.assertEqual("v", df.select(df.d.getItem("k")).first()[0])

        # Deprecated behaviors
        map_col = F.create_map(F.lit(0), F.lit(100), F.lit(1), F.lit(200))
        self.assertEqual(
            self.spark.range(1).withColumn("mapped", map_col.getItem(F.col("id"))).first()[1], 100
        )

        struct_col = F.struct(F.lit(0), F.lit(100), F.lit(1), F.lit(200))
        self.assertEqual(
            self.spark.range(1).withColumn("struct", struct_col.getField(F.lit("col1"))).first()[1],
            0,
        )

    def test_infer_long_type(self):
        longrow = [Row(f1="a", f2=100000000000000)]
        df = self.sc.parallelize(longrow).toDF()
        self.assertEqual(df.schema.fields[1].dataType, LongType())

        # this saving as Parquet caused issues as well.
        output_dir = os.path.join(self.tempdir.name, "infer_long_type")
        df.write.parquet(output_dir)
        df1 = self.spark.read.parquet(output_dir)
        self.assertEqual("a", df1.first().f1)
        self.assertEqual(100000000000000, df1.first().f2)

        self.assertEqual(_infer_type(1), LongType())
        self.assertEqual(_infer_type(2**10), LongType())
        self.assertEqual(_infer_type(2**20), LongType())
        self.assertEqual(_infer_type(2**31 - 1), LongType())
        self.assertEqual(_infer_type(2**31), LongType())
        self.assertEqual(_infer_type(2**61), LongType())
        self.assertEqual(_infer_type(2**71), LongType())

    def test_infer_binary_type(self):
        binaryrow = [Row(f1="a", f2=b"abcd")]
        df = self.sc.parallelize(binaryrow).toDF()
        self.assertEqual(df.schema.fields[1].dataType, BinaryType())

        # this saving as Parquet caused issues as well.
        output_dir = os.path.join(self.tempdir.name, "infer_binary_type")
        df.write.parquet(output_dir)
        df1 = self.spark.read.parquet(output_dir)
        self.assertEqual("a", df1.first().f1)
        self.assertEqual(b"abcd", df1.first().f2)

        self.assertEqual(_infer_type(b""), BinaryType())
        self.assertEqual(_infer_type(b"1234"), BinaryType())

    def test_merge_type(self):
        self.assertEqual(_merge_type(LongType(), NullType()), LongType())
        self.assertEqual(_merge_type(NullType(), LongType()), LongType())

        self.assertEqual(_merge_type(LongType(), LongType()), LongType())

        self.assertEqual(
            _merge_type(ArrayType(LongType()), ArrayType(LongType())), ArrayType(LongType())
        )
        with self.assertRaises(PySparkTypeError) as pe:
            _merge_type(ArrayType(LongType()), ArrayType(DoubleType()))
        self.check_error(
            exception=pe.exception,
            error_class="CANNOT_MERGE_TYPE",
            message_parameters={"data_type1": "LongType", "data_type2": "DoubleType"},
        )

        self.assertEqual(
            _merge_type(MapType(StringType(), LongType()), MapType(StringType(), LongType())),
            MapType(StringType(), LongType()),
        )

        self.assertEqual(
            _merge_type(MapType(StringType(), LongType()), MapType(DoubleType(), LongType())),
            MapType(StringType(), LongType()),
        )

        with self.assertRaises(PySparkTypeError) as pe:
            _merge_type(MapType(StringType(), LongType()), MapType(StringType(), DoubleType()))
        self.check_error(
            exception=pe.exception,
            error_class="CANNOT_MERGE_TYPE",
            message_parameters={"data_type1": "LongType", "data_type2": "DoubleType"},
        )

        self.assertEqual(
            _merge_type(
                StructType([StructField("f1", LongType()), StructField("f2", StringType())]),
                StructType([StructField("f1", LongType()), StructField("f2", StringType())]),
            ),
            StructType([StructField("f1", LongType()), StructField("f2", StringType())]),
        )
        with self.assertRaises(PySparkTypeError) as pe:
            _merge_type(
                StructType([StructField("f1", LongType()), StructField("f2", StringType())]),
                StructType([StructField("f1", DoubleType()), StructField("f2", StringType())]),
            )
        self.check_error(
            exception=pe.exception,
            error_class="CANNOT_MERGE_TYPE",
            message_parameters={"data_type1": "LongType", "data_type2": "DoubleType"},
        )

        self.assertEqual(
            _merge_type(
                StructType([StructField("f1", StructType([StructField("f2", LongType())]))]),
                StructType([StructField("f1", StructType([StructField("f2", LongType())]))]),
            ),
            StructType([StructField("f1", StructType([StructField("f2", LongType())]))]),
        )
        self.assertEqual(
            _merge_type(
                StructType([StructField("f1", StructType([StructField("f2", LongType())]))]),
                StructType([StructField("f1", StructType([StructField("f2", StringType())]))]),
            ),
            StructType([StructField("f1", StructType([StructField("f2", StringType())]))]),
        )

        self.assertEqual(
            _merge_type(
                StructType(
                    [StructField("f1", ArrayType(LongType())), StructField("f2", StringType())]
                ),
                StructType(
                    [StructField("f1", ArrayType(LongType())), StructField("f2", StringType())]
                ),
            ),
            StructType([StructField("f1", ArrayType(LongType())), StructField("f2", StringType())]),
        )
        with self.assertRaises(PySparkTypeError) as pe:
            _merge_type(
                StructType(
                    [StructField("f1", ArrayType(LongType())), StructField("f2", StringType())]
                ),
                StructType(
                    [StructField("f1", ArrayType(DoubleType())), StructField("f2", StringType())]
                ),
            )
        self.check_error(
            exception=pe.exception,
            error_class="CANNOT_MERGE_TYPE",
            message_parameters={"data_type1": "LongType", "data_type2": "DoubleType"},
        )

        self.assertEqual(
            _merge_type(
                StructType(
                    [
                        StructField("f1", MapType(StringType(), LongType())),
                        StructField("f2", StringType()),
                    ]
                ),
                StructType(
                    [
                        StructField("f1", MapType(StringType(), LongType())),
                        StructField("f2", StringType()),
                    ]
                ),
            ),
            StructType(
                [
                    StructField("f1", MapType(StringType(), LongType())),
                    StructField("f2", StringType()),
                ]
            ),
        )
        with self.assertRaises(PySparkTypeError) as pe:
            _merge_type(
                StructType(
                    [
                        StructField("f1", MapType(StringType(), LongType())),
                        StructField("f2", StringType()),
                    ]
                ),
                StructType(
                    [
                        StructField("f1", MapType(StringType(), DoubleType())),
                        StructField("f2", StringType()),
                    ]
                ),
            )
        self.check_error(
            exception=pe.exception,
            error_class="CANNOT_MERGE_TYPE",
            message_parameters={"data_type1": "LongType", "data_type2": "DoubleType"},
        )

        self.assertEqual(
            _merge_type(
                StructType([StructField("f1", ArrayType(MapType(StringType(), LongType())))]),
                StructType([StructField("f1", ArrayType(MapType(StringType(), LongType())))]),
            ),
            StructType([StructField("f1", ArrayType(MapType(StringType(), LongType())))]),
        )
        self.assertEqual(
            _merge_type(
                StructType([StructField("f1", ArrayType(MapType(StringType(), LongType())))]),
                StructType([StructField("f1", ArrayType(MapType(DoubleType(), LongType())))]),
            ),
            StructType([StructField("f1", ArrayType(MapType(StringType(), LongType())))]),
        )

    # test for SPARK-16542
    def test_array_types(self):
        # This test need to make sure that the Scala type selected is at least
        # as large as the python's types. This is necessary because python's
        # array types depend on C implementation on the machine. Therefore there
        # is no machine independent correspondence between python's array types
        # and Scala types.
        # See: https://docs.python.org/2/library/array.html

        def assertCollectSuccess(typecode, value):
            row = Row(myarray=array.array(typecode, [value]))
            df = self.spark.createDataFrame([row])
            self.assertEqual(df.first()["myarray"][0], value)

        # supported string types
        #
        # String types in python's array are "u" for Py_UNICODE and "c" for char.
        # "u" will be removed in python 4, and "c" is not supported in python 3.
        supported_string_types = []
        if sys.version_info[0] < 4:
            supported_string_types += ["u"]
            # test unicode
            assertCollectSuccess("u", "a")

        # supported float and double
        #
        # Test max, min, and precision for float and double, assuming IEEE 754
        # floating-point format.
        supported_fractional_types = ["f", "d"]
        assertCollectSuccess("f", ctypes.c_float(1e38).value)
        assertCollectSuccess("f", ctypes.c_float(1e-38).value)
        assertCollectSuccess("f", ctypes.c_float(1.123456).value)
        assertCollectSuccess("d", sys.float_info.max)
        assertCollectSuccess("d", sys.float_info.min)
        assertCollectSuccess("d", sys.float_info.epsilon)

        # supported signed int types
        #
        # The size of C types changes with implementation, we need to make sure
        # that there is no overflow error on the platform running this test.
        supported_signed_int_types = list(
            set(_array_signed_int_typecode_ctype_mappings.keys()).intersection(
                set(_array_type_mappings.keys())
            )
        )
        for t in supported_signed_int_types:
            ctype = _array_signed_int_typecode_ctype_mappings[t]
            max_val = 2 ** (ctypes.sizeof(ctype) * 8 - 1)
            assertCollectSuccess(t, max_val - 1)
            assertCollectSuccess(t, -max_val)

        # supported unsigned int types
        #
        # JVM does not have unsigned types. We need to be very careful to make
        # sure that there is no overflow error.
        supported_unsigned_int_types = list(
            set(_array_unsigned_int_typecode_ctype_mappings.keys()).intersection(
                set(_array_type_mappings.keys())
            )
        )
        for t in supported_unsigned_int_types:
            ctype = _array_unsigned_int_typecode_ctype_mappings[t]
            assertCollectSuccess(t, 2 ** (ctypes.sizeof(ctype) * 8) - 1)

        # all supported types
        #
        # Make sure the types tested above:
        # 1. are all supported types
        # 2. cover all supported types
        supported_types = (
            supported_string_types
            + supported_fractional_types
            + supported_signed_int_types
            + supported_unsigned_int_types
        )
        self.assertEqual(set(supported_types), set(_array_type_mappings.keys()))

        # all unsupported types
        #
        # Keys in _array_type_mappings is a complete list of all supported types,
        # and types not in _array_type_mappings are considered unsupported.
        # PyPy seems not having array.typecodes.
        all_types = set(["b", "B", "u", "h", "H", "i", "I", "l", "L", "q", "Q", "f", "d"])
        unsupported_types = all_types - set(supported_types)
        # test unsupported types
        for t in unsupported_types:
            with self.assertRaises(PySparkTypeError) as pe:
                a = array.array(t)
                self.spark.createDataFrame([Row(myarray=a)]).collect()

            self.check_error(
                exception=pe.exception,
                error_class="CANNOT_INFER_TYPE_FOR_FIELD",
                message_parameters={"field_name": "myarray"},
            )

    def test_repr(self):
        instances = [
            NullType(),
            StringType(),
<<<<<<< HEAD
            StringType(-1),
            StringType(0),
            StringType(1),
            StringType(2),
            StringType(3),
=======
            StringType("UTF8_BINARY"),
            StringType("UTF8_BINARY_LCASE"),
            StringType("UNICODE"),
            StringType("UNICODE_CI"),
>>>>>>> 4d72be3a
            CharType(10),
            VarcharType(10),
            BinaryType(),
            BooleanType(),
            DateType(),
            TimestampType(),
            DecimalType(),
            DoubleType(),
            FloatType(),
            ByteType(),
            IntegerType(),
            LongType(),
            ShortType(),
            CalendarIntervalType(),
            ArrayType(StringType()),
            MapType(StringType(), IntegerType()),
            StructField("f1", StringType(), True),
            StructType([StructField("f1", StringType(), True)]),
            VariantType(),
        ]
        for instance in instances:
            self.assertEqual(eval(repr(instance)), instance)

    def test_daytime_interval_type_constructor(self):
        # SPARK-37277: Test constructors in day time interval.
        self.assertEqual(DayTimeIntervalType().simpleString(), "interval day to second")
        self.assertEqual(
            DayTimeIntervalType(DayTimeIntervalType.DAY).simpleString(), "interval day"
        )
        self.assertEqual(
            DayTimeIntervalType(
                DayTimeIntervalType.HOUR, DayTimeIntervalType.SECOND
            ).simpleString(),
            "interval hour to second",
        )

        with self.assertRaises(PySparkRuntimeError) as pe:
            DayTimeIntervalType(endField=DayTimeIntervalType.SECOND)

        self.check_error(
            exception=pe.exception,
            error_class="INVALID_INTERVAL_CASTING",
            message_parameters={"start_field": "None", "end_field": "3"},
        )

        with self.assertRaises(PySparkRuntimeError) as pe:
            DayTimeIntervalType(123)

        self.check_error(
            exception=pe.exception,
            error_class="INVALID_INTERVAL_CASTING",
            message_parameters={"start_field": "123", "end_field": "123"},
        )

        with self.assertRaises(PySparkRuntimeError) as pe:
            DayTimeIntervalType(DayTimeIntervalType.DAY, 321)

        self.check_error(
            exception=pe.exception,
            error_class="INVALID_INTERVAL_CASTING",
            message_parameters={"start_field": "0", "end_field": "321"},
        )

    def test_daytime_interval_type(self):
        # SPARK-37277: Support DayTimeIntervalType in createDataFrame
        timedetlas = [
            (datetime.timedelta(microseconds=123),),
            (
                datetime.timedelta(
                    days=1, seconds=23, microseconds=123, milliseconds=4, minutes=5, hours=11
                ),
            ),
            (datetime.timedelta(microseconds=-123),),
            (datetime.timedelta(days=-1),),
            (datetime.timedelta(microseconds=388629894454999981),),
            (datetime.timedelta(days=-1, seconds=86399, microseconds=999999),),  # -1 microsecond
        ]
        df = self.spark.createDataFrame(timedetlas, schema="td interval day to second")
        self.assertEqual(set(r.td for r in df.collect()), set(set(r[0] for r in timedetlas)))

        exprs = [
            "INTERVAL '1 02:03:04' DAY TO SECOND AS a",
            "INTERVAL '1 02:03' DAY TO MINUTE AS b",
            "INTERVAL '1 02' DAY TO HOUR AS c",
            "INTERVAL '1' DAY AS d",
            "INTERVAL '26:03:04' HOUR TO SECOND AS e",
            "INTERVAL '26:03' HOUR TO MINUTE AS f",
            "INTERVAL '26' HOUR AS g",
            "INTERVAL '1563:04' MINUTE TO SECOND AS h",
            "INTERVAL '1563' MINUTE AS i",
            "INTERVAL '93784' SECOND AS j",
        ]
        df = self.spark.range(1).selectExpr(exprs)

        actual = list(df.first())
        expected = [
            datetime.timedelta(days=1, hours=2, minutes=3, seconds=4),
            datetime.timedelta(days=1, hours=2, minutes=3),
            datetime.timedelta(days=1, hours=2),
            datetime.timedelta(days=1),
            datetime.timedelta(hours=26, minutes=3, seconds=4),
            datetime.timedelta(hours=26, minutes=3),
            datetime.timedelta(hours=26),
            datetime.timedelta(minutes=1563, seconds=4),
            datetime.timedelta(minutes=1563),
            datetime.timedelta(seconds=93784),
        ]

        for n, (a, e) in enumerate(zip(actual, expected)):
            self.assertEqual(a, e, "%s does not match with %s" % (exprs[n], expected[n]))

    def test_yearmonth_interval_type_constructor(self):
        self.assertEqual(YearMonthIntervalType().simpleString(), "interval year to month")
        self.assertEqual(
            YearMonthIntervalType(YearMonthIntervalType.YEAR).simpleString(), "interval year"
        )
        self.assertEqual(
            YearMonthIntervalType(
                YearMonthIntervalType.YEAR, YearMonthIntervalType.MONTH
            ).simpleString(),
            "interval year to month",
        )

        with self.assertRaises(PySparkRuntimeError) as pe:
            YearMonthIntervalType(endField=3)

        self.check_error(
            exception=pe.exception,
            error_class="INVALID_INTERVAL_CASTING",
            message_parameters={"start_field": "None", "end_field": "3"},
        )

        with self.assertRaises(PySparkRuntimeError) as pe:
            YearMonthIntervalType(123)

        self.check_error(
            exception=pe.exception,
            error_class="INVALID_INTERVAL_CASTING",
            message_parameters={"start_field": "123", "end_field": "123"},
        )

        with self.assertRaises(PySparkRuntimeError) as pe:
            YearMonthIntervalType(YearMonthIntervalType.YEAR, 321)

        self.check_error(
            exception=pe.exception,
            error_class="INVALID_INTERVAL_CASTING",
            message_parameters={"start_field": "0", "end_field": "321"},
        )

    def test_yearmonth_interval_type(self):
        schema1 = self.spark.sql("SELECT INTERVAL '10-8' YEAR TO MONTH AS interval").schema
        self.assertEqual(schema1.fields[0].dataType, YearMonthIntervalType(0, 1))

        schema2 = self.spark.sql("SELECT INTERVAL '10' YEAR AS interval").schema
        self.assertEqual(schema2.fields[0].dataType, YearMonthIntervalType(0, 0))

        schema3 = self.spark.sql("SELECT INTERVAL '8' MONTH AS interval").schema
        self.assertEqual(schema3.fields[0].dataType, YearMonthIntervalType(1, 1))

    def test_calendar_interval_type_constructor(self):
        self.assertEqual(CalendarIntervalType().simpleString(), "interval")

        with self.assertRaisesRegex(TypeError, "takes 1 positional argument but 2 were given"):
            CalendarIntervalType(3)

    def test_calendar_interval_type(self):
        schema1 = self.spark.sql("SELECT make_interval(100, 11, 1, 1, 12, 30, 01.001001)").schema
        self.assertEqual(schema1.fields[0].dataType, CalendarIntervalType())

    def test_calendar_interval_type_with_sf(self):
        schema1 = self.spark.range(1).select(F.make_interval(F.lit(1))).schema
        self.assertEqual(schema1.fields[0].dataType, CalendarIntervalType())

    def test_from_ddl(self):
        self.assertEqual(DataType.fromDDL("long"), LongType())
        self.assertEqual(
            DataType.fromDDL("a: int, b: string"),
            StructType([StructField("a", IntegerType()), StructField("b", StringType())]),
        )
        self.assertEqual(
            DataType.fromDDL("a int, b string"),
            StructType([StructField("a", IntegerType()), StructField("b", StringType())]),
        )
        self.assertEqual(
            DataType.fromDDL("a int, v variant"),
            StructType([StructField("a", IntegerType()), StructField("v", VariantType())]),
        )

    def test_collated_string(self):
        dfs = [
            self.spark.sql("SELECT 'abc' collate UTF8_BINARY_LCASE"),
            self.spark.createDataFrame(
                [], StructType([StructField("id", StringType("UTF8_BINARY_LCASE"))])
            ),
        ]
        for df in dfs:
            # performs both datatype -> proto & proto -> datatype conversions
            self.assertEqual(
                df.to(StructType([StructField("new", StringType("UTF8_BINARY_LCASE"))]))
                .schema[0]
                .dataType,
                StringType("UTF8_BINARY_LCASE"),
            )


class DataTypeTests(unittest.TestCase):
    # regression test for SPARK-6055
    def test_data_type_eq(self):
        lt = LongType()
        lt2 = pickle.loads(pickle.dumps(LongType()))
        self.assertEqual(lt, lt2)

    # regression test for SPARK-7978
    def test_decimal_type(self):
        t1 = DecimalType()
        t2 = DecimalType(10, 2)
        self.assertTrue(t2 is not t1)
        self.assertNotEqual(t1, t2)
        t3 = DecimalType(8)
        self.assertNotEqual(t2, t3)

    def test_char_type(self):
        v1 = CharType(10)
        v2 = CharType(20)
        self.assertTrue(v2 is not v1)
        self.assertNotEqual(v1, v2)
        v3 = CharType(10)
        self.assertEqual(v1, v3)
        self.assertFalse(v1 is v3)

    def test_varchar_type(self):
        v1 = VarcharType(10)
        v2 = VarcharType(20)
        self.assertTrue(v2 is not v1)
        self.assertNotEqual(v1, v2)
        v3 = VarcharType(10)
        self.assertEqual(v1, v3)
        self.assertFalse(v1 is v3)

    # regression test for SPARK-10392
    def test_datetype_equal_zero(self):
        dt = DateType()
        self.assertEqual(dt.fromInternal(0), datetime.date(1970, 1, 1))

    # regression test for SPARK-17035
    def test_timestamp_microsecond(self):
        tst = TimestampType()
        self.assertEqual(tst.toInternal(datetime.datetime.max) % 1000000, 999999)

    # regression test for SPARK-23299
    def test_row_without_column_name(self):
        row = Row("Alice", 11)
        self.assertEqual(repr(row), "<Row('Alice', 11)>")

        # test __repr__ with unicode values
        self.assertEqual(repr(Row("数", "量")), "<Row('数', '量')>")

    # SPARK-44643: test __repr__ with empty Row
    def test_row_repr_with_empty_row(self):
        self.assertEqual(repr(Row(a=Row())), "Row(a=<Row()>)")
        self.assertEqual(repr(Row(Row())), "<Row(<Row()>)>")

        EmptyRow = Row()
        self.assertEqual(repr(Row(a=EmptyRow())), "Row(a=Row())")
        self.assertEqual(repr(Row(EmptyRow())), "<Row(Row())>")

    def test_empty_row(self):
        row = Row()
        self.assertEqual(len(row), 0)

    def test_struct_field_type_name(self):
        struct_field = StructField("a", IntegerType())
        self.assertRaises(TypeError, struct_field.typeName)

    def test_invalid_create_row(self):
        row_class = Row("c1", "c2")
        self.assertRaises(ValueError, lambda: row_class(1, 2, 3))


class DataTypeVerificationTests(unittest.TestCase, PySparkErrorTestUtils):
    def test_verify_type_exception_msg(self):
        with self.assertRaises(PySparkValueError) as pe:
            _make_type_verifier(StringType(), nullable=False, name="test_name")(None)

        self.check_error(
            exception=pe.exception,
            error_class="FIELD_NOT_NULLABLE_WITH_NAME",
            message_parameters={
                "field_name": "test_name",
            },
        )

        schema = StructType([StructField("a", StructType([StructField("b", IntegerType())]))])
        with self.assertRaises(PySparkTypeError) as pe:
            _make_type_verifier(schema)([["data"]])

        self.check_error(
            exception=pe.exception,
            error_class="FIELD_DATA_TYPE_UNACCEPTABLE_WITH_NAME",
            message_parameters={
                "data_type": "IntegerType()",
                "field_name": "field b in field a",
                "obj": "'data'",
                "obj_type": "<class 'str'>",
            },
        )

    def test_verify_type_ok_nullable(self):
        obj = None
        types = [IntegerType(), FloatType(), StringType(), StructType([])]
        for data_type in types:
            try:
                _make_type_verifier(data_type, nullable=True)(obj)
            except Exception:
                self.fail("verify_type(%s, %s, nullable=True)" % (obj, data_type))

    def test_verify_type_not_nullable(self):
        import array
        import datetime
        import decimal

        schema = StructType(
            [
                StructField("s", StringType(), nullable=False),
                StructField("i", IntegerType(), nullable=True),
            ]
        )

        class MyObj:
            def __init__(self, **kwargs):
                for k, v in kwargs.items():
                    setattr(self, k, v)

        # obj, data_type
        success_spec = [
            # String
            ("", StringType()),
            (1, StringType()),
            (1.0, StringType()),
            ([], StringType()),
            ({}, StringType()),
            ("", StringType("UTF8_BINARY_LCASE")),
            # Char
            ("", CharType(10)),
            (1, CharType(10)),
            (1.0, CharType(10)),
            ([], CharType(10)),
            ({}, CharType(10)),
            # Varchar
            ("", VarcharType(10)),
            (1, VarcharType(10)),
            (1.0, VarcharType(10)),
            ([], VarcharType(10)),
            ({}, VarcharType(10)),
            # UDT
            (ExamplePoint(1.0, 2.0), ExamplePointUDT()),
            # Boolean
            (True, BooleanType()),
            # Byte
            (-(2**7), ByteType()),
            (2**7 - 1, ByteType()),
            # Short
            (-(2**15), ShortType()),
            (2**15 - 1, ShortType()),
            # Integer
            (-(2**31), IntegerType()),
            (2**31 - 1, IntegerType()),
            # Long
            (-(2**63), LongType()),
            (2**63 - 1, LongType()),
            # Float & Double
            (1.0, FloatType()),
            (1.0, DoubleType()),
            # Decimal
            (decimal.Decimal("1.0"), DecimalType()),
            # Binary
            (bytearray([1, 2]), BinaryType()),
            # Date/Timestamp
            (datetime.date(2000, 1, 2), DateType()),
            (datetime.datetime(2000, 1, 2, 3, 4), DateType()),
            (datetime.datetime(2000, 1, 2, 3, 4), TimestampType()),
            # Array
            ([], ArrayType(IntegerType())),
            (["1", None], ArrayType(StringType(), containsNull=True)),
            ([1, 2], ArrayType(IntegerType())),
            ((1, 2), ArrayType(IntegerType())),
            (array.array("h", [1, 2]), ArrayType(IntegerType())),
            # Map
            ({}, MapType(StringType(), IntegerType())),
            ({"a": 1}, MapType(StringType(), IntegerType())),
            ({"a": None}, MapType(StringType(), IntegerType(), valueContainsNull=True)),
            # Struct
            ({"s": "a", "i": 1}, schema),
            ({"s": "a", "i": None}, schema),
            ({"s": "a"}, schema),
            ({"s": "a", "f": 1.0}, schema),
            (Row(s="a", i=1), schema),
            (Row(s="a", i=None), schema),
            (["a", 1], schema),
            (["a", None], schema),
            (("a", 1), schema),
            (MyObj(s="a", i=1), schema),
            (MyObj(s="a", i=None), schema),
            (MyObj(s="a"), schema),
        ]

        # obj, data_type, exception class
        failure_spec = [
            # String (match anything but None)
            (None, StringType(), ValueError),
            (None, StringType("UTF8_BINARY_LCASE"), ValueError),
            # CharType (match anything but None)
            (None, CharType(10), ValueError),
            # VarcharType (match anything but None)
            (None, VarcharType(10), ValueError),
            # UDT
            (ExamplePoint(1.0, 2.0), PythonOnlyUDT(), ValueError),
            # Boolean
            (1, BooleanType(), TypeError),
            ("True", BooleanType(), TypeError),
            ([1], BooleanType(), TypeError),
            # Byte
            (-(2**7) - 1, ByteType(), ValueError),
            (2**7, ByteType(), ValueError),
            ("1", ByteType(), TypeError),
            (1.0, ByteType(), TypeError),
            # Short
            (-(2**15) - 1, ShortType(), ValueError),
            (2**15, ShortType(), ValueError),
            # Integer
            (-(2**31) - 1, IntegerType(), ValueError),
            (2**31, IntegerType(), ValueError),
            # Float & Double
            (1, FloatType(), TypeError),
            (1, DoubleType(), TypeError),
            # Decimal
            (1.0, DecimalType(), TypeError),
            (1, DecimalType(), TypeError),
            ("1.0", DecimalType(), TypeError),
            # Binary
            (1, BinaryType(), TypeError),
            # Date/Timestamp
            ("2000-01-02", DateType(), TypeError),
            (946811040, TimestampType(), TypeError),
            # Array
            (["1", None], ArrayType(StringType(), containsNull=False), ValueError),
            ([1, "2"], ArrayType(IntegerType()), TypeError),
            # Map
            ({"a": 1}, MapType(IntegerType(), IntegerType()), TypeError),
            ({"a": "1"}, MapType(StringType(), IntegerType()), TypeError),
            (
                {"a": None},
                MapType(StringType(), IntegerType(), valueContainsNull=False),
                ValueError,
            ),
            # Struct
            ({"s": "a", "i": "1"}, schema, TypeError),
            (Row(s="a"), schema, ValueError),  # Row can't have missing field
            (Row(s="a", i="1"), schema, TypeError),
            (["a"], schema, ValueError),
            (["a", "1"], schema, TypeError),
            (MyObj(s="a", i="1"), schema, TypeError),
            (MyObj(s=None, i="1"), schema, ValueError),
        ]

        # Check success cases
        for obj, data_type in success_spec:
            try:
                _make_type_verifier(data_type, nullable=False)(obj)
            except Exception:
                self.fail("verify_type(%s, %s, nullable=False)" % (obj, data_type))

        # Check failure cases
        for obj, data_type, exp in failure_spec:
            msg = "verify_type(%s, %s, nullable=False) == %s" % (obj, data_type, exp)
            with self.assertRaises(exp, msg=msg):
                _make_type_verifier(data_type, nullable=False)(obj)

    def test_row_without_field_sorting(self):
        r = Row(b=1, a=2)
        TestRow = Row("b", "a")
        expected = TestRow(1, 2)

        self.assertEqual(r, expected)
        self.assertEqual(repr(r), "Row(b=1, a=2)")

    def test_struct_field_from_json(self):
        # SPARK-40820: fromJson with only name and type
        json = {"name": "c1", "type": "string"}
        struct_field = StructField.fromJson(json)

        self.assertEqual(repr(struct_field), "StructField('c1', StringType(), True)")


class TypesTests(TypesTestsMixin, ReusedSQLTestCase):
    pass


if __name__ == "__main__":
    from pyspark.sql.tests.test_types import *  # noqa: F401

    try:
        import xmlrunner

        testRunner = xmlrunner.XMLTestRunner(output="target/test-reports", verbosity=2)
    except ImportError:
        testRunner = None
    unittest.main(testRunner=testRunner, verbosity=2)<|MERGE_RESOLUTION|>--- conflicted
+++ resolved
@@ -1228,18 +1228,10 @@
         instances = [
             NullType(),
             StringType(),
-<<<<<<< HEAD
-            StringType(-1),
-            StringType(0),
-            StringType(1),
-            StringType(2),
-            StringType(3),
-=======
             StringType("UTF8_BINARY"),
             StringType("UTF8_BINARY_LCASE"),
             StringType("UNICODE"),
             StringType("UNICODE_CI"),
->>>>>>> 4d72be3a
             CharType(10),
             VarcharType(10),
             BinaryType(),
