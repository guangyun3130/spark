#
# Licensed to the Apache Software Foundation (ASF) under one or more
# contributor license agreements.  See the NOTICE file distributed with
# this work for additional information regarding copyright ownership.
# The ASF licenses this file to You under the Apache License, Version 2.0
# (the "License"); you may not use this file except in compliance with
# the License.  You may obtain a copy of the License at
#
#    http://www.apache.org/licenses/LICENSE-2.0
#
# Unless required by applicable law or agreed to in writing, software
# distributed under the License is distributed on an "AS IS" BASIS,
# WITHOUT WARRANTIES OR CONDITIONS OF ANY KIND, either express or implied.
# See the License for the specific language governing permissions and
# limitations under the License.
#

import unittest
import pyspark.sql.plot  # noqa: F401
from pyspark.testing.sqlutils import ReusedSQLTestCase, have_plotly, plotly_requirement_message


@unittest.skipIf(not have_plotly, plotly_requirement_message)
class DataFramePlotPlotlyTestsMixin:
    @property
    def sdf(self):
        data = [("A", 10, 1.5), ("B", 30, 2.5), ("C", 20, 3.5)]
        columns = ["category", "int_val", "float_val"]
        return self.spark.createDataFrame(data, columns)

<<<<<<< HEAD
    def _check_fig_data(self, fig_data, expected_x, expected_y, expected_name=""):
        self.assertEqual(fig_data["mode"], "lines")
        self.assertEqual(fig_data["type"], "scatter")
=======
    @property
    def sdf2(self):
        data = [(5.1, 3.5, 0), (4.9, 3.0, 0), (7.0, 3.2, 1), (6.4, 3.2, 1), (5.9, 3.0, 2)]
        columns = ["length", "width", "species"]
        return self.spark.createDataFrame(data, columns)

    def _check_fig_data(self, kind, fig_data, expected_x, expected_y, expected_name=""):
        if kind == "line":
            self.assertEqual(fig_data["mode"], "lines")
            self.assertEqual(fig_data["type"], "scatter")
        elif kind == "bar":
            self.assertEqual(fig_data["type"], "bar")
        elif kind == "barh":
            self.assertEqual(fig_data["type"], "bar")
            self.assertEqual(fig_data["orientation"], "h")
        elif kind == "scatter":
            self.assertEqual(fig_data["type"], "scatter")
            self.assertEqual(fig_data["orientation"], "v")

>>>>>>> 73d6bd7c
        self.assertEqual(fig_data["xaxis"], "x")
        self.assertEqual(list(fig_data["x"]), expected_x)
        self.assertEqual(fig_data["yaxis"], "y")
        self.assertEqual(list(fig_data["y"]), expected_y)
        self.assertEqual(fig_data["name"], expected_name)

    def test_line_plot(self):
        # single column as vertical axis
        fig = self.sdf.plot(kind="line", x="category", y="int_val")
        self._check_fig_data(fig["data"][0], ["A", "B", "C"], [10, 30, 20])

        # multiple columns as vertical axis
        fig = self.sdf.plot.line(x="category", y=["int_val", "float_val"])
        self._check_fig_data(fig["data"][0], ["A", "B", "C"], [10, 30, 20], "int_val")
        self._check_fig_data(fig["data"][1], ["A", "B", "C"], [1.5, 2.5, 3.5], "float_val")

    def test_scatter_plot(self):
        fig = self.sdf2.plot(kind="scatter", x="length", y="width")
        self._check_fig_data(
            "scatter", fig["data"][0], [5.1, 4.9, 7.0, 6.4, 5.9], [3.5, 3.0, 3.2, 3.2, 3.0]
        )
        fig = self.sdf2.plot.scatter(x="width", y="length")
        self._check_fig_data(
            "scatter", fig["data"][0], [3.5, 3.0, 3.2, 3.2, 3.0], [5.1, 4.9, 7.0, 6.4, 5.9]
        )


class DataFramePlotPlotlyTests(DataFramePlotPlotlyTestsMixin, ReusedSQLTestCase):
    pass


if __name__ == "__main__":
    from pyspark.sql.tests.plot.test_frame_plot_plotly import *  # noqa: F401

    try:
        import xmlrunner

        testRunner = xmlrunner.XMLTestRunner(output="target/test-reports", verbosity=2)
    except ImportError:
        testRunner = None
    unittest.main(testRunner=testRunner, verbosity=2)<|MERGE_RESOLUTION|>--- conflicted
+++ resolved
@@ -28,11 +28,6 @@
         columns = ["category", "int_val", "float_val"]
         return self.spark.createDataFrame(data, columns)
 
-<<<<<<< HEAD
-    def _check_fig_data(self, fig_data, expected_x, expected_y, expected_name=""):
-        self.assertEqual(fig_data["mode"], "lines")
-        self.assertEqual(fig_data["type"], "scatter")
-=======
     @property
     def sdf2(self):
         data = [(5.1, 3.5, 0), (4.9, 3.0, 0), (7.0, 3.2, 1), (6.4, 3.2, 1), (5.9, 3.0, 2)]
@@ -52,7 +47,6 @@
             self.assertEqual(fig_data["type"], "scatter")
             self.assertEqual(fig_data["orientation"], "v")
 
->>>>>>> 73d6bd7c
         self.assertEqual(fig_data["xaxis"], "x")
         self.assertEqual(list(fig_data["x"]), expected_x)
         self.assertEqual(fig_data["yaxis"], "y")
@@ -62,12 +56,37 @@
     def test_line_plot(self):
         # single column as vertical axis
         fig = self.sdf.plot(kind="line", x="category", y="int_val")
-        self._check_fig_data(fig["data"][0], ["A", "B", "C"], [10, 30, 20])
+        self._check_fig_data("line", fig["data"][0], ["A", "B", "C"], [10, 30, 20])
 
         # multiple columns as vertical axis
         fig = self.sdf.plot.line(x="category", y=["int_val", "float_val"])
-        self._check_fig_data(fig["data"][0], ["A", "B", "C"], [10, 30, 20], "int_val")
-        self._check_fig_data(fig["data"][1], ["A", "B", "C"], [1.5, 2.5, 3.5], "float_val")
+        self._check_fig_data("line", fig["data"][0], ["A", "B", "C"], [10, 30, 20], "int_val")
+        self._check_fig_data("line", fig["data"][1], ["A", "B", "C"], [1.5, 2.5, 3.5], "float_val")
+
+    def test_bar_plot(self):
+        # single column as vertical axis
+        fig = self.sdf.plot(kind="bar", x="category", y="int_val")
+        self._check_fig_data("bar", fig["data"][0], ["A", "B", "C"], [10, 30, 20])
+
+        # multiple columns as vertical axis
+        fig = self.sdf.plot.bar(x="category", y=["int_val", "float_val"])
+        self._check_fig_data("bar", fig["data"][0], ["A", "B", "C"], [10, 30, 20], "int_val")
+        self._check_fig_data("bar", fig["data"][1], ["A", "B", "C"], [1.5, 2.5, 3.5], "float_val")
+
+    def test_barh_plot(self):
+        # single column as vertical axis
+        fig = self.sdf.plot(kind="barh", x="category", y="int_val")
+        self._check_fig_data("barh", fig["data"][0], ["A", "B", "C"], [10, 30, 20])
+
+        # multiple columns as vertical axis
+        fig = self.sdf.plot.barh(x="category", y=["int_val", "float_val"])
+        self._check_fig_data("barh", fig["data"][0], ["A", "B", "C"], [10, 30, 20], "int_val")
+        self._check_fig_data("barh", fig["data"][1], ["A", "B", "C"], [1.5, 2.5, 3.5], "float_val")
+
+        # multiple columns as horizontal axis
+        fig = self.sdf.plot.barh(x=["int_val", "float_val"], y="category")
+        self._check_fig_data("barh", fig["data"][0], [10, 30, 20], ["A", "B", "C"], "int_val")
+        self._check_fig_data("barh", fig["data"][1], [1.5, 2.5, 3.5], ["A", "B", "C"], "float_val")
 
     def test_scatter_plot(self):
         fig = self.sdf2.plot(kind="scatter", x="length", y="width")
