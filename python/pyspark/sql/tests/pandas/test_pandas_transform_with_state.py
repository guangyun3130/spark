--- conflicted
+++ resolved
@@ -381,15 +381,6 @@
         finally:
             input_dir.cleanup()
 
-<<<<<<< HEAD
-    def _test_transform_with_state_in_pandas_chaining_ops(
-            self, stateful_processor, check_results, timeMode="None"
-    ):
-        import pyspark.sql.functions as f
-
-        input_path = tempfile.mkdtemp()
-        self._prepare_test_resource1(input_path)
-=======
     def _test_transform_with_state_in_pandas_proc_timer(self, stateful_processor, check_results):
         input_path = tempfile.mkdtemp()
         self._prepare_test_resource3(input_path)
@@ -489,25 +480,12 @@
         import pyspark.sql.functions as f
 
         input_path = tempfile.mkdtemp()
->>>>>>> a84e6811
 
         def prepare_batch1(input_path):
             with open(input_path + "/text-test3.txt", "w") as fw:
                 fw.write("a, 20\n")
 
         def prepare_batch2(input_path):
-<<<<<<< HEAD
-            with open(input_path + "/text-test4.txt", "w") as fw:
-                fw.write("a, 3\n")
-
-        def prepare_batch3(input_path):
-            with open(input_path + "/text-test1.txt", "w") as fw:
-                fw.write("a, 4\n")
-
-        def prepare_batch4(input_path):
-            with open(input_path + "/text-test2.txt", "w") as fw:
-                fw.write("a, 20\n")
-=======
             with open(input_path + "/text-test1.txt", "w") as fw:
                 fw.write("a, 4\n")
 
@@ -516,100 +494,45 @@
                 fw.write("a, 11\n")
                 fw.write("a, 13\n")
                 fw.write("a, 15\n")
->>>>>>> a84e6811
 
         prepare_batch1(input_path)
         prepare_batch2(input_path)
         prepare_batch3(input_path)
-<<<<<<< HEAD
-        prepare_batch4(input_path)
-
-        df = self._build_test_df(input_path)
-        df = df.select("id",
-                       f.from_unixtime(f.col("temperature")).alias("eventTime").cast("timestamp")) \
-            .withWatermark("eventTime", "10 seconds")
-=======
 
         df = self._build_test_df(input_path)
         df = df.select(
             "id", f.from_unixtime(f.col("temperature")).alias("eventTime").cast("timestamp")
         ).withWatermark("eventTime", "10 seconds")
->>>>>>> a84e6811
 
         for q in self.spark.streams.active:
             q.stop()
         self.assertTrue(df.isStreaming)
 
         output_schema = StructType(
-<<<<<<< HEAD
-            [
-                StructField("id", StringType(), True),
-                StructField("outputTimestamp", TimestampType(), True)
-            ]
-        )
-
-=======
             [StructField("id", StringType(), True), StructField("timestamp", StringType(), True)]
         )
 
         query_name = "event_time_test_query"
->>>>>>> a84e6811
         q = (
             df.groupBy("id")
             .transformWithStateInPandas(
                 statefulProcessor=stateful_processor,
                 outputStructType=output_schema,
                 outputMode="Update",
-<<<<<<< HEAD
-                timeMode=timeMode,
-                eventTimeColumnName="outputTimestamp"
-            )
-            .groupBy("outputTimestamp")
-            .count()
-            .writeStream.queryName("chaining_ops_query")
-=======
                 timeMode="eventtime",
             )
             .writeStream.queryName(query_name)
->>>>>>> a84e6811
             .foreachBatch(check_results)
             .outputMode("update")
             .start()
         )
 
-<<<<<<< HEAD
-        self.assertEqual(q.name, "chaining_ops_query")
-=======
         self.assertEqual(q.name, query_name)
->>>>>>> a84e6811
         self.assertTrue(q.isActive)
         q.processAllAvailable()
         q.awaitTermination(10)
         self.assertTrue(q.exception() is None)
 
-<<<<<<< HEAD
-    def test_transform_with_state_in_pandas_chaining_ops(self):
-        def check_results(batch_df, batch_id):
-            import datetime
-            if batch_id == 0:
-                assert set(batch_df.sort("outputTimestamp").collect()) == {
-                    Row(outputTimestamp=datetime.datetime(1970, 1, 1, 0, 0, 20), count=1),
-                }
-            elif batch_id == 1:
-                assert set(batch_df.sort("outputTimestamp").collect()) == {
-                    Row(outputTimestamp=datetime.datetime(1970, 1, 1, 0, 0, 3), count=1),
-                }
-            elif batch_id == 2:
-                # as the late event watermark is 10, eventTime=3 is dropped
-                assert batch_df.isEmpty()
-            else:
-                assert set(batch_df.sort("outputTimestamp").collect()) == {
-                    Row(outputTimestamp=datetime.datetime(1970, 1, 1, 0, 0, 20), count=2),
-                }
-
-        self._test_transform_with_state_in_pandas_chaining_ops(
-            StatefulProcessorChainingOps(), check_results, "eventTime")
-=======
     def test_transform_with_state_in_pandas_event_time(self):
         def check_results(batch_df, batch_id):
             if batch_id == 0:
@@ -627,6 +550,73 @@
         self._test_transform_with_state_in_pandas_event_time(
             EventTimeStatefulProcessor(), check_results
         )
+    
+    def _test_transform_with_state_in_pandas_chaining_ops(
+            self, stateful_processor, check_results, timeMode="None"
+    ):
+        import pyspark.sql.functions as f
+
+        input_path = tempfile.mkdtemp()
+        self._prepare_test_resource1(input_path)
+
+        def prepare_batch1(input_path):
+            with open(input_path + "/text-test3.txt", "w") as fw:
+                fw.write("a, 20\n")
+
+        def prepare_batch2(input_path):
+            with open(input_path + "/text-test4.txt", "w") as fw:
+                fw.write("a, 3\n")
+
+        def prepare_batch3(input_path):
+            with open(input_path + "/text-test1.txt", "w") as fw:
+                fw.write("a, 4\n")
+
+        def prepare_batch4(input_path):
+            with open(input_path + "/text-test2.txt", "w") as fw:
+                fw.write("a, 20\n")
+
+        prepare_batch1(input_path)
+        prepare_batch2(input_path)
+        prepare_batch3(input_path)
+        prepare_batch4(input_path)
+
+        df = self._build_test_df(input_path)
+        df = df.select("id",
+                       f.from_unixtime(f.col("temperature")).alias("eventTime").cast("timestamp")) \
+            .withWatermark("eventTime", "10 seconds")
+
+        for q in self.spark.streams.active:
+            q.stop()
+        self.assertTrue(df.isStreaming)
+
+        output_schema = StructType(
+            [
+                StructField("id", StringType(), True),
+                StructField("outputTimestamp", TimestampType(), True)
+            ]
+        )
+
+        q = (
+            df.groupBy("id")
+            .transformWithStateInPandas(
+                statefulProcessor=stateful_processor,
+                outputStructType=output_schema,
+                outputMode="Update",
+                timeMode=timeMode,
+                eventTimeColumnName="outputTimestamp"
+            )
+            .groupBy("outputTimestamp")
+            .count()
+            .writeStream.queryName("chaining_ops_query")
+            .foreachBatch(check_results)
+            .outputMode("update")
+            .start()
+        )
+
+        self.assertEqual(q.name, "chaining_ops_query")
+        self.assertTrue(q.isActive)
+        q.processAllAvailable()
+        q.awaitTermination(10)
 
 
 # A stateful processor that output the max event time it has seen. Register timer for
@@ -728,7 +718,6 @@
 
     def close(self) -> None:
         pass
->>>>>>> a84e6811
 
 
 class SimpleStatefulProcessor(StatefulProcessor):
