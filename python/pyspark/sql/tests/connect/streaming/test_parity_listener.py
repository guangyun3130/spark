#
# Licensed to the Apache Software Foundation (ASF) under one or more
# contributor license agreements.  See the NOTICE file distributed with
# this work for additional information regarding copyright ownership.
# The ASF licenses this file to You under the Apache License, Version 2.0
# (the "License"); you may not use this file except in compliance with
# the License.  You may obtain a copy of the License at
#
#    http://www.apache.org/licenses/LICENSE-2.0
#
# Unless required by applicable law or agreed to in writing, software
# distributed under the License is distributed on an "AS IS" BASIS,
# WITHOUT WARRANTIES OR CONDITIONS OF ANY KIND, either express or implied.
# See the License for the specific language governing permissions and
# limitations under the License.
#

import unittest
import time

import pyspark.cloudpickle
from pyspark.sql.tests.streaming.test_streaming_listener import StreamingListenerTestsMixin
from pyspark.sql.streaming.listener import StreamingQueryListener
from pyspark.sql.functions import count, lit
from pyspark.testing.connectutils import ReusedConnectTestCase


# Listeners that has spark commands in callback handler functions
# V1: Initial interface of StreamingQueryListener containing methods `onQueryStarted`,
# `onQueryProgress`, `onQueryTerminated`. It is prior to Spark 3.5.
class TestListenerSparkV1(StreamingQueryListener):
    def onQueryStarted(self, event):
        e = pyspark.cloudpickle.dumps(event)
        df = self.spark.createDataFrame(data=[(e,)])
        df.write.mode("append").saveAsTable("listener_start_events_v1")

    def onQueryProgress(self, event):
        e = pyspark.cloudpickle.dumps(event)
        df = self.spark.createDataFrame(data=[(e,)])
        df.write.mode("append").saveAsTable("listener_progress_events_v1")

    def onQueryTerminated(self, event):
        e = pyspark.cloudpickle.dumps(event)
        df = self.spark.createDataFrame(data=[(e,)])
        df.write.mode("append").saveAsTable("listener_terminated_events_v1")


# V2: The interface after the method `onQueryIdle` is added. It is Spark 3.5+.
class TestListenerSparkV2(StreamingQueryListener):
    def onQueryStarted(self, event):
        e = pyspark.cloudpickle.dumps(event)
        df = self.spark.createDataFrame(data=[(e,)])
        df.write.mode("append").saveAsTable("listener_start_events_v2")

    def onQueryProgress(self, event):
        e = pyspark.cloudpickle.dumps(event)
        df = self.spark.createDataFrame(data=[(e,)])
        df.write.mode("append").saveAsTable("listener_progress_events_v2")

    def onQueryIdle(self, event):
        pass

    def onQueryTerminated(self, event):
        e = pyspark.cloudpickle.dumps(event)
        df = self.spark.createDataFrame(data=[(e,)])
        df.write.mode("append").saveAsTable("listener_terminated_events_v2")


class TestListenerLocal(StreamingQueryListener):
    def __init__(self):
        self.start = []
        self.progress = []
        self.terminated = []

    def onQueryStarted(self, event):
        self.start.append(event)

    def onQueryProgress(self, event):
        self.progress.append(event)

    def onQueryIdle(self, event):
        pass

    def onQueryTerminated(self, event):
        self.terminated.append(event)


class StreamingListenerParityTests(StreamingListenerTestsMixin, ReusedConnectTestCase):
    def test_listener_management(self):
        listener1 = TestListenerLocal()
        listener2 = TestListenerLocal()

        try:
            self.spark.streams.addListener(listener1)
            self.spark.streams.addListener(listener2)
            q = self.spark.readStream.format("rate").load().writeStream.format("noop").start()

            # Both listeners should have listener events already because onQueryStarted
            # is always called before DataStreamWriter.start() returns
            self.assertEqual(len(listener1.start), 1)
            self.assertEqual(len(listener2.start), 1)

            # removeListener is a blocking call, resources are cleaned up by the time it returns
            self.spark.streams.removeListener(listener1)
            self.spark.streams.removeListener(listener2)

            # Add back the listener and stop the query, now should see a terminated event
            self.spark.streams.addListener(listener1)
            q.stop()

            # need to wait a while before QueryTerminatedEvent reaches client
            time.sleep(15)
            self.assertEqual(len(listener1.terminated), 1)

            self.check_start_event(listener1.start[0])
            for event in listener1.progress:
                self.check_progress_event(event)
            self.check_terminated_event(listener1.terminated[0])

        finally:
            for listener in self.spark.streams._sqlb._listener_bus:
                self.spark.streams.removeListener(listener)
            for q in self.spark.streams.active:
                q.stop()

    def test_slow_query(self):
        try:
            listener = TestListenerLocal()
            self.spark.streams.addListener(listener)

            slow_query = (
                self.spark.readStream.format("rate")
                .load()
                .writeStream.format("noop")
                .trigger(processingTime="20 seconds")
                .start()
            )
            fast_query = (
                self.spark.readStream.format("rate").load().writeStream.format("noop").start()
            )

            while slow_query.lastProgress is None:
                slow_query.awaitTermination(20)

            slow_query.stop()
            fast_query.stop()

            self.assertTrue(slow_query.id in [str(e.id) for e in listener.start])
            self.assertTrue(fast_query.id in [str(e.id) for e in listener.start])

            self.assertTrue(slow_query.id in [str(e.progress.id) for e in listener.progress])
            self.assertTrue(fast_query.id in [str(e.progress.id) for e in listener.progress])

            self.assertTrue(slow_query.id in [str(e.id) for e in listener.terminated])
            self.assertTrue(fast_query.id in [str(e.id) for e in listener.terminated])

        finally:
            for listener in self.spark.streams._sqlb._listener_bus:
                self.spark.streams.removeListener(listener)
            for q in self.spark.streams.active:
                q.stop()

    def test_listener_throw(self):
        """
        Following Vanilla Spark's behavior, when the callback of user-defined listener throws,
        other listeners should still proceed.
        """

        class UselessListener(StreamingQueryListener):
            def onQueryStarted(self, e):
                raise Exception("My bad!")

            def onQueryProgress(self, e):
                raise Exception("My bad again!")

            def onQueryTerminated(self, e):
                raise Exception("I'm so sorry!")

        try:
            listener_good = TestListenerLocal()
            listener_bad = UselessListener()
            self.spark.streams.addListener(listener_good)
            self.spark.streams.addListener(listener_bad)

            q = self.spark.readStream.format("rate").load().writeStream.format("noop").start()

            while q.lastProgress is None:
                q.awaitTermination(0.5)

            q.stop()
            # need to wait a while before QueryTerminatedEvent reaches client
            time.sleep(5)
            self.assertTrue(len(listener_good.start) > 0)
            self.assertTrue(len(listener_good.progress) > 0)
            self.assertTrue(len(listener_good.terminated) > 0)
        finally:
            for listener in self.spark.streams._sqlb._listener_bus:
                self.spark.streams.removeListener(listener)
            for q in self.spark.streams.active:
                q.stop()

    def test_listener_events_spark_command(self):
        def verify(test_listener, table_postfix):
            try:
                self.spark.streams.addListener(test_listener)

                # This ensures the read socket on the server won't crash (i.e. because of timeout)
                # when there hasn't been a new event for a long time
                time.sleep(30)

                df = self.spark.readStream.format("rate").option("rowsPerSecond", 10).load()
                df_observe = df.observe("my_event", count(lit(1)).alias("rc"))
                df_stateful = df_observe.groupBy().count()  # make query stateful
                q = (
                    df_stateful.writeStream.format("noop")
                    .queryName("test")
                    .outputMode("complete")
                    .start()
                )

                self.assertTrue(q.isActive)
                # ensure at least one batch is ran
                while q.lastProgress is None or q.lastProgress["batchId"] == 0:
                    q.awaitTermination(5)
                q.stop()
                self.assertFalse(q.isActive)

                # Sleep to make sure listener_terminated_events is written successfully
                time.sleep(60)

                start_table_name = "listener_start_events" + table_postfix
                progress_tbl_name = "listener_progress_events" + table_postfix
                terminated_tbl_name = "listener_terminated_events" + table_postfix

                start_event = pyspark.cloudpickle.loads(
                    self.spark.read.table(start_table_name).collect()[0][0]
                )

                progress_event = pyspark.cloudpickle.loads(
                    self.spark.read.table(progress_tbl_name).collect()[0][0]
                )

                terminated_event = pyspark.cloudpickle.loads(
                    self.spark.read.table(terminated_tbl_name).collect()[0][0]
                )

                self.check_start_event(start_event)
                self.check_progress_event(progress_event)
                self.check_terminated_event(terminated_event)

            finally:
                self.spark.streams.removeListener(test_listener)

                # Remove again to verify this won't throw any error
                self.spark.streams.removeListener(test_listener)

        with self.table(
            "listener_start_events_v1",
            "listener_progress_events_v1",
            "listener_terminated_events_v1",
            "listener_start_events_v2",
            "listener_progress_events_v2",
            "listener_terminated_events_v2",
        ):
            verify(TestListenerV1(), "_v1")
            verify(TestListenerV2(), "_v2")

<<<<<<< HEAD
        verify(TestListenerSparkV1(), "_v1")
        verify(TestListenerSparkV2(), "_v2")
=======
    def test_accessing_spark_session(self):
        spark = self.spark

        class TestListener(StreamingQueryListener):
            def onQueryStarted(self, event):
                spark.createDataFrame(
                    [("you", "can"), ("serialize", "spark")]
                ).createOrReplaceTempView("test_accessing_spark_session")

            def onQueryProgress(self, event):
                pass

            def onQueryIdle(self, event):
                pass

            def onQueryTerminated(self, event):
                pass

        self.spark.streams.addListener(TestListener())

    def test_accessing_spark_session_through_df(self):
        dataframe = self.spark.createDataFrame([("you", "can"), ("serialize", "dataframe")])

        class TestListener(StreamingQueryListener):
            def onQueryStarted(self, event):
                dataframe.collect()

            def onQueryProgress(self, event):
                pass

            def onQueryIdle(self, event):
                pass

            def onQueryTerminated(self, event):
                pass

        self.spark.streams.addListener(TestListener())
>>>>>>> e7fc4003


if __name__ == "__main__":
    import unittest
    from pyspark.sql.tests.connect.streaming.test_parity_listener import *  # noqa: F401

    try:
        import xmlrunner  # type: ignore[import]

        testRunner = xmlrunner.XMLTestRunner(output="target/test-reports", verbosity=2)
    except ImportError:
        testRunner = None
    unittest.main(testRunner=testRunner, verbosity=2)<|MERGE_RESOLUTION|>--- conflicted
+++ resolved
@@ -262,51 +262,8 @@
             "listener_progress_events_v2",
             "listener_terminated_events_v2",
         ):
-            verify(TestListenerV1(), "_v1")
-            verify(TestListenerV2(), "_v2")
-
-<<<<<<< HEAD
-        verify(TestListenerSparkV1(), "_v1")
-        verify(TestListenerSparkV2(), "_v2")
-=======
-    def test_accessing_spark_session(self):
-        spark = self.spark
-
-        class TestListener(StreamingQueryListener):
-            def onQueryStarted(self, event):
-                spark.createDataFrame(
-                    [("you", "can"), ("serialize", "spark")]
-                ).createOrReplaceTempView("test_accessing_spark_session")
-
-            def onQueryProgress(self, event):
-                pass
-
-            def onQueryIdle(self, event):
-                pass
-
-            def onQueryTerminated(self, event):
-                pass
-
-        self.spark.streams.addListener(TestListener())
-
-    def test_accessing_spark_session_through_df(self):
-        dataframe = self.spark.createDataFrame([("you", "can"), ("serialize", "dataframe")])
-
-        class TestListener(StreamingQueryListener):
-            def onQueryStarted(self, event):
-                dataframe.collect()
-
-            def onQueryProgress(self, event):
-                pass
-
-            def onQueryIdle(self, event):
-                pass
-
-            def onQueryTerminated(self, event):
-                pass
-
-        self.spark.streams.addListener(TestListener())
->>>>>>> e7fc4003
+            verify(TestListenerSparkV1(), "_v1")
+            verify(TestListenerSparkV2(), "_v2")
 
 
 if __name__ == "__main__":
