--- conflicted
+++ resolved
@@ -82,19 +82,11 @@
         missing_in_py = jvm_fn_set.difference(py_fn_set)
 
         # Functions that we expect to be missing in python until they are added to pyspark
-<<<<<<< HEAD
         expected_missing_in_py = {
-            # TODO: XML functions will soon be added and removed from this list
-            # https://issues.apache.org/jira/browse/SPARK-44788
-            "from_xml",
-            "schema_of_xml",
             # TODO: listagg functions will soon be added and removed from this list
             "listagg_distinct",
             "listagg",
         }
-=======
-        expected_missing_in_py = set()
->>>>>>> 7e14c8cc
 
         self.assertEqual(
             expected_missing_in_py, missing_in_py, "Missing functions in pyspark not as expected"
