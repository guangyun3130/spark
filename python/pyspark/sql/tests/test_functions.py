--- conflicted
+++ resolved
@@ -340,15 +340,12 @@
         )
         actual = df.select(F.try_parse_url(df.url, df.part, df.key)).collect()
         self.assertEqual(actual, [Row("1")])
-<<<<<<< HEAD
-=======
         df = self.spark.createDataFrame(
             [("inva lid://spark.apache.org/path?query=1", "QUERY", "query")],
             ["url", "part", "key"],
         )
         actual = df.select(F.try_parse_url(df.url, df.part, df.key)).collect()
         self.assertEqual(actual, [Row(None)])
->>>>>>> c8fb2112
 
     def test_string_functions(self):
         string_functions = [
