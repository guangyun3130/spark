#
# Licensed to the Apache Software Foundation (ASF) under one or more
# contributor license agreements.  See the NOTICE file distributed with
# this work for additional information regarding copyright ownership.
# The ASF licenses this file to You under the Apache License, Version 2.0
# (the "License"); you may not use this file except in compliance with
# the License.  You may obtain a copy of the License at
#
#    http://www.apache.org/licenses/LICENSE-2.0
#
# Unless required by applicable law or agreed to in writing, software
# distributed under the License is distributed on an "AS IS" BASIS,
# WITHOUT WARRANTIES OR CONDITIONS OF ANY KIND, either express or implied.
# See the License for the specific language governing permissions and
# limitations under the License.
#

from contextlib import redirect_stdout
import datetime
from inspect import getmembers, isfunction
import io
from itertools import chain
import math
import re
import unittest

from py4j.protocol import Py4JJavaError

from pyspark.errors import PySparkTypeError, PySparkValueError
from pyspark.sql import Row, Window, functions as F, types
from pyspark.sql.column import Column
from pyspark.testing.sqlutils import ReusedSQLTestCase, SQLTestUtils
from pyspark.testing.utils import have_numpy


class FunctionsTestsMixin:
    def test_function_parity(self):
        # This test compares the available list of functions in pyspark.sql.functions with those
        # available in the Scala/Java DataFrame API in org.apache.spark.sql.functions.
        #
        # NOTE FOR DEVELOPERS:
        # If this test fails one of the following needs to happen
        # * If a function was added to org.apache.spark.sql.functions it either needs to be added to
        #     pyspark.sql.functions or added to the below expected_missing_in_py set.
        # * If a function was added to pyspark.sql.functions that was already in
        #     org.apache.spark.sql.functions then it needs to be removed from expected_missing_in_py
        #     below. If the function has a different name it needs to be added to py_equiv_jvm
        #     mapping.
        # * If it's not related to an added/removed function then likely the exclusion list
        #     jvm_excluded_fn needs to be updated.

        jvm_fn_set = {name for (name, value) in getmembers(self.sc._jvm.functions)}
        py_fn_set = {name for (name, value) in getmembers(F, isfunction) if name[0] != "_"}

        # Functions on the JVM side we do not expect to be available in python because they are
        # depreciated, irrelevant to python, or have equivalents.
        jvm_excluded_fn = [
            "callUDF",  # depreciated, use call_udf
            "typedlit",  # Scala only
            "typedLit",  # Scala only
            "monotonicallyIncreasingId",  # depreciated, use monotonically_increasing_id
            "not",  # equivalent to python ~expression
            "any",  # equivalent to python ~some
            "len",  # equivalent to python ~length
            "udaf",  # used for creating UDAF's which are not supported in PySpark
            "random",  # namespace conflict with python built-in module
            "uuid",  # namespace conflict with python built-in module
            "chr",  # namespace conflict with python built-in function
            "session_user",  # Scala only for now, needs implementation
        ]

        jvm_fn_set.difference_update(jvm_excluded_fn)

        # For functions that are named differently in pyspark this is the mapping of their
        # python name to the JVM equivalent
        py_equiv_jvm = {"create_map": "map"}
        for py_name, jvm_name in py_equiv_jvm.items():
            if py_name in py_fn_set:
                py_fn_set.remove(py_name)
                py_fn_set.add(jvm_name)

        missing_in_py = jvm_fn_set.difference(py_fn_set)

        # Functions that we expect to be missing in python until they are added to pyspark
        expected_missing_in_py = {
            # TODO: XML functions will soon be added and removed from this list
            # https://issues.apache.org/jira/browse/SPARK-44788
            "from_xml",
            "schema_of_xml",
<<<<<<< HEAD
            # TODO: listagg functions will soon be added and removed from this list
            "listagg_distinct",
            "listagg",
            # TODO: reflect function will soon be added and removed from this list
            "try_reflect",
=======
>>>>>>> b0b7835b
        }

        self.assertEqual(
            expected_missing_in_py, missing_in_py, "Missing functions in pyspark not as expected"
        )

    def test_public_function(self):
        inspected_list = {name for (name, value) in getmembers(F, isfunction) if name[0] != "_"}

        public_list = set(F.__all__)

        # check alias: both function 'pow' and its alias 'power' should be included
        self.assertTrue("pow" in inspected_list)
        self.assertTrue("power" in inspected_list)
        self.assertTrue("pow" in public_list)
        self.assertTrue("power" in public_list)

        inspected_execuded_list = {
            "get_active_spark_context",  # internal helper function
            "try_remote_functions",  # internal helper function
            "to_str",  # internal helper function
        }

        self.assertEqual(
            inspected_list - public_list,
            inspected_execuded_list,
            "Inspected functions NOT exposed!",
        )

        public_execuded_list = {
            "PandasUDFType",  # type, not a function
        }

        self.assertEqual(
            public_list - inspected_list,
            public_execuded_list,
            "Non-existent functions exposed!",
        )

    def test_explode(self):
        d = [
            Row(a=1, intlist=[1, 2, 3], mapfield={"a": "b"}),
            Row(a=1, intlist=[], mapfield={}),
            Row(a=1, intlist=None, mapfield=None),
        ]
        data = self.spark.createDataFrame(d)

        result = data.select(F.explode(data.intlist).alias("a")).select("a").collect()
        self.assertEqual(result[0][0], 1)
        self.assertEqual(result[1][0], 2)
        self.assertEqual(result[2][0], 3)

        result = data.select(F.explode(data.mapfield).alias("a", "b")).select("a", "b").collect()
        self.assertEqual(result[0][0], "a")
        self.assertEqual(result[0][1], "b")

        result = [tuple(x) for x in data.select(F.posexplode_outer("intlist")).collect()]
        self.assertEqual(result, [(0, 1), (1, 2), (2, 3), (None, None), (None, None)])

        result = [tuple(x) for x in data.select(F.posexplode_outer("mapfield")).collect()]
        self.assertEqual(result, [(0, "a", "b"), (None, None, None), (None, None, None)])

        result = [x[0] for x in data.select(F.explode_outer("intlist")).collect()]
        self.assertEqual(result, [1, 2, 3, None, None])

        result = [tuple(x) for x in data.select(F.explode_outer("mapfield")).collect()]
        self.assertEqual(result, [("a", "b"), (None, None), (None, None)])

    def test_inline(self):
        d = [
            Row(structlist=[Row(b=1, c=2), Row(b=3, c=4)]),
            Row(structlist=[Row(b=None, c=5), None]),
            Row(structlist=[]),
        ]
        data = self.spark.createDataFrame(d)

        result = [tuple(x) for x in data.select(F.inline(data.structlist)).collect()]
        self.assertEqual(result, [(1, 2), (3, 4), (None, 5), (None, None)])

        result = [tuple(x) for x in data.select(F.inline_outer(data.structlist)).collect()]
        self.assertEqual(result, [(1, 2), (3, 4), (None, 5), (None, None), (None, None)])

    def test_basic_functions(self):
        rdd = self.sc.parallelize(['{"foo":"bar"}', '{"foo":"baz"}'])
        df = self.spark.read.json(rdd)
        df.count()
        df.collect()
        df.schema

        # cache and checkpoint
        self.assertFalse(df.is_cached)
        df.persist()
        df.unpersist(True)
        df.cache()
        self.assertTrue(df.is_cached)
        self.assertEqual(2, df.count())

        with self.tempView("temp"):
            df.createOrReplaceTempView("temp")
            df = self.spark.sql("select foo from temp")
            df.count()
            df.collect()

    def test_corr(self):
        df = self.spark.createDataFrame([Row(a=i, b=math.sqrt(i)) for i in range(10)])
        corr = df.stat.corr("a", "b")
        self.assertTrue(abs(corr - 0.95734012) < 1e-6)

    def test_sampleby(self):
        df = self.spark.createDataFrame([Row(a=i, b=(i % 3)) for i in range(100)])
        sampled = df.stat.sampleBy("b", fractions={0: 0.5, 1: 0.5}, seed=0)
        self.assertTrue(35 <= sampled.count() <= 36)

        with self.assertRaises(PySparkTypeError) as pe:
            df.sampleBy(10, fractions={0: 0.5, 1: 0.5})

        self.check_error(
            exception=pe.exception,
            error_class="NOT_COLUMN_OR_STR",
            message_parameters={"arg_name": "col", "arg_type": "int"},
        )

        with self.assertRaises(PySparkTypeError) as pe:
            df.sampleBy("b", fractions=[0.5, 0.5])

        self.check_error(
            exception=pe.exception,
            error_class="NOT_DICT",
            message_parameters={"arg_name": "fractions", "arg_type": "list"},
        )

        with self.assertRaises(PySparkTypeError) as pe:
            df.sampleBy("b", fractions={None: 0.5, 1: 0.5})

        self.check_error(
            exception=pe.exception,
            error_class="DISALLOWED_TYPE_FOR_CONTAINER",
            message_parameters={
                "arg_name": "fractions",
                "arg_type": "dict",
                "allowed_types": "float, int, str",
                "return_type": "NoneType",
            },
        )

    def test_cov(self):
        df = self.spark.createDataFrame([Row(a=i, b=2 * i) for i in range(10)])
        cov = df.stat.cov("a", "b")
        self.assertTrue(abs(cov - 55.0 / 3) < 1e-6)

        with self.assertRaises(PySparkTypeError) as pe:
            df.stat.cov(10, "b")

        self.check_error(
            exception=pe.exception,
            error_class="NOT_STR",
            message_parameters={"arg_name": "col1", "arg_type": "int"},
        )

        with self.assertRaises(PySparkTypeError) as pe:
            df.stat.cov("a", True)

        self.check_error(
            exception=pe.exception,
            error_class="NOT_STR",
            message_parameters={"arg_name": "col2", "arg_type": "bool"},
        )

    def test_crosstab(self):
        df = self.spark.createDataFrame([Row(a=i % 3, b=i % 2) for i in range(1, 7)])
        ct = df.stat.crosstab("a", "b").collect()
        ct = sorted(ct, key=lambda x: x[0])
        for i, row in enumerate(ct):
            self.assertEqual(row[0], str(i))
            self.assertTrue(row[1], 1)
            self.assertTrue(row[2], 1)

    def test_math_functions(self):
        df = self.spark.createDataFrame([Row(a=i, b=2 * i) for i in range(10)])

        SQLTestUtils.assert_close(
            [math.cos(i) for i in range(10)], df.select(F.cos(df.a)).collect()
        )
        SQLTestUtils.assert_close([math.cos(i) for i in range(10)], df.select(F.cos("a")).collect())
        SQLTestUtils.assert_close(
            [math.sin(i) for i in range(10)], df.select(F.sin(df.a)).collect()
        )
        SQLTestUtils.assert_close(
            [math.sin(i) for i in range(10)], df.select(F.sin(df["a"])).collect()
        )
        SQLTestUtils.assert_close(
            [math.pow(i, 2 * i) for i in range(10)], df.select(F.pow(df.a, df.b)).collect()
        )
        SQLTestUtils.assert_close(
            [math.pow(i, 2) for i in range(10)], df.select(F.pow(df.a, 2)).collect()
        )
        SQLTestUtils.assert_close(
            [math.pow(i, 2) for i in range(10)], df.select(F.pow(df.a, 2.0)).collect()
        )
        SQLTestUtils.assert_close(
            [math.hypot(i, 2 * i) for i in range(10)], df.select(F.hypot(df.a, df.b)).collect()
        )
        SQLTestUtils.assert_close(
            [math.hypot(i, 2 * i) for i in range(10)], df.select(F.hypot("a", "b")).collect()
        )
        SQLTestUtils.assert_close(
            [math.hypot(i, 2) for i in range(10)], df.select(F.hypot("a", 2)).collect()
        )
        SQLTestUtils.assert_close(
            [math.hypot(i, 2) for i in range(10)], df.select(F.hypot(df.a, 2)).collect()
        )

    def test_inverse_trig_functions(self):
        df = self.spark.createDataFrame([Row(a=i * 0.2, b=i * -0.2) for i in range(10)])

        def check(trig, inv, y_axis_symmetrical):
            SQLTestUtils.assert_close(
                [n * 0.2 for n in range(10)],
                df.select(inv(trig(df.a))).collect(),
            )
            if y_axis_symmetrical:
                SQLTestUtils.assert_close(
                    [n * 0.2 for n in range(10)],
                    df.select(inv(trig(df.b))).collect(),
                )
            else:
                SQLTestUtils.assert_close(
                    [n * -0.2 for n in range(10)],
                    df.select(inv(trig(df.b))).collect(),
                )

        check(F.cosh, F.acosh, y_axis_symmetrical=True)
        check(F.sinh, F.asinh, y_axis_symmetrical=False)
        check(F.tanh, F.atanh, y_axis_symmetrical=False)

    def test_reciprocal_trig_functions(self):
        # SPARK-36683: Tests for reciprocal trig functions (SEC, CSC and COT)
        lst = [
            0.0,
            math.pi / 6,
            math.pi / 4,
            math.pi / 3,
            math.pi / 2,
            math.pi,
            3 * math.pi / 2,
            2 * math.pi,
        ]

        df = self.spark.createDataFrame(lst, types.DoubleType())

        def to_reciprocal_trig(func):
            return [1.0 / func(i) if func(i) != 0 else math.inf for i in lst]

        SQLTestUtils.assert_close(
            to_reciprocal_trig(math.cos), df.select(F.sec(df.value)).collect()
        )
        SQLTestUtils.assert_close(
            to_reciprocal_trig(math.sin), df.select(F.csc(df.value)).collect()
        )
        SQLTestUtils.assert_close(
            to_reciprocal_trig(math.tan), df.select(F.cot(df.value)).collect()
        )

    def test_rand_functions(self):
        df = self.spark.createDataFrame([Row(key=i, value=str(i)) for i in range(100)])

        rnd = df.select("key", F.rand()).collect()
        for row in rnd:
            assert row[1] >= 0.0 and row[1] <= 1.0, "got: %s" % row[1]
        rndn = df.select("key", F.randn(5)).collect()
        for row in rndn:
            assert row[1] >= -4.0 and row[1] <= 4.0, "got: %s" % row[1]

        # If the specified seed is 0, we should use it.
        # https://issues.apache.org/jira/browse/SPARK-9691
        rnd1 = df.select("key", F.rand(0)).collect()
        rnd2 = df.select("key", F.rand(0)).collect()
        self.assertEqual(sorted(rnd1), sorted(rnd2))

        rndn1 = df.select("key", F.randn(0)).collect()
        rndn2 = df.select("key", F.randn(0)).collect()
        self.assertEqual(sorted(rndn1), sorted(rndn2))

    def test_string_functions(self):
        string_functions = [
            "upper",
            "lower",
            "ascii",
            "base64",
            "unbase64",
            "ltrim",
            "rtrim",
            "trim",
        ]

        df = self.spark.createDataFrame([["nick"]], schema=["name"])
        with self.assertRaises(PySparkTypeError) as pe:
            df.select(F.col("name").substr(0, F.lit(1)))

        self.check_error(
            exception=pe.exception,
            error_class="NOT_SAME_TYPE",
            message_parameters={
                "arg_name1": "startPos",
                "arg_name2": "length",
                "arg_type1": "int",
                "arg_type2": "Column",
            },
        )

        for name in string_functions:
            self.assertEqual(
                df.select(getattr(F, name)("name")).first()[0],
                df.select(getattr(F, name)(F.col("name"))).first()[0],
            )

    def test_octet_length_function(self):
        # SPARK-36751: add octet length api for python
        df = self.spark.createDataFrame([("cat",), ("\U0001F408",)], ["cat"])
        actual = df.select(F.octet_length("cat")).collect()
        self.assertEqual([Row(3), Row(4)], actual)

    def test_bit_length_function(self):
        # SPARK-36751: add bit length api for python
        df = self.spark.createDataFrame([("cat",), ("\U0001F408",)], ["cat"])
        actual = df.select(F.bit_length("cat")).collect()
        self.assertEqual([Row(24), Row(32)], actual)

    def test_array_contains_function(self):
        df = self.spark.createDataFrame([(["1", "2", "3"],), ([],)], ["data"])
        actual = df.select(F.array_contains(df.data, "1").alias("b")).collect()
        self.assertEqual([Row(b=True), Row(b=False)], actual)

    def test_levenshtein_function(self):
        df = self.spark.createDataFrame([("kitten", "sitting")], ["l", "r"])
        actual_without_threshold = df.select(F.levenshtein(df.l, df.r).alias("b")).collect()
        self.assertEqual([Row(b=3)], actual_without_threshold)
        actual_with_threshold = df.select(F.levenshtein(df.l, df.r, 2).alias("b")).collect()
        self.assertEqual([Row(b=-1)], actual_with_threshold)

    def test_between_function(self):
        df = self.spark.createDataFrame(
            [Row(a=1, b=2, c=3), Row(a=2, b=1, c=3), Row(a=4, b=1, c=4)]
        )
        self.assertEqual(
            [Row(a=2, b=1, c=3), Row(a=4, b=1, c=4)], df.filter(df.a.between(df.b, df.c)).collect()
        )

    def test_dayofweek(self):
        dt = datetime.datetime(2017, 11, 6)
        df = self.spark.createDataFrame([Row(date=dt)])
        row = df.select(F.dayofweek(df.date)).first()
        self.assertEqual(row[0], 2)

    # Test added for SPARK-37738; change Python API to accept both col & int as input
    def test_date_add_function(self):
        dt = datetime.date(2021, 12, 27)

        # Note; number var in Python gets converted to LongType column;
        # this is not supported by the function, so cast to Integer explicitly
        df = self.spark.createDataFrame([Row(date=dt, add=2)], "date date, add integer")

        self.assertTrue(
            all(
                df.select(
                    F.date_add(df.date, df.add) == datetime.date(2021, 12, 29),
                    F.date_add(df.date, "add") == datetime.date(2021, 12, 29),
                    F.date_add(df.date, 3) == datetime.date(2021, 12, 30),
                ).first()
            )
        )

    # Test added for SPARK-37738; change Python API to accept both col & int as input
    def test_date_sub_function(self):
        dt = datetime.date(2021, 12, 27)

        # Note; number var in Python gets converted to LongType column;
        # this is not supported by the function, so cast to Integer explicitly
        df = self.spark.createDataFrame([Row(date=dt, sub=2)], "date date, sub integer")

        self.assertTrue(
            all(
                df.select(
                    F.date_sub(df.date, df.sub) == datetime.date(2021, 12, 25),
                    F.date_sub(df.date, "sub") == datetime.date(2021, 12, 25),
                    F.date_sub(df.date, 3) == datetime.date(2021, 12, 24),
                ).first()
            )
        )

    # Test added for SPARK-37738; change Python API to accept both col & int as input
    def test_add_months_function(self):
        dt = datetime.date(2021, 12, 27)

        # Note; number in Python gets converted to LongType column;
        # this is not supported by the function, so cast to Integer explicitly
        df = self.spark.createDataFrame([Row(date=dt, add=2)], "date date, add integer")

        self.assertTrue(
            all(
                df.select(
                    F.add_months(df.date, df.add) == datetime.date(2022, 2, 27),
                    F.add_months(df.date, "add") == datetime.date(2022, 2, 27),
                    F.add_months(df.date, 3) == datetime.date(2022, 3, 27),
                ).first()
            )
        )

    def test_make_date(self):
        # SPARK-36554: expose make_date expression
        df = self.spark.createDataFrame([(2020, 6, 26)], ["Y", "M", "D"])
        row_from_col = df.select(F.make_date(df.Y, df.M, df.D)).first()
        self.assertEqual(row_from_col[0], datetime.date(2020, 6, 26))
        row_from_name = df.select(F.make_date("Y", "M", "D")).first()
        self.assertEqual(row_from_name[0], datetime.date(2020, 6, 26))

    def test_expr(self):
        row = Row(a="length string", b=75)
        df = self.spark.createDataFrame([row])
        result = df.select(F.expr("length(a)")).collect()[0].asDict()
        self.assertEqual(13, result["length(a)"])

    # add test for SPARK-10577 (test broadcast join hint)
    def test_functions_broadcast(self):
        df1 = self.spark.createDataFrame([(1, "1"), (2, "2")], ("key", "value"))
        df2 = self.spark.createDataFrame([(1, "1"), (2, "2")], ("key", "value"))

        # equijoin - should be converted into broadcast join
        with io.StringIO() as buf, redirect_stdout(buf):
            df1.join(F.broadcast(df2), "key").explain(True)
            self.assertGreaterEqual(buf.getvalue().count("Broadcast"), 1)

        # no join key -- should not be a broadcast join
        with io.StringIO() as buf, redirect_stdout(buf):
            df1.crossJoin(F.broadcast(df2)).explain(True)
            self.assertGreaterEqual(buf.getvalue().count("Broadcast"), 1)

        # planner should not crash without a join
        F.broadcast(df1).explain(True)

    def test_first_last_ignorenulls(self):
        df = self.spark.range(0, 100)
        df2 = df.select(F.when(df.id % 3 == 0, None).otherwise(df.id).alias("id"))
        df3 = df2.select(
            F.first(df2.id, False).alias("a"),
            F.first(df2.id, True).alias("b"),
            F.last(df2.id, False).alias("c"),
            F.last(df2.id, True).alias("d"),
        )
        self.assertEqual([Row(a=None, b=1, c=None, d=98)], df3.collect())

    def test_approxQuantile(self):
        df = self.spark.createDataFrame([Row(a=i, b=i + 10) for i in range(10)])
        for f in ["a", "a"]:
            aq = df.stat.approxQuantile(f, [0.1, 0.5, 0.9], 0.1)
            self.assertTrue(isinstance(aq, list))
            self.assertEqual(len(aq), 3)
        self.assertTrue(all(isinstance(q, float) for q in aq))
        aqs = df.stat.approxQuantile(["a", "b"], [0.1, 0.5, 0.9], 0.1)
        self.assertTrue(isinstance(aqs, list))
        self.assertEqual(len(aqs), 2)
        self.assertTrue(isinstance(aqs[0], list))
        self.assertEqual(len(aqs[0]), 3)
        self.assertTrue(all(isinstance(q, float) for q in aqs[0]))
        self.assertTrue(isinstance(aqs[1], list))
        self.assertEqual(len(aqs[1]), 3)
        self.assertTrue(all(isinstance(q, float) for q in aqs[1]))
        aqt = df.stat.approxQuantile(("a", "b"), [0.1, 0.5, 0.9], 0.1)
        self.assertTrue(isinstance(aqt, list))
        self.assertEqual(len(aqt), 2)
        self.assertTrue(isinstance(aqt[0], list))
        self.assertEqual(len(aqt[0]), 3)
        self.assertTrue(all(isinstance(q, float) for q in aqt[0]))
        self.assertTrue(isinstance(aqt[1], list))
        self.assertEqual(len(aqt[1]), 3)
        self.assertTrue(all(isinstance(q, float) for q in aqt[1]))
        self.assertRaises(TypeError, lambda: df.stat.approxQuantile(123, [0.1, 0.9], 0.1))
        self.assertRaises(TypeError, lambda: df.stat.approxQuantile(("a", 123), [0.1, 0.9], 0.1))
        self.assertRaises(TypeError, lambda: df.stat.approxQuantile(["a", 123], [0.1, 0.9], 0.1))

    def test_sorting_functions_with_column(self):
        self.check_sorting_functions_with_column(Column)

    def check_sorting_functions_with_column(self, tpe):
        funs = [F.asc_nulls_first, F.asc_nulls_last, F.desc_nulls_first, F.desc_nulls_last]
        exprs = [F.col("x"), "x"]

        for fun in funs:
            for _expr in exprs:
                res = fun(_expr)
                self.assertIsInstance(res, tpe)
                self.assertIn(f"""'x {fun.__name__.replace("_", " ").upper()}'""", str(res))

        for _expr in exprs:
            res = F.asc(_expr)
            self.assertIsInstance(res, tpe)
            self.assertIn("""'x ASC NULLS FIRST'""", str(res))

        for _expr in exprs:
            res = F.desc(_expr)
            self.assertIsInstance(res, tpe)
            self.assertIn("""'x DESC NULLS LAST'""", str(res))

    def test_sort_with_nulls_order(self):
        df = self.spark.createDataFrame(
            [("Tom", 80), (None, 60), ("Alice", 50)], ["name", "height"]
        )
        self.assertEqual(
            df.select(df.name).orderBy(F.asc_nulls_first("name")).collect(),
            [Row(name=None), Row(name="Alice"), Row(name="Tom")],
        )
        self.assertEqual(
            df.select(df.name).orderBy(F.asc_nulls_last("name")).collect(),
            [Row(name="Alice"), Row(name="Tom"), Row(name=None)],
        )
        self.assertEqual(
            df.select(df.name).orderBy(F.desc_nulls_first("name")).collect(),
            [Row(name=None), Row(name="Tom"), Row(name="Alice")],
        )
        self.assertEqual(
            df.select(df.name).orderBy(F.desc_nulls_last("name")).collect(),
            [Row(name="Tom"), Row(name="Alice"), Row(name=None)],
        )

    def test_input_file_name_reset_for_rdd(self):
        rdd = self.sc.textFile("python/test_support/hello/hello.txt").map(lambda x: {"data": x})
        df = self.spark.createDataFrame(rdd, "data STRING")
        df.select(F.input_file_name().alias("file")).collect()

        non_file_df = self.spark.range(100).select(F.input_file_name())

        results = non_file_df.collect()
        self.assertTrue(len(results) == 100)

        # [SPARK-24605]: if everything was properly reset after the last job, this should return
        # empty string rather than the file read in the last job.
        for result in results:
            self.assertEqual(result[0], "")

    def test_slice(self):
        df = self.spark.createDataFrame(
            [
                (
                    [1, 2, 3],
                    2,
                    2,
                ),
                (
                    [4, 5],
                    2,
                    2,
                ),
            ],
            ["x", "index", "len"],
        )

        expected = [Row(sliced=[2, 3]), Row(sliced=[5])]
        self.assertEqual(df.select(F.slice(df.x, 2, 2).alias("sliced")).collect(), expected)
        self.assertEqual(
            df.select(F.slice(df.x, F.lit(2), F.lit(2)).alias("sliced")).collect(), expected
        )
        self.assertEqual(
            df.select(F.slice("x", "index", "len").alias("sliced")).collect(), expected
        )

        self.assertEqual(
            df.select(F.slice(df.x, F.size(df.x) - 1, F.lit(1)).alias("sliced")).collect(),
            [Row(sliced=[2]), Row(sliced=[4])],
        )
        self.assertEqual(
            df.select(F.slice(df.x, F.lit(1), F.size(df.x) - 1).alias("sliced")).collect(),
            [Row(sliced=[1, 2]), Row(sliced=[4])],
        )

    def test_array_repeat(self):
        df = self.spark.range(1)
        df = df.withColumn("repeat_n", F.lit(3))

        expected = [Row(val=[0, 0, 0])]
        self.assertEqual(df.select(F.array_repeat("id", 3).alias("val")).collect(), expected)
        self.assertEqual(df.select(F.array_repeat("id", F.lit(3)).alias("val")).collect(), expected)
        self.assertEqual(
            df.select(F.array_repeat("id", "repeat_n").alias("val")).collect(), expected
        )

    def test_input_file_name_udf(self):
        df = self.spark.read.text("python/test_support/hello/hello.txt")
        df = df.select(F.udf(lambda x: x)("value"), F.input_file_name().alias("file"))
        file_name = df.collect()[0].file
        self.assertTrue("python/test_support/hello/hello.txt" in file_name)

    def test_least(self):
        df = self.spark.createDataFrame([(1, 4, 3)], ["a", "b", "c"])

        expected = [Row(least=1)]
        self.assertEqual(df.select(F.least(df.a, df.b, df.c).alias("least")).collect(), expected)
        self.assertEqual(
            df.select(F.least(F.lit(3), F.lit(5), F.lit(1)).alias("least")).collect(), expected
        )
        self.assertEqual(df.select(F.least("a", "b", "c").alias("least")).collect(), expected)

        with self.assertRaises(PySparkValueError) as pe:
            df.select(F.least(df.a).alias("least")).collect()

        self.check_error(
            exception=pe.exception,
            error_class="WRONG_NUM_COLUMNS",
            message_parameters={"func_name": "least", "num_cols": "2"},
        )

    def test_overlay(self):
        actual = list(
            chain.from_iterable(
                [
                    re.findall("(overlay\\(.*\\))", str(x))
                    for x in [
                        F.overlay(F.col("foo"), F.col("bar"), 1),
                        F.overlay("x", "y", 3),
                        F.overlay(F.col("x"), F.col("y"), 1, 3),
                        F.overlay("x", "y", 2, 5),
                        F.overlay("x", "y", F.lit(11)),
                        F.overlay("x", "y", F.lit(2), F.lit(5)),
                    ]
                ]
            )
        )

        expected = [
            "overlay(foo, bar, 1, -1)",
            "overlay(x, y, 3, -1)",
            "overlay(x, y, 1, 3)",
            "overlay(x, y, 2, 5)",
            "overlay(x, y, 11, -1)",
            "overlay(x, y, 2, 5)",
        ]

        self.assertListEqual(actual, expected)

        df = self.spark.createDataFrame([("SPARK_SQL", "CORE", 7, 0)], ("x", "y", "pos", "len"))

        exp = [Row(ol="SPARK_CORESQL")]
        self.assertEqual(df.select(F.overlay(df.x, df.y, 7, 0).alias("ol")).collect(), exp)
        self.assertEqual(
            df.select(F.overlay(df.x, df.y, F.lit(7), F.lit(0)).alias("ol")).collect(), exp
        )
        self.assertEqual(df.select(F.overlay("x", "y", "pos", "len").alias("ol")).collect(), exp)

        with self.assertRaises(PySparkTypeError) as pe:
            df.select(F.overlay(df.x, df.y, 7.5, 0).alias("ol")).collect()

        self.check_error(
            exception=pe.exception,
            error_class="NOT_COLUMN_OR_INT_OR_STR",
            message_parameters={"arg_name": "pos", "arg_type": "float"},
        )

        with self.assertRaises(PySparkTypeError) as pe:
            df.select(F.overlay(df.x, df.y, 7, 0.5).alias("ol")).collect()

        self.check_error(
            exception=pe.exception,
            error_class="NOT_COLUMN_OR_INT_OR_STR",
            message_parameters={"arg_name": "len", "arg_type": "float"},
        )

    def test_percentile(self):
        actual = list(
            chain.from_iterable(
                [
                    re.findall("(percentile\\(.*\\))", str(x))
                    for x in [
                        F.percentile(F.col("foo"), F.lit(0.5)),
                        F.percentile(F.col("bar"), 0.25, 2),
                        F.percentile(F.col("bar"), [0.25, 0.5, 0.75]),
                        F.percentile(F.col("foo"), (0.05, 0.95), 100),
                        F.percentile("foo", 0.5),
                        F.percentile("bar", [0.1, 0.9], F.lit(10)),
                    ]
                ]
            )
        )

        expected = [
            "percentile(foo, 0.5, 1)",
            "percentile(bar, 0.25, 2)",
            "percentile(bar, array(0.25, 0.5, 0.75), 1)",
            "percentile(foo, array(0.05, 0.95), 100)",
            "percentile(foo, 0.5, 1)",
            "percentile(bar, array(0.1, 0.9), 10)",
        ]

        self.assertListEqual(actual, expected)

    def test_median(self):
        actual = list(
            chain.from_iterable(
                [
                    re.findall("(median\\(.*\\))", str(x))
                    for x in [
                        F.median(F.col("foo")),
                    ]
                ]
            )
        )

        expected = [
            "median(foo)",
        ]

        self.assertListEqual(actual, expected)

    def test_percentile_approx(self):
        actual = list(
            chain.from_iterable(
                [
                    re.findall("(percentile_approx\\(.*\\))", str(x))
                    for x in [
                        F.percentile_approx(F.col("foo"), F.lit(0.5)),
                        F.percentile_approx(F.col("bar"), 0.25, 42),
                        F.percentile_approx(F.col("bar"), [0.25, 0.5, 0.75]),
                        F.percentile_approx(F.col("foo"), (0.05, 0.95), 100),
                        F.percentile_approx("foo", 0.5),
                        F.percentile_approx("bar", [0.1, 0.9], F.lit(10)),
                    ]
                ]
            )
        )

        expected = [
            "percentile_approx(foo, 0.5, 10000)",
            "percentile_approx(bar, 0.25, 42)",
            "percentile_approx(bar, array(0.25, 0.5, 0.75), 10000)",
            "percentile_approx(foo, array(0.05, 0.95), 100)",
            "percentile_approx(foo, 0.5, 10000)",
            "percentile_approx(bar, array(0.1, 0.9), 10)",
        ]

        self.assertListEqual(actual, expected)

    def test_nth_value(self):
        df = self.spark.createDataFrame(
            [
                ("a", 0, None),
                ("a", 1, "x"),
                ("a", 2, "y"),
                ("a", 3, "z"),
                ("a", 4, None),
                ("b", 1, None),
                ("b", 2, None),
            ],
            schema=("key", "order", "value"),
        )
        w = Window.partitionBy("key").orderBy("order")

        rs = df.select(
            df.key,
            df.order,
            F.nth_value("value", 2).over(w),
            F.nth_value("value", 2, False).over(w),
            F.nth_value("value", 2, True).over(w),
        ).collect()

        expected = [
            ("a", 0, None, None, None),
            ("a", 1, "x", "x", None),
            ("a", 2, "x", "x", "y"),
            ("a", 3, "x", "x", "y"),
            ("a", 4, "x", "x", "y"),
            ("b", 1, None, None, None),
            ("b", 2, None, None, None),
        ]

        for r, ex in zip(sorted(rs), sorted(expected)):
            self.assertEqual(tuple(r), ex[: len(r)])

    def test_higher_order_function_failures(self):
        # Should fail with varargs
        with self.assertRaises(PySparkValueError) as pe:
            F.transform(F.col("foo"), lambda *x: F.lit(1))

        self.check_error(
            exception=pe.exception,
            error_class="UNSUPPORTED_PARAM_TYPE_FOR_HIGHER_ORDER_FUNCTION",
            message_parameters={"func_name": "<lambda>"},
        )

        # Should fail with kwargs
        with self.assertRaises(PySparkValueError) as pe:
            F.transform(F.col("foo"), lambda **x: F.lit(1))

        self.check_error(
            exception=pe.exception,
            error_class="UNSUPPORTED_PARAM_TYPE_FOR_HIGHER_ORDER_FUNCTION",
            message_parameters={"func_name": "<lambda>"},
        )

        # Should fail with nullary function
        with self.assertRaises(PySparkValueError) as pe:
            F.transform(F.col("foo"), lambda: F.lit(1))

        self.check_error(
            exception=pe.exception,
            error_class="WRONG_NUM_ARGS_FOR_HIGHER_ORDER_FUNCTION",
            message_parameters={"func_name": "<lambda>", "num_args": "0"},
        )

        # Should fail with quaternary function
        with self.assertRaises(PySparkValueError) as pe:
            F.transform(F.col("foo"), lambda x1, x2, x3, x4: F.lit(1))

        self.check_error(
            exception=pe.exception,
            error_class="WRONG_NUM_ARGS_FOR_HIGHER_ORDER_FUNCTION",
            message_parameters={"func_name": "<lambda>", "num_args": "4"},
        )

        # Should fail if function doesn't return Column
        with self.assertRaises(PySparkValueError) as pe:
            F.transform(F.col("foo"), lambda x: 1)

        self.check_error(
            exception=pe.exception,
            error_class="HIGHER_ORDER_FUNCTION_SHOULD_RETURN_COLUMN",
            message_parameters={"func_name": "<lambda>", "return_type": "int"},
        )

    def test_nested_higher_order_function(self):
        # SPARK-35382: lambda vars must be resolved properly in nested higher order functions
        df = self.spark.sql("SELECT array(1, 2, 3) as numbers, array('a', 'b', 'c') as letters")

        actual = df.select(
            F.flatten(
                F.transform(
                    "numbers",
                    lambda number: F.transform(
                        "letters", lambda letter: F.struct(number.alias("n"), letter.alias("l"))
                    ),
                )
            )
        ).first()[0]

        expected = [
            (1, "a"),
            (1, "b"),
            (1, "c"),
            (2, "a"),
            (2, "b"),
            (2, "c"),
            (3, "a"),
            (3, "b"),
            (3, "c"),
        ]

        self.assertEquals(actual, expected)

    def test_window_functions(self):
        df = self.spark.createDataFrame([(1, "1"), (2, "2"), (1, "2"), (1, "2")], ["key", "value"])
        w = Window.partitionBy("value").orderBy("key")

        sel = df.select(
            df.value,
            df.key,
            F.max("key").over(w.rowsBetween(0, 1)),
            F.min("key").over(w.rowsBetween(0, 1)),
            F.count("key").over(w.rowsBetween(float("-inf"), float("inf"))),
            F.row_number().over(w),
            F.rank().over(w),
            F.dense_rank().over(w),
            F.ntile(2).over(w),
        )
        rs = sorted(sel.collect())
        expected = [
            ("1", 1, 1, 1, 1, 1, 1, 1, 1),
            ("2", 1, 1, 1, 3, 1, 1, 1, 1),
            ("2", 1, 2, 1, 3, 2, 1, 1, 1),
            ("2", 2, 2, 2, 3, 3, 3, 2, 2),
        ]
        for r, ex in zip(rs, expected):
            self.assertEqual(tuple(r), ex[: len(r)])

    def test_window_functions_without_partitionBy(self):
        df = self.spark.createDataFrame([(1, "1"), (2, "2"), (1, "2"), (1, "2")], ["key", "value"])
        w = Window.orderBy("key", df.value)

        sel = df.select(
            df.value,
            df.key,
            F.max("key").over(w.rowsBetween(0, 1)),
            F.min("key").over(w.rowsBetween(0, 1)),
            F.count("key").over(w.rowsBetween(float("-inf"), float("inf"))),
            F.row_number().over(w),
            F.rank().over(w),
            F.dense_rank().over(w),
            F.ntile(2).over(w),
        )
        rs = sorted(sel.collect())
        expected = [
            ("1", 1, 1, 1, 4, 1, 1, 1, 1),
            ("2", 1, 1, 1, 4, 2, 2, 2, 1),
            ("2", 1, 2, 1, 4, 3, 2, 2, 2),
            ("2", 2, 2, 2, 4, 4, 4, 3, 2),
        ]
        for r, ex in zip(rs, expected):
            self.assertEqual(tuple(r), ex[: len(r)])

    def test_window_functions_cumulative_sum(self):
        df = self.spark.createDataFrame([("one", 1), ("two", 2)], ["key", "value"])

        # Test cumulative sum
        sel = df.select(
            df.key, F.sum(df.value).over(Window.rowsBetween(Window.unboundedPreceding, 0))
        )
        rs = sorted(sel.collect())
        expected = [("one", 1), ("two", 3)]
        for r, ex in zip(rs, expected):
            self.assertEqual(tuple(r), ex[: len(r)])

        # Test boundary values less than JVM's Long.MinValue and make sure we don't overflow
        sel = df.select(
            df.key, F.sum(df.value).over(Window.rowsBetween(Window.unboundedPreceding - 1, 0))
        )
        rs = sorted(sel.collect())
        expected = [("one", 1), ("two", 3)]
        for r, ex in zip(rs, expected):
            self.assertEqual(tuple(r), ex[: len(r)])

        # Test boundary values greater than JVM's Long.MaxValue and make sure we don't overflow
        frame_end = Window.unboundedFollowing + 1
        sel = df.select(
            df.key, F.sum(df.value).over(Window.rowsBetween(Window.currentRow, frame_end))
        )
        rs = sorted(sel.collect())
        expected = [("one", 3), ("two", 2)]
        for r, ex in zip(rs, expected):
            self.assertEqual(tuple(r), ex[: len(r)])

    def test_window_time(self):
        df = self.spark.createDataFrame(
            [(datetime.datetime(2016, 3, 11, 9, 0, 7), 1)], ["date", "val"]
        )

        w = df.groupBy(F.window("date", "5 seconds")).agg(F.sum("val").alias("sum"))
        r = w.select(
            w.window.end.cast("string").alias("end"),
            F.window_time(w.window).cast("string").alias("window_time"),
            "sum",
        ).collect()
        self.assertEqual(
            r[0], Row(end="2016-03-11 09:00:10", window_time="2016-03-11 09:00:09.999999", sum=1)
        )

    def test_collect_functions(self):
        df = self.spark.createDataFrame([(1, "1"), (2, "2"), (1, "2"), (1, "2")], ["key", "value"])

        self.assertEqual(sorted(df.select(F.collect_set(df.key).alias("r")).collect()[0].r), [1, 2])
        self.assertEqual(
            sorted(df.select(F.collect_list(df.key).alias("r")).collect()[0].r), [1, 1, 1, 2]
        )
        self.assertEqual(
            sorted(df.select(F.collect_set(df.value).alias("r")).collect()[0].r), ["1", "2"]
        )
        self.assertEqual(
            sorted(df.select(F.collect_list(df.value).alias("r")).collect()[0].r),
            ["1", "2", "2", "2"],
        )

    def test_datetime_functions(self):
        df = self.spark.range(1).selectExpr("'2017-01-22' as dateCol")
        parse_result = df.select(F.to_date(F.col("dateCol"))).first()
        self.assertEqual(datetime.date(2017, 1, 22), parse_result["to_date(dateCol)"])

    def test_assert_true(self):
        self.check_assert_true(Py4JJavaError)

    def check_assert_true(self, tpe):
        df = self.spark.range(3)

        self.assertEqual(
            df.select(F.assert_true(df.id < 3)).toDF("val").collect(),
            [Row(val=None), Row(val=None), Row(val=None)],
        )

        with self.assertRaisesRegex(tpe, "too big"):
            df.select(F.assert_true(df.id < 2, "too big")).toDF("val").collect()

        with self.assertRaisesRegex(tpe, "2000000"):
            df.select(F.assert_true(df.id < 2, df.id * 1e6)).toDF("val").collect()

        with self.assertRaises(PySparkTypeError) as pe:
            df.select(F.assert_true(df.id < 2, 5))

        self.check_error(
            exception=pe.exception,
            error_class="NOT_COLUMN_OR_STR",
            message_parameters={"arg_name": "errMsg", "arg_type": "int"},
        )

    def test_raise_error(self):
        self.check_raise_error(Py4JJavaError)

    def check_raise_error(self, tpe):
        df = self.spark.createDataFrame([Row(id="foobar")])

        with self.assertRaisesRegex(tpe, "foobar"):
            df.select(F.raise_error(df.id)).collect()

        with self.assertRaisesRegex(tpe, "barfoo"):
            df.select(F.raise_error("barfoo")).collect()

        with self.assertRaises(PySparkTypeError) as pe:
            df.select(F.raise_error(None))

        self.check_error(
            exception=pe.exception,
            error_class="NOT_COLUMN_OR_STR",
            message_parameters={"arg_name": "errMsg", "arg_type": "NoneType"},
        )

    def test_sum_distinct(self):
        self.spark.range(10).select(
            F.assert_true(F.sum_distinct(F.col("id")) == F.sumDistinct(F.col("id")))
        ).collect()

    def test_shiftleft(self):
        self.spark.range(10).select(
            F.assert_true(F.shiftLeft(F.col("id"), 2) == F.shiftleft(F.col("id"), 2))
        ).collect()

    def test_shiftright(self):
        self.spark.range(10).select(
            F.assert_true(F.shiftRight(F.col("id"), 2) == F.shiftright(F.col("id"), 2))
        ).collect()

    def test_shiftrightunsigned(self):
        self.spark.range(10).select(
            F.assert_true(
                F.shiftRightUnsigned(F.col("id"), 2) == F.shiftrightunsigned(F.col("id"), 2)
            )
        ).collect()

    def test_lit_day_time_interval(self):
        td = datetime.timedelta(days=1, hours=12, milliseconds=123)
        actual = self.spark.range(1).select(F.lit(td)).first()[0]
        self.assertEqual(actual, td)

    def test_lit_list(self):
        # SPARK-40271: added list type supporting
        test_list = [1, 2, 3]
        expected = [1, 2, 3]
        actual = self.spark.range(1).select(F.lit(test_list)).first()[0]
        self.assertEqual(actual, expected)

        test_list = [[1, 2, 3], [3, 4]]
        expected = [[1, 2, 3], [3, 4]]
        actual = self.spark.range(1).select(F.lit(test_list)).first()[0]
        self.assertEqual(actual, expected)

        with self.sql_conf({"spark.sql.ansi.enabled": False}):
            test_list = ["a", 1, None, 1.0]
            expected = ["a", "1", None, "1.0"]
            actual = self.spark.range(1).select(F.lit(test_list)).first()[0]
            self.assertEqual(actual, expected)

            test_list = [["a", 1, None, 1.0], [1, None, "b"]]
            expected = [["a", "1", None, "1.0"], ["1", None, "b"]]
            actual = self.spark.range(1).select(F.lit(test_list)).first()[0]
            self.assertEqual(actual, expected)

        df = self.spark.range(10)
        with self.assertRaises(PySparkValueError) as pe:
            F.lit([df.id, df.id])

        self.check_error(
            exception=pe.exception,
            error_class="COLUMN_IN_LIST",
            message_parameters={"func_name": "lit"},
        )

    # Test added for SPARK-39832; change Python API to accept both col & str as input
    def test_regexp_replace(self):
        df = self.spark.createDataFrame(
            [("100-200", r"(\d+)", "--")], ["str", "pattern", "replacement"]
        )
        self.assertTrue(
            all(
                df.select(
                    F.regexp_replace("str", r"(\d+)", "--") == "-----",
                    F.regexp_replace("str", F.col("pattern"), F.col("replacement")) == "-----",
                ).first()
            )
        )

    @unittest.skipIf(not have_numpy, "NumPy not installed")
    def test_lit_np_scalar(self):
        import numpy as np

        dtype_to_spark_dtypes = [
            (np.int8, [("1", "tinyint")]),
            (np.int16, [("1", "smallint")]),
            (np.int32, [("1", "int")]),
            (np.int64, [("1", "bigint")]),
            (np.float32, [("1.0", "float")]),
            (np.float64, [("1.0", "double")]),
            (np.bool_, [("true", "boolean")]),
        ]
        for dtype, spark_dtypes in dtype_to_spark_dtypes:
            with self.subTest(dtype):
                self.assertEqual(self.spark.range(1).select(F.lit(dtype(1))).dtypes, spark_dtypes)

    @unittest.skipIf(not have_numpy, "NumPy not installed")
    def test_np_scalar_input(self):
        import numpy as np

        df = self.spark.createDataFrame([([1, 2, 3],), ([],)], ["data"])
        for dtype in [np.int8, np.int16, np.int32, np.int64]:
            res = df.select(F.array_contains(df.data, dtype(1)).alias("b")).collect()
            self.assertEqual([Row(b=True), Row(b=False)], res)
            res = df.select(F.array_position(df.data, dtype(1)).alias("c")).collect()
            self.assertEqual([Row(c=1), Row(c=0)], res)

        df = self.spark.createDataFrame([([1.0, 2.0, 3.0],), ([],)], ["data"])
        for dtype in [np.float32, np.float64]:
            res = df.select(F.array_contains(df.data, dtype(1)).alias("b")).collect()
            self.assertEqual([Row(b=True), Row(b=False)], res)
            res = df.select(F.array_position(df.data, dtype(1)).alias("c")).collect()
            self.assertEqual([Row(c=1), Row(c=0)], res)

    @unittest.skipIf(not have_numpy, "NumPy not installed")
    def test_ndarray_input(self):
        import numpy as np

        arr_dtype_to_spark_dtypes = [
            ("int8", [("b", "array<smallint>")]),
            ("int16", [("b", "array<smallint>")]),
            ("int32", [("b", "array<int>")]),
            ("int64", [("b", "array<bigint>")]),
            ("float32", [("b", "array<float>")]),
            ("float64", [("b", "array<double>")]),
        ]
        for t, expected_spark_dtypes in arr_dtype_to_spark_dtypes:
            arr = np.array([1, 2]).astype(t)
            self.assertEqual(
                expected_spark_dtypes, self.spark.range(1).select(F.lit(arr).alias("b")).dtypes
            )
        arr = np.array([1, 2]).astype(np.uint)
        with self.assertRaises(PySparkTypeError) as pe:
            self.spark.range(1).select(F.lit(arr).alias("b"))

        self.check_error(
            exception=pe.exception,
            error_class="UNSUPPORTED_NUMPY_ARRAY_SCALAR",
            message_parameters={
                "dtype": "uint64",
            },
        )

    def test_binary_math_function(self):
        funcs, expected = zip(
            *[(F.atan2, 0.13664), (F.hypot, 8.07527), (F.pow, 2.14359), (F.pmod, 1.1)]
        )
        df = self.spark.range(1).select(*(func(1.1, 8) for func in funcs))
        for a, e in zip(df.first(), expected):
            self.assertAlmostEqual(a, e, 5)

    def test_map_functions(self):
        # SPARK-38496: Check basic functionality of all "map" type related functions
        expected = {"a": 1, "b": 2}
        expected2 = {"c": 3, "d": 4}
        df = self.spark.createDataFrame(
            [(list(expected.keys()), list(expected.values()))], ["k", "v"]
        )
        actual = (
            df.select(
                F.expr("map('c', 3, 'd', 4) as dict2"),
                F.map_from_arrays(df.k, df.v).alias("dict"),
                "*",
            )
            .select(
                F.map_contains_key("dict", "a").alias("one"),
                F.map_contains_key("dict", "d").alias("not_exists"),
                F.map_keys("dict").alias("keys"),
                F.map_values("dict").alias("values"),
                F.map_entries("dict").alias("items"),
                "*",
            )
            .select(
                F.map_concat("dict", "dict2").alias("merged"),
                F.map_from_entries(F.arrays_zip("keys", "values")).alias("from_items"),
                "*",
            )
            .first()
        )
        self.assertEqual(expected, actual["dict"])
        self.assertTrue(actual["one"])
        self.assertFalse(actual["not_exists"])
        self.assertEqual(list(expected.keys()), actual["keys"])
        self.assertEqual(list(expected.values()), actual["values"])
        self.assertEqual(expected, dict(actual["items"]))
        self.assertEqual({**expected, **expected2}, dict(actual["merged"]))
        self.assertEqual(expected, actual["from_items"])

    def test_schema_of_json(self):
        with self.assertRaises(PySparkTypeError) as pe:
            F.schema_of_json(1)

        self.check_error(
            exception=pe.exception,
            error_class="NOT_COLUMN_OR_STR",
            message_parameters={"arg_name": "json", "arg_type": "int"},
        )

    def test_schema_of_csv(self):
        with self.assertRaises(PySparkTypeError) as pe:
            F.schema_of_csv(1)

        self.check_error(
            exception=pe.exception,
            error_class="NOT_COLUMN_OR_STR",
            message_parameters={"arg_name": "csv", "arg_type": "int"},
        )

    def test_from_csv(self):
        df = self.spark.range(10)
        with self.assertRaises(PySparkTypeError) as pe:
            F.from_csv(df.id, 1)

        self.check_error(
            exception=pe.exception,
            error_class="NOT_COLUMN_OR_STR",
            message_parameters={"arg_name": "schema", "arg_type": "int"},
        )

    def test_greatest(self):
        df = self.spark.range(10)
        with self.assertRaises(PySparkValueError) as pe:
            F.greatest(df.id)

        self.check_error(
            exception=pe.exception,
            error_class="WRONG_NUM_COLUMNS",
            message_parameters={"func_name": "greatest", "num_cols": "2"},
        )

    def test_when(self):
        with self.assertRaises(PySparkTypeError) as pe:
            F.when("id", 1)

        self.check_error(
            exception=pe.exception,
            error_class="NOT_COLUMN",
            message_parameters={"arg_name": "condition", "arg_type": "str"},
        )

    def test_window(self):
        with self.assertRaises(PySparkTypeError) as pe:
            F.window("date", 5)

        self.check_error(
            exception=pe.exception,
            error_class="NOT_STR",
            message_parameters={"arg_name": "windowDuration", "arg_type": "int"},
        )

    def test_session_window(self):
        with self.assertRaises(PySparkTypeError) as pe:
            F.session_window("date", 5)

        self.check_error(
            exception=pe.exception,
            error_class="NOT_COLUMN_OR_STR",
            message_parameters={"arg_name": "gapDuration", "arg_type": "int"},
        )

    def test_bucket(self):
        with self.assertRaises(PySparkTypeError) as pe:
            F.bucket("5", "id")

        self.check_error(
            exception=pe.exception,
            error_class="NOT_COLUMN_OR_INT",
            message_parameters={"arg_name": "numBuckets", "arg_type": "str"},
        )


class FunctionsTests(ReusedSQLTestCase, FunctionsTestsMixin):
    pass


if __name__ == "__main__":
    import unittest
    from pyspark.sql.tests.test_functions import *  # noqa: F401

    try:
        import xmlrunner

        testRunner = xmlrunner.XMLTestRunner(output="target/test-reports", verbosity=2)
    except ImportError:
        testRunner = None
    unittest.main(testRunner=testRunner, verbosity=2)<|MERGE_RESOLUTION|>--- conflicted
+++ resolved
@@ -87,14 +87,9 @@
             # https://issues.apache.org/jira/browse/SPARK-44788
             "from_xml",
             "schema_of_xml",
-<<<<<<< HEAD
             # TODO: listagg functions will soon be added and removed from this list
             "listagg_distinct",
             "listagg",
-            # TODO: reflect function will soon be added and removed from this list
-            "try_reflect",
-=======
->>>>>>> b0b7835b
         }
 
         self.assertEqual(
