#
# Licensed to the Apache Software Foundation (ASF) under one or more
# contributor license agreements.  See the NOTICE file distributed with
# this work for additional information regarding copyright ownership.
# The ASF licenses this file to You under the Apache License, Version 2.0
# (the "License"); you may not use this file except in compliance with
# the License.  You may obtain a copy of the License at
#
#    http://www.apache.org/licenses/LICENSE-2.0
#
# Unless required by applicable law or agreed to in writing, software
# distributed under the License is distributed on an "AS IS" BASIS,
# WITHOUT WARRANTIES OR CONDITIONS OF ANY KIND, either express or implied.
# See the License for the specific language governing permissions and
# limitations under the License.
#

import os
import shutil
import tempfile
import time

from pyspark.sql import Row
from pyspark.sql.functions import lit
from pyspark.sql.types import StructType, StructField, IntegerType, StringType
from pyspark.testing.sqlutils import ReusedSQLTestCase
from pyspark.errors import PySparkValueError


class StreamingTestsMixin:
    def test_streaming_query_functions_basic(self):
        df = self.spark.readStream.format("text").load("python/test_support/sql/streaming")
        query = (
            df.writeStream.format("memory")
            .queryName("test_streaming_query_functions_basic")
            .start()
        )
        try:
            self.assertEqual(query.name, "test_streaming_query_functions_basic")
            self.assertTrue(isinstance(query.id, str))
            self.assertTrue(isinstance(query.runId, str))
            self.assertTrue(query.isActive)
            self.assertEqual(query.exception(), None)
            self.assertFalse(query.awaitTermination(1))
            query.processAllAvailable()
            recentProgress = query.recentProgress
            lastProgress = query.lastProgress
            self.assertEqual(lastProgress["name"], query.name)
            self.assertEqual(lastProgress["id"], query.id)
            # SPARK-48567 Use attribute to access progress
            self.assertTrue(any(p == lastProgress for p in recentProgress))
            query.explain()

        except Exception as e:
            self.fail(
                "Streaming query functions sanity check shouldn't throw any error. "
                "Error message: " + str(e)
            )

        finally:
            query.stop()

<<<<<<< HEAD
    def test_streaming_progress(self):
        df = self.spark.readStream.format("text").load("python/test_support/sql/streaming")
        query = df.writeStream.format("noop").start()
        try:
            query.processAllAvailable()
            recentProgress = query.recentProgress
            lastProgress = query.lastProgress
            self.assertEqual(lastProgress["name"], query.name)
            self.assertEqual(lastProgress["id"], query.id)
            # SPARK-48567 Use attribute to access fields in q.lastProgress
            self.assertEqual(lastProgress.name, query.name)
            self.assertEqual(str(lastProgress.id), query.id)
            new_name = "myNewQuery"
            lastProgress["name"] = new_name
            self.assertEqual(lastProgress.name, new_name)
            self.assertTrue(any(p == lastProgress for p in recentProgress))

        except Exception as e:
            self.fail(
                "Streaming query functions sanity check shouldn't throw any error. "
                "Error message: " + str(e)
            )
        finally:
            query.stop()
=======
    def test_streaming_query_name_edge_case(self):
        # Query name should be None when not specified
        q1 = self.spark.readStream.format("rate").load().writeStream.format("noop").start()
        self.assertEqual(q1.name, None)

        # Cannot set query name to be an empty string
        error_thrown = False
        try:
            (
                self.spark.readStream.format("rate")
                .load()
                .writeStream.format("noop")
                .queryName("")
                .start()
            )
        except PySparkValueError:
            error_thrown = True

        self.assertTrue(error_thrown)
>>>>>>> ec6db63c

    def test_stream_trigger(self):
        df = self.spark.readStream.format("text").load("python/test_support/sql/streaming")

        # Should take at least one arg
        try:
            df.writeStream.trigger()
        except ValueError:
            pass

        # Should not take multiple args
        try:
            df.writeStream.trigger(once=True, processingTime="5 seconds")
        except ValueError:
            pass

        # Should not take multiple args
        try:
            df.writeStream.trigger(processingTime="5 seconds", continuous="1 second")
        except ValueError:
            pass

        # Should take only keyword args
        try:
            df.writeStream.trigger("5 seconds")
            self.fail("Should have thrown an exception")
        except TypeError:
            pass

    def test_stream_read_options(self):
        schema = StructType([StructField("data", StringType(), False)])
        df = (
            self.spark.readStream.format("text")
            .option("path", "python/test_support/sql/streaming")
            .schema(schema)
            .load()
        )
        self.assertTrue(df.isStreaming)
        self.assertEqual(df.schema.simpleString(), "struct<data:string>")

    def test_stream_read_options_overwrite(self):
        bad_schema = StructType([StructField("test", IntegerType(), False)])
        schema = StructType([StructField("data", StringType(), False)])
        # SPARK-32516 disables the overwrite behavior by default.
        with self.sql_conf({"spark.sql.legacy.pathOptionBehavior.enabled": True}):
            df = (
                self.spark.readStream.format("csv")
                .option("path", "python/test_support/sql/fake")
                .schema(bad_schema)
                .load(path="python/test_support/sql/streaming", schema=schema, format="text")
            )
            self.assertTrue(df.isStreaming)
            self.assertEqual(df.schema.simpleString(), "struct<data:string>")

    def test_stream_save_options(self):
        df = (
            self.spark.readStream.format("text")
            .load("python/test_support/sql/streaming")
            .withColumn("id", lit(1))
        )
        for q in self.spark.streams.active:
            q.stop()
        tmpPath = tempfile.mkdtemp()
        shutil.rmtree(tmpPath)
        self.assertTrue(df.isStreaming)
        out = os.path.join(tmpPath, "out")
        chk = os.path.join(tmpPath, "chk")
        q = (
            df.writeStream.option("checkpointLocation", chk)
            .queryName("this_query")
            .format("parquet")
            .partitionBy("id")
            .outputMode("append")
            .option("path", out)
            .start()
        )
        try:
            self.assertEqual(q.name, "this_query")
            self.assertTrue(q.isActive)
            q.processAllAvailable()
            output_files = []
            for _, _, files in os.walk(out):
                output_files.extend([f for f in files if not f.startswith(".")])
            self.assertTrue(len(output_files) > 0)
            self.assertTrue(len(os.listdir(chk)) > 0)
        finally:
            q.stop()
            shutil.rmtree(tmpPath)

    def test_stream_save_options_overwrite(self):
        df = self.spark.readStream.format("text").load("python/test_support/sql/streaming")
        for q in self.spark.streams.active:
            q.stop()
        tmpPath = tempfile.mkdtemp()
        shutil.rmtree(tmpPath)
        self.assertTrue(df.isStreaming)
        out = os.path.join(tmpPath, "out")
        chk = os.path.join(tmpPath, "chk")
        fake1 = os.path.join(tmpPath, "fake1")
        fake2 = os.path.join(tmpPath, "fake2")
        # SPARK-32516 disables the overwrite behavior by default.
        with self.sql_conf({"spark.sql.legacy.pathOptionBehavior.enabled": True}):
            q = (
                df.writeStream.option("checkpointLocation", fake1)
                .format("memory")
                .option("path", fake2)
                .queryName("fake_query")
                .outputMode("append")
                .start(path=out, format="parquet", queryName="this_query", checkpointLocation=chk)
            )

        try:
            self.assertEqual(q.name, "this_query")
            self.assertTrue(q.isActive)
            q.processAllAvailable()
            output_files = []
            for _, _, files in os.walk(out):
                output_files.extend([f for f in files if not f.startswith(".")])
            self.assertTrue(len(output_files) > 0)
            self.assertTrue(len(os.listdir(chk)) > 0)
            self.assertFalse(os.path.isdir(fake1))  # should not have been created
            self.assertFalse(os.path.isdir(fake2))  # should not have been created
        finally:
            q.stop()
            shutil.rmtree(tmpPath)

    def test_stream_status_and_progress(self):
        df = self.spark.readStream.format("text").load("python/test_support/sql/streaming")
        for q in self.spark.streams.active:
            q.stop()
        tmpPath = tempfile.mkdtemp()
        shutil.rmtree(tmpPath)
        self.assertTrue(df.isStreaming)
        out = os.path.join(tmpPath, "out")
        chk = os.path.join(tmpPath, "chk")

        def func(x):
            time.sleep(1)
            return x

        from pyspark.sql.functions import col, udf

        sleep_udf = udf(func)

        # Use "sleep_udf" to delay the progress update so that we can test `lastProgress` when there
        # were no updates.
        q = df.select(sleep_udf(col("value")).alias("value")).writeStream.start(
            path=out, format="parquet", queryName="this_query", checkpointLocation=chk
        )
        try:
            # "lastProgress" will return None in most cases. However, as it may be flaky when
            # Jenkins is very slow, we don't assert it. If there is something wrong, "lastProgress"
            # may throw error with a high chance and make this test flaky, so we should still be
            # able to detect broken codes.
            q.lastProgress

            q.processAllAvailable()
            lastProgress = q.lastProgress
            recentProgress = q.recentProgress
            status = q.status
            self.assertEqual(lastProgress["name"], q.name)
            self.assertEqual(lastProgress["id"], q.id)
            self.assertTrue(any(p == lastProgress for p in recentProgress))
            self.assertTrue(
                "message" in status and "isDataAvailable" in status and "isTriggerActive" in status
            )
        finally:
            q.stop()
            shutil.rmtree(tmpPath)

    def test_stream_await_termination(self):
        df = self.spark.readStream.format("text").load("python/test_support/sql/streaming")
        for q in self.spark.streams.active:
            q.stop()
        tmpPath = tempfile.mkdtemp()
        shutil.rmtree(tmpPath)
        self.assertTrue(df.isStreaming)
        out = os.path.join(tmpPath, "out")
        chk = os.path.join(tmpPath, "chk")
        q = df.writeStream.start(
            path=out, format="parquet", queryName="this_query", checkpointLocation=chk
        )
        try:
            self.assertTrue(q.isActive)
            try:
                q.awaitTermination("hello")
                self.fail("Expected a value exception")
            except ValueError:
                pass
            now = time.time()
            # test should take at least 2 seconds
            res = q.awaitTermination(2.6)
            duration = time.time() - now
            self.assertTrue(duration >= 2)
            self.assertFalse(res)

            q.processAllAvailable()
            q.stop()
            # Sanity check when no parameter is set
            q.awaitTermination()
            self.assertFalse(q.isActive)
        finally:
            q.stop()
            shutil.rmtree(tmpPath)

    def test_stream_exception(self):
        with self.sql_conf({"spark.sql.execution.pyspark.udf.simplifiedTraceback.enabled": True}):
            sdf = self.spark.readStream.format("text").load("python/test_support/sql/streaming")
            sq = sdf.writeStream.format("memory").queryName("query_explain").start()
            try:
                sq.processAllAvailable()
                self.assertEqual(sq.exception(), None)
            finally:
                sq.stop()

            from pyspark.sql.functions import col, udf
            from pyspark.errors import StreamingQueryException

            bad_udf = udf(lambda x: 1 / 0)
            sq = (
                sdf.select(bad_udf(col("value")))
                .writeStream.format("memory")
                .queryName("this_query")
                .start()
            )
            try:
                # Process some data to fail the query
                sq.processAllAvailable()
                self.fail("bad udf should fail the query")
            except StreamingQueryException as e:
                # This is expected
                self._assert_exception_tree_contains_msg(e, "ZeroDivisionError")
            finally:
                exception = sq.exception()
                sq.stop()
            self.assertIsInstance(exception, StreamingQueryException)
            self._assert_exception_tree_contains_msg(exception, "ZeroDivisionError")

    def test_query_manager_no_recreation(self):
        # SPARK-46873: There should not be a new StreamingQueryManager created every time
        # spark.streams is called.
        for i in range(5):
            self.assertTrue(self.spark.streams == self.spark.streams)

    def test_query_manager_get(self):
        df = self.spark.readStream.format("rate").load()
        for q in self.spark.streams.active:
            q.stop()
        q = df.writeStream.format("noop").start()

        self.assertTrue(q.isActive)
        self.assertTrue(q.id == self.spark.streams.get(q.id).id)

        q.stop()

        self.assertIsNone(self.spark.streams.get(q.id))

    def test_query_manager_await_termination(self):
        df = self.spark.readStream.format("text").load("python/test_support/sql/streaming")
        for q in self.spark.streams.active:
            q.stop()
        tmpPath = tempfile.mkdtemp()
        shutil.rmtree(tmpPath)
        self.assertTrue(df.isStreaming)
        out = os.path.join(tmpPath, "out")
        chk = os.path.join(tmpPath, "chk")
        q = df.writeStream.start(
            path=out, format="parquet", queryName="this_query", checkpointLocation=chk
        )
        try:
            self.assertTrue(q.isActive)
            try:
                self.spark.streams.awaitAnyTermination("hello")
                self.fail("Expected a value exception")
            except ValueError:
                pass
            now = time.time()
            # test should take at least 2 seconds
            res = self.spark.streams.awaitAnyTermination(2.6)
            duration = time.time() - now
            self.assertTrue(duration >= 2)
            self.assertFalse(res)
        finally:
            q.processAllAvailable()
            q.stop()
            shutil.rmtree(tmpPath)

    def test_streaming_read_from_table(self):
        with self.table("input_table", "this_query"):
            self.spark.sql("CREATE TABLE input_table (value string) USING parquet")
            self.spark.sql("INSERT INTO input_table VALUES ('aaa'), ('bbb'), ('ccc')")
            df = self.spark.readStream.table("input_table")
            self.assertTrue(df.isStreaming)
            q = df.writeStream.format("memory").queryName("this_query").start()
            q.processAllAvailable()
            q.stop()
            result = self.spark.sql("SELECT * FROM this_query ORDER BY value").collect()
            self.assertEqual(
                set([Row(value="aaa"), Row(value="bbb"), Row(value="ccc")]), set(result)
            )

    def test_streaming_write_to_table(self):
        with self.table("output_table"), tempfile.TemporaryDirectory(prefix="to_table") as tmpdir:
            df = self.spark.readStream.format("rate").option("rowsPerSecond", 10).load()
            q = df.writeStream.toTable("output_table", format="parquet", checkpointLocation=tmpdir)
            self.assertTrue(q.isActive)
            time.sleep(10)
            q.stop()
            result = self.spark.sql("SELECT value FROM output_table").collect()
            self.assertTrue(len(result) > 0)

    def test_streaming_with_temporary_view(self):
        """
        This verifies createOrReplaceTempView() works with a streaming dataframe. An SQL
        SELECT query on such a table results in a streaming dataframe and the streaming query works
        as expected.
        """
        with self.table("input_table", "this_query"):
            self.spark.sql("CREATE TABLE input_table (value string) USING parquet")
            self.spark.sql("INSERT INTO input_table VALUES ('a'), ('b'), ('c')")
            df = self.spark.readStream.table("input_table")
            self.assertTrue(df.isStreaming)
            # Create a temp view
            df.createOrReplaceTempView("test_view")
            # Create a select query
            view_df = self.spark.sql("SELECT CONCAT('view_', value) as vv from test_view")
            self.assertTrue(view_df.isStreaming)
            q = view_df.writeStream.format("memory").queryName("this_query").start()
            q.processAllAvailable()
            q.stop()
            result = self.spark.sql("SELECT * FROM this_query ORDER BY vv").collect()
            self.assertEqual(
                set([Row(value="view_a"), Row(value="view_b"), Row(value="view_c")]), set(result)
            )


class StreamingTests(StreamingTestsMixin, ReusedSQLTestCase):
    def _assert_exception_tree_contains_msg(self, exception, msg):
        e = exception
        contains = msg in e._desc
        while e._cause is not None and not contains:
            e = e._cause
            contains = msg in e._desc
        self.assertTrue(contains, "Exception tree doesn't contain the expected message: %s" % msg)


if __name__ == "__main__":
    import unittest
    from pyspark.sql.tests.streaming.test_streaming import *  # noqa: F401

    try:
        import xmlrunner

        testRunner = xmlrunner.XMLTestRunner(output="target/test-reports", verbosity=2)
    except ImportError:
        testRunner = None
    unittest.main(testRunner=testRunner, verbosity=2)<|MERGE_RESOLUTION|>--- conflicted
+++ resolved
@@ -60,7 +60,6 @@
         finally:
             query.stop()
 
-<<<<<<< HEAD
     def test_streaming_progress(self):
         df = self.spark.readStream.format("text").load("python/test_support/sql/streaming")
         query = df.writeStream.format("noop").start()
@@ -85,7 +84,7 @@
             )
         finally:
             query.stop()
-=======
+
     def test_streaming_query_name_edge_case(self):
         # Query name should be None when not specified
         q1 = self.spark.readStream.format("rate").load().writeStream.format("noop").start()
@@ -105,7 +104,6 @@
             error_thrown = True
 
         self.assertTrue(error_thrown)
->>>>>>> ec6db63c
 
     def test_stream_trigger(self):
         df = self.spark.readStream.format("text").load("python/test_support/sql/streaming")
