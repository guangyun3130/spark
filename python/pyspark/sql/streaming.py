#
# Licensed to the Apache Software Foundation (ASF) under one or more
# contributor license agreements.  See the NOTICE file distributed with
# this work for additional information regarding copyright ownership.
# The ASF licenses this file to You under the Apache License, Version 2.0
# (the "License"); you may not use this file except in compliance with
# the License.  You may obtain a copy of the License at
#
#    http://www.apache.org/licenses/LICENSE-2.0
#
# Unless required by applicable law or agreed to in writing, software
# distributed under the License is distributed on an "AS IS" BASIS,
# WITHOUT WARRANTIES OR CONDITIONS OF ANY KIND, either express or implied.
# See the License for the specific language governing permissions and
# limitations under the License.
#

import sys
import json

if sys.version >= '3':
    intlike = int
    basestring = unicode = str
else:
    intlike = (int, long)

from abc import ABCMeta, abstractmethod

from pyspark import since, keyword_only
from pyspark.rdd import ignore_unicode_prefix
from pyspark.sql.column import _to_seq
from pyspark.sql.readwriter import OptionUtils, to_str
from pyspark.sql.types import *
from pyspark.sql.utils import StreamingQueryException

__all__ = ["StreamingQuery", "StreamingQueryManager", "DataStreamReader", "DataStreamWriter"]


class StreamingQuery(object):
    """
    A handle to a query that is executing continuously in the background as new data arrives.
    All these methods are thread-safe.

    .. note:: Evolving

    .. versionadded:: 2.0
    """

    def __init__(self, jsq):
        self._jsq = jsq

    @property
    @since(2.0)
    def id(self):
        """Returns the unique id of this query that persists across restarts from checkpoint data.
        That is, this id is generated when a query is started for the first time, and
        will be the same every time it is restarted from checkpoint data.
        There can only be one query with the same id active in a Spark cluster.
        Also see, `runId`.
        """
        return self._jsq.id().toString()

    @property
    @since(2.1)
    def runId(self):
        """Returns the unique id of this query that does not persist across restarts. That is, every
        query that is started (or restarted from checkpoint) will have a different runId.
        """
        return self._jsq.runId().toString()

    @property
    @since(2.0)
    def name(self):
        """Returns the user-specified name of the query, or null if not specified.
        This name can be specified in the `org.apache.spark.sql.streaming.DataStreamWriter`
        as `dataframe.writeStream.queryName("query").start()`.
        This name, if set, must be unique across all active queries.
        """
        return self._jsq.name()

    @property
    @since(2.0)
    def isActive(self):
        """Whether this streaming query is currently active or not.
        """
        return self._jsq.isActive()

    @since(2.0)
    def awaitTermination(self, timeout=None):
        """Waits for the termination of `this` query, either by :func:`query.stop()` or by an
        exception. If the query has terminated with an exception, then the exception will be thrown.
        If `timeout` is set, it returns whether the query has terminated or not within the
        `timeout` seconds.

        If the query has terminated, then all subsequent calls to this method will either return
        immediately (if the query was terminated by :func:`stop()`), or throw the exception
        immediately (if the query has terminated with exception).

        throws :class:`StreamingQueryException`, if `this` query has terminated with an exception
        """
        if timeout is not None:
            if not isinstance(timeout, (int, float)) or timeout < 0:
                raise ValueError("timeout must be a positive integer or float. Got %s" % timeout)
            return self._jsq.awaitTermination(int(timeout * 1000))
        else:
            return self._jsq.awaitTermination()

    @property
    @since(2.1)
    def status(self):
        """
        Returns the current status of the query.
        """
        return json.loads(self._jsq.status().json())

    @property
    @since(2.1)
    def recentProgress(self):
        """Returns an array of the most recent [[StreamingQueryProgress]] updates for this query.
        The number of progress updates retained for each stream is configured by Spark session
        configuration `spark.sql.streaming.numRecentProgressUpdates`.
        """
        return [json.loads(p.json()) for p in self._jsq.recentProgress()]

    @property
    @since(2.1)
    def lastProgress(self):
        """
        Returns the most recent :class:`StreamingQueryProgress` update of this streaming query or
        None if there were no progress updates
        :return: a map
        """
        lastProgress = self._jsq.lastProgress()
        if lastProgress:
            return json.loads(lastProgress.json())
        else:
            return None

    @since(2.0)
    def processAllAvailable(self):
        """Blocks until all available data in the source has been processed and committed to the
        sink. This method is intended for testing.

        .. note:: In the case of continually arriving data, this method may block forever.
            Additionally, this method is only guaranteed to block until data that has been
            synchronously appended data to a stream source prior to invocation.
            (i.e. `getOffset` must immediately reflect the addition).
        """
        return self._jsq.processAllAvailable()

    @since(2.0)
    def stop(self):
        """Stop this streaming query.
        """
        self._jsq.stop()

    @since(2.1)
    def explain(self, extended=False):
        """Prints the (logical and physical) plans to the console for debugging purpose.

        :param extended: boolean, default ``False``. If ``False``, prints only the physical plan.

        >>> sq = sdf.writeStream.format('memory').queryName('query_explain').start()
        >>> sq.processAllAvailable() # Wait a bit to generate the runtime plans.
        >>> sq.explain()
        == Physical Plan ==
        ...
        >>> sq.explain(True)
        == Parsed Logical Plan ==
        ...
        == Analyzed Logical Plan ==
        ...
        == Optimized Logical Plan ==
        ...
        == Physical Plan ==
        ...
        >>> sq.stop()
        """
        # Cannot call `_jsq.explain(...)` because it will print in the JVM process.
        # We should print it in the Python process.
        print(self._jsq.explainInternal(extended))

    @since(2.1)
    def exception(self):
        """
        :return: the StreamingQueryException if the query was terminated by an exception, or None.
        """
        if self._jsq.exception().isDefined():
            je = self._jsq.exception().get()
            msg = je.toString().split(': ', 1)[1]  # Drop the Java StreamingQueryException type info
            stackTrace = '\n\t at '.join(map(lambda x: x.toString(), je.getStackTrace()))
            return StreamingQueryException(msg, stackTrace)
        else:
            return None


class StreamingQueryManager(object):
    """A class to manage all the :class:`StreamingQuery` StreamingQueries active.

    .. note:: Evolving

    .. versionadded:: 2.0
    """

    def __init__(self, jsqm):
        self._jsqm = jsqm

    @property
    @ignore_unicode_prefix
    @since(2.0)
    def active(self):
        """Returns a list of active queries associated with this SQLContext

        >>> sq = sdf.writeStream.format('memory').queryName('this_query').start()
        >>> sqm = spark.streams
        >>> # get the list of active streaming queries
        >>> [q.name for q in sqm.active]
        [u'this_query']
        >>> sq.stop()
        """
        return [StreamingQuery(jsq) for jsq in self._jsqm.active()]

    @ignore_unicode_prefix
    @since(2.0)
    def get(self, id):
        """Returns an active query from this SQLContext or throws exception if an active query
        with this name doesn't exist.

        >>> sq = sdf.writeStream.format('memory').queryName('this_query').start()
        >>> sq.name
        u'this_query'
        >>> sq = spark.streams.get(sq.id)
        >>> sq.isActive
        True
        >>> sq = sqlContext.streams.get(sq.id)
        >>> sq.isActive
        True
        >>> sq.stop()
        """
        return StreamingQuery(self._jsqm.get(id))

    @since(2.0)
    def awaitAnyTermination(self, timeout=None):
        """Wait until any of the queries on the associated SQLContext has terminated since the
        creation of the context, or since :func:`resetTerminated()` was called. If any query was
        terminated with an exception, then the exception will be thrown.
        If `timeout` is set, it returns whether the query has terminated or not within the
        `timeout` seconds.

        If a query has terminated, then subsequent calls to :func:`awaitAnyTermination()` will
        either return immediately (if the query was terminated by :func:`query.stop()`),
        or throw the exception immediately (if the query was terminated with exception). Use
        :func:`resetTerminated()` to clear past terminations and wait for new terminations.

        In the case where multiple queries have terminated since :func:`resetTermination()`
        was called, if any query has terminated with exception, then :func:`awaitAnyTermination()`
        will throw any of the exception. For correctly documenting exceptions across multiple
        queries, users need to stop all of them after any of them terminates with exception, and
        then check the `query.exception()` for each query.

        throws :class:`StreamingQueryException`, if `this` query has terminated with an exception
        """
        if timeout is not None:
            if not isinstance(timeout, (int, float)) or timeout < 0:
                raise ValueError("timeout must be a positive integer or float. Got %s" % timeout)
            return self._jsqm.awaitAnyTermination(int(timeout * 1000))
        else:
            return self._jsqm.awaitAnyTermination()

    @since(2.0)
    def resetTerminated(self):
        """Forget about past terminated queries so that :func:`awaitAnyTermination()` can be used
        again to wait for new terminations.

        >>> spark.streams.resetTerminated()
        """
        self._jsqm.resetTerminated()


class DataStreamReader(OptionUtils):
    """
    Interface used to load a streaming :class:`DataFrame` from external storage systems
    (e.g. file systems, key-value stores, etc). Use :func:`spark.readStream`
    to access this.

    .. note:: Evolving.

    .. versionadded:: 2.0
    """

    def __init__(self, spark):
        self._jreader = spark._ssql_ctx.readStream()
        self._spark = spark

    def _df(self, jdf):
        from pyspark.sql.dataframe import DataFrame
        return DataFrame(jdf, self._spark)

    @since(2.0)
    def format(self, source):
        """Specifies the input data source format.

        .. note:: Evolving.

        :param source: string, name of the data source, e.g. 'json', 'parquet'.

        >>> s = spark.readStream.format("text")
        """
        self._jreader = self._jreader.format(source)
        return self

    @since(2.0)
    def schema(self, schema):
        """Specifies the input schema.

        Some data sources (e.g. JSON) can infer the input schema automatically from data.
        By specifying the schema here, the underlying data source can skip the schema
        inference step, and thus speed up data loading.

        .. note:: Evolving.

        :param schema: a :class:`pyspark.sql.types.StructType` object or a DDL-formatted string
                       (For example ``col0 INT, col1 DOUBLE``).

        >>> s = spark.readStream.schema(sdf_schema)
        >>> s = spark.readStream.schema("col0 INT, col1 DOUBLE")
        """
        from pyspark.sql import SparkSession
        spark = SparkSession.builder.getOrCreate()
        if isinstance(schema, StructType):
            jschema = spark._jsparkSession.parseDataType(schema.json())
            self._jreader = self._jreader.schema(jschema)
        elif isinstance(schema, basestring):
            self._jreader = self._jreader.schema(schema)
        else:
            raise TypeError("schema should be StructType or string")
        return self

    @since(2.0)
    def option(self, key, value):
        """Adds an input option for the underlying data source.

        You can set the following option(s) for reading files:
            * ``timeZone``: sets the string that indicates a timezone to be used to parse timestamps
                in the JSON/CSV datasources or partition values.
                If it isn't set, it uses the default value, session local timezone.

        .. note:: Evolving.

        >>> s = spark.readStream.option("x", 1)
        """
        self._jreader = self._jreader.option(key, to_str(value))
        return self

    @since(2.0)
    def options(self, **options):
        """Adds input options for the underlying data source.

        You can set the following option(s) for reading files:
            * ``timeZone``: sets the string that indicates a timezone to be used to parse timestamps
                in the JSON/CSV datasources or partition values.
                If it isn't set, it uses the default value, session local timezone.

        .. note:: Evolving.

        >>> s = spark.readStream.options(x="1", y=2)
        """
        for k in options:
            self._jreader = self._jreader.option(k, to_str(options[k]))
        return self

    @since(2.0)
    def load(self, path=None, format=None, schema=None, **options):
        """Loads a data stream from a data source and returns it as a :class`DataFrame`.

        .. note:: Evolving.

        :param path: optional string for file-system backed data sources.
        :param format: optional string for format of the data source. Default to 'parquet'.
        :param schema: optional :class:`pyspark.sql.types.StructType` for the input schema
                       or a DDL-formatted string (For example ``col0 INT, col1 DOUBLE``).
        :param options: all other string options

        >>> json_sdf = spark.readStream.format("json") \\
        ...     .schema(sdf_schema) \\
        ...     .load(tempfile.mkdtemp())
        >>> json_sdf.isStreaming
        True
        >>> json_sdf.schema == sdf_schema
        True
        """
        if format is not None:
            self.format(format)
        if schema is not None:
            self.schema(schema)
        self.options(**options)
        if path is not None:
            if type(path) != str or len(path.strip()) == 0:
                raise ValueError("If the path is provided for stream, it needs to be a " +
                                 "non-empty string. List of paths are not supported.")
            return self._df(self._jreader.load(path))
        else:
            return self._df(self._jreader.load())

    @since(2.0)
    def json(self, path, schema=None, primitivesAsString=None, prefersDecimal=None,
             allowComments=None, allowUnquotedFieldNames=None, allowSingleQuotes=None,
             allowNumericLeadingZero=None, allowBackslashEscapingAnyCharacter=None,
             mode=None, columnNameOfCorruptRecord=None, dateFormat=None, timestampFormat=None,
             multiLine=None,  allowUnquotedControlChars=None):
        """
        Loads a JSON file stream and returns the results as a :class:`DataFrame`.

        `JSON Lines <http://jsonlines.org/>`_ (newline-delimited JSON) is supported by default.
        For JSON (one record per file), set the ``multiLine`` parameter to ``true``.

        If the ``schema`` parameter is not specified, this function goes
        through the input once to determine the input schema.

        .. note:: Evolving.

        :param path: string represents path to the JSON dataset,
                     or RDD of Strings storing JSON objects.
        :param schema: an optional :class:`pyspark.sql.types.StructType` for the input schema
                       or a DDL-formatted string (For example ``col0 INT, col1 DOUBLE``).
        :param primitivesAsString: infers all primitive values as a string type. If None is set,
                                   it uses the default value, ``false``.
        :param prefersDecimal: infers all floating-point values as a decimal type. If the values
                               do not fit in decimal, then it infers them as doubles. If None is
                               set, it uses the default value, ``false``.
        :param allowComments: ignores Java/C++ style comment in JSON records. If None is set,
                              it uses the default value, ``false``.
        :param allowUnquotedFieldNames: allows unquoted JSON field names. If None is set,
                                        it uses the default value, ``false``.
        :param allowSingleQuotes: allows single quotes in addition to double quotes. If None is
                                        set, it uses the default value, ``true``.
        :param allowNumericLeadingZero: allows leading zeros in numbers (e.g. 00012). If None is
                                        set, it uses the default value, ``false``.
        :param allowBackslashEscapingAnyCharacter: allows accepting quoting of all character
                                                   using backslash quoting mechanism. If None is
                                                   set, it uses the default value, ``false``.
        :param mode: allows a mode for dealing with corrupt records during parsing. If None is
                     set, it uses the default value, ``PERMISSIVE``.

                * ``PERMISSIVE`` : sets other fields to ``null`` when it meets a corrupted \
                 record, and puts the malformed string into a field configured by \
                 ``columnNameOfCorruptRecord``. To keep corrupt records, an user can set \
                 a string type field named ``columnNameOfCorruptRecord`` in an user-defined \
                 schema. If a schema does not have the field, it drops corrupt records during \
                 parsing. When inferring a schema, it implicitly adds a \
                 ``columnNameOfCorruptRecord`` field in an output schema.
                *  ``DROPMALFORMED`` : ignores the whole corrupted records.
                *  ``FAILFAST`` : throws an exception when it meets corrupted records.

        :param columnNameOfCorruptRecord: allows renaming the new field having malformed string
                                          created by ``PERMISSIVE`` mode. This overrides
                                          ``spark.sql.columnNameOfCorruptRecord``. If None is set,
                                          it uses the value specified in
                                          ``spark.sql.columnNameOfCorruptRecord``.
        :param dateFormat: sets the string that indicates a date format. Custom date formats
                           follow the formats at ``java.text.SimpleDateFormat``. This
                           applies to date type. If None is set, it uses the
                           default value, ``yyyy-MM-dd``.
        :param timestampFormat: sets the string that indicates a timestamp format. Custom date
                                formats follow the formats at ``java.text.SimpleDateFormat``.
                                This applies to timestamp type. If None is set, it uses the
                                default value, ``yyyy-MM-dd'T'HH:mm:ss.SSSXXX``.
        :param multiLine: parse one record, which may span multiple lines, per file. If None is
                          set, it uses the default value, ``false``.
        :param allowUnquotedControlChars: allows JSON Strings to contain unquoted control
                                          characters (ASCII characters with value less than 32,
                                          including tab and line feed characters) or not.

        >>> json_sdf = spark.readStream.json(tempfile.mkdtemp(), schema = sdf_schema)
        >>> json_sdf.isStreaming
        True
        >>> json_sdf.schema == sdf_schema
        True
        """
        self._set_opts(
            schema=schema, primitivesAsString=primitivesAsString, prefersDecimal=prefersDecimal,
            allowComments=allowComments, allowUnquotedFieldNames=allowUnquotedFieldNames,
            allowSingleQuotes=allowSingleQuotes, allowNumericLeadingZero=allowNumericLeadingZero,
            allowBackslashEscapingAnyCharacter=allowBackslashEscapingAnyCharacter,
            mode=mode, columnNameOfCorruptRecord=columnNameOfCorruptRecord, dateFormat=dateFormat,
            timestampFormat=timestampFormat, multiLine=multiLine,
            allowUnquotedControlChars=allowUnquotedControlChars)
        if isinstance(path, basestring):
            return self._df(self._jreader.json(path))
        else:
            raise TypeError("path can be only a single string")

    @since(2.0)
    def parquet(self, path):
        """Loads a Parquet file stream, returning the result as a :class:`DataFrame`.

        You can set the following Parquet-specific option(s) for reading Parquet files:
            * ``mergeSchema``: sets whether we should merge schemas collected from all \
                Parquet part-files. This will override ``spark.sql.parquet.mergeSchema``. \
                The default value is specified in ``spark.sql.parquet.mergeSchema``.

        .. note:: Evolving.

        >>> parquet_sdf = spark.readStream.schema(sdf_schema).parquet(tempfile.mkdtemp())
        >>> parquet_sdf.isStreaming
        True
        >>> parquet_sdf.schema == sdf_schema
        True
        """
        if isinstance(path, basestring):
            return self._df(self._jreader.parquet(path))
        else:
            raise TypeError("path can be only a single string")

    @ignore_unicode_prefix
    @since(2.0)
    def text(self, path):
        """
        Loads a text file stream and returns a :class:`DataFrame` whose schema starts with a
        string column named "value", and followed by partitioned columns if there
        are any.

        Each line in the text file is a new row in the resulting DataFrame.

        .. note:: Evolving.

        :param paths: string, or list of strings, for input path(s).

        >>> text_sdf = spark.readStream.text(tempfile.mkdtemp())
        >>> text_sdf.isStreaming
        True
        >>> "value" in str(text_sdf.schema)
        True
        """
        if isinstance(path, basestring):
            return self._df(self._jreader.text(path))
        else:
            raise TypeError("path can be only a single string")

    @since(2.0)
    def csv(self, path, schema=None, sep=None, encoding=None, quote=None, escape=None,
            comment=None, header=None, inferSchema=None, ignoreLeadingWhiteSpace=None,
            ignoreTrailingWhiteSpace=None, nullValue=None, nanValue=None, positiveInf=None,
            negativeInf=None, dateFormat=None, timestampFormat=None, maxColumns=None,
            maxCharsPerColumn=None, maxMalformedLogPerPartition=None, mode=None,
<<<<<<< HEAD
            columnNameOfCorruptRecord=None, wholeFile=None, escapeQuoteEscaping=None):
=======
            columnNameOfCorruptRecord=None, multiLine=None):
>>>>>>> c2aeddf9
        """Loads a CSV file stream and returns the result as a  :class:`DataFrame`.

        This function will go through the input once to determine the input schema if
        ``inferSchema`` is enabled. To avoid going through the entire data once, disable
        ``inferSchema`` option or specify the schema explicitly using ``schema``.

        .. note:: Evolving.

        :param path: string, or list of strings, for input path(s).
        :param schema: an optional :class:`pyspark.sql.types.StructType` for the input schema
                       or a DDL-formatted string (For example ``col0 INT, col1 DOUBLE``).
        :param sep: sets the single character as a separator for each field and value.
                    If None is set, it uses the default value, ``,``.
        :param encoding: decodes the CSV files by the given encoding type. If None is set,
                         it uses the default value, ``UTF-8``.
        :param quote: sets the single character used for escaping quoted values where the
                      separator can be part of the value. If None is set, it uses the default
                      value, ``"``. If you would like to turn off quotations, you need to set an
                      empty string.
        :param escape: sets the single character used for escaping quotes inside an already
                       quoted value. If None is set, it uses the default value, ``\``.
        :param comment: sets the single character used for skipping lines beginning with this
                        character. By default (None), it is disabled.
        :param header: uses the first line as names of columns. If None is set, it uses the
                       default value, ``false``.
        :param inferSchema: infers the input schema automatically from data. It requires one extra
                       pass over the data. If None is set, it uses the default value, ``false``.
        :param ignoreLeadingWhiteSpace: a flag indicating whether or not leading whitespaces from
                                        values being read should be skipped. If None is set, it
                                        uses the default value, ``false``.
        :param ignoreTrailingWhiteSpace: a flag indicating whether or not trailing whitespaces from
                                         values being read should be skipped. If None is set, it
                                         uses the default value, ``false``.
        :param nullValue: sets the string representation of a null value. If None is set, it uses
                          the default value, empty string. Since 2.0.1, this ``nullValue`` param
                          applies to all supported types including the string type.
        :param nanValue: sets the string representation of a non-number value. If None is set, it
                         uses the default value, ``NaN``.
        :param positiveInf: sets the string representation of a positive infinity value. If None
                            is set, it uses the default value, ``Inf``.
        :param negativeInf: sets the string representation of a negative infinity value. If None
                            is set, it uses the default value, ``Inf``.
        :param dateFormat: sets the string that indicates a date format. Custom date formats
                           follow the formats at ``java.text.SimpleDateFormat``. This
                           applies to date type. If None is set, it uses the
                           default value, ``yyyy-MM-dd``.
        :param timestampFormat: sets the string that indicates a timestamp format. Custom date
                                formats follow the formats at ``java.text.SimpleDateFormat``.
                                This applies to timestamp type. If None is set, it uses the
                                default value, ``yyyy-MM-dd'T'HH:mm:ss.SSSXXX``.
        :param maxColumns: defines a hard limit of how many columns a record can have. If None is
                           set, it uses the default value, ``20480``.
        :param maxCharsPerColumn: defines the maximum number of characters allowed for any given
                                  value being read. If None is set, it uses the default value,
                                  ``-1`` meaning unlimited length.
        :param maxMalformedLogPerPartition: this parameter is no longer used since Spark 2.2.0.
                                            If specified, it is ignored.
        :param mode: allows a mode for dealing with corrupt records during parsing. If None is
                     set, it uses the default value, ``PERMISSIVE``.

                * ``PERMISSIVE`` : sets other fields to ``null`` when it meets a corrupted \
                  record, and puts the malformed string into a field configured by \
                  ``columnNameOfCorruptRecord``. To keep corrupt records, an user can set \
                  a string type field named ``columnNameOfCorruptRecord`` in an \
                  user-defined schema. If a schema does not have the field, it drops corrupt \
                  records during parsing. When a length of parsed CSV tokens is shorter than \
                  an expected length of a schema, it sets `null` for extra fields.
                * ``DROPMALFORMED`` : ignores the whole corrupted records.
                * ``FAILFAST`` : throws an exception when it meets corrupted records.

        :param columnNameOfCorruptRecord: allows renaming the new field having malformed string
                                          created by ``PERMISSIVE`` mode. This overrides
                                          ``spark.sql.columnNameOfCorruptRecord``. If None is set,
                                          it uses the value specified in
                                          ``spark.sql.columnNameOfCorruptRecord``.
        :param multiLine: parse one record, which may span multiple lines. If None is
                          set, it uses the default value, ``false``.
        :param escapeQuoteEscaping: sets the single character used for escaping the quote-escape
                                    character. If None is set, it uses the default value, ``\0``.

        >>> csv_sdf = spark.readStream.csv(tempfile.mkdtemp(), schema = sdf_schema)
        >>> csv_sdf.isStreaming
        True
        >>> csv_sdf.schema == sdf_schema
        True
        """
        self._set_opts(
            schema=schema, sep=sep, encoding=encoding, quote=quote, escape=escape, comment=comment,
            header=header, inferSchema=inferSchema, ignoreLeadingWhiteSpace=ignoreLeadingWhiteSpace,
            ignoreTrailingWhiteSpace=ignoreTrailingWhiteSpace, nullValue=nullValue,
            nanValue=nanValue, positiveInf=positiveInf, negativeInf=negativeInf,
            dateFormat=dateFormat, timestampFormat=timestampFormat, maxColumns=maxColumns,
            maxCharsPerColumn=maxCharsPerColumn,
            maxMalformedLogPerPartition=maxMalformedLogPerPartition, mode=mode,
<<<<<<< HEAD
            columnNameOfCorruptRecord=columnNameOfCorruptRecord, wholeFile=wholeFile,
            escapeQuoteEscaping=escapeQuoteEscaping)
=======
            columnNameOfCorruptRecord=columnNameOfCorruptRecord, multiLine=multiLine)
>>>>>>> c2aeddf9
        if isinstance(path, basestring):
            return self._df(self._jreader.csv(path))
        else:
            raise TypeError("path can be only a single string")


class DataStreamWriter(object):
    """
    Interface used to write a streaming :class:`DataFrame` to external storage systems
    (e.g. file systems, key-value stores, etc). Use :func:`DataFrame.writeStream`
    to access this.

    .. note:: Evolving.

    .. versionadded:: 2.0
    """

    def __init__(self, df):
        self._df = df
        self._spark = df.sql_ctx
        self._jwrite = df._jdf.writeStream()

    def _sq(self, jsq):
        from pyspark.sql.streaming import StreamingQuery
        return StreamingQuery(jsq)

    @since(2.0)
    def outputMode(self, outputMode):
        """Specifies how data of a streaming DataFrame/Dataset is written to a streaming sink.

        Options include:

        * `append`:Only the new rows in the streaming DataFrame/Dataset will be written to
           the sink
        * `complete`:All the rows in the streaming DataFrame/Dataset will be written to the sink
           every time these is some updates
        * `update`:only the rows that were updated in the streaming DataFrame/Dataset will be
           written to the sink every time there are some updates. If the query doesn't contain
           aggregations, it will be equivalent to `append` mode.

       .. note:: Evolving.

        >>> writer = sdf.writeStream.outputMode('append')
        """
        if not outputMode or type(outputMode) != str or len(outputMode.strip()) == 0:
            raise ValueError('The output mode must be a non-empty string. Got: %s' % outputMode)
        self._jwrite = self._jwrite.outputMode(outputMode)
        return self

    @since(2.0)
    def format(self, source):
        """Specifies the underlying output data source.

        .. note:: Evolving.

        :param source: string, name of the data source, which for now can be 'parquet'.

        >>> writer = sdf.writeStream.format('json')
        """
        self._jwrite = self._jwrite.format(source)
        return self

    @since(2.0)
    def option(self, key, value):
        """Adds an output option for the underlying data source.

        You can set the following option(s) for writing files:
            * ``timeZone``: sets the string that indicates a timezone to be used to format
                timestamps in the JSON/CSV datasources or partition values.
                If it isn't set, it uses the default value, session local timezone.

        .. note:: Evolving.
        """
        self._jwrite = self._jwrite.option(key, to_str(value))
        return self

    @since(2.0)
    def options(self, **options):
        """Adds output options for the underlying data source.

        You can set the following option(s) for writing files:
            * ``timeZone``: sets the string that indicates a timezone to be used to format
                timestamps in the JSON/CSV datasources or partition values.
                If it isn't set, it uses the default value, session local timezone.

       .. note:: Evolving.
        """
        for k in options:
            self._jwrite = self._jwrite.option(k, to_str(options[k]))
        return self

    @since(2.0)
    def partitionBy(self, *cols):
        """Partitions the output by the given columns on the file system.

        If specified, the output is laid out on the file system similar
        to Hive's partitioning scheme.

        .. note:: Evolving.

        :param cols: name of columns

        """
        if len(cols) == 1 and isinstance(cols[0], (list, tuple)):
            cols = cols[0]
        self._jwrite = self._jwrite.partitionBy(_to_seq(self._spark._sc, cols))
        return self

    @since(2.0)
    def queryName(self, queryName):
        """Specifies the name of the :class:`StreamingQuery` that can be started with
        :func:`start`. This name must be unique among all the currently active queries
        in the associated SparkSession.

        .. note:: Evolving.

        :param queryName: unique name for the query

        >>> writer = sdf.writeStream.queryName('streaming_query')
        """
        if not queryName or type(queryName) != str or len(queryName.strip()) == 0:
            raise ValueError('The queryName must be a non-empty string. Got: %s' % queryName)
        self._jwrite = self._jwrite.queryName(queryName)
        return self

    @keyword_only
    @since(2.0)
    def trigger(self, processingTime=None, once=None):
        """Set the trigger for the stream query. If this is not set it will run the query as fast
        as possible, which is equivalent to setting the trigger to ``processingTime='0 seconds'``.

        .. note:: Evolving.

        :param processingTime: a processing time interval as a string, e.g. '5 seconds', '1 minute'.

        >>> # trigger the query for execution every 5 seconds
        >>> writer = sdf.writeStream.trigger(processingTime='5 seconds')
        >>> # trigger the query for just once batch of data
        >>> writer = sdf.writeStream.trigger(once=True)
        """
        jTrigger = None
        if processingTime is not None:
            if once is not None:
                raise ValueError('Multiple triggers not allowed.')
            if type(processingTime) != str or len(processingTime.strip()) == 0:
                raise ValueError('Value for processingTime must be a non empty string. Got: %s' %
                                 processingTime)
            interval = processingTime.strip()
            jTrigger = self._spark._sc._jvm.org.apache.spark.sql.streaming.Trigger.ProcessingTime(
                interval)
        elif once is not None:
            if once is not True:
                raise ValueError('Value for once must be True. Got: %s' % once)
            jTrigger = self._spark._sc._jvm.org.apache.spark.sql.streaming.Trigger.Once()
        else:
            raise ValueError('No trigger provided')
        self._jwrite = self._jwrite.trigger(jTrigger)
        return self

    @ignore_unicode_prefix
    @since(2.0)
    def start(self, path=None, format=None, outputMode=None, partitionBy=None, queryName=None,
              **options):
        """Streams the contents of the :class:`DataFrame` to a data source.

        The data source is specified by the ``format`` and a set of ``options``.
        If ``format`` is not specified, the default data source configured by
        ``spark.sql.sources.default`` will be used.

        .. note:: Evolving.

        :param path: the path in a Hadoop supported file system
        :param format: the format used to save
        :param outputMode: specifies how data of a streaming DataFrame/Dataset is written to a
                           streaming sink.

            * `append`:Only the new rows in the streaming DataFrame/Dataset will be written to the
              sink
            * `complete`:All the rows in the streaming DataFrame/Dataset will be written to the sink
               every time these is some updates
            * `update`:only the rows that were updated in the streaming DataFrame/Dataset will be
              written to the sink every time there are some updates. If the query doesn't contain
              aggregations, it will be equivalent to `append` mode.
        :param partitionBy: names of partitioning columns
        :param queryName: unique name for the query
        :param options: All other string options. You may want to provide a `checkpointLocation`
                        for most streams, however it is not required for a `memory` stream.

        >>> sq = sdf.writeStream.format('memory').queryName('this_query').start()
        >>> sq.isActive
        True
        >>> sq.name
        u'this_query'
        >>> sq.stop()
        >>> sq.isActive
        False
        >>> sq = sdf.writeStream.trigger(processingTime='5 seconds').start(
        ...     queryName='that_query', outputMode="append", format='memory')
        >>> sq.name
        u'that_query'
        >>> sq.isActive
        True
        >>> sq.stop()
        """
        self.options(**options)
        if outputMode is not None:
            self.outputMode(outputMode)
        if partitionBy is not None:
            self.partitionBy(partitionBy)
        if format is not None:
            self.format(format)
        if queryName is not None:
            self.queryName(queryName)
        if path is None:
            return self._sq(self._jwrite.start())
        else:
            return self._sq(self._jwrite.start(path))


def _test():
    import doctest
    import os
    import tempfile
    from pyspark.sql import Row, SparkSession, SQLContext
    import pyspark.sql.streaming

    os.chdir(os.environ["SPARK_HOME"])

    globs = pyspark.sql.streaming.__dict__.copy()
    try:
        spark = SparkSession.builder.getOrCreate()
    except py4j.protocol.Py4JError:
        spark = SparkSession(sc)

    globs['tempfile'] = tempfile
    globs['os'] = os
    globs['spark'] = spark
    globs['sqlContext'] = SQLContext.getOrCreate(spark.sparkContext)
    globs['sdf'] = \
        spark.readStream.format('text').load('python/test_support/sql/streaming')
    globs['sdf_schema'] = StructType([StructField("data", StringType(), False)])
    globs['df'] = \
        globs['spark'].readStream.format('text').load('python/test_support/sql/streaming')

    (failure_count, test_count) = doctest.testmod(
        pyspark.sql.streaming, globs=globs,
        optionflags=doctest.ELLIPSIS | doctest.NORMALIZE_WHITESPACE | doctest.REPORT_NDIFF)
    globs['spark'].stop()

    if failure_count:
        exit(-1)


if __name__ == "__main__":
    _test()<|MERGE_RESOLUTION|>--- conflicted
+++ resolved
@@ -543,11 +543,7 @@
             ignoreTrailingWhiteSpace=None, nullValue=None, nanValue=None, positiveInf=None,
             negativeInf=None, dateFormat=None, timestampFormat=None, maxColumns=None,
             maxCharsPerColumn=None, maxMalformedLogPerPartition=None, mode=None,
-<<<<<<< HEAD
-            columnNameOfCorruptRecord=None, wholeFile=None, escapeQuoteEscaping=None):
-=======
-            columnNameOfCorruptRecord=None, multiLine=None):
->>>>>>> c2aeddf9
+            columnNameOfCorruptRecord=None, multiLine=None, escapeQuoteEscaping=None):
         """Loads a CSV file stream and returns the result as a  :class:`DataFrame`.
 
         This function will go through the input once to determine the input schema if
@@ -642,12 +638,8 @@
             dateFormat=dateFormat, timestampFormat=timestampFormat, maxColumns=maxColumns,
             maxCharsPerColumn=maxCharsPerColumn,
             maxMalformedLogPerPartition=maxMalformedLogPerPartition, mode=mode,
-<<<<<<< HEAD
-            columnNameOfCorruptRecord=columnNameOfCorruptRecord, wholeFile=wholeFile,
+            columnNameOfCorruptRecord=columnNameOfCorruptRecord, multiLine=multiLine,
             escapeQuoteEscaping=escapeQuoteEscaping)
-=======
-            columnNameOfCorruptRecord=columnNameOfCorruptRecord, multiLine=multiLine)
->>>>>>> c2aeddf9
         if isinstance(path, basestring):
             return self._df(self._jreader.csv(path))
         else:
