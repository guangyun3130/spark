#
# Licensed to the Apache Software Foundation (ASF) under one or more
# contributor license agreements.  See the NOTICE file distributed with
# this work for additional information regarding copyright ownership.
# The ASF licenses this file to You under the Apache License, Version 2.0
# (the "License"); you may not use this file except in compliance with
# the License.  You may obtain a copy of the License at
#
#    http://www.apache.org/licenses/LICENSE-2.0
#
# Unless required by applicable law or agreed to in writing, software
# distributed under the License is distributed on an "AS IS" BASIS,
# WITHOUT WARRANTIES OR CONDITIONS OF ANY KIND, either express or implied.
# See the License for the specific language governing permissions and
# limitations under the License.
#
from pyspark.sql.connect.utils import check_dependencies

check_dependencies(__name__)

from typing import (
    Any,
    Dict,
    Iterator,
    List,
    Optional,
    Tuple,
    Union,
    Sequence,
    TYPE_CHECKING,
    overload,
    Callable,
    cast,
    Type,
)

import sys
import random
import pandas
import pyarrow as pa
import json
import warnings
from collections.abc import Iterable

from pyspark import _NoValue
from pyspark._globals import _NoValueType
from pyspark.sql.observation import Observation
from pyspark.sql.types import Row, StructType
from pyspark.sql.dataframe import (
    DataFrame as PySparkDataFrame,
    DataFrameNaFunctions as PySparkDataFrameNaFunctions,
    DataFrameStatFunctions as PySparkDataFrameStatFunctions,
)

<<<<<<< HEAD
from pyspark.errors import PySparkTypeError, PySparkAttributeError, PySparkException
=======
from pyspark.errors import PySparkTypeError, PySparkAttributeError, PySparkValueError
>>>>>>> 53363a52
from pyspark.errors.exceptions.connect import SparkConnectException
from pyspark.rdd import PythonEvalType
from pyspark.storagelevel import StorageLevel
import pyspark.sql.connect.plan as plan
from pyspark.sql.connect.group import GroupedData
from pyspark.sql.connect.readwriter import DataFrameWriter, DataFrameWriterV2
from pyspark.sql.connect.streaming.readwriter import DataStreamWriter
from pyspark.sql.connect.column import Column
from pyspark.sql.connect.expressions import UnresolvedRegex
from pyspark.sql.connect.functions import (
    _to_col_with_plan_id,
    _to_col,
    _invoke_function,
    col,
    lit,
    expr as sql_expression,
)
from pyspark.sql.connect.types import from_arrow_schema


if TYPE_CHECKING:
    from pyspark.sql.connect._typing import (
        ColumnOrName,
        LiteralType,
        PrimitiveType,
        OptionalPrimitiveType,
        PandasMapIterFunction,
        ArrowMapIterFunction,
    )
    from pyspark.sql.connect.session import SparkSession
    from pyspark.pandas.frame import DataFrame as PandasOnSparkDataFrame


class DataFrame:
    def __init__(
        self,
        session: "SparkSession",
        schema: Optional[StructType] = None,
    ):
        """Creates a new data frame"""
        self._schema = schema
        self._plan: Optional[plan.LogicalPlan] = None
        self._session: "SparkSession" = session
        # Check whether _repr_html is supported or not, we use it to avoid calling RPC twice
        # by __repr__ and _repr_html_ while eager evaluation opens.
        self._support_repr_html = False

    def __repr__(self) -> str:
        if not self._support_repr_html:
            (
                repl_eager_eval_enabled,
                repl_eager_eval_max_num_rows,
                repl_eager_eval_truncate,
            ) = self._session._get_configs(
                "spark.sql.repl.eagerEval.enabled",
                "spark.sql.repl.eagerEval.maxNumRows",
                "spark.sql.repl.eagerEval.truncate",
            )
            if repl_eager_eval_enabled == "true":
                return self._show_string(
                    n=int(cast(str, repl_eager_eval_max_num_rows)),
                    truncate=int(cast(str, repl_eager_eval_truncate)),
                    vertical=False,
                )
        return "DataFrame[%s]" % (", ".join("%s: %s" % c for c in self.dtypes))

    def _repr_html_(self) -> Optional[str]:
        if not self._support_repr_html:
            self._support_repr_html = True
        (
            repl_eager_eval_enabled,
            repl_eager_eval_max_num_rows,
            repl_eager_eval_truncate,
        ) = self._session._get_configs(
            "spark.sql.repl.eagerEval.enabled",
            "spark.sql.repl.eagerEval.maxNumRows",
            "spark.sql.repl.eagerEval.truncate",
        )
        if repl_eager_eval_enabled == "true":
            pdf = DataFrame.withPlan(
                plan.HtmlString(
                    child=self._plan,
                    num_rows=int(cast(str, repl_eager_eval_max_num_rows)),
                    truncate=int(cast(str, repl_eager_eval_truncate)),
                ),
                session=self._session,
            ).toPandas()
            assert pdf is not None
            return pdf["html_string"][0]
        else:
            return None

    _repr_html_.__doc__ = PySparkDataFrame._repr_html_.__doc__

    @property
    def write(self) -> "DataFrameWriter":
        assert self._plan is not None
        return DataFrameWriter(self._plan, self._session)

    write.__doc__ = PySparkDataFrame.write.__doc__

    def isEmpty(self) -> bool:
        return len(self.take(1)) == 0

    isEmpty.__doc__ = PySparkDataFrame.isEmpty.__doc__

    def select(self, *cols: "ColumnOrName") -> "DataFrame":
        if len(cols) == 1 and isinstance(cols[0], list):
            cols = cols[0]

        return DataFrame.withPlan(plan.Project(self._plan, *cols), session=self._session)

    select.__doc__ = PySparkDataFrame.select.__doc__

    def selectExpr(self, *expr: Union[str, List[str]]) -> "DataFrame":
        sql_expr = []
        if len(expr) == 1 and isinstance(expr[0], list):
            expr = expr[0]  # type: ignore[assignment]
        for element in expr:
            if isinstance(element, str):
                sql_expr.append(sql_expression(element))
            else:
                sql_expr.extend([sql_expression(e) for e in element])

        return DataFrame.withPlan(plan.Project(self._plan, *sql_expr), session=self._session)

    selectExpr.__doc__ = PySparkDataFrame.selectExpr.__doc__

    def agg(self, *exprs: Union[Column, Dict[str, str]]) -> "DataFrame":
        if not exprs:
            raise PySparkValueError(
                error_class="CANNOT_BE_EMPTY",
                message_parameters={"item": "exprs"},
            )

        if len(exprs) == 1 and isinstance(exprs[0], dict):
            measures = [_invoke_function(f, col(e)) for e, f in exprs[0].items()]
            return self.groupBy().agg(*measures)
        else:
            # other expressions
            assert all(isinstance(c, Column) for c in exprs), "all exprs should be Expression"
            exprs = cast(Tuple[Column, ...], exprs)
            return self.groupBy().agg(*exprs)

    agg.__doc__ = PySparkDataFrame.agg.__doc__

    def alias(self, alias: str) -> "DataFrame":
        return DataFrame.withPlan(plan.SubqueryAlias(self._plan, alias), session=self._session)

    alias.__doc__ = PySparkDataFrame.alias.__doc__

    def colRegex(self, colName: str) -> Column:
        if not isinstance(colName, str):
            raise PySparkTypeError(
                error_class="NOT_STR",
                message_parameters={"arg_name": "colName", "arg_type": type(colName).__name__},
            )
        if self._plan is not None:
            return Column(UnresolvedRegex(colName, self._plan._plan_id))
        else:
            return Column(UnresolvedRegex(colName))

    colRegex.__doc__ = PySparkDataFrame.colRegex.__doc__

    @property
    def dtypes(self) -> List[Tuple[str, str]]:
        return [(str(f.name), f.dataType.simpleString()) for f in self.schema.fields]

    dtypes.__doc__ = PySparkDataFrame.dtypes.__doc__

    @property
    def columns(self) -> List[str]:
        if self._plan is None:
            return []

        return self.schema.names

    columns.__doc__ = PySparkDataFrame.columns.__doc__

    @property
    def sparkSession(self) -> "SparkSession":
        return self._session

    sparkSession.__doc__ = PySparkDataFrame.sparkSession.__doc__

    def count(self) -> int:
        pdd = self.agg(_invoke_function("count", lit(1))).toPandas()
        return pdd.iloc[0, 0]

    count.__doc__ = PySparkDataFrame.count.__doc__

    def crossJoin(self, other: "DataFrame") -> "DataFrame":
        if self._plan is None:
            raise Exception("Cannot cartesian join when self._plan is empty.")
        if other._plan is None:
            raise Exception("Cannot cartesian join when other._plan is empty.")
        self.checkSameSparkSession(other)
        return DataFrame.withPlan(
            plan.Join(left=self._plan, right=other._plan, on=None, how="cross"),
            session=self._session,
        )

    crossJoin.__doc__ = PySparkDataFrame.crossJoin.__doc__

    def checkSameSparkSession(self, other: "DataFrame") -> None:
        if self._session.session_id != other._session.session_id:
            raise PySparkException("Both Datasets must belong to the same SparkSession")

    def coalesce(self, numPartitions: int) -> "DataFrame":
        if not numPartitions > 0:
            raise PySparkValueError(
                error_class="VALUE_NOT_POSITIVE",
                message_parameters={"arg_name": "numPartitions", "arg_value": str(numPartitions)},
            )
        return DataFrame.withPlan(
            plan.Repartition(self._plan, num_partitions=numPartitions, shuffle=False),
            self._session,
        )

    coalesce.__doc__ = PySparkDataFrame.coalesce.__doc__

    @overload
    def repartition(self, numPartitions: int, *cols: "ColumnOrName") -> "DataFrame":
        ...

    @overload
    def repartition(self, *cols: "ColumnOrName") -> "DataFrame":
        ...

    def repartition(  # type: ignore[misc]
        self, numPartitions: Union[int, "ColumnOrName"], *cols: "ColumnOrName"
    ) -> "DataFrame":
        if isinstance(numPartitions, int):
            if not numPartitions > 0:
                raise PySparkValueError(
                    error_class="VALUE_NOT_POSITIVE",
                    message_parameters={
                        "arg_name": "numPartitions",
                        "arg_value": str(numPartitions),
                    },
                )
            if len(cols) == 0:
                return DataFrame.withPlan(
                    plan.Repartition(self._plan, num_partitions=numPartitions, shuffle=True),
                    self._session,
                )
            else:
                return DataFrame.withPlan(
                    plan.RepartitionByExpression(self._plan, numPartitions, list(cols)),
                    self.sparkSession,
                )
        elif isinstance(numPartitions, (str, Column)):
            cols = (numPartitions,) + cols
            return DataFrame.withPlan(
                plan.RepartitionByExpression(self._plan, None, list(cols)),
                self.sparkSession,
            )
        else:
            raise PySparkTypeError(
                error_class="NOT_COLUMN_OR_STR",
                message_parameters={
                    "arg_name": "numPartitions",
                    "arg_type": type(numPartitions).__name__,
                },
            )

    repartition.__doc__ = PySparkDataFrame.repartition.__doc__

    @overload
    def repartitionByRange(self, numPartitions: int, *cols: "ColumnOrName") -> "DataFrame":
        ...

    @overload
    def repartitionByRange(self, *cols: "ColumnOrName") -> "DataFrame":
        ...

    def repartitionByRange(  # type: ignore[misc]
        self, numPartitions: Union[int, "ColumnOrName"], *cols: "ColumnOrName"
    ) -> "DataFrame":
        def _convert_col(col: "ColumnOrName") -> "ColumnOrName":
            from pyspark.sql.connect.expressions import SortOrder, ColumnReference

            if isinstance(col, Column):
                if isinstance(col._expr, SortOrder):
                    return col
                else:
                    return Column(SortOrder(col._expr))
            else:
                return Column(SortOrder(ColumnReference(col)))

        if isinstance(numPartitions, int):
            if not numPartitions > 0:
                raise PySparkValueError(
                    error_class="VALUE_NOT_POSITIVE",
                    message_parameters={
                        "arg_name": "numPartitions",
                        "arg_value": str(numPartitions),
                    },
                )
            if len(cols) == 0:
                raise PySparkValueError(
                    error_class="CANNOT_BE_EMPTY",
                    message_parameters={"item": "cols"},
                )
            else:
                sort = []
                sort.extend([_convert_col(c) for c in cols])
                return DataFrame.withPlan(
                    plan.RepartitionByExpression(self._plan, numPartitions, sort),
                    self.sparkSession,
                )
        elif isinstance(numPartitions, (str, Column)):
            cols = (numPartitions,) + cols
            sort = []
            sort.extend([_convert_col(c) for c in cols])
            return DataFrame.withPlan(
                plan.RepartitionByExpression(self._plan, None, sort),
                self.sparkSession,
            )
        else:
            raise PySparkTypeError(
                error_class="NOT_COLUMN_OR_INT_OR_STR",
                message_parameters={
                    "arg_name": "numPartitions",
                    "arg_type": type(numPartitions).__name__,
                },
            )

    repartitionByRange.__doc__ = PySparkDataFrame.repartitionByRange.__doc__

    def dropDuplicates(self, subset: Optional[List[str]] = None) -> "DataFrame":
        if subset is not None and not isinstance(subset, (list, tuple)):
            raise PySparkTypeError(
                error_class="NOT_LIST_OR_TUPLE",
                message_parameters={"arg_name": "subset", "arg_type": type(subset).__name__},
            )

        if subset is None:
            return DataFrame.withPlan(
                plan.Deduplicate(child=self._plan, all_columns_as_keys=True), session=self._session
            )
        else:
            return DataFrame.withPlan(
                plan.Deduplicate(child=self._plan, column_names=subset), session=self._session
            )

    dropDuplicates.__doc__ = PySparkDataFrame.dropDuplicates.__doc__

    drop_duplicates = dropDuplicates

    def dropDuplicatesWithinWatermark(self, subset: Optional[List[str]] = None) -> "DataFrame":
        if subset is not None and not isinstance(subset, (list, tuple)):
            raise PySparkTypeError(
                error_class="NOT_LIST_OR_TUPLE",
                message_parameters={"arg_name": "subset", "arg_type": type(subset).__name__},
            )

        if subset is None:
            return DataFrame.withPlan(
                plan.Deduplicate(child=self._plan, all_columns_as_keys=True, within_watermark=True),
                session=self._session,
            )
        else:
            return DataFrame.withPlan(
                plan.Deduplicate(child=self._plan, column_names=subset, within_watermark=True),
                session=self._session,
            )

    dropDuplicatesWithinWatermark.__doc__ = PySparkDataFrame.dropDuplicatesWithinWatermark.__doc__

    drop_duplicates_within_watermark = dropDuplicatesWithinWatermark

    def distinct(self) -> "DataFrame":
        return DataFrame.withPlan(
            plan.Deduplicate(child=self._plan, all_columns_as_keys=True), session=self._session
        )

    distinct.__doc__ = PySparkDataFrame.distinct.__doc__

    def drop(self, *cols: "ColumnOrName") -> "DataFrame":
        _cols = list(cols)
        if any(not isinstance(c, (str, Column)) for c in _cols):
            raise PySparkTypeError(
                error_class="NOT_COLUMN_OR_STR",
                message_parameters={"arg_name": "cols", "arg_type": type(cols).__name__},
            )
        if len(_cols) == 0:
            raise PySparkValueError(
                error_class="CANNOT_BE_EMPTY",
                message_parameters={"item": "cols"},
            )

        return DataFrame.withPlan(
            plan.Drop(
                child=self._plan,
                columns=_cols,
            ),
            session=self._session,
        )

    drop.__doc__ = PySparkDataFrame.drop.__doc__

    def filter(self, condition: Union[Column, str]) -> "DataFrame":
        if isinstance(condition, str):
            expr = sql_expression(condition)
        else:
            expr = condition
        return DataFrame.withPlan(plan.Filter(child=self._plan, filter=expr), session=self._session)

    filter.__doc__ = PySparkDataFrame.filter.__doc__

    def first(self) -> Optional[Row]:
        return self.head()

    first.__doc__ = PySparkDataFrame.first.__doc__

    def groupBy(self, *cols: "ColumnOrName") -> GroupedData:
        if len(cols) == 1 and isinstance(cols[0], list):
            cols = cols[0]

        _cols: List[Column] = []
        for c in cols:
            if isinstance(c, Column):
                _cols.append(c)
            elif isinstance(c, str):
                _cols.append(self[c])
            else:
                raise PySparkTypeError(
                    error_class="NOT_COLUMN_OR_STR",
                    message_parameters={"arg_name": "groupBy", "arg_type": type(c).__name__},
                )

        return GroupedData(df=self, group_type="groupby", grouping_cols=_cols)

    groupBy.__doc__ = PySparkDataFrame.groupBy.__doc__

    groupby = groupBy

    def rollup(self, *cols: "ColumnOrName") -> "GroupedData":
        _cols: List[Column] = []
        for c in cols:
            if isinstance(c, Column):
                _cols.append(c)
            elif isinstance(c, str):
                _cols.append(self[c])
            else:
                raise PySparkTypeError(
                    error_class="NOT_COLUMN_OR_STR",
                    message_parameters={"arg_name": "rollup", "arg_type": type(c).__name__},
                )

        return GroupedData(df=self, group_type="rollup", grouping_cols=_cols)

    rollup.__doc__ = PySparkDataFrame.rollup.__doc__

    def cube(self, *cols: "ColumnOrName") -> "GroupedData":
        _cols: List[Column] = []
        for c in cols:
            if isinstance(c, Column):
                _cols.append(c)
            elif isinstance(c, str):
                _cols.append(self[c])
            else:
                raise PySparkTypeError(
                    error_class="NOT_COLUMN_OR_STR",
                    message_parameters={"arg_name": "cube", "arg_type": type(c).__name__},
                )

        return GroupedData(df=self, group_type="cube", grouping_cols=_cols)

    cube.__doc__ = PySparkDataFrame.cube.__doc__

    @overload
    def head(self) -> Optional[Row]:
        ...

    @overload
    def head(self, n: int) -> List[Row]:
        ...

    def head(self, n: Optional[int] = None) -> Union[Optional[Row], List[Row]]:
        if n is None:
            rs = self.head(1)
            return rs[0] if rs else None
        return self.take(n)

    head.__doc__ = PySparkDataFrame.head.__doc__

    def take(self, num: int) -> List[Row]:
        return self.limit(num).collect()

    take.__doc__ = PySparkDataFrame.take.__doc__

    # TODO: extend `on` to also be type List[Column].
    def join(
        self,
        other: "DataFrame",
        on: Optional[Union[str, List[str], Column, List[Column]]] = None,
        how: Optional[str] = None,
    ) -> "DataFrame":
        if self._plan is None:
            raise Exception("Cannot join when self._plan is empty.")
        if other._plan is None:
            raise Exception("Cannot join when other._plan is empty.")
        if how is not None and isinstance(how, str):
            how = how.lower().replace("_", "")
        self.checkSameSparkSession(other)
        return DataFrame.withPlan(
            plan.Join(left=self._plan, right=other._plan, on=on, how=how),
            session=self._session,
        )

    join.__doc__ = PySparkDataFrame.join.__doc__

    def limit(self, n: int) -> "DataFrame":
        return DataFrame.withPlan(plan.Limit(child=self._plan, limit=n), session=self._session)

    limit.__doc__ = PySparkDataFrame.limit.__doc__

    def tail(self, num: int) -> List[Row]:
        return DataFrame.withPlan(
            plan.Tail(child=self._plan, limit=num), session=self._session
        ).collect()

    tail.__doc__ = PySparkDataFrame.tail.__doc__

    def _sort_cols(
        self, cols: Sequence[Union[str, Column, List[Union[str, Column]]]], kwargs: Dict[str, Any]
    ) -> List[Column]:
        """Return a JVM Seq of Columns that describes the sort order"""
        if cols is None:
            raise PySparkValueError(
                error_class="CANNOT_BE_EMPTY",
                message_parameters={"item": "cols"},
            )

        _cols: List[Column] = []
        if len(cols) == 1 and isinstance(cols[0], list):
            _cols = [_to_col(c) for c in cols[0]]
        else:
            _cols = [_to_col(cast("ColumnOrName", c)) for c in cols]

        ascending = kwargs.get("ascending", True)
        if isinstance(ascending, (bool, int)):
            if not ascending:
                _cols = [c.desc() for c in _cols]
        elif isinstance(ascending, list):
            _cols = [c if asc else c.desc() for asc, c in zip(ascending, _cols)]
        else:
            raise PySparkTypeError(
                error_class="NOT_BOOL_OR_LIST",
                message_parameters={"arg_name": "ascending", "arg_type": type(ascending).__name__},
            )

        return _cols

    def sort(
        self, *cols: Union[str, Column, List[Union[str, Column]]], **kwargs: Any
    ) -> "DataFrame":
        return DataFrame.withPlan(
            plan.Sort(
                self._plan,
                columns=self._sort_cols(cols, kwargs),
                is_global=True,
            ),
            session=self._session,
        )

    sort.__doc__ = PySparkDataFrame.sort.__doc__

    orderBy = sort

    def sortWithinPartitions(
        self, *cols: Union[str, Column, List[Union[str, Column]]], **kwargs: Any
    ) -> "DataFrame":
        return DataFrame.withPlan(
            plan.Sort(
                self._plan,
                columns=self._sort_cols(cols, kwargs),
                is_global=False,
            ),
            session=self._session,
        )

    sortWithinPartitions.__doc__ = PySparkDataFrame.sortWithinPartitions.__doc__

    def sample(
        self,
        withReplacement: Optional[Union[float, bool]] = None,
        fraction: Optional[Union[int, float]] = None,
        seed: Optional[int] = None,
    ) -> "DataFrame":
        # For the cases below:
        #   sample(True, 0.5 [, seed])
        #   sample(True, fraction=0.5 [, seed])
        #   sample(withReplacement=False, fraction=0.5 [, seed])
        is_withReplacement_set = type(withReplacement) == bool and isinstance(fraction, float)

        # For the case below:
        #   sample(faction=0.5 [, seed])
        is_withReplacement_omitted_kwargs = withReplacement is None and isinstance(fraction, float)

        # For the case below:
        #   sample(0.5 [, seed])
        is_withReplacement_omitted_args = isinstance(withReplacement, float)

        if not (
            is_withReplacement_set
            or is_withReplacement_omitted_kwargs
            or is_withReplacement_omitted_args
        ):
            argtypes = [type(arg).__name__ for arg in [withReplacement, fraction, seed]]
            raise PySparkTypeError(
                error_class="NOT_BOOL_OR_FLOAT_OR_INT",
                message_parameters={
                    "arg_name": "withReplacement (optional), "
                    + "fraction (required) and seed (optional)",
                    "arg_type": ", ".join(argtypes),
                },
            )

        if is_withReplacement_omitted_args:
            if fraction is not None:
                seed = cast(int, fraction)
            fraction = withReplacement
            withReplacement = None

        if withReplacement is None:
            withReplacement = False

        seed = int(seed) if seed is not None else None

        return DataFrame.withPlan(
            plan.Sample(
                child=self._plan,
                lower_bound=0.0,
                upper_bound=fraction,  # type: ignore[arg-type]
                with_replacement=withReplacement,  # type: ignore[arg-type]
                seed=seed,
            ),
            session=self._session,
        )

    sample.__doc__ = PySparkDataFrame.sample.__doc__

    def withColumnRenamed(self, existing: str, new: str) -> "DataFrame":
        return self.withColumnsRenamed({existing: new})

    withColumnRenamed.__doc__ = PySparkDataFrame.withColumnRenamed.__doc__

    def withColumnsRenamed(self, colsMap: Dict[str, str]) -> "DataFrame":
        if not isinstance(colsMap, dict):
            raise PySparkTypeError(
                error_class="NOT_DICT",
                message_parameters={"arg_name": "colsMap", "arg_type": type(colsMap).__name__},
            )

        return DataFrame.withPlan(plan.WithColumnsRenamed(self._plan, colsMap), self._session)

    withColumnsRenamed.__doc__ = PySparkDataFrame.withColumnsRenamed.__doc__

    def _show_string(
        self, n: int = 20, truncate: Union[bool, int] = True, vertical: bool = False
    ) -> str:
        if not isinstance(n, int) or isinstance(n, bool):
            raise PySparkTypeError(
                error_class="NOT_INT",
                message_parameters={"arg_name": "n", "arg_type": type(n).__name__},
            )
        if not isinstance(vertical, bool):
            raise PySparkTypeError(
                error_class="NOT_BOOL",
                message_parameters={"arg_name": "vertical", "arg_type": type(vertical).__name__},
            )

        _truncate: int = -1
        if isinstance(truncate, bool) and truncate:
            _truncate = 20
        else:
            try:
                _truncate = int(truncate)
            except ValueError:
                raise PySparkTypeError(
                    error_class="NOT_BOOL",
                    message_parameters={
                        "arg_name": "truncate",
                        "arg_type": type(truncate).__name__,
                    },
                )

        pdf = DataFrame.withPlan(
            plan.ShowString(child=self._plan, num_rows=n, truncate=_truncate, vertical=vertical),
            session=self._session,
        ).toPandas()
        assert pdf is not None
        return pdf["show_string"][0]

    def withColumns(self, colsMap: Dict[str, Column]) -> "DataFrame":
        if not isinstance(colsMap, dict):
            raise PySparkTypeError(
                error_class="NOT_DICT",
                message_parameters={"arg_name": "colsMap", "arg_type": type(colsMap).__name__},
            )

        names: List[str] = []
        columns: List[Column] = []
        for columnName, column in colsMap.items():
            names.append(columnName)
            columns.append(column)

        return DataFrame.withPlan(
            plan.WithColumns(
                self._plan,
                columnNames=names,
                columns=columns,
            ),
            session=self._session,
        )

    withColumns.__doc__ = PySparkDataFrame.withColumns.__doc__

    def withColumn(self, colName: str, col: Column) -> "DataFrame":
        if not isinstance(col, Column):
            raise PySparkTypeError(
                error_class="NOT_COLUMN",
                message_parameters={"arg_name": "col", "arg_type": type(col).__name__},
            )
        return DataFrame.withPlan(
            plan.WithColumns(
                self._plan,
                columnNames=[colName],
                columns=[col],
            ),
            session=self._session,
        )

    withColumn.__doc__ = PySparkDataFrame.withColumn.__doc__

    def withMetadata(self, columnName: str, metadata: Dict[str, Any]) -> "DataFrame":
        if not isinstance(metadata, dict):
            raise PySparkTypeError(
                error_class="NOT_DICT",
                message_parameters={"arg_name": "metadata", "arg_type": type(metadata).__name__},
            )

        return DataFrame.withPlan(
            plan.WithColumns(
                self._plan,
                columnNames=[columnName],
                columns=[self[columnName]],
                metadata=[json.dumps(metadata)],
            ),
            session=self._session,
        )

    withMetadata.__doc__ = PySparkDataFrame.withMetadata.__doc__

    def unpivot(
        self,
        ids: Union["ColumnOrName", List["ColumnOrName"], Tuple["ColumnOrName", ...]],
        values: Optional[Union["ColumnOrName", List["ColumnOrName"], Tuple["ColumnOrName", ...]]],
        variableColumnName: str,
        valueColumnName: str,
    ) -> "DataFrame":
        assert ids is not None, "ids must not be None"

        def to_jcols(
            cols: Optional[Union["ColumnOrName", List["ColumnOrName"], Tuple["ColumnOrName", ...]]]
        ) -> List["ColumnOrName"]:
            if cols is None:
                lst = []
            elif isinstance(cols, tuple):
                lst = list(cols)
            elif isinstance(cols, list):
                lst = cols
            else:
                lst = [cols]
            return lst

        return DataFrame.withPlan(
            plan.Unpivot(
                self._plan,
                to_jcols(ids),
                to_jcols(values) if values is not None else None,
                variableColumnName,
                valueColumnName,
            ),
            self._session,
        )

    unpivot.__doc__ = PySparkDataFrame.unpivot.__doc__

    melt = unpivot

    def withWatermark(self, eventTime: str, delayThreshold: str) -> "DataFrame":
        # TODO: reuse error handling code in sql.DataFrame.withWatermark()
        if not eventTime or type(eventTime) is not str:
            raise PySparkTypeError(
                error_class="NOT_STR",
                message_parameters={"arg_name": "eventTime", "arg_type": type(eventTime).__name__},
            )
        if not delayThreshold or type(delayThreshold) is not str:
            raise PySparkTypeError(
                error_class="NOT_STR",
                message_parameters={
                    "arg_name": "delayThreshold",
                    "arg_type": type(delayThreshold).__name__,
                },
            )

        return DataFrame.withPlan(
            plan.WithWatermark(
                self._plan,
                event_time=eventTime,
                delay_threshold=delayThreshold,
            ),
            session=self._session,
        )

    withWatermark.__doc__ = PySparkDataFrame.withWatermark.__doc__

    def hint(
        self, name: str, *parameters: Union["PrimitiveType", List["PrimitiveType"]]
    ) -> "DataFrame":
        if len(parameters) == 1 and isinstance(parameters[0], list):
            parameters = parameters[0]  # type: ignore[assignment]

        if not isinstance(name, str):
            raise PySparkTypeError(
                error_class="NOT_STR",
                message_parameters={"arg_name": "name", "arg_type": type(name).__name__},
            )

        allowed_types = (str, list, float, int)
        for p in parameters:
            if not isinstance(p, allowed_types):
                raise PySparkTypeError(
                    error_class="INVALID_ITEM_FOR_CONTAINER",
                    message_parameters={
                        "arg_name": "parameters",
                        "allowed_types": ", ".join([t.__name__ for t in allowed_types]),
                        "item_type": type(p).__name__,
                    },
                )

        return DataFrame.withPlan(
            plan.Hint(self._plan, name, list(parameters)),
            session=self._session,
        )

    hint.__doc__ = PySparkDataFrame.hint.__doc__

    def randomSplit(
        self,
        weights: List[float],
        seed: Optional[int] = None,
    ) -> List["DataFrame"]:
        for w in weights:
            if w < 0.0:
                raise PySparkValueError(
                    error_class="VALUE_NOT_POSITIVE",
                    message_parameters={"arg_name": "weights", "arg_value": str(w)},
                )
        seed = seed if seed is not None else random.randint(0, sys.maxsize)
        total = sum(weights)
        if total <= 0:
            raise PySparkValueError(
                error_class="VALUE_NOT_POSITIVE",
                message_parameters={"arg_name": "sum(weights)", "arg_value": str(total)},
            )
        proportions = list(map(lambda x: x / total, weights))
        normalizedCumWeights = [0.0]
        for v in proportions:
            normalizedCumWeights.append(normalizedCumWeights[-1] + v)
        j = 1
        length = len(normalizedCumWeights)
        splits = []
        while j < length:
            lowerBound = normalizedCumWeights[j - 1]
            upperBound = normalizedCumWeights[j]
            samplePlan = DataFrame.withPlan(
                plan.Sample(
                    child=self._plan,
                    lower_bound=lowerBound,
                    upper_bound=upperBound,
                    with_replacement=False,
                    seed=int(seed),
                    deterministic_order=True,
                ),
                session=self._session,
            )
            splits.append(samplePlan)
            j += 1

        return splits

    randomSplit.__doc__ = PySparkDataFrame.randomSplit.__doc__

    def observe(
        self,
        observation: Union["Observation", str],
        *exprs: Column,
    ) -> "DataFrame":
        if len(exprs) == 0:
            raise PySparkValueError(
                error_class="CANNOT_BE_EMPTY",
                message_parameters={"item": "exprs"},
            )
        if not all(isinstance(c, Column) for c in exprs):
            raise PySparkTypeError(
                error_class="NOT_LIST_OF_COLUMN",
                message_parameters={"arg_name": "exprs"},
            )

        if isinstance(observation, Observation):
            return DataFrame.withPlan(
                plan.CollectMetrics(self._plan, str(observation._name), list(exprs)),
                self._session,
            )
        elif isinstance(observation, str):
            return DataFrame.withPlan(
                plan.CollectMetrics(self._plan, observation, list(exprs)),
                self._session,
            )
        else:
            raise PySparkTypeError(
                error_class="NOT_OBSERVATION_OR_STR",
                message_parameters={
                    "arg_name": "observation",
                    "arg_type": type(observation).__name__,
                },
            )

    observe.__doc__ = PySparkDataFrame.observe.__doc__

    def show(self, n: int = 20, truncate: Union[bool, int] = True, vertical: bool = False) -> None:
        print(self._show_string(n, truncate, vertical))

    show.__doc__ = PySparkDataFrame.show.__doc__

    def union(self, other: "DataFrame") -> "DataFrame":
        return self.unionAll(other)

    union.__doc__ = PySparkDataFrame.union.__doc__

    def unionAll(self, other: "DataFrame") -> "DataFrame":
        if other._plan is None:
<<<<<<< HEAD
            raise ValueError("Argument to Union does not contain a valid plan.")
        self.checkSameSparkSession(other)
=======
            raise PySparkValueError(
                error_class="MISSING_VALID_PLAN",
                message_parameters={"operator": "Union"},
            )
>>>>>>> 53363a52
        return DataFrame.withPlan(
            plan.SetOperation(self._plan, other._plan, "union", is_all=True), session=self._session
        )

    unionAll.__doc__ = PySparkDataFrame.unionAll.__doc__

    def unionByName(self, other: "DataFrame", allowMissingColumns: bool = False) -> "DataFrame":
        if other._plan is None:
<<<<<<< HEAD
            raise ValueError("Argument to UnionByName does not contain a valid plan.")
        self.checkSameSparkSession(other)
=======
            raise PySparkValueError(
                error_class="MISSING_VALID_PLAN",
                message_parameters={"operator": "UnionByName"},
            )
>>>>>>> 53363a52
        return DataFrame.withPlan(
            plan.SetOperation(
                self._plan,
                other._plan,
                "union",
                by_name=True,
                allow_missing_columns=allowMissingColumns,
            ),
            session=self._session,
        )

    unionByName.__doc__ = PySparkDataFrame.unionByName.__doc__

    def subtract(self, other: "DataFrame") -> "DataFrame":
        return DataFrame.withPlan(
            plan.SetOperation(self._plan, other._plan, "except", is_all=False),
            session=self._session,
        )

    subtract.__doc__ = PySparkDataFrame.subtract.__doc__

    def exceptAll(self, other: "DataFrame") -> "DataFrame":
        return DataFrame.withPlan(
            plan.SetOperation(self._plan, other._plan, "except", is_all=True), session=self._session
        )

    exceptAll.__doc__ = PySparkDataFrame.exceptAll.__doc__

    def intersect(self, other: "DataFrame") -> "DataFrame":
        return DataFrame.withPlan(
            plan.SetOperation(self._plan, other._plan, "intersect", is_all=False),
            session=self._session,
        )

    intersect.__doc__ = PySparkDataFrame.intersect.__doc__

    def intersectAll(self, other: "DataFrame") -> "DataFrame":
        return DataFrame.withPlan(
            plan.SetOperation(self._plan, other._plan, "intersect", is_all=True),
            session=self._session,
        )

    intersectAll.__doc__ = PySparkDataFrame.intersectAll.__doc__

    def where(self, condition: Union[Column, str]) -> "DataFrame":
        if not isinstance(condition, (str, Column)):
            raise PySparkTypeError(
                error_class="NOT_COLUMN_OR_STR",
                message_parameters={"arg_name": "condition", "arg_type": type(condition).__name__},
            )
        return self.filter(condition)

    where.__doc__ = PySparkDataFrame.where.__doc__

    @property
    def na(self) -> "DataFrameNaFunctions":
        return DataFrameNaFunctions(self)

    na.__doc__ = PySparkDataFrame.na.__doc__

    def fillna(
        self,
        value: Union["LiteralType", Dict[str, "LiteralType"]],
        subset: Optional[Union[str, Tuple[str, ...], List[str]]] = None,
    ) -> "DataFrame":
        if not isinstance(value, (float, int, str, bool, dict)):
            raise PySparkTypeError(
                error_class="NOT_BOOL_OR_DICT_OR_FLOAT_OR_INT_OR_STR",
                message_parameters={"arg_name": "value", "arg_type": type(value).__name__},
            )
        if isinstance(value, dict):
            if len(value) == 0:
                raise PySparkValueError(
                    error_class="CANNOT_BE_EMPTY",
                    message_parameters={"item": "value"},
                )
            for c, v in value.items():
                if not isinstance(c, str):
                    raise PySparkTypeError(
                        error_class="NOT_STR",
                        message_parameters={
                            "arg_name": "key type of dict",
                            "arg_type": type(c).__name__,
                        },
                    )
                if not isinstance(v, (bool, int, float, str)):
                    raise PySparkTypeError(
                        error_class="NOT_BOOL_OR_FLOAT_OR_INT_OR_STR",
                        message_parameters={
                            "arg_name": "value type of dict",
                            "arg_type": type(v).__name__,
                        },
                    )

        _cols: List[str] = []
        if subset is not None:
            if isinstance(subset, str):
                _cols = [subset]
            elif isinstance(subset, (tuple, list)):
                for c in subset:
                    if not isinstance(c, str):
                        raise PySparkTypeError(
                            error_class="NOT_LIST_OR_STR_OR_TUPLE",
                            message_parameters={"arg_name": "cols", "arg_type": type(c).__name__},
                        )
                _cols = list(subset)
            else:
                raise PySparkTypeError(
                    error_class="NOT_LIST_OR_TUPLE",
                    message_parameters={"arg_name": "subset", "arg_type": type(subset).__name__},
                )

        if isinstance(value, dict):
            _cols = list(value.keys())
            _values = [value[c] for c in _cols]
        else:
            _values = [value]

        return DataFrame.withPlan(
            plan.NAFill(child=self._plan, cols=_cols, values=_values),
            session=self._session,
        )

    fillna.__doc__ = PySparkDataFrame.fillna.__doc__

    def dropna(
        self,
        how: str = "any",
        thresh: Optional[int] = None,
        subset: Optional[Union[str, Tuple[str, ...], List[str]]] = None,
    ) -> "DataFrame":
        min_non_nulls: Optional[int] = None

        if how is not None:
            if not isinstance(how, str):
                raise PySparkTypeError(
                    error_class="NOT_STR",
                    message_parameters={"arg_name": "how", "arg_type": type(how).__name__},
                )
            if how == "all":
                min_non_nulls = 1
            elif how == "any":
                min_non_nulls = None
            else:
                raise PySparkValueError(
                    error_class="CANNOT_BE_EMPTY",
                    message_parameters={"arg_name": "how", "arg_value": str(how)},
                )

        if thresh is not None:
            if not isinstance(thresh, int):
                raise PySparkTypeError(
                    error_class="NOT_INT",
                    message_parameters={"arg_name": "thresh", "arg_type": type(thresh).__name__},
                )

            # 'thresh' overwrites 'how'
            min_non_nulls = thresh

        _cols: List[str] = []
        if subset is not None:
            if isinstance(subset, str):
                _cols = [subset]
            elif isinstance(subset, (tuple, list)):
                for c in subset:
                    if not isinstance(c, str):
                        raise PySparkTypeError(
                            error_class="NOT_LIST_OR_STR_OR_TUPLE",
                            message_parameters={"arg_name": "cols", "arg_type": type(c).__name__},
                        )
                _cols = list(subset)
            else:
                raise PySparkTypeError(
                    error_class="NOT_LIST_OR_STR_OR_TUPLE",
                    message_parameters={"arg_name": "subset", "arg_type": type(subset).__name__},
                )

        return DataFrame.withPlan(
            plan.NADrop(child=self._plan, cols=_cols, min_non_nulls=min_non_nulls),
            session=self._session,
        )

    dropna.__doc__ = PySparkDataFrame.dropna.__doc__

    def replace(
        self,
        to_replace: Union[
            "LiteralType", List["LiteralType"], Dict["LiteralType", "OptionalPrimitiveType"]
        ],
        value: Optional[
            Union["OptionalPrimitiveType", List["OptionalPrimitiveType"], _NoValueType]
        ] = _NoValue,
        subset: Optional[List[str]] = None,
    ) -> "DataFrame":
        if value is _NoValue:
            if isinstance(to_replace, dict):
                value = None
            else:
                raise PySparkTypeError(
                    error_class="ARGUMENT_REQUIRED",
                    message_parameters={"arg_name": "value", "condition": "`to_replace` is dict"},
                )

        # Helper functions
        def all_of(types: Union[Type, Tuple[Type, ...]]) -> Callable[[Iterable], bool]:
            """Given a type or tuple of types and a sequence of xs
            check if each x is instance of type(s)

            >>> all_of(bool)([True, False])
            True
            >>> all_of(str)(["a", 1])
            False
            """

            def all_of_(xs: Iterable) -> bool:
                return all(isinstance(x, types) for x in xs)

            return all_of_

        all_of_bool = all_of(bool)
        all_of_str = all_of(str)
        all_of_numeric = all_of((float, int))

        # Validate input types
        valid_types = (bool, float, int, str, list, tuple)
        if not isinstance(to_replace, valid_types + (dict,)):
            raise PySparkTypeError(
                error_class="NOT_BOOL_OR_DICT_OR_FLOAT_OR_INT_OR_LIST_OR_STR_OR_TUPLE",
                message_parameters={
                    "arg_name": "to_replace",
                    "arg_type": type(to_replace).__name__,
                },
            )

        if (
            not isinstance(value, valid_types)
            and value is not None
            and not isinstance(to_replace, dict)
        ):
            raise PySparkTypeError(
                error_class="NOT_BOOL_OR_FLOAT_OR_INT_OR_LIST_OR_NONE_OR_STR_OR_TUPLE",
                message_parameters={"arg_name": "value", "arg_type": type(value).__name__},
            )

        if isinstance(to_replace, (list, tuple)) and isinstance(value, (list, tuple)):
            if len(to_replace) != len(value):
                raise PySparkValueError(
                    error_class="LENGTH_SHOULD_BE_THE_SAME",
                    message_parameters={
                        "arg1": "to_replace",
                        "arg2": "value",
                        "arg1_length": str(len(to_replace)),
                        "arg2_length": str(len(value)),
                    },
                )

        if not (subset is None or isinstance(subset, (list, tuple, str))):
            raise PySparkTypeError(
                error_class="NOT_LIST_OR_STR_OR_TUPLE",
                message_parameters={"arg_name": "subset", "arg_type": type(subset).__name__},
            )

        # Reshape input arguments if necessary
        if isinstance(to_replace, (float, int, str)):
            to_replace = [to_replace]

        if isinstance(to_replace, dict):
            rep_dict = to_replace
            if value is not None:
                warnings.warn("to_replace is a dict and value is not None. value will be ignored.")
        else:
            if isinstance(value, (float, int, str)) or value is None:
                value = [value for _ in range(len(to_replace))]
            rep_dict = dict(zip(to_replace, cast("Iterable[Optional[Union[float, str]]]", value)))

        if isinstance(subset, str):
            subset = [subset]

        # Verify we were not passed in mixed type generics.
        if not any(
            all_of_type(rep_dict.keys())
            and all_of_type(x for x in rep_dict.values() if x is not None)
            for all_of_type in [all_of_bool, all_of_str, all_of_numeric]
        ):
            raise PySparkValueError(
                error_class="MIXED_TYPE_REPLACEMENT",
                message_parameters={},
            )

        return DataFrame.withPlan(
            plan.NAReplace(child=self._plan, cols=subset, replacements=rep_dict),
            session=self._session,
        )

    replace.__doc__ = PySparkDataFrame.replace.__doc__

    @property
    def stat(self) -> "DataFrameStatFunctions":
        return DataFrameStatFunctions(self)

    stat.__doc__ = PySparkDataFrame.stat.__doc__

    def summary(self, *statistics: str) -> "DataFrame":
        _statistics: List[str] = list(statistics)
        for s in _statistics:
            if not isinstance(s, str):
                raise PySparkTypeError(
                    error_class="NOT_LIST_OF_STR",
                    message_parameters={"arg_name": "statistics", "arg_type": type(s).__name__},
                )
        return DataFrame.withPlan(
            plan.StatSummary(child=self._plan, statistics=_statistics),
            session=self._session,
        )

    summary.__doc__ = PySparkDataFrame.summary.__doc__

    def describe(self, *cols: Union[str, List[str]]) -> "DataFrame":
        if len(cols) == 1 and isinstance(cols[0], list):
            cols = cols[0]  # type: ignore[assignment]

        _cols = []
        for column in cols:
            if isinstance(column, str):
                _cols.append(column)
            else:
                _cols.extend([s for s in column])
        return DataFrame.withPlan(
            plan.StatDescribe(child=self._plan, cols=_cols),
            session=self._session,
        )

    describe.__doc__ = PySparkDataFrame.describe.__doc__

    def cov(self, col1: str, col2: str) -> float:
        if not isinstance(col1, str):
            raise PySparkTypeError(
                error_class="NOT_STR",
                message_parameters={"arg_name": "col1", "arg_type": type(col1).__name__},
            )
        if not isinstance(col2, str):
            raise PySparkTypeError(
                error_class="NOT_STR",
                message_parameters={"arg_name": "col2", "arg_type": type(col2).__name__},
            )
        pdf = DataFrame.withPlan(
            plan.StatCov(child=self._plan, col1=col1, col2=col2),
            session=self._session,
        ).toPandas()

        assert pdf is not None
        return pdf["cov"][0]

    cov.__doc__ = PySparkDataFrame.cov.__doc__

    def corr(self, col1: str, col2: str, method: Optional[str] = None) -> float:
        if not isinstance(col1, str):
            raise PySparkTypeError(
                error_class="NOT_STR",
                message_parameters={"arg_name": "col1", "arg_type": type(col1).__name__},
            )
        if not isinstance(col2, str):
            raise PySparkTypeError(
                error_class="NOT_STR",
                message_parameters={"arg_name": "col2", "arg_type": type(col2).__name__},
            )
        if not method:
            method = "pearson"
        if not method == "pearson":
            raise PySparkValueError(
                error_class="VALUE_NOT_PEARSON",
                message_parameters={"arg_name": "method", "arg_value": method},
            )
        pdf = DataFrame.withPlan(
            plan.StatCorr(child=self._plan, col1=col1, col2=col2, method=method),
            session=self._session,
        ).toPandas()

        assert pdf is not None
        return pdf["corr"][0]

    corr.__doc__ = PySparkDataFrame.corr.__doc__

    def approxQuantile(
        self,
        col: Union[str, List[str], Tuple[str]],
        probabilities: Union[List[float], Tuple[float]],
        relativeError: float,
    ) -> Union[List[float], List[List[float]]]:
        if not isinstance(col, (str, list, tuple)):
            raise PySparkTypeError(
                error_class="NOT_LIST_OR_STR_OR_TUPLE",
                message_parameters={"arg_name": "col", "arg_type": type(col).__name__},
            )

        isStr = isinstance(col, str)

        if isinstance(col, tuple):
            col = list(col)
        elif isStr:
            col = [cast(str, col)]

        for c in col:
            if not isinstance(c, str):
                raise PySparkTypeError(
                    error_class="NOT_LIST_OF_STR",
                    message_parameters={"arg_name": "columns", "arg_type": type(c).__name__},
                )

        if not isinstance(probabilities, (list, tuple)):
            raise PySparkTypeError(
                error_class="NOT_LIST_OR_TUPLE",
                message_parameters={
                    "arg_name": "probabilities",
                    "arg_type": type(probabilities).__name__,
                },
            )
        if isinstance(probabilities, tuple):
            probabilities = list(probabilities)
        for p in probabilities:
            if not isinstance(p, (float, int)) or p < 0 or p > 1:
                raise PySparkTypeError(
                    error_class="NOT_LIST_OF_FLOAT_OR_INT",
                    message_parameters={
                        "arg_name": "probabilities",
                        "arg_type": type(p).__name__,
                    },
                )

        if not isinstance(relativeError, (float, int)):
            raise PySparkTypeError(
                error_class="NOT_FLOAT_OR_INT",
                message_parameters={
                    "arg_name": "relativeError",
                    "arg_type": type(relativeError).__name__,
                },
            )
        if relativeError < 0:
            raise PySparkValueError(
                error_class="NEGATIVE_VALUE",
                message_parameters={
                    "arg_name": "relativeError",
                    "arg_value": str(relativeError),
                },
            )
        relativeError = float(relativeError)
        pdf = DataFrame.withPlan(
            plan.StatApproxQuantile(
                child=self._plan,
                cols=list(col),
                probabilities=probabilities,
                relativeError=relativeError,
            ),
            session=self._session,
        ).toPandas()

        assert pdf is not None
        jaq = pdf["approx_quantile"][0]
        jaq_list = [list(j) for j in jaq]
        return jaq_list[0] if isStr else jaq_list

    approxQuantile.__doc__ = PySparkDataFrame.approxQuantile.__doc__

    def crosstab(self, col1: str, col2: str) -> "DataFrame":
        if not isinstance(col1, str):
            raise PySparkTypeError(
                error_class="NOT_STR",
                message_parameters={"arg_name": "col1", "arg_type": type(col1).__name__},
            )
        if not isinstance(col2, str):
            raise PySparkTypeError(
                error_class="NOT_STR",
                message_parameters={"arg_name": "col2", "arg_type": type(col2).__name__},
            )
        return DataFrame.withPlan(
            plan.StatCrosstab(child=self._plan, col1=col1, col2=col2),
            session=self._session,
        )

    crosstab.__doc__ = PySparkDataFrame.crosstab.__doc__

    def freqItems(
        self, cols: Union[List[str], Tuple[str]], support: Optional[float] = None
    ) -> "DataFrame":
        if isinstance(cols, tuple):
            cols = list(cols)
        if not isinstance(cols, list):
            raise PySparkTypeError(
                error_class="NOT_LIST_OR_TUPLE",
                message_parameters={"arg_name": "cols", "arg_type": type(cols).__name__},
            )
        if not support:
            support = 0.01
        return DataFrame.withPlan(
            plan.StatFreqItems(child=self._plan, cols=cols, support=support),
            session=self._session,
        )

    freqItems.__doc__ = PySparkDataFrame.freqItems.__doc__

    def sampleBy(
        self, col: "ColumnOrName", fractions: Dict[Any, float], seed: Optional[int] = None
    ) -> "DataFrame":
        from pyspark.sql.connect.expressions import ColumnReference

        if isinstance(col, str):
            col = Column(ColumnReference(col))
        elif not isinstance(col, Column):
            raise PySparkTypeError(
                error_class="NOT_COLUMN_OR_STR",
                message_parameters={"arg_name": "col", "arg_type": type(col).__name__},
            )
        if not isinstance(fractions, dict):
            raise PySparkTypeError(
                error_class="NOT_DICT",
                message_parameters={"arg_name": "fractions", "arg_type": type(fractions).__name__},
            )
        for k, v in fractions.items():
            if not isinstance(k, (float, int, str)):
                raise PySparkTypeError(
                    error_class="DISALLOWED_TYPE_FOR_CONTAINER",
                    message_parameters={
                        "arg_name": "fractions",
                        "arg_type": type(fractions).__name__,
                        "allowed_types": "float, int, str",
                        "return_type": type(k).__name__,
                    },
                )
            fractions[k] = float(v)
        seed = seed if seed is not None else random.randint(0, sys.maxsize)
        return DataFrame.withPlan(
            plan.StatSampleBy(child=self._plan, col=col, fractions=fractions, seed=seed),
            session=self._session,
        )

    sampleBy.__doc__ = PySparkDataFrame.sampleBy.__doc__

    def _get_alias(self) -> Optional[str]:
        p = self._plan
        while p is not None:
            if isinstance(p, plan.Project) and p.alias:
                return p.alias
            p = p._child
        return None

    def __getattr__(self, name: str) -> "Column":
        if name in ["_jseq", "_jdf", "_jmap", "_jcols"]:
            raise PySparkAttributeError(
                error_class="JVM_ATTRIBUTE_NOT_SUPPORTED", message_parameters={"attr_name": name}
            )
        return self[name]

    @overload
    def __getitem__(self, item: Union[int, str]) -> Column:
        ...

    @overload
    def __getitem__(self, item: Union[Column, List, Tuple]) -> "DataFrame":
        ...

    def __getitem__(self, item: Union[int, str, Column, List, Tuple]) -> Union[Column, "DataFrame"]:
        if isinstance(item, str):
            # Check for alias
            alias = self._get_alias()
            if self._plan is None:
                raise SparkConnectException("Cannot analyze on empty plan.")
            return _to_col_with_plan_id(
                col=alias if alias is not None else item,
                plan_id=self._plan._plan_id,
            )
        elif isinstance(item, Column):
            return self.filter(item)
        elif isinstance(item, (list, tuple)):
            return self.select(*item)
        elif isinstance(item, int):
            return col(self.columns[item])
        else:
            raise PySparkTypeError(
                error_class="NOT_COLUMN_OR_INT_OR_LIST_OR_STR_OR_TUPLE",
                message_parameters={"arg_name": "item", "arg_type": type(item).__name__},
            )

    def _print_plan(self) -> str:
        if self._plan:
            return self._plan.print()
        return ""

    def collect(self) -> List[Row]:
        if self._plan is None:
            raise Exception("Cannot collect on empty plan.")
        if self._session is None:
            raise Exception("Cannot collect on empty session.")
        query = self._plan.to_proto(self._session.client)
        table, schema = self._session.client.to_table(query)

        schema = schema or from_arrow_schema(table.schema)

        assert schema is not None and isinstance(schema, StructType)

        from pyspark.sql.connect.conversion import ArrowTableToRowsConversion

        return ArrowTableToRowsConversion.convert(table, schema)

    collect.__doc__ = PySparkDataFrame.collect.__doc__

    def toPandas(self) -> "pandas.DataFrame":
        if self._plan is None:
            raise Exception("Cannot collect on empty plan.")
        if self._session is None:
            raise Exception("Cannot collect on empty session.")
        query = self._plan.to_proto(self._session.client)
        return self._session.client.to_pandas(query)

    toPandas.__doc__ = PySparkDataFrame.toPandas.__doc__

    @property
    def schema(self) -> StructType:
        if self._plan is not None:
            query = self._plan.to_proto(self._session.client)
            if self._session is None:
                raise Exception("Cannot analyze without SparkSession.")
            return self._session.client.schema(query)
        else:
            raise Exception("Empty plan.")

    schema.__doc__ = PySparkDataFrame.schema.__doc__

    def isLocal(self) -> bool:
        if self._plan is None:
            raise Exception("Cannot analyze on empty plan.")
        query = self._plan.to_proto(self._session.client)
        result = self._session.client._analyze(method="is_local", plan=query).is_local
        assert result is not None
        return result

    isLocal.__doc__ = PySparkDataFrame.isLocal.__doc__

    @property
    def isStreaming(self) -> bool:
        if self._plan is None:
            raise Exception("Cannot analyze on empty plan.")
        query = self._plan.to_proto(self._session.client)
        result = self._session.client._analyze(method="is_streaming", plan=query).is_streaming
        assert result is not None
        return result

    isStreaming.__doc__ = PySparkDataFrame.isStreaming.__doc__

    def _tree_string(self) -> str:
        if self._plan is None:
            raise Exception("Cannot analyze on empty plan.")
        query = self._plan.to_proto(self._session.client)
        result = self._session.client._analyze(method="tree_string", plan=query).tree_string
        assert result is not None
        return result

    def printSchema(self) -> None:
        print(self._tree_string())

    printSchema.__doc__ = PySparkDataFrame.printSchema.__doc__

    def inputFiles(self) -> List[str]:
        if self._plan is None:
            raise Exception("Cannot analyze on empty plan.")
        query = self._plan.to_proto(self._session.client)
        result = self._session.client._analyze(method="input_files", plan=query).input_files
        assert result is not None
        return result

    inputFiles.__doc__ = PySparkDataFrame.inputFiles.__doc__

    def to(self, schema: StructType) -> "DataFrame":
        assert schema is not None
        return DataFrame.withPlan(
            plan.ToSchema(child=self._plan, schema=schema),
            session=self._session,
        )

    to.__doc__ = PySparkDataFrame.to.__doc__

    def toDF(self, *cols: str) -> "DataFrame":
        return DataFrame.withPlan(plan.ToDF(self._plan, list(cols)), self._session)

    toDF.__doc__ = PySparkDataFrame.toDF.__doc__

    def transform(self, func: Callable[..., "DataFrame"], *args: Any, **kwargs: Any) -> "DataFrame":
        result = func(self, *args, **kwargs)
        assert isinstance(
            result, DataFrame
        ), "Func returned an instance of type [%s], " "should have been DataFrame." % type(result)
        return result

    transform.__doc__ = PySparkDataFrame.transform.__doc__

    def _explain_string(
        self, extended: Optional[Union[bool, str]] = None, mode: Optional[str] = None
    ) -> str:
        if extended is not None and mode is not None:
            raise PySparkValueError(
                error_class="CANNOT_SET_TOGETHER",
                message_parameters={"arg_list": "extended and mode"},
            )

        # For the no argument case: df.explain()
        is_no_argument = extended is None and mode is None

        # For the cases below:
        #   explain(True)
        #   explain(extended=False)
        is_extended_case = isinstance(extended, bool) and mode is None

        # For the case when extended is mode:
        #   df.explain("formatted")
        is_extended_as_mode = isinstance(extended, str) and mode is None

        # For the mode specified:
        #   df.explain(mode="formatted")
        is_mode_case = extended is None and isinstance(mode, str)

        if not (is_no_argument or is_extended_case or is_extended_as_mode or is_mode_case):
            argtypes = [str(type(arg)) for arg in [extended, mode] if arg is not None]
            raise PySparkTypeError(
                error_class="NOT_BOOL_OR_STR",
                message_parameters={
                    "arg_name": "extended (optional) and mode (optional)",
                    "arg_type": ", ".join(argtypes),
                },
            )

        # Sets an explain mode depending on a given argument
        if is_no_argument:
            explain_mode = "simple"
        elif is_extended_case:
            explain_mode = "extended" if extended else "simple"
        elif is_mode_case:
            explain_mode = cast(str, mode)
        elif is_extended_as_mode:
            explain_mode = cast(str, extended)

        if self._plan is not None:
            query = self._plan.to_proto(self._session.client)
            if self._session is None:
                raise Exception("Cannot analyze without SparkSession.")
            return self._session.client.explain_string(query, explain_mode)
        else:
            return ""

    def explain(
        self, extended: Optional[Union[bool, str]] = None, mode: Optional[str] = None
    ) -> None:
        print(self._explain_string(extended=extended, mode=mode))

    explain.__doc__ = PySparkDataFrame.explain.__doc__

    def createTempView(self, name: str) -> None:
        command = plan.CreateView(
            child=self._plan, name=name, is_global=False, replace=False
        ).command(session=self._session.client)
        self._session.client.execute_command(command)

    createTempView.__doc__ = PySparkDataFrame.createTempView.__doc__

    def createOrReplaceTempView(self, name: str) -> None:
        command = plan.CreateView(
            child=self._plan, name=name, is_global=False, replace=True
        ).command(session=self._session.client)
        self._session.client.execute_command(command)

    createOrReplaceTempView.__doc__ = PySparkDataFrame.createOrReplaceTempView.__doc__

    def createGlobalTempView(self, name: str) -> None:
        command = plan.CreateView(
            child=self._plan, name=name, is_global=True, replace=False
        ).command(session=self._session.client)
        self._session.client.execute_command(command)

    createGlobalTempView.__doc__ = PySparkDataFrame.createGlobalTempView.__doc__

    def createOrReplaceGlobalTempView(self, name: str) -> None:
        command = plan.CreateView(
            child=self._plan, name=name, is_global=True, replace=True
        ).command(session=self._session.client)
        self._session.client.execute_command(command)

    createOrReplaceGlobalTempView.__doc__ = PySparkDataFrame.createOrReplaceGlobalTempView.__doc__

    def rdd(self, *args: Any, **kwargs: Any) -> None:
        raise NotImplementedError("RDD Support for Spark Connect is not implemented.")

    def cache(self) -> "DataFrame":
        if self._plan is None:
            raise Exception("Cannot cache on empty plan.")
        relation = self._plan.plan(self._session.client)
        self._session.client._analyze(method="persist", relation=relation)
        return self

    cache.__doc__ = PySparkDataFrame.cache.__doc__

    def persist(
        self,
        storageLevel: StorageLevel = (StorageLevel.MEMORY_AND_DISK_DESER),
    ) -> "DataFrame":
        if self._plan is None:
            raise Exception("Cannot persist on empty plan.")
        relation = self._plan.plan(self._session.client)
        self._session.client._analyze(
            method="persist", relation=relation, storage_level=storageLevel
        )
        return self

    persist.__doc__ = PySparkDataFrame.persist.__doc__

    @property
    def storageLevel(self) -> StorageLevel:
        if self._plan is None:
            raise Exception("Cannot persist on empty plan.")
        relation = self._plan.plan(self._session.client)
        storage_level = self._session.client._analyze(
            method="get_storage_level", relation=relation
        ).storage_level
        assert storage_level is not None
        return storage_level

    storageLevel.__doc__ = PySparkDataFrame.storageLevel.__doc__

    def unpersist(self, blocking: bool = False) -> "DataFrame":
        if self._plan is None:
            raise Exception("Cannot unpersist on empty plan.")
        relation = self._plan.plan(self._session.client)
        self._session.client._analyze(method="unpersist", relation=relation, blocking=blocking)
        return self

    unpersist.__doc__ = PySparkDataFrame.unpivot.__doc__

    @property
    def is_cached(self) -> bool:
        return self.storageLevel != StorageLevel.NONE

    def foreach(self, *args: Any, **kwargs: Any) -> None:
        raise NotImplementedError("foreach() is not implemented.")

    def foreachPartition(self, *args: Any, **kwargs: Any) -> None:
        raise NotImplementedError("foreachPartition() is not implemented.")

    def toLocalIterator(self, prefetchPartitions: bool = False) -> Iterator[Row]:
        from pyspark.sql.connect.conversion import ArrowTableToRowsConversion

        if self._plan is None:
            raise Exception("Cannot collect on empty plan.")
        if self._session is None:
            raise Exception("Cannot collect on empty session.")
        query = self._plan.to_proto(self._session.client)

        schema: Optional[StructType] = None
        for schema_or_table in self._session.client.to_table_as_iterator(query):
            if isinstance(schema_or_table, StructType):
                assert schema is None
                schema = schema_or_table
            else:
                assert isinstance(schema_or_table, pa.Table)
                table = schema_or_table
                if schema is None:
                    schema = from_arrow_schema(table.schema)
                yield from ArrowTableToRowsConversion.convert(table, schema)

    toLocalIterator.__doc__ = PySparkDataFrame.toLocalIterator.__doc__

    def checkpoint(self, *args: Any, **kwargs: Any) -> None:
        raise NotImplementedError("checkpoint() is not implemented.")

    def localCheckpoint(self, *args: Any, **kwargs: Any) -> None:
        raise NotImplementedError("localCheckpoint() is not implemented.")

    def to_pandas_on_spark(
        self, index_col: Optional[Union[str, List[str]]] = None
    ) -> "PandasOnSparkDataFrame":
        warnings.warn(
            "DataFrame.to_pandas_on_spark is deprecated. Use DataFrame.pandas_api instead.",
            FutureWarning,
        )
        return self.pandas_api(index_col)

    def pandas_api(
        self, index_col: Optional[Union[str, List[str]]] = None
    ) -> "PandasOnSparkDataFrame":
        from pyspark.pandas.namespace import _get_index_map
        from pyspark.pandas.frame import DataFrame as PandasOnSparkDataFrame
        from pyspark.pandas.internal import InternalFrame

        index_spark_columns, index_names = _get_index_map(self, index_col)
        internal = InternalFrame(
            spark_frame=self,
            index_spark_columns=index_spark_columns,
            index_names=index_names,  # type: ignore[arg-type]
        )
        return PandasOnSparkDataFrame(internal)

    pandas_api.__doc__ = PySparkDataFrame.pandas_api.__doc__

    def registerTempTable(self, name: str) -> None:
        warnings.warn("Deprecated in 2.0, use createOrReplaceTempView instead.", FutureWarning)
        self.createOrReplaceTempView(name)

    registerTempTable.__doc__ = PySparkDataFrame.registerTempTable.__doc__

    def _map_partitions(
        self,
        func: "PandasMapIterFunction",
        schema: Union[StructType, str],
        evalType: int,
        barrier: bool,
    ) -> "DataFrame":
        from pyspark.sql.connect.udf import UserDefinedFunction

        if self._plan is None:
            raise Exception("Cannot mapInPandas when self._plan is empty.")

        udf_obj = UserDefinedFunction(
            func,
            returnType=schema,
            evalType=evalType,
        )

        return DataFrame.withPlan(
            plan.MapPartitions(
                child=self._plan, function=udf_obj, cols=self.columns, is_barrier=barrier
            ),
            session=self._session,
        )

    def mapInPandas(
        self,
        func: "PandasMapIterFunction",
        schema: Union[StructType, str],
        barrier: bool = False,
    ) -> "DataFrame":
        return self._map_partitions(func, schema, PythonEvalType.SQL_MAP_PANDAS_ITER_UDF, barrier)

    mapInPandas.__doc__ = PySparkDataFrame.mapInPandas.__doc__

    def mapInArrow(
        self,
        func: "ArrowMapIterFunction",
        schema: Union[StructType, str],
        barrier: bool = False,
    ) -> "DataFrame":
        return self._map_partitions(func, schema, PythonEvalType.SQL_MAP_ARROW_ITER_UDF, barrier)

    mapInArrow.__doc__ = PySparkDataFrame.mapInArrow.__doc__

    @property
    def writeStream(self) -> DataStreamWriter:
        assert self._plan is not None
        return DataStreamWriter(plan=self._plan, session=self._session)

    writeStream.__doc__ = PySparkDataFrame.writeStream.__doc__

    def toJSON(self, *args: Any, **kwargs: Any) -> None:
        raise NotImplementedError("toJSON() is not implemented.")

    def sameSemantics(self, other: "DataFrame") -> bool:
        assert self._plan is not None
        assert other._plan is not None
        return self._session.client.same_semantics(
            plan=self._plan.to_proto(self._session.client),
            other=other._plan.to_proto(other._session.client),
        )

    sameSemantics.__doc__ = PySparkDataFrame.sameSemantics.__doc__

    def semanticHash(self) -> int:
        assert self._plan is not None
        return self._session.client.semantic_hash(
            plan=self._plan.to_proto(self._session.client),
        )

    semanticHash.__doc__ = PySparkDataFrame.semanticHash.__doc__

    def writeTo(self, table: str) -> "DataFrameWriterV2":
        assert self._plan is not None
        return DataFrameWriterV2(self._plan, self._session, table)

    writeTo.__doc__ = PySparkDataFrame.writeTo.__doc__

    # SparkConnect specific API
    def offset(self, n: int) -> "DataFrame":
        """Returns a new :class: `DataFrame` by skipping the first `n` rows.

        .. versionadded:: 3.4.0

        Parameters
        ----------
        num : int
            Number of records to skip.

        Returns
        -------
        :class:`DataFrame`
            Subset of the records
        """
        return DataFrame.withPlan(plan.Offset(child=self._plan, offset=n), session=self._session)

    @classmethod
    def withPlan(cls, plan: plan.LogicalPlan, session: "SparkSession") -> "DataFrame":
        """
        Main initialization method used to construct a new data frame with a child plan.
        This is for internal purpose.
        """
        new_frame = DataFrame(session=session)
        new_frame._plan = plan
        return new_frame


class DataFrameNaFunctions:
    def __init__(self, df: DataFrame):
        self.df = df

    def fill(
        self,
        value: Union["LiteralType", Dict[str, "LiteralType"]],
        subset: Optional[Union[str, Tuple[str, ...], List[str]]] = None,
    ) -> DataFrame:
        return self.df.fillna(value=value, subset=subset)

    fill.__doc__ = DataFrame.fillna.__doc__

    def drop(
        self,
        how: str = "any",
        thresh: Optional[int] = None,
        subset: Optional[Union[str, Tuple[str, ...], List[str]]] = None,
    ) -> DataFrame:
        return self.df.dropna(how=how, thresh=thresh, subset=subset)

    drop.__doc__ = DataFrame.dropna.__doc__

    def replace(
        self,
        to_replace: Union[List["LiteralType"], Dict["LiteralType", "OptionalPrimitiveType"]],
        value: Optional[
            Union["OptionalPrimitiveType", List["OptionalPrimitiveType"], _NoValueType]
        ] = _NoValue,
        subset: Optional[List[str]] = None,
    ) -> DataFrame:
        return self.df.replace(to_replace, value, subset)

    replace.__doc__ = DataFrame.replace.__doc__


DataFrameNaFunctions.__doc__ = PySparkDataFrameNaFunctions.__doc__


class DataFrameStatFunctions:
    def __init__(self, df: DataFrame):
        self.df = df

    def cov(self, col1: str, col2: str) -> float:
        return self.df.cov(col1, col2)

    cov.__doc__ = DataFrame.cov.__doc__

    def corr(self, col1: str, col2: str, method: Optional[str] = None) -> float:
        return self.df.corr(col1, col2, method)

    corr.__doc__ = DataFrame.corr.__doc__

    def approxQuantile(
        self,
        col: Union[str, List[str], Tuple[str]],
        probabilities: Union[List[float], Tuple[float]],
        relativeError: float,
    ) -> Union[List[float], List[List[float]]]:
        return self.df.approxQuantile(col, probabilities, relativeError)

    approxQuantile.__doc__ = DataFrame.approxQuantile.__doc__

    def crosstab(self, col1: str, col2: str) -> DataFrame:
        return self.df.crosstab(col1, col2)

    crosstab.__doc__ = DataFrame.crosstab.__doc__

    def freqItems(
        self, cols: Union[List[str], Tuple[str]], support: Optional[float] = None
    ) -> DataFrame:
        return self.df.freqItems(cols, support)

    freqItems.__doc__ = DataFrame.freqItems.__doc__

    def sampleBy(
        self, col: str, fractions: Dict[Any, float], seed: Optional[int] = None
    ) -> DataFrame:
        return self.df.sampleBy(col, fractions, seed)

    sampleBy.__doc__ = DataFrame.sampleBy.__doc__


DataFrameStatFunctions.__doc__ = PySparkDataFrameStatFunctions.__doc__


def _test() -> None:
    import os
    import sys
    import doctest
    from pyspark.sql import SparkSession as PySparkSession
    import pyspark.sql.connect.dataframe

    os.chdir(os.environ["SPARK_HOME"])

    globs = pyspark.sql.connect.dataframe.__dict__.copy()
    # Spark Connect does not support RDD but the tests depend on them.
    del pyspark.sql.connect.dataframe.DataFrame.coalesce.__doc__
    del pyspark.sql.connect.dataframe.DataFrame.repartition.__doc__
    del pyspark.sql.connect.dataframe.DataFrame.repartitionByRange.__doc__

    # TODO(SPARK-41625): Support Structured Streaming
    del pyspark.sql.connect.dataframe.DataFrame.isStreaming.__doc__

    # TODO(SPARK-41888): Support StreamingQueryListener for DataFrame.observe
    del pyspark.sql.connect.dataframe.DataFrame.observe.__doc__

    globs["spark"] = (
        PySparkSession.builder.appName("sql.connect.dataframe tests")
        .remote("local[4]")
        .getOrCreate()
    )

    (failure_count, test_count) = doctest.testmod(
        pyspark.sql.connect.dataframe,
        globs=globs,
        optionflags=doctest.ELLIPSIS
        | doctest.NORMALIZE_WHITESPACE
        | doctest.IGNORE_EXCEPTION_DETAIL,
    )

    globs["spark"].stop()

    if failure_count:
        sys.exit(-1)


if __name__ == "__main__":
    _test()<|MERGE_RESOLUTION|>--- conflicted
+++ resolved
@@ -52,11 +52,7 @@
     DataFrameStatFunctions as PySparkDataFrameStatFunctions,
 )
 
-<<<<<<< HEAD
-from pyspark.errors import PySparkTypeError, PySparkAttributeError, PySparkException
-=======
-from pyspark.errors import PySparkTypeError, PySparkAttributeError, PySparkValueError
->>>>>>> 53363a52
+from pyspark.errors import PySparkTypeError, PySparkAttributeError, PySparkException, PySparkValueError
 from pyspark.errors.exceptions.connect import SparkConnectException
 from pyspark.rdd import PythonEvalType
 from pyspark.storagelevel import StorageLevel
@@ -87,7 +83,6 @@
         ArrowMapIterFunction,
     )
     from pyspark.sql.connect.session import SparkSession
-    from pyspark.pandas.frame import DataFrame as PandasOnSparkDataFrame
 
 
 class DataFrame:
@@ -100,56 +95,9 @@
         self._schema = schema
         self._plan: Optional[plan.LogicalPlan] = None
         self._session: "SparkSession" = session
-        # Check whether _repr_html is supported or not, we use it to avoid calling RPC twice
-        # by __repr__ and _repr_html_ while eager evaluation opens.
-        self._support_repr_html = False
 
     def __repr__(self) -> str:
-        if not self._support_repr_html:
-            (
-                repl_eager_eval_enabled,
-                repl_eager_eval_max_num_rows,
-                repl_eager_eval_truncate,
-            ) = self._session._get_configs(
-                "spark.sql.repl.eagerEval.enabled",
-                "spark.sql.repl.eagerEval.maxNumRows",
-                "spark.sql.repl.eagerEval.truncate",
-            )
-            if repl_eager_eval_enabled == "true":
-                return self._show_string(
-                    n=int(cast(str, repl_eager_eval_max_num_rows)),
-                    truncate=int(cast(str, repl_eager_eval_truncate)),
-                    vertical=False,
-                )
         return "DataFrame[%s]" % (", ".join("%s: %s" % c for c in self.dtypes))
-
-    def _repr_html_(self) -> Optional[str]:
-        if not self._support_repr_html:
-            self._support_repr_html = True
-        (
-            repl_eager_eval_enabled,
-            repl_eager_eval_max_num_rows,
-            repl_eager_eval_truncate,
-        ) = self._session._get_configs(
-            "spark.sql.repl.eagerEval.enabled",
-            "spark.sql.repl.eagerEval.maxNumRows",
-            "spark.sql.repl.eagerEval.truncate",
-        )
-        if repl_eager_eval_enabled == "true":
-            pdf = DataFrame.withPlan(
-                plan.HtmlString(
-                    child=self._plan,
-                    num_rows=int(cast(str, repl_eager_eval_max_num_rows)),
-                    truncate=int(cast(str, repl_eager_eval_truncate)),
-                ),
-                session=self._session,
-            ).toPandas()
-            assert pdf is not None
-            return pdf["html_string"][0]
-        else:
-            return None
-
-    _repr_html_.__doc__ = PySparkDataFrame._repr_html_.__doc__
 
     @property
     def write(self) -> "DataFrameWriter":
@@ -187,10 +135,7 @@
 
     def agg(self, *exprs: Union[Column, Dict[str, str]]) -> "DataFrame":
         if not exprs:
-            raise PySparkValueError(
-                error_class="CANNOT_BE_EMPTY",
-                message_parameters={"item": "exprs"},
-            )
+            raise ValueError("Argument 'exprs' must not be empty")
 
         if len(exprs) == 1 and isinstance(exprs[0], dict):
             measures = [_invoke_function(f, col(e)) for e, f in exprs[0].items()]
@@ -253,24 +198,17 @@
             raise Exception("Cannot cartesian join when self._plan is empty.")
         if other._plan is None:
             raise Exception("Cannot cartesian join when other._plan is empty.")
-        self.checkSameSparkSession(other)
+
         return DataFrame.withPlan(
             plan.Join(left=self._plan, right=other._plan, on=None, how="cross"),
             session=self._session,
         )
 
     crossJoin.__doc__ = PySparkDataFrame.crossJoin.__doc__
-
-    def checkSameSparkSession(self, other: "DataFrame") -> None:
-        if self._session.session_id != other._session.session_id:
-            raise PySparkException("Both Datasets must belong to the same SparkSession")
 
     def coalesce(self, numPartitions: int) -> "DataFrame":
         if not numPartitions > 0:
-            raise PySparkValueError(
-                error_class="VALUE_NOT_POSITIVE",
-                message_parameters={"arg_name": "numPartitions", "arg_value": str(numPartitions)},
-            )
+            raise ValueError("numPartitions must be positive.")
         return DataFrame.withPlan(
             plan.Repartition(self._plan, num_partitions=numPartitions, shuffle=False),
             self._session,
@@ -291,13 +229,7 @@
     ) -> "DataFrame":
         if isinstance(numPartitions, int):
             if not numPartitions > 0:
-                raise PySparkValueError(
-                    error_class="VALUE_NOT_POSITIVE",
-                    message_parameters={
-                        "arg_name": "numPartitions",
-                        "arg_value": str(numPartitions),
-                    },
-                )
+                raise ValueError("numPartitions must be positive.")
             if len(cols) == 0:
                 return DataFrame.withPlan(
                     plan.Repartition(self._plan, num_partitions=numPartitions, shuffle=True),
@@ -349,18 +281,9 @@
 
         if isinstance(numPartitions, int):
             if not numPartitions > 0:
-                raise PySparkValueError(
-                    error_class="VALUE_NOT_POSITIVE",
-                    message_parameters={
-                        "arg_name": "numPartitions",
-                        "arg_value": str(numPartitions),
-                    },
-                )
+                raise ValueError("numPartitions must be positive.")
             if len(cols) == 0:
-                raise PySparkValueError(
-                    error_class="CANNOT_BE_EMPTY",
-                    message_parameters={"item": "cols"},
-                )
+                raise ValueError("At least one partition-by expression must be specified.")
             else:
                 sort = []
                 sort.extend([_convert_col(c) for c in cols])
@@ -407,28 +330,6 @@
 
     drop_duplicates = dropDuplicates
 
-    def dropDuplicatesWithinWatermark(self, subset: Optional[List[str]] = None) -> "DataFrame":
-        if subset is not None and not isinstance(subset, (list, tuple)):
-            raise PySparkTypeError(
-                error_class="NOT_LIST_OR_TUPLE",
-                message_parameters={"arg_name": "subset", "arg_type": type(subset).__name__},
-            )
-
-        if subset is None:
-            return DataFrame.withPlan(
-                plan.Deduplicate(child=self._plan, all_columns_as_keys=True, within_watermark=True),
-                session=self._session,
-            )
-        else:
-            return DataFrame.withPlan(
-                plan.Deduplicate(child=self._plan, column_names=subset, within_watermark=True),
-                session=self._session,
-            )
-
-    dropDuplicatesWithinWatermark.__doc__ = PySparkDataFrame.dropDuplicatesWithinWatermark.__doc__
-
-    drop_duplicates_within_watermark = dropDuplicatesWithinWatermark
-
     def distinct(self) -> "DataFrame":
         return DataFrame.withPlan(
             plan.Deduplicate(child=self._plan, all_columns_as_keys=True), session=self._session
@@ -444,10 +345,7 @@
                 message_parameters={"arg_name": "cols", "arg_type": type(cols).__name__},
             )
         if len(_cols) == 0:
-            raise PySparkValueError(
-                error_class="CANNOT_BE_EMPTY",
-                message_parameters={"item": "cols"},
-            )
+            raise ValueError("'cols' must be non-empty")
 
         return DataFrame.withPlan(
             plan.Drop(
@@ -563,7 +461,7 @@
             raise Exception("Cannot join when other._plan is empty.")
         if how is not None and isinstance(how, str):
             how = how.lower().replace("_", "")
-        self.checkSameSparkSession(other)
+
         return DataFrame.withPlan(
             plan.Join(left=self._plan, right=other._plan, on=on, how=how),
             session=self._session,
@@ -588,10 +486,7 @@
     ) -> List[Column]:
         """Return a JVM Seq of Columns that describes the sort order"""
         if cols is None:
-            raise PySparkValueError(
-                error_class="CANNOT_BE_EMPTY",
-                message_parameters={"item": "cols"},
-            )
+            raise ValueError("should sort by at least one column")
 
         _cols: List[Column] = []
         if len(cols) == 1 and isinstance(cols[0], list):
@@ -649,6 +544,7 @@
         fraction: Optional[Union[int, float]] = None,
         seed: Optional[int] = None,
     ) -> "DataFrame":
+
         # For the cases below:
         #   sample(True, 0.5 [, seed])
         #   sample(True, fraction=0.5 [, seed])
@@ -916,17 +812,11 @@
     ) -> List["DataFrame"]:
         for w in weights:
             if w < 0.0:
-                raise PySparkValueError(
-                    error_class="VALUE_NOT_POSITIVE",
-                    message_parameters={"arg_name": "weights", "arg_value": str(w)},
-                )
+                raise ValueError("Weights must be positive. Found weight value: %s" % w)
         seed = seed if seed is not None else random.randint(0, sys.maxsize)
         total = sum(weights)
         if total <= 0:
-            raise PySparkValueError(
-                error_class="VALUE_NOT_POSITIVE",
-                message_parameters={"arg_name": "sum(weights)", "arg_value": str(total)},
-            )
+            raise ValueError("Sum of weights must be positive, but got: %s" % w)
         proportions = list(map(lambda x: x / total, weights))
         normalizedCumWeights = [0.0]
         for v in proportions:
@@ -961,15 +851,9 @@
         *exprs: Column,
     ) -> "DataFrame":
         if len(exprs) == 0:
-            raise PySparkValueError(
-                error_class="CANNOT_BE_EMPTY",
-                message_parameters={"item": "exprs"},
-            )
+            raise ValueError("'exprs' should not be empty")
         if not all(isinstance(c, Column) for c in exprs):
-            raise PySparkTypeError(
-                error_class="NOT_LIST_OF_COLUMN",
-                message_parameters={"arg_name": "exprs"},
-            )
+            raise ValueError("all 'exprs' should be Column")
 
         if isinstance(observation, Observation):
             return DataFrame.withPlan(
@@ -982,13 +866,7 @@
                 self._session,
             )
         else:
-            raise PySparkTypeError(
-                error_class="NOT_OBSERVATION_OR_STR",
-                message_parameters={
-                    "arg_name": "observation",
-                    "arg_type": type(observation).__name__,
-                },
-            )
+            raise ValueError("'observation' should be either `Observation` or `str`.")
 
     observe.__doc__ = PySparkDataFrame.observe.__doc__
 
@@ -1004,15 +882,7 @@
 
     def unionAll(self, other: "DataFrame") -> "DataFrame":
         if other._plan is None:
-<<<<<<< HEAD
             raise ValueError("Argument to Union does not contain a valid plan.")
-        self.checkSameSparkSession(other)
-=======
-            raise PySparkValueError(
-                error_class="MISSING_VALID_PLAN",
-                message_parameters={"operator": "Union"},
-            )
->>>>>>> 53363a52
         return DataFrame.withPlan(
             plan.SetOperation(self._plan, other._plan, "union", is_all=True), session=self._session
         )
@@ -1021,15 +891,7 @@
 
     def unionByName(self, other: "DataFrame", allowMissingColumns: bool = False) -> "DataFrame":
         if other._plan is None:
-<<<<<<< HEAD
             raise ValueError("Argument to UnionByName does not contain a valid plan.")
-        self.checkSameSparkSession(other)
-=======
-            raise PySparkValueError(
-                error_class="MISSING_VALID_PLAN",
-                message_parameters={"operator": "UnionByName"},
-            )
->>>>>>> 53363a52
         return DataFrame.withPlan(
             plan.SetOperation(
                 self._plan,
@@ -1102,10 +964,7 @@
             )
         if isinstance(value, dict):
             if len(value) == 0:
-                raise PySparkValueError(
-                    error_class="CANNOT_BE_EMPTY",
-                    message_parameters={"item": "value"},
-                )
+                raise ValueError("value dict can not be empty")
             for c, v in value.items():
                 if not isinstance(c, str):
                     raise PySparkTypeError(
@@ -1174,10 +1033,7 @@
             elif how == "any":
                 min_non_nulls = None
             else:
-                raise PySparkValueError(
-                    error_class="CANNOT_BE_EMPTY",
-                    message_parameters={"arg_name": "how", "arg_value": str(how)},
-                )
+                raise ValueError("how ('" + how + "') should be 'any' or 'all'")
 
         if thresh is not None:
             if not isinstance(thresh, int):
@@ -1276,14 +1132,9 @@
 
         if isinstance(to_replace, (list, tuple)) and isinstance(value, (list, tuple)):
             if len(to_replace) != len(value):
-                raise PySparkValueError(
-                    error_class="LENGTH_SHOULD_BE_THE_SAME",
-                    message_parameters={
-                        "arg1": "to_replace",
-                        "arg2": "value",
-                        "arg1_length": str(len(to_replace)),
-                        "arg2_length": str(len(value)),
-                    },
+                raise ValueError(
+                    "to_replace and value lists should be of the same length. "
+                    "Got {0} and {1}".format(len(to_replace), len(value))
                 )
 
         if not (subset is None or isinstance(subset, (list, tuple, str))):
@@ -1314,10 +1165,7 @@
             and all_of_type(x for x in rep_dict.values() if x is not None)
             for all_of_type in [all_of_bool, all_of_str, all_of_numeric]
         ):
-            raise PySparkValueError(
-                error_class="MIXED_TYPE_REPLACEMENT",
-                message_parameters={},
-            )
+            raise ValueError("Mixed type replacements are not supported")
 
         return DataFrame.withPlan(
             plan.NAReplace(child=self._plan, cols=subset, replacements=rep_dict),
@@ -1399,9 +1247,9 @@
         if not method:
             method = "pearson"
         if not method == "pearson":
-            raise PySparkValueError(
-                error_class="VALUE_NOT_PEARSON",
-                message_parameters={"arg_name": "method", "arg_value": method},
+            raise ValueError(
+                "Currently only the calculation of the Pearson Correlation "
+                + "coefficient is supported."
             )
         pdf = DataFrame.withPlan(
             plan.StatCorr(child=self._plan, col1=col1, col2=col2, method=method),
@@ -1451,13 +1299,7 @@
             probabilities = list(probabilities)
         for p in probabilities:
             if not isinstance(p, (float, int)) or p < 0 or p > 1:
-                raise PySparkTypeError(
-                    error_class="NOT_LIST_OF_FLOAT_OR_INT",
-                    message_parameters={
-                        "arg_name": "probabilities",
-                        "arg_type": type(p).__name__,
-                    },
-                )
+                raise ValueError("probabilities should be numerical (float, int) in [0,1].")
 
         if not isinstance(relativeError, (float, int)):
             raise PySparkTypeError(
@@ -1468,13 +1310,7 @@
                 },
             )
         if relativeError < 0:
-            raise PySparkValueError(
-                error_class="NEGATIVE_VALUE",
-                message_parameters={
-                    "arg_name": "relativeError",
-                    "arg_value": str(relativeError),
-                },
-            )
+            raise ValueError("relativeError should be >= 0.")
         relativeError = float(relativeError)
         pdf = DataFrame.withPlan(
             plan.StatApproxQuantile(
@@ -1728,10 +1564,7 @@
         self, extended: Optional[Union[bool, str]] = None, mode: Optional[str] = None
     ) -> str:
         if extended is not None and mode is not None:
-            raise PySparkValueError(
-                error_class="CANNOT_SET_TOGETHER",
-                message_parameters={"arg_list": "extended and mode"},
-            )
+            raise ValueError("extended and mode should not be set together.")
 
         # For the no argument case: df.explain()
         is_no_argument = extended is None and mode is None
@@ -1903,31 +1736,11 @@
     def localCheckpoint(self, *args: Any, **kwargs: Any) -> None:
         raise NotImplementedError("localCheckpoint() is not implemented.")
 
-    def to_pandas_on_spark(
-        self, index_col: Optional[Union[str, List[str]]] = None
-    ) -> "PandasOnSparkDataFrame":
-        warnings.warn(
-            "DataFrame.to_pandas_on_spark is deprecated. Use DataFrame.pandas_api instead.",
-            FutureWarning,
-        )
-        return self.pandas_api(index_col)
-
-    def pandas_api(
-        self, index_col: Optional[Union[str, List[str]]] = None
-    ) -> "PandasOnSparkDataFrame":
-        from pyspark.pandas.namespace import _get_index_map
-        from pyspark.pandas.frame import DataFrame as PandasOnSparkDataFrame
-        from pyspark.pandas.internal import InternalFrame
-
-        index_spark_columns, index_names = _get_index_map(self, index_col)
-        internal = InternalFrame(
-            spark_frame=self,
-            index_spark_columns=index_spark_columns,
-            index_names=index_names,  # type: ignore[arg-type]
-        )
-        return PandasOnSparkDataFrame(internal)
-
-    pandas_api.__doc__ = PySparkDataFrame.pandas_api.__doc__
+    def to_pandas_on_spark(self, *args: Any, **kwargs: Any) -> None:
+        raise NotImplementedError("to_pandas_on_spark() is not implemented.")
+
+    def pandas_api(self, *args: Any, **kwargs: Any) -> None:
+        raise NotImplementedError("pandas_api() is not implemented.")
 
     def registerTempTable(self, name: str) -> None:
         warnings.warn("Deprecated in 2.0, use createOrReplaceTempView instead.", FutureWarning)
@@ -1990,6 +1803,9 @@
     def toJSON(self, *args: Any, **kwargs: Any) -> None:
         raise NotImplementedError("toJSON() is not implemented.")
 
+    def _repr_html_(self, *args: Any, **kwargs: Any) -> None:
+        raise NotImplementedError("_repr_html_() is not implemented.")
+
     def sameSemantics(self, other: "DataFrame") -> bool:
         assert self._plan is not None
         assert other._plan is not None
@@ -2023,7 +1839,8 @@
         Parameters
         ----------
         num : int
-            Number of records to skip.
+            Number of records to return. Will return this number of records
+            or all records if the DataFrame contains less than this number of records.
 
         Returns
         -------
