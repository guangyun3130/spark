--- conflicted
+++ resolved
@@ -2400,7 +2400,96 @@
 to_number.__doc__ = pysparkfuncs.to_number.__doc__
 
 
-<<<<<<< HEAD
+def replace(
+    src: "ColumnOrName", search: "ColumnOrName", replace: Optional["ColumnOrName"] = None
+) -> Column:
+    if replace is not None:
+        return _invoke_function_over_columns("replace", src, search, replace)
+    else:
+        return _invoke_function_over_columns("replace", src, search)
+
+
+replace.__doc__ = pysparkfuncs.replace.__doc__
+
+
+def split_part(src: "ColumnOrName", delimiter: "ColumnOrName", partNum: "ColumnOrName") -> Column:
+    return _invoke_function_over_columns("split_part", src, delimiter, partNum)
+
+
+split_part.__doc__ = pysparkfuncs.split_part.__doc__
+
+
+def substr(
+    str: "ColumnOrName", pos: "ColumnOrName", len: Optional["ColumnOrName"] = None
+) -> Column:
+    if len is not None:
+        return _invoke_function_over_columns("substr", str, pos, len)
+    else:
+        return _invoke_function_over_columns("substr", str, pos)
+
+
+substr.__doc__ = pysparkfuncs.substr.__doc__
+
+
+def parse_url(
+    url: "ColumnOrName", partToExtract: "ColumnOrName", key: Optional["ColumnOrName"] = None
+) -> Column:
+    if key is not None:
+        return _invoke_function_over_columns("parse_url", url, partToExtract, key)
+    else:
+        return _invoke_function_over_columns("parse_url", url, partToExtract)
+
+
+parse_url.__doc__ = pysparkfuncs.parse_url.__doc__
+
+
+def printf(format: "ColumnOrName", *cols: "ColumnOrName") -> Column:
+    return _invoke_function("printf", lit(format), *[_to_col(c) for c in cols])
+
+
+printf.__doc__ = pysparkfuncs.printf.__doc__
+
+
+def url_decode(str: "ColumnOrName") -> Column:
+    return _invoke_function_over_columns("url_decode", str)
+
+
+url_decode.__doc__ = pysparkfuncs.url_decode.__doc__
+
+
+def url_encode(str: "ColumnOrName") -> Column:
+    return _invoke_function_over_columns("url_encode", str)
+
+
+url_encode.__doc__ = pysparkfuncs.url_encode.__doc__
+
+
+def position(
+    substr: "ColumnOrName", str: "ColumnOrName", start: Optional["ColumnOrName"] = None
+) -> Column:
+    if start is not None:
+        return _invoke_function_over_columns("position", substr, str, start)
+    else:
+        return _invoke_function_over_columns("position", substr, str)
+
+
+position.__doc__ = pysparkfuncs.position.__doc__
+
+
+def endswith(str: "ColumnOrName", suffix: "ColumnOrName") -> Column:
+    return _invoke_function_over_columns("endswith", str, suffix)
+
+
+endswith.__doc__ = pysparkfuncs.endswith.__doc__
+
+
+def startswith(str: "ColumnOrName", prefix: "ColumnOrName") -> Column:
+    return _invoke_function_over_columns("startswith", str, prefix)
+
+
+startswith.__doc__ = pysparkfuncs.startswith.__doc__
+
+
 def char(col: "ColumnOrName") -> Column:
     return _invoke_function_over_columns("char", col)
 
@@ -2510,96 +2599,6 @@
 
 
 right.__doc__ = pysparkfuncs.right.__doc__
-=======
-def replace(
-    src: "ColumnOrName", search: "ColumnOrName", replace: Optional["ColumnOrName"] = None
-) -> Column:
-    if replace is not None:
-        return _invoke_function_over_columns("replace", src, search, replace)
-    else:
-        return _invoke_function_over_columns("replace", src, search)
-
-
-replace.__doc__ = pysparkfuncs.replace.__doc__
-
-
-def split_part(src: "ColumnOrName", delimiter: "ColumnOrName", partNum: "ColumnOrName") -> Column:
-    return _invoke_function_over_columns("split_part", src, delimiter, partNum)
-
-
-split_part.__doc__ = pysparkfuncs.split_part.__doc__
-
-
-def substr(
-    str: "ColumnOrName", pos: "ColumnOrName", len: Optional["ColumnOrName"] = None
-) -> Column:
-    if len is not None:
-        return _invoke_function_over_columns("substr", str, pos, len)
-    else:
-        return _invoke_function_over_columns("substr", str, pos)
-
-
-substr.__doc__ = pysparkfuncs.substr.__doc__
-
-
-def parse_url(
-    url: "ColumnOrName", partToExtract: "ColumnOrName", key: Optional["ColumnOrName"] = None
-) -> Column:
-    if key is not None:
-        return _invoke_function_over_columns("parse_url", url, partToExtract, key)
-    else:
-        return _invoke_function_over_columns("parse_url", url, partToExtract)
-
-
-parse_url.__doc__ = pysparkfuncs.parse_url.__doc__
-
-
-def printf(format: "ColumnOrName", *cols: "ColumnOrName") -> Column:
-    return _invoke_function("printf", lit(format), *[_to_col(c) for c in cols])
-
-
-printf.__doc__ = pysparkfuncs.printf.__doc__
-
-
-def url_decode(str: "ColumnOrName") -> Column:
-    return _invoke_function_over_columns("url_decode", str)
-
-
-url_decode.__doc__ = pysparkfuncs.url_decode.__doc__
-
-
-def url_encode(str: "ColumnOrName") -> Column:
-    return _invoke_function_over_columns("url_encode", str)
-
-
-url_encode.__doc__ = pysparkfuncs.url_encode.__doc__
-
-
-def position(
-    substr: "ColumnOrName", str: "ColumnOrName", start: Optional["ColumnOrName"] = None
-) -> Column:
-    if start is not None:
-        return _invoke_function_over_columns("position", substr, str, start)
-    else:
-        return _invoke_function_over_columns("position", substr, str)
-
-
-position.__doc__ = pysparkfuncs.position.__doc__
-
-
-def endswith(str: "ColumnOrName", suffix: "ColumnOrName") -> Column:
-    return _invoke_function_over_columns("endswith", str, suffix)
-
-
-endswith.__doc__ = pysparkfuncs.endswith.__doc__
-
-
-def startswith(str: "ColumnOrName", prefix: "ColumnOrName") -> Column:
-    return _invoke_function_over_columns("startswith", str, prefix)
-
-
-startswith.__doc__ = pysparkfuncs.startswith.__doc__
->>>>>>> 4503efca
 
 
 # Date/Timestamp functions
