--- conflicted
+++ resolved
@@ -310,41 +310,6 @@
         return LiteralExpression(value=value, dataType=LiteralExpression._infer_type(value))
 
     @classmethod
-<<<<<<< HEAD
-    def _to_value(cls, literal: "proto.Expression.Literal") -> Any:
-        if literal.HasField("null"):
-            return None
-        elif literal.HasField("binary"):
-            return literal.binary
-        elif literal.HasField("boolean"):
-            return literal.boolean
-        elif literal.HasField("byte"):
-            return literal.byte
-        elif literal.HasField("short"):
-            return literal.short
-        elif literal.HasField("integer"):
-            return literal.integer
-        elif literal.HasField("long"):
-            return literal.long
-        elif literal.HasField("float"):
-            return literal.float
-        elif literal.HasField("double"):
-            return literal.double
-        elif literal.HasField("decimal"):
-            return decimal.Decimal(literal.decimal.value)
-        elif literal.HasField("string"):
-            return literal.string
-        elif literal.HasField("date"):
-            return DateType().fromInternal(literal.date)
-        elif literal.HasField("timestamp"):
-            return TimestampType().fromInternal(literal.timestamp)
-        elif literal.HasField("timestamp_ntz"):
-            return TimestampNTZType().fromInternal(literal.timestamp_ntz)
-        elif literal.HasField("day_time_interval"):
-            return DayTimeIntervalType().fromInternal(literal.day_time_interval)
-        elif literal.HasField("array"):
-            return [LiteralExpression._to_value(v) for v in literal.array.elements]
-=======
     def _to_value(
         cls, literal: "proto.Expression.Literal", dataType: Optional[DataType] = None
     ) -> Any:
@@ -398,7 +363,6 @@
                 assert isinstance(dataType, ArrayType)
                 assert elementType == dataType.elementType
             return [LiteralExpression._to_value(v, elementType) for v in literal.array.elements]
->>>>>>> 9c7aa90c
 
         raise TypeError(f"Unsupported Literal Value {literal}")
 
