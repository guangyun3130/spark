--- conflicted
+++ resolved
@@ -16,11 +16,8 @@
 #
 
 import json
-<<<<<<< HEAD
 import time
-=======
 import sys
->>>>>>> aa1d4c28
 from typing import TYPE_CHECKING, Any, cast, Dict, List, Optional
 
 from pyspark.errors import StreamingQueryException
@@ -73,7 +70,6 @@
 
     isActive.__doc__ = PySparkStreamingQuery.isActive.__doc__
 
-<<<<<<< HEAD
     def _execute_await_termination_cmd(self, timeout: int = 10) -> bool:
         cmd = pb2.StreamingQueryCommand()
         cmd.await_termination.timeout_ms = timeout
@@ -94,16 +90,13 @@
                 timeoutMs = (end - start) * 1000
             return terminated
 
-=======
-    # TODO (SPARK-42960): Implement and uncomment the doc
->>>>>>> aa1d4c28
     def awaitTermination(self, timeout: Optional[int] = None) -> Optional[bool]:
         if timeout is not None:
             if not isinstance(timeout, (int, float)) or timeout < 0:
                 raise ValueError("timeout must be a positive integer or float. Got %s" % timeout)
         return self._await_termination(int(timeout * 1000))
 
-    # awaitTermination.__doc__ = PySparkStreamingQuery.awaitTermination.__doc__
+    awaitTermination.__doc__ = PySparkStreamingQuery.awaitTermination.__doc__
 
     @property
     def status(self) -> Dict[str, Any]:
@@ -160,7 +153,6 @@
 
     explain.__doc__ = PySparkStreamingQuery.explain.__doc__
 
-    # TODO (SPARK-42960): Implement and uncomment the doc
     def exception(self) -> Optional[StreamingQueryException]:
         cmd = pb2.StreamingQueryCommand()
         cmd.exception = True
