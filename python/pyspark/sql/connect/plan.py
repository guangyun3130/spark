#
# Licensed to the Apache Software Foundation (ASF) under one or more
# contributor license agreements.  See the NOTICE file distributed with
# this work for additional information regarding copyright ownership.
# The ASF licenses this file to You under the Apache License, Version 2.0
# (the "License"); you may not use this file except in compliance with
# the License.  You may obtain a copy of the License at
#
#    http://www.apache.org/licenses/LICENSE-2.0
#
# Unless required by applicable law or agreed to in writing, software
# distributed under the License is distributed on an "AS IS" BASIS,
# WITHOUT WARRANTIES OR CONDITIONS OF ANY KIND, either express or implied.
# See the License for the specific language governing permissions and
# limitations under the License.
#

<<<<<<< HEAD
from typing import (
    Any,
    List,
    Optional,
    Sequence,
    Union,
    cast,
    TYPE_CHECKING,
    Mapping,
    Dict,
    get_args,
)
=======
from typing import Any, List, Optional, Sequence, Union, cast, TYPE_CHECKING, Mapping, Dict
import functools
>>>>>>> 5d90f982
import pandas
import pyarrow as pa
import pyspark.sql.connect.proto as proto
from pyspark.sql.connect.column import Column, SortOrder, ColumnReference

from pyspark.sql.connect._typing import ColumnOrName

if TYPE_CHECKING:
    from pyspark.sql.connect.client import SparkConnectClient


def _extract_all_types(type: Any):
    res = []
    for x in get_args(type):
        res.append(x)
        res.extend(_extract_all_types(x))
    return res


def _all_of(args: List[Any], type: Any):
    """Helper method that checks a list of input values for their type."""
    arg_types = _extract_all_types(type)
    if len(arg_types) > 0:
        actual_types = arg_types
    else:
        actual_types = [type]
    for a in args:
        if not isinstance(a, (*actual_types,)):
            raise TypeError(f"Argument type expected to be in {type}, got {a}")


class InputValidationError(Exception):
    pass


class LogicalPlan(object):

    INDENT = 2

    def __init__(self, child: Optional["LogicalPlan"]) -> None:
        self._child = child

    def unresolved_attr(self, colName: str) -> proto.Expression:
        """Creates an unresolved attribute from a column name."""
        exp = proto.Expression()
        exp.unresolved_attribute.unparsed_identifier = colName
        return exp

    def to_attr_or_expression(
        self, col: "ColumnOrName", session: "SparkConnectClient"
    ) -> proto.Expression:
        """Returns either an instance of an unresolved attribute or the serialized
        expression value of the column."""
        if type(col) is str:
            return self.unresolved_attr(col)
        else:
            return cast(Column, col).to_plan(session)

    def plan(self, session: "SparkConnectClient") -> proto.Relation:
        ...

    def command(self, session: "SparkConnectClient") -> proto.Command:
        ...

    def _verify(self, session: "SparkConnectClient") -> bool:
        """This method is used to verify that the current logical plan
        can be serialized to Proto and back and afterwards is identical."""
        plan = proto.Plan()
        plan.root.CopyFrom(self.plan(session))

        serialized_plan = plan.SerializeToString()
        test_plan = proto.Plan()
        test_plan.ParseFromString(serialized_plan)

        return test_plan == plan

    def to_proto(self, session: "SparkConnectClient", debug: bool = False) -> proto.Plan:
        """
        Generates connect proto plan based on this LogicalPlan.

        Parameters
        ----------
        session : :class:`SparkConnectClient`, optional.
            a session that connects remote spark cluster.
        debug: bool
            if enabled, the proto plan will be printed.
        """
        plan = proto.Plan()
        plan.root.CopyFrom(self.plan(session))

        if debug:
            print(plan)

        return plan

    def print(self, indent: int = 0) -> str:
        ...

    def _repr_html_(self) -> str:
        ...

    def _child_repr_(self) -> str:
        return self._child._repr_html_() if self._child is not None else ""


class DataSource(LogicalPlan):
    """A datasource with a format and optional a schema from which Spark reads data"""

    def __init__(
        self,
        format: str = "",
        schema: Optional[str] = None,
        options: Optional[Mapping[str, str]] = None,
    ) -> None:
        super().__init__(None)
        self.format = format
        self.schema = schema
        self.options = options

    def plan(self, session: "SparkConnectClient") -> proto.Relation:
        plan = proto.Relation()
        if self.format is not None:
            plan.read.data_source.format = self.format
        if self.schema is not None:
            plan.read.data_source.schema = self.schema
        if self.options is not None:
            for k in self.options.keys():
                v = self.options.get(k)
                if v is not None:
                    plan.read.data_source.options[k] = v
        return plan

    def _repr_html_(self) -> str:
        return f"""
        <ul>
            <li>
                <b>DataSource</b><br />
                format: {self.format}
                schema: {self.schema}
                options: {self.options}
            </li>
        </ul>
        """


class Read(LogicalPlan):
    def __init__(self, table_name: str) -> None:
        super().__init__(None)
        self.table_name = table_name

    def plan(self, session: "SparkConnectClient") -> proto.Relation:
        plan = proto.Relation()
        plan.read.named_table.unparsed_identifier = self.table_name
        return plan

    def print(self, indent: int = 0) -> str:
        return f"{' ' * indent}<Read table_name={self.table_name}>\n"

    def _repr_html_(self) -> str:
        return f"""
        <ul>
            <li>
                <b>Read</b><br />
                table name: {self.table_name}
            </li>
        </ul>
        """


class LocalRelation(LogicalPlan):
    """Creates a LocalRelation plan object based on a Pandas DataFrame."""

    def __init__(self, pdf: "pandas.DataFrame") -> None:
        super().__init__(None)
        self._pdf = pdf

    def plan(self, session: "SparkConnectClient") -> proto.Relation:
        sink = pa.BufferOutputStream()
        table = pa.Table.from_pandas(self._pdf)
        with pa.ipc.new_stream(sink, table.schema) as writer:
            for b in table.to_batches():
                writer.write_batch(b)

        plan = proto.Relation()
        plan.local_relation.data = sink.getvalue().to_pybytes()
        return plan

    def print(self, indent: int = 0) -> str:
        return f"{' ' * indent}<LocalRelation>\n"

    def _repr_html_(self) -> str:
        return """
        <ul>
            <li>LocalRelation</li>
        </ul>
        """


class ShowString(LogicalPlan):
    def __init__(
        self, child: Optional["LogicalPlan"], numRows: int, truncate: int, vertical: bool
    ) -> None:
        super().__init__(child)
        self.numRows = numRows
        self.truncate = truncate
        self.vertical = vertical

    def plan(self, session: "SparkConnectClient") -> proto.Relation:
        assert self._child is not None
        plan = proto.Relation()
        plan.show_string.input.CopyFrom(self._child.plan(session))
        plan.show_string.numRows = self.numRows
        plan.show_string.truncate = self.truncate
        plan.show_string.vertical = self.vertical
        return plan

    def print(self, indent: int = 0) -> str:
        return (
            f"{' ' * indent}"
            f"<ShowString numRows='{self.numRows}', "
            f"truncate='{self.truncate}', "
            f"vertical='{self.vertical}'>"
        )

    def _repr_html_(self) -> str:
        return f"""
        <ul>
           <li>
              <b>ShowString</b><br />
              NumRows: {self.numRows} <br />
              Truncate: {self.truncate} <br />
              Vertical: {self.vertical} <br />
              {self._child_repr_()}
           </li>
        </ul>
        """


class Project(LogicalPlan):
    """Logical plan object for a projection.

    All input arguments are directly serialized into the corresponding protocol buffer
    objects. This class only provides very limited error handling and input validation.

    To be compatible with PySpark, we validate that the input arguments are all
    expressions to be able to serialize them to the server.

    """

    def __init__(self, child: Optional["LogicalPlan"], *columns: "ColumnOrName") -> None:
        super().__init__(child)
        self._raw_columns = list(columns)
        _all_of(self._raw_columns, ColumnOrName)
        self.alias: Optional[str] = None
        self._verify_expressions()

    def _verify_expressions(self) -> None:
        """Ensures that all input arguments are instances of Expression or String."""
        for c in self._raw_columns:
            if not isinstance(c, (Column, str)):
                raise InputValidationError(
                    f"Only Column or String can be used for projections: '{c}'."
                )

    def plan(self, session: "SparkConnectClient") -> proto.Relation:
        assert self._child is not None
        proj_exprs = []
        for c in self._raw_columns:
            if isinstance(c, Column):
                proj_exprs.append(c.to_plan(session))
            elif c == "*":
                exp = proto.Expression()
                exp.unresolved_star.SetInParent()
                proj_exprs.append(exp)
            else:
                proj_exprs.append(self.unresolved_attr(c))

        plan = proto.Relation()
        plan.project.input.CopyFrom(self._child.plan(session))
        plan.project.expressions.extend(proj_exprs)
        return plan

    def print(self, indent: int = 0) -> str:
        c_buf = self._child.print(indent + LogicalPlan.INDENT) if self._child else ""
        return f"{' ' * indent}<Project cols={self._raw_columns}>\n{c_buf}"

    def _repr_html_(self) -> str:
        return f"""
        <ul>
            <li>
                <b>Project</b><br />
                Columns: {",".join([str(c) for c in self._raw_columns])}
                {self._child._repr_html_() if self._child is not None else ""}
            </li>
        </uL>
        """


class WithColumns(LogicalPlan):
    """Logical plan object for a withColumns operation."""

    def __init__(self, child: Optional["LogicalPlan"], cols_map: Mapping[str, Column]) -> None:
        super().__init__(child)
        self._cols_map = cols_map

    def plan(self, session: "SparkConnectClient") -> proto.Relation:
        assert self._child is not None
        plan = proto.Relation()
        plan.with_columns.input.CopyFrom(self._child.plan(session))
        for k, v in self._cols_map.items():
            _all_of((v,), Column)
            name_expr = proto.Expression.Alias()
            name_expr.name.append(k)
            name_expr.expr.CopyFrom(v.to_plan(session))
            plan.with_columns.name_expr_list.append(name_expr)
        return plan

    def print(self, indent: int = 0) -> str:
        c_buf = self._child.print(indent + LogicalPlan.INDENT) if self._child else ""
        return f"{' ' * indent}<WithColumns cols={self._cols_map}>\n{c_buf}"

    def _repr_html_(self) -> str:
        return f"""
        <ul>
            <li>
                <b>WithColumns</b><br />
                Column Map: {self._cols_map}
                {self._child._repr_html_() if self._child is not None else ""}
            </li>
        </uL>
        """


class Filter(LogicalPlan):
    def __init__(self, child: Optional["LogicalPlan"], filter: Column) -> None:
        super().__init__(child)
        self.filter = filter

    def plan(self, session: "SparkConnectClient") -> proto.Relation:
        assert self._child is not None
        plan = proto.Relation()
        plan.filter.input.CopyFrom(self._child.plan(session))
        plan.filter.condition.CopyFrom(self.filter.to_plan(session))
        return plan

    def print(self, indent: int = 0) -> str:
        c_buf = self._child.print(indent + LogicalPlan.INDENT) if self._child else ""
        return f"{' ' * indent}<Filter filter={self.filter}>\n{c_buf}"

    def _repr_html_(self) -> str:
        return f"""
        <ul>
            <li>
                <b>Filter</b><br />
                Condition: {self.filter}
                {self._child_repr_()}
            </li>
        </uL>
        """


class Limit(LogicalPlan):
    def __init__(self, child: Optional["LogicalPlan"], limit: int) -> None:
        super().__init__(child)
        self.limit = limit

    def plan(self, session: "SparkConnectClient") -> proto.Relation:
        assert self._child is not None
        plan = proto.Relation()
        plan.limit.input.CopyFrom(self._child.plan(session))
        plan.limit.limit = self.limit
        return plan

    def print(self, indent: int = 0) -> str:
        c_buf = self._child.print(indent + LogicalPlan.INDENT) if self._child else ""
        return f"{' ' * indent}<Limit limit={self.limit}>\n{c_buf}"

    def _repr_html_(self) -> str:
        return f"""
        <ul>
            <li>
                <b>Limit</b><br />
                Limit: {self.limit} <br />
                {self._child_repr_()}
            </li>
        </uL>
        """


class Tail(LogicalPlan):
    def __init__(self, child: Optional["LogicalPlan"], limit: int) -> None:
        super().__init__(child)
        self.limit = limit

    def plan(self, session: "SparkConnectClient") -> proto.Relation:
        assert self._child is not None
        plan = proto.Relation()
        plan.tail.input.CopyFrom(self._child.plan(session))
        plan.tail.limit = self.limit
        return plan

    def print(self, indent: int = 0) -> str:
        c_buf = self._child.print(indent + LogicalPlan.INDENT) if self._child else ""
        return f"{' ' * indent}<Tail limit={self.limit}>\n{c_buf}"

    def _repr_html_(self) -> str:
        return f"""
        <ul>
            <li>
                <b>Tail</b><br />
                Limit: {self.limit} <br />
                {self._child_repr_()}
            </li>
        </uL>
        """


class Offset(LogicalPlan):
    def __init__(self, child: Optional["LogicalPlan"], offset: int = 0) -> None:
        super().__init__(child)
        self.offset = offset

    def plan(self, session: "SparkConnectClient") -> proto.Relation:
        assert self._child is not None
        plan = proto.Relation()
        plan.offset.input.CopyFrom(self._child.plan(session))
        plan.offset.offset = self.offset
        return plan

    def print(self, indent: int = 0) -> str:
        c_buf = self._child.print(indent + LogicalPlan.INDENT) if self._child else ""
        return f"{' ' * indent}<Offset={self.offset}>\n{c_buf}"

    def _repr_html_(self) -> str:
        return f"""
        <ul>
            <li>
                <b>Limit</b><br />
                Offset: {self.offset} <br />
                {self._child_repr_()}
            </li>
        </uL>
        """


class Deduplicate(LogicalPlan):
    def __init__(
        self,
        child: Optional["LogicalPlan"],
        all_columns_as_keys: bool = False,
        column_names: Optional[List[str]] = None,
    ) -> None:
        super().__init__(child)
        self.all_columns_as_keys = all_columns_as_keys
        self.column_names = column_names

    def plan(self, session: "SparkConnectClient") -> proto.Relation:
        assert self._child is not None
        plan = proto.Relation()
        plan.deduplicate.input.CopyFrom(self._child.plan(session))
        plan.deduplicate.all_columns_as_keys = self.all_columns_as_keys
        if self.column_names is not None:
            plan.deduplicate.column_names.extend(self.column_names)
        return plan

    def print(self, indent: int = 0) -> str:
        c_buf = self._child.print(indent + LogicalPlan.INDENT) if self._child else ""
        return (
            f"{' ' * indent}<all_columns_as_keys={self.all_columns_as_keys} "
            f"column_names={self.column_names}>\n{c_buf}"
        )

    def _repr_html_(self) -> str:
        return f"""
        <ul>
            <li>
                <b></b>Deduplicate<br />
                all_columns_as_keys: {self.all_columns_as_keys} <br />
                column_names: {self.column_names} <br />
                {self._child_repr_()}
            </li>
        </uL>
        """


class Sort(LogicalPlan):
    def __init__(
        self,
        child: Optional["LogicalPlan"],
        columns: List["ColumnOrName"],
        is_global: bool,
    ) -> None:
        super().__init__(child)
        self.columns = columns
        _all_of(self.columns, ColumnOrName)
        self.is_global = is_global

    def col_to_sort_field(
        self, col: "ColumnOrName", session: "SparkConnectClient"
    ) -> proto.Sort.SortField:
        sort: Optional[SortOrder] = None
        if isinstance(col, Column):
            if isinstance(col._expr, SortOrder):
                sort = col._expr
            else:
                sort = SortOrder(col._expr)
        else:
            sort = SortOrder(ColumnReference(name=col))
        assert sort is not None

        return cast(proto.Sort.SortField, sort.to_plan(session))

    def plan(self, session: "SparkConnectClient") -> proto.Relation:
        assert self._child is not None
        plan = proto.Relation()
        plan.sort.input.CopyFrom(self._child.plan(session))
        plan.sort.sort_fields.extend([self.col_to_sort_field(x, session) for x in self.columns])
        plan.sort.is_global = self.is_global
        return plan

    def print(self, indent: int = 0) -> str:
        c_buf = self._child.print(indent + LogicalPlan.INDENT) if self._child else ""
        return f"{' ' * indent}<Sort columns={self.columns}, global={self.is_global}>\n{c_buf}"

    def _repr_html_(self) -> str:
        return f"""
        <ul>
            <li>
                <b>Sort</b><br />
                {", ".join([str(c) for c in self.columns])}
                global: {self.is_global} <br />
                {self._child_repr_()}
            </li>
        </uL>
        """


class Drop(LogicalPlan):
    def __init__(
        self,
        child: Optional["LogicalPlan"],
        columns: List[Union[Column, str]],
    ) -> None:
        super().__init__(child)
        assert len(columns) > 0 and all(isinstance(c, (Column, str)) for c in columns)
        self.columns = columns

    def _convert_to_expr(
        self, col: Union[Column, str], session: "SparkConnectClient"
    ) -> proto.Expression:
        expr = proto.Expression()
        if isinstance(col, Column):
            expr.CopyFrom(col.to_plan(session))
        else:
            expr.CopyFrom(self.unresolved_attr(col))
        return expr

    def plan(self, session: "SparkConnectClient") -> proto.Relation:
        assert self._child is not None
        plan = proto.Relation()
        plan.drop.input.CopyFrom(self._child.plan(session))
        plan.drop.cols.extend([self._convert_to_expr(c, session) for c in self.columns])
        return plan

    def print(self, indent: int = 0) -> str:
        c_buf = self._child.print(indent + LogicalPlan.INDENT) if self._child else ""
        return f"{' ' * indent}<Drop columns={self.columns}>\n{c_buf}"

    def _repr_html_(self) -> str:
        return f"""
        <ul>
            <li>
                <b>Drop</b><br />
                columns: {self.columns} <br />
                {self._child_repr_()}
            </li>
        </uL>
        """


class Sample(LogicalPlan):
    def __init__(
        self,
        child: Optional["LogicalPlan"],
        lower_bound: float,
        upper_bound: float,
        with_replacement: bool,
        seed: Optional[int],
    ) -> None:
        super().__init__(child)
        self.lower_bound = lower_bound
        self.upper_bound = upper_bound
        self.with_replacement = with_replacement
        self.seed = seed

    def plan(self, session: "SparkConnectClient") -> proto.Relation:
        assert self._child is not None
        plan = proto.Relation()
        plan.sample.input.CopyFrom(self._child.plan(session))
        plan.sample.lower_bound = self.lower_bound
        plan.sample.upper_bound = self.upper_bound
        plan.sample.with_replacement = self.with_replacement
        if self.seed is not None:
            plan.sample.seed = self.seed
        return plan

    def print(self, indent: int = 0) -> str:
        c_buf = self._child.print(indent + LogicalPlan.INDENT) if self._child else ""
        return (
            f"{' ' * indent}"
            f"<Sample lowerBound={self.lower_bound}, upperBound={self.upper_bound}, "
            f"withReplacement={self.with_replacement}, seed={self.seed}>"
            f"\n{c_buf}"
        )

    def _repr_html_(self) -> str:
        return f"""
        <ul>
            <li>
                <b>Sample</b><br />
                LowerBound: {self.lower_bound} <br />
                UpperBound: {self.upper_bound} <br />
                WithReplacement: {self.with_replacement} <br />
                Seed: {self.seed} <br />
                {self._child_repr_()}
            </li>
        </uL>
        """


class Aggregate(LogicalPlan):
    def __init__(
        self,
        child: Optional["LogicalPlan"],
        grouping_cols: List[Column],
        measures: Sequence[Column],
    ) -> None:
        super().__init__(child)
        self.grouping_cols = grouping_cols
        self.measures = measures

    def _convert_measure(self, m: Column, session: "SparkConnectClient") -> proto.Expression:
        proto_expr = proto.Expression()
        proto_expr.CopyFrom(m.to_plan(session))
        return proto_expr

    def plan(self, session: "SparkConnectClient") -> proto.Relation:
        assert self._child is not None
        groupings = [x.to_plan(session) for x in self.grouping_cols]

        agg = proto.Relation()
        agg.aggregate.input.CopyFrom(self._child.plan(session))
        agg.aggregate.result_expressions.extend(
            list(map(lambda x: self._convert_measure(x, session), self.measures))
        )

        agg.aggregate.grouping_expressions.extend(groupings)
        return agg

    def print(self, indent: int = 0) -> str:
        c_buf = self._child.print(indent + LogicalPlan.INDENT) if self._child else ""
        return (
            f"{' ' * indent}<Sort columns={self.grouping_cols}"
            f"measures={self.measures}>\n{c_buf}"
        )

    def _repr_html_(self) -> str:
        return f"""
        <ul>
            <li>
                <b>Aggregation</b><br />
                {self._child_repr_()}
            </li>
        </uL>
        """


class Join(LogicalPlan):
    def __init__(
        self,
        left: Optional["LogicalPlan"],
        right: "LogicalPlan",
        on: Optional[Union[str, List[str], Column, List[Column]]],
        how: Optional[str],
    ) -> None:
        super().__init__(left)
        self.left = cast(LogicalPlan, left)
        self.right = right
        self.on = on
        if how is None:
            join_type = proto.Join.JoinType.JOIN_TYPE_INNER
        elif how == "inner":
            join_type = proto.Join.JoinType.JOIN_TYPE_INNER
        elif how in ["outer", "full", "fullouter"]:
            join_type = proto.Join.JoinType.JOIN_TYPE_FULL_OUTER
        elif how in ["leftouter", "left"]:
            join_type = proto.Join.JoinType.JOIN_TYPE_LEFT_OUTER
        elif how in ["rightouter", "right"]:
            join_type = proto.Join.JoinType.JOIN_TYPE_RIGHT_OUTER
        elif how in ["leftsemi", "semi"]:
            join_type = proto.Join.JoinType.JOIN_TYPE_LEFT_SEMI
        elif how in ["leftanti", "anti"]:
            join_type = proto.Join.JoinType.JOIN_TYPE_LEFT_ANTI
        elif how == "cross":
            join_type = proto.Join.JoinType.JOIN_TYPE_CROSS
        else:
            raise NotImplementedError(
                """
                Unsupported join type: %s. Supported join types include:
                "inner", "outer", "full", "fullouter", "full_outer",
                "leftouter", "left", "left_outer", "rightouter",
                "right", "right_outer", "leftsemi", "left_semi",
                "semi", "leftanti", "left_anti", "anti", "cross",
                """
                % how
            )
        self.how = join_type

    def plan(self, session: "SparkConnectClient") -> proto.Relation:
        rel = proto.Relation()
        rel.join.left.CopyFrom(self.left.plan(session))
        rel.join.right.CopyFrom(self.right.plan(session))
        if self.on is not None:
            if not isinstance(self.on, list):
                if isinstance(self.on, str):
                    rel.join.using_columns.append(self.on)
                else:
                    rel.join.join_condition.CopyFrom(self.to_attr_or_expression(self.on, session))
            elif len(self.on) > 0:
                if isinstance(self.on[0], str):
                    rel.join.using_columns.extend(cast(str, self.on))
                else:
                    merge_column = functools.reduce(lambda c1, c2: c1 & c2, self.on)
                    rel.join.join_condition.CopyFrom(cast(Column, merge_column).to_plan(session))
        rel.join.join_type = self.how
        return rel

    def print(self, indent: int = 0) -> str:
        i = " " * indent
        o = " " * (indent + LogicalPlan.INDENT)
        n = indent + LogicalPlan.INDENT * 2
        return (
            f"{i}<Join on={self.on} how={self.how}>\n{o}"
            f"left=\n{self.left.print(n)}\n{o}right=\n{self.right.print(n)}"
        )

    def _repr_html_(self) -> str:
        return f"""
        <ul>
            <li>
                <b>Join</b><br />
                Left: {self.left._repr_html_()}
                Right: {self.right._repr_html_()}
            </li>
        </uL>
        """


class SetOperation(LogicalPlan):
    def __init__(
        self,
        child: Optional["LogicalPlan"],
        other: Optional["LogicalPlan"],
        set_op: str,
        is_all: bool = True,
        by_name: bool = False,
    ) -> None:
        super().__init__(child)
        self.other = other
        self.by_name = by_name
        self.is_all = is_all
        self.set_op = set_op

    def plan(self, session: "SparkConnectClient") -> proto.Relation:
        assert self._child is not None
        rel = proto.Relation()
        if self._child is not None:
            rel.set_op.left_input.CopyFrom(self._child.plan(session))
        if self.other is not None:
            rel.set_op.right_input.CopyFrom(self.other.plan(session))
        if self.set_op == "union":
            rel.set_op.set_op_type = proto.SetOperation.SET_OP_TYPE_UNION
        elif self.set_op == "intersect":
            rel.set_op.set_op_type = proto.SetOperation.SET_OP_TYPE_INTERSECT
        elif self.set_op == "except":
            rel.set_op.set_op_type = proto.SetOperation.SET_OP_TYPE_EXCEPT
        else:
            raise NotImplementedError(
                """
                Unsupported set operation type: %s.
                """
                % rel.set_op.set_op_type
            )

        rel.set_op.is_all = self.is_all
        rel.set_op.by_name = self.by_name
        return rel

    def print(self, indent: int = 0) -> str:
        assert self._child is not None
        assert self.other is not None

        i = " " * indent
        o = " " * (indent + LogicalPlan.INDENT)
        n = indent + LogicalPlan.INDENT * 2
        return (
            f"{i}SetOperation\n{o}child1=\n{self._child.print(n)}"
            f"\n{o}child2=\n{self.other.print(n)}"
        )

    def _repr_html_(self) -> str:
        assert self._child is not None
        assert self.other is not None

        return f"""
        <ul>
            <li>
                <b>SetOperation</b><br />
                Left: {self._child._repr_html_()}
                Right: {self.other._repr_html_()}
            </li>
        </uL>
        """


class Repartition(LogicalPlan):
    """Repartition Relation into a different number of partitions."""

    def __init__(self, child: Optional["LogicalPlan"], num_partitions: int, shuffle: bool) -> None:
        super().__init__(child)
        self._num_partitions = num_partitions
        self._shuffle = shuffle

    def plan(self, session: "SparkConnectClient") -> proto.Relation:
        rel = proto.Relation()
        if self._child is not None:
            rel.repartition.input.CopyFrom(self._child.plan(session))
        rel.repartition.shuffle = self._shuffle
        rel.repartition.num_partitions = self._num_partitions
        return rel

    def print(self, indent: int = 0) -> str:
        plan_name = "repartition" if self._shuffle else "coalesce"
        c_buf = self._child.print(indent + LogicalPlan.INDENT) if self._child else ""
        return f"{' ' * indent}<{plan_name} num_partitions={self._num_partitions}>\n{c_buf}"

    def _repr_html_(self) -> str:
        plan_name = "repartition" if self._shuffle else "coalesce"
        return f"""
        <ul>
           <li>
              <b>{plan_name}</b><br />
              Child: {self._child_repr_()}
              num_partitions: {self._num_partitions}
           </li>
        </ul>
        """


class SubqueryAlias(LogicalPlan):
    """Alias for a relation."""

    def __init__(self, child: Optional["LogicalPlan"], alias: str) -> None:
        super().__init__(child)
        self._alias = alias

    def plan(self, session: "SparkConnectClient") -> proto.Relation:
        rel = proto.Relation()
        if self._child is not None:
            rel.subquery_alias.input.CopyFrom(self._child.plan(session))
        rel.subquery_alias.alias = self._alias
        return rel

    def print(self, indent: int = 0) -> str:
        c_buf = self._child.print(indent + LogicalPlan.INDENT) if self._child else ""
        return f"{' ' * indent}<SubqueryAlias alias={self._alias}>\n{c_buf}"

    def _repr_html_(self) -> str:
        return f"""
        <ul>
           <li>
              <b>SubqueryAlias</b><br />
              Child: {self._child_repr_()}
              Alias: {self._alias}
           </li>
        </ul>
        """


class SQL(LogicalPlan):
    def __init__(self, query: str) -> None:
        super().__init__(None)
        self._query = query

    def plan(self, session: "SparkConnectClient") -> proto.Relation:
        rel = proto.Relation()
        rel.sql.query = self._query
        return rel

    def print(self, indent: int = 0) -> str:
        i = " " * indent
        sub_query = self._query.replace("\n", "")[:50]
        return f"""{i}<SQL query='{sub_query}...'>"""

    def _repr_html_(self) -> str:
        return f"""
        <ul>
           <li>
              <b>SQL</b><br />
              Statement: <pre>{self._query}</pre>
           </li>
        </ul>
        """


class Range(LogicalPlan):
    def __init__(
        self,
        start: int,
        end: int,
        step: int,
        num_partitions: Optional[int] = None,
    ) -> None:
        super().__init__(None)
        self._start = start
        self._end = end
        self._step = step
        self._num_partitions = num_partitions

    def plan(self, session: "SparkConnectClient") -> proto.Relation:
        rel = proto.Relation()
        rel.range.start = self._start
        rel.range.end = self._end
        rel.range.step = self._step
        if self._num_partitions is not None:
            rel.range.num_partitions = self._num_partitions
        return rel

    def print(self, indent: int = 0) -> str:
        return (
            f"{' ' * indent}"
            f"<Range start={self._start}, end={self._end}, "
            f"step={self._step}, num_partitions={self._num_partitions}>"
        )

    def _repr_html_(self) -> str:
        return f"""
        <ul>
            <li>
                <b>Range</b><br />
                Start: {self._start} <br />
                End: {self._end} <br />
                Step: {self._step} <br />
                NumPartitions: {self._num_partitions} <br />
                {self._child_repr_()}
            </li>
        </uL>
        """


class RenameColumnsNameByName(LogicalPlan):
    def __init__(self, child: Optional["LogicalPlan"], colsMap: Mapping[str, str]) -> None:
        super().__init__(child)
        self._colsMap = colsMap

    def plan(self, session: "SparkConnectClient") -> proto.Relation:
        assert self._child is not None

        plan = proto.Relation()
        plan.rename_columns_by_name_to_name_map.input.CopyFrom(self._child.plan(session))
        for k, v in self._colsMap.items():
            plan.rename_columns_by_name_to_name_map.rename_columns_map[k] = v
        return plan

    def print(self, indent: int = 0) -> str:
        i = " " * indent
        return f"""{i}<RenameColumnsNameByName ColsMap='{self._colsMap}'>"""

    def _repr_html_(self) -> str:
        return f"""
        <ul>
           <li>
              <b>RenameColumns</b><br />
              ColsMap: {self._colsMap} <br />
              {self._child_repr_()}
           </li>
        </ul>
        """


class NAFill(LogicalPlan):
    def __init__(
        self, child: Optional["LogicalPlan"], cols: Optional[List[str]], values: List[Any]
    ) -> None:
        super().__init__(child)

        assert (
            isinstance(values, list)
            and len(values) > 0
            and all(isinstance(v, (bool, int, float, str)) for v in values)
        )

        if cols is not None and len(cols) > 0:
            assert isinstance(cols, list) and all(isinstance(c, str) for c in cols)
            if len(values) > 1:
                assert len(cols) == len(values)

        self.cols = cols
        self.values = values

    def _convert_value(self, v: Any) -> proto.Expression.Literal:
        value = proto.Expression.Literal()
        if isinstance(v, bool):
            value.boolean = v
        elif isinstance(v, int):
            value.long = v
        elif isinstance(v, float):
            value.double = v
        else:
            value.string = v
        return value

    def plan(self, session: "SparkConnectClient") -> proto.Relation:
        assert self._child is not None
        plan = proto.Relation()
        plan.fill_na.input.CopyFrom(self._child.plan(session))
        if self.cols is not None and len(self.cols) > 0:
            plan.fill_na.cols.extend(self.cols)
        plan.fill_na.values.extend([self._convert_value(v) for v in self.values])
        return plan

    def print(self, indent: int = 0) -> str:
        return f"""{" " * indent}<NAFill cols='{self.cols}', values='{self.values}'>"""

    def _repr_html_(self) -> str:
        return f"""
        <ul>
           <li>
              <b>NAFill</b><br />
              Cols: {self.cols} <br />
              Values: {self.values} <br />
              {self._child_repr_()}
           </li>
        </ul>
        """


class NADrop(LogicalPlan):
    def __init__(
        self,
        child: Optional["LogicalPlan"],
        cols: Optional[List[str]],
        min_non_nulls: Optional[int],
    ) -> None:
        super().__init__(child)

        self.cols = cols
        self.min_non_nulls = min_non_nulls

    def plan(self, session: "SparkConnectClient") -> proto.Relation:
        assert self._child is not None
        plan = proto.Relation()
        plan.drop_na.input.CopyFrom(self._child.plan(session))
        if self.cols is not None and len(self.cols) > 0:
            plan.drop_na.cols.extend(self.cols)
        if self.min_non_nulls is not None:
            plan.drop_na.min_non_nulls = self.min_non_nulls
        return plan

    def print(self, indent: int = 0) -> str:
        i = " " * indent
        return f"{i}" f"<NADrop cols='{self.cols}' " f"min_non_nulls='{self.min_non_nulls}'>"

    def _repr_html_(self) -> str:
        return f"""
        <ul>
           <li>
              <b>NADrop</b><br />
              Cols: {self.cols} <br />
              Min_non_nulls: {self.min_non_nulls} <br />
              {self._child_repr_()}
           </li>
        </ul>
        """


class NAReplace(LogicalPlan):
    def __init__(
        self,
        child: Optional["LogicalPlan"],
        cols: Optional[List[str]],
        replacements: Dict[Any, Any],
    ) -> None:
        super().__init__(child)

        for old_value, new_value in replacements.items():
            if old_value is not None:
                assert isinstance(old_value, (bool, int, float, str))
            if new_value is not None:
                assert isinstance(new_value, (bool, int, float, str))

        self.cols = cols
        self.replacements = replacements

    def _convert_value(self, v: Any) -> proto.Expression.Literal:
        value = proto.Expression.Literal()
        if v is None:
            value.null = True
        elif isinstance(v, bool):
            value.boolean = v
        elif isinstance(v, (int, float)):
            value.double = float(v)
        else:
            value.string = v
        return value

    def plan(self, session: "SparkConnectClient") -> proto.Relation:
        assert self._child is not None
        plan = proto.Relation()
        plan.replace.input.CopyFrom(self._child.plan(session))
        if self.cols is not None and len(self.cols) > 0:
            plan.replace.cols.extend(self.cols)
        if len(self.replacements) > 0:
            for old_value, new_value in self.replacements.items():
                replacement = proto.NAReplace.Replacement()
                replacement.old_value.CopyFrom(self._convert_value(old_value))
                replacement.new_value.CopyFrom(self._convert_value(new_value))
                plan.replace.replacements.append(replacement)
        return plan

    def print(self, indent: int = 0) -> str:
        i = " " * indent
        return f"{i}" f"<NAReplace cols='{self.cols}' " f"replacements='{self.replacements}'>"

    def _repr_html_(self) -> str:
        return f"""
        <ul>
           <li>
              <b>NADrop</b><br />
              Cols: {self.cols} <br />
              Replacements: {self.replacements} <br />
              {self._child_repr_()}
           </li>
        </ul>
        """


class StatSummary(LogicalPlan):
    def __init__(self, child: Optional["LogicalPlan"], statistics: List[str]) -> None:
        super().__init__(child)
        self.statistics = statistics

    def plan(self, session: "SparkConnectClient") -> proto.Relation:
        assert self._child is not None
        plan = proto.Relation()
        plan.summary.input.CopyFrom(self._child.plan(session))
        plan.summary.statistics.extend(self.statistics)
        return plan

    def print(self, indent: int = 0) -> str:
        i = " " * indent
        return f"""{i}<Summary statistics='{self.statistics}'>"""

    def _repr_html_(self) -> str:
        return f"""
        <ul>
           <li>
              <b>Summary</b><br />
              Statistics: {self.statistics} <br />
              {self._child_repr_()}
           </li>
        </ul>
        """


class StatCrosstab(LogicalPlan):
    def __init__(self, child: Optional["LogicalPlan"], col1: str, col2: str) -> None:
        super().__init__(child)
        self.col1 = col1
        self.col2 = col2

    def plan(self, session: "SparkConnectClient") -> proto.Relation:
        assert self._child is not None

        plan = proto.Relation()
        plan.crosstab.input.CopyFrom(self._child.plan(session))
        plan.crosstab.col1 = self.col1
        plan.crosstab.col2 = self.col2
        return plan

    def print(self, indent: int = 0) -> str:
        i = " " * indent
        return f"""{i}<Crosstab col1='{self.col1}' col2='{self.col2}'>"""

    def _repr_html_(self) -> str:
        return f"""
        <ul>
           <li>
              <b>Crosstab</b><br />
              Col1: {self.col1} <br />
              Col2: {self.col2} <br />
              {self._child_repr_()}
           </li>
        </ul>
        """


class RenameColumns(LogicalPlan):
    def __init__(self, child: Optional["LogicalPlan"], cols: Sequence[str]) -> None:
        super().__init__(child)
        self._cols = cols

    def plan(self, session: "SparkConnectClient") -> proto.Relation:
        assert self._child is not None

        plan = proto.Relation()
        plan.rename_columns_by_same_length_names.input.CopyFrom(self._child.plan(session))
        plan.rename_columns_by_same_length_names.column_names.extend(self._cols)
        return plan

    def print(self, indent: int = 0) -> str:
        i = " " * indent
        return f"""{i}<RenameColumns cols='{self._cols}'>"""

    def _repr_html_(self) -> str:
        return f"""
        <ul>
           <li>
              <b>RenameColumns</b><br />
              cols: {self._cols} <br />
              {self._child_repr_()}
           </li>
        </ul>
        """


class CreateView(LogicalPlan):
    def __init__(
        self, child: Optional["LogicalPlan"], name: str, is_global: bool, replace: bool
    ) -> None:
        super().__init__(child)
        self._name = name
        self._is_gloal = is_global
        self._replace = replace

    def command(self, session: "SparkConnectClient") -> proto.Command:
        assert self._child is not None

        plan = proto.Command()
        plan.create_dataframe_view.replace = self._replace
        plan.create_dataframe_view.is_global = self._is_gloal
        plan.create_dataframe_view.name = self._name
        plan.create_dataframe_view.input.CopyFrom(self._child.plan(session))
        return plan

    def print(self, indent: int = 0) -> str:
        i = " " * indent
        return (
            f"{i}"
            f"<CreateView name='{self._name}' "
            f"is_global='{self._is_gloal} "
            f"replace='{self._replace}'>"
        )

    def _repr_html_(self) -> str:
        return f"""
        <ul>
           <li>
              <b>CreateView</b><br />
              name: {self._name} <br />
              is_global: {self._is_gloal} <br />
              replace: {self._replace} <br />
            {self._child_repr_()}
           </li>
        </ul>
        """


class WriteOperation(LogicalPlan):
    def __init__(self, child: "LogicalPlan") -> None:
        super(WriteOperation, self).__init__(child)
        self.source: Optional[str] = None
        self.path: Optional[str] = None
        self.table_name: Optional[str] = None
        self.mode: Optional[str] = None
        self.sort_cols: List[str] = []
        self.partitioning_cols: List[str] = []
        self.options: dict[str, Optional[str]] = {}
        self.num_buckets: int = -1
        self.bucket_cols: List[str] = []

    def command(self, session: "SparkConnectClient") -> proto.Command:
        assert self._child is not None
        plan = proto.Command()
        plan.write_operation.input.CopyFrom(self._child.plan(session))
        if self.source is not None:
            plan.write_operation.source = self.source
        plan.write_operation.sort_column_names.extend(self.sort_cols)
        plan.write_operation.partitioning_columns.extend(self.partitioning_cols)

        if self.num_buckets > 0:
            plan.write_operation.bucket_by.bucket_column_names.extend(self.bucket_cols)
            plan.write_operation.bucket_by.num_buckets = self.num_buckets

        for k in self.options:
            if self.options[k] is None:
                del plan.write_operation.options[k]
            else:
                plan.write_operation.options[k] = cast(str, self.options[k])

        if self.table_name is not None:
            plan.write_operation.table_name = self.table_name
        elif self.path is not None:
            plan.write_operation.path = self.path
        else:
            raise AssertionError(
                "Invalid configuration of WriteCommand, neither path or table_name present."
            )

        if self.mode is not None:
            wm = self.mode.lower()
            if wm == "append":
                plan.write_operation.mode = proto.WriteOperation.SaveMode.SAVE_MODE_APPEND
            elif wm == "overwrite":
                plan.write_operation.mode = proto.WriteOperation.SaveMode.SAVE_MODE_OVERWRITE
            elif wm == "error":
                plan.write_operation.mode = proto.WriteOperation.SaveMode.SAVE_MODE_ERROR_IF_EXISTS
            elif wm == "ignore":
                plan.write_operation.mode = proto.WriteOperation.SaveMode.SAVE_MODE_IGNORE
            else:
                raise ValueError(f"Unknown SaveMode value for DataFrame: {self.mode}")
        return plan

    def print(self, indent: int = 0) -> str:
        i = " " * indent
        return (
            f"{i}"
            f"<WriteOperation source='{self.source}' "
            f"path='{self.path} "
            f"table_name='{self.table_name}' "
            f"mode='{self.mode}' "
            f"sort_cols='{self.sort_cols}' "
            f"partitioning_cols='{self.partitioning_cols}' "
            f"num_buckets='{self.num_buckets}' "
            f"bucket_cols='{self.bucket_cols}' "
            f"options='{self.options}'>"
        )

    def _repr_html_(self) -> str:
        return (
            f"<uL><li>WriteOperation <br />source='{self.source}'<br />"
            f"path: '{self.path}<br />"
            f"table_name: '{self.table_name}' <br />"
            f"mode: '{self.mode}' <br />"
            f"sort_cols: '{self.sort_cols}' <br />"
            f"partitioning_cols: '{self.partitioning_cols}' <br />"
            f"num_buckets: '{self.num_buckets}' <br />"
            f"bucket_cols: '{self.bucket_cols}' <br />"
            f"options: '{self.options}'<br />"
            f"</li></ul>"
        )<|MERGE_RESOLUTION|>--- conflicted
+++ resolved
@@ -15,7 +15,6 @@
 # limitations under the License.
 #
 
-<<<<<<< HEAD
 from typing import (
     Any,
     List,
@@ -28,10 +27,7 @@
     Dict,
     get_args,
 )
-=======
-from typing import Any, List, Optional, Sequence, Union, cast, TYPE_CHECKING, Mapping, Dict
 import functools
->>>>>>> 5d90f982
 import pandas
 import pyarrow as pa
 import pyspark.sql.connect.proto as proto
