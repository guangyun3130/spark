--- conflicted
+++ resolved
@@ -34,12 +34,9 @@
 
 import pyspark.sql.connect.proto as proto
 from pyspark.sql.connect.column import Column, SortOrder, ColumnReference
-<<<<<<< HEAD
-
 from pyspark.sql.connect._typing import ColumnOrName
-=======
 from pyspark.sql.connect.types import pyspark_types_to_proto_types
->>>>>>> d95fb4c3
+
 
 if TYPE_CHECKING:
     from pyspark.sql.connect.client import SparkConnectClient
