--- conflicted
+++ resolved
@@ -104,11 +104,8 @@
     from pyspark.sql.connect.catalog import Catalog
     from pyspark.sql.connect.udf import UDFRegistration
     from pyspark.sql.connect.udtf import UDTFRegistration
-<<<<<<< HEAD
     from pyspark.sql.connect.shell.progress import ProgressHandler
-=======
     from pyspark.sql.connect.datasource import DataSourceRegistration
->>>>>>> 11d76c96
 
 
 try:
