#
# Licensed to the Apache Software Foundation (ASF) under one or more
# contributor license agreements.  See the NOTICE file distributed with
# this work for additional information regarding copyright ownership.
# The ASF licenses this file to You under the Apache License, Version 2.0
# (the "License"); you may not use this file except in compliance with
# the License.  You may obtain a copy of the License at
#
#    http://www.apache.org/licenses/LICENSE-2.0
#
# Unless required by applicable law or agreed to in writing, software
# distributed under the License is distributed on an "AS IS" BASIS,
# WITHOUT WARRANTIES OR CONDITIONS OF ANY KIND, either express or implied.
# See the License for the specific language governing permissions and
# limitations under the License.
#
from pyspark.sql.connect.utils import check_dependencies

check_dependencies(__name__)

import os
import warnings
from collections.abc import Sized
from distutils.version import LooseVersion
from functools import reduce
from threading import RLock
from typing import (
    Optional,
    Any,
    Union,
    Dict,
    List,
    Tuple,
    cast,
    overload,
    Iterable,
    TYPE_CHECKING,
)

import numpy as np
import pandas as pd
import pyarrow as pa
from pandas.api.types import (  # type: ignore[attr-defined]
    is_datetime64_dtype,
    is_datetime64tz_dtype,
    is_timedelta64_dtype,
)

from pyspark import SparkContext, SparkConf, __version__
from pyspark.sql.connect import proto
from pyspark.sql.connect.client import SparkConnectClient, ChannelBuilder
from pyspark.sql.connect.conf import RuntimeConf
from pyspark.sql.connect.dataframe import DataFrame
from pyspark.sql.connect.plan import SQL, Range, LocalRelation, CachedRelation
from pyspark.sql.connect.readwriter import DataFrameReader
from pyspark.sql.connect.streaming import DataStreamReader, StreamingQueryManager
from pyspark.sql.pandas.serializers import ArrowStreamPandasSerializer
from pyspark.sql.pandas.types import to_arrow_schema, to_arrow_type
from pyspark.sql.session import classproperty, SparkSession as PySparkSession
from pyspark.sql.types import (
    _infer_schema,
    _has_nulltype,
    _merge_type,
    Row,
    DataType,
    DayTimeIntervalType,
    StructType,
    AtomicType,
    TimestampType,
)
from pyspark.sql.utils import to_str
<<<<<<< HEAD
from pyspark.errors import (
    PySparkAttributeError,
    PySparkNotImplementedError,
    PySparkRuntimeError,
    PySparkValueError,
    PySparkTypeError,
)
=======
from pyspark.errors import PySparkAttributeError, PySparkNotImplementedError
>>>>>>> 8f24a7f5

if TYPE_CHECKING:
    from pyspark.sql.connect._typing import OptionalPrimitiveType
    from pyspark.sql.connect.catalog import Catalog
    from pyspark.sql.connect.udf import UDFRegistration


# `_active_spark_session` stores the active spark connect session created by
# `SparkSession.builder.getOrCreate`. It is used by ML code.
_active_spark_session = None


class SparkSession:
    class Builder:
        """Builder for :class:`SparkSession`."""

        _lock = RLock()

        def __init__(self) -> None:
            self._options: Dict[str, Any] = {}
            self._channel_builder: Optional[ChannelBuilder] = None

        @overload
        def config(self, key: str, value: Any) -> "SparkSession.Builder":
            ...

        @overload
        def config(self, *, map: Dict[str, "OptionalPrimitiveType"]) -> "SparkSession.Builder":
            ...

        def config(
            self,
            key: Optional[str] = None,
            value: Optional[Any] = None,
            *,
            map: Optional[Dict[str, "OptionalPrimitiveType"]] = None,
        ) -> "SparkSession.Builder":
            with self._lock:
                if map is not None:
                    for k, v in map.items():
                        self._options[k] = to_str(v)
                else:
                    self._options[cast(str, key)] = to_str(value)
                return self

        def master(self, master: str) -> "SparkSession.Builder":
            return self

        def appName(self, name: str) -> "SparkSession.Builder":
            return self.config("spark.app.name", name)

        def remote(self, location: str = "sc://localhost") -> "SparkSession.Builder":
            return self.config("spark.remote", location)

        def channelBuilder(self, channelBuilder: ChannelBuilder) -> "SparkSession.Builder":
            """Uses custom :class:`ChannelBuilder` implementation, when there is a need
            to customize the behavior for creation of GRPC connections.

            .. versionadded:: 3.5.0

            An example to use this class looks like this:

            .. code-block:: python

                from pyspark.sql.connect import SparkSession, ChannelBuilder

                class CustomChannelBuilder(ChannelBuilder):
                    ...

                custom_channel_builder = CustomChannelBuilder(...)
                spark = SparkSession.builder().channelBuilder(custom_channel_builder).getOrCreate()

            Returns
            -------
            :class:`SparkSession.Builder`
            """
            with self._lock:
                # self._channel_builder is a separate field, because it may hold the state
                # and cannot be serialized with to_str()
                self._channel_builder = channelBuilder
                return self

        def enableHiveSupport(self) -> "SparkSession.Builder":
            raise PySparkNotImplementedError(
<<<<<<< HEAD
                error_class="NOT_IMPLEMENTED", message_parameters={"feature": "enableHiveSupport"}
=======
                error_class="NOT_IMPLEMENTED",
                message_parameters={"feature": "enableHiveSupport"},
>>>>>>> 8f24a7f5
            )

        def getOrCreate(self) -> "SparkSession":
            global _active_spark_session
            if _active_spark_session is not None:
                return _active_spark_session

            has_channel_builder = self._channel_builder is not None
            has_spark_remote = "spark.remote" in self._options

            if has_channel_builder and has_spark_remote:
                raise ValueError(
                    "Only one of connection string or channelBuilder "
                    "can be used to create a new SparkSession."
                )

            if not has_channel_builder and not has_spark_remote:
                raise ValueError(
                    "Needs either connection string or channelBuilder to create a new SparkSession."
                )

            if has_channel_builder:
                assert self._channel_builder is not None
                _active_spark_session = SparkSession(connection=self._channel_builder)
            else:
                spark_remote = to_str(self._options.get("spark.remote"))
                assert spark_remote is not None
                _active_spark_session = SparkSession(connection=spark_remote)
            return _active_spark_session

    _client: SparkConnectClient

    @classproperty
    def builder(cls) -> Builder:
        """Creates a :class:`Builder` for constructing a :class:`SparkSession`."""
        return cls.Builder()

    def __init__(self, connection: Union[str, ChannelBuilder], userId: Optional[str] = None):
        """
        Creates a new SparkSession for the Spark Connect interface.

        Parameters
        ----------
        connection: Union[str,ChannelBuilder]
            Connection string that is used to extract the connection parameters and configure
            the GRPC connection. Or instance of ChannelBuilder that creates GRPC connection.
            Defaults to `sc://localhost`.
        userId : str, optional
            Optional unique user ID that is used to differentiate multiple users and
            isolate their Spark Sessions. If the `user_id` is not set, will default to
            the $USER environment. Defining the user ID as part of the connection string
            takes precedence.
        """
        self._client = SparkConnectClient(connection=connection, userId=userId)

    def table(self, tableName: str) -> DataFrame:
        return self.read.table(tableName)

    table.__doc__ = PySparkSession.table.__doc__

    @property
    def read(self) -> "DataFrameReader":
        return DataFrameReader(self)

    read.__doc__ = PySparkSession.read.__doc__

    @property
    def readStream(self) -> "DataStreamReader":
        return DataStreamReader(self)

    def _get_configs(self, *keys: str) -> Tuple[Optional[str], ...]:
        op = proto.ConfigRequest.Operation(get=proto.ConfigRequest.Get(keys=keys))
        configs = dict(self._client.config(op).pairs)
        return tuple(configs.get(key) for key in keys)

    def _inferSchemaFromList(
        self, data: Iterable[Any], names: Optional[List[str]] = None
    ) -> StructType:
        """
        Infer schema from list of Row, dict, or tuple.
        """
        if not data:
            raise PySparkValueError(
                error_class="CANNOT_INFER_EMPTY_SCHEMA",
                message_parameters={},
            )

        (
            infer_dict_as_struct,
            infer_array_from_first_element,
            prefer_timestamp_ntz,
        ) = self._get_configs(
            "spark.sql.pyspark.inferNestedDictAsStruct.enabled",
            "spark.sql.pyspark.legacy.inferArrayTypeFromFirstElement.enabled",
            "spark.sql.timestampType",
        )
        return reduce(
            _merge_type,
            (
                _infer_schema(
                    row,
                    names,
                    infer_dict_as_struct=(infer_dict_as_struct == "true"),
                    infer_array_from_first_element=(infer_array_from_first_element == "true"),
                    prefer_timestamp_ntz=(prefer_timestamp_ntz == "TIMESTAMP_NTZ"),
                )
                for row in data
            ),
        )

    def createDataFrame(
        self,
        data: Union["pd.DataFrame", "np.ndarray", Iterable[Any]],
        schema: Optional[Union[AtomicType, StructType, str, List[str], Tuple[str, ...]]] = None,
    ) -> "DataFrame":
        assert data is not None
        if isinstance(data, DataFrame):
            raise PySparkTypeError(
                error_class="SHOULD_NOT_DATAFRAME",
                message_parameters={"arg_name": "data"},
            )

        _schema: Optional[Union[AtomicType, StructType]] = None
        _cols: Optional[List[str]] = None
        _num_cols: Optional[int] = None

        if isinstance(schema, str):
            schema = self.client._analyze(  # type: ignore[assignment]
                method="ddl_parse", ddl_string=schema
            ).parsed

        if isinstance(schema, (AtomicType, StructType)):
            _schema = schema
            if isinstance(schema, StructType):
                _num_cols = len(schema.fields)
            else:
                _num_cols = 1

        elif isinstance(schema, (list, tuple)):
            # Must re-encode any unicode strings to be consistent with StructField names
            _cols = [x.encode("utf-8") if not isinstance(x, str) else x for x in schema]
            _num_cols = len(_cols)

        if isinstance(data, np.ndarray) and data.ndim not in [1, 2]:
            raise PySparkValueError(
                error_class="INVALID_NDARRAY_DIMENSION",
                message_parameters={"dimensions": "1 or 2"},
            )
        elif isinstance(data, Sized) and len(data) == 0:
            if _schema is not None:
                return DataFrame.withPlan(LocalRelation(table=None, schema=_schema.json()), self)
            else:
                raise PySparkValueError(
                    error_class="CANNOT_INFER_EMPTY_SCHEMA",
                    message_parameters={},
                )

        _table: Optional[pa.Table] = None

        if isinstance(data, pd.DataFrame):
            # Logic was borrowed from `_create_from_pandas_with_arrow` in
            # `pyspark.sql.pandas.conversion.py`. Should ideally deduplicate the logics.

            # If no schema supplied by user then get the names of columns only
            if schema is None:
                _cols = [str(x) if not isinstance(x, str) else x for x in data.columns]
            elif isinstance(schema, (list, tuple)) and cast(int, _num_cols) < len(data.columns):
                assert isinstance(_cols, list)
                _cols.extend([f"_{i + 1}" for i in range(cast(int, _num_cols), len(data.columns))])
                _num_cols = len(_cols)

            # Determine arrow types to coerce data when creating batches
            arrow_schema: Optional[pa.Schema] = None
            if isinstance(schema, StructType):
                arrow_schema = to_arrow_schema(schema)
                arrow_types = [field.type for field in arrow_schema]
                _cols = [str(x) if not isinstance(x, str) else x for x in schema.fieldNames()]
            elif isinstance(schema, DataType):
                raise PySparkTypeError(
                    error_class="UNSUPPORTED_DATA_TYPE_FOR_ARROW",
                    message_parameters={"data_type": str(schema)},
                )
            else:
                # Any timestamps must be coerced to be compatible with Spark
                arrow_types = [
                    to_arrow_type(TimestampType())
                    if is_datetime64_dtype(t) or is_datetime64tz_dtype(t)
                    else to_arrow_type(DayTimeIntervalType())
                    if is_timedelta64_dtype(t)
                    else None
                    for t in data.dtypes
                ]

            timezone, safecheck = self._get_configs(
                "spark.sql.session.timeZone", "spark.sql.execution.pandas.convertToArrowArraySafely"
            )

            ser = ArrowStreamPandasSerializer(
                cast(str, timezone), safecheck == "true", assign_cols_by_name=True
            )

            _table = pa.Table.from_batches(
                [ser._create_batch([(c, t) for (_, c), t in zip(data.items(), arrow_types)])]
            )

            if isinstance(schema, StructType):
                assert arrow_schema is not None
                _table = _table.rename_columns(schema.names).cast(arrow_schema)

        elif isinstance(data, np.ndarray):
            if _cols is None:
                if data.ndim == 1 or data.shape[1] == 1:
                    _cols = ["value"]
                else:
                    _cols = ["_%s" % i for i in range(1, data.shape[1] + 1)]

            if data.ndim == 1:
                if 1 != len(_cols):
                    raise PySparkValueError(
                        error_class="AXIS_LENGTH_MISMATCH",
                        message_parameters={
                            "expected_length": str(len(_cols)),
                            "actual_length": "1",
                        },
                    )

                _table = pa.Table.from_arrays([pa.array(data)], _cols)
            else:
                if data.shape[1] != len(_cols):
                    raise PySparkValueError(
                        error_class="AXIS_LENGTH_MISMATCH",
                        message_parameters={
                            "expected_length": str(len(_cols)),
                            "actual_length": str(data.shape[1]),
                        },
                    )

                _table = pa.Table.from_arrays(
                    [pa.array(data[::, i]) for i in range(0, data.shape[1])], _cols
                )

            # The _table should already have the proper column names.
            _cols = None

        else:
            _data = list(data)

            if isinstance(_data[0], dict):
                # Sort the data to respect inferred schema.
                # For dictionaries, we sort the schema in alphabetical order.
                _data = [dict(sorted(d.items())) if d is not None else None for d in _data]

            elif not isinstance(_data[0], (Row, tuple, list, dict)) and not hasattr(
                _data[0], "__dict__"
            ):
                # input data can be [1, 2, 3]
                # we need to convert it to [[1], [2], [3]] to be able to infer schema.
                _data = [[d] for d in _data]

            if _schema is not None:
                if not isinstance(_schema, StructType):
                    _schema = StructType().add("value", _schema)
            else:
                _schema = self._inferSchemaFromList(_data, _cols)

                if _cols is not None and cast(int, _num_cols) < len(_cols):
                    _num_cols = len(_cols)

                if _has_nulltype(_schema):
                    # For cases like createDataFrame([("Alice", None, 80.1)], schema)
                    # we can not infer the schema from the data itself.
                    raise ValueError(
                        "Some of types cannot be determined after inferring, "
                        "a StructType Schema is required in this case"
                    )

            from pyspark.sql.connect.conversion import LocalDataToArrowConversion

            # Spark Connect will try its best to build the Arrow table with the
            # inferred schema in the client side, and then rename the columns and
            # cast the datatypes in the server side.
            _table = LocalDataToArrowConversion.convert(_data, _schema)

        # TODO: Beside the validation on number of columns, we should also check
        # whether the Arrow Schema is compatible with the user provided Schema.
        if _num_cols is not None and _num_cols != _table.shape[1]:
            raise PySparkValueError(
                error_class="AXIS_LENGTH_MISMATCH",
                message_parameters={
                    "expected_length": str(_num_cols),
                    "actual_length": str(_table.shape[1]),
                },
            )

        if _schema is not None:
            df = DataFrame.withPlan(LocalRelation(_table, schema=_schema.json()), self)
        else:
            df = DataFrame.withPlan(LocalRelation(_table), self)

        if _cols is not None and len(_cols) > 0:
            df = df.toDF(*_cols)
        return df

    createDataFrame.__doc__ = PySparkSession.createDataFrame.__doc__

    def sql(self, sqlQuery: str, args: Optional[Dict[str, Any]] = None) -> "DataFrame":
        cmd = SQL(sqlQuery, args)
        data, properties = self.client.execute_command(cmd.command(self._client))
        if "sql_command_result" in properties:
            return DataFrame.withPlan(CachedRelation(properties["sql_command_result"]), self)
        else:
            return DataFrame.withPlan(SQL(sqlQuery, args), self)

    sql.__doc__ = PySparkSession.sql.__doc__

    def range(
        self,
        start: int,
        end: Optional[int] = None,
        step: int = 1,
        numPartitions: Optional[int] = None,
    ) -> DataFrame:
        if end is None:
            actual_end = start
            start = 0
        else:
            actual_end = end

        if numPartitions is not None:
            numPartitions = int(numPartitions)

        return DataFrame.withPlan(
            Range(
                start=int(start), end=int(actual_end), step=int(step), num_partitions=numPartitions
            ),
            self,
        )

    range.__doc__ = PySparkSession.range.__doc__

    @property
    def catalog(self) -> "Catalog":
        from pyspark.sql.connect.catalog import Catalog

        if not hasattr(self, "_catalog"):
            self._catalog = Catalog(self)
        return self._catalog

    catalog.__doc__ = PySparkSession.catalog.__doc__

    def __del__(self) -> None:
        try:
            # Try its best to close.
            self.client.close()
        except Exception:
            pass

    def stop(self) -> None:
        # Stopping the session will only close the connection to the current session (and
        # the life cycle of the session is maintained by the server),
        # whereas the regular PySpark session immediately terminates the Spark Context
        # itself, meaning that stopping all Spark sessions.
        # It is controversial to follow the existing the regular Spark session's behavior
        # specifically in Spark Connect the Spark Connect server is designed for
        # multi-tenancy - the remote client side cannot just stop the server and stop
        # other remote clients being used from other users.
        global _active_spark_session
        self.client.close()
        _active_spark_session = None

        if "SPARK_LOCAL_REMOTE" in os.environ:
            # When local mode is in use, follow the regular Spark session's
            # behavior by terminating the Spark Connect server,
            # meaning that you can stop local mode, and restart the Spark Connect
            # client with a different remote address.
            active_session = PySparkSession.getActiveSession()
            if active_session is not None:
                active_session.stop()
            with SparkContext._lock:
                del os.environ["SPARK_LOCAL_REMOTE"]
                del os.environ["SPARK_REMOTE"]

    stop.__doc__ = PySparkSession.stop.__doc__

    @classmethod
    def getActiveSession(cls) -> Any:
        raise PySparkNotImplementedError(
<<<<<<< HEAD
            error_class="NOT_IMPLEMENTED", message_parameters={"feature": "getActiveSession()"}
=======
            error_class="NOT_IMPLEMENTED",
            message_parameters={"feature": "getActiveSession()"},
>>>>>>> 8f24a7f5
        )

    def newSession(self) -> Any:
        raise PySparkNotImplementedError(
<<<<<<< HEAD
            error_class="NOT_IMPLEMENTED", message_parameters={"feature": "newSession()"}
=======
            error_class="NOT_IMPLEMENTED",
            message_parameters={"feature": "newSession()"},
>>>>>>> 8f24a7f5
        )

    @property
    def conf(self) -> RuntimeConf:
        return RuntimeConf(self.client)

    @property
    def sparkContext(self) -> Any:
        raise PySparkNotImplementedError(
<<<<<<< HEAD
            error_class="NOT_IMPLEMENTED", message_parameters={"feature": "sparkContext()"}
        )

    @property
    def streams(self) -> Any:
        raise PySparkNotImplementedError(
            error_class="NOT_IMPLEMENTED", message_parameters={"feature": "streams()"}
        )
=======
            error_class="NOT_IMPLEMENTED",
            message_parameters={"feature": "sparkContext()"},
        )

    @property
    def streams(self) -> "StreamingQueryManager":
        return StreamingQueryManager(self)
>>>>>>> 8f24a7f5

    @property
    def _jsc(self) -> None:
        raise PySparkAttributeError(
            error_class="JVM_ATTRIBUTE_NOT_SUPPORTED", message_parameters={"attr_name": "_jsc"}
        )

    @property
    def _jconf(self) -> None:
        raise PySparkAttributeError(
            error_class="JVM_ATTRIBUTE_NOT_SUPPORTED", message_parameters={"attr_name": "_jconf"}
        )

    @property
    def _jvm(self) -> None:
        raise PySparkAttributeError(
            error_class="JVM_ATTRIBUTE_NOT_SUPPORTED", message_parameters={"attr_name": "_jvm"}
        )

    @property
    def _jsparkSession(self) -> None:
        raise PySparkAttributeError(
            error_class="JVM_ATTRIBUTE_NOT_SUPPORTED",
            message_parameters={"attr_name": "_jsparkSession"},
        )

    @property
    def udf(self) -> "UDFRegistration":
        from pyspark.sql.connect.udf import UDFRegistration

        return UDFRegistration(self)

    udf.__doc__ = PySparkSession.udf.__doc__

    @property
    def version(self) -> str:
        result = self._client._analyze(method="spark_version").spark_version
        assert result is not None
        return result

    # SparkConnect-specific API
    @property
    def client(self) -> "SparkConnectClient":
        """
        Gives access to the Spark Connect client. In normal cases this is not necessary to be used
        and only relevant for testing.
        Returns
        -------
        :class:`SparkConnectClient`
        """
        return self._client

    @staticmethod
    def _start_connect_server(master: str, opts: Dict[str, Any]) -> None:
        """
        Starts the Spark Connect server given the master (thread-unsafe).

        At the high level, there are two cases. The first case is development case, e.g.,
        you locally build Apache Spark, and run ``SparkSession.builder.remote("local")``:

        1. This method automatically finds the jars for Spark Connect (because the jars for
          Spark Connect are not bundled in the regular Apache Spark release).

        2. Temporarily remove all states for Spark Connect, for example, ``SPARK_REMOTE``
          environment variable.

        3. Starts a JVM (without Spark Context) first, and adds the Spark Connect server jars
           into the current class loader. Otherwise, Spark Context with ``spark.plugins``
           cannot be initialized because the JVM is already running without the jars in
           the classpath before executing this Python process for driver side (in case of
           PySpark application submission).

        4. Starts a regular Spark session that automatically starts a Spark Connect server
           via ``spark.plugins`` feature.

        The second case is when you use Apache Spark release:

        1. Users must specify either the jars or package, e.g., ``--packages
          org.apache.spark:spark-connect_2.12:3.4.0``. The jars or packages would be specified
          in SparkSubmit automatically. This method does not do anything related to this.

        2. Temporarily remove all states for Spark Connect, for example, ``SPARK_REMOTE``
          environment variable. It does not do anything for PySpark application submission as
          well because jars or packages were already specified before executing this Python
          process for driver side.

        3. Starts a regular Spark session that automatically starts a Spark Connect server
          with JVM via ``spark.plugins`` feature.
        """
        session = PySparkSession._instantiatedSession
        if session is None or session._sc._jsc is None:

            # Configurations to be overwritten
            overwrite_conf = opts
            overwrite_conf["spark.master"] = master
            overwrite_conf["spark.local.connect"] = "1"

            # Configurations to be set if unset.
            default_conf = {"spark.plugins": "org.apache.spark.sql.connect.SparkConnectPlugin"}

            if "SPARK_TESTING" in os.environ:
                # For testing, we use 0 to use an ephemeral port to allow parallel testing.
                # See also SPARK-42272.
                overwrite_conf["spark.connect.grpc.binding.port"] = "0"

            def create_conf(**kwargs: Any) -> SparkConf:
                conf = SparkConf(**kwargs)
                for k, v in overwrite_conf.items():
                    conf.set(k, v)
                for k, v in default_conf.items():
                    if not conf.contains(k):
                        conf.set(k, v)
                return conf

            # Check if we're using unreleased version that is in development.
            # Also checks SPARK_TESTING for RC versions.
            is_dev_mode = (
                "dev" in LooseVersion(__version__).version or "SPARK_TESTING" in os.environ
            )

            origin_remote = os.environ.get("SPARK_REMOTE", None)
            try:
                if origin_remote is not None:
                    # So SparkSubmit thinks no remote is set in order to
                    # start the regular PySpark session.
                    del os.environ["SPARK_REMOTE"]

                SparkContext._ensure_initialized(conf=create_conf(loadDefaults=False))

                if is_dev_mode:
                    # Try and catch for a possibility in production because pyspark.testing
                    # does not exist in the canonical release.
                    try:
                        from pyspark.testing.utils import search_jar

                        # Note that, in production, spark.jars.packages configuration should be
                        # set by users. Here we're automatically searching the jars locally built.
                        connect_jar = search_jar(
                            "connector/connect/server", "spark-connect-assembly-", "spark-connect"
                        )
                        if connect_jar is None:
                            warnings.warn(
                                "Attempted to automatically find the Spark Connect jars because "
                                "'SPARK_TESTING' environment variable is set, or the current "
                                f"PySpark version is dev version ({__version__}). However, the jar"
                                " was not found. Manually locate the jars and specify them, e.g., "
                                "'spark.jars' configuration."
                            )
                        else:
                            pyutils = SparkContext._jvm.PythonSQLUtils  # type: ignore[union-attr]
                            pyutils.addJarToCurrentClassLoader(connect_jar)

                    except ImportError:
                        pass

                # The regular PySpark session is registered as an active session
                # so would not be garbage-collected.
                PySparkSession(
                    SparkContext.getOrCreate(create_conf(loadDefaults=True, _jvm=SparkContext._jvm))
                )
            finally:
                if origin_remote is not None:
                    os.environ["SPARK_REMOTE"] = origin_remote
        else:
            raise PySparkRuntimeError(
                error_class="SESSION_OR_CONTEXT_EXISTS",
                message_parameters={},
            )


SparkSession.__doc__ = PySparkSession.__doc__


def _test() -> None:
    import sys
    import doctest
    from pyspark.sql import SparkSession as PySparkSession
    import pyspark.sql.connect.session

    globs = pyspark.sql.connect.session.__dict__.copy()
    globs["spark"] = (
        PySparkSession.builder.appName("sql.connect.session tests").remote("local[4]").getOrCreate()
    )

    # Uses PySpark session to test builder.
    globs["SparkSession"] = PySparkSession
    # Spark Connect does not support to set master together.
    pyspark.sql.connect.session.SparkSession.__doc__ = None
    del pyspark.sql.connect.session.SparkSession.Builder.master.__doc__
    # RDD API is not supported in Spark Connect.
    del pyspark.sql.connect.session.SparkSession.createDataFrame.__doc__

    # TODO(SPARK-41811): Implement SparkSession.sql's string formatter
    del pyspark.sql.connect.session.SparkSession.sql.__doc__

    (failure_count, test_count) = doctest.testmod(
        pyspark.sql.connect.session,
        globs=globs,
        optionflags=doctest.ELLIPSIS
        | doctest.NORMALIZE_WHITESPACE
        | doctest.IGNORE_EXCEPTION_DETAIL,
    )

    globs["spark"].stop()

    if failure_count:
        sys.exit(-1)


if __name__ == "__main__":
    _test()<|MERGE_RESOLUTION|>--- conflicted
+++ resolved
@@ -69,7 +69,6 @@
     TimestampType,
 )
 from pyspark.sql.utils import to_str
-<<<<<<< HEAD
 from pyspark.errors import (
     PySparkAttributeError,
     PySparkNotImplementedError,
@@ -77,9 +76,6 @@
     PySparkValueError,
     PySparkTypeError,
 )
-=======
-from pyspark.errors import PySparkAttributeError, PySparkNotImplementedError
->>>>>>> 8f24a7f5
 
 if TYPE_CHECKING:
     from pyspark.sql.connect._typing import OptionalPrimitiveType
@@ -164,12 +160,7 @@
 
         def enableHiveSupport(self) -> "SparkSession.Builder":
             raise PySparkNotImplementedError(
-<<<<<<< HEAD
                 error_class="NOT_IMPLEMENTED", message_parameters={"feature": "enableHiveSupport"}
-=======
-                error_class="NOT_IMPLEMENTED",
-                message_parameters={"feature": "enableHiveSupport"},
->>>>>>> 8f24a7f5
             )
 
         def getOrCreate(self) -> "SparkSession":
@@ -557,22 +548,12 @@
     @classmethod
     def getActiveSession(cls) -> Any:
         raise PySparkNotImplementedError(
-<<<<<<< HEAD
             error_class="NOT_IMPLEMENTED", message_parameters={"feature": "getActiveSession()"}
-=======
-            error_class="NOT_IMPLEMENTED",
-            message_parameters={"feature": "getActiveSession()"},
->>>>>>> 8f24a7f5
         )
 
     def newSession(self) -> Any:
         raise PySparkNotImplementedError(
-<<<<<<< HEAD
             error_class="NOT_IMPLEMENTED", message_parameters={"feature": "newSession()"}
-=======
-            error_class="NOT_IMPLEMENTED",
-            message_parameters={"feature": "newSession()"},
->>>>>>> 8f24a7f5
         )
 
     @property
@@ -582,24 +563,14 @@
     @property
     def sparkContext(self) -> Any:
         raise PySparkNotImplementedError(
-<<<<<<< HEAD
             error_class="NOT_IMPLEMENTED", message_parameters={"feature": "sparkContext()"}
         )
 
     @property
-    def streams(self) -> Any:
+    def streams(self) -> "StreamingQueryManager":
         raise PySparkNotImplementedError(
             error_class="NOT_IMPLEMENTED", message_parameters={"feature": "streams()"}
         )
-=======
-            error_class="NOT_IMPLEMENTED",
-            message_parameters={"feature": "sparkContext()"},
-        )
-
-    @property
-    def streams(self) -> "StreamingQueryManager":
-        return StreamingQueryManager(self)
->>>>>>> 8f24a7f5
 
     @property
     def _jsc(self) -> None:
