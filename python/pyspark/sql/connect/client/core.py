#
# Licensed to the Apache Software Foundation (ASF) under one or more
# contributor license agreements.  See the NOTICE file distributed with
# this work for additional information regarding copyright ownership.
# The ASF licenses this file to You under the Apache License, Version 2.0
# (the "License"); you may not use this file except in compliance with
# the License.  You may obtain a copy of the License at
#
#    http://www.apache.org/licenses/LICENSE-2.0
#
# Unless required by applicable law or agreed to in writing, software
# distributed under the License is distributed on an "AS IS" BASIS,
# WITHOUT WARRANTIES OR CONDITIONS OF ANY KIND, either express or implied.
# See the License for the specific language governing permissions and
# limitations under the License.
#
__all__ = [
    "ChannelBuilder",
    "SparkConnectClient",
]

from pyspark.sql.connect.utils import check_dependencies

check_dependencies(__name__)

import threading
import os
import platform
import urllib.parse
import uuid
import sys
from typing import (
    Iterable,
    Iterator,
    Optional,
    Any,
    Union,
    List,
    Tuple,
    Dict,
    Set,
    NoReturn,
    cast,
    TYPE_CHECKING,
    Sequence,
)

import pandas as pd
import pyarrow as pa

import google.protobuf.message
from grpc_status import rpc_status
import grpc
from google.protobuf import text_format
from google.rpc import error_details_pb2

from pyspark.loose_version import LooseVersion
from pyspark.version import __version__
from pyspark.resource.information import ResourceInformation
from pyspark.sql.connect.client.artifact import ArtifactManager
from pyspark.sql.connect.client.logging import logger
from pyspark.sql.connect.client.reattach import ExecutePlanResponseReattachableIterator
from pyspark.sql.connect.client.retries import RetryPolicy, Retrying, DefaultPolicy
from pyspark.sql.connect.conversion import storage_level_to_proto, proto_to_storage_level
import pyspark.sql.connect.proto as pb2
import pyspark.sql.connect.proto.base_pb2_grpc as grpc_lib
import pyspark.sql.connect.types as types
from pyspark.errors.exceptions.connect import (
    convert_exception,
    SparkConnectException,
    SparkConnectGrpcException,
)
from pyspark.sql.connect.expressions import (
    LiteralExpression,
    PythonUDF,
    CommonInlineUserDefinedFunction,
    JavaUDF,
)
from pyspark.sql.connect.plan import (
    CommonInlineUserDefinedTableFunction,
    PythonUDTF,
)
from pyspark.sql.connect.observation import Observation
from pyspark.sql.connect.utils import get_python_ver
from pyspark.sql.pandas.types import _create_converter_to_pandas, from_arrow_schema
from pyspark.sql.types import DataType, StructType, TimestampType, _has_type
from pyspark.rdd import PythonEvalType
from pyspark.storagelevel import StorageLevel
from pyspark.errors import PySparkValueError, PySparkAssertionError

if TYPE_CHECKING:
    from google.rpc.error_details_pb2 import ErrorInfo
    from pyspark.sql.connect._typing import DataTypeOrString


class ChannelBuilder:
    """
    This is a helper class that is used to create a GRPC channel based on the given
    connection string per the documentation of Spark Connect.

    .. versionadded:: 3.4.0

    Examples
    --------
    >>> cb =  ChannelBuilder("sc://localhost")
    ... cb.endpoint
    "localhost:15002"

    >>> cb = ChannelBuilder("sc://localhost/;use_ssl=true;token=aaa")
    ... cb.secure
    True
    """

    PARAM_USE_SSL = "use_ssl"
    PARAM_TOKEN = "token"
    PARAM_USER_ID = "user_id"
    PARAM_USER_AGENT = "user_agent"
    PARAM_SESSION_ID = "session_id"
    MAX_MESSAGE_LENGTH = 128 * 1024 * 1024

    @staticmethod
    def default_port() -> int:
        if "SPARK_TESTING" in os.environ:
            from pyspark.sql.session import SparkSession as PySparkSession

            # In the case when Spark Connect uses the local mode, it starts the regular Spark
            # session that starts Spark Connect server that sets `SparkSession._instantiatedSession`
            # via SparkSession.__init__.
            #
            # We are getting the actual server port from the Spark session via Py4J to address
            # the case when the server port is set to 0 (in which allocates an ephemeral port).
            #
            # This is only used in the test/development mode.
            session = PySparkSession._instantiatedSession

            # 'spark.local.connect' is set when we use the local mode in Spark Connect.
            if session is not None and session.conf.get("spark.local.connect", "0") == "1":
                jvm = PySparkSession._instantiatedSession._jvm  # type: ignore[union-attr]
                return getattr(
                    getattr(
                        jvm.org.apache.spark.sql.connect.service,  # type: ignore[union-attr]
                        "SparkConnectService$",
                    ),
                    "MODULE$",
                ).localPort()
        return 15002

    def __init__(self, url: str, channelOptions: Optional[List[Tuple[str, Any]]] = None) -> None:
        """
        Constructs a new channel builder. This is used to create the proper GRPC channel from
        the connection string.

        Parameters
        ----------
        url : str
            Spark Connect connection string
        channelOptions: list of tuple, optional
            Additional options that can be passed to the GRPC channel construction.
        """
        # Explicitly check the scheme of the URL.
        if url[:5] != "sc://":
            raise PySparkValueError(
                error_class="INVALID_CONNECT_URL",
                message_parameters={
                    "detail": "The URL must start with 'sc://'. Please update the URL to "
                    "follow the correct format, e.g., 'sc://hostname:port'.",
                },
            )
        # Rewrite the URL to use http as the scheme so that we can leverage
        # Python's built-in parser.
        tmp_url = "http" + url[2:]
        self.url = urllib.parse.urlparse(tmp_url)
        self.params: Dict[str, str] = {}
        if len(self.url.path) > 0 and self.url.path != "/":
            raise PySparkValueError(
                error_class="INVALID_CONNECT_URL",
                message_parameters={
                    "detail": f"The path component '{self.url.path}' must be empty. Please update "
                    f"the URL to follow the correct format, e.g., 'sc://hostname:port'.",
                },
            )
        self._extract_attributes()

        GRPC_DEFAULT_OPTIONS = [
            ("grpc.max_send_message_length", ChannelBuilder.MAX_MESSAGE_LENGTH),
            ("grpc.max_receive_message_length", ChannelBuilder.MAX_MESSAGE_LENGTH),
        ]

        if channelOptions is None:
            self._channel_options = GRPC_DEFAULT_OPTIONS
        else:
            self._channel_options = GRPC_DEFAULT_OPTIONS + channelOptions

    def _extract_attributes(self) -> None:
        if len(self.url.params) > 0:
            parts = self.url.params.split(";")
            for p in parts:
                kv = p.split("=")
                if len(kv) != 2:
                    raise PySparkValueError(
                        error_class="INVALID_CONNECT_URL",
                        message_parameters={
                            "detail": f"Parameter '{p}' should be provided as a "
                            f"key-value pair separated by an equal sign (=). Please update "
                            f"the parameter to follow the correct format, e.g., 'key=value'.",
                        },
                    )
                self.params[kv[0]] = urllib.parse.unquote(kv[1])

        netloc = self.url.netloc.split(":")
        if len(netloc) == 1:
            self.host = netloc[0]
            self.port = ChannelBuilder.default_port()
        elif len(netloc) == 2:
            self.host = netloc[0]
            self.port = int(netloc[1])
        else:
            raise PySparkValueError(
                error_class="INVALID_CONNECT_URL",
                message_parameters={
                    "detail": f"Target destination '{self.url.netloc}' should match the "
                    f"'<host>:<port>' pattern. Please update the destination to follow "
                    f"the correct format, e.g., 'hostname:port'.",
                },
            )

    def metadata(self) -> Iterable[Tuple[str, str]]:
        """
        Builds the GRPC specific metadata list to be injected into the request. All
        parameters will be converted to metadata except ones that are explicitly used
        by the channel.

        Returns
        -------
        A list of tuples (key, value)
        """
        return [
            (k, self.params[k])
            for k in self.params
            if k
            not in [
                ChannelBuilder.PARAM_TOKEN,
                ChannelBuilder.PARAM_USE_SSL,
                ChannelBuilder.PARAM_USER_ID,
                ChannelBuilder.PARAM_USER_AGENT,
                ChannelBuilder.PARAM_SESSION_ID,
            ]
        ]

    @property
    def secure(self) -> bool:
        if self._token is not None:
            return True

        value = self.params.get(ChannelBuilder.PARAM_USE_SSL, "")
        return value.lower() == "true"

    @property
    def endpoint(self) -> str:
        return f"{self.host}:{self.port}"

    @property
    def _token(self) -> Optional[str]:
        return self.params.get(ChannelBuilder.PARAM_TOKEN, None)

    @property
    def userId(self) -> Optional[str]:
        """
        Returns
        -------
        The user_id extracted from the parameters of the connection string or `None` if not
        specified.
        """
        return self.params.get(ChannelBuilder.PARAM_USER_ID, None)

    @property
    def userAgent(self) -> str:
        """
        Returns
        -------
        user_agent : str
            The user_agent parameter specified in the connection string,
            or "_SPARK_CONNECT_PYTHON" when not specified.
            The returned value will be percent encoded.
        """
        user_agent = self.params.get(
            ChannelBuilder.PARAM_USER_AGENT,
            os.getenv("SPARK_CONNECT_USER_AGENT", "_SPARK_CONNECT_PYTHON"),
        )
        ua_len = len(urllib.parse.quote(user_agent))
        if ua_len > 2048:
            raise SparkConnectException(
                f"'user_agent' parameter should not exceed 2048 characters, found {len} characters."
            )
        return " ".join(
            [
                user_agent,
                f"spark/{__version__}",
                f"os/{platform.uname().system.lower()}",
                f"python/{platform.python_version()}",
            ]
        )

    def get(self, key: str) -> Any:
        """
        Parameters
        ----------
        key : str
            Parameter key name.

        Returns
        -------
        The parameter value if present, raises exception otherwise.
        """
        return self.params[key]

    @property
    def session_id(self) -> Optional[str]:
        """
        Returns
        -------
        The session_id extracted from the parameters of the connection string or `None` if not
        specified.
        """
        session_id = self.params.get(ChannelBuilder.PARAM_SESSION_ID, None)
        if session_id is not None:
            try:
                uuid.UUID(session_id, version=4)
            except ValueError as ve:
                raise ValueError("Parameter value 'session_id' must be a valid UUID format.", ve)
        return session_id

    def toChannel(self) -> grpc.Channel:
        """
        Applies the parameters of the connection string and creates a new
        GRPC channel according to the configuration. Passes optional channel options to
        construct the channel.

        Returns
        -------
        GRPC Channel instance.
        """
        destination = f"{self.host}:{self.port}"

        # Setting a token implicitly sets the `use_ssl` to True.
        if not self.secure and self._token is not None:
            use_secure = True
        elif self.secure:
            use_secure = True
        else:
            use_secure = False

        if not use_secure:
            return grpc.insecure_channel(destination, options=self._channel_options)
        else:
            # Default SSL Credentials.
            opt_token = self.params.get(ChannelBuilder.PARAM_TOKEN, None)
            # When a token is present, pass the token to the channel.
            if opt_token is not None:
                ssl_creds = grpc.ssl_channel_credentials()
                composite_creds = grpc.composite_channel_credentials(
                    ssl_creds, grpc.access_token_call_credentials(opt_token)
                )
                return grpc.secure_channel(
                    destination, credentials=composite_creds, options=self._channel_options
                )
            else:
                return grpc.secure_channel(
                    destination,
                    credentials=grpc.ssl_channel_credentials(),
                    options=self._channel_options,
                )


class MetricValue:
    def __init__(self, name: str, value: Union[int, float], type: str):
        self._name = name
        self._type = type
        self._value = value

    def __repr__(self) -> str:
        return f"<{self._name}={self._value} ({self._type})>"

    @property
    def name(self) -> str:
        return self._name

    @property
    def value(self) -> Union[int, float]:
        return self._value

    @property
    def metric_type(self) -> str:
        return self._type


class PlanMetrics:
    def __init__(self, name: str, id: int, parent: int, metrics: List[MetricValue]):
        self._name = name
        self._id = id
        self._parent_id = parent
        self._metrics = metrics

    def __repr__(self) -> str:
        return f"Plan({self._name})={self._metrics}"

    @property
    def name(self) -> str:
        return self._name

    @property
    def plan_id(self) -> int:
        return self._id

    @property
    def parent_plan_id(self) -> int:
        return self._parent_id

    @property
    def metrics(self) -> List[MetricValue]:
        return self._metrics


class PlanObservedMetrics:
    def __init__(self, name: str, metrics: List[pb2.Expression.Literal], keys: List[str]):
        self._name = name
        self._metrics = metrics
        self._keys = keys if keys else [f"observed_metric_{i}" for i in range(len(self.metrics))]

    def __repr__(self) -> str:
        return f"Plan observed({self._name}={self._metrics})"

    @property
    def name(self) -> str:
        return self._name

    @property
    def metrics(self) -> List[pb2.Expression.Literal]:
        return self._metrics

    @property
    def keys(self) -> List[str]:
        return self._keys


class AnalyzeResult:
    def __init__(
        self,
        schema: Optional[DataType],
        explain_string: Optional[str],
        tree_string: Optional[str],
        is_local: Optional[bool],
        is_streaming: Optional[bool],
        input_files: Optional[List[str]],
        spark_version: Optional[str],
        parsed: Optional[DataType],
        is_same_semantics: Optional[bool],
        semantic_hash: Optional[int],
        storage_level: Optional[StorageLevel],
    ):
        self.schema = schema
        self.explain_string = explain_string
        self.tree_string = tree_string
        self.is_local = is_local
        self.is_streaming = is_streaming
        self.input_files = input_files
        self.spark_version = spark_version
        self.parsed = parsed
        self.is_same_semantics = is_same_semantics
        self.semantic_hash = semantic_hash
        self.storage_level = storage_level

    @classmethod
    def fromProto(cls, pb: Any) -> "AnalyzeResult":
        schema: Optional[DataType] = None
        explain_string: Optional[str] = None
        tree_string: Optional[str] = None
        is_local: Optional[bool] = None
        is_streaming: Optional[bool] = None
        input_files: Optional[List[str]] = None
        spark_version: Optional[str] = None
        parsed: Optional[DataType] = None
        is_same_semantics: Optional[bool] = None
        semantic_hash: Optional[int] = None
        storage_level: Optional[StorageLevel] = None

        if pb.HasField("schema"):
            schema = types.proto_schema_to_pyspark_data_type(pb.schema.schema)
        elif pb.HasField("explain"):
            explain_string = pb.explain.explain_string
        elif pb.HasField("tree_string"):
            tree_string = pb.tree_string.tree_string
        elif pb.HasField("is_local"):
            is_local = pb.is_local.is_local
        elif pb.HasField("is_streaming"):
            is_streaming = pb.is_streaming.is_streaming
        elif pb.HasField("input_files"):
            input_files = pb.input_files.files
        elif pb.HasField("spark_version"):
            spark_version = pb.spark_version.version
        elif pb.HasField("ddl_parse"):
            parsed = types.proto_schema_to_pyspark_data_type(pb.ddl_parse.parsed)
        elif pb.HasField("same_semantics"):
            is_same_semantics = pb.same_semantics.result
        elif pb.HasField("semantic_hash"):
            semantic_hash = pb.semantic_hash.result
        elif pb.HasField("persist"):
            pass
        elif pb.HasField("unpersist"):
            pass
        elif pb.HasField("get_storage_level"):
            storage_level = proto_to_storage_level(pb.get_storage_level.storage_level)
        else:
            raise SparkConnectException("No analyze result found!")

        return AnalyzeResult(
            schema,
            explain_string,
            tree_string,
            is_local,
            is_streaming,
            input_files,
            spark_version,
            parsed,
            is_same_semantics,
            semantic_hash,
            storage_level,
        )


class ConfigResult:
    def __init__(self, pairs: List[Tuple[str, Optional[str]]], warnings: List[str]):
        self.pairs = pairs
        self.warnings = warnings

    @classmethod
    def fromProto(cls, pb: pb2.ConfigResponse) -> "ConfigResult":
        return ConfigResult(
            pairs=[(pair.key, pair.value if pair.HasField("value") else None) for pair in pb.pairs],
            warnings=list(pb.warnings),
        )


class SparkConnectClient(object):
    """
    Conceptually the remote spark session that communicates with the server
    """

    def __init__(
        self,
        connection: Union[str, ChannelBuilder],
        user_id: Optional[str] = None,
        channel_options: Optional[List[Tuple[str, Any]]] = None,
        retry_policy: Optional[Dict[str, Any]] = None,
        use_reattachable_execute: bool = True,
    ):
        """
        Creates a new SparkSession for the Spark Connect interface.

        Parameters
        ----------
        connection : str or :class:`ChannelBuilder`
            Connection string that is used to extract the connection parameters and configure
            the GRPC connection. Or instance of ChannelBuilder that creates GRPC connection.
            Defaults to `sc://localhost`.
        user_id : str, optional
            Optional unique user ID that is used to differentiate multiple users and
            isolate their Spark Sessions. If the `user_id` is not set, will default to
            the $USER environment. Defining the user ID as part of the connection string
            takes precedence.
        channel_options: list of tuple, optional
            Additional options that can be passed to the GRPC channel construction.
        retry_policy: dict of str and any, optional
            Additional configuration for retrying. There are four configurations as below
                * ``max_retries``
                    Maximum number of tries default 15
                * ``backoff_multiplier``
                    Backoff multiplier for the policy. Default: 4(ms)
                * ``initial_backoff``
                    Backoff to wait before the first retry. Default: 50(ms)
                * ``max_backoff``
                    Maximum backoff controls the maximum amount of time to wait before retrying
                    a failed request. Default: 60000(ms).
        use_reattachable_execute: bool
            Enable reattachable execution.
        """
        self.thread_local = threading.local()

        # Parse the connection string.
        self._builder = (
            connection
            if isinstance(connection, ChannelBuilder)
            else ChannelBuilder(connection, channel_options)
        )
        self._user_id = None
        self._retry_policies: List[RetryPolicy] = []

        default_policy_args = {
            # Please synchronize changes here with Scala side
            # GrpcRetryHandler.scala
            #
            # Note: the number of retries is selected so that the maximum tolerated wait
            # is guaranteed to be at least 10 minutes
            "max_retries": 15,
            "backoff_multiplier": 4.0,
            "initial_backoff": 50,
            "max_backoff": 60000,
            "jitter": 500,
            "min_jitter_threshold": 2000,
        }
        if retry_policy:
            default_policy_args.update(retry_policy)

        default_policy = DefaultPolicy(**default_policy_args)
        self.set_retry_policies([default_policy])

        if self._builder.session_id is None:
            # Generate a unique session ID for this client. This UUID must be unique to allow
            # concurrent Spark sessions of the same user. If the channel is closed, creating
            # a new client will create a new session ID.
            self._session_id = str(uuid.uuid4())
        else:
            # Use the pre-defined session ID.
            self._session_id = str(self._builder.session_id)

        if self._builder.userId is not None:
            self._user_id = self._builder.userId
        elif user_id is not None:
            self._user_id = user_id
        else:
            self._user_id = os.getenv("USER", None)

        self._channel = self._builder.toChannel()
        self._closed = False
        self._stub = grpc_lib.SparkConnectServiceStub(self._channel)
        self._artifact_manager = ArtifactManager(
            self._user_id, self._session_id, self._channel, self._builder.metadata()
        )
        self._use_reattachable_execute = use_reattachable_execute
        # Configure logging for the SparkConnect client.

        # Capture the server-side session ID and set it to None initially. It will
        # be updated on the first response received.
        self._server_session_id: Optional[str] = None

    def _retrying(self) -> "Retrying":
        return Retrying(self._retry_policies)

    def disable_reattachable_execute(self) -> "SparkConnectClient":
        self._use_reattachable_execute = False
        return self

    def enable_reattachable_execute(self) -> "SparkConnectClient":
        self._use_reattachable_execute = True
        return self

    def set_retry_policies(self, policies: Iterable[RetryPolicy]) -> None:
        """
        Sets list of policies to be used for retries.
        I.e. set_retry_policies([DefaultPolicy(), CustomPolicy()]).

        """
        self._retry_policies = list(policies)

    def get_retry_policies(self) -> List[RetryPolicy]:
        """
        Return list of currently used policies
        """
        return list(self._retry_policies)

    def register_udf(
        self,
        function: Any,
        return_type: "DataTypeOrString",
        name: Optional[str] = None,
        eval_type: int = PythonEvalType.SQL_BATCHED_UDF,
        deterministic: bool = True,
    ) -> str:
        """
        Create a temporary UDF in the session catalog on the other side. We generate a
        temporary name for it.
        """

        if name is None:
            name = f"fun_{uuid.uuid4().hex}"

        # construct a PythonUDF
        py_udf = PythonUDF(
            output_type=return_type,
            eval_type=eval_type,
            func=function,
            python_ver="%d.%d" % sys.version_info[:2],
        )

        # construct a CommonInlineUserDefinedFunction
        fun = CommonInlineUserDefinedFunction(
            function_name=name,
            arguments=[],
            function=py_udf,
            deterministic=deterministic,
        ).to_plan_udf(self)

        # construct the request
        req = self._execute_plan_request_with_metadata()
        req.plan.command.register_function.CopyFrom(fun)

        self._execute(req)
        return name

    def register_udtf(
        self,
        function: Any,
        return_type: Optional["DataTypeOrString"],
        name: str,
        eval_type: int = PythonEvalType.SQL_TABLE_UDF,
        deterministic: bool = True,
    ) -> str:
        """
        Register a user-defined table function (UDTF) in the session catalog
        as a temporary function. The return type, if specified, must be a
        struct type and it's validated when building the proto message
        for the PythonUDTF.
        """
        udtf = PythonUDTF(
            func=function,
            return_type=return_type,
            eval_type=eval_type,
            python_ver=get_python_ver(),
        )

        func = CommonInlineUserDefinedTableFunction(
            function_name=name,
            function=udtf,
            deterministic=deterministic,
            arguments=[],
        ).udtf_plan(self)

        req = self._execute_plan_request_with_metadata()
        req.plan.command.register_table_function.CopyFrom(func)

        self._execute(req)
        return name

    def register_java(
        self,
        name: str,
        javaClassName: str,
        return_type: Optional["DataTypeOrString"] = None,
        aggregate: bool = False,
    ) -> None:
        # construct a JavaUDF
        if return_type is None:
            java_udf = JavaUDF(class_name=javaClassName, aggregate=aggregate)
        else:
            java_udf = JavaUDF(class_name=javaClassName, output_type=return_type)
        fun = CommonInlineUserDefinedFunction(
            function_name=name,
            function=java_udf,
        ).to_plan_judf(self)
        # construct the request
        req = self._execute_plan_request_with_metadata()
        req.plan.command.register_function.CopyFrom(fun)

        self._execute(req)

    def _build_metrics(self, metrics: "pb2.ExecutePlanResponse.Metrics") -> Iterator[PlanMetrics]:
        return (
            PlanMetrics(
                x.name,
                x.plan_id,
                x.parent,
                [MetricValue(k, v.value, v.metric_type) for k, v in x.execution_metrics.items()],
            )
            for x in metrics.metrics
        )

    def _resources(self) -> Dict[str, ResourceInformation]:
        logger.info("Fetching the resources")
        cmd = pb2.Command()
        cmd.get_resources_command.SetInParent()
        (_, properties) = self.execute_command(cmd)
        resources = properties["get_resources_command_result"]
        return resources

    def _build_observed_metrics(
        self, metrics: Sequence["pb2.ExecutePlanResponse.ObservedMetrics"]
    ) -> Iterator[PlanObservedMetrics]:
        return (PlanObservedMetrics(x.name, [v for v in x.values], list(x.keys)) for x in metrics)

    def to_table_as_iterator(
        self, plan: pb2.Plan, observations: Dict[str, Observation]
    ) -> Iterator[Union[StructType, "pa.Table"]]:
        """
        Return given plan as a PyArrow Table iterator.
        """
        logger.info(f"Executing plan {self._proto_to_string(plan)}")
        req = self._execute_plan_request_with_metadata()
        req.plan.CopyFrom(plan)
        for response in self._execute_and_fetch_as_iterator(req, observations):
            if isinstance(response, StructType):
                yield response
            elif isinstance(response, pa.RecordBatch):
                yield pa.Table.from_batches([response])

    def to_table(
        self, plan: pb2.Plan, observations: Dict[str, Observation]
    ) -> Tuple["pa.Table", Optional[StructType]]:
        """
        Return given plan as a PyArrow Table.
        """
        logger.info(f"Executing plan {self._proto_to_string(plan)}")
        req = self._execute_plan_request_with_metadata()
        req.plan.CopyFrom(plan)
        table, schema, _, _, _ = self._execute_and_fetch(req, observations)
        assert table is not None
        return table, schema

    def to_pandas(self, plan: pb2.Plan, observations: Dict[str, Observation]) -> "pd.DataFrame":
        """
        Return given plan as a pandas DataFrame.
        """
        logger.info(f"Executing plan {self._proto_to_string(plan)}")
        req = self._execute_plan_request_with_metadata()
        req.plan.CopyFrom(plan)
        (self_destruct_conf,) = self.get_config_with_defaults(
            ("spark.sql.execution.arrow.pyspark.selfDestruct.enabled", "false"),
        )
        self_destruct = cast(str, self_destruct_conf).lower() == "true"
        table, schema, metrics, observed_metrics, _ = self._execute_and_fetch(
            req, observations, self_destruct=self_destruct
        )
        assert table is not None

        schema = schema or from_arrow_schema(table.schema, prefer_timestamp_ntz=True)
        assert schema is not None and isinstance(schema, StructType)

        # Rename columns to avoid duplicated column names.
        renamed_table = table.rename_columns([f"col_{i}" for i in range(table.num_columns)])

        pandas_options = {}
        if self_destruct:
            # Configure PyArrow to use as little memory as possible:
            # self_destruct - free columns as they are converted
            # split_blocks - create a separate Pandas block for each column
            # use_threads - convert one column at a time
            pandas_options.update(
                {
                    "self_destruct": True,
                    "split_blocks": True,
                    "use_threads": False,
                }
            )
        if LooseVersion(pa.__version__) >= LooseVersion("13.0.0"):
            # A legacy option to coerce date32, date64, duration, and timestamp
            # time units to nanoseconds when converting to pandas.
            # This option can only be added since 13.0.0.
            pandas_options.update(
                {
                    "coerce_temporal_nanoseconds": True,
                }
            )
        pdf = renamed_table.to_pandas(**pandas_options)
        pdf.columns = schema.names

        if len(pdf.columns) > 0:
            timezone: Optional[str] = None
            if any(_has_type(f.dataType, TimestampType) for f in schema.fields):
                (timezone,) = self.get_configs("spark.sql.session.timeZone")

            struct_in_pandas: Optional[str] = None
            error_on_duplicated_field_names: bool = False
            if any(_has_type(f.dataType, StructType) for f in schema.fields):
                (struct_in_pandas,) = self.get_config_with_defaults(
                    ("spark.sql.execution.pandas.structHandlingMode", "legacy"),
                )

                if struct_in_pandas == "legacy":
                    error_on_duplicated_field_names = True
                    struct_in_pandas = "dict"

            pdf = pd.concat(
                [
                    _create_converter_to_pandas(
                        field.dataType,
                        field.nullable,
                        timezone=timezone,
                        struct_in_pandas=struct_in_pandas,
                        error_on_duplicated_field_names=error_on_duplicated_field_names,
                    )(pser)
                    for (_, pser), field, pa_field in zip(pdf.items(), schema.fields, table.schema)
                ],
                axis="columns",
            )

        if len(metrics) > 0:
            pdf.attrs["metrics"] = metrics
        if len(observed_metrics) > 0:
            pdf.attrs["observed_metrics"] = observed_metrics
        return pdf

    def _proto_to_string(self, p: google.protobuf.message.Message) -> str:
        """
        Helper method to generate a one line string representation of the plan.

        Parameters
        ----------
        p : google.protobuf.message.Message
            Generic Message type

        Returns
        -------
        Single line string of the serialized proto message.
        """
        try:
            return text_format.MessageToString(p, as_one_line=True)
        except RecursionError:
            return "<Truncated message due to recursion error>"

    def schema(self, plan: pb2.Plan) -> StructType:
        """
        Return schema for given plan.
        """
        logger.info(f"Schema for plan: {self._proto_to_string(plan)}")
        schema = self._analyze(method="schema", plan=plan).schema
        assert schema is not None
        # Server side should populate the struct field which is the schema.
        assert isinstance(schema, StructType)
        return schema

    def explain_string(self, plan: pb2.Plan, explain_mode: str = "extended") -> str:
        """
        Return explain string for given plan.
        """
        logger.info(f"Explain (mode={explain_mode}) for plan {self._proto_to_string(plan)}")
        result = self._analyze(
            method="explain", plan=plan, explain_mode=explain_mode
        ).explain_string
        assert result is not None
        return result

    def execute_command(
        self, command: pb2.Command, observations: Optional[Dict[str, Observation]] = None
    ) -> Tuple[Optional[pd.DataFrame], Dict[str, Any]]:
        """
        Execute given command.
        """
        logger.info(f"Execute command for command {self._proto_to_string(command)}")
        req = self._execute_plan_request_with_metadata()
        if self._user_id:
            req.user_context.user_id = self._user_id
        req.plan.command.CopyFrom(command)
        data, _, _, _, properties = self._execute_and_fetch(req, observations or {})
        if data is not None:
            return (data.to_pandas(), properties)
        else:
            return (None, properties)

    def same_semantics(self, plan: pb2.Plan, other: pb2.Plan) -> bool:
        """
        return if two plans have the same semantics.
        """
        result = self._analyze(method="same_semantics", plan=plan, other=other).is_same_semantics
        assert result is not None
        return result

    def semantic_hash(self, plan: pb2.Plan) -> int:
        """
        returns a `hashCode` of the logical query plan.
        """
        result = self._analyze(method="semantic_hash", plan=plan).semantic_hash
        assert result is not None
        return result

    def close(self) -> None:
        """
        Close the channel.
        """
        ExecutePlanResponseReattachableIterator.shutdown()
        self._channel.close()
        self._closed = True

    @property
    def is_closed(self) -> bool:
        """
        Returns if the channel was closed previously using close() method
        """
        return self._closed

    @property
    def host(self) -> str:
        """
        The hostname where this client intends to connect.
        """
        return self._builder.host

    @property
    def token(self) -> Optional[str]:
        """
        The authentication bearer token during connection.
        If authentication is not using a bearer token, None will be returned.
        """
        return self._builder._token

    def _execute_plan_request_with_metadata(self) -> pb2.ExecutePlanRequest:
        req = pb2.ExecutePlanRequest(
            session_id=self._session_id,
            client_type=self._builder.userAgent,
            tags=list(self.get_tags()),
        )
        if self._user_id:
            req.user_context.user_id = self._user_id
        return req

    def _analyze_plan_request_with_metadata(self) -> pb2.AnalyzePlanRequest:
        req = pb2.AnalyzePlanRequest()
        req.session_id = self._session_id
        req.client_type = self._builder.userAgent
        if self._user_id:
            req.user_context.user_id = self._user_id
        return req

    def _analyze(self, method: str, **kwargs: Any) -> AnalyzeResult:
        """
        Call the analyze RPC of Spark Connect.

        Returns
        -------
        The result of the analyze call.
        """
        req = self._analyze_plan_request_with_metadata()
        if method == "schema":
            req.schema.plan.CopyFrom(cast(pb2.Plan, kwargs.get("plan")))
        elif method == "explain":
            req.explain.plan.CopyFrom(cast(pb2.Plan, kwargs.get("plan")))
            explain_mode = kwargs.get("explain_mode")
            if explain_mode not in ["simple", "extended", "codegen", "cost", "formatted"]:
                raise PySparkValueError(
                    error_class="UNKNOWN_EXPLAIN_MODE",
                    message_parameters={
                        "explain_mode": str(explain_mode),
                    },
                )
            if explain_mode == "simple":
                req.explain.explain_mode = (
                    pb2.AnalyzePlanRequest.Explain.ExplainMode.EXPLAIN_MODE_SIMPLE
                )
            elif explain_mode == "extended":
                req.explain.explain_mode = (
                    pb2.AnalyzePlanRequest.Explain.ExplainMode.EXPLAIN_MODE_EXTENDED
                )
            elif explain_mode == "cost":
                req.explain.explain_mode = (
                    pb2.AnalyzePlanRequest.Explain.ExplainMode.EXPLAIN_MODE_COST
                )
            elif explain_mode == "codegen":
                req.explain.explain_mode = (
                    pb2.AnalyzePlanRequest.Explain.ExplainMode.EXPLAIN_MODE_CODEGEN
                )
            else:  # formatted
                req.explain.explain_mode = (
                    pb2.AnalyzePlanRequest.Explain.ExplainMode.EXPLAIN_MODE_FORMATTED
                )
        elif method == "tree_string":
            req.tree_string.plan.CopyFrom(cast(pb2.Plan, kwargs.get("plan")))
            level = kwargs.get("level")
            if level and isinstance(level, int):
                req.tree_string.level = level
        elif method == "is_local":
            req.is_local.plan.CopyFrom(cast(pb2.Plan, kwargs.get("plan")))
        elif method == "is_streaming":
            req.is_streaming.plan.CopyFrom(cast(pb2.Plan, kwargs.get("plan")))
        elif method == "input_files":
            req.input_files.plan.CopyFrom(cast(pb2.Plan, kwargs.get("plan")))
        elif method == "spark_version":
            req.spark_version.SetInParent()
        elif method == "ddl_parse":
            req.ddl_parse.ddl_string = cast(str, kwargs.get("ddl_string"))
        elif method == "same_semantics":
            req.same_semantics.target_plan.CopyFrom(cast(pb2.Plan, kwargs.get("plan")))
            req.same_semantics.other_plan.CopyFrom(cast(pb2.Plan, kwargs.get("other")))
        elif method == "semantic_hash":
            req.semantic_hash.plan.CopyFrom(cast(pb2.Plan, kwargs.get("plan")))
        elif method == "persist":
            req.persist.relation.CopyFrom(cast(pb2.Relation, kwargs.get("relation")))
            if kwargs.get("storage_level", None) is not None:
                storage_level = cast(StorageLevel, kwargs.get("storage_level"))
                req.persist.storage_level.CopyFrom(storage_level_to_proto(storage_level))
        elif method == "unpersist":
            req.unpersist.relation.CopyFrom(cast(pb2.Relation, kwargs.get("relation")))
            if kwargs.get("blocking", None) is not None:
                req.unpersist.blocking = cast(bool, kwargs.get("blocking"))
        elif method == "get_storage_level":
            req.get_storage_level.relation.CopyFrom(cast(pb2.Relation, kwargs.get("relation")))
        else:
            raise PySparkValueError(
                error_class="UNSUPPORTED_OPERATION",
                message_parameters={
                    "operation": method,
                },
            )

        try:
            for attempt in self._retrying():
                with attempt:
                    resp = self._stub.AnalyzePlan(req, metadata=self._builder.metadata())
                    self._verify_response_integrity(resp)
                    return AnalyzeResult.fromProto(resp)
            raise SparkConnectException("Invalid state during retry exception handling.")
        except Exception as error:
            self._handle_error(error)

    def _execute(self, req: pb2.ExecutePlanRequest) -> None:
        """
        Execute the passed request `req` and drop all results.

        Parameters
        ----------
        req : pb2.ExecutePlanRequest
            Proto representation of the plan.

        """
        logger.info("Execute")

        def handle_response(b: pb2.ExecutePlanResponse) -> None:
            self._verify_response_integrity(b)

        try:
            if self._use_reattachable_execute:
                # Don't use retryHandler - own retry handling is inside.
                generator = ExecutePlanResponseReattachableIterator(
                    req, self._stub, self._retrying, self._builder.metadata()
                )
                for b in generator:
                    handle_response(b)
            else:
                for attempt in self._retrying():
                    with attempt:
                        for b in self._stub.ExecutePlan(req, metadata=self._builder.metadata()):
                            handle_response(b)
        except Exception as error:
            self._handle_error(error)

    def _execute_and_fetch_as_iterator(
        self, req: pb2.ExecutePlanRequest, observations: Dict[str, Observation]
    ) -> Iterator[
        Union[
            "pa.RecordBatch",
            StructType,
            PlanMetrics,
            PlanObservedMetrics,
            Dict[str, Any],
        ]
    ]:
        logger.info("ExecuteAndFetchAsIterator")

        num_records = 0

        def handle_response(
            b: pb2.ExecutePlanResponse,
        ) -> Iterator[
            Union[
                "pa.RecordBatch",
                StructType,
                PlanMetrics,
                PlanObservedMetrics,
                Dict[str, Any],
            ]
        ]:
            nonlocal num_records
            # The session ID is the local session ID and should match what we expect.
            self._verify_response_integrity(b)
            if b.HasField("metrics"):
                logger.debug("Received metric batch.")
                yield from self._build_metrics(b.metrics)
            if b.observed_metrics:
                logger.debug("Received observed metric batch.")
                for observed_metrics in self._build_observed_metrics(b.observed_metrics):
                    if observed_metrics.name in observations:
                        observations[observed_metrics.name]._result = {
                            key: LiteralExpression._to_value(metric)
                            for key, metric in zip(observed_metrics.keys, observed_metrics.metrics)
                        }
                    yield observed_metrics
            if b.HasField("schema"):
                logger.debug("Received the schema.")
                dt = types.proto_schema_to_pyspark_data_type(b.schema)
                assert isinstance(dt, StructType)
                yield dt
            if b.HasField("sql_command_result"):
                logger.debug("Received the SQL command result.")
                yield {"sql_command_result": b.sql_command_result.relation}
            if b.HasField("write_stream_operation_start_result"):
                field = "write_stream_operation_start_result"
                yield {field: b.write_stream_operation_start_result}
            if b.HasField("streaming_query_command_result"):
                yield {"streaming_query_command_result": b.streaming_query_command_result}
            if b.HasField("streaming_query_manager_command_result"):
                cmd_result = b.streaming_query_manager_command_result
                yield {"streaming_query_manager_command_result": cmd_result}
            if b.HasField("get_resources_command_result"):
                resources = {}
                for key, resource in b.get_resources_command_result.resources.items():
                    name = resource.name
                    addresses = [address for address in resource.addresses]
                    resources[key] = ResourceInformation(name, addresses)
                yield {"get_resources_command_result": resources}
            if b.HasField("arrow_batch"):
                logger.debug(
                    f"Received arrow batch rows={b.arrow_batch.row_count} "
                    f"size={len(b.arrow_batch.data)}"
                )

                if (
                    b.arrow_batch.HasField("start_offset")
                    and num_records != b.arrow_batch.start_offset
                ):
                    raise SparkConnectException(
                        f"Expected arrow batch to start at row offset {num_records} in results, "
                        + "but received arrow batch starting at offset "
                        + f"{b.arrow_batch.start_offset}."
                    )

                num_records_in_batch = 0
                with pa.ipc.open_stream(b.arrow_batch.data) as reader:
                    for batch in reader:
                        assert isinstance(batch, pa.RecordBatch)
                        num_records_in_batch += batch.num_rows
                        yield batch

                if num_records_in_batch != b.arrow_batch.row_count:
                    raise SparkConnectException(
                        f"Expected {b.arrow_batch.row_count} rows in arrow batch but got "
                        + f"{num_records_in_batch}."
                    )
                num_records += num_records_in_batch

        try:
            if self._use_reattachable_execute:
                # Don't use retryHandler - own retry handling is inside.
                generator = ExecutePlanResponseReattachableIterator(
                    req, self._stub, self._retrying, self._builder.metadata()
                )
                for b in generator:
                    yield from handle_response(b)
            else:
                for attempt in self._retrying():
                    with attempt:
                        for b in self._stub.ExecutePlan(req, metadata=self._builder.metadata()):
                            yield from handle_response(b)
        except Exception as error:
            self._handle_error(error)

    def _execute_and_fetch(
        self,
        req: pb2.ExecutePlanRequest,
        observations: Dict[str, Observation],
        self_destruct: bool = False,
    ) -> Tuple[
        Optional["pa.Table"],
        Optional[StructType],
        List[PlanMetrics],
        List[PlanObservedMetrics],
        Dict[str, Any],
    ]:
        logger.info("ExecuteAndFetch")

        observed_metrics: List[PlanObservedMetrics] = []
        metrics: List[PlanMetrics] = []
        batches: List[pa.RecordBatch] = []
        schema: Optional[StructType] = None
        properties: Dict[str, Any] = {}

        for response in self._execute_and_fetch_as_iterator(req, observations):
            if isinstance(response, StructType):
                schema = response
            elif isinstance(response, pa.RecordBatch):
                batches.append(response)
            elif isinstance(response, PlanMetrics):
                metrics.append(response)
            elif isinstance(response, PlanObservedMetrics):
                observed_metrics.append(response)
            elif isinstance(response, dict):
                properties.update(**response)
            else:
                raise PySparkValueError(
                    error_class="UNKNOWN_RESPONSE",
                    message_parameters={
                        "response": response,
                    },
                )

        if len(batches) > 0:
            if self_destruct:
                results = []
                for batch in batches:
                    # self_destruct frees memory column-wise, but Arrow record batches are
                    # oriented row-wise, so copies each column into its own allocation
                    batch = pa.RecordBatch.from_arrays(
                        [
                            # This call actually reallocates the array
                            pa.concat_arrays([array])
                            for array in batch
                        ],
                        schema=batch.schema,
                    )
                    results.append(batch)
                table = pa.Table.from_batches(batches=results)
                # Ensure only the table has a reference to the batches, so that
                # self_destruct (if enabled) is effective
                del results
                del batches
            else:
                table = pa.Table.from_batches(batches=batches)
            return table, schema, metrics, observed_metrics, properties
        else:
            return None, schema, metrics, observed_metrics, properties

    def _config_request_with_metadata(self) -> pb2.ConfigRequest:
        req = pb2.ConfigRequest()
        req.session_id = self._session_id
        req.client_type = self._builder.userAgent
        if self._user_id:
            req.user_context.user_id = self._user_id
        return req

    def get_configs(self, *keys: str) -> Tuple[Optional[str], ...]:
        op = pb2.ConfigRequest.Operation(get=pb2.ConfigRequest.Get(keys=keys))
        configs = dict(self.config(op).pairs)
        return tuple(configs.get(key) for key in keys)

    def get_config_with_defaults(
        self, *pairs: Tuple[str, Optional[str]]
    ) -> Tuple[Optional[str], ...]:
        op = pb2.ConfigRequest.Operation(
            get_with_default=pb2.ConfigRequest.GetWithDefault(
                pairs=[pb2.KeyValue(key=key, value=default) for key, default in pairs]
            )
        )
        configs = dict(self.config(op).pairs)
        return tuple(configs.get(key) for key, _ in pairs)

    def config(self, operation: pb2.ConfigRequest.Operation) -> ConfigResult:
        """
        Call the config RPC of Spark Connect.

        Parameters
        ----------
        operation : str
           Operation kind

        Returns
        -------
        The result of the config call.
        """
        req = self._config_request_with_metadata()
        req.operation.CopyFrom(operation)
        try:
            for attempt in self._retrying():
                with attempt:
                    resp = self._stub.Config(req, metadata=self._builder.metadata())
                    self._verify_response_integrity(resp)
                    return ConfigResult.fromProto(resp)
            raise SparkConnectException("Invalid state during retry exception handling.")
        except Exception as error:
            self._handle_error(error)

    def _interrupt_request(
        self, interrupt_type: str, id_or_tag: Optional[str] = None
    ) -> pb2.InterruptRequest:
        req = pb2.InterruptRequest()
        req.session_id = self._session_id
        req.client_type = self._builder.userAgent
        if interrupt_type == "all":
            req.interrupt_type = pb2.InterruptRequest.InterruptType.INTERRUPT_TYPE_ALL
        elif interrupt_type == "tag":
            assert id_or_tag is not None
            req.interrupt_type = pb2.InterruptRequest.InterruptType.INTERRUPT_TYPE_TAG
            req.operation_tag = id_or_tag
        elif interrupt_type == "operation":
            assert id_or_tag is not None
            req.interrupt_type = pb2.InterruptRequest.InterruptType.INTERRUPT_TYPE_OPERATION_ID
            req.operation_id = id_or_tag
        else:
            raise PySparkValueError(
                error_class="UNKNOWN_INTERRUPT_TYPE",
                message_parameters={
                    "interrupt_type": str(interrupt_type),
                },
            )
        if self._user_id:
            req.user_context.user_id = self._user_id
        return req

    def interrupt_all(self) -> Optional[List[str]]:
        req = self._interrupt_request("all")
        try:
            for attempt in self._retrying():
                with attempt:
                    resp = self._stub.Interrupt(req, metadata=self._builder.metadata())
                    self._verify_response_integrity(resp)
                    return list(resp.interrupted_ids)
            raise SparkConnectException("Invalid state during retry exception handling.")
        except Exception as error:
            self._handle_error(error)

    def interrupt_tag(self, tag: str) -> Optional[List[str]]:
        req = self._interrupt_request("tag", tag)
        try:
            for attempt in self._retrying():
                with attempt:
                    resp = self._stub.Interrupt(req, metadata=self._builder.metadata())
                    self._verify_response_integrity(resp)
                    return list(resp.interrupted_ids)
            raise SparkConnectException("Invalid state during retry exception handling.")
        except Exception as error:
            self._handle_error(error)

    def interrupt_operation(self, op_id: str) -> Optional[List[str]]:
        req = self._interrupt_request("operation", op_id)
        try:
            for attempt in self._retrying():
                with attempt:
                    resp = self._stub.Interrupt(req, metadata=self._builder.metadata())
                    self._verify_response_integrity(resp)
                    return list(resp.interrupted_ids)
            raise SparkConnectException("Invalid state during retry exception handling.")
        except Exception as error:
            self._handle_error(error)

    def release_session(self) -> None:
        req = pb2.ReleaseSessionRequest()
        req.session_id = self._session_id
        req.client_type = self._builder.userAgent
        if self._user_id:
            req.user_context.user_id = self._user_id
        try:
            for attempt in self._retrying():
                with attempt:
                    resp = self._stub.ReleaseSession(req, metadata=self._builder.metadata())
                    self._verify_response_integrity(resp)
                    return
            raise SparkConnectException("Invalid state during retry exception handling.")
        except Exception as error:
            self._handle_error(error)

    def add_tag(self, tag: str) -> None:
        self._throw_if_invalid_tag(tag)
        if not hasattr(self.thread_local, "tags"):
            self.thread_local.tags = set()
        self.thread_local.tags.add(tag)

    def remove_tag(self, tag: str) -> None:
        self._throw_if_invalid_tag(tag)
        if not hasattr(self.thread_local, "tags"):
            self.thread_local.tags = set()
        self.thread_local.tags.remove(tag)

    def get_tags(self) -> Set[str]:
        if not hasattr(self.thread_local, "tags"):
            self.thread_local.tags = set()
        return self.thread_local.tags

    def clear_tags(self) -> None:
        self.thread_local.tags = set()

    def _throw_if_invalid_tag(self, tag: str) -> None:
        """
        Validate if a tag for ExecutePlanRequest.tags is valid. Throw ``ValueError`` if
        not.
        """
        spark_job_tags_sep = ","
        if tag is None:
            raise ValueError("Spark Connect tag cannot be null.")
        if spark_job_tags_sep in tag:
            raise ValueError(f"Spark Connect tag cannot contain '{spark_job_tags_sep}'.")
        if len(tag) == 0:
            raise ValueError("Spark Connect tag cannot be an empty string.")

    def _handle_error(self, error: Exception) -> NoReturn:
        """
        Handle errors that occur during RPC calls.

        Parameters
        ----------
        error : Exception
            An exception thrown during RPC calls.

        Returns
        -------
        Throws the appropriate internal Python exception.
        """
        if isinstance(error, grpc.RpcError):
            self._handle_rpc_error(error)
        elif isinstance(error, ValueError):
            if "Cannot invoke RPC" in str(error) and "closed" in str(error):
                raise SparkConnectException(
                    error_class="NO_ACTIVE_SESSION", message_parameters=dict()
                ) from None
        raise error

    def _fetch_enriched_error(self, info: "ErrorInfo") -> Optional[pb2.FetchErrorDetailsResponse]:
        if "errorId" not in info.metadata:
            return None

        req = pb2.FetchErrorDetailsRequest(
            session_id=self._session_id,
            client_type=self._builder.userAgent,
            error_id=info.metadata["errorId"],
        )
        if self._user_id:
            req.user_context.user_id = self._user_id

        try:
            return self._stub.FetchErrorDetails(req)
        except grpc.RpcError:
            return None

    def _display_server_stack_trace(self) -> bool:
        from pyspark.sql.connect.conf import RuntimeConf

        conf = RuntimeConf(self)
        if conf.get("spark.sql.connect.serverStacktrace.enabled") == "true":
            return True
        return conf.get("spark.sql.pyspark.jvmStacktrace.enabled") == "true"

    def _handle_rpc_error(self, rpc_error: grpc.RpcError) -> NoReturn:
        """
        Error handling helper for dealing with GRPC Errors. On the server side, certain
        exceptions are enriched with additional RPC Status information. These are
        unpacked in this function and put into the exception.

        To avoid overloading the user with GRPC errors, this message explicitly
        swallows the error context from the call. This GRPC Error is logged however,
        and can be enabled.

        Parameters
        ----------
        rpc_error : grpc.RpcError
           RPC Error containing the details of the exception.

        Returns
        -------
        Throws the appropriate internal Python exception.
        """
        logger.exception("GRPC Error received")
        # We have to cast the value here because, a RpcError is a Call as well.
        # https://grpc.github.io/grpc/python/grpc.html#grpc.UnaryUnaryMultiCallable.__call__
        status = rpc_status.from_call(cast(grpc.Call, rpc_error))
        if status:
            for d in status.details:
                if d.Is(error_details_pb2.ErrorInfo.DESCRIPTOR):
                    info = error_details_pb2.ErrorInfo()
                    d.Unpack(info)

                    raise convert_exception(
                        info,
                        status.message,
                        self._fetch_enriched_error(info),
                        self._display_server_stack_trace(),
                    ) from None

            raise SparkConnectGrpcException(status.message) from None
        else:
            raise SparkConnectGrpcException(str(rpc_error)) from None

    def add_artifacts(self, *paths: str, pyfile: bool, archive: bool, file: bool) -> None:
        for path in paths:
            for attempt in self._retrying():
                with attempt:
                    self._artifact_manager.add_artifacts(
                        path, pyfile=pyfile, archive=archive, file=file
                    )

    def copy_from_local_to_fs(self, local_path: str, dest_path: str) -> None:
        for attempt in self._retrying():
            with attempt:
                self._artifact_manager._add_forward_to_fs_artifacts(local_path, dest_path)

    def cache_artifact(self, blob: bytes) -> str:
        for attempt in self._retrying():
            with attempt:
                return self._artifact_manager.cache_artifact(blob)
<<<<<<< HEAD
        raise SparkConnectException("Invalid state during retry exception handling.")
=======
        raise SparkConnectException("Invalid state during retry exception handling.")

    def _verify_response_integrity(
        self,
        response: Union[
            pb2.ConfigResponse,
            pb2.ExecutePlanResponse,
            pb2.InterruptResponse,
            pb2.ReleaseExecuteResponse,
            pb2.AddArtifactsResponse,
            pb2.AnalyzePlanResponse,
            pb2.FetchErrorDetailsResponse,
            pb2.ReleaseSessionResponse,
        ],
    ) -> None:
        """
        Verifies the integrity of the response. This method checks if the session ID and the
        server-side session ID match. If not, it throws an exception.
        Parameters
        ----------
        response - One of the different response types handled by the Spark Connect service
        """
        if self._session_id != response.session_id:
            raise PySparkAssertionError(
                "Received incorrect session identifier for request:"
                f"{response.session_id} != {self._session_id}"
            )
        if self._server_session_id is not None:
            if response.server_side_session_id != self._server_session_id:
                raise PySparkAssertionError(
                    "Received incorrect server side session identifier for request. "
                    "Please create a new Spark Session to reconnect. ("
                    f"{response.server_side_session_id} != {self._server_session_id})"
                )
        else:
            # Update the server side session ID.
            self._server_session_id = response.server_side_session_id


class RetryState:
    """
    Simple state helper that captures the state between retries of the exceptions. It
    keeps track of the last exception thrown and how many in total. When the task
    finishes successfully done() returns True.
    """

    def __init__(self) -> None:
        self._exception: Optional[BaseException] = None
        self._done = False
        self._count = 0

    def set_exception(self, exc: BaseException) -> None:
        self._exception = exc
        self._count += 1

    def throw(self) -> None:
        raise self.exception()

    def exception(self) -> BaseException:
        if self._exception is None:
            raise RuntimeError("No exception is set")
        return self._exception

    def set_done(self) -> None:
        self._done = True

    def count(self) -> int:
        return self._count

    def done(self) -> bool:
        return self._done


class AttemptManager:
    """
    Simple ContextManager that is used to capture the exception thrown inside the context.
    """

    def __init__(self, check: Callable[..., bool], retry_state: RetryState) -> None:
        self._retry_state = retry_state
        self._can_retry = check

    def __enter__(self) -> None:
        pass

    def __exit__(
        self,
        exc_type: Optional[Type[BaseException]],
        exc_val: Optional[BaseException],
        exc_tb: Optional[TracebackType],
    ) -> Optional[bool]:
        if isinstance(exc_val, BaseException):
            # Swallow the exception.
            if self._can_retry(exc_val) or isinstance(exc_val, RetryException):
                self._retry_state.set_exception(exc_val)
                return True
            # Bubble up the exception.
            return False
        else:
            self._retry_state.set_done()
            return None

    def is_first_try(self) -> bool:
        return self._retry_state._count == 0


class Retrying:
    """
    This helper class is used as a generator together with a context manager to
    allow retrying exceptions in particular code blocks. The Retrying can be configured
    with a lambda function that is can be filtered what kind of exceptions should be
    retried.

    In addition, there are several parameters that are used to configure the exponential
    backoff behavior.

    An example to use this class looks like this:

    .. code-block:: python

        for attempt in Retrying(can_retry=lambda x: isinstance(x, TransientError)):
            with attempt:
                # do the work.

    """

    def __init__(
        self,
        max_retries: int,
        initial_backoff: int,
        max_backoff: int,
        backoff_multiplier: float,
        jitter: int,
        min_jitter_threshold: int,
        can_retry: Callable[..., bool] = lambda x: True,
        sleep: Callable[[float], None] = time.sleep,
    ) -> None:
        self._can_retry = can_retry
        self._max_retries = max_retries
        self._initial_backoff = initial_backoff
        self._max_backoff = max_backoff
        self._backoff_multiplier = backoff_multiplier
        self._jitter = jitter
        self._min_jitter_threshold = min_jitter_threshold
        self._sleep = sleep

    def __iter__(self) -> Generator[AttemptManager, None, None]:
        """
        Generator function to wrap the exception producing code block.

        Returns
        -------
        A generator that yields the current attempt.
        """
        retry_state = RetryState()
        next_backoff: float = self._initial_backoff

        if self._max_retries < 0:
            raise ValueError("Can't have negative number of retries")

        while not retry_state.done() and retry_state.count() <= self._max_retries:
            # Do backoff
            if retry_state.count() > 0:
                # Randomize backoff for this iteration
                backoff = next_backoff
                next_backoff = min(self._max_backoff, next_backoff * self._backoff_multiplier)

                if backoff >= self._min_jitter_threshold:
                    backoff += random.uniform(0, self._jitter)

                logger.debug(
                    f"Will retry call after {backoff} ms sleep (error: {retry_state.exception()})"
                )
                self._sleep(backoff / 1000.0)
            yield AttemptManager(self._can_retry, retry_state)

        if not retry_state.done():
            # Exceeded number of retries, throw last exception we had
            retry_state.throw()
>>>>>>> 49ca6aa6
<|MERGE_RESOLUTION|>--- conflicted
+++ resolved
@@ -1580,9 +1580,6 @@
         for attempt in self._retrying():
             with attempt:
                 return self._artifact_manager.cache_artifact(blob)
-<<<<<<< HEAD
-        raise SparkConnectException("Invalid state during retry exception handling.")
-=======
         raise SparkConnectException("Invalid state during retry exception handling.")
 
     def _verify_response_integrity(
@@ -1619,147 +1616,4 @@
                 )
         else:
             # Update the server side session ID.
-            self._server_session_id = response.server_side_session_id
-
-
-class RetryState:
-    """
-    Simple state helper that captures the state between retries of the exceptions. It
-    keeps track of the last exception thrown and how many in total. When the task
-    finishes successfully done() returns True.
-    """
-
-    def __init__(self) -> None:
-        self._exception: Optional[BaseException] = None
-        self._done = False
-        self._count = 0
-
-    def set_exception(self, exc: BaseException) -> None:
-        self._exception = exc
-        self._count += 1
-
-    def throw(self) -> None:
-        raise self.exception()
-
-    def exception(self) -> BaseException:
-        if self._exception is None:
-            raise RuntimeError("No exception is set")
-        return self._exception
-
-    def set_done(self) -> None:
-        self._done = True
-
-    def count(self) -> int:
-        return self._count
-
-    def done(self) -> bool:
-        return self._done
-
-
-class AttemptManager:
-    """
-    Simple ContextManager that is used to capture the exception thrown inside the context.
-    """
-
-    def __init__(self, check: Callable[..., bool], retry_state: RetryState) -> None:
-        self._retry_state = retry_state
-        self._can_retry = check
-
-    def __enter__(self) -> None:
-        pass
-
-    def __exit__(
-        self,
-        exc_type: Optional[Type[BaseException]],
-        exc_val: Optional[BaseException],
-        exc_tb: Optional[TracebackType],
-    ) -> Optional[bool]:
-        if isinstance(exc_val, BaseException):
-            # Swallow the exception.
-            if self._can_retry(exc_val) or isinstance(exc_val, RetryException):
-                self._retry_state.set_exception(exc_val)
-                return True
-            # Bubble up the exception.
-            return False
-        else:
-            self._retry_state.set_done()
-            return None
-
-    def is_first_try(self) -> bool:
-        return self._retry_state._count == 0
-
-
-class Retrying:
-    """
-    This helper class is used as a generator together with a context manager to
-    allow retrying exceptions in particular code blocks. The Retrying can be configured
-    with a lambda function that is can be filtered what kind of exceptions should be
-    retried.
-
-    In addition, there are several parameters that are used to configure the exponential
-    backoff behavior.
-
-    An example to use this class looks like this:
-
-    .. code-block:: python
-
-        for attempt in Retrying(can_retry=lambda x: isinstance(x, TransientError)):
-            with attempt:
-                # do the work.
-
-    """
-
-    def __init__(
-        self,
-        max_retries: int,
-        initial_backoff: int,
-        max_backoff: int,
-        backoff_multiplier: float,
-        jitter: int,
-        min_jitter_threshold: int,
-        can_retry: Callable[..., bool] = lambda x: True,
-        sleep: Callable[[float], None] = time.sleep,
-    ) -> None:
-        self._can_retry = can_retry
-        self._max_retries = max_retries
-        self._initial_backoff = initial_backoff
-        self._max_backoff = max_backoff
-        self._backoff_multiplier = backoff_multiplier
-        self._jitter = jitter
-        self._min_jitter_threshold = min_jitter_threshold
-        self._sleep = sleep
-
-    def __iter__(self) -> Generator[AttemptManager, None, None]:
-        """
-        Generator function to wrap the exception producing code block.
-
-        Returns
-        -------
-        A generator that yields the current attempt.
-        """
-        retry_state = RetryState()
-        next_backoff: float = self._initial_backoff
-
-        if self._max_retries < 0:
-            raise ValueError("Can't have negative number of retries")
-
-        while not retry_state.done() and retry_state.count() <= self._max_retries:
-            # Do backoff
-            if retry_state.count() > 0:
-                # Randomize backoff for this iteration
-                backoff = next_backoff
-                next_backoff = min(self._max_backoff, next_backoff * self._backoff_multiplier)
-
-                if backoff >= self._min_jitter_threshold:
-                    backoff += random.uniform(0, self._jitter)
-
-                logger.debug(
-                    f"Will retry call after {backoff} ms sleep (error: {retry_state.exception()})"
-                )
-                self._sleep(backoff / 1000.0)
-            yield AttemptManager(self._can_retry, retry_state)
-
-        if not retry_state.done():
-            # Exceeded number of retries, throw last exception we had
-            retry_state.throw()
->>>>>>> 49ca6aa6
+            self._server_session_id = response.server_side_session_id