#
# Licensed to the Apache Software Foundation (ASF) under one or more
# contributor license agreements.  See the NOTICE file distributed with
# this work for additional information regarding copyright ownership.
# The ASF licenses this file to You under the Apache License, Version 2.0
# (the "License"); you may not use this file except in compliance with
# the License.  You may obtain a copy of the License at
#
#    http://www.apache.org/licenses/LICENSE-2.0
#
# Unless required by applicable law or agreed to in writing, software
# distributed under the License is distributed on an "AS IS" BASIS,
# WITHOUT WARRANTIES OR CONDITIONS OF ANY KIND, either express or implied.
# See the License for the specific language governing permissions and
# limitations under the License.
#

import os
import urllib.parse
import uuid
from typing import Iterable, Optional, Any, Union, List, Tuple, Dict

import grpc  # type: ignore
import pandas
import pyarrow as pa

import pyspark.sql.connect.proto as pb2
import pyspark.sql.connect.proto.base_pb2_grpc as grpc_lib
import pyspark.sql.types
from pyspark import cloudpickle
<<<<<<< HEAD
from pyspark.sql.connect import plan
from pyspark.sql.connect.dataframe import DataFrame
from pyspark.sql.connect.readwriter import DataFrameReader
from pyspark.sql.connect.plan import SQL, Range
=======
>>>>>>> 77e2d453
from pyspark.sql.types import (
    DataType,
    ByteType,
    ShortType,
    IntegerType,
    FloatType,
    DateType,
    TimestampType,
    DayTimeIntervalType,
    MapType,
    StringType,
    CharType,
    VarcharType,
    StructType,
    StructField,
    ArrayType,
    DoubleType,
    LongType,
    DecimalType,
    BinaryType,
    BooleanType,
    NullType,
)


class ChannelBuilder:
    """
    This is a helper class that is used to create a GRPC channel based on the given
    connection string per the documentation of Spark Connect.

    .. versionadded:: 3.4.0

    Examples
    --------
    >>> cb =  ChannelBuilder("sc://localhost")
    ... cb.endpoint
    "localhost:15002"

    >>> cb = ChannelBuilder("sc://localhost/;use_ssl=true;token=aaa")
    ... cb.secure
    True
    """

    PARAM_USE_SSL = "use_ssl"
    PARAM_TOKEN = "token"
    PARAM_USER_ID = "user_id"

    DEFAULT_PORT = 15002

    def __init__(self, url: str) -> None:
        # Explicitly check the scheme of the URL.
        if url[:5] != "sc://":
            raise AttributeError("URL scheme must be set to `sc`.")
        # Rewrite the URL to use http as the scheme so that we can leverage
        # Python's built-in parser.
        tmp_url = "http" + url[2:]
        self.url = urllib.parse.urlparse(tmp_url)
        self.params: Dict[str, str] = {}
        if len(self.url.path) > 0 and self.url.path != "/":
            raise AttributeError(
                f"Path component for connection URI must be empty: {self.url.path}"
            )
        self._extract_attributes()

    def _extract_attributes(self) -> None:
        if len(self.url.params) > 0:
            parts = self.url.params.split(";")
            for p in parts:
                kv = p.split("=")
                if len(kv) != 2:
                    raise AttributeError(f"Parameter '{p}' is not a valid parameter key-value pair")
                self.params[kv[0]] = urllib.parse.unquote(kv[1])

        netloc = self.url.netloc.split(":")
        if len(netloc) == 1:
            self.host = netloc[0]
            self.port = ChannelBuilder.DEFAULT_PORT
        elif len(netloc) == 2:
            self.host = netloc[0]
            self.port = int(netloc[1])
        else:
            raise AttributeError(
                f"Target destination {self.url.netloc} does not match '<host>:<port>' pattern"
            )

    def metadata(self) -> Iterable[Tuple[str, str]]:
        """
        Builds the GRPC specific metadata list to be injected into the request. All
        parameters will be converted to metadata except ones that are explicitly used
        by the channel.

        Returns
        -------
        A list of tuples (key, value)
        """
        return [
            (k, self.params[k])
            for k in self.params
            if k
            not in [
                ChannelBuilder.PARAM_TOKEN,
                ChannelBuilder.PARAM_USE_SSL,
                ChannelBuilder.PARAM_USER_ID,
            ]
        ]

    @property
    def secure(self) -> bool:
        if self._token is not None:
            return True

        value = self.params.get(ChannelBuilder.PARAM_USE_SSL, "")
        return value.lower() == "true"

    @property
    def endpoint(self) -> str:
        return f"{self.host}:{self.port}"

    @property
    def _token(self) -> Optional[str]:
        return self.params.get(ChannelBuilder.PARAM_TOKEN, None)

    @property
    def userId(self) -> Optional[str]:
        """
        Returns
        -------
        The user_id extracted from the parameters of the connection string or `None` if not
        specified.
        """
        return self.params.get(ChannelBuilder.PARAM_USER_ID, None)

    def get(self, key: str) -> Any:
        """
        Parameters
        ----------
        key : str
            Parameter key name.

        Returns
        -------
        The parameter value if present, raises exception otherwise.
        """
        return self.params[key]

    def toChannel(self) -> grpc.Channel:
        """
        Applies the parameters of the connection string and creates a new
        GRPC channel according to the configuration.

        Returns
        -------
        GRPC Channel instance.
        """
        destination = f"{self.host}:{self.port}"

        # Setting a token implicitly sets the `use_ssl` to True.
        if not self.secure and self._token is not None:
            use_secure = True
        elif self.secure:
            use_secure = True
        else:
            use_secure = False

        if not use_secure:
            return grpc.insecure_channel(destination)
        else:
            # Default SSL Credentials.
            opt_token = self.params.get(ChannelBuilder.PARAM_TOKEN, None)
            # When a token is present, pass the token to the channel.
            if opt_token is not None:
                ssl_creds = grpc.ssl_channel_credentials()
                composite_creds = grpc.composite_channel_credentials(
                    ssl_creds, grpc.access_token_call_credentials(opt_token)
                )
                return grpc.secure_channel(destination, credentials=composite_creds)
            else:
                return grpc.secure_channel(destination, credentials=grpc.ssl_channel_credentials())


class MetricValue:
    def __init__(self, name: str, value: Union[int, float], type: str):
        self._name = name
        self._type = type
        self._value = value

    def __repr__(self) -> str:
        return f"<{self._name}={self._value} ({self._type})>"

    @property
    def name(self) -> str:
        return self._name

    @property
    def value(self) -> Union[int, float]:
        return self._value

    @property
    def metric_type(self) -> str:
        return self._type


class PlanMetrics:
    def __init__(self, name: str, id: int, parent: int, metrics: List[MetricValue]):
        self._name = name
        self._id = id
        self._parent_id = parent
        self._metrics = metrics

    def __repr__(self) -> str:
        return f"Plan({self._name})={self._metrics}"

    @property
    def name(self) -> str:
        return self._name

    @property
    def plan_id(self) -> int:
        return self._id

    @property
    def parent_plan_id(self) -> int:
        return self._parent_id

    @property
    def metrics(self) -> List[MetricValue]:
        return self._metrics


class AnalyzeResult:
    def __init__(
        self,
        schema: pb2.DataType,
        explain: str,
        tree_string: str,
        is_local: bool,
        is_streaming: bool,
        input_files: List[str],
    ):
        self.schema = schema
        self.explain_string = explain
        self.tree_string = tree_string
        self.is_local = is_local
        self.is_streaming = is_streaming
        self.input_files = input_files

    @classmethod
    def fromProto(cls, pb: Any) -> "AnalyzeResult":
        return AnalyzeResult(
            pb.schema,
            pb.explain_string,
            pb.tree_string,
            pb.is_local,
            pb.is_streaming,
            pb.input_files,
        )


class SparkConnectClient(object):
    """Conceptually the remote spark session that communicates with the server"""

    def __init__(self, connectionString: str, userId: Optional[str] = None):
        """
        Creates a new SparkSession for the Spark Connect interface.

        Parameters
        ----------
        connectionString: Optional[str]
            Connection string that is used to extract the connection parameters and configure
            the GRPC connection. Defaults to `sc://localhost`.
        userId : Optional[str]
            Optional unique user ID that is used to differentiate multiple users and
            isolate their Spark Sessions. If the `user_id` is not set, will default to
            the $USER environment. Defining the user ID as part of the connection string
            takes precedence.
        """
        # Parse the connection string.
        self._builder = ChannelBuilder(connectionString)
        self._user_id = None
        if self._builder.userId is not None:
            self._user_id = self._builder.userId
        elif userId is not None:
            self._user_id = userId
        else:
            self._user_id = os.getenv("USER", None)

        self._channel = self._builder.toChannel()
        self._stub = grpc_lib.SparkConnectServiceStub(self._channel)

<<<<<<< HEAD
        # Create the reader
        self.read = DataFrameReader(self)

    def createDataFrame(self, pdf: "pandas.DataFrame") -> "DataFrame":
        return DataFrame.withPlan(plan.LocalRelation(pdf), self)

=======
>>>>>>> 77e2d453
    def register_udf(
        self, function: Any, return_type: Union[str, pyspark.sql.types.DataType]
    ) -> str:
        """Create a temporary UDF in the session catalog on the other side. We generate a
        temporary name for it."""
        name = f"fun_{uuid.uuid4().hex}"
        fun = pb2.CreateScalarFunction()
        fun.parts.append(name)
        fun.serialized_function = cloudpickle.dumps((function, return_type))

        req = self._execute_plan_request_with_metadata()
        req.plan.command.create_function.CopyFrom(fun)

        self._execute(req)
        return name

    def _build_metrics(self, metrics: "pb2.ExecutePlanResponse.Metrics") -> List[PlanMetrics]:
        return [
            PlanMetrics(
                x.name,
                x.plan_id,
                x.parent,
                [MetricValue(k, v.value, v.metric_type) for k, v in x.execution_metrics.items()],
            )
            for x in metrics.metrics
        ]

    def _to_pandas(self, plan: pb2.Plan) -> "pandas.DataFrame":
        req = self._execute_plan_request_with_metadata()
        req.plan.CopyFrom(plan)
        return self._execute_and_fetch(req)

    def _proto_schema_to_pyspark_schema(self, schema: pb2.DataType) -> DataType:
        if schema.HasField("null"):
            return NullType()
        elif schema.HasField("boolean"):
            return BooleanType()
        elif schema.HasField("binary"):
            return BinaryType()
        elif schema.HasField("byte"):
            return ByteType()
        elif schema.HasField("short"):
            return ShortType()
        elif schema.HasField("integer"):
            return IntegerType()
        elif schema.HasField("long"):
            return LongType()
        elif schema.HasField("float"):
            return FloatType()
        elif schema.HasField("double"):
            return DoubleType()
        elif schema.HasField("decimal"):
            p = schema.decimal.precision if schema.decimal.HasField("precision") else 10
            s = schema.decimal.scale if schema.decimal.HasField("scale") else 0
            return DecimalType(precision=p, scale=s)
        elif schema.HasField("string"):
            return StringType()
        elif schema.HasField("char"):
            return CharType(schema.char.length)
        elif schema.HasField("var_char"):
            return VarcharType(schema.var_char.length)
        elif schema.HasField("date"):
            return DateType()
        elif schema.HasField("timestamp"):
            return TimestampType()
        elif schema.HasField("day_time_interval"):
            return DayTimeIntervalType()
        elif schema.HasField("array"):
            return ArrayType(
                self._proto_schema_to_pyspark_schema(schema.array.element_type),
                schema.array.contains_null,
            )
        elif schema.HasField("struct"):
            fields = [
                StructField(
                    f.name,
                    self._proto_schema_to_pyspark_schema(f.data_type),
                    f.nullable,
                )
                for f in schema.struct.fields
            ]
            return StructType(fields)
        elif schema.HasField("map"):
            return MapType(
                self._proto_schema_to_pyspark_schema(schema.map.key_type),
                self._proto_schema_to_pyspark_schema(schema.map.value_type),
                schema.map.value_contains_null,
            )
        else:
            raise Exception(f"Unsupported data type {schema}")

    def schema(self, plan: pb2.Plan) -> StructType:
        proto_schema = self._analyze(plan).schema
        # Server side should populate the struct field which is the schema.
        assert proto_schema.HasField("struct")

        fields = [
            StructField(
                f.name,
                self._proto_schema_to_pyspark_schema(f.data_type),
                f.nullable,
            )
            for f in proto_schema.struct.fields
        ]
        return StructType(fields)

    def explain_string(self, plan: pb2.Plan, explain_mode: str = "extended") -> str:
        result = self._analyze(plan, explain_mode)
        return result.explain_string

    def execute_command(self, command: pb2.Command) -> None:
        req = self._execute_plan_request_with_metadata()
        if self._user_id:
            req.user_context.user_id = self._user_id
        req.plan.command.CopyFrom(command)
        self._execute(req)
        return

    def _execute_plan_request_with_metadata(self) -> pb2.ExecutePlanRequest:
        req = pb2.ExecutePlanRequest()
        req.client_type = "_SPARK_CONNECT_PYTHON"
        if self._user_id:
            req.user_context.user_id = self._user_id
        return req

    def _analyze_plan_request_with_metadata(self) -> pb2.AnalyzePlanRequest:
        req = pb2.AnalyzePlanRequest()
        req.client_type = "_SPARK_CONNECT_PYTHON"
        if self._user_id:
            req.user_context.user_id = self._user_id
        return req

    def _analyze(self, plan: pb2.Plan, explain_mode: str = "extended") -> AnalyzeResult:
        req = self._analyze_plan_request_with_metadata()
        req.plan.CopyFrom(plan)
        if explain_mode not in ["simple", "extended", "codegen", "cost", "formatted"]:
            raise ValueError(
                f"""
                Unknown explain mode: {explain_mode}. Accepted "
                "explain modes are 'simple', 'extended', 'codegen', 'cost', 'formatted'."
                """
            )
        if explain_mode == "simple":
            req.explain.explain_mode = pb2.Explain.ExplainMode.SIMPLE
        elif explain_mode == "extended":
            req.explain.explain_mode = pb2.Explain.ExplainMode.EXTENDED
        elif explain_mode == "cost":
            req.explain.explain_mode = pb2.Explain.ExplainMode.COST
        elif explain_mode == "codegen":
            req.explain.explain_mode = pb2.Explain.ExplainMode.CODEGEN
        else:  # formatted
            req.explain.explain_mode = pb2.Explain.ExplainMode.FORMATTED

        resp = self._stub.AnalyzePlan(req, metadata=self._builder.metadata())
        return AnalyzeResult.fromProto(resp)

    def _process_batch(self, arrow_batch: pb2.ExecutePlanResponse.ArrowBatch) -> "pandas.DataFrame":
        with pa.ipc.open_stream(arrow_batch.data) as rd:
            return rd.read_pandas()

    def _execute(self, req: pb2.ExecutePlanRequest) -> None:
        for b in self._stub.ExecutePlan(req, metadata=self._builder.metadata()):
            continue
        return

    def _execute_and_fetch(self, req: pb2.ExecutePlanRequest) -> "pandas.DataFrame":
        import pandas as pd

        m: Optional[pb2.ExecutePlanResponse.Metrics] = None
        result_dfs = []

        for b in self._stub.ExecutePlan(req, metadata=self._builder.metadata()):
            if b.metrics is not None:
                m = b.metrics
            if b.HasField("arrow_batch"):
                pb = self._process_batch(b.arrow_batch)
                result_dfs.append(pb)

        assert len(result_dfs) > 0

        df = pd.concat(result_dfs)

        # pd.concat generates non-consecutive index like:
        #   Int64Index([0, 1, 0, 1, 2, 0, 1, 0, 1, 2], dtype='int64')
        # set it to RangeIndex to be consistent with pyspark
        n = len(df)
        df.set_index(pd.RangeIndex(start=0, stop=n, step=1), inplace=True)

        # Attach the metrics to the DataFrame attributes.
        if m is not None:
            df.attrs["metrics"] = self._build_metrics(m)
        return df<|MERGE_RESOLUTION|>--- conflicted
+++ resolved
@@ -28,13 +28,6 @@
 import pyspark.sql.connect.proto.base_pb2_grpc as grpc_lib
 import pyspark.sql.types
 from pyspark import cloudpickle
-<<<<<<< HEAD
-from pyspark.sql.connect import plan
-from pyspark.sql.connect.dataframe import DataFrame
-from pyspark.sql.connect.readwriter import DataFrameReader
-from pyspark.sql.connect.plan import SQL, Range
-=======
->>>>>>> 77e2d453
 from pyspark.sql.types import (
     DataType,
     ByteType,
@@ -324,15 +317,6 @@
         self._channel = self._builder.toChannel()
         self._stub = grpc_lib.SparkConnectServiceStub(self._channel)
 
-<<<<<<< HEAD
-        # Create the reader
-        self.read = DataFrameReader(self)
-
-    def createDataFrame(self, pdf: "pandas.DataFrame") -> "DataFrame":
-        return DataFrame.withPlan(plan.LocalRelation(pdf), self)
-
-=======
->>>>>>> 77e2d453
     def register_udf(
         self, function: Any, return_type: Union[str, pyspark.sql.types.DataType]
     ) -> str:
