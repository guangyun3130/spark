#
# Licensed to the Apache Software Foundation (ASF) under one or more
# contributor license agreements.  See the NOTICE file distributed with
# this work for additional information regarding copyright ownership.
# The ASF licenses this file to You under the Apache License, Version 2.0
# (the "License"); you may not use this file except in compliance with
# the License.  You may obtain a copy of the License at
#
#    http://www.apache.org/licenses/LICENSE-2.0
#
# Unless required by applicable law or agreed to in writing, software
# distributed under the License is distributed on an "AS IS" BASIS,
# WITHOUT WARRANTIES OR CONDITIONS OF ANY KIND, either express or implied.
# See the License for the specific language governing permissions and
# limitations under the License.
#

import sys
import warnings
import random

if sys.version >= '3':
    basestring = unicode = str
    long = int
    from functools import reduce
else:
    from itertools import imap as map

from pyspark import copy_func, since
from pyspark.rdd import RDD, _load_from_socket, ignore_unicode_prefix
from pyspark.serializers import BatchedSerializer, PickleSerializer, UTF8Deserializer
from pyspark.storagelevel import StorageLevel
from pyspark.traceback_utils import SCCallSiteSync
from pyspark.sql.types import _parse_datatype_json_string
from pyspark.sql.column import Column, _to_seq, _to_list, _to_java_column
from pyspark.sql.readwriter import DataFrameWriter
from pyspark.sql.streaming import DataStreamWriter
from pyspark.sql.types import *

__all__ = ["DataFrame", "DataFrameNaFunctions", "DataFrameStatFunctions"]


class DataFrame(object):
    """A distributed collection of data grouped into named columns.

    A :class:`DataFrame` is equivalent to a relational table in Spark SQL,
    and can be created using various functions in :class:`SQLContext`::

        people = sqlContext.read.parquet("...")

    Once created, it can be manipulated using the various domain-specific-language
    (DSL) functions defined in: :class:`DataFrame`, :class:`Column`.

    To select a column from the data frame, use the apply method::

        ageCol = people.age

    A more concrete example::

        # To create DataFrame using SQLContext
        people = sqlContext.read.parquet("...")
        department = sqlContext.read.parquet("...")

        people.filter(people.age > 30).join(department, people.deptId == department.id) \\
          .groupBy(department.name, "gender").agg({"salary": "avg", "age": "max"})

    .. versionadded:: 1.3
    """

    def __init__(self, jdf, sql_ctx):
        self._jdf = jdf
        self.sql_ctx = sql_ctx
        self._sc = sql_ctx and sql_ctx._sc
        self.is_cached = False
        self._schema = None  # initialized lazily
        self._lazy_rdd = None

    @property
    @since(1.3)
    def rdd(self):
        """Returns the content as an :class:`pyspark.RDD` of :class:`Row`.
        """
        if self._lazy_rdd is None:
            jrdd = self._jdf.javaToPython()
            self._lazy_rdd = RDD(jrdd, self.sql_ctx._sc, BatchedSerializer(PickleSerializer()))
        return self._lazy_rdd

    @property
    @since("1.3.1")
    def na(self):
        """Returns a :class:`DataFrameNaFunctions` for handling missing values.
        """
        return DataFrameNaFunctions(self)

    @property
    @since(1.4)
    def stat(self):
        """Returns a :class:`DataFrameStatFunctions` for statistic functions.
        """
        return DataFrameStatFunctions(self)

    @ignore_unicode_prefix
    @since(1.3)
    def toJSON(self, use_unicode=True):
        """Converts a :class:`DataFrame` into a :class:`RDD` of string.

        Each row is turned into a JSON document as one element in the returned RDD.

        >>> df.toJSON().first()
        u'{"age":2,"name":"Alice"}'
        """
        rdd = self._jdf.toJSON()
        return RDD(rdd.toJavaRDD(), self._sc, UTF8Deserializer(use_unicode))

    @since(1.3)
    def registerTempTable(self, name):
        """Registers this RDD as a temporary table using the given name.

        The lifetime of this temporary table is tied to the :class:`SQLContext`
        that was used to create this :class:`DataFrame`.

        >>> df.registerTempTable("people")
        >>> df2 = spark.sql("select * from people")
        >>> sorted(df.collect()) == sorted(df2.collect())
        True
        >>> spark.catalog.dropTempView("people")

        .. note:: Deprecated in 2.0, use createOrReplaceTempView instead.
        """
        self._jdf.createOrReplaceTempView(name)

    @since(2.0)
    def createTempView(self, name):
        """Creates a temporary view with this DataFrame.

        The lifetime of this temporary table is tied to the :class:`SparkSession`
        that was used to create this :class:`DataFrame`.
        throws :class:`TempTableAlreadyExistsException`, if the view name already exists in the
        catalog.

        >>> df.createTempView("people")
        >>> df2 = spark.sql("select * from people")
        >>> sorted(df.collect()) == sorted(df2.collect())
        True
        >>> df.createTempView("people")  # doctest: +IGNORE_EXCEPTION_DETAIL
        Traceback (most recent call last):
        ...
        AnalysisException: u"Temporary table 'people' already exists;"
        >>> spark.catalog.dropTempView("people")

        """
        self._jdf.createTempView(name)

    @since(2.0)
    def createOrReplaceTempView(self, name):
        """Creates or replaces a temporary view with this DataFrame.

        The lifetime of this temporary table is tied to the :class:`SparkSession`
        that was used to create this :class:`DataFrame`.

        >>> df.createOrReplaceTempView("people")
        >>> df2 = df.filter(df.age > 3)
        >>> df2.createOrReplaceTempView("people")
        >>> df3 = spark.sql("select * from people")
        >>> sorted(df3.collect()) == sorted(df2.collect())
        True
        >>> spark.catalog.dropTempView("people")

        """
        self._jdf.createOrReplaceTempView(name)

    @property
    @since(1.4)
    def write(self):
        """
        Interface for saving the content of the non-streaming :class:`DataFrame` out into external
        storage.

        :return: :class:`DataFrameWriter`
        """
        return DataFrameWriter(self)

    @property
    @since(2.0)
    def writeStream(self):
        """
        Interface for saving the content of the streaming :class:`DataFrame` out into external
        storage.

        .. note:: Experimental.

        :return: :class:`DataStreamWriter`
        """
        return DataStreamWriter(self)

    @property
    @since(1.3)
    def schema(self):
        """Returns the schema of this :class:`DataFrame` as a :class:`pyspark.sql.types.StructType`.

        >>> df.schema
        StructType(List(StructField(age,IntegerType,true),StructField(name,StringType,true)))
        """
        if self._schema is None:
            try:
                self._schema = _parse_datatype_json_string(self._jdf.schema().json())
            except AttributeError as e:
                raise Exception(
                    "Unable to parse datatype from schema. %s" % e)
        return self._schema

    @since(1.3)
    def printSchema(self):
        """Prints out the schema in the tree format.

        >>> df.printSchema()
        root
         |-- age: integer (nullable = true)
         |-- name: string (nullable = true)
        <BLANKLINE>
        """
        print(self._jdf.schema().treeString())

    @since(1.3)
    def explain(self, extended=False):
        """Prints the (logical and physical) plans to the console for debugging purpose.

        :param extended: boolean, default ``False``. If ``False``, prints only the physical plan.

        >>> df.explain()
        == Physical Plan ==
        Scan ExistingRDD[age#0,name#1]

        >>> df.explain(True)
        == Parsed Logical Plan ==
        ...
        == Analyzed Logical Plan ==
        ...
        == Optimized Logical Plan ==
        ...
        == Physical Plan ==
        ...
        """
        if extended:
            print(self._jdf.queryExecution().toString())
        else:
            print(self._jdf.queryExecution().simpleString())

    @since(1.3)
    def isLocal(self):
        """Returns ``True`` if the :func:`collect` and :func:`take` methods can be run locally
        (without any Spark executors).
        """
        return self._jdf.isLocal()

    @property
    @since(2.0)
    def isStreaming(self):
        """Returns true if this :class:`Dataset` contains one or more sources that continuously
        return data as it arrives. A :class:`Dataset` that reads data from a streaming source
        must be executed as a :class:`StreamingQuery` using the :func:`start` method in
        :class:`DataStreamWriter`.  Methods that return a single answer, (e.g., :func:`count` or
        :func:`collect`) will throw an :class:`AnalysisException` when there is a streaming
        source present.

        .. note:: Experimental
        """
        return self._jdf.isStreaming()

    @since(1.3)
    def show(self, n=20, truncate=True):
        """Prints the first ``n`` rows to the console.

        :param n: Number of rows to show.
        :param truncate: If set to True, truncate strings longer than 20 chars by default.
            If set to a number greater than one, truncates long strings to length ``truncate``
            and align cells right.

        >>> df
        DataFrame[age: int, name: string]
        >>> df.show()
        +---+-----+
        |age| name|
        +---+-----+
        |  2|Alice|
        |  5|  Bob|
        +---+-----+
        >>> df.show(truncate=3)
        +---+----+
        |age|name|
        +---+----+
        |  2| Ali|
        |  5| Bob|
        +---+----+
        """
        if isinstance(truncate, bool) and truncate:
            print(self._jdf.showString(n, 20))
        else:
            print(self._jdf.showString(n, int(truncate)))

    def __repr__(self):
        return "DataFrame[%s]" % (", ".join("%s: %s" % c for c in self.dtypes))

    @since(1.3)
    def count(self):
        """Returns the number of rows in this :class:`DataFrame`.

        >>> df.count()
        2
        """
        return int(self._jdf.count())

    @ignore_unicode_prefix
    @since(1.3)
    def collect(self):
        """Returns all the records as a list of :class:`Row`.

        >>> df.collect()
        [Row(age=2, name=u'Alice'), Row(age=5, name=u'Bob')]
        """
        with SCCallSiteSync(self._sc) as css:
            port = self._jdf.collectToPython()
        return list(_load_from_socket(port, BatchedSerializer(PickleSerializer())))

    @ignore_unicode_prefix
    @since(2.0)
    def toLocalIterator(self):
        """
        Returns an iterator that contains all of the rows in this :class:`DataFrame`.
        The iterator will consume as much memory as the largest partition in this DataFrame.

        >>> list(df.toLocalIterator())
        [Row(age=2, name=u'Alice'), Row(age=5, name=u'Bob')]
        """
        with SCCallSiteSync(self._sc) as css:
            port = self._jdf.toPythonIterator()
        return _load_from_socket(port, BatchedSerializer(PickleSerializer()))

    @ignore_unicode_prefix
    @since(1.3)
    def limit(self, num):
        """Limits the result count to the number specified.

        >>> df.limit(1).collect()
        [Row(age=2, name=u'Alice')]
        >>> df.limit(0).collect()
        []
        """
        jdf = self._jdf.limit(num)
        return DataFrame(jdf, self.sql_ctx)

    @ignore_unicode_prefix
    @since(1.3)
    def take(self, num):
        """Returns the first ``num`` rows as a :class:`list` of :class:`Row`.

        >>> df.take(2)
        [Row(age=2, name=u'Alice'), Row(age=5, name=u'Bob')]
        """
        return self.limit(num).collect()

    @since(1.3)
    def foreach(self, f):
        """Applies the ``f`` function to all :class:`Row` of this :class:`DataFrame`.

        This is a shorthand for ``df.rdd.foreach()``.

        >>> def f(person):
        ...     print(person.name)
        >>> df.foreach(f)
        """
        self.rdd.foreach(f)

    @since(1.3)
    def foreachPartition(self, f):
        """Applies the ``f`` function to each partition of this :class:`DataFrame`.

        This a shorthand for ``df.rdd.foreachPartition()``.

        >>> def f(people):
        ...     for person in people:
        ...         print(person.name)
        >>> df.foreachPartition(f)
        """
        self.rdd.foreachPartition(f)

    @since(1.3)
    def cache(self):
        """ Persists with the default storage level (C{MEMORY_ONLY}).
        """
        self.is_cached = True
        self._jdf.cache()
        return self

    @since(1.3)
    def persist(self, storageLevel=StorageLevel.MEMORY_ONLY):
        """Sets the storage level to persist its values across operations
        after the first time it is computed. This can only be used to assign
        a new storage level if the RDD does not have a storage level set yet.
        If no storage level is specified defaults to (C{MEMORY_ONLY}).
        """
        self.is_cached = True
        javaStorageLevel = self._sc._getJavaStorageLevel(storageLevel)
        self._jdf.persist(javaStorageLevel)
        return self

    @since(1.3)
    def unpersist(self, blocking=False):
        """Marks the :class:`DataFrame` as non-persistent, and remove all blocks for it from
        memory and disk.

        .. note:: `blocking` default has changed to False to match Scala in 2.0.
        """
        self.is_cached = False
        self._jdf.unpersist(blocking)
        return self

    @since(1.4)
    def coalesce(self, numPartitions):
        """
        Returns a new :class:`DataFrame` that has exactly `numPartitions` partitions.

        Similar to coalesce defined on an :class:`RDD`, this operation results in a
        narrow dependency, e.g. if you go from 1000 partitions to 100 partitions,
        there will not be a shuffle, instead each of the 100 new partitions will
        claim 10 of the current partitions.

        >>> df.coalesce(1).rdd.getNumPartitions()
        1
        """
        return DataFrame(self._jdf.coalesce(numPartitions), self.sql_ctx)

    @since(1.3)
    def repartition(self, numPartitions, *cols):
        """
        Returns a new :class:`DataFrame` partitioned by the given partitioning expressions. The
        resulting DataFrame is hash partitioned.

        ``numPartitions`` can be an int to specify the target number of partitions or a Column.
        If it is a Column, it will be used as the first partitioning column. If not specified,
        the default number of partitions is used.

        .. versionchanged:: 1.6
           Added optional arguments to specify the partitioning columns. Also made numPartitions
           optional if partitioning columns are specified.

        >>> df.repartition(10).rdd.getNumPartitions()
        10
        >>> data = df.union(df).repartition("age")
        >>> data.show()
        +---+-----+
        |age| name|
        +---+-----+
        |  5|  Bob|
        |  5|  Bob|
        |  2|Alice|
        |  2|Alice|
        +---+-----+
        >>> data = data.repartition(7, "age")
        >>> data.show()
        +---+-----+
        |age| name|
        +---+-----+
        |  2|Alice|
        |  5|  Bob|
        |  2|Alice|
        |  5|  Bob|
        +---+-----+
        >>> data.rdd.getNumPartitions()
        7
        >>> data = data.repartition("name", "age")
        >>> data.show()
        +---+-----+
        |age| name|
        +---+-----+
        |  5|  Bob|
        |  5|  Bob|
        |  2|Alice|
        |  2|Alice|
        +---+-----+
        """
        if isinstance(numPartitions, int):
            if len(cols) == 0:
                return DataFrame(self._jdf.repartition(numPartitions), self.sql_ctx)
            else:
                return DataFrame(
                    self._jdf.repartition(numPartitions, self._jcols(*cols)), self.sql_ctx)
        elif isinstance(numPartitions, (basestring, Column)):
            cols = (numPartitions, ) + cols
            return DataFrame(self._jdf.repartition(self._jcols(*cols)), self.sql_ctx)
        else:
            raise TypeError("numPartitions should be an int or Column")

    @since(1.3)
    def distinct(self):
        """Returns a new :class:`DataFrame` containing the distinct rows in this :class:`DataFrame`.

        >>> df.distinct().count()
        2
        """
        return DataFrame(self._jdf.distinct(), self.sql_ctx)

    @since(1.3)
    def sample(self, withReplacement, fraction, seed=None):
        """Returns a sampled subset of this :class:`DataFrame`.

        >>> df.sample(False, 0.5, 42).count()
        2
        """
        assert fraction >= 0.0, "Negative fraction value: %s" % fraction
        seed = seed if seed is not None else random.randint(0, sys.maxsize)
        rdd = self._jdf.sample(withReplacement, fraction, long(seed))
        return DataFrame(rdd, self.sql_ctx)

    @since(1.5)
    def sampleBy(self, col, fractions, seed=None):
        """
        Returns a stratified sample without replacement based on the
        fraction given on each stratum.

        :param col: column that defines strata
        :param fractions:
            sampling fraction for each stratum. If a stratum is not
            specified, we treat its fraction as zero.
        :param seed: random seed
        :return: a new DataFrame that represents the stratified sample

        >>> from pyspark.sql.functions import col
        >>> dataset = sqlContext.range(0, 100).select((col("id") % 3).alias("key"))
        >>> sampled = dataset.sampleBy("key", fractions={0: 0.1, 1: 0.2}, seed=0)
        >>> sampled.groupBy("key").count().orderBy("key").show()
        +---+-----+
        |key|count|
        +---+-----+
        |  0|    5|
        |  1|    9|
        +---+-----+

        """
        if not isinstance(col, str):
            raise ValueError("col must be a string, but got %r" % type(col))
        if not isinstance(fractions, dict):
            raise ValueError("fractions must be a dict but got %r" % type(fractions))
        for k, v in fractions.items():
            if not isinstance(k, (float, int, long, basestring)):
                raise ValueError("key must be float, int, long, or string, but got %r" % type(k))
            fractions[k] = float(v)
        seed = seed if seed is not None else random.randint(0, sys.maxsize)
        return DataFrame(self._jdf.stat().sampleBy(col, self._jmap(fractions), seed), self.sql_ctx)

    @since(1.4)
    def randomSplit(self, weights, seed=None):
        """Randomly splits this :class:`DataFrame` with the provided weights.

        :param weights: list of doubles as weights with which to split the DataFrame. Weights will
            be normalized if they don't sum up to 1.0.
        :param seed: The seed for sampling.

        >>> splits = df4.randomSplit([1.0, 2.0], 24)
        >>> splits[0].count()
        1

        >>> splits[1].count()
        3
        """
        for w in weights:
            if w < 0.0:
                raise ValueError("Weights must be positive. Found weight value: %s" % w)
        seed = seed if seed is not None else random.randint(0, sys.maxsize)
        rdd_array = self._jdf.randomSplit(_to_list(self.sql_ctx._sc, weights), long(seed))
        return [DataFrame(rdd, self.sql_ctx) for rdd in rdd_array]

    @property
    @since(1.3)
    def dtypes(self):
        """Returns all column names and their data types as a list.

        >>> df.dtypes
        [('age', 'int'), ('name', 'string')]
        """
        return [(str(f.name), f.dataType.simpleString()) for f in self.schema.fields]

    @property
    @since(1.3)
    def columns(self):
        """Returns all column names as a list.

        >>> df.columns
        ['age', 'name']
        """
        return [f.name for f in self.schema.fields]

    @ignore_unicode_prefix
    @since(1.3)
    def alias(self, alias):
        """Returns a new :class:`DataFrame` with an alias set.

        >>> from pyspark.sql.functions import *
        >>> df_as1 = df.alias("df_as1")
        >>> df_as2 = df.alias("df_as2")
        >>> joined_df = df_as1.join(df_as2, col("df_as1.name") == col("df_as2.name"), 'inner')
        >>> joined_df.select("df_as1.name", "df_as2.name", "df_as2.age").collect()
        [Row(name=u'Bob', name=u'Bob', age=5), Row(name=u'Alice', name=u'Alice', age=2)]
        """
        assert isinstance(alias, basestring), "alias should be a string"
        return DataFrame(getattr(self._jdf, "as")(alias), self.sql_ctx)

    @ignore_unicode_prefix
    @since(1.3)
    def join(self, other, on=None, how=None):
        """Joins with another :class:`DataFrame`, using the given join expression.

        :param other: Right side of the join
        :param on: a string for the join column name, a list of column names,
            a join expression (Column), or a list of Columns.
            If `on` is a string or a list of strings indicating the name of the join column(s),
            the column(s) must exist on both sides, and this performs an equi-join.
        :param how: str, default 'inner'.
            One of `inner`, `outer`, `left_outer`, `right_outer`, `leftsemi`.

        The following performs a full outer join between ``df1`` and ``df2``.

        >>> df.join(df2, df.name == df2.name, 'outer').select(df.name, df2.height).collect()
        [Row(name=None, height=80), Row(name=u'Bob', height=85), Row(name=u'Alice', height=None)]

        >>> df.join(df2, 'name', 'outer').select('name', 'height').collect()
        [Row(name=u'Tom', height=80), Row(name=u'Bob', height=85), Row(name=u'Alice', height=None)]

        >>> cond = [df.name == df3.name, df.age == df3.age]
        >>> df.join(df3, cond, 'outer').select(df.name, df3.age).collect()
        [Row(name=u'Alice', age=2), Row(name=u'Bob', age=5)]

        >>> df.join(df2, 'name').select(df.name, df2.height).collect()
        [Row(name=u'Bob', height=85)]

        >>> df.join(df4, ['name', 'age']).select(df.name, df.age).collect()
        [Row(name=u'Bob', age=5)]
        """

        if on is not None and not isinstance(on, list):
            on = [on]

<<<<<<< HEAD

=======
>>>>>>> 774906d4
        if on is not None:
            if isinstance(on[0], basestring):
                on = self._jseq(on)
            else:
                assert isinstance(on[0], Column), "on should be Column or list of Column"
                if len(on) > 1:
                    on = reduce(lambda x, y: x.__and__(y), on)
                else:
                    on = on[0]

        if on is None and how is None:
            jdf = self._jdf.crossJoin(other._jdf)
        else:
            if how is None:
                how = "inner"
            assert isinstance(how, basestring), "how should be basestring"
            jdf = self._jdf.join(other._jdf, on._jc, how)
        return DataFrame(jdf, self.sql_ctx)

    @since(1.6)
    def sortWithinPartitions(self, *cols, **kwargs):
        """Returns a new :class:`DataFrame` with each partition sorted by the specified column(s).

        :param cols: list of :class:`Column` or column names to sort by.
        :param ascending: boolean or list of boolean (default True).
            Sort ascending vs. descending. Specify list for multiple sort orders.
            If a list is specified, length of the list must equal length of the `cols`.

        >>> df.sortWithinPartitions("age", ascending=False).show()
        +---+-----+
        |age| name|
        +---+-----+
        |  2|Alice|
        |  5|  Bob|
        +---+-----+
        """
        jdf = self._jdf.sortWithinPartitions(self._sort_cols(cols, kwargs))
        return DataFrame(jdf, self.sql_ctx)

    @ignore_unicode_prefix
    @since(1.3)
    def sort(self, *cols, **kwargs):
        """Returns a new :class:`DataFrame` sorted by the specified column(s).

        :param cols: list of :class:`Column` or column names to sort by.
        :param ascending: boolean or list of boolean (default True).
            Sort ascending vs. descending. Specify list for multiple sort orders.
            If a list is specified, length of the list must equal length of the `cols`.

        >>> df.sort(df.age.desc()).collect()
        [Row(age=5, name=u'Bob'), Row(age=2, name=u'Alice')]
        >>> df.sort("age", ascending=False).collect()
        [Row(age=5, name=u'Bob'), Row(age=2, name=u'Alice')]
        >>> df.orderBy(df.age.desc()).collect()
        [Row(age=5, name=u'Bob'), Row(age=2, name=u'Alice')]
        >>> from pyspark.sql.functions import *
        >>> df.sort(asc("age")).collect()
        [Row(age=2, name=u'Alice'), Row(age=5, name=u'Bob')]
        >>> df.orderBy(desc("age"), "name").collect()
        [Row(age=5, name=u'Bob'), Row(age=2, name=u'Alice')]
        >>> df.orderBy(["age", "name"], ascending=[0, 1]).collect()
        [Row(age=5, name=u'Bob'), Row(age=2, name=u'Alice')]
        """
        jdf = self._jdf.sort(self._sort_cols(cols, kwargs))
        return DataFrame(jdf, self.sql_ctx)

    orderBy = sort

    def _jseq(self, cols, converter=None):
        """Return a JVM Seq of Columns from a list of Column or names"""
        return _to_seq(self.sql_ctx._sc, cols, converter)

    def _jmap(self, jm):
        """Return a JVM Scala Map from a dict"""
        return _to_scala_map(self.sql_ctx._sc, jm)

    def _jcols(self, *cols):
        """Return a JVM Seq of Columns from a list of Column or column names

        If `cols` has only one list in it, cols[0] will be used as the list.
        """
        if len(cols) == 1 and isinstance(cols[0], list):
            cols = cols[0]
        return self._jseq(cols, _to_java_column)

    def _sort_cols(self, cols, kwargs):
        """ Return a JVM Seq of Columns that describes the sort order
        """
        if not cols:
            raise ValueError("should sort by at least one column")
        if len(cols) == 1 and isinstance(cols[0], list):
            cols = cols[0]
        jcols = [_to_java_column(c) for c in cols]
        ascending = kwargs.get('ascending', True)
        if isinstance(ascending, (bool, int)):
            if not ascending:
                jcols = [jc.desc() for jc in jcols]
        elif isinstance(ascending, list):
            jcols = [jc if asc else jc.desc()
                     for asc, jc in zip(ascending, jcols)]
        else:
            raise TypeError("ascending can only be boolean or list, but got %s" % type(ascending))
        return self._jseq(jcols)

    @since("1.3.1")
    def describe(self, *cols):
        """Computes statistics for numeric and string columns.

        This include count, mean, stddev, min, and max. If no columns are
        given, this function computes statistics for all numerical or string columns.

        .. note:: This function is meant for exploratory data analysis, as we make no \
        guarantee about the backward compatibility of the schema of the resulting DataFrame.

        >>> df.describe(['age']).show()
        +-------+------------------+
        |summary|               age|
        +-------+------------------+
        |  count|                 2|
        |   mean|               3.5|
        | stddev|2.1213203435596424|
        |    min|                 2|
        |    max|                 5|
        +-------+------------------+
        >>> df.describe().show()
        +-------+------------------+-----+
        |summary|               age| name|
        +-------+------------------+-----+
        |  count|                 2|    2|
        |   mean|               3.5| null|
        | stddev|2.1213203435596424| null|
        |    min|                 2|Alice|
        |    max|                 5|  Bob|
        +-------+------------------+-----+
        """
        if len(cols) == 1 and isinstance(cols[0], list):
            cols = cols[0]
        jdf = self._jdf.describe(self._jseq(cols))
        return DataFrame(jdf, self.sql_ctx)

    @ignore_unicode_prefix
    @since(1.3)
    def head(self, n=None):
        """Returns the first ``n`` rows.

        Note that this method should only be used if the resulting array is expected
        to be small, as all the data is loaded into the driver's memory.

        :param n: int, default 1. Number of rows to return.
        :return: If n is greater than 1, return a list of :class:`Row`.
            If n is 1, return a single Row.

        >>> df.head()
        Row(age=2, name=u'Alice')
        >>> df.head(1)
        [Row(age=2, name=u'Alice')]
        """
        if n is None:
            rs = self.head(1)
            return rs[0] if rs else None
        return self.take(n)

    @ignore_unicode_prefix
    @since(1.3)
    def first(self):
        """Returns the first row as a :class:`Row`.

        >>> df.first()
        Row(age=2, name=u'Alice')
        """
        return self.head()

    @ignore_unicode_prefix
    @since(1.3)
    def __getitem__(self, item):
        """Returns the column as a :class:`Column`.

        >>> df.select(df['age']).collect()
        [Row(age=2), Row(age=5)]
        >>> df[ ["name", "age"]].collect()
        [Row(name=u'Alice', age=2), Row(name=u'Bob', age=5)]
        >>> df[ df.age > 3 ].collect()
        [Row(age=5, name=u'Bob')]
        >>> df[df[0] > 3].collect()
        [Row(age=5, name=u'Bob')]
        """
        if isinstance(item, basestring):
            jc = self._jdf.apply(item)
            return Column(jc)
        elif isinstance(item, Column):
            return self.filter(item)
        elif isinstance(item, (list, tuple)):
            return self.select(*item)
        elif isinstance(item, int):
            jc = self._jdf.apply(self.columns[item])
            return Column(jc)
        else:
            raise TypeError("unexpected item type: %s" % type(item))

    @since(1.3)
    def __getattr__(self, name):
        """Returns the :class:`Column` denoted by ``name``.

        >>> df.select(df.age).collect()
        [Row(age=2), Row(age=5)]
        """
        if name not in self.columns:
            raise AttributeError(
                "'%s' object has no attribute '%s'" % (self.__class__.__name__, name))
        jc = self._jdf.apply(name)
        return Column(jc)

    @ignore_unicode_prefix
    @since(1.3)
    def select(self, *cols):
        """Projects a set of expressions and returns a new :class:`DataFrame`.

        :param cols: list of column names (string) or expressions (:class:`Column`).
            If one of the column names is '*', that column is expanded to include all columns
            in the current DataFrame.

        >>> df.select('*').collect()
        [Row(age=2, name=u'Alice'), Row(age=5, name=u'Bob')]
        >>> df.select('name', 'age').collect()
        [Row(name=u'Alice', age=2), Row(name=u'Bob', age=5)]
        >>> df.select(df.name, (df.age + 10).alias('age')).collect()
        [Row(name=u'Alice', age=12), Row(name=u'Bob', age=15)]
        """
        jdf = self._jdf.select(self._jcols(*cols))
        return DataFrame(jdf, self.sql_ctx)

    @since(1.3)
    def selectExpr(self, *expr):
        """Projects a set of SQL expressions and returns a new :class:`DataFrame`.

        This is a variant of :func:`select` that accepts SQL expressions.

        >>> df.selectExpr("age * 2", "abs(age)").collect()
        [Row((age * 2)=4, abs(age)=2), Row((age * 2)=10, abs(age)=5)]
        """
        if len(expr) == 1 and isinstance(expr[0], list):
            expr = expr[0]
        jdf = self._jdf.selectExpr(self._jseq(expr))
        return DataFrame(jdf, self.sql_ctx)

    @ignore_unicode_prefix
    @since(1.3)
    def filter(self, condition):
        """Filters rows using the given condition.

        :func:`where` is an alias for :func:`filter`.

        :param condition: a :class:`Column` of :class:`types.BooleanType`
            or a string of SQL expression.

        >>> df.filter(df.age > 3).collect()
        [Row(age=5, name=u'Bob')]
        >>> df.where(df.age == 2).collect()
        [Row(age=2, name=u'Alice')]

        >>> df.filter("age > 3").collect()
        [Row(age=5, name=u'Bob')]
        >>> df.where("age = 2").collect()
        [Row(age=2, name=u'Alice')]
        """
        if isinstance(condition, basestring):
            jdf = self._jdf.filter(condition)
        elif isinstance(condition, Column):
            jdf = self._jdf.filter(condition._jc)
        else:
            raise TypeError("condition should be string or Column")
        return DataFrame(jdf, self.sql_ctx)

    @ignore_unicode_prefix
    @since(1.3)
    def groupBy(self, *cols):
        """Groups the :class:`DataFrame` using the specified columns,
        so we can run aggregation on them. See :class:`GroupedData`
        for all the available aggregate functions.

        :func:`groupby` is an alias for :func:`groupBy`.

        :param cols: list of columns to group by.
            Each element should be a column name (string) or an expression (:class:`Column`).

        >>> df.groupBy().avg().collect()
        [Row(avg(age)=3.5)]
        >>> sorted(df.groupBy('name').agg({'age': 'mean'}).collect())
        [Row(name=u'Alice', avg(age)=2.0), Row(name=u'Bob', avg(age)=5.0)]
        >>> sorted(df.groupBy(df.name).avg().collect())
        [Row(name=u'Alice', avg(age)=2.0), Row(name=u'Bob', avg(age)=5.0)]
        >>> sorted(df.groupBy(['name', df.age]).count().collect())
        [Row(name=u'Alice', age=2, count=1), Row(name=u'Bob', age=5, count=1)]
        """
        jgd = self._jdf.groupBy(self._jcols(*cols))
        from pyspark.sql.group import GroupedData
        return GroupedData(jgd, self.sql_ctx)

    @since(1.4)
    def rollup(self, *cols):
        """
        Create a multi-dimensional rollup for the current :class:`DataFrame` using
        the specified columns, so we can run aggregation on them.

        >>> df.rollup("name", df.age).count().orderBy("name", "age").show()
        +-----+----+-----+
        | name| age|count|
        +-----+----+-----+
        | null|null|    2|
        |Alice|null|    1|
        |Alice|   2|    1|
        |  Bob|null|    1|
        |  Bob|   5|    1|
        +-----+----+-----+
        """
        jgd = self._jdf.rollup(self._jcols(*cols))
        from pyspark.sql.group import GroupedData
        return GroupedData(jgd, self.sql_ctx)

    @since(1.4)
    def cube(self, *cols):
        """
        Create a multi-dimensional cube for the current :class:`DataFrame` using
        the specified columns, so we can run aggregation on them.

        >>> df.cube("name", df.age).count().orderBy("name", "age").show()
        +-----+----+-----+
        | name| age|count|
        +-----+----+-----+
        | null|null|    2|
        | null|   2|    1|
        | null|   5|    1|
        |Alice|null|    1|
        |Alice|   2|    1|
        |  Bob|null|    1|
        |  Bob|   5|    1|
        +-----+----+-----+
        """
        jgd = self._jdf.cube(self._jcols(*cols))
        from pyspark.sql.group import GroupedData
        return GroupedData(jgd, self.sql_ctx)

    @since(1.3)
    def agg(self, *exprs):
        """ Aggregate on the entire :class:`DataFrame` without groups
        (shorthand for ``df.groupBy.agg()``).

        >>> df.agg({"age": "max"}).collect()
        [Row(max(age)=5)]
        >>> from pyspark.sql import functions as F
        >>> df.agg(F.min(df.age)).collect()
        [Row(min(age)=2)]
        """
        return self.groupBy().agg(*exprs)

    @since(2.0)
    def union(self, other):
        """ Return a new :class:`DataFrame` containing union of rows in this
        frame and another frame.

        This is equivalent to `UNION ALL` in SQL. To do a SQL-style set union
        (that does deduplication of elements), use this function followed by a distinct.
        """
        return DataFrame(self._jdf.union(other._jdf), self.sql_ctx)

    @since(1.3)
    def unionAll(self, other):
        """ Return a new :class:`DataFrame` containing union of rows in this
        frame and another frame.

        .. note:: Deprecated in 2.0, use union instead.
        """
        return self.union(other)

    @since(1.3)
    def intersect(self, other):
        """ Return a new :class:`DataFrame` containing rows only in
        both this frame and another frame.

        This is equivalent to `INTERSECT` in SQL.
        """
        return DataFrame(self._jdf.intersect(other._jdf), self.sql_ctx)

    @since(1.3)
    def subtract(self, other):
        """ Return a new :class:`DataFrame` containing rows in this frame
        but not in another frame.

        This is equivalent to `EXCEPT` in SQL.
        """
        return DataFrame(getattr(self._jdf, "except")(other._jdf), self.sql_ctx)

    @since(1.4)
    def dropDuplicates(self, subset=None):
        """Return a new :class:`DataFrame` with duplicate rows removed,
        optionally only considering certain columns.

        :func:`drop_duplicates` is an alias for :func:`dropDuplicates`.

        >>> from pyspark.sql import Row
        >>> df = sc.parallelize([ \\
        ...     Row(name='Alice', age=5, height=80), \\
        ...     Row(name='Alice', age=5, height=80), \\
        ...     Row(name='Alice', age=10, height=80)]).toDF()
        >>> df.dropDuplicates().show()
        +---+------+-----+
        |age|height| name|
        +---+------+-----+
        |  5|    80|Alice|
        | 10|    80|Alice|
        +---+------+-----+

        >>> df.dropDuplicates(['name', 'height']).show()
        +---+------+-----+
        |age|height| name|
        +---+------+-----+
        |  5|    80|Alice|
        +---+------+-----+
        """
        if subset is None:
            jdf = self._jdf.dropDuplicates()
        else:
            jdf = self._jdf.dropDuplicates(self._jseq(subset))
        return DataFrame(jdf, self.sql_ctx)

    @since("1.3.1")
    def dropna(self, how='any', thresh=None, subset=None):
        """Returns a new :class:`DataFrame` omitting rows with null values.
        :func:`DataFrame.dropna` and :func:`DataFrameNaFunctions.drop` are aliases of each other.

        :param how: 'any' or 'all'.
            If 'any', drop a row if it contains any nulls.
            If 'all', drop a row only if all its values are null.
        :param thresh: int, default None
            If specified, drop rows that have less than `thresh` non-null values.
            This overwrites the `how` parameter.
        :param subset: optional list of column names to consider.

        >>> df4.na.drop().show()
        +---+------+-----+
        |age|height| name|
        +---+------+-----+
        | 10|    80|Alice|
        +---+------+-----+
        """
        if how is not None and how not in ['any', 'all']:
            raise ValueError("how ('" + how + "') should be 'any' or 'all'")

        if subset is None:
            subset = self.columns
        elif isinstance(subset, basestring):
            subset = [subset]
        elif not isinstance(subset, (list, tuple)):
            raise ValueError("subset should be a list or tuple of column names")

        if thresh is None:
            thresh = len(subset) if how == 'any' else 1

        return DataFrame(self._jdf.na().drop(thresh, self._jseq(subset)), self.sql_ctx)

    @since("1.3.1")
    def fillna(self, value, subset=None):
        """Replace null values, alias for ``na.fill()``.
        :func:`DataFrame.fillna` and :func:`DataFrameNaFunctions.fill` are aliases of each other.

        :param value: int, long, float, string, or dict.
            Value to replace null values with.
            If the value is a dict, then `subset` is ignored and `value` must be a mapping
            from column name (string) to replacement value. The replacement value must be
            an int, long, float, or string.
        :param subset: optional list of column names to consider.
            Columns specified in subset that do not have matching data type are ignored.
            For example, if `value` is a string, and subset contains a non-string column,
            then the non-string column is simply ignored.

        >>> df4.na.fill(50).show()
        +---+------+-----+
        |age|height| name|
        +---+------+-----+
        | 10|    80|Alice|
        |  5|    50|  Bob|
        | 50|    50|  Tom|
        | 50|    50| null|
        +---+------+-----+

        >>> df4.na.fill({'age': 50, 'name': 'unknown'}).show()
        +---+------+-------+
        |age|height|   name|
        +---+------+-------+
        | 10|    80|  Alice|
        |  5|  null|    Bob|
        | 50|  null|    Tom|
        | 50|  null|unknown|
        +---+------+-------+
        """
        if not isinstance(value, (float, int, long, basestring, dict)):
            raise ValueError("value should be a float, int, long, string, or dict")

        if isinstance(value, (int, long)):
            value = float(value)

        if isinstance(value, dict):
            return DataFrame(self._jdf.na().fill(value), self.sql_ctx)
        elif subset is None:
            return DataFrame(self._jdf.na().fill(value), self.sql_ctx)
        else:
            if isinstance(subset, basestring):
                subset = [subset]
            elif not isinstance(subset, (list, tuple)):
                raise ValueError("subset should be a list or tuple of column names")

            return DataFrame(self._jdf.na().fill(value, self._jseq(subset)), self.sql_ctx)

    @since(1.4)
    def replace(self, to_replace, value, subset=None):
        """Returns a new :class:`DataFrame` replacing a value with another value.
        :func:`DataFrame.replace` and :func:`DataFrameNaFunctions.replace` are
        aliases of each other.

        :param to_replace: int, long, float, string, or list.
            Value to be replaced.
            If the value is a dict, then `value` is ignored and `to_replace` must be a
            mapping from column name (string) to replacement value. The value to be
            replaced must be an int, long, float, or string.
        :param value: int, long, float, string, or list.
            Value to use to replace holes.
            The replacement value must be an int, long, float, or string. If `value` is a
            list or tuple, `value` should be of the same length with `to_replace`.
        :param subset: optional list of column names to consider.
            Columns specified in subset that do not have matching data type are ignored.
            For example, if `value` is a string, and subset contains a non-string column,
            then the non-string column is simply ignored.

        >>> df4.na.replace(10, 20).show()
        +----+------+-----+
        | age|height| name|
        +----+------+-----+
        |  20|    80|Alice|
        |   5|  null|  Bob|
        |null|  null|  Tom|
        |null|  null| null|
        +----+------+-----+

        >>> df4.na.replace(['Alice', 'Bob'], ['A', 'B'], 'name').show()
        +----+------+----+
        | age|height|name|
        +----+------+----+
        |  10|    80|   A|
        |   5|  null|   B|
        |null|  null| Tom|
        |null|  null|null|
        +----+------+----+
        """
        if not isinstance(to_replace, (float, int, long, basestring, list, tuple, dict)):
            raise ValueError(
                "to_replace should be a float, int, long, string, list, tuple, or dict")

        if not isinstance(value, (float, int, long, basestring, list, tuple)):
            raise ValueError("value should be a float, int, long, string, list, or tuple")

        rep_dict = dict()

        if isinstance(to_replace, (float, int, long, basestring)):
            to_replace = [to_replace]

        if isinstance(to_replace, tuple):
            to_replace = list(to_replace)

        if isinstance(value, tuple):
            value = list(value)

        if isinstance(to_replace, list) and isinstance(value, list):
            if len(to_replace) != len(value):
                raise ValueError("to_replace and value lists should be of the same length")
            rep_dict = dict(zip(to_replace, value))
        elif isinstance(to_replace, list) and isinstance(value, (float, int, long, basestring)):
            rep_dict = dict([(tr, value) for tr in to_replace])
        elif isinstance(to_replace, dict):
            rep_dict = to_replace

        if subset is None:
            return DataFrame(self._jdf.na().replace('*', rep_dict), self.sql_ctx)
        elif isinstance(subset, basestring):
            subset = [subset]

        if not isinstance(subset, (list, tuple)):
            raise ValueError("subset should be a list or tuple of column names")

        return DataFrame(
            self._jdf.na().replace(self._jseq(subset), self._jmap(rep_dict)), self.sql_ctx)

    @since(2.0)
    def approxQuantile(self, col, probabilities, relativeError):
        """
        Calculates the approximate quantiles of a numerical column of a
        DataFrame.

        The result of this algorithm has the following deterministic bound:
        If the DataFrame has N elements and if we request the quantile at
        probability `p` up to error `err`, then the algorithm will return
        a sample `x` from the DataFrame so that the *exact* rank of `x` is
        close to (p * N). More precisely,

          floor((p - err) * N) <= rank(x) <= ceil((p + err) * N).

        This method implements a variation of the Greenwald-Khanna
        algorithm (with some speed optimizations). The algorithm was first
        present in [[http://dx.doi.org/10.1145/375663.375670
        Space-efficient Online Computation of Quantile Summaries]]
        by Greenwald and Khanna.

        :param col: the name of the numerical column
        :param probabilities: a list of quantile probabilities
          Each number must belong to [0, 1].
          For example 0 is the minimum, 0.5 is the median, 1 is the maximum.
        :param relativeError:  The relative target precision to achieve
          (>= 0). If set to zero, the exact quantiles are computed, which
          could be very expensive. Note that values greater than 1 are
          accepted but give the same result as 1.
        :return:  the approximate quantiles at the given probabilities
        """
        if not isinstance(col, str):
            raise ValueError("col should be a string.")

        if not isinstance(probabilities, (list, tuple)):
            raise ValueError("probabilities should be a list or tuple")
        if isinstance(probabilities, tuple):
            probabilities = list(probabilities)
        for p in probabilities:
            if not isinstance(p, (float, int, long)) or p < 0 or p > 1:
                raise ValueError("probabilities should be numerical (float, int, long) in [0,1].")
        probabilities = _to_list(self._sc, probabilities)

        if not isinstance(relativeError, (float, int, long)) or relativeError < 0:
            raise ValueError("relativeError should be numerical (float, int, long) >= 0.")
        relativeError = float(relativeError)

        jaq = self._jdf.stat().approxQuantile(col, probabilities, relativeError)
        return list(jaq)

    @since(1.4)
    def corr(self, col1, col2, method=None):
        """
        Calculates the correlation of two columns of a DataFrame as a double value.
        Currently only supports the Pearson Correlation Coefficient.
        :func:`DataFrame.corr` and :func:`DataFrameStatFunctions.corr` are aliases of each other.

        :param col1: The name of the first column
        :param col2: The name of the second column
        :param method: The correlation method. Currently only supports "pearson"
        """
        if not isinstance(col1, str):
            raise ValueError("col1 should be a string.")
        if not isinstance(col2, str):
            raise ValueError("col2 should be a string.")
        if not method:
            method = "pearson"
        if not method == "pearson":
            raise ValueError("Currently only the calculation of the Pearson Correlation " +
                             "coefficient is supported.")
        return self._jdf.stat().corr(col1, col2, method)

    @since(1.4)
    def cov(self, col1, col2):
        """
        Calculate the sample covariance for the given columns, specified by their names, as a
        double value. :func:`DataFrame.cov` and :func:`DataFrameStatFunctions.cov` are aliases.

        :param col1: The name of the first column
        :param col2: The name of the second column
        """
        if not isinstance(col1, str):
            raise ValueError("col1 should be a string.")
        if not isinstance(col2, str):
            raise ValueError("col2 should be a string.")
        return self._jdf.stat().cov(col1, col2)

    @since(1.4)
    def crosstab(self, col1, col2):
        """
        Computes a pair-wise frequency table of the given columns. Also known as a contingency
        table. The number of distinct values for each column should be less than 1e4. At most 1e6
        non-zero pair frequencies will be returned.
        The first column of each row will be the distinct values of `col1` and the column names
        will be the distinct values of `col2`. The name of the first column will be `$col1_$col2`.
        Pairs that have no occurrences will have zero as their counts.
        :func:`DataFrame.crosstab` and :func:`DataFrameStatFunctions.crosstab` are aliases.

        :param col1: The name of the first column. Distinct items will make the first item of
            each row.
        :param col2: The name of the second column. Distinct items will make the column names
            of the DataFrame.
        """
        if not isinstance(col1, str):
            raise ValueError("col1 should be a string.")
        if not isinstance(col2, str):
            raise ValueError("col2 should be a string.")
        return DataFrame(self._jdf.stat().crosstab(col1, col2), self.sql_ctx)

    @since(1.4)
    def freqItems(self, cols, support=None):
        """
        Finding frequent items for columns, possibly with false positives. Using the
        frequent element count algorithm described in
        "http://dx.doi.org/10.1145/762471.762473, proposed by Karp, Schenker, and Papadimitriou".
        :func:`DataFrame.freqItems` and :func:`DataFrameStatFunctions.freqItems` are aliases.

        .. note::  This function is meant for exploratory data analysis, as we make no \
        guarantee about the backward compatibility of the schema of the resulting DataFrame.

        :param cols: Names of the columns to calculate frequent items for as a list or tuple of
            strings.
        :param support: The frequency with which to consider an item 'frequent'. Default is 1%.
            The support must be greater than 1e-4.
        """
        if isinstance(cols, tuple):
            cols = list(cols)
        if not isinstance(cols, list):
            raise ValueError("cols must be a list or tuple of column names as strings.")
        if not support:
            support = 0.01
        return DataFrame(self._jdf.stat().freqItems(_to_seq(self._sc, cols), support), self.sql_ctx)

    @ignore_unicode_prefix
    @since(1.3)
    def withColumn(self, colName, col):
        """
        Returns a new :class:`DataFrame` by adding a column or replacing the
        existing column that has the same name.

        :param colName: string, name of the new column.
        :param col: a :class:`Column` expression for the new column.

        >>> df.withColumn('age2', df.age + 2).collect()
        [Row(age=2, name=u'Alice', age2=4), Row(age=5, name=u'Bob', age2=7)]
        """
        assert isinstance(col, Column), "col should be Column"
        return DataFrame(self._jdf.withColumn(colName, col._jc), self.sql_ctx)

    @ignore_unicode_prefix
    @since(1.3)
    def withColumnRenamed(self, existing, new):
        """Returns a new :class:`DataFrame` by renaming an existing column.
        This is a no-op if schema doesn't contain the given column name.

        :param existing: string, name of the existing column to rename.
        :param col: string, new name of the column.

        >>> df.withColumnRenamed('age', 'age2').collect()
        [Row(age2=2, name=u'Alice'), Row(age2=5, name=u'Bob')]
        """
        return DataFrame(self._jdf.withColumnRenamed(existing, new), self.sql_ctx)

    @since(1.4)
    @ignore_unicode_prefix
    def drop(self, *cols):
        """Returns a new :class:`DataFrame` that drops the specified column.
        This is a no-op if schema doesn't contain the given column name(s).

        :param cols: a string name of the column to drop, or a
            :class:`Column` to drop, or a list of string name of the columns to drop.

        >>> df.drop('age').collect()
        [Row(name=u'Alice'), Row(name=u'Bob')]

        >>> df.drop(df.age).collect()
        [Row(name=u'Alice'), Row(name=u'Bob')]

        >>> df.join(df2, df.name == df2.name, 'inner').drop(df.name).collect()
        [Row(age=5, height=85, name=u'Bob')]

        >>> df.join(df2, df.name == df2.name, 'inner').drop(df2.name).collect()
        [Row(age=5, name=u'Bob', height=85)]

        >>> df.join(df2, 'name', 'inner').drop('age', 'height').collect()
        [Row(name=u'Bob')]
        """
        if len(cols) == 1:
            col = cols[0]
            if isinstance(col, basestring):
                jdf = self._jdf.drop(col)
            elif isinstance(col, Column):
                jdf = self._jdf.drop(col._jc)
            else:
                raise TypeError("col should be a string or a Column")
        else:
            for col in cols:
                if not isinstance(col, basestring):
                    raise TypeError("each col in the param list should be a string")
            jdf = self._jdf.drop(self._jseq(cols))

        return DataFrame(jdf, self.sql_ctx)

    @ignore_unicode_prefix
    def toDF(self, *cols):
        """Returns a new class:`DataFrame` that with new specified column names

        :param cols: list of new column names (string)

        >>> df.toDF('f1', 'f2').collect()
        [Row(f1=2, f2=u'Alice'), Row(f1=5, f2=u'Bob')]
        """
        jdf = self._jdf.toDF(self._jseq(cols))
        return DataFrame(jdf, self.sql_ctx)

    @since(1.3)
    def toPandas(self):
        """Returns the contents of this :class:`DataFrame` as Pandas ``pandas.DataFrame``.

        Note that this method should only be used if the resulting Pandas's DataFrame is expected
        to be small, as all the data is loaded into the driver's memory.

        This is only available if Pandas is installed and available.

        >>> df.toPandas()  # doctest: +SKIP
           age   name
        0    2  Alice
        1    5    Bob
        """
        import pandas as pd
        return pd.DataFrame.from_records(self.collect(), columns=self.columns)

    ##########################################################################################
    # Pandas compatibility
    ##########################################################################################

    groupby = copy_func(
        groupBy,
        sinceversion=1.4,
        doc=":func:`groupby` is an alias for :func:`groupBy`.")

    drop_duplicates = copy_func(
        dropDuplicates,
        sinceversion=1.4,
        doc=":func:`drop_duplicates` is an alias for :func:`dropDuplicates`.")

    where = copy_func(
        filter,
        sinceversion=1.3,
        doc=":func:`where` is an alias for :func:`filter`.")


def _to_scala_map(sc, jm):
    """
    Convert a dict into a JVM Map.
    """
    return sc._jvm.PythonUtils.toScalaMap(jm)


class DataFrameNaFunctions(object):
    """Functionality for working with missing data in :class:`DataFrame`.

    .. versionadded:: 1.4
    """

    def __init__(self, df):
        self.df = df

    def drop(self, how='any', thresh=None, subset=None):
        return self.df.dropna(how=how, thresh=thresh, subset=subset)

    drop.__doc__ = DataFrame.dropna.__doc__

    def fill(self, value, subset=None):
        return self.df.fillna(value=value, subset=subset)

    fill.__doc__ = DataFrame.fillna.__doc__

    def replace(self, to_replace, value, subset=None):
        return self.df.replace(to_replace, value, subset)

    replace.__doc__ = DataFrame.replace.__doc__


class DataFrameStatFunctions(object):
    """Functionality for statistic functions with :class:`DataFrame`.

    .. versionadded:: 1.4
    """

    def __init__(self, df):
        self.df = df

    def approxQuantile(self, col, probabilities, relativeError):
        return self.df.approxQuantile(col, probabilities, relativeError)

    approxQuantile.__doc__ = DataFrame.approxQuantile.__doc__

    def corr(self, col1, col2, method=None):
        return self.df.corr(col1, col2, method)

    corr.__doc__ = DataFrame.corr.__doc__

    def cov(self, col1, col2):
        return self.df.cov(col1, col2)

    cov.__doc__ = DataFrame.cov.__doc__

    def crosstab(self, col1, col2):
        return self.df.crosstab(col1, col2)

    crosstab.__doc__ = DataFrame.crosstab.__doc__

    def freqItems(self, cols, support=None):
        return self.df.freqItems(cols, support)

    freqItems.__doc__ = DataFrame.freqItems.__doc__

    def sampleBy(self, col, fractions, seed=None):
        return self.df.sampleBy(col, fractions, seed)

    sampleBy.__doc__ = DataFrame.sampleBy.__doc__


def _test():
    import doctest
    from pyspark.context import SparkContext
    from pyspark.sql import Row, SQLContext, SparkSession
    import pyspark.sql.dataframe
    globs = pyspark.sql.dataframe.__dict__.copy()
    sc = SparkContext('local[4]', 'PythonTest')
    globs['sc'] = sc
    globs['sqlContext'] = SQLContext(sc)
    globs['spark'] = SparkSession(sc)
    globs['df'] = sc.parallelize([(2, 'Alice'), (5, 'Bob')])\
        .toDF(StructType([StructField('age', IntegerType()),
                          StructField('name', StringType())]))
    globs['df2'] = sc.parallelize([Row(name='Tom', height=80), Row(name='Bob', height=85)]).toDF()
    globs['df3'] = sc.parallelize([Row(name='Alice', age=2),
                                   Row(name='Bob', age=5)]).toDF()
    globs['df4'] = sc.parallelize([Row(name='Alice', age=10, height=80),
                                  Row(name='Bob', age=5, height=None),
                                  Row(name='Tom', age=None, height=None),
                                  Row(name=None, age=None, height=None)]).toDF()

    (failure_count, test_count) = doctest.testmod(
        pyspark.sql.dataframe, globs=globs,
        optionflags=doctest.ELLIPSIS | doctest.NORMALIZE_WHITESPACE | doctest.REPORT_NDIFF)
    globs['sc'].stop()
    if failure_count:
        exit(-1)


if __name__ == "__main__":
    _test()<|MERGE_RESOLUTION|>--- conflicted
+++ resolved
@@ -640,10 +640,6 @@
         if on is not None and not isinstance(on, list):
             on = [on]
 
-<<<<<<< HEAD
-
-=======
->>>>>>> 774906d4
         if on is not None:
             if isinstance(on[0], basestring):
                 on = self._jseq(on)
@@ -654,7 +650,7 @@
                 else:
                     on = on[0]
 
-        if on is None and how is None:
+        if on is None or len(on) == 0 and how is None:
             jdf = self._jdf.crossJoin(other._jdf)
         else:
             if how is None:
