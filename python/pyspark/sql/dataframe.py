#
# Licensed to the Apache Software Foundation (ASF) under one or more
# contributor license agreements.  See the NOTICE file distributed with
# this work for additional information regarding copyright ownership.
# The ASF licenses this file to You under the Apache License, Version 2.0
# (the "License"); you may not use this file except in compliance with
# the License.  You may obtain a copy of the License at
#
#    http://www.apache.org/licenses/LICENSE-2.0
#
# Unless required by applicable law or agreed to in writing, software
# distributed under the License is distributed on an "AS IS" BASIS,
# WITHOUT WARRANTIES OR CONDITIONS OF ANY KIND, either express or implied.
# See the License for the specific language governing permissions and
# limitations under the License.
#

import sys
import random

if sys.version >= '3':
    basestring = unicode = str
    long = int
    from functools import reduce
else:
    from itertools import imap as map

import warnings

from pyspark import copy_func, since, _NoValue
from pyspark.rdd import RDD, _load_from_socket, ignore_unicode_prefix
from pyspark.serializers import ArrowStreamSerializer, BatchedSerializer, PickleSerializer, \
    UTF8Deserializer
from pyspark.storagelevel import StorageLevel
from pyspark.traceback_utils import SCCallSiteSync
from pyspark.sql.types import _parse_datatype_json_string
from pyspark.sql.column import Column, _to_seq, _to_list, _to_java_column
from pyspark.sql.readwriter import DataFrameWriter
from pyspark.sql.streaming import DataStreamWriter
from pyspark.sql.types import IntegralType
from pyspark.sql.types import *
from pyspark.util import _exception_message

__all__ = ["DataFrame", "DataFrameNaFunctions", "DataFrameStatFunctions"]


class DataFrame(object):
    """A distributed collection of data grouped into named columns.

    A :class:`DataFrame` is equivalent to a relational table in Spark SQL,
    and can be created using various functions in :class:`SparkSession`::

        people = spark.read.parquet("...")

    Once created, it can be manipulated using the various domain-specific-language
    (DSL) functions defined in: :class:`DataFrame`, :class:`Column`.

    To select a column from the data frame, use the apply method::

        ageCol = people.age

    A more concrete example::

        # To create DataFrame using SparkSession
        people = spark.read.parquet("...")
        department = spark.read.parquet("...")

        people.filter(people.age > 30).join(department, people.deptId == department.id) \\
          .groupBy(department.name, "gender").agg({"salary": "avg", "age": "max"})

    .. versionadded:: 1.3
    """

    def __init__(self, jdf, sql_ctx):
        self._jdf = jdf
        self.sql_ctx = sql_ctx
        self._sc = sql_ctx and sql_ctx._sc
        self.is_cached = False
        self._schema = None  # initialized lazily
        self._lazy_rdd = None
        # Check whether _repr_html is supported or not, we use it to avoid calling _jdf twice
        # by __repr__ and _repr_html_ while eager evaluation opened.
        self._support_repr_html = False

    @property
    @since(1.3)
    def rdd(self):
        """Returns the content as an :class:`pyspark.RDD` of :class:`Row`.
        """
        if self._lazy_rdd is None:
            jrdd = self._jdf.javaToPython()
            self._lazy_rdd = RDD(jrdd, self.sql_ctx._sc, BatchedSerializer(PickleSerializer()))
        return self._lazy_rdd

    @property
    @since("1.3.1")
    def na(self):
        """Returns a :class:`DataFrameNaFunctions` for handling missing values.
        """
        return DataFrameNaFunctions(self)

    @property
    @since(1.4)
    def stat(self):
        """Returns a :class:`DataFrameStatFunctions` for statistic functions.
        """
        return DataFrameStatFunctions(self)

    @ignore_unicode_prefix
    @since(1.3)
    def toJSON(self, use_unicode=True):
        """Converts a :class:`DataFrame` into a :class:`RDD` of string.

        Each row is turned into a JSON document as one element in the returned RDD.

        >>> df.toJSON().first()
        u'{"age":2,"name":"Alice"}'
        """
        rdd = self._jdf.toJSON()
        return RDD(rdd.toJavaRDD(), self._sc, UTF8Deserializer(use_unicode))

    @since(1.3)
    def registerTempTable(self, name):
        """Registers this DataFrame as a temporary table using the given name.

        The lifetime of this temporary table is tied to the :class:`SparkSession`
        that was used to create this :class:`DataFrame`.

        >>> df.registerTempTable("people")
        >>> df2 = spark.sql("select * from people")
        >>> sorted(df.collect()) == sorted(df2.collect())
        True
        >>> spark.catalog.dropTempView("people")

        .. note:: Deprecated in 2.0, use createOrReplaceTempView instead.
        """
        warnings.warn(
            "Deprecated in 2.0, use createOrReplaceTempView instead.", DeprecationWarning)
        self._jdf.createOrReplaceTempView(name)

    @since(2.0)
    def createTempView(self, name):
        """Creates a local temporary view with this DataFrame.

        The lifetime of this temporary table is tied to the :class:`SparkSession`
        that was used to create this :class:`DataFrame`.
        throws :class:`TempTableAlreadyExistsException`, if the view name already exists in the
        catalog.

        >>> df.createTempView("people")
        >>> df2 = spark.sql("select * from people")
        >>> sorted(df.collect()) == sorted(df2.collect())
        True
        >>> df.createTempView("people")  # doctest: +IGNORE_EXCEPTION_DETAIL
        Traceback (most recent call last):
        ...
        AnalysisException: u"Temporary table 'people' already exists;"
        >>> spark.catalog.dropTempView("people")

        """
        self._jdf.createTempView(name)

    @since(2.0)
    def createOrReplaceTempView(self, name):
        """Creates or replaces a local temporary view with this DataFrame.

        The lifetime of this temporary table is tied to the :class:`SparkSession`
        that was used to create this :class:`DataFrame`.

        >>> df.createOrReplaceTempView("people")
        >>> df2 = df.filter(df.age > 3)
        >>> df2.createOrReplaceTempView("people")
        >>> df3 = spark.sql("select * from people")
        >>> sorted(df3.collect()) == sorted(df2.collect())
        True
        >>> spark.catalog.dropTempView("people")

        """
        self._jdf.createOrReplaceTempView(name)

    @since(2.1)
    def createGlobalTempView(self, name):
        """Creates a global temporary view with this DataFrame.

        The lifetime of this temporary view is tied to this Spark application.
        throws :class:`TempTableAlreadyExistsException`, if the view name already exists in the
        catalog.

        >>> df.createGlobalTempView("people")
        >>> df2 = spark.sql("select * from global_temp.people")
        >>> sorted(df.collect()) == sorted(df2.collect())
        True
        >>> df.createGlobalTempView("people")  # doctest: +IGNORE_EXCEPTION_DETAIL
        Traceback (most recent call last):
        ...
        AnalysisException: u"Temporary table 'people' already exists;"
        >>> spark.catalog.dropGlobalTempView("people")

        """
        self._jdf.createGlobalTempView(name)

    @since(2.2)
    def createOrReplaceGlobalTempView(self, name):
        """Creates or replaces a global temporary view using the given name.

        The lifetime of this temporary view is tied to this Spark application.

        >>> df.createOrReplaceGlobalTempView("people")
        >>> df2 = df.filter(df.age > 3)
        >>> df2.createOrReplaceGlobalTempView("people")
        >>> df3 = spark.sql("select * from global_temp.people")
        >>> sorted(df3.collect()) == sorted(df2.collect())
        True
        >>> spark.catalog.dropGlobalTempView("people")

        """
        self._jdf.createOrReplaceGlobalTempView(name)

    @property
    @since(1.4)
    def write(self):
        """
        Interface for saving the content of the non-streaming :class:`DataFrame` out into external
        storage.

        :return: :class:`DataFrameWriter`
        """
        return DataFrameWriter(self)

    @property
    @since(2.0)
    def writeStream(self):
        """
        Interface for saving the content of the streaming :class:`DataFrame` out into external
        storage.

        .. note:: Evolving.

        :return: :class:`DataStreamWriter`
        """
        return DataStreamWriter(self)

    @property
    @since(1.3)
    def schema(self):
        """Returns the schema of this :class:`DataFrame` as a :class:`pyspark.sql.types.StructType`.

        >>> df.schema
        StructType(List(StructField(age,IntegerType,true),StructField(name,StringType,true)))
        """
        if self._schema is None:
            try:
                self._schema = _parse_datatype_json_string(self._jdf.schema().json())
            except AttributeError as e:
                raise Exception(
                    "Unable to parse datatype from schema. %s" % e)
        return self._schema

    @since(1.3)
    def printSchema(self):
        """Prints out the schema in the tree format.

        >>> df.printSchema()
        root
         |-- age: integer (nullable = true)
         |-- name: string (nullable = true)
        <BLANKLINE>
        """
        print(self._jdf.schema().treeString())

    @since(1.3)
    def explain(self, extended=False):
        """Prints the (logical and physical) plans to the console for debugging purpose.

        :param extended: boolean, default ``False``. If ``False``, prints only the physical plan.

        >>> df.explain()
        == Physical Plan ==
        Scan ExistingRDD[age#0,name#1]

        >>> df.explain(True)
        == Parsed Logical Plan ==
        ...
        == Analyzed Logical Plan ==
        ...
        == Optimized Logical Plan ==
        ...
        == Physical Plan ==
        ...
        """
        if extended:
            print(self._jdf.queryExecution().toString())
        else:
            print(self._jdf.queryExecution().simpleString())

    @since(2.4)
    def exceptAll(self, other):
        """Return a new :class:`DataFrame` containing rows in this :class:`DataFrame` but
        not in another :class:`DataFrame` while preserving duplicates.

        This is equivalent to `EXCEPT ALL` in SQL.

        >>> df1 = spark.createDataFrame(
        ...         [("a", 1), ("a", 1), ("a", 1), ("a", 2), ("b",  3), ("c", 4)], ["C1", "C2"])
        >>> df2 = spark.createDataFrame([("a", 1), ("b", 3)], ["C1", "C2"])

        >>> df1.exceptAll(df2).show()
        +---+---+
        | C1| C2|
        +---+---+
        |  a|  1|
        |  a|  1|
        |  a|  2|
        |  c|  4|
        +---+---+

        Also as standard in SQL, this function resolves columns by position (not by name).
        """
        return DataFrame(self._jdf.exceptAll(other._jdf), self.sql_ctx)

    @since(1.3)
    def isLocal(self):
        """Returns ``True`` if the :func:`collect` and :func:`take` methods can be run locally
        (without any Spark executors).
        """
        return self._jdf.isLocal()

    @property
    @since(2.0)
    def isStreaming(self):
        """Returns true if this :class:`Dataset` contains one or more sources that continuously
        return data as it arrives. A :class:`Dataset` that reads data from a streaming source
        must be executed as a :class:`StreamingQuery` using the :func:`start` method in
        :class:`DataStreamWriter`.  Methods that return a single answer, (e.g., :func:`count` or
        :func:`collect`) will throw an :class:`AnalysisException` when there is a streaming
        source present.

        .. note:: Evolving
        """
        return self._jdf.isStreaming()

    @since(1.3)
    def show(self, n=20, truncate=True, vertical=False):
        """Prints the first ``n`` rows to the console.

        :param n: Number of rows to show.
        :param truncate: If set to True, truncate strings longer than 20 chars by default.
            If set to a number greater than one, truncates long strings to length ``truncate``
            and align cells right.
        :param vertical: If set to True, print output rows vertically (one line
            per column value).

        >>> df
        DataFrame[age: int, name: string]
        >>> df.show()
        +---+-----+
        |age| name|
        +---+-----+
        |  2|Alice|
        |  5|  Bob|
        +---+-----+
        >>> df.show(truncate=3)
        +---+----+
        |age|name|
        +---+----+
        |  2| Ali|
        |  5| Bob|
        +---+----+
        >>> df.show(vertical=True)
        -RECORD 0-----
         age  | 2
         name | Alice
        -RECORD 1-----
         age  | 5
         name | Bob
        """
        if isinstance(truncate, bool) and truncate:
            print(self._jdf.showString(n, 20, vertical))
        else:
            print(self._jdf.showString(n, int(truncate), vertical))

<<<<<<< HEAD
    @property
    def _eager_eval(self):
        """Returns true if the eager evaluation enabled.
        """
        return self.sql_ctx.getConf(
            "spark.sql.repl.eagerEval.enabled", "false").lower() == "true"

    @property
    def _max_num_rows(self):
        """Returns the max row number for eager evaluation.
        """
        return int(self.sql_ctx.getConf(
            "spark.sql.repl.eagerEval.maxNumRows", "20"))

    @property
    def _truncate(self):
        """Returns the truncate length for eager evaluation.
        """
        return int(self.sql_ctx.getConf(
            "spark.sql.repl.eagerEval.truncate", "20"))

    def __len__(self):
        return self.count()

=======
>>>>>>> 409d688f
    def __repr__(self):
        if not self._support_repr_html and self.sql_ctx._conf.isReplEagerEvalEnabled():
            vertical = False
            return self._jdf.showString(
                self.sql_ctx._conf.replEagerEvalMaxNumRows(),
                self.sql_ctx._conf.replEagerEvalTruncate(), vertical)
        else:
            return "DataFrame[%s]" % (", ".join("%s: %s" % c for c in self.dtypes))

    def _repr_html_(self):
        """Returns a dataframe with html code when you enabled eager evaluation
        by 'spark.sql.repl.eagerEval.enabled', this only called by REPL you are
        using support eager evaluation with HTML.
        """
        import cgi
        if not self._support_repr_html:
            self._support_repr_html = True
        if self.sql_ctx._conf.isReplEagerEvalEnabled():
            max_num_rows = max(self.sql_ctx._conf.replEagerEvalMaxNumRows(), 0)
            sock_info = self._jdf.getRowsToPython(
                max_num_rows, self.sql_ctx._conf.replEagerEvalTruncate())
            rows = list(_load_from_socket(sock_info, BatchedSerializer(PickleSerializer())))
            head = rows[0]
            row_data = rows[1:]
            has_more_data = len(row_data) > max_num_rows
            row_data = row_data[:max_num_rows]

            html = "<table border='1'>\n"
            # generate table head
            html += "<tr><th>%s</th></tr>\n" % "</th><th>".join(map(lambda x: cgi.escape(x), head))
            # generate table rows
            for row in row_data:
                html += "<tr><td>%s</td></tr>\n" % "</td><td>".join(
                    map(lambda x: cgi.escape(x), row))
            html += "</table>\n"
            if has_more_data:
                html += "only showing top %d %s\n" % (
                    max_num_rows, "row" if max_num_rows == 1 else "rows")
            return html
        else:
            return None

    @since(2.1)
    def checkpoint(self, eager=True):
        """Returns a checkpointed version of this Dataset. Checkpointing can be used to truncate the
        logical plan of this DataFrame, which is especially useful in iterative algorithms where the
        plan may grow exponentially. It will be saved to files inside the checkpoint
        directory set with L{SparkContext.setCheckpointDir()}.

        :param eager: Whether to checkpoint this DataFrame immediately

        .. note:: Experimental
        """
        jdf = self._jdf.checkpoint(eager)
        return DataFrame(jdf, self.sql_ctx)

    @since(2.3)
    def localCheckpoint(self, eager=True):
        """Returns a locally checkpointed version of this Dataset. Checkpointing can be used to
        truncate the logical plan of this DataFrame, which is especially useful in iterative
        algorithms where the plan may grow exponentially. Local checkpoints are stored in the
        executors using the caching subsystem and therefore they are not reliable.

        :param eager: Whether to checkpoint this DataFrame immediately

        .. note:: Experimental
        """
        jdf = self._jdf.localCheckpoint(eager)
        return DataFrame(jdf, self.sql_ctx)

    @since(2.1)
    def withWatermark(self, eventTime, delayThreshold):
        """Defines an event time watermark for this :class:`DataFrame`. A watermark tracks a point
        in time before which we assume no more late data is going to arrive.

        Spark will use this watermark for several purposes:
          - To know when a given time window aggregation can be finalized and thus can be emitted
            when using output modes that do not allow updates.

          - To minimize the amount of state that we need to keep for on-going aggregations.

        The current watermark is computed by looking at the `MAX(eventTime)` seen across
        all of the partitions in the query minus a user specified `delayThreshold`.  Due to the cost
        of coordinating this value across partitions, the actual watermark used is only guaranteed
        to be at least `delayThreshold` behind the actual event time.  In some cases we may still
        process records that arrive more than `delayThreshold` late.

        :param eventTime: the name of the column that contains the event time of the row.
        :param delayThreshold: the minimum delay to wait to data to arrive late, relative to the
            latest record that has been processed in the form of an interval
            (e.g. "1 minute" or "5 hours").

        .. note:: Evolving

        >>> sdf.select('name', sdf.time.cast('timestamp')).withWatermark('time', '10 minutes')
        DataFrame[name: string, time: timestamp]
        """
        if not eventTime or type(eventTime) is not str:
            raise TypeError("eventTime should be provided as a string")
        if not delayThreshold or type(delayThreshold) is not str:
            raise TypeError("delayThreshold should be provided as a string interval")
        jdf = self._jdf.withWatermark(eventTime, delayThreshold)
        return DataFrame(jdf, self.sql_ctx)

    @since(2.2)
    def hint(self, name, *parameters):
        """Specifies some hint on the current DataFrame.

        :param name: A name of the hint.
        :param parameters: Optional parameters.
        :return: :class:`DataFrame`

        >>> df.join(df2.hint("broadcast"), "name").show()
        +----+---+------+
        |name|age|height|
        +----+---+------+
        | Bob|  5|    85|
        +----+---+------+
        """
        if len(parameters) == 1 and isinstance(parameters[0], list):
            parameters = parameters[0]

        if not isinstance(name, str):
            raise TypeError("name should be provided as str, got {0}".format(type(name)))

        for p in parameters:
            if not isinstance(p, str):
                raise TypeError(
                    "all parameters should be str, got {0} of type {1}".format(p, type(p)))

        jdf = self._jdf.hint(name, self._jseq(parameters))
        return DataFrame(jdf, self.sql_ctx)

    @since(1.3)
    def count(self):
        """Returns the number of rows in this :class:`DataFrame`.

        >>> df.count()
        2
        """
        return int(self._jdf.count())

    @ignore_unicode_prefix
    @since(1.3)
    def collect(self):
        """Returns all the records as a list of :class:`Row`.

        >>> df.collect()
        [Row(age=2, name=u'Alice'), Row(age=5, name=u'Bob')]
        """
        with SCCallSiteSync(self._sc) as css:
            sock_info = self._jdf.collectToPython()
        return list(_load_from_socket(sock_info, BatchedSerializer(PickleSerializer())))

    @ignore_unicode_prefix
    @since(2.0)
    def toLocalIterator(self):
        """
        Returns an iterator that contains all of the rows in this :class:`DataFrame`.
        The iterator will consume as much memory as the largest partition in this DataFrame.

        >>> list(df.toLocalIterator())
        [Row(age=2, name=u'Alice'), Row(age=5, name=u'Bob')]
        """
        with SCCallSiteSync(self._sc) as css:
            sock_info = self._jdf.toPythonIterator()
        return _load_from_socket(sock_info, BatchedSerializer(PickleSerializer()))

    @ignore_unicode_prefix
    @since(1.3)
    def limit(self, num):
        """Limits the result count to the number specified.

        >>> df.limit(1).collect()
        [Row(age=2, name=u'Alice')]
        >>> df.limit(0).collect()
        []
        """
        jdf = self._jdf.limit(num)
        return DataFrame(jdf, self.sql_ctx)

    @ignore_unicode_prefix
    @since(1.3)
    def take(self, num):
        """Returns the first ``num`` rows as a :class:`list` of :class:`Row`.

        >>> df.take(2)
        [Row(age=2, name=u'Alice'), Row(age=5, name=u'Bob')]
        """
        return self.limit(num).collect()

    @since(1.3)
    def foreach(self, f):
        """Applies the ``f`` function to all :class:`Row` of this :class:`DataFrame`.

        This is a shorthand for ``df.rdd.foreach()``.

        >>> def f(person):
        ...     print(person.name)
        >>> df.foreach(f)
        """
        self.rdd.foreach(f)

    @since(1.3)
    def foreachPartition(self, f):
        """Applies the ``f`` function to each partition of this :class:`DataFrame`.

        This a shorthand for ``df.rdd.foreachPartition()``.

        >>> def f(people):
        ...     for person in people:
        ...         print(person.name)
        >>> df.foreachPartition(f)
        """
        self.rdd.foreachPartition(f)

    @since(1.3)
    def cache(self):
        """Persists the :class:`DataFrame` with the default storage level (C{MEMORY_AND_DISK}).

        .. note:: The default storage level has changed to C{MEMORY_AND_DISK} to match Scala in 2.0.
        """
        self.is_cached = True
        self._jdf.cache()
        return self

    @since(1.3)
    def persist(self, storageLevel=StorageLevel.MEMORY_AND_DISK):
        """Sets the storage level to persist the contents of the :class:`DataFrame` across
        operations after the first time it is computed. This can only be used to assign
        a new storage level if the :class:`DataFrame` does not have a storage level set yet.
        If no storage level is specified defaults to (C{MEMORY_AND_DISK}).

        .. note:: The default storage level has changed to C{MEMORY_AND_DISK} to match Scala in 2.0.
        """
        self.is_cached = True
        javaStorageLevel = self._sc._getJavaStorageLevel(storageLevel)
        self._jdf.persist(javaStorageLevel)
        return self

    @property
    @since(2.1)
    def storageLevel(self):
        """Get the :class:`DataFrame`'s current storage level.

        >>> df.storageLevel
        StorageLevel(False, False, False, False, 1)
        >>> df.cache().storageLevel
        StorageLevel(True, True, False, True, 1)
        >>> df2.persist(StorageLevel.DISK_ONLY_2).storageLevel
        StorageLevel(True, False, False, False, 2)
        """
        java_storage_level = self._jdf.storageLevel()
        storage_level = StorageLevel(java_storage_level.useDisk(),
                                     java_storage_level.useMemory(),
                                     java_storage_level.useOffHeap(),
                                     java_storage_level.deserialized(),
                                     java_storage_level.replication())
        return storage_level

    @since(1.3)
    def unpersist(self, blocking=False):
        """Marks the :class:`DataFrame` as non-persistent, and remove all blocks for it from
        memory and disk.

        .. note:: `blocking` default has changed to False to match Scala in 2.0.
        """
        self.is_cached = False
        self._jdf.unpersist(blocking)
        return self

    @since(1.4)
    def coalesce(self, numPartitions):
        """
        Returns a new :class:`DataFrame` that has exactly `numPartitions` partitions.

        :param numPartitions: int, to specify the target number of partitions

        Similar to coalesce defined on an :class:`RDD`, this operation results in a
        narrow dependency, e.g. if you go from 1000 partitions to 100 partitions,
        there will not be a shuffle, instead each of the 100 new partitions will
        claim 10 of the current partitions. If a larger number of partitions is requested,
        it will stay at the current number of partitions.

        However, if you're doing a drastic coalesce, e.g. to numPartitions = 1,
        this may result in your computation taking place on fewer nodes than
        you like (e.g. one node in the case of numPartitions = 1). To avoid this,
        you can call repartition(). This will add a shuffle step, but means the
        current upstream partitions will be executed in parallel (per whatever
        the current partitioning is).

        >>> df.coalesce(1).rdd.getNumPartitions()
        1
        """
        return DataFrame(self._jdf.coalesce(numPartitions), self.sql_ctx)

    @since(1.3)
    def repartition(self, numPartitions, *cols):
        """
        Returns a new :class:`DataFrame` partitioned by the given partitioning expressions. The
        resulting DataFrame is hash partitioned.

        :param numPartitions:
            can be an int to specify the target number of partitions or a Column.
            If it is a Column, it will be used as the first partitioning column. If not specified,
            the default number of partitions is used.

        .. versionchanged:: 1.6
           Added optional arguments to specify the partitioning columns. Also made numPartitions
           optional if partitioning columns are specified.

        >>> df.repartition(10).rdd.getNumPartitions()
        10
        >>> data = df.union(df).repartition("age")
        >>> data.show()
        +---+-----+
        |age| name|
        +---+-----+
        |  5|  Bob|
        |  5|  Bob|
        |  2|Alice|
        |  2|Alice|
        +---+-----+
        >>> data = data.repartition(7, "age")
        >>> data.show()
        +---+-----+
        |age| name|
        +---+-----+
        |  2|Alice|
        |  5|  Bob|
        |  2|Alice|
        |  5|  Bob|
        +---+-----+
        >>> data.rdd.getNumPartitions()
        7
        >>> data = data.repartition("name", "age")
        >>> data.show()
        +---+-----+
        |age| name|
        +---+-----+
        |  5|  Bob|
        |  5|  Bob|
        |  2|Alice|
        |  2|Alice|
        +---+-----+
        """
        if isinstance(numPartitions, int):
            if len(cols) == 0:
                return DataFrame(self._jdf.repartition(numPartitions), self.sql_ctx)
            else:
                return DataFrame(
                    self._jdf.repartition(numPartitions, self._jcols(*cols)), self.sql_ctx)
        elif isinstance(numPartitions, (basestring, Column)):
            cols = (numPartitions, ) + cols
            return DataFrame(self._jdf.repartition(self._jcols(*cols)), self.sql_ctx)
        else:
            raise TypeError("numPartitions should be an int or Column")

    @since("2.4.0")
    def repartitionByRange(self, numPartitions, *cols):
        """
        Returns a new :class:`DataFrame` partitioned by the given partitioning expressions. The
        resulting DataFrame is range partitioned.

        :param numPartitions:
            can be an int to specify the target number of partitions or a Column.
            If it is a Column, it will be used as the first partitioning column. If not specified,
            the default number of partitions is used.

        At least one partition-by expression must be specified.
        When no explicit sort order is specified, "ascending nulls first" is assumed.

        >>> df.repartitionByRange(2, "age").rdd.getNumPartitions()
        2
        >>> df.show()
        +---+-----+
        |age| name|
        +---+-----+
        |  2|Alice|
        |  5|  Bob|
        +---+-----+
        >>> df.repartitionByRange(1, "age").rdd.getNumPartitions()
        1
        >>> data = df.repartitionByRange("age")
        >>> df.show()
        +---+-----+
        |age| name|
        +---+-----+
        |  2|Alice|
        |  5|  Bob|
        +---+-----+
        """
        if isinstance(numPartitions, int):
            if len(cols) == 0:
                return ValueError("At least one partition-by expression must be specified.")
            else:
                return DataFrame(
                    self._jdf.repartitionByRange(numPartitions, self._jcols(*cols)), self.sql_ctx)
        elif isinstance(numPartitions, (basestring, Column)):
            cols = (numPartitions,) + cols
            return DataFrame(self._jdf.repartitionByRange(self._jcols(*cols)), self.sql_ctx)
        else:
            raise TypeError("numPartitions should be an int, string or Column")

    @since(1.3)
    def distinct(self):
        """Returns a new :class:`DataFrame` containing the distinct rows in this :class:`DataFrame`.

        >>> df.distinct().count()
        2
        """
        return DataFrame(self._jdf.distinct(), self.sql_ctx)

    @since(1.3)
    def sample(self, withReplacement=None, fraction=None, seed=None):
        """Returns a sampled subset of this :class:`DataFrame`.

        :param withReplacement: Sample with replacement or not (default False).
        :param fraction: Fraction of rows to generate, range [0.0, 1.0].
        :param seed: Seed for sampling (default a random seed).

        .. note:: This is not guaranteed to provide exactly the fraction specified of the total
            count of the given :class:`DataFrame`.

        .. note:: `fraction` is required and, `withReplacement` and `seed` are optional.

        >>> df = spark.range(10)
        >>> df.sample(0.5, 3).count()
        4
        >>> df.sample(fraction=0.5, seed=3).count()
        4
        >>> df.sample(withReplacement=True, fraction=0.5, seed=3).count()
        1
        >>> df.sample(1.0).count()
        10
        >>> df.sample(fraction=1.0).count()
        10
        >>> df.sample(False, fraction=1.0).count()
        10
        """

        # For the cases below:
        #   sample(True, 0.5 [, seed])
        #   sample(True, fraction=0.5 [, seed])
        #   sample(withReplacement=False, fraction=0.5 [, seed])
        is_withReplacement_set = \
            type(withReplacement) == bool and isinstance(fraction, float)

        # For the case below:
        #   sample(faction=0.5 [, seed])
        is_withReplacement_omitted_kwargs = \
            withReplacement is None and isinstance(fraction, float)

        # For the case below:
        #   sample(0.5 [, seed])
        is_withReplacement_omitted_args = isinstance(withReplacement, float)

        if not (is_withReplacement_set
                or is_withReplacement_omitted_kwargs
                or is_withReplacement_omitted_args):
            argtypes = [
                str(type(arg)) for arg in [withReplacement, fraction, seed] if arg is not None]
            raise TypeError(
                "withReplacement (optional), fraction (required) and seed (optional)"
                " should be a bool, float and number; however, "
                "got [%s]." % ", ".join(argtypes))

        if is_withReplacement_omitted_args:
            if fraction is not None:
                seed = fraction
            fraction = withReplacement
            withReplacement = None

        seed = long(seed) if seed is not None else None
        args = [arg for arg in [withReplacement, fraction, seed] if arg is not None]
        jdf = self._jdf.sample(*args)
        return DataFrame(jdf, self.sql_ctx)

    @since(1.5)
    def sampleBy(self, col, fractions, seed=None):
        """
        Returns a stratified sample without replacement based on the
        fraction given on each stratum.

        :param col: column that defines strata
        :param fractions:
            sampling fraction for each stratum. If a stratum is not
            specified, we treat its fraction as zero.
        :param seed: random seed
        :return: a new DataFrame that represents the stratified sample

        >>> from pyspark.sql.functions import col
        >>> dataset = sqlContext.range(0, 100).select((col("id") % 3).alias("key"))
        >>> sampled = dataset.sampleBy("key", fractions={0: 0.1, 1: 0.2}, seed=0)
        >>> sampled.groupBy("key").count().orderBy("key").show()
        +---+-----+
        |key|count|
        +---+-----+
        |  0|    5|
        |  1|    9|
        +---+-----+
        >>> dataset.sampleBy(col("key"), fractions={2: 1.0}, seed=0).count()
        33

        .. versionchanged:: 3.0
           Added sampling by a column of :class:`Column`
        """
        if isinstance(col, basestring):
            col = Column(col)
        elif not isinstance(col, Column):
            raise ValueError("col must be a string or a column, but got %r" % type(col))
        if not isinstance(fractions, dict):
            raise ValueError("fractions must be a dict but got %r" % type(fractions))
        for k, v in fractions.items():
            if not isinstance(k, (float, int, long, basestring)):
                raise ValueError("key must be float, int, long, or string, but got %r" % type(k))
            fractions[k] = float(v)
        col = col._jc
        seed = seed if seed is not None else random.randint(0, sys.maxsize)
        return DataFrame(self._jdf.stat().sampleBy(col, self._jmap(fractions), seed), self.sql_ctx)

    @since(1.4)
    def randomSplit(self, weights, seed=None):
        """Randomly splits this :class:`DataFrame` with the provided weights.

        :param weights: list of doubles as weights with which to split the DataFrame. Weights will
            be normalized if they don't sum up to 1.0.
        :param seed: The seed for sampling.

        >>> splits = df4.randomSplit([1.0, 2.0], 24)
        >>> splits[0].count()
        1

        >>> splits[1].count()
        3
        """
        for w in weights:
            if w < 0.0:
                raise ValueError("Weights must be positive. Found weight value: %s" % w)
        seed = seed if seed is not None else random.randint(0, sys.maxsize)
        rdd_array = self._jdf.randomSplit(_to_list(self.sql_ctx._sc, weights), long(seed))
        return [DataFrame(rdd, self.sql_ctx) for rdd in rdd_array]

    @property
    @since(1.3)
    def dtypes(self):
        """Returns all column names and their data types as a list.

        >>> df.dtypes
        [('age', 'int'), ('name', 'string')]
        """
        return [(str(f.name), f.dataType.simpleString()) for f in self.schema.fields]

    @property
    @since(1.3)
    def columns(self):
        """Returns all column names as a list.

        >>> df.columns
        ['age', 'name']
        """
        return [f.name for f in self.schema.fields]

    @since(2.3)
    def colRegex(self, colName):
        """
        Selects column based on the column name specified as a regex and returns it
        as :class:`Column`.

        :param colName: string, column name specified as a regex.

        >>> df = spark.createDataFrame([("a", 1), ("b", 2), ("c",  3)], ["Col1", "Col2"])
        >>> df.select(df.colRegex("`(Col1)?+.+`")).show()
        +----+
        |Col2|
        +----+
        |   1|
        |   2|
        |   3|
        +----+
        """
        if not isinstance(colName, basestring):
            raise ValueError("colName should be provided as string")
        jc = self._jdf.colRegex(colName)
        return Column(jc)

    @ignore_unicode_prefix
    @since(1.3)
    def alias(self, alias):
        """Returns a new :class:`DataFrame` with an alias set.

        :param alias: string, an alias name to be set for the DataFrame.

        >>> from pyspark.sql.functions import *
        >>> df_as1 = df.alias("df_as1")
        >>> df_as2 = df.alias("df_as2")
        >>> joined_df = df_as1.join(df_as2, col("df_as1.name") == col("df_as2.name"), 'inner')
        >>> joined_df.select("df_as1.name", "df_as2.name", "df_as2.age").collect()
        [Row(name=u'Bob', name=u'Bob', age=5), Row(name=u'Alice', name=u'Alice', age=2)]
        """
        assert isinstance(alias, basestring), "alias should be a string"
        return DataFrame(getattr(self._jdf, "as")(alias), self.sql_ctx)

    @ignore_unicode_prefix
    @since(2.1)
    def crossJoin(self, other):
        """Returns the cartesian product with another :class:`DataFrame`.

        :param other: Right side of the cartesian product.

        >>> df.select("age", "name").collect()
        [Row(age=2, name=u'Alice'), Row(age=5, name=u'Bob')]
        >>> df2.select("name", "height").collect()
        [Row(name=u'Tom', height=80), Row(name=u'Bob', height=85)]
        >>> df.crossJoin(df2.select("height")).select("age", "name", "height").collect()
        [Row(age=2, name=u'Alice', height=80), Row(age=2, name=u'Alice', height=85),
         Row(age=5, name=u'Bob', height=80), Row(age=5, name=u'Bob', height=85)]
        """

        jdf = self._jdf.crossJoin(other._jdf)
        return DataFrame(jdf, self.sql_ctx)

    @ignore_unicode_prefix
    @since(1.3)
    def join(self, other, on=None, how=None):
        """Joins with another :class:`DataFrame`, using the given join expression.

        :param other: Right side of the join
        :param on: a string for the join column name, a list of column names,
            a join expression (Column), or a list of Columns.
            If `on` is a string or a list of strings indicating the name of the join column(s),
            the column(s) must exist on both sides, and this performs an equi-join.
        :param how: str, default ``inner``. Must be one of: ``inner``, ``cross``, ``outer``,
            ``full``, ``full_outer``, ``left``, ``left_outer``, ``right``, ``right_outer``,
            ``left_semi``, and ``left_anti``.

        The following performs a full outer join between ``df1`` and ``df2``.

        >>> df.join(df2, df.name == df2.name, 'outer').select(df.name, df2.height).collect()
        [Row(name=None, height=80), Row(name=u'Bob', height=85), Row(name=u'Alice', height=None)]

        >>> df.join(df2, 'name', 'outer').select('name', 'height').collect()
        [Row(name=u'Tom', height=80), Row(name=u'Bob', height=85), Row(name=u'Alice', height=None)]

        >>> cond = [df.name == df3.name, df.age == df3.age]
        >>> df.join(df3, cond, 'outer').select(df.name, df3.age).collect()
        [Row(name=u'Alice', age=2), Row(name=u'Bob', age=5)]

        >>> df.join(df2, 'name').select(df.name, df2.height).collect()
        [Row(name=u'Bob', height=85)]

        >>> df.join(df4, ['name', 'age']).select(df.name, df.age).collect()
        [Row(name=u'Bob', age=5)]
        """

        if on is not None and not isinstance(on, list):
            on = [on]

        if on is not None:
            if isinstance(on[0], basestring):
                on = self._jseq(on)
            else:
                assert isinstance(on[0], Column), "on should be Column or list of Column"
                on = reduce(lambda x, y: x.__and__(y), on)
                on = on._jc

        if on is None and how is None:
            jdf = self._jdf.join(other._jdf)
        else:
            if how is None:
                how = "inner"
            if on is None:
                on = self._jseq([])
            assert isinstance(how, basestring), "how should be basestring"
            jdf = self._jdf.join(other._jdf, on, how)
        return DataFrame(jdf, self.sql_ctx)

    @since(1.6)
    def sortWithinPartitions(self, *cols, **kwargs):
        """Returns a new :class:`DataFrame` with each partition sorted by the specified column(s).

        :param cols: list of :class:`Column` or column names to sort by.
        :param ascending: boolean or list of boolean (default True).
            Sort ascending vs. descending. Specify list for multiple sort orders.
            If a list is specified, length of the list must equal length of the `cols`.

        >>> df.sortWithinPartitions("age", ascending=False).show()
        +---+-----+
        |age| name|
        +---+-----+
        |  2|Alice|
        |  5|  Bob|
        +---+-----+
        """
        jdf = self._jdf.sortWithinPartitions(self._sort_cols(cols, kwargs))
        return DataFrame(jdf, self.sql_ctx)

    @ignore_unicode_prefix
    @since(1.3)
    def sort(self, *cols, **kwargs):
        """Returns a new :class:`DataFrame` sorted by the specified column(s).

        :param cols: list of :class:`Column` or column names to sort by.
        :param ascending: boolean or list of boolean (default True).
            Sort ascending vs. descending. Specify list for multiple sort orders.
            If a list is specified, length of the list must equal length of the `cols`.

        >>> df.sort(df.age.desc()).collect()
        [Row(age=5, name=u'Bob'), Row(age=2, name=u'Alice')]
        >>> df.sort("age", ascending=False).collect()
        [Row(age=5, name=u'Bob'), Row(age=2, name=u'Alice')]
        >>> df.orderBy(df.age.desc()).collect()
        [Row(age=5, name=u'Bob'), Row(age=2, name=u'Alice')]
        >>> from pyspark.sql.functions import *
        >>> df.sort(asc("age")).collect()
        [Row(age=2, name=u'Alice'), Row(age=5, name=u'Bob')]
        >>> df.orderBy(desc("age"), "name").collect()
        [Row(age=5, name=u'Bob'), Row(age=2, name=u'Alice')]
        >>> df.orderBy(["age", "name"], ascending=[0, 1]).collect()
        [Row(age=5, name=u'Bob'), Row(age=2, name=u'Alice')]
        """
        jdf = self._jdf.sort(self._sort_cols(cols, kwargs))
        return DataFrame(jdf, self.sql_ctx)

    orderBy = sort

    def _jseq(self, cols, converter=None):
        """Return a JVM Seq of Columns from a list of Column or names"""
        return _to_seq(self.sql_ctx._sc, cols, converter)

    def _jmap(self, jm):
        """Return a JVM Scala Map from a dict"""
        return _to_scala_map(self.sql_ctx._sc, jm)

    def _jcols(self, *cols):
        """Return a JVM Seq of Columns from a list of Column or column names

        If `cols` has only one list in it, cols[0] will be used as the list.
        """
        if len(cols) == 1 and isinstance(cols[0], list):
            cols = cols[0]
        return self._jseq(cols, _to_java_column)

    def _sort_cols(self, cols, kwargs):
        """ Return a JVM Seq of Columns that describes the sort order
        """
        if not cols:
            raise ValueError("should sort by at least one column")
        if len(cols) == 1 and isinstance(cols[0], list):
            cols = cols[0]
        jcols = [_to_java_column(c) for c in cols]
        ascending = kwargs.get('ascending', True)
        if isinstance(ascending, (bool, int)):
            if not ascending:
                jcols = [jc.desc() for jc in jcols]
        elif isinstance(ascending, list):
            jcols = [jc if asc else jc.desc()
                     for asc, jc in zip(ascending, jcols)]
        else:
            raise TypeError("ascending can only be boolean or list, but got %s" % type(ascending))
        return self._jseq(jcols)

    @since("1.3.1")
    def describe(self, *cols):
        """Computes basic statistics for numeric and string columns.

        This include count, mean, stddev, min, and max. If no columns are
        given, this function computes statistics for all numerical or string columns.

        .. note:: This function is meant for exploratory data analysis, as we make no
            guarantee about the backward compatibility of the schema of the resulting DataFrame.

        >>> df.describe(['age']).show()
        +-------+------------------+
        |summary|               age|
        +-------+------------------+
        |  count|                 2|
        |   mean|               3.5|
        | stddev|2.1213203435596424|
        |    min|                 2|
        |    max|                 5|
        +-------+------------------+
        >>> df.describe().show()
        +-------+------------------+-----+
        |summary|               age| name|
        +-------+------------------+-----+
        |  count|                 2|    2|
        |   mean|               3.5| null|
        | stddev|2.1213203435596424| null|
        |    min|                 2|Alice|
        |    max|                 5|  Bob|
        +-------+------------------+-----+

        Use summary for expanded statistics and control over which statistics to compute.
        """
        if len(cols) == 1 and isinstance(cols[0], list):
            cols = cols[0]
        jdf = self._jdf.describe(self._jseq(cols))
        return DataFrame(jdf, self.sql_ctx)

    @since("2.3.0")
    def summary(self, *statistics):
        """Computes specified statistics for numeric and string columns. Available statistics are:
        - count
        - mean
        - stddev
        - min
        - max
        - arbitrary approximate percentiles specified as a percentage (eg, 75%)

        If no statistics are given, this function computes count, mean, stddev, min,
        approximate quartiles (percentiles at 25%, 50%, and 75%), and max.

        .. note:: This function is meant for exploratory data analysis, as we make no
            guarantee about the backward compatibility of the schema of the resulting DataFrame.

        >>> df.summary().show()
        +-------+------------------+-----+
        |summary|               age| name|
        +-------+------------------+-----+
        |  count|                 2|    2|
        |   mean|               3.5| null|
        | stddev|2.1213203435596424| null|
        |    min|                 2|Alice|
        |    25%|                 2| null|
        |    50%|                 2| null|
        |    75%|                 5| null|
        |    max|                 5|  Bob|
        +-------+------------------+-----+

        >>> df.summary("count", "min", "25%", "75%", "max").show()
        +-------+---+-----+
        |summary|age| name|
        +-------+---+-----+
        |  count|  2|    2|
        |    min|  2|Alice|
        |    25%|  2| null|
        |    75%|  5| null|
        |    max|  5|  Bob|
        +-------+---+-----+

        To do a summary for specific columns first select them:

        >>> df.select("age", "name").summary("count").show()
        +-------+---+----+
        |summary|age|name|
        +-------+---+----+
        |  count|  2|   2|
        +-------+---+----+

        See also describe for basic statistics.
        """
        if len(statistics) == 1 and isinstance(statistics[0], list):
            statistics = statistics[0]
        jdf = self._jdf.summary(self._jseq(statistics))
        return DataFrame(jdf, self.sql_ctx)

    @ignore_unicode_prefix
    @since(1.3)
    def head(self, n=None):
        """Returns the first ``n`` rows.

        .. note:: This method should only be used if the resulting array is expected
            to be small, as all the data is loaded into the driver's memory.

        :param n: int, default 1. Number of rows to return.
        :return: If n is greater than 1, return a list of :class:`Row`.
            If n is 1, return a single Row.

        >>> df.head()
        Row(age=2, name=u'Alice')
        >>> df.head(1)
        [Row(age=2, name=u'Alice')]
        """
        if n is None:
            rs = self.head(1)
            return rs[0] if rs else None
        return self.take(n)

    @ignore_unicode_prefix
    @since(1.3)
    def first(self):
        """Returns the first row as a :class:`Row`.

        >>> df.first()
        Row(age=2, name=u'Alice')
        """
        return self.head()

    @ignore_unicode_prefix
    @since(1.3)
    def __getitem__(self, item):
        """Returns the column as a :class:`Column`.

        >>> df.select(df['age']).collect()
        [Row(age=2), Row(age=5)]
        >>> df[ ["name", "age"]].collect()
        [Row(name=u'Alice', age=2), Row(name=u'Bob', age=5)]
        >>> df[ df.age > 3 ].collect()
        [Row(age=5, name=u'Bob')]
        >>> df[df[0] > 3].collect()
        [Row(age=5, name=u'Bob')]
        """
        if isinstance(item, basestring):
            jc = self._jdf.apply(item)
            return Column(jc)
        elif isinstance(item, Column):
            return self.filter(item)
        elif isinstance(item, (list, tuple)):
            return self.select(*item)
        elif isinstance(item, int):
            jc = self._jdf.apply(self.columns[item])
            return Column(jc)
        else:
            raise TypeError("unexpected item type: %s" % type(item))

    @since(1.3)
    def __getattr__(self, name):
        """Returns the :class:`Column` denoted by ``name``.

        >>> df.select(df.age).collect()
        [Row(age=2), Row(age=5)]
        """
        if name not in self.columns:
            raise AttributeError(
                "'%s' object has no attribute '%s'" % (self.__class__.__name__, name))
        jc = self._jdf.apply(name)
        return Column(jc)

    @ignore_unicode_prefix
    @since(1.3)
    def select(self, *cols):
        """Projects a set of expressions and returns a new :class:`DataFrame`.

        :param cols: list of column names (string) or expressions (:class:`Column`).
            If one of the column names is '*', that column is expanded to include all columns
            in the current DataFrame.

        >>> df.select('*').collect()
        [Row(age=2, name=u'Alice'), Row(age=5, name=u'Bob')]
        >>> df.select('name', 'age').collect()
        [Row(name=u'Alice', age=2), Row(name=u'Bob', age=5)]
        >>> df.select(df.name, (df.age + 10).alias('age')).collect()
        [Row(name=u'Alice', age=12), Row(name=u'Bob', age=15)]
        """
        jdf = self._jdf.select(self._jcols(*cols))
        return DataFrame(jdf, self.sql_ctx)

    @since(1.3)
    def selectExpr(self, *expr):
        """Projects a set of SQL expressions and returns a new :class:`DataFrame`.

        This is a variant of :func:`select` that accepts SQL expressions.

        >>> df.selectExpr("age * 2", "abs(age)").collect()
        [Row((age * 2)=4, abs(age)=2), Row((age * 2)=10, abs(age)=5)]
        """
        if len(expr) == 1 and isinstance(expr[0], list):
            expr = expr[0]
        jdf = self._jdf.selectExpr(self._jseq(expr))
        return DataFrame(jdf, self.sql_ctx)

    @ignore_unicode_prefix
    @since(1.3)
    def filter(self, condition):
        """Filters rows using the given condition.

        :func:`where` is an alias for :func:`filter`.

        :param condition: a :class:`Column` of :class:`types.BooleanType`
            or a string of SQL expression.

        >>> df.filter(df.age > 3).collect()
        [Row(age=5, name=u'Bob')]
        >>> df.where(df.age == 2).collect()
        [Row(age=2, name=u'Alice')]

        >>> df.filter("age > 3").collect()
        [Row(age=5, name=u'Bob')]
        >>> df.where("age = 2").collect()
        [Row(age=2, name=u'Alice')]
        """
        if isinstance(condition, basestring):
            jdf = self._jdf.filter(condition)
        elif isinstance(condition, Column):
            jdf = self._jdf.filter(condition._jc)
        else:
            raise TypeError("condition should be string or Column")
        return DataFrame(jdf, self.sql_ctx)

    @ignore_unicode_prefix
    @since(1.3)
    def groupBy(self, *cols):
        """Groups the :class:`DataFrame` using the specified columns,
        so we can run aggregation on them. See :class:`GroupedData`
        for all the available aggregate functions.

        :func:`groupby` is an alias for :func:`groupBy`.

        :param cols: list of columns to group by.
            Each element should be a column name (string) or an expression (:class:`Column`).

        >>> df.groupBy().avg().collect()
        [Row(avg(age)=3.5)]
        >>> sorted(df.groupBy('name').agg({'age': 'mean'}).collect())
        [Row(name=u'Alice', avg(age)=2.0), Row(name=u'Bob', avg(age)=5.0)]
        >>> sorted(df.groupBy(df.name).avg().collect())
        [Row(name=u'Alice', avg(age)=2.0), Row(name=u'Bob', avg(age)=5.0)]
        >>> sorted(df.groupBy(['name', df.age]).count().collect())
        [Row(name=u'Alice', age=2, count=1), Row(name=u'Bob', age=5, count=1)]
        """
        jgd = self._jdf.groupBy(self._jcols(*cols))
        from pyspark.sql.group import GroupedData
        return GroupedData(jgd, self)

    @since(1.4)
    def rollup(self, *cols):
        """
        Create a multi-dimensional rollup for the current :class:`DataFrame` using
        the specified columns, so we can run aggregation on them.

        >>> df.rollup("name", df.age).count().orderBy("name", "age").show()
        +-----+----+-----+
        | name| age|count|
        +-----+----+-----+
        | null|null|    2|
        |Alice|null|    1|
        |Alice|   2|    1|
        |  Bob|null|    1|
        |  Bob|   5|    1|
        +-----+----+-----+
        """
        jgd = self._jdf.rollup(self._jcols(*cols))
        from pyspark.sql.group import GroupedData
        return GroupedData(jgd, self)

    @since(1.4)
    def cube(self, *cols):
        """
        Create a multi-dimensional cube for the current :class:`DataFrame` using
        the specified columns, so we can run aggregation on them.

        >>> df.cube("name", df.age).count().orderBy("name", "age").show()
        +-----+----+-----+
        | name| age|count|
        +-----+----+-----+
        | null|null|    2|
        | null|   2|    1|
        | null|   5|    1|
        |Alice|null|    1|
        |Alice|   2|    1|
        |  Bob|null|    1|
        |  Bob|   5|    1|
        +-----+----+-----+
        """
        jgd = self._jdf.cube(self._jcols(*cols))
        from pyspark.sql.group import GroupedData
        return GroupedData(jgd, self)

    @since(1.3)
    def agg(self, *exprs):
        """ Aggregate on the entire :class:`DataFrame` without groups
        (shorthand for ``df.groupBy.agg()``).

        >>> df.agg({"age": "max"}).collect()
        [Row(max(age)=5)]
        >>> from pyspark.sql import functions as F
        >>> df.agg(F.min(df.age)).collect()
        [Row(min(age)=2)]
        """
        return self.groupBy().agg(*exprs)

    @since(2.0)
    def union(self, other):
        """ Return a new :class:`DataFrame` containing union of rows in this and another frame.

        This is equivalent to `UNION ALL` in SQL. To do a SQL-style set union
        (that does deduplication of elements), use this function followed by :func:`distinct`.

        Also as standard in SQL, this function resolves columns by position (not by name).
        """
        return DataFrame(self._jdf.union(other._jdf), self.sql_ctx)

    @since(1.3)
    def unionAll(self, other):
        """ Return a new :class:`DataFrame` containing union of rows in this and another frame.

        This is equivalent to `UNION ALL` in SQL. To do a SQL-style set union
        (that does deduplication of elements), use this function followed by :func:`distinct`.

        Also as standard in SQL, this function resolves columns by position (not by name).

        .. note:: Deprecated in 2.0, use :func:`union` instead.
        """
        warnings.warn("Deprecated in 2.0, use union instead.", DeprecationWarning)
        return self.union(other)

    @since(2.3)
    def unionByName(self, other):
        """ Returns a new :class:`DataFrame` containing union of rows in this and another frame.

        This is different from both `UNION ALL` and `UNION DISTINCT` in SQL. To do a SQL-style set
        union (that does deduplication of elements), use this function followed by :func:`distinct`.

        The difference between this function and :func:`union` is that this function
        resolves columns by name (not by position):

        >>> df1 = spark.createDataFrame([[1, 2, 3]], ["col0", "col1", "col2"])
        >>> df2 = spark.createDataFrame([[4, 5, 6]], ["col1", "col2", "col0"])
        >>> df1.unionByName(df2).show()
        +----+----+----+
        |col0|col1|col2|
        +----+----+----+
        |   1|   2|   3|
        |   6|   4|   5|
        +----+----+----+
        """
        return DataFrame(self._jdf.unionByName(other._jdf), self.sql_ctx)

    @since(1.3)
    def intersect(self, other):
        """ Return a new :class:`DataFrame` containing rows only in
        both this frame and another frame.

        This is equivalent to `INTERSECT` in SQL.
        """
        return DataFrame(self._jdf.intersect(other._jdf), self.sql_ctx)

    @since(2.4)
    def intersectAll(self, other):
        """ Return a new :class:`DataFrame` containing rows in both this dataframe and other
        dataframe while preserving duplicates.

        This is equivalent to `INTERSECT ALL` in SQL.
        >>> df1 = spark.createDataFrame([("a", 1), ("a", 1), ("b", 3), ("c", 4)], ["C1", "C2"])
        >>> df2 = spark.createDataFrame([("a", 1), ("a", 1), ("b", 3)], ["C1", "C2"])

        >>> df1.intersectAll(df2).sort("C1", "C2").show()
        +---+---+
        | C1| C2|
        +---+---+
        |  a|  1|
        |  a|  1|
        |  b|  3|
        +---+---+

        Also as standard in SQL, this function resolves columns by position (not by name).
        """
        return DataFrame(self._jdf.intersectAll(other._jdf), self.sql_ctx)

    @since(1.3)
    def subtract(self, other):
        """ Return a new :class:`DataFrame` containing rows in this frame
        but not in another frame.

        This is equivalent to `EXCEPT DISTINCT` in SQL.

        """
        return DataFrame(getattr(self._jdf, "except")(other._jdf), self.sql_ctx)

    @since(1.4)
    def dropDuplicates(self, subset=None):
        """Return a new :class:`DataFrame` with duplicate rows removed,
        optionally only considering certain columns.

        For a static batch :class:`DataFrame`, it just drops duplicate rows. For a streaming
        :class:`DataFrame`, it will keep all data across triggers as intermediate state to drop
        duplicates rows. You can use :func:`withWatermark` to limit how late the duplicate data can
        be and system will accordingly limit the state. In addition, too late data older than
        watermark will be dropped to avoid any possibility of duplicates.

        :func:`drop_duplicates` is an alias for :func:`dropDuplicates`.

        >>> from pyspark.sql import Row
        >>> df = sc.parallelize([ \\
        ...     Row(name='Alice', age=5, height=80), \\
        ...     Row(name='Alice', age=5, height=80), \\
        ...     Row(name='Alice', age=10, height=80)]).toDF()
        >>> df.dropDuplicates().show()
        +---+------+-----+
        |age|height| name|
        +---+------+-----+
        |  5|    80|Alice|
        | 10|    80|Alice|
        +---+------+-----+

        >>> df.dropDuplicates(['name', 'height']).show()
        +---+------+-----+
        |age|height| name|
        +---+------+-----+
        |  5|    80|Alice|
        +---+------+-----+
        """
        if subset is None:
            jdf = self._jdf.dropDuplicates()
        else:
            jdf = self._jdf.dropDuplicates(self._jseq(subset))
        return DataFrame(jdf, self.sql_ctx)

    @since("1.3.1")
    def dropna(self, how='any', thresh=None, subset=None):
        """Returns a new :class:`DataFrame` omitting rows with null values.
        :func:`DataFrame.dropna` and :func:`DataFrameNaFunctions.drop` are aliases of each other.

        :param how: 'any' or 'all'.
            If 'any', drop a row if it contains any nulls.
            If 'all', drop a row only if all its values are null.
        :param thresh: int, default None
            If specified, drop rows that have less than `thresh` non-null values.
            This overwrites the `how` parameter.
        :param subset: optional list of column names to consider.

        >>> df4.na.drop().show()
        +---+------+-----+
        |age|height| name|
        +---+------+-----+
        | 10|    80|Alice|
        +---+------+-----+
        """
        if how is not None and how not in ['any', 'all']:
            raise ValueError("how ('" + how + "') should be 'any' or 'all'")

        if subset is None:
            subset = self.columns
        elif isinstance(subset, basestring):
            subset = [subset]
        elif not isinstance(subset, (list, tuple)):
            raise ValueError("subset should be a list or tuple of column names")

        if thresh is None:
            thresh = len(subset) if how == 'any' else 1

        return DataFrame(self._jdf.na().drop(thresh, self._jseq(subset)), self.sql_ctx)

    @since("1.3.1")
    def fillna(self, value, subset=None):
        """Replace null values, alias for ``na.fill()``.
        :func:`DataFrame.fillna` and :func:`DataFrameNaFunctions.fill` are aliases of each other.

        :param value: int, long, float, string, bool or dict.
            Value to replace null values with.
            If the value is a dict, then `subset` is ignored and `value` must be a mapping
            from column name (string) to replacement value. The replacement value must be
            an int, long, float, boolean, or string.
        :param subset: optional list of column names to consider.
            Columns specified in subset that do not have matching data type are ignored.
            For example, if `value` is a string, and subset contains a non-string column,
            then the non-string column is simply ignored.

        >>> df4.na.fill(50).show()
        +---+------+-----+
        |age|height| name|
        +---+------+-----+
        | 10|    80|Alice|
        |  5|    50|  Bob|
        | 50|    50|  Tom|
        | 50|    50| null|
        +---+------+-----+

        >>> df5.na.fill(False).show()
        +----+-------+-----+
        | age|   name|  spy|
        +----+-------+-----+
        |  10|  Alice|false|
        |   5|    Bob|false|
        |null|Mallory| true|
        +----+-------+-----+

        >>> df4.na.fill({'age': 50, 'name': 'unknown'}).show()
        +---+------+-------+
        |age|height|   name|
        +---+------+-------+
        | 10|    80|  Alice|
        |  5|  null|    Bob|
        | 50|  null|    Tom|
        | 50|  null|unknown|
        +---+------+-------+
        """
        if not isinstance(value, (float, int, long, basestring, bool, dict)):
            raise ValueError("value should be a float, int, long, string, bool or dict")

        # Note that bool validates isinstance(int), but we don't want to
        # convert bools to floats

        if not isinstance(value, bool) and isinstance(value, (int, long)):
            value = float(value)

        if isinstance(value, dict):
            return DataFrame(self._jdf.na().fill(value), self.sql_ctx)
        elif subset is None:
            return DataFrame(self._jdf.na().fill(value), self.sql_ctx)
        else:
            if isinstance(subset, basestring):
                subset = [subset]
            elif not isinstance(subset, (list, tuple)):
                raise ValueError("subset should be a list or tuple of column names")

            return DataFrame(self._jdf.na().fill(value, self._jseq(subset)), self.sql_ctx)

    @since(1.4)
    def replace(self, to_replace, value=_NoValue, subset=None):
        """Returns a new :class:`DataFrame` replacing a value with another value.
        :func:`DataFrame.replace` and :func:`DataFrameNaFunctions.replace` are
        aliases of each other.
        Values to_replace and value must have the same type and can only be numerics, booleans,
        or strings. Value can have None. When replacing, the new value will be cast
        to the type of the existing column.
        For numeric replacements all values to be replaced should have unique
        floating point representation. In case of conflicts (for example with `{42: -1, 42.0: 1}`)
        and arbitrary replacement will be used.

        :param to_replace: bool, int, long, float, string, list or dict.
            Value to be replaced.
            If the value is a dict, then `value` is ignored or can be omitted, and `to_replace`
            must be a mapping between a value and a replacement.
        :param value: bool, int, long, float, string, list or None.
            The replacement value must be a bool, int, long, float, string or None. If `value` is a
            list, `value` should be of the same length and type as `to_replace`.
            If `value` is a scalar and `to_replace` is a sequence, then `value` is
            used as a replacement for each item in `to_replace`.
        :param subset: optional list of column names to consider.
            Columns specified in subset that do not have matching data type are ignored.
            For example, if `value` is a string, and subset contains a non-string column,
            then the non-string column is simply ignored.

        >>> df4.na.replace(10, 20).show()
        +----+------+-----+
        | age|height| name|
        +----+------+-----+
        |  20|    80|Alice|
        |   5|  null|  Bob|
        |null|  null|  Tom|
        |null|  null| null|
        +----+------+-----+

        >>> df4.na.replace('Alice', None).show()
        +----+------+----+
        | age|height|name|
        +----+------+----+
        |  10|    80|null|
        |   5|  null| Bob|
        |null|  null| Tom|
        |null|  null|null|
        +----+------+----+

        >>> df4.na.replace({'Alice': None}).show()
        +----+------+----+
        | age|height|name|
        +----+------+----+
        |  10|    80|null|
        |   5|  null| Bob|
        |null|  null| Tom|
        |null|  null|null|
        +----+------+----+

        >>> df4.na.replace(['Alice', 'Bob'], ['A', 'B'], 'name').show()
        +----+------+----+
        | age|height|name|
        +----+------+----+
        |  10|    80|   A|
        |   5|  null|   B|
        |null|  null| Tom|
        |null|  null|null|
        +----+------+----+
        """
        if value is _NoValue:
            if isinstance(to_replace, dict):
                value = None
            else:
                raise TypeError("value argument is required when to_replace is not a dictionary.")

        # Helper functions
        def all_of(types):
            """Given a type or tuple of types and a sequence of xs
            check if each x is instance of type(s)

            >>> all_of(bool)([True, False])
            True
            >>> all_of(basestring)(["a", 1])
            False
            """
            def all_of_(xs):
                return all(isinstance(x, types) for x in xs)
            return all_of_

        all_of_bool = all_of(bool)
        all_of_str = all_of(basestring)
        all_of_numeric = all_of((float, int, long))

        # Validate input types
        valid_types = (bool, float, int, long, basestring, list, tuple)
        if not isinstance(to_replace, valid_types + (dict, )):
            raise ValueError(
                "to_replace should be a bool, float, int, long, string, list, tuple, or dict. "
                "Got {0}".format(type(to_replace)))

        if not isinstance(value, valid_types) and value is not None \
                and not isinstance(to_replace, dict):
            raise ValueError("If to_replace is not a dict, value should be "
                             "a bool, float, int, long, string, list, tuple or None. "
                             "Got {0}".format(type(value)))

        if isinstance(to_replace, (list, tuple)) and isinstance(value, (list, tuple)):
            if len(to_replace) != len(value):
                raise ValueError("to_replace and value lists should be of the same length. "
                                 "Got {0} and {1}".format(len(to_replace), len(value)))

        if not (subset is None or isinstance(subset, (list, tuple, basestring))):
            raise ValueError("subset should be a list or tuple of column names, "
                             "column name or None. Got {0}".format(type(subset)))

        # Reshape input arguments if necessary
        if isinstance(to_replace, (float, int, long, basestring)):
            to_replace = [to_replace]

        if isinstance(to_replace, dict):
            rep_dict = to_replace
            if value is not None:
                warnings.warn("to_replace is a dict and value is not None. value will be ignored.")
        else:
            if isinstance(value, (float, int, long, basestring)) or value is None:
                value = [value for _ in range(len(to_replace))]
            rep_dict = dict(zip(to_replace, value))

        if isinstance(subset, basestring):
            subset = [subset]

        # Verify we were not passed in mixed type generics.
        if not any(all_of_type(rep_dict.keys())
                   and all_of_type(x for x in rep_dict.values() if x is not None)
                   for all_of_type in [all_of_bool, all_of_str, all_of_numeric]):
            raise ValueError("Mixed type replacements are not supported")

        if subset is None:
            return DataFrame(self._jdf.na().replace('*', rep_dict), self.sql_ctx)
        else:
            return DataFrame(
                self._jdf.na().replace(self._jseq(subset), self._jmap(rep_dict)), self.sql_ctx)

    @since(2.0)
    def approxQuantile(self, col, probabilities, relativeError):
        """
        Calculates the approximate quantiles of numerical columns of a
        DataFrame.

        The result of this algorithm has the following deterministic bound:
        If the DataFrame has N elements and if we request the quantile at
        probability `p` up to error `err`, then the algorithm will return
        a sample `x` from the DataFrame so that the *exact* rank of `x` is
        close to (p * N). More precisely,

          floor((p - err) * N) <= rank(x) <= ceil((p + err) * N).

        This method implements a variation of the Greenwald-Khanna
        algorithm (with some speed optimizations). The algorithm was first
        present in [[http://dx.doi.org/10.1145/375663.375670
        Space-efficient Online Computation of Quantile Summaries]]
        by Greenwald and Khanna.

        Note that null values will be ignored in numerical columns before calculation.
        For columns only containing null values, an empty list is returned.

        :param col: str, list.
          Can be a single column name, or a list of names for multiple columns.
        :param probabilities: a list of quantile probabilities
          Each number must belong to [0, 1].
          For example 0 is the minimum, 0.5 is the median, 1 is the maximum.
        :param relativeError:  The relative target precision to achieve
          (>= 0). If set to zero, the exact quantiles are computed, which
          could be very expensive. Note that values greater than 1 are
          accepted but give the same result as 1.
        :return:  the approximate quantiles at the given probabilities. If
          the input `col` is a string, the output is a list of floats. If the
          input `col` is a list or tuple of strings, the output is also a
          list, but each element in it is a list of floats, i.e., the output
          is a list of list of floats.

        .. versionchanged:: 2.2
           Added support for multiple columns.
        """

        if not isinstance(col, (basestring, list, tuple)):
            raise ValueError("col should be a string, list or tuple, but got %r" % type(col))

        isStr = isinstance(col, basestring)

        if isinstance(col, tuple):
            col = list(col)
        elif isStr:
            col = [col]

        for c in col:
            if not isinstance(c, basestring):
                raise ValueError("columns should be strings, but got %r" % type(c))
        col = _to_list(self._sc, col)

        if not isinstance(probabilities, (list, tuple)):
            raise ValueError("probabilities should be a list or tuple")
        if isinstance(probabilities, tuple):
            probabilities = list(probabilities)
        for p in probabilities:
            if not isinstance(p, (float, int, long)) or p < 0 or p > 1:
                raise ValueError("probabilities should be numerical (float, int, long) in [0,1].")
        probabilities = _to_list(self._sc, probabilities)

        if not isinstance(relativeError, (float, int, long)) or relativeError < 0:
            raise ValueError("relativeError should be numerical (float, int, long) >= 0.")
        relativeError = float(relativeError)

        jaq = self._jdf.stat().approxQuantile(col, probabilities, relativeError)
        jaq_list = [list(j) for j in jaq]
        return jaq_list[0] if isStr else jaq_list

    @since(1.4)
    def corr(self, col1, col2, method=None):
        """
        Calculates the correlation of two columns of a DataFrame as a double value.
        Currently only supports the Pearson Correlation Coefficient.
        :func:`DataFrame.corr` and :func:`DataFrameStatFunctions.corr` are aliases of each other.

        :param col1: The name of the first column
        :param col2: The name of the second column
        :param method: The correlation method. Currently only supports "pearson"
        """
        if not isinstance(col1, basestring):
            raise ValueError("col1 should be a string.")
        if not isinstance(col2, basestring):
            raise ValueError("col2 should be a string.")
        if not method:
            method = "pearson"
        if not method == "pearson":
            raise ValueError("Currently only the calculation of the Pearson Correlation " +
                             "coefficient is supported.")
        return self._jdf.stat().corr(col1, col2, method)

    @since(1.4)
    def cov(self, col1, col2):
        """
        Calculate the sample covariance for the given columns, specified by their names, as a
        double value. :func:`DataFrame.cov` and :func:`DataFrameStatFunctions.cov` are aliases.

        :param col1: The name of the first column
        :param col2: The name of the second column
        """
        if not isinstance(col1, basestring):
            raise ValueError("col1 should be a string.")
        if not isinstance(col2, basestring):
            raise ValueError("col2 should be a string.")
        return self._jdf.stat().cov(col1, col2)

    @since(1.4)
    def crosstab(self, col1, col2):
        """
        Computes a pair-wise frequency table of the given columns. Also known as a contingency
        table. The number of distinct values for each column should be less than 1e4. At most 1e6
        non-zero pair frequencies will be returned.
        The first column of each row will be the distinct values of `col1` and the column names
        will be the distinct values of `col2`. The name of the first column will be `$col1_$col2`.
        Pairs that have no occurrences will have zero as their counts.
        :func:`DataFrame.crosstab` and :func:`DataFrameStatFunctions.crosstab` are aliases.

        :param col1: The name of the first column. Distinct items will make the first item of
            each row.
        :param col2: The name of the second column. Distinct items will make the column names
            of the DataFrame.
        """
        if not isinstance(col1, basestring):
            raise ValueError("col1 should be a string.")
        if not isinstance(col2, basestring):
            raise ValueError("col2 should be a string.")
        return DataFrame(self._jdf.stat().crosstab(col1, col2), self.sql_ctx)

    @since(1.4)
    def freqItems(self, cols, support=None):
        """
        Finding frequent items for columns, possibly with false positives. Using the
        frequent element count algorithm described in
        "http://dx.doi.org/10.1145/762471.762473, proposed by Karp, Schenker, and Papadimitriou".
        :func:`DataFrame.freqItems` and :func:`DataFrameStatFunctions.freqItems` are aliases.

        .. note:: This function is meant for exploratory data analysis, as we make no
            guarantee about the backward compatibility of the schema of the resulting DataFrame.

        :param cols: Names of the columns to calculate frequent items for as a list or tuple of
            strings.
        :param support: The frequency with which to consider an item 'frequent'. Default is 1%.
            The support must be greater than 1e-4.
        """
        if isinstance(cols, tuple):
            cols = list(cols)
        if not isinstance(cols, list):
            raise ValueError("cols must be a list or tuple of column names as strings.")
        if not support:
            support = 0.01
        return DataFrame(self._jdf.stat().freqItems(_to_seq(self._sc, cols), support), self.sql_ctx)

    @ignore_unicode_prefix
    @since(1.3)
    def withColumn(self, colName, col):
        """
        Returns a new :class:`DataFrame` by adding a column or replacing the
        existing column that has the same name.

        The column expression must be an expression over this DataFrame; attempting to add
        a column from some other dataframe will raise an error.

        :param colName: string, name of the new column.
        :param col: a :class:`Column` expression for the new column.

        >>> df.withColumn('age2', df.age + 2).collect()
        [Row(age=2, name=u'Alice', age2=4), Row(age=5, name=u'Bob', age2=7)]

        """
        assert isinstance(col, Column), "col should be Column"
        return DataFrame(self._jdf.withColumn(colName, col._jc), self.sql_ctx)

    @ignore_unicode_prefix
    @since(1.3)
    def withColumnRenamed(self, existing, new):
        """Returns a new :class:`DataFrame` by renaming an existing column.
        This is a no-op if schema doesn't contain the given column name.

        :param existing: string, name of the existing column to rename.
        :param new: string, new name of the column.

        >>> df.withColumnRenamed('age', 'age2').collect()
        [Row(age2=2, name=u'Alice'), Row(age2=5, name=u'Bob')]
        """
        return DataFrame(self._jdf.withColumnRenamed(existing, new), self.sql_ctx)

    @since(1.4)
    @ignore_unicode_prefix
    def drop(self, *cols):
        """Returns a new :class:`DataFrame` that drops the specified column.
        This is a no-op if schema doesn't contain the given column name(s).

        :param cols: a string name of the column to drop, or a
            :class:`Column` to drop, or a list of string name of the columns to drop.

        >>> df.drop('age').collect()
        [Row(name=u'Alice'), Row(name=u'Bob')]

        >>> df.drop(df.age).collect()
        [Row(name=u'Alice'), Row(name=u'Bob')]

        >>> df.join(df2, df.name == df2.name, 'inner').drop(df.name).collect()
        [Row(age=5, height=85, name=u'Bob')]

        >>> df.join(df2, df.name == df2.name, 'inner').drop(df2.name).collect()
        [Row(age=5, name=u'Bob', height=85)]

        >>> df.join(df2, 'name', 'inner').drop('age', 'height').collect()
        [Row(name=u'Bob')]
        """
        if len(cols) == 1:
            col = cols[0]
            if isinstance(col, basestring):
                jdf = self._jdf.drop(col)
            elif isinstance(col, Column):
                jdf = self._jdf.drop(col._jc)
            else:
                raise TypeError("col should be a string or a Column")
        else:
            for col in cols:
                if not isinstance(col, basestring):
                    raise TypeError("each col in the param list should be a string")
            jdf = self._jdf.drop(self._jseq(cols))

        return DataFrame(jdf, self.sql_ctx)

    @ignore_unicode_prefix
    def toDF(self, *cols):
        """Returns a new class:`DataFrame` that with new specified column names

        :param cols: list of new column names (string)

        >>> df.toDF('f1', 'f2').collect()
        [Row(f1=2, f2=u'Alice'), Row(f1=5, f2=u'Bob')]
        """
        jdf = self._jdf.toDF(self._jseq(cols))
        return DataFrame(jdf, self.sql_ctx)

    @since(1.3)
    def toPandas(self):
        """
        Returns the contents of this :class:`DataFrame` as Pandas ``pandas.DataFrame``.

        This is only available if Pandas is installed and available.

        .. note:: This method should only be used if the resulting Pandas's DataFrame is expected
            to be small, as all the data is loaded into the driver's memory.

        .. note:: Usage with spark.sql.execution.arrow.enabled=True is experimental.

        >>> df.toPandas()  # doctest: +SKIP
           age   name
        0    2  Alice
        1    5    Bob
        """
        from pyspark.sql.utils import require_minimum_pandas_version
        require_minimum_pandas_version()

        import pandas as pd

        if self.sql_ctx._conf.pandasRespectSessionTimeZone():
            timezone = self.sql_ctx._conf.sessionLocalTimeZone()
        else:
            timezone = None

        if self.sql_ctx._conf.arrowEnabled():
            use_arrow = True
            try:
                from pyspark.sql.types import to_arrow_schema
                from pyspark.sql.utils import require_minimum_pyarrow_version

                require_minimum_pyarrow_version()
                to_arrow_schema(self.schema)
            except Exception as e:

                if self.sql_ctx._conf.arrowFallbackEnabled():
                    msg = (
                        "toPandas attempted Arrow optimization because "
                        "'spark.sql.execution.arrow.enabled' is set to true; however, "
                        "failed by the reason below:\n  %s\n"
                        "Attempting non-optimization as "
                        "'spark.sql.execution.arrow.fallback.enabled' is set to "
                        "true." % _exception_message(e))
                    warnings.warn(msg)
                    use_arrow = False
                else:
                    msg = (
                        "toPandas attempted Arrow optimization because "
                        "'spark.sql.execution.arrow.enabled' is set to true, but has reached "
                        "the error below and will not continue because automatic fallback "
                        "with 'spark.sql.execution.arrow.fallback.enabled' has been set to "
                        "false.\n  %s" % _exception_message(e))
                    warnings.warn(msg)
                    raise

            # Try to use Arrow optimization when the schema is supported and the required version
            # of PyArrow is found, if 'spark.sql.execution.arrow.enabled' is enabled.
            if use_arrow:
                try:
                    from pyspark.sql.types import _check_dataframe_convert_date, \
                        _check_dataframe_localize_timestamps
                    import pyarrow
                    batches = self._collectAsArrow()
                    if len(batches) > 0:
                        table = pyarrow.Table.from_batches(batches)
                        pdf = table.to_pandas()
                        pdf = _check_dataframe_convert_date(pdf, self.schema)
                        return _check_dataframe_localize_timestamps(pdf, timezone)
                    else:
                        return pd.DataFrame.from_records([], columns=self.columns)
                except Exception as e:
                    # We might have to allow fallback here as well but multiple Spark jobs can
                    # be executed. So, simply fail in this case for now.
                    msg = (
                        "toPandas attempted Arrow optimization because "
                        "'spark.sql.execution.arrow.enabled' is set to true, but has reached "
                        "the error below and can not continue. Note that "
                        "'spark.sql.execution.arrow.fallback.enabled' does not have an effect "
                        "on failures in the middle of computation.\n  %s" % _exception_message(e))
                    warnings.warn(msg)
                    raise

        # Below is toPandas without Arrow optimization.
        pdf = pd.DataFrame.from_records(self.collect(), columns=self.columns)

        dtype = {}
        for field in self.schema:
            pandas_type = _to_corrected_pandas_type(field.dataType)
            # SPARK-21766: if an integer field is nullable and has null values, it can be
            # inferred by pandas as float column. Once we convert the column with NaN back
            # to integer type e.g., np.int16, we will hit exception. So we use the inferred
            # float type, not the corrected type from the schema in this case.
            if pandas_type is not None and \
                not(isinstance(field.dataType, IntegralType) and field.nullable and
                    pdf[field.name].isnull().any()):
                dtype[field.name] = pandas_type

        for f, t in dtype.items():
            pdf[f] = pdf[f].astype(t, copy=False)

        if timezone is None:
            return pdf
        else:
            from pyspark.sql.types import _check_series_convert_timestamps_local_tz
            for field in self.schema:
                # TODO: handle nested timestamps, such as ArrayType(TimestampType())?
                if isinstance(field.dataType, TimestampType):
                    pdf[field.name] = \
                        _check_series_convert_timestamps_local_tz(pdf[field.name], timezone)
            return pdf

    def _collectAsArrow(self):
        """
        Returns all records as a list of ArrowRecordBatches, pyarrow must be installed
        and available on driver and worker Python environments.

        .. note:: Experimental.
        """
        with SCCallSiteSync(self._sc) as css:
            sock_info = self._jdf.collectAsArrowToPython()
        return list(_load_from_socket(sock_info, ArrowStreamSerializer()))

    ##########################################################################################
    # Pandas compatibility
    ##########################################################################################

    groupby = copy_func(
        groupBy,
        sinceversion=1.4,
        doc=":func:`groupby` is an alias for :func:`groupBy`.")

    drop_duplicates = copy_func(
        dropDuplicates,
        sinceversion=1.4,
        doc=":func:`drop_duplicates` is an alias for :func:`dropDuplicates`.")

    where = copy_func(
        filter,
        sinceversion=1.3,
        doc=":func:`where` is an alias for :func:`filter`.")


def _to_scala_map(sc, jm):
    """
    Convert a dict into a JVM Map.
    """
    return sc._jvm.PythonUtils.toScalaMap(jm)


def _to_corrected_pandas_type(dt):
    """
    When converting Spark SQL records to Pandas DataFrame, the inferred data type may be wrong.
    This method gets the corrected data type for Pandas if that type may be inferred uncorrectly.
    """
    import numpy as np
    if type(dt) == ByteType:
        return np.int8
    elif type(dt) == ShortType:
        return np.int16
    elif type(dt) == IntegerType:
        return np.int32
    elif type(dt) == FloatType:
        return np.float32
    else:
        return None


class DataFrameNaFunctions(object):
    """Functionality for working with missing data in :class:`DataFrame`.

    .. versionadded:: 1.4
    """

    def __init__(self, df):
        self.df = df

    def drop(self, how='any', thresh=None, subset=None):
        return self.df.dropna(how=how, thresh=thresh, subset=subset)

    drop.__doc__ = DataFrame.dropna.__doc__

    def fill(self, value, subset=None):
        return self.df.fillna(value=value, subset=subset)

    fill.__doc__ = DataFrame.fillna.__doc__

    def replace(self, to_replace, value=_NoValue, subset=None):
        return self.df.replace(to_replace, value, subset)

    replace.__doc__ = DataFrame.replace.__doc__


class DataFrameStatFunctions(object):
    """Functionality for statistic functions with :class:`DataFrame`.

    .. versionadded:: 1.4
    """

    def __init__(self, df):
        self.df = df

    def approxQuantile(self, col, probabilities, relativeError):
        return self.df.approxQuantile(col, probabilities, relativeError)

    approxQuantile.__doc__ = DataFrame.approxQuantile.__doc__

    def corr(self, col1, col2, method=None):
        return self.df.corr(col1, col2, method)

    corr.__doc__ = DataFrame.corr.__doc__

    def cov(self, col1, col2):
        return self.df.cov(col1, col2)

    cov.__doc__ = DataFrame.cov.__doc__

    def crosstab(self, col1, col2):
        return self.df.crosstab(col1, col2)

    crosstab.__doc__ = DataFrame.crosstab.__doc__

    def freqItems(self, cols, support=None):
        return self.df.freqItems(cols, support)

    freqItems.__doc__ = DataFrame.freqItems.__doc__

    def sampleBy(self, col, fractions, seed=None):
        return self.df.sampleBy(col, fractions, seed)

    sampleBy.__doc__ = DataFrame.sampleBy.__doc__


def _test():
    import doctest
    from pyspark.context import SparkContext
    from pyspark.sql import Row, SQLContext, SparkSession
    import pyspark.sql.dataframe
    from pyspark.sql.functions import from_unixtime
    globs = pyspark.sql.dataframe.__dict__.copy()
    sc = SparkContext('local[4]', 'PythonTest')
    globs['sc'] = sc
    globs['sqlContext'] = SQLContext(sc)
    globs['spark'] = SparkSession(sc)
    globs['df'] = sc.parallelize([(2, 'Alice'), (5, 'Bob')])\
        .toDF(StructType([StructField('age', IntegerType()),
                          StructField('name', StringType())]))
    globs['df2'] = sc.parallelize([Row(name='Tom', height=80), Row(name='Bob', height=85)]).toDF()
    globs['df3'] = sc.parallelize([Row(name='Alice', age=2),
                                   Row(name='Bob', age=5)]).toDF()
    globs['df4'] = sc.parallelize([Row(name='Alice', age=10, height=80),
                                   Row(name='Bob', age=5, height=None),
                                   Row(name='Tom', age=None, height=None),
                                   Row(name=None, age=None, height=None)]).toDF()
    globs['df5'] = sc.parallelize([Row(name='Alice', spy=False, age=10),
                                   Row(name='Bob', spy=None, age=5),
                                   Row(name='Mallory', spy=True, age=None)]).toDF()
    globs['sdf'] = sc.parallelize([Row(name='Tom', time=1479441846),
                                   Row(name='Bob', time=1479442946)]).toDF()

    (failure_count, test_count) = doctest.testmod(
        pyspark.sql.dataframe, globs=globs,
        optionflags=doctest.ELLIPSIS | doctest.NORMALIZE_WHITESPACE | doctest.REPORT_NDIFF)
    globs['sc'].stop()
    if failure_count:
        sys.exit(-1)


if __name__ == "__main__":
    _test()<|MERGE_RESOLUTION|>--- conflicted
+++ resolved
@@ -379,33 +379,9 @@
         else:
             print(self._jdf.showString(n, int(truncate), vertical))
 
-<<<<<<< HEAD
-    @property
-    def _eager_eval(self):
-        """Returns true if the eager evaluation enabled.
-        """
-        return self.sql_ctx.getConf(
-            "spark.sql.repl.eagerEval.enabled", "false").lower() == "true"
-
-    @property
-    def _max_num_rows(self):
-        """Returns the max row number for eager evaluation.
-        """
-        return int(self.sql_ctx.getConf(
-            "spark.sql.repl.eagerEval.maxNumRows", "20"))
-
-    @property
-    def _truncate(self):
-        """Returns the truncate length for eager evaluation.
-        """
-        return int(self.sql_ctx.getConf(
-            "spark.sql.repl.eagerEval.truncate", "20"))
-
     def __len__(self):
         return self.count()
 
-=======
->>>>>>> 409d688f
     def __repr__(self):
         if not self._support_repr_html and self.sql_ctx._conf.isReplEagerEvalEnabled():
             vertical = False
