--- conflicted
+++ resolved
@@ -1443,7 +1443,6 @@
         """
         return DataFrame(self._jdf.union(other._jdf), self.sql_ctx)
 
-<<<<<<< HEAD
     @since(1.3)
     def unionAll(self, other):
         """ Return a new :class:`DataFrame` containing union of rows in this and another frame.
@@ -1455,8 +1454,6 @@
         """
         return self.union(other)
 
-=======
->>>>>>> 0025a839
     @since(2.3)
     def unionByName(self, other):
         """ Returns a new :class:`DataFrame` containing union of rows in this and another frame.
