--- conflicted
+++ resolved
@@ -1108,16 +1108,11 @@
 @since(1.5)
 def months_between(date1, date2, roundOff=True):
     """
-<<<<<<< HEAD
-    Returns the number of months between date1 and date2.
-    Unless `roundOff` is set to `False`, the result is rounded off to 8 digits.
-=======
     Returns number of months between dates date1 and date2.
     If date1 is later than date2, then the result is positive.
     If date1 and date2 are on the same day of month, or both are the last day of month,
     returns an integer (time of day will be ignored).
     The result is rounded off to 8 digits unless `roundOff` is set to `False`.
->>>>>>> d4006075
 
     >>> df = spark.createDataFrame([('1997-02-28 10:30:00', '1996-10-30')], ['date1', 'date2'])
     >>> df.select(months_between(df.date1, df.date2).alias('months')).collect()
@@ -1860,8 +1855,6 @@
     return Column(sc._jvm.functions.array_contains(_to_java_column(col), value))
 
 
-<<<<<<< HEAD
-=======
 @since(2.4)
 def slice(x, start, length):
     """
@@ -1875,7 +1868,6 @@
     return Column(sc._jvm.functions.slice(_to_java_column(x), start, length))
 
 
->>>>>>> d4006075
 @ignore_unicode_prefix
 @since(2.4)
 def array_join(col, delimiter, null_replacement=None):
@@ -2235,18 +2227,12 @@
     >>> df.select(sort_array(df.data).alias('r')).collect()
     [Row(r=[None, 1, 2, 3]), Row(r=[1]), Row(r=[])]
     >>> df.select(sort_array(df.data, asc=False).alias('r')).collect()
-<<<<<<< HEAD
-    [Row(r=[3, 2, 1]), Row(r=[1]), Row(r=[])]
-=======
     [Row(r=[3, 2, 1, None]), Row(r=[1]), Row(r=[])]
->>>>>>> d4006075
     """
     sc = SparkContext._active_spark_context
     return Column(sc._jvm.functions.sort_array(_to_java_column(col), asc))
 
 
-<<<<<<< HEAD
-=======
 @since(2.4)
 def array_sort(col):
     """
@@ -2263,7 +2249,6 @@
     return Column(sc._jvm.functions.array_sort(_to_java_column(col)))
 
 
->>>>>>> d4006075
 @since(1.5)
 @ignore_unicode_prefix
 def reverse(col):
