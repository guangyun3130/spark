--- conflicted
+++ resolved
@@ -4888,16 +4888,6 @@
     windowColumn: "ColumnOrName",
 ) -> Column:
     """Computes the event time from a window column. The column window values are produced
-<<<<<<< HEAD
-    by window aggregating operators and are of type
-    StructType { begin: TimestampType, end: TimestampType } where begin is inclusive and
-    end is exclusive. The event time of records produced by window aggregating operators can be
-    computed as window_time(window) and are window.end - 1 microsecond (as microsecond is the
-    minimal supported event time precision).
-    The window column must be one produced by a window aggregating operator - of type
-    :class:`pyspark.sql.types.StructType`.
-    .. versionadded:: 3.4.0
-=======
     by window aggregating operators and are of type `STRUCT<start: TIMESTAMP, end: TIMESTAMP>`
     where start is inclusive and end is exclusive. The event time of records produced by window
     aggregating operators can be computed as ``window_time(window)`` and are
@@ -4906,35 +4896,22 @@
 
     .. versionadded:: 3.4.0
 
->>>>>>> f571f2ed
     Parameters
     ----------
     windowColumn : :class:`~pyspark.sql.Column`
         The window column of a window aggregate records.
-<<<<<<< HEAD
-=======
-
->>>>>>> f571f2ed
+
     Returns
     -------
     :class:`~pyspark.sql.Column`
         the column for computed results.
-<<<<<<< HEAD
-=======
-
->>>>>>> f571f2ed
+
     Examples
     --------
     >>> import datetime
     >>> df = spark.createDataFrame(
     ...     [(datetime.datetime(2016, 3, 11, 9, 0, 7), 1)],
     ... ).toDF("date", "val")
-<<<<<<< HEAD
-    >>> w = df.groupBy(window("date", "5 seconds")).agg(sum("val").alias("sum"))
-    >>> w.select(w.window.end.cast("string").alias("end"),
-    ...          window_time(w.window).cast("string").alias("window_time"),
-    ...          "sum").collect()
-=======
 
     Group the data into 5 second time windows and aggregate as sum.
 
@@ -4947,7 +4924,6 @@
     ...     window_time(w.window).cast("string").alias("window_time"),
     ...     "sum"
     ... ).collect()
->>>>>>> f571f2ed
     [Row(end='2016-03-11 09:00:10', window_time='2016-03-11 09:00:09.999999', sum=1)]
     """
     window_col = _to_java_column(windowColumn)
