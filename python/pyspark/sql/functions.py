--- conflicted
+++ resolved
@@ -1830,7 +1830,6 @@
     return Column(sc._jvm.functions.array_contains(_to_java_column(col), value))
 
 
-<<<<<<< HEAD
 @since(2.4)
 def slice(x, start, length):
     """
@@ -1842,7 +1841,8 @@
     """
     sc = SparkContext._active_spark_context
     return Column(sc._jvm.functions.slice(_to_java_column(x), start, length))
-=======
+
+
 @since(1.5)
 @ignore_unicode_prefix
 def concat(*cols):
@@ -1901,7 +1901,6 @@
     """
     sc = SparkContext._active_spark_context
     return Column(sc._jvm.functions.element_at(_to_java_column(col), extraction))
->>>>>>> 0dd97f6e
 
 
 @since(1.4)
