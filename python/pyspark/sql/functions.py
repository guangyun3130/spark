--- conflicted
+++ resolved
@@ -2329,7 +2329,6 @@
     return Column(sc._jvm.functions.map_values(_to_java_column(col)))
 
 
-<<<<<<< HEAD
 @since(2.4)
 def map_entries(col):
     """
@@ -2348,7 +2347,8 @@
     """
     sc = SparkContext._active_spark_context
     return Column(sc._jvm.functions.map_entries(_to_java_column(col)))
-=======
+
+
 @ignore_unicode_prefix
 @since(2.4)
 def array_repeat(col, count):
@@ -2361,7 +2361,6 @@
     """
     sc = SparkContext._active_spark_context
     return Column(sc._jvm.functions.array_repeat(_to_java_column(col), count))
->>>>>>> 3e66350c
 
 
 # ---------------------------- User Defined Function ----------------------------------
