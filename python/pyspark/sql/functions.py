#
# Licensed to the Apache Software Foundation (ASF) under one or more
# contributor license agreements.  See the NOTICE file distributed with
# this work for additional information regarding copyright ownership.
# The ASF licenses this file to You under the Apache License, Version 2.0
# (the "License"); you may not use this file except in compliance with
# the License.  You may obtain a copy of the License at
#
#    http://www.apache.org/licenses/LICENSE-2.0
#
# Unless required by applicable law or agreed to in writing, software
# distributed under the License is distributed on an "AS IS" BASIS,
# WITHOUT WARRANTIES OR CONDITIONS OF ANY KIND, either express or implied.
# See the License for the specific language governing permissions and
# limitations under the License.
#

"""
A collections of builtin functions
"""
import sys
import functools
import warnings

if sys.version < "3":
    from itertools import imap as map

if sys.version >= '3':
    basestring = str

from pyspark import since, SparkContext
from pyspark.rdd import ignore_unicode_prefix, PythonEvalType
from pyspark.sql.column import Column, _to_java_column, _to_seq, _create_column_from_literal
from pyspark.sql.dataframe import DataFrame
from pyspark.sql.types import StringType, DataType
# Keep UserDefinedFunction import for backwards compatible import; moved in SPARK-22409
from pyspark.sql.udf import UserDefinedFunction, _create_udf


def _create_function(name, doc=""):
    """ Create a function for aggregator by name"""
    def _(col):
        sc = SparkContext._active_spark_context
        jc = getattr(sc._jvm.functions, name)(col._jc if isinstance(col, Column) else col)
        return Column(jc)
    _.__name__ = name
    _.__doc__ = doc
    return _


def _wrap_deprecated_function(func, message):
    """ Wrap the deprecated function to print out deprecation warnings"""
    def _(col):
        warnings.warn(message, DeprecationWarning)
        return func(col)
    return functools.wraps(func)(_)


def _create_binary_mathfunction(name, doc=""):
    """ Create a binary mathfunction by name"""
    def _(col1, col2):
        sc = SparkContext._active_spark_context
        # users might write ints for simplicity. This would throw an error on the JVM side.
        jc = getattr(sc._jvm.functions, name)(col1._jc if isinstance(col1, Column) else float(col1),
                                              col2._jc if isinstance(col2, Column) else float(col2))
        return Column(jc)
    _.__name__ = name
    _.__doc__ = doc
    return _


def _create_window_function(name, doc=''):
    """ Create a window function by name """
    def _():
        sc = SparkContext._active_spark_context
        jc = getattr(sc._jvm.functions, name)()
        return Column(jc)
    _.__name__ = name
    _.__doc__ = 'Window function: ' + doc
    return _

_lit_doc = """
    Creates a :class:`Column` of literal value.

    >>> df.select(lit(5).alias('height')).withColumn('spark_user', lit(True)).take(1)
    [Row(height=5, spark_user=True)]
    """
_functions = {
    'lit': _lit_doc,
    'col': 'Returns a :class:`Column` based on the given column name.',
    'column': 'Returns a :class:`Column` based on the given column name.',
    'asc': 'Returns a sort expression based on the ascending order of the given column name.',
    'desc': 'Returns a sort expression based on the descending order of the given column name.',

    'upper': 'Converts a string expression to upper case.',
    'lower': 'Converts a string expression to upper case.',
    'sqrt': 'Computes the square root of the specified float value.',
    'abs': 'Computes the absolute value.',

    'max': 'Aggregate function: returns the maximum value of the expression in a group.',
    'min': 'Aggregate function: returns the minimum value of the expression in a group.',
    'count': 'Aggregate function: returns the number of items in a group.',
    'sum': 'Aggregate function: returns the sum of all values in the expression.',
    'avg': 'Aggregate function: returns the average of the values in a group.',
    'mean': 'Aggregate function: returns the average of the values in a group.',
    'sumDistinct': 'Aggregate function: returns the sum of distinct values in the expression.',
}

_functions_1_4 = {
    # unary math functions
    'acos': ':return: inverse cosine of `col`, as if computed by `java.lang.Math.acos()`',
    'asin': ':return: inverse sine of `col`, as if computed by `java.lang.Math.asin()`',
    'atan': ':return: inverse tangent of `col`, as if computed by `java.lang.Math.atan()`',
    'cbrt': 'Computes the cube-root of the given value.',
    'ceil': 'Computes the ceiling of the given value.',
    'cos': """:param col: angle in radians
           :return: cosine of the angle, as if computed by `java.lang.Math.cos()`.""",
    'cosh': """:param col: hyperbolic angle
           :return: hyperbolic cosine of the angle, as if computed by `java.lang.Math.cosh()`""",
    'exp': 'Computes the exponential of the given value.',
    'expm1': 'Computes the exponential of the given value minus one.',
    'floor': 'Computes the floor of the given value.',
    'log': 'Computes the natural logarithm of the given value.',
    'log10': 'Computes the logarithm of the given value in Base 10.',
    'log1p': 'Computes the natural logarithm of the given value plus one.',
    'rint': 'Returns the double value that is closest in value to the argument and' +
            ' is equal to a mathematical integer.',
    'signum': 'Computes the signum of the given value.',
    'sin': """:param col: angle in radians
           :return: sine of the angle, as if computed by `java.lang.Math.sin()`""",
    'sinh': """:param col: hyperbolic angle
           :return: hyperbolic sine of the given value,
                    as if computed by `java.lang.Math.sinh()`""",
    'tan': """:param col: angle in radians
           :return: tangent of the given value, as if computed by `java.lang.Math.tan()`""",
    'tanh': """:param col: hyperbolic angle
            :return: hyperbolic tangent of the given value,
                     as if computed by `java.lang.Math.tanh()`""",
    'toDegrees': '.. note:: Deprecated in 2.1, use :func:`degrees` instead.',
    'toRadians': '.. note:: Deprecated in 2.1, use :func:`radians` instead.',
    'bitwiseNOT': 'Computes bitwise not.',
}

_functions_2_4 = {
    'asc_nulls_first': 'Returns a sort expression based on the ascending order of the given' +
                       ' column name, and null values return before non-null values.',
    'asc_nulls_last': 'Returns a sort expression based on the ascending order of the given' +
                      ' column name, and null values appear after non-null values.',
    'desc_nulls_first': 'Returns a sort expression based on the descending order of the given' +
                        ' column name, and null values appear before non-null values.',
    'desc_nulls_last': 'Returns a sort expression based on the descending order of the given' +
                       ' column name, and null values appear after non-null values',
}

_collect_list_doc = """
    Aggregate function: returns a list of objects with duplicates.

    .. note:: The function is non-deterministic because the order of collected results depends
        on order of rows which may be non-deterministic after a shuffle.

    >>> df2 = spark.createDataFrame([(2,), (5,), (5,)], ('age',))
    >>> df2.agg(collect_list('age')).collect()
    [Row(collect_list(age)=[2, 5, 5])]
    """
_collect_set_doc = """
    Aggregate function: returns a set of objects with duplicate elements eliminated.

    .. note:: The function is non-deterministic because the order of collected results depends
        on order of rows which may be non-deterministic after a shuffle.

    >>> df2 = spark.createDataFrame([(2,), (5,), (5,)], ('age',))
    >>> df2.agg(collect_set('age')).collect()
    [Row(collect_set(age)=[5, 2])]
    """
_functions_1_6 = {
    # unary math functions
    'stddev': 'Aggregate function: returns the unbiased sample standard deviation of' +
              ' the expression in a group.',
    'stddev_samp': 'Aggregate function: returns the unbiased sample standard deviation of' +
                   ' the expression in a group.',
    'stddev_pop': 'Aggregate function: returns population standard deviation of' +
                  ' the expression in a group.',
    'variance': 'Aggregate function: returns the population variance of the values in a group.',
    'var_samp': 'Aggregate function: returns the unbiased variance of the values in a group.',
    'var_pop':  'Aggregate function: returns the population variance of the values in a group.',
    'skewness': 'Aggregate function: returns the skewness of the values in a group.',
    'kurtosis': 'Aggregate function: returns the kurtosis of the values in a group.',
    'collect_list': _collect_list_doc,
    'collect_set': _collect_set_doc
}

_functions_2_1 = {
    # unary math functions
    'degrees': """
               Converts an angle measured in radians to an approximately equivalent angle
               measured in degrees.
               :param col: angle in radians
               :return: angle in degrees, as if computed by `java.lang.Math.toDegrees()`
               """,
    'radians': """
               Converts an angle measured in degrees to an approximately equivalent angle
               measured in radians.
               :param col: angle in degrees
               :return: angle in radians, as if computed by `java.lang.Math.toRadians()`
               """,
}

# math functions that take two arguments as input
_binary_mathfunctions = {
    'atan2': """
             :param col1: coordinate on y-axis
             :param col2: coordinate on x-axis
             :return: the `theta` component of the point
                (`r`, `theta`)
                in polar coordinates that corresponds to the point
                (`x`, `y`) in Cartesian coordinates,
                as if computed by `java.lang.Math.atan2()`
             """,
    'hypot': 'Computes ``sqrt(a^2 + b^2)`` without intermediate overflow or underflow.',
    'pow': 'Returns the value of the first argument raised to the power of the second argument.',
}

_window_functions = {
    'row_number':
        """returns a sequential number starting at 1 within a window partition.""",
    'dense_rank':
        """returns the rank of rows within a window partition, without any gaps.

        The difference between rank and dense_rank is that dense_rank leaves no gaps in ranking
        sequence when there are ties. That is, if you were ranking a competition using dense_rank
        and had three people tie for second place, you would say that all three were in second
        place and that the next person came in third. Rank would give me sequential numbers, making
        the person that came in third place (after the ties) would register as coming in fifth.

        This is equivalent to the DENSE_RANK function in SQL.""",
    'rank':
        """returns the rank of rows within a window partition.

        The difference between rank and dense_rank is that dense_rank leaves no gaps in ranking
        sequence when there are ties. That is, if you were ranking a competition using dense_rank
        and had three people tie for second place, you would say that all three were in second
        place and that the next person came in third. Rank would give me sequential numbers, making
        the person that came in third place (after the ties) would register as coming in fifth.

        This is equivalent to the RANK function in SQL.""",
    'cume_dist':
        """returns the cumulative distribution of values within a window partition,
        i.e. the fraction of rows that are below the current row.""",
    'percent_rank':
        """returns the relative rank (i.e. percentile) of rows within a window partition.""",
}

# Wraps deprecated functions (keys) with the messages (values).
_functions_deprecated = {
    'toDegrees': 'Deprecated in 2.1, use degrees instead.',
    'toRadians': 'Deprecated in 2.1, use radians instead.',
}

for _name, _doc in _functions.items():
    globals()[_name] = since(1.3)(_create_function(_name, _doc))
for _name, _doc in _functions_1_4.items():
    globals()[_name] = since(1.4)(_create_function(_name, _doc))
for _name, _doc in _binary_mathfunctions.items():
    globals()[_name] = since(1.4)(_create_binary_mathfunction(_name, _doc))
for _name, _doc in _window_functions.items():
    globals()[_name] = since(1.6)(_create_window_function(_name, _doc))
for _name, _doc in _functions_1_6.items():
    globals()[_name] = since(1.6)(_create_function(_name, _doc))
for _name, _doc in _functions_2_1.items():
    globals()[_name] = since(2.1)(_create_function(_name, _doc))
for _name, _message in _functions_deprecated.items():
    globals()[_name] = _wrap_deprecated_function(globals()[_name], _message)
for _name, _doc in _functions_2_4.items():
    globals()[_name] = since(2.4)(_create_function(_name, _doc))
del _name, _doc


@since(1.3)
def approxCountDistinct(col, rsd=None):
    """
    .. note:: Deprecated in 2.1, use :func:`approx_count_distinct` instead.
    """
    warnings.warn("Deprecated in 2.1, use approx_count_distinct instead.", DeprecationWarning)
    return approx_count_distinct(col, rsd)


@since(2.1)
def approx_count_distinct(col, rsd=None):
    """Aggregate function: returns a new :class:`Column` for approximate distinct count of
    column `col`.

    :param rsd: maximum estimation error allowed (default = 0.05). For rsd < 0.01, it is more
        efficient to use :func:`countDistinct`

    >>> df.agg(approx_count_distinct(df.age).alias('distinct_ages')).collect()
    [Row(distinct_ages=2)]
    """
    sc = SparkContext._active_spark_context
    if rsd is None:
        jc = sc._jvm.functions.approx_count_distinct(_to_java_column(col))
    else:
        jc = sc._jvm.functions.approx_count_distinct(_to_java_column(col), rsd)
    return Column(jc)


@since(1.6)
def broadcast(df):
    """Marks a DataFrame as small enough for use in broadcast joins."""

    sc = SparkContext._active_spark_context
    return DataFrame(sc._jvm.functions.broadcast(df._jdf), df.sql_ctx)


@since(1.4)
def coalesce(*cols):
    """Returns the first column that is not null.

    >>> cDf = spark.createDataFrame([(None, None), (1, None), (None, 2)], ("a", "b"))
    >>> cDf.show()
    +----+----+
    |   a|   b|
    +----+----+
    |null|null|
    |   1|null|
    |null|   2|
    +----+----+

    >>> cDf.select(coalesce(cDf["a"], cDf["b"])).show()
    +--------------+
    |coalesce(a, b)|
    +--------------+
    |          null|
    |             1|
    |             2|
    +--------------+

    >>> cDf.select('*', coalesce(cDf["a"], lit(0.0))).show()
    +----+----+----------------+
    |   a|   b|coalesce(a, 0.0)|
    +----+----+----------------+
    |null|null|             0.0|
    |   1|null|             1.0|
    |null|   2|             0.0|
    +----+----+----------------+
    """
    sc = SparkContext._active_spark_context
    jc = sc._jvm.functions.coalesce(_to_seq(sc, cols, _to_java_column))
    return Column(jc)


@since(1.6)
def corr(col1, col2):
    """Returns a new :class:`Column` for the Pearson Correlation Coefficient for ``col1``
    and ``col2``.

    >>> a = range(20)
    >>> b = [2 * x for x in range(20)]
    >>> df = spark.createDataFrame(zip(a, b), ["a", "b"])
    >>> df.agg(corr("a", "b").alias('c')).collect()
    [Row(c=1.0)]
    """
    sc = SparkContext._active_spark_context
    return Column(sc._jvm.functions.corr(_to_java_column(col1), _to_java_column(col2)))


@since(2.0)
def covar_pop(col1, col2):
    """Returns a new :class:`Column` for the population covariance of ``col1`` and ``col2``.

    >>> a = [1] * 10
    >>> b = [1] * 10
    >>> df = spark.createDataFrame(zip(a, b), ["a", "b"])
    >>> df.agg(covar_pop("a", "b").alias('c')).collect()
    [Row(c=0.0)]
    """
    sc = SparkContext._active_spark_context
    return Column(sc._jvm.functions.covar_pop(_to_java_column(col1), _to_java_column(col2)))


@since(2.0)
def covar_samp(col1, col2):
    """Returns a new :class:`Column` for the sample covariance of ``col1`` and ``col2``.

    >>> a = [1] * 10
    >>> b = [1] * 10
    >>> df = spark.createDataFrame(zip(a, b), ["a", "b"])
    >>> df.agg(covar_samp("a", "b").alias('c')).collect()
    [Row(c=0.0)]
    """
    sc = SparkContext._active_spark_context
    return Column(sc._jvm.functions.covar_samp(_to_java_column(col1), _to_java_column(col2)))


@since(1.3)
def countDistinct(col, *cols):
    """Returns a new :class:`Column` for distinct count of ``col`` or ``cols``.

    >>> df.agg(countDistinct(df.age, df.name).alias('c')).collect()
    [Row(c=2)]

    >>> df.agg(countDistinct("age", "name").alias('c')).collect()
    [Row(c=2)]
    """
    sc = SparkContext._active_spark_context
    jc = sc._jvm.functions.countDistinct(_to_java_column(col), _to_seq(sc, cols, _to_java_column))
    return Column(jc)


@since(1.3)
def first(col, ignorenulls=False):
    """Aggregate function: returns the first value in a group.

    The function by default returns the first values it sees. It will return the first non-null
    value it sees when ignoreNulls is set to true. If all values are null, then null is returned.

    .. note:: The function is non-deterministic because its results depends on order of rows which
        may be non-deterministic after a shuffle.
    """
    sc = SparkContext._active_spark_context
    jc = sc._jvm.functions.first(_to_java_column(col), ignorenulls)
    return Column(jc)


@since(2.0)
def grouping(col):
    """
    Aggregate function: indicates whether a specified column in a GROUP BY list is aggregated
    or not, returns 1 for aggregated or 0 for not aggregated in the result set.

    >>> df.cube("name").agg(grouping("name"), sum("age")).orderBy("name").show()
    +-----+--------------+--------+
    | name|grouping(name)|sum(age)|
    +-----+--------------+--------+
    | null|             1|       7|
    |Alice|             0|       2|
    |  Bob|             0|       5|
    +-----+--------------+--------+
    """
    sc = SparkContext._active_spark_context
    jc = sc._jvm.functions.grouping(_to_java_column(col))
    return Column(jc)


@since(2.0)
def grouping_id(*cols):
    """
    Aggregate function: returns the level of grouping, equals to

       (grouping(c1) << (n-1)) + (grouping(c2) << (n-2)) + ... + grouping(cn)

    .. note:: The list of columns should match with grouping columns exactly, or empty (means all
        the grouping columns).

    >>> df.cube("name").agg(grouping_id(), sum("age")).orderBy("name").show()
    +-----+-------------+--------+
    | name|grouping_id()|sum(age)|
    +-----+-------------+--------+
    | null|            1|       7|
    |Alice|            0|       2|
    |  Bob|            0|       5|
    +-----+-------------+--------+
    """
    sc = SparkContext._active_spark_context
    jc = sc._jvm.functions.grouping_id(_to_seq(sc, cols, _to_java_column))
    return Column(jc)


@since(1.6)
def input_file_name():
    """Creates a string column for the file name of the current Spark task.
    """
    sc = SparkContext._active_spark_context
    return Column(sc._jvm.functions.input_file_name())


@since(1.6)
def isnan(col):
    """An expression that returns true iff the column is NaN.

    >>> df = spark.createDataFrame([(1.0, float('nan')), (float('nan'), 2.0)], ("a", "b"))
    >>> df.select(isnan("a").alias("r1"), isnan(df.a).alias("r2")).collect()
    [Row(r1=False, r2=False), Row(r1=True, r2=True)]
    """
    sc = SparkContext._active_spark_context
    return Column(sc._jvm.functions.isnan(_to_java_column(col)))


@since(1.6)
def isnull(col):
    """An expression that returns true iff the column is null.

    >>> df = spark.createDataFrame([(1, None), (None, 2)], ("a", "b"))
    >>> df.select(isnull("a").alias("r1"), isnull(df.a).alias("r2")).collect()
    [Row(r1=False, r2=False), Row(r1=True, r2=True)]
    """
    sc = SparkContext._active_spark_context
    return Column(sc._jvm.functions.isnull(_to_java_column(col)))


@since(1.3)
def last(col, ignorenulls=False):
    """Aggregate function: returns the last value in a group.

    The function by default returns the last values it sees. It will return the last non-null
    value it sees when ignoreNulls is set to true. If all values are null, then null is returned.

    .. note:: The function is non-deterministic because its results depends on order of rows
        which may be non-deterministic after a shuffle.
    """
    sc = SparkContext._active_spark_context
    jc = sc._jvm.functions.last(_to_java_column(col), ignorenulls)
    return Column(jc)


@since(1.6)
def monotonically_increasing_id():
    """A column that generates monotonically increasing 64-bit integers.

    The generated ID is guaranteed to be monotonically increasing and unique, but not consecutive.
    The current implementation puts the partition ID in the upper 31 bits, and the record number
    within each partition in the lower 33 bits. The assumption is that the data frame has
    less than 1 billion partitions, and each partition has less than 8 billion records.

    .. note:: The function is non-deterministic because its result depends on partition IDs.

    As an example, consider a :class:`DataFrame` with two partitions, each with 3 records.
    This expression would return the following IDs:
    0, 1, 2, 8589934592 (1L << 33), 8589934593, 8589934594.

    >>> df0 = sc.parallelize(range(2), 2).mapPartitions(lambda x: [(1,), (2,), (3,)]).toDF(['col1'])
    >>> df0.select(monotonically_increasing_id().alias('id')).collect()
    [Row(id=0), Row(id=1), Row(id=2), Row(id=8589934592), Row(id=8589934593), Row(id=8589934594)]
    """
    sc = SparkContext._active_spark_context
    return Column(sc._jvm.functions.monotonically_increasing_id())


@since(1.6)
def nanvl(col1, col2):
    """Returns col1 if it is not NaN, or col2 if col1 is NaN.

    Both inputs should be floating point columns (:class:`DoubleType` or :class:`FloatType`).

    >>> df = spark.createDataFrame([(1.0, float('nan')), (float('nan'), 2.0)], ("a", "b"))
    >>> df.select(nanvl("a", "b").alias("r1"), nanvl(df.a, df.b).alias("r2")).collect()
    [Row(r1=1.0, r2=1.0), Row(r1=2.0, r2=2.0)]
    """
    sc = SparkContext._active_spark_context
    return Column(sc._jvm.functions.nanvl(_to_java_column(col1), _to_java_column(col2)))


@ignore_unicode_prefix
@since(1.4)
def rand(seed=None):
    """Generates a random column with independent and identically distributed (i.i.d.) samples
    from U[0.0, 1.0].

    .. note:: The function is non-deterministic in general case.

    >>> df.withColumn('rand', rand(seed=42) * 3).collect()
    [Row(age=2, name=u'Alice', rand=1.1568609015300986),
     Row(age=5, name=u'Bob', rand=1.403379671529166)]
    """
    sc = SparkContext._active_spark_context
    if seed is not None:
        jc = sc._jvm.functions.rand(seed)
    else:
        jc = sc._jvm.functions.rand()
    return Column(jc)


@ignore_unicode_prefix
@since(1.4)
def randn(seed=None):
    """Generates a column with independent and identically distributed (i.i.d.) samples from
    the standard normal distribution.

    .. note:: The function is non-deterministic in general case.

    >>> df.withColumn('randn', randn(seed=42)).collect()
    [Row(age=2, name=u'Alice', randn=-0.7556247885860078),
    Row(age=5, name=u'Bob', randn=-0.0861619008451133)]
    """
    sc = SparkContext._active_spark_context
    if seed is not None:
        jc = sc._jvm.functions.randn(seed)
    else:
        jc = sc._jvm.functions.randn()
    return Column(jc)


@since(1.5)
def round(col, scale=0):
    """
    Round the given value to `scale` decimal places using HALF_UP rounding mode if `scale` >= 0
    or at integral part when `scale` < 0.

    >>> spark.createDataFrame([(2.5,)], ['a']).select(round('a', 0).alias('r')).collect()
    [Row(r=3.0)]
    """
    sc = SparkContext._active_spark_context
    return Column(sc._jvm.functions.round(_to_java_column(col), scale))


@since(2.0)
def bround(col, scale=0):
    """
    Round the given value to `scale` decimal places using HALF_EVEN rounding mode if `scale` >= 0
    or at integral part when `scale` < 0.

    >>> spark.createDataFrame([(2.5,)], ['a']).select(bround('a', 0).alias('r')).collect()
    [Row(r=2.0)]
    """
    sc = SparkContext._active_spark_context
    return Column(sc._jvm.functions.bround(_to_java_column(col), scale))


@since(1.5)
def shiftLeft(col, numBits):
    """Shift the given value numBits left.

    >>> spark.createDataFrame([(21,)], ['a']).select(shiftLeft('a', 1).alias('r')).collect()
    [Row(r=42)]
    """
    sc = SparkContext._active_spark_context
    return Column(sc._jvm.functions.shiftLeft(_to_java_column(col), numBits))


@since(1.5)
def shiftRight(col, numBits):
    """(Signed) shift the given value numBits right.

    >>> spark.createDataFrame([(42,)], ['a']).select(shiftRight('a', 1).alias('r')).collect()
    [Row(r=21)]
    """
    sc = SparkContext._active_spark_context
    jc = sc._jvm.functions.shiftRight(_to_java_column(col), numBits)
    return Column(jc)


@since(1.5)
def shiftRightUnsigned(col, numBits):
    """Unsigned shift the given value numBits right.

    >>> df = spark.createDataFrame([(-42,)], ['a'])
    >>> df.select(shiftRightUnsigned('a', 1).alias('r')).collect()
    [Row(r=9223372036854775787)]
    """
    sc = SparkContext._active_spark_context
    jc = sc._jvm.functions.shiftRightUnsigned(_to_java_column(col), numBits)
    return Column(jc)


@since(1.6)
def spark_partition_id():
    """A column for partition ID.

    .. note:: This is indeterministic because it depends on data partitioning and task scheduling.

    >>> df.repartition(1).select(spark_partition_id().alias("pid")).collect()
    [Row(pid=0), Row(pid=0)]
    """
    sc = SparkContext._active_spark_context
    return Column(sc._jvm.functions.spark_partition_id())


@since(1.5)
def expr(str):
    """Parses the expression string into the column that it represents

    >>> df.select(expr("length(name)")).collect()
    [Row(length(name)=5), Row(length(name)=3)]
    """
    sc = SparkContext._active_spark_context
    return Column(sc._jvm.functions.expr(str))


@ignore_unicode_prefix
@since(1.4)
def struct(*cols):
    """Creates a new struct column.

    :param cols: list of column names (string) or list of :class:`Column` expressions

    >>> df.select(struct('age', 'name').alias("struct")).collect()
    [Row(struct=Row(age=2, name=u'Alice')), Row(struct=Row(age=5, name=u'Bob'))]
    >>> df.select(struct([df.age, df.name]).alias("struct")).collect()
    [Row(struct=Row(age=2, name=u'Alice')), Row(struct=Row(age=5, name=u'Bob'))]
    """
    sc = SparkContext._active_spark_context
    if len(cols) == 1 and isinstance(cols[0], (list, set)):
        cols = cols[0]
    jc = sc._jvm.functions.struct(_to_seq(sc, cols, _to_java_column))
    return Column(jc)


@since(1.5)
def greatest(*cols):
    """
    Returns the greatest value of the list of column names, skipping null values.
    This function takes at least 2 parameters. It will return null iff all parameters are null.

    >>> df = spark.createDataFrame([(1, 4, 3)], ['a', 'b', 'c'])
    >>> df.select(greatest(df.a, df.b, df.c).alias("greatest")).collect()
    [Row(greatest=4)]
    """
    if len(cols) < 2:
        raise ValueError("greatest should take at least two columns")
    sc = SparkContext._active_spark_context
    return Column(sc._jvm.functions.greatest(_to_seq(sc, cols, _to_java_column)))


@since(1.5)
def least(*cols):
    """
    Returns the least value of the list of column names, skipping null values.
    This function takes at least 2 parameters. It will return null iff all parameters are null.

    >>> df = spark.createDataFrame([(1, 4, 3)], ['a', 'b', 'c'])
    >>> df.select(least(df.a, df.b, df.c).alias("least")).collect()
    [Row(least=1)]
    """
    if len(cols) < 2:
        raise ValueError("least should take at least two columns")
    sc = SparkContext._active_spark_context
    return Column(sc._jvm.functions.least(_to_seq(sc, cols, _to_java_column)))


@since(1.4)
def when(condition, value):
    """Evaluates a list of conditions and returns one of multiple possible result expressions.
    If :func:`Column.otherwise` is not invoked, None is returned for unmatched conditions.

    :param condition: a boolean :class:`Column` expression.
    :param value: a literal value, or a :class:`Column` expression.

    >>> df.select(when(df['age'] == 2, 3).otherwise(4).alias("age")).collect()
    [Row(age=3), Row(age=4)]

    >>> df.select(when(df.age == 2, df.age + 1).alias("age")).collect()
    [Row(age=3), Row(age=None)]
    """
    sc = SparkContext._active_spark_context
    if not isinstance(condition, Column):
        raise TypeError("condition should be a Column")
    v = value._jc if isinstance(value, Column) else value
    jc = sc._jvm.functions.when(condition._jc, v)
    return Column(jc)


@since(1.5)
def log(arg1, arg2=None):
    """Returns the first argument-based logarithm of the second argument.

    If there is only one argument, then this takes the natural logarithm of the argument.

    >>> df.select(log(10.0, df.age).alias('ten')).rdd.map(lambda l: str(l.ten)[:7]).collect()
    ['0.30102', '0.69897']

    >>> df.select(log(df.age).alias('e')).rdd.map(lambda l: str(l.e)[:7]).collect()
    ['0.69314', '1.60943']
    """
    sc = SparkContext._active_spark_context
    if arg2 is None:
        jc = sc._jvm.functions.log(_to_java_column(arg1))
    else:
        jc = sc._jvm.functions.log(arg1, _to_java_column(arg2))
    return Column(jc)


@since(1.5)
def log2(col):
    """Returns the base-2 logarithm of the argument.

    >>> spark.createDataFrame([(4,)], ['a']).select(log2('a').alias('log2')).collect()
    [Row(log2=2.0)]
    """
    sc = SparkContext._active_spark_context
    return Column(sc._jvm.functions.log2(_to_java_column(col)))


@since(1.5)
@ignore_unicode_prefix
def conv(col, fromBase, toBase):
    """
    Convert a number in a string column from one base to another.

    >>> df = spark.createDataFrame([("010101",)], ['n'])
    >>> df.select(conv(df.n, 2, 16).alias('hex')).collect()
    [Row(hex=u'15')]
    """
    sc = SparkContext._active_spark_context
    return Column(sc._jvm.functions.conv(_to_java_column(col), fromBase, toBase))


@since(1.5)
def factorial(col):
    """
    Computes the factorial of the given value.

    >>> df = spark.createDataFrame([(5,)], ['n'])
    >>> df.select(factorial(df.n).alias('f')).collect()
    [Row(f=120)]
    """
    sc = SparkContext._active_spark_context
    return Column(sc._jvm.functions.factorial(_to_java_column(col)))


# ---------------  Window functions ------------------------

@since(1.4)
def lag(col, count=1, default=None):
    """
    Window function: returns the value that is `offset` rows before the current row, and
    `defaultValue` if there is less than `offset` rows before the current row. For example,
    an `offset` of one will return the previous row at any given point in the window partition.

    This is equivalent to the LAG function in SQL.

    :param col: name of column or expression
    :param count: number of row to extend
    :param default: default value
    """
    sc = SparkContext._active_spark_context
    return Column(sc._jvm.functions.lag(_to_java_column(col), count, default))


@since(1.4)
def lead(col, count=1, default=None):
    """
    Window function: returns the value that is `offset` rows after the current row, and
    `defaultValue` if there is less than `offset` rows after the current row. For example,
    an `offset` of one will return the next row at any given point in the window partition.

    This is equivalent to the LEAD function in SQL.

    :param col: name of column or expression
    :param count: number of row to extend
    :param default: default value
    """
    sc = SparkContext._active_spark_context
    return Column(sc._jvm.functions.lead(_to_java_column(col), count, default))


@since(1.4)
def ntile(n):
    """
    Window function: returns the ntile group id (from 1 to `n` inclusive)
    in an ordered window partition. For example, if `n` is 4, the first
    quarter of the rows will get value 1, the second quarter will get 2,
    the third quarter will get 3, and the last quarter will get 4.

    This is equivalent to the NTILE function in SQL.

    :param n: an integer
    """
    sc = SparkContext._active_spark_context
    return Column(sc._jvm.functions.ntile(int(n)))


# ---------------------- Date/Timestamp functions ------------------------------

@since(1.5)
def current_date():
    """
    Returns the current date as a :class:`DateType` column.
    """
    sc = SparkContext._active_spark_context
    return Column(sc._jvm.functions.current_date())


def current_timestamp():
    """
    Returns the current timestamp as a :class:`TimestampType` column.
    """
    sc = SparkContext._active_spark_context
    return Column(sc._jvm.functions.current_timestamp())


@ignore_unicode_prefix
@since(1.5)
def date_format(date, format):
    """
    Converts a date/timestamp/string to a value of string in the format specified by the date
    format given by the second argument.

    A pattern could be for instance `dd.MM.yyyy` and could return a string like '18.03.1993'. All
    pattern letters of the Java class `java.text.SimpleDateFormat` can be used.

    .. note:: Use when ever possible specialized functions like `year`. These benefit from a
        specialized implementation.

    >>> df = spark.createDataFrame([('2015-04-08',)], ['dt'])
    >>> df.select(date_format('dt', 'MM/dd/yyy').alias('date')).collect()
    [Row(date=u'04/08/2015')]
    """
    sc = SparkContext._active_spark_context
    return Column(sc._jvm.functions.date_format(_to_java_column(date), format))


@since(1.5)
def year(col):
    """
    Extract the year of a given date as integer.

    >>> df = spark.createDataFrame([('2015-04-08',)], ['dt'])
    >>> df.select(year('dt').alias('year')).collect()
    [Row(year=2015)]
    """
    sc = SparkContext._active_spark_context
    return Column(sc._jvm.functions.year(_to_java_column(col)))


@since(1.5)
def quarter(col):
    """
    Extract the quarter of a given date as integer.

    >>> df = spark.createDataFrame([('2015-04-08',)], ['dt'])
    >>> df.select(quarter('dt').alias('quarter')).collect()
    [Row(quarter=2)]
    """
    sc = SparkContext._active_spark_context
    return Column(sc._jvm.functions.quarter(_to_java_column(col)))


@since(1.5)
def month(col):
    """
    Extract the month of a given date as integer.

    >>> df = spark.createDataFrame([('2015-04-08',)], ['dt'])
    >>> df.select(month('dt').alias('month')).collect()
    [Row(month=4)]
   """
    sc = SparkContext._active_spark_context
    return Column(sc._jvm.functions.month(_to_java_column(col)))


@since(2.3)
def dayofweek(col):
    """
    Extract the day of the week of a given date as integer.

    >>> df = spark.createDataFrame([('2015-04-08',)], ['dt'])
    >>> df.select(dayofweek('dt').alias('day')).collect()
    [Row(day=4)]
    """
    sc = SparkContext._active_spark_context
    return Column(sc._jvm.functions.dayofweek(_to_java_column(col)))


@since(1.5)
def dayofmonth(col):
    """
    Extract the day of the month of a given date as integer.

    >>> df = spark.createDataFrame([('2015-04-08',)], ['dt'])
    >>> df.select(dayofmonth('dt').alias('day')).collect()
    [Row(day=8)]
    """
    sc = SparkContext._active_spark_context
    return Column(sc._jvm.functions.dayofmonth(_to_java_column(col)))


@since(1.5)
def dayofyear(col):
    """
    Extract the day of the year of a given date as integer.

    >>> df = spark.createDataFrame([('2015-04-08',)], ['dt'])
    >>> df.select(dayofyear('dt').alias('day')).collect()
    [Row(day=98)]
    """
    sc = SparkContext._active_spark_context
    return Column(sc._jvm.functions.dayofyear(_to_java_column(col)))


@since(1.5)
def hour(col):
    """
    Extract the hours of a given date as integer.

    >>> df = spark.createDataFrame([('2015-04-08 13:08:15',)], ['ts'])
    >>> df.select(hour('ts').alias('hour')).collect()
    [Row(hour=13)]
    """
    sc = SparkContext._active_spark_context
    return Column(sc._jvm.functions.hour(_to_java_column(col)))


@since(1.5)
def minute(col):
    """
    Extract the minutes of a given date as integer.

    >>> df = spark.createDataFrame([('2015-04-08 13:08:15',)], ['ts'])
    >>> df.select(minute('ts').alias('minute')).collect()
    [Row(minute=8)]
    """
    sc = SparkContext._active_spark_context
    return Column(sc._jvm.functions.minute(_to_java_column(col)))


@since(1.5)
def second(col):
    """
    Extract the seconds of a given date as integer.

    >>> df = spark.createDataFrame([('2015-04-08 13:08:15',)], ['ts'])
    >>> df.select(second('ts').alias('second')).collect()
    [Row(second=15)]
    """
    sc = SparkContext._active_spark_context
    return Column(sc._jvm.functions.second(_to_java_column(col)))


@since(1.5)
def weekofyear(col):
    """
    Extract the week number of a given date as integer.

    >>> df = spark.createDataFrame([('2015-04-08',)], ['dt'])
    >>> df.select(weekofyear(df.dt).alias('week')).collect()
    [Row(week=15)]
    """
    sc = SparkContext._active_spark_context
    return Column(sc._jvm.functions.weekofyear(_to_java_column(col)))


@since(1.5)
def date_add(start, days):
    """
    Returns the date that is `days` days after `start`

    >>> df = spark.createDataFrame([('2015-04-08',)], ['dt'])
    >>> df.select(date_add(df.dt, 1).alias('next_date')).collect()
    [Row(next_date=datetime.date(2015, 4, 9))]
    """
    sc = SparkContext._active_spark_context
    return Column(sc._jvm.functions.date_add(_to_java_column(start), days))


@since(1.5)
def date_sub(start, days):
    """
    Returns the date that is `days` days before `start`

    >>> df = spark.createDataFrame([('2015-04-08',)], ['dt'])
    >>> df.select(date_sub(df.dt, 1).alias('prev_date')).collect()
    [Row(prev_date=datetime.date(2015, 4, 7))]
    """
    sc = SparkContext._active_spark_context
    return Column(sc._jvm.functions.date_sub(_to_java_column(start), days))


@since(1.5)
def datediff(end, start):
    """
    Returns the number of days from `start` to `end`.

    >>> df = spark.createDataFrame([('2015-04-08','2015-05-10')], ['d1', 'd2'])
    >>> df.select(datediff(df.d2, df.d1).alias('diff')).collect()
    [Row(diff=32)]
    """
    sc = SparkContext._active_spark_context
    return Column(sc._jvm.functions.datediff(_to_java_column(end), _to_java_column(start)))


@since(1.5)
def add_months(start, months):
    """
    Returns the date that is `months` months after `start`

    >>> df = spark.createDataFrame([('2015-04-08',)], ['dt'])
    >>> df.select(add_months(df.dt, 1).alias('next_month')).collect()
    [Row(next_month=datetime.date(2015, 5, 8))]
    """
    sc = SparkContext._active_spark_context
    return Column(sc._jvm.functions.add_months(_to_java_column(start), months))


@since(1.5)
def months_between(date1, date2, roundOff=True):
    """
    Returns number of months between dates date1 and date2.
    If date1 is later than date2, then the result is positive.
    If date1 and date2 are on the same day of month, or both are the last day of month,
    returns an integer (time of day will be ignored).
    The result is rounded off to 8 digits unless `roundOff` is set to `False`.

    >>> df = spark.createDataFrame([('1997-02-28 10:30:00', '1996-10-30')], ['date1', 'date2'])
    >>> df.select(months_between(df.date1, df.date2).alias('months')).collect()
    [Row(months=3.94959677)]
    >>> df.select(months_between(df.date1, df.date2, False).alias('months')).collect()
    [Row(months=3.9495967741935485)]
    """
    sc = SparkContext._active_spark_context
    return Column(sc._jvm.functions.months_between(
        _to_java_column(date1), _to_java_column(date2), roundOff))


@since(2.2)
def to_date(col, format=None):
    """Converts a :class:`Column` of :class:`pyspark.sql.types.StringType` or
    :class:`pyspark.sql.types.TimestampType` into :class:`pyspark.sql.types.DateType`
    using the optionally specified format. Specify formats according to
    `SimpleDateFormats <http://docs.oracle.com/javase/tutorial/i18n/format/simpleDateFormat.html>`_.
    By default, it follows casting rules to :class:`pyspark.sql.types.DateType` if the format
    is omitted (equivalent to ``col.cast("date")``).

    >>> df = spark.createDataFrame([('1997-02-28 10:30:00',)], ['t'])
    >>> df.select(to_date(df.t).alias('date')).collect()
    [Row(date=datetime.date(1997, 2, 28))]

    >>> df = spark.createDataFrame([('1997-02-28 10:30:00',)], ['t'])
    >>> df.select(to_date(df.t, 'yyyy-MM-dd HH:mm:ss').alias('date')).collect()
    [Row(date=datetime.date(1997, 2, 28))]
    """
    sc = SparkContext._active_spark_context
    if format is None:
        jc = sc._jvm.functions.to_date(_to_java_column(col))
    else:
        jc = sc._jvm.functions.to_date(_to_java_column(col), format)
    return Column(jc)


@since(2.2)
def to_timestamp(col, format=None):
    """Converts a :class:`Column` of :class:`pyspark.sql.types.StringType` or
    :class:`pyspark.sql.types.TimestampType` into :class:`pyspark.sql.types.DateType`
    using the optionally specified format. Specify formats according to
    `SimpleDateFormats <http://docs.oracle.com/javase/tutorial/i18n/format/simpleDateFormat.html>`_.
    By default, it follows casting rules to :class:`pyspark.sql.types.TimestampType` if the format
    is omitted (equivalent to ``col.cast("timestamp")``).

    >>> df = spark.createDataFrame([('1997-02-28 10:30:00',)], ['t'])
    >>> df.select(to_timestamp(df.t).alias('dt')).collect()
    [Row(dt=datetime.datetime(1997, 2, 28, 10, 30))]

    >>> df = spark.createDataFrame([('1997-02-28 10:30:00',)], ['t'])
    >>> df.select(to_timestamp(df.t, 'yyyy-MM-dd HH:mm:ss').alias('dt')).collect()
    [Row(dt=datetime.datetime(1997, 2, 28, 10, 30))]
    """
    sc = SparkContext._active_spark_context
    if format is None:
        jc = sc._jvm.functions.to_timestamp(_to_java_column(col))
    else:
        jc = sc._jvm.functions.to_timestamp(_to_java_column(col), format)
    return Column(jc)


@since(1.5)
def trunc(date, format):
    """
    Returns date truncated to the unit specified by the format.

    :param format: 'year', 'yyyy', 'yy' or 'month', 'mon', 'mm'

    >>> df = spark.createDataFrame([('1997-02-28',)], ['d'])
    >>> df.select(trunc(df.d, 'year').alias('year')).collect()
    [Row(year=datetime.date(1997, 1, 1))]
    >>> df.select(trunc(df.d, 'mon').alias('month')).collect()
    [Row(month=datetime.date(1997, 2, 1))]
    """
    sc = SparkContext._active_spark_context
    return Column(sc._jvm.functions.trunc(_to_java_column(date), format))


@since(2.3)
def date_trunc(format, timestamp):
    """
    Returns timestamp truncated to the unit specified by the format.

    :param format: 'year', 'yyyy', 'yy', 'month', 'mon', 'mm',
        'day', 'dd', 'hour', 'minute', 'second', 'week', 'quarter'

    >>> df = spark.createDataFrame([('1997-02-28 05:02:11',)], ['t'])
    >>> df.select(date_trunc('year', df.t).alias('year')).collect()
    [Row(year=datetime.datetime(1997, 1, 1, 0, 0))]
    >>> df.select(date_trunc('mon', df.t).alias('month')).collect()
    [Row(month=datetime.datetime(1997, 2, 1, 0, 0))]
    """
    sc = SparkContext._active_spark_context
    return Column(sc._jvm.functions.date_trunc(format, _to_java_column(timestamp)))


@since(1.5)
def next_day(date, dayOfWeek):
    """
    Returns the first date which is later than the value of the date column.

    Day of the week parameter is case insensitive, and accepts:
        "Mon", "Tue", "Wed", "Thu", "Fri", "Sat", "Sun".

    >>> df = spark.createDataFrame([('2015-07-27',)], ['d'])
    >>> df.select(next_day(df.d, 'Sun').alias('date')).collect()
    [Row(date=datetime.date(2015, 8, 2))]
    """
    sc = SparkContext._active_spark_context
    return Column(sc._jvm.functions.next_day(_to_java_column(date), dayOfWeek))


@since(1.5)
def last_day(date):
    """
    Returns the last day of the month which the given date belongs to.

    >>> df = spark.createDataFrame([('1997-02-10',)], ['d'])
    >>> df.select(last_day(df.d).alias('date')).collect()
    [Row(date=datetime.date(1997, 2, 28))]
    """
    sc = SparkContext._active_spark_context
    return Column(sc._jvm.functions.last_day(_to_java_column(date)))


@ignore_unicode_prefix
@since(1.5)
def from_unixtime(timestamp, format="yyyy-MM-dd HH:mm:ss"):
    """
    Converts the number of seconds from unix epoch (1970-01-01 00:00:00 UTC) to a string
    representing the timestamp of that moment in the current system time zone in the given
    format.

    >>> spark.conf.set("spark.sql.session.timeZone", "America/Los_Angeles")
    >>> time_df = spark.createDataFrame([(1428476400,)], ['unix_time'])
    >>> time_df.select(from_unixtime('unix_time').alias('ts')).collect()
    [Row(ts=u'2015-04-08 00:00:00')]
    >>> spark.conf.unset("spark.sql.session.timeZone")
    """
    sc = SparkContext._active_spark_context
    return Column(sc._jvm.functions.from_unixtime(_to_java_column(timestamp), format))


@since(1.5)
def unix_timestamp(timestamp=None, format='yyyy-MM-dd HH:mm:ss'):
    """
    Convert time string with given pattern ('yyyy-MM-dd HH:mm:ss', by default)
    to Unix time stamp (in seconds), using the default timezone and the default
    locale, return null if fail.

    if `timestamp` is None, then it returns current timestamp.

    >>> spark.conf.set("spark.sql.session.timeZone", "America/Los_Angeles")
    >>> time_df = spark.createDataFrame([('2015-04-08',)], ['dt'])
    >>> time_df.select(unix_timestamp('dt', 'yyyy-MM-dd').alias('unix_time')).collect()
    [Row(unix_time=1428476400)]
    >>> spark.conf.unset("spark.sql.session.timeZone")
    """
    sc = SparkContext._active_spark_context
    if timestamp is None:
        return Column(sc._jvm.functions.unix_timestamp())
    return Column(sc._jvm.functions.unix_timestamp(_to_java_column(timestamp), format))


@since(1.5)
def from_utc_timestamp(timestamp, tz):
    """
    This is a common function for databases supporting TIMESTAMP WITHOUT TIMEZONE. This function
    takes a timestamp which is timezone-agnostic, and interprets it as a timestamp in UTC, and
    renders that timestamp as a timestamp in the given time zone.

    However, timestamp in Spark represents number of microseconds from the Unix epoch, which is not
    timezone-agnostic. So in Spark this function just shift the timestamp value from UTC timezone to
    the given timezone.

    This function may return confusing result if the input is a string with timezone, e.g.
    '2018-03-13T06:18:23+00:00'. The reason is that, Spark firstly cast the string to timestamp
    according to the timezone in the string, and finally display the result by converting the
    timestamp to string according to the session local timezone.

    :param timestamp: the column that contains timestamps
    :param tz: a string that has the ID of timezone, e.g. "GMT", "America/Los_Angeles", etc

    .. versionchanged:: 2.4
       `tz` can take a :class:`Column` containing timezone ID strings.

    >>> df = spark.createDataFrame([('1997-02-28 10:30:00', 'JST')], ['ts', 'tz'])
    >>> df.select(from_utc_timestamp(df.ts, "PST").alias('local_time')).collect()
    [Row(local_time=datetime.datetime(1997, 2, 28, 2, 30))]
    >>> df.select(from_utc_timestamp(df.ts, df.tz).alias('local_time')).collect()
    [Row(local_time=datetime.datetime(1997, 2, 28, 19, 30))]
    """
    sc = SparkContext._active_spark_context
    if isinstance(tz, Column):
        tz = _to_java_column(tz)
    return Column(sc._jvm.functions.from_utc_timestamp(_to_java_column(timestamp), tz))


@since(1.5)
def to_utc_timestamp(timestamp, tz):
    """
    This is a common function for databases supporting TIMESTAMP WITHOUT TIMEZONE. This function
    takes a timestamp which is timezone-agnostic, and interprets it as a timestamp in the given
    timezone, and renders that timestamp as a timestamp in UTC.

    However, timestamp in Spark represents number of microseconds from the Unix epoch, which is not
    timezone-agnostic. So in Spark this function just shift the timestamp value from the given
    timezone to UTC timezone.

    This function may return confusing result if the input is a string with timezone, e.g.
    '2018-03-13T06:18:23+00:00'. The reason is that, Spark firstly cast the string to timestamp
    according to the timezone in the string, and finally display the result by converting the
    timestamp to string according to the session local timezone.

    :param timestamp: the column that contains timestamps
    :param tz: a string that has the ID of timezone, e.g. "GMT", "America/Los_Angeles", etc

    .. versionchanged:: 2.4
       `tz` can take a :class:`Column` containing timezone ID strings.

    >>> df = spark.createDataFrame([('1997-02-28 10:30:00', 'JST')], ['ts', 'tz'])
    >>> df.select(to_utc_timestamp(df.ts, "PST").alias('utc_time')).collect()
    [Row(utc_time=datetime.datetime(1997, 2, 28, 18, 30))]
    >>> df.select(to_utc_timestamp(df.ts, df.tz).alias('utc_time')).collect()
    [Row(utc_time=datetime.datetime(1997, 2, 28, 1, 30))]
    """
    sc = SparkContext._active_spark_context
    if isinstance(tz, Column):
        tz = _to_java_column(tz)
    return Column(sc._jvm.functions.to_utc_timestamp(_to_java_column(timestamp), tz))


@since(2.0)
@ignore_unicode_prefix
def window(timeColumn, windowDuration, slideDuration=None, startTime=None):
    """Bucketize rows into one or more time windows given a timestamp specifying column. Window
    starts are inclusive but the window ends are exclusive, e.g. 12:05 will be in the window
    [12:05,12:10) but not in [12:00,12:05). Windows can support microsecond precision. Windows in
    the order of months are not supported.

    The time column must be of :class:`pyspark.sql.types.TimestampType`.

    Durations are provided as strings, e.g. '1 second', '1 day 12 hours', '2 minutes'. Valid
    interval strings are 'week', 'day', 'hour', 'minute', 'second', 'millisecond', 'microsecond'.
    If the ``slideDuration`` is not provided, the windows will be tumbling windows.

    The startTime is the offset with respect to 1970-01-01 00:00:00 UTC with which to start
    window intervals. For example, in order to have hourly tumbling windows that start 15 minutes
    past the hour, e.g. 12:15-13:15, 13:15-14:15... provide `startTime` as `15 minutes`.

    The output column will be a struct called 'window' by default with the nested columns 'start'
    and 'end', where 'start' and 'end' will be of :class:`pyspark.sql.types.TimestampType`.

    >>> df = spark.createDataFrame([("2016-03-11 09:00:07", 1)]).toDF("date", "val")
    >>> w = df.groupBy(window("date", "5 seconds")).agg(sum("val").alias("sum"))
    >>> w.select(w.window.start.cast("string").alias("start"),
    ...          w.window.end.cast("string").alias("end"), "sum").collect()
    [Row(start=u'2016-03-11 09:00:05', end=u'2016-03-11 09:00:10', sum=1)]
    """
    def check_string_field(field, fieldName):
        if not field or type(field) is not str:
            raise TypeError("%s should be provided as a string" % fieldName)

    sc = SparkContext._active_spark_context
    time_col = _to_java_column(timeColumn)
    check_string_field(windowDuration, "windowDuration")
    if slideDuration and startTime:
        check_string_field(slideDuration, "slideDuration")
        check_string_field(startTime, "startTime")
        res = sc._jvm.functions.window(time_col, windowDuration, slideDuration, startTime)
    elif slideDuration:
        check_string_field(slideDuration, "slideDuration")
        res = sc._jvm.functions.window(time_col, windowDuration, slideDuration)
    elif startTime:
        check_string_field(startTime, "startTime")
        res = sc._jvm.functions.window(time_col, windowDuration, windowDuration, startTime)
    else:
        res = sc._jvm.functions.window(time_col, windowDuration)
    return Column(res)


# ---------------------------- misc functions ----------------------------------

@since(1.5)
@ignore_unicode_prefix
def crc32(col):
    """
    Calculates the cyclic redundancy check value  (CRC32) of a binary column and
    returns the value as a bigint.

    >>> spark.createDataFrame([('ABC',)], ['a']).select(crc32('a').alias('crc32')).collect()
    [Row(crc32=2743272264)]
    """
    sc = SparkContext._active_spark_context
    return Column(sc._jvm.functions.crc32(_to_java_column(col)))


@ignore_unicode_prefix
@since(1.5)
def md5(col):
    """Calculates the MD5 digest and returns the value as a 32 character hex string.

    >>> spark.createDataFrame([('ABC',)], ['a']).select(md5('a').alias('hash')).collect()
    [Row(hash=u'902fbdd2b1df0c4f70b4a5d23525e932')]
    """
    sc = SparkContext._active_spark_context
    jc = sc._jvm.functions.md5(_to_java_column(col))
    return Column(jc)


@ignore_unicode_prefix
@since(1.5)
def sha1(col):
    """Returns the hex string result of SHA-1.

    >>> spark.createDataFrame([('ABC',)], ['a']).select(sha1('a').alias('hash')).collect()
    [Row(hash=u'3c01bdbb26f358bab27f267924aa2c9a03fcfdb8')]
    """
    sc = SparkContext._active_spark_context
    jc = sc._jvm.functions.sha1(_to_java_column(col))
    return Column(jc)


@ignore_unicode_prefix
@since(1.5)
def sha2(col, numBits):
    """Returns the hex string result of SHA-2 family of hash functions (SHA-224, SHA-256, SHA-384,
    and SHA-512). The numBits indicates the desired bit length of the result, which must have a
    value of 224, 256, 384, 512, or 0 (which is equivalent to 256).

    >>> digests = df.select(sha2(df.name, 256).alias('s')).collect()
    >>> digests[0]
    Row(s=u'3bc51062973c458d5a6f2d8d64a023246354ad7e064b1e4e009ec8a0699a3043')
    >>> digests[1]
    Row(s=u'cd9fb1e148ccd8442e5aa74904cc73bf6fb54d1d54d333bd596aa9bb4bb4e961')
    """
    sc = SparkContext._active_spark_context
    jc = sc._jvm.functions.sha2(_to_java_column(col), numBits)
    return Column(jc)


@since(2.0)
def hash(*cols):
    """Calculates the hash code of given columns, and returns the result as an int column.

    >>> spark.createDataFrame([('ABC',)], ['a']).select(hash('a').alias('hash')).collect()
    [Row(hash=-757602832)]
    """
    sc = SparkContext._active_spark_context
    jc = sc._jvm.functions.hash(_to_seq(sc, cols, _to_java_column))
    return Column(jc)


# ---------------------- String/Binary functions ------------------------------

_string_functions = {
    'ascii': 'Computes the numeric value of the first character of the string column.',
    'base64': 'Computes the BASE64 encoding of a binary column and returns it as a string column.',
    'unbase64': 'Decodes a BASE64 encoded string column and returns it as a binary column.',
    'initcap': 'Returns a new string column by converting the first letter of each word to ' +
               'uppercase. Words are delimited by whitespace.',
    'lower': 'Converts a string column to lower case.',
    'upper': 'Converts a string column to upper case.',
    'ltrim': 'Trim the spaces from left end for the specified string value.',
    'rtrim': 'Trim the spaces from right end for the specified string value.',
    'trim': 'Trim the spaces from both ends for the specified string column.',
}


for _name, _doc in _string_functions.items():
    globals()[_name] = since(1.5)(_create_function(_name, _doc))
del _name, _doc


@since(1.5)
@ignore_unicode_prefix
def concat_ws(sep, *cols):
    """
    Concatenates multiple input string columns together into a single string column,
    using the given separator.

    >>> df = spark.createDataFrame([('abcd','123')], ['s', 'd'])
    >>> df.select(concat_ws('-', df.s, df.d).alias('s')).collect()
    [Row(s=u'abcd-123')]
    """
    sc = SparkContext._active_spark_context
    return Column(sc._jvm.functions.concat_ws(sep, _to_seq(sc, cols, _to_java_column)))


@since(1.5)
def decode(col, charset):
    """
    Computes the first argument into a string from a binary using the provided character set
    (one of 'US-ASCII', 'ISO-8859-1', 'UTF-8', 'UTF-16BE', 'UTF-16LE', 'UTF-16').
    """
    sc = SparkContext._active_spark_context
    return Column(sc._jvm.functions.decode(_to_java_column(col), charset))


@since(1.5)
def encode(col, charset):
    """
    Computes the first argument into a binary from a string using the provided character set
    (one of 'US-ASCII', 'ISO-8859-1', 'UTF-8', 'UTF-16BE', 'UTF-16LE', 'UTF-16').
    """
    sc = SparkContext._active_spark_context
    return Column(sc._jvm.functions.encode(_to_java_column(col), charset))


@ignore_unicode_prefix
@since(1.5)
def format_number(col, d):
    """
    Formats the number X to a format like '#,--#,--#.--', rounded to d decimal places
    with HALF_EVEN round mode, and returns the result as a string.

    :param col: the column name of the numeric value to be formatted
    :param d: the N decimal places

    >>> spark.createDataFrame([(5,)], ['a']).select(format_number('a', 4).alias('v')).collect()
    [Row(v=u'5.0000')]
    """
    sc = SparkContext._active_spark_context
    return Column(sc._jvm.functions.format_number(_to_java_column(col), d))


@ignore_unicode_prefix
@since(1.5)
def format_string(format, *cols):
    """
    Formats the arguments in printf-style and returns the result as a string column.

    :param col: the column name of the numeric value to be formatted
    :param d: the N decimal places

    >>> df = spark.createDataFrame([(5, "hello")], ['a', 'b'])
    >>> df.select(format_string('%d %s', df.a, df.b).alias('v')).collect()
    [Row(v=u'5 hello')]
    """
    sc = SparkContext._active_spark_context
    return Column(sc._jvm.functions.format_string(format, _to_seq(sc, cols, _to_java_column)))


@since(1.5)
def instr(str, substr):
    """
    Locate the position of the first occurrence of substr column in the given string.
    Returns null if either of the arguments are null.

    .. note:: The position is not zero based, but 1 based index. Returns 0 if substr
        could not be found in str.

    >>> df = spark.createDataFrame([('abcd',)], ['s',])
    >>> df.select(instr(df.s, 'b').alias('s')).collect()
    [Row(s=2)]
    """
    sc = SparkContext._active_spark_context
    return Column(sc._jvm.functions.instr(_to_java_column(str), substr))


@since(1.5)
@ignore_unicode_prefix
def substring(str, pos, len):
    """
    Substring starts at `pos` and is of length `len` when str is String type or
    returns the slice of byte array that starts at `pos` in byte and is of length `len`
    when str is Binary type.

    .. note:: The position is not zero based, but 1 based index.

    >>> df = spark.createDataFrame([('abcd',)], ['s',])
    >>> df.select(substring(df.s, 1, 2).alias('s')).collect()
    [Row(s=u'ab')]
    """
    sc = SparkContext._active_spark_context
    return Column(sc._jvm.functions.substring(_to_java_column(str), pos, len))


@since(1.5)
@ignore_unicode_prefix
def substring_index(str, delim, count):
    """
    Returns the substring from string str before count occurrences of the delimiter delim.
    If count is positive, everything the left of the final delimiter (counting from left) is
    returned. If count is negative, every to the right of the final delimiter (counting from the
    right) is returned. substring_index performs a case-sensitive match when searching for delim.

    >>> df = spark.createDataFrame([('a.b.c.d',)], ['s'])
    >>> df.select(substring_index(df.s, '.', 2).alias('s')).collect()
    [Row(s=u'a.b')]
    >>> df.select(substring_index(df.s, '.', -3).alias('s')).collect()
    [Row(s=u'b.c.d')]
    """
    sc = SparkContext._active_spark_context
    return Column(sc._jvm.functions.substring_index(_to_java_column(str), delim, count))


@ignore_unicode_prefix
@since(1.5)
def levenshtein(left, right):
    """Computes the Levenshtein distance of the two given strings.

    >>> df0 = spark.createDataFrame([('kitten', 'sitting',)], ['l', 'r'])
    >>> df0.select(levenshtein('l', 'r').alias('d')).collect()
    [Row(d=3)]
    """
    sc = SparkContext._active_spark_context
    jc = sc._jvm.functions.levenshtein(_to_java_column(left), _to_java_column(right))
    return Column(jc)


@since(1.5)
def locate(substr, str, pos=1):
    """
    Locate the position of the first occurrence of substr in a string column, after position pos.

    .. note:: The position is not zero based, but 1 based index. Returns 0 if substr
        could not be found in str.

    :param substr: a string
    :param str: a Column of :class:`pyspark.sql.types.StringType`
    :param pos: start position (zero based)

    >>> df = spark.createDataFrame([('abcd',)], ['s',])
    >>> df.select(locate('b', df.s, 1).alias('s')).collect()
    [Row(s=2)]
    """
    sc = SparkContext._active_spark_context
    return Column(sc._jvm.functions.locate(substr, _to_java_column(str), pos))


@since(1.5)
@ignore_unicode_prefix
def lpad(col, len, pad):
    """
    Left-pad the string column to width `len` with `pad`.

    >>> df = spark.createDataFrame([('abcd',)], ['s',])
    >>> df.select(lpad(df.s, 6, '#').alias('s')).collect()
    [Row(s=u'##abcd')]
    """
    sc = SparkContext._active_spark_context
    return Column(sc._jvm.functions.lpad(_to_java_column(col), len, pad))


@since(1.5)
@ignore_unicode_prefix
def rpad(col, len, pad):
    """
    Right-pad the string column to width `len` with `pad`.

    >>> df = spark.createDataFrame([('abcd',)], ['s',])
    >>> df.select(rpad(df.s, 6, '#').alias('s')).collect()
    [Row(s=u'abcd##')]
    """
    sc = SparkContext._active_spark_context
    return Column(sc._jvm.functions.rpad(_to_java_column(col), len, pad))


@since(1.5)
@ignore_unicode_prefix
def repeat(col, n):
    """
    Repeats a string column n times, and returns it as a new string column.

    >>> df = spark.createDataFrame([('ab',)], ['s',])
    >>> df.select(repeat(df.s, 3).alias('s')).collect()
    [Row(s=u'ababab')]
    """
    sc = SparkContext._active_spark_context
    return Column(sc._jvm.functions.repeat(_to_java_column(col), n))


@since(1.5)
@ignore_unicode_prefix
def split(str, pattern, limit=-1):
    """
    Splits str around matches of the given pattern.

    :param str: a string expression to split
    :param pattern: a string representing a regular expression. The regex string should be
        a Java regular expression.
    :param limit: an integer which controls the number of times `pattern` is applied.

        * ``limit > 0``: The resulting array's length will not be more than `limit`, and the
                         resulting array's last entry will contain all input beyond the last
                         matched pattern.
        * ``limit <= 0``: `pattern` will be applied as many times as possible, and the resulting
                          array can be of any size.

    .. versionchanged:: 3.0
       `split` now takes an optional `limit` field. If not provided, default limit value is -1.

    >>> df = spark.createDataFrame([('oneAtwoBthreeC',)], ['s',])
    >>> df.select(split(df.s, '[ABC]', 2).alias('s')).collect()
    [Row(s=[u'one', u'twoBthreeC'])]
    >>> df.select(split(df.s, '[ABC]', -1).alias('s')).collect()
    [Row(s=[u'one', u'two', u'three', u''])]
    """
    sc = SparkContext._active_spark_context
    return Column(sc._jvm.functions.split(_to_java_column(str), pattern, limit))


@ignore_unicode_prefix
@since(1.5)
def regexp_extract(str, pattern, idx):
    r"""Extract a specific group matched by a Java regex, from the specified string column.
    If the regex did not match, or the specified group did not match, an empty string is returned.

    >>> df = spark.createDataFrame([('100-200',)], ['str'])
    >>> df.select(regexp_extract('str', r'(\d+)-(\d+)', 1).alias('d')).collect()
    [Row(d=u'100')]
    >>> df = spark.createDataFrame([('foo',)], ['str'])
    >>> df.select(regexp_extract('str', r'(\d+)', 1).alias('d')).collect()
    [Row(d=u'')]
    >>> df = spark.createDataFrame([('aaaac',)], ['str'])
    >>> df.select(regexp_extract('str', '(a+)(b)?(c)', 2).alias('d')).collect()
    [Row(d=u'')]
    """
    sc = SparkContext._active_spark_context
    jc = sc._jvm.functions.regexp_extract(_to_java_column(str), pattern, idx)
    return Column(jc)


@ignore_unicode_prefix
@since(1.5)
def regexp_replace(str, pattern, replacement):
    r"""Replace all substrings of the specified string value that match regexp with rep.

    >>> df = spark.createDataFrame([('100-200',)], ['str'])
    >>> df.select(regexp_replace('str', r'(\d+)', '--').alias('d')).collect()
    [Row(d=u'-----')]
    """
    sc = SparkContext._active_spark_context
    jc = sc._jvm.functions.regexp_replace(_to_java_column(str), pattern, replacement)
    return Column(jc)


@ignore_unicode_prefix
@since(1.5)
def initcap(col):
    """Translate the first letter of each word to upper case in the sentence.

    >>> spark.createDataFrame([('ab cd',)], ['a']).select(initcap("a").alias('v')).collect()
    [Row(v=u'Ab Cd')]
    """
    sc = SparkContext._active_spark_context
    return Column(sc._jvm.functions.initcap(_to_java_column(col)))


@since(1.5)
@ignore_unicode_prefix
def soundex(col):
    """
    Returns the SoundEx encoding for a string

    >>> df = spark.createDataFrame([("Peters",),("Uhrbach",)], ['name'])
    >>> df.select(soundex(df.name).alias("soundex")).collect()
    [Row(soundex=u'P362'), Row(soundex=u'U612')]
    """
    sc = SparkContext._active_spark_context
    return Column(sc._jvm.functions.soundex(_to_java_column(col)))


@ignore_unicode_prefix
@since(1.5)
def bin(col):
    """Returns the string representation of the binary value of the given column.

    >>> df.select(bin(df.age).alias('c')).collect()
    [Row(c=u'10'), Row(c=u'101')]
    """
    sc = SparkContext._active_spark_context
    jc = sc._jvm.functions.bin(_to_java_column(col))
    return Column(jc)


@ignore_unicode_prefix
@since(1.5)
def hex(col):
    """Computes hex value of the given column, which could be :class:`pyspark.sql.types.StringType`,
    :class:`pyspark.sql.types.BinaryType`, :class:`pyspark.sql.types.IntegerType` or
    :class:`pyspark.sql.types.LongType`.

    >>> spark.createDataFrame([('ABC', 3)], ['a', 'b']).select(hex('a'), hex('b')).collect()
    [Row(hex(a)=u'414243', hex(b)=u'3')]
    """
    sc = SparkContext._active_spark_context
    jc = sc._jvm.functions.hex(_to_java_column(col))
    return Column(jc)


@ignore_unicode_prefix
@since(1.5)
def unhex(col):
    """Inverse of hex. Interprets each pair of characters as a hexadecimal number
    and converts to the byte representation of number.

    >>> spark.createDataFrame([('414243',)], ['a']).select(unhex('a')).collect()
    [Row(unhex(a)=bytearray(b'ABC'))]
    """
    sc = SparkContext._active_spark_context
    return Column(sc._jvm.functions.unhex(_to_java_column(col)))


@ignore_unicode_prefix
@since(1.5)
def length(col):
    """Computes the character length of string data or number of bytes of binary data.
    The length of character data includes the trailing spaces. The length of binary data
    includes binary zeros.

    >>> spark.createDataFrame([('ABC ',)], ['a']).select(length('a').alias('length')).collect()
    [Row(length=4)]
    """
    sc = SparkContext._active_spark_context
    return Column(sc._jvm.functions.length(_to_java_column(col)))


@ignore_unicode_prefix
@since(1.5)
def translate(srcCol, matching, replace):
    """A function translate any character in the `srcCol` by a character in `matching`.
    The characters in `replace` is corresponding to the characters in `matching`.
    The translate will happen when any character in the string matching with the character
    in the `matching`.

    >>> spark.createDataFrame([('translate',)], ['a']).select(translate('a', "rnlt", "123") \\
    ...     .alias('r')).collect()
    [Row(r=u'1a2s3ae')]
    """
    sc = SparkContext._active_spark_context
    return Column(sc._jvm.functions.translate(_to_java_column(srcCol), matching, replace))


# ---------------------- Collection functions ------------------------------

@ignore_unicode_prefix
@since(2.0)
def create_map(*cols):
    """Creates a new map column.

    :param cols: list of column names (string) or list of :class:`Column` expressions that are
        grouped as key-value pairs, e.g. (key1, value1, key2, value2, ...).

    >>> df.select(create_map('name', 'age').alias("map")).collect()
    [Row(map={u'Alice': 2}), Row(map={u'Bob': 5})]
    >>> df.select(create_map([df.name, df.age]).alias("map")).collect()
    [Row(map={u'Alice': 2}), Row(map={u'Bob': 5})]
    """
    sc = SparkContext._active_spark_context
    if len(cols) == 1 and isinstance(cols[0], (list, set)):
        cols = cols[0]
    jc = sc._jvm.functions.map(_to_seq(sc, cols, _to_java_column))
    return Column(jc)


@since(2.4)
def map_from_arrays(col1, col2):
    """Creates a new map from two arrays.

    :param col1: name of column containing a set of keys. All elements should not be null
    :param col2: name of column containing a set of values

    >>> df = spark.createDataFrame([([2, 5], ['a', 'b'])], ['k', 'v'])
    >>> df.select(map_from_arrays(df.k, df.v).alias("map")).show()
    +----------------+
    |             map|
    +----------------+
    |[2 -> a, 5 -> b]|
    +----------------+
    """
    sc = SparkContext._active_spark_context
    return Column(sc._jvm.functions.map_from_arrays(_to_java_column(col1), _to_java_column(col2)))


@since(1.4)
def array(*cols):
    """Creates a new array column.

    :param cols: list of column names (string) or list of :class:`Column` expressions that have
        the same data type.

    >>> df.select(array('age', 'age').alias("arr")).collect()
    [Row(arr=[2, 2]), Row(arr=[5, 5])]
    >>> df.select(array([df.age, df.age]).alias("arr")).collect()
    [Row(arr=[2, 2]), Row(arr=[5, 5])]
    """
    sc = SparkContext._active_spark_context
    if len(cols) == 1 and isinstance(cols[0], (list, set)):
        cols = cols[0]
    jc = sc._jvm.functions.array(_to_seq(sc, cols, _to_java_column))
    return Column(jc)


@since(1.5)
def array_contains(col, value):
    """
    Collection function: returns null if the array is null, true if the array contains the
    given value, and false otherwise.

    :param col: name of column containing array
    :param value: value to check for in array

    >>> df = spark.createDataFrame([(["a", "b", "c"],), ([],)], ['data'])
    >>> df.select(array_contains(df.data, "a")).collect()
    [Row(array_contains(data, a)=True), Row(array_contains(data, a)=False)]
    """
    sc = SparkContext._active_spark_context
    return Column(sc._jvm.functions.array_contains(_to_java_column(col), value))


@since(2.4)
def arrays_overlap(a1, a2):
    """
    Collection function: returns true if the arrays contain any common non-null element; if not,
    returns null if both the arrays are non-empty and any of them contains a null element; returns
    false otherwise.

    >>> df = spark.createDataFrame([(["a", "b"], ["b", "c"]), (["a"], ["b", "c"])], ['x', 'y'])
    >>> df.select(arrays_overlap(df.x, df.y).alias("overlap")).collect()
    [Row(overlap=True), Row(overlap=False)]
    """
    sc = SparkContext._active_spark_context
    return Column(sc._jvm.functions.arrays_overlap(_to_java_column(a1), _to_java_column(a2)))


@since(2.4)
def slice(x, start, length):
    """
    Collection function: returns an array containing  all the elements in `x` from index `start`
    (or starting from the end if `start` is negative) with the specified `length`.
    >>> df = spark.createDataFrame([([1, 2, 3],), ([4, 5],)], ['x'])
    >>> df.select(slice(df.x, 2, 2).alias("sliced")).collect()
    [Row(sliced=[2, 3]), Row(sliced=[5])]
    """
    sc = SparkContext._active_spark_context
    return Column(sc._jvm.functions.slice(_to_java_column(x), start, length))


@ignore_unicode_prefix
@since(2.4)
def array_join(col, delimiter, null_replacement=None):
    """
    Concatenates the elements of `column` using the `delimiter`. Null values are replaced with
    `null_replacement` if set, otherwise they are ignored.

    >>> df = spark.createDataFrame([(["a", "b", "c"],), (["a", None],)], ['data'])
    >>> df.select(array_join(df.data, ",").alias("joined")).collect()
    [Row(joined=u'a,b,c'), Row(joined=u'a')]
    >>> df.select(array_join(df.data, ",", "NULL").alias("joined")).collect()
    [Row(joined=u'a,b,c'), Row(joined=u'a,NULL')]
    """
    sc = SparkContext._active_spark_context
    if null_replacement is None:
        return Column(sc._jvm.functions.array_join(_to_java_column(col), delimiter))
    else:
        return Column(sc._jvm.functions.array_join(
            _to_java_column(col), delimiter, null_replacement))


@since(1.5)
@ignore_unicode_prefix
def concat(*cols):
    """
    Concatenates multiple input columns together into a single column.
    The function works with strings, binary and compatible array columns.

    >>> df = spark.createDataFrame([('abcd','123')], ['s', 'd'])
    >>> df.select(concat(df.s, df.d).alias('s')).collect()
    [Row(s=u'abcd123')]

    >>> df = spark.createDataFrame([([1, 2], [3, 4], [5]), ([1, 2], None, [3])], ['a', 'b', 'c'])
    >>> df.select(concat(df.a, df.b, df.c).alias("arr")).collect()
    [Row(arr=[1, 2, 3, 4, 5]), Row(arr=None)]
    """
    sc = SparkContext._active_spark_context
    return Column(sc._jvm.functions.concat(_to_seq(sc, cols, _to_java_column)))


@since(2.4)
def array_position(col, value):
    """
    Collection function: Locates the position of the first occurrence of the given value
    in the given array. Returns null if either of the arguments are null.

    .. note:: The position is not zero based, but 1 based index. Returns 0 if the given
        value could not be found in the array.

    >>> df = spark.createDataFrame([(["c", "b", "a"],), ([],)], ['data'])
    >>> df.select(array_position(df.data, "a")).collect()
    [Row(array_position(data, a)=3), Row(array_position(data, a)=0)]
    """
    sc = SparkContext._active_spark_context
    return Column(sc._jvm.functions.array_position(_to_java_column(col), value))


@ignore_unicode_prefix
@since(2.4)
def element_at(col, extraction):
    """
    Collection function: Returns element of array at given index in extraction if col is array.
    Returns value for the given key in extraction if col is map.

    :param col: name of column containing array or map
    :param extraction: index to check for in array or key to check for in map

    .. note:: The position is not zero based, but 1 based index.

    >>> df = spark.createDataFrame([(["a", "b", "c"],), ([],)], ['data'])
    >>> df.select(element_at(df.data, 1)).collect()
    [Row(element_at(data, 1)=u'a'), Row(element_at(data, 1)=None)]

    >>> df = spark.createDataFrame([({"a": 1.0, "b": 2.0},), ({},)], ['data'])
    >>> df.select(element_at(df.data, "a")).collect()
    [Row(element_at(data, a)=1.0), Row(element_at(data, a)=None)]
    """
    sc = SparkContext._active_spark_context
    return Column(sc._jvm.functions.element_at(_to_java_column(col), extraction))


@since(2.4)
def array_remove(col, element):
    """
    Collection function: Remove all elements that equal to element from the given array.

    :param col: name of column containing array
    :param element: element to be removed from the array

    >>> df = spark.createDataFrame([([1, 2, 3, 1, 1],), ([],)], ['data'])
    >>> df.select(array_remove(df.data, 1)).collect()
    [Row(array_remove(data, 1)=[2, 3]), Row(array_remove(data, 1)=[])]
    """
    sc = SparkContext._active_spark_context
    return Column(sc._jvm.functions.array_remove(_to_java_column(col), element))


@since(2.4)
def array_distinct(col):
    """
    Collection function: removes duplicate values from the array.
    :param col: name of column or expression

    >>> df = spark.createDataFrame([([1, 2, 3, 2],), ([4, 5, 5, 4],)], ['data'])
    >>> df.select(array_distinct(df.data)).collect()
    [Row(array_distinct(data)=[1, 2, 3]), Row(array_distinct(data)=[4, 5])]
    """
    sc = SparkContext._active_spark_context
    return Column(sc._jvm.functions.array_distinct(_to_java_column(col)))


@ignore_unicode_prefix
@since(2.4)
def array_intersect(col1, col2):
    """
    Collection function: returns an array of the elements in the intersection of col1 and col2,
    without duplicates.

    :param col1: name of column containing array
    :param col2: name of column containing array

    >>> from pyspark.sql import Row
    >>> df = spark.createDataFrame([Row(c1=["b", "a", "c"], c2=["c", "d", "a", "f"])])
    >>> df.select(array_intersect(df.c1, df.c2)).collect()
    [Row(array_intersect(c1, c2)=[u'a', u'c'])]
    """
    sc = SparkContext._active_spark_context
    return Column(sc._jvm.functions.array_intersect(_to_java_column(col1), _to_java_column(col2)))


@ignore_unicode_prefix
@since(2.4)
def array_union(col1, col2):
    """
    Collection function: returns an array of the elements in the union of col1 and col2,
    without duplicates.

    :param col1: name of column containing array
    :param col2: name of column containing array

    >>> from pyspark.sql import Row
    >>> df = spark.createDataFrame([Row(c1=["b", "a", "c"], c2=["c", "d", "a", "f"])])
    >>> df.select(array_union(df.c1, df.c2)).collect()
    [Row(array_union(c1, c2)=[u'b', u'a', u'c', u'd', u'f'])]
    """
    sc = SparkContext._active_spark_context
    return Column(sc._jvm.functions.array_union(_to_java_column(col1), _to_java_column(col2)))


@ignore_unicode_prefix
@since(2.4)
def array_except(col1, col2):
    """
    Collection function: returns an array of the elements in col1 but not in col2,
    without duplicates.

    :param col1: name of column containing array
    :param col2: name of column containing array

    >>> from pyspark.sql import Row
    >>> df = spark.createDataFrame([Row(c1=["b", "a", "c"], c2=["c", "d", "a", "f"])])
    >>> df.select(array_except(df.c1, df.c2)).collect()
    [Row(array_except(c1, c2)=[u'b'])]
    """
    sc = SparkContext._active_spark_context
    return Column(sc._jvm.functions.array_except(_to_java_column(col1), _to_java_column(col2)))


@since(1.4)
def explode(col):
    """Returns a new row for each element in the given array or map.

    >>> from pyspark.sql import Row
    >>> eDF = spark.createDataFrame([Row(a=1, intlist=[1,2,3], mapfield={"a": "b"})])
    >>> eDF.select(explode(eDF.intlist).alias("anInt")).collect()
    [Row(anInt=1), Row(anInt=2), Row(anInt=3)]

    >>> eDF.select(explode(eDF.mapfield).alias("key", "value")).show()
    +---+-----+
    |key|value|
    +---+-----+
    |  a|    b|
    +---+-----+
    """
    sc = SparkContext._active_spark_context
    jc = sc._jvm.functions.explode(_to_java_column(col))
    return Column(jc)


@since(2.1)
def posexplode(col):
    """Returns a new row for each element with position in the given array or map.

    >>> from pyspark.sql import Row
    >>> eDF = spark.createDataFrame([Row(a=1, intlist=[1,2,3], mapfield={"a": "b"})])
    >>> eDF.select(posexplode(eDF.intlist)).collect()
    [Row(pos=0, col=1), Row(pos=1, col=2), Row(pos=2, col=3)]

    >>> eDF.select(posexplode(eDF.mapfield)).show()
    +---+---+-----+
    |pos|key|value|
    +---+---+-----+
    |  0|  a|    b|
    +---+---+-----+
    """
    sc = SparkContext._active_spark_context
    jc = sc._jvm.functions.posexplode(_to_java_column(col))
    return Column(jc)


@since(2.3)
def explode_outer(col):
    """Returns a new row for each element in the given array or map.
    Unlike explode, if the array/map is null or empty then null is produced.

    >>> df = spark.createDataFrame(
    ...     [(1, ["foo", "bar"], {"x": 1.0}), (2, [], {}), (3, None, None)],
    ...     ("id", "an_array", "a_map")
    ... )
    >>> df.select("id", "an_array", explode_outer("a_map")).show()
    +---+----------+----+-----+
    | id|  an_array| key|value|
    +---+----------+----+-----+
    |  1|[foo, bar]|   x|  1.0|
    |  2|        []|null| null|
    |  3|      null|null| null|
    +---+----------+----+-----+

    >>> df.select("id", "a_map", explode_outer("an_array")).show()
    +---+----------+----+
    | id|     a_map| col|
    +---+----------+----+
    |  1|[x -> 1.0]| foo|
    |  1|[x -> 1.0]| bar|
    |  2|        []|null|
    |  3|      null|null|
    +---+----------+----+
    """
    sc = SparkContext._active_spark_context
    jc = sc._jvm.functions.explode_outer(_to_java_column(col))
    return Column(jc)


@since(2.3)
def posexplode_outer(col):
    """Returns a new row for each element with position in the given array or map.
    Unlike posexplode, if the array/map is null or empty then the row (null, null) is produced.

    >>> df = spark.createDataFrame(
    ...     [(1, ["foo", "bar"], {"x": 1.0}), (2, [], {}), (3, None, None)],
    ...     ("id", "an_array", "a_map")
    ... )
    >>> df.select("id", "an_array", posexplode_outer("a_map")).show()
    +---+----------+----+----+-----+
    | id|  an_array| pos| key|value|
    +---+----------+----+----+-----+
    |  1|[foo, bar]|   0|   x|  1.0|
    |  2|        []|null|null| null|
    |  3|      null|null|null| null|
    +---+----------+----+----+-----+
    >>> df.select("id", "a_map", posexplode_outer("an_array")).show()
    +---+----------+----+----+
    | id|     a_map| pos| col|
    +---+----------+----+----+
    |  1|[x -> 1.0]|   0| foo|
    |  1|[x -> 1.0]|   1| bar|
    |  2|        []|null|null|
    |  3|      null|null|null|
    +---+----------+----+----+
    """
    sc = SparkContext._active_spark_context
    jc = sc._jvm.functions.posexplode_outer(_to_java_column(col))
    return Column(jc)


@ignore_unicode_prefix
@since(1.6)
def get_json_object(col, path):
    """
    Extracts json object from a json string based on json path specified, and returns json string
    of the extracted json object. It will return null if the input json string is invalid.

    :param col: string column in json format
    :param path: path to the json object to extract

    >>> data = [("1", '''{"f1": "value1", "f2": "value2"}'''), ("2", '''{"f1": "value12"}''')]
    >>> df = spark.createDataFrame(data, ("key", "jstring"))
    >>> df.select(df.key, get_json_object(df.jstring, '$.f1').alias("c0"), \\
    ...                   get_json_object(df.jstring, '$.f2').alias("c1") ).collect()
    [Row(key=u'1', c0=u'value1', c1=u'value2'), Row(key=u'2', c0=u'value12', c1=None)]
    """
    sc = SparkContext._active_spark_context
    jc = sc._jvm.functions.get_json_object(_to_java_column(col), path)
    return Column(jc)


@ignore_unicode_prefix
@since(1.6)
def json_tuple(col, *fields):
    """Creates a new row for a json column according to the given field names.

    :param col: string column in json format
    :param fields: list of fields to extract

    >>> data = [("1", '''{"f1": "value1", "f2": "value2"}'''), ("2", '''{"f1": "value12"}''')]
    >>> df = spark.createDataFrame(data, ("key", "jstring"))
    >>> df.select(df.key, json_tuple(df.jstring, 'f1', 'f2')).collect()
    [Row(key=u'1', c0=u'value1', c1=u'value2'), Row(key=u'2', c0=u'value12', c1=None)]
    """
    sc = SparkContext._active_spark_context
    jc = sc._jvm.functions.json_tuple(_to_java_column(col), _to_seq(sc, fields))
    return Column(jc)


@ignore_unicode_prefix
@since(2.1)
def from_json(col, schema, options={}):
    """
    Parses a column containing a JSON string into a :class:`MapType` with :class:`StringType`
    as keys type, :class:`StructType` or :class:`ArrayType` with
    the specified schema. Returns `null`, in the case of an unparseable string.

    :param col: string column in json format
    :param schema: a StructType or ArrayType of StructType to use when parsing the json column.
    :param options: options to control parsing. accepts the same options as the json datasource

    .. note:: Since Spark 2.3, the DDL-formatted string or a JSON format string is also
              supported for ``schema``.

    >>> from pyspark.sql.types import *
    >>> data = [(1, '''{"a": 1}''')]
    >>> schema = StructType([StructField("a", IntegerType())])
    >>> df = spark.createDataFrame(data, ("key", "value"))
    >>> df.select(from_json(df.value, schema).alias("json")).collect()
    [Row(json=Row(a=1))]
    >>> df.select(from_json(df.value, "a INT").alias("json")).collect()
    [Row(json=Row(a=1))]
    >>> df.select(from_json(df.value, "MAP<STRING,INT>").alias("json")).collect()
    [Row(json={u'a': 1})]
    >>> data = [(1, '''[{"a": 1}]''')]
    >>> schema = ArrayType(StructType([StructField("a", IntegerType())]))
    >>> df = spark.createDataFrame(data, ("key", "value"))
    >>> df.select(from_json(df.value, schema).alias("json")).collect()
    [Row(json=[Row(a=1)])]
    >>> schema = schema_of_json(lit('''{"a": 0}'''))
    >>> df.select(from_json(df.value, schema).alias("json")).collect()
    [Row(json=Row(a=None))]
    >>> data = [(1, '''[1, 2, 3]''')]
    >>> schema = ArrayType(IntegerType())
    >>> df = spark.createDataFrame(data, ("key", "value"))
    >>> df.select(from_json(df.value, schema).alias("json")).collect()
    [Row(json=[1, 2, 3])]
    """

    sc = SparkContext._active_spark_context
    if isinstance(schema, DataType):
        schema = schema.json()
    elif isinstance(schema, Column):
        schema = _to_java_column(schema)
    jc = sc._jvm.functions.from_json(_to_java_column(col), schema, options)
    return Column(jc)


@ignore_unicode_prefix
@since(2.1)
def to_json(col, options={}):
    """
    Converts a column containing a :class:`StructType`, :class:`ArrayType` or a :class:`MapType`
    into a JSON string. Throws an exception, in the case of an unsupported type.

    :param col: name of column containing a struct, an array or a map.
    :param options: options to control converting. accepts the same options as the JSON datasource.
                    Additionally the function supports the `pretty` option which enables
                    pretty JSON generation.

    >>> from pyspark.sql import Row
    >>> from pyspark.sql.types import *
    >>> data = [(1, Row(name='Alice', age=2))]
    >>> df = spark.createDataFrame(data, ("key", "value"))
    >>> df.select(to_json(df.value).alias("json")).collect()
    [Row(json=u'{"age":2,"name":"Alice"}')]
    >>> data = [(1, [Row(name='Alice', age=2), Row(name='Bob', age=3)])]
    >>> df = spark.createDataFrame(data, ("key", "value"))
    >>> df.select(to_json(df.value).alias("json")).collect()
    [Row(json=u'[{"age":2,"name":"Alice"},{"age":3,"name":"Bob"}]')]
    >>> data = [(1, {"name": "Alice"})]
    >>> df = spark.createDataFrame(data, ("key", "value"))
    >>> df.select(to_json(df.value).alias("json")).collect()
    [Row(json=u'{"name":"Alice"}')]
    >>> data = [(1, [{"name": "Alice"}, {"name": "Bob"}])]
    >>> df = spark.createDataFrame(data, ("key", "value"))
    >>> df.select(to_json(df.value).alias("json")).collect()
    [Row(json=u'[{"name":"Alice"},{"name":"Bob"}]')]
    >>> data = [(1, ["Alice", "Bob"])]
    >>> df = spark.createDataFrame(data, ("key", "value"))
    >>> df.select(to_json(df.value).alias("json")).collect()
    [Row(json=u'["Alice","Bob"]')]
    """

    sc = SparkContext._active_spark_context
    jc = sc._jvm.functions.to_json(_to_java_column(col), options)
    return Column(jc)


@ignore_unicode_prefix
@since(2.4)
def schema_of_json(json, options={}):
    """
    Parses a JSON string and infers its schema in DDL format.

    :param json: a JSON string or a string literal containing a JSON string.
    :param options: options to control parsing. accepts the same options as the JSON datasource

    .. versionchanged:: 3.0
       It accepts `options` parameter to control schema inferring.

    >>> df = spark.range(1)
    >>> df.select(schema_of_json(lit('{"a": 0}')).alias("json")).collect()
    [Row(json=u'struct<a:bigint>')]
    >>> schema = schema_of_json('{a: 1}', {'allowUnquotedFieldNames':'true'})
    >>> df.select(schema.alias("json")).collect()
    [Row(json=u'struct<a:bigint>')]
    """
    if isinstance(json, basestring):
        col = _create_column_from_literal(json)
    elif isinstance(json, Column):
        col = _to_java_column(json)
    else:
        raise TypeError("schema argument should be a column or string")

    sc = SparkContext._active_spark_context
    jc = sc._jvm.functions.schema_of_json(col, options)
    return Column(jc)


@ignore_unicode_prefix
@since(3.0)
<<<<<<< HEAD
def to_csv(col, options={}):
    """
    Converts a column containing a :class:`StructType` into a CSV string.
    Throws an exception, in the case of an unsupported type.

    :param col: name of column containing a struct.
    :param options: options to control converting. accepts the same options as the CSV datasource.

    >>> from pyspark.sql import Row
    >>> data = [(1, Row(name='Alice', age=2))]
    >>> df = spark.createDataFrame(data, ("key", "value"))
    >>> df.select(to_csv(df.value).alias("csv")).collect()
    [Row(csv=u'2,Alice')]
    """

    sc = SparkContext._active_spark_context
    jc = sc._jvm.functions.to_csv(_to_java_column(col), options)
=======
def schema_of_csv(csv, options={}):
    """
    Parses a CSV string and infers its schema in DDL format.

    :param col: a CSV string or a string literal containing a CSV string.
    :param options: options to control parsing. accepts the same options as the CSV datasource

    >>> df = spark.range(1)
    >>> df.select(schema_of_csv(lit('1|a'), {'sep':'|'}).alias("csv")).collect()
    [Row(csv=u'struct<_c0:int,_c1:string>')]
    >>> df.select(schema_of_csv('1|a', {'sep':'|'}).alias("csv")).collect()
    [Row(csv=u'struct<_c0:int,_c1:string>')]
    """
    if isinstance(csv, basestring):
        col = _create_column_from_literal(csv)
    elif isinstance(csv, Column):
        col = _to_java_column(csv)
    else:
        raise TypeError("schema argument should be a column or string")

    sc = SparkContext._active_spark_context
    jc = sc._jvm.functions.schema_of_csv(col, options)
>>>>>>> cd92f25b
    return Column(jc)


@since(1.5)
def size(col):
    """
    Collection function: returns the length of the array or map stored in the column.

    :param col: name of column or expression

    >>> df = spark.createDataFrame([([1, 2, 3],),([1],),([],)], ['data'])
    >>> df.select(size(df.data)).collect()
    [Row(size(data)=3), Row(size(data)=1), Row(size(data)=0)]
    """
    sc = SparkContext._active_spark_context
    return Column(sc._jvm.functions.size(_to_java_column(col)))


@since(2.4)
def array_min(col):
    """
    Collection function: returns the minimum value of the array.

    :param col: name of column or expression

    >>> df = spark.createDataFrame([([2, 1, 3],), ([None, 10, -1],)], ['data'])
    >>> df.select(array_min(df.data).alias('min')).collect()
    [Row(min=1), Row(min=-1)]
    """
    sc = SparkContext._active_spark_context
    return Column(sc._jvm.functions.array_min(_to_java_column(col)))


@since(2.4)
def array_max(col):
    """
    Collection function: returns the maximum value of the array.

    :param col: name of column or expression

    >>> df = spark.createDataFrame([([2, 1, 3],), ([None, 10, -1],)], ['data'])
    >>> df.select(array_max(df.data).alias('max')).collect()
    [Row(max=3), Row(max=10)]
    """
    sc = SparkContext._active_spark_context
    return Column(sc._jvm.functions.array_max(_to_java_column(col)))


@since(1.5)
def sort_array(col, asc=True):
    """
    Collection function: sorts the input array in ascending or descending order according
    to the natural ordering of the array elements. Null elements will be placed at the beginning
    of the returned array in ascending order or at the end of the returned array in descending
    order.

    :param col: name of column or expression

    >>> df = spark.createDataFrame([([2, 1, None, 3],),([1],),([],)], ['data'])
    >>> df.select(sort_array(df.data).alias('r')).collect()
    [Row(r=[None, 1, 2, 3]), Row(r=[1]), Row(r=[])]
    >>> df.select(sort_array(df.data, asc=False).alias('r')).collect()
    [Row(r=[3, 2, 1, None]), Row(r=[1]), Row(r=[])]
    """
    sc = SparkContext._active_spark_context
    return Column(sc._jvm.functions.sort_array(_to_java_column(col), asc))


@since(2.4)
def array_sort(col):
    """
    Collection function: sorts the input array in ascending order. The elements of the input array
    must be orderable. Null elements will be placed at the end of the returned array.

    :param col: name of column or expression

    >>> df = spark.createDataFrame([([2, 1, None, 3],),([1],),([],)], ['data'])
    >>> df.select(array_sort(df.data).alias('r')).collect()
    [Row(r=[1, 2, 3, None]), Row(r=[1]), Row(r=[])]
    """
    sc = SparkContext._active_spark_context
    return Column(sc._jvm.functions.array_sort(_to_java_column(col)))


@since(2.4)
def shuffle(col):
    """
    Collection function: Generates a random permutation of the given array.

    .. note:: The function is non-deterministic.

    :param col: name of column or expression

    >>> df = spark.createDataFrame([([1, 20, 3, 5],), ([1, 20, None, 3],)], ['data'])
    >>> df.select(shuffle(df.data).alias('s')).collect()  # doctest: +SKIP
    [Row(s=[3, 1, 5, 20]), Row(s=[20, None, 3, 1])]
    """
    sc = SparkContext._active_spark_context
    return Column(sc._jvm.functions.shuffle(_to_java_column(col)))


@since(1.5)
@ignore_unicode_prefix
def reverse(col):
    """
    Collection function: returns a reversed string or an array with reverse order of elements.

    :param col: name of column or expression

    >>> df = spark.createDataFrame([('Spark SQL',)], ['data'])
    >>> df.select(reverse(df.data).alias('s')).collect()
    [Row(s=u'LQS krapS')]
    >>> df = spark.createDataFrame([([2, 1, 3],) ,([1],) ,([],)], ['data'])
    >>> df.select(reverse(df.data).alias('r')).collect()
    [Row(r=[3, 1, 2]), Row(r=[1]), Row(r=[])]
     """
    sc = SparkContext._active_spark_context
    return Column(sc._jvm.functions.reverse(_to_java_column(col)))


@since(2.4)
def flatten(col):
    """
    Collection function: creates a single array from an array of arrays.
    If a structure of nested arrays is deeper than two levels,
    only one level of nesting is removed.

    :param col: name of column or expression

    >>> df = spark.createDataFrame([([[1, 2, 3], [4, 5], [6]],), ([None, [4, 5]],)], ['data'])
    >>> df.select(flatten(df.data).alias('r')).collect()
    [Row(r=[1, 2, 3, 4, 5, 6]), Row(r=None)]
    """
    sc = SparkContext._active_spark_context
    return Column(sc._jvm.functions.flatten(_to_java_column(col)))


@since(2.3)
def map_keys(col):
    """
    Collection function: Returns an unordered array containing the keys of the map.

    :param col: name of column or expression

    >>> from pyspark.sql.functions import map_keys
    >>> df = spark.sql("SELECT map(1, 'a', 2, 'b') as data")
    >>> df.select(map_keys("data").alias("keys")).show()
    +------+
    |  keys|
    +------+
    |[1, 2]|
    +------+
    """
    sc = SparkContext._active_spark_context
    return Column(sc._jvm.functions.map_keys(_to_java_column(col)))


@since(2.3)
def map_values(col):
    """
    Collection function: Returns an unordered array containing the values of the map.

    :param col: name of column or expression

    >>> from pyspark.sql.functions import map_values
    >>> df = spark.sql("SELECT map(1, 'a', 2, 'b') as data")
    >>> df.select(map_values("data").alias("values")).show()
    +------+
    |values|
    +------+
    |[a, b]|
    +------+
    """
    sc = SparkContext._active_spark_context
    return Column(sc._jvm.functions.map_values(_to_java_column(col)))


@since(2.4)
def map_entries(col):
    """
    Collection function: Returns an unordered array of all entries in the given map.

    :param col: name of column or expression

    >>> from pyspark.sql.functions import map_entries
    >>> df = spark.sql("SELECT map(1, 'a', 2, 'b') as data")
    >>> df.select(map_entries("data").alias("entries")).show()
    +----------------+
    |         entries|
    +----------------+
    |[[1, a], [2, b]]|
    +----------------+
    """
    sc = SparkContext._active_spark_context
    return Column(sc._jvm.functions.map_entries(_to_java_column(col)))


@since(2.4)
def map_from_entries(col):
    """
    Collection function: Returns a map created from the given array of entries.

    :param col: name of column or expression

    >>> from pyspark.sql.functions import map_from_entries
    >>> df = spark.sql("SELECT array(struct(1, 'a'), struct(2, 'b')) as data")
    >>> df.select(map_from_entries("data").alias("map")).show()
    +----------------+
    |             map|
    +----------------+
    |[1 -> a, 2 -> b]|
    +----------------+
    """
    sc = SparkContext._active_spark_context
    return Column(sc._jvm.functions.map_from_entries(_to_java_column(col)))


@ignore_unicode_prefix
@since(2.4)
def array_repeat(col, count):
    """
    Collection function: creates an array containing a column repeated count times.

    >>> df = spark.createDataFrame([('ab',)], ['data'])
    >>> df.select(array_repeat(df.data, 3).alias('r')).collect()
    [Row(r=[u'ab', u'ab', u'ab'])]
    """
    sc = SparkContext._active_spark_context
    return Column(sc._jvm.functions.array_repeat(_to_java_column(col), count))


@since(2.4)
def arrays_zip(*cols):
    """
    Collection function: Returns a merged array of structs in which the N-th struct contains all
    N-th values of input arrays.

    :param cols: columns of arrays to be merged.

    >>> from pyspark.sql.functions import arrays_zip
    >>> df = spark.createDataFrame([(([1, 2, 3], [2, 3, 4]))], ['vals1', 'vals2'])
    >>> df.select(arrays_zip(df.vals1, df.vals2).alias('zipped')).collect()
    [Row(zipped=[Row(vals1=1, vals2=2), Row(vals1=2, vals2=3), Row(vals1=3, vals2=4)])]
    """
    sc = SparkContext._active_spark_context
    return Column(sc._jvm.functions.arrays_zip(_to_seq(sc, cols, _to_java_column)))


@since(2.4)
def map_concat(*cols):
    """Returns the union of all the given maps.

    :param cols: list of column names (string) or list of :class:`Column` expressions

    >>> from pyspark.sql.functions import map_concat
    >>> df = spark.sql("SELECT map(1, 'a', 2, 'b') as map1, map(3, 'c', 1, 'd') as map2")
    >>> df.select(map_concat("map1", "map2").alias("map3")).show(truncate=False)
    +--------------------------------+
    |map3                            |
    +--------------------------------+
    |[1 -> a, 2 -> b, 3 -> c, 1 -> d]|
    +--------------------------------+
    """
    sc = SparkContext._active_spark_context
    if len(cols) == 1 and isinstance(cols[0], (list, set)):
        cols = cols[0]
    jc = sc._jvm.functions.map_concat(_to_seq(sc, cols, _to_java_column))
    return Column(jc)


@since(2.4)
def sequence(start, stop, step=None):
    """
    Generate a sequence of integers from `start` to `stop`, incrementing by `step`.
    If `step` is not set, incrementing by 1 if `start` is less than or equal to `stop`,
    otherwise -1.

    >>> df1 = spark.createDataFrame([(-2, 2)], ('C1', 'C2'))
    >>> df1.select(sequence('C1', 'C2').alias('r')).collect()
    [Row(r=[-2, -1, 0, 1, 2])]
    >>> df2 = spark.createDataFrame([(4, -4, -2)], ('C1', 'C2', 'C3'))
    >>> df2.select(sequence('C1', 'C2', 'C3').alias('r')).collect()
    [Row(r=[4, 2, 0, -2, -4])]
    """
    sc = SparkContext._active_spark_context
    if step is None:
        return Column(sc._jvm.functions.sequence(_to_java_column(start), _to_java_column(stop)))
    else:
        return Column(sc._jvm.functions.sequence(
            _to_java_column(start), _to_java_column(stop), _to_java_column(step)))


@ignore_unicode_prefix
@since(3.0)
def from_csv(col, schema, options={}):
    """
    Parses a column containing a CSV string to a row with the specified schema.
    Returns `null`, in the case of an unparseable string.

    :param col: string column in CSV format
    :param schema: a string with schema in DDL format to use when parsing the CSV column.
    :param options: options to control parsing. accepts the same options as the CSV datasource

    >>> data = [("1,2,3",)]
    >>> df = spark.createDataFrame(data, ("value",))
    >>> df.select(from_csv(df.value, "a INT, b INT, c INT").alias("csv")).collect()
    [Row(csv=Row(a=1, b=2, c=3))]
    >>> value = data[0][0]
    >>> df.select(from_csv(df.value, schema_of_csv(value)).alias("csv")).collect()
    [Row(csv=Row(_c0=1, _c1=2, _c2=3))]
    """

    sc = SparkContext._active_spark_context
    if isinstance(schema, basestring):
        schema = _create_column_from_literal(schema)
    elif isinstance(schema, Column):
        schema = _to_java_column(schema)
    else:
        raise TypeError("schema argument should be a column or string")

    jc = sc._jvm.functions.from_csv(_to_java_column(col), schema, options)
    return Column(jc)


# ---------------------------- User Defined Function ----------------------------------

class PandasUDFType(object):
    """Pandas UDF Types. See :meth:`pyspark.sql.functions.pandas_udf`.
    """
    SCALAR = PythonEvalType.SQL_SCALAR_PANDAS_UDF

    GROUPED_MAP = PythonEvalType.SQL_GROUPED_MAP_PANDAS_UDF

    GROUPED_AGG = PythonEvalType.SQL_GROUPED_AGG_PANDAS_UDF


@since(1.3)
def udf(f=None, returnType=StringType()):
    """Creates a user defined function (UDF).

    .. note:: The user-defined functions are considered deterministic by default. Due to
        optimization, duplicate invocations may be eliminated or the function may even be invoked
        more times than it is present in the query. If your function is not deterministic, call
        `asNondeterministic` on the user defined function. E.g.:

    >>> from pyspark.sql.types import IntegerType
    >>> import random
    >>> random_udf = udf(lambda: int(random.random() * 100), IntegerType()).asNondeterministic()

    .. note:: The user-defined functions do not support conditional expressions or short circuiting
        in boolean expressions and it ends up with being executed all internally. If the functions
        can fail on special rows, the workaround is to incorporate the condition into the functions.

    .. note:: The user-defined functions do not take keyword arguments on the calling side.

    :param f: python function if used as a standalone function
    :param returnType: the return type of the user-defined function. The value can be either a
        :class:`pyspark.sql.types.DataType` object or a DDL-formatted type string.

    >>> from pyspark.sql.types import IntegerType
    >>> slen = udf(lambda s: len(s), IntegerType())
    >>> @udf
    ... def to_upper(s):
    ...     if s is not None:
    ...         return s.upper()
    ...
    >>> @udf(returnType=IntegerType())
    ... def add_one(x):
    ...     if x is not None:
    ...         return x + 1
    ...
    >>> df = spark.createDataFrame([(1, "John Doe", 21)], ("id", "name", "age"))
    >>> df.select(slen("name").alias("slen(name)"), to_upper("name"), add_one("age")).show()
    +----------+--------------+------------+
    |slen(name)|to_upper(name)|add_one(age)|
    +----------+--------------+------------+
    |         8|      JOHN DOE|          22|
    +----------+--------------+------------+
    """

    # The following table shows most of Python data and SQL type conversions in normal UDFs that
    # are not yet visible to the user. Some of behaviors are buggy and might be changed in the near
    # future. The table might have to be eventually documented externally.
    # Please see SPARK-25666's PR to see the codes in order to generate the table below.
    #
    # +-----------------------------+--------------+----------+------+-------+---------------+---------------+--------------------+-----------------------------+----------+----------------------+---------+--------------------+-----------------+------------+--------------+------------------+----------------------+  # noqa
    # |SQL Type \ Python Value(Type)|None(NoneType)|True(bool)|1(int)|1(long)|         a(str)|     a(unicode)|    1970-01-01(date)|1970-01-01 00:00:00(datetime)|1.0(float)|array('i', [1])(array)|[1](list)|         (1,)(tuple)|   ABC(bytearray)|  1(Decimal)|{'a': 1}(dict)|Row(kwargs=1)(Row)|Row(namedtuple=1)(Row)|  # noqa
    # +-----------------------------+--------------+----------+------+-------+---------------+---------------+--------------------+-----------------------------+----------+----------------------+---------+--------------------+-----------------+------------+--------------+------------------+----------------------+  # noqa
    # |                      boolean|          None|      True|  None|   None|           None|           None|                None|                         None|      None|                  None|     None|                None|             None|        None|          None|                 X|                     X|  # noqa
    # |                      tinyint|          None|      None|     1|      1|           None|           None|                None|                         None|      None|                  None|     None|                None|             None|        None|          None|                 X|                     X|  # noqa
    # |                     smallint|          None|      None|     1|      1|           None|           None|                None|                         None|      None|                  None|     None|                None|             None|        None|          None|                 X|                     X|  # noqa
    # |                          int|          None|      None|     1|      1|           None|           None|                None|                         None|      None|                  None|     None|                None|             None|        None|          None|                 X|                     X|  # noqa
    # |                       bigint|          None|      None|     1|      1|           None|           None|                None|                         None|      None|                  None|     None|                None|             None|        None|          None|                 X|                     X|  # noqa
    # |                       string|          None|   u'true'|  u'1'|   u'1'|           u'a'|           u'a'|u'java.util.Grego...|         u'java.util.Grego...|    u'1.0'|        u'[I@24a83055'|   u'[1]'|u'[Ljava.lang.Obj...|   u'[B@49093632'|        u'1'|      u'{a=1}'|                 X|                     X|  # noqa
    # |                         date|          None|         X|     X|      X|              X|              X|datetime.date(197...|         datetime.date(197...|         X|                     X|        X|                   X|                X|           X|             X|                 X|                     X|  # noqa
    # |                    timestamp|          None|         X|     X|      X|              X|              X|                   X|         datetime.datetime...|         X|                     X|        X|                   X|                X|           X|             X|                 X|                     X|  # noqa
    # |                        float|          None|      None|  None|   None|           None|           None|                None|                         None|       1.0|                  None|     None|                None|             None|        None|          None|                 X|                     X|  # noqa
    # |                       double|          None|      None|  None|   None|           None|           None|                None|                         None|       1.0|                  None|     None|                None|             None|        None|          None|                 X|                     X|  # noqa
    # |                   array<int>|          None|      None|  None|   None|           None|           None|                None|                         None|      None|                   [1]|      [1]|                 [1]|     [65, 66, 67]|        None|          None|                 X|                     X|  # noqa
    # |                       binary|          None|      None|  None|   None|bytearray(b'a')|bytearray(b'a')|                None|                         None|      None|                  None|     None|                None|bytearray(b'ABC')|        None|          None|                 X|                     X|  # noqa
    # |                decimal(10,0)|          None|      None|  None|   None|           None|           None|                None|                         None|      None|                  None|     None|                None|             None|Decimal('1')|          None|                 X|                     X|  # noqa
    # |              map<string,int>|          None|      None|  None|   None|           None|           None|                None|                         None|      None|                  None|     None|                None|             None|        None|     {u'a': 1}|                 X|                     X|  # noqa
    # |               struct<_1:int>|          None|         X|     X|      X|              X|              X|                   X|                            X|         X|                     X|Row(_1=1)|           Row(_1=1)|                X|           X|  Row(_1=None)|         Row(_1=1)|             Row(_1=1)|  # noqa
    # +-----------------------------+--------------+----------+------+-------+---------------+---------------+--------------------+-----------------------------+----------+----------------------+---------+--------------------+-----------------+------------+--------------+------------------+----------------------+  # noqa
    #
    # Note: DDL formatted string is used for 'SQL Type' for simplicity. This string can be
    #       used in `returnType`.
    # Note: The values inside of the table are generated by `repr`.
    # Note: Python 2 is used to generate this table since it is used to check the backward
    #       compatibility often in practice.
    # Note: 'X' means it throws an exception during the conversion.

    # decorator @udf, @udf(), @udf(dataType())
    if f is None or isinstance(f, (str, DataType)):
        # If DataType has been passed as a positional argument
        # for decorator use it as a returnType
        return_type = f or returnType
        return functools.partial(_create_udf, returnType=return_type,
                                 evalType=PythonEvalType.SQL_BATCHED_UDF)
    else:
        return _create_udf(f=f, returnType=returnType,
                           evalType=PythonEvalType.SQL_BATCHED_UDF)


@since(2.3)
def pandas_udf(f=None, returnType=None, functionType=None):
    """
    Creates a vectorized user defined function (UDF).

    :param f: user-defined function. A python function if used as a standalone function
    :param returnType: the return type of the user-defined function. The value can be either a
        :class:`pyspark.sql.types.DataType` object or a DDL-formatted type string.
    :param functionType: an enum value in :class:`pyspark.sql.functions.PandasUDFType`.
                         Default: SCALAR.

    .. note:: Experimental

    The function type of the UDF can be one of the following:

    1. SCALAR

       A scalar UDF defines a transformation: One or more `pandas.Series` -> A `pandas.Series`.
       The length of the returned `pandas.Series` must be of the same as the input `pandas.Series`.

       :class:`MapType`, :class:`StructType` are currently not supported as output types.

       Scalar UDFs are used with :meth:`pyspark.sql.DataFrame.withColumn` and
       :meth:`pyspark.sql.DataFrame.select`.

       >>> from pyspark.sql.functions import pandas_udf, PandasUDFType
       >>> from pyspark.sql.types import IntegerType, StringType
       >>> slen = pandas_udf(lambda s: s.str.len(), IntegerType())  # doctest: +SKIP
       >>> @pandas_udf(StringType())  # doctest: +SKIP
       ... def to_upper(s):
       ...     return s.str.upper()
       ...
       >>> @pandas_udf("integer", PandasUDFType.SCALAR)  # doctest: +SKIP
       ... def add_one(x):
       ...     return x + 1
       ...
       >>> df = spark.createDataFrame([(1, "John Doe", 21)],
       ...                            ("id", "name", "age"))  # doctest: +SKIP
       >>> df.select(slen("name").alias("slen(name)"), to_upper("name"), add_one("age")) \\
       ...     .show()  # doctest: +SKIP
       +----------+--------------+------------+
       |slen(name)|to_upper(name)|add_one(age)|
       +----------+--------------+------------+
       |         8|      JOHN DOE|          22|
       +----------+--------------+------------+

       .. note:: The length of `pandas.Series` within a scalar UDF is not that of the whole input
           column, but is the length of an internal batch used for each call to the function.
           Therefore, this can be used, for example, to ensure the length of each returned
           `pandas.Series`, and can not be used as the column length.

    2. GROUPED_MAP

       A grouped map UDF defines transformation: A `pandas.DataFrame` -> A `pandas.DataFrame`
       The returnType should be a :class:`StructType` describing the schema of the returned
       `pandas.DataFrame`. The column labels of the returned `pandas.DataFrame` must either match
       the field names in the defined returnType schema if specified as strings, or match the
       field data types by position if not strings, e.g. integer indices.
       The length of the returned `pandas.DataFrame` can be arbitrary.

       Grouped map UDFs are used with :meth:`pyspark.sql.GroupedData.apply`.

       >>> from pyspark.sql.functions import pandas_udf, PandasUDFType
       >>> df = spark.createDataFrame(
       ...     [(1, 1.0), (1, 2.0), (2, 3.0), (2, 5.0), (2, 10.0)],
       ...     ("id", "v"))  # doctest: +SKIP
       >>> @pandas_udf("id long, v double", PandasUDFType.GROUPED_MAP)  # doctest: +SKIP
       ... def normalize(pdf):
       ...     v = pdf.v
       ...     return pdf.assign(v=(v - v.mean()) / v.std())
       >>> df.groupby("id").apply(normalize).show()  # doctest: +SKIP
       +---+-------------------+
       | id|                  v|
       +---+-------------------+
       |  1|-0.7071067811865475|
       |  1| 0.7071067811865475|
       |  2|-0.8320502943378437|
       |  2|-0.2773500981126146|
       |  2| 1.1094003924504583|
       +---+-------------------+

       Alternatively, the user can define a function that takes two arguments.
       In this case, the grouping key(s) will be passed as the first argument and the data will
       be passed as the second argument. The grouping key(s) will be passed as a tuple of numpy
       data types, e.g., `numpy.int32` and `numpy.float64`. The data will still be passed in
       as a `pandas.DataFrame` containing all columns from the original Spark DataFrame.
       This is useful when the user does not want to hardcode grouping key(s) in the function.

       >>> import pandas as pd  # doctest: +SKIP
       >>> from pyspark.sql.functions import pandas_udf, PandasUDFType
       >>> df = spark.createDataFrame(
       ...     [(1, 1.0), (1, 2.0), (2, 3.0), (2, 5.0), (2, 10.0)],
       ...     ("id", "v"))  # doctest: +SKIP
       >>> @pandas_udf("id long, v double", PandasUDFType.GROUPED_MAP)  # doctest: +SKIP
       ... def mean_udf(key, pdf):
       ...     # key is a tuple of one numpy.int64, which is the value
       ...     # of 'id' for the current group
       ...     return pd.DataFrame([key + (pdf.v.mean(),)])
       >>> df.groupby('id').apply(mean_udf).show()  # doctest: +SKIP
       +---+---+
       | id|  v|
       +---+---+
       |  1|1.5|
       |  2|6.0|
       +---+---+
       >>> @pandas_udf(
       ...    "id long, `ceil(v / 2)` long, v double",
       ...    PandasUDFType.GROUPED_MAP)  # doctest: +SKIP
       >>> def sum_udf(key, pdf):
       ...     # key is a tuple of two numpy.int64s, which is the values
       ...     # of 'id' and 'ceil(df.v / 2)' for the current group
       ...     return pd.DataFrame([key + (pdf.v.sum(),)])
       >>> df.groupby(df.id, ceil(df.v / 2)).apply(sum_udf).show()  # doctest: +SKIP
       +---+-----------+----+
       | id|ceil(v / 2)|   v|
       +---+-----------+----+
       |  2|          5|10.0|
       |  1|          1| 3.0|
       |  2|          3| 5.0|
       |  2|          2| 3.0|
       +---+-----------+----+

       .. note:: If returning a new `pandas.DataFrame` constructed with a dictionary, it is
           recommended to explicitly index the columns by name to ensure the positions are correct,
           or alternatively use an `OrderedDict`.
           For example, `pd.DataFrame({'id': ids, 'a': data}, columns=['id', 'a'])` or
           `pd.DataFrame(OrderedDict([('id', ids), ('a', data)]))`.

       .. seealso:: :meth:`pyspark.sql.GroupedData.apply`

    3. GROUPED_AGG

       A grouped aggregate UDF defines a transformation: One or more `pandas.Series` -> A scalar
       The `returnType` should be a primitive data type, e.g., :class:`DoubleType`.
       The returned scalar can be either a python primitive type, e.g., `int` or `float`
       or a numpy data type, e.g., `numpy.int64` or `numpy.float64`.

       :class:`MapType` and :class:`StructType` are currently not supported as output types.

       Group aggregate UDFs are used with :meth:`pyspark.sql.GroupedData.agg` and
       :class:`pyspark.sql.Window`

       This example shows using grouped aggregated UDFs with groupby:

       >>> from pyspark.sql.functions import pandas_udf, PandasUDFType
       >>> df = spark.createDataFrame(
       ...     [(1, 1.0), (1, 2.0), (2, 3.0), (2, 5.0), (2, 10.0)],
       ...     ("id", "v"))
       >>> @pandas_udf("double", PandasUDFType.GROUPED_AGG)  # doctest: +SKIP
       ... def mean_udf(v):
       ...     return v.mean()
       >>> df.groupby("id").agg(mean_udf(df['v'])).show()  # doctest: +SKIP
       +---+-----------+
       | id|mean_udf(v)|
       +---+-----------+
       |  1|        1.5|
       |  2|        6.0|
       +---+-----------+

       This example shows using grouped aggregated UDFs as window functions. Note that only
       unbounded window frame is supported at the moment:

       >>> from pyspark.sql.functions import pandas_udf, PandasUDFType
       >>> from pyspark.sql import Window
       >>> df = spark.createDataFrame(
       ...     [(1, 1.0), (1, 2.0), (2, 3.0), (2, 5.0), (2, 10.0)],
       ...     ("id", "v"))
       >>> @pandas_udf("double", PandasUDFType.GROUPED_AGG)  # doctest: +SKIP
       ... def mean_udf(v):
       ...     return v.mean()
       >>> w = Window \\
       ...     .partitionBy('id') \\
       ...     .rowsBetween(Window.unboundedPreceding, Window.unboundedFollowing)
       >>> df.withColumn('mean_v', mean_udf(df['v']).over(w)).show()  # doctest: +SKIP
       +---+----+------+
       | id|   v|mean_v|
       +---+----+------+
       |  1| 1.0|   1.5|
       |  1| 2.0|   1.5|
       |  2| 3.0|   6.0|
       |  2| 5.0|   6.0|
       |  2|10.0|   6.0|
       +---+----+------+

       .. seealso:: :meth:`pyspark.sql.GroupedData.agg` and :class:`pyspark.sql.Window`

    .. note:: The user-defined functions are considered deterministic by default. Due to
        optimization, duplicate invocations may be eliminated or the function may even be invoked
        more times than it is present in the query. If your function is not deterministic, call
        `asNondeterministic` on the user defined function. E.g.:

    >>> @pandas_udf('double', PandasUDFType.SCALAR)  # doctest: +SKIP
    ... def random(v):
    ...     import numpy as np
    ...     import pandas as pd
    ...     return pd.Series(np.random.randn(len(v))
    >>> random = random.asNondeterministic()  # doctest: +SKIP

    .. note:: The user-defined functions do not support conditional expressions or short circuiting
        in boolean expressions and it ends up with being executed all internally. If the functions
        can fail on special rows, the workaround is to incorporate the condition into the functions.

    .. note:: The user-defined functions do not take keyword arguments on the calling side.

    .. note:: The data type of returned `pandas.Series` from the user-defined functions should be
        matched with defined returnType (see :meth:`types.to_arrow_type` and
        :meth:`types.from_arrow_type`). When there is mismatch between them, Spark might do
        conversion on returned data. The conversion is not guaranteed to be correct and results
        should be checked for accuracy by users.
    """

    # The following table shows most of Pandas data and SQL type conversions in Pandas UDFs that
    # are not yet visible to the user. Some of behaviors are buggy and might be changed in the near
    # future. The table might have to be eventually documented externally.
    # Please see SPARK-25798's PR to see the codes in order to generate the table below.
    #
    # +-----------------------------+----------------------+----------+-------+--------+--------------------+--------------------+--------+---------+---------+---------+------------+------------+------------+-----------------------------------+-----------------------------------------------------+-----------------+--------------------+-----------------------------+-------------+-----------------+------------------+-----------+--------------------------------+  # noqa
    # |SQL Type \ Pandas Value(Type)|None(object(NoneType))|True(bool)|1(int8)|1(int16)|            1(int32)|            1(int64)|1(uint8)|1(uint16)|1(uint32)|1(uint64)|1.0(float16)|1.0(float32)|1.0(float64)|1970-01-01 00:00:00(datetime64[ns])|1970-01-01 00:00:00-05:00(datetime64[ns, US/Eastern])|a(object(string))|  1(object(Decimal))|[1 2 3](object(array[int32]))|1.0(float128)|(1+0j)(complex64)|(1+0j)(complex128)|A(category)|1 days 00:00:00(timedelta64[ns])|  # noqa
    # +-----------------------------+----------------------+----------+-------+--------+--------------------+--------------------+--------+---------+---------+---------+------------+------------+------------+-----------------------------------+-----------------------------------------------------+-----------------+--------------------+-----------------------------+-------------+-----------------+------------------+-----------+--------------------------------+  # noqa
    # |                      boolean|                  None|      True|   True|    True|                True|                True|    True|     True|     True|     True|       False|       False|       False|                              False|                                                False|                X|                   X|                            X|        False|            False|             False|          X|                           False|  # noqa
    # |                      tinyint|                  None|         1|      1|       1|                   1|                   1|       X|        X|        X|        X|           1|           1|           1|                                  X|                                                    X|                X|                   X|                            X|            X|                X|                 X|          0|                               X|  # noqa
    # |                     smallint|                  None|         1|      1|       1|                   1|                   1|       1|        X|        X|        X|           1|           1|           1|                                  X|                                                    X|                X|                   X|                            X|            X|                X|                 X|          X|                               X|  # noqa
    # |                          int|                  None|         1|      1|       1|                   1|                   1|       1|        1|        X|        X|           1|           1|           1|                                  X|                                                    X|                X|                   X|                            X|            X|                X|                 X|          X|                               X|  # noqa
    # |                       bigint|                  None|         1|      1|       1|                   1|                   1|       1|        1|        1|        X|           1|           1|           1|                                  0|                                       18000000000000|                X|                   X|                            X|            X|                X|                 X|          X|                               X|  # noqa
    # |                        float|                  None|       1.0|    1.0|     1.0|                 1.0|                 1.0|     1.0|      1.0|      1.0|      1.0|         1.0|         1.0|         1.0|                                  X|                                                    X|                X|1.401298464324817...|                            X|            X|                X|                 X|          X|                               X|  # noqa
    # |                       double|                  None|       1.0|    1.0|     1.0|                 1.0|                 1.0|     1.0|      1.0|      1.0|      1.0|         1.0|         1.0|         1.0|                                  X|                                                    X|                X|                   X|                            X|            X|                X|                 X|          X|                               X|  # noqa
    # |                         date|                  None|         X|      X|       X|datetime.date(197...|                   X|       X|        X|        X|        X|           X|           X|           X|               datetime.date(197...|                                                    X|                X|                   X|                            X|            X|                X|                 X|          X|                               X|  # noqa
    # |                    timestamp|                  None|         X|      X|       X|                   X|datetime.datetime...|       X|        X|        X|        X|           X|           X|           X|               datetime.datetime...|                                 datetime.datetime...|                X|                   X|                            X|            X|                X|                 X|          X|                               X|  # noqa
    # |                       string|                  None|       u''|u'\x01'| u'\x01'|             u'\x01'|             u'\x01'| u'\x01'|  u'\x01'|  u'\x01'|  u'\x01'|         u''|         u''|         u''|                                  X|                                                    X|             u'a'|                   X|                            X|          u''|              u''|               u''|          X|                               X|  # noqa
    # |                decimal(10,0)|                  None|         X|      X|       X|                   X|                   X|       X|        X|        X|        X|           X|           X|           X|                                  X|                                                    X|                X|        Decimal('1')|                            X|            X|                X|                 X|          X|                               X|  # noqa
    # |                   array<int>|                  None|         X|      X|       X|                   X|                   X|       X|        X|        X|        X|           X|           X|           X|                                  X|                                                    X|                X|                   X|                    [1, 2, 3]|            X|                X|                 X|          X|                               X|  # noqa
    # |              map<string,int>|                     X|         X|      X|       X|                   X|                   X|       X|        X|        X|        X|           X|           X|           X|                                  X|                                                    X|                X|                   X|                            X|            X|                X|                 X|          X|                               X|  # noqa
    # |               struct<_1:int>|                     X|         X|      X|       X|                   X|                   X|       X|        X|        X|        X|           X|           X|           X|                                  X|                                                    X|                X|                   X|                            X|            X|                X|                 X|          X|                               X|  # noqa
    # |                       binary|                     X|         X|      X|       X|                   X|                   X|       X|        X|        X|        X|           X|           X|           X|                                  X|                                                    X|                X|                   X|                            X|            X|                X|                 X|          X|                               X|  # noqa
    # +-----------------------------+----------------------+----------+-------+--------+--------------------+--------------------+--------+---------+---------+---------+------------+------------+------------+-----------------------------------+-----------------------------------------------------+-----------------+--------------------+-----------------------------+-------------+-----------------+------------------+-----------+--------------------------------+  # noqa
    #
    # Note: DDL formatted string is used for 'SQL Type' for simplicity. This string can be
    #       used in `returnType`.
    # Note: The values inside of the table are generated by `repr`.
    # Note: Python 2 is used to generate this table since it is used to check the backward
    #       compatibility often in practice.
    # Note: Pandas 0.19.2 and PyArrow 0.9.0 are used.
    # Note: Timezone is Singapore timezone.
    # Note: 'X' means it throws an exception during the conversion.
    # Note: 'binary' type is only supported with PyArrow 0.10.0+ (SPARK-23555).

    # decorator @pandas_udf(returnType, functionType)
    is_decorator = f is None or isinstance(f, (str, DataType))

    if is_decorator:
        # If DataType has been passed as a positional argument
        # for decorator use it as a returnType
        return_type = f or returnType

        if functionType is not None:
            # @pandas_udf(dataType, functionType=functionType)
            # @pandas_udf(returnType=dataType, functionType=functionType)
            eval_type = functionType
        elif returnType is not None and isinstance(returnType, int):
            # @pandas_udf(dataType, functionType)
            eval_type = returnType
        else:
            # @pandas_udf(dataType) or @pandas_udf(returnType=dataType)
            eval_type = PythonEvalType.SQL_SCALAR_PANDAS_UDF
    else:
        return_type = returnType

        if functionType is not None:
            eval_type = functionType
        else:
            eval_type = PythonEvalType.SQL_SCALAR_PANDAS_UDF

    if return_type is None:
        raise ValueError("Invalid returnType: returnType can not be None")

    if eval_type not in [PythonEvalType.SQL_SCALAR_PANDAS_UDF,
                         PythonEvalType.SQL_GROUPED_MAP_PANDAS_UDF,
                         PythonEvalType.SQL_GROUPED_AGG_PANDAS_UDF]:
        raise ValueError("Invalid functionType: "
                         "functionType must be one the values from PandasUDFType")

    if is_decorator:
        return functools.partial(_create_udf, returnType=return_type, evalType=eval_type)
    else:
        return _create_udf(f=f, returnType=return_type, evalType=eval_type)


blacklist = ['map', 'since', 'ignore_unicode_prefix']
__all__ = [k for k, v in globals().items()
           if not k.startswith('_') and k[0].islower() and callable(v) and k not in blacklist]
__all__ += ["PandasUDFType"]
__all__.sort()


def _test():
    import doctest
    from pyspark.sql import Row, SparkSession
    import pyspark.sql.functions
    globs = pyspark.sql.functions.__dict__.copy()
    spark = SparkSession.builder\
        .master("local[4]")\
        .appName("sql.functions tests")\
        .getOrCreate()
    sc = spark.sparkContext
    globs['sc'] = sc
    globs['spark'] = spark
    globs['df'] = spark.createDataFrame([Row(name='Alice', age=2), Row(name='Bob', age=5)])
    (failure_count, test_count) = doctest.testmod(
        pyspark.sql.functions, globs=globs,
        optionflags=doctest.ELLIPSIS | doctest.NORMALIZE_WHITESPACE)
    spark.stop()
    if failure_count:
        sys.exit(-1)


if __name__ == "__main__":
    _test()<|MERGE_RESOLUTION|>--- conflicted
+++ resolved
@@ -2366,25 +2366,6 @@
 
 @ignore_unicode_prefix
 @since(3.0)
-<<<<<<< HEAD
-def to_csv(col, options={}):
-    """
-    Converts a column containing a :class:`StructType` into a CSV string.
-    Throws an exception, in the case of an unsupported type.
-
-    :param col: name of column containing a struct.
-    :param options: options to control converting. accepts the same options as the CSV datasource.
-
-    >>> from pyspark.sql import Row
-    >>> data = [(1, Row(name='Alice', age=2))]
-    >>> df = spark.createDataFrame(data, ("key", "value"))
-    >>> df.select(to_csv(df.value).alias("csv")).collect()
-    [Row(csv=u'2,Alice')]
-    """
-
-    sc = SparkContext._active_spark_context
-    jc = sc._jvm.functions.to_csv(_to_java_column(col), options)
-=======
 def schema_of_csv(csv, options={}):
     """
     Parses a CSV string and infers its schema in DDL format.
@@ -2407,7 +2388,28 @@
 
     sc = SparkContext._active_spark_context
     jc = sc._jvm.functions.schema_of_csv(col, options)
->>>>>>> cd92f25b
+    return Column(jc)
+
+
+@ignore_unicode_prefix
+@since(3.0)
+def to_csv(col, options={}):
+    """
+    Converts a column containing a :class:`StructType` into a CSV string.
+    Throws an exception, in the case of an unsupported type.
+
+    :param col: name of column containing a struct.
+    :param options: options to control converting. accepts the same options as the CSV datasource.
+
+    >>> from pyspark.sql import Row
+    >>> data = [(1, Row(name='Alice', age=2))]
+    >>> df = spark.createDataFrame(data, ("key", "value"))
+    >>> df.select(to_csv(df.value).alias("csv")).collect()
+    [Row(csv=u'2,Alice')]
+    """
+
+    sc = SparkContext._active_spark_context
+    jc = sc._jvm.functions.to_csv(_to_java_column(col), options)
     return Column(jc)
 
 
