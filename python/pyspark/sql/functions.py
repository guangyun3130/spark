#
# Licensed to the Apache Software Foundation (ASF) under one or more
# contributor license agreements.  See the NOTICE file distributed with
# this work for additional information regarding copyright ownership.
# The ASF licenses this file to You under the Apache License, Version 2.0
# (the "License"); you may not use this file except in compliance with
# the License.  You may obtain a copy of the License at
#
#    http://www.apache.org/licenses/LICENSE-2.0
#
# Unless required by applicable law or agreed to in writing, software
# distributed under the License is distributed on an "AS IS" BASIS,
# WITHOUT WARRANTIES OR CONDITIONS OF ANY KIND, either express or implied.
# See the License for the specific language governing permissions and
# limitations under the License.
#

"""
A collections of builtin functions
"""
import inspect
import decimal
import sys
import functools
import warnings
from typing import (
    Any,
    cast,
    Callable,
    Dict,
    List,
    Iterable,
    overload,
    Optional,
    Tuple,
    Type,
    TYPE_CHECKING,
    Union,
    ValuesView,
)

from py4j.java_gateway import JVMView

from pyspark import SparkContext
from pyspark.errors import PySparkTypeError, PySparkValueError
from pyspark.sql.column import Column, _to_java_column, _to_seq, _create_column_from_literal
from pyspark.sql.dataframe import DataFrame
from pyspark.sql.types import ArrayType, DataType, StringType, StructType, _from_numpy_type

# Keep UserDefinedFunction import for backwards compatible import; moved in SPARK-22409
from pyspark.sql.udf import UserDefinedFunction, _create_py_udf  # noqa: F401
from pyspark.sql.udtf import UserDefinedTableFunction, _create_py_udtf

# Keep pandas_udf and PandasUDFType import for backwards compatible import; moved in SPARK-28264
from pyspark.sql.pandas.functions import pandas_udf, PandasUDFType  # noqa: F401
from pyspark.sql.utils import (
    to_str,
    has_numpy,
    try_remote_functions,
    get_active_spark_context,
)

if TYPE_CHECKING:
    from pyspark.sql._typing import (
        ColumnOrName,
        ColumnOrName_,
        DataTypeOrString,
        UserDefinedFunctionLike,
    )

if has_numpy:
    import numpy as np

# Note to developers: all of PySpark functions here take string as column names whenever possible.
# Namely, if columns are referred as arguments, they can always be both Column or string,
# even though there might be few exceptions for legacy or inevitable reasons.
# If you are fixing other language APIs together, also please note that Scala side is not the case
# since it requires making every single overridden definition.


def _get_jvm_function(name: str, sc: SparkContext) -> Callable:
    """
    Retrieves JVM function identified by name from
    Java gateway associated with sc.
    """
    assert sc._jvm is not None
    return getattr(sc._jvm.functions, name)


def _invoke_function(name: str, *args: Any) -> Column:
    """
    Invokes JVM function identified by name with args
    and wraps the result with :class:`~pyspark.sql.Column`.
    """
    assert SparkContext._active_spark_context is not None
    jf = _get_jvm_function(name, SparkContext._active_spark_context)
    return Column(jf(*args))


def _invoke_function_over_columns(name: str, *cols: "ColumnOrName") -> Column:
    """
    Invokes n-ary JVM function identified by name
    and wraps the result with :class:`~pyspark.sql.Column`.
    """
    return _invoke_function(name, *(_to_java_column(col) for col in cols))


def _invoke_function_over_seq_of_columns(name: str, cols: "Iterable[ColumnOrName]") -> Column:
    """
    Invokes unary JVM function identified by name with
    and wraps the result with :class:`~pyspark.sql.Column`.
    """
    sc = get_active_spark_context()
    return _invoke_function(name, _to_seq(sc, cols, _to_java_column))


def _invoke_binary_math_function(name: str, col1: Any, col2: Any) -> Column:
    """
    Invokes binary JVM math function identified by name
    and wraps the result with :class:`~pyspark.sql.Column`.
    """

    # For legacy reasons, the arguments here can be implicitly converted into column
    cols = [
        _to_java_column(c) if isinstance(c, (str, Column)) else _create_column_from_literal(c)
        for c in (col1, col2)
    ]
    return _invoke_function(name, *cols)


def _options_to_str(options: Optional[Dict[str, Any]] = None) -> Dict[str, Optional[str]]:
    if options:
        return {key: to_str(value) for (key, value) in options.items()}
    return {}


@try_remote_functions
def lit(col: Any) -> Column:
    """
    Creates a :class:`~pyspark.sql.Column` of literal value.

    .. versionadded:: 1.3.0

    .. versionchanged:: 3.4.0
        Supports Spark Connect.

    Parameters
    ----------
    col : :class:`~pyspark.sql.Column`, str, int, float, bool or list, NumPy literals or ndarray.
        the value to make it as a PySpark literal. If a column is passed,
        it returns the column as is.

        .. versionchanged:: 3.4.0
            Since 3.4.0, it supports the list type.

    Returns
    -------
    :class:`~pyspark.sql.Column`
        the literal instance.

    Examples
    --------
    >>> df = spark.range(1)
    >>> df.select(lit(5).alias('height'), df.id).show()
    +------+---+
    |height| id|
    +------+---+
    |     5|  0|
    +------+---+

    Create a literal from a list.

    >>> spark.range(1).select(lit([1, 2, 3])).show()
    +--------------+
    |array(1, 2, 3)|
    +--------------+
    |     [1, 2, 3]|
    +--------------+
    """
    if isinstance(col, Column):
        return col
    elif isinstance(col, list):
        if any(isinstance(c, Column) for c in col):
            raise PySparkValueError(
                error_class="COLUMN_IN_LIST", message_parameters={"func_name": "lit"}
            )
        return array(*[lit(item) for item in col])
    else:
        if has_numpy and isinstance(col, np.generic):
            dt = _from_numpy_type(col.dtype)
            if dt is not None:
                return _invoke_function("lit", col).astype(dt).alias(str(col))
        return _invoke_function("lit", col)


@try_remote_functions
def col(col: str) -> Column:
    """
    Returns a :class:`~pyspark.sql.Column` based on the given column name.

    .. versionadded:: 1.3.0

    .. versionchanged:: 3.4.0
        Supports Spark Connect.

    Parameters
    ----------
    col : str
        the name for the column

    Returns
    -------
    :class:`~pyspark.sql.Column`
        the corresponding column instance.

    Examples
    --------
    >>> col('x')
    Column<'x'>
    >>> column('x')
    Column<'x'>
    """
    return _invoke_function("col", col)


column = col


@try_remote_functions
def asc(col: "ColumnOrName") -> Column:
    """
    Returns a sort expression based on the ascending order of the given column name.

    .. versionadded:: 1.3.0

    .. versionchanged:: 3.4.0
        Supports Spark Connect.

    Parameters
    ----------
    col : :class:`~pyspark.sql.Column` or str
        target column to sort by in the ascending order.

    Returns
    -------
    :class:`~pyspark.sql.Column`
        the column specifying the order.

    Examples
    --------
    Sort by the column 'id' in the descending order.

    >>> df = spark.range(5)
    >>> df = df.sort(desc("id"))
    >>> df.show()
    +---+
    | id|
    +---+
    |  4|
    |  3|
    |  2|
    |  1|
    |  0|
    +---+

    Sort by the column 'id' in the ascending order.

    >>> df.orderBy(asc("id")).show()
    +---+
    | id|
    +---+
    |  0|
    |  1|
    |  2|
    |  3|
    |  4|
    +---+
    """
    return col.asc() if isinstance(col, Column) else _invoke_function("asc", col)


@try_remote_functions
def desc(col: "ColumnOrName") -> Column:
    """
    Returns a sort expression based on the descending order of the given column name.

    .. versionadded:: 1.3.0

    .. versionchanged:: 3.4.0
        Supports Spark Connect.

    Parameters
    ----------
    col : :class:`~pyspark.sql.Column` or str
        target column to sort by in the descending order.

    Returns
    -------
    :class:`~pyspark.sql.Column`
        the column specifying the order.

    Examples
    --------
    Sort by the column 'id' in the descending order.

    >>> spark.range(5).orderBy(desc("id")).show()
    +---+
    | id|
    +---+
    |  4|
    |  3|
    |  2|
    |  1|
    |  0|
    +---+
    """
    return col.desc() if isinstance(col, Column) else _invoke_function("desc", col)


@try_remote_functions
def sqrt(col: "ColumnOrName") -> Column:
    """
    Computes the square root of the specified float value.

    .. versionadded:: 1.3.0

    .. versionchanged:: 3.4.0
        Supports Spark Connect.

    Parameters
    ----------
    col : :class:`~pyspark.sql.Column` or str
        target column to compute on.

    Returns
    -------
    :class:`~pyspark.sql.Column`
        column for computed results.

    Examples
    --------
    >>> df = spark.range(1)
    >>> df.select(sqrt(lit(4))).show()
    +-------+
    |SQRT(4)|
    +-------+
    |    2.0|
    +-------+
    """
    return _invoke_function_over_columns("sqrt", col)


@try_remote_functions
def try_add(left: "ColumnOrName", right: "ColumnOrName") -> Column:
    """
    Returns the sum of `left`and `right` and the result is null on overflow.
    The acceptable input types are the same with the `+` operator.

    .. versionadded:: 3.5.0

    Parameters
    ----------
    left : :class:`~pyspark.sql.Column` or str
    right : :class:`~pyspark.sql.Column` or str

    Examples
    --------
    >>> df = spark.createDataFrame([(1982, 15), (1990, 2)], ["birth", "age"])
    >>> df.select(try_add(df.birth, df.age).alias('r')).collect()
    [Row(r=1997), Row(r=1992)]

    >>> from pyspark.sql.types import StructType, StructField, IntegerType, StringType
    >>> schema = StructType([
    ...     StructField("i", IntegerType(), True),
    ...     StructField("d", StringType(), True),
    ... ])
    >>> df = spark.createDataFrame([(1, '2015-09-30')], schema)
    >>> df = df.select(df.i, to_date(df.d).alias('d'))
    >>> df.select(try_add(df.d, df.i).alias('r')).collect()
    [Row(r=datetime.date(2015, 10, 1))]

    >>> df.select(try_add(df.d, make_interval(df.i)).alias('r')).collect()
    [Row(r=datetime.date(2016, 9, 30))]

    >>> df.select(
    ...     try_add(df.d, make_interval(lit(0), lit(0), lit(0), df.i)).alias('r')
    ... ).collect()
    [Row(r=datetime.date(2015, 10, 1))]

    >>> df.select(
    ...     try_add(make_interval(df.i), make_interval(df.i)).alias('r')
    ... ).show(truncate=False)
    +-------+
    |r      |
    +-------+
    |2 years|
    +-------+
    """
    return _invoke_function_over_columns("try_add", left, right)


@try_remote_functions
def try_avg(col: "ColumnOrName") -> Column:
    """
    Returns the mean calculated from values of a group and the result is null on overflow.

    .. versionadded:: 3.5.0

    Parameters
    ----------
    col : :class:`~pyspark.sql.Column` or str

    Examples
    --------
    >>> df = spark.createDataFrame([(1982, 15), (1990, 2)], ["birth", "age"])
    >>> df.select(try_avg(df.age).alias('r')).collect()
    [Row(r=8.5)]
    """
    return _invoke_function_over_columns("try_avg", col)


@try_remote_functions
def try_divide(left: "ColumnOrName", right: "ColumnOrName") -> Column:
    """
    Returns `dividend`/`divisor`. It always performs floating point division. Its result is
    always null if `divisor` is 0.

    .. versionadded:: 3.5.0

    Parameters
    ----------
    left : :class:`~pyspark.sql.Column` or str
        dividend
    right : :class:`~pyspark.sql.Column` or str
        divisor

    Examples
    --------
    >>> df = spark.createDataFrame([(6000, 15), (1990, 2)], ["a", "b"])
    >>> df.select(try_divide(df.a, df.b).alias('r')).collect()
    [Row(r=400.0), Row(r=995.0)]

    >>> df = spark.createDataFrame([(1, 2)], ["year", "month"])
    >>> df.select(
    ...     try_divide(make_interval(df.year), df.month).alias('r')
    ... ).show(truncate=False)
    +--------+
    |r       |
    +--------+
    |6 months|
    +--------+

    >>> df.select(
    ...     try_divide(make_interval(df.year, df.month), lit(2)).alias('r')
    ... ).show(truncate=False)
    +--------+
    |r       |
    +--------+
    |7 months|
    +--------+

    >>> df.select(
    ...     try_divide(make_interval(df.year, df.month), lit(0)).alias('r')
    ... ).show(truncate=False)
    +----+
    |r   |
    +----+
    |NULL|
    +----+
    """
    return _invoke_function_over_columns("try_divide", left, right)


@try_remote_functions
def try_multiply(left: "ColumnOrName", right: "ColumnOrName") -> Column:
    """
    Returns `left`*`right` and the result is null on overflow. The acceptable input types are the
    same with the `*` operator.

    .. versionadded:: 3.5.0

    Parameters
    ----------
    left : :class:`~pyspark.sql.Column` or str
        multiplicand
    right : :class:`~pyspark.sql.Column` or str
        multiplier

    Examples
    --------
    >>> df = spark.createDataFrame([(6000, 15), (1990, 2)], ["a", "b"])
    >>> df.select(try_multiply(df.a, df.b).alias('r')).collect()
    [Row(r=90000), Row(r=3980)]

    >>> df = spark.createDataFrame([(2, 3),], ["a", "b"])
    >>> df.select(try_multiply(make_interval(df.a), df.b).alias('r')).show(truncate=False)
    +-------+
    |r      |
    +-------+
    |6 years|
    +-------+
    """
    return _invoke_function_over_columns("try_multiply", left, right)


@try_remote_functions
def try_subtract(left: "ColumnOrName", right: "ColumnOrName") -> Column:
    """
    Returns `left`-`right` and the result is null on overflow. The acceptable input types are the
    same with the `-` operator.

    .. versionadded:: 3.5.0

    Parameters
    ----------
    left : :class:`~pyspark.sql.Column` or str
    right : :class:`~pyspark.sql.Column` or str

    Examples
    --------
    >>> df = spark.createDataFrame([(6000, 15), (1990, 2)], ["a", "b"])
    >>> df.select(try_subtract(df.a, df.b).alias('r')).collect()
    [Row(r=5985), Row(r=1988)]

    >>> from pyspark.sql.types import StructType, StructField, IntegerType, StringType
    >>> schema = StructType([
    ...     StructField("i", IntegerType(), True),
    ...     StructField("d", StringType(), True),
    ... ])
    >>> df = spark.createDataFrame([(1, '2015-09-30')], schema)
    >>> df = df.select(df.i, to_date(df.d).alias('d'))
    >>> df.select(try_subtract(df.d, df.i).alias('r')).collect()
    [Row(r=datetime.date(2015, 9, 29))]

    >>> df.select(try_subtract(df.d, make_interval(df.i)).alias('r')).collect()
    [Row(r=datetime.date(2014, 9, 30))]

    >>> df.select(
    ...     try_subtract(df.d, make_interval(lit(0), lit(0), lit(0), df.i)).alias('r')
    ... ).collect()
    [Row(r=datetime.date(2015, 9, 29))]

    >>> df.select(
    ...     try_subtract(make_interval(df.i), make_interval(df.i)).alias('r')
    ... ).show(truncate=False)
    +---------+
    |r        |
    +---------+
    |0 seconds|
    +---------+
    """
    return _invoke_function_over_columns("try_subtract", left, right)


@try_remote_functions
def try_sum(col: "ColumnOrName") -> Column:
    """
    Returns the sum calculated from values of a group and the result is null on overflow.

    .. versionadded:: 3.5.0

    Parameters
    ----------
    col : :class:`~pyspark.sql.Column` or str

    Examples
    --------
    >>> df = spark.range(10)
    >>> df.select(try_sum(df["id"]).alias('r')).collect()
    [Row(r=45)]
    """
    return _invoke_function_over_columns("try_sum", col)


@try_remote_functions
def abs(col: "ColumnOrName") -> Column:
    """
    Computes the absolute value.

    .. versionadded:: 1.3.0

    .. versionchanged:: 3.4.0
        Supports Spark Connect.

    Parameters
    ----------
    col : :class:`~pyspark.sql.Column` or str
        target column to compute on.

    Returns
    -------
    :class:`~pyspark.sql.Column`
        column for computed results.

    Examples
    --------
    >>> df = spark.range(1)
    >>> df.select(abs(lit(-1))).show()
    +-------+
    |abs(-1)|
    +-------+
    |      1|
    +-------+
    """
    return _invoke_function_over_columns("abs", col)


@try_remote_functions
def mode(col: "ColumnOrName") -> Column:
    """
    Returns the most frequent value in a group.

    .. versionadded:: 3.4.0

    .. versionchanged:: 3.4.0
        Supports Spark Connect.

    Parameters
    ----------
    col : :class:`~pyspark.sql.Column` or str
        target column to compute on.

    Returns
    -------
    :class:`~pyspark.sql.Column`
        the most frequent value in a group.

    Examples
    --------
    >>> df = spark.createDataFrame([
    ...     ("Java", 2012, 20000), ("dotNET", 2012, 5000),
    ...     ("Java", 2012, 20000), ("dotNET", 2012, 5000),
    ...     ("dotNET", 2013, 48000), ("Java", 2013, 30000)],
    ...     schema=("course", "year", "earnings"))
    >>> df.groupby("course").agg(mode("year")).show()
    +------+----------+
    |course|mode(year)|
    +------+----------+
    |  Java|      2012|
    |dotNET|      2012|
    +------+----------+
    """
    return _invoke_function_over_columns("mode", col)


@try_remote_functions
def max(col: "ColumnOrName") -> Column:
    """
    Aggregate function: returns the maximum value of the expression in a group.

    .. versionadded:: 1.3.0

    .. versionchanged:: 3.4.0
        Supports Spark Connect.

    Parameters
    ----------
    col : :class:`~pyspark.sql.Column` or str
        target column to compute on.

    Returns
    -------
    :class:`~pyspark.sql.Column`
        column for computed results.

    Examples
    --------
    >>> df = spark.range(10)
    >>> df.select(max(col("id"))).show()
    +-------+
    |max(id)|
    +-------+
    |      9|
    +-------+
    """
    return _invoke_function_over_columns("max", col)


@try_remote_functions
def min(col: "ColumnOrName") -> Column:
    """
    Aggregate function: returns the minimum value of the expression in a group.

    .. versionadded:: 1.3.0

    .. versionchanged:: 3.4.0
        Supports Spark Connect.

    Parameters
    ----------
    col : :class:`~pyspark.sql.Column` or str
        target column to compute on.

    Returns
    -------
    :class:`~pyspark.sql.Column`
        column for computed results.

    Examples
    --------
    >>> df = spark.range(10)
    >>> df.select(min(df.id)).show()
    +-------+
    |min(id)|
    +-------+
    |      0|
    +-------+
    """
    return _invoke_function_over_columns("min", col)


@try_remote_functions
def max_by(col: "ColumnOrName", ord: "ColumnOrName") -> Column:
    """
    Returns the value associated with the maximum value of ord.

    .. versionadded:: 3.3.0

    .. versionchanged:: 3.4.0
        Supports Spark Connect.

    Parameters
    ----------
    col : :class:`~pyspark.sql.Column` or str
        target column to compute on.
    ord : :class:`~pyspark.sql.Column` or str
        column to be maximized

    Returns
    -------
    :class:`~pyspark.sql.Column`
        value associated with the maximum value of ord.

    Examples
    --------
    >>> df = spark.createDataFrame([
    ...     ("Java", 2012, 20000), ("dotNET", 2012, 5000),
    ...     ("dotNET", 2013, 48000), ("Java", 2013, 30000)],
    ...     schema=("course", "year", "earnings"))
    >>> df.groupby("course").agg(max_by("year", "earnings")).show()
    +------+----------------------+
    |course|max_by(year, earnings)|
    +------+----------------------+
    |  Java|                  2013|
    |dotNET|                  2013|
    +------+----------------------+
    """
    return _invoke_function_over_columns("max_by", col, ord)


@try_remote_functions
def min_by(col: "ColumnOrName", ord: "ColumnOrName") -> Column:
    """
    Returns the value associated with the minimum value of ord.

    .. versionadded:: 3.3.0

    .. versionchanged:: 3.4.0
        Supports Spark Connect.

    Parameters
    ----------
    col : :class:`~pyspark.sql.Column` or str
        target column to compute on.
    ord : :class:`~pyspark.sql.Column` or str
        column to be minimized

    Returns
    -------
    :class:`~pyspark.sql.Column`
        value associated with the minimum value of ord.

    Examples
    --------
    >>> df = spark.createDataFrame([
    ...     ("Java", 2012, 20000), ("dotNET", 2012, 5000),
    ...     ("dotNET", 2013, 48000), ("Java", 2013, 30000)],
    ...     schema=("course", "year", "earnings"))
    >>> df.groupby("course").agg(min_by("year", "earnings")).show()
    +------+----------------------+
    |course|min_by(year, earnings)|
    +------+----------------------+
    |  Java|                  2012|
    |dotNET|                  2012|
    +------+----------------------+
    """
    return _invoke_function_over_columns("min_by", col, ord)


@try_remote_functions
def count(col: "ColumnOrName") -> Column:
    """
    Aggregate function: returns the number of items in a group.

    .. versionadded:: 1.3.0

    .. versionchanged:: 3.4.0
        Supports Spark Connect.

    Parameters
    ----------
    col : :class:`~pyspark.sql.Column` or str
        target column to compute on.

    Returns
    -------
    :class:`~pyspark.sql.Column`
        column for computed results.

    Examples
    --------
    Count by all columns (start), and by a column that does not count ``None``.

    >>> df = spark.createDataFrame([(None,), ("a",), ("b",), ("c",)], schema=["alphabets"])
    >>> df.select(count(expr("*")), count(df.alphabets)).show()
    +--------+----------------+
    |count(1)|count(alphabets)|
    +--------+----------------+
    |       4|               3|
    +--------+----------------+
    """
    return _invoke_function_over_columns("count", col)


@try_remote_functions
def sum(col: "ColumnOrName") -> Column:
    """
    Aggregate function: returns the sum of all values in the expression.

    .. versionadded:: 1.3.0

    .. versionchanged:: 3.4.0
        Supports Spark Connect.

    Parameters
    ----------
    col : :class:`~pyspark.sql.Column` or str
        target column to compute on.

    Returns
    -------
    :class:`~pyspark.sql.Column`
        the column for computed results.

    Examples
    --------
    >>> df = spark.range(10)
    >>> df.select(sum(df["id"])).show()
    +-------+
    |sum(id)|
    +-------+
    |     45|
    +-------+
    """
    return _invoke_function_over_columns("sum", col)


@try_remote_functions
def avg(col: "ColumnOrName") -> Column:
    """
    Aggregate function: returns the average of the values in a group.

    .. versionadded:: 1.3.0

    .. versionchanged:: 3.4.0
        Supports Spark Connect.

    Parameters
    ----------
    col : :class:`~pyspark.sql.Column` or str
        target column to compute on.

    Returns
    -------
    :class:`~pyspark.sql.Column`
        the column for computed results.

    Examples
    --------
    >>> df = spark.range(10)
    >>> df.select(avg(col("id"))).show()
    +-------+
    |avg(id)|
    +-------+
    |    4.5|
    +-------+
    """
    return _invoke_function_over_columns("avg", col)


@try_remote_functions
def mean(col: "ColumnOrName") -> Column:
    """
    Aggregate function: returns the average of the values in a group.
    An alias of :func:`avg`.

    .. versionadded:: 1.4.0

    .. versionchanged:: 3.4.0
        Supports Spark Connect.

    Parameters
    ----------
    col : :class:`~pyspark.sql.Column` or str
        target column to compute on.

    Returns
    -------
    :class:`~pyspark.sql.Column`
        the column for computed results.

    Examples
    --------
    >>> df = spark.range(10)
    >>> df.select(mean(df.id)).show()
    +-------+
    |avg(id)|
    +-------+
    |    4.5|
    +-------+
    """
    return _invoke_function_over_columns("mean", col)


@try_remote_functions
def median(col: "ColumnOrName") -> Column:
    """
    Returns the median of the values in a group.

    .. versionadded:: 3.4.0

    .. versionchanged:: 3.4.0
        Supports Spark Connect.

    Parameters
    ----------
    col : :class:`~pyspark.sql.Column` or str
        target column to compute on.

    Returns
    -------
    :class:`~pyspark.sql.Column`
        the median of the values in a group.

    Examples
    --------
    >>> df = spark.createDataFrame([
    ...     ("Java", 2012, 20000), ("dotNET", 2012, 5000),
    ...     ("Java", 2012, 22000), ("dotNET", 2012, 10000),
    ...     ("dotNET", 2013, 48000), ("Java", 2013, 30000)],
    ...     schema=("course", "year", "earnings"))
    >>> df.groupby("course").agg(median("earnings")).show()
    +------+----------------+
    |course|median(earnings)|
    +------+----------------+
    |  Java|         22000.0|
    |dotNET|         10000.0|
    +------+----------------+
    """
    return _invoke_function_over_columns("median", col)


@try_remote_functions
def sumDistinct(col: "ColumnOrName") -> Column:
    """
    Aggregate function: returns the sum of distinct values in the expression.

    .. versionadded:: 1.3.0

    .. versionchanged:: 3.4.0
        Supports Spark Connect.

    .. deprecated:: 3.2.0
        Use :func:`sum_distinct` instead.
    """
    warnings.warn("Deprecated in 3.2, use sum_distinct instead.", FutureWarning)
    return sum_distinct(col)


@try_remote_functions
def sum_distinct(col: "ColumnOrName") -> Column:
    """
    Aggregate function: returns the sum of distinct values in the expression.

    .. versionadded:: 3.2.0

    .. versionchanged:: 3.4.0
        Supports Spark Connect.

    Parameters
    ----------
    col : :class:`~pyspark.sql.Column` or str
        target column to compute on.

    Returns
    -------
    :class:`~pyspark.sql.Column`
        the column for computed results.

    Examples
    --------
    >>> df = spark.createDataFrame([(None,), (1,), (1,), (2,)], schema=["numbers"])
    >>> df.select(sum_distinct(col("numbers"))).show()
    +---------------------+
    |sum(DISTINCT numbers)|
    +---------------------+
    |                    3|
    +---------------------+
    """
    return _invoke_function_over_columns("sum_distinct", col)


@try_remote_functions
def product(col: "ColumnOrName") -> Column:
    """
    Aggregate function: returns the product of the values in a group.

    .. versionadded:: 3.2.0

    .. versionchanged:: 3.4.0
        Supports Spark Connect.

    Parameters
    ----------
    col : str, :class:`Column`
        column containing values to be multiplied together

    Returns
    -------
    :class:`~pyspark.sql.Column`
        the column for computed results.

    Examples
    --------
    >>> df = spark.range(1, 10).toDF('x').withColumn('mod3', col('x') % 3)
    >>> prods = df.groupBy('mod3').agg(product('x').alias('product'))
    >>> prods.orderBy('mod3').show()
    +----+-------+
    |mod3|product|
    +----+-------+
    |   0|  162.0|
    |   1|   28.0|
    |   2|   80.0|
    +----+-------+
    """
    return _invoke_function_over_columns("product", col)


@try_remote_functions
def acos(col: "ColumnOrName") -> Column:
    """
    Computes inverse cosine of the input column.

    .. versionadded:: 1.4.0

    .. versionchanged:: 3.4.0
        Supports Spark Connect.

    Parameters
    ----------
    col : :class:`~pyspark.sql.Column` or str
        target column to compute on.

    Returns
    -------
    :class:`~pyspark.sql.Column`
        inverse cosine of `col`, as if computed by `java.lang.Math.acos()`

    Examples
    --------
    >>> df = spark.range(1, 3)
    >>> df.select(acos(df.id)).show()
    +--------+
    |ACOS(id)|
    +--------+
    |     0.0|
    |     NaN|
    +--------+
    """
    return _invoke_function_over_columns("acos", col)


@try_remote_functions
def acosh(col: "ColumnOrName") -> Column:
    """
    Computes inverse hyperbolic cosine of the input column.

    .. versionadded:: 3.1.0

    .. versionchanged:: 3.4.0
        Supports Spark Connect.

    Parameters
    ----------
    col : :class:`~pyspark.sql.Column` or str
        target column to compute on.

    Returns
    -------
    :class:`~pyspark.sql.Column`
        the column for computed results.

    Examples
    --------
    >>> df = spark.range(2)
    >>> df.select(acosh(col("id"))).show()
    +---------+
    |ACOSH(id)|
    +---------+
    |      NaN|
    |      0.0|
    +---------+
    """
    return _invoke_function_over_columns("acosh", col)


@try_remote_functions
def asin(col: "ColumnOrName") -> Column:
    """
    Computes inverse sine of the input column.

    .. versionadded:: 1.4.0

    .. versionchanged:: 3.4.0
        Supports Spark Connect.

    Parameters
    ----------
    col : :class:`~pyspark.sql.Column` or str
        target column to compute on.

    Returns
    -------
    :class:`~pyspark.sql.Column`
        inverse sine of `col`, as if computed by `java.lang.Math.asin()`

    Examples
    --------
    >>> df = spark.createDataFrame([(0,), (2,)])
    >>> df.select(asin(df.schema.fieldNames()[0])).show()
    +--------+
    |ASIN(_1)|
    +--------+
    |     0.0|
    |     NaN|
    +--------+
    """
    return _invoke_function_over_columns("asin", col)


@try_remote_functions
def asinh(col: "ColumnOrName") -> Column:
    """
    Computes inverse hyperbolic sine of the input column.

    .. versionadded:: 3.1.0

    .. versionchanged:: 3.4.0
        Supports Spark Connect.

    Parameters
    ----------
    col : :class:`~pyspark.sql.Column` or str
        target column to compute on.

    Returns
    -------
    :class:`~pyspark.sql.Column`
        the column for computed results.

    Examples
    --------
    >>> df = spark.range(1)
    >>> df.select(asinh(col("id"))).show()
    +---------+
    |ASINH(id)|
    +---------+
    |      0.0|
    +---------+
    """
    return _invoke_function_over_columns("asinh", col)


@try_remote_functions
def atan(col: "ColumnOrName") -> Column:
    """
    Compute inverse tangent of the input column.

    .. versionadded:: 1.4.0

    .. versionchanged:: 3.4.0
        Supports Spark Connect.

    Parameters
    ----------
    col : :class:`~pyspark.sql.Column` or str
        target column to compute on.

    Returns
    -------
    :class:`~pyspark.sql.Column`
        inverse tangent of `col`, as if computed by `java.lang.Math.atan()`

    Examples
    --------
    >>> df = spark.range(1)
    >>> df.select(atan(df.id)).show()
    +--------+
    |ATAN(id)|
    +--------+
    |     0.0|
    +--------+
    """
    return _invoke_function_over_columns("atan", col)


@try_remote_functions
def atanh(col: "ColumnOrName") -> Column:
    """
    Computes inverse hyperbolic tangent of the input column.

    .. versionadded:: 3.1.0

    .. versionchanged:: 3.4.0
        Supports Spark Connect.

    Parameters
    ----------
    col : :class:`~pyspark.sql.Column` or str
        target column to compute on.

    Returns
    -------
    :class:`~pyspark.sql.Column`
        the column for computed results.

    Examples
    --------
    >>> df = spark.createDataFrame([(0,), (2,)], schema=["numbers"])
    >>> df.select(atanh(df["numbers"])).show()
    +--------------+
    |ATANH(numbers)|
    +--------------+
    |           0.0|
    |           NaN|
    +--------------+
    """
    return _invoke_function_over_columns("atanh", col)


@try_remote_functions
def cbrt(col: "ColumnOrName") -> Column:
    """
    Computes the cube-root of the given value.

    .. versionadded:: 1.4.0

    .. versionchanged:: 3.4.0
        Supports Spark Connect.

    Parameters
    ----------
    col : :class:`~pyspark.sql.Column` or str
        target column to compute on.

    Returns
    -------
    :class:`~pyspark.sql.Column`
        the column for computed results.

    Examples
    --------
    >>> df = spark.range(1)
    >>> df.select(cbrt(lit(27))).show()
    +--------+
    |CBRT(27)|
    +--------+
    |     3.0|
    +--------+
    """
    return _invoke_function_over_columns("cbrt", col)


@try_remote_functions
def ceil(col: "ColumnOrName") -> Column:
    """
    Computes the ceiling of the given value.

    .. versionadded:: 1.4.0

    .. versionchanged:: 3.4.0
        Supports Spark Connect.

    Parameters
    ----------
    col : :class:`~pyspark.sql.Column` or str
        target column to compute on.

    Returns
    -------
    :class:`~pyspark.sql.Column`
        the column for computed results.

    Examples
    --------
    >>> df = spark.range(1)
    >>> df.select(ceil(lit(-0.1))).show()
    +----------+
    |CEIL(-0.1)|
    +----------+
    |         0|
    +----------+
    """
    return _invoke_function_over_columns("ceil", col)


ceiling = ceil


@try_remote_functions
def cos(col: "ColumnOrName") -> Column:
    """
    Computes cosine of the input column.

    .. versionadded:: 1.4.0

    .. versionchanged:: 3.4.0
        Supports Spark Connect.

    Parameters
    ----------
    col : :class:`~pyspark.sql.Column` or str
        angle in radians

    Returns
    -------
    :class:`~pyspark.sql.Column`
        cosine of the angle, as if computed by `java.lang.Math.cos()`.

    Examples
    --------
    >>> import math
    >>> df = spark.range(1)
    >>> df.select(cos(lit(math.pi))).first()
    Row(COS(3.14159...)=-1.0)
    """
    return _invoke_function_over_columns("cos", col)


@try_remote_functions
def cosh(col: "ColumnOrName") -> Column:
    """
    Computes hyperbolic cosine of the input column.

    .. versionadded:: 1.4.0

    .. versionchanged:: 3.4.0
        Supports Spark Connect.

    Parameters
    ----------
    col : :class:`~pyspark.sql.Column` or str
        hyperbolic angle

    Returns
    -------
    :class:`~pyspark.sql.Column`
        hyperbolic cosine of the angle, as if computed by `java.lang.Math.cosh()`

    Examples
    --------
    >>> df = spark.range(1)
    >>> df.select(cosh(lit(1))).first()
    Row(COSH(1)=1.54308...)
    """
    return _invoke_function_over_columns("cosh", col)


@try_remote_functions
def cot(col: "ColumnOrName") -> Column:
    """
    Computes cotangent of the input column.

    .. versionadded:: 3.3.0

    .. versionchanged:: 3.4.0
        Supports Spark Connect.

    Parameters
    ----------
    col : :class:`~pyspark.sql.Column` or str
        angle in radians.

    Returns
    -------
    :class:`~pyspark.sql.Column`
        cotangent of the angle.

    Examples
    --------
    >>> import math
    >>> df = spark.range(1)
    >>> df.select(cot(lit(math.radians(45)))).first()
    Row(COT(0.78539...)=1.00000...)
    """
    return _invoke_function_over_columns("cot", col)


@try_remote_functions
def csc(col: "ColumnOrName") -> Column:
    """
    Computes cosecant of the input column.

    .. versionadded:: 3.3.0

    .. versionchanged:: 3.4.0
        Supports Spark Connect.

    Parameters
    ----------
    col : :class:`~pyspark.sql.Column` or str
        angle in radians.

    Returns
    -------
    :class:`~pyspark.sql.Column`
        cosecant of the angle.

    Examples
    --------
    >>> import math
    >>> df = spark.range(1)
    >>> df.select(csc(lit(math.radians(90)))).first()
    Row(CSC(1.57079...)=1.0)
    """
    return _invoke_function_over_columns("csc", col)


@try_remote_functions
def e() -> Column:
    """Returns Euler's number.

    .. versionadded:: 3.5.0

    Examples
    --------
    >>> spark.range(1).select(e()).show()
    +-----------------+
    |              E()|
    +-----------------+
    |2.718281828459045|
    +-----------------+
    """
    return _invoke_function("e")


@try_remote_functions
def exp(col: "ColumnOrName") -> Column:
    """
    Computes the exponential of the given value.

    .. versionadded:: 1.4.0

    .. versionchanged:: 3.4.0
        Supports Spark Connect.

    Parameters
    ----------
    col : :class:`~pyspark.sql.Column` or str
        column to calculate exponential for.

    Returns
    -------
    :class:`~pyspark.sql.Column`
        exponential of the given value.

    Examples
    --------
    >>> df = spark.range(1)
    >>> df.select(exp(lit(0))).show()
    +------+
    |EXP(0)|
    +------+
    |   1.0|
    +------+
    """
    return _invoke_function_over_columns("exp", col)


@try_remote_functions
def expm1(col: "ColumnOrName") -> Column:
    """
    Computes the exponential of the given value minus one.

    .. versionadded:: 1.4.0

    .. versionchanged:: 3.4.0
        Supports Spark Connect.

    Parameters
    ----------
    col : :class:`~pyspark.sql.Column` or str
        column to calculate exponential for.

    Returns
    -------
    :class:`~pyspark.sql.Column`
        exponential less one.

    Examples
    --------
    >>> df = spark.range(1)
    >>> df.select(expm1(lit(1))).first()
    Row(EXPM1(1)=1.71828...)
    """
    return _invoke_function_over_columns("expm1", col)


@try_remote_functions
def floor(col: "ColumnOrName") -> Column:
    """
    Computes the floor of the given value.

    .. versionadded:: 1.4.0

    .. versionchanged:: 3.4.0
        Supports Spark Connect.

    Parameters
    ----------
    col : :class:`~pyspark.sql.Column` or str
        column to find floor for.

    Returns
    -------
    :class:`~pyspark.sql.Column`
        nearest integer that is less than or equal to given value.

    Examples
    --------
    >>> df = spark.range(1)
    >>> df.select(floor(lit(2.5))).show()
    +----------+
    |FLOOR(2.5)|
    +----------+
    |         2|
    +----------+
    """
    return _invoke_function_over_columns("floor", col)


@try_remote_functions
def log(col: "ColumnOrName") -> Column:
    """
    Computes the natural logarithm of the given value.

    .. versionadded:: 1.4.0

    .. versionchanged:: 3.4.0
        Supports Spark Connect.

    Parameters
    ----------
    col : :class:`~pyspark.sql.Column` or str
        column to calculate natural logarithm for.

    Returns
    -------
    :class:`~pyspark.sql.Column`
        natural logarithm of the given value.

    Examples
    --------
    >>> import math
    >>> df = spark.range(1)
    >>> df.select(log(lit(math.e))).first()
    Row(ln(2.71828...)=1.0)
    """
    return _invoke_function_over_columns("log", col)


@try_remote_functions
def log10(col: "ColumnOrName") -> Column:
    """
    Computes the logarithm of the given value in Base 10.

    .. versionadded:: 1.4.0

    .. versionchanged:: 3.4.0
        Supports Spark Connect.

    Parameters
    ----------
    col : :class:`~pyspark.sql.Column` or str
        column to calculate logarithm for.

    Returns
    -------
    :class:`~pyspark.sql.Column`
        logarithm of the given value in Base 10.

    Examples
    --------
    >>> df = spark.range(1)
    >>> df.select(log10(lit(100))).show()
    +----------+
    |LOG10(100)|
    +----------+
    |       2.0|
    +----------+
    """
    return _invoke_function_over_columns("log10", col)


@try_remote_functions
def log1p(col: "ColumnOrName") -> Column:
    """
    Computes the natural logarithm of the "given value plus one".

    .. versionadded:: 1.4.0

    .. versionchanged:: 3.4.0
        Supports Spark Connect.

    Parameters
    ----------
    col : :class:`~pyspark.sql.Column` or str
        column to calculate natural logarithm for.

    Returns
    -------
    :class:`~pyspark.sql.Column`
        natural logarithm of the "given value plus one".

    Examples
    --------
    >>> import math
    >>> df = spark.range(1)
    >>> df.select(log1p(lit(math.e))).first()
    Row(LOG1P(2.71828...)=1.31326...)

    Same as:

    >>> df.select(log(lit(math.e+1))).first()
    Row(ln(3.71828...)=1.31326...)
    """
    return _invoke_function_over_columns("log1p", col)


@try_remote_functions
def negative(col: "ColumnOrName") -> Column:
    """
    Returns the negative value.

    .. versionadded:: 3.5.0

    Parameters
    ----------
    col : :class:`~pyspark.sql.Column` or str
        column to calculate negative value for.

    Returns
    -------
    :class:`~pyspark.sql.Column`
        negative value.

    Examples
    --------
    >>> spark.range(3).select(negative("id").alias("n")).show()
    +---+
    |  n|
    +---+
    |  0|
    | -1|
    | -2|
    +---+
    """
    return _invoke_function_over_columns("negative", col)


negate = negative


@try_remote_functions
def pi() -> Column:
    """Returns Pi.

    .. versionadded:: 3.5.0

    Examples
    --------
    >>> spark.range(1).select(pi()).show()
    +-----------------+
    |             PI()|
    +-----------------+
    |3.141592653589793|
    +-----------------+
    """
    return _invoke_function("pi")


@try_remote_functions
def positive(col: "ColumnOrName") -> Column:
    """
    Returns the value.

    .. versionadded:: 3.5.0

    Parameters
    ----------
    col : :class:`~pyspark.sql.Column` or str
        input value column.

    Returns
    -------
    :class:`~pyspark.sql.Column`
        value.

    Examples
    --------
    >>> df = spark.createDataFrame([(-1,), (0,), (1,)], ['v'])
    >>> df.select(positive("v").alias("p")).show()
    +---+
    |  p|
    +---+
    | -1|
    |  0|
    |  1|
    +---+
    """
    return _invoke_function_over_columns("positive", col)


@try_remote_functions
def rint(col: "ColumnOrName") -> Column:
    """
    Returns the double value that is closest in value to the argument and
    is equal to a mathematical integer.

    .. versionadded:: 1.4.0

    .. versionchanged:: 3.4.0
        Supports Spark Connect.

    Parameters
    ----------
    col : :class:`~pyspark.sql.Column` or str
        target column to compute on.

    Returns
    -------
    :class:`~pyspark.sql.Column`
        the column for computed results.

    Examples
    --------
    >>> df = spark.range(1)
    >>> df.select(rint(lit(10.6))).show()
    +----------+
    |rint(10.6)|
    +----------+
    |      11.0|
    +----------+

    >>> df.select(rint(lit(10.3))).show()
    +----------+
    |rint(10.3)|
    +----------+
    |      10.0|
    +----------+
    """
    return _invoke_function_over_columns("rint", col)


@try_remote_functions
def sec(col: "ColumnOrName") -> Column:
    """
    Computes secant of the input column.

    .. versionadded:: 3.3.0

    .. versionchanged:: 3.4.0
        Supports Spark Connect.

    Parameters
    ----------
    col : :class:`~pyspark.sql.Column` or str
        Angle in radians

    Returns
    -------
    :class:`~pyspark.sql.Column`
        Secant of the angle.

    Examples
    --------
    >>> df = spark.range(1)
    >>> df.select(sec(lit(1.5))).first()
    Row(SEC(1.5)=14.13683...)
    """
    return _invoke_function_over_columns("sec", col)


@try_remote_functions
def signum(col: "ColumnOrName") -> Column:
    """
    Computes the signum of the given value.

    .. versionadded:: 1.4.0

    .. versionchanged:: 3.4.0
        Supports Spark Connect.

    Parameters
    ----------
    col : :class:`~pyspark.sql.Column` or str
        target column to compute on.

    Returns
    -------
    :class:`~pyspark.sql.Column`
        the column for computed results.

    Examples
    --------
    >>> df = spark.range(1)
    >>> df.select(signum(lit(-5))).show()
    +----------+
    |SIGNUM(-5)|
    +----------+
    |      -1.0|
    +----------+

    >>> df.select(signum(lit(6))).show()
    +---------+
    |SIGNUM(6)|
    +---------+
    |      1.0|
    +---------+
    """
    return _invoke_function_over_columns("signum", col)


sign = signum


@try_remote_functions
def sin(col: "ColumnOrName") -> Column:
    """
    Computes sine of the input column.

    .. versionadded:: 1.4.0

    .. versionchanged:: 3.4.0
        Supports Spark Connect.

    Parameters
    ----------
    col : :class:`~pyspark.sql.Column` or str
        target column to compute on.

    Returns
    -------
    :class:`~pyspark.sql.Column`
        sine of the angle, as if computed by `java.lang.Math.sin()`

    Examples
    --------
    >>> import math
    >>> df = spark.range(1)
    >>> df.select(sin(lit(math.radians(90)))).first()
    Row(SIN(1.57079...)=1.0)
    """
    return _invoke_function_over_columns("sin", col)


@try_remote_functions
def sinh(col: "ColumnOrName") -> Column:
    """
    Computes hyperbolic sine of the input column.

    .. versionadded:: 1.4.0

    .. versionchanged:: 3.4.0
        Supports Spark Connect.

    Parameters
    ----------
    col : :class:`~pyspark.sql.Column` or str
        hyperbolic angle.

    Returns
    -------
    :class:`~pyspark.sql.Column`
        hyperbolic sine of the given value,
        as if computed by `java.lang.Math.sinh()`

    Examples
    --------
    >>> df = spark.range(1)
    >>> df.select(sinh(lit(1.1))).first()
    Row(SINH(1.1)=1.33564...)
    """
    return _invoke_function_over_columns("sinh", col)


@try_remote_functions
def tan(col: "ColumnOrName") -> Column:
    """
    Computes tangent of the input column.

    .. versionadded:: 1.4.0

    .. versionchanged:: 3.4.0
        Supports Spark Connect.

    Parameters
    ----------
    col : :class:`~pyspark.sql.Column` or str
        angle in radians

    Returns
    -------
    :class:`~pyspark.sql.Column`
        tangent of the given value, as if computed by `java.lang.Math.tan()`

    Examples
    --------
    >>> import math
    >>> df = spark.range(1)
    >>> df.select(tan(lit(math.radians(45)))).first()
    Row(TAN(0.78539...)=0.99999...)
    """
    return _invoke_function_over_columns("tan", col)


@try_remote_functions
def tanh(col: "ColumnOrName") -> Column:
    """
    Computes hyperbolic tangent of the input column.

    .. versionadded:: 1.4.0

    .. versionchanged:: 3.4.0
        Supports Spark Connect.

    Parameters
    ----------
    col : :class:`~pyspark.sql.Column` or str
        hyperbolic angle

    Returns
    -------
    :class:`~pyspark.sql.Column`
        hyperbolic tangent of the given value
        as if computed by `java.lang.Math.tanh()`

    Examples
    --------
    >>> import math
    >>> df = spark.range(1)
    >>> df.select(tanh(lit(math.radians(90)))).first()
    Row(TANH(1.57079...)=0.91715...)
    """
    return _invoke_function_over_columns("tanh", col)


@try_remote_functions
def toDegrees(col: "ColumnOrName") -> Column:
    """
    .. versionadded:: 1.4.0

    .. versionchanged:: 3.4.0
        Supports Spark Connect.

    .. deprecated:: 2.1.0
        Use :func:`degrees` instead.
    """
    warnings.warn("Deprecated in 2.1, use degrees instead.", FutureWarning)
    return degrees(col)


@try_remote_functions
def toRadians(col: "ColumnOrName") -> Column:
    """
    .. versionadded:: 1.4.0

    .. versionchanged:: 3.4.0
        Supports Spark Connect.

    .. deprecated:: 2.1.0
        Use :func:`radians` instead.
    """
    warnings.warn("Deprecated in 2.1, use radians instead.", FutureWarning)
    return radians(col)


@try_remote_functions
def bitwiseNOT(col: "ColumnOrName") -> Column:
    """
    Computes bitwise not.

    .. versionadded:: 1.4.0

    .. versionchanged:: 3.4.0
        Supports Spark Connect.

    .. deprecated:: 3.2.0
        Use :func:`bitwise_not` instead.
    """
    warnings.warn("Deprecated in 3.2, use bitwise_not instead.", FutureWarning)
    return bitwise_not(col)


@try_remote_functions
def bitwise_not(col: "ColumnOrName") -> Column:
    """
    Computes bitwise not.

    .. versionadded:: 3.2.0

    .. versionchanged:: 3.4.0
        Supports Spark Connect.

    Parameters
    ----------
    col : :class:`~pyspark.sql.Column` or str
        target column to compute on.

    Returns
    -------
    :class:`~pyspark.sql.Column`
        the column for computed results.

    Examples
    --------
    >>> df = spark.range(1)
    >>> df.select(bitwise_not(lit(0))).show()
    +---+
    | ~0|
    +---+
    | -1|
    +---+
    >>> df.select(bitwise_not(lit(1))).show()
    +---+
    | ~1|
    +---+
    | -2|
    +---+
    """
    return _invoke_function_over_columns("bitwise_not", col)


@try_remote_functions
def bit_count(col: "ColumnOrName") -> Column:
    """
    Returns the number of bits that are set in the argument expr as an unsigned 64-bit integer,
    or NULL if the argument is NULL.

    .. versionadded:: 3.5.0

    Parameters
    ----------
    col : :class:`~pyspark.sql.Column` or str
        target column to compute on.

    Returns
    -------
    :class:`~pyspark.sql.Column`
        the number of bits that are set in the argument expr as an unsigned 64-bit integer,
        or NULL if the argument is NULL.

    Examples
    --------
    >>> df = spark.createDataFrame([[1],[1],[2]], ["c"])
    >>> df.select(bit_count("c")).show()
    +------------+
    |bit_count(c)|
    +------------+
    |           1|
    |           1|
    |           1|
    +------------+
    """
    return _invoke_function_over_columns("bit_count", col)


@try_remote_functions
def bit_get(col: "ColumnOrName", pos: "ColumnOrName") -> Column:
    """
    Returns the value of the bit (0 or 1) at the specified position.
    The positions are numbered from right to left, starting at zero.
    The position argument cannot be negative.

    .. versionadded:: 3.5.0

    Parameters
    ----------
    col : :class:`~pyspark.sql.Column` or str
        target column to compute on.
    pos : :class:`~pyspark.sql.Column` or str
        The positions are numbered from right to left, starting at zero.

    Returns
    -------
    :class:`~pyspark.sql.Column`
        the value of the bit (0 or 1) at the specified position.

    Examples
    --------
    >>> df = spark.createDataFrame([[1],[1],[2]], ["c"])
    >>> df.select(bit_get("c", lit(1))).show()
    +-------------+
    |bit_get(c, 1)|
    +-------------+
    |            0|
    |            0|
    |            1|
    +-------------+
    """
    return _invoke_function_over_columns("bit_get", col, pos)


@try_remote_functions
def getbit(col: "ColumnOrName", pos: "ColumnOrName") -> Column:
    """
    Returns the value of the bit (0 or 1) at the specified position.
    The positions are numbered from right to left, starting at zero.
    The position argument cannot be negative.

    .. versionadded:: 3.5.0

    Parameters
    ----------
    col : :class:`~pyspark.sql.Column` or str
        target column to compute on.
    pos : :class:`~pyspark.sql.Column` or str
        The positions are numbered from right to left, starting at zero.

    Returns
    -------
    :class:`~pyspark.sql.Column`
        the value of the bit (0 or 1) at the specified position.

    Examples
    --------
    >>> df = spark.createDataFrame([[1],[1],[2]], ["c"])
    >>> df.select(getbit("c", lit(1)).alias("d")).show()
    +---+
    |  d|
    +---+
    |  0|
    |  0|
    |  1|
    +---+
    """
    return _invoke_function_over_columns("getbit", col, pos)


@try_remote_functions
def asc_nulls_first(col: "ColumnOrName") -> Column:
    """
    Returns a sort expression based on the ascending order of the given
    column name, and null values return before non-null values.

    .. versionadded:: 2.4.0

    .. versionchanged:: 3.4.0
        Supports Spark Connect.

    Parameters
    ----------
    col : :class:`~pyspark.sql.Column` or str
        target column to sort by in the ascending order.

    Returns
    -------
    :class:`~pyspark.sql.Column`
        the column specifying the order.

    Examples
    --------
    >>> df1 = spark.createDataFrame([(1, "Bob"),
    ...                              (0, None),
    ...                              (2, "Alice")], ["age", "name"])
    >>> df1.sort(asc_nulls_first(df1.name)).show()
    +---+-----+
    |age| name|
    +---+-----+
    |  0| NULL|
    |  2|Alice|
    |  1|  Bob|
    +---+-----+

    """
    return (
        col.asc_nulls_first()
        if isinstance(col, Column)
        else _invoke_function("asc_nulls_first", col)
    )


@try_remote_functions
def asc_nulls_last(col: "ColumnOrName") -> Column:
    """
    Returns a sort expression based on the ascending order of the given
    column name, and null values appear after non-null values.

    .. versionadded:: 2.4.0

    .. versionchanged:: 3.4.0
        Supports Spark Connect.

    Parameters
    ----------
    col : :class:`~pyspark.sql.Column` or str
        target column to sort by in the ascending order.

    Returns
    -------
    :class:`~pyspark.sql.Column`
        the column specifying the order.

    Examples
    --------
    >>> df1 = spark.createDataFrame([(0, None),
    ...                              (1, "Bob"),
    ...                              (2, "Alice")], ["age", "name"])
    >>> df1.sort(asc_nulls_last(df1.name)).show()
    +---+-----+
    |age| name|
    +---+-----+
    |  2|Alice|
    |  1|  Bob|
    |  0| NULL|
    +---+-----+

    """
    return (
        col.asc_nulls_last() if isinstance(col, Column) else _invoke_function("asc_nulls_last", col)
    )


@try_remote_functions
def desc_nulls_first(col: "ColumnOrName") -> Column:
    """
    Returns a sort expression based on the descending order of the given
    column name, and null values appear before non-null values.

    .. versionadded:: 2.4.0

    .. versionchanged:: 3.4.0
        Supports Spark Connect.

    Parameters
    ----------
    col : :class:`~pyspark.sql.Column` or str
        target column to sort by in the descending order.

    Returns
    -------
    :class:`~pyspark.sql.Column`
        the column specifying the order.

    Examples
    --------
    >>> df1 = spark.createDataFrame([(0, None),
    ...                              (1, "Bob"),
    ...                              (2, "Alice")], ["age", "name"])
    >>> df1.sort(desc_nulls_first(df1.name)).show()
    +---+-----+
    |age| name|
    +---+-----+
    |  0| NULL|
    |  1|  Bob|
    |  2|Alice|
    +---+-----+

    """
    return (
        col.desc_nulls_first()
        if isinstance(col, Column)
        else _invoke_function("desc_nulls_first", col)
    )


@try_remote_functions
def desc_nulls_last(col: "ColumnOrName") -> Column:
    """
    Returns a sort expression based on the descending order of the given
    column name, and null values appear after non-null values.

    .. versionadded:: 2.4.0

    .. versionchanged:: 3.4.0
        Supports Spark Connect.

    Parameters
    ----------
    col : :class:`~pyspark.sql.Column` or str
        target column to sort by in the descending order.

    Returns
    -------
    :class:`~pyspark.sql.Column`
        the column specifying the order.

    Examples
    --------
    >>> df1 = spark.createDataFrame([(0, None),
    ...                              (1, "Bob"),
    ...                              (2, "Alice")], ["age", "name"])
    >>> df1.sort(desc_nulls_last(df1.name)).show()
    +---+-----+
    |age| name|
    +---+-----+
    |  1|  Bob|
    |  2|Alice|
    |  0| NULL|
    +---+-----+

    """
    return (
        col.desc_nulls_last()
        if isinstance(col, Column)
        else _invoke_function("desc_nulls_last", col)
    )


@try_remote_functions
def stddev(col: "ColumnOrName") -> Column:
    """
    Aggregate function: alias for stddev_samp.

    .. versionadded:: 1.6.0

    .. versionchanged:: 3.4.0
        Supports Spark Connect.

    Parameters
    ----------
    col : :class:`~pyspark.sql.Column` or str
        target column to compute on.

    Returns
    -------
    :class:`~pyspark.sql.Column`
        standard deviation of given column.

    Examples
    --------
    >>> df = spark.range(6)
    >>> df.select(stddev(df.id)).first()
    Row(stddev_samp(id)=1.87082...)
    """
    return _invoke_function_over_columns("stddev", col)


std = stddev


@try_remote_functions
def stddev_samp(col: "ColumnOrName") -> Column:
    """
    Aggregate function: returns the unbiased sample standard deviation of
    the expression in a group.

    .. versionadded:: 1.6.0

    .. versionchanged:: 3.4.0
        Supports Spark Connect.

    Parameters
    ----------
    col : :class:`~pyspark.sql.Column` or str
        target column to compute on.

    Returns
    -------
    :class:`~pyspark.sql.Column`
        standard deviation of given column.

    Examples
    --------
    >>> df = spark.range(6)
    >>> df.select(stddev_samp(df.id)).first()
    Row(stddev_samp(id)=1.87082...)
    """
    return _invoke_function_over_columns("stddev_samp", col)


@try_remote_functions
def stddev_pop(col: "ColumnOrName") -> Column:
    """
    Aggregate function: returns population standard deviation of
    the expression in a group.

    .. versionadded:: 1.6.0

    .. versionchanged:: 3.4.0
        Supports Spark Connect.

    Parameters
    ----------
    col : :class:`~pyspark.sql.Column` or str
        target column to compute on.

    Returns
    -------
    :class:`~pyspark.sql.Column`
        standard deviation of given column.

    Examples
    --------
    >>> df = spark.range(6)
    >>> df.select(stddev_pop(df.id)).first()
    Row(stddev_pop(id)=1.70782...)
    """
    return _invoke_function_over_columns("stddev_pop", col)


@try_remote_functions
def variance(col: "ColumnOrName") -> Column:
    """
    Aggregate function: alias for var_samp

    .. versionadded:: 1.6.0

    .. versionchanged:: 3.4.0
        Supports Spark Connect.

    Parameters
    ----------
    col : :class:`~pyspark.sql.Column` or str
        target column to compute on.

    Returns
    -------
    :class:`~pyspark.sql.Column`
        variance of given column.

    Examples
    --------
    >>> df = spark.range(6)
    >>> df.select(variance(df.id)).show()
    +------------+
    |var_samp(id)|
    +------------+
    |         3.5|
    +------------+
    """
    return _invoke_function_over_columns("variance", col)


@try_remote_functions
def var_samp(col: "ColumnOrName") -> Column:
    """
    Aggregate function: returns the unbiased sample variance of
    the values in a group.

    .. versionadded:: 1.6.0

    .. versionchanged:: 3.4.0
        Supports Spark Connect.

    Parameters
    ----------
    col : :class:`~pyspark.sql.Column` or str
        target column to compute on.

    Returns
    -------
    :class:`~pyspark.sql.Column`
        variance of given column.

    Examples
    --------
    >>> df = spark.range(6)
    >>> df.select(var_samp(df.id)).show()
    +------------+
    |var_samp(id)|
    +------------+
    |         3.5|
    +------------+
    """
    return _invoke_function_over_columns("var_samp", col)


@try_remote_functions
def var_pop(col: "ColumnOrName") -> Column:
    """
    Aggregate function: returns the population variance of the values in a group.

    .. versionadded:: 1.6.0

    .. versionchanged:: 3.4.0
        Supports Spark Connect.

    Parameters
    ----------
    col : :class:`~pyspark.sql.Column` or str
        target column to compute on.

    Returns
    -------
    :class:`~pyspark.sql.Column`
        variance of given column.

    Examples
    --------
    >>> df = spark.range(6)
    >>> df.select(var_pop(df.id)).first()
    Row(var_pop(id)=2.91666...)
    """
    return _invoke_function_over_columns("var_pop", col)


@try_remote_functions
def regr_avgx(y: "ColumnOrName", x: "ColumnOrName") -> Column:
    """
    Aggregate function: returns the average of the independent variable for non-null pairs
    in a group, where `y` is the dependent variable and `x` is the independent variable.

    .. versionadded:: 3.5.0

    Parameters
    ----------
    y : :class:`~pyspark.sql.Column` or str
        the dependent variable.
    x : :class:`~pyspark.sql.Column` or str
        the independent variable.

    Returns
    -------
    :class:`~pyspark.sql.Column`
        the average of the independent variable for non-null pairs in a group.

    Examples
    --------
    >>> x = (col("id") % 3).alias("x")
    >>> y = (randn(42) + x * 10).alias("y")
    >>> df = spark.range(0, 1000, 1, 1).select(x, y)
    >>> df.select(regr_avgx("y", "x")).first()
    Row(regr_avgx(y, x)=0.999)
    """
    return _invoke_function_over_columns("regr_avgx", y, x)


@try_remote_functions
def regr_avgy(y: "ColumnOrName", x: "ColumnOrName") -> Column:
    """
    Aggregate function: returns the average of the dependent variable for non-null pairs
    in a group, where `y` is the dependent variable and `x` is the independent variable.

    .. versionadded:: 3.5.0

    Parameters
    ----------
    y : :class:`~pyspark.sql.Column` or str
        the dependent variable.
    x : :class:`~pyspark.sql.Column` or str
        the independent variable.

    Returns
    -------
    :class:`~pyspark.sql.Column`
        the average of the dependent variable for non-null pairs in a group.

    Examples
    --------
    >>> x = (col("id") % 3).alias("x")
    >>> y = (randn(42) + x * 10).alias("y")
    >>> df = spark.range(0, 1000, 1, 1).select(x, y)
    >>> df.select(regr_avgy("y", "x")).first()
    Row(regr_avgy(y, x)=9.980732994136464)
    """
    return _invoke_function_over_columns("regr_avgy", y, x)


@try_remote_functions
def regr_count(y: "ColumnOrName", x: "ColumnOrName") -> Column:
    """
    Aggregate function: returns the number of non-null number pairs
    in a group, where `y` is the dependent variable and `x` is the independent variable.

    .. versionadded:: 3.5.0

    Parameters
    ----------
    y : :class:`~pyspark.sql.Column` or str
        the dependent variable.
    x : :class:`~pyspark.sql.Column` or str
        the independent variable.

    Returns
    -------
    :class:`~pyspark.sql.Column`
        the number of non-null number pairs in a group.

    Examples
    --------
    >>> x = (col("id") % 3).alias("x")
    >>> y = (randn(42) + x * 10).alias("y")
    >>> df = spark.range(0, 1000, 1, 1).select(x, y)
    >>> df.select(regr_count("y", "x")).first()
    Row(regr_count(y, x)=1000)
    """
    return _invoke_function_over_columns("regr_count", y, x)


@try_remote_functions
def regr_intercept(y: "ColumnOrName", x: "ColumnOrName") -> Column:
    """
    Aggregate function: returns the intercept of the univariate linear regression line
    for non-null pairs in a group, where `y` is the dependent variable and
    `x` is the independent variable.

    .. versionadded:: 3.5.0

    Parameters
    ----------
    y : :class:`~pyspark.sql.Column` or str
        the dependent variable.
    x : :class:`~pyspark.sql.Column` or str
        the independent variable.

    Returns
    -------
    :class:`~pyspark.sql.Column`
        the intercept of the univariate linear regression line for non-null pairs in a group.

    Examples
    --------
    >>> x = (col("id") % 3).alias("x")
    >>> y = (randn(42) + x * 10).alias("y")
    >>> df = spark.range(0, 1000, 1, 1).select(x, y)
    >>> df.select(regr_intercept("y", "x")).first()
    Row(regr_intercept(y, x)=-0.04961745990969568)
    """
    return _invoke_function_over_columns("regr_intercept", y, x)


@try_remote_functions
def regr_r2(y: "ColumnOrName", x: "ColumnOrName") -> Column:
    """
    Aggregate function: returns the coefficient of determination for non-null pairs
    in a group, where `y` is the dependent variable and `x` is the independent variable.

    .. versionadded:: 3.5.0

    Parameters
    ----------
    y : :class:`~pyspark.sql.Column` or str
        the dependent variable.
    x : :class:`~pyspark.sql.Column` or str
        the independent variable.

    Returns
    -------
    :class:`~pyspark.sql.Column`
        the coefficient of determination for non-null pairs in a group.

    Examples
    --------
    >>> x = (col("id") % 3).alias("x")
    >>> y = (randn(42) + x * 10).alias("y")
    >>> df = spark.range(0, 1000, 1, 1).select(x, y)
    >>> df.select(regr_r2("y", "x")).first()
    Row(regr_r2(y, x)=0.9851908293645436)
    """
    return _invoke_function_over_columns("regr_r2", y, x)


@try_remote_functions
def regr_slope(y: "ColumnOrName", x: "ColumnOrName") -> Column:
    """
    Aggregate function: returns the slope of the linear regression line for non-null pairs
    in a group, where `y` is the dependent variable and `x` is the independent variable.

    .. versionadded:: 3.5.0

    Parameters
    ----------
    y : :class:`~pyspark.sql.Column` or str
        the dependent variable.
    x : :class:`~pyspark.sql.Column` or str
        the independent variable.

    Returns
    -------
    :class:`~pyspark.sql.Column`
        the slope of the linear regression line for non-null pairs in a group.

    Examples
    --------
    >>> x = (col("id") % 3).alias("x")
    >>> y = (randn(42) + x * 10).alias("y")
    >>> df = spark.range(0, 1000, 1, 1).select(x, y)
    >>> df.select(regr_slope("y", "x")).first()
    Row(regr_slope(y, x)=10.040390844891048)
    """
    return _invoke_function_over_columns("regr_slope", y, x)


@try_remote_functions
def regr_sxx(y: "ColumnOrName", x: "ColumnOrName") -> Column:
    """
    Aggregate function: returns REGR_COUNT(y, x) * VAR_POP(x) for non-null pairs
    in a group, where `y` is the dependent variable and `x` is the independent variable.

    .. versionadded:: 3.5.0

    Parameters
    ----------
    y : :class:`~pyspark.sql.Column` or str
        the dependent variable.
    x : :class:`~pyspark.sql.Column` or str
        the independent variable.

    Returns
    -------
    :class:`~pyspark.sql.Column`
        REGR_COUNT(y, x) * VAR_POP(x) for non-null pairs in a group.

    Examples
    --------
    >>> x = (col("id") % 3).alias("x")
    >>> y = (randn(42) + x * 10).alias("y")
    >>> df = spark.range(0, 1000, 1, 1).select(x, y)
    >>> df.select(regr_sxx("y", "x")).first()
    Row(regr_sxx(y, x)=666.9989999999996)
    """
    return _invoke_function_over_columns("regr_sxx", y, x)


@try_remote_functions
def regr_sxy(y: "ColumnOrName", x: "ColumnOrName") -> Column:
    """
    Aggregate function: returns REGR_COUNT(y, x) * COVAR_POP(y, x) for non-null pairs
    in a group, where `y` is the dependent variable and `x` is the independent variable.

    .. versionadded:: 3.5.0

    Parameters
    ----------
    y : :class:`~pyspark.sql.Column` or str
        the dependent variable.
    x : :class:`~pyspark.sql.Column` or str
        the independent variable.

    Returns
    -------
    :class:`~pyspark.sql.Column`
        REGR_COUNT(y, x) * COVAR_POP(y, x) for non-null pairs in a group.

    Examples
    --------
    >>> x = (col("id") % 3).alias("x")
    >>> y = (randn(42) + x * 10).alias("y")
    >>> df = spark.range(0, 1000, 1, 1).select(x, y)
    >>> df.select(regr_sxy("y", "x")).first()
    Row(regr_sxy(y, x)=6696.93065315148)
    """
    return _invoke_function_over_columns("regr_sxy", y, x)


@try_remote_functions
def regr_syy(y: "ColumnOrName", x: "ColumnOrName") -> Column:
    """
    Aggregate function: returns REGR_COUNT(y, x) * VAR_POP(y) for non-null pairs
    in a group, where `y` is the dependent variable and `x` is the independent variable.

    .. versionadded:: 3.5.0

    Parameters
    ----------
    y : :class:`~pyspark.sql.Column` or str
        the dependent variable.
    x : :class:`~pyspark.sql.Column` or str
        the independent variable.

    Returns
    -------
    :class:`~pyspark.sql.Column`
        REGR_COUNT(y, x) * VAR_POP(y) for non-null pairs in a group.

    Examples
    --------
    >>> x = (col("id") % 3).alias("x")
    >>> y = (randn(42) + x * 10).alias("y")
    >>> df = spark.range(0, 1000, 1, 1).select(x, y)
    >>> df.select(regr_syy("y", "x")).first()
    Row(regr_syy(y, x)=68250.53503811295)
    """
    return _invoke_function_over_columns("regr_syy", y, x)


@try_remote_functions
def every(col: "ColumnOrName") -> Column:
    """
    Aggregate function: returns true if all values of `col` are true.

    .. versionadded:: 3.5.0

    Parameters
    ----------
    col : :class:`~pyspark.sql.Column` or str
        column to check if all values are true.

    Returns
    -------
    :class:`~pyspark.sql.Column`
        true if all values of `col` are true, false otherwise.

    Examples
    --------
    >>> df = spark.createDataFrame([[True], [True], [True]], ["flag"])
    >>> df.select(every("flag")).show()
    +--------------+
    |bool_and(flag)|
    +--------------+
    |          true|
    +--------------+
    >>> df = spark.createDataFrame([[True], [False], [True]], ["flag"])
    >>> df.select(every("flag")).show()
    +--------------+
    |bool_and(flag)|
    +--------------+
    |         false|
    +--------------+
    >>> df = spark.createDataFrame([[False], [False], [False]], ["flag"])
    >>> df.select(every("flag")).show()
    +--------------+
    |bool_and(flag)|
    +--------------+
    |         false|
    +--------------+
    """
    return _invoke_function_over_columns("every", col)


@try_remote_functions
def bool_and(col: "ColumnOrName") -> Column:
    """
    Aggregate function: returns true if all values of `col` are true.

    .. versionadded:: 3.5.0

    Parameters
    ----------
    col : :class:`~pyspark.sql.Column` or str
        column to check if all values are true.

    Returns
    -------
    :class:`~pyspark.sql.Column`
        true if all values of `col` are true, false otherwise.

    Examples
    --------
    >>> df = spark.createDataFrame([[True], [True], [True]], ["flag"])
    >>> df.select(bool_and("flag")).show()
    +--------------+
    |bool_and(flag)|
    +--------------+
    |          true|
    +--------------+
    >>> df = spark.createDataFrame([[True], [False], [True]], ["flag"])
    >>> df.select(bool_and("flag")).show()
    +--------------+
    |bool_and(flag)|
    +--------------+
    |         false|
    +--------------+
    >>> df = spark.createDataFrame([[False], [False], [False]], ["flag"])
    >>> df.select(bool_and("flag")).show()
    +--------------+
    |bool_and(flag)|
    +--------------+
    |         false|
    +--------------+
    """
    return _invoke_function_over_columns("bool_and", col)


@try_remote_functions
def some(col: "ColumnOrName") -> Column:
    """
    Aggregate function: returns true if at least one value of `col` is true.

    .. versionadded:: 3.5.0

    Parameters
    ----------
    col : :class:`~pyspark.sql.Column` or str
        column to check if at least one value is true.

    Returns
    -------
    :class:`~pyspark.sql.Column`
        true if at least one value of `col` is true, false otherwise.

    Examples
    --------
    >>> df = spark.createDataFrame([[True], [True], [True]], ["flag"])
    >>> df.select(some("flag")).show()
    +-------------+
    |bool_or(flag)|
    +-------------+
    |         true|
    +-------------+
    >>> df = spark.createDataFrame([[True], [False], [True]], ["flag"])
    >>> df.select(some("flag")).show()
    +-------------+
    |bool_or(flag)|
    +-------------+
    |         true|
    +-------------+
    >>> df = spark.createDataFrame([[False], [False], [False]], ["flag"])
    >>> df.select(some("flag")).show()
    +-------------+
    |bool_or(flag)|
    +-------------+
    |        false|
    +-------------+
    """
    return _invoke_function_over_columns("some", col)


@try_remote_functions
def bool_or(col: "ColumnOrName") -> Column:
    """
    Aggregate function: returns true if at least one value of `col` is true.

    .. versionadded:: 3.5.0

    Parameters
    ----------
    col : :class:`~pyspark.sql.Column` or str
        column to check if at least one value is true.

    Returns
    -------
    :class:`~pyspark.sql.Column`
        true if at least one value of `col` is true, false otherwise.

    Examples
    --------
    >>> df = spark.createDataFrame([[True], [True], [True]], ["flag"])
    >>> df.select(bool_or("flag")).show()
    +-------------+
    |bool_or(flag)|
    +-------------+
    |         true|
    +-------------+
    >>> df = spark.createDataFrame([[True], [False], [True]], ["flag"])
    >>> df.select(bool_or("flag")).show()
    +-------------+
    |bool_or(flag)|
    +-------------+
    |         true|
    +-------------+
    >>> df = spark.createDataFrame([[False], [False], [False]], ["flag"])
    >>> df.select(bool_or("flag")).show()
    +-------------+
    |bool_or(flag)|
    +-------------+
    |        false|
    +-------------+
    """
    return _invoke_function_over_columns("bool_or", col)


@try_remote_functions
def bit_and(col: "ColumnOrName") -> Column:
    """
    Aggregate function: returns the bitwise AND of all non-null input values, or null if none.

    .. versionadded:: 3.5.0

    Parameters
    ----------
    col : :class:`~pyspark.sql.Column` or str
        target column to compute on.

    Returns
    -------
    :class:`~pyspark.sql.Column`
        the bitwise AND of all non-null input values, or null if none.

    Examples
    --------
    >>> df = spark.createDataFrame([[1],[1],[2]], ["c"])
    >>> df.select(bit_and("c")).first()
    Row(bit_and(c)=0)
    """
    return _invoke_function_over_columns("bit_and", col)


@try_remote_functions
def bit_or(col: "ColumnOrName") -> Column:
    """
    Aggregate function: returns the bitwise OR of all non-null input values, or null if none.

    .. versionadded:: 3.5.0

    Parameters
    ----------
    col : :class:`~pyspark.sql.Column` or str
        target column to compute on.

    Returns
    -------
    :class:`~pyspark.sql.Column`
        the bitwise OR of all non-null input values, or null if none.

    Examples
    --------
    >>> df = spark.createDataFrame([[1],[1],[2]], ["c"])
    >>> df.select(bit_or("c")).first()
    Row(bit_or(c)=3)
    """
    return _invoke_function_over_columns("bit_or", col)


@try_remote_functions
def bit_xor(col: "ColumnOrName") -> Column:
    """
    Aggregate function: returns the bitwise XOR of all non-null input values, or null if none.

    .. versionadded:: 3.5.0

    Parameters
    ----------
    col : :class:`~pyspark.sql.Column` or str
        target column to compute on.

    Returns
    -------
    :class:`~pyspark.sql.Column`
        the bitwise XOR of all non-null input values, or null if none.

    Examples
    --------
    >>> df = spark.createDataFrame([[1],[1],[2]], ["c"])
    >>> df.select(bit_xor("c")).first()
    Row(bit_xor(c)=2)
    """
    return _invoke_function_over_columns("bit_xor", col)


@try_remote_functions
def skewness(col: "ColumnOrName") -> Column:
    """
    Aggregate function: returns the skewness of the values in a group.

    .. versionadded:: 1.6.0

    .. versionchanged:: 3.4.0
        Supports Spark Connect.

    Parameters
    ----------
    col : :class:`~pyspark.sql.Column` or str
        target column to compute on.

    Returns
    -------
    :class:`~pyspark.sql.Column`
        skewness of given column.

    Examples
    --------
    >>> df = spark.createDataFrame([[1],[1],[2]], ["c"])
    >>> df.select(skewness(df.c)).first()
    Row(skewness(c)=0.70710...)
    """
    return _invoke_function_over_columns("skewness", col)


@try_remote_functions
def kurtosis(col: "ColumnOrName") -> Column:
    """
    Aggregate function: returns the kurtosis of the values in a group.

    .. versionadded:: 1.6.0

    .. versionchanged:: 3.4.0
        Supports Spark Connect.

    Parameters
    ----------
    col : :class:`~pyspark.sql.Column` or str
        target column to compute on.

    Returns
    -------
    :class:`~pyspark.sql.Column`
        kurtosis of given column.

    Examples
    --------
    >>> df = spark.createDataFrame([[1],[1],[2]], ["c"])
    >>> df.select(kurtosis(df.c)).show()
    +-----------+
    |kurtosis(c)|
    +-----------+
    |       -1.5|
    +-----------+
    """
    return _invoke_function_over_columns("kurtosis", col)


@try_remote_functions
def collect_list(col: "ColumnOrName") -> Column:
    """
    Aggregate function: returns a list of objects with duplicates.

    .. versionadded:: 1.6.0

    .. versionchanged:: 3.4.0
        Supports Spark Connect.

    Notes
    -----
    The function is non-deterministic because the order of collected results depends
    on the order of the rows which may be non-deterministic after a shuffle.

    Parameters
    ----------
    col : :class:`~pyspark.sql.Column` or str
        target column to compute on.

    Returns
    -------
    :class:`~pyspark.sql.Column`
        list of objects with duplicates.

    Examples
    --------
    >>> df2 = spark.createDataFrame([(2,), (5,), (5,)], ('age',))
    >>> df2.agg(collect_list('age')).collect()
    [Row(collect_list(age)=[2, 5, 5])]
    """
    return _invoke_function_over_columns("collect_list", col)


@try_remote_functions
def array_agg(col: "ColumnOrName") -> Column:
    """
    Aggregate function: returns a list of objects with duplicates.

    .. versionadded:: 3.5.0

    Parameters
    ----------
    col : :class:`~pyspark.sql.Column` or str
        target column to compute on.

    Returns
    -------
    :class:`~pyspark.sql.Column`
        list of objects with duplicates.

    Examples
    --------
    >>> df = spark.createDataFrame([[1],[1],[2]], ["c"])
    >>> df.agg(array_agg('c').alias('r')).collect()
    [Row(r=[1, 1, 2])]
    """
    return _invoke_function_over_columns("array_agg", col)


@try_remote_functions
def collect_set(col: "ColumnOrName") -> Column:
    """
    Aggregate function: returns a set of objects with duplicate elements eliminated.

    .. versionadded:: 1.6.0

    .. versionchanged:: 3.4.0
        Supports Spark Connect.

    Notes
    -----
    The function is non-deterministic because the order of collected results depends
    on the order of the rows which may be non-deterministic after a shuffle.

    Parameters
    ----------
    col : :class:`~pyspark.sql.Column` or str
        target column to compute on.

    Returns
    -------
    :class:`~pyspark.sql.Column`
        list of objects with no duplicates.

    Examples
    --------
    >>> df2 = spark.createDataFrame([(2,), (5,), (5,)], ('age',))
    >>> df2.agg(array_sort(collect_set('age')).alias('c')).collect()
    [Row(c=[2, 5])]
    """
    return _invoke_function_over_columns("collect_set", col)


@try_remote_functions
def degrees(col: "ColumnOrName") -> Column:
    """
    Converts an angle measured in radians to an approximately equivalent angle
    measured in degrees.

    .. versionadded:: 2.1.0

    .. versionchanged:: 3.4.0
        Supports Spark Connect.

    Parameters
    ----------
    col : :class:`~pyspark.sql.Column` or str
        angle in radians

    Returns
    -------
    :class:`~pyspark.sql.Column`
        angle in degrees, as if computed by `java.lang.Math.toDegrees()`

    Examples
    --------
    >>> import math
    >>> df = spark.range(1)
    >>> df.select(degrees(lit(math.pi))).first()
    Row(DEGREES(3.14159...)=180.0)
    """
    return _invoke_function_over_columns("degrees", col)


@try_remote_functions
def radians(col: "ColumnOrName") -> Column:
    """
    Converts an angle measured in degrees to an approximately equivalent angle
    measured in radians.

    .. versionadded:: 2.1.0

    .. versionchanged:: 3.4.0
        Supports Spark Connect.

    Parameters
    ----------
    col : :class:`~pyspark.sql.Column` or str
        angle in degrees

    Returns
    -------
    :class:`~pyspark.sql.Column`
        angle in radians, as if computed by `java.lang.Math.toRadians()`

    Examples
    --------
    >>> df = spark.range(1)
    >>> df.select(radians(lit(180))).first()
    Row(RADIANS(180)=3.14159...)
    """
    return _invoke_function_over_columns("radians", col)


@try_remote_functions
def atan2(col1: Union["ColumnOrName", float], col2: Union["ColumnOrName", float]) -> Column:
    """
    .. versionadded:: 1.4.0

    .. versionchanged:: 3.4.0
        Supports Spark Connect.

    Parameters
    ----------
    col1 : str, :class:`~pyspark.sql.Column` or float
        coordinate on y-axis
    col2 : str, :class:`~pyspark.sql.Column` or float
        coordinate on x-axis

    Returns
    -------
    :class:`~pyspark.sql.Column`
        the `theta` component of the point
        (`r`, `theta`)
        in polar coordinates that corresponds to the point
        (`x`, `y`) in Cartesian coordinates,
        as if computed by `java.lang.Math.atan2()`

    Examples
    --------
    >>> df = spark.range(1)
    >>> df.select(atan2(lit(1), lit(2))).first()
    Row(ATAN2(1, 2)=0.46364...)
    """
    return _invoke_binary_math_function("atan2", col1, col2)


@try_remote_functions
def hypot(col1: Union["ColumnOrName", float], col2: Union["ColumnOrName", float]) -> Column:
    """
    Computes ``sqrt(a^2 + b^2)`` without intermediate overflow or underflow.

    .. versionadded:: 1.4.0

    .. versionchanged:: 3.4.0
        Supports Spark Connect.

    Parameters
    ----------
    col1 : str, :class:`~pyspark.sql.Column` or float
        a leg.
    col2 : str, :class:`~pyspark.sql.Column` or float
        b leg.

    Returns
    -------
    :class:`~pyspark.sql.Column`
        length of the hypotenuse.

    Examples
    --------
    >>> df = spark.range(1)
    >>> df.select(hypot(lit(1), lit(2))).first()
    Row(HYPOT(1, 2)=2.23606...)
    """
    return _invoke_binary_math_function("hypot", col1, col2)


@try_remote_functions
def pow(col1: Union["ColumnOrName", float], col2: Union["ColumnOrName", float]) -> Column:
    """
    Returns the value of the first argument raised to the power of the second argument.

    .. versionadded:: 1.4.0

    .. versionchanged:: 3.4.0
        Supports Spark Connect.

    Parameters
    ----------
    col1 : str, :class:`~pyspark.sql.Column` or float
        the base number.
    col2 : str, :class:`~pyspark.sql.Column` or float
        the exponent number.

    Returns
    -------
    :class:`~pyspark.sql.Column`
        the base rased to the power the argument.

    Examples
    --------
    >>> df = spark.range(1)
    >>> df.select(pow(lit(3), lit(2))).first()
    Row(POWER(3, 2)=9.0)
    """
    return _invoke_binary_math_function("pow", col1, col2)


power = pow


@try_remote_functions
def pmod(dividend: Union["ColumnOrName", float], divisor: Union["ColumnOrName", float]) -> Column:
    """
    Returns the positive value of dividend mod divisor.

    .. versionadded:: 3.4.0

    .. versionchanged:: 3.4.0
        Supports Spark Connect.

    Parameters
    ----------
    dividend : str, :class:`~pyspark.sql.Column` or float
        the column that contains dividend, or the specified dividend value
    divisor : str, :class:`~pyspark.sql.Column` or float
        the column that contains divisor, or the specified divisor value

    Returns
    -------
    :class:`~pyspark.sql.Column`
        positive value of dividend mod divisor.

    Examples
    --------
    >>> from pyspark.sql.functions import pmod
    >>> df = spark.createDataFrame([
    ...     (1.0, float('nan')), (float('nan'), 2.0), (10.0, 3.0),
    ...     (float('nan'), float('nan')), (-3.0, 4.0), (-10.0, 3.0),
    ...     (-5.0, -6.0), (7.0, -8.0), (1.0, 2.0)],
    ...     ("a", "b"))
    >>> df.select(pmod("a", "b")).show()
    +----------+
    |pmod(a, b)|
    +----------+
    |       NaN|
    |       NaN|
    |       1.0|
    |       NaN|
    |       1.0|
    |       2.0|
    |      -5.0|
    |       7.0|
    |       1.0|
    +----------+
    """
    return _invoke_binary_math_function("pmod", dividend, divisor)


def width_bucket(
    v: "ColumnOrName",
    min: "ColumnOrName",
    max: "ColumnOrName",
    numBucket: Union["ColumnOrName", int],
) -> Column:
    """
    Returns the bucket number into which the value of this expression would fall
    after being evaluated. Note that input arguments must follow conditions listed below;
    otherwise, the method will return null.

    .. versionadded:: 3.5.0

    Parameters
    ----------
    v : str or :class:`~pyspark.sql.Column`
        value to compute a bucket number in the histogram
    min : str or :class:`~pyspark.sql.Column`
        minimum value of the histogram
    max : str or :class:`~pyspark.sql.Column`
        maximum value of the histogram
    numBucket : str, :class:`~pyspark.sql.Column` or int
        the number of buckets

    Returns
    -------
    :class:`~pyspark.sql.Column`
        the bucket number into which the value would fall after being evaluated

    Examples
    --------
    >>> df = spark.createDataFrame([
    ...     (5.3, 0.2, 10.6, 5),
    ...     (-2.1, 1.3, 3.4, 3),
    ...     (8.1, 0.0, 5.7, 4),
    ...     (-0.9, 5.2, 0.5, 2)],
    ...     ['v', 'min', 'max', 'n'])
    >>> df.select(width_bucket('v', 'min', 'max', 'n')).show()
    +----------------------------+
    |width_bucket(v, min, max, n)|
    +----------------------------+
    |                           3|
    |                           0|
    |                           5|
    |                           3|
    +----------------------------+
    """
    numBucket = lit(numBucket) if isinstance(numBucket, int) else numBucket
    return _invoke_function_over_columns("width_bucket", v, min, max, numBucket)


@try_remote_functions
def row_number() -> Column:
    """
    Window function: returns a sequential number starting at 1 within a window partition.

    .. versionadded:: 1.6.0

    .. versionchanged:: 3.4.0
        Supports Spark Connect.

    Returns
    -------
    :class:`~pyspark.sql.Column`
        the column for calculating row numbers.

    Examples
    --------
    >>> from pyspark.sql import Window
    >>> df = spark.range(3)
    >>> w = Window.orderBy(df.id.desc())
    >>> df.withColumn("desc_order", row_number().over(w)).show()
    +---+----------+
    | id|desc_order|
    +---+----------+
    |  2|         1|
    |  1|         2|
    |  0|         3|
    +---+----------+
    """
    return _invoke_function("row_number")


@try_remote_functions
def dense_rank() -> Column:
    """
    Window function: returns the rank of rows within a window partition, without any gaps.

    The difference between rank and dense_rank is that dense_rank leaves no gaps in ranking
    sequence when there are ties. That is, if you were ranking a competition using dense_rank
    and had three people tie for second place, you would say that all three were in second
    place and that the next person came in third. Rank would give me sequential numbers, making
    the person that came in third place (after the ties) would register as coming in fifth.

    This is equivalent to the DENSE_RANK function in SQL.

    .. versionadded:: 1.6.0

    .. versionchanged:: 3.4.0
        Supports Spark Connect.

    Returns
    -------
    :class:`~pyspark.sql.Column`
        the column for calculating ranks.

    Examples
    --------
    >>> from pyspark.sql import Window, types
    >>> df = spark.createDataFrame([1, 1, 2, 3, 3, 4], types.IntegerType())
    >>> w = Window.orderBy("value")
    >>> df.withColumn("drank", dense_rank().over(w)).show()
    +-----+-----+
    |value|drank|
    +-----+-----+
    |    1|    1|
    |    1|    1|
    |    2|    2|
    |    3|    3|
    |    3|    3|
    |    4|    4|
    +-----+-----+
    """
    return _invoke_function("dense_rank")


@try_remote_functions
def rank() -> Column:
    """
    Window function: returns the rank of rows within a window partition.

    The difference between rank and dense_rank is that dense_rank leaves no gaps in ranking
    sequence when there are ties. That is, if you were ranking a competition using dense_rank
    and had three people tie for second place, you would say that all three were in second
    place and that the next person came in third. Rank would give me sequential numbers, making
    the person that came in third place (after the ties) would register as coming in fifth.

    This is equivalent to the RANK function in SQL.

    .. versionadded:: 1.6.0

    .. versionchanged:: 3.4.0
        Supports Spark Connect.

    Returns
    -------
    :class:`~pyspark.sql.Column`
        the column for calculating ranks.

    Examples
    --------
    >>> from pyspark.sql import Window, types
    >>> df = spark.createDataFrame([1, 1, 2, 3, 3, 4], types.IntegerType())
    >>> w = Window.orderBy("value")
    >>> df.withColumn("drank", rank().over(w)).show()
    +-----+-----+
    |value|drank|
    +-----+-----+
    |    1|    1|
    |    1|    1|
    |    2|    3|
    |    3|    4|
    |    3|    4|
    |    4|    6|
    +-----+-----+
    """
    return _invoke_function("rank")


@try_remote_functions
def cume_dist() -> Column:
    """
    Window function: returns the cumulative distribution of values within a window partition,
    i.e. the fraction of rows that are below the current row.

    .. versionadded:: 1.6.0

    .. versionchanged:: 3.4.0
        Supports Spark Connect.

    Returns
    -------
    :class:`~pyspark.sql.Column`
        the column for calculating cumulative distribution.

    Examples
    --------
    >>> from pyspark.sql import Window, types
    >>> df = spark.createDataFrame([1, 2, 3, 3, 4], types.IntegerType())
    >>> w = Window.orderBy("value")
    >>> df.withColumn("cd", cume_dist().over(w)).show()
    +-----+---+
    |value| cd|
    +-----+---+
    |    1|0.2|
    |    2|0.4|
    |    3|0.8|
    |    3|0.8|
    |    4|1.0|
    +-----+---+
    """
    return _invoke_function("cume_dist")


@try_remote_functions
def percent_rank() -> Column:
    """
    Window function: returns the relative rank (i.e. percentile) of rows within a window partition.

    .. versionadded:: 1.6.0

    .. versionchanged:: 3.4.0
        Supports Spark Connect.

    Returns
    -------
    :class:`~pyspark.sql.Column`
        the column for calculating relative rank.

    Examples
    --------
    >>> from pyspark.sql import Window, types
    >>> df = spark.createDataFrame([1, 1, 2, 3, 3, 4], types.IntegerType())
    >>> w = Window.orderBy("value")
    >>> df.withColumn("pr", percent_rank().over(w)).show()
    +-----+---+
    |value| pr|
    +-----+---+
    |    1|0.0|
    |    1|0.0|
    |    2|0.4|
    |    3|0.6|
    |    3|0.6|
    |    4|1.0|
    +-----+---+
    """
    return _invoke_function("percent_rank")


@try_remote_functions
def approxCountDistinct(col: "ColumnOrName", rsd: Optional[float] = None) -> Column:
    """
    .. versionadded:: 1.3.0

    .. versionchanged:: 3.4.0
        Supports Spark Connect.

    .. deprecated:: 2.1.0
        Use :func:`approx_count_distinct` instead.
    """
    warnings.warn("Deprecated in 2.1, use approx_count_distinct instead.", FutureWarning)
    return approx_count_distinct(col, rsd)


@try_remote_functions
def approx_count_distinct(col: "ColumnOrName", rsd: Optional[float] = None) -> Column:
    """Aggregate function: returns a new :class:`~pyspark.sql.Column` for approximate distinct count
    of column `col`.

    .. versionadded:: 2.1.0

    .. versionchanged:: 3.4.0
        Supports Spark Connect.

    .. versionchanged:: 3.4.0
        Supports Spark Connect.

    Parameters
    ----------
    col : :class:`~pyspark.sql.Column` or str
    rsd : float, optional
        maximum relative standard deviation allowed (default = 0.05).
        For rsd < 0.01, it is more efficient to use :func:`count_distinct`

    Returns
    -------
    :class:`~pyspark.sql.Column`
        the column of computed results.

    Examples
    --------
    >>> df = spark.createDataFrame([1,2,2,3], "INT")
    >>> df.agg(approx_count_distinct("value").alias('distinct_values')).show()
    +---------------+
    |distinct_values|
    +---------------+
    |              3|
    +---------------+
    """
    if rsd is None:
        return _invoke_function_over_columns("approx_count_distinct", col)
    else:
        return _invoke_function("approx_count_distinct", _to_java_column(col), rsd)


@try_remote_functions
def broadcast(df: DataFrame) -> DataFrame:
    """
    Marks a DataFrame as small enough for use in broadcast joins.

    .. versionadded:: 1.6.0

    .. versionchanged:: 3.4.0
        Supports Spark Connect.

    Returns
    -------
    :class:`~pyspark.sql.DataFrame`
        DataFrame marked as ready for broadcast join.

    Examples
    --------
    >>> from pyspark.sql import types
    >>> df = spark.createDataFrame([1, 2, 3, 3, 4], types.IntegerType())
    >>> df_small = spark.range(3)
    >>> df_b = broadcast(df_small)
    >>> df.join(df_b, df.value == df_small.id).show()
    +-----+---+
    |value| id|
    +-----+---+
    |    1|  1|
    |    2|  2|
    +-----+---+
    """

    sc = get_active_spark_context()
    return DataFrame(cast(JVMView, sc._jvm).functions.broadcast(df._jdf), df.sparkSession)


@try_remote_functions
def coalesce(*cols: "ColumnOrName") -> Column:
    """Returns the first column that is not null.

    .. versionadded:: 1.4.0

    .. versionchanged:: 3.4.0
        Supports Spark Connect.

    Parameters
    ----------
    cols : :class:`~pyspark.sql.Column` or str
        list of columns to work on.

    Returns
    -------
    :class:`~pyspark.sql.Column`
        value of the first column that is not null.

    Examples
    --------
    >>> cDf = spark.createDataFrame([(None, None), (1, None), (None, 2)], ("a", "b"))
    >>> cDf.show()
    +----+----+
    |   a|   b|
    +----+----+
    |NULL|NULL|
    |   1|NULL|
    |NULL|   2|
    +----+----+

    >>> cDf.select(coalesce(cDf["a"], cDf["b"])).show()
    +--------------+
    |coalesce(a, b)|
    +--------------+
    |          NULL|
    |             1|
    |             2|
    +--------------+

    >>> cDf.select('*', coalesce(cDf["a"], lit(0.0))).show()
    +----+----+----------------+
    |   a|   b|coalesce(a, 0.0)|
    +----+----+----------------+
    |NULL|NULL|             0.0|
    |   1|NULL|             1.0|
    |NULL|   2|             0.0|
    +----+----+----------------+
    """
    return _invoke_function_over_seq_of_columns("coalesce", cols)


@try_remote_functions
def corr(col1: "ColumnOrName", col2: "ColumnOrName") -> Column:
    """Returns a new :class:`~pyspark.sql.Column` for the Pearson Correlation Coefficient for
    ``col1`` and ``col2``.

    .. versionadded:: 1.6.0

    .. versionchanged:: 3.4.0
        Supports Spark Connect.

    Parameters
    ----------
    col1 : :class:`~pyspark.sql.Column` or str
        first column to calculate correlation.
    col1 : :class:`~pyspark.sql.Column` or str
        second column to calculate correlation.

    Returns
    -------
    :class:`~pyspark.sql.Column`
        Pearson Correlation Coefficient of these two column values.

    Examples
    --------
    >>> a = range(20)
    >>> b = [2 * x for x in range(20)]
    >>> df = spark.createDataFrame(zip(a, b), ["a", "b"])
    >>> df.agg(corr("a", "b").alias('c')).collect()
    [Row(c=1.0)]
    """
    return _invoke_function_over_columns("corr", col1, col2)


@try_remote_functions
def covar_pop(col1: "ColumnOrName", col2: "ColumnOrName") -> Column:
    """Returns a new :class:`~pyspark.sql.Column` for the population covariance of ``col1`` and
    ``col2``.

    .. versionadded:: 2.0.0

    .. versionchanged:: 3.4.0
        Supports Spark Connect.

    Parameters
    ----------
    col1 : :class:`~pyspark.sql.Column` or str
        first column to calculate covariance.
    col1 : :class:`~pyspark.sql.Column` or str
        second column to calculate covariance.

    Returns
    -------
    :class:`~pyspark.sql.Column`
        covariance of these two column values.

    Examples
    --------
    >>> a = [1] * 10
    >>> b = [1] * 10
    >>> df = spark.createDataFrame(zip(a, b), ["a", "b"])
    >>> df.agg(covar_pop("a", "b").alias('c')).collect()
    [Row(c=0.0)]
    """
    return _invoke_function_over_columns("covar_pop", col1, col2)


@try_remote_functions
def covar_samp(col1: "ColumnOrName", col2: "ColumnOrName") -> Column:
    """Returns a new :class:`~pyspark.sql.Column` for the sample covariance of ``col1`` and
    ``col2``.

    .. versionadded:: 2.0.0

    .. versionchanged:: 3.4.0
        Supports Spark Connect.

    Parameters
    ----------
    col1 : :class:`~pyspark.sql.Column` or str
        first column to calculate covariance.
    col1 : :class:`~pyspark.sql.Column` or str
        second column to calculate covariance.

    Returns
    -------
    :class:`~pyspark.sql.Column`
        sample covariance of these two column values.

    Examples
    --------
    >>> a = [1] * 10
    >>> b = [1] * 10
    >>> df = spark.createDataFrame(zip(a, b), ["a", "b"])
    >>> df.agg(covar_samp("a", "b").alias('c')).collect()
    [Row(c=0.0)]
    """
    return _invoke_function_over_columns("covar_samp", col1, col2)


@try_remote_functions
def countDistinct(col: "ColumnOrName", *cols: "ColumnOrName") -> Column:
    """Returns a new :class:`~pyspark.sql.Column` for distinct count of ``col`` or ``cols``.

    An alias of :func:`count_distinct`, and it is encouraged to use :func:`count_distinct`
    directly.

    .. versionadded:: 1.3.0

    .. versionchanged:: 3.4.0
        Supports Spark Connect.
    """
    return count_distinct(col, *cols)


@try_remote_functions
def count_distinct(col: "ColumnOrName", *cols: "ColumnOrName") -> Column:
    """Returns a new :class:`Column` for distinct count of ``col`` or ``cols``.

    .. versionadded:: 3.2.0

    .. versionchanged:: 3.4.0
        Supports Spark Connect.

    Parameters
    ----------
    col : :class:`~pyspark.sql.Column` or str
        first column to compute on.
    cols : :class:`~pyspark.sql.Column` or str
        other columns to compute on.

    Returns
    -------
    :class:`~pyspark.sql.Column`
        distinct values of these two column values.

    Examples
    --------
    >>> from pyspark.sql import types
    >>> df1 = spark.createDataFrame([1, 1, 3], types.IntegerType())
    >>> df2 = spark.createDataFrame([1, 2], types.IntegerType())
    >>> df1.join(df2).show()
    +-----+-----+
    |value|value|
    +-----+-----+
    |    1|    1|
    |    1|    2|
    |    1|    1|
    |    1|    2|
    |    3|    1|
    |    3|    2|
    +-----+-----+
    >>> df1.join(df2).select(count_distinct(df1.value, df2.value)).show()
    +----------------------------+
    |count(DISTINCT value, value)|
    +----------------------------+
    |                           4|
    +----------------------------+
    """
    sc = get_active_spark_context()
    return _invoke_function(
        "count_distinct", _to_java_column(col), _to_seq(sc, cols, _to_java_column)
    )


@try_remote_functions
def first(col: "ColumnOrName", ignorenulls: bool = False) -> Column:
    """Aggregate function: returns the first value in a group.

    The function by default returns the first values it sees. It will return the first non-null
    value it sees when ignoreNulls is set to true. If all values are null, then null is returned.

    .. versionadded:: 1.3.0

    .. versionchanged:: 3.4.0
        Supports Spark Connect.

    Notes
    -----
    The function is non-deterministic because its results depends on the order of the
    rows which may be non-deterministic after a shuffle.

    Parameters
    ----------
    col : :class:`~pyspark.sql.Column` or str
        column to fetch first value for.
    ignorenulls : :class:`~pyspark.sql.Column` or str
        if first value is null then look for first non-null value.

    Returns
    -------
    :class:`~pyspark.sql.Column`
        first value of the group.

    Examples
    --------
    >>> df = spark.createDataFrame([("Alice", 2), ("Bob", 5), ("Alice", None)], ("name", "age"))
    >>> df = df.orderBy(df.age)
    >>> df.groupby("name").agg(first("age")).orderBy("name").show()
    +-----+----------+
    | name|first(age)|
    +-----+----------+
    |Alice|      NULL|
    |  Bob|         5|
    +-----+----------+

    Now, to ignore any nulls we needs to set ``ignorenulls`` to `True`

    >>> df.groupby("name").agg(first("age", ignorenulls=True)).orderBy("name").show()
    +-----+----------+
    | name|first(age)|
    +-----+----------+
    |Alice|         2|
    |  Bob|         5|
    +-----+----------+
    """
    return _invoke_function("first", _to_java_column(col), ignorenulls)


@try_remote_functions
def grouping(col: "ColumnOrName") -> Column:
    """
    Aggregate function: indicates whether a specified column in a GROUP BY list is aggregated
    or not, returns 1 for aggregated or 0 for not aggregated in the result set.

    .. versionadded:: 2.0.0

    .. versionchanged:: 3.4.0
        Supports Spark Connect.

    Parameters
    ----------
    col : :class:`~pyspark.sql.Column` or str
        column to check if it's aggregated.

    Returns
    -------
    :class:`~pyspark.sql.Column`
        returns 1 for aggregated or 0 for not aggregated in the result set.

    Examples
    --------
    >>> df = spark.createDataFrame([("Alice", 2), ("Bob", 5)], ("name", "age"))
    >>> df.cube("name").agg(grouping("name"), sum("age")).orderBy("name").show()
    +-----+--------------+--------+
    | name|grouping(name)|sum(age)|
    +-----+--------------+--------+
    | NULL|             1|       7|
    |Alice|             0|       2|
    |  Bob|             0|       5|
    +-----+--------------+--------+
    """
    return _invoke_function_over_columns("grouping", col)


@try_remote_functions
def grouping_id(*cols: "ColumnOrName") -> Column:
    """
    Aggregate function: returns the level of grouping, equals to

       (grouping(c1) << (n-1)) + (grouping(c2) << (n-2)) + ... + grouping(cn)

    .. versionadded:: 2.0.0

    .. versionchanged:: 3.4.0
        Supports Spark Connect.

    Notes
    -----
    The list of columns should match with grouping columns exactly, or empty (means all
    the grouping columns).

    Parameters
    ----------
    cols : :class:`~pyspark.sql.Column` or str
        columns to check for.

    Returns
    -------
    :class:`~pyspark.sql.Column`
        returns level of the grouping it relates to.

    Examples
    --------
    >>> df = spark.createDataFrame([(1, "a", "a"),
    ...                             (3, "a", "a"),
    ...                             (4, "b", "c")], ["c1", "c2", "c3"])
    >>> df.cube("c2", "c3").agg(grouping_id(), sum("c1")).orderBy("c2", "c3").show()
    +----+----+-------------+-------+
    |  c2|  c3|grouping_id()|sum(c1)|
    +----+----+-------------+-------+
    |NULL|NULL|            3|      8|
    |NULL|   a|            2|      4|
    |NULL|   c|            2|      4|
    |   a|NULL|            1|      4|
    |   a|   a|            0|      4|
    |   b|NULL|            1|      4|
    |   b|   c|            0|      4|
    +----+----+-------------+-------+
    """
    return _invoke_function_over_seq_of_columns("grouping_id", cols)


@try_remote_functions
def count_min_sketch(
    col: "ColumnOrName",
    eps: "ColumnOrName",
    confidence: "ColumnOrName",
    seed: "ColumnOrName",
) -> Column:
    """
    Returns a count-min sketch of a column with the given esp, confidence and seed.
    The result is an array of bytes, which can be deserialized to a `CountMinSketch` before usage.
    Count-min sketch is a probabilistic data structure used for cardinality estimation
    using sub-linear space.

    .. versionadded:: 3.5.0

    Parameters
    ----------
    col : :class:`~pyspark.sql.Column` or str
        target column to compute on.
    eps : :class:`~pyspark.sql.Column` or str
        relative error, must be positive
    confidence : :class:`~pyspark.sql.Column` or str
        confidence, must be positive and less than 1.0
    seed : :class:`~pyspark.sql.Column` or str
        random seed

    Returns
    -------
    :class:`~pyspark.sql.Column`
        count-min sketch of the column

    Examples
    --------
    >>> df = spark.createDataFrame([[1], [2], [1]], ['data'])
    >>> df = df.agg(count_min_sketch(df.data, lit(0.5), lit(0.5), lit(1)).alias('sketch'))
    >>> df.select(hex(df.sketch).alias('r')).collect()
    [Row(r='0000000100000000000000030000000100000004000000005D8D6AB90000000000000000000000000000000200000000000000010000000000000000')]
    """
    return _invoke_function_over_columns("count_min_sketch", col, eps, confidence, seed)


@try_remote_functions
def input_file_name() -> Column:
    """
    Creates a string column for the file name of the current Spark task.

    .. versionadded:: 1.6.0

    .. versionchanged:: 3.4.0
        Supports Spark Connect.

    Returns
    -------
    :class:`~pyspark.sql.Column`
        file names.

    Examples
    --------
    >>> import os
    >>> path = os.path.abspath(__file__)
    >>> df = spark.read.text(path)
    >>> df.select(input_file_name()).first()
    Row(input_file_name()='file:///...')
    """
    return _invoke_function("input_file_name")


@try_remote_functions
def isnan(col: "ColumnOrName") -> Column:
    """An expression that returns true if the column is NaN.

    .. versionadded:: 1.6.0

    .. versionchanged:: 3.4.0
        Supports Spark Connect.

    Parameters
    ----------
    col : :class:`~pyspark.sql.Column` or str
        target column to compute on.

    Returns
    -------
    :class:`~pyspark.sql.Column`
        True if value is NaN and False otherwise.

    Examples
    --------
    >>> df = spark.createDataFrame([(1.0, float('nan')), (float('nan'), 2.0)], ("a", "b"))
    >>> df.select("a", "b", isnan("a").alias("r1"), isnan(df.b).alias("r2")).show()
    +---+---+-----+-----+
    |  a|  b|   r1|   r2|
    +---+---+-----+-----+
    |1.0|NaN|false| true|
    |NaN|2.0| true|false|
    +---+---+-----+-----+
    """
    return _invoke_function_over_columns("isnan", col)


@try_remote_functions
def isnull(col: "ColumnOrName") -> Column:
    """An expression that returns true if the column is null.

    .. versionadded:: 1.6.0

    .. versionchanged:: 3.4.0
        Supports Spark Connect.

    Parameters
    ----------
    col : :class:`~pyspark.sql.Column` or str
        target column to compute on.

    Returns
    -------
    :class:`~pyspark.sql.Column`
        True if value is null and False otherwise.

    Examples
    --------
    >>> df = spark.createDataFrame([(1, None), (None, 2)], ("a", "b"))
    >>> df.select("a", "b", isnull("a").alias("r1"), isnull(df.b).alias("r2")).show()
    +----+----+-----+-----+
    |   a|   b|   r1|   r2|
    +----+----+-----+-----+
    |   1|NULL|false| true|
    |NULL|   2| true|false|
    +----+----+-----+-----+
    """
    return _invoke_function_over_columns("isnull", col)


@try_remote_functions
def last(col: "ColumnOrName", ignorenulls: bool = False) -> Column:
    """Aggregate function: returns the last value in a group.

    The function by default returns the last values it sees. It will return the last non-null
    value it sees when ignoreNulls is set to true. If all values are null, then null is returned.

    .. versionadded:: 1.3.0

    .. versionchanged:: 3.4.0
        Supports Spark Connect.

    Notes
    -----
    The function is non-deterministic because its results depends on the order of the
    rows which may be non-deterministic after a shuffle.

    Parameters
    ----------
    col : :class:`~pyspark.sql.Column` or str
        column to fetch last value for.
    ignorenulls : :class:`~pyspark.sql.Column` or str
        if last value is null then look for non-null value.

    Returns
    -------
    :class:`~pyspark.sql.Column`
        last value of the group.

    Examples
    --------
    >>> df = spark.createDataFrame([("Alice", 2), ("Bob", 5), ("Alice", None)], ("name", "age"))
    >>> df = df.orderBy(df.age.desc())
    >>> df.groupby("name").agg(last("age")).orderBy("name").show()
    +-----+---------+
    | name|last(age)|
    +-----+---------+
    |Alice|     NULL|
    |  Bob|        5|
    +-----+---------+

    Now, to ignore any nulls we needs to set ``ignorenulls`` to `True`

    >>> df.groupby("name").agg(last("age", ignorenulls=True)).orderBy("name").show()
    +-----+---------+
    | name|last(age)|
    +-----+---------+
    |Alice|        2|
    |  Bob|        5|
    +-----+---------+
    """
    return _invoke_function("last", _to_java_column(col), ignorenulls)


@try_remote_functions
def monotonically_increasing_id() -> Column:
    """A column that generates monotonically increasing 64-bit integers.

    The generated ID is guaranteed to be monotonically increasing and unique, but not consecutive.
    The current implementation puts the partition ID in the upper 31 bits, and the record number
    within each partition in the lower 33 bits. The assumption is that the data frame has
    less than 1 billion partitions, and each partition has less than 8 billion records.

    .. versionadded:: 1.6.0

    .. versionchanged:: 3.4.0
        Supports Spark Connect.

    Notes
    -----
    The function is non-deterministic because its result depends on partition IDs.

    As an example, consider a :class:`DataFrame` with two partitions, each with 3 records.
    This expression would return the following IDs:
    0, 1, 2, 8589934592 (1L << 33), 8589934593, 8589934594.

    Returns
    -------
    :class:`~pyspark.sql.Column`
        last value of the group.

    Examples
    --------
    >>> df0 = sc.parallelize(range(2), 2).mapPartitions(lambda x: [(1,), (2,), (3,)]).toDF(['col1'])
    >>> df0.select(monotonically_increasing_id().alias('id')).collect()
    [Row(id=0), Row(id=1), Row(id=2), Row(id=8589934592), Row(id=8589934593), Row(id=8589934594)]
    """
    return _invoke_function("monotonically_increasing_id")


@try_remote_functions
def nanvl(col1: "ColumnOrName", col2: "ColumnOrName") -> Column:
    """Returns col1 if it is not NaN, or col2 if col1 is NaN.

    Both inputs should be floating point columns (:class:`DoubleType` or :class:`FloatType`).

    .. versionadded:: 1.6.0

    .. versionchanged:: 3.4.0
        Supports Spark Connect.

    Parameters
    ----------
    col1 : :class:`~pyspark.sql.Column` or str
        first column to check.
    col2 : :class:`~pyspark.sql.Column` or str
        second column to return if first is NaN.

    Returns
    -------
    :class:`~pyspark.sql.Column`
        value from first column or second if first is NaN .

    Examples
    --------
    >>> df = spark.createDataFrame([(1.0, float('nan')), (float('nan'), 2.0)], ("a", "b"))
    >>> df.select(nanvl("a", "b").alias("r1"), nanvl(df.a, df.b).alias("r2")).collect()
    [Row(r1=1.0, r2=1.0), Row(r1=2.0, r2=2.0)]
    """
    return _invoke_function_over_columns("nanvl", col1, col2)


@try_remote_functions
def percentile(
    col: "ColumnOrName",
    percentage: Union[Column, float, List[float], Tuple[float]],
    frequency: Union[Column, int] = 1,
) -> Column:
    """Returns the exact percentile(s) of numeric column `expr` at the given percentage(s)
    with value range in [0.0, 1.0].

    .. versionadded:: 3.5.0

    Parameters
    ----------
    col : :class:`~pyspark.sql.Column` or str input column.
    percentage : :class:`~pyspark.sql.Column`, float, list of floats or tuple of floats
        percentage in decimal (must be between 0.0 and 1.0).
    frequency : :class:`~pyspark.sql.Column` or int is a positive numeric literal which
        controls frequency.

    Returns
    -------
    :class:`~pyspark.sql.Column`
        the exact `percentile` of the numeric column.

    Examples
    --------
    >>> key = (col("id") % 3).alias("key")
    >>> value = (randn(42) + key * 10).alias("value")
    >>> df = spark.range(0, 1000, 1, 1).select(key, value)
    >>> df.select(
    ...     percentile("value", [0.25, 0.5, 0.75], lit(1)).alias("quantiles")
    ... ).show()
    +--------------------+
    |           quantiles|
    +--------------------+
    |[0.74419914941216...|
    +--------------------+

    >>> df.groupBy("key").agg(
    ...     percentile("value", 0.5, lit(1)).alias("median")
    ... ).show()
    +---+--------------------+
    |key|              median|
    +---+--------------------+
    |  0|-0.03449962216667901|
    |  1|   9.990389751837329|
    |  2|  19.967859769284075|
    +---+--------------------+
    """
    sc = get_active_spark_context()

    if isinstance(percentage, (list, tuple)):
        # A local list
        percentage = _invoke_function(
            "array", _to_seq(sc, [_create_column_from_literal(x) for x in percentage])
        )._jc
    elif isinstance(percentage, Column):
        # Already a Column
        percentage = _to_java_column(percentage)
    else:
        # Probably scalar
        percentage = _create_column_from_literal(percentage)

    frequency = (
        _to_java_column(frequency)
        if isinstance(frequency, Column)
        else _create_column_from_literal(frequency)
    )

    return _invoke_function("percentile", _to_java_column(col), percentage, frequency)


@try_remote_functions
def percentile_approx(
    col: "ColumnOrName",
    percentage: Union[Column, float, List[float], Tuple[float]],
    accuracy: Union[Column, float] = 10000,
) -> Column:
    """Returns the approximate `percentile` of the numeric column `col` which is the smallest value
    in the ordered `col` values (sorted from least to greatest) such that no more than `percentage`
    of `col` values is less than the value or equal to that value.


    .. versionadded:: 3.1.0

    .. versionchanged:: 3.4.0
        Supports Spark Connect.

    Parameters
    ----------
    col : :class:`~pyspark.sql.Column` or str
        input column.
    percentage : :class:`~pyspark.sql.Column`, float, list of floats or tuple of floats
        percentage in decimal (must be between 0.0 and 1.0).
        When percentage is an array, each value of the percentage array must be between 0.0 and 1.0.
        In this case, returns the approximate percentile array of column col
        at the given percentage array.
    accuracy : :class:`~pyspark.sql.Column` or float
        is a positive numeric literal which controls approximation accuracy
        at the cost of memory. Higher value of accuracy yields better accuracy,
        1.0/accuracy is the relative error of the approximation. (default: 10000).

    Returns
    -------
    :class:`~pyspark.sql.Column`
        approximate `percentile` of the numeric column.

    Examples
    --------
    >>> key = (col("id") % 3).alias("key")
    >>> value = (randn(42) + key * 10).alias("value")
    >>> df = spark.range(0, 1000, 1, 1).select(key, value)
    >>> df.select(
    ...     percentile_approx("value", [0.25, 0.5, 0.75], 1000000).alias("quantiles")
    ... ).printSchema()
    root
     |-- quantiles: array (nullable = true)
     |    |-- element: double (containsNull = false)

    >>> df.groupBy("key").agg(
    ...     percentile_approx("value", 0.5, lit(1000000)).alias("median")
    ... ).printSchema()
    root
     |-- key: long (nullable = true)
     |-- median: double (nullable = true)
    """
    sc = get_active_spark_context()

    if isinstance(percentage, (list, tuple)):
        # A local list
        percentage = _invoke_function(
            "array", _to_seq(sc, [_create_column_from_literal(x) for x in percentage])
        )._jc
    elif isinstance(percentage, Column):
        # Already a Column
        percentage = _to_java_column(percentage)
    else:
        # Probably scalar
        percentage = _create_column_from_literal(percentage)

    accuracy = (
        _to_java_column(accuracy)
        if isinstance(accuracy, Column)
        else _create_column_from_literal(accuracy)
    )

    return _invoke_function("percentile_approx", _to_java_column(col), percentage, accuracy)


@try_remote_functions
def approx_percentile(
    col: "ColumnOrName",
    percentage: Union[Column, float, List[float], Tuple[float]],
    accuracy: Union[Column, float] = 10000,
) -> Column:
    """Returns the approximate `percentile` of the numeric column `col` which is the smallest value
    in the ordered `col` values (sorted from least to greatest) such that no more than `percentage`
    of `col` values is less than the value or equal to that value.


    .. versionadded:: 3.1.0

    .. versionchanged:: 3.4.0
        Supports Spark Connect.

    Parameters
    ----------
    col : :class:`~pyspark.sql.Column` or str
        input column.
    percentage : :class:`~pyspark.sql.Column`, float, list of floats or tuple of floats
        percentage in decimal (must be between 0.0 and 1.0).
        When percentage is an array, each value of the percentage array must be between 0.0 and 1.0.
        In this case, returns the approximate percentile array of column col
        at the given percentage array.
    accuracy : :class:`~pyspark.sql.Column` or float
        is a positive numeric literal which controls approximation accuracy
        at the cost of memory. Higher value of accuracy yields better accuracy,
        1.0/accuracy is the relative error of the approximation. (default: 10000).

    Returns
    -------
    :class:`~pyspark.sql.Column`
        approximate `percentile` of the numeric column.

    Examples
    --------
    >>> key = (col("id") % 3).alias("key")
    >>> value = (randn(42) + key * 10).alias("value")
    >>> df = spark.range(0, 1000, 1, 1).select(key, value)
    >>> df.select(
    ...     approx_percentile("value", [0.25, 0.5, 0.75], 1000000).alias("quantiles")
    ... ).printSchema()
    root
     |-- quantiles: array (nullable = true)
     |    |-- element: double (containsNull = false)

    >>> df.groupBy("key").agg(
    ...     approx_percentile("value", 0.5, lit(1000000)).alias("median")
    ... ).printSchema()
    root
     |-- key: long (nullable = true)
     |-- median: double (nullable = true)
    """
    sc = get_active_spark_context()

    if isinstance(percentage, (list, tuple)):
        # A local list
        percentage = _invoke_function(
            "array", _to_seq(sc, [_create_column_from_literal(x) for x in percentage])
        )._jc
    elif isinstance(percentage, Column):
        # Already a Column
        percentage = _to_java_column(percentage)
    else:
        # Probably scalar
        percentage = _create_column_from_literal(percentage)

    accuracy = (
        _to_java_column(accuracy)
        if isinstance(accuracy, Column)
        else _create_column_from_literal(accuracy)
    )

    return _invoke_function("approx_percentile", _to_java_column(col), percentage, accuracy)


@try_remote_functions
def rand(seed: Optional[int] = None) -> Column:
    """Generates a random column with independent and identically distributed (i.i.d.) samples
    uniformly distributed in [0.0, 1.0).

    .. versionadded:: 1.4.0

    .. versionchanged:: 3.4.0
        Supports Spark Connect.

    Notes
    -----
    The function is non-deterministic in general case.

    Parameters
    ----------
    seed : int (default: None)
        seed value for random generator.

    Returns
    -------
    :class:`~pyspark.sql.Column`
        random values.

    Examples
    --------
    >>> df = spark.range(2)
    >>> df.withColumn('rand', rand(seed=42) * 3).show() # doctest: +SKIP
    +---+------------------+
    | id|              rand|
    +---+------------------+
    |  0|1.4385751892400076|
    |  1|1.7082186019706387|
    +---+------------------+
    """
    if seed is not None:
        return _invoke_function("rand", seed)
    else:
        return _invoke_function("rand")


@try_remote_functions
def randn(seed: Optional[int] = None) -> Column:
    """Generates a column with independent and identically distributed (i.i.d.) samples from
    the standard normal distribution.

    .. versionadded:: 1.4.0

    .. versionchanged:: 3.4.0
        Supports Spark Connect.

    Notes
    -----
    The function is non-deterministic in general case.

    Parameters
    ----------
    seed : int (default: None)
        seed value for random generator.

    Returns
    -------
    :class:`~pyspark.sql.Column`
        random values.

    Examples
    --------
    >>> df = spark.range(2)
    >>> df.withColumn('randn', randn(seed=42)).show() # doctest: +SKIP
    +---+--------------------+
    | id|               randn|
    +---+--------------------+
    |  0|-0.04167221574820542|
    |  1| 0.15241403986452778|
    +---+--------------------+
    """
    if seed is not None:
        return _invoke_function("randn", seed)
    else:
        return _invoke_function("randn")


@try_remote_functions
def round(col: "ColumnOrName", scale: int = 0) -> Column:
    """
    Round the given value to `scale` decimal places using HALF_UP rounding mode if `scale` >= 0
    or at integral part when `scale` < 0.

    .. versionadded:: 1.5.0

    .. versionchanged:: 3.4.0
        Supports Spark Connect.

    Parameters
    ----------
    col : :class:`~pyspark.sql.Column` or str
        input column to round.
    scale : int optional default 0
        scale value.

    Returns
    -------
    :class:`~pyspark.sql.Column`
        rounded values.

    Examples
    --------
    >>> spark.createDataFrame([(2.5,)], ['a']).select(round('a', 0).alias('r')).collect()
    [Row(r=3.0)]
    """
    return _invoke_function("round", _to_java_column(col), scale)


@try_remote_functions
def bround(col: "ColumnOrName", scale: int = 0) -> Column:
    """
    Round the given value to `scale` decimal places using HALF_EVEN rounding mode if `scale` >= 0
    or at integral part when `scale` < 0.

    .. versionadded:: 2.0.0

    .. versionchanged:: 3.4.0
        Supports Spark Connect.

    Parameters
    ----------
    col : :class:`~pyspark.sql.Column` or str
        input column to round.
    scale : int optional default 0
        scale value.

    Returns
    -------
    :class:`~pyspark.sql.Column`
        rounded values.

    Examples
    --------
    >>> spark.createDataFrame([(2.5,)], ['a']).select(bround('a', 0).alias('r')).collect()
    [Row(r=2.0)]
    """
    return _invoke_function("bround", _to_java_column(col), scale)


@try_remote_functions
def shiftLeft(col: "ColumnOrName", numBits: int) -> Column:
    """Shift the given value numBits left.

    .. versionadded:: 1.5.0

    .. versionchanged:: 3.4.0
        Supports Spark Connect.

    .. deprecated:: 3.2.0
        Use :func:`shiftleft` instead.
    """
    warnings.warn("Deprecated in 3.2, use shiftleft instead.", FutureWarning)
    return shiftleft(col, numBits)


@try_remote_functions
def shiftleft(col: "ColumnOrName", numBits: int) -> Column:
    """Shift the given value numBits left.

    .. versionadded:: 3.2.0

    .. versionchanged:: 3.4.0
        Supports Spark Connect.

    Parameters
    ----------
    col : :class:`~pyspark.sql.Column` or str
        input column of values to shift.
    numBits : int
        number of bits to shift.

    Returns
    -------
    :class:`~pyspark.sql.Column`
        shifted value.

    Examples
    --------
    >>> spark.createDataFrame([(21,)], ['a']).select(shiftleft('a', 1).alias('r')).collect()
    [Row(r=42)]
    """
    return _invoke_function("shiftleft", _to_java_column(col), numBits)


@try_remote_functions
def shiftRight(col: "ColumnOrName", numBits: int) -> Column:
    """(Signed) shift the given value numBits right.

    .. versionadded:: 1.5.0

    .. versionchanged:: 3.4.0
        Supports Spark Connect.

    .. deprecated:: 3.2.0
        Use :func:`shiftright` instead.
    """
    warnings.warn("Deprecated in 3.2, use shiftright instead.", FutureWarning)
    return shiftright(col, numBits)


@try_remote_functions
def shiftright(col: "ColumnOrName", numBits: int) -> Column:
    """(Signed) shift the given value numBits right.

    .. versionadded:: 3.2.0

    .. versionchanged:: 3.4.0
        Supports Spark Connect.

    Parameters
    ----------
    col : :class:`~pyspark.sql.Column` or str
        input column of values to shift.
    numBits : int
        number of bits to shift.

    Returns
    -------
    :class:`~pyspark.sql.Column`
        shifted values.

    Examples
    --------
    >>> spark.createDataFrame([(42,)], ['a']).select(shiftright('a', 1).alias('r')).collect()
    [Row(r=21)]
    """
    return _invoke_function("shiftright", _to_java_column(col), numBits)


@try_remote_functions
def shiftRightUnsigned(col: "ColumnOrName", numBits: int) -> Column:
    """Unsigned shift the given value numBits right.

    .. versionadded:: 1.5.0

    .. versionchanged:: 3.4.0
        Supports Spark Connect.

    .. deprecated:: 3.2.0
        Use :func:`shiftrightunsigned` instead.
    """
    warnings.warn("Deprecated in 3.2, use shiftrightunsigned instead.", FutureWarning)
    return shiftrightunsigned(col, numBits)


@try_remote_functions
def shiftrightunsigned(col: "ColumnOrName", numBits: int) -> Column:
    """Unsigned shift the given value numBits right.

    .. versionadded:: 3.2.0

    .. versionchanged:: 3.4.0
        Supports Spark Connect.

    Parameters
    ----------
    col : :class:`~pyspark.sql.Column` or str
        input column of values to shift.
    numBits : int
        number of bits to shift.

    Returns
    -------
    :class:`~pyspark.sql.Column`
        shifted value.

    Examples
    --------
    >>> df = spark.createDataFrame([(-42,)], ['a'])
    >>> df.select(shiftrightunsigned('a', 1).alias('r')).collect()
    [Row(r=9223372036854775787)]
    """
    return _invoke_function("shiftrightunsigned", _to_java_column(col), numBits)


@try_remote_functions
def spark_partition_id() -> Column:
    """A column for partition ID.

    .. versionadded:: 1.6.0

    .. versionchanged:: 3.4.0
        Supports Spark Connect.

    Notes
    -----
    This is non deterministic because it depends on data partitioning and task scheduling.

    Returns
    -------
    :class:`~pyspark.sql.Column`
        partition id the record belongs to.

    Examples
    --------
    >>> df = spark.range(2)
    >>> df.repartition(1).select(spark_partition_id().alias("pid")).collect()
    [Row(pid=0), Row(pid=0)]
    """
    return _invoke_function("spark_partition_id")


@try_remote_functions
def expr(str: str) -> Column:
    """Parses the expression string into the column that it represents

    .. versionadded:: 1.5.0

    .. versionchanged:: 3.4.0
        Supports Spark Connect.

    Parameters
    ----------
    str : str
        expression defined in string.

    Returns
    -------
    :class:`~pyspark.sql.Column`
        column representing the expression.

    Examples
    --------
    >>> df = spark.createDataFrame([["Alice"], ["Bob"]], ["name"])
    >>> df.select("name", expr("length(name)")).show()
    +-----+------------+
    | name|length(name)|
    +-----+------------+
    |Alice|           5|
    |  Bob|           3|
    +-----+------------+
    """
    return _invoke_function("expr", str)


@overload
def struct(*cols: "ColumnOrName") -> Column:
    ...


@overload
def struct(__cols: Union[List["ColumnOrName_"], Tuple["ColumnOrName_", ...]]) -> Column:
    ...


@try_remote_functions
def struct(
    *cols: Union["ColumnOrName", Union[List["ColumnOrName_"], Tuple["ColumnOrName_", ...]]]
) -> Column:
    """Creates a new struct column.

    .. versionadded:: 1.4.0

    .. versionchanged:: 3.4.0
        Supports Spark Connect.

    Parameters
    ----------
    cols : list, set, str or :class:`~pyspark.sql.Column`
        column names or :class:`~pyspark.sql.Column`\\s to contain in the output struct.

    Returns
    -------
    :class:`~pyspark.sql.Column`
        a struct type column of given columns.

    Examples
    --------
    >>> df = spark.createDataFrame([("Alice", 2), ("Bob", 5)], ("name", "age"))
    >>> df.select(struct('age', 'name').alias("struct")).collect()
    [Row(struct=Row(age=2, name='Alice')), Row(struct=Row(age=5, name='Bob'))]
    >>> df.select(struct([df.age, df.name]).alias("struct")).collect()
    [Row(struct=Row(age=2, name='Alice')), Row(struct=Row(age=5, name='Bob'))]
    """
    if len(cols) == 1 and isinstance(cols[0], (list, set)):
        cols = cols[0]  # type: ignore[assignment]
    return _invoke_function_over_seq_of_columns("struct", cols)  # type: ignore[arg-type]


@try_remote_functions
def named_struct(*cols: "ColumnOrName") -> Column:
    """
    Creates a struct with the given field names and values.

    .. versionadded:: 3.5.0

    Parameters
    ----------
    cols : :class:`~pyspark.sql.Column` or str
        list of columns to work on.

    Returns
    -------
    :class:`~pyspark.sql.Column`

    Examples
    --------
    >>> df = spark.createDataFrame([(1, 2, 3)], ['a', 'b', 'c'])
    >>> df.select(named_struct(lit('x'), df.a, lit('y'), df.b).alias('r')).collect()
    [Row(r=Row(x=1, y=2))]
    """
    return _invoke_function_over_seq_of_columns("named_struct", cols)


@try_remote_functions
def greatest(*cols: "ColumnOrName") -> Column:
    """
    Returns the greatest value of the list of column names, skipping null values.
    This function takes at least 2 parameters. It will return null if all parameters are null.

    .. versionadded:: 1.5.0

    .. versionchanged:: 3.4.0
        Supports Spark Connect.

    Parameters
    ----------
    col : :class:`~pyspark.sql.Column` or str
        columns to check for gratest value.

    Returns
    -------
    :class:`~pyspark.sql.Column`
        gratest value.

    Examples
    --------
    >>> df = spark.createDataFrame([(1, 4, 3)], ['a', 'b', 'c'])
    >>> df.select(greatest(df.a, df.b, df.c).alias("greatest")).collect()
    [Row(greatest=4)]
    """
    if len(cols) < 2:
        raise PySparkValueError(
            error_class="WRONG_NUM_COLUMNS",
            message_parameters={"func_name": "greatest", "num_cols": "2"},
        )
    return _invoke_function_over_seq_of_columns("greatest", cols)


@try_remote_functions
def least(*cols: "ColumnOrName") -> Column:
    """
    Returns the least value of the list of column names, skipping null values.
    This function takes at least 2 parameters. It will return null if all parameters are null.

    .. versionadded:: 1.5.0

    .. versionchanged:: 3.4.0
        Supports Spark Connect.

    Parameters
    ----------
    cols : :class:`~pyspark.sql.Column` or str
        column names or columns to be compared

    Returns
    -------
    :class:`~pyspark.sql.Column`
        least value.

    Examples
    --------
    >>> df = spark.createDataFrame([(1, 4, 3)], ['a', 'b', 'c'])
    >>> df.select(least(df.a, df.b, df.c).alias("least")).collect()
    [Row(least=1)]
    """
    if len(cols) < 2:
        raise PySparkValueError(
            error_class="WRONG_NUM_COLUMNS",
            message_parameters={"func_name": "least", "num_cols": "2"},
        )
    return _invoke_function_over_seq_of_columns("least", cols)


@try_remote_functions
def when(condition: Column, value: Any) -> Column:
    """Evaluates a list of conditions and returns one of multiple possible result expressions.
    If :func:`pyspark.sql.Column.otherwise` is not invoked, None is returned for unmatched
    conditions.

    .. versionadded:: 1.4.0

    .. versionchanged:: 3.4.0
        Supports Spark Connect.

    Parameters
    ----------
    condition : :class:`~pyspark.sql.Column`
        a boolean :class:`~pyspark.sql.Column` expression.
    value :
        a literal value, or a :class:`~pyspark.sql.Column` expression.

    Returns
    -------
    :class:`~pyspark.sql.Column`
        column representing when expression.

    Examples
    --------
    >>> df = spark.range(3)
    >>> df.select(when(df['id'] == 2, 3).otherwise(4).alias("age")).show()
    +---+
    |age|
    +---+
    |  4|
    |  4|
    |  3|
    +---+

    >>> df.select(when(df.id == 2, df.id + 1).alias("age")).show()
    +----+
    | age|
    +----+
    |NULL|
    |NULL|
    |   3|
    +----+
    """
    # Explicitly not using ColumnOrName type here to make reading condition less opaque
    if not isinstance(condition, Column):
        raise PySparkTypeError(
            error_class="NOT_COLUMN",
            message_parameters={"arg_name": "condition", "arg_type": type(condition).__name__},
        )
    v = value._jc if isinstance(value, Column) else value

    return _invoke_function("when", condition._jc, v)


@overload  # type: ignore[no-redef]
def log(arg1: "ColumnOrName") -> Column:
    ...


@overload
def log(arg1: float, arg2: "ColumnOrName") -> Column:
    ...


@try_remote_functions
def log(arg1: Union["ColumnOrName", float], arg2: Optional["ColumnOrName"] = None) -> Column:
    """Returns the first argument-based logarithm of the second argument.

    If there is only one argument, then this takes the natural logarithm of the argument.

    .. versionadded:: 1.5.0

    .. versionchanged:: 3.4.0
        Supports Spark Connect.

    Parameters
    ----------
    arg1 : :class:`~pyspark.sql.Column`, str or float
        base number or actual number (in this case base is `e`)
    arg2 : :class:`~pyspark.sql.Column`, str or float
        number to calculate logariphm for.

    Returns
    -------
    :class:`~pyspark.sql.Column`
        logariphm of given value.

    Examples
    --------
    >>> df = spark.createDataFrame([10, 100, 1000], "INT")
    >>> df.select(log(10.0, df.value).alias('ten')).show() # doctest: +SKIP
    +---+
    |ten|
    +---+
    |1.0|
    |2.0|
    |3.0|
    +---+

    And Natural logarithm

    >>> df.select(log(df.value)).show() # doctest: +SKIP
    +-----------------+
    |        ln(value)|
    +-----------------+
    |2.302585092994046|
    |4.605170185988092|
    |4.605170185988092|
    +-----------------+
    """
    if arg2 is None:
        return _invoke_function_over_columns("log", cast("ColumnOrName", arg1))
    else:
        return _invoke_function("log", arg1, _to_java_column(arg2))


@try_remote_functions
def ln(col: "ColumnOrName") -> Column:
    """Returns the natural logarithm of the argument.

    .. versionadded:: 3.5.0

    Parameters
    ----------
    col : :class:`~pyspark.sql.Column` or str
        a column to calculate logariphm for.

    Returns
    -------
    :class:`~pyspark.sql.Column`
        natural logarithm of given value.

    Examples
    --------
    >>> df = spark.createDataFrame([(4,)], ['a'])
    >>> df.select(ln('a')).show()
    +------------------+
    |             ln(a)|
    +------------------+
    |1.3862943611198906|
    +------------------+
    """
    return _invoke_function_over_columns("ln", col)


@try_remote_functions
def log2(col: "ColumnOrName") -> Column:
    """Returns the base-2 logarithm of the argument.

    .. versionadded:: 1.5.0

    .. versionchanged:: 3.4.0
        Supports Spark Connect.

    Parameters
    ----------
    col : :class:`~pyspark.sql.Column` or str
        a column to calculate logariphm for.

    Returns
    -------
    :class:`~pyspark.sql.Column`
        logariphm of given value.

    Examples
    --------
    >>> df = spark.createDataFrame([(4,)], ['a'])
    >>> df.select(log2('a').alias('log2')).show()
    +----+
    |log2|
    +----+
    | 2.0|
    +----+
    """
    return _invoke_function_over_columns("log2", col)


@try_remote_functions
def conv(col: "ColumnOrName", fromBase: int, toBase: int) -> Column:
    """
    Convert a number in a string column from one base to another.

    .. versionadded:: 1.5.0

    .. versionchanged:: 3.4.0
        Supports Spark Connect.

    Parameters
    ----------
    col : :class:`~pyspark.sql.Column` or str
        a column to convert base for.
    fromBase: int
        from base number.
    toBase: int
        to base number.

    Returns
    -------
    :class:`~pyspark.sql.Column`
        logariphm of given value.

    Examples
    --------
    >>> df = spark.createDataFrame([("010101",)], ['n'])
    >>> df.select(conv(df.n, 2, 16).alias('hex')).collect()
    [Row(hex='15')]
    """
    return _invoke_function("conv", _to_java_column(col), fromBase, toBase)


@try_remote_functions
def factorial(col: "ColumnOrName") -> Column:
    """
    Computes the factorial of the given value.

    .. versionadded:: 1.5.0

    .. versionchanged:: 3.4.0
        Supports Spark Connect.

    Parameters
    ----------
    col : :class:`~pyspark.sql.Column` or str
        a column to calculate factorial for.

    Returns
    -------
    :class:`~pyspark.sql.Column`
        factorial of given value.

    Examples
    --------
    >>> df = spark.createDataFrame([(5,)], ['n'])
    >>> df.select(factorial(df.n).alias('f')).collect()
    [Row(f=120)]
    """
    return _invoke_function_over_columns("factorial", col)


# ---------------  Window functions ------------------------


@try_remote_functions
def lag(col: "ColumnOrName", offset: int = 1, default: Optional[Any] = None) -> Column:
    """
    Window function: returns the value that is `offset` rows before the current row, and
    `default` if there is less than `offset` rows before the current row. For example,
    an `offset` of one will return the previous row at any given point in the window partition.

    This is equivalent to the LAG function in SQL.

    .. versionadded:: 1.4.0

    .. versionchanged:: 3.4.0
        Supports Spark Connect.

    Parameters
    ----------
    col : :class:`~pyspark.sql.Column` or str
        name of column or expression
    offset : int, optional default 1
        number of row to extend
    default : optional
        default value

    Returns
    -------
    :class:`~pyspark.sql.Column`
        value before current row based on `offset`.

    Examples
    --------
    >>> from pyspark.sql import Window
    >>> df = spark.createDataFrame([("a", 1),
    ...                             ("a", 2),
    ...                             ("a", 3),
    ...                             ("b", 8),
    ...                             ("b", 2)], ["c1", "c2"])
    >>> df.show()
    +---+---+
    | c1| c2|
    +---+---+
    |  a|  1|
    |  a|  2|
    |  a|  3|
    |  b|  8|
    |  b|  2|
    +---+---+
    >>> w = Window.partitionBy("c1").orderBy("c2")
    >>> df.withColumn("previos_value", lag("c2").over(w)).show()
    +---+---+-------------+
    | c1| c2|previos_value|
    +---+---+-------------+
    |  a|  1|         NULL|
    |  a|  2|            1|
    |  a|  3|            2|
    |  b|  2|         NULL|
    |  b|  8|            2|
    +---+---+-------------+
    >>> df.withColumn("previos_value", lag("c2", 1, 0).over(w)).show()
    +---+---+-------------+
    | c1| c2|previos_value|
    +---+---+-------------+
    |  a|  1|            0|
    |  a|  2|            1|
    |  a|  3|            2|
    |  b|  2|            0|
    |  b|  8|            2|
    +---+---+-------------+
    >>> df.withColumn("previos_value", lag("c2", 2, -1).over(w)).show()
    +---+---+-------------+
    | c1| c2|previos_value|
    +---+---+-------------+
    |  a|  1|           -1|
    |  a|  2|           -1|
    |  a|  3|            1|
    |  b|  2|           -1|
    |  b|  8|           -1|
    +---+---+-------------+
    """
    return _invoke_function("lag", _to_java_column(col), offset, default)


@try_remote_functions
def lead(col: "ColumnOrName", offset: int = 1, default: Optional[Any] = None) -> Column:
    """
    Window function: returns the value that is `offset` rows after the current row, and
    `default` if there is less than `offset` rows after the current row. For example,
    an `offset` of one will return the next row at any given point in the window partition.

    This is equivalent to the LEAD function in SQL.

    .. versionadded:: 1.4.0

    .. versionchanged:: 3.4.0
        Supports Spark Connect.

    Parameters
    ----------
    col : :class:`~pyspark.sql.Column` or str
        name of column or expression
    offset : int, optional default 1
        number of row to extend
    default : optional
        default value

    Returns
    -------
    :class:`~pyspark.sql.Column`
        value after current row based on `offset`.

    Examples
    --------
    >>> from pyspark.sql import Window
    >>> df = spark.createDataFrame([("a", 1),
    ...                             ("a", 2),
    ...                             ("a", 3),
    ...                             ("b", 8),
    ...                             ("b", 2)], ["c1", "c2"])
    >>> df.show()
    +---+---+
    | c1| c2|
    +---+---+
    |  a|  1|
    |  a|  2|
    |  a|  3|
    |  b|  8|
    |  b|  2|
    +---+---+
    >>> w = Window.partitionBy("c1").orderBy("c2")
    >>> df.withColumn("next_value", lead("c2").over(w)).show()
    +---+---+----------+
    | c1| c2|next_value|
    +---+---+----------+
    |  a|  1|         2|
    |  a|  2|         3|
    |  a|  3|      NULL|
    |  b|  2|         8|
    |  b|  8|      NULL|
    +---+---+----------+
    >>> df.withColumn("next_value", lead("c2", 1, 0).over(w)).show()
    +---+---+----------+
    | c1| c2|next_value|
    +---+---+----------+
    |  a|  1|         2|
    |  a|  2|         3|
    |  a|  3|         0|
    |  b|  2|         8|
    |  b|  8|         0|
    +---+---+----------+
    >>> df.withColumn("next_value", lead("c2", 2, -1).over(w)).show()
    +---+---+----------+
    | c1| c2|next_value|
    +---+---+----------+
    |  a|  1|         3|
    |  a|  2|        -1|
    |  a|  3|        -1|
    |  b|  2|        -1|
    |  b|  8|        -1|
    +---+---+----------+
    """
    return _invoke_function("lead", _to_java_column(col), offset, default)


@try_remote_functions
def nth_value(col: "ColumnOrName", offset: int, ignoreNulls: Optional[bool] = False) -> Column:
    """
    Window function: returns the value that is the `offset`\\th row of the window frame
    (counting from 1), and `null` if the size of window frame is less than `offset` rows.

    It will return the `offset`\\th non-null value it sees when `ignoreNulls` is set to
    true. If all values are null, then null is returned.

    This is equivalent to the nth_value function in SQL.

    .. versionadded:: 3.1.0

    .. versionchanged:: 3.4.0
        Supports Spark Connect.

    Parameters
    ----------
    col : :class:`~pyspark.sql.Column` or str
        name of column or expression
    offset : int
        number of row to use as the value
    ignoreNulls : bool, optional
        indicates the Nth value should skip null in the
        determination of which row to use

    Returns
    -------
    :class:`~pyspark.sql.Column`
        value of nth row.

    Examples
    --------
    >>> from pyspark.sql import Window
    >>> df = spark.createDataFrame([("a", 1),
    ...                             ("a", 2),
    ...                             ("a", 3),
    ...                             ("b", 8),
    ...                             ("b", 2)], ["c1", "c2"])
    >>> df.show()
    +---+---+
    | c1| c2|
    +---+---+
    |  a|  1|
    |  a|  2|
    |  a|  3|
    |  b|  8|
    |  b|  2|
    +---+---+
    >>> w = Window.partitionBy("c1").orderBy("c2")
    >>> df.withColumn("nth_value", nth_value("c2", 1).over(w)).show()
    +---+---+---------+
    | c1| c2|nth_value|
    +---+---+---------+
    |  a|  1|        1|
    |  a|  2|        1|
    |  a|  3|        1|
    |  b|  2|        2|
    |  b|  8|        2|
    +---+---+---------+
    >>> df.withColumn("nth_value", nth_value("c2", 2).over(w)).show()
    +---+---+---------+
    | c1| c2|nth_value|
    +---+---+---------+
    |  a|  1|     NULL|
    |  a|  2|        2|
    |  a|  3|        2|
    |  b|  2|     NULL|
    |  b|  8|        8|
    +---+---+---------+
    """
    return _invoke_function("nth_value", _to_java_column(col), offset, ignoreNulls)


@try_remote_functions
def any_value(col: "ColumnOrName", ignoreNulls: Optional[Union[bool, Column]] = None) -> Column:
    """Returns some value of `col` for a group of rows.

    .. versionadded:: 3.5.0

    Parameters
    ----------
    col : :class:`~pyspark.sql.Column` or str
        target column to work on.
    ignorenulls : :class:`~pyspark.sql.Column` or bool
        if first value is null then look for first non-null value.

    Returns
    -------
    :class:`~pyspark.sql.Column`
        some value of `col` for a group of rows.

    Examples
    --------
    >>> df = spark.createDataFrame([(None, 1),
    ...                             ("a", 2),
    ...                             ("a", 3),
    ...                             ("b", 8),
    ...                             ("b", 2)], ["c1", "c2"])
    >>> df.select(any_value('c1'), any_value('c2')).collect()
    [Row(any_value(c1)=None, any_value(c2)=1)]
    >>> df.select(any_value('c1', True), any_value('c2', True)).collect()
    [Row(any_value(c1)='a', any_value(c2)=1)]
    """
    if ignoreNulls is None:
        return _invoke_function_over_columns("any_value", col)
    else:
        ignoreNulls = lit(ignoreNulls) if isinstance(ignoreNulls, bool) else ignoreNulls
        return _invoke_function_over_columns("any_value", col, ignoreNulls)


@try_remote_functions
def first_value(col: "ColumnOrName", ignoreNulls: Optional[Union[bool, Column]] = None) -> Column:
    """Returns the first value of `col` for a group of rows. It will return the first non-null
    value it sees when `ignoreNulls` is set to true. If all values are null, then null is returned.

    .. versionadded:: 3.5.0

    Parameters
    ----------
    col : :class:`~pyspark.sql.Column` or str
        target column to work on.
    ignorenulls : :class:`~pyspark.sql.Column` or bool
        if first value is null then look for first non-null value.

    Returns
    -------
    :class:`~pyspark.sql.Column`
        some value of `col` for a group of rows.

    Examples
    --------
    >>> df = spark.createDataFrame([(None, 1),
    ...                             ("a", 2),
    ...                             ("a", 3),
    ...                             ("b", 8),
    ...                             ("b", 2)], ["c1", "c2"])
    >>> df.select(first_value('c1').alias('a'), first_value('c2').alias('b')).collect()
    [Row(a=None, b=1)]
    >>> df.select(first_value('c1', True).alias('a'), first_value('c2', True).alias('b')).collect()
    [Row(a='a', b=1)]
    """
    if ignoreNulls is None:
        return _invoke_function_over_columns("first_value", col)
    else:
        ignoreNulls = lit(ignoreNulls) if isinstance(ignoreNulls, bool) else ignoreNulls
        return _invoke_function_over_columns("first_value", col, ignoreNulls)


@try_remote_functions
def last_value(col: "ColumnOrName", ignoreNulls: Optional[Union[bool, Column]] = None) -> Column:
    """Returns the last value of `col` for a group of rows. It will return the last non-null
    value it sees when `ignoreNulls` is set to true. If all values are null, then null is returned.

    .. versionadded:: 3.5.0

    Parameters
    ----------
    col : :class:`~pyspark.sql.Column` or str
        target column to work on.
    ignorenulls : :class:`~pyspark.sql.Column` or bool
        if first value is null then look for first non-null value.

    Returns
    -------
    :class:`~pyspark.sql.Column`
        some value of `col` for a group of rows.

    Examples
    --------
    >>> df = spark.createDataFrame([("a", 1),
    ...                             ("a", 2),
    ...                             ("a", 3),
    ...                             ("b", 8),
    ...                             (None, 2)], ["c1", "c2"])
    >>> df.select(last_value('c1').alias('a'), last_value('c2').alias('b')).collect()
    [Row(a=None, b=2)]
    >>> df.select(last_value('c1', True).alias('a'), last_value('c2', True).alias('b')).collect()
    [Row(a='b', b=2)]
    """
    if ignoreNulls is None:
        return _invoke_function_over_columns("last_value", col)
    else:
        ignoreNulls = lit(ignoreNulls) if isinstance(ignoreNulls, bool) else ignoreNulls
        return _invoke_function_over_columns("last_value", col, ignoreNulls)


@try_remote_functions
def count_if(col: "ColumnOrName") -> Column:
    """Returns the number of `TRUE` values for the `col`.

    .. versionadded:: 3.5.0

    Parameters
    ----------
    col : :class:`~pyspark.sql.Column` or str
        target column to work on.

    Returns
    -------
    :class:`~pyspark.sql.Column`
        the number of `TRUE` values for the `col`.

    Examples
    --------
    >>> df = spark.createDataFrame([("a", 1),
    ...                             ("a", 2),
    ...                             ("a", 3),
    ...                             ("b", 8),
    ...                             ("b", 2)], ["c1", "c2"])
    >>> df.select(count_if(col('c2') % 2 == 0)).show()
    +------------------------+
    |count_if(((c2 % 2) = 0))|
    +------------------------+
    |                       3|
    +------------------------+
    """
    return _invoke_function_over_columns("count_if", col)


@try_remote_functions
def histogram_numeric(col: "ColumnOrName", nBins: "ColumnOrName") -> Column:
    """Computes a histogram on numeric 'col' using nb bins.
    The return value is an array of (x,y) pairs representing the centers of the
    histogram's bins. As the value of 'nb' is increased, the histogram approximation
    gets finer-grained, but may yield artifacts around outliers. In practice, 20-40
    histogram bins appear to work well, with more bins being required for skewed or
    smaller datasets. Note that this function creates a histogram with non-uniform
    bin widths. It offers no guarantees in terms of the mean-squared-error of the
    histogram, but in practice is comparable to the histograms produced by the R/S-Plus
    statistical computing packages. Note: the output type of the 'x' field in the return value is
    propagated from the input value consumed in the aggregate function.

    .. versionadded:: 3.5.0

    Parameters
    ----------
    col : :class:`~pyspark.sql.Column` or str
        target column to work on.
    nBins : :class:`~pyspark.sql.Column` or str
        number of Histogram columns.

    Returns
    -------
    :class:`~pyspark.sql.Column`
        a histogram on numeric 'col' using nb bins.

    Examples
    --------
    >>> df = spark.createDataFrame([("a", 1),
    ...                             ("a", 2),
    ...                             ("a", 3),
    ...                             ("b", 8),
    ...                             ("b", 2)], ["c1", "c2"])
    >>> df.select(histogram_numeric('c2', lit(5))).show()
    +------------------------+
    |histogram_numeric(c2, 5)|
    +------------------------+
    |    [{1, 1.0}, {2, 1....|
    +------------------------+
    """
    return _invoke_function_over_columns("histogram_numeric", col, nBins)


@try_remote_functions
def ntile(n: int) -> Column:
    """
    Window function: returns the ntile group id (from 1 to `n` inclusive)
    in an ordered window partition. For example, if `n` is 4, the first
    quarter of the rows will get value 1, the second quarter will get 2,
    the third quarter will get 3, and the last quarter will get 4.

    This is equivalent to the NTILE function in SQL.

    .. versionadded:: 1.4.0

    .. versionchanged:: 3.4.0
        Supports Spark Connect.

    Parameters
    ----------
    n : int
        an integer

    Returns
    -------
    :class:`~pyspark.sql.Column`
        portioned group id.

    Examples
    --------
    >>> from pyspark.sql import Window
    >>> df = spark.createDataFrame([("a", 1),
    ...                             ("a", 2),
    ...                             ("a", 3),
    ...                             ("b", 8),
    ...                             ("b", 2)], ["c1", "c2"])
    >>> df.show()
    +---+---+
    | c1| c2|
    +---+---+
    |  a|  1|
    |  a|  2|
    |  a|  3|
    |  b|  8|
    |  b|  2|
    +---+---+
    >>> w = Window.partitionBy("c1").orderBy("c2")
    >>> df.withColumn("ntile", ntile(2).over(w)).show()
    +---+---+-----+
    | c1| c2|ntile|
    +---+---+-----+
    |  a|  1|    1|
    |  a|  2|    1|
    |  a|  3|    2|
    |  b|  2|    1|
    |  b|  8|    2|
    +---+---+-----+
    """
    return _invoke_function("ntile", int(n))


# ---------------------- Date/Timestamp functions ------------------------------


@try_remote_functions
def curdate() -> Column:
    """
    Returns the current date at the start of query evaluation as a :class:`DateType` column.
    All calls of current_date within the same query return the same value.

    .. versionadded:: 3.5.0

    Returns
    -------
    :class:`~pyspark.sql.Column`
        current date.

    Examples
    --------
    >>> df = spark.range(1)
    >>> df.select(curdate()).show() # doctest: +SKIP
    +--------------+
    |current_date()|
    +--------------+
    |    2022-08-26|
    +--------------+
    """
    return _invoke_function("curdate")


@try_remote_functions
def current_date() -> Column:
    """
    Returns the current date at the start of query evaluation as a :class:`DateType` column.
    All calls of current_date within the same query return the same value.

    .. versionadded:: 1.5.0

    .. versionchanged:: 3.4.0
        Supports Spark Connect.

    Returns
    -------
    :class:`~pyspark.sql.Column`
        current date.

    Examples
    --------
    >>> df = spark.range(1)
    >>> df.select(current_date()).show() # doctest: +SKIP
    +--------------+
    |current_date()|
    +--------------+
    |    2022-08-26|
    +--------------+
    """
    return _invoke_function("current_date")


@try_remote_functions
def current_timezone() -> Column:
    """
    Returns the current session local timezone.

    .. versionadded:: 3.5.0

    Returns
    -------
    :class:`~pyspark.sql.Column`
        current session local timezone.

    Examples
    --------
    >>> spark.conf.set("spark.sql.session.timeZone", "America/Los_Angeles")
    >>> spark.range(1).select(current_timezone()).show()
    +-------------------+
    | current_timezone()|
    +-------------------+
    |America/Los_Angeles|
    +-------------------+
    >>> spark.conf.unset("spark.sql.session.timeZone")
    """
    return _invoke_function("current_timezone")


@try_remote_functions
def current_timestamp() -> Column:
    """
    Returns the current timestamp at the start of query evaluation as a :class:`TimestampType`
    column. All calls of current_timestamp within the same query return the same value.

    .. versionadded:: 1.5.0

    .. versionchanged:: 3.4.0
        Supports Spark Connect.

    Returns
    -------
    :class:`~pyspark.sql.Column`
        current date and time.

    Examples
    --------
    >>> df = spark.range(1)
    >>> df.select(current_timestamp()).show(truncate=False) # doctest: +SKIP
    +-----------------------+
    |current_timestamp()    |
    +-----------------------+
    |2022-08-26 21:23:22.716|
    +-----------------------+
    """
    return _invoke_function("current_timestamp")


@try_remote_functions
def now() -> Column:
    """
    Returns the current timestamp at the start of query evaluation.

    .. versionadded:: 3.5.0

    Returns
    -------
    :class:`~pyspark.sql.Column`
        current timestamp at the start of query evaluation.

    Examples
    --------
    >>> df = spark.range(1)
    >>> df.select(now()).show(truncate=False) # doctest: +SKIP
    +-----------------------+
    |now()    |
    +-----------------------+
    |2022-08-26 21:23:22.716|
    +-----------------------+
    """
    return _invoke_function("current_timestamp")


@try_remote_functions
def localtimestamp() -> Column:
    """
    Returns the current timestamp without time zone at the start of query evaluation
    as a timestamp without time zone column. All calls of localtimestamp within the
    same query return the same value.

    .. versionadded:: 3.4.0

    .. versionchanged:: 3.4.0
        Supports Spark Connect.

    Returns
    -------
    :class:`~pyspark.sql.Column`
        current local date and time.

    Examples
    --------
    >>> df = spark.range(1)
    >>> df.select(localtimestamp()).show(truncate=False) # doctest: +SKIP
    +-----------------------+
    |localtimestamp()       |
    +-----------------------+
    |2022-08-26 21:28:34.639|
    +-----------------------+
    """
    return _invoke_function("localtimestamp")


@try_remote_functions
def date_format(date: "ColumnOrName", format: str) -> Column:
    """
    Converts a date/timestamp/string to a value of string in the format specified by the date
    format given by the second argument.

    A pattern could be for instance `dd.MM.yyyy` and could return a string like '18.03.1993'. All
    pattern letters of `datetime pattern`_. can be used.

    .. _datetime pattern: https://spark.apache.org/docs/latest/sql-ref-datetime-pattern.html

    .. versionadded:: 1.5.0

    .. versionchanged:: 3.4.0
        Supports Spark Connect.

    Notes
    -----
    Whenever possible, use specialized functions like `year`.

    Parameters
    ----------
    date : :class:`~pyspark.sql.Column` or str
        input column of values to format.
    format: str
        format to use to represent datetime values.

    Returns
    -------
    :class:`~pyspark.sql.Column`
        string value representing formatted datetime.

    Examples
    --------
    >>> df = spark.createDataFrame([('2015-04-08',)], ['dt'])
    >>> df.select(date_format('dt', 'MM/dd/yyy').alias('date')).collect()
    [Row(date='04/08/2015')]
    """
    return _invoke_function("date_format", _to_java_column(date), format)


@try_remote_functions
def year(col: "ColumnOrName") -> Column:
    """
    Extract the year of a given date/timestamp as integer.

    .. versionadded:: 1.5.0

    .. versionchanged:: 3.4.0
        Supports Spark Connect.

    Parameters
    ----------
    col : :class:`~pyspark.sql.Column` or str
        target date/timestamp column to work on.

    Returns
    -------
    :class:`~pyspark.sql.Column`
        year part of the date/timestamp as integer.

    Examples
    --------
    >>> df = spark.createDataFrame([('2015-04-08',)], ['dt'])
    >>> df.select(year('dt').alias('year')).collect()
    [Row(year=2015)]
    """
    return _invoke_function_over_columns("year", col)


@try_remote_functions
def quarter(col: "ColumnOrName") -> Column:
    """
    Extract the quarter of a given date/timestamp as integer.

    .. versionadded:: 1.5.0

    .. versionchanged:: 3.4.0
        Supports Spark Connect.

    Parameters
    ----------
    col : :class:`~pyspark.sql.Column` or str
        target date/timestamp column to work on.

    Returns
    -------
    :class:`~pyspark.sql.Column`
        quarter of the date/timestamp as integer.

    Examples
    --------
    >>> df = spark.createDataFrame([('2015-04-08',)], ['dt'])
    >>> df.select(quarter('dt').alias('quarter')).collect()
    [Row(quarter=2)]
    """
    return _invoke_function_over_columns("quarter", col)


@try_remote_functions
def month(col: "ColumnOrName") -> Column:
    """
    Extract the month of a given date/timestamp as integer.

    .. versionadded:: 1.5.0

    .. versionchanged:: 3.4.0
        Supports Spark Connect.

    Parameters
    ----------
    col : :class:`~pyspark.sql.Column` or str
        target date/timestamp column to work on.

    Returns
    -------
    :class:`~pyspark.sql.Column`
        month part of the date/timestamp as integer.

    Examples
    --------
    >>> df = spark.createDataFrame([('2015-04-08',)], ['dt'])
    >>> df.select(month('dt').alias('month')).collect()
    [Row(month=4)]
    """
    return _invoke_function_over_columns("month", col)


@try_remote_functions
def dayofweek(col: "ColumnOrName") -> Column:
    """
    Extract the day of the week of a given date/timestamp as integer.
    Ranges from 1 for a Sunday through to 7 for a Saturday

    .. versionadded:: 2.3.0

    .. versionchanged:: 3.4.0
        Supports Spark Connect.

    Parameters
    ----------
    col : :class:`~pyspark.sql.Column` or str
        target date/timestamp column to work on.

    Returns
    -------
    :class:`~pyspark.sql.Column`
        day of the week for given date/timestamp as integer.

    Examples
    --------
    >>> df = spark.createDataFrame([('2015-04-08',)], ['dt'])
    >>> df.select(dayofweek('dt').alias('day')).collect()
    [Row(day=4)]
    """
    return _invoke_function_over_columns("dayofweek", col)


@try_remote_functions
def dayofmonth(col: "ColumnOrName") -> Column:
    """
    Extract the day of the month of a given date/timestamp as integer.

    .. versionadded:: 1.5.0

    .. versionchanged:: 3.4.0
        Supports Spark Connect.

    Parameters
    ----------
    col : :class:`~pyspark.sql.Column` or str
        target date/timestamp column to work on.

    Returns
    -------
    :class:`~pyspark.sql.Column`
        day of the month for given date/timestamp as integer.

    Examples
    --------
    >>> df = spark.createDataFrame([('2015-04-08',)], ['dt'])
    >>> df.select(dayofmonth('dt').alias('day')).collect()
    [Row(day=8)]
    """
    return _invoke_function_over_columns("dayofmonth", col)


@try_remote_functions
def day(col: "ColumnOrName") -> Column:
    """
    Extract the day of the month of a given date/timestamp as integer.

    .. versionadded:: 3.5.0

    Parameters
    ----------
    col : :class:`~pyspark.sql.Column` or str
        target date/timestamp column to work on.

    Returns
    -------
    :class:`~pyspark.sql.Column`
        day of the month for given date/timestamp as integer.

    Examples
    --------
    >>> df = spark.createDataFrame([('2015-04-08',)], ['dt'])
    >>> df.select(day('dt').alias('day')).collect()
    [Row(day=8)]
    """
    return _invoke_function_over_columns("day", col)


@try_remote_functions
def dayofyear(col: "ColumnOrName") -> Column:
    """
    Extract the day of the year of a given date/timestamp as integer.

    .. versionadded:: 1.5.0

    .. versionchanged:: 3.4.0
        Supports Spark Connect.

    Parameters
    ----------
    col : :class:`~pyspark.sql.Column` or str
        target date/timestamp column to work on.

    Returns
    -------
    :class:`~pyspark.sql.Column`
        day of the year for given date/timestamp as integer.

    Examples
    --------
    >>> df = spark.createDataFrame([('2015-04-08',)], ['dt'])
    >>> df.select(dayofyear('dt').alias('day')).collect()
    [Row(day=98)]
    """
    return _invoke_function_over_columns("dayofyear", col)


@try_remote_functions
def hour(col: "ColumnOrName") -> Column:
    """
    Extract the hours of a given timestamp as integer.

    .. versionadded:: 1.5.0

    .. versionchanged:: 3.4.0
        Supports Spark Connect.

    Parameters
    ----------
    col : :class:`~pyspark.sql.Column` or str
        target date/timestamp column to work on.

    Returns
    -------
    :class:`~pyspark.sql.Column`
        hour part of the timestamp as integer.

    Examples
    --------
    >>> import datetime
    >>> df = spark.createDataFrame([(datetime.datetime(2015, 4, 8, 13, 8, 15),)], ['ts'])
    >>> df.select(hour('ts').alias('hour')).collect()
    [Row(hour=13)]
    """
    return _invoke_function_over_columns("hour", col)


@try_remote_functions
def minute(col: "ColumnOrName") -> Column:
    """
    Extract the minutes of a given timestamp as integer.

    .. versionadded:: 1.5.0

    .. versionchanged:: 3.4.0
        Supports Spark Connect.

    Parameters
    ----------
    col : :class:`~pyspark.sql.Column` or str
        target date/timestamp column to work on.

    Returns
    -------
    :class:`~pyspark.sql.Column`
        minutes part of the timestamp as integer.

    Examples
    --------
    >>> import datetime
    >>> df = spark.createDataFrame([(datetime.datetime(2015, 4, 8, 13, 8, 15),)], ['ts'])
    >>> df.select(minute('ts').alias('minute')).collect()
    [Row(minute=8)]
    """
    return _invoke_function_over_columns("minute", col)


@try_remote_functions
def second(col: "ColumnOrName") -> Column:
    """
    Extract the seconds of a given date as integer.

    .. versionadded:: 1.5.0

    .. versionchanged:: 3.4.0
        Supports Spark Connect.

    Parameters
    ----------
    col : :class:`~pyspark.sql.Column` or str
        target date/timestamp column to work on.

    Returns
    -------
    :class:`~pyspark.sql.Column`
        `seconds` part of the timestamp as integer.

    Examples
    --------
    >>> import datetime
    >>> df = spark.createDataFrame([(datetime.datetime(2015, 4, 8, 13, 8, 15),)], ['ts'])
    >>> df.select(second('ts').alias('second')).collect()
    [Row(second=15)]
    """
    return _invoke_function_over_columns("second", col)


@try_remote_functions
def weekofyear(col: "ColumnOrName") -> Column:
    """
    Extract the week number of a given date as integer.
    A week is considered to start on a Monday and week 1 is the first week with more than 3 days,
    as defined by ISO 8601

    .. versionadded:: 1.5.0

    .. versionchanged:: 3.4.0
        Supports Spark Connect.

    Parameters
    ----------
    col : :class:`~pyspark.sql.Column` or str
        target timestamp column to work on.

    Returns
    -------
    :class:`~pyspark.sql.Column`
        `week` of the year for given date as integer.

    Examples
    --------
    >>> df = spark.createDataFrame([('2015-04-08',)], ['dt'])
    >>> df.select(weekofyear(df.dt).alias('week')).collect()
    [Row(week=15)]
    """
    return _invoke_function_over_columns("weekofyear", col)


@try_remote_functions
def weekday(col: "ColumnOrName") -> Column:
    """
    Returns the day of the week for date/timestamp (0 = Monday, 1 = Tuesday, ..., 6 = Sunday).

    .. versionadded:: 3.5.0

    Parameters
    ----------
    col : :class:`~pyspark.sql.Column` or str
        target date/timestamp column to work on.

    Returns
    -------
    :class:`~pyspark.sql.Column`
        the day of the week for date/timestamp (0 = Monday, 1 = Tuesday, ..., 6 = Sunday).

    Examples
    --------
    >>> df = spark.createDataFrame([('2015-04-08',)], ['dt'])
    >>> df.select(weekday('dt').alias('day')).show()
    +---+
    |day|
    +---+
    |  2|
    +---+
    """
    return _invoke_function_over_columns("weekday", col)


@try_remote_functions
def extract(field: "ColumnOrName", source: "ColumnOrName") -> Column:
    """
    Extracts a part of the date/timestamp or interval source.

    .. versionadded:: 3.5.0

    Parameters
    ----------
    field : :class:`~pyspark.sql.Column` or str
        selects which part of the source should be extracted.
    source : :class:`~pyspark.sql.Column` or str
        a date/timestamp or interval column from where `field` should be extracted.

    Returns
    -------
    :class:`~pyspark.sql.Column`
        a part of the date/timestamp or interval source.

    Examples
    --------
    >>> import datetime
    >>> df = spark.createDataFrame([(datetime.datetime(2015, 4, 8, 13, 8, 15),)], ['ts'])
    >>> df.select(
    ...     extract(lit('YEAR'), 'ts').alias('year'),
    ...     extract(lit('month'), 'ts').alias('month'),
    ...     extract(lit('WEEK'), 'ts').alias('week'),
    ...     extract(lit('D'), 'ts').alias('day'),
    ...     extract(lit('M'), 'ts').alias('minute'),
    ...     extract(lit('S'), 'ts').alias('second')
    ... ).collect()
    [Row(year=2015, month=4, week=15, day=8, minute=8, second=Decimal('15.000000'))]
    """
    return _invoke_function_over_columns("extract", field, source)


@try_remote_functions
def date_part(field: "ColumnOrName", source: "ColumnOrName") -> Column:
    """
    Extracts a part of the date/timestamp or interval source.

    .. versionadded:: 3.5.0

    Parameters
    ----------
    field : :class:`~pyspark.sql.Column` or str
        selects which part of the source should be extracted, and supported string values
        are as same as the fields of the equivalent function `extract`.
    source : :class:`~pyspark.sql.Column` or str
        a date/timestamp or interval column from where `field` should be extracted.

    Returns
    -------
    :class:`~pyspark.sql.Column`
        a part of the date/timestamp or interval source.

    Examples
    --------
    >>> import datetime
    >>> df = spark.createDataFrame([(datetime.datetime(2015, 4, 8, 13, 8, 15),)], ['ts'])
    >>> df.select(
    ...     date_part(lit('YEAR'), 'ts').alias('year'),
    ...     date_part(lit('month'), 'ts').alias('month'),
    ...     date_part(lit('WEEK'), 'ts').alias('week'),
    ...     date_part(lit('D'), 'ts').alias('day'),
    ...     date_part(lit('M'), 'ts').alias('minute'),
    ...     date_part(lit('S'), 'ts').alias('second')
    ... ).collect()
    [Row(year=2015, month=4, week=15, day=8, minute=8, second=Decimal('15.000000'))]
    """
    return _invoke_function_over_columns("date_part", field, source)


@try_remote_functions
def datepart(field: "ColumnOrName", source: "ColumnOrName") -> Column:
    """
    Extracts a part of the date/timestamp or interval source.

    .. versionadded:: 3.5.0

    Parameters
    ----------
    field : :class:`~pyspark.sql.Column` or str
        selects which part of the source should be extracted, and supported string values
        are as same as the fields of the equivalent function `extract`.
    source : :class:`~pyspark.sql.Column` or str
        a date/timestamp or interval column from where `field` should be extracted.

    Returns
    -------
    :class:`~pyspark.sql.Column`
        a part of the date/timestamp or interval source.

    Examples
    --------
    >>> import datetime
    >>> df = spark.createDataFrame([(datetime.datetime(2015, 4, 8, 13, 8, 15),)], ['ts'])
    >>> df.select(
    ...     datepart(lit('YEAR'), 'ts').alias('year'),
    ...     datepart(lit('month'), 'ts').alias('month'),
    ...     datepart(lit('WEEK'), 'ts').alias('week'),
    ...     datepart(lit('D'), 'ts').alias('day'),
    ...     datepart(lit('M'), 'ts').alias('minute'),
    ...     datepart(lit('S'), 'ts').alias('second')
    ... ).collect()
    [Row(year=2015, month=4, week=15, day=8, minute=8, second=Decimal('15.000000'))]
    """
    return _invoke_function_over_columns("datepart", field, source)


@try_remote_functions
def make_date(year: "ColumnOrName", month: "ColumnOrName", day: "ColumnOrName") -> Column:
    """
    Returns a column with a date built from the year, month and day columns.

    .. versionadded:: 3.3.0

    .. versionchanged:: 3.4.0
        Supports Spark Connect.

    Parameters
    ----------
    year : :class:`~pyspark.sql.Column` or str
        The year to build the date
    month : :class:`~pyspark.sql.Column` or str
        The month to build the date
    day : :class:`~pyspark.sql.Column` or str
        The day to build the date

    Returns
    -------
    :class:`~pyspark.sql.Column`
        a date built from given parts.

    Examples
    --------
    >>> df = spark.createDataFrame([(2020, 6, 26)], ['Y', 'M', 'D'])
    >>> df.select(make_date(df.Y, df.M, df.D).alias("datefield")).collect()
    [Row(datefield=datetime.date(2020, 6, 26))]
    """
    return _invoke_function_over_columns("make_date", year, month, day)


@try_remote_functions
def date_add(start: "ColumnOrName", days: Union["ColumnOrName", int]) -> Column:
    """
    Returns the date that is `days` days after `start`. If `days` is a negative value
    then these amount of days will be deducted from `start`.

    .. versionadded:: 1.5.0

    .. versionchanged:: 3.4.0
        Supports Spark Connect.

    Parameters
    ----------
    start : :class:`~pyspark.sql.Column` or str
        date column to work on.
    days : :class:`~pyspark.sql.Column` or str or int
        how many days after the given date to calculate.
        Accepts negative value as well to calculate backwards in time.

    Returns
    -------
    :class:`~pyspark.sql.Column`
        a date after/before given number of days.

    Examples
    --------
    >>> df = spark.createDataFrame([('2015-04-08', 2,)], ['dt', 'add'])
    >>> df.select(date_add(df.dt, 1).alias('next_date')).collect()
    [Row(next_date=datetime.date(2015, 4, 9))]
    >>> df.select(date_add(df.dt, df.add.cast('integer')).alias('next_date')).collect()
    [Row(next_date=datetime.date(2015, 4, 10))]
    >>> df.select(date_add('dt', -1).alias('prev_date')).collect()
    [Row(prev_date=datetime.date(2015, 4, 7))]
    """
    days = lit(days) if isinstance(days, int) else days
    return _invoke_function_over_columns("date_add", start, days)


@try_remote_functions
def dateadd(start: "ColumnOrName", days: Union["ColumnOrName", int]) -> Column:
    """
    Returns the date that is `days` days after `start`. If `days` is a negative value
    then these amount of days will be deducted from `start`.

    .. versionadded:: 3.5.0

    Parameters
    ----------
    start : :class:`~pyspark.sql.Column` or str
        date column to work on.
    days : :class:`~pyspark.sql.Column` or str or int
        how many days after the given date to calculate.
        Accepts negative value as well to calculate backwards in time.

    Returns
    -------
    :class:`~pyspark.sql.Column`
        a date after/before given number of days.

    Examples
    --------
    >>> df = spark.createDataFrame([('2015-04-08', 2,)], ['dt', 'add'])
    >>> df.select(dateadd(df.dt, 1).alias('next_date')).collect()
    [Row(next_date=datetime.date(2015, 4, 9))]
    >>> df.select(dateadd(df.dt, df.add.cast('integer')).alias('next_date')).collect()
    [Row(next_date=datetime.date(2015, 4, 10))]
    >>> df.select(dateadd('dt', -1).alias('prev_date')).collect()
    [Row(prev_date=datetime.date(2015, 4, 7))]
    """
    days = lit(days) if isinstance(days, int) else days
    return _invoke_function_over_columns("dateadd", start, days)


@try_remote_functions
def date_sub(start: "ColumnOrName", days: Union["ColumnOrName", int]) -> Column:
    """
    Returns the date that is `days` days before `start`. If `days` is a negative value
    then these amount of days will be added to `start`.

    .. versionadded:: 1.5.0

    .. versionchanged:: 3.4.0
        Supports Spark Connect.

    Parameters
    ----------
    start : :class:`~pyspark.sql.Column` or str
        date column to work on.
    days : :class:`~pyspark.sql.Column` or str or int
        how many days before the given date to calculate.
        Accepts negative value as well to calculate forward in time.

    Returns
    -------
    :class:`~pyspark.sql.Column`
        a date before/after given number of days.

    Examples
    --------
    >>> df = spark.createDataFrame([('2015-04-08', 2,)], ['dt', 'sub'])
    >>> df.select(date_sub(df.dt, 1).alias('prev_date')).collect()
    [Row(prev_date=datetime.date(2015, 4, 7))]
    >>> df.select(date_sub(df.dt, df.sub.cast('integer')).alias('prev_date')).collect()
    [Row(prev_date=datetime.date(2015, 4, 6))]
    >>> df.select(date_sub('dt', -1).alias('next_date')).collect()
    [Row(next_date=datetime.date(2015, 4, 9))]
    """
    days = lit(days) if isinstance(days, int) else days
    return _invoke_function_over_columns("date_sub", start, days)


@try_remote_functions
def datediff(end: "ColumnOrName", start: "ColumnOrName") -> Column:
    """
    Returns the number of days from `start` to `end`.

    .. versionadded:: 1.5.0

    .. versionchanged:: 3.4.0
        Supports Spark Connect.

    Parameters
    ----------
    end : :class:`~pyspark.sql.Column` or str
        to date column to work on.
    start : :class:`~pyspark.sql.Column` or str
        from date column to work on.

    Returns
    -------
    :class:`~pyspark.sql.Column`
        difference in days between two dates.

    Examples
    --------
    >>> df = spark.createDataFrame([('2015-04-08','2015-05-10')], ['d1', 'd2'])
    >>> df.select(datediff(df.d2, df.d1).alias('diff')).collect()
    [Row(diff=32)]
    """
    return _invoke_function_over_columns("datediff", end, start)


@try_remote_functions
def date_diff(end: "ColumnOrName", start: "ColumnOrName") -> Column:
    """
    Returns the number of days from `start` to `end`.

    .. versionadded:: 3.5.0

    Parameters
    ----------
    end : :class:`~pyspark.sql.Column` or str
        to date column to work on.
    start : :class:`~pyspark.sql.Column` or str
        from date column to work on.

    Returns
    -------
    :class:`~pyspark.sql.Column`
        difference in days between two dates.

    Examples
    --------
    >>> df = spark.createDataFrame([('2015-04-08','2015-05-10')], ['d1', 'd2'])
    >>> df.select(date_diff(df.d2, df.d1).alias('diff')).collect()
    [Row(diff=32)]
    """
    return _invoke_function_over_columns("date_diff", end, start)


@try_remote_functions
def date_from_unix_date(days: "ColumnOrName") -> Column:
    """
    Create date from the number of `days` since 1970-01-01.

    .. versionadded:: 3.5.0

    Parameters
    ----------
    days : :class:`~pyspark.sql.Column` or str
        the target column to work on.

    Returns
    -------
    :class:`~pyspark.sql.Column`
        the date from the number of days since 1970-01-01.

    Examples
    --------
    >>> df = spark.range(1)
    >>> df.select(date_from_unix_date(lit(1))).show()
    +----------------------+
    |date_from_unix_date(1)|
    +----------------------+
    |            1970-01-02|
    +----------------------+
    """
    return _invoke_function_over_columns("date_from_unix_date", days)


@try_remote_functions
def add_months(start: "ColumnOrName", months: Union["ColumnOrName", int]) -> Column:
    """
    Returns the date that is `months` months after `start`. If `months` is a negative value
    then these amount of months will be deducted from the `start`.

    .. versionadded:: 1.5.0

    .. versionchanged:: 3.4.0
        Supports Spark Connect.

    Parameters
    ----------
    start : :class:`~pyspark.sql.Column` or str
        date column to work on.
    months : :class:`~pyspark.sql.Column` or str or int
        how many months after the given date to calculate.
        Accepts negative value as well to calculate backwards.

    Returns
    -------
    :class:`~pyspark.sql.Column`
        a date after/before given number of months.

    Examples
    --------
    >>> df = spark.createDataFrame([('2015-04-08', 2)], ['dt', 'add'])
    >>> df.select(add_months(df.dt, 1).alias('next_month')).collect()
    [Row(next_month=datetime.date(2015, 5, 8))]
    >>> df.select(add_months(df.dt, df.add.cast('integer')).alias('next_month')).collect()
    [Row(next_month=datetime.date(2015, 6, 8))]
    >>> df.select(add_months('dt', -2).alias('prev_month')).collect()
    [Row(prev_month=datetime.date(2015, 2, 8))]
    """
    months = lit(months) if isinstance(months, int) else months
    return _invoke_function_over_columns("add_months", start, months)


@try_remote_functions
def months_between(date1: "ColumnOrName", date2: "ColumnOrName", roundOff: bool = True) -> Column:
    """
    Returns number of months between dates date1 and date2.
    If date1 is later than date2, then the result is positive.
    A whole number is returned if both inputs have the same day of month or both are the last day
    of their respective months. Otherwise, the difference is calculated assuming 31 days per month.
    The result is rounded off to 8 digits unless `roundOff` is set to `False`.

    .. versionadded:: 1.5.0

    .. versionchanged:: 3.4.0
        Supports Spark Connect.

    Parameters
    ----------
    date1 : :class:`~pyspark.sql.Column` or str
        first date column.
    date2 : :class:`~pyspark.sql.Column` or str
        second date column.
    roundOff : bool, optional
        whether to round (to 8 digits) the final value or not (default: True).

    Returns
    -------
    :class:`~pyspark.sql.Column`
        number of months between two dates.

    Examples
    --------
    >>> df = spark.createDataFrame([('1997-02-28 10:30:00', '1996-10-30')], ['date1', 'date2'])
    >>> df.select(months_between(df.date1, df.date2).alias('months')).collect()
    [Row(months=3.94959677)]
    >>> df.select(months_between(df.date1, df.date2, False).alias('months')).collect()
    [Row(months=3.9495967741935485)]
    """
    return _invoke_function(
        "months_between", _to_java_column(date1), _to_java_column(date2), roundOff
    )


@try_remote_functions
def to_date(col: "ColumnOrName", format: Optional[str] = None) -> Column:
    """Converts a :class:`~pyspark.sql.Column` into :class:`pyspark.sql.types.DateType`
    using the optionally specified format. Specify formats according to `datetime pattern`_.
    By default, it follows casting rules to :class:`pyspark.sql.types.DateType` if the format
    is omitted. Equivalent to ``col.cast("date")``.

    .. _datetime pattern: https://spark.apache.org/docs/latest/sql-ref-datetime-pattern.html

    .. versionadded:: 2.2.0

    .. versionchanged:: 3.4.0
        Supports Spark Connect.

    Parameters
    ----------
    col : :class:`~pyspark.sql.Column` or str
        input column of values to convert.
    format: str, optional
        format to use to convert date values.

    Returns
    -------
    :class:`~pyspark.sql.Column`
        date value as :class:`pyspark.sql.types.DateType` type.

    Examples
    --------
    >>> df = spark.createDataFrame([('1997-02-28 10:30:00',)], ['t'])
    >>> df.select(to_date(df.t).alias('date')).collect()
    [Row(date=datetime.date(1997, 2, 28))]

    >>> df = spark.createDataFrame([('1997-02-28 10:30:00',)], ['t'])
    >>> df.select(to_date(df.t, 'yyyy-MM-dd HH:mm:ss').alias('date')).collect()
    [Row(date=datetime.date(1997, 2, 28))]
    """
    if format is None:
        return _invoke_function_over_columns("to_date", col)
    else:
        return _invoke_function("to_date", _to_java_column(col), format)


@try_remote_functions
def unix_date(col: "ColumnOrName") -> Column:
    """Returns the number of days since 1970-01-01.

    .. versionadded:: 3.5.0

    Examples
    --------
    >>> spark.conf.set("spark.sql.session.timeZone", "America/Los_Angeles")
    >>> df = spark.createDataFrame([('1970-01-02',)], ['t'])
    >>> df.select(unix_date(to_date(df.t)).alias('n')).collect()
    [Row(n=1)]
    >>> spark.conf.unset("spark.sql.session.timeZone")
    """
    return _invoke_function_over_columns("unix_date", col)


@try_remote_functions
def unix_micros(col: "ColumnOrName") -> Column:
    """Returns the number of microseconds since 1970-01-01 00:00:00 UTC.

    .. versionadded:: 3.5.0

    Examples
    --------
    >>> spark.conf.set("spark.sql.session.timeZone", "America/Los_Angeles")
    >>> df = spark.createDataFrame([('2015-07-22 10:00:00',)], ['t'])
    >>> df.select(unix_micros(to_timestamp(df.t)).alias('n')).collect()
    [Row(n=1437584400000000)]
    >>> spark.conf.unset("spark.sql.session.timeZone")
    """
    return _invoke_function_over_columns("unix_micros", col)


@try_remote_functions
def unix_millis(col: "ColumnOrName") -> Column:
    """Returns the number of milliseconds since 1970-01-01 00:00:00 UTC.
    Truncates higher levels of precision.

    .. versionadded:: 3.5.0

    Examples
    --------
    >>> spark.conf.set("spark.sql.session.timeZone", "America/Los_Angeles")
    >>> df = spark.createDataFrame([('2015-07-22 10:00:00',)], ['t'])
    >>> df.select(unix_millis(to_timestamp(df.t)).alias('n')).collect()
    [Row(n=1437584400000)]
    >>> spark.conf.unset("spark.sql.session.timeZone")
    """
    return _invoke_function_over_columns("unix_millis", col)


@try_remote_functions
def unix_seconds(col: "ColumnOrName") -> Column:
    """Returns the number of seconds since 1970-01-01 00:00:00 UTC.
    Truncates higher levels of precision.

    .. versionadded:: 3.5.0

    Examples
    --------
    >>> spark.conf.set("spark.sql.session.timeZone", "America/Los_Angeles")
    >>> df = spark.createDataFrame([('2015-07-22 10:00:00',)], ['t'])
    >>> df.select(unix_seconds(to_timestamp(df.t)).alias('n')).collect()
    [Row(n=1437584400)]
    >>> spark.conf.unset("spark.sql.session.timeZone")
    """
    return _invoke_function_over_columns("unix_seconds", col)


@overload
def to_timestamp(col: "ColumnOrName") -> Column:
    ...


@overload
def to_timestamp(col: "ColumnOrName", format: str) -> Column:
    ...


@try_remote_functions
def to_timestamp(col: "ColumnOrName", format: Optional[str] = None) -> Column:
    """Converts a :class:`~pyspark.sql.Column` into :class:`pyspark.sql.types.TimestampType`
    using the optionally specified format. Specify formats according to `datetime pattern`_.
    By default, it follows casting rules to :class:`pyspark.sql.types.TimestampType` if the format
    is omitted. Equivalent to ``col.cast("timestamp")``.

    .. _datetime pattern: https://spark.apache.org/docs/latest/sql-ref-datetime-pattern.html

    .. versionadded:: 2.2.0

    .. versionchanged:: 3.4.0
        Supports Spark Connect.

    Parameters
    ----------
    col : :class:`~pyspark.sql.Column` or str
        column values to convert.
    format: str, optional
        format to use to convert timestamp values.

    Returns
    -------
    :class:`~pyspark.sql.Column`
        timestamp value as :class:`pyspark.sql.types.TimestampType` type.

    Examples
    --------
    >>> df = spark.createDataFrame([('1997-02-28 10:30:00',)], ['t'])
    >>> df.select(to_timestamp(df.t).alias('dt')).collect()
    [Row(dt=datetime.datetime(1997, 2, 28, 10, 30))]

    >>> df = spark.createDataFrame([('1997-02-28 10:30:00',)], ['t'])
    >>> df.select(to_timestamp(df.t, 'yyyy-MM-dd HH:mm:ss').alias('dt')).collect()
    [Row(dt=datetime.datetime(1997, 2, 28, 10, 30))]
    """
    if format is None:
        return _invoke_function_over_columns("to_timestamp", col)
    else:
        return _invoke_function("to_timestamp", _to_java_column(col), format)


def try_to_timestamp(col: "ColumnOrName", format: Optional["ColumnOrName"] = None) -> Column:
    """
    Parses the `col` with the `format` to a timestamp. The function always
    returns null on an invalid input with/without ANSI SQL mode enabled. The result data type is
    consistent with the value of configuration `spark.sql.timestampType`.

    .. versionadded:: 3.5.0

    Parameters
    ----------
    col : :class:`~pyspark.sql.Column` or str
        column values to convert.
    format: str, optional
        format to use to convert timestamp values.

    Examples
    --------
    >>> df = spark.createDataFrame([('1997-02-28 10:30:00',)], ['t'])
    >>> df.select(try_to_timestamp(df.t).alias('dt')).collect()
    [Row(dt=datetime.datetime(1997, 2, 28, 10, 30))]

    >>> df.select(try_to_timestamp(df.t, lit('yyyy-MM-dd HH:mm:ss')).alias('dt')).collect()
    [Row(dt=datetime.datetime(1997, 2, 28, 10, 30))]
    """
    if format is not None:
        return _invoke_function_over_columns("try_to_timestamp", col, format)
    else:
        return _invoke_function_over_columns("try_to_timestamp", col)


@try_remote_functions
def xpath(xml: "ColumnOrName", path: "ColumnOrName") -> Column:
    """
    Returns a string array of values within the nodes of xml that match the XPath expression.

    .. versionadded:: 3.5.0

    Examples
    --------
    >>> df = spark.createDataFrame(
    ...     [('<a><b>b1</b><b>b2</b><b>b3</b><c>c1</c><c>c2</c></a>',)], ['x'])
    >>> df.select(xpath(df.x, lit('a/b/text()')).alias('r')).collect()
    [Row(r=['b1', 'b2', 'b3'])]
    """
    return _invoke_function_over_columns("xpath", xml, path)


@try_remote_functions
def xpath_boolean(xml: "ColumnOrName", path: "ColumnOrName") -> Column:
    """
    Returns true if the XPath expression evaluates to true, or if a matching node is found.

    .. versionadded:: 3.5.0

    Examples
    --------
    >>> df = spark.createDataFrame([('<a><b>1</b></a>',)], ['x'])
    >>> df.select(xpath_boolean(df.x, lit('a/b')).alias('r')).collect()
    [Row(r=True)]
    """
    return _invoke_function_over_columns("xpath_boolean", xml, path)


@try_remote_functions
def xpath_double(xml: "ColumnOrName", path: "ColumnOrName") -> Column:
    """
    Returns a double value, the value zero if no match is found,
    or NaN if a match is found but the value is non-numeric.

    .. versionadded:: 3.5.0

    Examples
    --------
    >>> df = spark.createDataFrame([('<a><b>1</b><b>2</b></a>',)], ['x'])
    >>> df.select(xpath_double(df.x, lit('sum(a/b)')).alias('r')).collect()
    [Row(r=3.0)]
    """
    return _invoke_function_over_columns("xpath_double", xml, path)


@try_remote_functions
def xpath_number(xml: "ColumnOrName", path: "ColumnOrName") -> Column:
    """
    Returns a double value, the value zero if no match is found,
    or NaN if a match is found but the value is non-numeric.

    .. versionadded:: 3.5.0

    Examples
    --------
    >>> df = spark.createDataFrame([('<a><b>1</b><b>2</b></a>',)], ['x'])
    >>> df.select(xpath_number(df.x, lit('sum(a/b)')).alias('r')).collect()
    [Row(r=3.0)]
    """
    return _invoke_function_over_columns("xpath_number", xml, path)


@try_remote_functions
def xpath_float(xml: "ColumnOrName", path: "ColumnOrName") -> Column:
    """
    Returns a float value, the value zero if no match is found,
    or NaN if a match is found but the value is non-numeric.

    .. versionadded:: 3.5.0

    Examples
    --------
    >>> df = spark.createDataFrame([('<a><b>1</b><b>2</b></a>',)], ['x'])
    >>> df.select(xpath_float(df.x, lit('sum(a/b)')).alias('r')).collect()
    [Row(r=3.0)]
    """
    return _invoke_function_over_columns("xpath_float", xml, path)


@try_remote_functions
def xpath_int(xml: "ColumnOrName", path: "ColumnOrName") -> Column:
    """
    Returns an integer value, or the value zero if no match is found,
    or a match is found but the value is non-numeric.

    .. versionadded:: 3.5.0

    Examples
    --------
    >>> df = spark.createDataFrame([('<a><b>1</b><b>2</b></a>',)], ['x'])
    >>> df.select(xpath_int(df.x, lit('sum(a/b)')).alias('r')).collect()
    [Row(r=3)]
    """
    return _invoke_function_over_columns("xpath_int", xml, path)


@try_remote_functions
def xpath_long(xml: "ColumnOrName", path: "ColumnOrName") -> Column:
    """
    Returns a long integer value, or the value zero if no match is found,
    or a match is found but the value is non-numeric.

    .. versionadded:: 3.5.0

    Examples
    --------
    >>> df = spark.createDataFrame([('<a><b>1</b><b>2</b></a>',)], ['x'])
    >>> df.select(xpath_long(df.x, lit('sum(a/b)')).alias('r')).collect()
    [Row(r=3)]
    """
    return _invoke_function_over_columns("xpath_long", xml, path)


@try_remote_functions
def xpath_short(xml: "ColumnOrName", path: "ColumnOrName") -> Column:
    """
    Returns a short integer value, or the value zero if no match is found,
    or a match is found but the value is non-numeric.

    .. versionadded:: 3.5.0

    Examples
    --------
    >>> df = spark.createDataFrame([('<a><b>1</b><b>2</b></a>',)], ['x'])
    >>> df.select(xpath_short(df.x, lit('sum(a/b)')).alias('r')).collect()
    [Row(r=3)]
    """
    return _invoke_function_over_columns("xpath_short", xml, path)


@try_remote_functions
def xpath_string(xml: "ColumnOrName", path: "ColumnOrName") -> Column:
    """
    Returns the text contents of the first xml node that matches the XPath expression.

    .. versionadded:: 3.5.0

    Examples
    --------
    >>> df = spark.createDataFrame([('<a><b>b</b><c>cc</c></a>',)], ['x'])
    >>> df.select(xpath_string(df.x, lit('a/c')).alias('r')).collect()
    [Row(r='cc')]
    """
    return _invoke_function_over_columns("xpath_string", xml, path)


@try_remote_functions
def trunc(date: "ColumnOrName", format: str) -> Column:
    """
    Returns date truncated to the unit specified by the format.

    .. versionadded:: 1.5.0

    .. versionchanged:: 3.4.0
        Supports Spark Connect.

    Parameters
    ----------
    date : :class:`~pyspark.sql.Column` or str
        input column of values to truncate.
    format : str
        'year', 'yyyy', 'yy' to truncate by year,
        or 'month', 'mon', 'mm' to truncate by month
        Other options are: 'week', 'quarter'

    Returns
    -------
    :class:`~pyspark.sql.Column`
        truncated date.

    Examples
    --------
    >>> df = spark.createDataFrame([('1997-02-28',)], ['d'])
    >>> df.select(trunc(df.d, 'year').alias('year')).collect()
    [Row(year=datetime.date(1997, 1, 1))]
    >>> df.select(trunc(df.d, 'mon').alias('month')).collect()
    [Row(month=datetime.date(1997, 2, 1))]
    """
    return _invoke_function("trunc", _to_java_column(date), format)


@try_remote_functions
def date_trunc(format: str, timestamp: "ColumnOrName") -> Column:
    """
    Returns timestamp truncated to the unit specified by the format.

    .. versionadded:: 2.3.0

    .. versionchanged:: 3.4.0
        Supports Spark Connect.

    Parameters
    ----------
    format : str
        'year', 'yyyy', 'yy' to truncate by year,
        'month', 'mon', 'mm' to truncate by month,
        'day', 'dd' to truncate by day,
        Other options are:
        'microsecond', 'millisecond', 'second', 'minute', 'hour', 'week', 'quarter'
    timestamp : :class:`~pyspark.sql.Column` or str
        input column of values to truncate.

    Returns
    -------
    :class:`~pyspark.sql.Column`
        truncated timestamp.

    Examples
    --------
    >>> df = spark.createDataFrame([('1997-02-28 05:02:11',)], ['t'])
    >>> df.select(date_trunc('year', df.t).alias('year')).collect()
    [Row(year=datetime.datetime(1997, 1, 1, 0, 0))]
    >>> df.select(date_trunc('mon', df.t).alias('month')).collect()
    [Row(month=datetime.datetime(1997, 2, 1, 0, 0))]
    """
    return _invoke_function("date_trunc", format, _to_java_column(timestamp))


@try_remote_functions
def next_day(date: "ColumnOrName", dayOfWeek: str) -> Column:
    """
    Returns the first date which is later than the value of the date column
    based on second `week day` argument.

    .. versionadded:: 1.5.0

    .. versionchanged:: 3.4.0
        Supports Spark Connect.

    Parameters
    ----------
    date : :class:`~pyspark.sql.Column` or str
        target column to compute on.
    dayOfWeek : str
        day of the week, case-insensitive, accepts:
            "Mon", "Tue", "Wed", "Thu", "Fri", "Sat", "Sun"

    Returns
    -------
    :class:`~pyspark.sql.Column`
        the column of computed results.

    Examples
    --------
    >>> df = spark.createDataFrame([('2015-07-27',)], ['d'])
    >>> df.select(next_day(df.d, 'Sun').alias('date')).collect()
    [Row(date=datetime.date(2015, 8, 2))]
    """
    return _invoke_function("next_day", _to_java_column(date), dayOfWeek)


@try_remote_functions
def last_day(date: "ColumnOrName") -> Column:
    """
    Returns the last day of the month which the given date belongs to.

    .. versionadded:: 1.5.0

    .. versionchanged:: 3.4.0
        Supports Spark Connect.

    Parameters
    ----------
    date : :class:`~pyspark.sql.Column` or str
        target column to compute on.

    Returns
    -------
    :class:`~pyspark.sql.Column`
        last day of the month.

    Examples
    --------
    >>> df = spark.createDataFrame([('1997-02-10',)], ['d'])
    >>> df.select(last_day(df.d).alias('date')).collect()
    [Row(date=datetime.date(1997, 2, 28))]
    """
    return _invoke_function("last_day", _to_java_column(date))


@try_remote_functions
def from_unixtime(timestamp: "ColumnOrName", format: str = "yyyy-MM-dd HH:mm:ss") -> Column:
    """
    Converts the number of seconds from unix epoch (1970-01-01 00:00:00 UTC) to a string
    representing the timestamp of that moment in the current system time zone in the given
    format.

    .. versionadded:: 1.5.0

    .. versionchanged:: 3.4.0
        Supports Spark Connect.

    Parameters
    ----------
    timestamp : :class:`~pyspark.sql.Column` or str
        column of unix time values.
    format : str, optional
        format to use to convert to (default: yyyy-MM-dd HH:mm:ss)

    Returns
    -------
    :class:`~pyspark.sql.Column`
        formatted timestamp as string.

    Examples
    --------
    >>> spark.conf.set("spark.sql.session.timeZone", "America/Los_Angeles")
    >>> time_df = spark.createDataFrame([(1428476400,)], ['unix_time'])
    >>> time_df.select(from_unixtime('unix_time').alias('ts')).collect()
    [Row(ts='2015-04-08 00:00:00')]
    >>> spark.conf.unset("spark.sql.session.timeZone")
    """
    return _invoke_function("from_unixtime", _to_java_column(timestamp), format)


@overload
def unix_timestamp(timestamp: "ColumnOrName", format: str = ...) -> Column:
    ...


@overload
def unix_timestamp() -> Column:
    ...


@try_remote_functions
def unix_timestamp(
    timestamp: Optional["ColumnOrName"] = None, format: str = "yyyy-MM-dd HH:mm:ss"
) -> Column:
    """
    Convert time string with given pattern ('yyyy-MM-dd HH:mm:ss', by default)
    to Unix time stamp (in seconds), using the default timezone and the default
    locale, returns null if failed.

    if `timestamp` is None, then it returns current timestamp.

    .. versionadded:: 1.5.0

    .. versionchanged:: 3.4.0
        Supports Spark Connect.

    Parameters
    ----------
    timestamp : :class:`~pyspark.sql.Column` or str, optional
        timestamps of string values.
    format : str, optional
        alternative format to use for converting (default: yyyy-MM-dd HH:mm:ss).

    Returns
    -------
    :class:`~pyspark.sql.Column`
        unix time as long integer.

    Examples
    --------
    >>> spark.conf.set("spark.sql.session.timeZone", "America/Los_Angeles")
    >>> time_df = spark.createDataFrame([('2015-04-08',)], ['dt'])
    >>> time_df.select(unix_timestamp('dt', 'yyyy-MM-dd').alias('unix_time')).collect()
    [Row(unix_time=1428476400)]
    >>> spark.conf.unset("spark.sql.session.timeZone")
    """
    if timestamp is None:
        return _invoke_function("unix_timestamp")
    return _invoke_function("unix_timestamp", _to_java_column(timestamp), format)


@try_remote_functions
def from_utc_timestamp(timestamp: "ColumnOrName", tz: "ColumnOrName") -> Column:
    """
    This is a common function for databases supporting TIMESTAMP WITHOUT TIMEZONE. This function
    takes a timestamp which is timezone-agnostic, and interprets it as a timestamp in UTC, and
    renders that timestamp as a timestamp in the given time zone.

    However, timestamp in Spark represents number of microseconds from the Unix epoch, which is not
    timezone-agnostic. So in Spark this function just shift the timestamp value from UTC timezone to
    the given timezone.

    This function may return confusing result if the input is a string with timezone, e.g.
    '2018-03-13T06:18:23+00:00'. The reason is that, Spark firstly cast the string to timestamp
    according to the timezone in the string, and finally display the result by converting the
    timestamp to string according to the session local timezone.

    .. versionadded:: 1.5.0

    .. versionchanged:: 3.4.0
        Supports Spark Connect.

    Parameters
    ----------
    timestamp : :class:`~pyspark.sql.Column` or str
        the column that contains timestamps
    tz : :class:`~pyspark.sql.Column` or str
        A string detailing the time zone ID that the input should be adjusted to. It should
        be in the format of either region-based zone IDs or zone offsets. Region IDs must
        have the form 'area/city', such as 'America/Los_Angeles'. Zone offsets must be in
        the format '(+|-)HH:mm', for example '-08:00' or '+01:00'. Also 'UTC' and 'Z' are
        supported as aliases of '+00:00'. Other short names are not recommended to use
        because they can be ambiguous.

        .. versionchanged:: 2.4
           `tz` can take a :class:`~pyspark.sql.Column` containing timezone ID strings.

    Returns
    -------
    :class:`~pyspark.sql.Column`
        timestamp value represented in given timezone.

    Examples
    --------
    >>> df = spark.createDataFrame([('1997-02-28 10:30:00', 'JST')], ['ts', 'tz'])
    >>> df.select(from_utc_timestamp(df.ts, "PST").alias('local_time')).collect()
    [Row(local_time=datetime.datetime(1997, 2, 28, 2, 30))]
    >>> df.select(from_utc_timestamp(df.ts, df.tz).alias('local_time')).collect()
    [Row(local_time=datetime.datetime(1997, 2, 28, 19, 30))]
    """
    if isinstance(tz, Column):
        tz = _to_java_column(tz)
    return _invoke_function("from_utc_timestamp", _to_java_column(timestamp), tz)


@try_remote_functions
def to_utc_timestamp(timestamp: "ColumnOrName", tz: "ColumnOrName") -> Column:
    """
    This is a common function for databases supporting TIMESTAMP WITHOUT TIMEZONE. This function
    takes a timestamp which is timezone-agnostic, and interprets it as a timestamp in the given
    timezone, and renders that timestamp as a timestamp in UTC.

    However, timestamp in Spark represents number of microseconds from the Unix epoch, which is not
    timezone-agnostic. So in Spark this function just shift the timestamp value from the given
    timezone to UTC timezone.

    This function may return confusing result if the input is a string with timezone, e.g.
    '2018-03-13T06:18:23+00:00'. The reason is that, Spark firstly cast the string to timestamp
    according to the timezone in the string, and finally display the result by converting the
    timestamp to string according to the session local timezone.

    .. versionadded:: 1.5.0

    .. versionchanged:: 3.4.0
        Supports Spark Connect.

    Parameters
    ----------
    timestamp : :class:`~pyspark.sql.Column` or str
        the column that contains timestamps
    tz : :class:`~pyspark.sql.Column` or str
        A string detailing the time zone ID that the input should be adjusted to. It should
        be in the format of either region-based zone IDs or zone offsets. Region IDs must
        have the form 'area/city', such as 'America/Los_Angeles'. Zone offsets must be in
        the format '(+|-)HH:mm', for example '-08:00' or '+01:00'. Also 'UTC' and 'Z' are
        supported as aliases of '+00:00'. Other short names are not recommended to use
        because they can be ambiguous.

        .. versionchanged:: 2.4.0
           `tz` can take a :class:`~pyspark.sql.Column` containing timezone ID strings.

    Returns
    -------
    :class:`~pyspark.sql.Column`
        timestamp value represented in UTC timezone.

    Examples
    --------
    >>> df = spark.createDataFrame([('1997-02-28 10:30:00', 'JST')], ['ts', 'tz'])
    >>> df.select(to_utc_timestamp(df.ts, "PST").alias('utc_time')).collect()
    [Row(utc_time=datetime.datetime(1997, 2, 28, 18, 30))]
    >>> df.select(to_utc_timestamp(df.ts, df.tz).alias('utc_time')).collect()
    [Row(utc_time=datetime.datetime(1997, 2, 28, 1, 30))]
    """
    if isinstance(tz, Column):
        tz = _to_java_column(tz)
    return _invoke_function("to_utc_timestamp", _to_java_column(timestamp), tz)


@try_remote_functions
def timestamp_seconds(col: "ColumnOrName") -> Column:
    """
    Converts the number of seconds from the Unix epoch (1970-01-01T00:00:00Z)
    to a timestamp.

    .. versionadded:: 3.1.0

    .. versionchanged:: 3.4.0
        Supports Spark Connect.

    Parameters
    ----------
    col : :class:`~pyspark.sql.Column` or str
        unix time values.

    Returns
    -------
    :class:`~pyspark.sql.Column`
        converted timestamp value.

    Examples
    --------
    >>> from pyspark.sql.functions import timestamp_seconds
    >>> spark.conf.set("spark.sql.session.timeZone", "UTC")
    >>> time_df = spark.createDataFrame([(1230219000,)], ['unix_time'])
    >>> time_df.select(timestamp_seconds(time_df.unix_time).alias('ts')).show()
    +-------------------+
    |                 ts|
    +-------------------+
    |2008-12-25 15:30:00|
    +-------------------+
    >>> time_df.select(timestamp_seconds('unix_time').alias('ts')).printSchema()
    root
     |-- ts: timestamp (nullable = true)
    >>> spark.conf.unset("spark.sql.session.timeZone")
    """

    return _invoke_function_over_columns("timestamp_seconds", col)


@try_remote_functions
def timestamp_millis(col: "ColumnOrName") -> Column:
    """
    Creates timestamp from the number of milliseconds since UTC epoch.

    .. versionadded:: 3.5.0

    Parameters
    ----------
    col : :class:`~pyspark.sql.Column` or str
        unix time values.

    Returns
    -------
    :class:`~pyspark.sql.Column`
        converted timestamp value.

    Examples
    --------
    >>> spark.conf.set("spark.sql.session.timeZone", "UTC")
    >>> time_df = spark.createDataFrame([(1230219000,)], ['unix_time'])
    >>> time_df.select(timestamp_millis(time_df.unix_time).alias('ts')).show()
    +-------------------+
    |                 ts|
    +-------------------+
    |1970-01-15 05:43:39|
    +-------------------+
    >>> time_df.select(timestamp_millis('unix_time').alias('ts')).printSchema()
    root
     |-- ts: timestamp (nullable = true)
    >>> spark.conf.unset("spark.sql.session.timeZone")
    """
    return _invoke_function_over_columns("timestamp_millis", col)


@try_remote_functions
def timestamp_micros(col: "ColumnOrName") -> Column:
    """
    Creates timestamp from the number of microseconds since UTC epoch.

    .. versionadded:: 3.5.0

    Parameters
    ----------
    col : :class:`~pyspark.sql.Column` or str
        unix time values.

    Returns
    -------
    :class:`~pyspark.sql.Column`
        converted timestamp value.

    Examples
    --------
    >>> spark.conf.set("spark.sql.session.timeZone", "UTC")
    >>> time_df = spark.createDataFrame([(1230219000,)], ['unix_time'])
    >>> time_df.select(timestamp_micros(time_df.unix_time).alias('ts')).show()
    +--------------------+
    |                  ts|
    +--------------------+
    |1970-01-01 00:20:...|
    +--------------------+
    >>> time_df.select(timestamp_micros('unix_time').alias('ts')).printSchema()
    root
     |-- ts: timestamp (nullable = true)
    >>> spark.conf.unset("spark.sql.session.timeZone")
    """
    return _invoke_function_over_columns("timestamp_micros", col)


@try_remote_functions
def window(
    timeColumn: "ColumnOrName",
    windowDuration: str,
    slideDuration: Optional[str] = None,
    startTime: Optional[str] = None,
) -> Column:
    """Bucketize rows into one or more time windows given a timestamp specifying column. Window
    starts are inclusive but the window ends are exclusive, e.g. 12:05 will be in the window
    [12:05,12:10) but not in [12:00,12:05). Windows can support microsecond precision. Windows in
    the order of months are not supported.

    The time column must be of :class:`pyspark.sql.types.TimestampType`.

    Durations are provided as strings, e.g. '1 second', '1 day 12 hours', '2 minutes'. Valid
    interval strings are 'week', 'day', 'hour', 'minute', 'second', 'millisecond', 'microsecond'.
    If the ``slideDuration`` is not provided, the windows will be tumbling windows.

    The startTime is the offset with respect to 1970-01-01 00:00:00 UTC with which to start
    window intervals. For example, in order to have hourly tumbling windows that start 15 minutes
    past the hour, e.g. 12:15-13:15, 13:15-14:15... provide `startTime` as `15 minutes`.

    The output column will be a struct called 'window' by default with the nested columns 'start'
    and 'end', where 'start' and 'end' will be of :class:`pyspark.sql.types.TimestampType`.

    .. versionadded:: 2.0.0

    .. versionchanged:: 3.4.0
        Supports Spark Connect.

    Parameters
    ----------
    timeColumn : :class:`~pyspark.sql.Column`
        The column or the expression to use as the timestamp for windowing by time.
        The time column must be of TimestampType or TimestampNTZType.
    windowDuration : str
        A string specifying the width of the window, e.g. `10 minutes`,
        `1 second`. Check `org.apache.spark.unsafe.types.CalendarInterval` for
        valid duration identifiers. Note that the duration is a fixed length of
        time, and does not vary over time according to a calendar. For example,
        `1 day` always means 86,400,000 milliseconds, not a calendar day.
    slideDuration : str, optional
        A new window will be generated every `slideDuration`. Must be less than
        or equal to the `windowDuration`. Check
        `org.apache.spark.unsafe.types.CalendarInterval` for valid duration
        identifiers. This duration is likewise absolute, and does not vary
        according to a calendar.
    startTime : str, optional
        The offset with respect to 1970-01-01 00:00:00 UTC with which to start
        window intervals. For example, in order to have hourly tumbling windows that
        start 15 minutes past the hour, e.g. 12:15-13:15, 13:15-14:15... provide
        `startTime` as `15 minutes`.

    Returns
    -------
    :class:`~pyspark.sql.Column`
        the column for computed results.

    Examples
    --------
    >>> import datetime
    >>> df = spark.createDataFrame(
    ...     [(datetime.datetime(2016, 3, 11, 9, 0, 7), 1)],
    ... ).toDF("date", "val")
    >>> w = df.groupBy(window("date", "5 seconds")).agg(sum("val").alias("sum"))
    >>> w.select(w.window.start.cast("string").alias("start"),
    ...          w.window.end.cast("string").alias("end"), "sum").collect()
    [Row(start='2016-03-11 09:00:05', end='2016-03-11 09:00:10', sum=1)]
    """

    def check_string_field(field, fieldName):  # type: ignore[no-untyped-def]
        if not field or type(field) is not str:
            raise PySparkTypeError(
                error_class="NOT_STR",
                message_parameters={"arg_name": fieldName, "arg_type": type(field).__name__},
            )

    time_col = _to_java_column(timeColumn)
    check_string_field(windowDuration, "windowDuration")
    if slideDuration and startTime:
        check_string_field(slideDuration, "slideDuration")
        check_string_field(startTime, "startTime")
        return _invoke_function("window", time_col, windowDuration, slideDuration, startTime)
    elif slideDuration:
        check_string_field(slideDuration, "slideDuration")
        return _invoke_function("window", time_col, windowDuration, slideDuration)
    elif startTime:
        check_string_field(startTime, "startTime")
        return _invoke_function("window", time_col, windowDuration, windowDuration, startTime)
    else:
        return _invoke_function("window", time_col, windowDuration)


@try_remote_functions
def window_time(
    windowColumn: "ColumnOrName",
) -> Column:
    """Computes the event time from a window column. The column window values are produced
    by window aggregating operators and are of type `STRUCT<start: TIMESTAMP, end: TIMESTAMP>`
    where start is inclusive and end is exclusive. The event time of records produced by window
    aggregating operators can be computed as ``window_time(window)`` and are
    ``window.end - lit(1).alias("microsecond")`` (as microsecond is the minimal supported event
    time precision). The window column must be one produced by a window aggregating operator.

    .. versionadded:: 3.4.0

    .. versionchanged:: 3.4.0
        Supports Spark Connect.

    Parameters
    ----------
    windowColumn : :class:`~pyspark.sql.Column`
        The window column of a window aggregate records.

    Returns
    -------
    :class:`~pyspark.sql.Column`
        the column for computed results.

    Examples
    --------
    >>> import datetime
    >>> df = spark.createDataFrame(
    ...     [(datetime.datetime(2016, 3, 11, 9, 0, 7), 1)],
    ... ).toDF("date", "val")

    Group the data into 5 second time windows and aggregate as sum.

    >>> w = df.groupBy(window("date", "5 seconds")).agg(sum("val").alias("sum"))

    Extract the window event time using the window_time function.

    >>> w.select(
    ...     w.window.end.cast("string").alias("end"),
    ...     window_time(w.window).cast("string").alias("window_time"),
    ...     "sum"
    ... ).collect()
    [Row(end='2016-03-11 09:00:10', window_time='2016-03-11 09:00:09.999999', sum=1)]
    """
    window_col = _to_java_column(windowColumn)
    return _invoke_function("window_time", window_col)


@try_remote_functions
def session_window(timeColumn: "ColumnOrName", gapDuration: Union[Column, str]) -> Column:
    """
    Generates session window given a timestamp specifying column.
    Session window is one of dynamic windows, which means the length of window is varying
    according to the given inputs. The length of session window is defined as "the timestamp
    of latest input of the session + gap duration", so when the new inputs are bound to the
    current session window, the end time of session window can be expanded according to the new
    inputs.
    Windows can support microsecond precision. Windows in the order of months are not supported.
    For a streaming query, you may use the function `current_timestamp` to generate windows on
    processing time.
    gapDuration is provided as strings, e.g. '1 second', '1 day 12 hours', '2 minutes'. Valid
    interval strings are 'week', 'day', 'hour', 'minute', 'second', 'millisecond', 'microsecond'.
    It could also be a Column which can be evaluated to gap duration dynamically based on the
    input row.
    The output column will be a struct called 'session_window' by default with the nested columns
    'start' and 'end', where 'start' and 'end' will be of :class:`pyspark.sql.types.TimestampType`.

    .. versionadded:: 3.2.0

    .. versionchanged:: 3.4.0
        Supports Spark Connect.

    Parameters
    ----------
    timeColumn : :class:`~pyspark.sql.Column` or str
        The column name or column to use as the timestamp for windowing by time.
        The time column must be of TimestampType or TimestampNTZType.
    gapDuration : :class:`~pyspark.sql.Column` or str
        A Python string literal or column specifying the timeout of the session. It could be
        static value, e.g. `10 minutes`, `1 second`, or an expression/UDF that specifies gap
        duration dynamically based on the input row.

    Returns
    -------
    :class:`~pyspark.sql.Column`
        the column for computed results.

    Examples
    --------
    >>> df = spark.createDataFrame([("2016-03-11 09:00:07", 1)]).toDF("date", "val")
    >>> w = df.groupBy(session_window("date", "5 seconds")).agg(sum("val").alias("sum"))
    >>> w.select(w.session_window.start.cast("string").alias("start"),
    ...          w.session_window.end.cast("string").alias("end"), "sum").collect()
    [Row(start='2016-03-11 09:00:07', end='2016-03-11 09:00:12', sum=1)]
    >>> w = df.groupBy(session_window("date", lit("5 seconds"))).agg(sum("val").alias("sum"))
    >>> w.select(w.session_window.start.cast("string").alias("start"),
    ...          w.session_window.end.cast("string").alias("end"), "sum").collect()
    [Row(start='2016-03-11 09:00:07', end='2016-03-11 09:00:12', sum=1)]
    """

    def check_field(field: Union[Column, str], fieldName: str) -> None:
        if field is None or not isinstance(field, (str, Column)):
            raise PySparkTypeError(
                error_class="NOT_COLUMN_OR_STR",
                message_parameters={"arg_name": fieldName, "arg_type": type(field).__name__},
            )

    time_col = _to_java_column(timeColumn)
    check_field(gapDuration, "gapDuration")
    gap_duration = gapDuration if isinstance(gapDuration, str) else _to_java_column(gapDuration)
    return _invoke_function("session_window", time_col, gap_duration)


def to_unix_timestamp(
    timestamp: "ColumnOrName",
    format: Optional["ColumnOrName"] = None,
) -> Column:
    """
    Returns the UNIX timestamp of the given time.

    .. versionadded:: 3.5.0

    Parameters
    ----------
    timestamp : :class:`~pyspark.sql.Column` or str
        Input column or strings.
    format : :class:`~pyspark.sql.Column` or str, optional
        format to use to convert UNIX timestamp values.

    Examples
    --------
    >>> spark.conf.set("spark.sql.session.timeZone", "America/Los_Angeles")
    >>> df = spark.createDataFrame([("2016-04-08",)], ["e"])
    >>> df.select(to_unix_timestamp(df.e, lit("yyyy-MM-dd")).alias('r')).collect()
    [Row(r=1460098800)]
    >>> spark.conf.unset("spark.sql.session.timeZone")

    >>> spark.conf.set("spark.sql.session.timeZone", "America/Los_Angeles")
    >>> df = spark.createDataFrame([("2016-04-08",)], ["e"])
    >>> df.select(to_unix_timestamp(df.e).alias('r')).collect()
    [Row(r=None)]
    >>> spark.conf.unset("spark.sql.session.timeZone")
    """
    if format is not None:
        return _invoke_function_over_columns("to_unix_timestamp", timestamp, format)
    else:
        return _invoke_function_over_columns("to_unix_timestamp", timestamp)


def to_timestamp_ltz(
    timestamp: "ColumnOrName",
    format: Optional["ColumnOrName"] = None,
) -> Column:
    """
    Parses the `timestamp` with the `format` to a timestamp without time zone.
    Returns null with invalid input.

    .. versionadded:: 3.5.0

    Parameters
    ----------
    timestamp : :class:`~pyspark.sql.Column` or str
        Input column or strings.
    format : :class:`~pyspark.sql.Column` or str, optional
        format to use to convert type `TimestampType` timestamp values.

    Examples
    --------
    >>> spark.conf.set("spark.sql.session.timeZone", "UTC")
    >>> df = spark.createDataFrame([("2016-12-31",)], ["e"])
    >>> df.select(to_timestamp_ltz(df.e, lit("yyyy-MM-dd")).alias('r')).collect()
    [Row(r=datetime.datetime(2016, 12, 31, 0, 0))]
    >>> spark.conf.unset("spark.sql.session.timeZone")

    >>> spark.conf.set("spark.sql.session.timeZone", "UTC")
    >>> df = spark.createDataFrame([("2016-12-31",)], ["e"])
    >>> df.select(to_timestamp_ltz(df.e).alias('r')).collect()
    [Row(r=datetime.datetime(2016, 12, 31, 0, 0))]
    >>> spark.conf.unset("spark.sql.session.timeZone")
    """
    if format is not None:
        return _invoke_function_over_columns("to_timestamp_ltz", timestamp, format)
    else:
        return _invoke_function_over_columns("to_timestamp_ltz", timestamp)


def to_timestamp_ntz(
    timestamp: "ColumnOrName",
    format: Optional["ColumnOrName"] = None,
) -> Column:
    """
    Parses the `timestamp` with the `format` to a timestamp without time zone.
    Returns null with invalid input.

    .. versionadded:: 3.5.0

    Parameters
    ----------
    timestamp : :class:`~pyspark.sql.Column` or str
        Input column or strings.
    format : :class:`~pyspark.sql.Column` or str, optional
        format to use to convert type `TimestampNTZType` timestamp values.

    Examples
    --------
    >>> spark.conf.set("spark.sql.session.timeZone", "America/Los_Angeles")
    >>> df = spark.createDataFrame([("2016-04-08",)], ["e"])
    >>> df.select(to_timestamp_ntz(df.e, lit("yyyy-MM-dd")).alias('r')).collect()
    [Row(r=datetime.datetime(2016, 4, 8, 0, 0))]
    >>> spark.conf.unset("spark.sql.session.timeZone")

    >>> spark.conf.set("spark.sql.session.timeZone", "America/Los_Angeles")
    >>> df = spark.createDataFrame([("2016-04-08",)], ["e"])
    >>> df.select(to_timestamp_ntz(df.e).alias('r')).collect()
    [Row(r=datetime.datetime(2016, 4, 8, 0, 0))]
    >>> spark.conf.unset("spark.sql.session.timeZone")
    """
    if format is not None:
        return _invoke_function_over_columns("to_timestamp_ntz", timestamp, format)
    else:
        return _invoke_function_over_columns("to_timestamp_ntz", timestamp)


# ---------------------------- misc functions ----------------------------------


@try_remote_functions
def current_catalog() -> Column:
    """Returns the current catalog.

    .. versionadded:: 3.5.0

    Examples
    --------
    >>> spark.range(1).select(current_catalog()).show()
    +-----------------+
    |current_catalog()|
    +-----------------+
    |    spark_catalog|
    +-----------------+
    """
    return _invoke_function("current_catalog")


@try_remote_functions
def current_database() -> Column:
    """Returns the current database.

    .. versionadded:: 3.5.0

    Examples
    --------
    >>> spark.range(1).select(current_database()).show()
    +------------------+
    |current_database()|
    +------------------+
    |           default|
    +------------------+
    """
    return _invoke_function("current_database")


@try_remote_functions
def current_schema() -> Column:
    """Returns the current database.

    .. versionadded:: 3.5.0

    Examples
    --------
    >>> spark.range(1).select(current_schema()).show()
    +------------------+
    |current_database()|
    +------------------+
    |           default|
    +------------------+
    """
    return _invoke_function("current_schema")


@try_remote_functions
def current_user() -> Column:
    """Returns the current database.

    .. versionadded:: 3.5.0

    Examples
    --------
    >>> spark.range(1).select(current_user()).show() # doctest: +SKIP
    +--------------+
    |current_user()|
    +--------------+
    | ruifeng.zheng|
    +--------------+
    """
    return _invoke_function("current_user")


@try_remote_functions
def user() -> Column:
    """Returns the current database.

    .. versionadded:: 3.5.0

    Examples
    --------
    >>> spark.range(1).select(user()).show() # doctest: +SKIP
    +--------------+
    |current_user()|
    +--------------+
    | ruifeng.zheng|
    +--------------+
    """
    return _invoke_function("user")


@try_remote_functions
def crc32(col: "ColumnOrName") -> Column:
    """
    Calculates the cyclic redundancy check value  (CRC32) of a binary column and
    returns the value as a bigint.

    .. versionchanged:: 3.4.0
        Supports Spark Connect.

    Parameters
    ----------
    col : :class:`~pyspark.sql.Column` or str
        target column to compute on.

    Returns
    -------
    :class:`~pyspark.sql.Column`
        the column for computed results.

    .. versionadded:: 1.5.0

    Examples
    --------
    >>> spark.createDataFrame([('ABC',)], ['a']).select(crc32('a').alias('crc32')).collect()
    [Row(crc32=2743272264)]
    """
    return _invoke_function_over_columns("crc32", col)


@try_remote_functions
def md5(col: "ColumnOrName") -> Column:
    """Calculates the MD5 digest and returns the value as a 32 character hex string.

    .. versionadded:: 1.5.0

    .. versionchanged:: 3.4.0
        Supports Spark Connect.

    Parameters
    ----------
    col : :class:`~pyspark.sql.Column` or str
        target column to compute on.

    Returns
    -------
    :class:`~pyspark.sql.Column`
        the column for computed results.

    Examples
    --------
    >>> spark.createDataFrame([('ABC',)], ['a']).select(md5('a').alias('hash')).collect()
    [Row(hash='902fbdd2b1df0c4f70b4a5d23525e932')]
    """
    return _invoke_function_over_columns("md5", col)


@try_remote_functions
def sha1(col: "ColumnOrName") -> Column:
    """Returns the hex string result of SHA-1.

    .. versionadded:: 1.5.0

    .. versionchanged:: 3.4.0
        Supports Spark Connect.

    Parameters
    ----------
    col : :class:`~pyspark.sql.Column` or str
        target column to compute on.

    Returns
    -------
    :class:`~pyspark.sql.Column`
        the column for computed results.

    Examples
    --------
    >>> spark.createDataFrame([('ABC',)], ['a']).select(sha1('a').alias('hash')).collect()
    [Row(hash='3c01bdbb26f358bab27f267924aa2c9a03fcfdb8')]
    """
    return _invoke_function_over_columns("sha1", col)


@try_remote_functions
def sha2(col: "ColumnOrName", numBits: int) -> Column:
    """Returns the hex string result of SHA-2 family of hash functions (SHA-224, SHA-256, SHA-384,
    and SHA-512). The numBits indicates the desired bit length of the result, which must have a
    value of 224, 256, 384, 512, or 0 (which is equivalent to 256).

    .. versionadded:: 1.5.0

    .. versionchanged:: 3.4.0
        Supports Spark Connect.

    Parameters
    ----------
    col : :class:`~pyspark.sql.Column` or str
        target column to compute on.
    numBits : int
        the desired bit length of the result, which must have a
        value of 224, 256, 384, 512, or 0 (which is equivalent to 256).

    Returns
    -------
    :class:`~pyspark.sql.Column`
        the column for computed results.

    Examples
    --------
    >>> df = spark.createDataFrame([["Alice"], ["Bob"]], ["name"])
    >>> df.withColumn("sha2", sha2(df.name, 256)).show(truncate=False)
    +-----+----------------------------------------------------------------+
    |name |sha2                                                            |
    +-----+----------------------------------------------------------------+
    |Alice|3bc51062973c458d5a6f2d8d64a023246354ad7e064b1e4e009ec8a0699a3043|
    |Bob  |cd9fb1e148ccd8442e5aa74904cc73bf6fb54d1d54d333bd596aa9bb4bb4e961|
    +-----+----------------------------------------------------------------+
    """
    return _invoke_function("sha2", _to_java_column(col), numBits)


@try_remote_functions
def hash(*cols: "ColumnOrName") -> Column:
    """Calculates the hash code of given columns, and returns the result as an int column.

    .. versionadded:: 2.0.0

    .. versionchanged:: 3.4.0
        Supports Spark Connect.

    Parameters
    ----------
    cols : :class:`~pyspark.sql.Column` or str
        one or more columns to compute on.

    Returns
    -------
    :class:`~pyspark.sql.Column`
        hash value as int column.

    Examples
    --------
    >>> df = spark.createDataFrame([('ABC', 'DEF')], ['c1', 'c2'])

    Hash for one column

    >>> df.select(hash('c1').alias('hash')).show()
    +----------+
    |      hash|
    +----------+
    |-757602832|
    +----------+

    Two or more columns

    >>> df.select(hash('c1', 'c2').alias('hash')).show()
    +---------+
    |     hash|
    +---------+
    |599895104|
    +---------+
    """
    return _invoke_function_over_seq_of_columns("hash", cols)


@try_remote_functions
def xxhash64(*cols: "ColumnOrName") -> Column:
    """Calculates the hash code of given columns using the 64-bit variant of the xxHash algorithm,
    and returns the result as a long column. The hash computation uses an initial seed of 42.

    .. versionadded:: 3.0.0

    .. versionchanged:: 3.4.0
        Supports Spark Connect.

    Parameters
    ----------
    cols : :class:`~pyspark.sql.Column` or str
        one or more columns to compute on.

    Returns
    -------
    :class:`~pyspark.sql.Column`
        hash value as long column.

    Examples
    --------
    >>> df = spark.createDataFrame([('ABC', 'DEF')], ['c1', 'c2'])

    Hash for one column

    >>> df.select(xxhash64('c1').alias('hash')).show()
    +-------------------+
    |               hash|
    +-------------------+
    |4105715581806190027|
    +-------------------+

    Two or more columns

    >>> df.select(xxhash64('c1', 'c2').alias('hash')).show()
    +-------------------+
    |               hash|
    +-------------------+
    |3233247871021311208|
    +-------------------+
    """
    return _invoke_function_over_seq_of_columns("xxhash64", cols)


@try_remote_functions
def assert_true(col: "ColumnOrName", errMsg: Optional[Union[Column, str]] = None) -> Column:
    """
    Returns `null` if the input column is `true`; throws an exception
    with the provided error message otherwise.

    .. versionadded:: 3.1.0

    .. versionchanged:: 3.4.0
        Supports Spark Connect.

    Parameters
    ----------
    col : :class:`~pyspark.sql.Column` or str
        column name or column that represents the input column to test
    errMsg : :class:`~pyspark.sql.Column` or str, optional
        A Python string literal or column containing the error message

    Returns
    -------
    :class:`~pyspark.sql.Column`
        `null` if the input column is `true` otherwise throws an error with specified message.

    Examples
    --------
    >>> df = spark.createDataFrame([(0,1)], ['a', 'b'])
    >>> df.select(assert_true(df.a < df.b).alias('r')).collect()
    [Row(r=None)]
    >>> df.select(assert_true(df.a < df.b, df.a).alias('r')).collect()
    [Row(r=None)]
    >>> df.select(assert_true(df.a < df.b, 'error').alias('r')).collect()
    [Row(r=None)]
    >>> df.select(assert_true(df.a > df.b, 'My error msg').alias('r')).collect() # doctest: +SKIP
    ...
    java.lang.RuntimeException: My error msg
    ...
    """
    if errMsg is None:
        return _invoke_function_over_columns("assert_true", col)
    if not isinstance(errMsg, (str, Column)):
        raise PySparkTypeError(
            error_class="NOT_COLUMN_OR_STR",
            message_parameters={"arg_name": "errMsg", "arg_type": type(errMsg).__name__},
        )

    errMsg = (
        _create_column_from_literal(errMsg) if isinstance(errMsg, str) else _to_java_column(errMsg)
    )
    return _invoke_function("assert_true", _to_java_column(col), errMsg)


@try_remote_functions
def raise_error(errMsg: Union[Column, str]) -> Column:
    """
    Throws an exception with the provided error message.

    .. versionadded:: 3.1.0

    .. versionchanged:: 3.4.0
        Supports Spark Connect.

    Parameters
    ----------
    errMsg : :class:`~pyspark.sql.Column` or str
        A Python string literal or column containing the error message

    Returns
    -------
    :class:`~pyspark.sql.Column`
        throws an error with specified message.

    Examples
    --------
    >>> df = spark.range(1)
    >>> df.select(raise_error("My error message")).show() # doctest: +SKIP
    ...
    java.lang.RuntimeException: My error message
    ...
    """
    if not isinstance(errMsg, (str, Column)):
        raise PySparkTypeError(
            error_class="NOT_COLUMN_OR_STR",
            message_parameters={"arg_name": "errMsg", "arg_type": type(errMsg).__name__},
        )

    errMsg = (
        _create_column_from_literal(errMsg) if isinstance(errMsg, str) else _to_java_column(errMsg)
    )
    return _invoke_function("raise_error", errMsg)


# ---------------------- String/Binary functions ------------------------------


@try_remote_functions
def upper(col: "ColumnOrName") -> Column:
    """
    Converts a string expression to upper case.

    .. versionadded:: 1.5.0

    .. versionchanged:: 3.4.0
        Supports Spark Connect.

    Parameters
    ----------
    col : :class:`~pyspark.sql.Column` or str
        target column to work on.

    Returns
    -------
    :class:`~pyspark.sql.Column`
        upper case values.

    Examples
    --------
    >>> df = spark.createDataFrame(["Spark", "PySpark", "Pandas API"], "STRING")
    >>> df.select(upper("value")).show()
    +------------+
    |upper(value)|
    +------------+
    |       SPARK|
    |     PYSPARK|
    |  PANDAS API|
    +------------+
    """
    return _invoke_function_over_columns("upper", col)


@try_remote_functions
def lower(col: "ColumnOrName") -> Column:
    """
    Converts a string expression to lower case.

    .. versionadded:: 1.5.0

    .. versionchanged:: 3.4.0
        Supports Spark Connect.

    Parameters
    ----------
    col : :class:`~pyspark.sql.Column` or str
        target column to work on.

    Returns
    -------
    :class:`~pyspark.sql.Column`
        lower case values.

    Examples
    --------
    >>> df = spark.createDataFrame(["Spark", "PySpark", "Pandas API"], "STRING")
    >>> df.select(lower("value")).show()
    +------------+
    |lower(value)|
    +------------+
    |       spark|
    |     pyspark|
    |  pandas api|
    +------------+
    """
    return _invoke_function_over_columns("lower", col)


@try_remote_functions
def ascii(col: "ColumnOrName") -> Column:
    """
    Computes the numeric value of the first character of the string column.

    .. versionadded:: 1.5.0

    .. versionchanged:: 3.4.0
        Supports Spark Connect.

    Parameters
    ----------
    col : :class:`~pyspark.sql.Column` or str
        target column to work on.

    Returns
    -------
    :class:`~pyspark.sql.Column`
        numeric value.

    Examples
    --------
    >>> df = spark.createDataFrame(["Spark", "PySpark", "Pandas API"], "STRING")
    >>> df.select(ascii("value")).show()
    +------------+
    |ascii(value)|
    +------------+
    |          83|
    |          80|
    |          80|
    +------------+
    """
    return _invoke_function_over_columns("ascii", col)


@try_remote_functions
def base64(col: "ColumnOrName") -> Column:
    """
    Computes the BASE64 encoding of a binary column and returns it as a string column.

    .. versionadded:: 1.5.0

    .. versionchanged:: 3.4.0
        Supports Spark Connect.

    Parameters
    ----------
    col : :class:`~pyspark.sql.Column` or str
        target column to work on.

    Returns
    -------
    :class:`~pyspark.sql.Column`
        BASE64 encoding of string value.

    Examples
    --------
    >>> df = spark.createDataFrame(["Spark", "PySpark", "Pandas API"], "STRING")
    >>> df.select(base64("value")).show()
    +----------------+
    |   base64(value)|
    +----------------+
    |        U3Bhcms=|
    |    UHlTcGFyaw==|
    |UGFuZGFzIEFQSQ==|
    +----------------+
    """
    return _invoke_function_over_columns("base64", col)


@try_remote_functions
def unbase64(col: "ColumnOrName") -> Column:
    """
    Decodes a BASE64 encoded string column and returns it as a binary column.

    .. versionadded:: 1.5.0

    .. versionchanged:: 3.4.0
        Supports Spark Connect.

    Parameters
    ----------
    col : :class:`~pyspark.sql.Column` or str
        target column to work on.

    Returns
    -------
    :class:`~pyspark.sql.Column`
        encoded string value.

    Examples
    --------
    >>> df = spark.createDataFrame(["U3Bhcms=",
    ...                             "UHlTcGFyaw==",
    ...                             "UGFuZGFzIEFQSQ=="], "STRING")
    >>> df.select(unbase64("value")).show()
    +--------------------+
    |     unbase64(value)|
    +--------------------+
    |    [53 70 61 72 6B]|
    |[50 79 53 70 61 7...|
    |[50 61 6E 64 61 7...|
    +--------------------+
    """
    return _invoke_function_over_columns("unbase64", col)


@try_remote_functions
def ltrim(col: "ColumnOrName") -> Column:
    """
    Trim the spaces from left end for the specified string value.

    .. versionadded:: 1.5.0

    .. versionchanged:: 3.4.0
        Supports Spark Connect.

    Parameters
    ----------
    col : :class:`~pyspark.sql.Column` or str
        target column to work on.

    Returns
    -------
    :class:`~pyspark.sql.Column`
        left trimmed values.

    Examples
    --------
    >>> df = spark.createDataFrame(["   Spark", "Spark  ", " Spark"], "STRING")
    >>> df.select(ltrim("value").alias("r")).withColumn("length", length("r")).show()
    +-------+------+
    |      r|length|
    +-------+------+
    |  Spark|     5|
    |Spark  |     7|
    |  Spark|     5|
    +-------+------+
    """
    return _invoke_function_over_columns("ltrim", col)


@try_remote_functions
def rtrim(col: "ColumnOrName") -> Column:
    """
    Trim the spaces from right end for the specified string value.

    .. versionadded:: 1.5.0

    .. versionchanged:: 3.4.0
        Supports Spark Connect.

    Parameters
    ----------
    col : :class:`~pyspark.sql.Column` or str
        target column to work on.

    Returns
    -------
    :class:`~pyspark.sql.Column`
        right trimmed values.

    Examples
    --------
    >>> df = spark.createDataFrame(["   Spark", "Spark  ", " Spark"], "STRING")
    >>> df.select(rtrim("value").alias("r")).withColumn("length", length("r")).show()
    +--------+------+
    |       r|length|
    +--------+------+
    |   Spark|     8|
    |   Spark|     5|
    |   Spark|     6|
    +--------+------+
    """
    return _invoke_function_over_columns("rtrim", col)


@try_remote_functions
def trim(col: "ColumnOrName") -> Column:
    """
    Trim the spaces from both ends for the specified string column.

    .. versionadded:: 1.5.0

    .. versionchanged:: 3.4.0
        Supports Spark Connect.

    Parameters
    ----------
    col : :class:`~pyspark.sql.Column` or str
        target column to work on.

    Returns
    -------
    :class:`~pyspark.sql.Column`
        trimmed values from both sides.

    Examples
    --------
    >>> df = spark.createDataFrame(["   Spark", "Spark  ", " Spark"], "STRING")
    >>> df.select(trim("value").alias("r")).withColumn("length", length("r")).show()
    +-----+------+
    |    r|length|
    +-----+------+
    |Spark|     5|
    |Spark|     5|
    |Spark|     5|
    +-----+------+
    """
    return _invoke_function_over_columns("trim", col)


@try_remote_functions
def concat_ws(sep: str, *cols: "ColumnOrName") -> Column:
    """
    Concatenates multiple input string columns together into a single string column,
    using the given separator.

    .. versionadded:: 1.5.0

    .. versionchanged:: 3.4.0
        Supports Spark Connect.

    Parameters
    ----------
    sep : str
        words separator.
    cols : :class:`~pyspark.sql.Column` or str
        list of columns to work on.

    Returns
    -------
    :class:`~pyspark.sql.Column`
        string of concatenated words.

    Examples
    --------
    >>> df = spark.createDataFrame([('abcd','123')], ['s', 'd'])
    >>> df.select(concat_ws('-', df.s, df.d).alias('s')).collect()
    [Row(s='abcd-123')]
    """
    sc = get_active_spark_context()
    return _invoke_function("concat_ws", sep, _to_seq(sc, cols, _to_java_column))


@try_remote_functions
def decode(col: "ColumnOrName", charset: str) -> Column:
    """
    Computes the first argument into a string from a binary using the provided character set
    (one of 'US-ASCII', 'ISO-8859-1', 'UTF-8', 'UTF-16BE', 'UTF-16LE', 'UTF-16').

    .. versionadded:: 1.5.0

    .. versionchanged:: 3.4.0
        Supports Spark Connect.

    Parameters
    ----------
    col : :class:`~pyspark.sql.Column` or str
        target column to work on.
    charset : str
        charset to use to decode to.

    Returns
    -------
    :class:`~pyspark.sql.Column`
        the column for computed results.

    Examples
    --------
    >>> df = spark.createDataFrame([('abcd',)], ['a'])
    >>> df.select(decode("a", "UTF-8")).show()
    +----------------+
    |decode(a, UTF-8)|
    +----------------+
    |            abcd|
    +----------------+
    """
    return _invoke_function("decode", _to_java_column(col), charset)


@try_remote_functions
def encode(col: "ColumnOrName", charset: str) -> Column:
    """
    Computes the first argument into a binary from a string using the provided character set
    (one of 'US-ASCII', 'ISO-8859-1', 'UTF-8', 'UTF-16BE', 'UTF-16LE', 'UTF-16').

    .. versionadded:: 1.5.0

    .. versionchanged:: 3.4.0
        Supports Spark Connect.

    Parameters
    ----------
    col : :class:`~pyspark.sql.Column` or str
        target column to work on.
    charset : str
        charset to use to encode.

    Returns
    -------
    :class:`~pyspark.sql.Column`
        the column for computed results.

    Examples
    --------
    >>> df = spark.createDataFrame([('abcd',)], ['c'])
    >>> df.select(encode("c", "UTF-8")).show()
    +----------------+
    |encode(c, UTF-8)|
    +----------------+
    |   [61 62 63 64]|
    +----------------+
    """
    return _invoke_function("encode", _to_java_column(col), charset)


@try_remote_functions
def format_number(col: "ColumnOrName", d: int) -> Column:
    """
    Formats the number X to a format like '#,--#,--#.--', rounded to d decimal places
    with HALF_EVEN round mode, and returns the result as a string.

    .. versionadded:: 1.5.0

    .. versionchanged:: 3.4.0
        Supports Spark Connect.

    Parameters
    ----------
    col : :class:`~pyspark.sql.Column` or str
        the column name of the numeric value to be formatted
    d : int
        the N decimal places

    Returns
    -------
    :class:`~pyspark.sql.Column`
        the column of formatted results.

    >>> spark.createDataFrame([(5,)], ['a']).select(format_number('a', 4).alias('v')).collect()
    [Row(v='5.0000')]
    """
    return _invoke_function("format_number", _to_java_column(col), d)


@try_remote_functions
def format_string(format: str, *cols: "ColumnOrName") -> Column:
    """
    Formats the arguments in printf-style and returns the result as a string column.

    .. versionadded:: 1.5.0

    .. versionchanged:: 3.4.0
        Supports Spark Connect.

    Parameters
    ----------
    format : str
        string that can contain embedded format tags and used as result column's value
    cols : :class:`~pyspark.sql.Column` or str
        column names or :class:`~pyspark.sql.Column`\\s to be used in formatting

    Returns
    -------
    :class:`~pyspark.sql.Column`
        the column of formatted results.

    Examples
    --------
    >>> df = spark.createDataFrame([(5, "hello")], ['a', 'b'])
    >>> df.select(format_string('%d %s', df.a, df.b).alias('v')).collect()
    [Row(v='5 hello')]
    """
    sc = get_active_spark_context()
    return _invoke_function("format_string", format, _to_seq(sc, cols, _to_java_column))


@try_remote_functions
def instr(str: "ColumnOrName", substr: str) -> Column:
    """
    Locate the position of the first occurrence of substr column in the given string.
    Returns null if either of the arguments are null.

    .. versionadded:: 1.5.0

    .. versionchanged:: 3.4.0
        Supports Spark Connect.

    Notes
    -----
    The position is not zero based, but 1 based index. Returns 0 if substr
    could not be found in str.

    Parameters
    ----------
    str : :class:`~pyspark.sql.Column` or str
        target column to work on.
    substr : str
        substring to look for.

    Returns
    -------
    :class:`~pyspark.sql.Column`
        location of the first occurrence of the substring as integer.

    Examples
    --------
    >>> df = spark.createDataFrame([('abcd',)], ['s',])
    >>> df.select(instr(df.s, 'b').alias('s')).collect()
    [Row(s=2)]
    """
    return _invoke_function("instr", _to_java_column(str), substr)


@try_remote_functions
def overlay(
    src: "ColumnOrName",
    replace: "ColumnOrName",
    pos: Union["ColumnOrName", int],
    len: Union["ColumnOrName", int] = -1,
) -> Column:
    """
    Overlay the specified portion of `src` with `replace`,
    starting from byte position `pos` of `src` and proceeding for `len` bytes.

    .. versionadded:: 3.0.0

    .. versionchanged:: 3.4.0
        Supports Spark Connect.

    Parameters
    ----------
    src : :class:`~pyspark.sql.Column` or str
        column name or column containing the string that will be replaced
    replace : :class:`~pyspark.sql.Column` or str
        column name or column containing the substitution string
    pos : :class:`~pyspark.sql.Column` or str or int
        column name, column, or int containing the starting position in src
    len : :class:`~pyspark.sql.Column` or str or int, optional
        column name, column, or int containing the number of bytes to replace in src
        string by 'replace' defaults to -1, which represents the length of the 'replace' string

    Returns
    -------
    :class:`~pyspark.sql.Column`
        string with replaced values.

    Examples
    --------
    >>> df = spark.createDataFrame([("SPARK_SQL", "CORE")], ("x", "y"))
    >>> df.select(overlay("x", "y", 7).alias("overlayed")).collect()
    [Row(overlayed='SPARK_CORE')]
    >>> df.select(overlay("x", "y", 7, 0).alias("overlayed")).collect()
    [Row(overlayed='SPARK_CORESQL')]
    >>> df.select(overlay("x", "y", 7, 2).alias("overlayed")).collect()
    [Row(overlayed='SPARK_COREL')]
    """
    if not isinstance(pos, (int, str, Column)):
        raise PySparkTypeError(
            error_class="NOT_COLUMN_OR_INT_OR_STR",
            message_parameters={"arg_name": "pos", "arg_type": type(pos).__name__},
        )
    if len is not None and not isinstance(len, (int, str, Column)):
        raise PySparkTypeError(
            error_class="NOT_COLUMN_OR_INT_OR_STR",
            message_parameters={"arg_name": "len", "arg_type": type(len).__name__},
        )

    pos = _create_column_from_literal(pos) if isinstance(pos, int) else _to_java_column(pos)
    len = _create_column_from_literal(len) if isinstance(len, int) else _to_java_column(len)

    return _invoke_function("overlay", _to_java_column(src), _to_java_column(replace), pos, len)


@try_remote_functions
def sentences(
    string: "ColumnOrName",
    language: Optional["ColumnOrName"] = None,
    country: Optional["ColumnOrName"] = None,
) -> Column:
    """
    Splits a string into arrays of sentences, where each sentence is an array of words.
    The 'language' and 'country' arguments are optional, and if omitted, the default locale is used.

    .. versionadded:: 3.2.0

    .. versionchanged:: 3.4.0
        Supports Spark Connect.

    Parameters
    ----------
    string : :class:`~pyspark.sql.Column` or str
        a string to be split
    language : :class:`~pyspark.sql.Column` or str, optional
        a language of the locale
    country : :class:`~pyspark.sql.Column` or str, optional
        a country of the locale

    Returns
    -------
    :class:`~pyspark.sql.Column`
        arrays of split sentences.

    Examples
    --------
    >>> df = spark.createDataFrame([["This is an example sentence."]], ["string"])
    >>> df.select(sentences(df.string, lit("en"), lit("US"))).show(truncate=False)
    +-----------------------------------+
    |sentences(string, en, US)          |
    +-----------------------------------+
    |[[This, is, an, example, sentence]]|
    +-----------------------------------+
    >>> df = spark.createDataFrame([["Hello world. How are you?"]], ["s"])
    >>> df.select(sentences("s")).show(truncate=False)
    +---------------------------------+
    |sentences(s, , )                 |
    +---------------------------------+
    |[[Hello, world], [How, are, you]]|
    +---------------------------------+
    """
    if language is None:
        language = lit("")
    if country is None:
        country = lit("")

    return _invoke_function_over_columns("sentences", string, language, country)


@try_remote_functions
def substring(str: "ColumnOrName", pos: int, len: int) -> Column:
    """
    Substring starts at `pos` and is of length `len` when str is String type or
    returns the slice of byte array that starts at `pos` in byte and is of length `len`
    when str is Binary type.

    .. versionadded:: 1.5.0

    .. versionchanged:: 3.4.0
        Supports Spark Connect.

    Notes
    -----
    The position is not zero based, but 1 based index.

    Parameters
    ----------
    str : :class:`~pyspark.sql.Column` or str
        target column to work on.
    pos : int
        starting position in str.
    len : int
        length of chars.

    Returns
    -------
    :class:`~pyspark.sql.Column`
        substring of given value.

    Examples
    --------
    >>> df = spark.createDataFrame([('abcd',)], ['s',])
    >>> df.select(substring(df.s, 1, 2).alias('s')).collect()
    [Row(s='ab')]
    """
    return _invoke_function("substring", _to_java_column(str), pos, len)


@try_remote_functions
def substring_index(str: "ColumnOrName", delim: str, count: int) -> Column:
    """
    Returns the substring from string str before count occurrences of the delimiter delim.
    If count is positive, everything the left of the final delimiter (counting from left) is
    returned. If count is negative, every to the right of the final delimiter (counting from the
    right) is returned. substring_index performs a case-sensitive match when searching for delim.

    .. versionadded:: 1.5.0

    .. versionchanged:: 3.4.0
        Supports Spark Connect.

    Parameters
    ----------
    str : :class:`~pyspark.sql.Column` or str
        target column to work on.
    delim : str
        delimiter of values.
    count : int
        number of occurrences.

    Returns
    -------
    :class:`~pyspark.sql.Column`
        substring of given value.

    Examples
    --------
    >>> df = spark.createDataFrame([('a.b.c.d',)], ['s'])
    >>> df.select(substring_index(df.s, '.', 2).alias('s')).collect()
    [Row(s='a.b')]
    >>> df.select(substring_index(df.s, '.', -3).alias('s')).collect()
    [Row(s='b.c.d')]
    """
    return _invoke_function("substring_index", _to_java_column(str), delim, count)


@try_remote_functions
def levenshtein(
    left: "ColumnOrName", right: "ColumnOrName", threshold: Optional[int] = None
) -> Column:
    """Computes the Levenshtein distance of the two given strings.

    .. versionadded:: 1.5.0

    .. versionchanged:: 3.4.0
        Supports Spark Connect.

    Parameters
    ----------
    left : :class:`~pyspark.sql.Column` or str
        first column value.
    right : :class:`~pyspark.sql.Column` or str
        second column value.
    threshold : int, optional
        if set when the levenshtein distance of the two given strings
        less than or equal to a given threshold then return result distance, or -1

        .. versionchanged: 3.5.0
            Added ``threshold`` argument.

    Returns
    -------
    :class:`~pyspark.sql.Column`
        Levenshtein distance as integer value.

    Examples
    --------
    >>> df0 = spark.createDataFrame([('kitten', 'sitting',)], ['l', 'r'])
    >>> df0.select(levenshtein('l', 'r').alias('d')).collect()
    [Row(d=3)]
    >>> df0.select(levenshtein('l', 'r', 2).alias('d')).collect()
    [Row(d=-1)]
    """
    if threshold is None:
        return _invoke_function_over_columns("levenshtein", left, right)
    else:
        return _invoke_function(
            "levenshtein", _to_java_column(left), _to_java_column(right), threshold
        )


@try_remote_functions
def locate(substr: str, str: "ColumnOrName", pos: int = 1) -> Column:
    """
    Locate the position of the first occurrence of substr in a string column, after position pos.

    .. versionadded:: 1.5.0

    .. versionchanged:: 3.4.0
        Supports Spark Connect.

    Parameters
    ----------
    substr : str
        a string
    str : :class:`~pyspark.sql.Column` or str
        a Column of :class:`pyspark.sql.types.StringType`
    pos : int, optional
        start position (zero based)

    Returns
    -------
    :class:`~pyspark.sql.Column`
        position of the substring.

    Notes
    -----
    The position is not zero based, but 1 based index. Returns 0 if substr
    could not be found in str.

    Examples
    --------
    >>> df = spark.createDataFrame([('abcd',)], ['s',])
    >>> df.select(locate('b', df.s, 1).alias('s')).collect()
    [Row(s=2)]
    """
    return _invoke_function("locate", substr, _to_java_column(str), pos)


@try_remote_functions
def lpad(col: "ColumnOrName", len: int, pad: str) -> Column:
    """
    Left-pad the string column to width `len` with `pad`.

    .. versionadded:: 1.5.0

    .. versionchanged:: 3.4.0
        Supports Spark Connect.

    Parameters
    ----------
    col : :class:`~pyspark.sql.Column` or str
        target column to work on.
    len : int
        length of the final string.
    pad : str
        chars to prepend.

    Returns
    -------
    :class:`~pyspark.sql.Column`
        left padded result.

    Examples
    --------
    >>> df = spark.createDataFrame([('abcd',)], ['s',])
    >>> df.select(lpad(df.s, 6, '#').alias('s')).collect()
    [Row(s='##abcd')]
    """
    return _invoke_function("lpad", _to_java_column(col), len, pad)


@try_remote_functions
def rpad(col: "ColumnOrName", len: int, pad: str) -> Column:
    """
    Right-pad the string column to width `len` with `pad`.

    .. versionadded:: 1.5.0

    .. versionchanged:: 3.4.0
        Supports Spark Connect.

    Parameters
    ----------
    col : :class:`~pyspark.sql.Column` or str
        target column to work on.
    len : int
        length of the final string.
    pad : str
        chars to append.

    Returns
    -------
    :class:`~pyspark.sql.Column`
        right padded result.

    Examples
    --------
    >>> df = spark.createDataFrame([('abcd',)], ['s',])
    >>> df.select(rpad(df.s, 6, '#').alias('s')).collect()
    [Row(s='abcd##')]
    """
    return _invoke_function("rpad", _to_java_column(col), len, pad)


@try_remote_functions
def repeat(col: "ColumnOrName", n: int) -> Column:
    """
    Repeats a string column n times, and returns it as a new string column.

    .. versionadded:: 1.5.0

    .. versionchanged:: 3.4.0
        Supports Spark Connect.

    Parameters
    ----------
    col : :class:`~pyspark.sql.Column` or str
        target column to work on.
    n : int
        number of times to repeat value.

    Returns
    -------
    :class:`~pyspark.sql.Column`
        string with repeated values.

    Examples
    --------
    >>> df = spark.createDataFrame([('ab',)], ['s',])
    >>> df.select(repeat(df.s, 3).alias('s')).collect()
    [Row(s='ababab')]
    """
    return _invoke_function("repeat", _to_java_column(col), n)


@try_remote_functions
def split(str: "ColumnOrName", pattern: str, limit: int = -1) -> Column:
    """
    Splits str around matches of the given pattern.

    .. versionadded:: 1.5.0

    .. versionchanged:: 3.4.0
        Supports Spark Connect.

    Parameters
    ----------
    str : :class:`~pyspark.sql.Column` or str
        a string expression to split
    pattern : str
        a string representing a regular expression. The regex string should be
        a Java regular expression.
    limit : int, optional
        an integer which controls the number of times `pattern` is applied.

        * ``limit > 0``: The resulting array's length will not be more than `limit`, and the
                         resulting array's last entry will contain all input beyond the last
                         matched pattern.
        * ``limit <= 0``: `pattern` will be applied as many times as possible, and the resulting
                          array can be of any size.

        .. versionchanged:: 3.0
           `split` now takes an optional `limit` field. If not provided, default limit value is -1.

    Returns
    -------
    :class:`~pyspark.sql.Column`
        array of separated strings.

    Examples
    --------
    >>> df = spark.createDataFrame([('oneAtwoBthreeC',)], ['s',])
    >>> df.select(split(df.s, '[ABC]', 2).alias('s')).collect()
    [Row(s=['one', 'twoBthreeC'])]
    >>> df.select(split(df.s, '[ABC]', -1).alias('s')).collect()
    [Row(s=['one', 'two', 'three', ''])]
    """
    return _invoke_function("split", _to_java_column(str), pattern, limit)


@try_remote_functions
def rlike(str: "ColumnOrName", regexp: "ColumnOrName") -> Column:
    r"""Returns true if `str` matches the Java regex `regexp`, or false otherwise.

    .. versionadded:: 3.5.0

    Parameters
    ----------
    str : :class:`~pyspark.sql.Column` or str
        target column to work on.
    regexp : :class:`~pyspark.sql.Column` or str
        regex pattern to apply.

    Returns
    -------
    :class:`~pyspark.sql.Column`
        true if `str` matches a Java regex, or false otherwise.

    Examples
    --------
    >>> df = spark.createDataFrame([("1a 2b 14m", r"(\d+)")], ["str", "regexp"])
    >>> df.select(rlike('str', lit(r'(\d+)')).alias('d')).collect()
    [Row(d=True)]
    >>> df.select(rlike('str', lit(r'\d{2}b')).alias('d')).collect()
    [Row(d=False)]
    >>> df.select(rlike("str", col("regexp")).alias('d')).collect()
    [Row(d=True)]
    """
    return _invoke_function_over_columns("rlike", str, regexp)


@try_remote_functions
def regexp(str: "ColumnOrName", regexp: "ColumnOrName") -> Column:
    r"""Returns true if `str` matches the Java regex `regexp`, or false otherwise.

    .. versionadded:: 3.5.0

    Parameters
    ----------
    str : :class:`~pyspark.sql.Column` or str
        target column to work on.
    regexp : :class:`~pyspark.sql.Column` or str
        regex pattern to apply.

    Returns
    -------
    :class:`~pyspark.sql.Column`
        true if `str` matches a Java regex, or false otherwise.

    Examples
    --------
    >>> df = spark.createDataFrame([("1a 2b 14m", r"(\d+)")], ["str", "regexp"])
    >>> df.select(regexp('str', lit(r'(\d+)')).alias('d')).collect()
    [Row(d=True)]
    >>> df.select(regexp('str', lit(r'\d{2}b')).alias('d')).collect()
    [Row(d=False)]
    >>> df.select(regexp("str", col("regexp")).alias('d')).collect()
    [Row(d=True)]
    """
    return _invoke_function_over_columns("regexp", str, regexp)


@try_remote_functions
def regexp_like(str: "ColumnOrName", regexp: "ColumnOrName") -> Column:
    r"""Returns true if `str` matches the Java regex `regexp`, or false otherwise.

    .. versionadded:: 3.5.0

    Parameters
    ----------
    str : :class:`~pyspark.sql.Column` or str
        target column to work on.
    regexp : :class:`~pyspark.sql.Column` or str
        regex pattern to apply.

    Returns
    -------
    :class:`~pyspark.sql.Column`
        true if `str` matches a Java regex, or false otherwise.

    Examples
    --------
    >>> df = spark.createDataFrame([("1a 2b 14m", r"(\d+)")], ["str", "regexp"])
    >>> df.select(regexp_like('str', lit(r'(\d+)')).alias('d')).collect()
    [Row(d=True)]
    >>> df.select(regexp_like('str', lit(r'\d{2}b')).alias('d')).collect()
    [Row(d=False)]
    >>> df.select(regexp_like("str", col("regexp")).alias('d')).collect()
    [Row(d=True)]
    """
    return _invoke_function_over_columns("regexp_like", str, regexp)


@try_remote_functions
def regexp_count(str: "ColumnOrName", regexp: "ColumnOrName") -> Column:
    r"""Returns a count of the number of times that the Java regex pattern `regexp` is matched
    in the string `str`.

    .. versionadded:: 3.5.0

    Parameters
    ----------
    str : :class:`~pyspark.sql.Column` or str
        target column to work on.
    regexp : :class:`~pyspark.sql.Column` or str
        regex pattern to apply.

    Returns
    -------
    :class:`~pyspark.sql.Column`
        the number of times that a Java regex pattern is matched in the string.

    Examples
    --------
    >>> df = spark.createDataFrame([("1a 2b 14m", r"\d+")], ["str", "regexp"])
    >>> df.select(regexp_count('str', lit(r'\d+')).alias('d')).collect()
    [Row(d=3)]
    >>> df.select(regexp_count('str', lit(r'mmm')).alias('d')).collect()
    [Row(d=0)]
    >>> df.select(regexp_count("str", col("regexp")).alias('d')).collect()
    [Row(d=3)]
    """
    return _invoke_function_over_columns("regexp_count", str, regexp)


@try_remote_functions
def regexp_extract(str: "ColumnOrName", pattern: str, idx: int) -> Column:
    r"""Extract a specific group matched by the Java regex `regexp`, from the specified string column.
    If the regex did not match, or the specified group did not match, an empty string is returned.

    .. versionadded:: 1.5.0

    .. versionchanged:: 3.4.0
        Supports Spark Connect.

    Parameters
    ----------
    str : :class:`~pyspark.sql.Column` or str
        target column to work on.
    pattern : str
        regex pattern to apply.
    idx : int
        matched group id.

    Returns
    -------
    :class:`~pyspark.sql.Column`
        matched value specified by `idx` group id.

    Examples
    --------
    >>> df = spark.createDataFrame([('100-200',)], ['str'])
    >>> df.select(regexp_extract('str', r'(\d+)-(\d+)', 1).alias('d')).collect()
    [Row(d='100')]
    >>> df = spark.createDataFrame([('foo',)], ['str'])
    >>> df.select(regexp_extract('str', r'(\d+)', 1).alias('d')).collect()
    [Row(d='')]
    >>> df = spark.createDataFrame([('aaaac',)], ['str'])
    >>> df.select(regexp_extract('str', '(a+)(b)?(c)', 2).alias('d')).collect()
    [Row(d='')]
    """
    return _invoke_function("regexp_extract", _to_java_column(str), pattern, idx)


@try_remote_functions
def regexp_extract_all(
    str: "ColumnOrName", regexp: "ColumnOrName", idx: Optional[Union[int, Column]] = None
) -> Column:
    r"""Extract all strings in the `str` that match the Java regex `regexp`
    and corresponding to the regex group index.

    .. versionadded:: 3.5.0

    Parameters
    ----------
    str : :class:`~pyspark.sql.Column` or str
        target column to work on.
    regexp : :class:`~pyspark.sql.Column` or str
        regex pattern to apply.
    idx : int
        matched group id.

    Returns
    -------
    :class:`~pyspark.sql.Column`
        all strings in the `str` that match a Java regex and corresponding to the regex group index.

    Examples
    --------
    >>> df = spark.createDataFrame([("100-200, 300-400", r"(\d+)-(\d+)")], ["str", "regexp"])
    >>> df.select(regexp_extract_all('str', lit(r'(\d+)-(\d+)')).alias('d')).collect()
    [Row(d=['100', '300'])]
    >>> df.select(regexp_extract_all('str', lit(r'(\d+)-(\d+)'), 1).alias('d')).collect()
    [Row(d=['100', '300'])]
    >>> df.select(regexp_extract_all('str', lit(r'(\d+)-(\d+)'), 2).alias('d')).collect()
    [Row(d=['200', '400'])]
    >>> df.select(regexp_extract_all('str', col("regexp")).alias('d')).collect()
    [Row(d=['100', '300'])]
    """
    if idx is None:
        return _invoke_function_over_columns("regexp_extract_all", str, regexp)
    else:
        idx = lit(idx) if isinstance(idx, int) else idx
        return _invoke_function_over_columns("regexp_extract_all", str, regexp, idx)


@try_remote_functions
def regexp_replace(
    string: "ColumnOrName", pattern: Union[str, Column], replacement: Union[str, Column]
) -> Column:
    r"""Replace all substrings of the specified string value that match regexp with replacement.

    .. versionadded:: 1.5.0

    .. versionchanged:: 3.4.0
        Supports Spark Connect.

    Parameters
    ----------
    string : :class:`~pyspark.sql.Column` or str
        column name or column containing the string value
    pattern : :class:`~pyspark.sql.Column` or str
        column object or str containing the regexp pattern
    replacement : :class:`~pyspark.sql.Column` or str
        column object or str containing the replacement

    Returns
    -------
    :class:`~pyspark.sql.Column`
        string with all substrings replaced.

    Examples
    --------
    >>> df = spark.createDataFrame([("100-200", r"(\d+)", "--")], ["str", "pattern", "replacement"])
    >>> df.select(regexp_replace('str', r'(\d+)', '--').alias('d')).collect()
    [Row(d='-----')]
    >>> df.select(regexp_replace("str", col("pattern"), col("replacement")).alias('d')).collect()
    [Row(d='-----')]
    """
    if isinstance(pattern, str):
        pattern_col = _create_column_from_literal(pattern)
    else:
        pattern_col = _to_java_column(pattern)
    if isinstance(replacement, str):
        replacement_col = _create_column_from_literal(replacement)
    else:
        replacement_col = _to_java_column(replacement)
    return _invoke_function("regexp_replace", _to_java_column(string), pattern_col, replacement_col)


@try_remote_functions
def regexp_substr(str: "ColumnOrName", regexp: "ColumnOrName") -> Column:
    r"""Returns the substring that matches the Java regex `regexp` within the string `str`.
    If the regular expression is not found, the result is null.

    .. versionadded:: 3.5.0

    Parameters
    ----------
    str : :class:`~pyspark.sql.Column` or str
        target column to work on.
    regexp : :class:`~pyspark.sql.Column` or str
        regex pattern to apply.

    Returns
    -------
    :class:`~pyspark.sql.Column`
        the substring that matches a Java regex within the string `str`.

    Examples
    --------
    >>> df = spark.createDataFrame([("1a 2b 14m", r"\d+")], ["str", "regexp"])
    >>> df.select(regexp_substr('str', lit(r'\d+')).alias('d')).collect()
    [Row(d='1')]
    >>> df.select(regexp_substr('str', lit(r'mmm')).alias('d')).collect()
    [Row(d=None)]
    >>> df.select(regexp_substr("str", col("regexp")).alias('d')).collect()
    [Row(d='1')]
    """
    return _invoke_function_over_columns("regexp_substr", str, regexp)


@try_remote_functions
def regexp_instr(
    str: "ColumnOrName", regexp: "ColumnOrName", idx: Optional[Union[int, Column]] = None
) -> Column:
    r"""Extract all strings in the `str` that match the Java regex `regexp`
    and corresponding to the regex group index.

    .. versionadded:: 3.5.0

    Parameters
    ----------
    str : :class:`~pyspark.sql.Column` or str
        target column to work on.
    regexp : :class:`~pyspark.sql.Column` or str
        regex pattern to apply.
    idx : int
        matched group id.

    Returns
    -------
    :class:`~pyspark.sql.Column`
        all strings in the `str` that match a Java regex and corresponding to the regex group index.

    Examples
    --------
    >>> df = spark.createDataFrame([("1a 2b 14m", r"\d+(a|b|m)")], ["str", "regexp"])
    >>> df.select(regexp_instr('str', lit(r'\d+(a|b|m)')).alias('d')).collect()
    [Row(d=1)]
    >>> df.select(regexp_instr('str', lit(r'\d+(a|b|m)'), 1).alias('d')).collect()
    [Row(d=1)]
    >>> df.select(regexp_instr('str', lit(r'\d+(a|b|m)'), 2).alias('d')).collect()
    [Row(d=1)]
    >>> df.select(regexp_instr('str', col("regexp")).alias('d')).collect()
    [Row(d=1)]
    """
    if idx is None:
        return _invoke_function_over_columns("regexp_instr", str, regexp)
    else:
        idx = lit(idx) if isinstance(idx, int) else idx
        return _invoke_function_over_columns("regexp_instr", str, regexp, idx)


@try_remote_functions
def initcap(col: "ColumnOrName") -> Column:
    """Translate the first letter of each word to upper case in the sentence.

    .. versionadded:: 1.5.0

    .. versionchanged:: 3.4.0
        Supports Spark Connect.

    Parameters
    ----------
    col : :class:`~pyspark.sql.Column` or str
        target column to work on.

    Returns
    -------
    :class:`~pyspark.sql.Column`
        string with all first letters are uppercase in each word.

    Examples
    --------
    >>> spark.createDataFrame([('ab cd',)], ['a']).select(initcap("a").alias('v')).collect()
    [Row(v='Ab Cd')]
    """
    return _invoke_function_over_columns("initcap", col)


@try_remote_functions
def soundex(col: "ColumnOrName") -> Column:
    """
    Returns the SoundEx encoding for a string

    .. versionadded:: 1.5.0

    .. versionchanged:: 3.4.0
        Supports Spark Connect.

    Parameters
    ----------
    col : :class:`~pyspark.sql.Column` or str
        target column to work on.

    Returns
    -------
    :class:`~pyspark.sql.Column`
        SoundEx encoded string.

    Examples
    --------
    >>> df = spark.createDataFrame([("Peters",),("Uhrbach",)], ['name'])
    >>> df.select(soundex(df.name).alias("soundex")).collect()
    [Row(soundex='P362'), Row(soundex='U612')]
    """
    return _invoke_function_over_columns("soundex", col)


@try_remote_functions
def bin(col: "ColumnOrName") -> Column:
    """Returns the string representation of the binary value of the given column.

    .. versionadded:: 1.5.0

    .. versionchanged:: 3.4.0
        Supports Spark Connect.

    Parameters
    ----------
    col : :class:`~pyspark.sql.Column` or str
        target column to work on.

    Returns
    -------
    :class:`~pyspark.sql.Column`
        binary representation of given value as string.

    Examples
    --------
    >>> df = spark.createDataFrame([2,5], "INT")
    >>> df.select(bin(df.value).alias('c')).collect()
    [Row(c='10'), Row(c='101')]
    """
    return _invoke_function_over_columns("bin", col)


@try_remote_functions
def hex(col: "ColumnOrName") -> Column:
    """Computes hex value of the given column, which could be :class:`pyspark.sql.types.StringType`,
    :class:`pyspark.sql.types.BinaryType`, :class:`pyspark.sql.types.IntegerType` or
    :class:`pyspark.sql.types.LongType`.

    .. versionadded:: 1.5.0

    .. versionchanged:: 3.4.0
        Supports Spark Connect.

    Parameters
    ----------
    col : :class:`~pyspark.sql.Column` or str
        target column to work on.

    Returns
    -------
    :class:`~pyspark.sql.Column`
        hexadecimal representation of given value as string.

    Examples
    --------
    >>> spark.createDataFrame([('ABC', 3)], ['a', 'b']).select(hex('a'), hex('b')).collect()
    [Row(hex(a)='414243', hex(b)='3')]
    """
    return _invoke_function_over_columns("hex", col)


@try_remote_functions
def unhex(col: "ColumnOrName") -> Column:
    """Inverse of hex. Interprets each pair of characters as a hexadecimal number
    and converts to the byte representation of number.

    .. versionadded:: 1.5.0

    .. versionchanged:: 3.4.0
        Supports Spark Connect.

    Parameters
    ----------
    col : :class:`~pyspark.sql.Column` or str
        target column to work on.

    Returns
    -------
    :class:`~pyspark.sql.Column`
        string representation of given hexadecimal value.

    Examples
    --------
    >>> spark.createDataFrame([('414243',)], ['a']).select(unhex('a')).collect()
    [Row(unhex(a)=bytearray(b'ABC'))]
    """
    return _invoke_function_over_columns("unhex", col)


@try_remote_functions
def length(col: "ColumnOrName") -> Column:
    """Computes the character length of string data or number of bytes of binary data.
    The length of character data includes the trailing spaces. The length of binary data
    includes binary zeros.

    .. versionadded:: 1.5.0

    .. versionchanged:: 3.4.0
        Supports Spark Connect.

    Parameters
    ----------
    col : :class:`~pyspark.sql.Column` or str
        target column to work on.

    Returns
    -------
    :class:`~pyspark.sql.Column`
        length of the value.

    Examples
    --------
    >>> spark.createDataFrame([('ABC ',)], ['a']).select(length('a').alias('length')).collect()
    [Row(length=4)]
    """
    return _invoke_function_over_columns("length", col)


@try_remote_functions
def octet_length(col: "ColumnOrName") -> Column:
    """
    Calculates the byte length for the specified string column.

    .. versionadded:: 3.3.0

    .. versionchanged:: 3.4.0
        Supports Spark Connect.

    Parameters
    ----------
    col : :class:`~pyspark.sql.Column` or str
        Source column or strings

    Returns
    -------
    :class:`~pyspark.sql.Column`
        Byte length of the col

    Examples
    --------
    >>> from pyspark.sql.functions import octet_length
    >>> spark.createDataFrame([('cat',), ( '\U0001F408',)], ['cat']) \\
    ...      .select(octet_length('cat')).collect()
        [Row(octet_length(cat)=3), Row(octet_length(cat)=4)]
    """
    return _invoke_function_over_columns("octet_length", col)


@try_remote_functions
def bit_length(col: "ColumnOrName") -> Column:
    """
    Calculates the bit length for the specified string column.

    .. versionadded:: 3.3.0

    .. versionchanged:: 3.4.0
        Supports Spark Connect.

    Parameters
    ----------
    col : :class:`~pyspark.sql.Column` or str
        Source column or strings

    Returns
    -------
    :class:`~pyspark.sql.Column`
        Bit length of the col

    Examples
    --------
    >>> from pyspark.sql.functions import bit_length
    >>> spark.createDataFrame([('cat',), ( '\U0001F408',)], ['cat']) \\
    ...      .select(bit_length('cat')).collect()
        [Row(bit_length(cat)=24), Row(bit_length(cat)=32)]
    """
    return _invoke_function_over_columns("bit_length", col)


@try_remote_functions
def translate(srcCol: "ColumnOrName", matching: str, replace: str) -> Column:
    """A function translate any character in the `srcCol` by a character in `matching`.
    The characters in `replace` is corresponding to the characters in `matching`.
    Translation will happen whenever any character in the string is matching with the character
    in the `matching`.

    .. versionadded:: 1.5.0

    .. versionchanged:: 3.4.0
        Supports Spark Connect.

    Parameters
    ----------
    srcCol : :class:`~pyspark.sql.Column` or str
        Source column or strings
    matching : str
        matching characters.
    replace : str
        characters for replacement. If this is shorter than `matching` string then
        those chars that don't have replacement will be dropped.

    Returns
    -------
    :class:`~pyspark.sql.Column`
        replaced value.

    Examples
    --------
    >>> spark.createDataFrame([('translate',)], ['a']).select(translate('a', "rnlt", "123") \\
    ...     .alias('r')).collect()
    [Row(r='1a2s3ae')]
    """
    return _invoke_function("translate", _to_java_column(srcCol), matching, replace)


@try_remote_functions
def to_binary(col: "ColumnOrName", format: Optional["ColumnOrName"] = None) -> Column:
    """
    Converts the input `col` to a binary value based on the supplied `format`.
    The `format` can be a case-insensitive string literal of "hex", "utf-8", "utf8",
    or "base64". By default, the binary format for conversion is "hex" if
    `format` is omitted. The function returns NULL if at least one of the
    input parameters is NULL.

    .. versionadded:: 3.5.0

    Parameters
    ----------
    col : :class:`~pyspark.sql.Column` or str
        Input column or strings.
    format : :class:`~pyspark.sql.Column` or str, optional
        format to use to convert binary values.

    Examples
    --------
    >>> df = spark.createDataFrame([("abc",)], ["e"])
    >>> df.select(to_binary(df.e, lit("utf-8")).alias('r')).collect()
    [Row(r=bytearray(b'abc'))]

    >>> df = spark.createDataFrame([("414243",)], ["e"])
    >>> df.select(to_binary(df.e).alias('r')).collect()
    [Row(r=bytearray(b'ABC'))]
    """
    if format is not None:
        return _invoke_function_over_columns("to_binary", col, format)
    else:
        return _invoke_function_over_columns("to_binary", col)


@try_remote_functions
def to_char(col: "ColumnOrName", format: "ColumnOrName") -> Column:
    """
    Convert `col` to a string based on the `format`.
    Throws an exception if the conversion fails. The format can consist of the following
    characters, case insensitive:
    '0' or '9': Specifies an expected digit between 0 and 9. A sequence of 0 or 9 in the
    format string matches a sequence of digits in the input value, generating a result
    string of the same length as the corresponding sequence in the format string.
    The result string is left-padded with zeros if the 0/9 sequence comprises more digits
    than the matching part of the decimal value, starts with 0, and is before the decimal
    point. Otherwise, it is padded with spaces.
    '.' or 'D': Specifies the position of the decimal point (optional, only allowed once).
    ',' or 'G': Specifies the position of the grouping (thousands) separator (,).
    There must be a 0 or 9 to the left and right of each grouping separator.
    '$': Specifies the location of the $ currency sign. This character may only be specified once.
    'S' or 'MI': Specifies the position of a '-' or '+' sign (optional, only allowed once at
    the beginning or end of the format string). Note that 'S' prints '+' for positive
    values but 'MI' prints a space.
    'PR': Only allowed at the end of the format string; specifies that the result string
    will be wrapped by angle brackets if the input value is negative.

    .. versionadded:: 3.5.0

    Parameters
    ----------
    col : :class:`~pyspark.sql.Column` or str
        Input column or strings.
    format : :class:`~pyspark.sql.Column` or str, optional
        format to use to convert char values.

    Examples
    --------
    >>> df = spark.createDataFrame([(78.12,)], ["e"])
    >>> df.select(to_char(df.e, lit("$99.99")).alias('r')).collect()
    [Row(r='$78.12')]
    """
    return _invoke_function_over_columns("to_char", col, format)


@try_remote_functions
def to_varchar(col: "ColumnOrName", format: "ColumnOrName") -> Column:
    """
    Convert `col` to a string based on the `format`.
    Throws an exception if the conversion fails. The format can consist of the following
    characters, case insensitive:
    '0' or '9': Specifies an expected digit between 0 and 9. A sequence of 0 or 9 in the
    format string matches a sequence of digits in the input value, generating a result
    string of the same length as the corresponding sequence in the format string.
    The result string is left-padded with zeros if the 0/9 sequence comprises more digits
    than the matching part of the decimal value, starts with 0, and is before the decimal
    point. Otherwise, it is padded with spaces.
    '.' or 'D': Specifies the position of the decimal point (optional, only allowed once).
    ',' or 'G': Specifies the position of the grouping (thousands) separator (,).
    There must be a 0 or 9 to the left and right of each grouping separator.
    '$': Specifies the location of the $ currency sign. This character may only be specified once.
    'S' or 'MI': Specifies the position of a '-' or '+' sign (optional, only allowed once at
    the beginning or end of the format string). Note that 'S' prints '+' for positive
    values but 'MI' prints a space.
    'PR': Only allowed at the end of the format string; specifies that the result string
    will be wrapped by angle brackets if the input value is negative.

    .. versionadded:: 3.5.0

    Parameters
    ----------
    col : :class:`~pyspark.sql.Column` or str
        Input column or strings.
    format : :class:`~pyspark.sql.Column` or str, optional
        format to use to convert char values.

    Examples
    --------
    >>> df = spark.createDataFrame([(78.12,)], ["e"])
    >>> df.select(to_varchar(df.e, lit("$99.99")).alias('r')).collect()
    [Row(r='$78.12')]
    """
    return _invoke_function_over_columns("to_varchar", col, format)


@try_remote_functions
def to_number(col: "ColumnOrName", format: "ColumnOrName") -> Column:
    """
    Convert string 'col' to a number based on the string format 'format'.
    Throws an exception if the conversion fails. The format can consist of the following
    characters, case insensitive:
    '0' or '9': Specifies an expected digit between 0 and 9. A sequence of 0 or 9 in the
    format string matches a sequence of digits in the input string. If the 0/9
    sequence starts with 0 and is before the decimal point, it can only match a digit
    sequence of the same size. Otherwise, if the sequence starts with 9 or is after
    the decimal point, it can match a digit sequence that has the same or smaller size.
    '.' or 'D': Specifies the position of the decimal point (optional, only allowed once).
    ',' or 'G': Specifies the position of the grouping (thousands) separator (,).
    There must be a 0 or 9 to the left and right of each grouping separator.
    'col' must match the grouping separator relevant for the size of the number.
    '$': Specifies the location of the $ currency sign. This character may only be
    specified once.
    'S' or 'MI': Specifies the position of a '-' or '+' sign (optional, only allowed
    once at the beginning or end of the format string). Note that 'S' allows '-'
    but 'MI' does not.
    'PR': Only allowed at the end of the format string; specifies that 'col' indicates a
    negative number with wrapping angled brackets.

    .. versionadded:: 3.5.0

    Parameters
    ----------
    col : :class:`~pyspark.sql.Column` or str
        Input column or strings.
    format : :class:`~pyspark.sql.Column` or str, optional
        format to use to convert number values.

    Examples
    --------
    >>> df = spark.createDataFrame([("$78.12",)], ["e"])
    >>> df.select(to_number(df.e, lit("$99.99")).alias('r')).collect()
    [Row(r=Decimal('78.12'))]
    """
    return _invoke_function_over_columns("to_number", col, format)


@try_remote_functions
def replace(
    src: "ColumnOrName", search: "ColumnOrName", replace: Optional["ColumnOrName"] = None
) -> Column:
    """
    Replaces all occurrences of `search` with `replace`.

    .. versionadded:: 3.5.0

    Parameters
    ----------
    src : :class:`~pyspark.sql.Column` or str
        A column of string to be replaced.
    search : :class:`~pyspark.sql.Column` or str
        A column of string, If `search` is not found in `str`, `str` is returned unchanged.
    replace : :class:`~pyspark.sql.Column` or str, optional
        A column of string, If `replace` is not specified or is an empty string,
        nothing replaces the string that is removed from `str`.

    Examples
    --------
    >>> df = spark.createDataFrame([("ABCabc", "abc", "DEF",)], ["a", "b", "c"])
    >>> df.select(replace(df.a, df.b, df.c).alias('r')).collect()
    [Row(r='ABCDEF')]

    >>> df.select(replace(df.a, df.b).alias('r')).collect()
    [Row(r='ABC')]
    """
    if replace is not None:
        return _invoke_function_over_columns("replace", src, search, replace)
    else:
        return _invoke_function_over_columns("replace", src, search)


@try_remote_functions
def split_part(src: "ColumnOrName", delimiter: "ColumnOrName", partNum: "ColumnOrName") -> Column:
    """
    Splits `str` by delimiter and return requested part of the split (1-based).
    If any input is null, returns null. if `partNum` is out of range of split parts,
    returns empty string. If `partNum` is 0, throws an error. If `partNum` is negative,
    the parts are counted backward from the end of the string.
    If the `delimiter` is an empty string, the `str` is not split.

    .. versionadded:: 3.5.0

    Parameters
    ----------
    src : :class:`~pyspark.sql.Column` or str
        A column of string to be splited.
    delimiter : :class:`~pyspark.sql.Column` or str
        A column of string, the delimiter used for split.
    partNum : :class:`~pyspark.sql.Column` or str
        A column of string, requested part of the split (1-based).

    Examples
    --------
    >>> df = spark.createDataFrame([("11.12.13", ".", 3,)], ["a", "b", "c"])
    >>> df.select(split_part(df.a, df.b, df.c).alias('r')).collect()
    [Row(r='13')]
    """
    return _invoke_function_over_columns("split_part", src, delimiter, partNum)


@try_remote_functions
def substr(
    str: "ColumnOrName", pos: "ColumnOrName", len: Optional["ColumnOrName"] = None
) -> Column:
    """
    Returns the substring of `str` that starts at `pos` and is of length `len`,
    or the slice of byte array that starts at `pos` and is of length `len`.

    .. versionadded:: 3.5.0

    Parameters
    ----------
    src : :class:`~pyspark.sql.Column` or str
        A column of string.
    pos : :class:`~pyspark.sql.Column` or str
        A column of string, the substring of `str` that starts at `pos`.
    len : :class:`~pyspark.sql.Column` or str, optional
        A column of string, the substring of `str` is of length `len`.

    Examples
    --------
    >>> df = spark.createDataFrame([("Spark SQL", 5, 1,)], ["a", "b", "c"])
    >>> df.select(substr(df.a, df.b, df.c).alias('r')).collect()
    [Row(r='k')]

    >>> df.select(substr(df.a, df.b).alias('r')).collect()
    [Row(r='k SQL')]
    """
    if len is not None:
        return _invoke_function_over_columns("substr", str, pos, len)
    else:
        return _invoke_function_over_columns("substr", str, pos)


@try_remote_functions
def parse_url(
    url: "ColumnOrName", partToExtract: "ColumnOrName", key: Optional["ColumnOrName"] = None
) -> Column:
    """
    Extracts a part from a URL.

    .. versionadded:: 3.5.0

    Parameters
    ----------
    url : :class:`~pyspark.sql.Column` or str
        A column of string.
    partToExtract : :class:`~pyspark.sql.Column` or str
        A column of string, the path.
    key : :class:`~pyspark.sql.Column` or str, optional
        A column of string, the key.

    Examples
    --------
    >>> df = spark.createDataFrame(
    ...     [("http://spark.apache.org/path?query=1", "QUERY", "query",)],
    ...     ["a", "b", "c"]
    ... )
    >>> df.select(parse_url(df.a, df.b, df.c).alias('r')).collect()
    [Row(r='1')]

    >>> df.select(parse_url(df.a, df.b).alias('r')).collect()
    [Row(r='query=1')]
    """
    if key is not None:
        return _invoke_function_over_columns("parse_url", url, partToExtract, key)
    else:
        return _invoke_function_over_columns("parse_url", url, partToExtract)


@try_remote_functions
def printf(format: "ColumnOrName", *cols: "ColumnOrName") -> Column:
    """
    Formats the arguments in printf-style and returns the result as a string column.

    .. versionadded:: 3.5.0

    Parameters
    ----------
    format : :class:`~pyspark.sql.Column` or str
        string that can contain embedded format tags and used as result column's value
    cols : :class:`~pyspark.sql.Column` or str
        column names or :class:`~pyspark.sql.Column`\\s to be used in formatting

    Examples
    --------
    >>> df = spark.createDataFrame([("aa%d%s", 123, "cc",)], ["a", "b", "c"])
    >>> df.select(printf(df.a, df.b, df.c).alias('r')).collect()
    [Row(r='aa123cc')]
    """
    sc = get_active_spark_context()
    return _invoke_function("printf", _to_java_column(format), _to_seq(sc, cols, _to_java_column))


@try_remote_functions
def url_decode(str: "ColumnOrName") -> Column:
    """
    Decodes a `str` in 'application/x-www-form-urlencoded' format
    using a specific encoding scheme.

    .. versionadded:: 3.5.0

    Parameters
    ----------
    str : :class:`~pyspark.sql.Column` or str
        A column of string to decode.

    Examples
    --------
    >>> df = spark.createDataFrame([("https%3A%2F%2Fspark.apache.org",)], ["a"])
    >>> df.select(url_decode(df.a).alias('r')).collect()
    [Row(r='https://spark.apache.org')]
    """
    return _invoke_function_over_columns("url_decode", str)


@try_remote_functions
def url_encode(str: "ColumnOrName") -> Column:
    """
    Translates a string into 'application/x-www-form-urlencoded' format
    using a specific encoding scheme.

    .. versionadded:: 3.5.0

    Parameters
    ----------
    str : :class:`~pyspark.sql.Column` or str
        A column of string to encode.

    Examples
    --------
    >>> df = spark.createDataFrame([("https://spark.apache.org",)], ["a"])
    >>> df.select(url_encode(df.a).alias('r')).collect()
    [Row(r='https%3A%2F%2Fspark.apache.org')]
    """
    return _invoke_function_over_columns("url_encode", str)


@try_remote_functions
def position(
    substr: "ColumnOrName", str: "ColumnOrName", start: Optional["ColumnOrName"] = None
) -> Column:
    """
    Returns the position of the first occurrence of `substr` in `str` after position `start`.
    The given `start` and return value are 1-based.

    .. versionadded:: 3.5.0

    Parameters
    ----------
    substr : :class:`~pyspark.sql.Column` or str
        A column of string, substring.
    str : :class:`~pyspark.sql.Column` or str
        A column of string.
    start : :class:`~pyspark.sql.Column` or str, optional
        A column of string, start position.

    Examples
    --------
    >>> df = spark.createDataFrame([("bar", "foobarbar", 5,)], ["a", "b", "c"])
    >>> df.select(position(df.a, df.b, df.c).alias('r')).collect()
    [Row(r=7)]

    >>> df.select(position(df.a, df.b).alias('r')).collect()
    [Row(r=4)]
    """
    if start is not None:
        return _invoke_function_over_columns("position", substr, str, start)
    else:
        return _invoke_function_over_columns("position", substr, str)


@try_remote_functions
def endswith(str: "ColumnOrName", suffix: "ColumnOrName") -> Column:
    """
    Returns a boolean. The value is True if str ends with suffix.
    Returns NULL if either input expression is NULL. Otherwise, returns False.
    Both str or suffix must be of STRING or BINARY type.

    .. versionadded:: 3.5.0

    Parameters
    ----------
    str : :class:`~pyspark.sql.Column` or str
        A column of string.
    suffix : :class:`~pyspark.sql.Column` or str
        A column of string, the suffix.

    Examples
    --------
    >>> df = spark.createDataFrame([("Spark SQL", "Spark",)], ["a", "b"])
    >>> df.select(endswith(df.a, df.b).alias('r')).collect()
    [Row(r=False)]

    >>> df = spark.createDataFrame([("414243", "4243",)], ["e", "f"])
    >>> df = df.select(to_binary("e").alias("e"), to_binary("f").alias("f"))
    >>> df.printSchema()
    root
     |-- e: binary (nullable = true)
     |-- f: binary (nullable = true)
    >>> df.select(endswith("e", "f"), endswith("f", "e")).show()
    +--------------+--------------+
    |endswith(e, f)|endswith(f, e)|
    +--------------+--------------+
    |          true|         false|
    +--------------+--------------+
    """
    return _invoke_function_over_columns("endswith", str, suffix)


@try_remote_functions
def startswith(str: "ColumnOrName", prefix: "ColumnOrName") -> Column:
    """
    Returns a boolean. The value is True if str starts with prefix.
    Returns NULL if either input expression is NULL. Otherwise, returns False.
    Both str or prefix must be of STRING or BINARY type.

    .. versionadded:: 3.5.0

    Parameters
    ----------
    str : :class:`~pyspark.sql.Column` or str
        A column of string.
    prefix : :class:`~pyspark.sql.Column` or str
        A column of string, the prefix.

    Examples
    --------
    >>> df = spark.createDataFrame([("Spark SQL", "Spark",)], ["a", "b"])
    >>> df.select(startswith(df.a, df.b).alias('r')).collect()
    [Row(r=True)]

    >>> df = spark.createDataFrame([("414243", "4142",)], ["e", "f"])
    >>> df = df.select(to_binary("e").alias("e"), to_binary("f").alias("f"))
    >>> df.printSchema()
    root
     |-- e: binary (nullable = true)
     |-- f: binary (nullable = true)
    >>> df.select(startswith("e", "f"), startswith("f", "e")).show()
    +----------------+----------------+
    |startswith(e, f)|startswith(f, e)|
    +----------------+----------------+
    |            true|           false|
    +----------------+----------------+
    """
    return _invoke_function_over_columns("startswith", str, prefix)


@try_remote_functions
def char(col: "ColumnOrName") -> Column:
    """
    Returns the ASCII character having the binary equivalent to `col`. If col is larger than 256 the
    result is equivalent to char(col % 256)

    .. versionadded:: 3.5.0

    Parameters
    ----------
    col : :class:`~pyspark.sql.Column` or str
        Input column or strings.

    Examples
    --------
    >>> df = spark.createDataFrame([(65,)], ['a'])
    >>> df.select(char(df.a).alias('r')).collect()
    [Row(r='A')]
    """
    return _invoke_function_over_columns("char", col)


@try_remote_functions
def btrim(str: "ColumnOrName", trim: Optional["ColumnOrName"] = None) -> Column:
    """
    Remove the leading and trailing `trim` characters from `str`.

    .. versionadded:: 3.5.0

    Parameters
    ----------
    str : :class:`~pyspark.sql.Column` or str
        Input column or strings.
    trim : :class:`~pyspark.sql.Column` or str
        The trim string characters to trim, the default value is a single space

    Examples
    --------
    >>> df = spark.createDataFrame([("SSparkSQLS", "SL", )], ['a', 'b'])
    >>> df.select(btrim(df.a, df.b).alias('r')).collect()
    [Row(r='parkSQ')]

    >>> df = spark.createDataFrame([("    SparkSQL   ",)], ['a'])
    >>> df.select(btrim(df.a).alias('r')).collect()
    [Row(r='SparkSQL')]
    """
    if trim is not None:
        return _invoke_function_over_columns("btrim", str, trim)
    else:
        return _invoke_function_over_columns("btrim", str)


@try_remote_functions
def char_length(str: "ColumnOrName") -> Column:
    """
    Returns the character length of string data or number of bytes of binary data.
    The length of string data includes the trailing spaces.
    The length of binary data includes binary zeros.

    .. versionadded:: 3.5.0

    Parameters
    ----------
    str : :class:`~pyspark.sql.Column` or str
        Input column or strings.

    Examples
    --------
    >>> df = spark.createDataFrame([("SparkSQL",)], ['a'])
    >>> df.select(char_length(df.a).alias('r')).collect()
    [Row(r=8)]
    """
    return _invoke_function_over_columns("char_length", str)


@try_remote_functions
def character_length(str: "ColumnOrName") -> Column:
    """
    Returns the character length of string data or number of bytes of binary data.
    The length of string data includes the trailing spaces.
    The length of binary data includes binary zeros.

    .. versionadded:: 3.5.0

    Parameters
    ----------
    str : :class:`~pyspark.sql.Column` or str
        Input column or strings.

    Examples
    --------
    >>> df = spark.createDataFrame([("SparkSQL",)], ['a'])
    >>> df.select(character_length(df.a).alias('r')).collect()
    [Row(r=8)]
    """
    return _invoke_function_over_columns("character_length", str)


@try_remote_functions
def chr(col: "ColumnOrName") -> Column:
    """
    Returns the ASCII character having the binary equivalent to `col`.
    If col is larger than 256 the result is equivalent to chr(col % 256)

    .. versionadded:: 3.5.0

    Parameters
    ----------
    col : :class:`~pyspark.sql.Column` or str
        Input column or strings.

    Examples
    --------
    >>> df = spark.createDataFrame([(65,)], ['a'])
    >>> df.select(chr(df.a).alias('r')).collect()
    [Row(r='A')]
    """
    return _invoke_function_over_columns("chr", col)


def try_to_binary(col: "ColumnOrName", format: Optional["ColumnOrName"] = None) -> Column:
    """
    This is a special version of `to_binary` that performs the same operation, but returns a NULL
    value instead of raising an error if the conversion cannot be performed.

    .. versionadded:: 3.5.0

    Parameters
    ----------
    col : :class:`~pyspark.sql.Column` or str
        Input column or strings.
    format : :class:`~pyspark.sql.Column` or str, optional
        format to use to convert binary values.

    Examples
    --------
    >>> df = spark.createDataFrame([("abc",)], ["e"])
    >>> df.select(try_to_binary(df.e, lit("utf-8")).alias('r')).collect()
    [Row(r=bytearray(b'abc'))]

    >>> df = spark.createDataFrame([("414243",)], ["e"])
    >>> df.select(try_to_binary(df.e).alias('r')).collect()
    [Row(r=bytearray(b'ABC'))]
    """
    if format is not None:
        return _invoke_function_over_columns("try_to_binary", col, format)
    else:
        return _invoke_function_over_columns("try_to_binary", col)


@try_remote_functions
def try_to_number(col: "ColumnOrName", format: "ColumnOrName") -> Column:
    """
    Convert string 'col' to a number based on the string format `format`. Returns NULL if the
    string 'col' does not match the expected format. The format follows the same semantics as the
    to_number function.

    .. versionadded:: 3.5.0

    Parameters
    ----------
    col : :class:`~pyspark.sql.Column` or str
        Input column or strings.
    format : :class:`~pyspark.sql.Column` or str, optional
        format to use to convert number values.

    Examples
    --------
    >>> df = spark.createDataFrame([("$78.12",)], ["e"])
    >>> df.select(try_to_number(df.e, lit("$99.99")).alias('r')).collect()
    [Row(r=Decimal('78.12'))]
    """
    return _invoke_function_over_columns("try_to_number", col, format)


@try_remote_functions
def contains(left: "ColumnOrName", right: "ColumnOrName") -> Column:
    """
    Returns a boolean. The value is True if right is found inside left.
    Returns NULL if either input expression is NULL. Otherwise, returns False.
    Both left or right must be of STRING or BINARY type.

    .. versionadded:: 3.5.0

    Parameters
    ----------
    left : :class:`~pyspark.sql.Column` or str
        The input column or strings to check, may be NULL.
    right : :class:`~pyspark.sql.Column` or str
        The input column or strings to find, may be NULL.

    Examples
    --------
    >>> df = spark.createDataFrame([("Spark SQL", "Spark")], ['a', 'b'])
    >>> df.select(contains(df.a, df.b).alias('r')).collect()
    [Row(r=True)]

    >>> df = spark.createDataFrame([("414243", "4243",)], ["c", "d"])
    >>> df = df.select(to_binary("c").alias("c"), to_binary("d").alias("d"))
    >>> df.printSchema()
    root
     |-- c: binary (nullable = true)
     |-- d: binary (nullable = true)
    >>> df.select(contains("c", "d"), contains("d", "c")).show()
    +--------------+--------------+
    |contains(c, d)|contains(d, c)|
    +--------------+--------------+
    |          true|         false|
    +--------------+--------------+
    """
    return _invoke_function_over_columns("contains", left, right)


@try_remote_functions
def elt(*inputs: "ColumnOrName") -> Column:
    """
    Returns the `n`-th input, e.g., returns `input2` when `n` is 2.
    The function returns NULL if the index exceeds the length of the array
    and `spark.sql.ansi.enabled` is set to false. If `spark.sql.ansi.enabled` is set to true,
    it throws ArrayIndexOutOfBoundsException for invalid indices.

    .. versionadded:: 3.5.0

    Parameters
    ----------
    inputs : :class:`~pyspark.sql.Column` or str
        Input columns or strings.

    Examples
    --------
    >>> df = spark.createDataFrame([(1, "scala", "java")], ['a', 'b', 'c'])
    >>> df.select(elt(df.a, df.b, df.c).alias('r')).collect()
    [Row(r='scala')]
    """
    sc = get_active_spark_context()
    return _invoke_function("elt", _to_seq(sc, inputs, _to_java_column))


@try_remote_functions
def find_in_set(str: "ColumnOrName", str_array: "ColumnOrName") -> Column:
    """
    Returns the index (1-based) of the given string (`str`) in the comma-delimited
    list (`strArray`). Returns 0, if the string was not found or if the given string (`str`)
    contains a comma.

    .. versionadded:: 3.5.0

    Parameters
    ----------
    str : :class:`~pyspark.sql.Column` or str
        The given string to be found.
    str_array : :class:`~pyspark.sql.Column` or str
        The comma-delimited list.

    Examples
    --------
    >>> df = spark.createDataFrame([("ab", "abc,b,ab,c,def")], ['a', 'b'])
    >>> df.select(find_in_set(df.a, df.b).alias('r')).collect()
    [Row(r=3)]
    """
    return _invoke_function_over_columns("find_in_set", str, str_array)


@try_remote_functions
def like(
    str: "ColumnOrName", pattern: "ColumnOrName", escapeChar: Optional["Column"] = None
) -> Column:
    """
    Returns true if str matches `pattern` with `escape`,
    null if any arguments are null, false otherwise.
    The default escape character is the '\'.

    .. versionadded:: 3.5.0

    Parameters
    ----------
    str : :class:`~pyspark.sql.Column` or str
        A string.
    pattern : :class:`~pyspark.sql.Column` or str
        A string. The pattern is a string which is matched literally, with
        exception to the following special symbols:
        _ matches any one character in the input (similar to . in posix regular expressions)
        % matches zero or more characters in the input (similar to .* in posix regular
        expressions)
        Since Spark 2.0, string literals are unescaped in our SQL parser. For example, in order
        to match "\abc", the pattern should be "\\abc".
        When SQL config 'spark.sql.parser.escapedStringLiterals' is enabled, it falls back
        to Spark 1.6 behavior regarding string literal parsing. For example, if the config is
        enabled, the pattern to match "\abc" should be "\abc".
    escape : :class:`~pyspark.sql.Column`
        An character added since Spark 3.0. The default escape character is the '\'.
        If an escape character precedes a special symbol or another escape character, the
        following character is matched literally. It is invalid to escape any other character.

    Examples
    --------
    >>> df = spark.createDataFrame([("Spark", "_park")], ['a', 'b'])
    >>> df.select(like(df.a, df.b).alias('r')).collect()
    [Row(r=True)]

    >>> df = spark.createDataFrame(
    ...     [("%SystemDrive%/Users/John", "/%SystemDrive/%//Users%")],
    ...     ['a', 'b']
    ... )
    >>> df.select(like(df.a, df.b, lit('/')).alias('r')).collect()
    [Row(r=True)]
    """
    if escapeChar is not None:
        return _invoke_function_over_columns("like", str, pattern, escapeChar)
    else:
        return _invoke_function_over_columns("like", str, pattern)


@try_remote_functions
def ilike(
    str: "ColumnOrName", pattern: "ColumnOrName", escapeChar: Optional["Column"] = None
) -> Column:
    """
    Returns true if str matches `pattern` with `escape` case-insensitively,
    null if any arguments are null, false otherwise.
    The default escape character is the '\'.

    .. versionadded:: 3.5.0

    Parameters
    ----------
    str : :class:`~pyspark.sql.Column` or str
        A string.
    pattern : :class:`~pyspark.sql.Column` or str
        A string. The pattern is a string which is matched literally, with
        exception to the following special symbols:
        _ matches any one character in the input (similar to . in posix regular expressions)
        % matches zero or more characters in the input (similar to .* in posix regular
        expressions)
        Since Spark 2.0, string literals are unescaped in our SQL parser. For example, in order
        to match "\abc", the pattern should be "\\abc".
        When SQL config 'spark.sql.parser.escapedStringLiterals' is enabled, it falls back
        to Spark 1.6 behavior regarding string literal parsing. For example, if the config is
        enabled, the pattern to match "\abc" should be "\abc".
    escape : :class:`~pyspark.sql.Column`
        An character added since Spark 3.0. The default escape character is the '\'.
        If an escape character precedes a special symbol or another escape character, the
        following character is matched literally. It is invalid to escape any other character.

    Examples
    --------
    >>> df = spark.createDataFrame([("Spark", "_park")], ['a', 'b'])
    >>> df.select(ilike(df.a, df.b).alias('r')).collect()
    [Row(r=True)]

    >>> df = spark.createDataFrame(
    ...     [("%SystemDrive%/Users/John", "/%SystemDrive/%//Users%")],
    ...     ['a', 'b']
    ... )
    >>> df.select(ilike(df.a, df.b, lit('/')).alias('r')).collect()
    [Row(r=True)]
    """
    if escapeChar is not None:
        return _invoke_function_over_columns("ilike", str, pattern, escapeChar)
    else:
        return _invoke_function_over_columns("ilike", str, pattern)


@try_remote_functions
def lcase(str: "ColumnOrName") -> Column:
    """
    Returns `str` with all characters changed to lowercase.

    .. versionadded:: 3.5.0

    Parameters
    ----------
    str : :class:`~pyspark.sql.Column` or str
        Input column or strings.

    Examples
    --------
    >>> df = spark.createDataFrame([("Spark",)], ['a'])
    >>> df.select(lcase(df.a).alias('r')).collect()
    [Row(r='spark')]
    """
    return _invoke_function_over_columns("lcase", str)


@try_remote_functions
def ucase(str: "ColumnOrName") -> Column:
    """
    Returns `str` with all characters changed to uppercase.

    .. versionadded:: 3.5.0

    Parameters
    ----------
    str : :class:`~pyspark.sql.Column` or str
        Input column or strings.

    Examples
    --------
    >>> df = spark.createDataFrame([("Spark",)], ['a'])
    >>> df.select(ucase(df.a).alias('r')).collect()
    [Row(r='SPARK')]
    """
    return _invoke_function_over_columns("ucase", str)


@try_remote_functions
def left(str: "ColumnOrName", len: "ColumnOrName") -> Column:
    """
    Returns the leftmost `len`(`len` can be string type) characters from the string `str`,
    if `len` is less or equal than 0 the result is an empty string.

    .. versionadded:: 3.5.0

    Parameters
    ----------
    str : :class:`~pyspark.sql.Column` or str
        Input column or strings.
    len : :class:`~pyspark.sql.Column` or str
        Input column or strings, the leftmost `len`.

    Examples
    --------
    >>> df = spark.createDataFrame([("Spark SQL", 3,)], ['a', 'b'])
    >>> df.select(left(df.a, df.b).alias('r')).collect()
    [Row(r='Spa')]
    """
    return _invoke_function_over_columns("left", str, len)


@try_remote_functions
def right(str: "ColumnOrName", len: "ColumnOrName") -> Column:
    """
    Returns the rightmost `len`(`len` can be string type) characters from the string `str`,
    if `len` is less or equal than 0 the result is an empty string.

    .. versionadded:: 3.5.0

    Parameters
    ----------
    str : :class:`~pyspark.sql.Column` or str
        Input column or strings.
    len : :class:`~pyspark.sql.Column` or str
        Input column or strings, the rightmost `len`.

    Examples
    --------
    >>> df = spark.createDataFrame([("Spark SQL", 3,)], ['a', 'b'])
    >>> df.select(right(df.a, df.b).alias('r')).collect()
    [Row(r='SQL')]
    """
    return _invoke_function_over_columns("right", str, len)


@try_remote_functions
def mask(
    col: "ColumnOrName",
    upperChar: Optional["ColumnOrName"] = None,
    lowerChar: Optional["ColumnOrName"] = None,
    digitChar: Optional["ColumnOrName"] = None,
    otherChar: Optional["ColumnOrName"] = None,
) -> Column:
    """
    Masks the given string value. This can be useful for creating copies of tables with sensitive
    information removed.

    .. versionadded:: 3.5.0

    Parameters
    ----------
    col: :class:`~pyspark.sql.Column` or str
        target column to compute on.
    upperChar: :class:`~pyspark.sql.Column` or str
        character to replace upper-case characters with. Specify NULL to retain original character.
    lowerChar: :class:`~pyspark.sql.Column` or str
        character to replace lower-case characters with. Specify NULL to retain original character.
    digitChar: :class:`~pyspark.sql.Column` or str
        character to replace digit characters with. Specify NULL to retain original character.
    otherChar: :class:`~pyspark.sql.Column` or str
        character to replace all other characters with. Specify NULL to retain original character.

    Returns
    -------
    :class:`~pyspark.sql.Column`

    Examples
    --------
    >>> df = spark.createDataFrame([("AbCD123-@$#",), ("abcd-EFGH-8765-4321",)], ['data'])
    >>> df.select(mask(df.data).alias('r')).collect()
    [Row(r='XxXXnnn-@$#'), Row(r='xxxx-XXXX-nnnn-nnnn')]
    >>> df.select(mask(df.data, lit('Y')).alias('r')).collect()
    [Row(r='YxYYnnn-@$#'), Row(r='xxxx-YYYY-nnnn-nnnn')]
    >>> df.select(mask(df.data, lit('Y'), lit('y')).alias('r')).collect()
    [Row(r='YyYYnnn-@$#'), Row(r='yyyy-YYYY-nnnn-nnnn')]
    >>> df.select(mask(df.data, lit('Y'), lit('y'), lit('d')).alias('r')).collect()
    [Row(r='YyYYddd-@$#'), Row(r='yyyy-YYYY-dddd-dddd')]
    >>> df.select(mask(df.data, lit('Y'), lit('y'), lit('d'), lit('*')).alias('r')).collect()
    [Row(r='YyYYddd****'), Row(r='yyyy*YYYY*dddd*dddd')]
    """

    _upperChar = lit("X") if upperChar is None else upperChar
    _lowerChar = lit("x") if lowerChar is None else lowerChar
    _digitChar = lit("n") if digitChar is None else digitChar
    _otherChar = lit(None) if otherChar is None else otherChar
    return _invoke_function_over_columns(
        "mask", col, _upperChar, _lowerChar, _digitChar, _otherChar
    )


# ---------------------- Collection functions ------------------------------


@overload
def create_map(*cols: "ColumnOrName") -> Column:
    ...


@overload
def create_map(__cols: Union[List["ColumnOrName_"], Tuple["ColumnOrName_", ...]]) -> Column:
    ...


@try_remote_functions
def create_map(
    *cols: Union["ColumnOrName", Union[List["ColumnOrName_"], Tuple["ColumnOrName_", ...]]]
) -> Column:
    """Creates a new map column.

    .. versionadded:: 2.0.0

    .. versionchanged:: 3.4.0
        Supports Spark Connect.

    Parameters
    ----------
    cols : :class:`~pyspark.sql.Column` or str
        column names or :class:`~pyspark.sql.Column`\\s that are
        grouped as key-value pairs, e.g. (key1, value1, key2, value2, ...).

    Examples
    --------
    >>> df = spark.createDataFrame([("Alice", 2), ("Bob", 5)], ("name", "age"))
    >>> df.select(create_map('name', 'age').alias("map")).collect()
    [Row(map={'Alice': 2}), Row(map={'Bob': 5})]
    >>> df.select(create_map([df.name, df.age]).alias("map")).collect()
    [Row(map={'Alice': 2}), Row(map={'Bob': 5})]
    """
    if len(cols) == 1 and isinstance(cols[0], (list, set)):
        cols = cols[0]  # type: ignore[assignment]
    return _invoke_function_over_seq_of_columns("map", cols)  # type: ignore[arg-type]


@try_remote_functions
def map_from_arrays(col1: "ColumnOrName", col2: "ColumnOrName") -> Column:
    """Creates a new map from two arrays.

    .. versionadded:: 2.4.0

    .. versionchanged:: 3.4.0
        Supports Spark Connect.

    Parameters
    ----------
    col1 : :class:`~pyspark.sql.Column` or str
        name of column containing a set of keys. All elements should not be null
    col2 : :class:`~pyspark.sql.Column` or str
        name of column containing a set of values

    Returns
    -------
    :class:`~pyspark.sql.Column`
        a column of map type.

    Examples
    --------
    >>> df = spark.createDataFrame([([2, 5], ['a', 'b'])], ['k', 'v'])
    >>> df = df.select(map_from_arrays(df.k, df.v).alias("col"))
    >>> df.show()
    +----------------+
    |             col|
    +----------------+
    |{2 -> a, 5 -> b}|
    +----------------+
    >>> df.printSchema()
    root
     |-- col: map (nullable = true)
     |    |-- key: long
     |    |-- value: string (valueContainsNull = true)
    """
    return _invoke_function_over_columns("map_from_arrays", col1, col2)


@overload
def array(*cols: "ColumnOrName") -> Column:
    ...


@overload
def array(__cols: Union[List["ColumnOrName_"], Tuple["ColumnOrName_", ...]]) -> Column:
    ...


@try_remote_functions
def array(
    *cols: Union["ColumnOrName", Union[List["ColumnOrName_"], Tuple["ColumnOrName_", ...]]]
) -> Column:
    """Creates a new array column.

    .. versionadded:: 1.4.0

    .. versionchanged:: 3.4.0
        Supports Spark Connect.

    Parameters
    ----------
    cols : :class:`~pyspark.sql.Column` or str
        column names or :class:`~pyspark.sql.Column`\\s that have
        the same data type.

    Returns
    -------
    :class:`~pyspark.sql.Column`
        a column of array type.

    Examples
    --------
    >>> df = spark.createDataFrame([("Alice", 2), ("Bob", 5)], ("name", "age"))
    >>> df.select(array('age', 'age').alias("arr")).collect()
    [Row(arr=[2, 2]), Row(arr=[5, 5])]
    >>> df.select(array([df.age, df.age]).alias("arr")).collect()
    [Row(arr=[2, 2]), Row(arr=[5, 5])]
    >>> df.select(array('age', 'age').alias("col")).printSchema()
    root
     |-- col: array (nullable = false)
     |    |-- element: long (containsNull = true)
    """
    if len(cols) == 1 and isinstance(cols[0], (list, set)):
        cols = cols[0]  # type: ignore[assignment]
    return _invoke_function_over_seq_of_columns("array", cols)  # type: ignore[arg-type]


@try_remote_functions
def array_contains(col: "ColumnOrName", value: Any) -> Column:
    """
    Collection function: returns null if the array is null, true if the array contains the
    given value, and false otherwise.

    .. versionadded:: 1.5.0

    .. versionchanged:: 3.4.0
        Supports Spark Connect.

    Parameters
    ----------
    col : :class:`~pyspark.sql.Column` or str
        name of column containing array
    value :
        value or column to check for in array

    Returns
    -------
    :class:`~pyspark.sql.Column`
        a column of Boolean type.

    Examples
    --------
    >>> df = spark.createDataFrame([(["a", "b", "c"],), ([],)], ['data'])
    >>> df.select(array_contains(df.data, "a")).collect()
    [Row(array_contains(data, a)=True), Row(array_contains(data, a)=False)]
    >>> df.select(array_contains(df.data, lit("a"))).collect()
    [Row(array_contains(data, a)=True), Row(array_contains(data, a)=False)]
    """
    value = value._jc if isinstance(value, Column) else value
    return _invoke_function("array_contains", _to_java_column(col), value)


@try_remote_functions
def arrays_overlap(a1: "ColumnOrName", a2: "ColumnOrName") -> Column:
    """
    Collection function: returns true if the arrays contain any common non-null element; if not,
    returns null if both the arrays are non-empty and any of them contains a null element; returns
    false otherwise.

    .. versionadded:: 2.4.0

    .. versionchanged:: 3.4.0
        Supports Spark Connect.

    Returns
    -------
    :class:`~pyspark.sql.Column`
        a column of Boolean type.

    Examples
    --------
    >>> df = spark.createDataFrame([(["a", "b"], ["b", "c"]), (["a"], ["b", "c"])], ['x', 'y'])
    >>> df.select(arrays_overlap(df.x, df.y).alias("overlap")).collect()
    [Row(overlap=True), Row(overlap=False)]
    """
    return _invoke_function_over_columns("arrays_overlap", a1, a2)


@try_remote_functions
def slice(
    x: "ColumnOrName", start: Union["ColumnOrName", int], length: Union["ColumnOrName", int]
) -> Column:
    """
    Collection function: returns an array containing all the elements in `x` from index `start`
    (array indices start at 1, or from the end if `start` is negative) with the specified `length`.

    .. versionadded:: 2.4.0

    .. versionchanged:: 3.4.0
        Supports Spark Connect.

    Parameters
    ----------
    x : :class:`~pyspark.sql.Column` or str
        column name or column containing the array to be sliced
    start : :class:`~pyspark.sql.Column` or str or int
        column name, column, or int containing the starting index
    length : :class:`~pyspark.sql.Column` or str or int
        column name, column, or int containing the length of the slice

    Returns
    -------
    :class:`~pyspark.sql.Column`
        a column of array type. Subset of array.

    Examples
    --------
    >>> df = spark.createDataFrame([([1, 2, 3],), ([4, 5],)], ['x'])
    >>> df.select(slice(df.x, 2, 2).alias("sliced")).collect()
    [Row(sliced=[2, 3]), Row(sliced=[5])]
    """
    start = lit(start) if isinstance(start, int) else start
    length = lit(length) if isinstance(length, int) else length

    return _invoke_function_over_columns("slice", x, start, length)


@try_remote_functions
def array_join(
    col: "ColumnOrName", delimiter: str, null_replacement: Optional[str] = None
) -> Column:
    """
    Concatenates the elements of `column` using the `delimiter`. Null values are replaced with
    `null_replacement` if set, otherwise they are ignored.

    .. versionadded:: 2.4.0

    .. versionchanged:: 3.4.0
        Supports Spark Connect.

    Parameters
    ----------
    col : :class:`~pyspark.sql.Column` or str
        target column to work on.
    delimiter : str
        delimiter used to concatenate elements
    null_replacement : str, optional
        if set then null values will be replaced by this value

    Returns
    -------
    :class:`~pyspark.sql.Column`
        a column of string type. Concatenated values.

    Examples
    --------
    >>> df = spark.createDataFrame([(["a", "b", "c"],), (["a", None],)], ['data'])
    >>> df.select(array_join(df.data, ",").alias("joined")).collect()
    [Row(joined='a,b,c'), Row(joined='a')]
    >>> df.select(array_join(df.data, ",", "NULL").alias("joined")).collect()
    [Row(joined='a,b,c'), Row(joined='a,NULL')]
    """
    get_active_spark_context()
    if null_replacement is None:
        return _invoke_function("array_join", _to_java_column(col), delimiter)
    else:
        return _invoke_function("array_join", _to_java_column(col), delimiter, null_replacement)


@try_remote_functions
def concat(*cols: "ColumnOrName") -> Column:
    """
    Concatenates multiple input columns together into a single column.
    The function works with strings, numeric, binary and compatible array columns.

    .. versionadded:: 1.5.0

    .. versionchanged:: 3.4.0
        Supports Spark Connect.

    Parameters
    ----------
    cols : :class:`~pyspark.sql.Column` or str
        target column or columns to work on.

    Returns
    -------
    :class:`~pyspark.sql.Column`
        concatenated values. Type of the `Column` depends on input columns' type.

    See Also
    --------
    :meth:`pyspark.sql.functions.array_join` : to concatenate string columns with delimiter

    Examples
    --------
    >>> df = spark.createDataFrame([('abcd','123')], ['s', 'd'])
    >>> df = df.select(concat(df.s, df.d).alias('s'))
    >>> df.collect()
    [Row(s='abcd123')]
    >>> df
    DataFrame[s: string]

    >>> df = spark.createDataFrame([([1, 2], [3, 4], [5]), ([1, 2], None, [3])], ['a', 'b', 'c'])
    >>> df = df.select(concat(df.a, df.b, df.c).alias("arr"))
    >>> df.collect()
    [Row(arr=[1, 2, 3, 4, 5]), Row(arr=None)]
    >>> df
    DataFrame[arr: array<bigint>]
    """
    return _invoke_function_over_seq_of_columns("concat", cols)


@try_remote_functions
def array_position(col: "ColumnOrName", value: Any) -> Column:
    """
    Collection function: Locates the position of the first occurrence of the given value
    in the given array. Returns null if either of the arguments are null.

    .. versionadded:: 2.4.0

    .. versionchanged:: 3.4.0
        Supports Spark Connect.

    Notes
    -----
    The position is not zero based, but 1 based index. Returns 0 if the given
    value could not be found in the array.

    Parameters
    ----------
    col : :class:`~pyspark.sql.Column` or str
        target column to work on.
    value : Any
        value to look for.

    Returns
    -------
    :class:`~pyspark.sql.Column`
        position of the value in the given array if found and 0 otherwise.

    Examples
    --------
    >>> df = spark.createDataFrame([(["c", "b", "a"],), ([],)], ['data'])
    >>> df.select(array_position(df.data, "a")).collect()
    [Row(array_position(data, a)=3), Row(array_position(data, a)=0)]
    """
    return _invoke_function("array_position", _to_java_column(col), value)


@try_remote_functions
def element_at(col: "ColumnOrName", extraction: Any) -> Column:
    """
    Collection function: Returns element of array at given index in `extraction` if col is array.
    Returns value for the given key in `extraction` if col is map. If position is negative
    then location of the element will start from end, if number is outside the
    array boundaries then None will be returned.

    .. versionadded:: 2.4.0

    .. versionchanged:: 3.4.0
        Supports Spark Connect.

    Parameters
    ----------
    col : :class:`~pyspark.sql.Column` or str
        name of column containing array or map
    extraction :
        index to check for in array or key to check for in map

    Returns
    -------
    :class:`~pyspark.sql.Column`
        value at given position.

    Notes
    -----
    The position is not zero based, but 1 based index.

    See Also
    --------
    :meth:`get`

    Examples
    --------
    >>> df = spark.createDataFrame([(["a", "b", "c"],)], ['data'])
    >>> df.select(element_at(df.data, 1)).collect()
    [Row(element_at(data, 1)='a')]
    >>> df.select(element_at(df.data, -1)).collect()
    [Row(element_at(data, -1)='c')]

    >>> df = spark.createDataFrame([({"a": 1.0, "b": 2.0},)], ['data'])
    >>> df.select(element_at(df.data, lit("a"))).collect()
    [Row(element_at(data, a)=1.0)]
    """
    return _invoke_function_over_columns("element_at", col, lit(extraction))


@try_remote_functions
def try_element_at(col: "ColumnOrName", extraction: "ColumnOrName") -> Column:
    """
    (array, index) - Returns element of array at given (1-based) index. If Index is 0, Spark will
    throw an error. If index < 0, accesses elements from the last to the first. The function
    always returns NULL if the index exceeds the length of the array.

    (map, key) - Returns value for given key. The function always returns NULL if the key is not
    contained in the map.

    .. versionadded:: 3.5.0

    Parameters
    ----------
    col : :class:`~pyspark.sql.Column` or str
        name of column containing array or map
    extraction :
        index to check for in array or key to check for in map

    Examples
    --------
    >>> df = spark.createDataFrame([(["a", "b", "c"],)], ['data'])
    >>> df.select(try_element_at(df.data, lit(1)).alias('r')).collect()
    [Row(r='a')]
    >>> df.select(try_element_at(df.data, lit(-1)).alias('r')).collect()
    [Row(r='c')]

    >>> df = spark.createDataFrame([({"a": 1.0, "b": 2.0},)], ['data'])
    >>> df.select(try_element_at(df.data, lit("a")).alias('r')).collect()
    [Row(r=1.0)]
    """
    return _invoke_function_over_columns("try_element_at", col, extraction)


@try_remote_functions
def get(col: "ColumnOrName", index: Union["ColumnOrName", int]) -> Column:
    """
    Collection function: Returns element of array at given (0-based) index.
    If the index points outside of the array boundaries, then this function
    returns NULL.

    .. versionadded:: 3.4.0

    .. versionchanged:: 3.4.0
        Supports Spark Connect.

    Parameters
    ----------
    col : :class:`~pyspark.sql.Column` or str
        name of column containing array
    index : :class:`~pyspark.sql.Column` or str or int
        index to check for in array

    Returns
    -------
    :class:`~pyspark.sql.Column`
        value at given position.

    Notes
    -----
    The position is not 1 based, but 0 based index.

    See Also
    --------
    :meth:`element_at`

    Examples
    --------
    >>> df = spark.createDataFrame([(["a", "b", "c"], 1)], ['data', 'index'])
    >>> df.select(get(df.data, 1)).show()
    +------------+
    |get(data, 1)|
    +------------+
    |           b|
    +------------+

    >>> df.select(get(df.data, -1)).show()
    +-------------+
    |get(data, -1)|
    +-------------+
    |         NULL|
    +-------------+

    >>> df.select(get(df.data, 3)).show()
    +------------+
    |get(data, 3)|
    +------------+
    |        NULL|
    +------------+

    >>> df.select(get(df.data, "index")).show()
    +----------------+
    |get(data, index)|
    +----------------+
    |               b|
    +----------------+

    >>> df.select(get(df.data, col("index") - 1)).show()
    +----------------------+
    |get(data, (index - 1))|
    +----------------------+
    |                     a|
    +----------------------+
    """
    index = lit(index) if isinstance(index, int) else index

    return _invoke_function_over_columns("get", col, index)


@try_remote_functions
def array_prepend(col: "ColumnOrName", value: Any) -> Column:
    """
    Collection function: Returns an array containing element as
    well as all elements from array. The new element is positioned
    at the beginning of the array.

    .. versionadded:: 3.5.0

    Parameters
    ----------
    col : :class:`~pyspark.sql.Column` or str
        name of column containing array
    value :
        a literal value, or a :class:`~pyspark.sql.Column` expression.

    Returns
    -------
    :class:`~pyspark.sql.Column`
        an array excluding given value.

    Examples
    --------
    >>> df = spark.createDataFrame([([2, 3, 4],), ([],)], ['data'])
    >>> df.select(array_prepend(df.data, 1)).collect()
    [Row(array_prepend(data, 1)=[1, 2, 3, 4]), Row(array_prepend(data, 1)=[1])]
    """
    return _invoke_function_over_columns("array_prepend", col, lit(value))


@try_remote_functions
def array_remove(col: "ColumnOrName", element: Any) -> Column:
    """
    Collection function: Remove all elements that equal to element from the given array.

    .. versionadded:: 2.4.0

    .. versionchanged:: 3.4.0
        Supports Spark Connect.

    Parameters
    ----------
    col : :class:`~pyspark.sql.Column` or str
        name of column containing array
    element :
        element to be removed from the array

    Returns
    -------
    :class:`~pyspark.sql.Column`
        an array excluding given value.

    Examples
    --------
    >>> df = spark.createDataFrame([([1, 2, 3, 1, 1],), ([],)], ['data'])
    >>> df.select(array_remove(df.data, 1)).collect()
    [Row(array_remove(data, 1)=[2, 3]), Row(array_remove(data, 1)=[])]
    """
    return _invoke_function("array_remove", _to_java_column(col), element)


@try_remote_functions
def array_distinct(col: "ColumnOrName") -> Column:
    """
    Collection function: removes duplicate values from the array.

    .. versionadded:: 2.4.0

    .. versionchanged:: 3.4.0
        Supports Spark Connect.

    Parameters
    ----------
    col : :class:`~pyspark.sql.Column` or str
        name of column or expression

    Returns
    -------
    :class:`~pyspark.sql.Column`
        an array of unique values.

    Examples
    --------
    >>> df = spark.createDataFrame([([1, 2, 3, 2],), ([4, 5, 5, 4],)], ['data'])
    >>> df.select(array_distinct(df.data)).collect()
    [Row(array_distinct(data)=[1, 2, 3]), Row(array_distinct(data)=[4, 5])]
    """
    return _invoke_function_over_columns("array_distinct", col)


@try_remote_functions
def array_insert(arr: "ColumnOrName", pos: Union["ColumnOrName", int], value: Any) -> Column:
    """
    Collection function: adds an item into a given array at a specified array index.
    Array indices start at 1, or start from the end if index is negative.
    Index above array size appends the array, or prepends the array if index is negative,
    with 'null' elements.

    .. versionadded:: 3.4.0

    .. versionchanged:: 3.4.0
        Supports Spark Connect.

    Parameters
    ----------
    arr : :class:`~pyspark.sql.Column` or str
        name of column containing an array
    pos : :class:`~pyspark.sql.Column` or str or int
        name of Numeric type column indicating position of insertion
        (starting at index 1, negative position is a start from the back of the array)
    value :
        a literal value, or a :class:`~pyspark.sql.Column` expression.

    Returns
    -------
    :class:`~pyspark.sql.Column`
        an array of values, including the new specified value

    Examples
    --------
    >>> df = spark.createDataFrame(
    ...     [(['a', 'b', 'c'], 2, 'd'), (['c', 'b', 'a'], -2, 'd')],
    ...     ['data', 'pos', 'val']
    ... )
    >>> df.select(array_insert(df.data, df.pos.cast('integer'), df.val).alias('data')).collect()
    [Row(data=['a', 'd', 'b', 'c']), Row(data=['c', 'd', 'b', 'a'])]
    >>> df.select(array_insert(df.data, 5, 'hello').alias('data')).collect()
    [Row(data=['a', 'b', 'c', None, 'hello']), Row(data=['c', 'b', 'a', None, 'hello'])]
    """
    pos = lit(pos) if isinstance(pos, int) else pos

    return _invoke_function_over_columns("array_insert", arr, pos, lit(value))


@try_remote_functions
def array_intersect(col1: "ColumnOrName", col2: "ColumnOrName") -> Column:
    """
    Collection function: returns an array of the elements in the intersection of col1 and col2,
    without duplicates.

    .. versionadded:: 2.4.0

    .. versionchanged:: 3.4.0
        Supports Spark Connect.

    Parameters
    ----------
    col1 : :class:`~pyspark.sql.Column` or str
        name of column containing array
    col2 : :class:`~pyspark.sql.Column` or str
        name of column containing array

    Returns
    -------
    :class:`~pyspark.sql.Column`
        an array of values in the intersection of two arrays.

    Examples
    --------
    >>> from pyspark.sql import Row
    >>> df = spark.createDataFrame([Row(c1=["b", "a", "c"], c2=["c", "d", "a", "f"])])
    >>> df.select(array_intersect(df.c1, df.c2)).collect()
    [Row(array_intersect(c1, c2)=['a', 'c'])]
    """
    return _invoke_function_over_columns("array_intersect", col1, col2)


@try_remote_functions
def array_union(col1: "ColumnOrName", col2: "ColumnOrName") -> Column:
    """
    Collection function: returns an array of the elements in the union of col1 and col2,
    without duplicates.

    .. versionadded:: 2.4.0

    .. versionchanged:: 3.4.0
        Supports Spark Connect.

    Parameters
    ----------
    col1 : :class:`~pyspark.sql.Column` or str
        name of column containing array
    col2 : :class:`~pyspark.sql.Column` or str
        name of column containing array

    Returns
    -------
    :class:`~pyspark.sql.Column`
        an array of values in union of two arrays.

    Examples
    --------
    >>> from pyspark.sql import Row
    >>> df = spark.createDataFrame([Row(c1=["b", "a", "c"], c2=["c", "d", "a", "f"])])
    >>> df.select(array_union(df.c1, df.c2)).collect()
    [Row(array_union(c1, c2)=['b', 'a', 'c', 'd', 'f'])]
    """
    return _invoke_function_over_columns("array_union", col1, col2)


@try_remote_functions
def array_except(col1: "ColumnOrName", col2: "ColumnOrName") -> Column:
    """
    Collection function: returns an array of the elements in col1 but not in col2,
    without duplicates.

    .. versionadded:: 2.4.0

    .. versionchanged:: 3.4.0
        Supports Spark Connect.

    Parameters
    ----------
    col1 : :class:`~pyspark.sql.Column` or str
        name of column containing array
    col2 : :class:`~pyspark.sql.Column` or str
        name of column containing array

    Returns
    -------
    :class:`~pyspark.sql.Column`
        an array of values from first array that are not in the second.

    Examples
    --------
    >>> from pyspark.sql import Row
    >>> df = spark.createDataFrame([Row(c1=["b", "a", "c"], c2=["c", "d", "a", "f"])])
    >>> df.select(array_except(df.c1, df.c2)).collect()
    [Row(array_except(c1, c2)=['b'])]
    """
    return _invoke_function_over_columns("array_except", col1, col2)


@try_remote_functions
def array_compact(col: "ColumnOrName") -> Column:
    """
    Collection function: removes null values from the array.

    .. versionadded:: 3.4.0

    .. versionchanged:: 3.4.0
        Supports Spark Connect.

    Parameters
    ----------
    col : :class:`~pyspark.sql.Column` or str
        name of column or expression

    Returns
    -------
    :class:`~pyspark.sql.Column`
        an array by excluding the null values.

    Examples
    --------
    >>> df = spark.createDataFrame([([1, None, 2, 3],), ([4, 5, None, 4],)], ['data'])
    >>> df.select(array_compact(df.data)).collect()
    [Row(array_compact(data)=[1, 2, 3]), Row(array_compact(data)=[4, 5, 4])]
    """
    return _invoke_function_over_columns("array_compact", col)


@try_remote_functions
def array_append(col: "ColumnOrName", value: Any) -> Column:
    """
    Collection function: returns an array of the elements in col1 along
    with the added element in col2 at the last of the array.

    .. versionadded:: 3.4.0

    .. versionchanged:: 3.4.0
        Supports Spark Connect.

    Parameters
    ----------
    col : :class:`~pyspark.sql.Column` or str
        name of column containing array
    value :
        a literal value, or a :class:`~pyspark.sql.Column` expression.

    Returns
    -------
    :class:`~pyspark.sql.Column`
        an array of values from first array along with the element.

    Examples
    --------
    >>> from pyspark.sql import Row
    >>> df = spark.createDataFrame([Row(c1=["b", "a", "c"], c2="c")])
    >>> df.select(array_append(df.c1, df.c2)).collect()
    [Row(array_append(c1, c2)=['b', 'a', 'c', 'c'])]
    >>> df.select(array_append(df.c1, 'x')).collect()
    [Row(array_append(c1, x)=['b', 'a', 'c', 'x'])]
    """
    return _invoke_function_over_columns("array_append", col, lit(value))


@try_remote_functions
def explode(col: "ColumnOrName") -> Column:
    """
    Returns a new row for each element in the given array or map.
    Uses the default column name `col` for elements in the array and
    `key` and `value` for elements in the map unless specified otherwise.

    .. versionadded:: 1.4.0

    .. versionchanged:: 3.4.0
        Supports Spark Connect.

    Parameters
    ----------
    col : :class:`~pyspark.sql.Column` or str
        target column to work on.

    Returns
    -------
    :class:`~pyspark.sql.Column`
        one row per array item or map key value.

    See Also
    --------
    :meth:`pyspark.functions.posexplode`
    :meth:`pyspark.functions.explode_outer`
    :meth:`pyspark.functions.posexplode_outer`

    Examples
    --------
    >>> from pyspark.sql import Row
    >>> eDF = spark.createDataFrame([Row(a=1, intlist=[1,2,3], mapfield={"a": "b"})])
    >>> eDF.select(explode(eDF.intlist).alias("anInt")).collect()
    [Row(anInt=1), Row(anInt=2), Row(anInt=3)]

    >>> eDF.select(explode(eDF.mapfield).alias("key", "value")).show()
    +---+-----+
    |key|value|
    +---+-----+
    |  a|    b|
    +---+-----+
    """
    return _invoke_function_over_columns("explode", col)


@try_remote_functions
def posexplode(col: "ColumnOrName") -> Column:
    """
    Returns a new row for each element with position in the given array or map.
    Uses the default column name `pos` for position, and `col` for elements in the
    array and `key` and `value` for elements in the map unless specified otherwise.

    .. versionadded:: 2.1.0

    .. versionchanged:: 3.4.0
        Supports Spark Connect.

    Parameters
    ----------
    col : :class:`~pyspark.sql.Column` or str
        target column to work on.

    Returns
    -------
    :class:`~pyspark.sql.Column`
        one row per array item or map key value including positions as a separate column.

    Examples
    --------
    >>> from pyspark.sql import Row
    >>> eDF = spark.createDataFrame([Row(a=1, intlist=[1,2,3], mapfield={"a": "b"})])
    >>> eDF.select(posexplode(eDF.intlist)).collect()
    [Row(pos=0, col=1), Row(pos=1, col=2), Row(pos=2, col=3)]

    >>> eDF.select(posexplode(eDF.mapfield)).show()
    +---+---+-----+
    |pos|key|value|
    +---+---+-----+
    |  0|  a|    b|
    +---+---+-----+
    """
    return _invoke_function_over_columns("posexplode", col)


@try_remote_functions
def inline(col: "ColumnOrName") -> Column:
    """
    Explodes an array of structs into a table.

    .. versionadded:: 3.4.0

    .. versionchanged:: 3.4.0
        Supports Spark Connect.

    Parameters
    ----------
    col : :class:`~pyspark.sql.Column` or str
        input column of values to explode.

    Returns
    -------
    :class:`~pyspark.sql.Column`
        generator expression with the inline exploded result.

    See Also
    --------
    :meth:`explode`

    Examples
    --------
    >>> from pyspark.sql import Row
    >>> df = spark.createDataFrame([Row(structlist=[Row(a=1, b=2), Row(a=3, b=4)])])
    >>> df.select(inline(df.structlist)).show()
    +---+---+
    |  a|  b|
    +---+---+
    |  1|  2|
    |  3|  4|
    +---+---+
    """
    return _invoke_function_over_columns("inline", col)


@try_remote_functions
def explode_outer(col: "ColumnOrName") -> Column:
    """
    Returns a new row for each element in the given array or map.
    Unlike explode, if the array/map is null or empty then null is produced.
    Uses the default column name `col` for elements in the array and
    `key` and `value` for elements in the map unless specified otherwise.

    .. versionadded:: 2.3.0

    .. versionchanged:: 3.4.0
        Supports Spark Connect.

    Parameters
    ----------
    col : :class:`~pyspark.sql.Column` or str
        target column to work on.

    Returns
    -------
    :class:`~pyspark.sql.Column`
        one row per array item or map key value.

    Examples
    --------
    >>> df = spark.createDataFrame(
    ...     [(1, ["foo", "bar"], {"x": 1.0}), (2, [], {}), (3, None, None)],
    ...     ("id", "an_array", "a_map")
    ... )
    >>> df.select("id", "an_array", explode_outer("a_map")).show()
    +---+----------+----+-----+
    | id|  an_array| key|value|
    +---+----------+----+-----+
    |  1|[foo, bar]|   x|  1.0|
    |  2|        []|NULL| NULL|
    |  3|      NULL|NULL| NULL|
    +---+----------+----+-----+

    >>> df.select("id", "a_map", explode_outer("an_array")).show()
    +---+----------+----+
    | id|     a_map| col|
    +---+----------+----+
    |  1|{x -> 1.0}| foo|
    |  1|{x -> 1.0}| bar|
    |  2|        {}|NULL|
    |  3|      NULL|NULL|
    +---+----------+----+
    """
    return _invoke_function_over_columns("explode_outer", col)


@try_remote_functions
def posexplode_outer(col: "ColumnOrName") -> Column:
    """
    Returns a new row for each element with position in the given array or map.
    Unlike posexplode, if the array/map is null or empty then the row (null, null) is produced.
    Uses the default column name `pos` for position, and `col` for elements in the
    array and `key` and `value` for elements in the map unless specified otherwise.

    .. versionadded:: 2.3.0

    .. versionchanged:: 3.4.0
        Supports Spark Connect.

    Parameters
    ----------
    col : :class:`~pyspark.sql.Column` or str
        target column to work on.

    Returns
    -------
    :class:`~pyspark.sql.Column`
        one row per array item or map key value including positions as a separate column.

    Examples
    --------
    >>> df = spark.createDataFrame(
    ...     [(1, ["foo", "bar"], {"x": 1.0}), (2, [], {}), (3, None, None)],
    ...     ("id", "an_array", "a_map")
    ... )
    >>> df.select("id", "an_array", posexplode_outer("a_map")).show()
    +---+----------+----+----+-----+
    | id|  an_array| pos| key|value|
    +---+----------+----+----+-----+
    |  1|[foo, bar]|   0|   x|  1.0|
    |  2|        []|NULL|NULL| NULL|
    |  3|      NULL|NULL|NULL| NULL|
    +---+----------+----+----+-----+
    >>> df.select("id", "a_map", posexplode_outer("an_array")).show()
    +---+----------+----+----+
    | id|     a_map| pos| col|
    +---+----------+----+----+
    |  1|{x -> 1.0}|   0| foo|
    |  1|{x -> 1.0}|   1| bar|
    |  2|        {}|NULL|NULL|
    |  3|      NULL|NULL|NULL|
    +---+----------+----+----+
    """
    return _invoke_function_over_columns("posexplode_outer", col)


@try_remote_functions
def inline_outer(col: "ColumnOrName") -> Column:
    """
    Explodes an array of structs into a table.
    Unlike inline, if the array is null or empty then null is produced for each nested column.

    .. versionadded:: 3.4.0

    .. versionchanged:: 3.4.0
        Supports Spark Connect.

    Parameters
    ----------
    col : :class:`~pyspark.sql.Column` or str
        input column of values to explode.

    Returns
    -------
    :class:`~pyspark.sql.Column`
        generator expression with the inline exploded result.

    See Also
    --------
    :meth:`explode_outer`
    :meth:`inline`

    Examples
    --------
    >>> from pyspark.sql import Row
    >>> df = spark.createDataFrame([
    ...     Row(id=1, structlist=[Row(a=1, b=2), Row(a=3, b=4)]),
    ...     Row(id=2, structlist=[])
    ... ])
    >>> df.select('id', inline_outer(df.structlist)).show()
    +---+----+----+
    | id|   a|   b|
    +---+----+----+
    |  1|   1|   2|
    |  1|   3|   4|
    |  2|NULL|NULL|
    +---+----+----+
    """
    return _invoke_function_over_columns("inline_outer", col)


@try_remote_functions
def get_json_object(col: "ColumnOrName", path: str) -> Column:
    """
    Extracts json object from a json string based on json `path` specified, and returns json string
    of the extracted json object. It will return null if the input json string is invalid.

    .. versionadded:: 1.6.0

    .. versionchanged:: 3.4.0
        Supports Spark Connect.

    Parameters
    ----------
    col : :class:`~pyspark.sql.Column` or str
        string column in json format
    path : str
        path to the json object to extract

    Returns
    -------
    :class:`~pyspark.sql.Column`
        string representation of given JSON object value.

    Examples
    --------
    >>> data = [("1", '''{"f1": "value1", "f2": "value2"}'''), ("2", '''{"f1": "value12"}''')]
    >>> df = spark.createDataFrame(data, ("key", "jstring"))
    >>> df.select(df.key, get_json_object(df.jstring, '$.f1').alias("c0"), \\
    ...                   get_json_object(df.jstring, '$.f2').alias("c1") ).collect()
    [Row(key='1', c0='value1', c1='value2'), Row(key='2', c0='value12', c1=None)]
    """
    return _invoke_function("get_json_object", _to_java_column(col), path)


@try_remote_functions
def json_tuple(col: "ColumnOrName", *fields: str) -> Column:
    """Creates a new row for a json column according to the given field names.

    .. versionadded:: 1.6.0

    .. versionchanged:: 3.4.0
        Supports Spark Connect.

    Parameters
    ----------
    col : :class:`~pyspark.sql.Column` or str
        string column in json format
    fields : str
        a field or fields to extract

    Returns
    -------
    :class:`~pyspark.sql.Column`
        a new row for each given field value from json object

    Examples
    --------
    >>> data = [("1", '''{"f1": "value1", "f2": "value2"}'''), ("2", '''{"f1": "value12"}''')]
    >>> df = spark.createDataFrame(data, ("key", "jstring"))
    >>> df.select(df.key, json_tuple(df.jstring, 'f1', 'f2')).collect()
    [Row(key='1', c0='value1', c1='value2'), Row(key='2', c0='value12', c1=None)]
    """
    sc = get_active_spark_context()
    return _invoke_function("json_tuple", _to_java_column(col), _to_seq(sc, fields))


@try_remote_functions
def from_json(
    col: "ColumnOrName",
    schema: Union[ArrayType, StructType, Column, str],
    options: Optional[Dict[str, str]] = None,
) -> Column:
    """
    Parses a column containing a JSON string into a :class:`MapType` with :class:`StringType`
    as keys type, :class:`StructType` or :class:`ArrayType` with
    the specified schema. Returns `null`, in the case of an unparseable string.

    .. versionadded:: 2.1.0

    .. versionchanged:: 3.4.0
        Supports Spark Connect.

    Parameters
    ----------
    col : :class:`~pyspark.sql.Column` or str
        a column or column name in JSON format
    schema : :class:`DataType` or str
        a StructType, ArrayType of StructType or Python string literal with a DDL-formatted string
        to use when parsing the json column
    options : dict, optional
        options to control parsing. accepts the same options as the json datasource.
        See `Data Source Option <https://spark.apache.org/docs/latest/sql-data-sources-json.html#data-source-option>`_
        for the version you use.

        .. # noqa

    Returns
    -------
    :class:`~pyspark.sql.Column`
        a new column of complex type from given JSON object.

    Examples
    --------
    >>> from pyspark.sql.types import *
    >>> data = [(1, '''{"a": 1}''')]
    >>> schema = StructType([StructField("a", IntegerType())])
    >>> df = spark.createDataFrame(data, ("key", "value"))
    >>> df.select(from_json(df.value, schema).alias("json")).collect()
    [Row(json=Row(a=1))]
    >>> df.select(from_json(df.value, "a INT").alias("json")).collect()
    [Row(json=Row(a=1))]
    >>> df.select(from_json(df.value, "MAP<STRING,INT>").alias("json")).collect()
    [Row(json={'a': 1})]
    >>> data = [(1, '''[{"a": 1}]''')]
    >>> schema = ArrayType(StructType([StructField("a", IntegerType())]))
    >>> df = spark.createDataFrame(data, ("key", "value"))
    >>> df.select(from_json(df.value, schema).alias("json")).collect()
    [Row(json=[Row(a=1)])]
    >>> schema = schema_of_json(lit('''{"a": 0}'''))
    >>> df.select(from_json(df.value, schema).alias("json")).collect()
    [Row(json=Row(a=None))]
    >>> data = [(1, '''[1, 2, 3]''')]
    >>> schema = ArrayType(IntegerType())
    >>> df = spark.createDataFrame(data, ("key", "value"))
    >>> df.select(from_json(df.value, schema).alias("json")).collect()
    [Row(json=[1, 2, 3])]
    """

    if isinstance(schema, DataType):
        schema = schema.json()
    elif isinstance(schema, Column):
        schema = _to_java_column(schema)
    return _invoke_function("from_json", _to_java_column(col), schema, _options_to_str(options))


@try_remote_functions
def to_json(col: "ColumnOrName", options: Optional[Dict[str, str]] = None) -> Column:
    """
    Converts a column containing a :class:`StructType`, :class:`ArrayType` or a :class:`MapType`
    into a JSON string. Throws an exception, in the case of an unsupported type.

    .. versionadded:: 2.1.0

    .. versionchanged:: 3.4.0
        Supports Spark Connect.

    Parameters
    ----------
    col : :class:`~pyspark.sql.Column` or str
        name of column containing a struct, an array or a map.
    options : dict, optional
        options to control converting. accepts the same options as the JSON datasource.
        See `Data Source Option <https://spark.apache.org/docs/latest/sql-data-sources-json.html#data-source-option>`_
        for the version you use.
        Additionally the function supports the `pretty` option which enables
        pretty JSON generation.

        .. # noqa

    Returns
    -------
    :class:`~pyspark.sql.Column`
        JSON object as string column.

    Examples
    --------
    >>> from pyspark.sql import Row
    >>> from pyspark.sql.types import *
    >>> data = [(1, Row(age=2, name='Alice'))]
    >>> df = spark.createDataFrame(data, ("key", "value"))
    >>> df.select(to_json(df.value).alias("json")).collect()
    [Row(json='{"age":2,"name":"Alice"}')]
    >>> data = [(1, [Row(age=2, name='Alice'), Row(age=3, name='Bob')])]
    >>> df = spark.createDataFrame(data, ("key", "value"))
    >>> df.select(to_json(df.value).alias("json")).collect()
    [Row(json='[{"age":2,"name":"Alice"},{"age":3,"name":"Bob"}]')]
    >>> data = [(1, {"name": "Alice"})]
    >>> df = spark.createDataFrame(data, ("key", "value"))
    >>> df.select(to_json(df.value).alias("json")).collect()
    [Row(json='{"name":"Alice"}')]
    >>> data = [(1, [{"name": "Alice"}, {"name": "Bob"}])]
    >>> df = spark.createDataFrame(data, ("key", "value"))
    >>> df.select(to_json(df.value).alias("json")).collect()
    [Row(json='[{"name":"Alice"},{"name":"Bob"}]')]
    >>> data = [(1, ["Alice", "Bob"])]
    >>> df = spark.createDataFrame(data, ("key", "value"))
    >>> df.select(to_json(df.value).alias("json")).collect()
    [Row(json='["Alice","Bob"]')]
    """

    return _invoke_function("to_json", _to_java_column(col), _options_to_str(options))


@try_remote_functions
def schema_of_json(json: "ColumnOrName", options: Optional[Dict[str, str]] = None) -> Column:
    """
    Parses a JSON string and infers its schema in DDL format.

    .. versionadded:: 2.4.0

    .. versionchanged:: 3.4.0
        Supports Spark Connect.

    Parameters
    ----------
    json : :class:`~pyspark.sql.Column` or str
        a JSON string or a foldable string column containing a JSON string.
    options : dict, optional
        options to control parsing. accepts the same options as the JSON datasource.
        See `Data Source Option <https://spark.apache.org/docs/latest/sql-data-sources-json.html#data-source-option>`_
        for the version you use.

        .. # noqa

        .. versionchanged:: 3.0.0
           It accepts `options` parameter to control schema inferring.

    Returns
    -------
    :class:`~pyspark.sql.Column`
        a string representation of a :class:`StructType` parsed from given JSON.

    Examples
    --------
    >>> df = spark.range(1)
    >>> df.select(schema_of_json(lit('{"a": 0}')).alias("json")).collect()
    [Row(json='STRUCT<a: BIGINT>')]
    >>> schema = schema_of_json('{a: 1}', {'allowUnquotedFieldNames':'true'})
    >>> df.select(schema.alias("json")).collect()
    [Row(json='STRUCT<a: BIGINT>')]
    """
    if isinstance(json, str):
        col = _create_column_from_literal(json)
    elif isinstance(json, Column):
        col = _to_java_column(json)
    else:
        raise PySparkTypeError(
            error_class="NOT_COLUMN_OR_STR",
            message_parameters={"arg_name": "json", "arg_type": type(json).__name__},
        )

    return _invoke_function("schema_of_json", col, _options_to_str(options))


@try_remote_functions
def json_array_length(col: "ColumnOrName") -> Column:
    """
    Returns the number of elements in the outermost JSON array. `NULL` is returned in case of
    any other valid JSON string, `NULL` or an invalid JSON.

    .. versionadded:: 3.5.0

    Parameters
    ----------
    col: :class:`~pyspark.sql.Column` or str
        target column to compute on.

    Returns
    -------
    :class:`~pyspark.sql.Column`
        length of json array.

    Examples
    --------
    >>> df = spark.createDataFrame([(None,), ('[1, 2, 3]',), ('[]',)], ['data'])
    >>> df.select(json_array_length(df.data).alias('r')).collect()
    [Row(r=None), Row(r=3), Row(r=0)]
    """
    return _invoke_function_over_columns("json_array_length", col)


@try_remote_functions
def json_object_keys(col: "ColumnOrName") -> Column:
    """
    Returns all the keys of the outermost JSON object as an array. If a valid JSON object is
    given, all the keys of the outermost object will be returned as an array. If it is any
    other valid JSON string, an invalid JSON string or an empty string, the function returns null.

    .. versionadded:: 3.5.0

    Parameters
    ----------
    col: :class:`~pyspark.sql.Column` or str
        target column to compute on.

    Returns
    -------
    :class:`~pyspark.sql.Column`
        all the keys of the outermost JSON object.

    Examples
    --------
    >>> df = spark.createDataFrame([(None,), ('{}',), ('{"key1":1, "key2":2}',)], ['data'])
    >>> df.select(json_object_keys(df.data).alias('r')).collect()
    [Row(r=None), Row(r=[]), Row(r=['key1', 'key2'])]
    """
    return _invoke_function_over_columns("json_object_keys", col)


@try_remote_functions
def schema_of_csv(csv: "ColumnOrName", options: Optional[Dict[str, str]] = None) -> Column:
    """
    Parses a CSV string and infers its schema in DDL format.

    .. versionadded:: 3.0.0

    .. versionchanged:: 3.4.0
        Supports Spark Connect.

    Parameters
    ----------
    csv : :class:`~pyspark.sql.Column` or str
        a CSV string or a foldable string column containing a CSV string.
    options : dict, optional
        options to control parsing. accepts the same options as the CSV datasource.
        See `Data Source Option <https://spark.apache.org/docs/latest/sql-data-sources-csv.html#data-source-option>`_
        for the version you use.

        .. # noqa

    Returns
    -------
    :class:`~pyspark.sql.Column`
        a string representation of a :class:`StructType` parsed from given CSV.

    Examples
    --------
    >>> df = spark.range(1)
    >>> df.select(schema_of_csv(lit('1|a'), {'sep':'|'}).alias("csv")).collect()
    [Row(csv='STRUCT<_c0: INT, _c1: STRING>')]
    >>> df.select(schema_of_csv('1|a', {'sep':'|'}).alias("csv")).collect()
    [Row(csv='STRUCT<_c0: INT, _c1: STRING>')]
    """
    if isinstance(csv, str):
        col = _create_column_from_literal(csv)
    elif isinstance(csv, Column):
        col = _to_java_column(csv)
    else:
        raise PySparkTypeError(
            error_class="NOT_COLUMN_OR_STR",
            message_parameters={"arg_name": "csv", "arg_type": type(csv).__name__},
        )

    return _invoke_function("schema_of_csv", col, _options_to_str(options))


@try_remote_functions
def to_csv(col: "ColumnOrName", options: Optional[Dict[str, str]] = None) -> Column:
    """
    Converts a column containing a :class:`StructType` into a CSV string.
    Throws an exception, in the case of an unsupported type.

    .. versionadded:: 3.0.0

    .. versionchanged:: 3.4.0
        Supports Spark Connect.

    Parameters
    ----------
    col : :class:`~pyspark.sql.Column` or str
        name of column containing a struct.
    options: dict, optional
        options to control converting. accepts the same options as the CSV datasource.
        See `Data Source Option <https://spark.apache.org/docs/latest/sql-data-sources-csv.html#data-source-option>`_
        for the version you use.

        .. # noqa

    Returns
    -------
    :class:`~pyspark.sql.Column`
        a CSV string converted from given :class:`StructType`.

    Examples
    --------
    >>> from pyspark.sql import Row
    >>> data = [(1, Row(age=2, name='Alice'))]
    >>> df = spark.createDataFrame(data, ("key", "value"))
    >>> df.select(to_csv(df.value).alias("csv")).collect()
    [Row(csv='2,Alice')]
    """

    return _invoke_function("to_csv", _to_java_column(col), _options_to_str(options))


@try_remote_functions
def size(col: "ColumnOrName") -> Column:
    """
    Collection function: returns the length of the array or map stored in the column.

    .. versionadded:: 1.5.0

    .. versionchanged:: 3.4.0
        Supports Spark Connect.

    Parameters
    ----------
    col : :class:`~pyspark.sql.Column` or str
        name of column or expression

    Returns
    -------
    :class:`~pyspark.sql.Column`
        length of the array/map.

    Examples
    --------
    >>> df = spark.createDataFrame([([1, 2, 3],),([1],),([],)], ['data'])
    >>> df.select(size(df.data)).collect()
    [Row(size(data)=3), Row(size(data)=1), Row(size(data)=0)]
    """
    return _invoke_function_over_columns("size", col)


@try_remote_functions
def array_min(col: "ColumnOrName") -> Column:
    """
    Collection function: returns the minimum value of the array.

    .. versionadded:: 2.4.0

    .. versionchanged:: 3.4.0
        Supports Spark Connect.

    Parameters
    ----------
    col : :class:`~pyspark.sql.Column` or str
        name of column or expression

    Returns
    -------
    :class:`~pyspark.sql.Column`
        minimum value of array.

    Examples
    --------
    >>> df = spark.createDataFrame([([2, 1, 3],), ([None, 10, -1],)], ['data'])
    >>> df.select(array_min(df.data).alias('min')).collect()
    [Row(min=1), Row(min=-1)]
    """
    return _invoke_function_over_columns("array_min", col)


@try_remote_functions
def array_max(col: "ColumnOrName") -> Column:
    """
    Collection function: returns the maximum value of the array.

    .. versionadded:: 2.4.0

    .. versionchanged:: 3.4.0
        Supports Spark Connect.

    Parameters
    ----------
    col : :class:`~pyspark.sql.Column` or str
        name of column or expression

    Returns
    -------
    :class:`~pyspark.sql.Column`
        maximum value of an array.

    Examples
    --------
    >>> df = spark.createDataFrame([([2, 1, 3],), ([None, 10, -1],)], ['data'])
    >>> df.select(array_max(df.data).alias('max')).collect()
    [Row(max=3), Row(max=10)]
    """
    return _invoke_function_over_columns("array_max", col)


@try_remote_functions
def array_size(col: "ColumnOrName") -> Column:
    """
    Returns the total number of elements in the array. The function returns null for null input.

    .. versionadded:: 3.5.0

    Parameters
    ----------
    col : :class:`~pyspark.sql.Column` or str
        target column to compute on.

    Returns
    -------
    :class:`~pyspark.sql.Column`
        total number of elements in the array.

    Examples
    --------
    >>> df = spark.createDataFrame([([2, 1, 3],), (None,)], ['data'])
    >>> df.select(array_size(df.data).alias('r')).collect()
    [Row(r=3), Row(r=None)]
    """
    return _invoke_function_over_columns("array_size", col)


@try_remote_functions
def cardinality(col: "ColumnOrName") -> Column:
    """
    Collection function: returns the length of the array or map stored in the column.

    .. versionadded:: 3.5.0

    Parameters
    ----------
    col : :class:`~pyspark.sql.Column` or str
        target column to compute on.

    Returns
    -------
    :class:`~pyspark.sql.Column`
        length of the array/map.

    Examples
    --------
    >>> df = spark.createDataFrame([([1, 2, 3],),([1],),([],)], ['data'])
    >>> df.select(cardinality(df.data).alias('r')).collect()
    [Row(r=3), Row(r=1), Row(r=0)]
    """
    return _invoke_function_over_columns("cardinality", col)


@try_remote_functions
def sort_array(col: "ColumnOrName", asc: bool = True) -> Column:
    """
    Collection function: sorts the input array in ascending or descending order according
    to the natural ordering of the array elements. Null elements will be placed at the beginning
    of the returned array in ascending order or at the end of the returned array in descending
    order.

    .. versionadded:: 1.5.0

    .. versionchanged:: 3.4.0
        Supports Spark Connect.

    Parameters
    ----------
    col : :class:`~pyspark.sql.Column` or str
        name of column or expression
    asc : bool, optional
        whether to sort in ascending or descending order. If `asc` is True (default)
        then ascending and if False then descending.

    Returns
    -------
    :class:`~pyspark.sql.Column`
        sorted array.

    Examples
    --------
    >>> df = spark.createDataFrame([([2, 1, None, 3],),([1],),([],)], ['data'])
    >>> df.select(sort_array(df.data).alias('r')).collect()
    [Row(r=[None, 1, 2, 3]), Row(r=[1]), Row(r=[])]
    >>> df.select(sort_array(df.data, asc=False).alias('r')).collect()
    [Row(r=[3, 2, 1, None]), Row(r=[1]), Row(r=[])]
    """
    return _invoke_function("sort_array", _to_java_column(col), asc)


@try_remote_functions
def array_sort(
    col: "ColumnOrName", comparator: Optional[Callable[[Column, Column], Column]] = None
) -> Column:
    """
    Collection function: sorts the input array in ascending order. The elements of the input array
    must be orderable. Null elements will be placed at the end of the returned array.

    .. versionadded:: 2.4.0

    .. versionchanged:: 3.4.0
        Can take a `comparator` function.

    .. versionchanged:: 3.4.0
        Supports Spark Connect.

    Parameters
    ----------
    col : :class:`~pyspark.sql.Column` or str
        name of column or expression
    comparator : callable, optional
        A binary ``(Column, Column) -> Column: ...``.
        The comparator will take two
        arguments representing two elements of the array. It returns a negative integer, 0, or a
        positive integer as the first element is less than, equal to, or greater than the second
        element. If the comparator function returns null, the function will fail and raise an error.

    Returns
    -------
    :class:`~pyspark.sql.Column`
        sorted array.

    Examples
    --------
    >>> df = spark.createDataFrame([([2, 1, None, 3],),([1],),([],)], ['data'])
    >>> df.select(array_sort(df.data).alias('r')).collect()
    [Row(r=[1, 2, 3, None]), Row(r=[1]), Row(r=[])]
    >>> df = spark.createDataFrame([(["foo", "foobar", None, "bar"],),(["foo"],),([],)], ['data'])
    >>> df.select(array_sort(
    ...     "data",
    ...     lambda x, y: when(x.isNull() | y.isNull(), lit(0)).otherwise(length(y) - length(x))
    ... ).alias("r")).collect()
    [Row(r=['foobar', 'foo', None, 'bar']), Row(r=['foo']), Row(r=[])]
    """
    if comparator is None:
        return _invoke_function_over_columns("array_sort", col)
    else:
        return _invoke_higher_order_function("ArraySort", [col], [comparator])


@try_remote_functions
def shuffle(col: "ColumnOrName") -> Column:
    """
    Collection function: Generates a random permutation of the given array.

    .. versionadded:: 2.4.0

    .. versionchanged:: 3.4.0
        Supports Spark Connect.

    Notes
    -----
    The function is non-deterministic.

    Parameters
    ----------
    col : :class:`~pyspark.sql.Column` or str
        name of column or expression

    Returns
    -------
    :class:`~pyspark.sql.Column`
        an array of elements in random order.

    Examples
    --------
    >>> df = spark.createDataFrame([([1, 20, 3, 5],), ([1, 20, None, 3],)], ['data'])
    >>> df.select(shuffle(df.data).alias('s')).collect()  # doctest: +SKIP
    [Row(s=[3, 1, 5, 20]), Row(s=[20, None, 3, 1])]
    """
    return _invoke_function_over_columns("shuffle", col)


@try_remote_functions
def reverse(col: "ColumnOrName") -> Column:
    """
    Collection function: returns a reversed string or an array with reverse order of elements.

    .. versionadded:: 1.5.0

    .. versionchanged:: 3.4.0
        Supports Spark Connect.

    Parameters
    ----------
    col : :class:`~pyspark.sql.Column` or str
        name of column or expression

    Returns
    -------
    :class:`~pyspark.sql.Column`
        array of elements in reverse order.

    Examples
    --------
    >>> df = spark.createDataFrame([('Spark SQL',)], ['data'])
    >>> df.select(reverse(df.data).alias('s')).collect()
    [Row(s='LQS krapS')]
    >>> df = spark.createDataFrame([([2, 1, 3],) ,([1],) ,([],)], ['data'])
    >>> df.select(reverse(df.data).alias('r')).collect()
    [Row(r=[3, 1, 2]), Row(r=[1]), Row(r=[])]
    """
    return _invoke_function_over_columns("reverse", col)


@try_remote_functions
def flatten(col: "ColumnOrName") -> Column:
    """
    Collection function: creates a single array from an array of arrays.
    If a structure of nested arrays is deeper than two levels,
    only one level of nesting is removed.

    .. versionadded:: 2.4.0

    .. versionchanged:: 3.4.0
        Supports Spark Connect.

    Parameters
    ----------
    col : :class:`~pyspark.sql.Column` or str
        name of column or expression

    Returns
    -------
    :class:`~pyspark.sql.Column`
        flattened array.

    Examples
    --------
    >>> df = spark.createDataFrame([([[1, 2, 3], [4, 5], [6]],), ([None, [4, 5]],)], ['data'])
    >>> df.show(truncate=False)
    +------------------------+
    |data                    |
    +------------------------+
    |[[1, 2, 3], [4, 5], [6]]|
    |[NULL, [4, 5]]          |
    +------------------------+
    >>> df.select(flatten(df.data).alias('r')).show()
    +------------------+
    |                 r|
    +------------------+
    |[1, 2, 3, 4, 5, 6]|
    |              NULL|
    +------------------+
    """
    return _invoke_function_over_columns("flatten", col)


@try_remote_functions
def map_contains_key(col: "ColumnOrName", value: Any) -> Column:
    """
    Returns true if the map contains the key.

    .. versionadded:: 3.4.0

    .. versionchanged:: 3.4.0
        Supports Spark Connect.

    Parameters
    ----------
    col : :class:`~pyspark.sql.Column` or str
        name of column or expression
    value :
        a literal value

    Returns
    -------
    :class:`~pyspark.sql.Column`
        True if key is in the map and False otherwise.

    Examples
    --------
    >>> from pyspark.sql.functions import map_contains_key
    >>> df = spark.sql("SELECT map(1, 'a', 2, 'b') as data")
    >>> df.select(map_contains_key("data", 1)).show()
    +---------------------------------+
    |array_contains(map_keys(data), 1)|
    +---------------------------------+
    |                             true|
    +---------------------------------+
    >>> df.select(map_contains_key("data", -1)).show()
    +----------------------------------+
    |array_contains(map_keys(data), -1)|
    +----------------------------------+
    |                             false|
    +----------------------------------+
    """
    return _invoke_function("map_contains_key", _to_java_column(col), value)


@try_remote_functions
def map_keys(col: "ColumnOrName") -> Column:
    """
    Collection function: Returns an unordered array containing the keys of the map.

    .. versionadded:: 2.3.0

    .. versionchanged:: 3.4.0
        Supports Spark Connect.

    Parameters
    ----------
    col : :class:`~pyspark.sql.Column` or str
        name of column or expression

    Returns
    -------
    :class:`~pyspark.sql.Column`
        keys of the map as an array.

    Examples
    --------
    >>> from pyspark.sql.functions import map_keys
    >>> df = spark.sql("SELECT map(1, 'a', 2, 'b') as data")
    >>> df.select(map_keys("data").alias("keys")).show()
    +------+
    |  keys|
    +------+
    |[1, 2]|
    +------+
    """
    return _invoke_function_over_columns("map_keys", col)


@try_remote_functions
def map_values(col: "ColumnOrName") -> Column:
    """
    Collection function: Returns an unordered array containing the values of the map.

    .. versionadded:: 2.3.0

    .. versionchanged:: 3.4.0
        Supports Spark Connect.

    Parameters
    ----------
    col : :class:`~pyspark.sql.Column` or str
        name of column or expression

    Returns
    -------
    :class:`~pyspark.sql.Column`
        values of the map as an array.

    Examples
    --------
    >>> from pyspark.sql.functions import map_values
    >>> df = spark.sql("SELECT map(1, 'a', 2, 'b') as data")
    >>> df.select(map_values("data").alias("values")).show()
    +------+
    |values|
    +------+
    |[a, b]|
    +------+
    """
    return _invoke_function_over_columns("map_values", col)


@try_remote_functions
def map_entries(col: "ColumnOrName") -> Column:
    """
    Collection function: Returns an unordered array of all entries in the given map.

    .. versionadded:: 3.0.0

    .. versionchanged:: 3.4.0
        Supports Spark Connect.

    Parameters
    ----------
    col : :class:`~pyspark.sql.Column` or str
        name of column or expression

    Returns
    -------
    :class:`~pyspark.sql.Column`
        an array of key value pairs as a struct type

    Examples
    --------
    >>> from pyspark.sql.functions import map_entries
    >>> df = spark.sql("SELECT map(1, 'a', 2, 'b') as data")
    >>> df = df.select(map_entries("data").alias("entries"))
    >>> df.show()
    +----------------+
    |         entries|
    +----------------+
    |[{1, a}, {2, b}]|
    +----------------+
    >>> df.printSchema()
    root
     |-- entries: array (nullable = false)
     |    |-- element: struct (containsNull = false)
     |    |    |-- key: integer (nullable = false)
     |    |    |-- value: string (nullable = false)
    """
    return _invoke_function_over_columns("map_entries", col)


@try_remote_functions
def map_from_entries(col: "ColumnOrName") -> Column:
    """
    Collection function: Converts an array of entries (key value struct types) to a map
    of values.

    .. versionadded:: 2.4.0

    .. versionchanged:: 3.4.0
        Supports Spark Connect.

    Parameters
    ----------
    col : :class:`~pyspark.sql.Column` or str
        name of column or expression

    Returns
    -------
    :class:`~pyspark.sql.Column`
        a map created from the given array of entries.

    Examples
    --------
    >>> from pyspark.sql.functions import map_from_entries
    >>> df = spark.sql("SELECT array(struct(1, 'a'), struct(2, 'b')) as data")
    >>> df.select(map_from_entries("data").alias("map")).show()
    +----------------+
    |             map|
    +----------------+
    |{1 -> a, 2 -> b}|
    +----------------+
    """
    return _invoke_function_over_columns("map_from_entries", col)


@try_remote_functions
def array_repeat(col: "ColumnOrName", count: Union["ColumnOrName", int]) -> Column:
    """
    Collection function: creates an array containing a column repeated count times.

    .. versionadded:: 2.4.0

    .. versionchanged:: 3.4.0
        Supports Spark Connect.

    Parameters
    ----------
    col : :class:`~pyspark.sql.Column` or str
        column name or column that contains the element to be repeated
    count : :class:`~pyspark.sql.Column` or str or int
        column name, column, or int containing the number of times to repeat the first argument

    Returns
    -------
    :class:`~pyspark.sql.Column`
        an array of repeated elements.

    Examples
    --------
    >>> df = spark.createDataFrame([('ab',)], ['data'])
    >>> df.select(array_repeat(df.data, 3).alias('r')).collect()
    [Row(r=['ab', 'ab', 'ab'])]
    """
    count = lit(count) if isinstance(count, int) else count

    return _invoke_function_over_columns("array_repeat", col, count)


@try_remote_functions
def arrays_zip(*cols: "ColumnOrName") -> Column:
    """
    Collection function: Returns a merged array of structs in which the N-th struct contains all
    N-th values of input arrays. If one of the arrays is shorter than others then
    resulting struct type value will be a `null` for missing elements.

    .. versionadded:: 2.4.0

    .. versionchanged:: 3.4.0
        Supports Spark Connect.

    Parameters
    ----------
    cols : :class:`~pyspark.sql.Column` or str
        columns of arrays to be merged.

    Returns
    -------
    :class:`~pyspark.sql.Column`
        merged array of entries.

    Examples
    --------
    >>> from pyspark.sql.functions import arrays_zip
    >>> df = spark.createDataFrame([(([1, 2, 3], [2, 4, 6], [3, 6]))], ['vals1', 'vals2', 'vals3'])
    >>> df = df.select(arrays_zip(df.vals1, df.vals2, df.vals3).alias('zipped'))
    >>> df.show(truncate=False)
    +------------------------------------+
    |zipped                              |
    +------------------------------------+
    |[{1, 2, 3}, {2, 4, 6}, {3, 6, NULL}]|
    +------------------------------------+
    >>> df.printSchema()
    root
     |-- zipped: array (nullable = true)
     |    |-- element: struct (containsNull = false)
     |    |    |-- vals1: long (nullable = true)
     |    |    |-- vals2: long (nullable = true)
     |    |    |-- vals3: long (nullable = true)
    """
    return _invoke_function_over_seq_of_columns("arrays_zip", cols)


@overload
def map_concat(*cols: "ColumnOrName") -> Column:
    ...


@overload
def map_concat(__cols: Union[List["ColumnOrName_"], Tuple["ColumnOrName_", ...]]) -> Column:
    ...


@try_remote_functions
def map_concat(
    *cols: Union["ColumnOrName", Union[List["ColumnOrName_"], Tuple["ColumnOrName_", ...]]]
) -> Column:
    """Returns the union of all the given maps.

    .. versionadded:: 2.4.0

    .. versionchanged:: 3.4.0
        Supports Spark Connect.

    Parameters
    ----------
    cols : :class:`~pyspark.sql.Column` or str
        column names or :class:`~pyspark.sql.Column`\\s

    Returns
    -------
    :class:`~pyspark.sql.Column`
        a map of merged entries from other maps.

    Examples
    --------
    >>> from pyspark.sql.functions import map_concat
    >>> df = spark.sql("SELECT map(1, 'a', 2, 'b') as map1, map(3, 'c') as map2")
    >>> df.select(map_concat("map1", "map2").alias("map3")).show(truncate=False)
    +------------------------+
    |map3                    |
    +------------------------+
    |{1 -> a, 2 -> b, 3 -> c}|
    +------------------------+
    """
    if len(cols) == 1 and isinstance(cols[0], (list, set)):
        cols = cols[0]  # type: ignore[assignment]
    return _invoke_function_over_seq_of_columns("map_concat", cols)  # type: ignore[arg-type]


@try_remote_functions
def sequence(
    start: "ColumnOrName", stop: "ColumnOrName", step: Optional["ColumnOrName"] = None
) -> Column:
    """
    Generate a sequence of integers from `start` to `stop`, incrementing by `step`.
    If `step` is not set, incrementing by 1 if `start` is less than or equal to `stop`,
    otherwise -1.

    .. versionadded:: 2.4.0

    .. versionchanged:: 3.4.0
        Supports Spark Connect.

    Parameters
    ----------
    start : :class:`~pyspark.sql.Column` or str
        starting value (inclusive)
    stop : :class:`~pyspark.sql.Column` or str
        last values (inclusive)
    step : :class:`~pyspark.sql.Column` or str, optional
        value to add to current to get next element (default is 1)

    Returns
    -------
    :class:`~pyspark.sql.Column`
        an array of sequence values

    Examples
    --------
    >>> df1 = spark.createDataFrame([(-2, 2)], ('C1', 'C2'))
    >>> df1.select(sequence('C1', 'C2').alias('r')).collect()
    [Row(r=[-2, -1, 0, 1, 2])]
    >>> df2 = spark.createDataFrame([(4, -4, -2)], ('C1', 'C2', 'C3'))
    >>> df2.select(sequence('C1', 'C2', 'C3').alias('r')).collect()
    [Row(r=[4, 2, 0, -2, -4])]
    """
    if step is None:
        return _invoke_function_over_columns("sequence", start, stop)
    else:
        return _invoke_function_over_columns("sequence", start, stop, step)


@try_remote_functions
def from_csv(
    col: "ColumnOrName",
    schema: Union[Column, str],
    options: Optional[Dict[str, str]] = None,
) -> Column:
    """
    Parses a column containing a CSV string to a row with the specified schema.
    Returns `null`, in the case of an unparseable string.

    .. versionadded:: 3.0.0

    .. versionchanged:: 3.4.0
        Supports Spark Connect.

    Parameters
    ----------
    col : :class:`~pyspark.sql.Column` or str
        a column or column name in CSV format
    schema :class:`~pyspark.sql.Column` or str
        a column, or Python string literal with schema in DDL format, to use when parsing the CSV column.
    options : dict, optional
        options to control parsing. accepts the same options as the CSV datasource.
        See `Data Source Option <https://spark.apache.org/docs/latest/sql-data-sources-csv.html#data-source-option>`_
        for the version you use.

        .. # noqa

    Returns
    -------
    :class:`~pyspark.sql.Column`
        a column of parsed CSV values

    Examples
    --------
    >>> data = [("1,2,3",)]
    >>> df = spark.createDataFrame(data, ("value",))
    >>> df.select(from_csv(df.value, "a INT, b INT, c INT").alias("csv")).collect()
    [Row(csv=Row(a=1, b=2, c=3))]
    >>> value = data[0][0]
    >>> df.select(from_csv(df.value, schema_of_csv(value)).alias("csv")).collect()
    [Row(csv=Row(_c0=1, _c1=2, _c2=3))]
    >>> data = [("   abc",)]
    >>> df = spark.createDataFrame(data, ("value",))
    >>> options = {'ignoreLeadingWhiteSpace': True}
    >>> df.select(from_csv(df.value, "s string", options).alias("csv")).collect()
    [Row(csv=Row(s='abc'))]
    """

    get_active_spark_context()
    if isinstance(schema, str):
        schema = _create_column_from_literal(schema)
    elif isinstance(schema, Column):
        schema = _to_java_column(schema)
    else:
        raise PySparkTypeError(
            error_class="NOT_COLUMN_OR_STR",
            message_parameters={"arg_name": "schema", "arg_type": type(schema).__name__},
        )

    return _invoke_function("from_csv", _to_java_column(col), schema, _options_to_str(options))


def _unresolved_named_lambda_variable(*name_parts: Any) -> Column:
    """
    Create `o.a.s.sql.expressions.UnresolvedNamedLambdaVariable`,
    convert it to o.s.sql.Column and wrap in Python `Column`

    .. versionchanged:: 3.4.0
        Supports Spark Connect.

    Parameters
    ----------
    name_parts : str
    """
    sc = get_active_spark_context()
    name_parts_seq = _to_seq(sc, name_parts)
    expressions = cast(JVMView, sc._jvm).org.apache.spark.sql.catalyst.expressions
    return Column(
        cast(JVMView, sc._jvm).Column(expressions.UnresolvedNamedLambdaVariable(name_parts_seq))
    )


def _get_lambda_parameters(f: Callable) -> ValuesView[inspect.Parameter]:
    signature = inspect.signature(f)
    parameters = signature.parameters.values()

    # We should exclude functions that use
    # variable args and keyword argnames
    # as well as keyword only args
    supported_parameter_types = {
        inspect.Parameter.POSITIONAL_OR_KEYWORD,
        inspect.Parameter.POSITIONAL_ONLY,
    }

    # Validate that
    # function arity is between 1 and 3
    if not (1 <= len(parameters) <= 3):
        raise PySparkValueError(
            error_class="WRONG_NUM_ARGS_FOR_HIGHER_ORDER_FUNCTION",
            message_parameters={"func_name": f.__name__, "num_args": str(len(parameters))},
        )

    # and all arguments can be used as positional
    if not all(p.kind in supported_parameter_types for p in parameters):
        raise PySparkValueError(
            error_class="UNSUPPORTED_PARAM_TYPE_FOR_HIGHER_ORDER_FUNCTION",
            message_parameters={"func_name": f.__name__},
        )

    return parameters


def _create_lambda(f: Callable) -> Callable:
    """
    Create `o.a.s.sql.expressions.LambdaFunction` corresponding
    to transformation described by f

    :param f: A Python of one of the following forms:
            - (Column) -> Column: ...
            - (Column, Column) -> Column: ...
            - (Column, Column, Column) -> Column: ...
    """
    parameters = _get_lambda_parameters(f)

    sc = get_active_spark_context()
    expressions = cast(JVMView, sc._jvm).org.apache.spark.sql.catalyst.expressions

    argnames = ["x", "y", "z"]
    args = [
        _unresolved_named_lambda_variable(
            expressions.UnresolvedNamedLambdaVariable.freshVarName(arg)
        )
        for arg in argnames[: len(parameters)]
    ]

    result = f(*args)

    if not isinstance(result, Column):
        raise PySparkValueError(
            error_class="HIGHER_ORDER_FUNCTION_SHOULD_RETURN_COLUMN",
            message_parameters={"func_name": f.__name__, "return_type": type(result).__name__},
        )

    jexpr = result._jc.expr()
    jargs = _to_seq(sc, [arg._jc.expr() for arg in args])

    return expressions.LambdaFunction(jexpr, jargs, False)


def _invoke_higher_order_function(
    name: str,
    cols: List["ColumnOrName"],
    funs: List[Callable],
) -> Column:
    """
    Invokes expression identified by name,
    (relative to ```org.apache.spark.sql.catalyst.expressions``)
    and wraps the result with Column (first Scala one, then Python).

    :param name: Name of the expression
    :param cols: a list of columns
    :param funs: a list of((*Column) -> Column functions.

    :return: a Column
    """
    sc = get_active_spark_context()
    expressions = cast(JVMView, sc._jvm).org.apache.spark.sql.catalyst.expressions
    expr = getattr(expressions, name)

    jcols = [_to_java_column(col).expr() for col in cols]
    jfuns = [_create_lambda(f) for f in funs]

    return Column(cast(JVMView, sc._jvm).Column(expr(*jcols + jfuns)))


@overload
def transform(col: "ColumnOrName", f: Callable[[Column], Column]) -> Column:
    ...


@overload
def transform(col: "ColumnOrName", f: Callable[[Column, Column], Column]) -> Column:
    ...


@try_remote_functions
def transform(
    col: "ColumnOrName",
    f: Union[Callable[[Column], Column], Callable[[Column, Column], Column]],
) -> Column:
    """
    Returns an array of elements after applying a transformation to each element in the input array.

    .. versionadded:: 3.1.0

    .. versionchanged:: 3.4.0
        Supports Spark Connect.

    Parameters
    ----------
    col : :class:`~pyspark.sql.Column` or str
        name of column or expression
    f : function
        a function that is applied to each element of the input array.
        Can take one of the following forms:

        - Unary ``(x: Column) -> Column: ...``
        - Binary ``(x: Column, i: Column) -> Column...``, where the second argument is
            a 0-based index of the element.

        and can use methods of :class:`~pyspark.sql.Column`, functions defined in
        :py:mod:`pyspark.sql.functions` and Scala ``UserDefinedFunctions``.
        Python ``UserDefinedFunctions`` are not supported
        (`SPARK-27052 <https://issues.apache.org/jira/browse/SPARK-27052>`__).

    Returns
    -------
    :class:`~pyspark.sql.Column`
        a new array of transformed elements.

    Examples
    --------
    >>> df = spark.createDataFrame([(1, [1, 2, 3, 4])], ("key", "values"))
    >>> df.select(transform("values", lambda x: x * 2).alias("doubled")).show()
    +------------+
    |     doubled|
    +------------+
    |[2, 4, 6, 8]|
    +------------+

    >>> def alternate(x, i):
    ...     return when(i % 2 == 0, x).otherwise(-x)
    ...
    >>> df.select(transform("values", alternate).alias("alternated")).show()
    +--------------+
    |    alternated|
    +--------------+
    |[1, -2, 3, -4]|
    +--------------+
    """
    return _invoke_higher_order_function("ArrayTransform", [col], [f])


@try_remote_functions
def exists(col: "ColumnOrName", f: Callable[[Column], Column]) -> Column:
    """
    Returns whether a predicate holds for one or more elements in the array.

    .. versionadded:: 3.1.0

    .. versionchanged:: 3.4.0
        Supports Spark Connect.

    Parameters
    ----------
    col : :class:`~pyspark.sql.Column` or str
        name of column or expression
    f : function
        ``(x: Column) -> Column: ...``  returning the Boolean expression.
        Can use methods of :class:`~pyspark.sql.Column`, functions defined in
        :py:mod:`pyspark.sql.functions` and Scala ``UserDefinedFunctions``.
        Python ``UserDefinedFunctions`` are not supported
        (`SPARK-27052 <https://issues.apache.org/jira/browse/SPARK-27052>`__).

    Returns
    -------
    :class:`~pyspark.sql.Column`
        True if "any" element of an array evaluates to True when passed as an argument to
        given function and False otherwise.

    Examples
    --------
    >>> df = spark.createDataFrame([(1, [1, 2, 3, 4]), (2, [3, -1, 0])],("key", "values"))
    >>> df.select(exists("values", lambda x: x < 0).alias("any_negative")).show()
    +------------+
    |any_negative|
    +------------+
    |       false|
    |        true|
    +------------+
    """
    return _invoke_higher_order_function("ArrayExists", [col], [f])


@try_remote_functions
def forall(col: "ColumnOrName", f: Callable[[Column], Column]) -> Column:
    """
    Returns whether a predicate holds for every element in the array.

    .. versionadded:: 3.1.0

    .. versionchanged:: 3.4.0
        Supports Spark Connect.

    Parameters
    ----------
    col : :class:`~pyspark.sql.Column` or str
        name of column or expression
    f : function
        ``(x: Column) -> Column: ...``  returning the Boolean expression.
        Can use methods of :class:`~pyspark.sql.Column`, functions defined in
        :py:mod:`pyspark.sql.functions` and Scala ``UserDefinedFunctions``.
        Python ``UserDefinedFunctions`` are not supported
        (`SPARK-27052 <https://issues.apache.org/jira/browse/SPARK-27052>`__).

    Returns
    -------
    :class:`~pyspark.sql.Column`
        True if "all" elements of an array evaluates to True when passed as an argument to
        given function and False otherwise.

    Examples
    --------
    >>> df = spark.createDataFrame(
    ...     [(1, ["bar"]), (2, ["foo", "bar"]), (3, ["foobar", "foo"])],
    ...     ("key", "values")
    ... )
    >>> df.select(forall("values", lambda x: x.rlike("foo")).alias("all_foo")).show()
    +-------+
    |all_foo|
    +-------+
    |  false|
    |  false|
    |   true|
    +-------+
    """
    return _invoke_higher_order_function("ArrayForAll", [col], [f])


@overload
def filter(col: "ColumnOrName", f: Callable[[Column], Column]) -> Column:
    ...


@overload
def filter(col: "ColumnOrName", f: Callable[[Column, Column], Column]) -> Column:
    ...


@try_remote_functions
def filter(
    col: "ColumnOrName",
    f: Union[Callable[[Column], Column], Callable[[Column, Column], Column]],
) -> Column:
    """
    Returns an array of elements for which a predicate holds in a given array.

    .. versionadded:: 3.1.0

    .. versionchanged:: 3.4.0
        Supports Spark Connect.

    Parameters
    ----------
    col : :class:`~pyspark.sql.Column` or str
        name of column or expression
    f : function
        A function that returns the Boolean expression.
        Can take one of the following forms:

        - Unary ``(x: Column) -> Column: ...``
        - Binary ``(x: Column, i: Column) -> Column...``, where the second argument is
            a 0-based index of the element.

        and can use methods of :class:`~pyspark.sql.Column`, functions defined in
        :py:mod:`pyspark.sql.functions` and Scala ``UserDefinedFunctions``.
        Python ``UserDefinedFunctions`` are not supported
        (`SPARK-27052 <https://issues.apache.org/jira/browse/SPARK-27052>`__).

    Returns
    -------
    :class:`~pyspark.sql.Column`
        filtered array of elements where given function evaluated to True
        when passed as an argument.

    Examples
    --------
    >>> df = spark.createDataFrame(
    ...     [(1, ["2018-09-20",  "2019-02-03", "2019-07-01", "2020-06-01"])],
    ...     ("key", "values")
    ... )
    >>> def after_second_quarter(x):
    ...     return month(to_date(x)) > 6
    ...
    >>> df.select(
    ...     filter("values", after_second_quarter).alias("after_second_quarter")
    ... ).show(truncate=False)
    +------------------------+
    |after_second_quarter    |
    +------------------------+
    |[2018-09-20, 2019-07-01]|
    +------------------------+
    """
    return _invoke_higher_order_function("ArrayFilter", [col], [f])


@try_remote_functions
def aggregate(
    col: "ColumnOrName",
    initialValue: "ColumnOrName",
    merge: Callable[[Column, Column], Column],
    finish: Optional[Callable[[Column], Column]] = None,
) -> Column:
    """
    Applies a binary operator to an initial state and all elements in the array,
    and reduces this to a single state. The final state is converted into the final result
    by applying a finish function.

    Both functions can use methods of :class:`~pyspark.sql.Column`, functions defined in
    :py:mod:`pyspark.sql.functions` and Scala ``UserDefinedFunctions``.
    Python ``UserDefinedFunctions`` are not supported
    (`SPARK-27052 <https://issues.apache.org/jira/browse/SPARK-27052>`__).

    .. versionadded:: 3.1.0

    .. versionchanged:: 3.4.0
        Supports Spark Connect.

    Parameters
    ----------
    col : :class:`~pyspark.sql.Column` or str
        name of column or expression
    initialValue : :class:`~pyspark.sql.Column` or str
        initial value. Name of column or expression
    merge : function
        a binary function ``(acc: Column, x: Column) -> Column...`` returning expression
        of the same type as ``zero``
    finish : function
        an optional unary function ``(x: Column) -> Column: ...``
        used to convert accumulated value.

    Returns
    -------
    :class:`~pyspark.sql.Column`
        final value after aggregate function is applied.

    Examples
    --------
    >>> df = spark.createDataFrame([(1, [20.0, 4.0, 2.0, 6.0, 10.0])], ("id", "values"))
    >>> df.select(aggregate("values", lit(0.0), lambda acc, x: acc + x).alias("sum")).show()
    +----+
    | sum|
    +----+
    |42.0|
    +----+

    >>> def merge(acc, x):
    ...     count = acc.count + 1
    ...     sum = acc.sum + x
    ...     return struct(count.alias("count"), sum.alias("sum"))
    ...
    >>> df.select(
    ...     aggregate(
    ...         "values",
    ...         struct(lit(0).alias("count"), lit(0.0).alias("sum")),
    ...         merge,
    ...         lambda acc: acc.sum / acc.count,
    ...     ).alias("mean")
    ... ).show()
    +----+
    |mean|
    +----+
    | 8.4|
    +----+
    """
    if finish is not None:
        return _invoke_higher_order_function("ArrayAggregate", [col, initialValue], [merge, finish])

    else:
        return _invoke_higher_order_function("ArrayAggregate", [col, initialValue], [merge])


@try_remote_functions
def reduce(
    col: "ColumnOrName",
    initialValue: "ColumnOrName",
    merge: Callable[[Column, Column], Column],
    finish: Optional[Callable[[Column], Column]] = None,
) -> Column:
    """
    Applies a binary operator to an initial state and all elements in the array,
    and reduces this to a single state. The final state is converted into the final result
    by applying a finish function.

    Both functions can use methods of :class:`~pyspark.sql.Column`, functions defined in
    :py:mod:`pyspark.sql.functions` and Scala ``UserDefinedFunctions``.
    Python ``UserDefinedFunctions`` are not supported
    (`SPARK-27052 <https://issues.apache.org/jira/browse/SPARK-27052>`__).

    .. versionadded:: 3.5.0

    Parameters
    ----------
    col : :class:`~pyspark.sql.Column` or str
        name of column or expression
    initialValue : :class:`~pyspark.sql.Column` or str
        initial value. Name of column or expression
    merge : function
        a binary function ``(acc: Column, x: Column) -> Column...`` returning expression
        of the same type as ``zero``
    finish : function
        an optional unary function ``(x: Column) -> Column: ...``
        used to convert accumulated value.

    Returns
    -------
    :class:`~pyspark.sql.Column`
        final value after aggregate function is applied.

    Examples
    --------
    >>> df = spark.createDataFrame([(1, [20.0, 4.0, 2.0, 6.0, 10.0])], ("id", "values"))
    >>> df.select(reduce("values", lit(0.0), lambda acc, x: acc + x).alias("sum")).show()
    +----+
    | sum|
    +----+
    |42.0|
    +----+

    >>> def merge(acc, x):
    ...     count = acc.count + 1
    ...     sum = acc.sum + x
    ...     return struct(count.alias("count"), sum.alias("sum"))
    ...
    >>> df.select(
    ...     reduce(
    ...         "values",
    ...         struct(lit(0).alias("count"), lit(0.0).alias("sum")),
    ...         merge,
    ...         lambda acc: acc.sum / acc.count,
    ...     ).alias("mean")
    ... ).show()
    +----+
    |mean|
    +----+
    | 8.4|
    +----+
    """
    if finish is not None:
        return _invoke_higher_order_function("ArrayAggregate", [col, initialValue], [merge, finish])

    else:
        return _invoke_higher_order_function("ArrayAggregate", [col, initialValue], [merge])


@try_remote_functions
def zip_with(
    left: "ColumnOrName",
    right: "ColumnOrName",
    f: Callable[[Column, Column], Column],
) -> Column:
    """
    Merge two given arrays, element-wise, into a single array using a function.
    If one array is shorter, nulls are appended at the end to match the length of the longer
    array, before applying the function.

    .. versionadded:: 3.1.0

    .. versionchanged:: 3.4.0
        Supports Spark Connect.

    Parameters
    ----------
    left : :class:`~pyspark.sql.Column` or str
        name of the first column or expression
    right : :class:`~pyspark.sql.Column` or str
        name of the second column or expression
    f : function
        a binary function ``(x1: Column, x2: Column) -> Column...``
        Can use methods of :class:`~pyspark.sql.Column`, functions defined in
        :py:mod:`pyspark.sql.functions` and Scala ``UserDefinedFunctions``.
        Python ``UserDefinedFunctions`` are not supported
        (`SPARK-27052 <https://issues.apache.org/jira/browse/SPARK-27052>`__).

    Returns
    -------
    :class:`~pyspark.sql.Column`
        array of calculated values derived by applying given function to each pair of arguments.

    Examples
    --------
    >>> df = spark.createDataFrame([(1, [1, 3, 5, 8], [0, 2, 4, 6])], ("id", "xs", "ys"))
    >>> df.select(zip_with("xs", "ys", lambda x, y: x ** y).alias("powers")).show(truncate=False)
    +---------------------------+
    |powers                     |
    +---------------------------+
    |[1.0, 9.0, 625.0, 262144.0]|
    +---------------------------+

    >>> df = spark.createDataFrame([(1, ["foo", "bar"], [1, 2, 3])], ("id", "xs", "ys"))
    >>> df.select(zip_with("xs", "ys", lambda x, y: concat_ws("_", x, y)).alias("xs_ys")).show()
    +-----------------+
    |            xs_ys|
    +-----------------+
    |[foo_1, bar_2, 3]|
    +-----------------+
    """
    return _invoke_higher_order_function("ZipWith", [left, right], [f])


@try_remote_functions
def transform_keys(col: "ColumnOrName", f: Callable[[Column, Column], Column]) -> Column:
    """
    Applies a function to every key-value pair in a map and returns
    a map with the results of those applications as the new keys for the pairs.

    .. versionadded:: 3.1.0

    .. versionchanged:: 3.4.0
        Supports Spark Connect.

    Parameters
    ----------
    col : :class:`~pyspark.sql.Column` or str
        name of column or expression
    f : function
        a binary function ``(k: Column, v: Column) -> Column...``
        Can use methods of :class:`~pyspark.sql.Column`, functions defined in
        :py:mod:`pyspark.sql.functions` and Scala ``UserDefinedFunctions``.
        Python ``UserDefinedFunctions`` are not supported
        (`SPARK-27052 <https://issues.apache.org/jira/browse/SPARK-27052>`__).

    Returns
    -------
    :class:`~pyspark.sql.Column`
        a new map of enties where new keys were calculated by applying given function to
        each key value argument.

    Examples
    --------
    >>> df = spark.createDataFrame([(1, {"foo": -2.0, "bar": 2.0})], ("id", "data"))
    >>> row = df.select(transform_keys(
    ...     "data", lambda k, _: upper(k)).alias("data_upper")
    ... ).head()
    >>> sorted(row["data_upper"].items())
    [('BAR', 2.0), ('FOO', -2.0)]
    """
    return _invoke_higher_order_function("TransformKeys", [col], [f])


@try_remote_functions
def transform_values(col: "ColumnOrName", f: Callable[[Column, Column], Column]) -> Column:
    """
    Applies a function to every key-value pair in a map and returns
    a map with the results of those applications as the new values for the pairs.

    .. versionadded:: 3.1.0

    .. versionchanged:: 3.4.0
        Supports Spark Connect.

    Parameters
    ----------
    col : :class:`~pyspark.sql.Column` or str
        name of column or expression
    f : function
        a binary function ``(k: Column, v: Column) -> Column...``
        Can use methods of :class:`~pyspark.sql.Column`, functions defined in
        :py:mod:`pyspark.sql.functions` and Scala ``UserDefinedFunctions``.
        Python ``UserDefinedFunctions`` are not supported
        (`SPARK-27052 <https://issues.apache.org/jira/browse/SPARK-27052>`__).

    Returns
    -------
    :class:`~pyspark.sql.Column`
        a new map of enties where new values were calculated by applying given function to
        each key value argument.

    Examples
    --------
    >>> df = spark.createDataFrame([(1, {"IT": 10.0, "SALES": 2.0, "OPS": 24.0})], ("id", "data"))
    >>> row = df.select(transform_values(
    ...     "data", lambda k, v: when(k.isin("IT", "OPS"), v + 10.0).otherwise(v)
    ... ).alias("new_data")).head()
    >>> sorted(row["new_data"].items())
    [('IT', 20.0), ('OPS', 34.0), ('SALES', 2.0)]
    """
    return _invoke_higher_order_function("TransformValues", [col], [f])


@try_remote_functions
def map_filter(col: "ColumnOrName", f: Callable[[Column, Column], Column]) -> Column:
    """
    Returns a map whose key-value pairs satisfy a predicate.

    .. versionadded:: 3.1.0

    .. versionchanged:: 3.4.0
        Supports Spark Connect.

    Parameters
    ----------
    col : :class:`~pyspark.sql.Column` or str
        name of column or expression
    f : function
        a binary function ``(k: Column, v: Column) -> Column...``
        Can use methods of :class:`~pyspark.sql.Column`, functions defined in
        :py:mod:`pyspark.sql.functions` and Scala ``UserDefinedFunctions``.
        Python ``UserDefinedFunctions`` are not supported
        (`SPARK-27052 <https://issues.apache.org/jira/browse/SPARK-27052>`__).

    Returns
    -------
    :class:`~pyspark.sql.Column`
        filtered map.

    Examples
    --------
    >>> df = spark.createDataFrame([(1, {"foo": 42.0, "bar": 1.0, "baz": 32.0})], ("id", "data"))
    >>> row = df.select(map_filter(
    ...     "data", lambda _, v: v > 30.0).alias("data_filtered")
    ... ).head()
    >>> sorted(row["data_filtered"].items())
    [('baz', 32.0), ('foo', 42.0)]
    """
    return _invoke_higher_order_function("MapFilter", [col], [f])


@try_remote_functions
def map_zip_with(
    col1: "ColumnOrName",
    col2: "ColumnOrName",
    f: Callable[[Column, Column, Column], Column],
) -> Column:
    """
    Merge two given maps, key-wise into a single map using a function.

    .. versionadded:: 3.1.0

    .. versionchanged:: 3.4.0
        Supports Spark Connect.

    Parameters
    ----------
    col1 : :class:`~pyspark.sql.Column` or str
        name of the first column or expression
    col2 : :class:`~pyspark.sql.Column` or str
        name of the second column or expression
    f : function
        a ternary function ``(k: Column, v1: Column, v2: Column) -> Column...``
        Can use methods of :class:`~pyspark.sql.Column`, functions defined in
        :py:mod:`pyspark.sql.functions` and Scala ``UserDefinedFunctions``.
        Python ``UserDefinedFunctions`` are not supported
        (`SPARK-27052 <https://issues.apache.org/jira/browse/SPARK-27052>`__).

    Returns
    -------
    :class:`~pyspark.sql.Column`
        zipped map where entries are calculated by applying given function to each
        pair of arguments.

    Examples
    --------
    >>> df = spark.createDataFrame([
    ...     (1, {"IT": 24.0, "SALES": 12.00}, {"IT": 2.0, "SALES": 1.4})],
    ...     ("id", "base", "ratio")
    ... )
    >>> row = df.select(map_zip_with(
    ...     "base", "ratio", lambda k, v1, v2: round(v1 * v2, 2)).alias("updated_data")
    ... ).head()
    >>> sorted(row["updated_data"].items())
    [('IT', 48.0), ('SALES', 16.8)]
    """
    return _invoke_higher_order_function("MapZipWith", [col1, col2], [f])


def str_to_map(
    text: "ColumnOrName",
    pairDelim: Optional["ColumnOrName"] = None,
    keyValueDelim: Optional["ColumnOrName"] = None,
) -> Column:
    """
    Creates a map after splitting the text into key/value pairs using delimiters.
    Both `pairDelim` and `keyValueDelim` are treated as regular expressions.

    .. versionadded:: 3.5.0

    Parameters
    ----------
    text : :class:`~pyspark.sql.Column` or str
        Input column or strings.
    pairDelim : :class:`~pyspark.sql.Column` or str, optional
        delimiter to use to split pair.
    keyValueDelim : :class:`~pyspark.sql.Column` or str, optional
        delimiter to use to split key/value.

    Examples
    --------
    >>> df = spark.createDataFrame([("a:1,b:2,c:3",)], ["e"])
    >>> df.select(str_to_map(df.e, lit(","), lit(":")).alias('r')).collect()
    [Row(r={'a': '1', 'b': '2', 'c': '3'})]

    >>> df = spark.createDataFrame([("a:1,b:2,c:3",)], ["e"])
    >>> df.select(str_to_map(df.e, lit(",")).alias('r')).collect()
    [Row(r={'a': '1', 'b': '2', 'c': '3'})]

    >>> df = spark.createDataFrame([("a:1,b:2,c:3",)], ["e"])
    >>> df.select(str_to_map(df.e).alias('r')).collect()
    [Row(r={'a': '1', 'b': '2', 'c': '3'})]
    """
    if pairDelim is None:
        pairDelim = lit(",")
    if keyValueDelim is None:
        keyValueDelim = lit(":")
    return _invoke_function_over_columns("str_to_map", text, pairDelim, keyValueDelim)


# ---------------------- Partition transform functions --------------------------------


@try_remote_functions
def years(col: "ColumnOrName") -> Column:
    """
    Partition transform function: A transform for timestamps and dates
    to partition data into years.

    .. versionadded:: 3.1.0

    .. versionchanged:: 3.4.0
        Supports Spark Connect.

    Parameters
    ----------
    col : :class:`~pyspark.sql.Column` or str
        target date or timestamp column to work on.

    Returns
    -------
    :class:`~pyspark.sql.Column`
        data partitioned by years.

    Examples
    --------
    >>> df.writeTo("catalog.db.table").partitionedBy(  # doctest: +SKIP
    ...     years("ts")
    ... ).createOrReplace()

    Notes
    -----
    This function can be used only in combination with
    :py:meth:`~pyspark.sql.readwriter.DataFrameWriterV2.partitionedBy`
    method of the `DataFrameWriterV2`.

    """
    return _invoke_function_over_columns("years", col)


@try_remote_functions
def months(col: "ColumnOrName") -> Column:
    """
    Partition transform function: A transform for timestamps and dates
    to partition data into months.

    .. versionadded:: 3.1.0

    .. versionchanged:: 3.4.0
        Supports Spark Connect.

    Parameters
    ----------
    col : :class:`~pyspark.sql.Column` or str
        target date or timestamp column to work on.

    Returns
    -------
    :class:`~pyspark.sql.Column`
        data partitioned by months.

    Examples
    --------
    >>> df.writeTo("catalog.db.table").partitionedBy(
    ...     months("ts")
    ... ).createOrReplace()  # doctest: +SKIP

    Notes
    -----
    This function can be used only in combination with
    :py:meth:`~pyspark.sql.readwriter.DataFrameWriterV2.partitionedBy`
    method of the `DataFrameWriterV2`.

    """
    return _invoke_function_over_columns("months", col)


@try_remote_functions
def days(col: "ColumnOrName") -> Column:
    """
    Partition transform function: A transform for timestamps and dates
    to partition data into days.

    .. versionadded:: 3.1.0

    .. versionchanged:: 3.4.0
        Supports Spark Connect.

    Parameters
    ----------
    col : :class:`~pyspark.sql.Column` or str
        target date or timestamp column to work on.

    Returns
    -------
    :class:`~pyspark.sql.Column`
        data partitioned by days.

    Examples
    --------
    >>> df.writeTo("catalog.db.table").partitionedBy(  # doctest: +SKIP
    ...     days("ts")
    ... ).createOrReplace()

    Notes
    -----
    This function can be used only in combination with
    :py:meth:`~pyspark.sql.readwriter.DataFrameWriterV2.partitionedBy`
    method of the `DataFrameWriterV2`.

    """
    return _invoke_function_over_columns("days", col)


@try_remote_functions
def hours(col: "ColumnOrName") -> Column:
    """
    Partition transform function: A transform for timestamps
    to partition data into hours.

    .. versionadded:: 3.1.0

    .. versionchanged:: 3.4.0
        Supports Spark Connect.

    Parameters
    ----------
    col : :class:`~pyspark.sql.Column` or str
        target date or timestamp column to work on.

    Returns
    -------
    :class:`~pyspark.sql.Column`
        data partitioned by hours.

    Examples
    --------
    >>> df.writeTo("catalog.db.table").partitionedBy(   # doctest: +SKIP
    ...     hours("ts")
    ... ).createOrReplace()

    Notes
    -----
    This function can be used only in combination with
    :py:meth:`~pyspark.sql.readwriter.DataFrameWriterV2.partitionedBy`
    method of the `DataFrameWriterV2`.

    """
    return _invoke_function_over_columns("hours", col)


@try_remote_functions
def convert_timezone(
    sourceTz: Optional[Column], targetTz: Column, sourceTs: "ColumnOrName"
) -> Column:
    """
    Converts the timestamp without time zone `sourceTs`
    from the `sourceTz` time zone to `targetTz`.

    .. versionadded:: 3.5.0

    Parameters
    ----------
    sourceTz : :class:`~pyspark.sql.Column`
        the time zone for the input timestamp. If it is missed,
        the current session time zone is used as the source time zone.
    targetTz : :class:`~pyspark.sql.Column`
        the time zone to which the input timestamp should be converted.
    sourceTs : :class:`~pyspark.sql.Column`
        a timestamp without time zone.

    Returns
    -------
    :class:`~pyspark.sql.Column`
        timestamp for converted time zone.

    Examples
    --------
    >>> df = spark.createDataFrame([('2015-04-08',)], ['dt'])
    >>> df.select(convert_timezone(   # doctest: +SKIP
    ...     None, lit('Asia/Hong_Kong'), 'dt').alias('ts')
    ... ).show()
    +-------------------+
    |                 ts|
    +-------------------+
    |2015-04-08 00:00:00|
    +-------------------+
    >>> df.select(convert_timezone(
    ...     lit('America/Los_Angeles'), lit('Asia/Hong_Kong'), 'dt').alias('ts')
    ... ).show()
    +-------------------+
    |                 ts|
    +-------------------+
    |2015-04-08 15:00:00|
    +-------------------+
    """
    if sourceTz is None:
        return _invoke_function_over_columns("convert_timezone", targetTz, sourceTs)
    else:
        return _invoke_function_over_columns("convert_timezone", sourceTz, targetTz, sourceTs)


@try_remote_functions
def make_dt_interval(
    days: Optional["ColumnOrName"] = None,
    hours: Optional["ColumnOrName"] = None,
    mins: Optional["ColumnOrName"] = None,
    secs: Optional["ColumnOrName"] = None,
) -> Column:
    """
    Make DayTimeIntervalType duration from days, hours, mins and secs.

    .. versionadded:: 3.5.0

    Parameters
    ----------
    days : :class:`~pyspark.sql.Column` or str
        the number of days, positive or negative
    hours : :class:`~pyspark.sql.Column` or str
        the number of hours, positive or negative
    mins : :class:`~pyspark.sql.Column` or str
        the number of minutes, positive or negative
    secs : :class:`~pyspark.sql.Column` or str
        the number of seconds with the fractional part in microsecond precision.

    Examples
    --------
    >>> df = spark.createDataFrame([[1, 12, 30, 01.001001]],
    ...     ["day", "hour", "min", "sec"])
    >>> df.select(make_dt_interval(
    ...     df.day, df.hour, df.min, df.sec).alias('r')
    ... ).show(truncate=False)
    +------------------------------------------+
    |r                                         |
    +------------------------------------------+
    |INTERVAL '1 12:30:01.001001' DAY TO SECOND|
    +------------------------------------------+

    >>> df.select(make_dt_interval(
    ...     df.day, df.hour, df.min).alias('r')
    ... ).show(truncate=False)
    +-----------------------------------+
    |r                                  |
    +-----------------------------------+
    |INTERVAL '1 12:30:00' DAY TO SECOND|
    +-----------------------------------+

    >>> df.select(make_dt_interval(
    ...     df.day, df.hour).alias('r')
    ... ).show(truncate=False)
    +-----------------------------------+
    |r                                  |
    +-----------------------------------+
    |INTERVAL '1 12:00:00' DAY TO SECOND|
    +-----------------------------------+

    >>> df.select(make_dt_interval(df.day).alias('r')).show(truncate=False)
    +-----------------------------------+
    |r                                  |
    +-----------------------------------+
    |INTERVAL '1 00:00:00' DAY TO SECOND|
    +-----------------------------------+

    >>> df.select(make_dt_interval().alias('r')).show(truncate=False)
    +-----------------------------------+
    |r                                  |
    +-----------------------------------+
    |INTERVAL '0 00:00:00' DAY TO SECOND|
    +-----------------------------------+
    """
    _days = lit(0) if days is None else days
    _hours = lit(0) if hours is None else hours
    _mins = lit(0) if mins is None else mins
    _secs = lit(decimal.Decimal(0)) if secs is None else secs
    return _invoke_function_over_columns("make_dt_interval", _days, _hours, _mins, _secs)


@try_remote_functions
def make_interval(
    years: Optional["ColumnOrName"] = None,
    months: Optional["ColumnOrName"] = None,
    weeks: Optional["ColumnOrName"] = None,
    days: Optional["ColumnOrName"] = None,
    hours: Optional["ColumnOrName"] = None,
    mins: Optional["ColumnOrName"] = None,
    secs: Optional["ColumnOrName"] = None,
) -> Column:
    """
    Make interval from years, months, weeks, days, hours, mins and secs.

    .. versionadded:: 3.5.0

    Parameters
    ----------
    years : :class:`~pyspark.sql.Column` or str
        the number of years, positive or negative
    months : :class:`~pyspark.sql.Column` or str
        the number of months, positive or negative
    weeks : :class:`~pyspark.sql.Column` or str
        the number of weeks, positive or negative
    days : :class:`~pyspark.sql.Column` or str
        the number of days, positive or negative
    hours : :class:`~pyspark.sql.Column` or str
        the number of hours, positive or negative
    mins : :class:`~pyspark.sql.Column` or str
        the number of minutes, positive or negative
    secs : :class:`~pyspark.sql.Column` or str
        the number of seconds with the fractional part in microsecond precision.

    Examples
    --------
    >>> df = spark.createDataFrame([[100, 11, 1, 1, 12, 30, 01.001001]],
    ...     ["year", "month", "week", "day", "hour", "min", "sec"])
    >>> df.select(make_interval(
    ...     df.year, df.month, df.week, df.day, df.hour, df.min, df.sec).alias('r')
    ... ).show(truncate=False)
    +---------------------------------------------------------------+
    |r                                                              |
    +---------------------------------------------------------------+
    |100 years 11 months 8 days 12 hours 30 minutes 1.001001 seconds|
    +---------------------------------------------------------------+

    >>> df.select(make_interval(
    ...     df.year, df.month, df.week, df.day, df.hour, df.min).alias('r')
    ... ).show(truncate=False)
    +----------------------------------------------+
    |r                                             |
    +----------------------------------------------+
    |100 years 11 months 8 days 12 hours 30 minutes|
    +----------------------------------------------+

    >>> df.select(make_interval(
    ...     df.year, df.month, df.week, df.day, df.hour).alias('r')
    ... ).show(truncate=False)
    +-----------------------------------+
    |r                                  |
    +-----------------------------------+
    |100 years 11 months 8 days 12 hours|
    +-----------------------------------+

    >>> df.select(make_interval(
    ...     df.year, df.month, df.week, df.day).alias('r')
    ... ).show(truncate=False)
    +--------------------------+
    |r                         |
    +--------------------------+
    |100 years 11 months 8 days|
    +--------------------------+

    >>> df.select(make_interval(
    ...     df.year, df.month, df.week).alias('r')
    ... ).show(truncate=False)
    +--------------------------+
    |r                         |
    +--------------------------+
    |100 years 11 months 7 days|
    +--------------------------+

    >>> df.select(make_interval(df.year, df.month).alias('r')).show(truncate=False)
    +-------------------+
    |r                  |
    +-------------------+
    |100 years 11 months|
    +-------------------+

    >>> df.select(make_interval(df.year).alias('r')).show(truncate=False)
    +---------+
    |r        |
    +---------+
    |100 years|
    +---------+
    """
    _years = lit(0) if years is None else years
    _months = lit(0) if months is None else months
    _weeks = lit(0) if weeks is None else weeks
    _days = lit(0) if days is None else days
    _hours = lit(0) if hours is None else hours
    _mins = lit(0) if mins is None else mins
    _secs = lit(decimal.Decimal(0)) if secs is None else secs
    return _invoke_function_over_columns(
        "make_interval", _years, _months, _weeks, _days, _hours, _mins, _secs
    )


def make_timestamp(
    years: "ColumnOrName",
    months: "ColumnOrName",
    days: "ColumnOrName",
    hours: "ColumnOrName",
    mins: "ColumnOrName",
    secs: "ColumnOrName",
    timezone: Optional["ColumnOrName"] = None,
) -> Column:
    """
    Create timestamp from years, months, days, hours, mins, secs and timezone fields.
    The result data type is consistent with the value of configuration `spark.sql.timestampType`.
    If the configuration `spark.sql.ansi.enabled` is false, the function returns NULL
    on invalid inputs. Otherwise, it will throw an error instead.

    .. versionadded:: 3.5.0

    Parameters
    ----------
    years : :class:`~pyspark.sql.Column` or str
        the year to represent, from 1 to 9999
    months : :class:`~pyspark.sql.Column` or str
        the month-of-year to represent, from 1 (January) to 12 (December)
    days : :class:`~pyspark.sql.Column` or str
        the day-of-month to represent, from 1 to 31
    hours : :class:`~pyspark.sql.Column` or str
        the hour-of-day to represent, from 0 to 23
    mins : :class:`~pyspark.sql.Column` or str
        the minute-of-hour to represent, from 0 to 59
    secs : :class:`~pyspark.sql.Column` or str
        the second-of-minute and its micro-fraction to represent, from 0 to 60.
        The value can be either an integer like 13 , or a fraction like 13.123.
        If the sec argument equals to 60, the seconds field is set
        to 0 and 1 minute is added to the final timestamp.
    timezone : :class:`~pyspark.sql.Column` or str
        the time zone identifier. For example, CET, UTC and etc.

    Examples
    --------
    >>> spark.conf.set("spark.sql.session.timeZone", "America/Los_Angeles")
    >>> df = spark.createDataFrame([[2014, 12, 28, 6, 30, 45.887, 'CET']],
    ...     ["year", "month", "day", "hour", "min", "sec", "timezone"])
    >>> df.select(make_timestamp(
    ...     df.year, df.month, df.day, df.hour, df.min, df.sec, df.timezone).alias('r')
    ... ).show(truncate=False)
    +-----------------------+
    |r                      |
    +-----------------------+
    |2014-12-27 21:30:45.887|
    +-----------------------+

    >>> df.select(make_timestamp(
    ...     df.year, df.month, df.day, df.hour, df.min, df.sec).alias('r')
    ... ).show(truncate=False)
    +-----------------------+
    |r                      |
    +-----------------------+
    |2014-12-28 06:30:45.887|
    +-----------------------+
    >>> spark.conf.unset("spark.sql.session.timeZone")
    """
    if timezone is not None:
        return _invoke_function_over_columns(
            "make_timestamp", years, months, days, hours, mins, secs, timezone
        )
    else:
        return _invoke_function_over_columns(
            "make_timestamp", years, months, days, hours, mins, secs
        )


def make_timestamp_ltz(
    years: "ColumnOrName",
    months: "ColumnOrName",
    days: "ColumnOrName",
    hours: "ColumnOrName",
    mins: "ColumnOrName",
    secs: "ColumnOrName",
    timezone: Optional["ColumnOrName"] = None,
) -> Column:
    """
    Create the current timestamp with local time zone from years, months, days, hours, mins,
    secs and timezone fields. If the configuration `spark.sql.ansi.enabled` is false,
    the function returns NULL on invalid inputs. Otherwise, it will throw an error instead.

    .. versionadded:: 3.5.0

    Parameters
    ----------
    years : :class:`~pyspark.sql.Column` or str
        the year to represent, from 1 to 9999
    months : :class:`~pyspark.sql.Column` or str
        the month-of-year to represent, from 1 (January) to 12 (December)
    days : :class:`~pyspark.sql.Column` or str
        the day-of-month to represent, from 1 to 31
    hours : :class:`~pyspark.sql.Column` or str
        the hour-of-day to represent, from 0 to 23
    mins : :class:`~pyspark.sql.Column` or str
        the minute-of-hour to represent, from 0 to 59
    secs : :class:`~pyspark.sql.Column` or str
        the second-of-minute and its micro-fraction to represent, from 0 to 60.
        The value can be either an integer like 13 , or a fraction like 13.123.
        If the sec argument equals to 60, the seconds field is set
        to 0 and 1 minute is added to the final timestamp.
    timezone : :class:`~pyspark.sql.Column` or str
        the time zone identifier. For example, CET, UTC and etc.

    Examples
    --------
    >>> spark.conf.set("spark.sql.session.timeZone", "America/Los_Angeles")
    >>> df = spark.createDataFrame([[2014, 12, 28, 6, 30, 45.887, 'CET']],
    ...     ["year", "month", "day", "hour", "min", "sec", "timezone"])
    >>> df.select(make_timestamp_ltz(
    ...     df.year, df.month, df.day, df.hour, df.min, df.sec, df.timezone).alias('r')
    ... ).show(truncate=False)
    +-----------------------+
    |r                      |
    +-----------------------+
    |2014-12-27 21:30:45.887|
    +-----------------------+

    >>> df.select(make_timestamp_ltz(
    ...     df.year, df.month, df.day, df.hour, df.min, df.sec).alias('r')
    ... ).show(truncate=False)
    +-----------------------+
    |r                      |
    +-----------------------+
    |2014-12-28 06:30:45.887|
    +-----------------------+
    >>> spark.conf.unset("spark.sql.session.timeZone")
    """
    if timezone is not None:
        return _invoke_function_over_columns(
            "make_timestamp_ltz", years, months, days, hours, mins, secs, timezone
        )
    else:
        return _invoke_function_over_columns(
            "make_timestamp_ltz", years, months, days, hours, mins, secs
        )


def make_timestamp_ntz(
    years: "ColumnOrName",
    months: "ColumnOrName",
    days: "ColumnOrName",
    hours: "ColumnOrName",
    mins: "ColumnOrName",
    secs: "ColumnOrName",
) -> Column:
    """
    Create local date-time from years, months, days, hours, mins, secs fields.
    If the configuration `spark.sql.ansi.enabled` is false, the function returns NULL
    on invalid inputs. Otherwise, it will throw an error instead.

    .. versionadded:: 3.5.0

    Parameters
    ----------
    years : :class:`~pyspark.sql.Column` or str
        the year to represent, from 1 to 9999
    months : :class:`~pyspark.sql.Column` or str
        the month-of-year to represent, from 1 (January) to 12 (December)
    days : :class:`~pyspark.sql.Column` or str
        the day-of-month to represent, from 1 to 31
    hours : :class:`~pyspark.sql.Column` or str
        the hour-of-day to represent, from 0 to 23
    mins : :class:`~pyspark.sql.Column` or str
        the minute-of-hour to represent, from 0 to 59
    secs : :class:`~pyspark.sql.Column` or str
        the second-of-minute and its micro-fraction to represent, from 0 to 60.
        The value can be either an integer like 13 , or a fraction like 13.123.
        If the sec argument equals to 60, the seconds field is set
        to 0 and 1 minute is added to the final timestamp.

    Examples
    --------
    >>> spark.conf.set("spark.sql.session.timeZone", "America/Los_Angeles")
    >>> df = spark.createDataFrame([[2014, 12, 28, 6, 30, 45.887]],
    ...     ["year", "month", "day", "hour", "min", "sec"])
    >>> df.select(make_timestamp_ntz(
    ...     df.year, df.month, df.day, df.hour, df.min, df.sec).alias('r')
    ... ).show(truncate=False)
    +-----------------------+
    |r                      |
    +-----------------------+
    |2014-12-28 06:30:45.887|
    +-----------------------+
    >>> spark.conf.unset("spark.sql.session.timeZone")
    """
    return _invoke_function_over_columns(
        "make_timestamp_ntz", years, months, days, hours, mins, secs
    )


def make_ym_interval(
    years: Optional["ColumnOrName"] = None,
    months: Optional["ColumnOrName"] = None,
) -> Column:
    """
    Make year-month interval from years, months.

    .. versionadded:: 3.5.0

    Parameters
    ----------
    years : :class:`~pyspark.sql.Column` or str
        the number of years, positive or negative
    months : :class:`~pyspark.sql.Column` or str
        the number of months, positive or negative

    Examples
    --------
    >>> spark.conf.set("spark.sql.session.timeZone", "America/Los_Angeles")
    >>> df = spark.createDataFrame([[2014, 12]], ["year", "month"])
    >>> df.select(make_ym_interval(df.year, df.month).alias('r')).show(truncate=False)
    +-------------------------------+
    |r                              |
    +-------------------------------+
    |INTERVAL '2015-0' YEAR TO MONTH|
    +-------------------------------+
    >>> spark.conf.unset("spark.sql.session.timeZone")
    """
    _years = lit(0) if years is None else years
    _months = lit(0) if months is None else months
    return _invoke_function_over_columns("make_ym_interval", _years, _months)


@try_remote_functions
def bucket(numBuckets: Union[Column, int], col: "ColumnOrName") -> Column:
    """
    Partition transform function: A transform for any type that partitions
    by a hash of the input column.

    .. versionadded:: 3.1.0

    .. versionchanged:: 3.4.0
        Supports Spark Connect.

    Examples
    --------
    >>> df.writeTo("catalog.db.table").partitionedBy(  # doctest: +SKIP
    ...     bucket(42, "ts")
    ... ).createOrReplace()

    Parameters
    ----------
    col : :class:`~pyspark.sql.Column` or str
        target date or timestamp column to work on.

    Returns
    -------
    :class:`~pyspark.sql.Column`
        data partitioned by given columns.

    Notes
    -----
    This function can be used only in combination with
    :py:meth:`~pyspark.sql.readwriter.DataFrameWriterV2.partitionedBy`
    method of the `DataFrameWriterV2`.

    """
    if not isinstance(numBuckets, (int, Column)):
        raise PySparkTypeError(
            error_class="NOT_COLUMN_OR_INT",
            message_parameters={"arg_name": "numBuckets", "arg_type": type(numBuckets).__name__},
        )

    get_active_spark_context()
    numBuckets = (
        _create_column_from_literal(numBuckets)
        if isinstance(numBuckets, int)
        else _to_java_column(numBuckets)
    )
    return _invoke_function("bucket", numBuckets, _to_java_column(col))


@try_remote_functions
def call_udf(udfName: str, *cols: "ColumnOrName") -> Column:
    """
    Call an user-defined function.

    .. versionadded:: 3.4.0

    Parameters
    ----------
    udfName : str
        name of the user defined function (UDF)
    cols : :class:`~pyspark.sql.Column` or str
        column names or :class:`~pyspark.sql.Column`\\s to be used in the UDF

    Returns
    -------
    :class:`~pyspark.sql.Column`
        result of executed udf.

    Examples
    --------
    >>> from pyspark.sql.functions import call_udf, col
    >>> from pyspark.sql.types import IntegerType, StringType
    >>> df = spark.createDataFrame([(1, "a"),(2, "b"), (3, "c")],["id", "name"])
    >>> _ = spark.udf.register("intX2", lambda i: i * 2, IntegerType())
    >>> df.select(call_udf("intX2", "id")).show()
    +---------+
    |intX2(id)|
    +---------+
    |        2|
    |        4|
    |        6|
    +---------+
    >>> _ = spark.udf.register("strX2", lambda s: s * 2, StringType())
    >>> df.select(call_udf("strX2", col("name"))).show()
    +-----------+
    |strX2(name)|
    +-----------+
    |         aa|
    |         bb|
    |         cc|
    +-----------+
    """
    sc = get_active_spark_context()
    return _invoke_function("call_udf", udfName, _to_seq(sc, cols, _to_java_column))


@try_remote_functions
def call_function(udfName: str, *cols: "ColumnOrName") -> Column:
    """
    Call a builtin or temp function.

    .. versionadded:: 3.5.0

    Parameters
    ----------
    udfName : str
        name of the function
    cols : :class:`~pyspark.sql.Column` or str
        column names or :class:`~pyspark.sql.Column`\\s to be used in the function

    Returns
    -------
    :class:`~pyspark.sql.Column`
        result of executed function.

    Examples
    --------
    >>> from pyspark.sql.functions import call_udf, col
    >>> from pyspark.sql.types import IntegerType, StringType
    >>> df = spark.createDataFrame([(1, "a"),(2, "b"), (3, "c")],["id", "name"])
    >>> _ = spark.udf.register("intX2", lambda i: i * 2, IntegerType())
    >>> df.select(call_function("intX2", "id")).show()
    +---------+
    |intX2(id)|
    +---------+
    |        2|
    |        4|
    |        6|
    +---------+
    >>> _ = spark.udf.register("strX2", lambda s: s * 2, StringType())
    >>> df.select(call_function("strX2", col("name"))).show()
    +-----------+
    |strX2(name)|
    +-----------+
    |         aa|
    |         bb|
    |         cc|
    +-----------+
    >>> df.select(call_function("avg", col("id"))).show()
    +-------+
    |avg(id)|
    +-------+
    |    2.0|
    +-------+
    """
    sc = get_active_spark_context()
    return _invoke_function("call_function", udfName, _to_seq(sc, cols, _to_java_column))


@try_remote_functions
def unwrap_udt(col: "ColumnOrName") -> Column:
    """
    Unwrap UDT data type column into its underlying type.

    .. versionadded:: 3.4.0

    .. versionchanged:: 3.4.0
        Supports Spark Connect.
    """
    return _invoke_function("unwrap_udt", _to_java_column(col))


@try_remote_functions
def hll_sketch_agg(col: "ColumnOrName", lgConfigK: Optional[Union[int, Column]] = None) -> Column:
    """
    Aggregate function: returns the updatable binary representation of the Datasketches
    HllSketch configured with lgConfigK arg.

    .. versionadded:: 3.5.0

    Parameters
    ----------
    col : :class:`~pyspark.sql.Column` or str or int
    lgConfigK : int, optional
        The log-base-2 of K, where K is the number of buckets or slots for the HllSketch

    Returns
    -------
    :class:`~pyspark.sql.Column`
        The binary representation of the HllSketch.

    Examples
    --------
    >>> df = spark.createDataFrame([1,2,2,3], "INT")
    >>> df1 = df.agg(hll_sketch_estimate(hll_sketch_agg("value")).alias("distinct_cnt"))
    >>> df1.show()
    +------------+
    |distinct_cnt|
    +------------+
    |           3|
    +------------+
    >>> df2 = df.agg(hll_sketch_estimate(
    ...     hll_sketch_agg("value", lit(12))
    ... ).alias("distinct_cnt"))
    >>> df2.show()
    +------------+
    |distinct_cnt|
    +------------+
    |           3|
    +------------+
    >>> df3 = df.agg(hll_sketch_estimate(
    ...     hll_sketch_agg(col("value"), lit(12))).alias("distinct_cnt"))
    >>> df3.show()
    +------------+
    |distinct_cnt|
    +------------+
    |           3|
    +------------+
    """
    if lgConfigK is None:
        return _invoke_function_over_columns("hll_sketch_agg", col)
    else:
        _lgConfigK = lit(lgConfigK) if isinstance(lgConfigK, int) else lgConfigK
        return _invoke_function_over_columns("hll_sketch_agg", col, _lgConfigK)


@try_remote_functions
def hll_union_agg(
    col: "ColumnOrName", allowDifferentLgConfigK: Optional[Union[bool, Column]] = None
) -> Column:
    """
    Aggregate function: returns the updatable binary representation of the Datasketches
    HllSketch, generated by merging previously created Datasketches HllSketch instances
    via a Datasketches Union instance. Throws an exception if sketches have different
    lgConfigK values and allowDifferentLgConfigK is unset or set to false.

    .. versionadded:: 3.5.0

    Parameters
    ----------
    col : :class:`~pyspark.sql.Column` or str or bool
    allowDifferentLgConfigK : bool, optional
        Allow sketches with different lgConfigK values to be merged (defaults to false).

    Returns
    -------
    :class:`~pyspark.sql.Column`
        The binary representation of the merged HllSketch.

    Examples
    --------
    >>> df1 = spark.createDataFrame([1,2,2,3], "INT")
    >>> df1 = df1.agg(hll_sketch_agg("value").alias("sketch"))
    >>> df2 = spark.createDataFrame([4,5,5,6], "INT")
    >>> df2 = df2.agg(hll_sketch_agg("value").alias("sketch"))
    >>> df3 = df1.union(df2).agg(hll_sketch_estimate(
    ...     hll_union_agg("sketch")
    ... ).alias("distinct_cnt"))
    >>> df3.drop("sketch").show()
    +------------+
    |distinct_cnt|
    +------------+
    |           6|
    +------------+
    >>> df4 = df1.union(df2).agg(hll_sketch_estimate(
    ...     hll_union_agg("sketch", lit(False))
    ... ).alias("distinct_cnt"))
    >>> df4.drop("sketch").show()
    +------------+
    |distinct_cnt|
    +------------+
    |           6|
    +------------+
    >>> df5 = df1.union(df2).agg(hll_sketch_estimate(
    ...     hll_union_agg(col("sketch"), lit(False))
    ... ).alias("distinct_cnt"))
    >>> df5.drop("sketch").show()
    +------------+
    |distinct_cnt|
    +------------+
    |           6|
    +------------+
    """
    if allowDifferentLgConfigK is None:
        return _invoke_function_over_columns("hll_union_agg", col)
    else:
        _allowDifferentLgConfigK = (
            lit(allowDifferentLgConfigK)
            if isinstance(allowDifferentLgConfigK, bool)
            else allowDifferentLgConfigK
        )
        return _invoke_function_over_columns("hll_union_agg", col, _allowDifferentLgConfigK)


@try_remote_functions
def hll_sketch_estimate(col: "ColumnOrName") -> Column:
    """
    Returns the estimated number of unique values given the binary representation
    of a Datasketches HllSketch.

    .. versionadded:: 3.5.0

    Parameters
    ----------
    col : :class:`~pyspark.sql.Column` or str

    Returns
    -------
    :class:`~pyspark.sql.Column`
        The estimated number of unique values for the HllSketch.

    Examples
    --------
    >>> df = spark.createDataFrame([1,2,2,3], "INT")
    >>> df = df.agg(hll_sketch_estimate(hll_sketch_agg("value")).alias("distinct_cnt"))
    >>> df.show()
    +------------+
    |distinct_cnt|
    +------------+
    |           3|
    +------------+
    """
    return _invoke_function("hll_sketch_estimate", _to_java_column(col))


@try_remote_functions
def hll_union(
    col1: "ColumnOrName", col2: "ColumnOrName", allowDifferentLgConfigK: Optional[bool] = None
) -> Column:
    """
    Merges two binary representations of Datasketches HllSketch objects, using a
    Datasketches Union object.  Throws an exception if sketches have different
    lgConfigK values and allowDifferentLgConfigK is unset or set to false.

    .. versionadded:: 3.5.0

    Parameters
    ----------
    col1 : :class:`~pyspark.sql.Column` or str
    col2 : :class:`~pyspark.sql.Column` or str
    allowDifferentLgConfigK : bool, optional
        Allow sketches with different lgConfigK values to be merged (defaults to false).

    Returns
    -------
    :class:`~pyspark.sql.Column`
        The binary representation of the merged HllSketch.

    Examples
    --------
    >>> df = spark.createDataFrame([(1,4),(2,5),(2,5),(3,6)], "struct<v1:int,v2:int>")
    >>> df = df.agg(hll_sketch_agg("v1").alias("sketch1"), hll_sketch_agg("v2").alias("sketch2"))
    >>> df = df.withColumn("distinct_cnt", hll_sketch_estimate(hll_union("sketch1", "sketch2")))
    >>> df.drop("sketch1", "sketch2").show()
    +------------+
    |distinct_cnt|
    +------------+
    |           6|
    +------------+
    """
    if allowDifferentLgConfigK is not None:
        return _invoke_function(
            "hll_union", _to_java_column(col1), _to_java_column(col2), allowDifferentLgConfigK
        )
    else:
        return _invoke_function("hll_union", _to_java_column(col1), _to_java_column(col2))


# ---------------------- Predicates functions ------------------------------


@try_remote_functions
def ifnull(col1: "ColumnOrName", col2: "ColumnOrName") -> Column:
    """
    Returns `col2` if `col1` is null, or `col1` otherwise.

    .. versionadded:: 3.5.0

    Parameters
    ----------
    col1 : :class:`~pyspark.sql.Column` or str
    col2 : :class:`~pyspark.sql.Column` or str

    Examples
    --------
    >>> df = spark.createDataFrame([(None,), (1,)], ["e"])
    >>> df.select(ifnull(df.e, lit(8)).alias('r')).collect()
    [Row(r=8), Row(r=1)]
    """
    return _invoke_function_over_columns("ifnull", col1, col2)


@try_remote_functions
def isnotnull(col: "ColumnOrName") -> Column:
    """
    Returns true if `col` is not null, or false otherwise.

    .. versionadded:: 3.5.0

    Parameters
    ----------
    col : :class:`~pyspark.sql.Column` or str

    Examples
    --------
    >>> df = spark.createDataFrame([(None,), (1,)], ["e"])
    >>> df.select(isnotnull(df.e).alias('r')).collect()
    [Row(r=False), Row(r=True)]
    """
    return _invoke_function_over_columns("isnotnull", col)


@try_remote_functions
def equal_null(col1: "ColumnOrName", col2: "ColumnOrName") -> Column:
    """
    Returns same result as the EQUAL(=) operator for non-null operands,
    but returns true if both are null, false if one of the them is null.

    .. versionadded:: 3.5.0

    Parameters
    ----------
    col1 : :class:`~pyspark.sql.Column` or str
    col2 : :class:`~pyspark.sql.Column` or str

    Examples
    --------
    >>> df = spark.createDataFrame([(None, None,), (1, 9,)], ["a", "b"])
    >>> df.select(equal_null(df.a, df.b).alias('r')).collect()
    [Row(r=True), Row(r=False)]
    """
    return _invoke_function_over_columns("equal_null", col1, col2)


@try_remote_functions
def nullif(col1: "ColumnOrName", col2: "ColumnOrName") -> Column:
    """
    Returns null if `col1` equals to `col2`, or `col1` otherwise.

    .. versionadded:: 3.5.0

    Parameters
    ----------
    col1 : :class:`~pyspark.sql.Column` or str
    col2 : :class:`~pyspark.sql.Column` or str

    Examples
    --------
    >>> df = spark.createDataFrame([(None, None,), (1, 9,)], ["a", "b"])
    >>> df.select(nullif(df.a, df.b).alias('r')).collect()
    [Row(r=None), Row(r=1)]
    """
    return _invoke_function_over_columns("nullif", col1, col2)


@try_remote_functions
def nvl(col1: "ColumnOrName", col2: "ColumnOrName") -> Column:
    """
    Returns `col2` if `col1` is null, or `col1` otherwise.

    .. versionadded:: 3.5.0

    Parameters
    ----------
    col1 : :class:`~pyspark.sql.Column` or str
    col2 : :class:`~pyspark.sql.Column` or str

    Examples
    --------
    >>> df = spark.createDataFrame([(None, 8,), (1, 9,)], ["a", "b"])
    >>> df.select(nvl(df.a, df.b).alias('r')).collect()
    [Row(r=8), Row(r=1)]
    """
    return _invoke_function_over_columns("nvl", col1, col2)


@try_remote_functions
def nvl2(col1: "ColumnOrName", col2: "ColumnOrName", col3: "ColumnOrName") -> Column:
    """
    Returns `col2` if `col1` is not null, or `col3` otherwise.

    .. versionadded:: 3.5.0

    Parameters
    ----------
    col1 : :class:`~pyspark.sql.Column` or str
    col2 : :class:`~pyspark.sql.Column` or str
    col3 : :class:`~pyspark.sql.Column` or str

    Examples
    --------
    >>> df = spark.createDataFrame([(None, 8, 6,), (1, 9, 9,)], ["a", "b", "c"])
    >>> df.select(nvl2(df.a, df.b, df.c).alias('r')).collect()
    [Row(r=6), Row(r=9)]
    """
    return _invoke_function_over_columns("nvl2", col1, col2, col3)


@try_remote_functions
def uuid() -> Column:
    """
    Returns an universally unique identifier (UUID) string. The value is returned as a canonical
    UUID 36-character string.

    .. versionadded:: 3.5.0

    Examples
    --------
    >>> df = spark.range(1)
    >>> df.select(uuid()).show(truncate=False) # doctest: +SKIP
    +------------------------------------+
    |uuid()                              |
    +------------------------------------+
    |3dcc5174-9da9-41ca-815f-34c05c6d3926|
    +------------------------------------+
    """
    return _invoke_function_over_columns("uuid")


@try_remote_functions
def aes_encrypt(
    input: "ColumnOrName",
    key: "ColumnOrName",
    mode: Optional["ColumnOrName"] = None,
    padding: Optional["ColumnOrName"] = None,
    iv: Optional["ColumnOrName"] = None,
    aad: Optional["ColumnOrName"] = None,
) -> Column:
    """
    Returns an encrypted value of `input` using AES in given `mode` with the specified `padding`.
    Key lengths of 16, 24 and 32 bits are supported. Supported combinations of (`mode`,
    `padding`) are ('ECB', 'PKCS'), ('GCM', 'NONE') and ('CBC', 'PKCS'). Optional initialization
    vectors (IVs) are only supported for CBC and GCM modes. These must be 16 bytes for CBC and 12
    bytes for GCM. If not provided, a random vector will be generated and prepended to the
    output. Optional additional authenticated data (AAD) is only supported for GCM. If provided
    for encryption, the identical AAD value must be provided for decryption. The default mode is
    GCM.

    .. versionadded:: 3.5.0

    Parameters
    ----------
    input : :class:`~pyspark.sql.Column` or str
        The binary value to encrypt.
    key : :class:`~pyspark.sql.Column` or str
        The passphrase to use to encrypt the data.
    mode : :class:`~pyspark.sql.Column` or str, optional
        Specifies which block cipher mode should be used to encrypt messages. Valid modes: ECB,
        GCM, CBC.
    padding : :class:`~pyspark.sql.Column` or str, optional
        Specifies how to pad messages whose length is not a multiple of the block size. Valid
        values: PKCS, NONE, DEFAULT. The DEFAULT padding means PKCS for ECB, NONE for GCM and PKCS
        for CBC.
    iv : :class:`~pyspark.sql.Column` or str, optional
        Optional initialization vector. Only supported for CBC and GCM modes. Valid values: None or
        "". 16-byte array for CBC mode. 12-byte array for GCM mode.
    aad : :class:`~pyspark.sql.Column` or str, optional
        Optional additional authenticated data. Only supported for GCM mode. This can be any
        free-form input and must be provided for both encryption and decryption.

    Examples
    --------
    >>> df = spark.createDataFrame([(
    ...     "Spark", "abcdefghijklmnop12345678ABCDEFGH", "GCM", "DEFAULT",
    ...     "000000000000000000000000", "This is an AAD mixed into the input",)],
    ...     ["input", "key", "mode", "padding", "iv", "aad"]
    ... )
    >>> df.select(base64(aes_encrypt(
    ...     df.input, df.key, df.mode, df.padding, to_binary(df.iv, lit("hex")), df.aad)
    ... ).alias('r')).collect()
    [Row(r='AAAAAAAAAAAAAAAAQiYi+sTLm7KD9UcZ2nlRdYDe/PX4')]

    >>> df.select(base64(aes_encrypt(
    ...     df.input, df.key, df.mode, df.padding, to_binary(df.iv, lit("hex")))
    ... ).alias('r')).collect()
    [Row(r='AAAAAAAAAAAAAAAAQiYi+sRNYDAOTjdSEcYBFsAWPL1f')]

    >>> df = spark.createDataFrame([(
    ...     "Spark SQL", "1234567890abcdef", "ECB", "PKCS",)],
    ...     ["input", "key", "mode", "padding"]
    ... )
    >>> df.select(aes_decrypt(aes_encrypt(df.input, df.key, df.mode, df.padding),
    ...     df.key, df.mode, df.padding).alias('r')
    ... ).collect()
    [Row(r=bytearray(b'Spark SQL'))]

    >>> df = spark.createDataFrame([(
    ...     "Spark SQL", "0000111122223333", "ECB",)],
    ...     ["input", "key", "mode"]
    ... )
    >>> df.select(aes_decrypt(aes_encrypt(df.input, df.key, df.mode),
    ...     df.key, df.mode).alias('r')
    ... ).collect()
    [Row(r=bytearray(b'Spark SQL'))]

    >>> df = spark.createDataFrame([(
    ...     "Spark SQL", "abcdefghijklmnop",)],
    ...     ["input", "key"]
    ... )
    >>> df.select(aes_decrypt(
    ...     unbase64(base64(aes_encrypt(df.input, df.key))), df.key
    ... ).cast("STRING").alias('r')).collect()
    [Row(r='Spark SQL')]
    """
    _mode = lit("GCM") if mode is None else mode
    _padding = lit("DEFAULT") if padding is None else padding
    _iv = lit("") if iv is None else iv
    _aad = lit("") if aad is None else aad
    return _invoke_function_over_columns("aes_encrypt", input, key, _mode, _padding, _iv, _aad)


@try_remote_functions
def aes_decrypt(
    input: "ColumnOrName",
    key: "ColumnOrName",
    mode: Optional["ColumnOrName"] = None,
    padding: Optional["ColumnOrName"] = None,
    aad: Optional["ColumnOrName"] = None,
) -> Column:
    """
    Returns a decrypted value of `input` using AES in `mode` with `padding`. Key lengths of 16,
    24 and 32 bits are supported. Supported combinations of (`mode`, `padding`) are ('ECB',
    'PKCS'), ('GCM', 'NONE') and ('CBC', 'PKCS'). Optional additional authenticated data (AAD) is
    only supported for GCM. If provided for encryption, the identical AAD value must be provided
    for decryption. The default mode is GCM.

    .. versionadded:: 3.5.0

    Parameters
    ----------
    input : :class:`~pyspark.sql.Column` or str
        The binary value to decrypt.
    key : :class:`~pyspark.sql.Column` or str
        The passphrase to use to decrypt the data.
    mode : :class:`~pyspark.sql.Column` or str, optional
        Specifies which block cipher mode should be used to decrypt messages. Valid modes: ECB,
        GCM, CBC.
    padding : :class:`~pyspark.sql.Column` or str, optional
        Specifies how to pad messages whose length is not a multiple of the block size. Valid
        values: PKCS, NONE, DEFAULT. The DEFAULT padding means PKCS for ECB, NONE for GCM and PKCS
        for CBC.
    aad : :class:`~pyspark.sql.Column` or str, optional
        Optional additional authenticated data. Only supported for GCM mode. This can be any
        free-form input and must be provided for both encryption and decryption.

    Examples
    --------
    >>> df = spark.createDataFrame([(
    ...     "AAAAAAAAAAAAAAAAQiYi+sTLm7KD9UcZ2nlRdYDe/PX4",
    ...     "abcdefghijklmnop12345678ABCDEFGH", "GCM", "DEFAULT",
    ...     "This is an AAD mixed into the input",)],
    ...     ["input", "key", "mode", "padding", "aad"]
    ... )
    >>> df.select(aes_decrypt(
    ...     unbase64(df.input), df.key, df.mode, df.padding, df.aad).alias('r')
    ... ).collect()
    [Row(r=bytearray(b'Spark'))]

    >>> df = spark.createDataFrame([(
    ...     "AAAAAAAAAAAAAAAAAAAAAPSd4mWyMZ5mhvjiAPQJnfg=",
    ...     "abcdefghijklmnop12345678ABCDEFGH", "CBC", "DEFAULT",)],
    ...     ["input", "key", "mode", "padding"]
    ... )
    >>> df.select(aes_decrypt(
    ...     unbase64(df.input), df.key, df.mode, df.padding).alias('r')
    ... ).collect()
    [Row(r=bytearray(b'Spark'))]

    >>> df.select(aes_decrypt(unbase64(df.input), df.key, df.mode).alias('r')).collect()
    [Row(r=bytearray(b'Spark'))]

    >>> df = spark.createDataFrame([(
    ...     "83F16B2AA704794132802D248E6BFD4E380078182D1544813898AC97E709B28A94",
    ...     "0000111122223333",)],
    ...     ["input", "key"]
    ... )
    >>> df.select(aes_decrypt(unhex(df.input), df.key).alias('r')).collect()
    [Row(r=bytearray(b'Spark'))]
    """
    _mode = lit("GCM") if mode is None else mode
    _padding = lit("DEFAULT") if padding is None else padding
    _aad = lit("") if aad is None else aad
    return _invoke_function_over_columns("aes_decrypt", input, key, _mode, _padding, _aad)


@try_remote_functions
def try_aes_decrypt(
    input: "ColumnOrName",
    key: "ColumnOrName",
    mode: Optional["ColumnOrName"] = None,
    padding: Optional["ColumnOrName"] = None,
    aad: Optional["ColumnOrName"] = None,
) -> Column:
    """
    This is a special version of `aes_decrypt` that performs the same operation,
    but returns a NULL value instead of raising an error if the decryption cannot be performed.
    Returns a decrypted value of `input` using AES in `mode` with `padding`. Key lengths of 16,
    24 and 32 bits are supported. Supported combinations of (`mode`, `padding`) are ('ECB',
    'PKCS'), ('GCM', 'NONE') and ('CBC', 'PKCS'). Optional additional authenticated data (AAD) is
    only supported for GCM. If provided for encryption, the identical AAD value must be provided
    for decryption. The default mode is GCM.

    .. versionadded:: 3.5.0

    Parameters
    ----------
    input : :class:`~pyspark.sql.Column` or str
        The binary value to decrypt.
    key : :class:`~pyspark.sql.Column` or str
        The passphrase to use to decrypt the data.
    mode : :class:`~pyspark.sql.Column` or str, optional
        Specifies which block cipher mode should be used to decrypt messages. Valid modes: ECB,
        GCM, CBC.
    padding : :class:`~pyspark.sql.Column` or str, optional
        Specifies how to pad messages whose length is not a multiple of the block size. Valid
        values: PKCS, NONE, DEFAULT. The DEFAULT padding means PKCS for ECB, NONE for GCM and PKCS
        for CBC.
    aad : :class:`~pyspark.sql.Column` or str, optional
        Optional additional authenticated data. Only supported for GCM mode. This can be any
        free-form input and must be provided for both encryption and decryption.

    Examples
    --------
    >>> df = spark.createDataFrame([(
    ...     "AAAAAAAAAAAAAAAAQiYi+sTLm7KD9UcZ2nlRdYDe/PX4",
    ...     "abcdefghijklmnop12345678ABCDEFGH", "GCM", "DEFAULT",
    ...     "This is an AAD mixed into the input",)],
    ...     ["input", "key", "mode", "padding", "aad"]
    ... )
    >>> df.select(try_aes_decrypt(
    ...     unbase64(df.input), df.key, df.mode, df.padding, df.aad).alias('r')
    ... ).collect()
    [Row(r=bytearray(b'Spark'))]

    >>> df = spark.createDataFrame([(
    ...     "AAAAAAAAAAAAAAAAAAAAAPSd4mWyMZ5mhvjiAPQJnfg=",
    ...     "abcdefghijklmnop12345678ABCDEFGH", "CBC", "DEFAULT",)],
    ...     ["input", "key", "mode", "padding"]
    ... )
    >>> df.select(try_aes_decrypt(
    ...     unbase64(df.input), df.key, df.mode, df.padding).alias('r')
    ... ).collect()
    [Row(r=bytearray(b'Spark'))]

    >>> df.select(try_aes_decrypt(unbase64(df.input), df.key, df.mode).alias('r')).collect()
    [Row(r=bytearray(b'Spark'))]

    >>> df = spark.createDataFrame([(
    ...     "83F16B2AA704794132802D248E6BFD4E380078182D1544813898AC97E709B28A94",
    ...     "0000111122223333",)],
    ...     ["input", "key"]
    ... )
    >>> df.select(try_aes_decrypt(unhex(df.input), df.key).alias('r')).collect()
    [Row(r=bytearray(b'Spark'))]
    """
    _mode = lit("GCM") if mode is None else mode
    _padding = lit("DEFAULT") if padding is None else padding
    _aad = lit("") if aad is None else aad
    return _invoke_function_over_columns("try_aes_decrypt", input, key, _mode, _padding, _aad)


@try_remote_functions
def sha(col: "ColumnOrName") -> Column:
    """
    Returns a sha1 hash value as a hex string of the `col`.

    .. versionadded:: 3.5.0

    Parameters
    ----------
    col : :class:`~pyspark.sql.Column` or str

    Examples
    --------
    >>> df = spark.createDataFrame([("Spark",)], ["a"])
    >>> df.select(sha(df.a).alias('r')).collect()
    [Row(r='85f5955f4b27a9a4c2aab6ffe5d7189fc298b92c')]
    """
    return _invoke_function_over_columns("sha", col)


@try_remote_functions
def input_file_block_length() -> Column:
    """
    Returns the length of the block being read, or -1 if not available.

    .. versionadded:: 3.5.0

    Examples
    --------
    >>> df = spark.read.text("python/test_support/sql/ages_newlines.csv", lineSep=",")
    >>> df.select(input_file_block_length().alias('r')).first()
    Row(r=87)
    """
    return _invoke_function_over_columns("input_file_block_length")


@try_remote_functions
def input_file_block_start() -> Column:
    """
    Returns the start offset of the block being read, or -1 if not available.

    .. versionadded:: 3.5.0

    Examples
    --------
    >>> df = spark.read.text("python/test_support/sql/ages_newlines.csv", lineSep=",")
    >>> df.select(input_file_block_start().alias('r')).first()
    Row(r=0)
    """
    return _invoke_function_over_columns("input_file_block_start")


@try_remote_functions
def reflect(*cols: "ColumnOrName") -> Column:
    """
    Calls a method with reflection.

    .. versionadded:: 3.5.0

    Parameters
    ----------
    cols : :class:`~pyspark.sql.Column` or str
        the first element should be a literal string for the class name,
        and the second element should be a literal string for the method name,
        and the remaining are input arguments to the Java method.

    Examples
    --------
    >>> df = spark.createDataFrame([("a5cf6c42-0c85-418f-af6c-3e4e5b1328f2",)], ["a"])
    >>> df.select(
    ...     reflect(lit("java.util.UUID"), lit("fromString"), df.a).alias('r')
    ... ).collect()
    [Row(r='a5cf6c42-0c85-418f-af6c-3e4e5b1328f2')]
    """
    return _invoke_function_over_seq_of_columns("reflect", cols)


@try_remote_functions
def java_method(*cols: "ColumnOrName") -> Column:
    """
    Calls a method with reflection.

    .. versionadded:: 3.5.0

    Parameters
    ----------
    cols : :class:`~pyspark.sql.Column` or str
        the first element should be a literal string for the class name,
        and the second element should be a literal string for the method name,
        and the remaining are input arguments to the Java method.

    Examples
    --------
    >>> df = spark.createDataFrame([("a5cf6c42-0c85-418f-af6c-3e4e5b1328f2",)], ["a"])
    >>> df.select(
    ...     java_method(lit("java.util.UUID"), lit("fromString"), df.a).alias('r')
    ... ).collect()
    [Row(r='a5cf6c42-0c85-418f-af6c-3e4e5b1328f2')]

    """
    return _invoke_function_over_seq_of_columns("java_method", cols)


@try_remote_functions
def version() -> Column:
    """
    Returns the Spark version. The string contains 2 fields, the first being a release version
    and the second being a git revision.

    .. versionadded:: 3.5.0

    Examples
    --------
    >>> df = spark.range(1)
    >>> df.select(version()).show(truncate=False) # doctest: +SKIP
    +----------------------------------------------+
    |version()                                     |
    +----------------------------------------------+
    |3.5.0 cafbea5b13623276517a9d716f75745eff91f616|
    +----------------------------------------------+
    """
    return _invoke_function_over_columns("version")


@try_remote_functions
def typeof(col: "ColumnOrName") -> Column:
    """
    Return DDL-formatted type string for the data type of the input.

    .. versionadded:: 3.5.0

    Parameters
    ----------
    col : :class:`~pyspark.sql.Column` or str

    Examples
    --------
    >>> df = spark.createDataFrame([(1,)], ["a"])
    >>> df.select(typeof(df.a).alias('r')).collect()
    [Row(r='bigint')]
    """
    return _invoke_function_over_columns("typeof", col)


@try_remote_functions
def stack(*cols: "ColumnOrName") -> Column:
    """
    Separates `col1`, ..., `colk` into `n` rows. Uses column names col0, col1, etc. by default
    unless specified otherwise.

    .. versionadded:: 3.5.0

    Parameters
    ----------
    cols : :class:`~pyspark.sql.Column` or str
        the first element should be a literal int for the number of rows to be separated,
        and the remaining are input elements to be separated.

    Examples
    --------
    >>> df = spark.createDataFrame([(1, 2, 3)], ["a", "b", "c"])
    >>> df.select(stack(lit(2), df.a, df.b, df.c)).show(truncate=False)
    +----+----+
    |col0|col1|
    +----+----+
    |1   |2   |
    |3   |NULL|
    +----+----+
    """
    return _invoke_function_over_seq_of_columns("stack", cols)


@try_remote_functions
def random(
    seed: Optional["ColumnOrName"] = None,
) -> Column:
    """
    Returns a random value with independent and identically distributed (i.i.d.) uniformly
    distributed values in [0, 1).

    .. versionadded:: 3.5.0

    Parameters
    ----------
    cols : :class:`~pyspark.sql.Column` or str
        The seed for the random generator.

    Examples
    --------
    >>> df = spark.range(1)
    >>> df.select(random()).show(truncate=False) # doctest: +SKIP
    +--------------------+
    |rand()              |
    +--------------------+
    |0.026810514415005593|
    +--------------------+

    >>> df.select(random(lit(1))).show(truncate=False) # doctest: +SKIP
    +------------------+
    |rand(1)           |
    +------------------+
    |0.4836508543933039|
    +------------------+
    """
    if seed is not None:
        return _invoke_function_over_columns("random", seed)
    else:
        return _invoke_function_over_columns("random")


@try_remote_functions
def bitmap_bit_position(col: "ColumnOrName") -> Column:
    """
    Returns the bit position for the given input column.

    .. versionadded:: 3.5.0

    Parameters
    ----------
    col : :class:`~pyspark.sql.Column` or str
        The input column.

    Examples
    --------
    >>> df = spark.createDataFrame([(123,)], ["a"])
    >>> df.select(bitmap_bit_position(df.a).alias("r")).collect()
    [Row(r=122)]
    """
    return _invoke_function_over_columns("bitmap_bit_position", col)


@try_remote_functions
def bitmap_bucket_number(col: "ColumnOrName") -> Column:
    """
    Returns the bucket number for the given input column.

    .. versionadded:: 3.5.0

    Parameters
    ----------
    col : :class:`~pyspark.sql.Column` or str
        The input column.

    Examples
    --------
    >>> df = spark.createDataFrame([(123,)], ["a"])
    >>> df.select(bitmap_bucket_number(df.a).alias("r")).collect()
    [Row(r=1)]
    """
    return _invoke_function_over_columns("bitmap_bucket_number", col)


@try_remote_functions
def bitmap_construct_agg(col: "ColumnOrName") -> Column:
    """
    Returns a bitmap with the positions of the bits set from all the values from the input column.
    The input column will most likely be bitmap_bit_position().

    .. versionadded:: 3.5.0

    Parameters
    ----------
    col : :class:`~pyspark.sql.Column` or str
        The input column will most likely be bitmap_bit_position().

    Examples
    --------
    >>> df = spark.createDataFrame([(1,),(2,),(3,)], ["a"])
    >>> df.select(substring(hex(
    ...     bitmap_construct_agg(bitmap_bit_position(df.a))
    ... ), 0, 6).alias("r")).collect()
    [Row(r='070000')]
    """
    return _invoke_function_over_columns("bitmap_construct_agg", col)


@try_remote_functions
def bitmap_count(col: "ColumnOrName") -> Column:
    """
    Returns the number of set bits in the input bitmap.

    .. versionadded:: 3.5.0

    Parameters
    ----------
    col : :class:`~pyspark.sql.Column` or str
        The input bitmap.

    Examples
    --------
    >>> df = spark.createDataFrame([("FFFF",)], ["a"])
    >>> df.select(bitmap_count(to_binary(df.a, lit("hex"))).alias('r')).collect()
    [Row(r=16)]
    """
    return _invoke_function_over_columns("bitmap_count", col)


@try_remote_functions
def bitmap_or_agg(col: "ColumnOrName") -> Column:
    """
    Returns a bitmap that is the bitwise OR of all of the bitmaps from the input column.
    The input column should be bitmaps created from bitmap_construct_agg().

    .. versionadded:: 3.5.0

    Parameters
    ----------
    col : :class:`~pyspark.sql.Column` or str
        The input column should be bitmaps created from bitmap_construct_agg().

    Examples
    --------
    >>> df = spark.createDataFrame([("10",),("20",),("40",)], ["a"])
    >>> df.select(substring(hex(
    ...     bitmap_or_agg(to_binary(df.a, lit("hex")))
    ... ), 0, 6).alias("r")).collect()
    [Row(r='700000')]
    """
    return _invoke_function_over_columns("bitmap_or_agg", col)


# ---------------------------- User Defined Function ----------------------------------


@overload
def udf(
    f: Callable[..., Any],
    returnType: "DataTypeOrString" = StringType(),
    *,
    useArrow: Optional[bool] = None,
) -> "UserDefinedFunctionLike":
    ...


@overload
def udf(
    f: Optional["DataTypeOrString"] = None,
    *,
    useArrow: Optional[bool] = None,
) -> Callable[[Callable[..., Any]], "UserDefinedFunctionLike"]:
    ...


@overload
def udf(
    *,
    returnType: "DataTypeOrString" = StringType(),
    useArrow: Optional[bool] = None,
) -> Callable[[Callable[..., Any]], "UserDefinedFunctionLike"]:
    ...


@try_remote_functions
def udf(
    f: Optional[Union[Callable[..., Any], "DataTypeOrString"]] = None,
    returnType: "DataTypeOrString" = StringType(),
    *,
    useArrow: Optional[bool] = None,
) -> Union["UserDefinedFunctionLike", Callable[[Callable[..., Any]], "UserDefinedFunctionLike"]]:
    """Creates a user defined function (UDF).

    .. versionadded:: 1.3.0

    .. versionchanged:: 3.4.0
        Supports Spark Connect.

    Parameters
    ----------
    f : function
        python function if used as a standalone function
    returnType : :class:`pyspark.sql.types.DataType` or str
        the return type of the user-defined function. The value can be either a
        :class:`pyspark.sql.types.DataType` object or a DDL-formatted type string.
    useArrow : bool or None
        whether to use Arrow to optimize the (de)serialization. When it is None, the
        Spark config "spark.sql.execution.pythonUDF.arrow.enabled" takes effect.

    Examples
    --------
    >>> from pyspark.sql.types import IntegerType
    >>> slen = udf(lambda s: len(s), IntegerType())
    >>> @udf
    ... def to_upper(s):
    ...     if s is not None:
    ...         return s.upper()
    ...
    >>> @udf(returnType=IntegerType())
    ... def add_one(x):
    ...     if x is not None:
    ...         return x + 1
    ...
    >>> df = spark.createDataFrame([(1, "John Doe", 21)], ("id", "name", "age"))
    >>> df.select(slen("name").alias("slen(name)"), to_upper("name"), add_one("age")).show()
    +----------+--------------+------------+
    |slen(name)|to_upper(name)|add_one(age)|
    +----------+--------------+------------+
    |         8|      JOHN DOE|          22|
    +----------+--------------+------------+

    Notes
    -----
    The user-defined functions are considered deterministic by default. Due to
    optimization, duplicate invocations may be eliminated or the function may even be invoked
    more times than it is present in the query. If your function is not deterministic, call
    `asNondeterministic` on the user defined function. E.g.:

    >>> from pyspark.sql.types import IntegerType
    >>> import random
    >>> random_udf = udf(lambda: int(random.random() * 100), IntegerType()).asNondeterministic()

    The user-defined functions do not support conditional expressions or short circuiting
    in boolean expressions and it ends up with being executed all internally. If the functions
    can fail on special rows, the workaround is to incorporate the condition into the functions.

    The user-defined functions do not take keyword arguments on the calling side.
    """

    # The following table shows most of Python data and SQL type conversions in normal UDFs that
    # are not yet visible to the user. Some of behaviors are buggy and might be changed in the near
    # future. The table might have to be eventually documented externally.
    # Please see SPARK-28131's PR to see the codes in order to generate the table below.
    #
    # +-----------------------------+--------------+----------+------+---------------+--------------------+-----------------------------+----------+----------------------+---------+--------------------+----------------------------+------------+--------------+------------------+----------------------+  # noqa
    # |SQL Type \ Python Value(Type)|None(NoneType)|True(bool)|1(int)|         a(str)|    1970-01-01(date)|1970-01-01 00:00:00(datetime)|1.0(float)|array('i', [1])(array)|[1](list)|         (1,)(tuple)|bytearray(b'ABC')(bytearray)|  1(Decimal)|{'a': 1}(dict)|Row(kwargs=1)(Row)|Row(namedtuple=1)(Row)|  # noqa
    # +-----------------------------+--------------+----------+------+---------------+--------------------+-----------------------------+----------+----------------------+---------+--------------------+----------------------------+------------+--------------+------------------+----------------------+  # noqa
    # |                      boolean|          None|      True|  None|           None|                None|                         None|      None|                  None|     None|                None|                        None|        None|          None|                 X|                     X|  # noqa
    # |                      tinyint|          None|      None|     1|           None|                None|                         None|      None|                  None|     None|                None|                        None|        None|          None|                 X|                     X|  # noqa
    # |                     smallint|          None|      None|     1|           None|                None|                         None|      None|                  None|     None|                None|                        None|        None|          None|                 X|                     X|  # noqa
    # |                          int|          None|      None|     1|           None|                None|                         None|      None|                  None|     None|                None|                        None|        None|          None|                 X|                     X|  # noqa
    # |                       bigint|          None|      None|     1|           None|                None|                         None|      None|                  None|     None|                None|                        None|        None|          None|                 X|                     X|  # noqa
    # |                       string|          None|    'true'|   '1'|            'a'|'java.util.Gregor...|         'java.util.Gregor...|     '1.0'|         '[I@66cbb73a'|    '[1]'|'[Ljava.lang.Obje...|               '[B@5a51eb1a'|         '1'|       '{a=1}'|                 X|                     X|  # noqa
    # |                         date|          None|         X|     X|              X|datetime.date(197...|         datetime.date(197...|         X|                     X|        X|                   X|                           X|           X|             X|                 X|                     X|  # noqa
    # |                    timestamp|          None|         X|     X|              X|                   X|         datetime.datetime...|         X|                     X|        X|                   X|                           X|           X|             X|                 X|                     X|  # noqa
    # |                        float|          None|      None|  None|           None|                None|                         None|       1.0|                  None|     None|                None|                        None|        None|          None|                 X|                     X|  # noqa
    # |                       double|          None|      None|  None|           None|                None|                         None|       1.0|                  None|     None|                None|                        None|        None|          None|                 X|                     X|  # noqa
    # |                   array<int>|          None|      None|  None|           None|                None|                         None|      None|                   [1]|      [1]|                 [1]|                [65, 66, 67]|        None|          None|                 X|                     X|  # noqa
    # |                       binary|          None|      None|  None|bytearray(b'a')|                None|                         None|      None|                  None|     None|                None|           bytearray(b'ABC')|        None|          None|                 X|                     X|  # noqa
    # |                decimal(10,0)|          None|      None|  None|           None|                None|                         None|      None|                  None|     None|                None|                        None|Decimal('1')|          None|                 X|                     X|  # noqa
    # |              map<string,int>|          None|      None|  None|           None|                None|                         None|      None|                  None|     None|                None|                        None|        None|      {'a': 1}|                 X|                     X|  # noqa
    # |               struct<_1:int>|          None|         X|     X|              X|                   X|                            X|         X|                     X|Row(_1=1)|           Row(_1=1)|                           X|           X|  Row(_1=None)|         Row(_1=1)|             Row(_1=1)|  # noqa
    # +-----------------------------+--------------+----------+------+---------------+--------------------+-----------------------------+----------+----------------------+---------+--------------------+----------------------------+------------+--------------+------------------+----------------------+  # noqa
    #
    # Note: DDL formatted string is used for 'SQL Type' for simplicity. This string can be
    #       used in `returnType`.
    # Note: The values inside of the table are generated by `repr`.
    # Note: 'X' means it throws an exception during the conversion.

    # decorator @udf, @udf(), @udf(dataType())
    if f is None or isinstance(f, (str, DataType)):
        # If DataType has been passed as a positional argument
        # for decorator use it as a returnType
        return_type = f or returnType
        return functools.partial(
            _create_py_udf,
            returnType=return_type,
            useArrow=useArrow,
        )
    else:
        return _create_py_udf(f=f, returnType=returnType, useArrow=useArrow)


def udtf(
    cls: Optional[Type] = None,
    *,
<<<<<<< HEAD
    returnType: Optional[Union[StructType, str]] = None,
=======
    returnType: Union[StructType, str],
    useArrow: Optional[bool] = None,
>>>>>>> 4771853c
) -> Union[UserDefinedTableFunction, functools.partial]:
    """Creates a user defined table function (UDTF).

    .. versionadded:: 3.5.0

    Parameters
    ----------
    cls : class
        the Python user-defined table function handler class.
    returnType : :class:`pyspark.sql.types.StructType` or str, optional
        the return type of the user-defined table function. The value can be either a
        :class:`pyspark.sql.types.StructType` object or a DDL-formatted struct type string.
<<<<<<< HEAD
        If None, the handler class must provide `analyze` static function.
=======
    useArrow : bool or None, optional
        whether to use Arrow to optimize the (de)serializations. When it's set to None, the
        Spark config "spark.sql.execution.pythonUDTF.arrow.enabled" is used.
>>>>>>> 4771853c

    Examples
    --------
    Implement the UDTF class and create a UDTF:

    >>> class TestUDTF:
    ...     def eval(self, *args: Any):
    ...         yield "hello", "world"
    ...
    >>> from pyspark.sql.functions import udtf
    >>> test_udtf = udtf(TestUDTF, returnType="c1: string, c2: string")
    >>> test_udtf().show()
    +-----+-----+
    |   c1|   c2|
    +-----+-----+
    |hello|world|
    +-----+-----+

    UDTF can also be created using the decorator syntax:

    >>> @udtf(returnType="c1: int, c2: int")
    ... class PlusOne:
    ...     def eval(self, x: int):
    ...         yield x, x + 1
    ...
    >>> from pyspark.sql.functions import lit
    >>> PlusOne(lit(1)).show()
    +---+---+
    | c1| c2|
    +---+---+
    |  1|  2|
    +---+---+

    Arrow optimization can be explicitly enabled when creating UDTFs:

    >>> @udtf(returnType="c1: int, c2: int", useArrow=True)
    ... class ArrowPlusOne:
    ...     def eval(self, x: int):
    ...         yield x, x + 1
    ...
    >>> ArrowPlusOne(lit(1)).show()
    +---+---+
    | c1| c2|
    +---+---+
    |  1|  2|
    +---+---+

    Notes
    -----
    User-defined table functions (UDTFs) are considered deterministic by default.
    Use `asNondeterministic()` to mark a function as non-deterministic. E.g.:

    >>> import random
    >>> class RandomUDTF:
    ...     def eval(self, a: int):
    ...         yield a * int(random.random() * 100),
    >>> random_udtf = udtf(RandomUDTF, returnType="r: int").asNondeterministic()

    Use "yield" to produce one row for the UDTF result relation as many times
    as needed. In the context of a lateral join, each such result row will be
    associated with the most recent input row consumed from the "eval" method.
    Or, use "return" to produce multiple rows for the UDTF result relation at
    once.

    >>> class TestUDTF:
    ...     def eval(self, a: int):
    ...         return [(a, a + 1), (a, a + 2)]
    >>> test_udtf = udtf(TestUDTF, returnType="x: int, y: int")

    User-defined table functions are considered opaque to the optimizer by default.
    As a result, operations like filters from WHERE clauses or limits from
    LIMIT/OFFSET clauses that appear after the UDTF call will execute on the
    UDTF's result relation. By the same token, any relations forwarded as input
    to UDTFs will plan as full table scans in the absence of any explicit such
    filtering or other logic explicitly written in a table subquery surrounding the
    provided input relation.

    User-defined table functions do not accept keyword arguments on the calling side.
    """
    if cls is None:
        return functools.partial(_create_py_udtf, returnType=returnType, useArrow=useArrow)
    else:
        return _create_py_udtf(cls=cls, returnType=returnType, useArrow=useArrow)


def _test() -> None:
    import doctest
    from pyspark.sql import SparkSession
    import pyspark.sql.functions

    globs = pyspark.sql.functions.__dict__.copy()
    spark = SparkSession.builder.master("local[4]").appName("sql.functions tests").getOrCreate()
    sc = spark.sparkContext
    globs["sc"] = sc
    globs["spark"] = spark
    (failure_count, test_count) = doctest.testmod(
        pyspark.sql.functions,
        globs=globs,
        optionflags=doctest.ELLIPSIS | doctest.NORMALIZE_WHITESPACE,
    )
    spark.stop()
    if failure_count:
        sys.exit(-1)


if __name__ == "__main__":
    _test()<|MERGE_RESOLUTION|>--- conflicted
+++ resolved
@@ -15513,12 +15513,8 @@
 def udtf(
     cls: Optional[Type] = None,
     *,
-<<<<<<< HEAD
     returnType: Optional[Union[StructType, str]] = None,
-=======
-    returnType: Union[StructType, str],
     useArrow: Optional[bool] = None,
->>>>>>> 4771853c
 ) -> Union[UserDefinedTableFunction, functools.partial]:
     """Creates a user defined table function (UDTF).
 
@@ -15531,13 +15527,10 @@
     returnType : :class:`pyspark.sql.types.StructType` or str, optional
         the return type of the user-defined table function. The value can be either a
         :class:`pyspark.sql.types.StructType` object or a DDL-formatted struct type string.
-<<<<<<< HEAD
         If None, the handler class must provide `analyze` static function.
-=======
     useArrow : bool or None, optional
         whether to use Arrow to optimize the (de)serializations. When it's set to None, the
         Spark config "spark.sql.execution.pythonUDTF.arrow.enabled" is used.
->>>>>>> 4771853c
 
     Examples
     --------
