#
# Licensed to the Apache Software Foundation (ASF) under one or more
# contributor license agreements.  See the NOTICE file distributed with
# this work for additional information regarding copyright ownership.
# The ASF licenses this file to You under the Apache License, Version 2.0
# (the "License"); you may not use this file except in compliance with
# the License.  You may obtain a copy of the License at
#
#    http://www.apache.org/licenses/LICENSE-2.0
#
# Unless required by applicable law or agreed to in writing, software
# distributed under the License is distributed on an "AS IS" BASIS,
# WITHOUT WARRANTIES OR CONDITIONS OF ANY KIND, either express or implied.
# See the License for the specific language governing permissions and
# limitations under the License.
#

import sys
import decimal
import time
import math
import datetime
import calendar
import json
import re
import base64
from array import array
import ctypes
from collections.abc import Iterable
from functools import reduce
from typing import (
    cast,
    overload,
    Any,
    Callable,
    ClassVar,
    Dict,
    Iterator,
    List,
    Optional,
    Union,
    Tuple,
    Type,
    TypeVar,
    TYPE_CHECKING,
)

from py4j.protocol import register_input_converter
from py4j.java_gateway import GatewayClient, JavaClass, JavaGateway, JavaObject, JVMView

from pyspark.serializers import CloudPickleSerializer
from pyspark.sql.utils import has_numpy, get_active_spark_context
from pyspark.errors import (
    PySparkNotImplementedError,
    PySparkTypeError,
    PySparkValueError,
    PySparkIndexError,
<<<<<<< HEAD
    PySparkRuntimeError,
=======
    PySparkAttributeError,
>>>>>>> 7af6a666
    PySparkKeyError,
)

if has_numpy:
    import numpy as np

T = TypeVar("T")
U = TypeVar("U")

__all__ = [
    "DataType",
    "NullType",
    "CharType",
    "StringType",
    "VarcharType",
    "BinaryType",
    "BooleanType",
    "DateType",
    "TimestampType",
    "TimestampNTZType",
    "DecimalType",
    "DoubleType",
    "FloatType",
    "ByteType",
    "IntegerType",
    "LongType",
    "DayTimeIntervalType",
    "YearMonthIntervalType",
    "CalendarIntervalType",
    "Row",
    "ShortType",
    "ArrayType",
    "MapType",
    "StructField",
    "StructType",
]


if TYPE_CHECKING:
    import numpy as np


class DataType:
    """Base class for data types."""

    def __repr__(self) -> str:
        return self.__class__.__name__ + "()"

    def __hash__(self) -> int:
        return hash(str(self))

    def __eq__(self, other: Any) -> bool:
        return isinstance(other, self.__class__) and self.__dict__ == other.__dict__

    def __ne__(self, other: Any) -> bool:
        return not self.__eq__(other)

    @classmethod
    def typeName(cls) -> str:
        return cls.__name__[:-4].lower()

    def simpleString(self) -> str:
        return self.typeName()

    def jsonValue(self) -> Union[str, Dict[str, Any]]:
        return self.typeName()

    def json(self) -> str:
        return json.dumps(self.jsonValue(), separators=(",", ":"), sort_keys=True)

    def needConversion(self) -> bool:
        """
        Does this type needs conversion between Python object and internal SQL object.

        This is used to avoid the unnecessary conversion for ArrayType/MapType/StructType.
        """
        return False

    def toInternal(self, obj: Any) -> Any:
        """
        Converts a Python object into an internal SQL object.
        """
        return obj

    def fromInternal(self, obj: Any) -> Any:
        """
        Converts an internal SQL object into a native Python object.
        """
        return obj

    def _as_nullable(self) -> "DataType":
        return self

    @classmethod
    def fromDDL(cls, ddl: str) -> "DataType":
        """
        Creates :class:`DataType` for a given DDL-formatted string.

        .. versionadded:: 4.0.0

        Parameters
        ----------
        ddl : str
            DDL-formatted string representation of types, e.g.
            :class:`pyspark.sql.types.DataType.simpleString`, except that top level struct
            type can omit the ``struct<>`` for the compatibility reason with
            ``spark.createDataFrame`` and Python UDFs.

        Returns
        -------
        :class:`DataType`

        Examples
        --------
        Create a StructType by the corresponding DDL formatted string.

        >>> from pyspark.sql.types import DataType
        >>> DataType.fromDDL("b string, a int")
        StructType([StructField('b', StringType(), True), StructField('a', IntegerType(), True)])

        Create a single DataType by the corresponding DDL formatted string.

        >>> DataType.fromDDL("decimal(10,10)")
        DecimalType(10,10)

        Create a StructType by the legacy string format.

        >>> DataType.fromDDL("b: string, a: int")
        StructType([StructField('b', StringType(), True), StructField('a', IntegerType(), True)])
        """
        from pyspark.sql import SparkSession
        from pyspark.sql.functions import udf

        # Intentionally uses SparkSession so one implementation can be shared with/without
        # Spark Connect.
        schema = (
            SparkSession.active().range(0).select(udf(lambda x: x, returnType=ddl)("id")).schema
        )
        assert len(schema) == 1
        return schema[0].dataType


# This singleton pattern does not work with pickle, you will get
# another object after pickle and unpickle
class DataTypeSingleton(type):
    """Metaclass for DataType"""

    _instances: ClassVar[Dict[Type["DataTypeSingleton"], "DataTypeSingleton"]] = {}

    def __call__(cls: Type[T]) -> T:
        if cls not in cls._instances:  # type: ignore[attr-defined]
            cls._instances[cls] = super(  # type: ignore[misc, attr-defined]
                DataTypeSingleton, cls
            ).__call__()
        return cls._instances[cls]  # type: ignore[attr-defined]


class NullType(DataType, metaclass=DataTypeSingleton):
    """Null type.

    The data type representing None, used for the types that cannot be inferred.
    """

    @classmethod
    def typeName(cls) -> str:
        return "void"


class AtomicType(DataType):
    """An internal type used to represent everything that is not
    null, UDTs, arrays, structs, and maps."""


class NumericType(AtomicType):
    """Numeric data types."""


class IntegralType(NumericType, metaclass=DataTypeSingleton):
    """Integral data types."""

    pass


class FractionalType(NumericType):
    """Fractional data types."""


class StringType(AtomicType, metaclass=DataTypeSingleton):
    """String data type."""

    pass


class CharType(AtomicType):
    """Char data type

    Parameters
    ----------
    length : int
        the length limitation.
    """

    def __init__(self, length: int):
        self.length = length

    def simpleString(self) -> str:
        return "char(%d)" % (self.length)

    def jsonValue(self) -> str:
        return "char(%d)" % (self.length)

    def __repr__(self) -> str:
        return "CharType(%d)" % (self.length)


class VarcharType(AtomicType):
    """Varchar data type

    Parameters
    ----------
    length : int
        the length limitation.
    """

    def __init__(self, length: int):
        self.length = length

    def simpleString(self) -> str:
        return "varchar(%d)" % (self.length)

    def jsonValue(self) -> str:
        return "varchar(%d)" % (self.length)

    def __repr__(self) -> str:
        return "VarcharType(%d)" % (self.length)


class BinaryType(AtomicType, metaclass=DataTypeSingleton):
    """Binary (byte array) data type."""

    pass


class BooleanType(AtomicType, metaclass=DataTypeSingleton):
    """Boolean data type."""

    pass


class DateType(AtomicType, metaclass=DataTypeSingleton):
    """Date (datetime.date) data type."""

    EPOCH_ORDINAL = datetime.datetime(1970, 1, 1).toordinal()

    def needConversion(self) -> bool:
        return True

    def toInternal(self, d: datetime.date) -> int:
        if d is not None:
            return d.toordinal() - self.EPOCH_ORDINAL

    def fromInternal(self, v: int) -> datetime.date:
        if v is not None:
            return datetime.date.fromordinal(v + self.EPOCH_ORDINAL)


class TimestampType(AtomicType, metaclass=DataTypeSingleton):
    """Timestamp (datetime.datetime) data type."""

    def needConversion(self) -> bool:
        return True

    def toInternal(self, dt: datetime.datetime) -> int:
        if dt is not None:
            seconds = (
                calendar.timegm(dt.utctimetuple()) if dt.tzinfo else time.mktime(dt.timetuple())
            )
            return int(seconds) * 1000000 + dt.microsecond

    def fromInternal(self, ts: int) -> datetime.datetime:
        if ts is not None:
            # using int to avoid precision loss in float
            return datetime.datetime.fromtimestamp(ts // 1000000).replace(microsecond=ts % 1000000)


class TimestampNTZType(AtomicType, metaclass=DataTypeSingleton):
    """Timestamp (datetime.datetime) data type without timezone information."""

    def needConversion(self) -> bool:
        return True

    @classmethod
    def typeName(cls) -> str:
        return "timestamp_ntz"

    def toInternal(self, dt: datetime.datetime) -> int:
        if dt is not None:
            seconds = calendar.timegm(dt.timetuple())
            return int(seconds) * 1000000 + dt.microsecond

    def fromInternal(self, ts: int) -> datetime.datetime:
        if ts is not None:
            # using int to avoid precision loss in float
            return datetime.datetime.utcfromtimestamp(ts // 1000000).replace(
                microsecond=ts % 1000000
            )


class DecimalType(FractionalType):
    """Decimal (decimal.Decimal) data type.

    The DecimalType must have fixed precision (the maximum total number of digits)
    and scale (the number of digits on the right of dot). For example, (5, 2) can
    support the value from [-999.99 to 999.99].

    The precision can be up to 38, the scale must be less or equal to precision.

    When creating a DecimalType, the default precision and scale is (10, 0). When inferring
    schema from decimal.Decimal objects, it will be DecimalType(38, 18).

    Parameters
    ----------
    precision : int, optional
        the maximum (i.e. total) number of digits (default: 10)
    scale : int, optional
        the number of digits on right side of dot. (default: 0)
    """

    def __init__(self, precision: int = 10, scale: int = 0):
        self.precision = precision
        self.scale = scale
        self.hasPrecisionInfo = True  # this is a public API

    def simpleString(self) -> str:
        return "decimal(%d,%d)" % (self.precision, self.scale)

    def jsonValue(self) -> str:
        return "decimal(%d,%d)" % (self.precision, self.scale)

    def __repr__(self) -> str:
        return "DecimalType(%d,%d)" % (self.precision, self.scale)


class DoubleType(FractionalType, metaclass=DataTypeSingleton):
    """Double data type, representing double precision floats."""

    pass


class FloatType(FractionalType, metaclass=DataTypeSingleton):
    """Float data type, representing single precision floats."""

    pass


class ByteType(IntegralType):
    """Byte data type, i.e. a signed integer in a single byte."""

    def simpleString(self) -> str:
        return "tinyint"


class IntegerType(IntegralType):
    """Int data type, i.e. a signed 32-bit integer."""

    def simpleString(self) -> str:
        return "int"


class LongType(IntegralType):
    """Long data type, i.e. a signed 64-bit integer.

    If the values are beyond the range of [-9223372036854775808, 9223372036854775807],
    please use :class:`DecimalType`.
    """

    def simpleString(self) -> str:
        return "bigint"


class ShortType(IntegralType):
    """Short data type, i.e. a signed 16-bit integer."""

    def simpleString(self) -> str:
        return "smallint"


class AnsiIntervalType(AtomicType):
    """The interval type which conforms to the ANSI SQL standard."""

    pass


class DayTimeIntervalType(AnsiIntervalType):
    """DayTimeIntervalType (datetime.timedelta)."""

    DAY = 0
    HOUR = 1
    MINUTE = 2
    SECOND = 3

    _fields = {
        DAY: "day",
        HOUR: "hour",
        MINUTE: "minute",
        SECOND: "second",
    }

    _inverted_fields = dict(zip(_fields.values(), _fields.keys()))

    def __init__(self, startField: Optional[int] = None, endField: Optional[int] = None):
        if startField is None and endField is None:
            # Default matched to scala side.
            startField = DayTimeIntervalType.DAY
            endField = DayTimeIntervalType.SECOND
        elif startField is not None and endField is None:
            endField = startField

        fields = DayTimeIntervalType._fields
        if startField not in fields.keys() or endField not in fields.keys():
            raise PySparkRuntimeError(
                error_class="INVALID_INTERVAL_CASTING",
                message_parameters={"start_field": str(startField), "end_field": str(endField)},
            )
        self.startField = cast(int, startField)
        self.endField = cast(int, endField)

    def _str_repr(self) -> str:
        fields = DayTimeIntervalType._fields
        start_field_name = fields[self.startField]
        end_field_name = fields[self.endField]
        if start_field_name == end_field_name:
            return "interval %s" % start_field_name
        else:
            return "interval %s to %s" % (start_field_name, end_field_name)

    simpleString = _str_repr

    jsonValue = _str_repr

    def __repr__(self) -> str:
        return "%s(%d, %d)" % (type(self).__name__, self.startField, self.endField)

    def needConversion(self) -> bool:
        return True

    def toInternal(self, dt: datetime.timedelta) -> Optional[int]:
        if dt is not None:
            return (((dt.days * 86400) + dt.seconds) * 1_000_000) + dt.microseconds

    def fromInternal(self, micros: int) -> Optional[datetime.timedelta]:
        if micros is not None:
            return datetime.timedelta(microseconds=micros)


class YearMonthIntervalType(AnsiIntervalType):
    """YearMonthIntervalType, represents year-month intervals of the SQL standard"""

    YEAR = 0
    MONTH = 1

    _fields = {
        YEAR: "year",
        MONTH: "month",
    }

    _inverted_fields = dict(zip(_fields.values(), _fields.keys()))

    def __init__(self, startField: Optional[int] = None, endField: Optional[int] = None):
        if startField is None and endField is None:
            # Default matched to scala side.
            startField = YearMonthIntervalType.YEAR
            endField = YearMonthIntervalType.MONTH
        elif startField is not None and endField is None:
            endField = startField

        fields = YearMonthIntervalType._fields
        if startField not in fields.keys() or endField not in fields.keys():
            raise PySparkRuntimeError(
                error_class="INVALID_INTERVAL_CASTING",
                message_parameters={"start_field": str(startField), "end_field": str(endField)},
            )
        self.startField = cast(int, startField)
        self.endField = cast(int, endField)

    def _str_repr(self) -> str:
        fields = YearMonthIntervalType._fields
        start_field_name = fields[self.startField]
        end_field_name = fields[self.endField]
        if start_field_name == end_field_name:
            return "interval %s" % start_field_name
        else:
            return "interval %s to %s" % (start_field_name, end_field_name)

    simpleString = _str_repr

    jsonValue = _str_repr

    def __repr__(self) -> str:
        return "%s(%d, %d)" % (type(self).__name__, self.startField, self.endField)


class CalendarIntervalType(DataType, metaclass=DataTypeSingleton):
    """The data type representing calendar intervals.

    The calendar interval is stored internally in three components:
    - an integer value representing the number of `months` in this interval.
    - an integer value representing the number of `days` in this interval.
    - a long value representing the number of `microseconds` in this interval.
    """

    @classmethod
    def typeName(cls) -> str:
        return "interval"


class ArrayType(DataType):
    """Array data type.

    Parameters
    ----------
    elementType : :class:`DataType`
        :class:`DataType` of each element in the array.
    containsNull : bool, optional
        whether the array can contain null (None) values.

    Examples
    --------
    >>> from pyspark.sql.types import ArrayType, StringType, StructField, StructType

    The below example demonstrates how to create class:`ArrayType`:

    >>> arr = ArrayType(StringType())

    The array can contain null (None) values by default:

    >>> ArrayType(StringType()) == ArrayType(StringType(), True)
    True
    >>> ArrayType(StringType(), False) == ArrayType(StringType())
    False
    """

    def __init__(self, elementType: DataType, containsNull: bool = True):
        assert isinstance(elementType, DataType), "elementType %s should be an instance of %s" % (
            elementType,
            DataType,
        )
        self.elementType = elementType
        self.containsNull = containsNull

    def simpleString(self) -> str:
        return "array<%s>" % self.elementType.simpleString()

    def _as_nullable(self) -> "ArrayType":
        return ArrayType(self.elementType._as_nullable(), containsNull=True)

    def toNullable(self) -> "ArrayType":
        """
        Returns the same data type but set all nullability fields are true
        (`StructField.nullable`, `ArrayType.containsNull`, and `MapType.valueContainsNull`).

        .. versionadded:: 4.0.0

        Returns
        -------
        :class:`ArrayType`

        Examples
        --------
        Example 1: Simple nullability conversion

        >>> ArrayType(IntegerType(), containsNull=False).toNullable()
        ArrayType(IntegerType(), True)

        Example 2: Nested nullability conversion

        >>> ArrayType(
        ...     StructType([
        ...         StructField("b", IntegerType(), nullable=False),
        ...         StructField("c", ArrayType(IntegerType(), containsNull=False))
        ...     ]),
        ...     containsNull=False
        ... ).toNullable()
        ArrayType(StructType([StructField('b', IntegerType(), True),
        StructField('c', ArrayType(IntegerType(), True), True)]), True)
        """
        return self._as_nullable()

    def __repr__(self) -> str:
        return "ArrayType(%s, %s)" % (self.elementType, str(self.containsNull))

    def jsonValue(self) -> Dict[str, Any]:
        return {
            "type": self.typeName(),
            "elementType": self.elementType.jsonValue(),
            "containsNull": self.containsNull,
        }

    @classmethod
    def fromJson(cls, json: Dict[str, Any]) -> "ArrayType":
        return ArrayType(_parse_datatype_json_value(json["elementType"]), json["containsNull"])

    def needConversion(self) -> bool:
        return self.elementType.needConversion()

    def toInternal(self, obj: List[Optional[T]]) -> List[Optional[T]]:
        if not self.needConversion():
            return obj
        return obj and [self.elementType.toInternal(v) for v in obj]

    def fromInternal(self, obj: List[Optional[T]]) -> List[Optional[T]]:
        if not self.needConversion():
            return obj
        return obj and [self.elementType.fromInternal(v) for v in obj]


class MapType(DataType):
    """Map data type.

    Parameters
    ----------
    keyType : :class:`DataType`
        :class:`DataType` of the keys in the map.
    valueType : :class:`DataType`
        :class:`DataType` of the values in the map.
    valueContainsNull : bool, optional
        indicates whether values can contain null (None) values.

    Notes
    -----
    Keys in a map data type are not allowed to be null (None).

    Examples
    --------
    >>> from pyspark.sql.types import IntegerType, FloatType, MapType, StringType

    The below example demonstrates how to create class:`MapType`:

    >>> map_type = MapType(StringType(), IntegerType())

    The values of the map can contain null (``None``) values by default:

    >>> (MapType(StringType(), IntegerType())
    ...        == MapType(StringType(), IntegerType(), True))
    True
    >>> (MapType(StringType(), IntegerType(), False)
    ...        == MapType(StringType(), FloatType()))
    False
    """

    def __init__(self, keyType: DataType, valueType: DataType, valueContainsNull: bool = True):
        assert isinstance(keyType, DataType), "keyType %s should be an instance of %s" % (
            keyType,
            DataType,
        )
        assert isinstance(valueType, DataType), "valueType %s should be an instance of %s" % (
            valueType,
            DataType,
        )
        self.keyType = keyType
        self.valueType = valueType
        self.valueContainsNull = valueContainsNull

    def simpleString(self) -> str:
        return "map<%s,%s>" % (self.keyType.simpleString(), self.valueType.simpleString())

    def _as_nullable(self) -> "MapType":
        return MapType(
            self.keyType._as_nullable(), self.valueType._as_nullable(), valueContainsNull=True
        )

    def toNullable(self) -> "MapType":
        """
        Returns the same data type but set all nullability fields are true
        (`StructField.nullable`, `ArrayType.containsNull`, and `MapType.valueContainsNull`).

        .. versionadded:: 4.0.0

        Returns
        -------
        :class:`MapType`

        Examples
        --------
        Example 1: Simple nullability conversion

        >>> MapType(IntegerType(), StringType(), valueContainsNull=False).toNullable()
        MapType(IntegerType(), StringType(), True)

        Example 2: Nested nullability conversion

        >>> MapType(
        ...     StringType(),
        ...     MapType(
        ...         IntegerType(),
        ...         ArrayType(IntegerType(), containsNull=False),
        ...         valueContainsNull=False
        ...     ),
        ...     valueContainsNull=False
        ... ).toNullable()
        MapType(StringType(), MapType(IntegerType(), ArrayType(IntegerType(), True), True), True)
        """
        return self._as_nullable()

    def __repr__(self) -> str:
        return "MapType(%s, %s, %s)" % (self.keyType, self.valueType, str(self.valueContainsNull))

    def jsonValue(self) -> Dict[str, Any]:
        return {
            "type": self.typeName(),
            "keyType": self.keyType.jsonValue(),
            "valueType": self.valueType.jsonValue(),
            "valueContainsNull": self.valueContainsNull,
        }

    @classmethod
    def fromJson(cls, json: Dict[str, Any]) -> "MapType":
        return MapType(
            _parse_datatype_json_value(json["keyType"]),
            _parse_datatype_json_value(json["valueType"]),
            json["valueContainsNull"],
        )

    def needConversion(self) -> bool:
        return self.keyType.needConversion() or self.valueType.needConversion()

    def toInternal(self, obj: Dict[T, Optional[U]]) -> Dict[T, Optional[U]]:
        if not self.needConversion():
            return obj
        return obj and dict(
            (self.keyType.toInternal(k), self.valueType.toInternal(v)) for k, v in obj.items()
        )

    def fromInternal(self, obj: Dict[T, Optional[U]]) -> Dict[T, Optional[U]]:
        if not self.needConversion():
            return obj
        return obj and dict(
            (self.keyType.fromInternal(k), self.valueType.fromInternal(v)) for k, v in obj.items()
        )


class StructField(DataType):
    """A field in :class:`StructType`.

    Parameters
    ----------
    name : str
        name of the field.
    dataType : :class:`DataType`
        :class:`DataType` of the field.
    nullable : bool, optional
        whether the field can be null (None) or not.
    metadata : dict, optional
        a dict from string to simple type that can be toInternald to JSON automatically

    Examples
    --------
    >>> from pyspark.sql.types import StringType, StructField
    >>> (StructField("f1", StringType(), True)
    ...      == StructField("f1", StringType(), True))
    True
    >>> (StructField("f1", StringType(), True)
    ...      == StructField("f2", StringType(), True))
    False
    """

    def __init__(
        self,
        name: str,
        dataType: DataType,
        nullable: bool = True,
        metadata: Optional[Dict[str, Any]] = None,
    ):
        assert isinstance(dataType, DataType), "dataType %s should be an instance of %s" % (
            dataType,
            DataType,
        )
        assert isinstance(name, str), "field name %s should be a string" % (name)
        self.name = name
        self.dataType = dataType
        self.nullable = nullable
        self.metadata = metadata or {}

    def simpleString(self) -> str:
        return "%s:%s" % (self.name, self.dataType.simpleString())

    def __repr__(self) -> str:
        return "StructField('%s', %s, %s)" % (self.name, self.dataType, str(self.nullable))

    def jsonValue(self) -> Dict[str, Any]:
        return {
            "name": self.name,
            "type": self.dataType.jsonValue(),
            "nullable": self.nullable,
            "metadata": self.metadata,
        }

    @classmethod
    def fromJson(cls, json: Dict[str, Any]) -> "StructField":
        return StructField(
            json["name"],
            _parse_datatype_json_value(json["type"]),
            json.get("nullable", True),
            json.get("metadata"),
        )

    def needConversion(self) -> bool:
        return self.dataType.needConversion()

    def toInternal(self, obj: T) -> T:
        return self.dataType.toInternal(obj)

    def fromInternal(self, obj: T) -> T:
        return self.dataType.fromInternal(obj)

    def typeName(self) -> str:  # type: ignore[override]
        raise PySparkTypeError(
            error_class="INVALID_TYPENAME_CALL",
            message_parameters={},
        )


class StructType(DataType):
    """Struct type, consisting of a list of :class:`StructField`.

    This is the data type representing a :class:`Row`.

    Iterating a :class:`StructType` will iterate over its :class:`StructField`\\s.
    A contained :class:`StructField` can be accessed by its name or position.

    Examples
    --------
    >>> from pyspark.sql.types import *
    >>> struct1 = StructType([StructField("f1", StringType(), True)])
    >>> struct1["f1"]
    StructField('f1', StringType(), True)
    >>> struct1[0]
    StructField('f1', StringType(), True)

    >>> struct1 = StructType([StructField("f1", StringType(), True)])
    >>> struct2 = StructType([StructField("f1", StringType(), True)])
    >>> struct1 == struct2
    True
    >>> struct1 = StructType([StructField("f1", CharType(10), True)])
    >>> struct2 = StructType([StructField("f1", CharType(10), True)])
    >>> struct1 == struct2
    True
    >>> struct1 = StructType([StructField("f1", VarcharType(10), True)])
    >>> struct2 = StructType([StructField("f1", VarcharType(10), True)])
    >>> struct1 == struct2
    True
    >>> struct1 = StructType([StructField("f1", StringType(), True)])
    >>> struct2 = StructType([StructField("f1", StringType(), True),
    ...     StructField("f2", IntegerType(), False)])
    >>> struct1 == struct2
    False

    The below example demonstrates how to create a DataFrame based on a struct created
    using class:`StructType` and class:`StructField`:

    >>> data = [("Alice", ["Java", "Scala"]), ("Bob", ["Python", "Scala"])]
    >>> schema = StructType([
    ...     StructField("name", StringType()),
    ...     StructField("languagesSkills", ArrayType(StringType())),
    ... ])
    >>> df = spark.createDataFrame(data=data, schema=schema)
    >>> df.printSchema()
    root
     |-- name: string (nullable = true)
     |-- languagesSkills: array (nullable = true)
     |    |-- element: string (containsNull = true)
    >>> df.show()
    +-----+---------------+
    | name|languagesSkills|
    +-----+---------------+
    |Alice|  [Java, Scala]|
    |  Bob|[Python, Scala]|
    +-----+---------------+
    """

    def __init__(self, fields: Optional[List[StructField]] = None):
        if not fields:
            self.fields = []
            self.names = []
        else:
            self.fields = fields
            self.names = [f.name for f in fields]
            assert all(
                isinstance(f, StructField) for f in fields
            ), "fields should be a list of StructField"
        # Precalculated list of fields that need conversion with fromInternal/toInternal functions
        self._needConversion = [f.needConversion() for f in self]
        self._needSerializeAnyField = any(self._needConversion)

    @overload
    def add(
        self,
        field: str,
        data_type: Union[str, DataType],
        nullable: bool = True,
        metadata: Optional[Dict[str, Any]] = None,
    ) -> "StructType":
        ...

    @overload
    def add(self, field: StructField) -> "StructType":
        ...

    def add(
        self,
        field: Union[str, StructField],
        data_type: Optional[Union[str, DataType]] = None,
        nullable: bool = True,
        metadata: Optional[Dict[str, Any]] = None,
    ) -> "StructType":
        """
        Construct a :class:`StructType` by adding new elements to it, to define the schema.
        The method accepts either:

            a) A single parameter which is a :class:`StructField` object.
            b) Between 2 and 4 parameters as (name, data_type, nullable (optional),
               metadata(optional). The data_type parameter may be either a String or a
               :class:`DataType` object.

        Parameters
        ----------
        field : str or :class:`StructField`
            Either the name of the field or a :class:`StructField` object
        data_type : :class:`DataType`, optional
            If present, the DataType of the :class:`StructField` to create
        nullable : bool, optional
            Whether the field to add should be nullable (default True)
        metadata : dict, optional
            Any additional metadata (default None)

        Returns
        -------
        :class:`StructType`

        Examples
        --------
        >>> from pyspark.sql.types import IntegerType, StringType, StructField, StructType
        >>> struct1 = StructType().add("f1", StringType(), True).add("f2", StringType(), True, None)
        >>> struct2 = StructType([StructField("f1", StringType(), True),
        ...     StructField("f2", StringType(), True, None)])
        >>> struct1 == struct2
        True
        >>> struct1 = StructType().add(StructField("f1", StringType(), True))
        >>> struct2 = StructType([StructField("f1", StringType(), True)])
        >>> struct1 == struct2
        True
        >>> struct1 = StructType().add("f1", "string", True)
        >>> struct2 = StructType([StructField("f1", StringType(), True)])
        >>> struct1 == struct2
        True
        """
        if isinstance(field, StructField):
            self.fields.append(field)
            self.names.append(field.name)
        else:
            if isinstance(field, str) and data_type is None:
                raise PySparkValueError(
                    error_class="ARGUMENT_REQUIRED",
                    message_parameters={
                        "arg_name": "data_type",
                        "condition": "passing name of struct_field to create",
                    },
                )

            if isinstance(data_type, str):
                data_type_f = _parse_datatype_json_value(data_type)
            else:
                data_type_f = data_type
            self.fields.append(StructField(field, data_type_f, nullable, metadata))
            self.names.append(field)
        # Precalculated list of fields that need conversion with fromInternal/toInternal functions
        self._needConversion = [f.needConversion() for f in self]
        self._needSerializeAnyField = any(self._needConversion)
        return self

    def __iter__(self) -> Iterator[StructField]:
        """Iterate the fields"""
        return iter(self.fields)

    def __len__(self) -> int:
        """Return the number of fields."""
        return len(self.fields)

    def __getitem__(self, key: Union[str, int]) -> StructField:
        """Access fields by name or slice."""
        if isinstance(key, str):
            for field in self:
                if field.name == key:
                    return field
            raise PySparkKeyError(
                error_class="KEY_NOT_EXISTS", message_parameters={"key": str(key)}
            )
        elif isinstance(key, int):
            try:
                return self.fields[key]
            except IndexError:
                raise PySparkIndexError(
                    error_class="INDEX_OUT_OF_RANGE",
                    message_parameters={"arg_name": "StructType", "index": str(key)},
                )
        elif isinstance(key, slice):
            return StructType(self.fields[key])
        else:
            raise PySparkTypeError(
                error_class="NOT_INT_OR_SLICE_OR_STR",
                message_parameters={"arg_name": "key", "arg_type": type(key).__name__},
            )

    def simpleString(self) -> str:
        return "struct<%s>" % (",".join(f.simpleString() for f in self))

    def _as_nullable(self) -> "StructType":
        fields = []
        for field in self.fields:
            fields.append(
                StructField(
                    field.name,
                    field.dataType._as_nullable(),
                    nullable=True,
                    metadata=field.metadata,
                )
            )
        return StructType(fields)

    def toNullable(self) -> "StructType":
        """
        Returns the same data type but set all nullability fields are true
        (`StructField.nullable`, `ArrayType.containsNull`, and `MapType.valueContainsNull`).

        .. versionadded:: 4.0.0

        Returns
        -------
        :class:`StructType`

        Examples
        --------
        Example 1: Simple nullability conversion

        >>> StructType([StructField("a", IntegerType(), nullable=False)]).toNullable()
        StructType([StructField('a', IntegerType(), True)])

        Example 2: Nested nullability conversion

        >>> StructType([
        ...     StructField("a",
        ...         StructType([
        ...             StructField("b", IntegerType(), nullable=False),
        ...             StructField("c", StructType([
        ...                 StructField("d", IntegerType(), nullable=False)
        ...             ]))
        ...         ]),
        ...         nullable=False)
        ... ]).toNullable()
        StructType([StructField('a', StructType([StructField('b', IntegerType(), True),
        StructField('c', StructType([StructField('d', IntegerType(), True)]), True)]), True)])
        """
        return self._as_nullable()

    def __repr__(self) -> str:
        return "StructType([%s])" % ", ".join(str(field) for field in self)

    def jsonValue(self) -> Dict[str, Any]:
        return {"type": self.typeName(), "fields": [f.jsonValue() for f in self]}

    @classmethod
    def fromJson(cls, json: Dict[str, Any]) -> "StructType":
        """
        Constructs :class:`StructType` from a schema defined in JSON format.

        Below is a JSON schema it must adhere to::

            {
              "title":"StructType",
              "description":"Schema of StructType in json format",
              "type":"object",
              "properties":{
                 "fields":{
                    "description":"Array of struct fields",
                    "type":"array",
                    "items":{
                        "type":"object",
                        "properties":{
                           "name":{
                              "description":"Name of the field",
                              "type":"string"
                           },
                           "type":{
                              "description": "Type of the field. Can either be
                                              another nested StructType or primitive type",
                              "type":"object/string"
                           },
                           "nullable":{
                              "description":"If nulls are allowed",
                              "type":"boolean"
                           },
                           "metadata":{
                              "description":"Additional metadata to supply",
                              "type":"object"
                           },
                           "required":[
                              "name",
                              "type",
                              "nullable",
                              "metadata"
                           ]
                        }
                   }
                }
             }
           }

        Parameters
        ----------
        json : dict or a dict-like object e.g. JSON object
            This "dict" must have "fields" key that returns an array of fields
            each of which must have specific keys (name, type, nullable, metadata).

        Returns
        -------
        :class:`StructType`

        Examples
        --------
        >>> json_str = '''
        ...  {
        ...      "fields": [
        ...          {
        ...              "metadata": {},
        ...              "name": "Person",
        ...              "nullable": true,
        ...              "type": {
        ...                  "fields": [
        ...                      {
        ...                          "metadata": {},
        ...                          "name": "name",
        ...                          "nullable": false,
        ...                          "type": "string"
        ...                      },
        ...                      {
        ...                          "metadata": {},
        ...                          "name": "surname",
        ...                          "nullable": false,
        ...                          "type": "string"
        ...                      }
        ...                  ],
        ...                  "type": "struct"
        ...              }
        ...          }
        ...      ],
        ...      "type": "struct"
        ...  }
        ...  '''
        >>> import json
        >>> scheme = StructType.fromJson(json.loads(json_str))
        >>> scheme.simpleString()
        'struct<Person:struct<name:string,surname:string>>'
        """
        return StructType([StructField.fromJson(f) for f in json["fields"]])

    def fieldNames(self) -> List[str]:
        """
        Returns all field names in a list.

        Examples
        --------
        >>> from pyspark.sql.types import StringType, StructField, StructType
        >>> struct = StructType([StructField("f1", StringType(), True)])
        >>> struct.fieldNames()
        ['f1']
        """
        return list(self.names)

    def needConversion(self) -> bool:
        # We need convert Row()/namedtuple into tuple()
        return True

    def toInternal(self, obj: Tuple) -> Tuple:
        if obj is None:
            return

        if self._needSerializeAnyField:
            # Only calling toInternal function for fields that need conversion
            if isinstance(obj, dict):
                return tuple(
                    f.toInternal(obj.get(n)) if c else obj.get(n)
                    for n, f, c in zip(self.names, self.fields, self._needConversion)
                )
            elif isinstance(obj, (tuple, list)):
                return tuple(
                    f.toInternal(v) if c else v
                    for f, v, c in zip(self.fields, obj, self._needConversion)
                )
            elif hasattr(obj, "__dict__"):
                d = obj.__dict__
                return tuple(
                    f.toInternal(d.get(n)) if c else d.get(n)
                    for n, f, c in zip(self.names, self.fields, self._needConversion)
                )
            else:
                raise PySparkValueError(
                    error_class="UNEXPECTED_TUPLE_WITH_STRUCT",
                    message_parameters={"tuple": str(obj)},
                )
        else:
            if isinstance(obj, dict):
                return tuple(obj.get(n) for n in self.names)
            elif isinstance(obj, (list, tuple)):
                return tuple(obj)
            elif hasattr(obj, "__dict__"):
                d = obj.__dict__
                return tuple(d.get(n) for n in self.names)
            else:
                raise PySparkValueError(
                    error_class="UNEXPECTED_TUPLE_WITH_STRUCT",
                    message_parameters={"tuple": str(obj)},
                )

    def fromInternal(self, obj: Tuple) -> "Row":
        if obj is None:
            return
        if isinstance(obj, Row):
            # it's already converted by pickler
            return obj

        values: Union[Tuple, List]
        if self._needSerializeAnyField:
            # Only calling fromInternal function for fields that need conversion
            values = [
                f.fromInternal(v) if c else v
                for f, v, c in zip(self.fields, obj, self._needConversion)
            ]
        else:
            values = obj
        return _create_row(self.names, values)


class UserDefinedType(DataType):
    """User-defined type (UDT).

    .. note:: WARN: Spark Internal Use Only
    """

    @classmethod
    def typeName(cls) -> str:
        return cls.__name__.lower()

    @classmethod
    def sqlType(cls) -> DataType:
        """
        Underlying SQL storage type for this UDT.
        """
        raise PySparkNotImplementedError(
            error_class="NOT_IMPLEMENTED",
            message_parameters={"feature": "sqlType()"},
        )

    @classmethod
    def module(cls) -> str:
        """
        The Python module of the UDT.
        """
        raise PySparkNotImplementedError(
            error_class="NOT_IMPLEMENTED",
            message_parameters={"feature": "module()"},
        )

    @classmethod
    def scalaUDT(cls) -> str:
        """
        The class name of the paired Scala UDT (could be '', if there
        is no corresponding one).
        """
        return ""

    def needConversion(self) -> bool:
        return True

    @classmethod
    def _cachedSqlType(cls) -> DataType:
        """
        Cache the sqlType() into class, because it's heavily used in `toInternal`.
        """
        if not hasattr(cls, "_cached_sql_type"):
            cls._cached_sql_type = cls.sqlType()  # type: ignore[attr-defined]
        return cls._cached_sql_type  # type: ignore[attr-defined]

    def toInternal(self, obj: Any) -> Any:
        if obj is not None:
            return self._cachedSqlType().toInternal(self.serialize(obj))

    def fromInternal(self, obj: Any) -> Any:
        v = self._cachedSqlType().fromInternal(obj)
        if v is not None:
            return self.deserialize(v)

    def serialize(self, obj: Any) -> Any:
        """
        Converts a user-type object into a SQL datum.
        """
        raise PySparkNotImplementedError(
            error_class="NOT_IMPLEMENTED",
            message_parameters={"feature": "toInternal()"},
        )

    def deserialize(self, datum: Any) -> Any:
        """
        Converts a SQL datum into a user-type object.
        """
        raise PySparkNotImplementedError(
            error_class="NOT_IMPLEMENTED",
            message_parameters={"feature": "fromInternal()"},
        )

    def simpleString(self) -> str:
        return "udt"

    def json(self) -> str:
        return json.dumps(self.jsonValue(), separators=(",", ":"), sort_keys=True)

    def jsonValue(self) -> Dict[str, Any]:
        if self.scalaUDT():
            assert self.module() != "__main__", "UDT in __main__ cannot work with ScalaUDT"
            schema = {
                "type": "udt",
                "class": self.scalaUDT(),
                "pyClass": "%s.%s" % (self.module(), type(self).__name__),
                "sqlType": self.sqlType().jsonValue(),
            }
        else:
            ser = CloudPickleSerializer()
            b = ser.dumps(type(self))
            schema = {
                "type": "udt",
                "pyClass": "%s.%s" % (self.module(), type(self).__name__),
                "serializedClass": base64.b64encode(b).decode("utf8"),
                "sqlType": self.sqlType().jsonValue(),
            }
        return schema

    @classmethod
    def fromJson(cls, json: Dict[str, Any]) -> "UserDefinedType":
        pyUDT = str(json["pyClass"])  # convert unicode to str
        split = pyUDT.rfind(".")
        pyModule = pyUDT[:split]
        pyClass = pyUDT[split + 1 :]
        m = __import__(pyModule, globals(), locals(), [pyClass])
        if not hasattr(m, pyClass):
            s = base64.b64decode(json["serializedClass"].encode("utf-8"))
            UDT = CloudPickleSerializer().loads(s)
        else:
            UDT = getattr(m, pyClass)
        return UDT()

    def __eq__(self, other: Any) -> bool:
        return type(self) == type(other)


_atomic_types: List[Type[DataType]] = [
    StringType,
    CharType,
    VarcharType,
    BinaryType,
    BooleanType,
    DecimalType,
    FloatType,
    DoubleType,
    ByteType,
    ShortType,
    IntegerType,
    LongType,
    DateType,
    TimestampType,
    TimestampNTZType,
    NullType,
]
_all_atomic_types: Dict[str, Type[DataType]] = dict((t.typeName(), t) for t in _atomic_types)

_complex_types: List[Type[Union[ArrayType, MapType, StructType]]] = [ArrayType, MapType, StructType]
_all_complex_types: Dict[str, Type[Union[ArrayType, MapType, StructType]]] = dict(
    (v.typeName(), v) for v in _complex_types
)

_LENGTH_CHAR = re.compile(r"char\(\s*(\d+)\s*\)")
_LENGTH_VARCHAR = re.compile(r"varchar\(\s*(\d+)\s*\)")
_FIXED_DECIMAL = re.compile(r"decimal\(\s*(\d+)\s*,\s*(-?\d+)\s*\)")
_INTERVAL_DAYTIME = re.compile(r"interval (day|hour|minute|second)( to (day|hour|minute|second))?")
_INTERVAL_YEARMONTH = re.compile(r"interval (year|month)( to (year|month))?")


def _parse_datatype_string(s: str) -> DataType:
    """
    Parses the given data type string to a :class:`DataType`. The data type string format equals
    :class:`DataType.simpleString`, except that the top level struct type can omit
    the ``struct<>``. Since Spark 2.3, this also supports a schema in a DDL-formatted
    string and case-insensitive strings.

    Examples
    --------
    >>> _parse_datatype_string("int ")
    IntegerType()
    >>> _parse_datatype_string("INT ")
    IntegerType()
    >>> _parse_datatype_string("a: byte, b: decimal(  16 , 8   ) ")
    StructType([StructField('a', ByteType(), True), StructField('b', DecimalType(16,8), True)])
    >>> _parse_datatype_string("a DOUBLE, b STRING")
    StructType([StructField('a', DoubleType(), True), StructField('b', StringType(), True)])
    >>> _parse_datatype_string("a DOUBLE, b CHAR( 50 )")
    StructType([StructField('a', DoubleType(), True), StructField('b', CharType(50), True)])
    >>> _parse_datatype_string("a DOUBLE, b VARCHAR( 50 )")
    StructType([StructField('a', DoubleType(), True), StructField('b', VarcharType(50), True)])
    >>> _parse_datatype_string("a: array< short>")
    StructType([StructField('a', ArrayType(ShortType(), True), True)])
    >>> _parse_datatype_string(" map<string , string > ")
    MapType(StringType(), StringType(), True)

    >>> # Error cases
    >>> _parse_datatype_string("blabla") # doctest: +IGNORE_EXCEPTION_DETAIL
    Traceback (most recent call last):
        ...
    ParseException:...
    >>> _parse_datatype_string("a: int,") # doctest: +IGNORE_EXCEPTION_DETAIL
    Traceback (most recent call last):
        ...
    ParseException:...
    >>> _parse_datatype_string("array<int") # doctest: +IGNORE_EXCEPTION_DETAIL
    Traceback (most recent call last):
        ...
    ParseException:...
    >>> _parse_datatype_string("map<int, boolean>>") # doctest: +IGNORE_EXCEPTION_DETAIL
    Traceback (most recent call last):
        ...
    ParseException:...
    """
    sc = get_active_spark_context()

    def from_ddl_schema(type_str: str) -> DataType:
        return _parse_datatype_json_string(
            cast(JVMView, sc._jvm).org.apache.spark.sql.types.StructType.fromDDL(type_str).json()
        )

    def from_ddl_datatype(type_str: str) -> DataType:
        return _parse_datatype_json_string(
            cast(JVMView, sc._jvm)
            .org.apache.spark.sql.api.python.PythonSQLUtils.parseDataType(type_str)
            .json()
        )

    try:
        # DDL format, "fieldname datatype, fieldname datatype".
        return from_ddl_schema(s)
    except Exception as e:
        try:
            # For backwards compatibility, "integer", "struct<fieldname: datatype>" and etc.
            return from_ddl_datatype(s)
        except BaseException:
            try:
                # For backwards compatibility, "fieldname: datatype, fieldname: datatype" case.
                return from_ddl_datatype("struct<%s>" % s.strip())
            except BaseException:
                raise e


def _parse_datatype_json_string(json_string: str) -> DataType:
    """Parses the given data type JSON string.

    Examples
    --------
    >>> import pickle
    >>> def check_datatype(datatype):
    ...     pickled = pickle.loads(pickle.dumps(datatype))
    ...     assert datatype == pickled
    ...     scala_datatype = spark._jsparkSession.parseDataType(datatype.json())
    ...     python_datatype = _parse_datatype_json_string(scala_datatype.json())
    ...     assert datatype == python_datatype
    ...
    >>> for cls in _all_atomic_types.values():
    ...     if cls is not VarcharType and cls is not CharType:
    ...         check_datatype(cls())
    ...     else:
    ...         check_datatype(cls(1))

    >>> # Simple ArrayType.
    >>> simple_arraytype = ArrayType(StringType(), True)
    >>> check_datatype(simple_arraytype)

    >>> # Simple MapType.
    >>> simple_maptype = MapType(StringType(), LongType())
    >>> check_datatype(simple_maptype)

    >>> # Simple StructType.
    >>> simple_structtype = StructType([
    ...     StructField("a", DecimalType(), False),
    ...     StructField("b", BooleanType(), True),
    ...     StructField("c", LongType(), True),
    ...     StructField("d", BinaryType(), False)])
    >>> check_datatype(simple_structtype)

    >>> # Complex StructType.
    >>> complex_structtype = StructType([
    ...     StructField("simpleArray", simple_arraytype, True),
    ...     StructField("simpleMap", simple_maptype, True),
    ...     StructField("simpleStruct", simple_structtype, True),
    ...     StructField("boolean", BooleanType(), False),
    ...     StructField("chars", CharType(10), False),
    ...     StructField("words", VarcharType(10), False),
    ...     StructField("withMeta", DoubleType(), False, {"name": "age"})])
    >>> check_datatype(complex_structtype)

    >>> # Complex ArrayType.
    >>> complex_arraytype = ArrayType(complex_structtype, True)
    >>> check_datatype(complex_arraytype)

    >>> # Complex MapType.
    >>> complex_maptype = MapType(complex_structtype,
    ...                           complex_arraytype, False)
    >>> check_datatype(complex_maptype)
    """
    return _parse_datatype_json_value(json.loads(json_string))


def _parse_datatype_json_value(json_value: Union[dict, str]) -> DataType:
    if not isinstance(json_value, dict):
        if json_value in _all_atomic_types.keys():
            return _all_atomic_types[json_value]()
        elif json_value == "decimal":
            return DecimalType()
        elif _FIXED_DECIMAL.match(json_value):
            m = _FIXED_DECIMAL.match(json_value)
            return DecimalType(int(m.group(1)), int(m.group(2)))  # type: ignore[union-attr]
        elif _INTERVAL_DAYTIME.match(json_value):
            m = _INTERVAL_DAYTIME.match(json_value)
            inverted_fields = DayTimeIntervalType._inverted_fields
            first_field = inverted_fields.get(m.group(1))  # type: ignore[union-attr]
            second_field = inverted_fields.get(m.group(3))  # type: ignore[union-attr]
            if first_field is not None and second_field is None:
                return DayTimeIntervalType(first_field)
            return DayTimeIntervalType(first_field, second_field)
        elif _INTERVAL_YEARMONTH.match(json_value):
            m = _INTERVAL_YEARMONTH.match(json_value)
            inverted_fields = YearMonthIntervalType._inverted_fields
            first_field = inverted_fields.get(m.group(1))  # type: ignore[union-attr]
            second_field = inverted_fields.get(m.group(3))  # type: ignore[union-attr]
            if first_field is not None and second_field is None:
                return YearMonthIntervalType(first_field)
            return YearMonthIntervalType(first_field, second_field)
        elif json_value == "interval":
            return CalendarIntervalType()
        elif _LENGTH_CHAR.match(json_value):
            m = _LENGTH_CHAR.match(json_value)
            return CharType(int(m.group(1)))  # type: ignore[union-attr]
        elif _LENGTH_VARCHAR.match(json_value):
            m = _LENGTH_VARCHAR.match(json_value)
            return VarcharType(int(m.group(1)))  # type: ignore[union-attr]
        else:
            raise PySparkValueError(
                error_class="CANNOT_PARSE_DATATYPE",
                message_parameters={"error": str(json_value)},
            )
    else:
        tpe = json_value["type"]
        if tpe in _all_complex_types:
            return _all_complex_types[tpe].fromJson(json_value)
        elif tpe == "udt":
            return UserDefinedType.fromJson(json_value)
        else:
            raise PySparkValueError(
                error_class="UNSUPPORTED_DATA_TYPE",
                message_parameters={"data_type": str(tpe)},
            )


# Mapping Python types to Spark SQL DataType
_type_mappings = {
    type(None): NullType,
    bool: BooleanType,
    int: LongType,
    float: DoubleType,
    str: StringType,
    bytearray: BinaryType,
    decimal.Decimal: DecimalType,
    datetime.date: DateType,
    datetime.datetime: TimestampType,  # can be TimestampNTZType
    datetime.time: TimestampType,  # can be TimestampNTZType
    datetime.timedelta: DayTimeIntervalType,
    bytes: BinaryType,
}

# Mapping Python array types to Spark SQL DataType
# We should be careful here. The size of these types in python depends on C
# implementation. We need to make sure that this conversion does not lose any
# precision. Also, JVM only support signed types, when converting unsigned types,
# keep in mind that it require 1 more bit when stored as signed types.
#
# Reference for C integer size, see:
# ISO/IEC 9899:201x specification, chapter 5.2.4.2.1 Sizes of integer types <limits.h>.
# Reference for python array typecode, see:
# https://docs.python.org/2/library/array.html
# https://docs.python.org/3.6/library/array.html
# Reference for JVM's supported integral types:
# http://docs.oracle.com/javase/specs/jvms/se8/html/jvms-2.html#jvms-2.3.1

_array_signed_int_typecode_ctype_mappings = {
    "b": ctypes.c_byte,
    "h": ctypes.c_short,
    "i": ctypes.c_int,
    "l": ctypes.c_long,
}

_array_unsigned_int_typecode_ctype_mappings = {
    "B": ctypes.c_ubyte,
    "H": ctypes.c_ushort,
    "I": ctypes.c_uint,
    "L": ctypes.c_ulong,
}


def _int_size_to_type(
    size: int,
) -> Optional[Union[Type[ByteType], Type[ShortType], Type[IntegerType], Type[LongType]]]:
    """
    Return the Catalyst datatype from the size of integers.
    """
    if size <= 8:
        return ByteType
    elif size <= 16:
        return ShortType
    elif size <= 32:
        return IntegerType
    elif size <= 64:
        return LongType
    else:
        return None


# The list of all supported array typecodes, is stored here
_array_type_mappings: Dict[str, Type[DataType]] = {
    # Warning: Actual properties for float and double in C is not specified in C.
    # On almost every system supported by both python and JVM, they are IEEE 754
    # single-precision binary floating-point format and IEEE 754 double-precision
    # binary floating-point format. And we do assume the same thing here for now.
    "f": FloatType,
    "d": DoubleType,
}

# compute array typecode mappings for signed integer types
for _typecode in _array_signed_int_typecode_ctype_mappings.keys():
    size = ctypes.sizeof(_array_signed_int_typecode_ctype_mappings[_typecode]) * 8
    dt = _int_size_to_type(size)
    if dt is not None:
        _array_type_mappings[_typecode] = dt

# compute array typecode mappings for unsigned integer types
for _typecode in _array_unsigned_int_typecode_ctype_mappings.keys():
    # JVM does not have unsigned types, so use signed types that is at least 1
    # bit larger to store
    size = ctypes.sizeof(_array_unsigned_int_typecode_ctype_mappings[_typecode]) * 8 + 1
    dt = _int_size_to_type(size)
    if dt is not None:
        _array_type_mappings[_typecode] = dt

# Type code 'u' in Python's array is deprecated since version 3.3, and will be
# removed in version 4.0. See: https://docs.python.org/3/library/array.html
if sys.version_info[0] < 4:
    _array_type_mappings["u"] = StringType


def _from_numpy_type(nt: "np.dtype") -> Optional[DataType]:
    """Convert NumPy type to Spark data type."""
    import numpy as np

    if nt == np.dtype("int8"):
        return ByteType()
    elif nt == np.dtype("int16"):
        return ShortType()
    elif nt == np.dtype("int32"):
        return IntegerType()
    elif nt == np.dtype("int64"):
        return LongType()
    elif nt == np.dtype("float32"):
        return FloatType()
    elif nt == np.dtype("float64"):
        return DoubleType()

    return None


def _infer_type(
    obj: Any,
    infer_dict_as_struct: bool = False,
    infer_array_from_first_element: bool = False,
    prefer_timestamp_ntz: bool = False,
) -> DataType:
    """Infer the DataType from obj"""
    if obj is None:
        return NullType()

    if hasattr(obj, "__UDT__"):
        return obj.__UDT__

    dataType = _type_mappings.get(type(obj))
    if dataType is DecimalType:
        # the precision and scale of `obj` may be different from row to row.
        return DecimalType(38, 18)
    if dataType is TimestampType and prefer_timestamp_ntz and obj.tzinfo is None:
        return TimestampNTZType()
    if dataType is DayTimeIntervalType:
        return DayTimeIntervalType()
    if dataType is YearMonthIntervalType:
        return YearMonthIntervalType()
    if dataType is CalendarIntervalType:
        return CalendarIntervalType()
    elif dataType is not None:
        return dataType()

    if isinstance(obj, dict):
        if infer_dict_as_struct:
            struct = StructType()
            for key, value in obj.items():
                if key is not None and value is not None:
                    struct.add(
                        key,
                        _infer_type(
                            value,
                            infer_dict_as_struct,
                            infer_array_from_first_element,
                            prefer_timestamp_ntz,
                        ),
                        True,
                    )
            return struct
        else:
            for key, value in obj.items():
                if key is not None and value is not None:
                    return MapType(
                        _infer_type(
                            key,
                            infer_dict_as_struct,
                            infer_array_from_first_element,
                            prefer_timestamp_ntz,
                        ),
                        _infer_type(
                            value,
                            infer_dict_as_struct,
                            infer_array_from_first_element,
                            prefer_timestamp_ntz,
                        ),
                        True,
                    )
            return MapType(NullType(), NullType(), True)
    elif isinstance(obj, list):
        if len(obj) > 0:
            if infer_array_from_first_element:
                return ArrayType(
                    _infer_type(obj[0], infer_dict_as_struct, prefer_timestamp_ntz), True
                )
            else:
                return ArrayType(
                    reduce(
                        _merge_type,
                        (_infer_type(v, infer_dict_as_struct, prefer_timestamp_ntz) for v in obj),
                    ),
                    True,
                )
        return ArrayType(NullType(), True)
    elif isinstance(obj, array):
        if obj.typecode in _array_type_mappings:
            return ArrayType(_array_type_mappings[obj.typecode](), False)
        else:
            raise PySparkTypeError(
                error_class="UNSUPPORTED_DATA_TYPE",
                message_parameters={"data_type": f"array({obj.typecode})"},
            )
    else:
        try:
            return _infer_schema(
                obj,
                infer_dict_as_struct=infer_dict_as_struct,
                infer_array_from_first_element=infer_array_from_first_element,
            )
        except TypeError:
            raise PySparkTypeError(
                error_class="UNSUPPORTED_DATA_TYPE",
                message_parameters={"data_type": type(obj).__name__},
            )


def _infer_schema(
    row: Any,
    names: Optional[List[str]] = None,
    infer_dict_as_struct: bool = False,
    infer_array_from_first_element: bool = False,
    prefer_timestamp_ntz: bool = False,
) -> StructType:
    """Infer the schema from dict/namedtuple/object"""
    items: Iterable[Tuple[str, Any]]
    if isinstance(row, dict):
        items = sorted(row.items())

    elif isinstance(row, (tuple, list)):
        if hasattr(row, "__fields__"):  # Row
            items = zip(row.__fields__, tuple(row))  # type: ignore[union-attr]
        elif hasattr(row, "_fields"):  # namedtuple
            items = zip(row._fields, tuple(row))  # type: ignore[union-attr]
        else:
            if names is None:
                names = ["_%d" % i for i in range(1, len(row) + 1)]
            elif len(names) < len(row):
                names.extend("_%d" % i for i in range(len(names) + 1, len(row) + 1))
            items = zip(names, row)

    elif hasattr(row, "__dict__"):  # object
        items = sorted(row.__dict__.items())

    else:
        raise PySparkTypeError(
            error_class="CANNOT_INFER_SCHEMA_FOR_TYPE",
            message_parameters={"data_type": type(row).__name__},
        )

    fields = []
    for k, v in items:
        try:
            fields.append(
                StructField(
                    k,
                    _infer_type(
                        v,
                        infer_dict_as_struct,
                        infer_array_from_first_element,
                        prefer_timestamp_ntz,
                    ),
                    True,
                )
            )
        except TypeError:
            raise PySparkTypeError(
                error_class="CANNOT_INFER_TYPE_FOR_FIELD",
                message_parameters={"field_name": k},
            )
    return StructType(fields)


def _has_nulltype(dt: DataType) -> bool:
    """Return whether there is a NullType in `dt` or not"""
    if isinstance(dt, StructType):
        return any(_has_nulltype(f.dataType) for f in dt.fields)
    elif isinstance(dt, ArrayType):
        return _has_nulltype((dt.elementType))
    elif isinstance(dt, MapType):
        return _has_nulltype(dt.keyType) or _has_nulltype(dt.valueType)
    else:
        return isinstance(dt, NullType)


def _has_type(dt: DataType, dts: Union[type, Tuple[type, ...]]) -> bool:
    """Return whether there are specified types"""
    if isinstance(dt, dts):
        return True
    elif isinstance(dt, StructType):
        return any(_has_type(f.dataType, dts) for f in dt.fields)
    elif isinstance(dt, ArrayType):
        return _has_type(dt.elementType, dts)
    elif isinstance(dt, MapType):
        return _has_type(dt.keyType, dts) or _has_type(dt.valueType, dts)
    else:
        return False


@overload
def _merge_type(a: StructType, b: StructType, name: Optional[str] = None) -> StructType:
    ...


@overload
def _merge_type(a: ArrayType, b: ArrayType, name: Optional[str] = None) -> ArrayType:
    ...


@overload
def _merge_type(a: MapType, b: MapType, name: Optional[str] = None) -> MapType:
    ...


@overload
def _merge_type(a: DataType, b: DataType, name: Optional[str] = None) -> DataType:
    ...


def _merge_type(
    a: Union[StructType, ArrayType, MapType, DataType],
    b: Union[StructType, ArrayType, MapType, DataType],
    name: Optional[str] = None,
) -> Union[StructType, ArrayType, MapType, DataType]:
    if name is None:

        def new_msg(msg: str) -> str:
            return msg

        def new_name(n: str) -> str:
            return "field %s" % n

    else:

        def new_msg(msg: str) -> str:
            return "%s: %s" % (name, msg)

        def new_name(n: str) -> str:
            return "field %s in %s" % (n, name)

    if isinstance(a, NullType):
        return b
    elif isinstance(b, NullType):
        return a
    elif isinstance(a, TimestampType) and isinstance(b, TimestampNTZType):
        return a
    elif isinstance(a, TimestampNTZType) and isinstance(b, TimestampType):
        return b
    elif isinstance(a, AtomicType) and isinstance(b, StringType):
        return b
    elif isinstance(a, StringType) and isinstance(b, AtomicType):
        return a
    elif type(a) is not type(b):
        # TODO: type cast (such as int -> long)
        raise PySparkTypeError(
            error_class="CANNOT_MERGE_TYPE",
            message_parameters={"data_type1": type(a).__name__, "data_type2": type(b).__name__},
        )

    # same type
    if isinstance(a, StructType):
        nfs = dict((f.name, f.dataType) for f in cast(StructType, b).fields)
        fields = [
            StructField(
                f.name, _merge_type(f.dataType, nfs.get(f.name, NullType()), name=new_name(f.name))
            )
            for f in a.fields
        ]
        names = set([f.name for f in fields])
        for n in nfs:
            if n not in names:
                fields.append(StructField(n, nfs[n]))
        return StructType(fields)

    elif isinstance(a, ArrayType):
        return ArrayType(
            _merge_type(
                a.elementType, cast(ArrayType, b).elementType, name="element in array %s" % name
            ),
            True,
        )

    elif isinstance(a, MapType):
        return MapType(
            _merge_type(a.keyType, cast(MapType, b).keyType, name="key of map %s" % name),
            _merge_type(a.valueType, cast(MapType, b).valueType, name="value of map %s" % name),
            True,
        )
    else:
        return a


def _need_converter(dataType: DataType) -> bool:
    if isinstance(dataType, StructType):
        return True
    elif isinstance(dataType, ArrayType):
        return _need_converter(dataType.elementType)
    elif isinstance(dataType, MapType):
        return _need_converter(dataType.keyType) or _need_converter(dataType.valueType)
    elif isinstance(dataType, NullType):
        return True
    else:
        return False


def _create_converter(dataType: DataType) -> Callable:
    """Create a converter to drop the names of fields in obj"""
    if not _need_converter(dataType):
        return lambda x: x

    if isinstance(dataType, ArrayType):
        conv = _create_converter(dataType.elementType)
        return lambda row: [conv(v) for v in row]

    elif isinstance(dataType, MapType):
        kconv = _create_converter(dataType.keyType)
        vconv = _create_converter(dataType.valueType)
        return lambda row: dict((kconv(k), vconv(v)) for k, v in row.items())

    elif isinstance(dataType, NullType):
        return lambda x: None

    elif not isinstance(dataType, StructType):
        return lambda x: x

    # dataType must be StructType
    names = [f.name for f in dataType.fields]
    converters = [_create_converter(f.dataType) for f in dataType.fields]
    convert_fields = any(_need_converter(f.dataType) for f in dataType.fields)

    def convert_struct(obj: Any) -> Optional[Tuple]:
        if obj is None:
            return None

        if isinstance(obj, (tuple, list)):
            if convert_fields:
                return tuple(conv(v) for v, conv in zip(obj, converters))
            else:
                return tuple(obj)

        if isinstance(obj, dict):
            d = obj
        elif hasattr(obj, "__dict__"):  # object
            d = obj.__dict__
        else:
            raise PySparkTypeError(
                error_class="UNSUPPORTED_DATA_TYPE",
                message_parameters={"data_type": type(obj).__name__},
            )

        if convert_fields:
            return tuple([conv(d.get(name)) for name, conv in zip(names, converters)])
        else:
            return tuple([d.get(name) for name in names])

    return convert_struct


_acceptable_types = {
    BooleanType: (bool,),
    ByteType: (int,),
    ShortType: (int,),
    IntegerType: (int,),
    LongType: (int,),
    FloatType: (float,),
    DoubleType: (float,),
    DecimalType: (decimal.Decimal,),
    StringType: (str,),
    CharType: (str,),
    VarcharType: (str,),
    BinaryType: (bytearray, bytes),
    DateType: (datetime.date, datetime.datetime),
    TimestampType: (datetime.datetime,),
    TimestampNTZType: (datetime.datetime,),
    DayTimeIntervalType: (datetime.timedelta,),
    ArrayType: (list, tuple, array),
    MapType: (dict,),
    StructType: (tuple, list, dict),
}


def _make_type_verifier(
    dataType: DataType,
    nullable: bool = True,
    name: Optional[str] = None,
) -> Callable:
    """
    Make a verifier that checks the type of obj against dataType and raises a TypeError if they do
    not match.

    This verifier also checks the value of obj against datatype and raises a ValueError if it's not
    within the allowed range, e.g. using 128 as ByteType will overflow. Note that, Python float is
    not checked, so it will become infinity when cast to Java float, if it overflows.

    Examples
    --------
    >>> _make_type_verifier(StructType([]))(None)
    >>> _make_type_verifier(StringType())("")
    >>> _make_type_verifier(LongType())(0)
    >>> _make_type_verifier(LongType())(1 << 64) # doctest: +IGNORE_EXCEPTION_DETAIL
    Traceback (most recent call last):
        ...
    pyspark.errors.exceptions.base.PySparkValueError:...
    >>> _make_type_verifier(ArrayType(ShortType()))(list(range(3)))
    >>> _make_type_verifier(ArrayType(StringType()))(set()) # doctest: +IGNORE_EXCEPTION_DETAIL
    Traceback (most recent call last):
        ...
    pyspark.errors.exceptions.base.PySparkTypeError:...
    >>> _make_type_verifier(MapType(StringType(), IntegerType()))({})
    >>> _make_type_verifier(StructType([]))(())
    >>> _make_type_verifier(StructType([]))([])
    >>> _make_type_verifier(StructType([]))([1]) # doctest: +IGNORE_EXCEPTION_DETAIL
    Traceback (most recent call last):
        ...
    pyspark.errors.exceptions.base.PySparkValueError:...
    >>> # Check if numeric values are within the allowed range.
    >>> _make_type_verifier(ByteType())(12)
    >>> _make_type_verifier(ByteType())(1234) # doctest: +IGNORE_EXCEPTION_DETAIL
    Traceback (most recent call last):
        ...
    pyspark.errors.exceptions.base.PySparkValueError:...
    >>> _make_type_verifier(ByteType(), False)(None) # doctest: +IGNORE_EXCEPTION_DETAIL
    Traceback (most recent call last):
        ...
    pyspark.errors.exceptions.base.PySparkValueError:...
    >>> _make_type_verifier(
    ...     ArrayType(ShortType(), False))([1, None]) # doctest: +IGNORE_EXCEPTION_DETAIL
    Traceback (most recent call last):
        ...
    pyspark.errors.exceptions.base.PySparkValueError:...
    >>> _make_type_verifier(  # doctest: +IGNORE_EXCEPTION_DETAIL
    ...     MapType(StringType(), IntegerType())
    ...     )({None: 1})
    Traceback (most recent call last):
        ...
    pyspark.errors.exceptions.base.PySparkValueError:...
    >>> schema = StructType().add("a", IntegerType()).add("b", StringType(), False)
    >>> _make_type_verifier(schema)((1, None)) # doctest: +IGNORE_EXCEPTION_DETAIL
    Traceback (most recent call last):
        ...
    pyspark.errors.exceptions.base.PySparkValueError:...
    """

    if name is None:

        def new_msg(msg: str) -> str:
            return msg

        def new_name(n: str) -> str:
            return "field %s" % n

    else:

        def new_msg(msg: str) -> str:
            return "%s: %s" % (name, msg)

        def new_name(n: str) -> str:
            return "field %s in %s" % (n, name)

    def verify_nullability(obj: Any) -> bool:
        if obj is None:
            if nullable:
                return True
            else:
                raise PySparkValueError(
                    error_class="CANNOT_BE_NONE",
                    message_parameters={"arg_name": "obj"},
                )
        else:
            return False

    _type = type(dataType)

    def assert_acceptable_types(obj: Any) -> None:
        assert _type in _acceptable_types, new_msg(
            "unknown datatype: %s for object %r" % (dataType, obj)
        )

    def verify_acceptable_types(obj: Any) -> None:
        # subclass of them can not be fromInternal in JVM
        if type(obj) not in _acceptable_types[_type]:
            raise PySparkTypeError(
                error_class="CANNOT_ACCEPT_OBJECT_IN_TYPE",
                message_parameters={
                    "data_type": str(dataType),
                    "obj_name": str(obj),
                    "obj_type": type(obj).__name__,
                },
            )

    if isinstance(dataType, (StringType, CharType, VarcharType)):
        # StringType, CharType and VarcharType can work with any types
        def verify_value(obj: Any) -> None:
            pass

    elif isinstance(dataType, UserDefinedType):
        verifier = _make_type_verifier(dataType.sqlType(), name=name)

        def verify_udf(obj: Any) -> None:
            if not (hasattr(obj, "__UDT__") and obj.__UDT__ == dataType):
                raise PySparkValueError(
                    error_class="NOT_INSTANCE_OF",
                    message_parameters={
                        "value": str(obj),
                        "data_type": str(dataType),
                    },
                )
            verifier(dataType.toInternal(obj))

        verify_value = verify_udf

    elif isinstance(dataType, ByteType):

        def verify_byte(obj: Any) -> None:
            assert_acceptable_types(obj)
            verify_acceptable_types(obj)
            if obj < -128 or obj > 127:
                raise PySparkValueError(
                    error_class="VALUE_OUT_OF_BOUND",
                    message_parameters={
                        "arg_name": "obj",
                        "lower_bound": "127",
                        "upper_bound": "-127",
                        "actual": str(obj),
                    },
                )

        verify_value = verify_byte

    elif isinstance(dataType, ShortType):

        def verify_short(obj: Any) -> None:
            assert_acceptable_types(obj)
            verify_acceptable_types(obj)
            if obj < -32768 or obj > 32767:
                raise PySparkValueError(
                    error_class="VALUE_OUT_OF_BOUND",
                    message_parameters={
                        "arg_name": "obj",
                        "lower_bound": "32767",
                        "upper_bound": "-32768",
                        "actual": str(obj),
                    },
                )

        verify_value = verify_short

    elif isinstance(dataType, IntegerType):

        def verify_integer(obj: Any) -> None:
            assert_acceptable_types(obj)
            verify_acceptable_types(obj)
            if obj < -2147483648 or obj > 2147483647:
                raise PySparkValueError(
                    error_class="VALUE_OUT_OF_BOUND",
                    message_parameters={
                        "arg_name": "obj",
                        "lower_bound": "2147483647",
                        "upper_bound": "-2147483648",
                        "actual": str(obj),
                    },
                )

        verify_value = verify_integer

    elif isinstance(dataType, LongType):

        def verify_long(obj: Any) -> None:
            assert_acceptable_types(obj)
            verify_acceptable_types(obj)
            if obj < -9223372036854775808 or obj > 9223372036854775807:
                raise PySparkValueError(
                    error_class="VALUE_OUT_OF_BOUND",
                    message_parameters={
                        "arg_name": "obj",
                        "lower_bound": "9223372036854775807",
                        "upper_bound": "-9223372036854775808",
                        "actual": str(obj),
                    },
                )

        verify_value = verify_long

    elif isinstance(dataType, ArrayType):
        element_verifier = _make_type_verifier(
            dataType.elementType, dataType.containsNull, name="element in array %s" % name
        )

        def verify_array(obj: Any) -> None:
            assert_acceptable_types(obj)
            verify_acceptable_types(obj)
            for i in obj:
                element_verifier(i)

        verify_value = verify_array

    elif isinstance(dataType, MapType):
        key_verifier = _make_type_verifier(dataType.keyType, False, name="key of map %s" % name)
        value_verifier = _make_type_verifier(
            dataType.valueType, dataType.valueContainsNull, name="value of map %s" % name
        )

        def verify_map(obj: Any) -> None:
            assert_acceptable_types(obj)
            verify_acceptable_types(obj)
            for k, v in obj.items():
                key_verifier(k)
                value_verifier(v)

        verify_value = verify_map

    elif isinstance(dataType, StructType):
        verifiers = []
        for f in dataType.fields:
            verifier = _make_type_verifier(f.dataType, f.nullable, name=new_name(f.name))
            verifiers.append((f.name, verifier))

        def verify_struct(obj: Any) -> None:
            assert_acceptable_types(obj)

            if isinstance(obj, dict):
                for f, verifier in verifiers:
                    verifier(obj.get(f))
            elif isinstance(obj, (tuple, list)):
                if len(obj) != len(verifiers):
                    raise PySparkValueError(
                        error_class="LENGTH_SHOULD_BE_THE_SAME",
                        message_parameters={
                            "arg1": "obj",
                            "arg2": "fields",
                            "arg1_length": str(len(obj)),
                            "arg2_length": str(len(verifiers)),
                        },
                    )
                for v, (_, verifier) in zip(obj, verifiers):
                    verifier(v)
            elif hasattr(obj, "__dict__"):
                d = obj.__dict__
                for f, verifier in verifiers:
                    verifier(d.get(f))
            else:
                raise PySparkTypeError(
                    error_class="CANNOT_ACCEPT_OBJECT_IN_TYPE",
                    message_parameters={
                        "data_type": "StructType",
                        "obj_name": str(obj),
                        "obj_type": type(obj).__name__,
                    },
                )

        verify_value = verify_struct

    else:

        def verify_default(obj: Any) -> None:
            assert_acceptable_types(obj)
            verify_acceptable_types(obj)

        verify_value = verify_default

    def verify(obj: Any) -> None:
        if not verify_nullability(obj):
            verify_value(obj)

    return verify


# This is used to unpickle a Row from JVM
def _create_row_inbound_converter(dataType: DataType) -> Callable:
    return lambda *a: dataType.fromInternal(a)


def _create_row(
    fields: Union["Row", List[str]], values: Union[Tuple[Any, ...], List[Any]]
) -> "Row":
    row = Row(*values)
    row.__fields__ = fields
    return row


class Row(tuple):

    """
    A row in :class:`DataFrame`.
    The fields in it can be accessed:

    * like attributes (``row.key``)
    * like dictionary values (``row[key]``)

    ``key in row`` will search through row keys.

    Row can be used to create a row object by using named arguments.
    It is not allowed to omit a named argument to represent that the value is
    None or missing. This should be explicitly set to None in this case.

    .. versionchanged:: 3.0.0
        Rows created from named arguments no longer have
        field names sorted alphabetically and will be ordered in the position as
        entered.

    Examples
    --------
    >>> from pyspark.sql import Row
    >>> row = Row(name="Alice", age=11)
    >>> row
    Row(name='Alice', age=11)
    >>> row['name'], row['age']
    ('Alice', 11)
    >>> row.name, row.age
    ('Alice', 11)
    >>> 'name' in row
    True
    >>> 'wrong_key' in row
    False

    Row also can be used to create another Row like class, then it
    could be used to create Row objects, such as

    >>> Person = Row("name", "age")
    >>> Person
    <Row('name', 'age')>
    >>> 'name' in Person
    True
    >>> 'wrong_key' in Person
    False
    >>> Person("Alice", 11)
    Row(name='Alice', age=11)

    This form can also be used to create rows as tuple values, i.e. with unnamed
    fields.

    >>> row1 = Row("Alice", 11)
    >>> row2 = Row(name="Alice", age=11)
    >>> row1 == row2
    True
    """

    @overload
    def __new__(cls, *args: str) -> "Row":
        ...

    @overload
    def __new__(cls, **kwargs: Any) -> "Row":
        ...

    def __new__(cls, *args: Optional[str], **kwargs: Optional[Any]) -> "Row":
        if args and kwargs:
            raise PySparkValueError(
                error_class="CANNOT_SET_TOGETHER",
                message_parameters={"arg_list": "args and kwargs"},
            )
        if kwargs:
            # create row objects
            row = tuple.__new__(cls, list(kwargs.values()))
            row.__fields__ = list(kwargs.keys())
            return row
        else:
            # create row class or objects
            return tuple.__new__(cls, args)

    def asDict(self, recursive: bool = False) -> Dict[str, Any]:
        """
        Return as a dict

        Parameters
        ----------
        recursive : bool, optional
            turns the nested Rows to dict (default: False).

        Notes
        -----
        If a row contains duplicate field names, e.g., the rows of a join
        between two :class:`DataFrame` that both have the fields of same names,
        one of the duplicate fields will be selected by ``asDict``. ``__getitem__``
        will also return one of the duplicate fields, however returned value might
        be different to ``asDict``.

        Examples
        --------
        >>> from pyspark.sql import Row
        >>> Row(name="Alice", age=11).asDict() == {'name': 'Alice', 'age': 11}
        True
        >>> row = Row(key=1, value=Row(name='a', age=2))
        >>> row.asDict() == {'key': 1, 'value': Row(name='a', age=2)}
        True
        >>> row.asDict(True) == {'key': 1, 'value': {'name': 'a', 'age': 2}}
        True
        """
        if not hasattr(self, "__fields__"):
            raise PySparkTypeError(
                error_class="CANNOT_CONVERT_TYPE",
                message_parameters={
                    "from_type": "Row",
                    "to_type": "dict",
                },
            )

        if recursive:

            def conv(obj: Any) -> Any:
                if isinstance(obj, Row):
                    return obj.asDict(True)
                elif isinstance(obj, list):
                    return [conv(o) for o in obj]
                elif isinstance(obj, dict):
                    return dict((k, conv(v)) for k, v in obj.items())
                else:
                    return obj

            return dict(zip(self.__fields__, (conv(o) for o in self)))
        else:
            return dict(zip(self.__fields__, self))

    def __contains__(self, item: Any) -> bool:
        if hasattr(self, "__fields__"):
            return item in self.__fields__
        else:
            return super(Row, self).__contains__(item)

    # let object acts like class
    def __call__(self, *args: Any) -> "Row":
        """create new Row object"""
        if len(args) > len(self):
            raise PySparkValueError(
                error_class="TOO_MANY_VALUES",
                message_parameters={
                    "expected": str(len(self)),
                    "item": "fields",
                    "actual": str(len(args)),
                },
            )
        return _create_row(self, args)

    def __getitem__(self, item: Any) -> Any:
        if isinstance(item, (int, slice)):
            return super(Row, self).__getitem__(item)
        try:
            # it will be slow when it has many fields,
            # but this will not be used in normal cases
            idx = self.__fields__.index(item)
            return super(Row, self).__getitem__(idx)
        except IndexError:
            raise PySparkKeyError(
                error_class="KEY_NOT_EXISTS", message_parameters={"key": str(item)}
            )
        except ValueError:
            raise PySparkValueError(item)

    def __getattr__(self, item: str) -> Any:
        if item.startswith("__"):
            raise PySparkAttributeError(
                error_class="ATTRIBUTE_NOT_SUPPORTED", message_parameters={"attr_name": item}
            )
        try:
            # it will be slow when it has many fields,
            # but this will not be used in normal cases
            idx = self.__fields__.index(item)
            return self[idx]
        except IndexError:
            raise PySparkAttributeError(
                error_class="ATTRIBUTE_NOT_SUPPORTED", message_parameters={"attr_name": item}
            )
        except ValueError:
            raise PySparkAttributeError(
                error_class="ATTRIBUTE_NOT_SUPPORTED", message_parameters={"attr_name": item}
            )

    def __setattr__(self, key: Any, value: Any) -> None:
        if key != "__fields__":
            raise PySparkRuntimeError(
                error_class="READ_ONLY",
                message_parameters={"object": "Row"},
            )
        self.__dict__[key] = value

    def __reduce__(
        self,
    ) -> Union[str, Tuple[Any, ...]]:
        """Returns a tuple so Python knows how to pickle Row."""
        if hasattr(self, "__fields__"):
            return (_create_row, (self.__fields__, tuple(self)))
        else:
            return tuple.__reduce__(self)

    def __repr__(self) -> str:
        """Printable representation of Row used in Python REPL."""
        if hasattr(self, "__fields__"):
            return "Row(%s)" % ", ".join(
                "%s=%r" % (k, v) for k, v in zip(self.__fields__, tuple(self))
            )
        else:
            return "<Row(%s)>" % ", ".join(repr(field) for field in self)


class DateConverter:
    def can_convert(self, obj: Any) -> bool:
        return isinstance(obj, datetime.date)

    def convert(self, obj: datetime.date, gateway_client: GatewayClient) -> JavaObject:
        Date = JavaClass("java.sql.Date", gateway_client)
        return Date.valueOf(obj.strftime("%Y-%m-%d"))


class DatetimeConverter:
    def can_convert(self, obj: Any) -> bool:
        return isinstance(obj, datetime.datetime)

    def convert(self, obj: datetime.datetime, gateway_client: GatewayClient) -> JavaObject:
        Timestamp = JavaClass("java.sql.Timestamp", gateway_client)
        seconds = (
            calendar.timegm(obj.utctimetuple()) if obj.tzinfo else time.mktime(obj.timetuple())
        )
        t = Timestamp(int(seconds) * 1000)
        t.setNanos(obj.microsecond * 1000)
        return t


class DatetimeNTZConverter:
    def can_convert(self, obj: Any) -> bool:
        from pyspark.sql.utils import is_timestamp_ntz_preferred

        return (
            isinstance(obj, datetime.datetime)
            and obj.tzinfo is None
            and is_timestamp_ntz_preferred()
        )

    def convert(self, obj: datetime.datetime, gateway_client: GatewayClient) -> JavaObject:
        seconds = calendar.timegm(obj.utctimetuple())
        DateTimeUtils = JavaClass(
            "org.apache.spark.sql.catalyst.util.DateTimeUtils",
            gateway_client,
        )
        return DateTimeUtils.microsToLocalDateTime(int(seconds) * 1000000 + obj.microsecond)


class DayTimeIntervalTypeConverter:
    def can_convert(self, obj: Any) -> bool:
        return isinstance(obj, datetime.timedelta)

    def convert(self, obj: datetime.timedelta, gateway_client: GatewayClient) -> JavaObject:
        IntervalUtils = JavaClass(
            "org.apache.spark.sql.catalyst.util.IntervalUtils",
            gateway_client,
        )
        return IntervalUtils.microsToDuration(
            (math.floor(obj.total_seconds()) * 1000000) + obj.microseconds
        )


class NumpyScalarConverter:
    def can_convert(self, obj: Any) -> bool:
        return has_numpy and isinstance(obj, np.generic)

    def convert(self, obj: "np.generic", gateway_client: GatewayClient) -> Any:
        return obj.item()


class NumpyArrayConverter:
    def _from_numpy_type_to_java_type(
        self, nt: "np.dtype", gateway: JavaGateway
    ) -> Optional[JavaClass]:
        """Convert NumPy type to Py4J Java type."""
        if nt in [np.dtype("int8"), np.dtype("int16")]:
            # Mapping int8 to gateway.jvm.byte causes
            #   TypeError: 'bytes' object does not support item assignment
            return gateway.jvm.short
        elif nt == np.dtype("int32"):
            return gateway.jvm.int
        elif nt == np.dtype("int64"):
            return gateway.jvm.long
        elif nt == np.dtype("float32"):
            return gateway.jvm.float
        elif nt == np.dtype("float64"):
            return gateway.jvm.double
        elif nt == np.dtype("bool"):
            return gateway.jvm.boolean

        return None

    def can_convert(self, obj: Any) -> bool:
        return has_numpy and isinstance(obj, np.ndarray) and obj.ndim == 1

    def convert(self, obj: "np.ndarray", gateway_client: GatewayClient) -> JavaObject:
        from pyspark import SparkContext

        gateway = SparkContext._gateway
        assert gateway is not None
        plist = obj.tolist()

        if len(obj) > 0 and isinstance(plist[0], str):
            jtpe = gateway.jvm.String
        else:
            jtpe = self._from_numpy_type_to_java_type(obj.dtype, gateway)
            if jtpe is None:
                raise PySparkTypeError(
                    error_class="UNSUPPORTED_NUMPY_ARRAY_SCALAR",
                    message_parameters={"dtype": str(obj.dtype)},
                )
        jarr = gateway.new_array(jtpe, len(obj))
        for i in range(len(plist)):
            jarr[i] = plist[i]
        return jarr


# datetime is a subclass of date, we should register DatetimeConverter first
register_input_converter(DatetimeNTZConverter())
register_input_converter(DatetimeConverter())
register_input_converter(DateConverter())
register_input_converter(DayTimeIntervalTypeConverter())
register_input_converter(NumpyScalarConverter())
# NumPy array satisfies py4j.java_collections.ListConverter,
# so prepend NumpyArrayConverter
register_input_converter(NumpyArrayConverter(), prepend=True)


def _test() -> None:
    import doctest
    from pyspark.sql import SparkSession

    globs = globals()
    globs["spark"] = SparkSession.builder.getOrCreate()
    (failure_count, test_count) = doctest.testmod(
        globs=globs, optionflags=doctest.ELLIPSIS | doctest.NORMALIZE_WHITESPACE
    )
    if failure_count:
        sys.exit(-1)


if __name__ == "__main__":
    _test()<|MERGE_RESOLUTION|>--- conflicted
+++ resolved
@@ -55,11 +55,8 @@
     PySparkTypeError,
     PySparkValueError,
     PySparkIndexError,
-<<<<<<< HEAD
     PySparkRuntimeError,
-=======
     PySparkAttributeError,
->>>>>>> 7af6a666
     PySparkKeyError,
 )
 
