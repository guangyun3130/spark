--- conflicted
+++ resolved
@@ -1629,9 +1629,6 @@
     return arrow_type
 
 
-<<<<<<< HEAD
-def _check_dataframe_localize_timestamps(pdf, timezone):
-=======
 def to_arrow_schema(schema):
     """ Convert a schema from Spark to Arrow
     """
@@ -1681,8 +1678,7 @@
          for field in arrow_schema])
 
 
-def _check_dataframe_localize_timestamps(pdf):
->>>>>>> 209b9361
+def _check_dataframe_localize_timestamps(pdf, timezone):
     """
     Convert timezone aware timestamps to timezone-naive in the specified timezone or local timezone
 
