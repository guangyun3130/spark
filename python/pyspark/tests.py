--- conflicted
+++ resolved
@@ -323,7 +323,13 @@
         theDoes = self.sc.parallelize([jon, jane])
         self.assertEquals([jon, jane], theDoes.collect())
 
-<<<<<<< HEAD
+    def test_large_broadcast(self):
+        N = 100000
+        data = [[float(i) for i in range(300)] for i in range(N)]
+        bdata = self.sc.broadcast(data)  # 270MB
+        m = self.sc.parallelize(range(1), 1).map(lambda x: len(bdata.value)).sum()
+        self.assertEquals(N, m)
+
     def test_zip_with_different_serializers(self):
         a = self.sc.parallelize(range(5))
         b = self.sc.parallelize(range(100, 105))
@@ -343,14 +349,6 @@
         # different number of items in one pair
         b = self.sc.parallelize(range(100, 106), 2)
         self.assertRaises(Exception, lambda: a.zip(b).count())
-=======
-    def test_large_broadcast(self):
-        N = 100000
-        data = [[float(i) for i in range(300)] for i in range(N)]
-        bdata = self.sc.broadcast(data)  # 270MB
-        m = self.sc.parallelize(range(1), 1).map(lambda x: len(bdata.value)).sum()
-        self.assertEquals(N, m)
->>>>>>> 4bf3de71
 
 
 class TestIO(PySparkTestCase):
