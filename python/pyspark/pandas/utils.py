--- conflicted
+++ resolved
@@ -46,11 +46,8 @@
 
 # For running doctests and reference resolution in PyCharm.
 from pyspark import pandas as ps  # noqa: F401
-<<<<<<< HEAD
 from pyspark.pandas._typing import DataFrameOrSeries
-=======
 from pyspark.pandas.spark import functions as SF
->>>>>>> 5f0113e3
 from pyspark.pandas.typedef.typehints import as_spark_type
 
 if TYPE_CHECKING:
