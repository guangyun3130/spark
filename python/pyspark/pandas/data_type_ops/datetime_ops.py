#
# Licensed to the Apache Software Foundation (ASF) under one or more
# contributor license agreements.  See the NOTICE file distributed with
# this work for additional information regarding copyright ownership.
# The ASF licenses this file to You under the Apache License, Version 2.0
# (the "License"); you may not use this file except in compliance with
# the License.  You may obtain a copy of the License at
#
#    http://www.apache.org/licenses/LICENSE-2.0
#
# Unless required by applicable law or agreed to in writing, software
# distributed under the License is distributed on an "AS IS" BASIS,
# WITHOUT WARRANTIES OR CONDITIONS OF ANY KIND, either express or implied.
# See the License for the specific language governing permissions and
# limitations under the License.
#

import datetime
import warnings
from typing import Any, Union, cast

import pandas as pd
from pandas.api.types import CategoricalDtype

from pyspark.sql import functions as F
from pyspark.sql.types import BooleanType, StringType, TimestampType

from pyspark.pandas._typing import Dtype, IndexOpsLike, SeriesOrIndex
from pyspark.pandas.base import IndexOpsMixin
from pyspark.pandas.data_type_ops.base import (
    DataTypeOps,
    _as_bool_type,
    _as_categorical_type,
    _as_other_type,
)
from pyspark.pandas.internal import InternalField
<<<<<<< HEAD
from pyspark.pandas.typedef import as_spark_type, extension_dtypes, pandas_on_spark_type
=======
from pyspark.pandas.spark import functions as SF
from pyspark.pandas.typedef import as_spark_type, Dtype, extension_dtypes, pandas_on_spark_type
>>>>>>> 5f0113e3


class DatetimeOps(DataTypeOps):
    """
    The class for binary operations of pandas-on-Spark objects with spark type: TimestampType.
    """

    @property
    def pretty_name(self) -> str:
        return "datetimes"

    def sub(self, left: IndexOpsLike, right: Any) -> SeriesOrIndex:
        # Note that timestamp subtraction casts arguments to integer. This is to mimic pandas's
        # behaviors. pandas returns 'timedelta64[ns]' from 'datetime64[ns]'s subtraction.
        msg = (
            "Note that there is a behavior difference of timestamp subtraction. "
            "The timestamp subtraction returns an integer in seconds, "
            "whereas pandas returns 'timedelta64[ns]'."
        )
        if isinstance(right, IndexOpsMixin) and isinstance(right.spark.data_type, TimestampType):
            warnings.warn(msg, UserWarning)
            return left.astype("long") - right.astype("long")
        elif isinstance(right, datetime.datetime):
            warnings.warn(msg, UserWarning)
            return cast(
                SeriesOrIndex,
                left.spark.transform(
                    lambda scol: scol.astype("long") - SF.lit(right).cast(as_spark_type("long"))
                ),
            )
        else:
            raise TypeError("datetime subtraction can only be applied to datetime series.")

    def rsub(self, left: IndexOpsLike, right: Any) -> SeriesOrIndex:
        # Note that timestamp subtraction casts arguments to integer. This is to mimic pandas's
        # behaviors. pandas returns 'timedelta64[ns]' from 'datetime64[ns]'s subtraction.
        msg = (
            "Note that there is a behavior difference of timestamp subtraction. "
            "The timestamp subtraction returns an integer in seconds, "
            "whereas pandas returns 'timedelta64[ns]'."
        )
        if isinstance(right, datetime.datetime):
            warnings.warn(msg, UserWarning)
            return cast(
                SeriesOrIndex,
                left.spark.transform(
                    lambda scol: SF.lit(right).cast(as_spark_type("long")) - scol.astype("long")
                ),
            )
        else:
            raise TypeError("datetime subtraction can only be applied to datetime series.")

    def prepare(self, col: pd.Series) -> pd.Series:
        """Prepare column when from_pandas."""
        return col

    def astype(self, index_ops: IndexOpsLike, dtype: Union[str, type, Dtype]) -> IndexOpsLike:
        dtype, spark_type = pandas_on_spark_type(dtype)

        if isinstance(dtype, CategoricalDtype):
            return _as_categorical_type(index_ops, dtype, spark_type)
        elif isinstance(spark_type, BooleanType):
            return _as_bool_type(index_ops, dtype)
        elif isinstance(spark_type, StringType):
            if isinstance(dtype, extension_dtypes):
                # seems like a pandas' bug?
                scol = F.when(index_ops.spark.column.isNull(), str(pd.NaT)).otherwise(
                    index_ops.spark.column.cast(spark_type)
                )
            else:
                null_str = str(pd.NaT)
                casted = index_ops.spark.column.cast(spark_type)
                scol = F.when(index_ops.spark.column.isNull(), null_str).otherwise(casted)
            return index_ops._with_new_scol(
                scol.alias(index_ops._internal.data_spark_column_names[0]),
                field=InternalField(dtype=dtype),
            )
        else:
            return _as_other_type(index_ops, dtype, spark_type)<|MERGE_RESOLUTION|>--- conflicted
+++ resolved
@@ -34,12 +34,8 @@
     _as_other_type,
 )
 from pyspark.pandas.internal import InternalField
-<<<<<<< HEAD
+from pyspark.pandas.spark import functions as SF
 from pyspark.pandas.typedef import as_spark_type, extension_dtypes, pandas_on_spark_type
-=======
-from pyspark.pandas.spark import functions as SF
-from pyspark.pandas.typedef import as_spark_type, Dtype, extension_dtypes, pandas_on_spark_type
->>>>>>> 5f0113e3
 
 
 class DatetimeOps(DataTypeOps):
