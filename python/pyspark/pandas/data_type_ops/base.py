--- conflicted
+++ resolved
@@ -303,16 +303,14 @@
         """Prepare column when from_pandas."""
         return col.replace({np.nan: None})
 
-<<<<<<< HEAD
     def isnull(self, index_ops) -> Union["Series", "Index"]:
         from pyspark.pandas.indexes import MultiIndex
 
         if isinstance(index_ops, MultiIndex):
             raise NotImplementedError("isna is not defined for MultiIndex")
         return index_ops._with_new_scol(index_ops.spark.column.isNull())
-=======
+
     def astype(
         self, index_ops: Union["Index", "Series"], dtype: Union[str, type, Dtype]
     ) -> Union["Index", "Series"]:
-        raise TypeError("astype can not be applied to %s." % self.pretty_name)
->>>>>>> 8c4b535b
+        raise TypeError("astype can not be applied to %s." % self.pretty_name)