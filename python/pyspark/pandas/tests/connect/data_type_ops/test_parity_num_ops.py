#
# Licensed to the Apache Software Foundation (ASF) under one or more
# contributor license agreements.  See the NOTICE file distributed with
# this work for additional information regarding copyright ownership.
# The ASF licenses this file to You under the Apache License, Version 2.0
# (the "License"); you may not use this file except in compliance with
# the License.  You may obtain a copy of the License at
#
#    http://www.apache.org/licenses/LICENSE-2.0
#
# Unless required by applicable law or agreed to in writing, software
# distributed under the License is distributed on an "AS IS" BASIS,
# WITHOUT WARRANTIES OR CONDITIONS OF ANY KIND, either express or implied.
# See the License for the specific language governing permissions and
# limitations under the License.
#
import unittest

from pyspark import pandas as ps
from pyspark.pandas.tests.data_type_ops.test_num_ops import NumOpsTestsMixin
from pyspark.pandas.tests.connect.data_type_ops.testing_utils import OpsTestBase
from pyspark.testing.pandasutils import PandasOnSparkTestUtils
from pyspark.testing.connectutils import ReusedConnectTestCase


class NumOpsParityTests(
    NumOpsTestsMixin, PandasOnSparkTestUtils, OpsTestBase, ReusedConnectTestCase
):
    @property
    def psdf(self):
        return ps.from_pandas(self.pdf)

    @unittest.skip("TODO(SPARK-43620): Support `Column` for SparkConnectColumn.__getitem__.")
    def test_astype(self):
        super().test_astype()

<<<<<<< HEAD
    @unittest.skip(
        "TODO(SPARK-43621): Enable pyspark.pandas.spark.functions.repeat in Spark Connect."
    )
    def test_mul(self):
        super().test_mul()
=======
    @unittest.skip("TODO(SPARK-43686): Enable NumOpsParityTests.test_eq.")
    def test_eq(self):
        super().test_eq()

    @unittest.skip("TODO(SPARK-43691): Enable NumOpsParityTests.test_ne.")
    def test_ne(self):
        super().test_ne()
>>>>>>> 7250941a


if __name__ == "__main__":
    from pyspark.pandas.tests.connect.data_type_ops.test_parity_num_ops import *  # noqa: F401

    try:
        import xmlrunner  # type: ignore[import]

        testRunner = xmlrunner.XMLTestRunner(output="target/test-reports", verbosity=2)
    except ImportError:
        testRunner = None
    unittest.main(testRunner=testRunner, verbosity=2)<|MERGE_RESOLUTION|>--- conflicted
+++ resolved
@@ -34,22 +34,6 @@
     def test_astype(self):
         super().test_astype()
 
-<<<<<<< HEAD
-    @unittest.skip(
-        "TODO(SPARK-43621): Enable pyspark.pandas.spark.functions.repeat in Spark Connect."
-    )
-    def test_mul(self):
-        super().test_mul()
-=======
-    @unittest.skip("TODO(SPARK-43686): Enable NumOpsParityTests.test_eq.")
-    def test_eq(self):
-        super().test_eq()
-
-    @unittest.skip("TODO(SPARK-43691): Enable NumOpsParityTests.test_ne.")
-    def test_ne(self):
-        super().test_ne()
->>>>>>> 7250941a
-
 
 if __name__ == "__main__":
     from pyspark.pandas.tests.connect.data_type_ops.test_parity_num_ops import *  # noqa: F401
