#
# Licensed to the Apache Software Foundation (ASF) under one or more
# contributor license agreements.  See the NOTICE file distributed with
# this work for additional information regarding copyright ownership.
# The ASF licenses this file to You under the Apache License, Version 2.0
# (the "License"); you may not use this file except in compliance with
# the License.  You may obtain a copy of the License at
#
#    http://www.apache.org/licenses/LICENSE-2.0
#
# Unless required by applicable law or agreed to in writing, software
# distributed under the License is distributed on an "AS IS" BASIS,
# WITHOUT WARRANTIES OR CONDITIONS OF ANY KIND, either express or implied.
# See the License for the specific language governing permissions and
# limitations under the License.
#

import decimal
import datetime

import pandas as pd

from pyspark import pandas as ps
from pyspark.pandas.config import option_context
from pyspark.pandas.tests.data_type_ops.testing_utils import TestCasesUtils
from pyspark.testing.pandasutils import PandasOnSparkTestCase


class ComplexOpsTest(PandasOnSparkTestCase, TestCasesUtils):
    @property
    def numeric_array_psers(self):
        return [
            pd.Series([[1, 2, 3]]),
            pd.Series([[0.1, 0.2, 0.3]]),
            pd.Series([[decimal.Decimal(1), decimal.Decimal(2), decimal.Decimal(3)]]),
        ]

    @property
    def non_numeric_array_psers(self):
        return {
            "string": pd.Series([["x", "y", "z"]]),
            "date": pd.Series(
                [[datetime.date(1994, 1, 1), datetime.date(1994, 1, 2), datetime.date(1994, 1, 3)]]
            ),
            "bool": pd.Series([[True, True, False]]),
        }

    @property
    def numeric_array_pssers(self):
        return [ps.from_pandas(pser) for pser in self.numeric_array_psers]

    @property
    def non_numeric_array_pssers(self):
        pssers = {}

        for k, v in self.non_numeric_array_psers.items():
            pssers[k] = ps.from_pandas(v)
        return pssers

    @property
    def psers(self):
        return self.numeric_array_psers + list(self.non_numeric_array_psers.values())

    @property
    def pssers(self):
        return self.numeric_array_pssers + list(self.non_numeric_array_pssers.values())

    @property
    def pser(self):
        return pd.Series([[1, 2, 3]])

    @property
    def psser(self):
        return ps.from_pandas(self.pser)

    def test_add(self):
        for pser, psser in zip(self.psers, self.pssers):
            self.assert_eq(pser + pser, psser + psser)

        with option_context("compute.ops_on_diff_frames", True):
            # Numeric array + Numeric array
            for pser1, psser1 in zip(self.numeric_array_psers, self.numeric_array_pssers):
                for pser2, psser2 in zip(self.numeric_array_psers, self.numeric_array_pssers):
                    self.assert_eq((pser1 + pser2).sort_values(), (psser1 + psser2).sort_values())

            # Non-numeric array + Non-numeric array
            self.assertRaises(
                TypeError,
                lambda: self.non_numeric_array_pssers["string"]
                + self.non_numeric_array_pssers["bool"],
            )
            self.assertRaises(
                TypeError,
                lambda: self.non_numeric_array_pssers["string"]
                + self.non_numeric_array_pssers["date"],
            )
            self.assertRaises(
                TypeError,
                lambda: self.non_numeric_array_pssers["bool"]
                + self.non_numeric_array_pssers["date"],
            )

            for data_type in self.non_numeric_array_psers.keys():
                self.assert_eq(
                    self.non_numeric_array_psers.get(data_type)
                    + self.non_numeric_array_psers.get(data_type),
                    self.non_numeric_array_pssers.get(data_type)
                    + self.non_numeric_array_pssers.get(data_type),
                )

            # Numeric array + Non-numeric array
            for numeric_ppser in self.numeric_array_pssers:
                for non_numeric_ppser in self.non_numeric_array_pssers.values():
                    self.assertRaises(TypeError, lambda: numeric_ppser + non_numeric_ppser)

    def test_sub(self):
        self.assertRaises(TypeError, lambda: self.psser - "x")
        self.assertRaises(TypeError, lambda: self.psser - 1)

        with option_context("compute.ops_on_diff_frames", True):
            for psser1 in self.pssers:
                for psser2 in self.pssers:
                    self.assertRaises(TypeError, lambda: psser1 - psser2)

    def test_mul(self):
        self.assertRaises(TypeError, lambda: self.psser * "x")
        self.assertRaises(TypeError, lambda: self.psser * 1)

        with option_context("compute.ops_on_diff_frames", True):
            for psser1 in self.pssers:
                for psser2 in self.pssers:
                    self.assertRaises(TypeError, lambda: psser1 * psser2)

    def test_truediv(self):
        self.assertRaises(TypeError, lambda: self.psser / "x")
        self.assertRaises(TypeError, lambda: self.psser / 1)

        with option_context("compute.ops_on_diff_frames", True):
            for psser1 in self.pssers:
                for psser2 in self.pssers:
                    self.assertRaises(TypeError, lambda: psser1 / psser2)

    def test_floordiv(self):
        self.assertRaises(TypeError, lambda: self.psser // "x")
        self.assertRaises(TypeError, lambda: self.psser // 1)

        with option_context("compute.ops_on_diff_frames", True):
            for psser1 in self.pssers:
                for psser2 in self.pssers:
                    self.assertRaises(TypeError, lambda: psser1 // psser2)

    def test_mod(self):
        self.assertRaises(TypeError, lambda: self.psser % "x")
        self.assertRaises(TypeError, lambda: self.psser % 1)

        with option_context("compute.ops_on_diff_frames", True):
            for psser1 in self.pssers:
                for psser2 in self.pssers:
                    self.assertRaises(TypeError, lambda: psser1 % psser2)

    def test_pow(self):
        self.assertRaises(TypeError, lambda: self.psser ** "x")
        self.assertRaises(TypeError, lambda: self.psser ** 1)

        with option_context("compute.ops_on_diff_frames", True):
            for psser1 in self.pssers:
                for psser2 in self.pssers:
                    self.assertRaises(TypeError, lambda: psser1 ** psser2)

    def test_radd(self):
        self.assertRaises(TypeError, lambda: "x" + self.psser)
        self.assertRaises(TypeError, lambda: 1 + self.psser)

    def test_rsub(self):
        self.assertRaises(TypeError, lambda: "x" - self.psser)
        self.assertRaises(TypeError, lambda: 1 - self.psser)

    def test_rmul(self):
        self.assertRaises(TypeError, lambda: "x" * self.psser)
        self.assertRaises(TypeError, lambda: 2 * self.psser)

    def test_rtruediv(self):
        self.assertRaises(TypeError, lambda: "x" / self.psser)
        self.assertRaises(TypeError, lambda: 1 / self.psser)

    def test_rfloordiv(self):
        self.assertRaises(TypeError, lambda: "x" // self.psser)
        self.assertRaises(TypeError, lambda: 1 // self.psser)

    def test_rmod(self):
        self.assertRaises(TypeError, lambda: 1 % self.psser)

    def test_rpow(self):
        self.assertRaises(TypeError, lambda: "x" ** self.psser)
        self.assertRaises(TypeError, lambda: 1 ** self.psser)

    def test_and(self):
        self.assertRaises(TypeError, lambda: self.psser & True)
        self.assertRaises(TypeError, lambda: self.psser & False)
        self.assertRaises(TypeError, lambda: self.psser & self.psser)

    def test_rand(self):
        self.assertRaises(TypeError, lambda: True & self.psser)
        self.assertRaises(TypeError, lambda: False & self.psser)

    def test_or(self):
        self.assertRaises(TypeError, lambda: self.psser | True)
        self.assertRaises(TypeError, lambda: self.psser | False)
        self.assertRaises(TypeError, lambda: self.psser | self.psser)

    def test_ror(self):
        self.assertRaises(TypeError, lambda: True | self.psser)
        self.assertRaises(TypeError, lambda: False | self.psser)

    def test_from_to_pandas(self):
        for pser, psser in zip(self.psers, self.pssers):
            self.assert_eq(pser, psser.to_pandas())
            self.assert_eq(ps.from_pandas(pser), psser)

<<<<<<< HEAD
    def test_isnull(self):
        for pser, psser in zip(self.psers, self.pssers):
            self.assert_eq(pser.isnull(), psser.isnull())
=======
    def test_astype(self):
        self.assert_eq(self.pser.astype(str), self.psser.astype(str))
>>>>>>> 8c4b535b


if __name__ == "__main__":
    import unittest
    from pyspark.pandas.tests.data_type_ops.test_complex_ops import *  # noqa: F401

    try:
        import xmlrunner  # type: ignore[import]

        testRunner = xmlrunner.XMLTestRunner(output="target/test-reports", verbosity=2)
    except ImportError:
        testRunner = None
    unittest.main(testRunner=testRunner, verbosity=2)<|MERGE_RESOLUTION|>--- conflicted
+++ resolved
@@ -217,14 +217,12 @@
             self.assert_eq(pser, psser.to_pandas())
             self.assert_eq(ps.from_pandas(pser), psser)
 
-<<<<<<< HEAD
     def test_isnull(self):
         for pser, psser in zip(self.psers, self.pssers):
             self.assert_eq(pser.isnull(), psser.isnull())
-=======
+
     def test_astype(self):
         self.assert_eq(self.pser.astype(str), self.psser.astype(str))
->>>>>>> 8c4b535b
 
 
 if __name__ == "__main__":
