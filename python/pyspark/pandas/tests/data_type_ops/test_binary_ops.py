#
# Licensed to the Apache Software Foundation (ASF) under one or more
# contributor license agreements.  See the NOTICE file distributed with
# this work for additional information regarding copyright ownership.
# The ASF licenses this file to You under the Apache License, Version 2.0
# (the "License"); you may not use this file except in compliance with
# the License.  You may obtain a copy of the License at
#
#    http://www.apache.org/licenses/LICENSE-2.0
#
# Unless required by applicable law or agreed to in writing, software
# distributed under the License is distributed on an "AS IS" BASIS,
# WITHOUT WARRANTIES OR CONDITIONS OF ANY KIND, either express or implied.
# See the License for the specific language governing permissions and
# limitations under the License.
#

import pandas as pd
from pandas.api.types import CategoricalDtype

from pyspark import pandas as ps
from pyspark.pandas.config import option_context
from pyspark.pandas.tests.data_type_ops.testing_utils import TestCasesUtils
from pyspark.testing.pandasutils import PandasOnSparkTestCase


class BinaryOpsTest(PandasOnSparkTestCase, TestCasesUtils):
    @property
    def pser(self):
        return pd.Series([b"1", b"2", b"3"])

    @property
    def psser(self):
        return ps.from_pandas(self.pser)

    def test_add(self):
        psser = self.psser
        pser = self.pser
        self.assert_eq(psser + b"1", pser + b"1")
        self.assert_eq(psser + psser, pser + pser)
        self.assert_eq(psser + psser.astype("bytes"), pser + pser.astype("bytes"))
        self.assertRaises(TypeError, lambda: psser + "x")
        self.assertRaises(TypeError, lambda: psser + 1)

        with option_context("compute.ops_on_diff_frames", True):
            for psser in self.pssers:
                self.assertRaises(TypeError, lambda: self.psser + psser)
            self.assert_eq(self.psser + self.psser, self.pser + self.pser)

    def test_sub(self):
        self.assertRaises(TypeError, lambda: self.psser - "x")
        self.assertRaises(TypeError, lambda: self.psser - 1)

        with option_context("compute.ops_on_diff_frames", True):
            for psser in self.pssers:
                self.assertRaises(TypeError, lambda: self.psser - psser)

    def test_mul(self):
        self.assertRaises(TypeError, lambda: self.psser * "x")
        self.assertRaises(TypeError, lambda: self.psser * 1)

        with option_context("compute.ops_on_diff_frames", True):
            for psser in self.pssers:
                self.assertRaises(TypeError, lambda: self.psser * psser)

    def test_truediv(self):
        self.assertRaises(TypeError, lambda: self.psser / "x")
        self.assertRaises(TypeError, lambda: self.psser / 1)

        with option_context("compute.ops_on_diff_frames", True):
            for psser in self.pssers:
                self.assertRaises(TypeError, lambda: self.psser / psser)

    def test_floordiv(self):
        self.assertRaises(TypeError, lambda: self.psser // "x")
        self.assertRaises(TypeError, lambda: self.psser // 1)

        with option_context("compute.ops_on_diff_frames", True):
            for psser in self.pssers:
                self.assertRaises(TypeError, lambda: self.psser // psser)

    def test_mod(self):
        self.assertRaises(TypeError, lambda: self.psser % "x")
        self.assertRaises(TypeError, lambda: self.psser % 1)

        with option_context("compute.ops_on_diff_frames", True):
            for psser in self.pssers:
                self.assertRaises(TypeError, lambda: self.psser % psser)

    def test_pow(self):
        self.assertRaises(TypeError, lambda: self.psser ** "x")
        self.assertRaises(TypeError, lambda: self.psser ** 1)

        with option_context("compute.ops_on_diff_frames", True):
            for psser in self.pssers:
                self.assertRaises(TypeError, lambda: self.psser ** psser)

    def test_radd(self):
        self.assert_eq(b"1" + self.psser, b"1" + self.pser)
        self.assertRaises(TypeError, lambda: "x" + self.psser)
        self.assertRaises(TypeError, lambda: 1 + self.psser)

    def test_rsub(self):
        self.assertRaises(TypeError, lambda: "x" - self.psser)
        self.assertRaises(TypeError, lambda: 1 - self.psser)

    def test_rmul(self):
        self.assertRaises(TypeError, lambda: "x" * self.psser)
        self.assertRaises(TypeError, lambda: 2 * self.psser)

    def test_rtruediv(self):
        self.assertRaises(TypeError, lambda: "x" / self.psser)
        self.assertRaises(TypeError, lambda: 1 / self.psser)

    def test_rfloordiv(self):
        self.assertRaises(TypeError, lambda: "x" // self.psser)
        self.assertRaises(TypeError, lambda: 1 // self.psser)

    def test_rmod(self):
        self.assertRaises(TypeError, lambda: 1 % self.psser)

    def test_rpow(self):
        self.assertRaises(TypeError, lambda: "x" ** self.psser)
        self.assertRaises(TypeError, lambda: 1 ** self.psser)

    def test_and(self):
        self.assertRaises(TypeError, lambda: self.psser & True)
        self.assertRaises(TypeError, lambda: self.psser & False)
        self.assertRaises(TypeError, lambda: self.psser & self.psser)

    def test_rand(self):
        self.assertRaises(TypeError, lambda: True & self.psser)
        self.assertRaises(TypeError, lambda: False & self.psser)

    def test_or(self):
        self.assertRaises(TypeError, lambda: self.psser | True)
        self.assertRaises(TypeError, lambda: self.psser | False)
        self.assertRaises(TypeError, lambda: self.psser | self.psser)

    def test_ror(self):
        self.assertRaises(TypeError, lambda: True | self.psser)
        self.assertRaises(TypeError, lambda: False | self.psser)

    def test_from_to_pandas(self):
        data = [b"1", b"2", b"3"]
        pser = pd.Series(data)
        psser = ps.Series(data)
        self.assert_eq(pser, psser.to_pandas())
        self.assert_eq(ps.from_pandas(pser), psser)

<<<<<<< HEAD
    def test_isnull(self):
        self.assert_eq(self.pser.isnull(), self.psser.isnull())
=======
    def test_astype(self):
        pser = self.pser
        psser = self.psser
        self.assert_eq(pd.Series(["1", "2", "3"]), psser.astype(str))
        self.assert_eq(pser.astype("category"), psser.astype("category"))
        cat_type = CategoricalDtype(categories=[b"2", b"3", b"1"])
        self.assert_eq(pser.astype(cat_type), psser.astype(cat_type))
>>>>>>> 8c4b535b


if __name__ == "__main__":
    import unittest
    from pyspark.pandas.tests.data_type_ops.test_binary_ops import *  # noqa: F401

    try:
        import xmlrunner  # type: ignore[import]

        testRunner = xmlrunner.XMLTestRunner(output="target/test-reports", verbosity=2)
    except ImportError:
        testRunner = None
    unittest.main(testRunner=testRunner, verbosity=2)<|MERGE_RESOLUTION|>--- conflicted
+++ resolved
@@ -148,10 +148,9 @@
         self.assert_eq(pser, psser.to_pandas())
         self.assert_eq(ps.from_pandas(pser), psser)
 
-<<<<<<< HEAD
     def test_isnull(self):
         self.assert_eq(self.pser.isnull(), self.psser.isnull())
-=======
+
     def test_astype(self):
         pser = self.pser
         psser = self.psser
@@ -159,7 +158,6 @@
         self.assert_eq(pser.astype("category"), psser.astype("category"))
         cat_type = CategoricalDtype(categories=[b"2", b"3", b"1"])
         self.assert_eq(pser.astype(cat_type), psser.astype(cat_type))
->>>>>>> 8c4b535b
 
 
 if __name__ == "__main__":
