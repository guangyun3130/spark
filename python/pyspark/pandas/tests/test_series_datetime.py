--- conflicted
+++ resolved
@@ -83,47 +83,26 @@
         py_datetime = self.pd_start_date.dt.to_pydatetime()
         datetime_index = ps.Index(self.pd_start_date)
 
-<<<<<<< HEAD
         for other in [1, 0.1, psser, datetime_index, py_datetime]:
-            expected_err_msg = "addition can not be applied to date times."
+            expected_err_msg = "Addition can not be applied to datetimes."
             self.assertRaisesRegex(TypeError, expected_err_msg, lambda: psser + other)
             self.assertRaisesRegex(TypeError, expected_err_msg, lambda: other + psser)
 
-            expected_err_msg = "multiplication can not be applied to date times."
+            expected_err_msg = "Multiplication can not be applied to datetimes."
             self.assertRaisesRegex(TypeError, expected_err_msg, lambda: psser * other)
             self.assertRaisesRegex(TypeError, expected_err_msg, lambda: other * psser)
 
-            expected_err_msg = "division can not be applied to date times."
+            expected_err_msg = "True division can not be applied to datetimes."
             self.assertRaisesRegex(TypeError, expected_err_msg, lambda: psser / other)
             self.assertRaisesRegex(TypeError, expected_err_msg, lambda: other / psser)
+
+            expected_err_msg = "Floor division can not be applied to datetimes."
             self.assertRaisesRegex(TypeError, expected_err_msg, lambda: psser // other)
             self.assertRaisesRegex(TypeError, expected_err_msg, lambda: other // psser)
 
-            expected_err_msg = "modulo can not be applied to date times."
+            expected_err_msg = "Modulo can not be applied to datetimes."
             self.assertRaisesRegex(TypeError, expected_err_msg, lambda: psser % other)
             self.assertRaisesRegex(TypeError, expected_err_msg, lambda: other % psser)
-=======
-        for other in [1, 0.1, kser, datetime_index, py_datetime]:
-            expected_err_msg = "Addition can not be applied to datetimes."
-            self.assertRaisesRegex(TypeError, expected_err_msg, lambda: kser + other)
-            self.assertRaisesRegex(TypeError, expected_err_msg, lambda: other + kser)
-
-            expected_err_msg = "Multiplication can not be applied to datetimes."
-            self.assertRaisesRegex(TypeError, expected_err_msg, lambda: kser * other)
-            self.assertRaisesRegex(TypeError, expected_err_msg, lambda: other * kser)
-
-            expected_err_msg = "True division can not be applied to datetimes."
-            self.assertRaisesRegex(TypeError, expected_err_msg, lambda: kser / other)
-            self.assertRaisesRegex(TypeError, expected_err_msg, lambda: other / kser)
-
-            expected_err_msg = "Floor division can not be applied to datetimes."
-            self.assertRaisesRegex(TypeError, expected_err_msg, lambda: kser // other)
-            self.assertRaisesRegex(TypeError, expected_err_msg, lambda: other // kser)
-
-            expected_err_msg = "Modulo can not be applied to datetimes."
-            self.assertRaisesRegex(TypeError, expected_err_msg, lambda: kser % other)
-            self.assertRaisesRegex(TypeError, expected_err_msg, lambda: other % kser)
->>>>>>> a970f850
 
         expected_err_msg = "datetime subtraction can only be applied to datetime series."
 
