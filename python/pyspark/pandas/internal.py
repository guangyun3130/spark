#
# Licensed to the Apache Software Foundation (ASF) under one or more
# contributor license agreements.  See the NOTICE file distributed with
# this work for additional information regarding copyright ownership.
# The ASF licenses this file to You under the Apache License, Version 2.0
# (the "License"); you may not use this file except in compliance with
# the License.  You may obtain a copy of the License at
#
#    http://www.apache.org/licenses/LICENSE-2.0
#
# Unless required by applicable law or agreed to in writing, software
# distributed under the License is distributed on an "AS IS" BASIS,
# WITHOUT WARRANTIES OR CONDITIONS OF ANY KIND, either express or implied.
# See the License for the specific language governing permissions and
# limitations under the License.
#

"""
An internal immutable DataFrame with some metadata to manage indexes.
"""
import re
from typing import Any, Dict, List, Optional, Sequence, Tuple, Union, TYPE_CHECKING, cast

import numpy as np
import pandas as pd
from pandas.api.types import CategoricalDtype  # noqa: F401
from pyspark._globals import _NoValue, _NoValueType
from pyspark.sql import functions as F, Column, DataFrame as SparkDataFrame, Window
from pyspark.sql.types import (  # noqa: F401
    BooleanType,
    DataType,
    LongType,
    StructField,
    StructType,
    StringType,
)
from pyspark.sql.utils import is_timestamp_ntz_preferred

# For running doctests and reference resolution in PyCharm.
from pyspark import pandas as ps
from pyspark.pandas._typing import Label

if TYPE_CHECKING:
    # This is required in old Python 3.5 to prevent circular reference.
    from pyspark.pandas.series import Series
from pyspark.pandas.spark.utils import as_nullable_spark_type, force_decimal_precision_scale
from pyspark.pandas.data_type_ops.base import DataTypeOps
from pyspark.pandas.typedef import (
    Dtype,
    as_spark_type,
    extension_dtypes,
    infer_pd_series_spark_type,
    spark_type_to_pandas_dtype,
)
from pyspark.pandas.utils import (
    column_labels_level,
    default_session,
    is_name_like_tuple,
    is_testing,
    lazy_property,
    name_like_string,
    scol_for,
    spark_column_equals,
)


# A function to turn given numbers to Spark columns that represent pandas-on-Spark index.
SPARK_INDEX_NAME_FORMAT = "__index_level_{}__".format
SPARK_DEFAULT_INDEX_NAME = SPARK_INDEX_NAME_FORMAT(0)
# A pattern to check if the name of a Spark column is a pandas-on-Spark index name or not.
SPARK_INDEX_NAME_PATTERN = re.compile(r"__index_level_[0-9]+__")

NATURAL_ORDER_COLUMN_NAME = "__natural_order__"

HIDDEN_COLUMNS = {NATURAL_ORDER_COLUMN_NAME}

DEFAULT_SERIES_NAME = 0
SPARK_DEFAULT_SERIES_NAME = str(DEFAULT_SERIES_NAME)


class InternalField:
    """
    The internal field to store the dtype as well as the Spark's StructField optionally.

    Parameters
    ----------
    dtype : numpy.dtype or pandas' ExtensionDtype
        The dtype for the field
    struct_field : StructField, optional
        The `StructField` for the field. If None, InternalFrame will properly set.
    """

    def __init__(self, dtype: Dtype, struct_field: Optional[StructField] = None):
        self._dtype = dtype
        self._struct_field = struct_field

    @staticmethod
    def from_struct_field(
        struct_field: StructField, *, use_extension_dtypes: bool = False
    ) -> "InternalField":
        """
        Returns a new InternalField object created from the given StructField.

        The dtype will be inferred from the data type of the given StructField.

        Parameters
        ----------
        struct_field : StructField
            The StructField used to create a new InternalField object.
        use_extension_dtypes : bool
            If True, try to use the extension dtypes.

        Returns
        -------
        InternalField
        """
        return InternalField(
            dtype=spark_type_to_pandas_dtype(
                struct_field.dataType, use_extension_dtypes=use_extension_dtypes
            ),
            struct_field=struct_field,
        )

    @property
    def dtype(self) -> Dtype:
        """Return the dtype for the field."""
        return self._dtype

    @property
    def struct_field(self) -> Optional[StructField]:
        """Return the StructField for the field."""
        return self._struct_field

    @property
    def name(self) -> str:
        """Return the field name if the StructField exists."""
        assert self.struct_field is not None
        return self.struct_field.name

    @property
    def spark_type(self) -> DataType:
        """Return the spark data type for the field if the StructField exists."""
        assert self.struct_field is not None
        return self.struct_field.dataType

    @property
    def nullable(self) -> bool:
        """Return the nullability for the field if the StructField exists."""
        assert self.struct_field is not None
        return self.struct_field.nullable

    @property
    def metadata(self) -> Dict[str, Any]:
        """Return the metadata for the field if the StructField exists."""
        assert self.struct_field is not None
        return self.struct_field.metadata

    @property
    def is_extension_dtype(self) -> bool:
        """Return whether the dtype for the field is an extension type or not."""
        return isinstance(self.dtype, extension_dtypes)

    def normalize_spark_type(self) -> "InternalField":
        """Return a new InternalField object with normalized Spark data type."""
        assert self.struct_field is not None
        return self.copy(
            spark_type=force_decimal_precision_scale(as_nullable_spark_type(self.spark_type)),
            nullable=True,
        )

    def copy(
        self,
        *,
        name: Union[str, _NoValueType] = _NoValue,
        dtype: Union[Dtype, _NoValueType] = _NoValue,
        spark_type: Union[DataType, _NoValueType] = _NoValue,
        nullable: Union[bool, _NoValueType] = _NoValue,
        metadata: Union[Optional[Dict[str, Any]], _NoValueType] = _NoValue,
    ) -> "InternalField":
        """Copy the InternalField object."""
        if name is _NoValue:
            name = self.name
        if dtype is _NoValue:
            dtype = self.dtype
        if spark_type is _NoValue:
            spark_type = self.spark_type
        if nullable is _NoValue:
            nullable = self.nullable
        if metadata is _NoValue:
            metadata = self.metadata
        return InternalField(
            dtype=cast(Dtype, dtype),
            struct_field=StructField(
                name=cast(str, name),
                dataType=cast(DataType, spark_type),
                nullable=cast(bool, nullable),
                metadata=cast(Optional[Dict[str, Any]], metadata),
            ),
        )

    def __eq__(self, other: Any) -> bool:
        return (
            isinstance(other, InternalField)
            and self.dtype == other.dtype
            and self.struct_field == other.struct_field
        )

    def __repr__(self) -> str:
        return "InternalField(dtype={dtype},struct_field={struct_field})".format(
            dtype=self.dtype, struct_field=self.struct_field
        )


class InternalFrame:
    """
    The internal immutable DataFrame which manages Spark DataFrame and column names and index
    information.

    .. note:: this is an internal class. It is not supposed to be exposed to users and users
        should not directly access to it.

    The internal immutable DataFrame represents the index information for a DataFrame it belongs to.
    For instance, if we have a pandas-on-Spark DataFrame as below, pandas DataFrame does not
    store the index as columns.

    >>> psdf = ps.DataFrame({
    ...     'A': [1, 2, 3, 4],
    ...     'B': [5, 6, 7, 8],
    ...     'C': [9, 10, 11, 12],
    ...     'D': [13, 14, 15, 16],
    ...     'E': [17, 18, 19, 20]}, columns = ['A', 'B', 'C', 'D', 'E'])
    >>> psdf  # doctest: +NORMALIZE_WHITESPACE
       A  B   C   D   E
    0  1  5   9  13  17
    1  2  6  10  14  18
    2  3  7  11  15  19
    3  4  8  12  16  20

    However, all columns including index column are also stored in Spark DataFrame internally
    as below.

    >>> psdf._internal.to_internal_spark_frame.show()  # doctest: +NORMALIZE_WHITESPACE
    +-----------------+---+---+---+---+---+
    |__index_level_0__|  A|  B|  C|  D|  E|
    +-----------------+---+---+---+---+---+
    |                0|  1|  5|  9| 13| 17|
    |                1|  2|  6| 10| 14| 18|
    |                2|  3|  7| 11| 15| 19|
    |                3|  4|  8| 12| 16| 20|
    +-----------------+---+---+---+---+---+

    In order to fill this gap, the current metadata is used by mapping Spark's internal column
    to pandas-on-Spark's index. See the method below:

    * `spark_frame` represents the internal Spark DataFrame

    * `data_spark_column_names` represents non-indexing Spark column names

    * `data_spark_columns` represents non-indexing Spark columns

    * `data_fields` represents non-indexing InternalFields

    * `index_spark_column_names` represents internal index Spark column names

    * `index_spark_columns` represents internal index Spark columns

    * `index_fields` represents index InternalFields

    * `spark_column_names` represents all columns

    * `index_names` represents the external index name as a label

    * `to_internal_spark_frame` represents Spark DataFrame derived by the metadata. Includes index.

    * `to_pandas_frame` represents pandas DataFrame derived by the metadata

    >>> internal = psdf._internal
    >>> internal.spark_frame.show()  # doctest: +NORMALIZE_WHITESPACE +ELLIPSIS
    +-----------------+---+---+---+---+---+-----------------+
    |__index_level_0__|  A|  B|  C|  D|  E|__natural_order__|
    +-----------------+---+---+---+---+---+-----------------+
    |                0|  1|  5|  9| 13| 17|              ...|
    |                1|  2|  6| 10| 14| 18|              ...|
    |                2|  3|  7| 11| 15| 19|              ...|
    |                3|  4|  8| 12| 16| 20|              ...|
    +-----------------+---+---+---+---+---+-----------------+
    >>> internal.data_spark_column_names
    ['A', 'B', 'C', 'D', 'E']
    >>> internal.index_spark_column_names
    ['__index_level_0__']
    >>> internal.spark_column_names
    ['__index_level_0__', 'A', 'B', 'C', 'D', 'E']
    >>> internal.index_names
    [None]
    >>> internal.data_fields    # doctest: +NORMALIZE_WHITESPACE
    [InternalField(dtype=int64,struct_field=StructField('A', LongType(), False)),
     InternalField(dtype=int64,struct_field=StructField('B', LongType(), False)),
     InternalField(dtype=int64,struct_field=StructField('C', LongType(), False)),
     InternalField(dtype=int64,struct_field=StructField('D', LongType(), False)),
     InternalField(dtype=int64,struct_field=StructField('E', LongType(), False))]
    >>> internal.index_fields
    [InternalField(dtype=int64,struct_field=StructField('__index_level_0__', LongType(), False))]
    >>> internal.to_internal_spark_frame.show()  # doctest: +NORMALIZE_WHITESPACE
    +-----------------+---+---+---+---+---+
    |__index_level_0__|  A|  B|  C|  D|  E|
    +-----------------+---+---+---+---+---+
    |                0|  1|  5|  9| 13| 17|
    |                1|  2|  6| 10| 14| 18|
    |                2|  3|  7| 11| 15| 19|
    |                3|  4|  8| 12| 16| 20|
    +-----------------+---+---+---+---+---+
    >>> internal.to_pandas_frame
       A  B   C   D   E
    0  1  5   9  13  17
    1  2  6  10  14  18
    2  3  7  11  15  19
    3  4  8  12  16  20

    In case that index is set to one of the existing column as below:

    >>> psdf1 = psdf.set_index("A")
    >>> psdf1  # doctest: +NORMALIZE_WHITESPACE
       B   C   D   E
    A
    1  5   9  13  17
    2  6  10  14  18
    3  7  11  15  19
    4  8  12  16  20

    >>> psdf1._internal.to_internal_spark_frame.show()  # doctest: +NORMALIZE_WHITESPACE
    +---+---+---+---+---+
    |  A|  B|  C|  D|  E|
    +---+---+---+---+---+
    |  1|  5|  9| 13| 17|
    |  2|  6| 10| 14| 18|
    |  3|  7| 11| 15| 19|
    |  4|  8| 12| 16| 20|
    +---+---+---+---+---+

    >>> internal = psdf1._internal
    >>> internal.spark_frame.show()  # doctest: +NORMALIZE_WHITESPACE +ELLIPSIS
    +-----------------+---+---+---+---+---+-----------------+
    |__index_level_0__|  A|  B|  C|  D|  E|__natural_order__|
    +-----------------+---+---+---+---+---+-----------------+
    |                0|  1|  5|  9| 13| 17|              ...|
    |                1|  2|  6| 10| 14| 18|              ...|
    |                2|  3|  7| 11| 15| 19|              ...|
    |                3|  4|  8| 12| 16| 20|              ...|
    +-----------------+---+---+---+---+---+-----------------+
    >>> internal.data_spark_column_names
    ['B', 'C', 'D', 'E']
    >>> internal.index_spark_column_names
    ['A']
    >>> internal.spark_column_names
    ['A', 'B', 'C', 'D', 'E']
    >>> internal.index_names
    [('A',)]
    >>> internal.data_fields
    [InternalField(dtype=int64,struct_field=StructField('B', LongType(), False)),
     InternalField(dtype=int64,struct_field=StructField('C', LongType(), False)),
     InternalField(dtype=int64,struct_field=StructField('D', LongType(), False)),
     InternalField(dtype=int64,struct_field=StructField('E', LongType(), False))]
    >>> internal.index_fields
    [InternalField(dtype=int64,struct_field=StructField('A', LongType(), False))]
    >>> internal.to_internal_spark_frame.show()  # doctest: +NORMALIZE_WHITESPACE
    +---+---+---+---+---+
    |  A|  B|  C|  D|  E|
    +---+---+---+---+---+
    |  1|  5|  9| 13| 17|
    |  2|  6| 10| 14| 18|
    |  3|  7| 11| 15| 19|
    |  4|  8| 12| 16| 20|
    +---+---+---+---+---+
    >>> internal.to_pandas_frame  # doctest: +NORMALIZE_WHITESPACE
       B   C   D   E
    A
    1  5   9  13  17
    2  6  10  14  18
    3  7  11  15  19
    4  8  12  16  20

    In case that index becomes a multi index as below:

    >>> psdf2 = psdf.set_index("A", append=True)
    >>> psdf2  # doctest: +NORMALIZE_WHITESPACE
         B   C   D   E
      A
    0 1  5   9  13  17
    1 2  6  10  14  18
    2 3  7  11  15  19
    3 4  8  12  16  20

    >>> psdf2._internal.to_internal_spark_frame.show()  # doctest: +NORMALIZE_WHITESPACE
    +-----------------+---+---+---+---+---+
    |__index_level_0__|  A|  B|  C|  D|  E|
    +-----------------+---+---+---+---+---+
    |                0|  1|  5|  9| 13| 17|
    |                1|  2|  6| 10| 14| 18|
    |                2|  3|  7| 11| 15| 19|
    |                3|  4|  8| 12| 16| 20|
    +-----------------+---+---+---+---+---+

    >>> internal = psdf2._internal
    >>> internal.spark_frame.show()  # doctest: +NORMALIZE_WHITESPACE +ELLIPSIS
    +-----------------+---+---+---+---+---+-----------------+
    |__index_level_0__|  A|  B|  C|  D|  E|__natural_order__|
    +-----------------+---+---+---+---+---+-----------------+
    |                0|  1|  5|  9| 13| 17|              ...|
    |                1|  2|  6| 10| 14| 18|              ...|
    |                2|  3|  7| 11| 15| 19|              ...|
    |                3|  4|  8| 12| 16| 20|              ...|
    +-----------------+---+---+---+---+---+-----------------+
    >>> internal.data_spark_column_names
    ['B', 'C', 'D', 'E']
    >>> internal.index_spark_column_names
    ['__index_level_0__', 'A']
    >>> internal.spark_column_names
    ['__index_level_0__', 'A', 'B', 'C', 'D', 'E']
    >>> internal.index_names
    [None, ('A',)]
    >>> internal.data_fields  # doctest: +NORMALIZE_WHITESPACE
    [InternalField(dtype=int64,struct_field=StructField('B', LongType(), False)),
     InternalField(dtype=int64,struct_field=StructField('C', LongType(), False)),
     InternalField(dtype=int64,struct_field=StructField('D', LongType(), False)),
     InternalField(dtype=int64,struct_field=StructField('E', LongType(), False))]
    >>> internal.index_fields  # doctest: +NORMALIZE_WHITESPACE
    [InternalField(dtype=int64,struct_field=StructField('__index_level_0__', LongType(), False)),
     InternalField(dtype=int64,struct_field=StructField('A', LongType(), False))]
    >>> internal.to_internal_spark_frame.show()  # doctest: +NORMALIZE_WHITESPACE
    +-----------------+---+---+---+---+---+
    |__index_level_0__|  A|  B|  C|  D|  E|
    +-----------------+---+---+---+---+---+
    |                0|  1|  5|  9| 13| 17|
    |                1|  2|  6| 10| 14| 18|
    |                2|  3|  7| 11| 15| 19|
    |                3|  4|  8| 12| 16| 20|
    +-----------------+---+---+---+---+---+
    >>> internal.to_pandas_frame  # doctest: +NORMALIZE_WHITESPACE
         B   C   D   E
      A
    0 1  5   9  13  17
    1 2  6  10  14  18
    2 3  7  11  15  19
    3 4  8  12  16  20

    For multi-level columns, it also holds column_labels

    >>> columns = pd.MultiIndex.from_tuples([('X', 'A'), ('X', 'B'),
    ...                                      ('Y', 'C'), ('Y', 'D')])
    >>> psdf3 = ps.DataFrame([
    ...     [1, 2, 3, 4],
    ...     [5, 6, 7, 8],
    ...     [9, 10, 11, 12],
    ...     [13, 14, 15, 16],
    ...     [17, 18, 19, 20]], columns = columns)
    >>> psdf3  # doctest: +NORMALIZE_WHITESPACE
        X       Y
        A   B   C   D
    0   1   2   3   4
    1   5   6   7   8
    2   9  10  11  12
    3  13  14  15  16
    4  17  18  19  20

    >>> internal = psdf3._internal
    >>> internal.spark_frame.show()  # doctest: +NORMALIZE_WHITESPACE +ELLIPSIS
    +-----------------+------+------+------+------+-----------------+
    |__index_level_0__|(X, A)|(X, B)|(Y, C)|(Y, D)|__natural_order__|
    +-----------------+------+------+------+------+-----------------+
    |                0|     1|     2|     3|     4|              ...|
    |                1|     5|     6|     7|     8|              ...|
    |                2|     9|    10|    11|    12|              ...|
    |                3|    13|    14|    15|    16|              ...|
    |                4|    17|    18|    19|    20|              ...|
    +-----------------+------+------+------+------+-----------------+
    >>> internal.data_spark_column_names
    ['(X, A)', '(X, B)', '(Y, C)', '(Y, D)']
    >>> internal.column_labels
    [('X', 'A'), ('X', 'B'), ('Y', 'C'), ('Y', 'D')]

    For Series, it also holds scol to represent the column.

    >>> psseries = psdf1.B
    >>> psseries
    A
    1    5
    2    6
    3    7
    4    8
    Name: B, dtype: int64

    >>> internal = psseries._internal
    >>> internal.spark_frame.show()  # doctest: +NORMALIZE_WHITESPACE +ELLIPSIS
    +-----------------+---+---+---+---+---+-----------------+
    |__index_level_0__|  A|  B|  C|  D|  E|__natural_order__|
    +-----------------+---+---+---+---+---+-----------------+
    |                0|  1|  5|  9| 13| 17|              ...|
    |                1|  2|  6| 10| 14| 18|              ...|
    |                2|  3|  7| 11| 15| 19|              ...|
    |                3|  4|  8| 12| 16| 20|              ...|
    +-----------------+---+---+---+---+---+-----------------+
    >>> internal.data_spark_column_names
    ['B']
    >>> internal.index_spark_column_names
    ['A']
    >>> internal.spark_column_names
    ['A', 'B']
    >>> internal.index_names
    [('A',)]
    >>> internal.data_fields
    [InternalField(dtype=int64,struct_field=StructField('B', LongType(), False))]
    >>> internal.index_fields
    [InternalField(dtype=int64,struct_field=StructField('A', LongType(), False))]
    >>> internal.to_internal_spark_frame.show()  # doctest: +NORMALIZE_WHITESPACE
    +---+---+
    |  A|  B|
    +---+---+
    |  1|  5|
    |  2|  6|
    |  3|  7|
    |  4|  8|
    +---+---+
    >>> internal.to_pandas_frame  # doctest: +NORMALIZE_WHITESPACE
       B
    A
    1  5
    2  6
    3  7
    4  8
    """

    def __init__(
        self,
        spark_frame: SparkDataFrame,
        index_spark_columns: Optional[List[Column]],
        index_names: Optional[List[Optional[Label]]] = None,
        index_fields: Optional[List[InternalField]] = None,
        column_labels: Optional[List[Label]] = None,
        data_spark_columns: Optional[List[Column]] = None,
        data_fields: Optional[List[InternalField]] = None,
        column_label_names: Optional[List[Optional[Label]]] = None,
    ):
        """
        Create a new internal immutable DataFrame to manage Spark DataFrame, column fields and
        index fields and names.

        :param spark_frame: Spark DataFrame to be managed.
        :param index_spark_columns: list of Spark Column
                                    Spark Columns for the index.
        :param index_names: list of tuples
                            the index names.
        :param index_fields: list of InternalField
                             the InternalFields for the index columns
        :param column_labels: list of tuples with the same length
                              The multi-level values in the tuples.
        :param data_spark_columns: list of Spark Column
                                   Spark Columns to appear as columns. If this is None, calculated
                                   from spark_frame.
        :param data_fields: list of InternalField
                            the InternalFields for the data columns
        :param column_label_names: Names for each of the column index levels.

        See the examples below to refer what each parameter means.

        >>> column_labels = pd.MultiIndex.from_tuples(
        ...     [('a', 'x'), ('a', 'y'), ('b', 'z')], names=["column_labels_a", "column_labels_b"])
        >>> row_index = pd.MultiIndex.from_tuples(
        ...     [('foo', 'bar'), ('foo', 'bar'), ('zoo', 'bar')],
        ...     names=["row_index_a", "row_index_b"])
        >>> psdf = ps.DataFrame(
        ...     [[1, 2, 3], [4, 5, 6], [7, 8, 9]], index=row_index, columns=column_labels)
        >>> psdf.set_index(('a', 'x'), append=True, inplace=True)
        >>> psdf  # doctest: +NORMALIZE_WHITESPACE
        column_labels_a                  a  b
        column_labels_b                  y  z
        row_index_a row_index_b (a, x)
        foo         bar         1       2  3
                                4       5  6
        zoo         bar         7       8  9

        >>> internal = psdf._internal

        >>> internal.spark_frame.show()  # doctest: +NORMALIZE_WHITESPACE +ELLIPSIS
        +-----------------+-----------------+------+------+------+...
        |__index_level_0__|__index_level_1__|(a, x)|(a, y)|(b, z)|...
        +-----------------+-----------------+------+------+------+...
        |              foo|              bar|     1|     2|     3|...
        |              foo|              bar|     4|     5|     6|...
        |              zoo|              bar|     7|     8|     9|...
        +-----------------+-----------------+------+------+------+...

        >>> internal.index_spark_columns  # doctest: +SKIP
        [Column<'__index_level_0__'>, Column<'__index_level_1__'>, Column<'(a, x)'>]

        >>> internal.index_names
        [('row_index_a',), ('row_index_b',), ('a', 'x')]

        >>> internal.index_fields  # doctest: +NORMALIZE_WHITESPACE
        [InternalField(dtype=object,struct_field=StructField('__index_level_0__',
                                                             StringType(), False)),
         InternalField(dtype=object,struct_field=StructField('__index_level_1__',
                                                             StringType(), False)),
         InternalField(dtype=int64,struct_field=StructField('(a, x)',
                                                            LongType(), False))]

        >>> internal.column_labels
        [('a', 'y'), ('b', 'z')]

        >>> internal.data_spark_columns  # doctest: +SKIP
        [Column<'(a, y)'>, Column<'(b, z)'>]

        >>> internal.data_fields  # doctest: +NORMALIZE_WHITESPACE
        [InternalField(dtype=int64,struct_field=StructField('(a, y)', LongType(), False)),
         InternalField(dtype=int64,struct_field=StructField('(b, z)', LongType(), False))]

        >>> internal.column_label_names
        [('column_labels_a',), ('column_labels_b',)]
        """

        assert isinstance(spark_frame, SparkDataFrame)
        assert not spark_frame.isStreaming, "pandas-on-Spark does not support Structured Streaming."

        if not index_spark_columns:
            if data_spark_columns is not None:
                if column_labels is not None:
                    data_spark_columns = [
                        scol.alias(name_like_string(label))
                        for scol, label in zip(data_spark_columns, column_labels)
                    ]
                spark_frame = spark_frame.select(data_spark_columns)

            assert not any(SPARK_INDEX_NAME_PATTERN.match(name) for name in spark_frame.columns), (
                "Index columns should not appear in columns of the Spark DataFrame. Avoid "
                "index column names [%s]." % SPARK_INDEX_NAME_PATTERN
            )

            # Create default index.
            spark_frame = InternalFrame.attach_default_index(spark_frame)
            index_spark_columns = [scol_for(spark_frame, SPARK_DEFAULT_INDEX_NAME)]

            index_fields = [
                InternalField.from_struct_field(
                    StructField(SPARK_DEFAULT_INDEX_NAME, LongType(), nullable=False)
                )
            ]

            if data_spark_columns is not None:
                data_struct_fields = [
                    field
                    for field in spark_frame.schema.fields
                    if field.name != SPARK_DEFAULT_INDEX_NAME
                ]
                data_spark_columns = [
                    scol_for(spark_frame, field.name) for field in data_struct_fields
                ]
                if data_fields is not None:
                    data_fields = [
                        field.copy(
                            name=name_like_string(struct_field.name),
                        )
                        for field, struct_field in zip(data_fields, data_struct_fields)
                    ]

        if NATURAL_ORDER_COLUMN_NAME not in spark_frame.columns:
            spark_frame = spark_frame.withColumn(
                NATURAL_ORDER_COLUMN_NAME, F.monotonically_increasing_id()
            )

        self._sdf: SparkDataFrame = spark_frame

        # index_spark_columns
        assert all(
            isinstance(index_scol, Column) for index_scol in index_spark_columns
        ), index_spark_columns

        self._index_spark_columns: List[Column] = index_spark_columns

        # data_spark_columns
        if data_spark_columns is None:
            data_spark_columns = [
                scol_for(spark_frame, col)
                for col in spark_frame.columns
                if all(
                    not spark_column_equals(scol_for(spark_frame, col), index_scol)
                    for index_scol in index_spark_columns
                )
                and col not in HIDDEN_COLUMNS
            ]
        else:
            assert all(isinstance(scol, Column) for scol in data_spark_columns)

        self._data_spark_columns: List[Column] = data_spark_columns

        # fields
        if index_fields is None:
            index_fields = [None] * len(index_spark_columns)
        if data_fields is None:
            data_fields = [None] * len(data_spark_columns)

        assert len(index_spark_columns) == len(index_fields), (
            len(index_spark_columns),
            len(index_fields),
        )
        assert len(data_spark_columns) == len(data_fields), (
            len(data_spark_columns),
            len(data_fields),
        )

        if any(field is None or field.struct_field is None for field in index_fields) and any(
            field is None or field.struct_field is None for field in data_fields
        ):
            schema = spark_frame.select(index_spark_columns + data_spark_columns).schema
            fields = [
                InternalField.from_struct_field(struct_field)
                if field is None
                else InternalField(field.dtype, struct_field)
                if field.struct_field is None
                else field
                for field, struct_field in zip(index_fields + data_fields, schema.fields)
            ]
            index_fields = fields[: len(index_spark_columns)]
            data_fields = fields[len(index_spark_columns) :]
        elif any(field is None or field.struct_field is None for field in index_fields):
            schema = spark_frame.select(index_spark_columns).schema
            index_fields = [
                InternalField.from_struct_field(struct_field)
                if field is None
                else InternalField(field.dtype, struct_field)
                if field.struct_field is None
                else field
                for field, struct_field in zip(index_fields, schema.fields)
            ]
        elif any(field is None or field.struct_field is None for field in data_fields):
            schema = spark_frame.select(data_spark_columns).schema
            data_fields = [
                InternalField.from_struct_field(struct_field)
                if field is None
                else InternalField(field.dtype, struct_field)
                if field.struct_field is None
                else field
                for field, struct_field in zip(data_fields, schema.fields)
            ]

        assert all(
            isinstance(ops.dtype, Dtype.__args__)  # type: ignore[attr-defined]
            and (
                ops.dtype == np.dtype("object")
                or as_spark_type(ops.dtype, raise_error=False) is not None
            )
            for ops in index_fields
        ), index_fields

        if is_testing():
            struct_fields = spark_frame.select(index_spark_columns).schema.fields
            assert all(
                index_field.struct_field == struct_field
                for index_field, struct_field in zip(index_fields, struct_fields)
            ), (index_fields, struct_fields)

        self._index_fields: List[InternalField] = index_fields

        assert all(
            isinstance(ops.dtype, Dtype.__args__)  # type: ignore[attr-defined]
            and (
                ops.dtype == np.dtype("object")
                or as_spark_type(ops.dtype, raise_error=False) is not None
            )
            for ops in data_fields
        ), data_fields

        if is_testing():
            struct_fields = spark_frame.select(data_spark_columns).schema.fields
            assert all(
                data_field.struct_field == struct_field
                for data_field, struct_field in zip(data_fields, struct_fields)
            ), (data_fields, struct_fields)

        self._data_fields: List[InternalField] = data_fields

        # index_names
        if not index_names:
            index_names = [None] * len(index_spark_columns)

        assert len(index_spark_columns) == len(index_names), (
            len(index_spark_columns),
            len(index_names),
        )
        assert all(
            is_name_like_tuple(index_name, check_type=True) for index_name in index_names
        ), index_names

        self._index_names: List[Optional[Label]] = index_names

        # column_labels
        if column_labels is None:
            column_labels = [(col,) for col in spark_frame.select(self._data_spark_columns).columns]
        else:
            assert len(column_labels) == len(self._data_spark_columns), (
                len(column_labels),
                len(self._data_spark_columns),
            )
            if len(column_labels) == 1:
                column_label = column_labels[0]
                assert is_name_like_tuple(column_label, check_type=True), column_label
            else:
                assert all(
                    is_name_like_tuple(column_label, check_type=True)
                    for column_label in column_labels
                ), column_labels
                assert len(set(len(label) for label in column_labels)) <= 1, column_labels

        self._column_labels: List[Label] = column_labels

        # column_label_names
        if column_label_names is None:
            column_label_names = [None] * column_labels_level(self._column_labels)
        else:
            if len(self._column_labels) > 0:
                assert len(column_label_names) == column_labels_level(self._column_labels), (
                    len(column_label_names),
                    column_labels_level(self._column_labels),
                )
            else:
                assert len(column_label_names) > 0, len(column_label_names)
            assert all(
                is_name_like_tuple(column_label_name, check_type=True)
                for column_label_name in column_label_names
            ), column_label_names

        self._column_label_names: List[Optional[Label]] = column_label_names

    @staticmethod
    def attach_default_index(
        sdf: SparkDataFrame, default_index_type: Optional[str] = None
    ) -> SparkDataFrame:
        """
        This method attaches a default index to Spark DataFrame. Spark does not have the index
        notion so corresponding column should be generated.
        There are several types of default index can be configured by `compute.default_index_type`.

        >>> spark_frame = ps.range(10).to_spark()
        >>> spark_frame
        DataFrame[id: bigint]

        It adds the default index column '__index_level_0__'.

        >>> spark_frame = InternalFrame.attach_default_index(spark_frame)
        >>> spark_frame
        DataFrame[__index_level_0__: bigint, id: bigint]

        It throws an exception if the given column name already exists.

        >>> InternalFrame.attach_default_index(spark_frame)
        ... # doctest: +ELLIPSIS
        Traceback (most recent call last):
          ...
        AssertionError: '__index_level_0__' already exists...
        """
        index_column = SPARK_DEFAULT_INDEX_NAME
        assert (
            index_column not in sdf.columns
        ), "'%s' already exists in the Spark column names '%s'" % (index_column, sdf.columns)

        if default_index_type is None:
            default_index_type = ps.get_option("compute.default_index_type")

        if default_index_type == "sequence":
            return InternalFrame.attach_sequence_column(sdf, column_name=index_column)
        elif default_index_type == "distributed-sequence":
            return InternalFrame.attach_distributed_sequence_column(sdf, column_name=index_column)
        elif default_index_type == "distributed":
            return InternalFrame.attach_distributed_column(sdf, column_name=index_column)
        else:
            raise ValueError(
                "'compute.default_index_type' should be one of 'sequence',"
                " 'distributed-sequence' and 'distributed'"
            )

    @staticmethod
    def attach_sequence_column(sdf: SparkDataFrame, column_name: str) -> SparkDataFrame:
        scols = [scol_for(sdf, column) for column in sdf.columns]
        sequential_index = (
            F.row_number().over(Window.orderBy(F.monotonically_increasing_id())).cast("long") - 1
        )
        return sdf.select(sequential_index.alias(column_name), *scols)

    @staticmethod
    def attach_distributed_column(sdf: SparkDataFrame, column_name: str) -> SparkDataFrame:
        scols = [scol_for(sdf, column) for column in sdf.columns]
        return sdf.select(F.monotonically_increasing_id().alias(column_name), *scols)

    @staticmethod
    def attach_distributed_sequence_column(sdf: SparkDataFrame, column_name: str) -> SparkDataFrame:
        """
        This method attaches a Spark column that has a sequence in a distributed manner.
        This is equivalent to the column assigned when default index type 'distributed-sequence'.

        >>> sdf = ps.DataFrame(['a', 'b', 'c']).to_spark()
        >>> sdf = InternalFrame.attach_distributed_sequence_column(sdf, column_name="sequence")
        >>> sdf.show()  # doctest: +NORMALIZE_WHITESPACE
        +--------+---+
        |sequence|  0|
        +--------+---+
        |       0|  a|
        |       1|  b|
        |       2|  c|
        +--------+---+
        """
        if len(sdf.columns) > 0:
            return SparkDataFrame(
                sdf._jdf.toDF().withSequenceColumn(column_name),  # type: ignore[operator]
                sdf.sql_ctx,
            )
        else:
            cnt = sdf.count()
            if cnt > 0:
                return default_session().range(cnt).toDF(column_name)
            else:
                return default_session().createDataFrame(
                    [], schema=StructType().add(column_name, data_type=LongType(), nullable=False)
                )

    def spark_column_for(self, label: Label) -> Column:
        """Return Spark Column for the given column label."""
        column_labels_to_scol = dict(zip(self.column_labels, self.data_spark_columns))
        if label in column_labels_to_scol:
            return column_labels_to_scol[label]
        else:
            raise KeyError(name_like_string(label))

    def spark_column_name_for(self, label_or_scol: Union[Label, Column]) -> str:
        """Return the actual Spark column name for the given column label."""
        if isinstance(label_or_scol, Column):
            return self.spark_frame.select(label_or_scol).columns[0]
        else:
            return self.field_for(label_or_scol).name

    def spark_type_for(self, label_or_scol: Union[Label, Column]) -> DataType:
        """Return DataType for the given column label."""
        if isinstance(label_or_scol, Column):
            return self.spark_frame.select(label_or_scol).schema[0].dataType
        else:
            return self.field_for(label_or_scol).spark_type

    def spark_column_nullable_for(self, label_or_scol: Union[Label, Column]) -> bool:
        """Return nullability for the given column label."""
        if isinstance(label_or_scol, Column):
            return self.spark_frame.select(label_or_scol).schema[0].nullable
        else:
            return self.field_for(label_or_scol).nullable

    def field_for(self, label: Label) -> InternalField:
        """Return InternalField for the given column label."""
        column_labels_to_fields = dict(zip(self.column_labels, self.data_fields))
        if label in column_labels_to_fields:
            return column_labels_to_fields[label]
        else:
            raise KeyError(name_like_string(label))

    @property
    def spark_frame(self) -> SparkDataFrame:
        """Return the managed Spark DataFrame."""
        return self._sdf

    @lazy_property
    def data_spark_column_names(self) -> List[str]:
        """Return the managed column field names."""
        return [field.name for field in self.data_fields]

    @property
    def data_spark_columns(self) -> List[Column]:
        """Return Spark Columns for the managed data columns."""
        return self._data_spark_columns

    @property
    def index_spark_column_names(self) -> List[str]:
        """Return the managed index field names."""
        return [field.name for field in self.index_fields]

    @property
    def index_spark_columns(self) -> List[Column]:
        """Return Spark Columns for the managed index columns."""
        return self._index_spark_columns

    @lazy_property
    def spark_column_names(self) -> List[str]:
        """Return all the field names including index field names."""
        return self.spark_frame.select(self.spark_columns).columns

    @lazy_property
    def spark_columns(self) -> List[Column]:
        """Return Spark Columns for the managed columns including index columns."""
        index_spark_columns = self.index_spark_columns
        return index_spark_columns + [
            spark_column
            for spark_column in self.data_spark_columns
            if all(not spark_column_equals(spark_column, scol) for scol in index_spark_columns)
        ]

    @property
    def index_names(self) -> List[Optional[Label]]:
        """Return the managed index names."""
        return self._index_names

    @lazy_property
    def index_level(self) -> int:
        """Return the level of the index."""
        return len(self._index_names)

    @property
    def column_labels(self) -> List[Label]:
        """Return the managed column index."""
        return self._column_labels

    @lazy_property
    def column_labels_level(self) -> int:
        """Return the level of the column index."""
        return len(self._column_label_names)

    @property
    def column_label_names(self) -> List[Optional[Label]]:
        """Return names of the index levels."""
        return self._column_label_names

    @property
    def index_fields(self) -> List[InternalField]:
        """Return InternalFields for the managed index columns."""
        return self._index_fields

    @property
    def data_fields(self) -> List[InternalField]:
        """Return InternalFields for the managed columns."""
        return self._data_fields

    @lazy_property
    def to_internal_spark_frame(self) -> SparkDataFrame:
        """
        Return as Spark DataFrame. This contains index columns as well
        and should be only used for internal purposes.
        """
        index_spark_columns = self.index_spark_columns
        data_columns = []
        for spark_column in self.data_spark_columns:
            if all(not spark_column_equals(spark_column, scol) for scol in index_spark_columns):
                data_columns.append(spark_column)
        return self.spark_frame.select(index_spark_columns + data_columns)

    @lazy_property
    def to_pandas_frame(self) -> pd.DataFrame:
        """Return as pandas DataFrame."""
        sdf = self.to_internal_spark_frame
        pdf = sdf.toPandas()
        if len(pdf) == 0 and len(sdf.schema) > 0:
            pdf = pdf.astype(
                {field.name: spark_type_to_pandas_dtype(field.dataType) for field in sdf.schema}
            )

        return InternalFrame.restore_index(pdf, **self.arguments_for_restore_index)

    @lazy_property
    def arguments_for_restore_index(self) -> Dict:
        """Create arguments for `restore_index`."""
        column_names = []
        fields = self.index_fields.copy()

        for spark_column, column_name, field in zip(
            self.data_spark_columns, self.data_spark_column_names, self.data_fields
        ):
            for index_spark_column_name, index_spark_column in zip(
                self.index_spark_column_names, self.index_spark_columns
            ):
                if spark_column_equals(spark_column, index_spark_column):
                    column_names.append(index_spark_column_name)
                    break
            else:
                column_names.append(column_name)
                fields.append(field)

        return dict(
            index_columns=self.index_spark_column_names,
            index_names=self.index_names,
            data_columns=column_names,
            column_labels=self.column_labels,
            column_label_names=self.column_label_names,
            fields=fields,
        )

    @staticmethod
    def restore_index(
        pdf: pd.DataFrame,
        *,
        index_columns: List[str],
        index_names: List[Label],
        data_columns: List[str],
        column_labels: List[Label],
        column_label_names: List[Label],
        fields: List[InternalField] = None,
    ) -> pd.DataFrame:
        """
        Restore pandas DataFrame indices using the metadata.

        :param pdf: the pandas DataFrame to be processed.
        :param index_columns: the original column names for index columns.
        :param index_names: the index names after restored.
        :param data_columns: the original column names for data columns.
        :param column_labels: the column labels after restored.
        :param column_label_names: the column label names after restored.
        :param fields: the fields after restored.
        :return: the restored pandas DataFrame

        >>> from numpy import dtype
        >>> pdf = pd.DataFrame({"index": [10, 20, 30], "a": ['a', 'b', 'c'], "b": [0, 2, 1]})
        >>> InternalFrame.restore_index(
        ...     pdf,
        ...     index_columns=["index"],
        ...     index_names=[("idx",)],
        ...     data_columns=["a", "b", "index"],
        ...     column_labels=[("x",), ("y",), ("z",)],
        ...     column_label_names=[("lv1",)],
        ...     fields=[
        ...         InternalField(
        ...             dtype=dtype('int64'),
        ...             struct_field=StructField(name='index', dataType=LongType(), nullable=False),
        ...         ),
        ...         InternalField(
        ...             dtype=dtype('object'),
        ...             struct_field=StructField(name='a', dataType=StringType(), nullable=False),
        ...         ),
        ...         InternalField(
        ...             dtype=CategoricalDtype(categories=["i", "j", "k"]),
        ...             struct_field=StructField(name='b', dataType=LongType(), nullable=False),
        ...         ),
        ...     ],
        ... )  # doctest: +NORMALIZE_WHITESPACE
        lv1  x  y   z
        idx
        10   a  i  10
        20   b  k  20
        30   c  j  30
        """
        for col, field in zip(pdf.columns, fields):
            pdf[col] = DataTypeOps(field.dtype, field.spark_type).restore(pdf[col])

        append = False
        for index_field in index_columns:
            drop = index_field not in data_columns
            pdf = pdf.set_index(index_field, drop=drop, append=append)
            append = True
        pdf = pdf[data_columns]

        pdf.index.names = [
            name if name is None or len(name) > 1 else name[0] for name in index_names
        ]

        names = [name if name is None or len(name) > 1 else name[0] for name in column_label_names]
        if len(column_label_names) > 1:
            pdf.columns = pd.MultiIndex.from_tuples(column_labels, names=names)
        else:
            pdf.columns = pd.Index(
                [None if label is None else label[0] for label in column_labels],
                name=names[0],
            )

        return pdf

    @lazy_property
    def resolved_copy(self) -> "InternalFrame":
        """Copy the immutable InternalFrame with the updates resolved."""
        sdf = self.spark_frame.select(self.spark_columns + list(HIDDEN_COLUMNS))
        return self.copy(
            spark_frame=sdf,
            index_spark_columns=[scol_for(sdf, col) for col in self.index_spark_column_names],
            data_spark_columns=[scol_for(sdf, col) for col in self.data_spark_column_names],
        )

    def with_new_sdf(
        self,
        spark_frame: SparkDataFrame,
        *,
        index_fields: Optional[List[InternalField]] = None,
        data_columns: Optional[List[str]] = None,
        data_fields: Optional[List[InternalField]] = None,
    ) -> "InternalFrame":
        """Copy the immutable InternalFrame with the updates by the specified Spark DataFrame.

        :param spark_frame: the new Spark DataFrame
        :param index_fields: the new InternalFields for the index columns.
                             If None, the original dtyeps are used.
        :param data_columns: the new column names. If None, the original one is used.
        :param data_fields: the new InternalFields for the data columns.
                            If None, the original dtyeps are used.
        :return: the copied InternalFrame.
        """
        if index_fields is None:
            index_fields = self.index_fields
        else:
            assert len(index_fields) == len(self.index_fields), (
                len(index_fields),
                len(self.index_fields),
            )

        if data_columns is None:
            data_columns = self.data_spark_column_names
        else:
            assert len(data_columns) == len(self.column_labels), (
                len(data_columns),
                len(self.column_labels),
            )

        if data_fields is None:
            data_fields = self.data_fields
        else:
            assert len(data_fields) == len(self.column_labels), (
                len(data_fields),
                len(self.column_labels),
            )

        sdf = spark_frame.drop(NATURAL_ORDER_COLUMN_NAME)
        return self.copy(
            spark_frame=sdf,
            index_spark_columns=[scol_for(sdf, col) for col in self.index_spark_column_names],
            index_fields=index_fields,
            data_spark_columns=[scol_for(sdf, col) for col in data_columns],
            data_fields=data_fields,
        )

    def with_new_columns(
        self,
        scols_or_pssers: Sequence[Union[Column, "Series"]],
        *,
        column_labels: Optional[List[Label]] = None,
        data_fields: Optional[List[InternalField]] = None,
        column_label_names: Union[Optional[List[Optional[Label]]], _NoValueType] = _NoValue,
        keep_order: bool = True,
    ) -> "InternalFrame":
        """
        Copy the immutable InternalFrame with the updates by the specified Spark Columns or Series.

        :param scols_or_pssers: the new Spark Columns or Series.
        :param column_labels: the new column index.
            If None, the column_labels of the corresponding `scols_or_pssers` is used if it is
            Series; otherwise the original one is used.
        :param data_fields: the new InternalFields for the data columns.
            If None, the dtypes of the corresponding `scols_or_pssers` is used if it is Series;
            otherwise the dtypes will be inferred from the corresponding `scols_or_pssers`.
        :param column_label_names: the new names of the column index levels.
        :return: the copied InternalFrame.
        """
        from pyspark.pandas.series import Series

        if column_labels is None:
            if all(isinstance(scol_or_psser, Series) for scol_or_psser in scols_or_pssers):
                column_labels = [cast(Series, psser)._column_label for psser in scols_or_pssers]
            else:
                assert len(scols_or_pssers) == len(self.column_labels), (
                    len(scols_or_pssers),
                    len(self.column_labels),
                )
                column_labels = []
                for scol_or_psser, label in zip(scols_or_pssers, self.column_labels):
                    if isinstance(scol_or_psser, Series):
                        column_labels.append(scol_or_psser._column_label)
                    else:
                        column_labels.append(label)
        else:
            assert len(scols_or_pssers) == len(column_labels), (
                len(scols_or_pssers),
                len(column_labels),
            )

        data_spark_columns = []
        for scol_or_psser in scols_or_pssers:
            if isinstance(scol_or_psser, Series):
                scol = scol_or_psser.spark.column
            else:
                scol = scol_or_psser
            data_spark_columns.append(scol)

        if data_fields is None:
            data_fields = []
            for scol_or_psser in scols_or_pssers:
                if isinstance(scol_or_psser, Series):
                    data_fields.append(scol_or_psser._internal.data_fields[0])
                else:
                    data_fields.append(None)
        else:
            assert len(scols_or_pssers) == len(data_fields), (
                len(scols_or_pssers),
                len(data_fields),
            )

        sdf = self.spark_frame
        if not keep_order:
            sdf = self.spark_frame.select(self.index_spark_columns + data_spark_columns)
            index_spark_columns = [scol_for(sdf, col) for col in self.index_spark_column_names]
            data_spark_columns = [
                scol_for(sdf, col) for col in self.spark_frame.select(data_spark_columns).columns
            ]
        else:
            index_spark_columns = self.index_spark_columns

        if column_label_names is _NoValue:
            column_label_names = self._column_label_names

        return self.copy(
            spark_frame=sdf,
            index_spark_columns=index_spark_columns,
            column_labels=column_labels,
            data_spark_columns=data_spark_columns,
            data_fields=data_fields,
            column_label_names=column_label_names,
        )

    def with_filter(self, pred: Union[Column, "Series"]) -> "InternalFrame":
        """
        Copy the immutable InternalFrame with the updates by the predicate.

        :param pred: the predicate to filter.
        :return: the copied InternalFrame.
        """
        from pyspark.pandas.series import Series

        if isinstance(pred, Series):
            assert isinstance(pred.spark.data_type, BooleanType), pred.spark.data_type
            condition = pred.spark.column
        else:
            condition = pred
            spark_type = self.spark_frame.select(condition).schema[0].dataType
            assert isinstance(spark_type, BooleanType), spark_type

        return self.with_new_sdf(self.spark_frame.filter(condition).select(self.spark_columns))

    def with_new_spark_column(
        self,
        column_label: Label,
        scol: Column,
        *,
        field: Optional[InternalField] = None,
        keep_order: bool = True,
    ) -> "InternalFrame":
        """
        Copy the immutable InternalFrame with the updates by the specified Spark Column.

        :param column_label: the column label to be updated.
        :param scol: the new Spark Column
        :param field: the new InternalField for the data column.
            If not specified, the InternalField will be inferred from the spark Column.
        :return: the copied InternalFrame.
        """
        assert column_label in self.column_labels, column_label

        idx = self.column_labels.index(column_label)
        data_spark_columns = self.data_spark_columns.copy()
        data_spark_columns[idx] = scol
        data_fields = self.data_fields.copy()
        data_fields[idx] = field
        return self.with_new_columns(
            data_spark_columns, data_fields=data_fields, keep_order=keep_order
        )

    def select_column(self, column_label: Label) -> "InternalFrame":
        """
        Copy the immutable InternalFrame with the specified column.

        :param column_label: the column label to use.
        :return: the copied InternalFrame.
        """
        assert column_label in self.column_labels, column_label

        return self.copy(
            column_labels=[column_label],
            data_spark_columns=[self.spark_column_for(column_label)],
            data_fields=[self.field_for(column_label)],
            column_label_names=None,
        )

    def copy(
        self,
        *,
        spark_frame: Union[SparkDataFrame, _NoValueType] = _NoValue,
        index_spark_columns: Union[List[Column], _NoValueType] = _NoValue,
        index_names: Union[Optional[List[Optional[Label]]], _NoValueType] = _NoValue,
        index_fields: Union[Optional[List[InternalField]], _NoValueType] = _NoValue,
        column_labels: Union[Optional[List[Label]], _NoValueType] = _NoValue,
        data_spark_columns: Union[Optional[List[Column]], _NoValueType] = _NoValue,
        data_fields: Union[Optional[List[InternalField]], _NoValueType] = _NoValue,
        column_label_names: Union[Optional[List[Optional[Label]]], _NoValueType] = _NoValue,
    ) -> "InternalFrame":
        """
        Copy the immutable InternalFrame.

        :param spark_frame: the new Spark DataFrame. If not specified, the original one is used.
        :param index_spark_columns: the list of Spark Column.
                                    If not specified, the original ones are used.
        :param index_names: the index names. If not specified, the original ones are used.
        :param index_fields: the new InternalFields for the index columns.
                             If not specified, the original metadata are used.
        :param column_labels: the new column labels. If not specified, the original ones are used.
        :param data_spark_columns: the new Spark Columns.
                                   If not specified, the original ones are used.
        :param data_fields: the new InternalFields for the data columns.
                            If not specified, the original metadata are used.
        :param column_label_names: the new names of the column index levels.
                                   If not specified, the original ones are used.
        :return: the copied immutable InternalFrame.
        """
        if spark_frame is _NoValue:
            spark_frame = self.spark_frame
        if index_spark_columns is _NoValue:
            index_spark_columns = self.index_spark_columns
        if index_names is _NoValue:
            index_names = self.index_names
        if index_fields is _NoValue:
            index_fields = self.index_fields
        if column_labels is _NoValue:
            column_labels = self.column_labels
        if data_spark_columns is _NoValue:
            data_spark_columns = self.data_spark_columns
        if data_fields is _NoValue:
            data_fields = self.data_fields
        if column_label_names is _NoValue:
            column_label_names = self.column_label_names
        return InternalFrame(
            spark_frame=cast(SparkDataFrame, spark_frame),
            index_spark_columns=cast(List[Column], index_spark_columns),
            index_names=cast(Optional[List[Optional[Label]]], index_names),
            index_fields=cast(Optional[List[InternalField]], index_fields),
            column_labels=cast(Optional[List[Label]], column_labels),
            data_spark_columns=cast(Optional[List[Column]], data_spark_columns),
            data_fields=cast(Optional[List[InternalField]], data_fields),
            column_label_names=cast(Optional[List[Optional[Label]]], column_label_names),
        )

    @staticmethod
    def from_pandas(pdf: pd.DataFrame) -> "InternalFrame":
        """Create an immutable DataFrame from pandas DataFrame.

        :param pdf: :class:`pd.DataFrame`
        :return: the created immutable DataFrame
        """

        index_names: List[Optional[Label]] = [
            name if name is None or isinstance(name, tuple) else (name,) for name in pdf.index.names
        ]

        columns = pdf.columns
        column_labels: List[Label]
        if isinstance(columns, pd.MultiIndex):
            column_labels = columns.tolist()
        else:
            column_labels = [(col,) for col in columns]

        column_label_names: List[Optional[Label]] = [
            name if name is None or isinstance(name, tuple) else (name,) for name in columns.names
        ]

        prefer_timestamp_ntz = is_timestamp_ntz_preferred()

        (
            pdf,
            index_columns,
            index_fields,
            data_columns,
            data_fields,
        ) = InternalFrame.prepare_pandas_frame(pdf, prefer_timestamp_ntz=prefer_timestamp_ntz)

        schema = StructType([field.struct_field for field in index_fields + data_fields])

        sdf = default_session().createDataFrame(pdf, schema=schema)
        return InternalFrame(
            spark_frame=sdf,
            index_spark_columns=[scol_for(sdf, col) for col in index_columns],
            index_names=index_names,
            index_fields=index_fields,
            column_labels=column_labels,
            data_spark_columns=[scol_for(sdf, col) for col in data_columns],
            data_fields=data_fields,
            column_label_names=column_label_names,
        )

    @staticmethod
    def prepare_pandas_frame(
        pdf: pd.DataFrame, *, retain_index: bool = True, prefer_timestamp_ntz: bool = False
    ) -> Tuple[pd.DataFrame, List[str], List[InternalField], List[str], List[InternalField]]:
        """
        Prepare pandas DataFrame for creating Spark DataFrame.

        :param pdf: the pandas DataFrame to be prepared.
        :param retain_index: whether the indices should be retained.
        :return: the tuple of
            - the prepared pandas dataFrame
            - index column names for Spark DataFrame
            - the InternalFields for the index columns of the given pandas DataFrame
            - data column names for Spark DataFrame
            - the InternalFields for the data columns of the given pandas DataFrame

        >>> pdf = pd.DataFrame(
        ...    {("x", "a"): ['a', 'b', 'c'],
        ...     ("y", "b"): pd.Categorical(["i", "k", "j"], categories=["i", "j", "k"])},
        ...    index=[10, 20, 30])
        >>> prepared, index_columns, index_fields, data_columns, data_fields = (
        ...     InternalFrame.prepare_pandas_frame(pdf)
        ... )
        >>> prepared
           __index_level_0__ (x, a)  (y, b)
        0                 10      a       0
        1                 20      b       2
        2                 30      c       1
        >>> index_columns
        ['__index_level_0__']
        >>> index_fields  # doctest: +NORMALIZE_WHITESPACE
        [InternalField(dtype=int64,struct_field=StructField('__index_level_0__',
                                                            LongType(), False))]
        >>> data_columns
        ['(x, a)', '(y, b)']
        >>> data_fields  # doctest: +NORMALIZE_WHITESPACE
        [InternalField(dtype=object,struct_field=StructField('(x, a)', StringType(), False)),
         InternalField(dtype=category,struct_field=StructField('(y, b)', ByteType(), False))]

        >>> import datetime
        >>> pdf = pd.DataFrame({
        ...     "dt": [datetime.datetime(1970, 1, 1)], "dt_obj": [datetime.datetime(1970, 1, 1)]
        ... })
        >>> pdf.dt_obj = pdf.dt_obj.astype("object")
        >>> _, _, _, _, data_fields = (
        ...     InternalFrame.prepare_pandas_frame(pdf, prefer_timestamp_ntz=True)
        ... )
<<<<<<< HEAD
        >>> data_fields  # doctest: +NORMALIZE_WHITESPACE
        [InternalField(dtype=datetime64[ns],struct_field=StructField('dt',
                                                                     TimestampNTZType(), False)),
         InternalField(dtype=object,struct_field=StructField('dt_obj',
                                                             TimestampNTZType(), False))]

=======
        >>> data_fields
        [InternalField(dtype=datetime64[ns],struct_field=StructField(dt,TimestampNTZType,false)),
         InternalField(dtype=object,struct_field=StructField(dt_obj,TimestampNTZType,false))]

        >>> pdf = pd.DataFrame({
        ...     "td": [datetime.timedelta(0)], "td_obj": [datetime.timedelta(0)]
        ... })
        >>> pdf.td_obj = pdf.td_obj.astype("object")
        >>> _, _, _, _, data_fields = (
        ...     InternalFrame.prepare_pandas_frame(pdf)
        ... )
        >>> data_fields  # doctest: +NORMALIZE_WHITESPACE
        [InternalField(dtype=timedelta64[ns],struct_field=StructField(td,DayTimeIntervalType(0,3),false)),
         InternalField(dtype=object,struct_field=StructField(td_obj,DayTimeIntervalType(0,3),false))]
>>>>>>> d1cf8ffe
        """
        pdf = pdf.copy()

        data_columns = [name_like_string(col) for col in pdf.columns]
        pdf.columns = data_columns

        if retain_index:
            index_nlevels = pdf.index.nlevels
            index_columns = [SPARK_INDEX_NAME_FORMAT(i) for i in range(index_nlevels)]
            pdf.index.names = index_columns
            reset_index = pdf.reset_index()
        else:
            index_nlevels = 0
            index_columns = []
            reset_index = pdf

        index_dtypes = list(reset_index.dtypes)[:index_nlevels]
        data_dtypes = list(reset_index.dtypes)[index_nlevels:]

        for col, dtype in zip(reset_index.columns, reset_index.dtypes):
            spark_type = infer_pd_series_spark_type(reset_index[col], dtype, prefer_timestamp_ntz)
            reset_index[col] = DataTypeOps(dtype, spark_type).prepare(reset_index[col])

        fields = [
            InternalField(
                dtype=dtype,
                struct_field=StructField(
                    name=name,
                    dataType=infer_pd_series_spark_type(col, dtype, prefer_timestamp_ntz),
                    nullable=bool(col.isnull().any()),
                ),
            )
            for (name, col), dtype in zip(reset_index.iteritems(), index_dtypes + data_dtypes)
        ]

        return (
            reset_index,
            index_columns,
            fields[:index_nlevels],
            data_columns,
            fields[index_nlevels:],
        )


def _test() -> None:
    import os
    import doctest
    import sys
    from pyspark.sql import SparkSession
    import pyspark.pandas.internal

    os.chdir(os.environ["SPARK_HOME"])

    globs = pyspark.pandas.internal.__dict__.copy()
    globs["ps"] = pyspark.pandas
    spark = (
        SparkSession.builder.master("local[4]")
        .appName("pyspark.pandas.internal tests")
        .getOrCreate()
    )
    (failure_count, test_count) = doctest.testmod(
        pyspark.pandas.internal,
        globs=globs,
        optionflags=doctest.ELLIPSIS | doctest.NORMALIZE_WHITESPACE,
    )
    spark.stop()
    if failure_count:
        sys.exit(-1)


if __name__ == "__main__":
    _test()<|MERGE_RESOLUTION|>--- conflicted
+++ resolved
@@ -206,7 +206,7 @@
         )
 
     def __repr__(self) -> str:
-        return "InternalField(dtype={dtype},struct_field={struct_field})".format(
+        return "InternalField(dtype={dtype}, struct_field={struct_field})".format(
             dtype=self.dtype, struct_field=self.struct_field
         )
 
@@ -293,13 +293,13 @@
     >>> internal.index_names
     [None]
     >>> internal.data_fields    # doctest: +NORMALIZE_WHITESPACE
-    [InternalField(dtype=int64,struct_field=StructField('A', LongType(), False)),
-     InternalField(dtype=int64,struct_field=StructField('B', LongType(), False)),
-     InternalField(dtype=int64,struct_field=StructField('C', LongType(), False)),
-     InternalField(dtype=int64,struct_field=StructField('D', LongType(), False)),
-     InternalField(dtype=int64,struct_field=StructField('E', LongType(), False))]
+    [InternalField(dtype=int64, struct_field=StructField('A', LongType(), False)),
+     InternalField(dtype=int64, struct_field=StructField('B', LongType(), False)),
+     InternalField(dtype=int64, struct_field=StructField('C', LongType(), False)),
+     InternalField(dtype=int64, struct_field=StructField('D', LongType(), False)),
+     InternalField(dtype=int64, struct_field=StructField('E', LongType(), False))]
     >>> internal.index_fields
-    [InternalField(dtype=int64,struct_field=StructField('__index_level_0__', LongType(), False))]
+    [InternalField(dtype=int64, struct_field=StructField('__index_level_0__', LongType(), False))]
     >>> internal.to_internal_spark_frame.show()  # doctest: +NORMALIZE_WHITESPACE
     +-----------------+---+---+---+---+---+
     |__index_level_0__|  A|  B|  C|  D|  E|
@@ -356,12 +356,12 @@
     >>> internal.index_names
     [('A',)]
     >>> internal.data_fields
-    [InternalField(dtype=int64,struct_field=StructField('B', LongType(), False)),
-     InternalField(dtype=int64,struct_field=StructField('C', LongType(), False)),
-     InternalField(dtype=int64,struct_field=StructField('D', LongType(), False)),
-     InternalField(dtype=int64,struct_field=StructField('E', LongType(), False))]
+    [InternalField(dtype=int64, struct_field=StructField('B', LongType(), False)),
+     InternalField(dtype=int64, struct_field=StructField('C', LongType(), False)),
+     InternalField(dtype=int64, struct_field=StructField('D', LongType(), False)),
+     InternalField(dtype=int64, struct_field=StructField('E', LongType(), False))]
     >>> internal.index_fields
-    [InternalField(dtype=int64,struct_field=StructField('A', LongType(), False))]
+    [InternalField(dtype=int64, struct_field=StructField('A', LongType(), False))]
     >>> internal.to_internal_spark_frame.show()  # doctest: +NORMALIZE_WHITESPACE
     +---+---+---+---+---+
     |  A|  B|  C|  D|  E|
@@ -419,13 +419,13 @@
     >>> internal.index_names
     [None, ('A',)]
     >>> internal.data_fields  # doctest: +NORMALIZE_WHITESPACE
-    [InternalField(dtype=int64,struct_field=StructField('B', LongType(), False)),
-     InternalField(dtype=int64,struct_field=StructField('C', LongType(), False)),
-     InternalField(dtype=int64,struct_field=StructField('D', LongType(), False)),
-     InternalField(dtype=int64,struct_field=StructField('E', LongType(), False))]
+    [InternalField(dtype=int64, struct_field=StructField('B', LongType(), False)),
+     InternalField(dtype=int64, struct_field=StructField('C', LongType(), False)),
+     InternalField(dtype=int64, struct_field=StructField('D', LongType(), False)),
+     InternalField(dtype=int64, struct_field=StructField('E', LongType(), False))]
     >>> internal.index_fields  # doctest: +NORMALIZE_WHITESPACE
-    [InternalField(dtype=int64,struct_field=StructField('__index_level_0__', LongType(), False)),
-     InternalField(dtype=int64,struct_field=StructField('A', LongType(), False))]
+    [InternalField(dtype=int64, struct_field=StructField('__index_level_0__', LongType(), False)),
+     InternalField(dtype=int64, struct_field=StructField('A', LongType(), False))]
     >>> internal.to_internal_spark_frame.show()  # doctest: +NORMALIZE_WHITESPACE
     +-----------------+---+---+---+---+---+
     |__index_level_0__|  A|  B|  C|  D|  E|
@@ -508,9 +508,9 @@
     >>> internal.index_names
     [('A',)]
     >>> internal.data_fields
-    [InternalField(dtype=int64,struct_field=StructField('B', LongType(), False))]
+    [InternalField(dtype=int64, struct_field=StructField('B', LongType(), False))]
     >>> internal.index_fields
-    [InternalField(dtype=int64,struct_field=StructField('A', LongType(), False))]
+    [InternalField(dtype=int64, struct_field=StructField('A', LongType(), False))]
     >>> internal.to_internal_spark_frame.show()  # doctest: +NORMALIZE_WHITESPACE
     +---+---+
     |  A|  B|
@@ -596,11 +596,11 @@
         [('row_index_a',), ('row_index_b',), ('a', 'x')]
 
         >>> internal.index_fields  # doctest: +NORMALIZE_WHITESPACE
-        [InternalField(dtype=object,struct_field=StructField('__index_level_0__',
+        [InternalField(dtype=object, struct_field=StructField('__index_level_0__',
                                                              StringType(), False)),
-         InternalField(dtype=object,struct_field=StructField('__index_level_1__',
+         InternalField(dtype=object, struct_field=StructField('__index_level_1__',
                                                              StringType(), False)),
-         InternalField(dtype=int64,struct_field=StructField('(a, x)',
+         InternalField(dtype=int64, struct_field=StructField('(a, x)',
                                                             LongType(), False))]
 
         >>> internal.column_labels
@@ -610,8 +610,8 @@
         [Column<'(a, y)'>, Column<'(b, z)'>]
 
         >>> internal.data_fields  # doctest: +NORMALIZE_WHITESPACE
-        [InternalField(dtype=int64,struct_field=StructField('(a, y)', LongType(), False)),
-         InternalField(dtype=int64,struct_field=StructField('(b, z)', LongType(), False))]
+        [InternalField(dtype=int64, struct_field=StructField('(a, y)', LongType(), False)),
+         InternalField(dtype=int64, struct_field=StructField('(b, z)', LongType(), False))]
 
         >>> internal.column_label_names
         [('column_labels_a',), ('column_labels_b',)]
@@ -1509,13 +1509,13 @@
         >>> index_columns
         ['__index_level_0__']
         >>> index_fields  # doctest: +NORMALIZE_WHITESPACE
-        [InternalField(dtype=int64,struct_field=StructField('__index_level_0__',
+        [InternalField(dtype=int64, struct_field=StructField('__index_level_0__',
                                                             LongType(), False))]
         >>> data_columns
         ['(x, a)', '(y, b)']
         >>> data_fields  # doctest: +NORMALIZE_WHITESPACE
-        [InternalField(dtype=object,struct_field=StructField('(x, a)', StringType(), False)),
-         InternalField(dtype=category,struct_field=StructField('(y, b)', ByteType(), False))]
+        [InternalField(dtype=object, struct_field=StructField('(x, a)', StringType(), False)),
+         InternalField(dtype=category, struct_field=StructField('(y, b)', ByteType(), False))]
 
         >>> import datetime
         >>> pdf = pd.DataFrame({
@@ -1525,17 +1525,11 @@
         >>> _, _, _, _, data_fields = (
         ...     InternalFrame.prepare_pandas_frame(pdf, prefer_timestamp_ntz=True)
         ... )
-<<<<<<< HEAD
         >>> data_fields  # doctest: +NORMALIZE_WHITESPACE
-        [InternalField(dtype=datetime64[ns],struct_field=StructField('dt',
+        [InternalField(dtype=datetime64[ns], struct_field=StructField('dt',
                                                                      TimestampNTZType(), False)),
-         InternalField(dtype=object,struct_field=StructField('dt_obj',
+         InternalField(dtype=object, struct_field=StructField('dt_obj',
                                                              TimestampNTZType(), False))]
-
-=======
-        >>> data_fields
-        [InternalField(dtype=datetime64[ns],struct_field=StructField(dt,TimestampNTZType,false)),
-         InternalField(dtype=object,struct_field=StructField(dt_obj,TimestampNTZType,false))]
 
         >>> pdf = pd.DataFrame({
         ...     "td": [datetime.timedelta(0)], "td_obj": [datetime.timedelta(0)]
@@ -1545,9 +1539,10 @@
         ...     InternalFrame.prepare_pandas_frame(pdf)
         ... )
         >>> data_fields  # doctest: +NORMALIZE_WHITESPACE
-        [InternalField(dtype=timedelta64[ns],struct_field=StructField(td,DayTimeIntervalType(0,3),false)),
-         InternalField(dtype=object,struct_field=StructField(td_obj,DayTimeIntervalType(0,3),false))]
->>>>>>> d1cf8ffe
+        [InternalField(dtype=timedelta64[ns], struct_field=StructField('td',
+                                                                      DayTimeIntervalType(0, 3), False)),
+         InternalField(dtype=object, struct_field=StructField('td_obj',
+                                                             DayTimeIntervalType(0, 3), False))]
         """
         pdf = pdf.copy()
 
