#
# Licensed to the Apache Software Foundation (ASF) under one or more
# contributor license agreements.  See the NOTICE file distributed with
# this work for additional information regarding copyright ownership.
# The ASF licenses this file to You under the Apache License, Version 2.0
# (the "License"); you may not use this file except in compliance with
# the License.  You may obtain a copy of the License at
#
#    http://www.apache.org/licenses/LICENSE-2.0
#
# Unless required by applicable law or agreed to in writing, software
# distributed under the License is distributed on an "AS IS" BASIS,
# WITHOUT WARRANTIES OR CONDITIONS OF ANY KIND, either express or implied.
# See the License for the specific language governing permissions and
# limitations under the License.
#

"""
An interactive shell.

This file is designed to be launched as a PYTHONSTARTUP script.
"""

import atexit
import os
import platform

import py4j

import pyspark
from pyspark.context import SparkContext
from pyspark.sql import SQLContext, HiveContext
from pyspark.storagelevel import StorageLevel

# this is the deprecated equivalent of ADD_JARS
add_files = None
if os.environ.get("ADD_FILES") is not None:
    add_files = os.environ.get("ADD_FILES").split(',')

if os.environ.get("SPARK_EXECUTOR_URI"):
    SparkContext.setSystemProperty("spark.executor.uri", os.environ["SPARK_EXECUTOR_URI"])

sc = SparkContext(appName="PySparkShell", pyFiles=add_files)
atexit.register(lambda: sc.stop())

try:
    # Try to access HiveConf, it will raise exception if Hive is not added
    sc._jvm.org.apache.hadoop.hive.conf.HiveConf()
    sqlCtx = sqlContext = HiveContext(sc)
except py4j.protocol.Py4JError:
<<<<<<< HEAD
    sqlCtx = SQLContext(sc)
except TypeError:
    sqlCtx = SQLContext(sc)
=======
    sqlCtx = sqlContext = SQLContext(sc)
>>>>>>> 470d7453

print("""Welcome to
      ____              __
     / __/__  ___ _____/ /__
    _\ \/ _ \/ _ `/ __/  '_/
   /__ / .__/\_,_/_/ /_/\_\   version %s
      /_/
""" % sc.version)
print("Using Python version %s (%s, %s)" % (
    platform.python_version(),
    platform.python_build()[0],
    platform.python_build()[1]))
print("SparkContext available as sc, %s available as sqlContext." % sqlContext.__class__.__name__)

if add_files is not None:
    print("Warning: ADD_FILES environment variable is deprecated, use --py-files argument instead")
    print("Adding files: [%s]" % ", ".join(add_files))

# The ./bin/pyspark script stores the old PYTHONSTARTUP value in OLD_PYTHONSTARTUP,
# which allows us to execute the user's PYTHONSTARTUP file:
_pythonstartup = os.environ.get('OLD_PYTHONSTARTUP')
if _pythonstartup and os.path.isfile(_pythonstartup):
    execfile(_pythonstartup)<|MERGE_RESOLUTION|>--- conflicted
+++ resolved
@@ -46,15 +46,14 @@
 try:
     # Try to access HiveConf, it will raise exception if Hive is not added
     sc._jvm.org.apache.hadoop.hive.conf.HiveConf()
-    sqlCtx = sqlContext = HiveContext(sc)
+    sqlContext = HiveContext(sc)
 except py4j.protocol.Py4JError:
-<<<<<<< HEAD
-    sqlCtx = SQLContext(sc)
+    sqlContext = SQLContext(sc)
 except TypeError:
-    sqlCtx = SQLContext(sc)
-=======
-    sqlCtx = sqlContext = SQLContext(sc)
->>>>>>> 470d7453
+    sqlContext = SQLContext(sc)
+
+# for compatibility
+sqlCtx = sqlContext
 
 print("""Welcome to
       ____              __
