--- conflicted
+++ resolved
@@ -24,13 +24,10 @@
 import traceback
 import warnings
 import heapq
-<<<<<<< HEAD
 import array
+import bisect
 from collections import defaultdict, namedtuple
 from itertools import chain, ifilter, imap
-=======
-import bisect
->>>>>>> 13f54e2b
 from random import Random
 from math import sqrt, log
 from bisect import bisect_right
