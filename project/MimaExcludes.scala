--- conflicted
+++ resolved
@@ -119,17 +119,15 @@
             ProblemFilters.exclude[MissingClassProblem](
               "org.apache.spark.sql.parquet.TestGroupWriteSupport")
           ) ++ Seq(
-<<<<<<< HEAD
+            // SPARK-7530 Added StreamingContext.getState()
+            ProblemFilters.exclude[MissingMethodProblem](
+              "org.apache.spark.streaming.StreamingContext.state_=")
+          ) ++ Seq(
             // SPARK-7081 changed ShuffleWriter from a trait to an abstract class and removed some
             // unnecessary type bounds in order to fix some compiler warnings that occurred when
             // implementing this interface in Java. Note that ShuffleWriter is private[spark].
             ProblemFilters.exclude[IncompatibleTemplateDefProblem](
               "org.apache.spark.shuffle.ShuffleWriter")
-=======
-            // SPARK-7530 Added StreamingContext.getState()
-            ProblemFilters.exclude[MissingMethodProblem](
-              "org.apache.spark.streaming.StreamingContext.state_=")
->>>>>>> 1422e79e
           )
 
         case v if v.startsWith("1.3") =>
