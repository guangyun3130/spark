/*
 * Licensed to the Apache Software Foundation (ASF) under one or more
 * contributor license agreements.  See the NOTICE file distributed with
 * this work for additional information regarding copyright ownership.
 * The ASF licenses this file to You under the Apache License, Version 2.0
 * (the "License"); you may not use this file except in compliance with
 * the License.  You may obtain a copy of the License at
 *
 *    http://www.apache.org/licenses/LICENSE-2.0
 *
 * Unless required by applicable law or agreed to in writing, software
 * distributed under the License is distributed on an "AS IS" BASIS,
 * WITHOUT WARRANTIES OR CONDITIONS OF ANY KIND, either express or implied.
 * See the License for the specific language governing permissions and
 * limitations under the License.
 */

import com.typesafe.tools.mima.core._
import com.typesafe.tools.mima.core.ProblemFilters._

/**
 * Additional excludes for checking of Spark's binary compatibility.
 *
 * The Mima build will automatically exclude @DeveloperApi and @Experimental classes. This acts
 * as an official audit of cases where we excluded other classes. Please use the narrowest
 * possible exclude here. MIMA will usually tell you what exclude to use, e.g.:
 *
 * ProblemFilters.exclude[MissingMethodProblem]("org.apache.spark.rdd.RDD.take")
 *
 * It is also possible to exclude Spark classes and packages. This should be used sparingly:
 *
 * MimaBuild.excludeSparkClass("graphx.util.collection.GraphXPrimitiveKeyOpenHashMap")
 *
 * For a new Spark version, please update MimaBuild.scala to reflect the previous version.
 */
object MimaExcludes {
  def excludes(version: String) = version match {
    case v if v.startsWith("2.0") =>
      Seq(
        excludePackage("org.apache.spark.rpc"),
        excludePackage("org.spark-project.jetty"),
        excludePackage("org.apache.spark.unused"),
        excludePackage("org.apache.spark.unsafe"),
        excludePackage("org.apache.spark.util.collection.unsafe"),
        excludePackage("org.apache.spark.sql.catalyst"),
        excludePackage("org.apache.spark.sql.execution"),
        ProblemFilters.exclude[MissingMethodProblem]("org.apache.spark.mllib.feature.PCAModel.this"),
        ProblemFilters.exclude[MissingMethodProblem]("org.apache.spark.status.api.v1.StageData.this"),
        ProblemFilters.exclude[MissingMethodProblem](
          "org.apache.spark.status.api.v1.ApplicationAttemptInfo.this"),
        ProblemFilters.exclude[MissingMethodProblem](
          "org.apache.spark.status.api.v1.ApplicationAttemptInfo.<init>$default$5"),
        // SPARK-12600 Remove SQL deprecated methods
        ProblemFilters.exclude[MissingClassProblem]("org.apache.spark.sql.SQLContext$QueryExecution"),
        ProblemFilters.exclude[MissingClassProblem]("org.apache.spark.sql.SQLContext$SparkPlanner"),
        ProblemFilters.exclude[MissingMethodProblem]("org.apache.spark.sql.SQLContext.applySchema"),
        ProblemFilters.exclude[MissingMethodProblem]("org.apache.spark.sql.SQLContext.parquetFile"),
        ProblemFilters.exclude[MissingMethodProblem]("org.apache.spark.sql.SQLContext.jdbc"),
        ProblemFilters.exclude[MissingMethodProblem]("org.apache.spark.sql.SQLContext.jsonFile"),
        ProblemFilters.exclude[MissingMethodProblem]("org.apache.spark.sql.SQLContext.jsonRDD"),
        ProblemFilters.exclude[MissingMethodProblem]("org.apache.spark.sql.SQLContext.load"),
        ProblemFilters.exclude[MissingMethodProblem]("org.apache.spark.sql.SQLContext.dialectClassName"),
        ProblemFilters.exclude[MissingMethodProblem]("org.apache.spark.sql.SQLContext.getSQLDialect")
      ) ++ Seq(
        ProblemFilters.exclude[IncompatibleResultTypeProblem]("org.apache.spark.SparkContext.emptyRDD"),
        ProblemFilters.exclude[MissingClassProblem]("org.apache.spark.broadcast.HttpBroadcastFactory")
      ) ++
      Seq(
        // SPARK-3369 Fix Iterable/Iterator in Java API
        ProblemFilters.exclude[IncompatibleResultTypeProblem](
          "org.apache.spark.api.java.function.FlatMapFunction.call"),
        ProblemFilters.exclude[MissingMethodProblem](
          "org.apache.spark.api.java.function.FlatMapFunction.call"),
        ProblemFilters.exclude[IncompatibleResultTypeProblem](
          "org.apache.spark.api.java.function.DoubleFlatMapFunction.call"),
        ProblemFilters.exclude[MissingMethodProblem](
          "org.apache.spark.api.java.function.DoubleFlatMapFunction.call"),
        ProblemFilters.exclude[IncompatibleResultTypeProblem](
          "org.apache.spark.api.java.function.FlatMapFunction2.call"),
        ProblemFilters.exclude[MissingMethodProblem](
          "org.apache.spark.api.java.function.FlatMapFunction2.call"),
        ProblemFilters.exclude[IncompatibleResultTypeProblem](
          "org.apache.spark.api.java.function.PairFlatMapFunction.call"),
        ProblemFilters.exclude[MissingMethodProblem](
          "org.apache.spark.api.java.function.PairFlatMapFunction.call"),
        ProblemFilters.exclude[IncompatibleResultTypeProblem](
          "org.apache.spark.api.java.function.CoGroupFunction.call"),
        ProblemFilters.exclude[MissingMethodProblem](
          "org.apache.spark.api.java.function.CoGroupFunction.call"),
        ProblemFilters.exclude[IncompatibleResultTypeProblem](
          "org.apache.spark.api.java.function.MapPartitionsFunction.call"),
        ProblemFilters.exclude[MissingMethodProblem](
          "org.apache.spark.api.java.function.MapPartitionsFunction.call"),
        ProblemFilters.exclude[IncompatibleResultTypeProblem](
          "org.apache.spark.api.java.function.FlatMapGroupsFunction.call"),
        ProblemFilters.exclude[MissingMethodProblem](
          "org.apache.spark.api.java.function.FlatMapGroupsFunction.call")
      ) ++
      Seq(
        // SPARK-4819 replace Guava Optional
        ProblemFilters.exclude[IncompatibleResultTypeProblem]("org.apache.spark.api.java.JavaSparkContext.getCheckpointDir"),
        ProblemFilters.exclude[IncompatibleResultTypeProblem]("org.apache.spark.api.java.JavaSparkContext.getSparkHome"),
        ProblemFilters.exclude[MissingMethodProblem]("org.apache.spark.api.java.JavaRDDLike.getCheckpointFile"),
        ProblemFilters.exclude[MissingMethodProblem]("org.apache.spark.api.java.JavaRDDLike.partitioner"),
        ProblemFilters.exclude[MissingMethodProblem]("org.apache.spark.api.java.JavaRDDLike.getCheckpointFile"),
        ProblemFilters.exclude[MissingMethodProblem]("org.apache.spark.api.java.JavaRDDLike.partitioner")
      ) ++
      Seq(
        // SPARK-12481 Remove Hadoop 1.x
        ProblemFilters.exclude[IncompatibleTemplateDefProblem]("org.apache.spark.mapred.SparkHadoopMapRedUtil"),
        // SPARK-12615 Remove deprecated APIs in core
        ProblemFilters.exclude[MissingMethodProblem]("org.apache.spark.SparkContext.<init>$default$6"),
        ProblemFilters.exclude[MissingMethodProblem]("org.apache.spark.SparkContext.numericRDDToDoubleRDDFunctions"),
        ProblemFilters.exclude[MissingMethodProblem]("org.apache.spark.SparkContext.intToIntWritable"),
        ProblemFilters.exclude[MissingMethodProblem]("org.apache.spark.SparkContext.intWritableConverter"),
        ProblemFilters.exclude[MissingMethodProblem]("org.apache.spark.SparkContext.writableWritableConverter"),
        ProblemFilters.exclude[MissingMethodProblem]("org.apache.spark.SparkContext.rddToPairRDDFunctions"),
        ProblemFilters.exclude[MissingMethodProblem]("org.apache.spark.SparkContext.rddToAsyncRDDActions"),
        ProblemFilters.exclude[MissingMethodProblem]("org.apache.spark.SparkContext.boolToBoolWritable"),
        ProblemFilters.exclude[MissingMethodProblem]("org.apache.spark.SparkContext.longToLongWritable"),
        ProblemFilters.exclude[MissingMethodProblem]("org.apache.spark.SparkContext.doubleWritableConverter"),
        ProblemFilters.exclude[MissingMethodProblem]("org.apache.spark.SparkContext.rddToOrderedRDDFunctions"),
        ProblemFilters.exclude[MissingMethodProblem]("org.apache.spark.SparkContext.floatWritableConverter"),
        ProblemFilters.exclude[MissingMethodProblem]("org.apache.spark.SparkContext.booleanWritableConverter"),
        ProblemFilters.exclude[MissingMethodProblem]("org.apache.spark.SparkContext.stringToText"),
        ProblemFilters.exclude[MissingMethodProblem]("org.apache.spark.SparkContext.doubleRDDToDoubleRDDFunctions"),
        ProblemFilters.exclude[MissingMethodProblem]("org.apache.spark.SparkContext.doubleToDoubleWritable"),
        ProblemFilters.exclude[MissingMethodProblem]("org.apache.spark.SparkContext.bytesWritableConverter"),
        ProblemFilters.exclude[MissingMethodProblem]("org.apache.spark.SparkContext.rddToSequenceFileRDDFunctions"),
        ProblemFilters.exclude[MissingMethodProblem]("org.apache.spark.SparkContext.bytesToBytesWritable"),
        ProblemFilters.exclude[MissingMethodProblem]("org.apache.spark.SparkContext.longWritableConverter"),
        ProblemFilters.exclude[MissingMethodProblem]("org.apache.spark.SparkContext.stringWritableConverter"),
        ProblemFilters.exclude[MissingMethodProblem]("org.apache.spark.SparkContext.floatToFloatWritable"),
        ProblemFilters.exclude[MissingMethodProblem]("org.apache.spark.SparkContext.rddToPairRDDFunctions$default$4"),
        ProblemFilters.exclude[MissingMethodProblem]("org.apache.spark.TaskContext.addOnCompleteCallback"),
        ProblemFilters.exclude[MissingMethodProblem]("org.apache.spark.TaskContext.runningLocally"),
        ProblemFilters.exclude[MissingMethodProblem]("org.apache.spark.TaskContext.attemptId"),
        ProblemFilters.exclude[MissingMethodProblem]("org.apache.spark.SparkContext.defaultMinSplits"),
        ProblemFilters.exclude[IncompatibleMethTypeProblem]("org.apache.spark.SparkContext.runJob"),
        ProblemFilters.exclude[MissingMethodProblem]("org.apache.spark.SparkContext.runJob"),
        ProblemFilters.exclude[MissingMethodProblem]("org.apache.spark.SparkContext.tachyonFolderName"),
        ProblemFilters.exclude[MissingMethodProblem]("org.apache.spark.SparkContext.initLocalProperties"),
        ProblemFilters.exclude[MissingMethodProblem]("org.apache.spark.SparkContext.clearJars"),
        ProblemFilters.exclude[MissingMethodProblem]("org.apache.spark.SparkContext.clearFiles"),
        ProblemFilters.exclude[MissingMethodProblem]("org.apache.spark.SparkContext.this"),
        ProblemFilters.exclude[IncompatibleMethTypeProblem]("org.apache.spark.SparkContext.this"),
        ProblemFilters.exclude[MissingMethodProblem]("org.apache.spark.rdd.RDD.flatMapWith$default$2"),
        ProblemFilters.exclude[MissingMethodProblem]("org.apache.spark.rdd.RDD.toArray"),
        ProblemFilters.exclude[MissingMethodProblem]("org.apache.spark.rdd.RDD.mapWith$default$2"),
        ProblemFilters.exclude[MissingMethodProblem]("org.apache.spark.rdd.RDD.mapPartitionsWithSplit"),
        ProblemFilters.exclude[MissingMethodProblem]("org.apache.spark.rdd.RDD.flatMapWith"),
        ProblemFilters.exclude[MissingMethodProblem]("org.apache.spark.rdd.RDD.filterWith"),
        ProblemFilters.exclude[MissingMethodProblem]("org.apache.spark.rdd.RDD.foreachWith"),
        ProblemFilters.exclude[MissingMethodProblem]("org.apache.spark.rdd.RDD.mapWith"),
        ProblemFilters.exclude[MissingMethodProblem]("org.apache.spark.rdd.RDD.mapPartitionsWithSplit$default$2"),
        ProblemFilters.exclude[MissingMethodProblem]("org.apache.spark.rdd.SequenceFileRDDFunctions.this"),
        ProblemFilters.exclude[MissingMethodProblem]("org.apache.spark.api.java.JavaRDDLike.splits"),
        ProblemFilters.exclude[MissingMethodProblem]("org.apache.spark.api.java.JavaRDDLike.toArray"),
        ProblemFilters.exclude[MissingMethodProblem]("org.apache.spark.api.java.JavaSparkContext.defaultMinSplits"),
        ProblemFilters.exclude[MissingMethodProblem]("org.apache.spark.api.java.JavaSparkContext.clearJars"),
        ProblemFilters.exclude[MissingMethodProblem]("org.apache.spark.api.java.JavaSparkContext.clearFiles"),
        ProblemFilters.exclude[MissingMethodProblem]("org.apache.spark.SparkContext.externalBlockStoreFolderName"),
        ProblemFilters.exclude[MissingClassProblem]("org.apache.spark.storage.ExternalBlockStore$"),
        ProblemFilters.exclude[MissingClassProblem]("org.apache.spark.storage.ExternalBlockManager"),
        ProblemFilters.exclude[MissingClassProblem]("org.apache.spark.storage.ExternalBlockStore")
      ) ++ Seq(
        // SPARK-12149 Added new fields to ExecutorSummary
        ProblemFilters.exclude[MissingMethodProblem]("org.apache.spark.status.api.v1.ExecutorSummary.this")
      ) ++
      Seq(
        // SPARK-12665 Remove deprecated and unused classes
        ProblemFilters.exclude[MissingClassProblem]("org.apache.spark.graphx.GraphKryoRegistrator"),
        ProblemFilters.exclude[MissingClassProblem]("org.apache.spark.util.Vector"),
        ProblemFilters.exclude[MissingClassProblem]("org.apache.spark.util.Vector$Multiplier"),
        ProblemFilters.exclude[MissingClassProblem]("org.apache.spark.util.Vector$")
      ) ++ Seq(
        // SPARK-12591 Register OpenHashMapBasedStateMap for Kryo
        ProblemFilters.exclude[MissingClassProblem]("org.apache.spark.serializer.KryoInputDataInputBridge"),
        ProblemFilters.exclude[MissingClassProblem]("org.apache.spark.serializer.KryoOutputDataOutputBridge")
      ) ++ Seq(
        // SPARK-12510 Refactor ActorReceiver to support Java
        ProblemFilters.exclude[AbstractClassProblem]("org.apache.spark.streaming.receiver.ActorReceiver")
      ) ++ Seq(
        // SPARK-12895 Implement TaskMetrics using accumulators
        ProblemFilters.exclude[MissingMethodProblem]("org.apache.spark.TaskContext.internalMetricsToAccumulators"),
        ProblemFilters.exclude[MissingMethodProblem]("org.apache.spark.TaskContext.collectInternalAccumulators"),
        ProblemFilters.exclude[MissingMethodProblem]("org.apache.spark.TaskContext.collectAccumulators")
      ) ++ Seq(
        // SPARK-12896 Send only accumulator updates to driver, not TaskMetrics
        ProblemFilters.exclude[IncompatibleMethTypeProblem]("org.apache.spark.Accumulable.this"),
        ProblemFilters.exclude[IncompatibleMethTypeProblem]("org.apache.spark.Accumulator.this"),
        ProblemFilters.exclude[MissingMethodProblem]("org.apache.spark.Accumulator.initialValue")
      ) ++ Seq(
        // SPARK-12692 Scala style: Fix the style violation (Space before "," or ":")
        ProblemFilters.exclude[MissingMethodProblem]("org.apache.spark.streaming.flume.sink.SparkSink.org$apache$spark$streaming$flume$sink$Logging$$log_"),
        ProblemFilters.exclude[MissingMethodProblem]("org.apache.spark.streaming.flume.sink.SparkSink.org$apache$spark$streaming$flume$sink$Logging$$log__="),
        ProblemFilters.exclude[MissingMethodProblem]("org.apache.spark.streaming.flume.sink.SparkAvroCallbackHandler.org$apache$spark$streaming$flume$sink$Logging$$log_"),
        ProblemFilters.exclude[MissingMethodProblem]("org.apache.spark.streaming.flume.sink.SparkAvroCallbackHandler.org$apache$spark$streaming$flume$sink$Logging$$log__="),
        ProblemFilters.exclude[MissingMethodProblem]("org.apache.spark.streaming.flume.sink.Logging.org$apache$spark$streaming$flume$sink$Logging$$log__="),
        ProblemFilters.exclude[MissingMethodProblem]("org.apache.spark.streaming.flume.sink.Logging.org$apache$spark$streaming$flume$sink$Logging$$log_"),
        ProblemFilters.exclude[MissingMethodProblem]("org.apache.spark.streaming.flume.sink.Logging.org$apache$spark$streaming$flume$sink$Logging$$_log"),
        ProblemFilters.exclude[MissingMethodProblem]("org.apache.spark.streaming.flume.sink.Logging.org$apache$spark$streaming$flume$sink$Logging$$_log_="),
        ProblemFilters.exclude[MissingMethodProblem]("org.apache.spark.streaming.flume.sink.TransactionProcessor.org$apache$spark$streaming$flume$sink$Logging$$log_"),
        ProblemFilters.exclude[MissingMethodProblem]("org.apache.spark.streaming.flume.sink.TransactionProcessor.org$apache$spark$streaming$flume$sink$Logging$$log__=")
      ) ++ Seq(
        // SPARK-12689 Migrate DDL parsing to the newly absorbed parser
        ProblemFilters.exclude[MissingClassProblem]("org.apache.spark.sql.execution.datasources.DDLParser"),
        ProblemFilters.exclude[MissingClassProblem]("org.apache.spark.sql.execution.datasources.DDLException"),
        ProblemFilters.exclude[MissingMethodProblem]("org.apache.spark.sql.SQLContext.ddlParser")
      ) ++ Seq(
        // SPARK-7799 Add "streaming-akka" project
        ProblemFilters.exclude[MissingMethodProblem]("org.apache.spark.streaming.zeromq.ZeroMQUtils.createStream"),
        ProblemFilters.exclude[IncompatibleMethTypeProblem]("org.apache.spark.streaming.zeromq.ZeroMQUtils.createStream"),
        ProblemFilters.exclude[IncompatibleResultTypeProblem]("org.apache.spark.streaming.zeromq.ZeroMQUtils.createStream$default$6"),
        ProblemFilters.exclude[MissingMethodProblem]("org.apache.spark.streaming.zeromq.ZeroMQUtils.createStream$default$5"),
        ProblemFilters.exclude[MissingMethodProblem]("org.apache.spark.streaming.StreamingContext.actorStream$default$4"),
        ProblemFilters.exclude[MissingMethodProblem]("org.apache.spark.streaming.StreamingContext.actorStream$default$3"),
        ProblemFilters.exclude[MissingMethodProblem]("org.apache.spark.streaming.StreamingContext.actorStream"),
        ProblemFilters.exclude[MissingMethodProblem]("org.apache.spark.streaming.api.java.JavaStreamingContext.actorStream"),
        ProblemFilters.exclude[MissingTypesProblem]("org.apache.spark.streaming.zeromq.ZeroMQReceiver"),
        ProblemFilters.exclude[MissingClassProblem]("org.apache.spark.streaming.receiver.ActorReceiver$Supervisor")
      ) ++ Seq(
        // SPARK-12348 Remove deprecated Streaming APIs.
        ProblemFilters.exclude[MissingMethodProblem]("org.apache.spark.streaming.StreamingContext.toPairDStreamFunctions"),
        ProblemFilters.exclude[MissingMethodProblem]("org.apache.spark.streaming.StreamingContext.toPairDStreamFunctions$default$4"),
        ProblemFilters.exclude[MissingMethodProblem]("org.apache.spark.streaming.StreamingContext.awaitTermination"),
        ProblemFilters.exclude[MissingMethodProblem]("org.apache.spark.streaming.StreamingContext.networkStream"),
        ProblemFilters.exclude[MissingClassProblem]("org.apache.spark.streaming.api.java.JavaStreamingContextFactory"),
        ProblemFilters.exclude[MissingMethodProblem]("org.apache.spark.streaming.api.java.JavaStreamingContext.awaitTermination"),
        ProblemFilters.exclude[MissingMethodProblem]("org.apache.spark.streaming.api.java.JavaStreamingContext.sc"),
        ProblemFilters.exclude[MissingMethodProblem]("org.apache.spark.streaming.api.java.JavaDStreamLike.reduceByWindow"),
        ProblemFilters.exclude[MissingMethodProblem]("org.apache.spark.streaming.api.java.JavaDStreamLike.foreachRDD"),
        ProblemFilters.exclude[MissingMethodProblem]("org.apache.spark.streaming.api.java.JavaDStreamLike.foreach"),
        ProblemFilters.exclude[IncompatibleMethTypeProblem]("org.apache.spark.streaming.api.java.JavaStreamingContext.getOrCreate")
      ) ++ Seq(
        // SPARK-12847 Remove StreamingListenerBus and post all Streaming events to the same thread as Spark events
        ProblemFilters.exclude[MissingClassProblem]("org.apache.spark.util.AsynchronousListenerBus$"),
        ProblemFilters.exclude[MissingClassProblem]("org.apache.spark.util.AsynchronousListenerBus")
      ) ++ Seq(
        // SPARK-11622 Make LibSVMRelation extends HadoopFsRelation and Add LibSVMOutputWriter
        ProblemFilters.exclude[MissingTypesProblem]("org.apache.spark.ml.source.libsvm.DefaultSource"),
        ProblemFilters.exclude[MissingMethodProblem]("org.apache.spark.ml.source.libsvm.DefaultSource.createRelation")
      ) ++ Seq(
        // SPARK-6363 Make Scala 2.11 the default Scala version
        ProblemFilters.exclude[MissingMethodProblem]("org.apache.spark.SparkContext.cleanup"),
        ProblemFilters.exclude[MissingMethodProblem]("org.apache.spark.SparkContext.metadataCleaner"),
        ProblemFilters.exclude[MissingClassProblem]("org.apache.spark.scheduler.cluster.YarnSchedulerBackend$YarnDriverEndpoint"),
        ProblemFilters.exclude[MissingClassProblem]("org.apache.spark.scheduler.cluster.YarnSchedulerBackend$YarnSchedulerEndpoint")
      ) ++ Seq(
        // SPARK-7889
        ProblemFilters.exclude[MissingMethodProblem]("org.apache.spark.deploy.history.HistoryServer.org$apache$spark$deploy$history$HistoryServer$@tachSparkUI"),
        // SPARK-13296
        ProblemFilters.exclude[IncompatibleResultTypeProblem]("org.apache.spark.sql.UDFRegistration.register"),
        ProblemFilters.exclude[MissingClassProblem]("org.apache.spark.sql.UserDefinedPythonFunction$"),
        ProblemFilters.exclude[MissingClassProblem]("org.apache.spark.sql.UserDefinedPythonFunction"),
        ProblemFilters.exclude[MissingClassProblem]("org.apache.spark.sql.UserDefinedFunction"),
        ProblemFilters.exclude[MissingClassProblem]("org.apache.spark.sql.UserDefinedFunction$")
      ) ++ Seq(
        // SPARK-12995 Remove deprecated APIs in graphx
        ProblemFilters.exclude[MissingMethodProblem]("org.apache.spark.graphx.lib.SVDPlusPlus.runSVDPlusPlus"),
        ProblemFilters.exclude[MissingMethodProblem]("org.apache.spark.graphx.Graph.mapReduceTriplets"),
        ProblemFilters.exclude[MissingMethodProblem]("org.apache.spark.graphx.Graph.mapReduceTriplets$default$3"),
        ProblemFilters.exclude[MissingMethodProblem]("org.apache.spark.graphx.impl.GraphImpl.mapReduceTriplets")
<<<<<<< HEAD
      ) ++
      Seq(
        // SPARK-529: private classes were removed, but MiMA complains.
        ProblemFilters.exclude[MissingClassProblem]("org.apache.spark.sql.SQLConf$SQLConfEntry"),
        ProblemFilters.exclude[MissingClassProblem]("org.apache.spark.sql.SQLConf$SQLConfEntry$")
=======
      ) ++ Seq(
        // SPARK-13426 Remove the support of SIMR
        ProblemFilters.exclude[MissingMethodProblem]("org.apache.spark.SparkMasterRegex.SIMR_REGEX")
      ) ++ Seq(
        // SPARK-13413 Remove SparkContext.metricsSystem/schedulerBackend_ setter
        ProblemFilters.exclude[MissingMethodProblem]("org.apache.spark.SparkContext.metricsSystem"),
        ProblemFilters.exclude[MissingMethodProblem]("org.apache.spark.SparkContext.schedulerBackend_=")
      ) ++ Seq(
        // SPARK-13220 Deprecate yarn-client and yarn-cluster mode
        ProblemFilters.exclude[MissingMethodProblem](
          "org.apache.spark.SparkContext.org$apache$spark$SparkContext$$createTaskScheduler")
      ) ++ Seq (
        // SPARK-7729 Executor which has been killed should also be displayed on Executor Tab
        ProblemFilters.exclude[MissingMethodProblem]("org.apache.spark.status.api.v1.ExecutorSummary.this")
>>>>>>> 230bbeaa
      )
    case v if v.startsWith("1.6") =>
      Seq(
        MimaBuild.excludeSparkPackage("deploy"),
        MimaBuild.excludeSparkPackage("network"),
        MimaBuild.excludeSparkPackage("unsafe"),
        // These are needed if checking against the sbt build, since they are part of
        // the maven-generated artifacts in 1.3.
        excludePackage("org.spark-project.jetty"),
        MimaBuild.excludeSparkPackage("unused"),
        // SQL execution is considered private.
        excludePackage("org.apache.spark.sql.execution"),
        // SQL columnar is considered private.
        excludePackage("org.apache.spark.sql.columnar"),
        // The shuffle package is considered private.
        excludePackage("org.apache.spark.shuffle"),
        // The collections utlities are considered pricate.
        excludePackage("org.apache.spark.util.collection")
      ) ++
      MimaBuild.excludeSparkClass("streaming.flume.FlumeTestUtils") ++
      MimaBuild.excludeSparkClass("streaming.flume.PollingFlumeTestUtils") ++
      Seq(
        // MiMa does not deal properly with sealed traits
        ProblemFilters.exclude[MissingMethodProblem](
          "org.apache.spark.ml.classification.LogisticRegressionSummary.featuresCol")
      ) ++ Seq(
        // SPARK-11530
        ProblemFilters.exclude[MissingMethodProblem]("org.apache.spark.mllib.feature.PCAModel.this")
      ) ++ Seq(
        // SPARK-10381 Fix types / units in private AskPermissionToCommitOutput RPC message.
        // This class is marked as `private` but MiMa still seems to be confused by the change.
        ProblemFilters.exclude[MissingMethodProblem](
          "org.apache.spark.scheduler.AskPermissionToCommitOutput.task"),
        ProblemFilters.exclude[IncompatibleResultTypeProblem](
          "org.apache.spark.scheduler.AskPermissionToCommitOutput.copy$default$2"),
        ProblemFilters.exclude[IncompatibleMethTypeProblem](
          "org.apache.spark.scheduler.AskPermissionToCommitOutput.copy"),
        ProblemFilters.exclude[MissingMethodProblem](
          "org.apache.spark.scheduler.AskPermissionToCommitOutput.taskAttempt"),
        ProblemFilters.exclude[IncompatibleResultTypeProblem](
          "org.apache.spark.scheduler.AskPermissionToCommitOutput.copy$default$3"),
        ProblemFilters.exclude[IncompatibleMethTypeProblem](
          "org.apache.spark.scheduler.AskPermissionToCommitOutput.this"),
        ProblemFilters.exclude[IncompatibleMethTypeProblem](
          "org.apache.spark.scheduler.AskPermissionToCommitOutput.apply")
      ) ++ Seq(
        ProblemFilters.exclude[MissingClassProblem](
          "org.apache.spark.shuffle.FileShuffleBlockResolver$ShuffleFileGroup")
      ) ++ Seq(
        ProblemFilters.exclude[MissingMethodProblem](
          "org.apache.spark.ml.regression.LeastSquaresAggregator.add"),
        ProblemFilters.exclude[MissingMethodProblem](
          "org.apache.spark.ml.regression.LeastSquaresCostFun.this"),
        ProblemFilters.exclude[MissingMethodProblem](
          "org.apache.spark.sql.SQLContext.clearLastInstantiatedContext"),
        ProblemFilters.exclude[MissingMethodProblem](
          "org.apache.spark.sql.SQLContext.setLastInstantiatedContext"),
        ProblemFilters.exclude[MissingClassProblem](
          "org.apache.spark.sql.SQLContext$SQLSession"),
        ProblemFilters.exclude[MissingMethodProblem](
          "org.apache.spark.sql.SQLContext.detachSession"),
        ProblemFilters.exclude[MissingMethodProblem](
          "org.apache.spark.sql.SQLContext.tlSession"),
        ProblemFilters.exclude[MissingMethodProblem](
          "org.apache.spark.sql.SQLContext.defaultSession"),
        ProblemFilters.exclude[MissingMethodProblem](
          "org.apache.spark.sql.SQLContext.currentSession"),
        ProblemFilters.exclude[MissingMethodProblem](
          "org.apache.spark.sql.SQLContext.openSession"),
        ProblemFilters.exclude[MissingMethodProblem](
          "org.apache.spark.sql.SQLContext.setSession"),
        ProblemFilters.exclude[MissingMethodProblem](
          "org.apache.spark.sql.SQLContext.createSession")
      ) ++ Seq(
        ProblemFilters.exclude[MissingMethodProblem](
          "org.apache.spark.SparkContext.preferredNodeLocationData_="),
        ProblemFilters.exclude[MissingClassProblem](
          "org.apache.spark.rdd.MapPartitionsWithPreparationRDD"),
        ProblemFilters.exclude[MissingClassProblem](
          "org.apache.spark.rdd.MapPartitionsWithPreparationRDD$"),
        ProblemFilters.exclude[MissingClassProblem]("org.apache.spark.sql.SparkSQLParser")
      ) ++ Seq(
        // SPARK-11485
        ProblemFilters.exclude[MissingMethodProblem]("org.apache.spark.sql.DataFrameHolder.df"),
        // SPARK-11541 mark various JDBC dialects as private
        ProblemFilters.exclude[MissingMethodProblem]("org.apache.spark.sql.jdbc.NoopDialect.productElement"),
        ProblemFilters.exclude[MissingMethodProblem]("org.apache.spark.sql.jdbc.NoopDialect.productArity"),
        ProblemFilters.exclude[MissingMethodProblem]("org.apache.spark.sql.jdbc.NoopDialect.canEqual"),
        ProblemFilters.exclude[MissingMethodProblem]("org.apache.spark.sql.jdbc.NoopDialect.productIterator"),
        ProblemFilters.exclude[MissingMethodProblem]("org.apache.spark.sql.jdbc.NoopDialect.productPrefix"),
        ProblemFilters.exclude[MissingMethodProblem]("org.apache.spark.sql.jdbc.NoopDialect.toString"),
        ProblemFilters.exclude[MissingMethodProblem]("org.apache.spark.sql.jdbc.NoopDialect.hashCode"),
        ProblemFilters.exclude[MissingTypesProblem]("org.apache.spark.sql.jdbc.PostgresDialect$"),
        ProblemFilters.exclude[MissingMethodProblem]("org.apache.spark.sql.jdbc.PostgresDialect.productElement"),
        ProblemFilters.exclude[MissingMethodProblem]("org.apache.spark.sql.jdbc.PostgresDialect.productArity"),
        ProblemFilters.exclude[MissingMethodProblem]("org.apache.spark.sql.jdbc.PostgresDialect.canEqual"),
        ProblemFilters.exclude[MissingMethodProblem]("org.apache.spark.sql.jdbc.PostgresDialect.productIterator"),
        ProblemFilters.exclude[MissingMethodProblem]("org.apache.spark.sql.jdbc.PostgresDialect.productPrefix"),
        ProblemFilters.exclude[MissingMethodProblem]("org.apache.spark.sql.jdbc.PostgresDialect.toString"),
        ProblemFilters.exclude[MissingMethodProblem]("org.apache.spark.sql.jdbc.PostgresDialect.hashCode"),
        ProblemFilters.exclude[MissingTypesProblem]("org.apache.spark.sql.jdbc.NoopDialect$")
      ) ++ Seq (
        ProblemFilters.exclude[MissingMethodProblem](
          "org.apache.spark.status.api.v1.ApplicationInfo.this"),
        ProblemFilters.exclude[MissingMethodProblem](
          "org.apache.spark.status.api.v1.StageData.this")
      ) ++ Seq(
        // SPARK-11766 add toJson to Vector
        ProblemFilters.exclude[MissingMethodProblem](
          "org.apache.spark.mllib.linalg.Vector.toJson")
      ) ++ Seq(
        // SPARK-9065 Support message handler in Kafka Python API
        ProblemFilters.exclude[MissingMethodProblem](
          "org.apache.spark.streaming.kafka.KafkaUtilsPythonHelper.createDirectStream"),
        ProblemFilters.exclude[MissingMethodProblem](
          "org.apache.spark.streaming.kafka.KafkaUtilsPythonHelper.createRDD")
      ) ++ Seq(
        // SPARK-4557 Changed foreachRDD to use VoidFunction
        ProblemFilters.exclude[MissingMethodProblem](
          "org.apache.spark.streaming.api.java.JavaDStreamLike.foreachRDD")
      ) ++ Seq(
        // SPARK-11996 Make the executor thread dump work again
        ProblemFilters.exclude[MissingClassProblem]("org.apache.spark.executor.ExecutorEndpoint"),
        ProblemFilters.exclude[MissingClassProblem]("org.apache.spark.executor.ExecutorEndpoint$"),
        ProblemFilters.exclude[MissingClassProblem](
          "org.apache.spark.storage.BlockManagerMessages$GetRpcHostPortForExecutor"),
        ProblemFilters.exclude[MissingClassProblem](
          "org.apache.spark.storage.BlockManagerMessages$GetRpcHostPortForExecutor$")
      ) ++ Seq(
        // SPARK-3580 Add getNumPartitions method to JavaRDD
        ProblemFilters.exclude[MissingMethodProblem](
          "org.apache.spark.api.java.JavaRDDLike.getNumPartitions")
      ) ++ Seq(
        // SPARK-12149 Added new fields to ExecutorSummary
        ProblemFilters.exclude[MissingMethodProblem]("org.apache.spark.status.api.v1.ExecutorSummary.this")
      ) ++
      // SPARK-11314: YARN backend moved to yarn sub-module and MiMA complains even though it's a
      // private class.
      MimaBuild.excludeSparkClass("scheduler.cluster.YarnSchedulerBackend$YarnSchedulerEndpoint")
    case v if v.startsWith("1.5") =>
      Seq(
        MimaBuild.excludeSparkPackage("network"),
        MimaBuild.excludeSparkPackage("deploy"),
        // These are needed if checking against the sbt build, since they are part of
        // the maven-generated artifacts in 1.3.
        excludePackage("org.spark-project.jetty"),
        MimaBuild.excludeSparkPackage("unused"),
        // JavaRDDLike is not meant to be extended by user programs
        ProblemFilters.exclude[MissingMethodProblem](
          "org.apache.spark.api.java.JavaRDDLike.partitioner"),
        // Modification of private static method
        ProblemFilters.exclude[IncompatibleMethTypeProblem](
          "org.apache.spark.streaming.kafka.KafkaUtils.org$apache$spark$streaming$kafka$KafkaUtils$$leadersForRanges"),
        // Mima false positive (was a private[spark] class)
        ProblemFilters.exclude[MissingClassProblem](
          "org.apache.spark.util.collection.PairIterator"),
        // Removing a testing method from a private class
        ProblemFilters.exclude[MissingMethodProblem](
          "org.apache.spark.streaming.kafka.KafkaTestUtils.waitUntilLeaderOffset"),
        // While private MiMa is still not happy about the changes,
        ProblemFilters.exclude[MissingMethodProblem](
          "org.apache.spark.ml.regression.LeastSquaresAggregator.this"),
        ProblemFilters.exclude[MissingMethodProblem](
          "org.apache.spark.ml.regression.LeastSquaresCostFun.this"),
        ProblemFilters.exclude[MissingMethodProblem](
          "org.apache.spark.ml.classification.LogisticCostFun.this"),
        // SQL execution is considered private.
        excludePackage("org.apache.spark.sql.execution"),
        // The old JSON RDD is removed in favor of streaming Jackson
        ProblemFilters.exclude[MissingClassProblem]("org.apache.spark.sql.json.JsonRDD$"),
        ProblemFilters.exclude[MissingClassProblem]("org.apache.spark.sql.json.JsonRDD"),
        // local function inside a method
        ProblemFilters.exclude[MissingMethodProblem](
          "org.apache.spark.sql.SQLContext.org$apache$spark$sql$SQLContext$$needsConversion$1"),
        ProblemFilters.exclude[MissingMethodProblem](
          "org.apache.spark.sql.UDFRegistration.org$apache$spark$sql$UDFRegistration$$builder$24")
      ) ++ Seq(
        // SPARK-8479 Add numNonzeros and numActives to Matrix.
        ProblemFilters.exclude[MissingMethodProblem](
          "org.apache.spark.mllib.linalg.Matrix.numNonzeros"),
        ProblemFilters.exclude[MissingMethodProblem](
          "org.apache.spark.mllib.linalg.Matrix.numActives")
      ) ++ Seq(
        // SPARK-8914 Remove RDDApi
        ProblemFilters.exclude[MissingClassProblem]("org.apache.spark.sql.RDDApi")
      ) ++ Seq(
        // SPARK-7292 Provide operator to truncate lineage cheaply
        ProblemFilters.exclude[AbstractClassProblem](
          "org.apache.spark.rdd.RDDCheckpointData"),
        ProblemFilters.exclude[AbstractClassProblem](
          "org.apache.spark.rdd.CheckpointRDD")
      ) ++ Seq(
        // SPARK-8701 Add input metadata in the batch page.
        ProblemFilters.exclude[MissingClassProblem](
          "org.apache.spark.streaming.scheduler.InputInfo$"),
        ProblemFilters.exclude[MissingClassProblem](
          "org.apache.spark.streaming.scheduler.InputInfo")
      ) ++ Seq(
        // SPARK-6797 Support YARN modes for SparkR
        ProblemFilters.exclude[MissingMethodProblem](
          "org.apache.spark.api.r.PairwiseRRDD.this"),
        ProblemFilters.exclude[MissingMethodProblem](
          "org.apache.spark.api.r.RRDD.createRWorker"),
        ProblemFilters.exclude[MissingMethodProblem](
          "org.apache.spark.api.r.RRDD.this"),
        ProblemFilters.exclude[MissingMethodProblem](
          "org.apache.spark.api.r.StringRRDD.this"),
        ProblemFilters.exclude[MissingMethodProblem](
          "org.apache.spark.api.r.BaseRRDD.this")
      ) ++ Seq(
        // SPARK-7422 add argmax for sparse vectors
        ProblemFilters.exclude[MissingMethodProblem](
          "org.apache.spark.mllib.linalg.Vector.argmax")
      ) ++ Seq(
        // SPARK-8906 Move all internal data source classes into execution.datasources
        ProblemFilters.exclude[MissingClassProblem]("org.apache.spark.sql.sources.ResolvedDataSource"),
        ProblemFilters.exclude[MissingClassProblem]("org.apache.spark.sql.sources.PreInsertCastAndRename$"),
        ProblemFilters.exclude[MissingClassProblem]("org.apache.spark.sql.sources.CreateTableUsingAsSelect$"),
        ProblemFilters.exclude[MissingClassProblem]("org.apache.spark.sql.sources.InsertIntoDataSource$"),
        ProblemFilters.exclude[MissingClassProblem]("org.apache.spark.sql.sources.SqlNewHadoopPartition"),
        ProblemFilters.exclude[MissingClassProblem]("org.apache.spark.sql.sources.PartitioningUtils$PartitionValues$"),
        ProblemFilters.exclude[MissingClassProblem]("org.apache.spark.sql.sources.DefaultWriterContainer"),
        ProblemFilters.exclude[MissingClassProblem]("org.apache.spark.sql.sources.PartitioningUtils$PartitionValues"),
        ProblemFilters.exclude[MissingClassProblem]("org.apache.spark.sql.sources.RefreshTable$"),
        ProblemFilters.exclude[MissingClassProblem]("org.apache.spark.sql.sources.CreateTempTableUsing$"),
        ProblemFilters.exclude[MissingClassProblem]("org.apache.spark.sql.sources.PartitionSpec"),
        ProblemFilters.exclude[MissingClassProblem]("org.apache.spark.sql.sources.DynamicPartitionWriterContainer"),
        ProblemFilters.exclude[MissingClassProblem]("org.apache.spark.sql.sources.CreateTableUsingAsSelect"),
        ProblemFilters.exclude[MissingClassProblem]("org.apache.spark.sql.sources.SqlNewHadoopRDD$"),
        ProblemFilters.exclude[MissingClassProblem]("org.apache.spark.sql.sources.DescribeCommand$"),
        ProblemFilters.exclude[MissingClassProblem]("org.apache.spark.sql.sources.PartitioningUtils$"),
        ProblemFilters.exclude[MissingClassProblem]("org.apache.spark.sql.sources.SqlNewHadoopRDD"),
        ProblemFilters.exclude[MissingClassProblem]("org.apache.spark.sql.sources.PreInsertCastAndRename"),
        ProblemFilters.exclude[MissingClassProblem]("org.apache.spark.sql.sources.Partition$"),
        ProblemFilters.exclude[MissingClassProblem]("org.apache.spark.sql.sources.LogicalRelation$"),
        ProblemFilters.exclude[MissingClassProblem]("org.apache.spark.sql.sources.PartitioningUtils"),
        ProblemFilters.exclude[MissingClassProblem]("org.apache.spark.sql.sources.LogicalRelation"),
        ProblemFilters.exclude[MissingClassProblem]("org.apache.spark.sql.sources.Partition"),
        ProblemFilters.exclude[MissingClassProblem]("org.apache.spark.sql.sources.BaseWriterContainer"),
        ProblemFilters.exclude[MissingClassProblem]("org.apache.spark.sql.sources.PreWriteCheck"),
        ProblemFilters.exclude[MissingClassProblem]("org.apache.spark.sql.sources.CreateTableUsing"),
        ProblemFilters.exclude[MissingClassProblem]("org.apache.spark.sql.sources.RefreshTable"),
        ProblemFilters.exclude[MissingClassProblem]("org.apache.spark.sql.sources.SqlNewHadoopRDD$NewHadoopMapPartitionsWithSplitRDD"),
        ProblemFilters.exclude[MissingClassProblem]("org.apache.spark.sql.sources.DataSourceStrategy$"),
        ProblemFilters.exclude[MissingClassProblem]("org.apache.spark.sql.sources.CreateTempTableUsing"),
        ProblemFilters.exclude[MissingClassProblem]("org.apache.spark.sql.sources.CreateTempTableUsingAsSelect$"),
        ProblemFilters.exclude[MissingClassProblem]("org.apache.spark.sql.sources.CreateTempTableUsingAsSelect"),
        ProblemFilters.exclude[MissingClassProblem]("org.apache.spark.sql.sources.CreateTableUsing$"),
        ProblemFilters.exclude[MissingClassProblem]("org.apache.spark.sql.sources.ResolvedDataSource$"),
        ProblemFilters.exclude[MissingClassProblem]("org.apache.spark.sql.sources.PreWriteCheck$"),
        ProblemFilters.exclude[MissingClassProblem]("org.apache.spark.sql.sources.InsertIntoDataSource"),
        ProblemFilters.exclude[MissingClassProblem]("org.apache.spark.sql.sources.InsertIntoHadoopFsRelation"),
        ProblemFilters.exclude[MissingClassProblem]("org.apache.spark.sql.sources.DDLParser"),
        ProblemFilters.exclude[MissingClassProblem]("org.apache.spark.sql.sources.CaseInsensitiveMap"),
        ProblemFilters.exclude[MissingClassProblem]("org.apache.spark.sql.sources.InsertIntoHadoopFsRelation$"),
        ProblemFilters.exclude[MissingClassProblem]("org.apache.spark.sql.sources.DataSourceStrategy"),
        ProblemFilters.exclude[MissingClassProblem]("org.apache.spark.sql.sources.SqlNewHadoopRDD$NewHadoopMapPartitionsWithSplitRDD$"),
        ProblemFilters.exclude[MissingClassProblem]("org.apache.spark.sql.sources.PartitionSpec$"),
        ProblemFilters.exclude[MissingClassProblem]("org.apache.spark.sql.sources.DescribeCommand"),
        ProblemFilters.exclude[MissingClassProblem]("org.apache.spark.sql.sources.DDLException"),
        // SPARK-9763 Minimize exposure of internal SQL classes
        excludePackage("org.apache.spark.sql.parquet"),
        excludePackage("org.apache.spark.sql.json"),
        ProblemFilters.exclude[MissingClassProblem]("org.apache.spark.sql.jdbc.JDBCRDD$DecimalConversion$"),
        ProblemFilters.exclude[MissingClassProblem]("org.apache.spark.sql.jdbc.JDBCPartition"),
        ProblemFilters.exclude[MissingClassProblem]("org.apache.spark.sql.jdbc.JdbcUtils$"),
        ProblemFilters.exclude[MissingClassProblem]("org.apache.spark.sql.jdbc.JDBCRDD$DecimalConversion"),
        ProblemFilters.exclude[MissingClassProblem]("org.apache.spark.sql.jdbc.JDBCPartitioningInfo$"),
        ProblemFilters.exclude[MissingClassProblem]("org.apache.spark.sql.jdbc.JDBCPartition$"),
        ProblemFilters.exclude[MissingClassProblem]("org.apache.spark.sql.jdbc.package"),
        ProblemFilters.exclude[MissingClassProblem]("org.apache.spark.sql.jdbc.JDBCRDD$JDBCConversion"),
        ProblemFilters.exclude[MissingClassProblem]("org.apache.spark.sql.jdbc.JDBCRDD$"),
        ProblemFilters.exclude[MissingClassProblem]("org.apache.spark.sql.jdbc.package$DriverWrapper"),
        ProblemFilters.exclude[MissingClassProblem]("org.apache.spark.sql.jdbc.JDBCRDD"),
        ProblemFilters.exclude[MissingClassProblem]("org.apache.spark.sql.jdbc.JDBCPartitioningInfo"),
        ProblemFilters.exclude[MissingClassProblem]("org.apache.spark.sql.jdbc.JdbcUtils"),
        ProblemFilters.exclude[MissingClassProblem]("org.apache.spark.sql.jdbc.DefaultSource"),
        ProblemFilters.exclude[MissingClassProblem]("org.apache.spark.sql.jdbc.JDBCRelation$"),
        ProblemFilters.exclude[MissingClassProblem]("org.apache.spark.sql.jdbc.package$"),
        ProblemFilters.exclude[MissingClassProblem]("org.apache.spark.sql.jdbc.JDBCRelation")
      ) ++ Seq(
        // SPARK-4751 Dynamic allocation for standalone mode
        ProblemFilters.exclude[MissingMethodProblem](
          "org.apache.spark.SparkContext.supportDynamicAllocation")
      ) ++ Seq(
        // SPARK-9580: Remove SQL test singletons
        ProblemFilters.exclude[MissingClassProblem](
          "org.apache.spark.sql.test.LocalSQLContext$SQLSession"),
        ProblemFilters.exclude[MissingClassProblem](
          "org.apache.spark.sql.test.LocalSQLContext"),
        ProblemFilters.exclude[MissingClassProblem](
          "org.apache.spark.sql.test.TestSQLContext"),
        ProblemFilters.exclude[MissingClassProblem](
          "org.apache.spark.sql.test.TestSQLContext$")
      ) ++ Seq(
        // SPARK-9704 Made ProbabilisticClassifier, Identifiable, VectorUDT public APIs
        ProblemFilters.exclude[IncompatibleResultTypeProblem](
          "org.apache.spark.mllib.linalg.VectorUDT.serialize")
      ) ++ Seq(
        // SPARK-10381 Fix types / units in private AskPermissionToCommitOutput RPC message.
        // This class is marked as `private` but MiMa still seems to be confused by the change.
        ProblemFilters.exclude[MissingMethodProblem](
          "org.apache.spark.scheduler.AskPermissionToCommitOutput.task"),
        ProblemFilters.exclude[IncompatibleResultTypeProblem](
          "org.apache.spark.scheduler.AskPermissionToCommitOutput.copy$default$2"),
        ProblemFilters.exclude[IncompatibleMethTypeProblem](
          "org.apache.spark.scheduler.AskPermissionToCommitOutput.copy"),
        ProblemFilters.exclude[MissingMethodProblem](
          "org.apache.spark.scheduler.AskPermissionToCommitOutput.taskAttempt"),
        ProblemFilters.exclude[IncompatibleResultTypeProblem](
          "org.apache.spark.scheduler.AskPermissionToCommitOutput.copy$default$3"),
        ProblemFilters.exclude[IncompatibleMethTypeProblem](
          "org.apache.spark.scheduler.AskPermissionToCommitOutput.this"),
        ProblemFilters.exclude[IncompatibleMethTypeProblem](
          "org.apache.spark.scheduler.AskPermissionToCommitOutput.apply")
      )

    case v if v.startsWith("1.4") =>
      Seq(
        MimaBuild.excludeSparkPackage("deploy"),
        MimaBuild.excludeSparkPackage("ml"),
        // SPARK-7910 Adding a method to get the partioner to JavaRDD,
        ProblemFilters.exclude[MissingMethodProblem]("org.apache.spark.api.java.JavaRDDLike.partitioner"),
        // SPARK-5922 Adding a generalized diff(other: RDD[(VertexId, VD)]) to VertexRDD
        ProblemFilters.exclude[MissingMethodProblem]("org.apache.spark.graphx.VertexRDD.diff"),
        // These are needed if checking against the sbt build, since they are part of
        // the maven-generated artifacts in 1.3.
        excludePackage("org.spark-project.jetty"),
        MimaBuild.excludeSparkPackage("unused"),
        ProblemFilters.exclude[MissingClassProblem]("com.google.common.base.Optional"),
        ProblemFilters.exclude[IncompatibleResultTypeProblem](
          "org.apache.spark.rdd.JdbcRDD.compute"),
        ProblemFilters.exclude[IncompatibleResultTypeProblem](
          "org.apache.spark.broadcast.HttpBroadcastFactory.newBroadcast"),
        ProblemFilters.exclude[IncompatibleResultTypeProblem](
          "org.apache.spark.broadcast.TorrentBroadcastFactory.newBroadcast"),
        ProblemFilters.exclude[MissingClassProblem](
          "org.apache.spark.scheduler.OutputCommitCoordinator$OutputCommitCoordinatorEndpoint")
      ) ++ Seq(
        // SPARK-4655 - Making Stage an Abstract class broke binary compatility even though
        // the stage class is defined as private[spark]
        ProblemFilters.exclude[AbstractClassProblem]("org.apache.spark.scheduler.Stage")
      ) ++ Seq(
        // SPARK-6510 Add a Graph#minus method acting as Set#difference
        ProblemFilters.exclude[MissingMethodProblem]("org.apache.spark.graphx.VertexRDD.minus")
      ) ++ Seq(
        // SPARK-6492 Fix deadlock in SparkContext.stop()
        ProblemFilters.exclude[MissingMethodProblem]("org.apache.spark.SparkContext.org$" +
            "apache$spark$SparkContext$$SPARK_CONTEXT_CONSTRUCTOR_LOCK")
      )++ Seq(
        // SPARK-6693 add tostring with max lines and width for matrix
        ProblemFilters.exclude[MissingMethodProblem](
          "org.apache.spark.mllib.linalg.Matrix.toString")
      )++ Seq(
        // SPARK-6703 Add getOrCreate method to SparkContext
        ProblemFilters.exclude[IncompatibleResultTypeProblem]
            ("org.apache.spark.SparkContext.org$apache$spark$SparkContext$$activeContext")
      )++ Seq(
        // SPARK-7090 Introduce LDAOptimizer to LDA to further improve extensibility
        ProblemFilters.exclude[MissingClassProblem](
          "org.apache.spark.mllib.clustering.LDA$EMOptimizer")
      ) ++ Seq(
        // SPARK-6756 add toSparse, toDense, numActives, numNonzeros, and compressed to Vector
        ProblemFilters.exclude[MissingMethodProblem](
          "org.apache.spark.mllib.linalg.Vector.compressed"),
        ProblemFilters.exclude[MissingMethodProblem](
          "org.apache.spark.mllib.linalg.Vector.toDense"),
        ProblemFilters.exclude[MissingMethodProblem](
          "org.apache.spark.mllib.linalg.Vector.numNonzeros"),
        ProblemFilters.exclude[MissingMethodProblem](
          "org.apache.spark.mllib.linalg.Vector.toSparse"),
        ProblemFilters.exclude[MissingMethodProblem](
          "org.apache.spark.mllib.linalg.Vector.numActives"),
        // SPARK-7681 add SparseVector support for gemv
        ProblemFilters.exclude[MissingMethodProblem](
          "org.apache.spark.mllib.linalg.Matrix.multiply"),
        ProblemFilters.exclude[MissingMethodProblem](
          "org.apache.spark.mllib.linalg.DenseMatrix.multiply"),
        ProblemFilters.exclude[MissingMethodProblem](
          "org.apache.spark.mllib.linalg.SparseMatrix.multiply")
      ) ++ Seq(
        // Execution should never be included as its always internal.
        MimaBuild.excludeSparkPackage("sql.execution"),
        // This `protected[sql]` method was removed in 1.3.1
        ProblemFilters.exclude[MissingMethodProblem](
          "org.apache.spark.sql.SQLContext.checkAnalysis"),
        // These `private[sql]` class were removed in 1.4.0:
        ProblemFilters.exclude[MissingClassProblem](
          "org.apache.spark.sql.execution.AddExchange"),
        ProblemFilters.exclude[MissingClassProblem](
          "org.apache.spark.sql.execution.AddExchange$"),
        ProblemFilters.exclude[MissingClassProblem](
          "org.apache.spark.sql.parquet.PartitionSpec"),
        ProblemFilters.exclude[MissingClassProblem](
          "org.apache.spark.sql.parquet.PartitionSpec$"),
        ProblemFilters.exclude[MissingClassProblem](
          "org.apache.spark.sql.parquet.Partition"),
        ProblemFilters.exclude[MissingClassProblem](
          "org.apache.spark.sql.parquet.Partition$"),
        ProblemFilters.exclude[MissingClassProblem](
          "org.apache.spark.sql.parquet.ParquetRelation2$PartitionValues"),
        ProblemFilters.exclude[MissingClassProblem](
          "org.apache.spark.sql.parquet.ParquetRelation2$PartitionValues$"),
        ProblemFilters.exclude[MissingClassProblem](
          "org.apache.spark.sql.parquet.ParquetRelation2"),
        ProblemFilters.exclude[MissingClassProblem](
          "org.apache.spark.sql.parquet.ParquetRelation2$"),
        ProblemFilters.exclude[MissingClassProblem](
          "org.apache.spark.sql.parquet.ParquetRelation2$MetadataCache"),
        // These test support classes were moved out of src/main and into src/test:
        ProblemFilters.exclude[MissingClassProblem](
          "org.apache.spark.sql.parquet.ParquetTestData"),
        ProblemFilters.exclude[MissingClassProblem](
          "org.apache.spark.sql.parquet.ParquetTestData$"),
        ProblemFilters.exclude[MissingClassProblem](
          "org.apache.spark.sql.parquet.TestGroupWriteSupport"),
        ProblemFilters.exclude[MissingClassProblem]("org.apache.spark.sql.CachedData"),
        ProblemFilters.exclude[MissingClassProblem]("org.apache.spark.sql.CachedData$"),
        ProblemFilters.exclude[MissingClassProblem]("org.apache.spark.sql.CacheManager"),
        // TODO: Remove the following rule once ParquetTest has been moved to src/test.
        ProblemFilters.exclude[MissingClassProblem](
          "org.apache.spark.sql.parquet.ParquetTest")
      ) ++ Seq(
        // SPARK-7530 Added StreamingContext.getState()
        ProblemFilters.exclude[MissingMethodProblem](
          "org.apache.spark.streaming.StreamingContext.state_=")
      ) ++ Seq(
        // SPARK-7081 changed ShuffleWriter from a trait to an abstract class and removed some
        // unnecessary type bounds in order to fix some compiler warnings that occurred when
        // implementing this interface in Java. Note that ShuffleWriter is private[spark].
        ProblemFilters.exclude[IncompatibleTemplateDefProblem](
          "org.apache.spark.shuffle.ShuffleWriter")
      ) ++ Seq(
        // SPARK-6888 make jdbc driver handling user definable
        // This patch renames some classes to API friendly names.
        ProblemFilters.exclude[MissingClassProblem]("org.apache.spark.sql.jdbc.DriverQuirks$"),
        ProblemFilters.exclude[MissingClassProblem]("org.apache.spark.sql.jdbc.DriverQuirks"),
        ProblemFilters.exclude[MissingClassProblem]("org.apache.spark.sql.jdbc.PostgresQuirks"),
        ProblemFilters.exclude[MissingClassProblem]("org.apache.spark.sql.jdbc.NoQuirks"),
        ProblemFilters.exclude[MissingClassProblem]("org.apache.spark.sql.jdbc.MySQLQuirks")
      )

    case v if v.startsWith("1.3") =>
      Seq(
        MimaBuild.excludeSparkPackage("deploy"),
        MimaBuild.excludeSparkPackage("ml"),
        // These are needed if checking against the sbt build, since they are part of
        // the maven-generated artifacts in the 1.2 build.
        MimaBuild.excludeSparkPackage("unused"),
        ProblemFilters.exclude[MissingClassProblem]("com.google.common.base.Optional")
      ) ++ Seq(
        // SPARK-2321
        ProblemFilters.exclude[MissingMethodProblem](
          "org.apache.spark.SparkStageInfoImpl.this"),
        ProblemFilters.exclude[MissingMethodProblem](
          "org.apache.spark.SparkStageInfo.submissionTime")
      ) ++ Seq(
        // SPARK-4614
        ProblemFilters.exclude[MissingMethodProblem](
          "org.apache.spark.mllib.linalg.Matrices.randn"),
        ProblemFilters.exclude[MissingMethodProblem](
          "org.apache.spark.mllib.linalg.Matrices.rand")
      ) ++ Seq(
        // SPARK-5321
        ProblemFilters.exclude[MissingMethodProblem](
          "org.apache.spark.mllib.linalg.SparseMatrix.transposeMultiply"),
        ProblemFilters.exclude[MissingMethodProblem](
          "org.apache.spark.mllib.linalg.Matrix.transpose"),
        ProblemFilters.exclude[MissingMethodProblem](
          "org.apache.spark.mllib.linalg.DenseMatrix.transposeMultiply"),
        ProblemFilters.exclude[MissingMethodProblem]("org.apache.spark.mllib.linalg.Matrix." +
            "org$apache$spark$mllib$linalg$Matrix$_setter_$isTransposed_="),
        ProblemFilters.exclude[MissingMethodProblem](
          "org.apache.spark.mllib.linalg.Matrix.isTransposed"),
        ProblemFilters.exclude[MissingMethodProblem](
          "org.apache.spark.mllib.linalg.Matrix.foreachActive")
      ) ++ Seq(
        // SPARK-5540
        ProblemFilters.exclude[MissingMethodProblem](
          "org.apache.spark.mllib.recommendation.ALS.solveLeastSquares"),
        // SPARK-5536
        ProblemFilters.exclude[MissingMethodProblem](
          "org.apache.spark.mllib.recommendation.ALS.org$apache$spark$mllib$recommendation$ALS$^dateFeatures"),
        ProblemFilters.exclude[MissingMethodProblem](
          "org.apache.spark.mllib.recommendation.ALS.org$apache$spark$mllib$recommendation$ALS$^dateBlock")
      ) ++ Seq(
        // SPARK-3325
        ProblemFilters.exclude[MissingMethodProblem](
          "org.apache.spark.streaming.api.java.JavaDStreamLike.print"),
        // SPARK-2757
        ProblemFilters.exclude[IncompatibleResultTypeProblem](
          "org.apache.spark.streaming.flume.sink.SparkAvroCallbackHandler." +
            "removeAndGetProcessor")
      ) ++ Seq(
        // SPARK-5123 (SparkSQL data type change) - alpha component only
        ProblemFilters.exclude[IncompatibleResultTypeProblem](
          "org.apache.spark.ml.feature.HashingTF.outputDataType"),
        ProblemFilters.exclude[IncompatibleResultTypeProblem](
          "org.apache.spark.ml.feature.Tokenizer.outputDataType"),
        ProblemFilters.exclude[IncompatibleMethTypeProblem](
          "org.apache.spark.ml.feature.Tokenizer.validateInputType"),
        ProblemFilters.exclude[IncompatibleMethTypeProblem](
          "org.apache.spark.ml.classification.LogisticRegressionModel.validateAndTransformSchema"),
        ProblemFilters.exclude[IncompatibleMethTypeProblem](
          "org.apache.spark.ml.classification.LogisticRegression.validateAndTransformSchema")
      ) ++ Seq(
        // SPARK-4014
        ProblemFilters.exclude[MissingMethodProblem](
          "org.apache.spark.TaskContext.taskAttemptId"),
        ProblemFilters.exclude[MissingMethodProblem](
          "org.apache.spark.TaskContext.attemptNumber")
      ) ++ Seq(
        // SPARK-5166 Spark SQL API stabilization
        ProblemFilters.exclude[IncompatibleMethTypeProblem]("org.apache.spark.ml.Transformer.transform"),
        ProblemFilters.exclude[IncompatibleMethTypeProblem]("org.apache.spark.ml.Estimator.fit"),
        ProblemFilters.exclude[MissingMethodProblem]("org.apache.spark.ml.Transformer.transform"),
        ProblemFilters.exclude[IncompatibleMethTypeProblem]("org.apache.spark.ml.Pipeline.fit"),
        ProblemFilters.exclude[IncompatibleMethTypeProblem]("org.apache.spark.ml.PipelineModel.transform"),
        ProblemFilters.exclude[MissingMethodProblem]("org.apache.spark.ml.Estimator.fit"),
        ProblemFilters.exclude[IncompatibleMethTypeProblem]("org.apache.spark.ml.Evaluator.evaluate"),
        ProblemFilters.exclude[MissingMethodProblem]("org.apache.spark.ml.Evaluator.evaluate"),
        ProblemFilters.exclude[IncompatibleMethTypeProblem]("org.apache.spark.ml.tuning.CrossValidator.fit"),
        ProblemFilters.exclude[IncompatibleMethTypeProblem]("org.apache.spark.ml.tuning.CrossValidatorModel.transform"),
        ProblemFilters.exclude[IncompatibleMethTypeProblem]("org.apache.spark.ml.feature.StandardScaler.fit"),
        ProblemFilters.exclude[IncompatibleMethTypeProblem]("org.apache.spark.ml.feature.StandardScalerModel.transform"),
        ProblemFilters.exclude[IncompatibleMethTypeProblem]("org.apache.spark.ml.classification.LogisticRegressionModel.transform"),
        ProblemFilters.exclude[IncompatibleMethTypeProblem]("org.apache.spark.ml.classification.LogisticRegression.fit"),
        ProblemFilters.exclude[IncompatibleMethTypeProblem]("org.apache.spark.ml.evaluation.BinaryClassificationEvaluator.evaluate")
      ) ++ Seq(
        // SPARK-5270
        ProblemFilters.exclude[MissingMethodProblem](
          "org.apache.spark.api.java.JavaRDDLike.isEmpty")
      ) ++ Seq(
        // SPARK-5430
        ProblemFilters.exclude[MissingMethodProblem](
          "org.apache.spark.api.java.JavaRDDLike.treeReduce"),
        ProblemFilters.exclude[MissingMethodProblem](
          "org.apache.spark.api.java.JavaRDDLike.treeAggregate")
      ) ++ Seq(
        // SPARK-5297 Java FileStream do not work with custom key/values
        ProblemFilters.exclude[MissingMethodProblem](
          "org.apache.spark.streaming.api.java.JavaStreamingContext.fileStream")
      ) ++ Seq(
        // SPARK-5315 Spark Streaming Java API returns Scala DStream
        ProblemFilters.exclude[MissingMethodProblem](
          "org.apache.spark.streaming.api.java.JavaDStreamLike.reduceByWindow")
      ) ++ Seq(
        // SPARK-5461 Graph should have isCheckpointed, getCheckpointFiles methods
        ProblemFilters.exclude[MissingMethodProblem](
          "org.apache.spark.graphx.Graph.getCheckpointFiles"),
        ProblemFilters.exclude[MissingMethodProblem](
          "org.apache.spark.graphx.Graph.isCheckpointed")
      ) ++ Seq(
        // SPARK-4789 Standardize ML Prediction APIs
        ProblemFilters.exclude[MissingTypesProblem]("org.apache.spark.mllib.linalg.VectorUDT"),
        ProblemFilters.exclude[IncompatibleResultTypeProblem]("org.apache.spark.mllib.linalg.VectorUDT.serialize"),
        ProblemFilters.exclude[IncompatibleResultTypeProblem]("org.apache.spark.mllib.linalg.VectorUDT.sqlType")
      ) ++ Seq(
        // SPARK-5814
        ProblemFilters.exclude[MissingMethodProblem](
          "org.apache.spark.mllib.recommendation.ALS.org$apache$spark$mllib$recommendation$ALS$$wrapDoubleArray"),
        ProblemFilters.exclude[MissingMethodProblem](
          "org.apache.spark.mllib.recommendation.ALS.org$apache$spark$mllib$recommendation$ALS$$fillFullMatrix"),
        ProblemFilters.exclude[MissingMethodProblem](
          "org.apache.spark.mllib.recommendation.ALS.org$apache$spark$mllib$recommendation$ALS$$iterations"),
        ProblemFilters.exclude[MissingMethodProblem](
          "org.apache.spark.mllib.recommendation.ALS.org$apache$spark$mllib$recommendation$ALS$$makeOutLinkBlock"),
        ProblemFilters.exclude[MissingMethodProblem](
          "org.apache.spark.mllib.recommendation.ALS.org$apache$spark$mllib$recommendation$ALS$$computeYtY"),
        ProblemFilters.exclude[MissingMethodProblem](
          "org.apache.spark.mllib.recommendation.ALS.org$apache$spark$mllib$recommendation$ALS$$makeLinkRDDs"),
        ProblemFilters.exclude[MissingMethodProblem](
          "org.apache.spark.mllib.recommendation.ALS.org$apache$spark$mllib$recommendation$ALS$$alpha"),
        ProblemFilters.exclude[MissingMethodProblem](
          "org.apache.spark.mllib.recommendation.ALS.org$apache$spark$mllib$recommendation$ALS$$randomFactor"),
        ProblemFilters.exclude[MissingMethodProblem](
          "org.apache.spark.mllib.recommendation.ALS.org$apache$spark$mllib$recommendation$ALS$$makeInLinkBlock"),
        ProblemFilters.exclude[MissingMethodProblem](
          "org.apache.spark.mllib.recommendation.ALS.org$apache$spark$mllib$recommendation$ALS$$dspr"),
        ProblemFilters.exclude[MissingMethodProblem](
          "org.apache.spark.mllib.recommendation.ALS.org$apache$spark$mllib$recommendation$ALS$$lambda"),
        ProblemFilters.exclude[MissingMethodProblem](
          "org.apache.spark.mllib.recommendation.ALS.org$apache$spark$mllib$recommendation$ALS$$implicitPrefs"),
        ProblemFilters.exclude[MissingMethodProblem](
          "org.apache.spark.mllib.recommendation.ALS.org$apache$spark$mllib$recommendation$ALS$$rank")
      ) ++ Seq(
        // SPARK-4682
        ProblemFilters.exclude[MissingClassProblem]("org.apache.spark.RealClock"),
        ProblemFilters.exclude[MissingClassProblem]("org.apache.spark.Clock"),
        ProblemFilters.exclude[MissingClassProblem]("org.apache.spark.TestClock")
      ) ++ Seq(
        // SPARK-5922 Adding a generalized diff(other: RDD[(VertexId, VD)]) to VertexRDD
        ProblemFilters.exclude[MissingMethodProblem]("org.apache.spark.graphx.VertexRDD.diff")
      )

    case v if v.startsWith("1.2") =>
      Seq(
        MimaBuild.excludeSparkPackage("deploy"),
        MimaBuild.excludeSparkPackage("graphx")
      ) ++
      MimaBuild.excludeSparkClass("mllib.linalg.Matrix") ++
      MimaBuild.excludeSparkClass("mllib.linalg.Vector") ++
      Seq(
        ProblemFilters.exclude[IncompatibleTemplateDefProblem](
          "org.apache.spark.scheduler.TaskLocation"),
        // Added normL1 and normL2 to trait MultivariateStatisticalSummary
        ProblemFilters.exclude[MissingMethodProblem](
          "org.apache.spark.mllib.stat.MultivariateStatisticalSummary.normL1"),
        ProblemFilters.exclude[MissingMethodProblem](
          "org.apache.spark.mllib.stat.MultivariateStatisticalSummary.normL2"),
        // MapStatus should be private[spark]
        ProblemFilters.exclude[IncompatibleTemplateDefProblem](
          "org.apache.spark.scheduler.MapStatus"),
        ProblemFilters.exclude[MissingClassProblem](
          "org.apache.spark.network.netty.PathResolver"),
        ProblemFilters.exclude[MissingClassProblem](
          "org.apache.spark.network.netty.client.BlockClientListener"),

        // TaskContext was promoted to Abstract class
        ProblemFilters.exclude[AbstractClassProblem](
          "org.apache.spark.TaskContext"),
        ProblemFilters.exclude[IncompatibleTemplateDefProblem](
          "org.apache.spark.util.collection.SortDataFormat")
      ) ++ Seq(
        // Adding new methods to the JavaRDDLike trait:
        ProblemFilters.exclude[MissingMethodProblem](
          "org.apache.spark.api.java.JavaRDDLike.takeAsync"),
        ProblemFilters.exclude[MissingMethodProblem](
          "org.apache.spark.api.java.JavaRDDLike.foreachPartitionAsync"),
        ProblemFilters.exclude[MissingMethodProblem](
          "org.apache.spark.api.java.JavaRDDLike.countAsync"),
        ProblemFilters.exclude[MissingMethodProblem](
          "org.apache.spark.api.java.JavaRDDLike.foreachAsync"),
        ProblemFilters.exclude[MissingMethodProblem](
          "org.apache.spark.api.java.JavaRDDLike.collectAsync")
      ) ++ Seq(
        // SPARK-3822
        ProblemFilters.exclude[IncompatibleResultTypeProblem](
          "org.apache.spark.SparkContext.org$apache$spark$SparkContext$$createTaskScheduler")
      ) ++ Seq(
        // SPARK-1209
        ProblemFilters.exclude[MissingClassProblem](
          "org.apache.hadoop.mapreduce.SparkHadoopMapReduceUtil"),
        ProblemFilters.exclude[MissingClassProblem](
          "org.apache.hadoop.mapred.SparkHadoopMapRedUtil"),
        ProblemFilters.exclude[MissingTypesProblem](
          "org.apache.spark.rdd.PairRDDFunctions")
      ) ++ Seq(
        // SPARK-4062
        ProblemFilters.exclude[MissingMethodProblem](
          "org.apache.spark.streaming.kafka.KafkaReceiver#MessageHandler.this")
      )

    case v if v.startsWith("1.1") =>
      Seq(
        MimaBuild.excludeSparkPackage("deploy"),
        MimaBuild.excludeSparkPackage("graphx")
      ) ++
      Seq(
        // Adding new method to JavaRDLike trait - we should probably mark this as a developer API.
        ProblemFilters.exclude[MissingMethodProblem]("org.apache.spark.api.java.JavaRDDLike.partitions"),
        // Should probably mark this as Experimental
        ProblemFilters.exclude[MissingMethodProblem](
          "org.apache.spark.api.java.JavaRDDLike.foreachAsync"),
        // We made a mistake earlier (ed06500d3) in the Java API to use default parameter values
        // for countApproxDistinct* functions, which does not work in Java. We later removed
        // them, and use the following to tell Mima to not care about them.
        ProblemFilters.exclude[IncompatibleResultTypeProblem](
          "org.apache.spark.api.java.JavaPairRDD.countApproxDistinctByKey"),
        ProblemFilters.exclude[IncompatibleResultTypeProblem](
          "org.apache.spark.api.java.JavaPairRDD.countApproxDistinctByKey"),
        ProblemFilters.exclude[MissingMethodProblem](
          "org.apache.spark.api.java.JavaPairRDD.countApproxDistinct$default$1"),
        ProblemFilters.exclude[MissingMethodProblem](
          "org.apache.spark.api.java.JavaPairRDD.countApproxDistinctByKey$default$1"),
        ProblemFilters.exclude[MissingMethodProblem](
          "org.apache.spark.api.java.JavaRDD.countApproxDistinct$default$1"),
        ProblemFilters.exclude[MissingMethodProblem](
          "org.apache.spark.api.java.JavaRDDLike.countApproxDistinct$default$1"),
        ProblemFilters.exclude[MissingMethodProblem](
          "org.apache.spark.api.java.JavaDoubleRDD.countApproxDistinct$default$1"),
        ProblemFilters.exclude[MissingMethodProblem](
          "org.apache.spark.storage.DiskStore.getValues"),
        ProblemFilters.exclude[MissingMethodProblem](
          "org.apache.spark.storage.MemoryStore.Entry")
      ) ++
      Seq(
        // Serializer interface change. See SPARK-3045.
        ProblemFilters.exclude[IncompatibleTemplateDefProblem](
          "org.apache.spark.serializer.DeserializationStream"),
        ProblemFilters.exclude[IncompatibleTemplateDefProblem](
          "org.apache.spark.serializer.Serializer"),
        ProblemFilters.exclude[IncompatibleTemplateDefProblem](
          "org.apache.spark.serializer.SerializationStream"),
        ProblemFilters.exclude[IncompatibleTemplateDefProblem](
          "org.apache.spark.serializer.SerializerInstance")
      )++
      Seq(
        // Renamed putValues -> putArray + putIterator
        ProblemFilters.exclude[MissingMethodProblem](
          "org.apache.spark.storage.MemoryStore.putValues"),
        ProblemFilters.exclude[MissingMethodProblem](
          "org.apache.spark.storage.DiskStore.putValues"),
        ProblemFilters.exclude[MissingMethodProblem](
          "org.apache.spark.storage.TachyonStore.putValues")
      ) ++
      Seq(
        ProblemFilters.exclude[MissingMethodProblem](
          "org.apache.spark.streaming.flume.FlumeReceiver.this"),
        ProblemFilters.exclude[IncompatibleMethTypeProblem](
          "org.apache.spark.streaming.kafka.KafkaUtils.createStream"),
        ProblemFilters.exclude[IncompatibleMethTypeProblem](
          "org.apache.spark.streaming.kafka.KafkaReceiver.this")
      ) ++
      Seq( // Ignore some private methods in ALS.
        ProblemFilters.exclude[MissingMethodProblem](
          "org.apache.spark.mllib.recommendation.ALS.org$apache$spark$mllib$recommendation$ALS$^dateFeatures"),
        ProblemFilters.exclude[MissingMethodProblem]( // The only public constructor is the one without arguments.
          "org.apache.spark.mllib.recommendation.ALS.this"),
        ProblemFilters.exclude[MissingMethodProblem](
          "org.apache.spark.mllib.recommendation.ALS.org$apache$spark$mllib$recommendation$ALS$$<init>$default$7"),
        ProblemFilters.exclude[IncompatibleMethTypeProblem](
          "org.apache.spark.mllib.recommendation.ALS.org$apache$spark$mllib$recommendation$ALS$^dateFeatures")
      ) ++
      MimaBuild.excludeSparkClass("mllib.linalg.distributed.ColumnStatisticsAggregator") ++
      MimaBuild.excludeSparkClass("rdd.ZippedRDD") ++
      MimaBuild.excludeSparkClass("rdd.ZippedPartition") ++
      MimaBuild.excludeSparkClass("util.SerializableHyperLogLog") ++
      MimaBuild.excludeSparkClass("storage.Values") ++
      MimaBuild.excludeSparkClass("storage.Entry") ++
      MimaBuild.excludeSparkClass("storage.MemoryStore$Entry") ++
      // Class was missing "@DeveloperApi" annotation in 1.0.
      MimaBuild.excludeSparkClass("scheduler.SparkListenerApplicationStart") ++
      Seq(
        ProblemFilters.exclude[IncompatibleMethTypeProblem](
          "org.apache.spark.mllib.tree.impurity.Gini.calculate"),
        ProblemFilters.exclude[IncompatibleMethTypeProblem](
          "org.apache.spark.mllib.tree.impurity.Entropy.calculate"),
        ProblemFilters.exclude[IncompatibleMethTypeProblem](
          "org.apache.spark.mllib.tree.impurity.Variance.calculate")
      ) ++
      Seq( // Package-private classes removed in SPARK-2341
        ProblemFilters.exclude[MissingClassProblem]("org.apache.spark.mllib.util.BinaryLabelParser"),
        ProblemFilters.exclude[MissingClassProblem]("org.apache.spark.mllib.util.BinaryLabelParser$"),
        ProblemFilters.exclude[MissingClassProblem]("org.apache.spark.mllib.util.LabelParser"),
        ProblemFilters.exclude[MissingClassProblem]("org.apache.spark.mllib.util.LabelParser$"),
        ProblemFilters.exclude[MissingClassProblem]("org.apache.spark.mllib.util.MulticlassLabelParser"),
        ProblemFilters.exclude[MissingClassProblem]("org.apache.spark.mllib.util.MulticlassLabelParser$")
      ) ++
      Seq( // package-private classes removed in MLlib
        ProblemFilters.exclude[MissingMethodProblem](
          "org.apache.spark.mllib.regression.GeneralizedLinearAlgorithm.org$apache$spark$mllib$regression$GeneralizedLinearAlgorithm$$prependOne")
      ) ++
      Seq( // new Vector methods in MLlib (binary compatible assuming users do not implement Vector)
        ProblemFilters.exclude[MissingMethodProblem]("org.apache.spark.mllib.linalg.Vector.copy")
      ) ++
      Seq( // synthetic methods generated in LabeledPoint
        ProblemFilters.exclude[MissingTypesProblem]("org.apache.spark.mllib.regression.LabeledPoint$"),
        ProblemFilters.exclude[IncompatibleMethTypeProblem]("org.apache.spark.mllib.regression.LabeledPoint.apply"),
        ProblemFilters.exclude[MissingMethodProblem]("org.apache.spark.mllib.regression.LabeledPoint.toString")
      ) ++
      Seq ( // Scala 2.11 compatibility fix
        ProblemFilters.exclude[MissingMethodProblem]("org.apache.spark.streaming.StreamingContext.<init>$default$2")
      )
    case v if v.startsWith("1.0") =>
      Seq(
        MimaBuild.excludeSparkPackage("api.java"),
        MimaBuild.excludeSparkPackage("mllib"),
        MimaBuild.excludeSparkPackage("streaming")
      ) ++
      MimaBuild.excludeSparkClass("rdd.ClassTags") ++
      MimaBuild.excludeSparkClass("util.XORShiftRandom") ++
      MimaBuild.excludeSparkClass("graphx.EdgeRDD") ++
      MimaBuild.excludeSparkClass("graphx.VertexRDD") ++
      MimaBuild.excludeSparkClass("graphx.impl.GraphImpl") ++
      MimaBuild.excludeSparkClass("graphx.impl.RoutingTable") ++
      MimaBuild.excludeSparkClass("graphx.util.collection.PrimitiveKeyOpenHashMap") ++
      MimaBuild.excludeSparkClass("graphx.util.collection.GraphXPrimitiveKeyOpenHashMap") ++
      MimaBuild.excludeSparkClass("mllib.recommendation.MFDataGenerator") ++
      MimaBuild.excludeSparkClass("mllib.optimization.SquaredGradient") ++
      MimaBuild.excludeSparkClass("mllib.regression.RidgeRegressionWithSGD") ++
      MimaBuild.excludeSparkClass("mllib.regression.LassoWithSGD") ++
      MimaBuild.excludeSparkClass("mllib.regression.LinearRegressionWithSGD")
    case _ => Seq()
  }
}<|MERGE_RESOLUTION|>--- conflicted
+++ resolved
@@ -261,13 +261,6 @@
         ProblemFilters.exclude[MissingMethodProblem]("org.apache.spark.graphx.Graph.mapReduceTriplets"),
         ProblemFilters.exclude[MissingMethodProblem]("org.apache.spark.graphx.Graph.mapReduceTriplets$default$3"),
         ProblemFilters.exclude[MissingMethodProblem]("org.apache.spark.graphx.impl.GraphImpl.mapReduceTriplets")
-<<<<<<< HEAD
-      ) ++
-      Seq(
-        // SPARK-529: private classes were removed, but MiMA complains.
-        ProblemFilters.exclude[MissingClassProblem]("org.apache.spark.sql.SQLConf$SQLConfEntry"),
-        ProblemFilters.exclude[MissingClassProblem]("org.apache.spark.sql.SQLConf$SQLConfEntry$")
-=======
       ) ++ Seq(
         // SPARK-13426 Remove the support of SIMR
         ProblemFilters.exclude[MissingMethodProblem]("org.apache.spark.SparkMasterRegex.SIMR_REGEX")
@@ -282,7 +275,11 @@
       ) ++ Seq (
         // SPARK-7729 Executor which has been killed should also be displayed on Executor Tab
         ProblemFilters.exclude[MissingMethodProblem]("org.apache.spark.status.api.v1.ExecutorSummary.this")
->>>>>>> 230bbeaa
+      ) ++
+      Seq(
+        // SPARK-529: private classes were removed, but MiMA complains.
+        ProblemFilters.exclude[MissingClassProblem]("org.apache.spark.sql.SQLConf$SQLConfEntry"),
+        ProblemFilters.exclude[MissingClassProblem]("org.apache.spark.sql.SQLConf$SQLConfEntry$")
       )
     case v if v.startsWith("1.6") =>
       Seq(
