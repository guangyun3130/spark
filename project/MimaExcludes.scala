/*
 * Licensed to the Apache Software Foundation (ASF) under one or more
 * contributor license agreements.  See the NOTICE file distributed with
 * this work for additional information regarding copyright ownership.
 * The ASF licenses this file to You under the Apache License, Version 2.0
 * (the "License"); you may not use this file except in compliance with
 * the License.  You may obtain a copy of the License at
 *
 *    http://www.apache.org/licenses/LICENSE-2.0
 *
 * Unless required by applicable law or agreed to in writing, software
 * distributed under the License is distributed on an "AS IS" BASIS,
 * WITHOUT WARRANTIES OR CONDITIONS OF ANY KIND, either express or implied.
 * See the License for the specific language governing permissions and
 * limitations under the License.
 */

import com.typesafe.tools.mima.core._
import com.typesafe.tools.mima.core.ProblemFilters._

/**
 * Additional excludes for checking of Spark's binary compatibility.
 *
 * The Mima build will automatically exclude @DeveloperApi and @Experimental classes. This acts
 * as an official audit of cases where we excluded other classes. Please use the narrowest
 * possible exclude here. MIMA will usually tell you what exclude to use, e.g.:
 *
 * ProblemFilters.exclude[MissingMethodProblem]("org.apache.spark.rdd.RDD.take")
 *
 * It is also possible to exclude Spark classes and packages. This should be used sparingly:
 *
 * MimaBuild.excludeSparkClass("graphx.util.collection.GraphXPrimitiveKeyOpenHashMap")
 *
 * For a new Spark version, please update MimaBuild.scala to reflect the previous version.
 */
object MimaExcludes {
  def excludes(version: String) = version match {
    case v if v.startsWith("2.0") =>
      Seq(
        excludePackage("org.apache.spark.rpc"),
        excludePackage("org.spark-project.jetty"),
        excludePackage("org.apache.spark.unused"),
        excludePackage("org.apache.spark.unsafe"),
        excludePackage("org.apache.spark.util.collection.unsafe"),
        excludePackage("org.apache.spark.sql.catalyst"),
        excludePackage("org.apache.spark.sql.execution"),
        ProblemFilters.exclude[MissingMethodProblem]("org.apache.spark.mllib.feature.PCAModel.this"),
        ProblemFilters.exclude[MissingMethodProblem]("org.apache.spark.status.api.v1.StageData.this"),
        ProblemFilters.exclude[MissingMethodProblem](
          "org.apache.spark.status.api.v1.ApplicationAttemptInfo.this"),
        ProblemFilters.exclude[MissingMethodProblem](
          "org.apache.spark.status.api.v1.ApplicationAttemptInfo.<init>$default$5"),
        // SPARK-12600 Remove SQL deprecated methods
        ProblemFilters.exclude[MissingClassProblem]("org.apache.spark.sql.SQLContext$QueryExecution"),
        ProblemFilters.exclude[MissingClassProblem]("org.apache.spark.sql.SQLContext$SparkPlanner"),
        ProblemFilters.exclude[MissingMethodProblem]("org.apache.spark.sql.SQLContext.applySchema"),
        ProblemFilters.exclude[MissingMethodProblem]("org.apache.spark.sql.SQLContext.parquetFile"),
        ProblemFilters.exclude[MissingMethodProblem]("org.apache.spark.sql.SQLContext.jdbc"),
        ProblemFilters.exclude[MissingMethodProblem]("org.apache.spark.sql.SQLContext.jsonFile"),
        ProblemFilters.exclude[MissingMethodProblem]("org.apache.spark.sql.SQLContext.jsonRDD"),
        ProblemFilters.exclude[MissingMethodProblem]("org.apache.spark.sql.SQLContext.load"),
        ProblemFilters.exclude[MissingMethodProblem]("org.apache.spark.sql.SQLContext.dialectClassName"),
        ProblemFilters.exclude[MissingMethodProblem]("org.apache.spark.sql.SQLContext.getSQLDialect")
      ) ++ Seq(
        ProblemFilters.exclude[IncompatibleResultTypeProblem]("org.apache.spark.SparkContext.emptyRDD"),
        ProblemFilters.exclude[MissingClassProblem]("org.apache.spark.broadcast.HttpBroadcastFactory")
      ) ++
      Seq(
        // SPARK-3369 Fix Iterable/Iterator in Java API
        ProblemFilters.exclude[IncompatibleResultTypeProblem](
          "org.apache.spark.api.java.function.FlatMapFunction.call"),
        ProblemFilters.exclude[MissingMethodProblem](
          "org.apache.spark.api.java.function.FlatMapFunction.call"),
        ProblemFilters.exclude[IncompatibleResultTypeProblem](
          "org.apache.spark.api.java.function.DoubleFlatMapFunction.call"),
        ProblemFilters.exclude[MissingMethodProblem](
          "org.apache.spark.api.java.function.DoubleFlatMapFunction.call"),
        ProblemFilters.exclude[IncompatibleResultTypeProblem](
          "org.apache.spark.api.java.function.FlatMapFunction2.call"),
        ProblemFilters.exclude[MissingMethodProblem](
          "org.apache.spark.api.java.function.FlatMapFunction2.call"),
        ProblemFilters.exclude[IncompatibleResultTypeProblem](
          "org.apache.spark.api.java.function.PairFlatMapFunction.call"),
        ProblemFilters.exclude[MissingMethodProblem](
          "org.apache.spark.api.java.function.PairFlatMapFunction.call"),
        ProblemFilters.exclude[IncompatibleResultTypeProblem](
          "org.apache.spark.api.java.function.CoGroupFunction.call"),
        ProblemFilters.exclude[MissingMethodProblem](
          "org.apache.spark.api.java.function.CoGroupFunction.call"),
        ProblemFilters.exclude[IncompatibleResultTypeProblem](
          "org.apache.spark.api.java.function.MapPartitionsFunction.call"),
        ProblemFilters.exclude[MissingMethodProblem](
          "org.apache.spark.api.java.function.MapPartitionsFunction.call"),
        ProblemFilters.exclude[IncompatibleResultTypeProblem](
          "org.apache.spark.api.java.function.FlatMapGroupsFunction.call"),
        ProblemFilters.exclude[MissingMethodProblem](
          "org.apache.spark.api.java.function.FlatMapGroupsFunction.call")
      ) ++
      Seq(
        // SPARK-4819 replace Guava Optional
        ProblemFilters.exclude[IncompatibleResultTypeProblem]("org.apache.spark.api.java.JavaSparkContext.getCheckpointDir"),
        ProblemFilters.exclude[IncompatibleResultTypeProblem]("org.apache.spark.api.java.JavaSparkContext.getSparkHome"),
        ProblemFilters.exclude[MissingMethodProblem]("org.apache.spark.api.java.JavaRDDLike.getCheckpointFile"),
        ProblemFilters.exclude[MissingMethodProblem]("org.apache.spark.api.java.JavaRDDLike.partitioner"),
        ProblemFilters.exclude[MissingMethodProblem]("org.apache.spark.api.java.JavaRDDLike.getCheckpointFile"),
        ProblemFilters.exclude[MissingMethodProblem]("org.apache.spark.api.java.JavaRDDLike.partitioner")
      ) ++
      Seq(
        // SPARK-12481 Remove Hadoop 1.x
        ProblemFilters.exclude[IncompatibleTemplateDefProblem]("org.apache.spark.mapred.SparkHadoopMapRedUtil"),
        // SPARK-12615 Remove deprecated APIs in core
        ProblemFilters.exclude[MissingMethodProblem]("org.apache.spark.SparkContext.<init>$default$6"),
        ProblemFilters.exclude[MissingMethodProblem]("org.apache.spark.SparkContext.numericRDDToDoubleRDDFunctions"),
        ProblemFilters.exclude[MissingMethodProblem]("org.apache.spark.SparkContext.intToIntWritable"),
        ProblemFilters.exclude[MissingMethodProblem]("org.apache.spark.SparkContext.intWritableConverter"),
        ProblemFilters.exclude[MissingMethodProblem]("org.apache.spark.SparkContext.writableWritableConverter"),
        ProblemFilters.exclude[MissingMethodProblem]("org.apache.spark.SparkContext.rddToPairRDDFunctions"),
        ProblemFilters.exclude[MissingMethodProblem]("org.apache.spark.SparkContext.rddToAsyncRDDActions"),
        ProblemFilters.exclude[MissingMethodProblem]("org.apache.spark.SparkContext.boolToBoolWritable"),
        ProblemFilters.exclude[MissingMethodProblem]("org.apache.spark.SparkContext.longToLongWritable"),
        ProblemFilters.exclude[MissingMethodProblem]("org.apache.spark.SparkContext.doubleWritableConverter"),
        ProblemFilters.exclude[MissingMethodProblem]("org.apache.spark.SparkContext.rddToOrderedRDDFunctions"),
        ProblemFilters.exclude[MissingMethodProblem]("org.apache.spark.SparkContext.floatWritableConverter"),
        ProblemFilters.exclude[MissingMethodProblem]("org.apache.spark.SparkContext.booleanWritableConverter"),
        ProblemFilters.exclude[MissingMethodProblem]("org.apache.spark.SparkContext.stringToText"),
        ProblemFilters.exclude[MissingMethodProblem]("org.apache.spark.SparkContext.doubleRDDToDoubleRDDFunctions"),
        ProblemFilters.exclude[MissingMethodProblem]("org.apache.spark.SparkContext.doubleToDoubleWritable"),
        ProblemFilters.exclude[MissingMethodProblem]("org.apache.spark.SparkContext.bytesWritableConverter"),
        ProblemFilters.exclude[MissingMethodProblem]("org.apache.spark.SparkContext.rddToSequenceFileRDDFunctions"),
        ProblemFilters.exclude[MissingMethodProblem]("org.apache.spark.SparkContext.bytesToBytesWritable"),
        ProblemFilters.exclude[MissingMethodProblem]("org.apache.spark.SparkContext.longWritableConverter"),
        ProblemFilters.exclude[MissingMethodProblem]("org.apache.spark.SparkContext.stringWritableConverter"),
        ProblemFilters.exclude[MissingMethodProblem]("org.apache.spark.SparkContext.floatToFloatWritable"),
        ProblemFilters.exclude[MissingMethodProblem]("org.apache.spark.SparkContext.rddToPairRDDFunctions$default$4"),
        ProblemFilters.exclude[MissingMethodProblem]("org.apache.spark.TaskContext.addOnCompleteCallback"),
        ProblemFilters.exclude[MissingMethodProblem]("org.apache.spark.TaskContext.runningLocally"),
        ProblemFilters.exclude[MissingMethodProblem]("org.apache.spark.TaskContext.attemptId"),
        ProblemFilters.exclude[MissingMethodProblem]("org.apache.spark.SparkContext.defaultMinSplits"),
        ProblemFilters.exclude[IncompatibleMethTypeProblem]("org.apache.spark.SparkContext.runJob"),
        ProblemFilters.exclude[MissingMethodProblem]("org.apache.spark.SparkContext.runJob"),
        ProblemFilters.exclude[MissingMethodProblem]("org.apache.spark.SparkContext.tachyonFolderName"),
        ProblemFilters.exclude[MissingMethodProblem]("org.apache.spark.SparkContext.initLocalProperties"),
        ProblemFilters.exclude[MissingMethodProblem]("org.apache.spark.SparkContext.clearJars"),
        ProblemFilters.exclude[MissingMethodProblem]("org.apache.spark.SparkContext.clearFiles"),
        ProblemFilters.exclude[MissingMethodProblem]("org.apache.spark.SparkContext.this"),
        ProblemFilters.exclude[IncompatibleMethTypeProblem]("org.apache.spark.SparkContext.this"),
        ProblemFilters.exclude[MissingMethodProblem]("org.apache.spark.rdd.RDD.flatMapWith$default$2"),
        ProblemFilters.exclude[MissingMethodProblem]("org.apache.spark.rdd.RDD.toArray"),
        ProblemFilters.exclude[MissingMethodProblem]("org.apache.spark.rdd.RDD.mapWith$default$2"),
        ProblemFilters.exclude[MissingMethodProblem]("org.apache.spark.rdd.RDD.mapPartitionsWithSplit"),
        ProblemFilters.exclude[MissingMethodProblem]("org.apache.spark.rdd.RDD.flatMapWith"),
        ProblemFilters.exclude[MissingMethodProblem]("org.apache.spark.rdd.RDD.filterWith"),
        ProblemFilters.exclude[MissingMethodProblem]("org.apache.spark.rdd.RDD.foreachWith"),
        ProblemFilters.exclude[MissingMethodProblem]("org.apache.spark.rdd.RDD.mapWith"),
        ProblemFilters.exclude[MissingMethodProblem]("org.apache.spark.rdd.RDD.mapPartitionsWithSplit$default$2"),
        ProblemFilters.exclude[MissingMethodProblem]("org.apache.spark.rdd.SequenceFileRDDFunctions.this"),
        ProblemFilters.exclude[MissingMethodProblem]("org.apache.spark.api.java.JavaRDDLike.splits"),
        ProblemFilters.exclude[MissingMethodProblem]("org.apache.spark.api.java.JavaRDDLike.toArray"),
        ProblemFilters.exclude[MissingMethodProblem]("org.apache.spark.api.java.JavaSparkContext.defaultMinSplits"),
        ProblemFilters.exclude[MissingMethodProblem]("org.apache.spark.api.java.JavaSparkContext.clearJars"),
        ProblemFilters.exclude[MissingMethodProblem]("org.apache.spark.api.java.JavaSparkContext.clearFiles"),
        ProblemFilters.exclude[MissingMethodProblem]("org.apache.spark.SparkContext.externalBlockStoreFolderName"),
        ProblemFilters.exclude[MissingClassProblem]("org.apache.spark.storage.ExternalBlockStore$"),
        ProblemFilters.exclude[MissingClassProblem]("org.apache.spark.storage.ExternalBlockManager"),
        ProblemFilters.exclude[MissingClassProblem]("org.apache.spark.storage.ExternalBlockStore")
      ) ++ Seq(
        // SPARK-12149 Added new fields to ExecutorSummary
        ProblemFilters.exclude[MissingMethodProblem]("org.apache.spark.status.api.v1.ExecutorSummary.this")
      ) ++
      Seq(
        // SPARK-12665 Remove deprecated and unused classes
        ProblemFilters.exclude[MissingClassProblem]("org.apache.spark.graphx.GraphKryoRegistrator"),
        ProblemFilters.exclude[MissingClassProblem]("org.apache.spark.util.Vector"),
        ProblemFilters.exclude[MissingClassProblem]("org.apache.spark.util.Vector$Multiplier"),
        ProblemFilters.exclude[MissingClassProblem]("org.apache.spark.util.Vector$")
      ) ++ Seq(
        // SPARK-12591 Register OpenHashMapBasedStateMap for Kryo
        ProblemFilters.exclude[MissingClassProblem]("org.apache.spark.serializer.KryoInputDataInputBridge"),
        ProblemFilters.exclude[MissingClassProblem]("org.apache.spark.serializer.KryoOutputDataOutputBridge")
      ) ++ Seq(
        // SPARK-12510 Refactor ActorReceiver to support Java
        ProblemFilters.exclude[AbstractClassProblem]("org.apache.spark.streaming.receiver.ActorReceiver")
      ) ++ Seq(
        // SPARK-12895 Implement TaskMetrics using accumulators
        ProblemFilters.exclude[MissingMethodProblem]("org.apache.spark.TaskContext.internalMetricsToAccumulators"),
        ProblemFilters.exclude[MissingMethodProblem]("org.apache.spark.TaskContext.collectInternalAccumulators"),
        ProblemFilters.exclude[MissingMethodProblem]("org.apache.spark.TaskContext.collectAccumulators")
      ) ++ Seq(
        // SPARK-12896 Send only accumulator updates to driver, not TaskMetrics
        ProblemFilters.exclude[IncompatibleMethTypeProblem]("org.apache.spark.Accumulable.this"),
        ProblemFilters.exclude[IncompatibleMethTypeProblem]("org.apache.spark.Accumulator.this"),
        ProblemFilters.exclude[MissingMethodProblem]("org.apache.spark.Accumulator.initialValue")
      ) ++ Seq(
        // SPARK-12692 Scala style: Fix the style violation (Space before "," or ":")
        ProblemFilters.exclude[MissingMethodProblem]("org.apache.spark.streaming.flume.sink.SparkSink.org$apache$spark$streaming$flume$sink$Logging$$log_"),
        ProblemFilters.exclude[MissingMethodProblem]("org.apache.spark.streaming.flume.sink.SparkSink.org$apache$spark$streaming$flume$sink$Logging$$log__="),
        ProblemFilters.exclude[MissingMethodProblem]("org.apache.spark.streaming.flume.sink.SparkAvroCallbackHandler.org$apache$spark$streaming$flume$sink$Logging$$log_"),
        ProblemFilters.exclude[MissingMethodProblem]("org.apache.spark.streaming.flume.sink.SparkAvroCallbackHandler.org$apache$spark$streaming$flume$sink$Logging$$log__="),
        ProblemFilters.exclude[MissingMethodProblem]("org.apache.spark.streaming.flume.sink.Logging.org$apache$spark$streaming$flume$sink$Logging$$log__="),
        ProblemFilters.exclude[MissingMethodProblem]("org.apache.spark.streaming.flume.sink.Logging.org$apache$spark$streaming$flume$sink$Logging$$log_"),
        ProblemFilters.exclude[MissingMethodProblem]("org.apache.spark.streaming.flume.sink.Logging.org$apache$spark$streaming$flume$sink$Logging$$_log"),
        ProblemFilters.exclude[MissingMethodProblem]("org.apache.spark.streaming.flume.sink.Logging.org$apache$spark$streaming$flume$sink$Logging$$_log_="),
        ProblemFilters.exclude[MissingMethodProblem]("org.apache.spark.streaming.flume.sink.TransactionProcessor.org$apache$spark$streaming$flume$sink$Logging$$log_"),
        ProblemFilters.exclude[MissingMethodProblem]("org.apache.spark.streaming.flume.sink.TransactionProcessor.org$apache$spark$streaming$flume$sink$Logging$$log__=")
      ) ++ Seq(
        // SPARK-12689 Migrate DDL parsing to the newly absorbed parser
        ProblemFilters.exclude[MissingClassProblem]("org.apache.spark.sql.execution.datasources.DDLParser"),
        ProblemFilters.exclude[MissingClassProblem]("org.apache.spark.sql.execution.datasources.DDLException"),
        ProblemFilters.exclude[MissingMethodProblem]("org.apache.spark.sql.SQLContext.ddlParser")
      ) ++ Seq(
        // SPARK-7799 Add "streaming-akka" project
        ProblemFilters.exclude[MissingMethodProblem]("org.apache.spark.streaming.zeromq.ZeroMQUtils.createStream"),
        ProblemFilters.exclude[IncompatibleMethTypeProblem]("org.apache.spark.streaming.zeromq.ZeroMQUtils.createStream"),
        ProblemFilters.exclude[IncompatibleResultTypeProblem]("org.apache.spark.streaming.zeromq.ZeroMQUtils.createStream$default$6"),
        ProblemFilters.exclude[MissingMethodProblem]("org.apache.spark.streaming.zeromq.ZeroMQUtils.createStream$default$5"),
        ProblemFilters.exclude[MissingMethodProblem]("org.apache.spark.streaming.StreamingContext.actorStream$default$4"),
        ProblemFilters.exclude[MissingMethodProblem]("org.apache.spark.streaming.StreamingContext.actorStream$default$3"),
        ProblemFilters.exclude[MissingMethodProblem]("org.apache.spark.streaming.StreamingContext.actorStream"),
        ProblemFilters.exclude[MissingMethodProblem]("org.apache.spark.streaming.api.java.JavaStreamingContext.actorStream"),
        ProblemFilters.exclude[MissingTypesProblem]("org.apache.spark.streaming.zeromq.ZeroMQReceiver"),
        ProblemFilters.exclude[MissingClassProblem]("org.apache.spark.streaming.receiver.ActorReceiver$Supervisor")
      ) ++ Seq(
        // SPARK-12348 Remove deprecated Streaming APIs.
        ProblemFilters.exclude[MissingMethodProblem]("org.apache.spark.streaming.StreamingContext.toPairDStreamFunctions"),
        ProblemFilters.exclude[MissingMethodProblem]("org.apache.spark.streaming.StreamingContext.toPairDStreamFunctions$default$4"),
        ProblemFilters.exclude[MissingMethodProblem]("org.apache.spark.streaming.StreamingContext.awaitTermination"),
        ProblemFilters.exclude[MissingMethodProblem]("org.apache.spark.streaming.StreamingContext.networkStream"),
        ProblemFilters.exclude[MissingClassProblem]("org.apache.spark.streaming.api.java.JavaStreamingContextFactory"),
        ProblemFilters.exclude[MissingMethodProblem]("org.apache.spark.streaming.api.java.JavaStreamingContext.awaitTermination"),
        ProblemFilters.exclude[MissingMethodProblem]("org.apache.spark.streaming.api.java.JavaStreamingContext.sc"),
        ProblemFilters.exclude[MissingMethodProblem]("org.apache.spark.streaming.api.java.JavaDStreamLike.reduceByWindow"),
        ProblemFilters.exclude[MissingMethodProblem]("org.apache.spark.streaming.api.java.JavaDStreamLike.foreachRDD"),
        ProblemFilters.exclude[MissingMethodProblem]("org.apache.spark.streaming.api.java.JavaDStreamLike.foreach"),
        ProblemFilters.exclude[IncompatibleMethTypeProblem]("org.apache.spark.streaming.api.java.JavaStreamingContext.getOrCreate")
      ) ++ Seq(
        // SPARK-12847 Remove StreamingListenerBus and post all Streaming events to the same thread as Spark events
        ProblemFilters.exclude[MissingClassProblem]("org.apache.spark.util.AsynchronousListenerBus$"),
        ProblemFilters.exclude[MissingClassProblem]("org.apache.spark.util.AsynchronousListenerBus")
      ) ++ Seq(
        // SPARK-11622 Make LibSVMRelation extends HadoopFsRelation and Add LibSVMOutputWriter
        ProblemFilters.exclude[MissingTypesProblem]("org.apache.spark.ml.source.libsvm.DefaultSource"),
        ProblemFilters.exclude[MissingMethodProblem]("org.apache.spark.ml.source.libsvm.DefaultSource.createRelation")
      ) ++ Seq(
        // SPARK-6363 Make Scala 2.11 the default Scala version
        ProblemFilters.exclude[MissingMethodProblem]("org.apache.spark.SparkContext.cleanup"),
        ProblemFilters.exclude[MissingMethodProblem]("org.apache.spark.SparkContext.metadataCleaner"),
        ProblemFilters.exclude[MissingClassProblem]("org.apache.spark.scheduler.cluster.YarnSchedulerBackend$YarnDriverEndpoint"),
        ProblemFilters.exclude[MissingClassProblem]("org.apache.spark.scheduler.cluster.YarnSchedulerBackend$YarnSchedulerEndpoint")
      ) ++ Seq(
        // SPARK-7889
        ProblemFilters.exclude[MissingMethodProblem]("org.apache.spark.deploy.history.HistoryServer.org$apache$spark$deploy$history$HistoryServer$@tachSparkUI"),
        // SPARK-13296
        ProblemFilters.exclude[IncompatibleResultTypeProblem]("org.apache.spark.sql.UDFRegistration.register"),
        ProblemFilters.exclude[MissingClassProblem]("org.apache.spark.sql.UserDefinedPythonFunction$"),
        ProblemFilters.exclude[MissingClassProblem]("org.apache.spark.sql.UserDefinedPythonFunction"),
        ProblemFilters.exclude[MissingClassProblem]("org.apache.spark.sql.UserDefinedFunction"),
        ProblemFilters.exclude[MissingClassProblem]("org.apache.spark.sql.UserDefinedFunction$")
      ) ++ Seq(
        // SPARK-12995 Remove deprecated APIs in graphx
        ProblemFilters.exclude[MissingMethodProblem]("org.apache.spark.graphx.lib.SVDPlusPlus.runSVDPlusPlus"),
        ProblemFilters.exclude[MissingMethodProblem]("org.apache.spark.graphx.Graph.mapReduceTriplets"),
        ProblemFilters.exclude[MissingMethodProblem]("org.apache.spark.graphx.Graph.mapReduceTriplets$default$3"),
        ProblemFilters.exclude[MissingMethodProblem]("org.apache.spark.graphx.impl.GraphImpl.mapReduceTriplets")
      ) ++ Seq(
        // SPARK-13426 Remove the support of SIMR
        ProblemFilters.exclude[MissingMethodProblem]("org.apache.spark.SparkMasterRegex.SIMR_REGEX")
      ) ++ Seq(
        // SPARK-13413 Remove SparkContext.metricsSystem/schedulerBackend_ setter
        ProblemFilters.exclude[MissingMethodProblem]("org.apache.spark.SparkContext.metricsSystem"),
        ProblemFilters.exclude[MissingMethodProblem]("org.apache.spark.SparkContext.schedulerBackend_=")
      ) ++ Seq(
        // SPARK-13220 Deprecate yarn-client and yarn-cluster mode
        ProblemFilters.exclude[MissingMethodProblem](
          "org.apache.spark.SparkContext.org$apache$spark$SparkContext$$createTaskScheduler"),
        // SPARK-13465 TaskContext.
        ProblemFilters.exclude[MissingMethodProblem]("org.apache.spark.TaskContext.addTaskFailureListener")
      ) ++ Seq (
        // SPARK-7729 Executor which has been killed should also be displayed on Executor Tab
        ProblemFilters.exclude[MissingMethodProblem]("org.apache.spark.status.api.v1.ExecutorSummary.this")
<<<<<<< HEAD
      ) ++
      Seq(
        // SPARK-529: private classes were removed, but MiMA complains.
        ProblemFilters.exclude[MissingClassProblem]("org.apache.spark.sql.SQLConf$SQLConfEntry"),
=======
      ) ++ Seq(
        // [SPARK-13486][SQL] Move SQLConf into an internal package
        ProblemFilters.exclude[MissingClassProblem]("org.apache.spark.sql.SQLConf"),
        ProblemFilters.exclude[MissingClassProblem]("org.apache.spark.sql.SQLConf$SQLConfEntry"),
        ProblemFilters.exclude[MissingClassProblem]("org.apache.spark.sql.SQLConf$"),
>>>>>>> ad615291
        ProblemFilters.exclude[MissingClassProblem]("org.apache.spark.sql.SQLConf$SQLConfEntry$")
      )
    case v if v.startsWith("1.6") =>
      Seq(
        MimaBuild.excludeSparkPackage("deploy"),
        MimaBuild.excludeSparkPackage("network"),
        MimaBuild.excludeSparkPackage("unsafe"),
        // These are needed if checking against the sbt build, since they are part of
        // the maven-generated artifacts in 1.3.
        excludePackage("org.spark-project.jetty"),
        MimaBuild.excludeSparkPackage("unused"),
        // SQL execution is considered private.
        excludePackage("org.apache.spark.sql.execution"),
        // SQL columnar is considered private.
        excludePackage("org.apache.spark.sql.columnar"),
        // The shuffle package is considered private.
        excludePackage("org.apache.spark.shuffle"),
        // The collections utlities are considered pricate.
        excludePackage("org.apache.spark.util.collection")
      ) ++
      MimaBuild.excludeSparkClass("streaming.flume.FlumeTestUtils") ++
      MimaBuild.excludeSparkClass("streaming.flume.PollingFlumeTestUtils") ++
      Seq(
        // MiMa does not deal properly with sealed traits
        ProblemFilters.exclude[MissingMethodProblem](
          "org.apache.spark.ml.classification.LogisticRegressionSummary.featuresCol")
      ) ++ Seq(
        // SPARK-11530
        ProblemFilters.exclude[MissingMethodProblem]("org.apache.spark.mllib.feature.PCAModel.this")
      ) ++ Seq(
        // SPARK-10381 Fix types / units in private AskPermissionToCommitOutput RPC message.
        // This class is marked as `private` but MiMa still seems to be confused by the change.
        ProblemFilters.exclude[MissingMethodProblem](
          "org.apache.spark.scheduler.AskPermissionToCommitOutput.task"),
        ProblemFilters.exclude[IncompatibleResultTypeProblem](
          "org.apache.spark.scheduler.AskPermissionToCommitOutput.copy$default$2"),
        ProblemFilters.exclude[IncompatibleMethTypeProblem](
          "org.apache.spark.scheduler.AskPermissionToCommitOutput.copy"),
        ProblemFilters.exclude[MissingMethodProblem](
          "org.apache.spark.scheduler.AskPermissionToCommitOutput.taskAttempt"),
        ProblemFilters.exclude[IncompatibleResultTypeProblem](
          "org.apache.spark.scheduler.AskPermissionToCommitOutput.copy$default$3"),
        ProblemFilters.exclude[IncompatibleMethTypeProblem](
          "org.apache.spark.scheduler.AskPermissionToCommitOutput.this"),
        ProblemFilters.exclude[IncompatibleMethTypeProblem](
          "org.apache.spark.scheduler.AskPermissionToCommitOutput.apply")
      ) ++ Seq(
        ProblemFilters.exclude[MissingClassProblem](
          "org.apache.spark.shuffle.FileShuffleBlockResolver$ShuffleFileGroup")
      ) ++ Seq(
        ProblemFilters.exclude[MissingMethodProblem](
          "org.apache.spark.ml.regression.LeastSquaresAggregator.add"),
        ProblemFilters.exclude[MissingMethodProblem](
          "org.apache.spark.ml.regression.LeastSquaresCostFun.this"),
        ProblemFilters.exclude[MissingMethodProblem](
          "org.apache.spark.sql.SQLContext.clearLastInstantiatedContext"),
        ProblemFilters.exclude[MissingMethodProblem](
          "org.apache.spark.sql.SQLContext.setLastInstantiatedContext"),
        ProblemFilters.exclude[MissingClassProblem](
          "org.apache.spark.sql.SQLContext$SQLSession"),
        ProblemFilters.exclude[MissingMethodProblem](
          "org.apache.spark.sql.SQLContext.detachSession"),
        ProblemFilters.exclude[MissingMethodProblem](
          "org.apache.spark.sql.SQLContext.tlSession"),
        ProblemFilters.exclude[MissingMethodProblem](
          "org.apache.spark.sql.SQLContext.defaultSession"),
        ProblemFilters.exclude[MissingMethodProblem](
          "org.apache.spark.sql.SQLContext.currentSession"),
        ProblemFilters.exclude[MissingMethodProblem](
          "org.apache.spark.sql.SQLContext.openSession"),
        ProblemFilters.exclude[MissingMethodProblem](
          "org.apache.spark.sql.SQLContext.setSession"),
        ProblemFilters.exclude[MissingMethodProblem](
          "org.apache.spark.sql.SQLContext.createSession")
      ) ++ Seq(
        ProblemFilters.exclude[MissingMethodProblem](
          "org.apache.spark.SparkContext.preferredNodeLocationData_="),
        ProblemFilters.exclude[MissingClassProblem](
          "org.apache.spark.rdd.MapPartitionsWithPreparationRDD"),
        ProblemFilters.exclude[MissingClassProblem](
          "org.apache.spark.rdd.MapPartitionsWithPreparationRDD$"),
        ProblemFilters.exclude[MissingClassProblem]("org.apache.spark.sql.SparkSQLParser")
      ) ++ Seq(
        // SPARK-11485
        ProblemFilters.exclude[MissingMethodProblem]("org.apache.spark.sql.DataFrameHolder.df"),
        // SPARK-11541 mark various JDBC dialects as private
        ProblemFilters.exclude[MissingMethodProblem]("org.apache.spark.sql.jdbc.NoopDialect.productElement"),
        ProblemFilters.exclude[MissingMethodProblem]("org.apache.spark.sql.jdbc.NoopDialect.productArity"),
        ProblemFilters.exclude[MissingMethodProblem]("org.apache.spark.sql.jdbc.NoopDialect.canEqual"),
        ProblemFilters.exclude[MissingMethodProblem]("org.apache.spark.sql.jdbc.NoopDialect.productIterator"),
        ProblemFilters.exclude[MissingMethodProblem]("org.apache.spark.sql.jdbc.NoopDialect.productPrefix"),
        ProblemFilters.exclude[MissingMethodProblem]("org.apache.spark.sql.jdbc.NoopDialect.toString"),
        ProblemFilters.exclude[MissingMethodProblem]("org.apache.spark.sql.jdbc.NoopDialect.hashCode"),
        ProblemFilters.exclude[MissingTypesProblem]("org.apache.spark.sql.jdbc.PostgresDialect$"),
        ProblemFilters.exclude[MissingMethodProblem]("org.apache.spark.sql.jdbc.PostgresDialect.productElement"),
        ProblemFilters.exclude[MissingMethodProblem]("org.apache.spark.sql.jdbc.PostgresDialect.productArity"),
        ProblemFilters.exclude[MissingMethodProblem]("org.apache.spark.sql.jdbc.PostgresDialect.canEqual"),
        ProblemFilters.exclude[MissingMethodProblem]("org.apache.spark.sql.jdbc.PostgresDialect.productIterator"),
        ProblemFilters.exclude[MissingMethodProblem]("org.apache.spark.sql.jdbc.PostgresDialect.productPrefix"),
        ProblemFilters.exclude[MissingMethodProblem]("org.apache.spark.sql.jdbc.PostgresDialect.toString"),
        ProblemFilters.exclude[MissingMethodProblem]("org.apache.spark.sql.jdbc.PostgresDialect.hashCode"),
        ProblemFilters.exclude[MissingTypesProblem]("org.apache.spark.sql.jdbc.NoopDialect$")
      ) ++ Seq (
        ProblemFilters.exclude[MissingMethodProblem](
          "org.apache.spark.status.api.v1.ApplicationInfo.this"),
        ProblemFilters.exclude[MissingMethodProblem](
          "org.apache.spark.status.api.v1.StageData.this")
      ) ++ Seq(
        // SPARK-11766 add toJson to Vector
        ProblemFilters.exclude[MissingMethodProblem](
          "org.apache.spark.mllib.linalg.Vector.toJson")
      ) ++ Seq(
        // SPARK-9065 Support message handler in Kafka Python API
        ProblemFilters.exclude[MissingMethodProblem](
          "org.apache.spark.streaming.kafka.KafkaUtilsPythonHelper.createDirectStream"),
        ProblemFilters.exclude[MissingMethodProblem](
          "org.apache.spark.streaming.kafka.KafkaUtilsPythonHelper.createRDD")
      ) ++ Seq(
        // SPARK-4557 Changed foreachRDD to use VoidFunction
        ProblemFilters.exclude[MissingMethodProblem](
          "org.apache.spark.streaming.api.java.JavaDStreamLike.foreachRDD")
      ) ++ Seq(
        // SPARK-11996 Make the executor thread dump work again
        ProblemFilters.exclude[MissingClassProblem]("org.apache.spark.executor.ExecutorEndpoint"),
        ProblemFilters.exclude[MissingClassProblem]("org.apache.spark.executor.ExecutorEndpoint$"),
        ProblemFilters.exclude[MissingClassProblem](
          "org.apache.spark.storage.BlockManagerMessages$GetRpcHostPortForExecutor"),
        ProblemFilters.exclude[MissingClassProblem](
          "org.apache.spark.storage.BlockManagerMessages$GetRpcHostPortForExecutor$")
      ) ++ Seq(
        // SPARK-3580 Add getNumPartitions method to JavaRDD
        ProblemFilters.exclude[MissingMethodProblem](
          "org.apache.spark.api.java.JavaRDDLike.getNumPartitions")
      ) ++ Seq(
        // SPARK-12149 Added new fields to ExecutorSummary
        ProblemFilters.exclude[MissingMethodProblem]("org.apache.spark.status.api.v1.ExecutorSummary.this")
      ) ++
      // SPARK-11314: YARN backend moved to yarn sub-module and MiMA complains even though it's a
      // private class.
      MimaBuild.excludeSparkClass("scheduler.cluster.YarnSchedulerBackend$YarnSchedulerEndpoint")
    case v if v.startsWith("1.5") =>
      Seq(
        MimaBuild.excludeSparkPackage("network"),
        MimaBuild.excludeSparkPackage("deploy"),
        // These are needed if checking against the sbt build, since they are part of
        // the maven-generated artifacts in 1.3.
        excludePackage("org.spark-project.jetty"),
        MimaBuild.excludeSparkPackage("unused"),
        // JavaRDDLike is not meant to be extended by user programs
        ProblemFilters.exclude[MissingMethodProblem](
          "org.apache.spark.api.java.JavaRDDLike.partitioner"),
        // Modification of private static method
        ProblemFilters.exclude[IncompatibleMethTypeProblem](
          "org.apache.spark.streaming.kafka.KafkaUtils.org$apache$spark$streaming$kafka$KafkaUtils$$leadersForRanges"),
        // Mima false positive (was a private[spark] class)
        ProblemFilters.exclude[MissingClassProblem](
          "org.apache.spark.util.collection.PairIterator"),
        // Removing a testing method from a private class
        ProblemFilters.exclude[MissingMethodProblem](
          "org.apache.spark.streaming.kafka.KafkaTestUtils.waitUntilLeaderOffset"),
        // While private MiMa is still not happy about the changes,
        ProblemFilters.exclude[MissingMethodProblem](
          "org.apache.spark.ml.regression.LeastSquaresAggregator.this"),
        ProblemFilters.exclude[MissingMethodProblem](
          "org.apache.spark.ml.regression.LeastSquaresCostFun.this"),
        ProblemFilters.exclude[MissingMethodProblem](
          "org.apache.spark.ml.classification.LogisticCostFun.this"),
        // SQL execution is considered private.
        excludePackage("org.apache.spark.sql.execution"),
        // The old JSON RDD is removed in favor of streaming Jackson
        ProblemFilters.exclude[MissingClassProblem]("org.apache.spark.sql.json.JsonRDD$"),
        ProblemFilters.exclude[MissingClassProblem]("org.apache.spark.sql.json.JsonRDD"),
        // local function inside a method
        ProblemFilters.exclude[MissingMethodProblem](
          "org.apache.spark.sql.SQLContext.org$apache$spark$sql$SQLContext$$needsConversion$1"),
        ProblemFilters.exclude[MissingMethodProblem](
          "org.apache.spark.sql.UDFRegistration.org$apache$spark$sql$UDFRegistration$$builder$24")
      ) ++ Seq(
        // SPARK-8479 Add numNonzeros and numActives to Matrix.
        ProblemFilters.exclude[MissingMethodProblem](
          "org.apache.spark.mllib.linalg.Matrix.numNonzeros"),
        ProblemFilters.exclude[MissingMethodProblem](
          "org.apache.spark.mllib.linalg.Matrix.numActives")
      ) ++ Seq(
        // SPARK-8914 Remove RDDApi
        ProblemFilters.exclude[MissingClassProblem]("org.apache.spark.sql.RDDApi")
      ) ++ Seq(
        // SPARK-7292 Provide operator to truncate lineage cheaply
        ProblemFilters.exclude[AbstractClassProblem](
          "org.apache.spark.rdd.RDDCheckpointData"),
        ProblemFilters.exclude[AbstractClassProblem](
          "org.apache.spark.rdd.CheckpointRDD")
      ) ++ Seq(
        // SPARK-8701 Add input metadata in the batch page.
        ProblemFilters.exclude[MissingClassProblem](
          "org.apache.spark.streaming.scheduler.InputInfo$"),
        ProblemFilters.exclude[MissingClassProblem](
          "org.apache.spark.streaming.scheduler.InputInfo")
      ) ++ Seq(
        // SPARK-6797 Support YARN modes for SparkR
        ProblemFilters.exclude[MissingMethodProblem](
          "org.apache.spark.api.r.PairwiseRRDD.this"),
        ProblemFilters.exclude[MissingMethodProblem](
          "org.apache.spark.api.r.RRDD.createRWorker"),
        ProblemFilters.exclude[MissingMethodProblem](
          "org.apache.spark.api.r.RRDD.this"),
        ProblemFilters.exclude[MissingMethodProblem](
          "org.apache.spark.api.r.StringRRDD.this"),
        ProblemFilters.exclude[MissingMethodProblem](
          "org.apache.spark.api.r.BaseRRDD.this")
      ) ++ Seq(
        // SPARK-7422 add argmax for sparse vectors
        ProblemFilters.exclude[MissingMethodProblem](
          "org.apache.spark.mllib.linalg.Vector.argmax")
      ) ++ Seq(
        // SPARK-8906 Move all internal data source classes into execution.datasources
        ProblemFilters.exclude[MissingClassProblem]("org.apache.spark.sql.sources.ResolvedDataSource"),
        ProblemFilters.exclude[MissingClassProblem]("org.apache.spark.sql.sources.PreInsertCastAndRename$"),
        ProblemFilters.exclude[MissingClassProblem]("org.apache.spark.sql.sources.CreateTableUsingAsSelect$"),
        ProblemFilters.exclude[MissingClassProblem]("org.apache.spark.sql.sources.InsertIntoDataSource$"),
        ProblemFilters.exclude[MissingClassProblem]("org.apache.spark.sql.sources.SqlNewHadoopPartition"),
        ProblemFilters.exclude[MissingClassProblem]("org.apache.spark.sql.sources.PartitioningUtils$PartitionValues$"),
        ProblemFilters.exclude[MissingClassProblem]("org.apache.spark.sql.sources.DefaultWriterContainer"),
        ProblemFilters.exclude[MissingClassProblem]("org.apache.spark.sql.sources.PartitioningUtils$PartitionValues"),
        ProblemFilters.exclude[MissingClassProblem]("org.apache.spark.sql.sources.RefreshTable$"),
        ProblemFilters.exclude[MissingClassProblem]("org.apache.spark.sql.sources.CreateTempTableUsing$"),
        ProblemFilters.exclude[MissingClassProblem]("org.apache.spark.sql.sources.PartitionSpec"),
        ProblemFilters.exclude[MissingClassProblem]("org.apache.spark.sql.sources.DynamicPartitionWriterContainer"),
        ProblemFilters.exclude[MissingClassProblem]("org.apache.spark.sql.sources.CreateTableUsingAsSelect"),
        ProblemFilters.exclude[MissingClassProblem]("org.apache.spark.sql.sources.SqlNewHadoopRDD$"),
        ProblemFilters.exclude[MissingClassProblem]("org.apache.spark.sql.sources.DescribeCommand$"),
        ProblemFilters.exclude[MissingClassProblem]("org.apache.spark.sql.sources.PartitioningUtils$"),
        ProblemFilters.exclude[MissingClassProblem]("org.apache.spark.sql.sources.SqlNewHadoopRDD"),
        ProblemFilters.exclude[MissingClassProblem]("org.apache.spark.sql.sources.PreInsertCastAndRename"),
        ProblemFilters.exclude[MissingClassProblem]("org.apache.spark.sql.sources.Partition$"),
        ProblemFilters.exclude[MissingClassProblem]("org.apache.spark.sql.sources.LogicalRelation$"),
        ProblemFilters.exclude[MissingClassProblem]("org.apache.spark.sql.sources.PartitioningUtils"),
        ProblemFilters.exclude[MissingClassProblem]("org.apache.spark.sql.sources.LogicalRelation"),
        ProblemFilters.exclude[MissingClassProblem]("org.apache.spark.sql.sources.Partition"),
        ProblemFilters.exclude[MissingClassProblem]("org.apache.spark.sql.sources.BaseWriterContainer"),
        ProblemFilters.exclude[MissingClassProblem]("org.apache.spark.sql.sources.PreWriteCheck"),
        ProblemFilters.exclude[MissingClassProblem]("org.apache.spark.sql.sources.CreateTableUsing"),
        ProblemFilters.exclude[MissingClassProblem]("org.apache.spark.sql.sources.RefreshTable"),
        ProblemFilters.exclude[MissingClassProblem]("org.apache.spark.sql.sources.SqlNewHadoopRDD$NewHadoopMapPartitionsWithSplitRDD"),
        ProblemFilters.exclude[MissingClassProblem]("org.apache.spark.sql.sources.DataSourceStrategy$"),
        ProblemFilters.exclude[MissingClassProblem]("org.apache.spark.sql.sources.CreateTempTableUsing"),
        ProblemFilters.exclude[MissingClassProblem]("org.apache.spark.sql.sources.CreateTempTableUsingAsSelect$"),
        ProblemFilters.exclude[MissingClassProblem]("org.apache.spark.sql.sources.CreateTempTableUsingAsSelect"),
        ProblemFilters.exclude[MissingClassProblem]("org.apache.spark.sql.sources.CreateTableUsing$"),
        ProblemFilters.exclude[MissingClassProblem]("org.apache.spark.sql.sources.ResolvedDataSource$"),
        ProblemFilters.exclude[MissingClassProblem]("org.apache.spark.sql.sources.PreWriteCheck$"),
        ProblemFilters.exclude[MissingClassProblem]("org.apache.spark.sql.sources.InsertIntoDataSource"),
        ProblemFilters.exclude[MissingClassProblem]("org.apache.spark.sql.sources.InsertIntoHadoopFsRelation"),
        ProblemFilters.exclude[MissingClassProblem]("org.apache.spark.sql.sources.DDLParser"),
        ProblemFilters.exclude[MissingClassProblem]("org.apache.spark.sql.sources.CaseInsensitiveMap"),
        ProblemFilters.exclude[MissingClassProblem]("org.apache.spark.sql.sources.InsertIntoHadoopFsRelation$"),
        ProblemFilters.exclude[MissingClassProblem]("org.apache.spark.sql.sources.DataSourceStrategy"),
        ProblemFilters.exclude[MissingClassProblem]("org.apache.spark.sql.sources.SqlNewHadoopRDD$NewHadoopMapPartitionsWithSplitRDD$"),
        ProblemFilters.exclude[MissingClassProblem]("org.apache.spark.sql.sources.PartitionSpec$"),
        ProblemFilters.exclude[MissingClassProblem]("org.apache.spark.sql.sources.DescribeCommand"),
        ProblemFilters.exclude[MissingClassProblem]("org.apache.spark.sql.sources.DDLException"),
        // SPARK-9763 Minimize exposure of internal SQL classes
        excludePackage("org.apache.spark.sql.parquet"),
        excludePackage("org.apache.spark.sql.json"),
        ProblemFilters.exclude[MissingClassProblem]("org.apache.spark.sql.jdbc.JDBCRDD$DecimalConversion$"),
        ProblemFilters.exclude[MissingClassProblem]("org.apache.spark.sql.jdbc.JDBCPartition"),
        ProblemFilters.exclude[MissingClassProblem]("org.apache.spark.sql.jdbc.JdbcUtils$"),
        ProblemFilters.exclude[MissingClassProblem]("org.apache.spark.sql.jdbc.JDBCRDD$DecimalConversion"),
        ProblemFilters.exclude[MissingClassProblem]("org.apache.spark.sql.jdbc.JDBCPartitioningInfo$"),
        ProblemFilters.exclude[MissingClassProblem]("org.apache.spark.sql.jdbc.JDBCPartition$"),
        ProblemFilters.exclude[MissingClassProblem]("org.apache.spark.sql.jdbc.package"),
        ProblemFilters.exclude[MissingClassProblem]("org.apache.spark.sql.jdbc.JDBCRDD$JDBCConversion"),
        ProblemFilters.exclude[MissingClassProblem]("org.apache.spark.sql.jdbc.JDBCRDD$"),
        ProblemFilters.exclude[MissingClassProblem]("org.apache.spark.sql.jdbc.package$DriverWrapper"),
        ProblemFilters.exclude[MissingClassProblem]("org.apache.spark.sql.jdbc.JDBCRDD"),
        ProblemFilters.exclude[MissingClassProblem]("org.apache.spark.sql.jdbc.JDBCPartitioningInfo"),
        ProblemFilters.exclude[MissingClassProblem]("org.apache.spark.sql.jdbc.JdbcUtils"),
        ProblemFilters.exclude[MissingClassProblem]("org.apache.spark.sql.jdbc.DefaultSource"),
        ProblemFilters.exclude[MissingClassProblem]("org.apache.spark.sql.jdbc.JDBCRelation$"),
        ProblemFilters.exclude[MissingClassProblem]("org.apache.spark.sql.jdbc.package$"),
        ProblemFilters.exclude[MissingClassProblem]("org.apache.spark.sql.jdbc.JDBCRelation")
      ) ++ Seq(
        // SPARK-4751 Dynamic allocation for standalone mode
        ProblemFilters.exclude[MissingMethodProblem](
          "org.apache.spark.SparkContext.supportDynamicAllocation")
      ) ++ Seq(
        // SPARK-9580: Remove SQL test singletons
        ProblemFilters.exclude[MissingClassProblem](
          "org.apache.spark.sql.test.LocalSQLContext$SQLSession"),
        ProblemFilters.exclude[MissingClassProblem](
          "org.apache.spark.sql.test.LocalSQLContext"),
        ProblemFilters.exclude[MissingClassProblem](
          "org.apache.spark.sql.test.TestSQLContext"),
        ProblemFilters.exclude[MissingClassProblem](
          "org.apache.spark.sql.test.TestSQLContext$")
      ) ++ Seq(
        // SPARK-9704 Made ProbabilisticClassifier, Identifiable, VectorUDT public APIs
        ProblemFilters.exclude[IncompatibleResultTypeProblem](
          "org.apache.spark.mllib.linalg.VectorUDT.serialize")
      ) ++ Seq(
        // SPARK-10381 Fix types / units in private AskPermissionToCommitOutput RPC message.
        // This class is marked as `private` but MiMa still seems to be confused by the change.
        ProblemFilters.exclude[MissingMethodProblem](
          "org.apache.spark.scheduler.AskPermissionToCommitOutput.task"),
        ProblemFilters.exclude[IncompatibleResultTypeProblem](
          "org.apache.spark.scheduler.AskPermissionToCommitOutput.copy$default$2"),
        ProblemFilters.exclude[IncompatibleMethTypeProblem](
          "org.apache.spark.scheduler.AskPermissionToCommitOutput.copy"),
        ProblemFilters.exclude[MissingMethodProblem](
          "org.apache.spark.scheduler.AskPermissionToCommitOutput.taskAttempt"),
        ProblemFilters.exclude[IncompatibleResultTypeProblem](
          "org.apache.spark.scheduler.AskPermissionToCommitOutput.copy$default$3"),
        ProblemFilters.exclude[IncompatibleMethTypeProblem](
          "org.apache.spark.scheduler.AskPermissionToCommitOutput.this"),
        ProblemFilters.exclude[IncompatibleMethTypeProblem](
          "org.apache.spark.scheduler.AskPermissionToCommitOutput.apply")
      )

    case v if v.startsWith("1.4") =>
      Seq(
        MimaBuild.excludeSparkPackage("deploy"),
        MimaBuild.excludeSparkPackage("ml"),
        // SPARK-7910 Adding a method to get the partioner to JavaRDD,
        ProblemFilters.exclude[MissingMethodProblem]("org.apache.spark.api.java.JavaRDDLike.partitioner"),
        // SPARK-5922 Adding a generalized diff(other: RDD[(VertexId, VD)]) to VertexRDD
        ProblemFilters.exclude[MissingMethodProblem]("org.apache.spark.graphx.VertexRDD.diff"),
        // These are needed if checking against the sbt build, since they are part of
        // the maven-generated artifacts in 1.3.
        excludePackage("org.spark-project.jetty"),
        MimaBuild.excludeSparkPackage("unused"),
        ProblemFilters.exclude[MissingClassProblem]("com.google.common.base.Optional"),
        ProblemFilters.exclude[IncompatibleResultTypeProblem](
          "org.apache.spark.rdd.JdbcRDD.compute"),
        ProblemFilters.exclude[IncompatibleResultTypeProblem](
          "org.apache.spark.broadcast.HttpBroadcastFactory.newBroadcast"),
        ProblemFilters.exclude[IncompatibleResultTypeProblem](
          "org.apache.spark.broadcast.TorrentBroadcastFactory.newBroadcast"),
        ProblemFilters.exclude[MissingClassProblem](
          "org.apache.spark.scheduler.OutputCommitCoordinator$OutputCommitCoordinatorEndpoint")
      ) ++ Seq(
        // SPARK-4655 - Making Stage an Abstract class broke binary compatility even though
        // the stage class is defined as private[spark]
        ProblemFilters.exclude[AbstractClassProblem]("org.apache.spark.scheduler.Stage")
      ) ++ Seq(
        // SPARK-6510 Add a Graph#minus method acting as Set#difference
        ProblemFilters.exclude[MissingMethodProblem]("org.apache.spark.graphx.VertexRDD.minus")
      ) ++ Seq(
        // SPARK-6492 Fix deadlock in SparkContext.stop()
        ProblemFilters.exclude[MissingMethodProblem]("org.apache.spark.SparkContext.org$" +
            "apache$spark$SparkContext$$SPARK_CONTEXT_CONSTRUCTOR_LOCK")
      )++ Seq(
        // SPARK-6693 add tostring with max lines and width for matrix
        ProblemFilters.exclude[MissingMethodProblem](
          "org.apache.spark.mllib.linalg.Matrix.toString")
      )++ Seq(
        // SPARK-6703 Add getOrCreate method to SparkContext
        ProblemFilters.exclude[IncompatibleResultTypeProblem]
            ("org.apache.spark.SparkContext.org$apache$spark$SparkContext$$activeContext")
      )++ Seq(
        // SPARK-7090 Introduce LDAOptimizer to LDA to further improve extensibility
        ProblemFilters.exclude[MissingClassProblem](
          "org.apache.spark.mllib.clustering.LDA$EMOptimizer")
      ) ++ Seq(
        // SPARK-6756 add toSparse, toDense, numActives, numNonzeros, and compressed to Vector
        ProblemFilters.exclude[MissingMethodProblem](
          "org.apache.spark.mllib.linalg.Vector.compressed"),
        ProblemFilters.exclude[MissingMethodProblem](
          "org.apache.spark.mllib.linalg.Vector.toDense"),
        ProblemFilters.exclude[MissingMethodProblem](
          "org.apache.spark.mllib.linalg.Vector.numNonzeros"),
        ProblemFilters.exclude[MissingMethodProblem](
          "org.apache.spark.mllib.linalg.Vector.toSparse"),
        ProblemFilters.exclude[MissingMethodProblem](
          "org.apache.spark.mllib.linalg.Vector.numActives"),
        // SPARK-7681 add SparseVector support for gemv
        ProblemFilters.exclude[MissingMethodProblem](
          "org.apache.spark.mllib.linalg.Matrix.multiply"),
        ProblemFilters.exclude[MissingMethodProblem](
          "org.apache.spark.mllib.linalg.DenseMatrix.multiply"),
        ProblemFilters.exclude[MissingMethodProblem](
          "org.apache.spark.mllib.linalg.SparseMatrix.multiply")
      ) ++ Seq(
        // Execution should never be included as its always internal.
        MimaBuild.excludeSparkPackage("sql.execution"),
        // This `protected[sql]` method was removed in 1.3.1
        ProblemFilters.exclude[MissingMethodProblem](
          "org.apache.spark.sql.SQLContext.checkAnalysis"),
        // These `private[sql]` class were removed in 1.4.0:
        ProblemFilters.exclude[MissingClassProblem](
          "org.apache.spark.sql.execution.AddExchange"),
        ProblemFilters.exclude[MissingClassProblem](
          "org.apache.spark.sql.execution.AddExchange$"),
        ProblemFilters.exclude[MissingClassProblem](
          "org.apache.spark.sql.parquet.PartitionSpec"),
        ProblemFilters.exclude[MissingClassProblem](
          "org.apache.spark.sql.parquet.PartitionSpec$"),
        ProblemFilters.exclude[MissingClassProblem](
          "org.apache.spark.sql.parquet.Partition"),
        ProblemFilters.exclude[MissingClassProblem](
          "org.apache.spark.sql.parquet.Partition$"),
        ProblemFilters.exclude[MissingClassProblem](
          "org.apache.spark.sql.parquet.ParquetRelation2$PartitionValues"),
        ProblemFilters.exclude[MissingClassProblem](
          "org.apache.spark.sql.parquet.ParquetRelation2$PartitionValues$"),
        ProblemFilters.exclude[MissingClassProblem](
          "org.apache.spark.sql.parquet.ParquetRelation2"),
        ProblemFilters.exclude[MissingClassProblem](
          "org.apache.spark.sql.parquet.ParquetRelation2$"),
        ProblemFilters.exclude[MissingClassProblem](
          "org.apache.spark.sql.parquet.ParquetRelation2$MetadataCache"),
        // These test support classes were moved out of src/main and into src/test:
        ProblemFilters.exclude[MissingClassProblem](
          "org.apache.spark.sql.parquet.ParquetTestData"),
        ProblemFilters.exclude[MissingClassProblem](
          "org.apache.spark.sql.parquet.ParquetTestData$"),
        ProblemFilters.exclude[MissingClassProblem](
          "org.apache.spark.sql.parquet.TestGroupWriteSupport"),
        ProblemFilters.exclude[MissingClassProblem]("org.apache.spark.sql.CachedData"),
        ProblemFilters.exclude[MissingClassProblem]("org.apache.spark.sql.CachedData$"),
        ProblemFilters.exclude[MissingClassProblem]("org.apache.spark.sql.CacheManager"),
        // TODO: Remove the following rule once ParquetTest has been moved to src/test.
        ProblemFilters.exclude[MissingClassProblem](
          "org.apache.spark.sql.parquet.ParquetTest")
      ) ++ Seq(
        // SPARK-7530 Added StreamingContext.getState()
        ProblemFilters.exclude[MissingMethodProblem](
          "org.apache.spark.streaming.StreamingContext.state_=")
      ) ++ Seq(
        // SPARK-7081 changed ShuffleWriter from a trait to an abstract class and removed some
        // unnecessary type bounds in order to fix some compiler warnings that occurred when
        // implementing this interface in Java. Note that ShuffleWriter is private[spark].
        ProblemFilters.exclude[IncompatibleTemplateDefProblem](
          "org.apache.spark.shuffle.ShuffleWriter")
      ) ++ Seq(
        // SPARK-6888 make jdbc driver handling user definable
        // This patch renames some classes to API friendly names.
        ProblemFilters.exclude[MissingClassProblem]("org.apache.spark.sql.jdbc.DriverQuirks$"),
        ProblemFilters.exclude[MissingClassProblem]("org.apache.spark.sql.jdbc.DriverQuirks"),
        ProblemFilters.exclude[MissingClassProblem]("org.apache.spark.sql.jdbc.PostgresQuirks"),
        ProblemFilters.exclude[MissingClassProblem]("org.apache.spark.sql.jdbc.NoQuirks"),
        ProblemFilters.exclude[MissingClassProblem]("org.apache.spark.sql.jdbc.MySQLQuirks")
      )

    case v if v.startsWith("1.3") =>
      Seq(
        MimaBuild.excludeSparkPackage("deploy"),
        MimaBuild.excludeSparkPackage("ml"),
        // These are needed if checking against the sbt build, since they are part of
        // the maven-generated artifacts in the 1.2 build.
        MimaBuild.excludeSparkPackage("unused"),
        ProblemFilters.exclude[MissingClassProblem]("com.google.common.base.Optional")
      ) ++ Seq(
        // SPARK-2321
        ProblemFilters.exclude[MissingMethodProblem](
          "org.apache.spark.SparkStageInfoImpl.this"),
        ProblemFilters.exclude[MissingMethodProblem](
          "org.apache.spark.SparkStageInfo.submissionTime")
      ) ++ Seq(
        // SPARK-4614
        ProblemFilters.exclude[MissingMethodProblem](
          "org.apache.spark.mllib.linalg.Matrices.randn"),
        ProblemFilters.exclude[MissingMethodProblem](
          "org.apache.spark.mllib.linalg.Matrices.rand")
      ) ++ Seq(
        // SPARK-5321
        ProblemFilters.exclude[MissingMethodProblem](
          "org.apache.spark.mllib.linalg.SparseMatrix.transposeMultiply"),
        ProblemFilters.exclude[MissingMethodProblem](
          "org.apache.spark.mllib.linalg.Matrix.transpose"),
        ProblemFilters.exclude[MissingMethodProblem](
          "org.apache.spark.mllib.linalg.DenseMatrix.transposeMultiply"),
        ProblemFilters.exclude[MissingMethodProblem]("org.apache.spark.mllib.linalg.Matrix." +
            "org$apache$spark$mllib$linalg$Matrix$_setter_$isTransposed_="),
        ProblemFilters.exclude[MissingMethodProblem](
          "org.apache.spark.mllib.linalg.Matrix.isTransposed"),
        ProblemFilters.exclude[MissingMethodProblem](
          "org.apache.spark.mllib.linalg.Matrix.foreachActive")
      ) ++ Seq(
        // SPARK-5540
        ProblemFilters.exclude[MissingMethodProblem](
          "org.apache.spark.mllib.recommendation.ALS.solveLeastSquares"),
        // SPARK-5536
        ProblemFilters.exclude[MissingMethodProblem](
          "org.apache.spark.mllib.recommendation.ALS.org$apache$spark$mllib$recommendation$ALS$^dateFeatures"),
        ProblemFilters.exclude[MissingMethodProblem](
          "org.apache.spark.mllib.recommendation.ALS.org$apache$spark$mllib$recommendation$ALS$^dateBlock")
      ) ++ Seq(
        // SPARK-3325
        ProblemFilters.exclude[MissingMethodProblem](
          "org.apache.spark.streaming.api.java.JavaDStreamLike.print"),
        // SPARK-2757
        ProblemFilters.exclude[IncompatibleResultTypeProblem](
          "org.apache.spark.streaming.flume.sink.SparkAvroCallbackHandler." +
            "removeAndGetProcessor")
      ) ++ Seq(
        // SPARK-5123 (SparkSQL data type change) - alpha component only
        ProblemFilters.exclude[IncompatibleResultTypeProblem](
          "org.apache.spark.ml.feature.HashingTF.outputDataType"),
        ProblemFilters.exclude[IncompatibleResultTypeProblem](
          "org.apache.spark.ml.feature.Tokenizer.outputDataType"),
        ProblemFilters.exclude[IncompatibleMethTypeProblem](
          "org.apache.spark.ml.feature.Tokenizer.validateInputType"),
        ProblemFilters.exclude[IncompatibleMethTypeProblem](
          "org.apache.spark.ml.classification.LogisticRegressionModel.validateAndTransformSchema"),
        ProblemFilters.exclude[IncompatibleMethTypeProblem](
          "org.apache.spark.ml.classification.LogisticRegression.validateAndTransformSchema")
      ) ++ Seq(
        // SPARK-4014
        ProblemFilters.exclude[MissingMethodProblem](
          "org.apache.spark.TaskContext.taskAttemptId"),
        ProblemFilters.exclude[MissingMethodProblem](
          "org.apache.spark.TaskContext.attemptNumber")
      ) ++ Seq(
        // SPARK-5166 Spark SQL API stabilization
        ProblemFilters.exclude[IncompatibleMethTypeProblem]("org.apache.spark.ml.Transformer.transform"),
        ProblemFilters.exclude[IncompatibleMethTypeProblem]("org.apache.spark.ml.Estimator.fit"),
        ProblemFilters.exclude[MissingMethodProblem]("org.apache.spark.ml.Transformer.transform"),
        ProblemFilters.exclude[IncompatibleMethTypeProblem]("org.apache.spark.ml.Pipeline.fit"),
        ProblemFilters.exclude[IncompatibleMethTypeProblem]("org.apache.spark.ml.PipelineModel.transform"),
        ProblemFilters.exclude[MissingMethodProblem]("org.apache.spark.ml.Estimator.fit"),
        ProblemFilters.exclude[IncompatibleMethTypeProblem]("org.apache.spark.ml.Evaluator.evaluate"),
        ProblemFilters.exclude[MissingMethodProblem]("org.apache.spark.ml.Evaluator.evaluate"),
        ProblemFilters.exclude[IncompatibleMethTypeProblem]("org.apache.spark.ml.tuning.CrossValidator.fit"),
        ProblemFilters.exclude[IncompatibleMethTypeProblem]("org.apache.spark.ml.tuning.CrossValidatorModel.transform"),
        ProblemFilters.exclude[IncompatibleMethTypeProblem]("org.apache.spark.ml.feature.StandardScaler.fit"),
        ProblemFilters.exclude[IncompatibleMethTypeProblem]("org.apache.spark.ml.feature.StandardScalerModel.transform"),
        ProblemFilters.exclude[IncompatibleMethTypeProblem]("org.apache.spark.ml.classification.LogisticRegressionModel.transform"),
        ProblemFilters.exclude[IncompatibleMethTypeProblem]("org.apache.spark.ml.classification.LogisticRegression.fit"),
        ProblemFilters.exclude[IncompatibleMethTypeProblem]("org.apache.spark.ml.evaluation.BinaryClassificationEvaluator.evaluate")
      ) ++ Seq(
        // SPARK-5270
        ProblemFilters.exclude[MissingMethodProblem](
          "org.apache.spark.api.java.JavaRDDLike.isEmpty")
      ) ++ Seq(
        // SPARK-5430
        ProblemFilters.exclude[MissingMethodProblem](
          "org.apache.spark.api.java.JavaRDDLike.treeReduce"),
        ProblemFilters.exclude[MissingMethodProblem](
          "org.apache.spark.api.java.JavaRDDLike.treeAggregate")
      ) ++ Seq(
        // SPARK-5297 Java FileStream do not work with custom key/values
        ProblemFilters.exclude[MissingMethodProblem](
          "org.apache.spark.streaming.api.java.JavaStreamingContext.fileStream")
      ) ++ Seq(
        // SPARK-5315 Spark Streaming Java API returns Scala DStream
        ProblemFilters.exclude[MissingMethodProblem](
          "org.apache.spark.streaming.api.java.JavaDStreamLike.reduceByWindow")
      ) ++ Seq(
        // SPARK-5461 Graph should have isCheckpointed, getCheckpointFiles methods
        ProblemFilters.exclude[MissingMethodProblem](
          "org.apache.spark.graphx.Graph.getCheckpointFiles"),
        ProblemFilters.exclude[MissingMethodProblem](
          "org.apache.spark.graphx.Graph.isCheckpointed")
      ) ++ Seq(
        // SPARK-4789 Standardize ML Prediction APIs
        ProblemFilters.exclude[MissingTypesProblem]("org.apache.spark.mllib.linalg.VectorUDT"),
        ProblemFilters.exclude[IncompatibleResultTypeProblem]("org.apache.spark.mllib.linalg.VectorUDT.serialize"),
        ProblemFilters.exclude[IncompatibleResultTypeProblem]("org.apache.spark.mllib.linalg.VectorUDT.sqlType")
      ) ++ Seq(
        // SPARK-5814
        ProblemFilters.exclude[MissingMethodProblem](
          "org.apache.spark.mllib.recommendation.ALS.org$apache$spark$mllib$recommendation$ALS$$wrapDoubleArray"),
        ProblemFilters.exclude[MissingMethodProblem](
          "org.apache.spark.mllib.recommendation.ALS.org$apache$spark$mllib$recommendation$ALS$$fillFullMatrix"),
        ProblemFilters.exclude[MissingMethodProblem](
          "org.apache.spark.mllib.recommendation.ALS.org$apache$spark$mllib$recommendation$ALS$$iterations"),
        ProblemFilters.exclude[MissingMethodProblem](
          "org.apache.spark.mllib.recommendation.ALS.org$apache$spark$mllib$recommendation$ALS$$makeOutLinkBlock"),
        ProblemFilters.exclude[MissingMethodProblem](
          "org.apache.spark.mllib.recommendation.ALS.org$apache$spark$mllib$recommendation$ALS$$computeYtY"),
        ProblemFilters.exclude[MissingMethodProblem](
          "org.apache.spark.mllib.recommendation.ALS.org$apache$spark$mllib$recommendation$ALS$$makeLinkRDDs"),
        ProblemFilters.exclude[MissingMethodProblem](
          "org.apache.spark.mllib.recommendation.ALS.org$apache$spark$mllib$recommendation$ALS$$alpha"),
        ProblemFilters.exclude[MissingMethodProblem](
          "org.apache.spark.mllib.recommendation.ALS.org$apache$spark$mllib$recommendation$ALS$$randomFactor"),
        ProblemFilters.exclude[MissingMethodProblem](
          "org.apache.spark.mllib.recommendation.ALS.org$apache$spark$mllib$recommendation$ALS$$makeInLinkBlock"),
        ProblemFilters.exclude[MissingMethodProblem](
          "org.apache.spark.mllib.recommendation.ALS.org$apache$spark$mllib$recommendation$ALS$$dspr"),
        ProblemFilters.exclude[MissingMethodProblem](
          "org.apache.spark.mllib.recommendation.ALS.org$apache$spark$mllib$recommendation$ALS$$lambda"),
        ProblemFilters.exclude[MissingMethodProblem](
          "org.apache.spark.mllib.recommendation.ALS.org$apache$spark$mllib$recommendation$ALS$$implicitPrefs"),
        ProblemFilters.exclude[MissingMethodProblem](
          "org.apache.spark.mllib.recommendation.ALS.org$apache$spark$mllib$recommendation$ALS$$rank")
      ) ++ Seq(
        // SPARK-4682
        ProblemFilters.exclude[MissingClassProblem]("org.apache.spark.RealClock"),
        ProblemFilters.exclude[MissingClassProblem]("org.apache.spark.Clock"),
        ProblemFilters.exclude[MissingClassProblem]("org.apache.spark.TestClock")
      ) ++ Seq(
        // SPARK-5922 Adding a generalized diff(other: RDD[(VertexId, VD)]) to VertexRDD
        ProblemFilters.exclude[MissingMethodProblem]("org.apache.spark.graphx.VertexRDD.diff")
      )

    case v if v.startsWith("1.2") =>
      Seq(
        MimaBuild.excludeSparkPackage("deploy"),
        MimaBuild.excludeSparkPackage("graphx")
      ) ++
      MimaBuild.excludeSparkClass("mllib.linalg.Matrix") ++
      MimaBuild.excludeSparkClass("mllib.linalg.Vector") ++
      Seq(
        ProblemFilters.exclude[IncompatibleTemplateDefProblem](
          "org.apache.spark.scheduler.TaskLocation"),
        // Added normL1 and normL2 to trait MultivariateStatisticalSummary
        ProblemFilters.exclude[MissingMethodProblem](
          "org.apache.spark.mllib.stat.MultivariateStatisticalSummary.normL1"),
        ProblemFilters.exclude[MissingMethodProblem](
          "org.apache.spark.mllib.stat.MultivariateStatisticalSummary.normL2"),
        // MapStatus should be private[spark]
        ProblemFilters.exclude[IncompatibleTemplateDefProblem](
          "org.apache.spark.scheduler.MapStatus"),
        ProblemFilters.exclude[MissingClassProblem](
          "org.apache.spark.network.netty.PathResolver"),
        ProblemFilters.exclude[MissingClassProblem](
          "org.apache.spark.network.netty.client.BlockClientListener"),

        // TaskContext was promoted to Abstract class
        ProblemFilters.exclude[AbstractClassProblem](
          "org.apache.spark.TaskContext"),
        ProblemFilters.exclude[IncompatibleTemplateDefProblem](
          "org.apache.spark.util.collection.SortDataFormat")
      ) ++ Seq(
        // Adding new methods to the JavaRDDLike trait:
        ProblemFilters.exclude[MissingMethodProblem](
          "org.apache.spark.api.java.JavaRDDLike.takeAsync"),
        ProblemFilters.exclude[MissingMethodProblem](
          "org.apache.spark.api.java.JavaRDDLike.foreachPartitionAsync"),
        ProblemFilters.exclude[MissingMethodProblem](
          "org.apache.spark.api.java.JavaRDDLike.countAsync"),
        ProblemFilters.exclude[MissingMethodProblem](
          "org.apache.spark.api.java.JavaRDDLike.foreachAsync"),
        ProblemFilters.exclude[MissingMethodProblem](
          "org.apache.spark.api.java.JavaRDDLike.collectAsync")
      ) ++ Seq(
        // SPARK-3822
        ProblemFilters.exclude[IncompatibleResultTypeProblem](
          "org.apache.spark.SparkContext.org$apache$spark$SparkContext$$createTaskScheduler")
      ) ++ Seq(
        // SPARK-1209
        ProblemFilters.exclude[MissingClassProblem](
          "org.apache.hadoop.mapreduce.SparkHadoopMapReduceUtil"),
        ProblemFilters.exclude[MissingClassProblem](
          "org.apache.hadoop.mapred.SparkHadoopMapRedUtil"),
        ProblemFilters.exclude[MissingTypesProblem](
          "org.apache.spark.rdd.PairRDDFunctions")
      ) ++ Seq(
        // SPARK-4062
        ProblemFilters.exclude[MissingMethodProblem](
          "org.apache.spark.streaming.kafka.KafkaReceiver#MessageHandler.this")
      )

    case v if v.startsWith("1.1") =>
      Seq(
        MimaBuild.excludeSparkPackage("deploy"),
        MimaBuild.excludeSparkPackage("graphx")
      ) ++
      Seq(
        // Adding new method to JavaRDLike trait - we should probably mark this as a developer API.
        ProblemFilters.exclude[MissingMethodProblem]("org.apache.spark.api.java.JavaRDDLike.partitions"),
        // Should probably mark this as Experimental
        ProblemFilters.exclude[MissingMethodProblem](
          "org.apache.spark.api.java.JavaRDDLike.foreachAsync"),
        // We made a mistake earlier (ed06500d3) in the Java API to use default parameter values
        // for countApproxDistinct* functions, which does not work in Java. We later removed
        // them, and use the following to tell Mima to not care about them.
        ProblemFilters.exclude[IncompatibleResultTypeProblem](
          "org.apache.spark.api.java.JavaPairRDD.countApproxDistinctByKey"),
        ProblemFilters.exclude[IncompatibleResultTypeProblem](
          "org.apache.spark.api.java.JavaPairRDD.countApproxDistinctByKey"),
        ProblemFilters.exclude[MissingMethodProblem](
          "org.apache.spark.api.java.JavaPairRDD.countApproxDistinct$default$1"),
        ProblemFilters.exclude[MissingMethodProblem](
          "org.apache.spark.api.java.JavaPairRDD.countApproxDistinctByKey$default$1"),
        ProblemFilters.exclude[MissingMethodProblem](
          "org.apache.spark.api.java.JavaRDD.countApproxDistinct$default$1"),
        ProblemFilters.exclude[MissingMethodProblem](
          "org.apache.spark.api.java.JavaRDDLike.countApproxDistinct$default$1"),
        ProblemFilters.exclude[MissingMethodProblem](
          "org.apache.spark.api.java.JavaDoubleRDD.countApproxDistinct$default$1"),
        ProblemFilters.exclude[MissingMethodProblem](
          "org.apache.spark.storage.DiskStore.getValues"),
        ProblemFilters.exclude[MissingMethodProblem](
          "org.apache.spark.storage.MemoryStore.Entry")
      ) ++
      Seq(
        // Serializer interface change. See SPARK-3045.
        ProblemFilters.exclude[IncompatibleTemplateDefProblem](
          "org.apache.spark.serializer.DeserializationStream"),
        ProblemFilters.exclude[IncompatibleTemplateDefProblem](
          "org.apache.spark.serializer.Serializer"),
        ProblemFilters.exclude[IncompatibleTemplateDefProblem](
          "org.apache.spark.serializer.SerializationStream"),
        ProblemFilters.exclude[IncompatibleTemplateDefProblem](
          "org.apache.spark.serializer.SerializerInstance")
      )++
      Seq(
        // Renamed putValues -> putArray + putIterator
        ProblemFilters.exclude[MissingMethodProblem](
          "org.apache.spark.storage.MemoryStore.putValues"),
        ProblemFilters.exclude[MissingMethodProblem](
          "org.apache.spark.storage.DiskStore.putValues"),
        ProblemFilters.exclude[MissingMethodProblem](
          "org.apache.spark.storage.TachyonStore.putValues")
      ) ++
      Seq(
        ProblemFilters.exclude[MissingMethodProblem](
          "org.apache.spark.streaming.flume.FlumeReceiver.this"),
        ProblemFilters.exclude[IncompatibleMethTypeProblem](
          "org.apache.spark.streaming.kafka.KafkaUtils.createStream"),
        ProblemFilters.exclude[IncompatibleMethTypeProblem](
          "org.apache.spark.streaming.kafka.KafkaReceiver.this")
      ) ++
      Seq( // Ignore some private methods in ALS.
        ProblemFilters.exclude[MissingMethodProblem](
          "org.apache.spark.mllib.recommendation.ALS.org$apache$spark$mllib$recommendation$ALS$^dateFeatures"),
        ProblemFilters.exclude[MissingMethodProblem]( // The only public constructor is the one without arguments.
          "org.apache.spark.mllib.recommendation.ALS.this"),
        ProblemFilters.exclude[MissingMethodProblem](
          "org.apache.spark.mllib.recommendation.ALS.org$apache$spark$mllib$recommendation$ALS$$<init>$default$7"),
        ProblemFilters.exclude[IncompatibleMethTypeProblem](
          "org.apache.spark.mllib.recommendation.ALS.org$apache$spark$mllib$recommendation$ALS$^dateFeatures")
      ) ++
      MimaBuild.excludeSparkClass("mllib.linalg.distributed.ColumnStatisticsAggregator") ++
      MimaBuild.excludeSparkClass("rdd.ZippedRDD") ++
      MimaBuild.excludeSparkClass("rdd.ZippedPartition") ++
      MimaBuild.excludeSparkClass("util.SerializableHyperLogLog") ++
      MimaBuild.excludeSparkClass("storage.Values") ++
      MimaBuild.excludeSparkClass("storage.Entry") ++
      MimaBuild.excludeSparkClass("storage.MemoryStore$Entry") ++
      // Class was missing "@DeveloperApi" annotation in 1.0.
      MimaBuild.excludeSparkClass("scheduler.SparkListenerApplicationStart") ++
      Seq(
        ProblemFilters.exclude[IncompatibleMethTypeProblem](
          "org.apache.spark.mllib.tree.impurity.Gini.calculate"),
        ProblemFilters.exclude[IncompatibleMethTypeProblem](
          "org.apache.spark.mllib.tree.impurity.Entropy.calculate"),
        ProblemFilters.exclude[IncompatibleMethTypeProblem](
          "org.apache.spark.mllib.tree.impurity.Variance.calculate")
      ) ++
      Seq( // Package-private classes removed in SPARK-2341
        ProblemFilters.exclude[MissingClassProblem]("org.apache.spark.mllib.util.BinaryLabelParser"),
        ProblemFilters.exclude[MissingClassProblem]("org.apache.spark.mllib.util.BinaryLabelParser$"),
        ProblemFilters.exclude[MissingClassProblem]("org.apache.spark.mllib.util.LabelParser"),
        ProblemFilters.exclude[MissingClassProblem]("org.apache.spark.mllib.util.LabelParser$"),
        ProblemFilters.exclude[MissingClassProblem]("org.apache.spark.mllib.util.MulticlassLabelParser"),
        ProblemFilters.exclude[MissingClassProblem]("org.apache.spark.mllib.util.MulticlassLabelParser$")
      ) ++
      Seq( // package-private classes removed in MLlib
        ProblemFilters.exclude[MissingMethodProblem](
          "org.apache.spark.mllib.regression.GeneralizedLinearAlgorithm.org$apache$spark$mllib$regression$GeneralizedLinearAlgorithm$$prependOne")
      ) ++
      Seq( // new Vector methods in MLlib (binary compatible assuming users do not implement Vector)
        ProblemFilters.exclude[MissingMethodProblem]("org.apache.spark.mllib.linalg.Vector.copy")
      ) ++
      Seq( // synthetic methods generated in LabeledPoint
        ProblemFilters.exclude[MissingTypesProblem]("org.apache.spark.mllib.regression.LabeledPoint$"),
        ProblemFilters.exclude[IncompatibleMethTypeProblem]("org.apache.spark.mllib.regression.LabeledPoint.apply"),
        ProblemFilters.exclude[MissingMethodProblem]("org.apache.spark.mllib.regression.LabeledPoint.toString")
      ) ++
      Seq ( // Scala 2.11 compatibility fix
        ProblemFilters.exclude[MissingMethodProblem]("org.apache.spark.streaming.StreamingContext.<init>$default$2")
      )
    case v if v.startsWith("1.0") =>
      Seq(
        MimaBuild.excludeSparkPackage("api.java"),
        MimaBuild.excludeSparkPackage("mllib"),
        MimaBuild.excludeSparkPackage("streaming")
      ) ++
      MimaBuild.excludeSparkClass("rdd.ClassTags") ++
      MimaBuild.excludeSparkClass("util.XORShiftRandom") ++
      MimaBuild.excludeSparkClass("graphx.EdgeRDD") ++
      MimaBuild.excludeSparkClass("graphx.VertexRDD") ++
      MimaBuild.excludeSparkClass("graphx.impl.GraphImpl") ++
      MimaBuild.excludeSparkClass("graphx.impl.RoutingTable") ++
      MimaBuild.excludeSparkClass("graphx.util.collection.PrimitiveKeyOpenHashMap") ++
      MimaBuild.excludeSparkClass("graphx.util.collection.GraphXPrimitiveKeyOpenHashMap") ++
      MimaBuild.excludeSparkClass("mllib.recommendation.MFDataGenerator") ++
      MimaBuild.excludeSparkClass("mllib.optimization.SquaredGradient") ++
      MimaBuild.excludeSparkClass("mllib.regression.RidgeRegressionWithSGD") ++
      MimaBuild.excludeSparkClass("mllib.regression.LassoWithSGD") ++
      MimaBuild.excludeSparkClass("mllib.regression.LinearRegressionWithSGD")
    case _ => Seq()
  }
}<|MERGE_RESOLUTION|>--- conflicted
+++ resolved
@@ -277,19 +277,11 @@
       ) ++ Seq (
         // SPARK-7729 Executor which has been killed should also be displayed on Executor Tab
         ProblemFilters.exclude[MissingMethodProblem]("org.apache.spark.status.api.v1.ExecutorSummary.this")
-<<<<<<< HEAD
-      ) ++
-      Seq(
-        // SPARK-529: private classes were removed, but MiMA complains.
-        ProblemFilters.exclude[MissingClassProblem]("org.apache.spark.sql.SQLConf$SQLConfEntry"),
-=======
       ) ++ Seq(
         // [SPARK-13486][SQL] Move SQLConf into an internal package
         ProblemFilters.exclude[MissingClassProblem]("org.apache.spark.sql.SQLConf"),
         ProblemFilters.exclude[MissingClassProblem]("org.apache.spark.sql.SQLConf$SQLConfEntry"),
-        ProblemFilters.exclude[MissingClassProblem]("org.apache.spark.sql.SQLConf$"),
->>>>>>> ad615291
-        ProblemFilters.exclude[MissingClassProblem]("org.apache.spark.sql.SQLConf$SQLConfEntry$")
+        ProblemFilters.exclude[MissingClassProblem]("org.apache.spark.sql.SQLConf$")
       )
     case v if v.startsWith("1.6") =>
       Seq(
