/*
 * Licensed to the Apache Software Foundation (ASF) under one or more
 * contributor license agreements.  See the NOTICE file distributed with
 * this work for additional information regarding copyright ownership.
 * The ASF licenses this file to You under the Apache License, Version 2.0
 * (the "License"); you may not use this file except in compliance with
 * the License.  You may obtain a copy of the License at
 *
 *    http://www.apache.org/licenses/LICENSE-2.0
 *
 * Unless required by applicable law or agreed to in writing, software
 * distributed under the License is distributed on an "AS IS" BASIS,
 * WITHOUT WARRANTIES OR CONDITIONS OF ANY KIND, either express or implied.
 * See the License for the specific language governing permissions and
 * limitations under the License.
 */

import com.typesafe.tools.mima.core._
import com.typesafe.tools.mima.core.ProblemFilters._

/**
 * Additional excludes for checking of Spark's binary compatibility.
 *
 * The Mima build will automatically exclude @DeveloperApi and @Experimental classes. This acts
 * as an official audit of cases where we excluded other classes. Please use the narrowest
 * possible exclude here. MIMA will usually tell you what exclude to use, e.g.:
 *
 * ProblemFilters.exclude[MissingMethodProblem]("org.apache.spark.rdd.RDD.take")
 *
 * It is also possible to exclude Spark classes and packages. This should be used sparingly:
 *
 * MimaBuild.excludeSparkClass("graphx.util.collection.GraphXPrimitiveKeyOpenHashMap")
 */
object MimaExcludes {
    def excludes(version: String) =
      version match {
        case v if v.startsWith("1.5") =>
          Seq(
            MimaBuild.excludeSparkPackage("deploy"),
            // These are needed if checking against the sbt build, since they are part of
            // the maven-generated artifacts in 1.3.
            excludePackage("org.spark-project.jetty"),
            MimaBuild.excludeSparkPackage("unused"),
            // JavaRDDLike is not meant to be extended by user programs
            ProblemFilters.exclude[MissingMethodProblem](
              "org.apache.spark.api.java.JavaRDDLike.partitioner"),
            // Mima false positive (was a private[spark] class)
            ProblemFilters.exclude[MissingClassProblem](
              "org.apache.spark.util.collection.PairIterator"),
<<<<<<< HEAD
            // false positive, this is a @Private class
            ProblemFilters.exclude[MissingMethodProblem](
              "org.apache.spark.shuffle.unsafe.UnsafeShuffleWriter.this"),
=======
            // Removing a testing method from a private class
            ProblemFilters.exclude[MissingMethodProblem](
              "org.apache.spark.streaming.kafka.KafkaTestUtils.waitUntilLeaderOffset"),
>>>>>>> fe7669d3
            // SQL execution is considered private.
            excludePackage("org.apache.spark.sql.execution")
          )
        case v if v.startsWith("1.4") =>
          Seq(
            MimaBuild.excludeSparkPackage("deploy"),
            MimaBuild.excludeSparkPackage("ml"),
            // SPARK-7910 Adding a method to get the partioner to JavaRDD,
            ProblemFilters.exclude[MissingMethodProblem]("org.apache.spark.api.java.JavaRDDLike.partitioner"),
            // SPARK-5922 Adding a generalized diff(other: RDD[(VertexId, VD)]) to VertexRDD
            ProblemFilters.exclude[MissingMethodProblem]("org.apache.spark.graphx.VertexRDD.diff"),
            // These are needed if checking against the sbt build, since they are part of
            // the maven-generated artifacts in 1.3.
            excludePackage("org.spark-project.jetty"),
            MimaBuild.excludeSparkPackage("unused"),
            ProblemFilters.exclude[MissingClassProblem]("com.google.common.base.Optional"),
            ProblemFilters.exclude[IncompatibleResultTypeProblem](
              "org.apache.spark.rdd.JdbcRDD.compute"),
            ProblemFilters.exclude[IncompatibleResultTypeProblem](
              "org.apache.spark.broadcast.HttpBroadcastFactory.newBroadcast"),
            ProblemFilters.exclude[IncompatibleResultTypeProblem](
              "org.apache.spark.broadcast.TorrentBroadcastFactory.newBroadcast"),
            ProblemFilters.exclude[MissingClassProblem](
              "org.apache.spark.scheduler.OutputCommitCoordinator$OutputCommitCoordinatorActor")
          ) ++ Seq(
            // SPARK-4655 - Making Stage an Abstract class broke binary compatility even though
            // the stage class is defined as private[spark]
            ProblemFilters.exclude[AbstractClassProblem]("org.apache.spark.scheduler.Stage")
          ) ++ Seq(
            // SPARK-6510 Add a Graph#minus method acting as Set#difference
            ProblemFilters.exclude[MissingMethodProblem]("org.apache.spark.graphx.VertexRDD.minus")
          ) ++ Seq(
            // SPARK-6492 Fix deadlock in SparkContext.stop()
            ProblemFilters.exclude[MissingMethodProblem]("org.apache.spark.SparkContext.org$" +
                "apache$spark$SparkContext$$SPARK_CONTEXT_CONSTRUCTOR_LOCK")
          )++ Seq(
            // SPARK-6693 add tostring with max lines and width for matrix
            ProblemFilters.exclude[MissingMethodProblem](
              "org.apache.spark.mllib.linalg.Matrix.toString")
          )++ Seq(
            // SPARK-6703 Add getOrCreate method to SparkContext
            ProblemFilters.exclude[IncompatibleResultTypeProblem]
                ("org.apache.spark.SparkContext.org$apache$spark$SparkContext$$activeContext")
          )++ Seq(
            // SPARK-7090 Introduce LDAOptimizer to LDA to further improve extensibility
            ProblemFilters.exclude[MissingClassProblem](
              "org.apache.spark.mllib.clustering.LDA$EMOptimizer")
          ) ++ Seq(
            // SPARK-6756 add toSparse, toDense, numActives, numNonzeros, and compressed to Vector
            ProblemFilters.exclude[MissingMethodProblem](
              "org.apache.spark.mllib.linalg.Vector.compressed"),
            ProblemFilters.exclude[MissingMethodProblem](
              "org.apache.spark.mllib.linalg.Vector.toDense"),
            ProblemFilters.exclude[MissingMethodProblem](
              "org.apache.spark.mllib.linalg.Vector.numNonzeros"),
            ProblemFilters.exclude[MissingMethodProblem](
              "org.apache.spark.mllib.linalg.Vector.toSparse"),
            ProblemFilters.exclude[MissingMethodProblem](
              "org.apache.spark.mllib.linalg.Vector.numActives"),
            // SPARK-7681 add SparseVector support for gemv
            ProblemFilters.exclude[MissingMethodProblem](
              "org.apache.spark.mllib.linalg.Matrix.multiply"),
            ProblemFilters.exclude[MissingMethodProblem](
              "org.apache.spark.mllib.linalg.DenseMatrix.multiply"),
            ProblemFilters.exclude[MissingMethodProblem](
              "org.apache.spark.mllib.linalg.SparseMatrix.multiply")
          ) ++ Seq(
            // Execution should never be included as its always internal.
            MimaBuild.excludeSparkPackage("sql.execution"),
            // This `protected[sql]` method was removed in 1.3.1
            ProblemFilters.exclude[MissingMethodProblem](
              "org.apache.spark.sql.SQLContext.checkAnalysis"),
            // These `private[sql]` class were removed in 1.4.0:
            ProblemFilters.exclude[MissingClassProblem](
              "org.apache.spark.sql.execution.AddExchange"),
            ProblemFilters.exclude[MissingClassProblem](
              "org.apache.spark.sql.execution.AddExchange$"),
            ProblemFilters.exclude[MissingClassProblem](
              "org.apache.spark.sql.parquet.PartitionSpec"),
            ProblemFilters.exclude[MissingClassProblem](
              "org.apache.spark.sql.parquet.PartitionSpec$"),
            ProblemFilters.exclude[MissingClassProblem](
              "org.apache.spark.sql.parquet.Partition"),
            ProblemFilters.exclude[MissingClassProblem](
              "org.apache.spark.sql.parquet.Partition$"),
            ProblemFilters.exclude[MissingClassProblem](
              "org.apache.spark.sql.parquet.ParquetRelation2$PartitionValues"),
            ProblemFilters.exclude[MissingClassProblem](
              "org.apache.spark.sql.parquet.ParquetRelation2$PartitionValues$"),
            ProblemFilters.exclude[MissingClassProblem](
              "org.apache.spark.sql.parquet.ParquetRelation2"),
            ProblemFilters.exclude[MissingClassProblem](
              "org.apache.spark.sql.parquet.ParquetRelation2$"),
            ProblemFilters.exclude[MissingClassProblem](
              "org.apache.spark.sql.parquet.ParquetRelation2$MetadataCache"),
            // These test support classes were moved out of src/main and into src/test:
            ProblemFilters.exclude[MissingClassProblem](
              "org.apache.spark.sql.parquet.ParquetTestData"),
            ProblemFilters.exclude[MissingClassProblem](
              "org.apache.spark.sql.parquet.ParquetTestData$"),
            ProblemFilters.exclude[MissingClassProblem](
              "org.apache.spark.sql.parquet.TestGroupWriteSupport"),
            ProblemFilters.exclude[MissingClassProblem]("org.apache.spark.sql.CachedData"),
            ProblemFilters.exclude[MissingClassProblem]("org.apache.spark.sql.CachedData$"),
            ProblemFilters.exclude[MissingClassProblem]("org.apache.spark.sql.CacheManager"),
            // TODO: Remove the following rule once ParquetTest has been moved to src/test.
            ProblemFilters.exclude[MissingClassProblem](
              "org.apache.spark.sql.parquet.ParquetTest")
          ) ++ Seq(
            // SPARK-7530 Added StreamingContext.getState()
            ProblemFilters.exclude[MissingMethodProblem](
              "org.apache.spark.streaming.StreamingContext.state_=")
          ) ++ Seq(
            // SPARK-7081 changed ShuffleWriter from a trait to an abstract class and removed some
            // unnecessary type bounds in order to fix some compiler warnings that occurred when
            // implementing this interface in Java. Note that ShuffleWriter is private[spark].
            ProblemFilters.exclude[IncompatibleTemplateDefProblem](
              "org.apache.spark.shuffle.ShuffleWriter")
          ) ++ Seq(
            // SPARK-6888 make jdbc driver handling user definable
            // This patch renames some classes to API friendly names.
            ProblemFilters.exclude[MissingClassProblem]("org.apache.spark.sql.jdbc.DriverQuirks$"),
            ProblemFilters.exclude[MissingClassProblem]("org.apache.spark.sql.jdbc.DriverQuirks"),
            ProblemFilters.exclude[MissingClassProblem]("org.apache.spark.sql.jdbc.PostgresQuirks"),
            ProblemFilters.exclude[MissingClassProblem]("org.apache.spark.sql.jdbc.NoQuirks"),
            ProblemFilters.exclude[MissingClassProblem]("org.apache.spark.sql.jdbc.MySQLQuirks")
          )

        case v if v.startsWith("1.3") =>
          Seq(
            MimaBuild.excludeSparkPackage("deploy"),
            MimaBuild.excludeSparkPackage("ml"),
            // These are needed if checking against the sbt build, since they are part of
            // the maven-generated artifacts in the 1.2 build.
            MimaBuild.excludeSparkPackage("unused"),
            ProblemFilters.exclude[MissingClassProblem]("com.google.common.base.Optional")
          ) ++ Seq(
            // SPARK-2321
            ProblemFilters.exclude[MissingMethodProblem](
              "org.apache.spark.SparkStageInfoImpl.this"),
            ProblemFilters.exclude[MissingMethodProblem](
              "org.apache.spark.SparkStageInfo.submissionTime")
          ) ++ Seq(
            // SPARK-4614
            ProblemFilters.exclude[MissingMethodProblem](
              "org.apache.spark.mllib.linalg.Matrices.randn"),
            ProblemFilters.exclude[MissingMethodProblem](
              "org.apache.spark.mllib.linalg.Matrices.rand")
          ) ++ Seq(
            // SPARK-5321
            ProblemFilters.exclude[MissingMethodProblem](
              "org.apache.spark.mllib.linalg.SparseMatrix.transposeMultiply"),
            ProblemFilters.exclude[MissingMethodProblem](
              "org.apache.spark.mllib.linalg.Matrix.transpose"),
            ProblemFilters.exclude[MissingMethodProblem](
              "org.apache.spark.mllib.linalg.DenseMatrix.transposeMultiply"),
            ProblemFilters.exclude[MissingMethodProblem]("org.apache.spark.mllib.linalg.Matrix." +
                "org$apache$spark$mllib$linalg$Matrix$_setter_$isTransposed_="),
            ProblemFilters.exclude[MissingMethodProblem](
              "org.apache.spark.mllib.linalg.Matrix.isTransposed"),
            ProblemFilters.exclude[MissingMethodProblem](
              "org.apache.spark.mllib.linalg.Matrix.foreachActive")
          ) ++ Seq(
            // SPARK-5540
            ProblemFilters.exclude[MissingMethodProblem](
              "org.apache.spark.mllib.recommendation.ALS.solveLeastSquares"),
            // SPARK-5536
            ProblemFilters.exclude[MissingMethodProblem](
              "org.apache.spark.mllib.recommendation.ALS.org$apache$spark$mllib$recommendation$ALS$^dateFeatures"),
            ProblemFilters.exclude[MissingMethodProblem](
              "org.apache.spark.mllib.recommendation.ALS.org$apache$spark$mllib$recommendation$ALS$^dateBlock")
          ) ++ Seq(
            // SPARK-3325
            ProblemFilters.exclude[MissingMethodProblem](
              "org.apache.spark.streaming.api.java.JavaDStreamLike.print"),
            // SPARK-2757
            ProblemFilters.exclude[IncompatibleResultTypeProblem](
              "org.apache.spark.streaming.flume.sink.SparkAvroCallbackHandler." +
                "removeAndGetProcessor")
          ) ++ Seq(
            // SPARK-5123 (SparkSQL data type change) - alpha component only
            ProblemFilters.exclude[IncompatibleResultTypeProblem](
              "org.apache.spark.ml.feature.HashingTF.outputDataType"),
            ProblemFilters.exclude[IncompatibleResultTypeProblem](
              "org.apache.spark.ml.feature.Tokenizer.outputDataType"),
            ProblemFilters.exclude[IncompatibleMethTypeProblem](
              "org.apache.spark.ml.feature.Tokenizer.validateInputType"),
            ProblemFilters.exclude[IncompatibleMethTypeProblem](
              "org.apache.spark.ml.classification.LogisticRegressionModel.validateAndTransformSchema"),
            ProblemFilters.exclude[IncompatibleMethTypeProblem](
              "org.apache.spark.ml.classification.LogisticRegression.validateAndTransformSchema")
          ) ++ Seq(
            // SPARK-4014
            ProblemFilters.exclude[MissingMethodProblem](
              "org.apache.spark.TaskContext.taskAttemptId"),
            ProblemFilters.exclude[MissingMethodProblem](
              "org.apache.spark.TaskContext.attemptNumber")
          ) ++ Seq(
            // SPARK-5166 Spark SQL API stabilization
            ProblemFilters.exclude[IncompatibleMethTypeProblem]("org.apache.spark.ml.Transformer.transform"),
            ProblemFilters.exclude[IncompatibleMethTypeProblem]("org.apache.spark.ml.Estimator.fit"),
            ProblemFilters.exclude[MissingMethodProblem]("org.apache.spark.ml.Transformer.transform"),
            ProblemFilters.exclude[IncompatibleMethTypeProblem]("org.apache.spark.ml.Pipeline.fit"),
            ProblemFilters.exclude[IncompatibleMethTypeProblem]("org.apache.spark.ml.PipelineModel.transform"),
            ProblemFilters.exclude[MissingMethodProblem]("org.apache.spark.ml.Estimator.fit"),
            ProblemFilters.exclude[IncompatibleMethTypeProblem]("org.apache.spark.ml.Evaluator.evaluate"),
            ProblemFilters.exclude[MissingMethodProblem]("org.apache.spark.ml.Evaluator.evaluate"),
            ProblemFilters.exclude[IncompatibleMethTypeProblem]("org.apache.spark.ml.tuning.CrossValidator.fit"),
            ProblemFilters.exclude[IncompatibleMethTypeProblem]("org.apache.spark.ml.tuning.CrossValidatorModel.transform"),
            ProblemFilters.exclude[IncompatibleMethTypeProblem]("org.apache.spark.ml.feature.StandardScaler.fit"),
            ProblemFilters.exclude[IncompatibleMethTypeProblem]("org.apache.spark.ml.feature.StandardScalerModel.transform"),
            ProblemFilters.exclude[IncompatibleMethTypeProblem]("org.apache.spark.ml.classification.LogisticRegressionModel.transform"),
            ProblemFilters.exclude[IncompatibleMethTypeProblem]("org.apache.spark.ml.classification.LogisticRegression.fit"),
            ProblemFilters.exclude[IncompatibleMethTypeProblem]("org.apache.spark.ml.evaluation.BinaryClassificationEvaluator.evaluate")
          ) ++ Seq(
            // SPARK-5270
            ProblemFilters.exclude[MissingMethodProblem](
              "org.apache.spark.api.java.JavaRDDLike.isEmpty")
          ) ++ Seq(
            // SPARK-5430
            ProblemFilters.exclude[MissingMethodProblem](
              "org.apache.spark.api.java.JavaRDDLike.treeReduce"),
            ProblemFilters.exclude[MissingMethodProblem](
              "org.apache.spark.api.java.JavaRDDLike.treeAggregate")
          ) ++ Seq(
            // SPARK-5297 Java FileStream do not work with custom key/values
            ProblemFilters.exclude[MissingMethodProblem](
              "org.apache.spark.streaming.api.java.JavaStreamingContext.fileStream")
          ) ++ Seq(
            // SPARK-5315 Spark Streaming Java API returns Scala DStream
            ProblemFilters.exclude[MissingMethodProblem](
              "org.apache.spark.streaming.api.java.JavaDStreamLike.reduceByWindow")
          ) ++ Seq(
            // SPARK-5461 Graph should have isCheckpointed, getCheckpointFiles methods
            ProblemFilters.exclude[MissingMethodProblem](
              "org.apache.spark.graphx.Graph.getCheckpointFiles"),
            ProblemFilters.exclude[MissingMethodProblem](
              "org.apache.spark.graphx.Graph.isCheckpointed")
          ) ++ Seq(
            // SPARK-4789 Standardize ML Prediction APIs
            ProblemFilters.exclude[MissingTypesProblem]("org.apache.spark.mllib.linalg.VectorUDT"),
            ProblemFilters.exclude[IncompatibleResultTypeProblem]("org.apache.spark.mllib.linalg.VectorUDT.serialize"),
            ProblemFilters.exclude[IncompatibleResultTypeProblem]("org.apache.spark.mllib.linalg.VectorUDT.sqlType")
          ) ++ Seq(
            // SPARK-5814
            ProblemFilters.exclude[MissingMethodProblem](
              "org.apache.spark.mllib.recommendation.ALS.org$apache$spark$mllib$recommendation$ALS$$wrapDoubleArray"),
            ProblemFilters.exclude[MissingMethodProblem](
              "org.apache.spark.mllib.recommendation.ALS.org$apache$spark$mllib$recommendation$ALS$$fillFullMatrix"),
            ProblemFilters.exclude[MissingMethodProblem](
              "org.apache.spark.mllib.recommendation.ALS.org$apache$spark$mllib$recommendation$ALS$$iterations"),
            ProblemFilters.exclude[MissingMethodProblem](
              "org.apache.spark.mllib.recommendation.ALS.org$apache$spark$mllib$recommendation$ALS$$makeOutLinkBlock"),
            ProblemFilters.exclude[MissingMethodProblem](
              "org.apache.spark.mllib.recommendation.ALS.org$apache$spark$mllib$recommendation$ALS$$computeYtY"),
            ProblemFilters.exclude[MissingMethodProblem](
              "org.apache.spark.mllib.recommendation.ALS.org$apache$spark$mllib$recommendation$ALS$$makeLinkRDDs"),
            ProblemFilters.exclude[MissingMethodProblem](
              "org.apache.spark.mllib.recommendation.ALS.org$apache$spark$mllib$recommendation$ALS$$alpha"),
            ProblemFilters.exclude[MissingMethodProblem](
              "org.apache.spark.mllib.recommendation.ALS.org$apache$spark$mllib$recommendation$ALS$$randomFactor"),
            ProblemFilters.exclude[MissingMethodProblem](
              "org.apache.spark.mllib.recommendation.ALS.org$apache$spark$mllib$recommendation$ALS$$makeInLinkBlock"),
            ProblemFilters.exclude[MissingMethodProblem](
              "org.apache.spark.mllib.recommendation.ALS.org$apache$spark$mllib$recommendation$ALS$$dspr"),
            ProblemFilters.exclude[MissingMethodProblem](
              "org.apache.spark.mllib.recommendation.ALS.org$apache$spark$mllib$recommendation$ALS$$lambda"),
            ProblemFilters.exclude[MissingMethodProblem](
              "org.apache.spark.mllib.recommendation.ALS.org$apache$spark$mllib$recommendation$ALS$$implicitPrefs"),
            ProblemFilters.exclude[MissingMethodProblem](
              "org.apache.spark.mllib.recommendation.ALS.org$apache$spark$mllib$recommendation$ALS$$rank")
          ) ++ Seq(
            // SPARK-4682
            ProblemFilters.exclude[MissingClassProblem]("org.apache.spark.RealClock"),
            ProblemFilters.exclude[MissingClassProblem]("org.apache.spark.Clock"),
            ProblemFilters.exclude[MissingClassProblem]("org.apache.spark.TestClock")
          ) ++ Seq(
            // SPARK-5922 Adding a generalized diff(other: RDD[(VertexId, VD)]) to VertexRDD
            ProblemFilters.exclude[MissingMethodProblem]("org.apache.spark.graphx.VertexRDD.diff")
          )

        case v if v.startsWith("1.2") =>
          Seq(
            MimaBuild.excludeSparkPackage("deploy"),
            MimaBuild.excludeSparkPackage("graphx")
          ) ++
          MimaBuild.excludeSparkClass("mllib.linalg.Matrix") ++
          MimaBuild.excludeSparkClass("mllib.linalg.Vector") ++
          Seq(
            ProblemFilters.exclude[IncompatibleTemplateDefProblem](
              "org.apache.spark.scheduler.TaskLocation"),
            // Added normL1 and normL2 to trait MultivariateStatisticalSummary
            ProblemFilters.exclude[MissingMethodProblem](
              "org.apache.spark.mllib.stat.MultivariateStatisticalSummary.normL1"),
            ProblemFilters.exclude[MissingMethodProblem](
              "org.apache.spark.mllib.stat.MultivariateStatisticalSummary.normL2"),
            // MapStatus should be private[spark]
            ProblemFilters.exclude[IncompatibleTemplateDefProblem](
              "org.apache.spark.scheduler.MapStatus"),
            ProblemFilters.exclude[MissingClassProblem](
              "org.apache.spark.network.netty.PathResolver"),
            ProblemFilters.exclude[MissingClassProblem](
              "org.apache.spark.network.netty.client.BlockClientListener"),

            // TaskContext was promoted to Abstract class
            ProblemFilters.exclude[AbstractClassProblem](
              "org.apache.spark.TaskContext"),
            ProblemFilters.exclude[IncompatibleTemplateDefProblem](
              "org.apache.spark.util.collection.SortDataFormat")
          ) ++ Seq(
            // Adding new methods to the JavaRDDLike trait:
            ProblemFilters.exclude[MissingMethodProblem](
              "org.apache.spark.api.java.JavaRDDLike.takeAsync"),
            ProblemFilters.exclude[MissingMethodProblem](
              "org.apache.spark.api.java.JavaRDDLike.foreachPartitionAsync"),
            ProblemFilters.exclude[MissingMethodProblem](
              "org.apache.spark.api.java.JavaRDDLike.countAsync"),
            ProblemFilters.exclude[MissingMethodProblem](
              "org.apache.spark.api.java.JavaRDDLike.foreachAsync"),
            ProblemFilters.exclude[MissingMethodProblem](
              "org.apache.spark.api.java.JavaRDDLike.collectAsync")
          ) ++ Seq(
            // SPARK-3822
            ProblemFilters.exclude[IncompatibleResultTypeProblem](
              "org.apache.spark.SparkContext.org$apache$spark$SparkContext$$createTaskScheduler")
          ) ++ Seq(
            // SPARK-1209
            ProblemFilters.exclude[MissingClassProblem](
              "org.apache.hadoop.mapreduce.SparkHadoopMapReduceUtil"),
            ProblemFilters.exclude[MissingClassProblem](
              "org.apache.hadoop.mapred.SparkHadoopMapRedUtil"),
            ProblemFilters.exclude[MissingTypesProblem](
              "org.apache.spark.rdd.PairRDDFunctions")
          ) ++ Seq(
            // SPARK-4062
            ProblemFilters.exclude[MissingMethodProblem](
              "org.apache.spark.streaming.kafka.KafkaReceiver#MessageHandler.this")
          )

        case v if v.startsWith("1.1") =>
          Seq(
            MimaBuild.excludeSparkPackage("deploy"),
            MimaBuild.excludeSparkPackage("graphx")
          ) ++
          Seq(
            // Adding new method to JavaRDLike trait - we should probably mark this as a developer API.
            ProblemFilters.exclude[MissingMethodProblem]("org.apache.spark.api.java.JavaRDDLike.partitions"),
            // Should probably mark this as Experimental
            ProblemFilters.exclude[MissingMethodProblem](
              "org.apache.spark.api.java.JavaRDDLike.foreachAsync"),
            // We made a mistake earlier (ed06500d3) in the Java API to use default parameter values
            // for countApproxDistinct* functions, which does not work in Java. We later removed
            // them, and use the following to tell Mima to not care about them.
            ProblemFilters.exclude[IncompatibleResultTypeProblem](
              "org.apache.spark.api.java.JavaPairRDD.countApproxDistinctByKey"),
            ProblemFilters.exclude[IncompatibleResultTypeProblem](
              "org.apache.spark.api.java.JavaPairRDD.countApproxDistinctByKey"),
            ProblemFilters.exclude[MissingMethodProblem](
              "org.apache.spark.api.java.JavaPairRDD.countApproxDistinct$default$1"),
            ProblemFilters.exclude[MissingMethodProblem](
              "org.apache.spark.api.java.JavaPairRDD.countApproxDistinctByKey$default$1"),
            ProblemFilters.exclude[MissingMethodProblem](
              "org.apache.spark.api.java.JavaRDD.countApproxDistinct$default$1"),
            ProblemFilters.exclude[MissingMethodProblem](
              "org.apache.spark.api.java.JavaRDDLike.countApproxDistinct$default$1"),
            ProblemFilters.exclude[MissingMethodProblem](
              "org.apache.spark.api.java.JavaDoubleRDD.countApproxDistinct$default$1"),
            ProblemFilters.exclude[MissingMethodProblem](
              "org.apache.spark.storage.DiskStore.getValues"),
            ProblemFilters.exclude[MissingMethodProblem](
              "org.apache.spark.storage.MemoryStore.Entry")
          ) ++
          Seq(
            // Serializer interface change. See SPARK-3045.
            ProblemFilters.exclude[IncompatibleTemplateDefProblem](
              "org.apache.spark.serializer.DeserializationStream"),
            ProblemFilters.exclude[IncompatibleTemplateDefProblem](
              "org.apache.spark.serializer.Serializer"),
            ProblemFilters.exclude[IncompatibleTemplateDefProblem](
              "org.apache.spark.serializer.SerializationStream"),
            ProblemFilters.exclude[IncompatibleTemplateDefProblem](
              "org.apache.spark.serializer.SerializerInstance")
          )++
          Seq(
            // Renamed putValues -> putArray + putIterator
            ProblemFilters.exclude[MissingMethodProblem](
              "org.apache.spark.storage.MemoryStore.putValues"),
            ProblemFilters.exclude[MissingMethodProblem](
              "org.apache.spark.storage.DiskStore.putValues"),
            ProblemFilters.exclude[MissingMethodProblem](
              "org.apache.spark.storage.TachyonStore.putValues")
          ) ++
          Seq(
            ProblemFilters.exclude[MissingMethodProblem](
              "org.apache.spark.streaming.flume.FlumeReceiver.this"),
            ProblemFilters.exclude[IncompatibleMethTypeProblem](
              "org.apache.spark.streaming.kafka.KafkaUtils.createStream"),
            ProblemFilters.exclude[IncompatibleMethTypeProblem](
              "org.apache.spark.streaming.kafka.KafkaReceiver.this")
          ) ++
          Seq( // Ignore some private methods in ALS.
            ProblemFilters.exclude[MissingMethodProblem](
              "org.apache.spark.mllib.recommendation.ALS.org$apache$spark$mllib$recommendation$ALS$^dateFeatures"),
            ProblemFilters.exclude[MissingMethodProblem]( // The only public constructor is the one without arguments.
              "org.apache.spark.mllib.recommendation.ALS.this"),
            ProblemFilters.exclude[MissingMethodProblem](
              "org.apache.spark.mllib.recommendation.ALS.org$apache$spark$mllib$recommendation$ALS$$<init>$default$7"),
            ProblemFilters.exclude[IncompatibleMethTypeProblem](
              "org.apache.spark.mllib.recommendation.ALS.org$apache$spark$mllib$recommendation$ALS$^dateFeatures")
          ) ++
          MimaBuild.excludeSparkClass("mllib.linalg.distributed.ColumnStatisticsAggregator") ++
          MimaBuild.excludeSparkClass("rdd.ZippedRDD") ++
          MimaBuild.excludeSparkClass("rdd.ZippedPartition") ++
          MimaBuild.excludeSparkClass("util.SerializableHyperLogLog") ++
          MimaBuild.excludeSparkClass("storage.Values") ++
          MimaBuild.excludeSparkClass("storage.Entry") ++
          MimaBuild.excludeSparkClass("storage.MemoryStore$Entry") ++
          // Class was missing "@DeveloperApi" annotation in 1.0.
          MimaBuild.excludeSparkClass("scheduler.SparkListenerApplicationStart") ++
          Seq(
            ProblemFilters.exclude[IncompatibleMethTypeProblem](
              "org.apache.spark.mllib.tree.impurity.Gini.calculate"),
            ProblemFilters.exclude[IncompatibleMethTypeProblem](
              "org.apache.spark.mllib.tree.impurity.Entropy.calculate"),
            ProblemFilters.exclude[IncompatibleMethTypeProblem](
              "org.apache.spark.mllib.tree.impurity.Variance.calculate")
          ) ++
          Seq( // Package-private classes removed in SPARK-2341
            ProblemFilters.exclude[MissingClassProblem]("org.apache.spark.mllib.util.BinaryLabelParser"),
            ProblemFilters.exclude[MissingClassProblem]("org.apache.spark.mllib.util.BinaryLabelParser$"),
            ProblemFilters.exclude[MissingClassProblem]("org.apache.spark.mllib.util.LabelParser"),
            ProblemFilters.exclude[MissingClassProblem]("org.apache.spark.mllib.util.LabelParser$"),
            ProblemFilters.exclude[MissingClassProblem]("org.apache.spark.mllib.util.MulticlassLabelParser"),
            ProblemFilters.exclude[MissingClassProblem]("org.apache.spark.mllib.util.MulticlassLabelParser$")
          ) ++
          Seq( // package-private classes removed in MLlib
            ProblemFilters.exclude[MissingMethodProblem](
              "org.apache.spark.mllib.regression.GeneralizedLinearAlgorithm.org$apache$spark$mllib$regression$GeneralizedLinearAlgorithm$$prependOne")
          ) ++
          Seq( // new Vector methods in MLlib (binary compatible assuming users do not implement Vector)
            ProblemFilters.exclude[MissingMethodProblem]("org.apache.spark.mllib.linalg.Vector.copy")
          ) ++
          Seq( // synthetic methods generated in LabeledPoint
            ProblemFilters.exclude[MissingTypesProblem]("org.apache.spark.mllib.regression.LabeledPoint$"),
            ProblemFilters.exclude[IncompatibleMethTypeProblem]("org.apache.spark.mllib.regression.LabeledPoint.apply"),
            ProblemFilters.exclude[MissingMethodProblem]("org.apache.spark.mllib.regression.LabeledPoint.toString")
          ) ++
          Seq ( // Scala 2.11 compatibility fix
            ProblemFilters.exclude[MissingMethodProblem]("org.apache.spark.streaming.StreamingContext.<init>$default$2")
          )
        case v if v.startsWith("1.0") =>
          Seq(
            MimaBuild.excludeSparkPackage("api.java"),
            MimaBuild.excludeSparkPackage("mllib"),
            MimaBuild.excludeSparkPackage("streaming")
          ) ++
          MimaBuild.excludeSparkClass("rdd.ClassTags") ++
          MimaBuild.excludeSparkClass("util.XORShiftRandom") ++
          MimaBuild.excludeSparkClass("graphx.EdgeRDD") ++
          MimaBuild.excludeSparkClass("graphx.VertexRDD") ++
          MimaBuild.excludeSparkClass("graphx.impl.GraphImpl") ++
          MimaBuild.excludeSparkClass("graphx.impl.RoutingTable") ++
          MimaBuild.excludeSparkClass("graphx.util.collection.PrimitiveKeyOpenHashMap") ++
          MimaBuild.excludeSparkClass("graphx.util.collection.GraphXPrimitiveKeyOpenHashMap") ++
          MimaBuild.excludeSparkClass("mllib.recommendation.MFDataGenerator") ++
          MimaBuild.excludeSparkClass("mllib.optimization.SquaredGradient") ++
          MimaBuild.excludeSparkClass("mllib.regression.RidgeRegressionWithSGD") ++
          MimaBuild.excludeSparkClass("mllib.regression.LassoWithSGD") ++
          MimaBuild.excludeSparkClass("mllib.regression.LinearRegressionWithSGD")
        case _ => Seq()
      }
}<|MERGE_RESOLUTION|>--- conflicted
+++ resolved
@@ -47,15 +47,12 @@
             // Mima false positive (was a private[spark] class)
             ProblemFilters.exclude[MissingClassProblem](
               "org.apache.spark.util.collection.PairIterator"),
-<<<<<<< HEAD
             // false positive, this is a @Private class
             ProblemFilters.exclude[MissingMethodProblem](
               "org.apache.spark.shuffle.unsafe.UnsafeShuffleWriter.this"),
-=======
             // Removing a testing method from a private class
             ProblemFilters.exclude[MissingMethodProblem](
               "org.apache.spark.streaming.kafka.KafkaTestUtils.waitUntilLeaderOffset"),
->>>>>>> fe7669d3
             // SQL execution is considered private.
             excludePackage("org.apache.spark.sql.execution")
           )
