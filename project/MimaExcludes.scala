/*
 * Licensed to the Apache Software Foundation (ASF) under one or more
 * contributor license agreements.  See the NOTICE file distributed with
 * this work for additional information regarding copyright ownership.
 * The ASF licenses this file to You under the Apache License, Version 2.0
 * (the "License"); you may not use this file except in compliance with
 * the License.  You may obtain a copy of the License at
 *
 *    http://www.apache.org/licenses/LICENSE-2.0
 *
 * Unless required by applicable law or agreed to in writing, software
 * distributed under the License is distributed on an "AS IS" BASIS,
 * WITHOUT WARRANTIES OR CONDITIONS OF ANY KIND, either express or implied.
 * See the License for the specific language governing permissions and
 * limitations under the License.
 */

import com.typesafe.tools.mima.core._
import com.typesafe.tools.mima.core.ProblemFilters._

/**
 * Additional excludes for checking of Spark's binary compatibility.
 *
 * The Mima build will automatically exclude @DeveloperApi and @Experimental classes. This acts
 * as an official audit of cases where we excluded other classes. Please use the narrowest
 * possible exclude here. MIMA will usually tell you what exclude to use, e.g.:
 *
 * ProblemFilters.exclude[MissingMethodProblem]("org.apache.spark.rdd.RDD.take")
 *
 * It is also possible to exclude Spark classes and packages. This should be used sparingly:
 *
 * MimaBuild.excludeSparkClass("graphx.util.collection.GraphXPrimitiveKeyOpenHashMap")
 *
 * For a new Spark version, please update MimaBuild.scala to reflect the previous version.
 */
object MimaExcludes {
  def excludes(version: String) = version match {
    case v if v.startsWith("2.0") =>
      Seq(
        excludePackage("org.apache.spark.rpc"),
        excludePackage("org.spark-project.jetty"),
        excludePackage("org.apache.spark.unused"),
        excludePackage("org.apache.spark.util.collection.unsafe"),
        excludePackage("org.apache.spark.sql.catalyst"),
        excludePackage("org.apache.spark.sql.execution"),
        ProblemFilters.exclude[MissingMethodProblem]("org.apache.spark.mllib.feature.PCAModel.this"),
        ProblemFilters.exclude[MissingMethodProblem]("org.apache.spark.status.api.v1.StageData.this")
      ) ++
      // SPARK-12600 Remove SQL deprecated methods
      Seq(
        ProblemFilters.exclude[MissingClassProblem]("org.apache.spark.sql.SQLContext$QueryExecution"),
        ProblemFilters.exclude[MissingClassProblem]("org.apache.spark.sql.SQLContext$SparkPlanner"),
        ProblemFilters.exclude[MissingMethodProblem]("org.apache.spark.sql.SQLContext.applySchema"),
        ProblemFilters.exclude[MissingMethodProblem]("org.apache.spark.sql.SQLContext.parquetFile"),
        ProblemFilters.exclude[MissingMethodProblem]("org.apache.spark.sql.SQLContext.jdbc"),
        ProblemFilters.exclude[MissingMethodProblem]("org.apache.spark.sql.SQLContext.jsonFile"),
        ProblemFilters.exclude[MissingMethodProblem]("org.apache.spark.sql.SQLContext.jsonRDD"),
        ProblemFilters.exclude[MissingMethodProblem]("org.apache.spark.sql.SQLContext.load"),
<<<<<<< HEAD
        ProblemFilters.exclude[IncompatibleResultTypeProblem]("org.apache.spark.SparkContext.emptyRDD"),
        ProblemFilters.exclude[MissingClassProblem]("org.apache.spark.broadcast.HttpBroadcastFactory")
      ) ++
      // SPARK-12481 Remove Hadoop 1.x
      Seq(
        ProblemFilters.exclude[IncompatibleTemplateDefProblem]("org.apache.spark.mapred.SparkHadoopMapRedUtil")
      ) ++
      // SPARK-12615 Remove deprecated APIs in core
=======
        ProblemFilters.exclude[MissingMethodProblem]("org.apache.spark.sql.SQLContext.dialectClassName"),
        ProblemFilters.exclude[MissingMethodProblem]("org.apache.spark.sql.SQLContext.getSQLDialect")
      ) ++ Seq(
        ProblemFilters.exclude[IncompatibleResultTypeProblem]("org.apache.spark.SparkContext.emptyRDD"),
        ProblemFilters.exclude[MissingClassProblem]("org.apache.spark.broadcast.HttpBroadcastFactory")
      ) ++
      Seq(
        // SPARK-4819 replace Guava Optional
        ProblemFilters.exclude[IncompatibleResultTypeProblem]("org.apache.spark.api.java.JavaSparkContext.getCheckpointDir"),
        ProblemFilters.exclude[IncompatibleResultTypeProblem]("org.apache.spark.api.java.JavaSparkContext.getSparkHome"),
        ProblemFilters.exclude[MissingMethodProblem]("org.apache.spark.api.java.JavaRDDLike.getCheckpointFile"),
        ProblemFilters.exclude[MissingMethodProblem]("org.apache.spark.api.java.JavaRDDLike.partitioner"),
        ProblemFilters.exclude[MissingMethodProblem]("org.apache.spark.api.java.JavaRDDLike.getCheckpointFile"),
        ProblemFilters.exclude[MissingMethodProblem]("org.apache.spark.api.java.JavaRDDLike.partitioner")
      ) ++
>>>>>>> 4ee8191e
      Seq(
        ProblemFilters.exclude[MissingMethodProblem]("org.apache.spark.SparkContext.<init>$default$6"),
        ProblemFilters.exclude[MissingMethodProblem]("org.apache.spark.SparkContext.numericRDDToDoubleRDDFunctions"),
        ProblemFilters.exclude[MissingMethodProblem]("org.apache.spark.SparkContext.intToIntWritable"),
        ProblemFilters.exclude[MissingMethodProblem]("org.apache.spark.SparkContext.intWritableConverter"),
        ProblemFilters.exclude[MissingMethodProblem]("org.apache.spark.SparkContext.writableWritableConverter"),
        ProblemFilters.exclude[MissingMethodProblem]("org.apache.spark.SparkContext.rddToPairRDDFunctions"),
        ProblemFilters.exclude[MissingMethodProblem]("org.apache.spark.SparkContext.rddToAsyncRDDActions"),
        ProblemFilters.exclude[MissingMethodProblem]("org.apache.spark.SparkContext.boolToBoolWritable"),
        ProblemFilters.exclude[MissingMethodProblem]("org.apache.spark.SparkContext.longToLongWritable"),
        ProblemFilters.exclude[MissingMethodProblem]("org.apache.spark.SparkContext.doubleWritableConverter"),
        ProblemFilters.exclude[MissingMethodProblem]("org.apache.spark.SparkContext.rddToOrderedRDDFunctions"),
        ProblemFilters.exclude[MissingMethodProblem]("org.apache.spark.SparkContext.floatWritableConverter"),
        ProblemFilters.exclude[MissingMethodProblem]("org.apache.spark.SparkContext.booleanWritableConverter"),
        ProblemFilters.exclude[MissingMethodProblem]("org.apache.spark.SparkContext.stringToText"),
        ProblemFilters.exclude[MissingMethodProblem]("org.apache.spark.SparkContext.doubleRDDToDoubleRDDFunctions"),
        ProblemFilters.exclude[MissingMethodProblem]("org.apache.spark.SparkContext.doubleToDoubleWritable"),
        ProblemFilters.exclude[MissingMethodProblem]("org.apache.spark.SparkContext.bytesWritableConverter"),
        ProblemFilters.exclude[MissingMethodProblem]("org.apache.spark.SparkContext.rddToSequenceFileRDDFunctions"),
        ProblemFilters.exclude[MissingMethodProblem]("org.apache.spark.SparkContext.bytesToBytesWritable"),
        ProblemFilters.exclude[MissingMethodProblem]("org.apache.spark.SparkContext.longWritableConverter"),
        ProblemFilters.exclude[MissingMethodProblem]("org.apache.spark.SparkContext.stringWritableConverter"),
        ProblemFilters.exclude[MissingMethodProblem]("org.apache.spark.SparkContext.floatToFloatWritable"),
        ProblemFilters.exclude[MissingMethodProblem]("org.apache.spark.SparkContext.rddToPairRDDFunctions$default$4"),
        ProblemFilters.exclude[MissingMethodProblem]("org.apache.spark.TaskContext.addOnCompleteCallback"),
        ProblemFilters.exclude[MissingMethodProblem]("org.apache.spark.TaskContext.runningLocally"),
        ProblemFilters.exclude[MissingMethodProblem]("org.apache.spark.TaskContext.attemptId"),
        ProblemFilters.exclude[MissingMethodProblem]("org.apache.spark.SparkContext.defaultMinSplits"),
        ProblemFilters.exclude[IncompatibleMethTypeProblem]("org.apache.spark.SparkContext.runJob"),
        ProblemFilters.exclude[MissingMethodProblem]("org.apache.spark.SparkContext.runJob"),
        ProblemFilters.exclude[MissingMethodProblem]("org.apache.spark.SparkContext.tachyonFolderName"),
        ProblemFilters.exclude[MissingMethodProblem]("org.apache.spark.SparkContext.initLocalProperties"),
        ProblemFilters.exclude[MissingMethodProblem]("org.apache.spark.SparkContext.clearJars"),
        ProblemFilters.exclude[MissingMethodProblem]("org.apache.spark.SparkContext.clearFiles"),
        ProblemFilters.exclude[MissingMethodProblem]("org.apache.spark.SparkContext.this"),
        ProblemFilters.exclude[IncompatibleMethTypeProblem]("org.apache.spark.SparkContext.this"),
        ProblemFilters.exclude[MissingMethodProblem]("org.apache.spark.rdd.RDD.flatMapWith$default$2"),
        ProblemFilters.exclude[MissingMethodProblem]("org.apache.spark.rdd.RDD.toArray"),
        ProblemFilters.exclude[MissingMethodProblem]("org.apache.spark.rdd.RDD.mapWith$default$2"),
        ProblemFilters.exclude[MissingMethodProblem]("org.apache.spark.rdd.RDD.mapPartitionsWithSplit"),
        ProblemFilters.exclude[MissingMethodProblem]("org.apache.spark.rdd.RDD.flatMapWith"),
        ProblemFilters.exclude[MissingMethodProblem]("org.apache.spark.rdd.RDD.filterWith"),
        ProblemFilters.exclude[MissingMethodProblem]("org.apache.spark.rdd.RDD.foreachWith"),
        ProblemFilters.exclude[MissingMethodProblem]("org.apache.spark.rdd.RDD.mapWith"),
        ProblemFilters.exclude[MissingMethodProblem]("org.apache.spark.rdd.RDD.mapPartitionsWithSplit$default$2"),
        ProblemFilters.exclude[MissingMethodProblem]("org.apache.spark.rdd.SequenceFileRDDFunctions.this"),
        ProblemFilters.exclude[MissingMethodProblem]("org.apache.spark.api.java.JavaRDDLike.splits"),
        ProblemFilters.exclude[MissingMethodProblem]("org.apache.spark.api.java.JavaRDDLike.toArray"),
        ProblemFilters.exclude[MissingMethodProblem]("org.apache.spark.api.java.JavaSparkContext.defaultMinSplits"),
        ProblemFilters.exclude[MissingMethodProblem]("org.apache.spark.api.java.JavaSparkContext.clearJars"),
        ProblemFilters.exclude[MissingMethodProblem]("org.apache.spark.api.java.JavaSparkContext.clearFiles"),
        ProblemFilters.exclude[MissingMethodProblem]("org.apache.spark.SparkContext.externalBlockStoreFolderName"),
        ProblemFilters.exclude[MissingClassProblem]("org.apache.spark.storage.ExternalBlockStore$"),
        ProblemFilters.exclude[MissingClassProblem]("org.apache.spark.storage.ExternalBlockManager"),
        ProblemFilters.exclude[MissingClassProblem]("org.apache.spark.storage.ExternalBlockStore")
      ) ++
      // SPARK-12665 Remove deprecated and unused classes
      Seq(
        ProblemFilters.exclude[MissingClassProblem]("org.apache.spark.graphx.GraphKryoRegistrator"),
        ProblemFilters.exclude[MissingClassProblem]("org.apache.spark.util.Vector"),
        ProblemFilters.exclude[MissingClassProblem]("org.apache.spark.util.Vector$Multiplier"),
        ProblemFilters.exclude[MissingClassProblem]("org.apache.spark.util.Vector$")
<<<<<<< HEAD
      ) ++
      // SPARK-529: private classes were removed, but MiMA complains.
      Seq(
        ProblemFilters.exclude[MissingClassProblem]("org.apache.spark.sql.SQLConf$SQLConfEntry"),
        ProblemFilters.exclude[MissingClassProblem]("org.apache.spark.sql.SQLConf$SQLConfEntry$")
=======
      ) ++ Seq(
        // SPARK-12591 Register OpenHashMapBasedStateMap for Kryo
        ProblemFilters.exclude[MissingClassProblem]("org.apache.spark.serializer.KryoInputDataInputBridge"),
        ProblemFilters.exclude[MissingClassProblem]("org.apache.spark.serializer.KryoOutputDataOutputBridge")
      ) ++ Seq(
        // SPARK-12510 Refactor ActorReceiver to support Java
        ProblemFilters.exclude[AbstractClassProblem]("org.apache.spark.streaming.receiver.ActorReceiver")
      ) ++ Seq(
        // SPARK-12692 Scala style: Fix the style violation (Space before "," or ":")
        ProblemFilters.exclude[MissingMethodProblem]("org.apache.spark.streaming.flume.sink.SparkSink.org$apache$spark$streaming$flume$sink$Logging$$log_"),
        ProblemFilters.exclude[MissingMethodProblem]("org.apache.spark.streaming.flume.sink.SparkSink.org$apache$spark$streaming$flume$sink$Logging$$log__="),
        ProblemFilters.exclude[MissingMethodProblem]("org.apache.spark.streaming.flume.sink.SparkAvroCallbackHandler.org$apache$spark$streaming$flume$sink$Logging$$log_"),
        ProblemFilters.exclude[MissingMethodProblem]("org.apache.spark.streaming.flume.sink.SparkAvroCallbackHandler.org$apache$spark$streaming$flume$sink$Logging$$log__="),
        ProblemFilters.exclude[MissingMethodProblem]("org.apache.spark.streaming.flume.sink.Logging.org$apache$spark$streaming$flume$sink$Logging$$log__="),
        ProblemFilters.exclude[MissingMethodProblem]("org.apache.spark.streaming.flume.sink.Logging.org$apache$spark$streaming$flume$sink$Logging$$log_"),
        ProblemFilters.exclude[MissingMethodProblem]("org.apache.spark.streaming.flume.sink.Logging.org$apache$spark$streaming$flume$sink$Logging$$_log"),
        ProblemFilters.exclude[MissingMethodProblem]("org.apache.spark.streaming.flume.sink.Logging.org$apache$spark$streaming$flume$sink$Logging$$_log_="),
        ProblemFilters.exclude[MissingMethodProblem]("org.apache.spark.streaming.flume.sink.TransactionProcessor.org$apache$spark$streaming$flume$sink$Logging$$log_"),
        ProblemFilters.exclude[MissingMethodProblem]("org.apache.spark.streaming.flume.sink.TransactionProcessor.org$apache$spark$streaming$flume$sink$Logging$$log__=")
      ) ++ Seq(
        // SPARK-7799 Add "streaming-akka" project
        ProblemFilters.exclude[MissingMethodProblem]("org.apache.spark.streaming.zeromq.ZeroMQUtils.createStream"),
        ProblemFilters.exclude[IncompatibleMethTypeProblem]("org.apache.spark.streaming.zeromq.ZeroMQUtils.createStream"),
        ProblemFilters.exclude[IncompatibleResultTypeProblem]("org.apache.spark.streaming.zeromq.ZeroMQUtils.createStream$default$6"),
        ProblemFilters.exclude[MissingMethodProblem]("org.apache.spark.streaming.zeromq.ZeroMQUtils.createStream$default$5"),
        ProblemFilters.exclude[MissingMethodProblem]("org.apache.spark.streaming.StreamingContext.actorStream$default$4"),
        ProblemFilters.exclude[MissingMethodProblem]("org.apache.spark.streaming.StreamingContext.actorStream$default$3"),
        ProblemFilters.exclude[MissingMethodProblem]("org.apache.spark.streaming.StreamingContext.actorStream"),
        ProblemFilters.exclude[MissingMethodProblem]("org.apache.spark.streaming.api.java.JavaStreamingContext.actorStream"),
        ProblemFilters.exclude[MissingTypesProblem]("org.apache.spark.streaming.zeromq.ZeroMQReceiver"),
        ProblemFilters.exclude[MissingClassProblem]("org.apache.spark.streaming.receiver.ActorReceiver$Supervisor")
      ) ++ Seq(
        // SPARK-12847 Remove StreamingListenerBus and post all Streaming events to the same thread as Spark events
        ProblemFilters.exclude[MissingClassProblem]("org.apache.spark.util.AsynchronousListenerBus$"),
        ProblemFilters.exclude[MissingClassProblem]("org.apache.spark.util.AsynchronousListenerBus")
>>>>>>> 4ee8191e
      )
    case v if v.startsWith("1.6") =>
      Seq(
        MimaBuild.excludeSparkPackage("deploy"),
        MimaBuild.excludeSparkPackage("network"),
        MimaBuild.excludeSparkPackage("unsafe"),
        // These are needed if checking against the sbt build, since they are part of
        // the maven-generated artifacts in 1.3.
        excludePackage("org.spark-project.jetty"),
        MimaBuild.excludeSparkPackage("unused"),
        // SQL execution is considered private.
        excludePackage("org.apache.spark.sql.execution"),
        // SQL columnar is considered private.
        excludePackage("org.apache.spark.sql.columnar"),
        // The shuffle package is considered private.
        excludePackage("org.apache.spark.shuffle"),
        // The collections utlities are considered pricate.
        excludePackage("org.apache.spark.util.collection")
      ) ++
      MimaBuild.excludeSparkClass("streaming.flume.FlumeTestUtils") ++
      MimaBuild.excludeSparkClass("streaming.flume.PollingFlumeTestUtils") ++
      Seq(
        // MiMa does not deal properly with sealed traits
        ProblemFilters.exclude[MissingMethodProblem](
          "org.apache.spark.ml.classification.LogisticRegressionSummary.featuresCol")
      ) ++ Seq(
        // SPARK-11530
        ProblemFilters.exclude[MissingMethodProblem]("org.apache.spark.mllib.feature.PCAModel.this")
      ) ++ Seq(
        // SPARK-10381 Fix types / units in private AskPermissionToCommitOutput RPC message.
        // This class is marked as `private` but MiMa still seems to be confused by the change.
        ProblemFilters.exclude[MissingMethodProblem](
          "org.apache.spark.scheduler.AskPermissionToCommitOutput.task"),
        ProblemFilters.exclude[IncompatibleResultTypeProblem](
          "org.apache.spark.scheduler.AskPermissionToCommitOutput.copy$default$2"),
        ProblemFilters.exclude[IncompatibleMethTypeProblem](
          "org.apache.spark.scheduler.AskPermissionToCommitOutput.copy"),
        ProblemFilters.exclude[MissingMethodProblem](
          "org.apache.spark.scheduler.AskPermissionToCommitOutput.taskAttempt"),
        ProblemFilters.exclude[IncompatibleResultTypeProblem](
          "org.apache.spark.scheduler.AskPermissionToCommitOutput.copy$default$3"),
        ProblemFilters.exclude[IncompatibleMethTypeProblem](
          "org.apache.spark.scheduler.AskPermissionToCommitOutput.this"),
        ProblemFilters.exclude[IncompatibleMethTypeProblem](
          "org.apache.spark.scheduler.AskPermissionToCommitOutput.apply")
      ) ++ Seq(
        ProblemFilters.exclude[MissingClassProblem](
          "org.apache.spark.shuffle.FileShuffleBlockResolver$ShuffleFileGroup")
      ) ++ Seq(
        ProblemFilters.exclude[MissingMethodProblem](
          "org.apache.spark.ml.regression.LeastSquaresAggregator.add"),
        ProblemFilters.exclude[MissingMethodProblem](
          "org.apache.spark.ml.regression.LeastSquaresCostFun.this"),
        ProblemFilters.exclude[MissingMethodProblem](
          "org.apache.spark.sql.SQLContext.clearLastInstantiatedContext"),
        ProblemFilters.exclude[MissingMethodProblem](
          "org.apache.spark.sql.SQLContext.setLastInstantiatedContext"),
        ProblemFilters.exclude[MissingClassProblem](
          "org.apache.spark.sql.SQLContext$SQLSession"),
        ProblemFilters.exclude[MissingMethodProblem](
          "org.apache.spark.sql.SQLContext.detachSession"),
        ProblemFilters.exclude[MissingMethodProblem](
          "org.apache.spark.sql.SQLContext.tlSession"),
        ProblemFilters.exclude[MissingMethodProblem](
          "org.apache.spark.sql.SQLContext.defaultSession"),
        ProblemFilters.exclude[MissingMethodProblem](
          "org.apache.spark.sql.SQLContext.currentSession"),
        ProblemFilters.exclude[MissingMethodProblem](
          "org.apache.spark.sql.SQLContext.openSession"),
        ProblemFilters.exclude[MissingMethodProblem](
          "org.apache.spark.sql.SQLContext.setSession"),
        ProblemFilters.exclude[MissingMethodProblem](
          "org.apache.spark.sql.SQLContext.createSession")
      ) ++ Seq(
        ProblemFilters.exclude[MissingMethodProblem](
          "org.apache.spark.SparkContext.preferredNodeLocationData_="),
        ProblemFilters.exclude[MissingClassProblem](
          "org.apache.spark.rdd.MapPartitionsWithPreparationRDD"),
        ProblemFilters.exclude[MissingClassProblem](
          "org.apache.spark.rdd.MapPartitionsWithPreparationRDD$"),
        ProblemFilters.exclude[MissingClassProblem]("org.apache.spark.sql.SparkSQLParser")
      ) ++ Seq(
        // SPARK-11485
        ProblemFilters.exclude[MissingMethodProblem]("org.apache.spark.sql.DataFrameHolder.df"),
        // SPARK-11541 mark various JDBC dialects as private
        ProblemFilters.exclude[MissingMethodProblem]("org.apache.spark.sql.jdbc.NoopDialect.productElement"),
        ProblemFilters.exclude[MissingMethodProblem]("org.apache.spark.sql.jdbc.NoopDialect.productArity"),
        ProblemFilters.exclude[MissingMethodProblem]("org.apache.spark.sql.jdbc.NoopDialect.canEqual"),
        ProblemFilters.exclude[MissingMethodProblem]("org.apache.spark.sql.jdbc.NoopDialect.productIterator"),
        ProblemFilters.exclude[MissingMethodProblem]("org.apache.spark.sql.jdbc.NoopDialect.productPrefix"),
        ProblemFilters.exclude[MissingMethodProblem]("org.apache.spark.sql.jdbc.NoopDialect.toString"),
        ProblemFilters.exclude[MissingMethodProblem]("org.apache.spark.sql.jdbc.NoopDialect.hashCode"),
        ProblemFilters.exclude[MissingTypesProblem]("org.apache.spark.sql.jdbc.PostgresDialect$"),
        ProblemFilters.exclude[MissingMethodProblem]("org.apache.spark.sql.jdbc.PostgresDialect.productElement"),
        ProblemFilters.exclude[MissingMethodProblem]("org.apache.spark.sql.jdbc.PostgresDialect.productArity"),
        ProblemFilters.exclude[MissingMethodProblem]("org.apache.spark.sql.jdbc.PostgresDialect.canEqual"),
        ProblemFilters.exclude[MissingMethodProblem]("org.apache.spark.sql.jdbc.PostgresDialect.productIterator"),
        ProblemFilters.exclude[MissingMethodProblem]("org.apache.spark.sql.jdbc.PostgresDialect.productPrefix"),
        ProblemFilters.exclude[MissingMethodProblem]("org.apache.spark.sql.jdbc.PostgresDialect.toString"),
        ProblemFilters.exclude[MissingMethodProblem]("org.apache.spark.sql.jdbc.PostgresDialect.hashCode"),
        ProblemFilters.exclude[MissingTypesProblem]("org.apache.spark.sql.jdbc.NoopDialect$")
      ) ++ Seq (
        ProblemFilters.exclude[MissingMethodProblem](
          "org.apache.spark.status.api.v1.ApplicationInfo.this"),
        ProblemFilters.exclude[MissingMethodProblem](
          "org.apache.spark.status.api.v1.StageData.this")
      ) ++ Seq(
        // SPARK-11766 add toJson to Vector
        ProblemFilters.exclude[MissingMethodProblem](
          "org.apache.spark.mllib.linalg.Vector.toJson")
      ) ++ Seq(
        // SPARK-9065 Support message handler in Kafka Python API
        ProblemFilters.exclude[MissingMethodProblem](
          "org.apache.spark.streaming.kafka.KafkaUtilsPythonHelper.createDirectStream"),
        ProblemFilters.exclude[MissingMethodProblem](
          "org.apache.spark.streaming.kafka.KafkaUtilsPythonHelper.createRDD")
      ) ++ Seq(
        // SPARK-4557 Changed foreachRDD to use VoidFunction
        ProblemFilters.exclude[MissingMethodProblem](
          "org.apache.spark.streaming.api.java.JavaDStreamLike.foreachRDD")
      ) ++ Seq(
        // SPARK-11996 Make the executor thread dump work again
        ProblemFilters.exclude[MissingClassProblem]("org.apache.spark.executor.ExecutorEndpoint"),
        ProblemFilters.exclude[MissingClassProblem]("org.apache.spark.executor.ExecutorEndpoint$"),
        ProblemFilters.exclude[MissingClassProblem](
          "org.apache.spark.storage.BlockManagerMessages$GetRpcHostPortForExecutor"),
        ProblemFilters.exclude[MissingClassProblem](
          "org.apache.spark.storage.BlockManagerMessages$GetRpcHostPortForExecutor$")
      ) ++ Seq(
        // SPARK-3580 Add getNumPartitions method to JavaRDD
        ProblemFilters.exclude[MissingMethodProblem](
          "org.apache.spark.api.java.JavaRDDLike.getNumPartitions")
      ) ++
      // SPARK-11314: YARN backend moved to yarn sub-module and MiMA complains even though it's a
      // private class.
      MimaBuild.excludeSparkClass("scheduler.cluster.YarnSchedulerBackend$YarnSchedulerEndpoint")
    case v if v.startsWith("1.5") =>
      Seq(
        MimaBuild.excludeSparkPackage("network"),
        MimaBuild.excludeSparkPackage("deploy"),
        // These are needed if checking against the sbt build, since they are part of
        // the maven-generated artifacts in 1.3.
        excludePackage("org.spark-project.jetty"),
        MimaBuild.excludeSparkPackage("unused"),
        // JavaRDDLike is not meant to be extended by user programs
        ProblemFilters.exclude[MissingMethodProblem](
          "org.apache.spark.api.java.JavaRDDLike.partitioner"),
        // Modification of private static method
        ProblemFilters.exclude[IncompatibleMethTypeProblem](
          "org.apache.spark.streaming.kafka.KafkaUtils.org$apache$spark$streaming$kafka$KafkaUtils$$leadersForRanges"),
        // Mima false positive (was a private[spark] class)
        ProblemFilters.exclude[MissingClassProblem](
          "org.apache.spark.util.collection.PairIterator"),
        // Removing a testing method from a private class
        ProblemFilters.exclude[MissingMethodProblem](
          "org.apache.spark.streaming.kafka.KafkaTestUtils.waitUntilLeaderOffset"),
        // While private MiMa is still not happy about the changes,
        ProblemFilters.exclude[MissingMethodProblem](
          "org.apache.spark.ml.regression.LeastSquaresAggregator.this"),
        ProblemFilters.exclude[MissingMethodProblem](
          "org.apache.spark.ml.regression.LeastSquaresCostFun.this"),
        ProblemFilters.exclude[MissingMethodProblem](
          "org.apache.spark.ml.classification.LogisticCostFun.this"),
        // SQL execution is considered private.
        excludePackage("org.apache.spark.sql.execution"),
        // The old JSON RDD is removed in favor of streaming Jackson
        ProblemFilters.exclude[MissingClassProblem]("org.apache.spark.sql.json.JsonRDD$"),
        ProblemFilters.exclude[MissingClassProblem]("org.apache.spark.sql.json.JsonRDD"),
        // local function inside a method
        ProblemFilters.exclude[MissingMethodProblem](
          "org.apache.spark.sql.SQLContext.org$apache$spark$sql$SQLContext$$needsConversion$1"),
        ProblemFilters.exclude[MissingMethodProblem](
          "org.apache.spark.sql.UDFRegistration.org$apache$spark$sql$UDFRegistration$$builder$24")
      ) ++ Seq(
        // SPARK-8479 Add numNonzeros and numActives to Matrix.
        ProblemFilters.exclude[MissingMethodProblem](
          "org.apache.spark.mllib.linalg.Matrix.numNonzeros"),
        ProblemFilters.exclude[MissingMethodProblem](
          "org.apache.spark.mllib.linalg.Matrix.numActives")
      ) ++ Seq(
        // SPARK-8914 Remove RDDApi
        ProblemFilters.exclude[MissingClassProblem]("org.apache.spark.sql.RDDApi")
      ) ++ Seq(
        // SPARK-7292 Provide operator to truncate lineage cheaply
        ProblemFilters.exclude[AbstractClassProblem](
          "org.apache.spark.rdd.RDDCheckpointData"),
        ProblemFilters.exclude[AbstractClassProblem](
          "org.apache.spark.rdd.CheckpointRDD")
      ) ++ Seq(
        // SPARK-8701 Add input metadata in the batch page.
        ProblemFilters.exclude[MissingClassProblem](
          "org.apache.spark.streaming.scheduler.InputInfo$"),
        ProblemFilters.exclude[MissingClassProblem](
          "org.apache.spark.streaming.scheduler.InputInfo")
      ) ++ Seq(
        // SPARK-6797 Support YARN modes for SparkR
        ProblemFilters.exclude[MissingMethodProblem](
          "org.apache.spark.api.r.PairwiseRRDD.this"),
        ProblemFilters.exclude[MissingMethodProblem](
          "org.apache.spark.api.r.RRDD.createRWorker"),
        ProblemFilters.exclude[MissingMethodProblem](
          "org.apache.spark.api.r.RRDD.this"),
        ProblemFilters.exclude[MissingMethodProblem](
          "org.apache.spark.api.r.StringRRDD.this"),
        ProblemFilters.exclude[MissingMethodProblem](
          "org.apache.spark.api.r.BaseRRDD.this")
      ) ++ Seq(
        // SPARK-7422 add argmax for sparse vectors
        ProblemFilters.exclude[MissingMethodProblem](
          "org.apache.spark.mllib.linalg.Vector.argmax")
      ) ++ Seq(
        // SPARK-8906 Move all internal data source classes into execution.datasources
        ProblemFilters.exclude[MissingClassProblem]("org.apache.spark.sql.sources.ResolvedDataSource"),
        ProblemFilters.exclude[MissingClassProblem]("org.apache.spark.sql.sources.PreInsertCastAndRename$"),
        ProblemFilters.exclude[MissingClassProblem]("org.apache.spark.sql.sources.CreateTableUsingAsSelect$"),
        ProblemFilters.exclude[MissingClassProblem]("org.apache.spark.sql.sources.InsertIntoDataSource$"),
        ProblemFilters.exclude[MissingClassProblem]("org.apache.spark.sql.sources.SqlNewHadoopPartition"),
        ProblemFilters.exclude[MissingClassProblem]("org.apache.spark.sql.sources.PartitioningUtils$PartitionValues$"),
        ProblemFilters.exclude[MissingClassProblem]("org.apache.spark.sql.sources.DefaultWriterContainer"),
        ProblemFilters.exclude[MissingClassProblem]("org.apache.spark.sql.sources.PartitioningUtils$PartitionValues"),
        ProblemFilters.exclude[MissingClassProblem]("org.apache.spark.sql.sources.RefreshTable$"),
        ProblemFilters.exclude[MissingClassProblem]("org.apache.spark.sql.sources.CreateTempTableUsing$"),
        ProblemFilters.exclude[MissingClassProblem]("org.apache.spark.sql.sources.PartitionSpec"),
        ProblemFilters.exclude[MissingClassProblem]("org.apache.spark.sql.sources.DynamicPartitionWriterContainer"),
        ProblemFilters.exclude[MissingClassProblem]("org.apache.spark.sql.sources.CreateTableUsingAsSelect"),
        ProblemFilters.exclude[MissingClassProblem]("org.apache.spark.sql.sources.SqlNewHadoopRDD$"),
        ProblemFilters.exclude[MissingClassProblem]("org.apache.spark.sql.sources.DescribeCommand$"),
        ProblemFilters.exclude[MissingClassProblem]("org.apache.spark.sql.sources.PartitioningUtils$"),
        ProblemFilters.exclude[MissingClassProblem]("org.apache.spark.sql.sources.SqlNewHadoopRDD"),
        ProblemFilters.exclude[MissingClassProblem]("org.apache.spark.sql.sources.PreInsertCastAndRename"),
        ProblemFilters.exclude[MissingClassProblem]("org.apache.spark.sql.sources.Partition$"),
        ProblemFilters.exclude[MissingClassProblem]("org.apache.spark.sql.sources.LogicalRelation$"),
        ProblemFilters.exclude[MissingClassProblem]("org.apache.spark.sql.sources.PartitioningUtils"),
        ProblemFilters.exclude[MissingClassProblem]("org.apache.spark.sql.sources.LogicalRelation"),
        ProblemFilters.exclude[MissingClassProblem]("org.apache.spark.sql.sources.Partition"),
        ProblemFilters.exclude[MissingClassProblem]("org.apache.spark.sql.sources.BaseWriterContainer"),
        ProblemFilters.exclude[MissingClassProblem]("org.apache.spark.sql.sources.PreWriteCheck"),
        ProblemFilters.exclude[MissingClassProblem]("org.apache.spark.sql.sources.CreateTableUsing"),
        ProblemFilters.exclude[MissingClassProblem]("org.apache.spark.sql.sources.RefreshTable"),
        ProblemFilters.exclude[MissingClassProblem]("org.apache.spark.sql.sources.SqlNewHadoopRDD$NewHadoopMapPartitionsWithSplitRDD"),
        ProblemFilters.exclude[MissingClassProblem]("org.apache.spark.sql.sources.DataSourceStrategy$"),
        ProblemFilters.exclude[MissingClassProblem]("org.apache.spark.sql.sources.CreateTempTableUsing"),
        ProblemFilters.exclude[MissingClassProblem]("org.apache.spark.sql.sources.CreateTempTableUsingAsSelect$"),
        ProblemFilters.exclude[MissingClassProblem]("org.apache.spark.sql.sources.CreateTempTableUsingAsSelect"),
        ProblemFilters.exclude[MissingClassProblem]("org.apache.spark.sql.sources.CreateTableUsing$"),
        ProblemFilters.exclude[MissingClassProblem]("org.apache.spark.sql.sources.ResolvedDataSource$"),
        ProblemFilters.exclude[MissingClassProblem]("org.apache.spark.sql.sources.PreWriteCheck$"),
        ProblemFilters.exclude[MissingClassProblem]("org.apache.spark.sql.sources.InsertIntoDataSource"),
        ProblemFilters.exclude[MissingClassProblem]("org.apache.spark.sql.sources.InsertIntoHadoopFsRelation"),
        ProblemFilters.exclude[MissingClassProblem]("org.apache.spark.sql.sources.DDLParser"),
        ProblemFilters.exclude[MissingClassProblem]("org.apache.spark.sql.sources.CaseInsensitiveMap"),
        ProblemFilters.exclude[MissingClassProblem]("org.apache.spark.sql.sources.InsertIntoHadoopFsRelation$"),
        ProblemFilters.exclude[MissingClassProblem]("org.apache.spark.sql.sources.DataSourceStrategy"),
        ProblemFilters.exclude[MissingClassProblem]("org.apache.spark.sql.sources.SqlNewHadoopRDD$NewHadoopMapPartitionsWithSplitRDD$"),
        ProblemFilters.exclude[MissingClassProblem]("org.apache.spark.sql.sources.PartitionSpec$"),
        ProblemFilters.exclude[MissingClassProblem]("org.apache.spark.sql.sources.DescribeCommand"),
        ProblemFilters.exclude[MissingClassProblem]("org.apache.spark.sql.sources.DDLException"),
        // SPARK-9763 Minimize exposure of internal SQL classes
        excludePackage("org.apache.spark.sql.parquet"),
        excludePackage("org.apache.spark.sql.json"),
        ProblemFilters.exclude[MissingClassProblem]("org.apache.spark.sql.jdbc.JDBCRDD$DecimalConversion$"),
        ProblemFilters.exclude[MissingClassProblem]("org.apache.spark.sql.jdbc.JDBCPartition"),
        ProblemFilters.exclude[MissingClassProblem]("org.apache.spark.sql.jdbc.JdbcUtils$"),
        ProblemFilters.exclude[MissingClassProblem]("org.apache.spark.sql.jdbc.JDBCRDD$DecimalConversion"),
        ProblemFilters.exclude[MissingClassProblem]("org.apache.spark.sql.jdbc.JDBCPartitioningInfo$"),
        ProblemFilters.exclude[MissingClassProblem]("org.apache.spark.sql.jdbc.JDBCPartition$"),
        ProblemFilters.exclude[MissingClassProblem]("org.apache.spark.sql.jdbc.package"),
        ProblemFilters.exclude[MissingClassProblem]("org.apache.spark.sql.jdbc.JDBCRDD$JDBCConversion"),
        ProblemFilters.exclude[MissingClassProblem]("org.apache.spark.sql.jdbc.JDBCRDD$"),
        ProblemFilters.exclude[MissingClassProblem]("org.apache.spark.sql.jdbc.package$DriverWrapper"),
        ProblemFilters.exclude[MissingClassProblem]("org.apache.spark.sql.jdbc.JDBCRDD"),
        ProblemFilters.exclude[MissingClassProblem]("org.apache.spark.sql.jdbc.JDBCPartitioningInfo"),
        ProblemFilters.exclude[MissingClassProblem]("org.apache.spark.sql.jdbc.JdbcUtils"),
        ProblemFilters.exclude[MissingClassProblem]("org.apache.spark.sql.jdbc.DefaultSource"),
        ProblemFilters.exclude[MissingClassProblem]("org.apache.spark.sql.jdbc.JDBCRelation$"),
        ProblemFilters.exclude[MissingClassProblem]("org.apache.spark.sql.jdbc.package$"),
        ProblemFilters.exclude[MissingClassProblem]("org.apache.spark.sql.jdbc.JDBCRelation")
      ) ++ Seq(
        // SPARK-4751 Dynamic allocation for standalone mode
        ProblemFilters.exclude[MissingMethodProblem](
          "org.apache.spark.SparkContext.supportDynamicAllocation")
      ) ++ Seq(
        // SPARK-9580: Remove SQL test singletons
        ProblemFilters.exclude[MissingClassProblem](
          "org.apache.spark.sql.test.LocalSQLContext$SQLSession"),
        ProblemFilters.exclude[MissingClassProblem](
          "org.apache.spark.sql.test.LocalSQLContext"),
        ProblemFilters.exclude[MissingClassProblem](
          "org.apache.spark.sql.test.TestSQLContext"),
        ProblemFilters.exclude[MissingClassProblem](
          "org.apache.spark.sql.test.TestSQLContext$")
      ) ++ Seq(
        // SPARK-9704 Made ProbabilisticClassifier, Identifiable, VectorUDT public APIs
        ProblemFilters.exclude[IncompatibleResultTypeProblem](
          "org.apache.spark.mllib.linalg.VectorUDT.serialize")
      ) ++ Seq(
        // SPARK-10381 Fix types / units in private AskPermissionToCommitOutput RPC message.
        // This class is marked as `private` but MiMa still seems to be confused by the change.
        ProblemFilters.exclude[MissingMethodProblem](
          "org.apache.spark.scheduler.AskPermissionToCommitOutput.task"),
        ProblemFilters.exclude[IncompatibleResultTypeProblem](
          "org.apache.spark.scheduler.AskPermissionToCommitOutput.copy$default$2"),
        ProblemFilters.exclude[IncompatibleMethTypeProblem](
          "org.apache.spark.scheduler.AskPermissionToCommitOutput.copy"),
        ProblemFilters.exclude[MissingMethodProblem](
          "org.apache.spark.scheduler.AskPermissionToCommitOutput.taskAttempt"),
        ProblemFilters.exclude[IncompatibleResultTypeProblem](
          "org.apache.spark.scheduler.AskPermissionToCommitOutput.copy$default$3"),
        ProblemFilters.exclude[IncompatibleMethTypeProblem](
          "org.apache.spark.scheduler.AskPermissionToCommitOutput.this"),
        ProblemFilters.exclude[IncompatibleMethTypeProblem](
          "org.apache.spark.scheduler.AskPermissionToCommitOutput.apply")
      )

    case v if v.startsWith("1.4") =>
      Seq(
        MimaBuild.excludeSparkPackage("deploy"),
        MimaBuild.excludeSparkPackage("ml"),
        // SPARK-7910 Adding a method to get the partioner to JavaRDD,
        ProblemFilters.exclude[MissingMethodProblem]("org.apache.spark.api.java.JavaRDDLike.partitioner"),
        // SPARK-5922 Adding a generalized diff(other: RDD[(VertexId, VD)]) to VertexRDD
        ProblemFilters.exclude[MissingMethodProblem]("org.apache.spark.graphx.VertexRDD.diff"),
        // These are needed if checking against the sbt build, since they are part of
        // the maven-generated artifacts in 1.3.
        excludePackage("org.spark-project.jetty"),
        MimaBuild.excludeSparkPackage("unused"),
        ProblemFilters.exclude[MissingClassProblem]("com.google.common.base.Optional"),
        ProblemFilters.exclude[IncompatibleResultTypeProblem](
          "org.apache.spark.rdd.JdbcRDD.compute"),
        ProblemFilters.exclude[IncompatibleResultTypeProblem](
          "org.apache.spark.broadcast.HttpBroadcastFactory.newBroadcast"),
        ProblemFilters.exclude[IncompatibleResultTypeProblem](
          "org.apache.spark.broadcast.TorrentBroadcastFactory.newBroadcast"),
        ProblemFilters.exclude[MissingClassProblem](
          "org.apache.spark.scheduler.OutputCommitCoordinator$OutputCommitCoordinatorEndpoint")
      ) ++ Seq(
        // SPARK-4655 - Making Stage an Abstract class broke binary compatility even though
        // the stage class is defined as private[spark]
        ProblemFilters.exclude[AbstractClassProblem]("org.apache.spark.scheduler.Stage")
      ) ++ Seq(
        // SPARK-6510 Add a Graph#minus method acting as Set#difference
        ProblemFilters.exclude[MissingMethodProblem]("org.apache.spark.graphx.VertexRDD.minus")
      ) ++ Seq(
        // SPARK-6492 Fix deadlock in SparkContext.stop()
        ProblemFilters.exclude[MissingMethodProblem]("org.apache.spark.SparkContext.org$" +
            "apache$spark$SparkContext$$SPARK_CONTEXT_CONSTRUCTOR_LOCK")
      )++ Seq(
        // SPARK-6693 add tostring with max lines and width for matrix
        ProblemFilters.exclude[MissingMethodProblem](
          "org.apache.spark.mllib.linalg.Matrix.toString")
      )++ Seq(
        // SPARK-6703 Add getOrCreate method to SparkContext
        ProblemFilters.exclude[IncompatibleResultTypeProblem]
            ("org.apache.spark.SparkContext.org$apache$spark$SparkContext$$activeContext")
      )++ Seq(
        // SPARK-7090 Introduce LDAOptimizer to LDA to further improve extensibility
        ProblemFilters.exclude[MissingClassProblem](
          "org.apache.spark.mllib.clustering.LDA$EMOptimizer")
      ) ++ Seq(
        // SPARK-6756 add toSparse, toDense, numActives, numNonzeros, and compressed to Vector
        ProblemFilters.exclude[MissingMethodProblem](
          "org.apache.spark.mllib.linalg.Vector.compressed"),
        ProblemFilters.exclude[MissingMethodProblem](
          "org.apache.spark.mllib.linalg.Vector.toDense"),
        ProblemFilters.exclude[MissingMethodProblem](
          "org.apache.spark.mllib.linalg.Vector.numNonzeros"),
        ProblemFilters.exclude[MissingMethodProblem](
          "org.apache.spark.mllib.linalg.Vector.toSparse"),
        ProblemFilters.exclude[MissingMethodProblem](
          "org.apache.spark.mllib.linalg.Vector.numActives"),
        // SPARK-7681 add SparseVector support for gemv
        ProblemFilters.exclude[MissingMethodProblem](
          "org.apache.spark.mllib.linalg.Matrix.multiply"),
        ProblemFilters.exclude[MissingMethodProblem](
          "org.apache.spark.mllib.linalg.DenseMatrix.multiply"),
        ProblemFilters.exclude[MissingMethodProblem](
          "org.apache.spark.mllib.linalg.SparseMatrix.multiply")
      ) ++ Seq(
        // Execution should never be included as its always internal.
        MimaBuild.excludeSparkPackage("sql.execution"),
        // This `protected[sql]` method was removed in 1.3.1
        ProblemFilters.exclude[MissingMethodProblem](
          "org.apache.spark.sql.SQLContext.checkAnalysis"),
        // These `private[sql]` class were removed in 1.4.0:
        ProblemFilters.exclude[MissingClassProblem](
          "org.apache.spark.sql.execution.AddExchange"),
        ProblemFilters.exclude[MissingClassProblem](
          "org.apache.spark.sql.execution.AddExchange$"),
        ProblemFilters.exclude[MissingClassProblem](
          "org.apache.spark.sql.parquet.PartitionSpec"),
        ProblemFilters.exclude[MissingClassProblem](
          "org.apache.spark.sql.parquet.PartitionSpec$"),
        ProblemFilters.exclude[MissingClassProblem](
          "org.apache.spark.sql.parquet.Partition"),
        ProblemFilters.exclude[MissingClassProblem](
          "org.apache.spark.sql.parquet.Partition$"),
        ProblemFilters.exclude[MissingClassProblem](
          "org.apache.spark.sql.parquet.ParquetRelation2$PartitionValues"),
        ProblemFilters.exclude[MissingClassProblem](
          "org.apache.spark.sql.parquet.ParquetRelation2$PartitionValues$"),
        ProblemFilters.exclude[MissingClassProblem](
          "org.apache.spark.sql.parquet.ParquetRelation2"),
        ProblemFilters.exclude[MissingClassProblem](
          "org.apache.spark.sql.parquet.ParquetRelation2$"),
        ProblemFilters.exclude[MissingClassProblem](
          "org.apache.spark.sql.parquet.ParquetRelation2$MetadataCache"),
        // These test support classes were moved out of src/main and into src/test:
        ProblemFilters.exclude[MissingClassProblem](
          "org.apache.spark.sql.parquet.ParquetTestData"),
        ProblemFilters.exclude[MissingClassProblem](
          "org.apache.spark.sql.parquet.ParquetTestData$"),
        ProblemFilters.exclude[MissingClassProblem](
          "org.apache.spark.sql.parquet.TestGroupWriteSupport"),
        ProblemFilters.exclude[MissingClassProblem]("org.apache.spark.sql.CachedData"),
        ProblemFilters.exclude[MissingClassProblem]("org.apache.spark.sql.CachedData$"),
        ProblemFilters.exclude[MissingClassProblem]("org.apache.spark.sql.CacheManager"),
        // TODO: Remove the following rule once ParquetTest has been moved to src/test.
        ProblemFilters.exclude[MissingClassProblem](
          "org.apache.spark.sql.parquet.ParquetTest")
      ) ++ Seq(
        // SPARK-7530 Added StreamingContext.getState()
        ProblemFilters.exclude[MissingMethodProblem](
          "org.apache.spark.streaming.StreamingContext.state_=")
      ) ++ Seq(
        // SPARK-7081 changed ShuffleWriter from a trait to an abstract class and removed some
        // unnecessary type bounds in order to fix some compiler warnings that occurred when
        // implementing this interface in Java. Note that ShuffleWriter is private[spark].
        ProblemFilters.exclude[IncompatibleTemplateDefProblem](
          "org.apache.spark.shuffle.ShuffleWriter")
      ) ++ Seq(
        // SPARK-6888 make jdbc driver handling user definable
        // This patch renames some classes to API friendly names.
        ProblemFilters.exclude[MissingClassProblem]("org.apache.spark.sql.jdbc.DriverQuirks$"),
        ProblemFilters.exclude[MissingClassProblem]("org.apache.spark.sql.jdbc.DriverQuirks"),
        ProblemFilters.exclude[MissingClassProblem]("org.apache.spark.sql.jdbc.PostgresQuirks"),
        ProblemFilters.exclude[MissingClassProblem]("org.apache.spark.sql.jdbc.NoQuirks"),
        ProblemFilters.exclude[MissingClassProblem]("org.apache.spark.sql.jdbc.MySQLQuirks")
      )

    case v if v.startsWith("1.3") =>
      Seq(
        MimaBuild.excludeSparkPackage("deploy"),
        MimaBuild.excludeSparkPackage("ml"),
        // These are needed if checking against the sbt build, since they are part of
        // the maven-generated artifacts in the 1.2 build.
        MimaBuild.excludeSparkPackage("unused"),
        ProblemFilters.exclude[MissingClassProblem]("com.google.common.base.Optional")
      ) ++ Seq(
        // SPARK-2321
        ProblemFilters.exclude[MissingMethodProblem](
          "org.apache.spark.SparkStageInfoImpl.this"),
        ProblemFilters.exclude[MissingMethodProblem](
          "org.apache.spark.SparkStageInfo.submissionTime")
      ) ++ Seq(
        // SPARK-4614
        ProblemFilters.exclude[MissingMethodProblem](
          "org.apache.spark.mllib.linalg.Matrices.randn"),
        ProblemFilters.exclude[MissingMethodProblem](
          "org.apache.spark.mllib.linalg.Matrices.rand")
      ) ++ Seq(
        // SPARK-5321
        ProblemFilters.exclude[MissingMethodProblem](
          "org.apache.spark.mllib.linalg.SparseMatrix.transposeMultiply"),
        ProblemFilters.exclude[MissingMethodProblem](
          "org.apache.spark.mllib.linalg.Matrix.transpose"),
        ProblemFilters.exclude[MissingMethodProblem](
          "org.apache.spark.mllib.linalg.DenseMatrix.transposeMultiply"),
        ProblemFilters.exclude[MissingMethodProblem]("org.apache.spark.mllib.linalg.Matrix." +
            "org$apache$spark$mllib$linalg$Matrix$_setter_$isTransposed_="),
        ProblemFilters.exclude[MissingMethodProblem](
          "org.apache.spark.mllib.linalg.Matrix.isTransposed"),
        ProblemFilters.exclude[MissingMethodProblem](
          "org.apache.spark.mllib.linalg.Matrix.foreachActive")
      ) ++ Seq(
        // SPARK-5540
        ProblemFilters.exclude[MissingMethodProblem](
          "org.apache.spark.mllib.recommendation.ALS.solveLeastSquares"),
        // SPARK-5536
        ProblemFilters.exclude[MissingMethodProblem](
          "org.apache.spark.mllib.recommendation.ALS.org$apache$spark$mllib$recommendation$ALS$^dateFeatures"),
        ProblemFilters.exclude[MissingMethodProblem](
          "org.apache.spark.mllib.recommendation.ALS.org$apache$spark$mllib$recommendation$ALS$^dateBlock")
      ) ++ Seq(
        // SPARK-3325
        ProblemFilters.exclude[MissingMethodProblem](
          "org.apache.spark.streaming.api.java.JavaDStreamLike.print"),
        // SPARK-2757
        ProblemFilters.exclude[IncompatibleResultTypeProblem](
          "org.apache.spark.streaming.flume.sink.SparkAvroCallbackHandler." +
            "removeAndGetProcessor")
      ) ++ Seq(
        // SPARK-5123 (SparkSQL data type change) - alpha component only
        ProblemFilters.exclude[IncompatibleResultTypeProblem](
          "org.apache.spark.ml.feature.HashingTF.outputDataType"),
        ProblemFilters.exclude[IncompatibleResultTypeProblem](
          "org.apache.spark.ml.feature.Tokenizer.outputDataType"),
        ProblemFilters.exclude[IncompatibleMethTypeProblem](
          "org.apache.spark.ml.feature.Tokenizer.validateInputType"),
        ProblemFilters.exclude[IncompatibleMethTypeProblem](
          "org.apache.spark.ml.classification.LogisticRegressionModel.validateAndTransformSchema"),
        ProblemFilters.exclude[IncompatibleMethTypeProblem](
          "org.apache.spark.ml.classification.LogisticRegression.validateAndTransformSchema")
      ) ++ Seq(
        // SPARK-4014
        ProblemFilters.exclude[MissingMethodProblem](
          "org.apache.spark.TaskContext.taskAttemptId"),
        ProblemFilters.exclude[MissingMethodProblem](
          "org.apache.spark.TaskContext.attemptNumber")
      ) ++ Seq(
        // SPARK-5166 Spark SQL API stabilization
        ProblemFilters.exclude[IncompatibleMethTypeProblem]("org.apache.spark.ml.Transformer.transform"),
        ProblemFilters.exclude[IncompatibleMethTypeProblem]("org.apache.spark.ml.Estimator.fit"),
        ProblemFilters.exclude[MissingMethodProblem]("org.apache.spark.ml.Transformer.transform"),
        ProblemFilters.exclude[IncompatibleMethTypeProblem]("org.apache.spark.ml.Pipeline.fit"),
        ProblemFilters.exclude[IncompatibleMethTypeProblem]("org.apache.spark.ml.PipelineModel.transform"),
        ProblemFilters.exclude[MissingMethodProblem]("org.apache.spark.ml.Estimator.fit"),
        ProblemFilters.exclude[IncompatibleMethTypeProblem]("org.apache.spark.ml.Evaluator.evaluate"),
        ProblemFilters.exclude[MissingMethodProblem]("org.apache.spark.ml.Evaluator.evaluate"),
        ProblemFilters.exclude[IncompatibleMethTypeProblem]("org.apache.spark.ml.tuning.CrossValidator.fit"),
        ProblemFilters.exclude[IncompatibleMethTypeProblem]("org.apache.spark.ml.tuning.CrossValidatorModel.transform"),
        ProblemFilters.exclude[IncompatibleMethTypeProblem]("org.apache.spark.ml.feature.StandardScaler.fit"),
        ProblemFilters.exclude[IncompatibleMethTypeProblem]("org.apache.spark.ml.feature.StandardScalerModel.transform"),
        ProblemFilters.exclude[IncompatibleMethTypeProblem]("org.apache.spark.ml.classification.LogisticRegressionModel.transform"),
        ProblemFilters.exclude[IncompatibleMethTypeProblem]("org.apache.spark.ml.classification.LogisticRegression.fit"),
        ProblemFilters.exclude[IncompatibleMethTypeProblem]("org.apache.spark.ml.evaluation.BinaryClassificationEvaluator.evaluate")
      ) ++ Seq(
        // SPARK-5270
        ProblemFilters.exclude[MissingMethodProblem](
          "org.apache.spark.api.java.JavaRDDLike.isEmpty")
      ) ++ Seq(
        // SPARK-5430
        ProblemFilters.exclude[MissingMethodProblem](
          "org.apache.spark.api.java.JavaRDDLike.treeReduce"),
        ProblemFilters.exclude[MissingMethodProblem](
          "org.apache.spark.api.java.JavaRDDLike.treeAggregate")
      ) ++ Seq(
        // SPARK-5297 Java FileStream do not work with custom key/values
        ProblemFilters.exclude[MissingMethodProblem](
          "org.apache.spark.streaming.api.java.JavaStreamingContext.fileStream")
      ) ++ Seq(
        // SPARK-5315 Spark Streaming Java API returns Scala DStream
        ProblemFilters.exclude[MissingMethodProblem](
          "org.apache.spark.streaming.api.java.JavaDStreamLike.reduceByWindow")
      ) ++ Seq(
        // SPARK-5461 Graph should have isCheckpointed, getCheckpointFiles methods
        ProblemFilters.exclude[MissingMethodProblem](
          "org.apache.spark.graphx.Graph.getCheckpointFiles"),
        ProblemFilters.exclude[MissingMethodProblem](
          "org.apache.spark.graphx.Graph.isCheckpointed")
      ) ++ Seq(
        // SPARK-4789 Standardize ML Prediction APIs
        ProblemFilters.exclude[MissingTypesProblem]("org.apache.spark.mllib.linalg.VectorUDT"),
        ProblemFilters.exclude[IncompatibleResultTypeProblem]("org.apache.spark.mllib.linalg.VectorUDT.serialize"),
        ProblemFilters.exclude[IncompatibleResultTypeProblem]("org.apache.spark.mllib.linalg.VectorUDT.sqlType")
      ) ++ Seq(
        // SPARK-5814
        ProblemFilters.exclude[MissingMethodProblem](
          "org.apache.spark.mllib.recommendation.ALS.org$apache$spark$mllib$recommendation$ALS$$wrapDoubleArray"),
        ProblemFilters.exclude[MissingMethodProblem](
          "org.apache.spark.mllib.recommendation.ALS.org$apache$spark$mllib$recommendation$ALS$$fillFullMatrix"),
        ProblemFilters.exclude[MissingMethodProblem](
          "org.apache.spark.mllib.recommendation.ALS.org$apache$spark$mllib$recommendation$ALS$$iterations"),
        ProblemFilters.exclude[MissingMethodProblem](
          "org.apache.spark.mllib.recommendation.ALS.org$apache$spark$mllib$recommendation$ALS$$makeOutLinkBlock"),
        ProblemFilters.exclude[MissingMethodProblem](
          "org.apache.spark.mllib.recommendation.ALS.org$apache$spark$mllib$recommendation$ALS$$computeYtY"),
        ProblemFilters.exclude[MissingMethodProblem](
          "org.apache.spark.mllib.recommendation.ALS.org$apache$spark$mllib$recommendation$ALS$$makeLinkRDDs"),
        ProblemFilters.exclude[MissingMethodProblem](
          "org.apache.spark.mllib.recommendation.ALS.org$apache$spark$mllib$recommendation$ALS$$alpha"),
        ProblemFilters.exclude[MissingMethodProblem](
          "org.apache.spark.mllib.recommendation.ALS.org$apache$spark$mllib$recommendation$ALS$$randomFactor"),
        ProblemFilters.exclude[MissingMethodProblem](
          "org.apache.spark.mllib.recommendation.ALS.org$apache$spark$mllib$recommendation$ALS$$makeInLinkBlock"),
        ProblemFilters.exclude[MissingMethodProblem](
          "org.apache.spark.mllib.recommendation.ALS.org$apache$spark$mllib$recommendation$ALS$$dspr"),
        ProblemFilters.exclude[MissingMethodProblem](
          "org.apache.spark.mllib.recommendation.ALS.org$apache$spark$mllib$recommendation$ALS$$lambda"),
        ProblemFilters.exclude[MissingMethodProblem](
          "org.apache.spark.mllib.recommendation.ALS.org$apache$spark$mllib$recommendation$ALS$$implicitPrefs"),
        ProblemFilters.exclude[MissingMethodProblem](
          "org.apache.spark.mllib.recommendation.ALS.org$apache$spark$mllib$recommendation$ALS$$rank")
      ) ++ Seq(
        // SPARK-4682
        ProblemFilters.exclude[MissingClassProblem]("org.apache.spark.RealClock"),
        ProblemFilters.exclude[MissingClassProblem]("org.apache.spark.Clock"),
        ProblemFilters.exclude[MissingClassProblem]("org.apache.spark.TestClock")
      ) ++ Seq(
        // SPARK-5922 Adding a generalized diff(other: RDD[(VertexId, VD)]) to VertexRDD
        ProblemFilters.exclude[MissingMethodProblem]("org.apache.spark.graphx.VertexRDD.diff")
      )

    case v if v.startsWith("1.2") =>
      Seq(
        MimaBuild.excludeSparkPackage("deploy"),
        MimaBuild.excludeSparkPackage("graphx")
      ) ++
      MimaBuild.excludeSparkClass("mllib.linalg.Matrix") ++
      MimaBuild.excludeSparkClass("mllib.linalg.Vector") ++
      Seq(
        ProblemFilters.exclude[IncompatibleTemplateDefProblem](
          "org.apache.spark.scheduler.TaskLocation"),
        // Added normL1 and normL2 to trait MultivariateStatisticalSummary
        ProblemFilters.exclude[MissingMethodProblem](
          "org.apache.spark.mllib.stat.MultivariateStatisticalSummary.normL1"),
        ProblemFilters.exclude[MissingMethodProblem](
          "org.apache.spark.mllib.stat.MultivariateStatisticalSummary.normL2"),
        // MapStatus should be private[spark]
        ProblemFilters.exclude[IncompatibleTemplateDefProblem](
          "org.apache.spark.scheduler.MapStatus"),
        ProblemFilters.exclude[MissingClassProblem](
          "org.apache.spark.network.netty.PathResolver"),
        ProblemFilters.exclude[MissingClassProblem](
          "org.apache.spark.network.netty.client.BlockClientListener"),

        // TaskContext was promoted to Abstract class
        ProblemFilters.exclude[AbstractClassProblem](
          "org.apache.spark.TaskContext"),
        ProblemFilters.exclude[IncompatibleTemplateDefProblem](
          "org.apache.spark.util.collection.SortDataFormat")
      ) ++ Seq(
        // Adding new methods to the JavaRDDLike trait:
        ProblemFilters.exclude[MissingMethodProblem](
          "org.apache.spark.api.java.JavaRDDLike.takeAsync"),
        ProblemFilters.exclude[MissingMethodProblem](
          "org.apache.spark.api.java.JavaRDDLike.foreachPartitionAsync"),
        ProblemFilters.exclude[MissingMethodProblem](
          "org.apache.spark.api.java.JavaRDDLike.countAsync"),
        ProblemFilters.exclude[MissingMethodProblem](
          "org.apache.spark.api.java.JavaRDDLike.foreachAsync"),
        ProblemFilters.exclude[MissingMethodProblem](
          "org.apache.spark.api.java.JavaRDDLike.collectAsync")
      ) ++ Seq(
        // SPARK-3822
        ProblemFilters.exclude[IncompatibleResultTypeProblem](
          "org.apache.spark.SparkContext.org$apache$spark$SparkContext$$createTaskScheduler")
      ) ++ Seq(
        // SPARK-1209
        ProblemFilters.exclude[MissingClassProblem](
          "org.apache.hadoop.mapreduce.SparkHadoopMapReduceUtil"),
        ProblemFilters.exclude[MissingClassProblem](
          "org.apache.hadoop.mapred.SparkHadoopMapRedUtil"),
        ProblemFilters.exclude[MissingTypesProblem](
          "org.apache.spark.rdd.PairRDDFunctions")
      ) ++ Seq(
        // SPARK-4062
        ProblemFilters.exclude[MissingMethodProblem](
          "org.apache.spark.streaming.kafka.KafkaReceiver#MessageHandler.this")
      )

    case v if v.startsWith("1.1") =>
      Seq(
        MimaBuild.excludeSparkPackage("deploy"),
        MimaBuild.excludeSparkPackage("graphx")
      ) ++
      Seq(
        // Adding new method to JavaRDLike trait - we should probably mark this as a developer API.
        ProblemFilters.exclude[MissingMethodProblem]("org.apache.spark.api.java.JavaRDDLike.partitions"),
        // Should probably mark this as Experimental
        ProblemFilters.exclude[MissingMethodProblem](
          "org.apache.spark.api.java.JavaRDDLike.foreachAsync"),
        // We made a mistake earlier (ed06500d3) in the Java API to use default parameter values
        // for countApproxDistinct* functions, which does not work in Java. We later removed
        // them, and use the following to tell Mima to not care about them.
        ProblemFilters.exclude[IncompatibleResultTypeProblem](
          "org.apache.spark.api.java.JavaPairRDD.countApproxDistinctByKey"),
        ProblemFilters.exclude[IncompatibleResultTypeProblem](
          "org.apache.spark.api.java.JavaPairRDD.countApproxDistinctByKey"),
        ProblemFilters.exclude[MissingMethodProblem](
          "org.apache.spark.api.java.JavaPairRDD.countApproxDistinct$default$1"),
        ProblemFilters.exclude[MissingMethodProblem](
          "org.apache.spark.api.java.JavaPairRDD.countApproxDistinctByKey$default$1"),
        ProblemFilters.exclude[MissingMethodProblem](
          "org.apache.spark.api.java.JavaRDD.countApproxDistinct$default$1"),
        ProblemFilters.exclude[MissingMethodProblem](
          "org.apache.spark.api.java.JavaRDDLike.countApproxDistinct$default$1"),
        ProblemFilters.exclude[MissingMethodProblem](
          "org.apache.spark.api.java.JavaDoubleRDD.countApproxDistinct$default$1"),
        ProblemFilters.exclude[MissingMethodProblem](
          "org.apache.spark.storage.DiskStore.getValues"),
        ProblemFilters.exclude[MissingMethodProblem](
          "org.apache.spark.storage.MemoryStore.Entry")
      ) ++
      Seq(
        // Serializer interface change. See SPARK-3045.
        ProblemFilters.exclude[IncompatibleTemplateDefProblem](
          "org.apache.spark.serializer.DeserializationStream"),
        ProblemFilters.exclude[IncompatibleTemplateDefProblem](
          "org.apache.spark.serializer.Serializer"),
        ProblemFilters.exclude[IncompatibleTemplateDefProblem](
          "org.apache.spark.serializer.SerializationStream"),
        ProblemFilters.exclude[IncompatibleTemplateDefProblem](
          "org.apache.spark.serializer.SerializerInstance")
      )++
      Seq(
        // Renamed putValues -> putArray + putIterator
        ProblemFilters.exclude[MissingMethodProblem](
          "org.apache.spark.storage.MemoryStore.putValues"),
        ProblemFilters.exclude[MissingMethodProblem](
          "org.apache.spark.storage.DiskStore.putValues"),
        ProblemFilters.exclude[MissingMethodProblem](
          "org.apache.spark.storage.TachyonStore.putValues")
      ) ++
      Seq(
        ProblemFilters.exclude[MissingMethodProblem](
          "org.apache.spark.streaming.flume.FlumeReceiver.this"),
        ProblemFilters.exclude[IncompatibleMethTypeProblem](
          "org.apache.spark.streaming.kafka.KafkaUtils.createStream"),
        ProblemFilters.exclude[IncompatibleMethTypeProblem](
          "org.apache.spark.streaming.kafka.KafkaReceiver.this")
      ) ++
      Seq( // Ignore some private methods in ALS.
        ProblemFilters.exclude[MissingMethodProblem](
          "org.apache.spark.mllib.recommendation.ALS.org$apache$spark$mllib$recommendation$ALS$^dateFeatures"),
        ProblemFilters.exclude[MissingMethodProblem]( // The only public constructor is the one without arguments.
          "org.apache.spark.mllib.recommendation.ALS.this"),
        ProblemFilters.exclude[MissingMethodProblem](
          "org.apache.spark.mllib.recommendation.ALS.org$apache$spark$mllib$recommendation$ALS$$<init>$default$7"),
        ProblemFilters.exclude[IncompatibleMethTypeProblem](
          "org.apache.spark.mllib.recommendation.ALS.org$apache$spark$mllib$recommendation$ALS$^dateFeatures")
      ) ++
      MimaBuild.excludeSparkClass("mllib.linalg.distributed.ColumnStatisticsAggregator") ++
      MimaBuild.excludeSparkClass("rdd.ZippedRDD") ++
      MimaBuild.excludeSparkClass("rdd.ZippedPartition") ++
      MimaBuild.excludeSparkClass("util.SerializableHyperLogLog") ++
      MimaBuild.excludeSparkClass("storage.Values") ++
      MimaBuild.excludeSparkClass("storage.Entry") ++
      MimaBuild.excludeSparkClass("storage.MemoryStore$Entry") ++
      // Class was missing "@DeveloperApi" annotation in 1.0.
      MimaBuild.excludeSparkClass("scheduler.SparkListenerApplicationStart") ++
      Seq(
        ProblemFilters.exclude[IncompatibleMethTypeProblem](
          "org.apache.spark.mllib.tree.impurity.Gini.calculate"),
        ProblemFilters.exclude[IncompatibleMethTypeProblem](
          "org.apache.spark.mllib.tree.impurity.Entropy.calculate"),
        ProblemFilters.exclude[IncompatibleMethTypeProblem](
          "org.apache.spark.mllib.tree.impurity.Variance.calculate")
      ) ++
      Seq( // Package-private classes removed in SPARK-2341
        ProblemFilters.exclude[MissingClassProblem]("org.apache.spark.mllib.util.BinaryLabelParser"),
        ProblemFilters.exclude[MissingClassProblem]("org.apache.spark.mllib.util.BinaryLabelParser$"),
        ProblemFilters.exclude[MissingClassProblem]("org.apache.spark.mllib.util.LabelParser"),
        ProblemFilters.exclude[MissingClassProblem]("org.apache.spark.mllib.util.LabelParser$"),
        ProblemFilters.exclude[MissingClassProblem]("org.apache.spark.mllib.util.MulticlassLabelParser"),
        ProblemFilters.exclude[MissingClassProblem]("org.apache.spark.mllib.util.MulticlassLabelParser$")
      ) ++
      Seq( // package-private classes removed in MLlib
        ProblemFilters.exclude[MissingMethodProblem](
          "org.apache.spark.mllib.regression.GeneralizedLinearAlgorithm.org$apache$spark$mllib$regression$GeneralizedLinearAlgorithm$$prependOne")
      ) ++
      Seq( // new Vector methods in MLlib (binary compatible assuming users do not implement Vector)
        ProblemFilters.exclude[MissingMethodProblem]("org.apache.spark.mllib.linalg.Vector.copy")
      ) ++
      Seq( // synthetic methods generated in LabeledPoint
        ProblemFilters.exclude[MissingTypesProblem]("org.apache.spark.mllib.regression.LabeledPoint$"),
        ProblemFilters.exclude[IncompatibleMethTypeProblem]("org.apache.spark.mllib.regression.LabeledPoint.apply"),
        ProblemFilters.exclude[MissingMethodProblem]("org.apache.spark.mllib.regression.LabeledPoint.toString")
      ) ++
      Seq ( // Scala 2.11 compatibility fix
        ProblemFilters.exclude[MissingMethodProblem]("org.apache.spark.streaming.StreamingContext.<init>$default$2")
      )
    case v if v.startsWith("1.0") =>
      Seq(
        MimaBuild.excludeSparkPackage("api.java"),
        MimaBuild.excludeSparkPackage("mllib"),
        MimaBuild.excludeSparkPackage("streaming")
      ) ++
      MimaBuild.excludeSparkClass("rdd.ClassTags") ++
      MimaBuild.excludeSparkClass("util.XORShiftRandom") ++
      MimaBuild.excludeSparkClass("graphx.EdgeRDD") ++
      MimaBuild.excludeSparkClass("graphx.VertexRDD") ++
      MimaBuild.excludeSparkClass("graphx.impl.GraphImpl") ++
      MimaBuild.excludeSparkClass("graphx.impl.RoutingTable") ++
      MimaBuild.excludeSparkClass("graphx.util.collection.PrimitiveKeyOpenHashMap") ++
      MimaBuild.excludeSparkClass("graphx.util.collection.GraphXPrimitiveKeyOpenHashMap") ++
      MimaBuild.excludeSparkClass("mllib.recommendation.MFDataGenerator") ++
      MimaBuild.excludeSparkClass("mllib.optimization.SquaredGradient") ++
      MimaBuild.excludeSparkClass("mllib.regression.RidgeRegressionWithSGD") ++
      MimaBuild.excludeSparkClass("mllib.regression.LassoWithSGD") ++
      MimaBuild.excludeSparkClass("mllib.regression.LinearRegressionWithSGD")
    case _ => Seq()
  }
}<|MERGE_RESOLUTION|>--- conflicted
+++ resolved
@@ -56,16 +56,6 @@
         ProblemFilters.exclude[MissingMethodProblem]("org.apache.spark.sql.SQLContext.jsonFile"),
         ProblemFilters.exclude[MissingMethodProblem]("org.apache.spark.sql.SQLContext.jsonRDD"),
         ProblemFilters.exclude[MissingMethodProblem]("org.apache.spark.sql.SQLContext.load"),
-<<<<<<< HEAD
-        ProblemFilters.exclude[IncompatibleResultTypeProblem]("org.apache.spark.SparkContext.emptyRDD"),
-        ProblemFilters.exclude[MissingClassProblem]("org.apache.spark.broadcast.HttpBroadcastFactory")
-      ) ++
-      // SPARK-12481 Remove Hadoop 1.x
-      Seq(
-        ProblemFilters.exclude[IncompatibleTemplateDefProblem]("org.apache.spark.mapred.SparkHadoopMapRedUtil")
-      ) ++
-      // SPARK-12615 Remove deprecated APIs in core
-=======
         ProblemFilters.exclude[MissingMethodProblem]("org.apache.spark.sql.SQLContext.dialectClassName"),
         ProblemFilters.exclude[MissingMethodProblem]("org.apache.spark.sql.SQLContext.getSQLDialect")
       ) ++ Seq(
@@ -81,7 +71,6 @@
         ProblemFilters.exclude[MissingMethodProblem]("org.apache.spark.api.java.JavaRDDLike.getCheckpointFile"),
         ProblemFilters.exclude[MissingMethodProblem]("org.apache.spark.api.java.JavaRDDLike.partitioner")
       ) ++
->>>>>>> 4ee8191e
       Seq(
         ProblemFilters.exclude[MissingMethodProblem]("org.apache.spark.SparkContext.<init>$default$6"),
         ProblemFilters.exclude[MissingMethodProblem]("org.apache.spark.SparkContext.numericRDDToDoubleRDDFunctions"),
@@ -144,13 +133,6 @@
         ProblemFilters.exclude[MissingClassProblem]("org.apache.spark.util.Vector"),
         ProblemFilters.exclude[MissingClassProblem]("org.apache.spark.util.Vector$Multiplier"),
         ProblemFilters.exclude[MissingClassProblem]("org.apache.spark.util.Vector$")
-<<<<<<< HEAD
-      ) ++
-      // SPARK-529: private classes were removed, but MiMA complains.
-      Seq(
-        ProblemFilters.exclude[MissingClassProblem]("org.apache.spark.sql.SQLConf$SQLConfEntry"),
-        ProblemFilters.exclude[MissingClassProblem]("org.apache.spark.sql.SQLConf$SQLConfEntry$")
-=======
       ) ++ Seq(
         // SPARK-12591 Register OpenHashMapBasedStateMap for Kryo
         ProblemFilters.exclude[MissingClassProblem]("org.apache.spark.serializer.KryoInputDataInputBridge"),
@@ -186,7 +168,11 @@
         // SPARK-12847 Remove StreamingListenerBus and post all Streaming events to the same thread as Spark events
         ProblemFilters.exclude[MissingClassProblem]("org.apache.spark.util.AsynchronousListenerBus$"),
         ProblemFilters.exclude[MissingClassProblem]("org.apache.spark.util.AsynchronousListenerBus")
->>>>>>> 4ee8191e
+      ) ++
+      // SPARK-529: private classes were removed, but MiMA complains.
+      Seq(
+        ProblemFilters.exclude[MissingClassProblem]("org.apache.spark.sql.SQLConf$SQLConfEntry"),
+        ProblemFilters.exclude[MissingClassProblem]("org.apache.spark.sql.SQLConf$SQLConfEntry$")
       )
     case v if v.startsWith("1.6") =>
       Seq(
