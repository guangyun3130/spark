--- conflicted
+++ resolved
@@ -792,14 +792,6 @@
       ProblemFilters.exclude[IncompatibleResultTypeProblem]("org.apache.spark.sql.SQLContext.parquetFile"),
       ProblemFilters.exclude[IncompatibleResultTypeProblem]("org.apache.spark.sql.SQLContext.applySchema")
     ) ++ Seq(
-<<<<<<< HEAD
-      // [SPARK-14743] Improve delegation token handling in secure cluster
-      ProblemFilters.exclude[DirectMissingMethodProblem]("org.apache.spark.deploy.SparkHadoopUtil.getTimeFromNowToRenewal")
-    ) ++ Seq(
-      // [SPARK-12221] Add CPU time to metrics
-      ProblemFilters.exclude[DirectMissingMethodProblem]("org.apache.spark.status.api.v1.TaskMetrics.this"),
-      ProblemFilters.exclude[DirectMissingMethodProblem]("org.apache.spark.status.api.v1.TaskMetricDistributions.this")
-=======
       // SPARK-17096: Improve exception string reported through the StreamingQueryListener
       ProblemFilters.exclude[DirectMissingMethodProblem]("org.apache.spark.sql.streaming.StreamingQueryListener#QueryTerminated.stackTrace"),
       ProblemFilters.exclude[DirectMissingMethodProblem]("org.apache.spark.sql.streaming.StreamingQueryListener#QueryTerminated.this")
@@ -823,7 +815,10 @@
     ) ++ Seq(
       // [SPARK-17163] Unify logistic regression interface. Private constructor has new signature.
       ProblemFilters.exclude[DirectMissingMethodProblem]("org.apache.spark.ml.classification.LogisticRegressionModel.this")
->>>>>>> 9ac68dbc
+    ) ++ Seq(
+      // [SPARK-12221] Add CPU time to metrics
+      ProblemFilters.exclude[DirectMissingMethodProblem]("org.apache.spark.status.api.v1.TaskMetrics.this"),
+      ProblemFilters.exclude[DirectMissingMethodProblem]("org.apache.spark.status.api.v1.TaskMetricDistributions.this")
     )
   }
 
