/*
 * Licensed to the Apache Software Foundation (ASF) under one or more
 * contributor license agreements.  See the NOTICE file distributed with
 * this work for additional information regarding copyright ownership.
 * The ASF licenses this file to You under the Apache License, Version 2.0
 * (the "License"); you may not use this file except in compliance with
 * the License.  You may obtain a copy of the License at
 *
 *    http://www.apache.org/licenses/LICENSE-2.0
 *
 * Unless required by applicable law or agreed to in writing, software
 * distributed under the License is distributed on an "AS IS" BASIS,
 * WITHOUT WARRANTIES OR CONDITIONS OF ANY KIND, either express or implied.
 * See the License for the specific language governing permissions and
 * limitations under the License.
 */

import com.typesafe.tools.mima.core._
import com.typesafe.tools.mima.core.ProblemFilters._

/**
 * Additional excludes for checking of Spark's binary compatibility.
 *
 * The Mima build will automatically exclude @DeveloperApi and @Experimental classes. This acts
 * as an official audit of cases where we excluded other classes. Please use the narrowest
 * possible exclude here. MIMA will usually tell you what exclude to use, e.g.:
 *
 * ProblemFilters.exclude[MissingMethodProblem]("org.apache.spark.rdd.RDD.take")
 *
 * It is also possible to exclude Spark classes and packages. This should be used sparingly:
 *
 * MimaBuild.excludeSparkClass("graphx.util.collection.GraphXPrimitiveKeyOpenHashMap")
 */
object MimaExcludes {
    def excludes(version: String) =
      version match {
        case v if v.startsWith("1.4") =>
          Seq(
            MimaBuild.excludeSparkPackage("deploy"),
            MimaBuild.excludeSparkPackage("ml"),
            // SPARK-5922 Adding a generalized diff(other: RDD[(VertexId, VD)]) to VertexRDD
            ProblemFilters.exclude[MissingMethodProblem]("org.apache.spark.graphx.VertexRDD.diff"),
            // These are needed if checking against the sbt build, since they are part of
            // the maven-generated artifacts in 1.3.
            excludePackage("org.spark-project.jetty"),
            MimaBuild.excludeSparkPackage("unused"),
            ProblemFilters.exclude[MissingClassProblem]("com.google.common.base.Optional"),
            ProblemFilters.exclude[IncompatibleResultTypeProblem](
              "org.apache.spark.rdd.JdbcRDD.compute"),
            ProblemFilters.exclude[IncompatibleResultTypeProblem](
              "org.apache.spark.broadcast.HttpBroadcastFactory.newBroadcast"),
            ProblemFilters.exclude[IncompatibleResultTypeProblem](
              "org.apache.spark.broadcast.TorrentBroadcastFactory.newBroadcast"),
            ProblemFilters.exclude[MissingClassProblem](
              "org.apache.spark.scheduler.OutputCommitCoordinator$OutputCommitCoordinatorActor")
          ) ++ Seq(
            // SPARK-4655 - Making Stage an Abstract class broke binary compatility even though
            // the stage class is defined as private[spark]
            ProblemFilters.exclude[AbstractClassProblem]("org.apache.spark.scheduler.Stage")
          ) ++ Seq(
            // SPARK-6510 Add a Graph#minus method acting as Set#difference
            ProblemFilters.exclude[MissingMethodProblem]("org.apache.spark.graphx.VertexRDD.minus")
          ) ++ Seq(
            // SPARK-6492 Fix deadlock in SparkContext.stop()
            ProblemFilters.exclude[MissingMethodProblem]("org.apache.spark.SparkContext.org$" +
                "apache$spark$SparkContext$$SPARK_CONTEXT_CONSTRUCTOR_LOCK")
          )++ Seq(
            // SPARK-6693 add tostring with max lines and width for matrix
            ProblemFilters.exclude[MissingMethodProblem](
              "org.apache.spark.mllib.linalg.Matrix.toString")
          )++ Seq(
            // SPARK-6703 Add getOrCreate method to SparkContext
            ProblemFilters.exclude[IncompatibleResultTypeProblem]
                ("org.apache.spark.SparkContext.org$apache$spark$SparkContext$$activeContext")
          )++ Seq(
            // SPARK-7090 Introduce LDAOptimizer to LDA to further improve extensibility
            ProblemFilters.exclude[MissingClassProblem](
              "org.apache.spark.mllib.clustering.LDA$EMOptimizer")
          ) ++ Seq(
            // SPARK-6756 add toSparse, toDense, numActives, numNonzeros, and compressed to Vector
            ProblemFilters.exclude[MissingMethodProblem](
              "org.apache.spark.mllib.linalg.Vector.compressed"),
            ProblemFilters.exclude[MissingMethodProblem](
              "org.apache.spark.mllib.linalg.Vector.toDense"),
            ProblemFilters.exclude[MissingMethodProblem](
              "org.apache.spark.mllib.linalg.Vector.numNonzeros"),
            ProblemFilters.exclude[MissingMethodProblem](
              "org.apache.spark.mllib.linalg.Vector.toSparse"),
            ProblemFilters.exclude[MissingMethodProblem](
              "org.apache.spark.mllib.linalg.Vector.numActives")
          ) ++ Seq(
            // Execution should never be included as its always internal.
            MimaBuild.excludeSparkPackage("sql.execution"),
            // This `protected[sql]` method was removed in 1.3.1
            ProblemFilters.exclude[MissingMethodProblem](
              "org.apache.spark.sql.SQLContext.checkAnalysis"),
            // These `private[sql]` class were removed in 1.4.0:
            ProblemFilters.exclude[MissingClassProblem](
              "org.apache.spark.sql.execution.AddExchange"),
            ProblemFilters.exclude[MissingClassProblem](
              "org.apache.spark.sql.execution.AddExchange$"),
            ProblemFilters.exclude[MissingClassProblem](
              "org.apache.spark.sql.parquet.PartitionSpec"),
            ProblemFilters.exclude[MissingClassProblem](
              "org.apache.spark.sql.parquet.PartitionSpec$"),
            ProblemFilters.exclude[MissingClassProblem](
              "org.apache.spark.sql.parquet.Partition"),
            ProblemFilters.exclude[MissingClassProblem](
              "org.apache.spark.sql.parquet.Partition$"),
            ProblemFilters.exclude[MissingClassProblem](
              "org.apache.spark.sql.parquet.ParquetRelation2$PartitionValues"),
            ProblemFilters.exclude[MissingClassProblem](
              "org.apache.spark.sql.parquet.ParquetRelation2$PartitionValues$"),
            ProblemFilters.exclude[MissingClassProblem](
              "org.apache.spark.sql.parquet.ParquetRelation2"),
            ProblemFilters.exclude[MissingClassProblem](
              "org.apache.spark.sql.parquet.ParquetRelation2$"),
            ProblemFilters.exclude[MissingClassProblem](
              "org.apache.spark.sql.parquet.ParquetRelation2$MetadataCache"),
            // These test support classes were moved out of src/main and into src/test:
            ProblemFilters.exclude[MissingClassProblem](
              "org.apache.spark.sql.parquet.ParquetTestData"),
            ProblemFilters.exclude[MissingClassProblem](
              "org.apache.spark.sql.parquet.ParquetTestData$"),
            ProblemFilters.exclude[MissingClassProblem](
              "org.apache.spark.sql.parquet.TestGroupWriteSupport")
          ) ++ Seq(
<<<<<<< HEAD
            //SPARK-4086 Fold-style aggregation for VertexRDD
            ProblemFilters.exclude[MissingMethodProblem]("org.apache.spark.graphx.VertexRDD.aggregateWithFold"),
            ProblemFilters.exclude[MissingMethodProblem]("org.apache.spark.graphx.VertexRDD.createWithFold")
=======
            // SPARK-7530 Added StreamingContext.getState()
            ProblemFilters.exclude[MissingMethodProblem](
              "org.apache.spark.streaming.StreamingContext.state_=")
>>>>>>> 7ff16e8a
          )

        case v if v.startsWith("1.3") =>
          Seq(
            MimaBuild.excludeSparkPackage("deploy"),
            MimaBuild.excludeSparkPackage("ml"),
            // These are needed if checking against the sbt build, since they are part of
            // the maven-generated artifacts in the 1.2 build.
            MimaBuild.excludeSparkPackage("unused"),
            ProblemFilters.exclude[MissingClassProblem]("com.google.common.base.Optional")
          ) ++ Seq(
            // SPARK-2321
            ProblemFilters.exclude[MissingMethodProblem](
              "org.apache.spark.SparkStageInfoImpl.this"),
            ProblemFilters.exclude[MissingMethodProblem](
              "org.apache.spark.SparkStageInfo.submissionTime")
          ) ++ Seq(
            // SPARK-4614
            ProblemFilters.exclude[MissingMethodProblem](
              "org.apache.spark.mllib.linalg.Matrices.randn"),
            ProblemFilters.exclude[MissingMethodProblem](
              "org.apache.spark.mllib.linalg.Matrices.rand")
          ) ++ Seq(
            // SPARK-5321
            ProblemFilters.exclude[MissingMethodProblem](
              "org.apache.spark.mllib.linalg.SparseMatrix.transposeMultiply"),
            ProblemFilters.exclude[MissingMethodProblem](
              "org.apache.spark.mllib.linalg.Matrix.transpose"),
            ProblemFilters.exclude[MissingMethodProblem](
              "org.apache.spark.mllib.linalg.DenseMatrix.transposeMultiply"),
            ProblemFilters.exclude[MissingMethodProblem]("org.apache.spark.mllib.linalg.Matrix." +
                "org$apache$spark$mllib$linalg$Matrix$_setter_$isTransposed_="),
            ProblemFilters.exclude[MissingMethodProblem](
              "org.apache.spark.mllib.linalg.Matrix.isTransposed"),
            ProblemFilters.exclude[MissingMethodProblem](
              "org.apache.spark.mllib.linalg.Matrix.foreachActive")
          ) ++ Seq(
            // SPARK-5540
            ProblemFilters.exclude[MissingMethodProblem](
              "org.apache.spark.mllib.recommendation.ALS.solveLeastSquares"),
            // SPARK-5536
            ProblemFilters.exclude[MissingMethodProblem](
              "org.apache.spark.mllib.recommendation.ALS.org$apache$spark$mllib$recommendation$ALS$^dateFeatures"),
            ProblemFilters.exclude[MissingMethodProblem](
              "org.apache.spark.mllib.recommendation.ALS.org$apache$spark$mllib$recommendation$ALS$^dateBlock")
          ) ++ Seq(
            // SPARK-3325
            ProblemFilters.exclude[MissingMethodProblem](
              "org.apache.spark.streaming.api.java.JavaDStreamLike.print"),
            // SPARK-2757
            ProblemFilters.exclude[IncompatibleResultTypeProblem](
              "org.apache.spark.streaming.flume.sink.SparkAvroCallbackHandler." +
                "removeAndGetProcessor")
          ) ++ Seq(
            // SPARK-5123 (SparkSQL data type change) - alpha component only
            ProblemFilters.exclude[IncompatibleResultTypeProblem](
              "org.apache.spark.ml.feature.HashingTF.outputDataType"),
            ProblemFilters.exclude[IncompatibleResultTypeProblem](
              "org.apache.spark.ml.feature.Tokenizer.outputDataType"),
            ProblemFilters.exclude[IncompatibleMethTypeProblem](
              "org.apache.spark.ml.feature.Tokenizer.validateInputType"),
            ProblemFilters.exclude[IncompatibleMethTypeProblem](
              "org.apache.spark.ml.classification.LogisticRegressionModel.validateAndTransformSchema"),
            ProblemFilters.exclude[IncompatibleMethTypeProblem](
              "org.apache.spark.ml.classification.LogisticRegression.validateAndTransformSchema")
          ) ++ Seq(
            // SPARK-4014
            ProblemFilters.exclude[MissingMethodProblem](
              "org.apache.spark.TaskContext.taskAttemptId"),
            ProblemFilters.exclude[MissingMethodProblem](
              "org.apache.spark.TaskContext.attemptNumber")
          ) ++ Seq(
            // SPARK-5166 Spark SQL API stabilization
            ProblemFilters.exclude[IncompatibleMethTypeProblem]("org.apache.spark.ml.Transformer.transform"),
            ProblemFilters.exclude[IncompatibleMethTypeProblem]("org.apache.spark.ml.Estimator.fit"),
            ProblemFilters.exclude[MissingMethodProblem]("org.apache.spark.ml.Transformer.transform"),
            ProblemFilters.exclude[IncompatibleMethTypeProblem]("org.apache.spark.ml.Pipeline.fit"),
            ProblemFilters.exclude[IncompatibleMethTypeProblem]("org.apache.spark.ml.PipelineModel.transform"),
            ProblemFilters.exclude[MissingMethodProblem]("org.apache.spark.ml.Estimator.fit"),
            ProblemFilters.exclude[IncompatibleMethTypeProblem]("org.apache.spark.ml.Evaluator.evaluate"),
            ProblemFilters.exclude[MissingMethodProblem]("org.apache.spark.ml.Evaluator.evaluate"),
            ProblemFilters.exclude[IncompatibleMethTypeProblem]("org.apache.spark.ml.tuning.CrossValidator.fit"),
            ProblemFilters.exclude[IncompatibleMethTypeProblem]("org.apache.spark.ml.tuning.CrossValidatorModel.transform"),
            ProblemFilters.exclude[IncompatibleMethTypeProblem]("org.apache.spark.ml.feature.StandardScaler.fit"),
            ProblemFilters.exclude[IncompatibleMethTypeProblem]("org.apache.spark.ml.feature.StandardScalerModel.transform"),
            ProblemFilters.exclude[IncompatibleMethTypeProblem]("org.apache.spark.ml.classification.LogisticRegressionModel.transform"),
            ProblemFilters.exclude[IncompatibleMethTypeProblem]("org.apache.spark.ml.classification.LogisticRegression.fit"),
            ProblemFilters.exclude[IncompatibleMethTypeProblem]("org.apache.spark.ml.evaluation.BinaryClassificationEvaluator.evaluate")
          ) ++ Seq(
            // SPARK-5270
            ProblemFilters.exclude[MissingMethodProblem](
              "org.apache.spark.api.java.JavaRDDLike.isEmpty")
          ) ++ Seq(
            // SPARK-5430
            ProblemFilters.exclude[MissingMethodProblem](
              "org.apache.spark.api.java.JavaRDDLike.treeReduce"),
            ProblemFilters.exclude[MissingMethodProblem](
              "org.apache.spark.api.java.JavaRDDLike.treeAggregate")
          ) ++ Seq(
            // SPARK-5297 Java FileStream do not work with custom key/values
            ProblemFilters.exclude[MissingMethodProblem](
              "org.apache.spark.streaming.api.java.JavaStreamingContext.fileStream")
          ) ++ Seq(
            // SPARK-5315 Spark Streaming Java API returns Scala DStream
            ProblemFilters.exclude[MissingMethodProblem](
              "org.apache.spark.streaming.api.java.JavaDStreamLike.reduceByWindow")
          ) ++ Seq(
            // SPARK-5461 Graph should have isCheckpointed, getCheckpointFiles methods
            ProblemFilters.exclude[MissingMethodProblem](
              "org.apache.spark.graphx.Graph.getCheckpointFiles"),
            ProblemFilters.exclude[MissingMethodProblem](
              "org.apache.spark.graphx.Graph.isCheckpointed")
          ) ++ Seq(
            // SPARK-4789 Standardize ML Prediction APIs
            ProblemFilters.exclude[MissingTypesProblem]("org.apache.spark.mllib.linalg.VectorUDT"),
            ProblemFilters.exclude[IncompatibleResultTypeProblem]("org.apache.spark.mllib.linalg.VectorUDT.serialize"),
            ProblemFilters.exclude[IncompatibleResultTypeProblem]("org.apache.spark.mllib.linalg.VectorUDT.sqlType")
          ) ++ Seq(
            // SPARK-5814
            ProblemFilters.exclude[MissingMethodProblem](
              "org.apache.spark.mllib.recommendation.ALS.org$apache$spark$mllib$recommendation$ALS$$wrapDoubleArray"),
            ProblemFilters.exclude[MissingMethodProblem](
              "org.apache.spark.mllib.recommendation.ALS.org$apache$spark$mllib$recommendation$ALS$$fillFullMatrix"),
            ProblemFilters.exclude[MissingMethodProblem](
              "org.apache.spark.mllib.recommendation.ALS.org$apache$spark$mllib$recommendation$ALS$$iterations"),
            ProblemFilters.exclude[MissingMethodProblem](
              "org.apache.spark.mllib.recommendation.ALS.org$apache$spark$mllib$recommendation$ALS$$makeOutLinkBlock"),
            ProblemFilters.exclude[MissingMethodProblem](
              "org.apache.spark.mllib.recommendation.ALS.org$apache$spark$mllib$recommendation$ALS$$computeYtY"),
            ProblemFilters.exclude[MissingMethodProblem](
              "org.apache.spark.mllib.recommendation.ALS.org$apache$spark$mllib$recommendation$ALS$$makeLinkRDDs"),
            ProblemFilters.exclude[MissingMethodProblem](
              "org.apache.spark.mllib.recommendation.ALS.org$apache$spark$mllib$recommendation$ALS$$alpha"),
            ProblemFilters.exclude[MissingMethodProblem](
              "org.apache.spark.mllib.recommendation.ALS.org$apache$spark$mllib$recommendation$ALS$$randomFactor"),
            ProblemFilters.exclude[MissingMethodProblem](
              "org.apache.spark.mllib.recommendation.ALS.org$apache$spark$mllib$recommendation$ALS$$makeInLinkBlock"),
            ProblemFilters.exclude[MissingMethodProblem](
              "org.apache.spark.mllib.recommendation.ALS.org$apache$spark$mllib$recommendation$ALS$$dspr"),
            ProblemFilters.exclude[MissingMethodProblem](
              "org.apache.spark.mllib.recommendation.ALS.org$apache$spark$mllib$recommendation$ALS$$lambda"),
            ProblemFilters.exclude[MissingMethodProblem](
              "org.apache.spark.mllib.recommendation.ALS.org$apache$spark$mllib$recommendation$ALS$$implicitPrefs"),
            ProblemFilters.exclude[MissingMethodProblem](
              "org.apache.spark.mllib.recommendation.ALS.org$apache$spark$mllib$recommendation$ALS$$rank")
          ) ++ Seq(
            // SPARK-4682
            ProblemFilters.exclude[MissingClassProblem]("org.apache.spark.RealClock"),
            ProblemFilters.exclude[MissingClassProblem]("org.apache.spark.Clock"),
            ProblemFilters.exclude[MissingClassProblem]("org.apache.spark.TestClock")
          ) ++ Seq(
            // SPARK-5922 Adding a generalized diff(other: RDD[(VertexId, VD)]) to VertexRDD
            ProblemFilters.exclude[MissingMethodProblem]("org.apache.spark.graphx.VertexRDD.diff")
          )

        case v if v.startsWith("1.2") =>
          Seq(
            MimaBuild.excludeSparkPackage("deploy"),
            MimaBuild.excludeSparkPackage("graphx")
          ) ++
          MimaBuild.excludeSparkClass("mllib.linalg.Matrix") ++
          MimaBuild.excludeSparkClass("mllib.linalg.Vector") ++
          Seq(
            ProblemFilters.exclude[IncompatibleTemplateDefProblem](
              "org.apache.spark.scheduler.TaskLocation"),
            // Added normL1 and normL2 to trait MultivariateStatisticalSummary
            ProblemFilters.exclude[MissingMethodProblem](
              "org.apache.spark.mllib.stat.MultivariateStatisticalSummary.normL1"),
            ProblemFilters.exclude[MissingMethodProblem](
              "org.apache.spark.mllib.stat.MultivariateStatisticalSummary.normL2"),
            // MapStatus should be private[spark]
            ProblemFilters.exclude[IncompatibleTemplateDefProblem](
              "org.apache.spark.scheduler.MapStatus"),
            ProblemFilters.exclude[MissingClassProblem](
              "org.apache.spark.network.netty.PathResolver"),
            ProblemFilters.exclude[MissingClassProblem](
              "org.apache.spark.network.netty.client.BlockClientListener"),

            // TaskContext was promoted to Abstract class
            ProblemFilters.exclude[AbstractClassProblem](
              "org.apache.spark.TaskContext"),
            ProblemFilters.exclude[IncompatibleTemplateDefProblem](
              "org.apache.spark.util.collection.SortDataFormat")
          ) ++ Seq(
            // Adding new methods to the JavaRDDLike trait:
            ProblemFilters.exclude[MissingMethodProblem](
              "org.apache.spark.api.java.JavaRDDLike.takeAsync"),
            ProblemFilters.exclude[MissingMethodProblem](
              "org.apache.spark.api.java.JavaRDDLike.foreachPartitionAsync"),
            ProblemFilters.exclude[MissingMethodProblem](
              "org.apache.spark.api.java.JavaRDDLike.countAsync"),
            ProblemFilters.exclude[MissingMethodProblem](
              "org.apache.spark.api.java.JavaRDDLike.foreachAsync"),
            ProblemFilters.exclude[MissingMethodProblem](
              "org.apache.spark.api.java.JavaRDDLike.collectAsync")
          ) ++ Seq(
            // SPARK-3822
            ProblemFilters.exclude[IncompatibleResultTypeProblem](
              "org.apache.spark.SparkContext.org$apache$spark$SparkContext$$createTaskScheduler")
          ) ++ Seq(
            // SPARK-1209
            ProblemFilters.exclude[MissingClassProblem](
              "org.apache.hadoop.mapreduce.SparkHadoopMapReduceUtil"),
            ProblemFilters.exclude[MissingClassProblem](
              "org.apache.hadoop.mapred.SparkHadoopMapRedUtil"),
            ProblemFilters.exclude[MissingTypesProblem](
              "org.apache.spark.rdd.PairRDDFunctions")
          ) ++ Seq(
            // SPARK-4062
            ProblemFilters.exclude[MissingMethodProblem](
              "org.apache.spark.streaming.kafka.KafkaReceiver#MessageHandler.this")
          )

        case v if v.startsWith("1.1") =>
          Seq(
            MimaBuild.excludeSparkPackage("deploy"),
            MimaBuild.excludeSparkPackage("graphx")
          ) ++
          Seq(
            // Adding new method to JavaRDLike trait - we should probably mark this as a developer API.
            ProblemFilters.exclude[MissingMethodProblem]("org.apache.spark.api.java.JavaRDDLike.partitions"),
            // Should probably mark this as Experimental
            ProblemFilters.exclude[MissingMethodProblem](
              "org.apache.spark.api.java.JavaRDDLike.foreachAsync"),
            // We made a mistake earlier (ed06500d3) in the Java API to use default parameter values
            // for countApproxDistinct* functions, which does not work in Java. We later removed
            // them, and use the following to tell Mima to not care about them.
            ProblemFilters.exclude[IncompatibleResultTypeProblem](
              "org.apache.spark.api.java.JavaPairRDD.countApproxDistinctByKey"),
            ProblemFilters.exclude[IncompatibleResultTypeProblem](
              "org.apache.spark.api.java.JavaPairRDD.countApproxDistinctByKey"),
            ProblemFilters.exclude[MissingMethodProblem](
              "org.apache.spark.api.java.JavaPairRDD.countApproxDistinct$default$1"),
            ProblemFilters.exclude[MissingMethodProblem](
              "org.apache.spark.api.java.JavaPairRDD.countApproxDistinctByKey$default$1"),
            ProblemFilters.exclude[MissingMethodProblem](
              "org.apache.spark.api.java.JavaRDD.countApproxDistinct$default$1"),
            ProblemFilters.exclude[MissingMethodProblem](
              "org.apache.spark.api.java.JavaRDDLike.countApproxDistinct$default$1"),
            ProblemFilters.exclude[MissingMethodProblem](
              "org.apache.spark.api.java.JavaDoubleRDD.countApproxDistinct$default$1"),
            ProblemFilters.exclude[MissingMethodProblem](
              "org.apache.spark.storage.DiskStore.getValues"),
            ProblemFilters.exclude[MissingMethodProblem](
              "org.apache.spark.storage.MemoryStore.Entry")
          ) ++
          Seq(
            // Serializer interface change. See SPARK-3045.
            ProblemFilters.exclude[IncompatibleTemplateDefProblem](
              "org.apache.spark.serializer.DeserializationStream"),
            ProblemFilters.exclude[IncompatibleTemplateDefProblem](
              "org.apache.spark.serializer.Serializer"),
            ProblemFilters.exclude[IncompatibleTemplateDefProblem](
              "org.apache.spark.serializer.SerializationStream"),
            ProblemFilters.exclude[IncompatibleTemplateDefProblem](
              "org.apache.spark.serializer.SerializerInstance")
          )++
          Seq(
            // Renamed putValues -> putArray + putIterator
            ProblemFilters.exclude[MissingMethodProblem](
              "org.apache.spark.storage.MemoryStore.putValues"),
            ProblemFilters.exclude[MissingMethodProblem](
              "org.apache.spark.storage.DiskStore.putValues"),
            ProblemFilters.exclude[MissingMethodProblem](
              "org.apache.spark.storage.TachyonStore.putValues")
          ) ++
          Seq(
            ProblemFilters.exclude[MissingMethodProblem](
              "org.apache.spark.streaming.flume.FlumeReceiver.this"),
            ProblemFilters.exclude[IncompatibleMethTypeProblem](
              "org.apache.spark.streaming.kafka.KafkaUtils.createStream"),
            ProblemFilters.exclude[IncompatibleMethTypeProblem](
              "org.apache.spark.streaming.kafka.KafkaReceiver.this")
          ) ++
          Seq( // Ignore some private methods in ALS.
            ProblemFilters.exclude[MissingMethodProblem](
              "org.apache.spark.mllib.recommendation.ALS.org$apache$spark$mllib$recommendation$ALS$^dateFeatures"),
            ProblemFilters.exclude[MissingMethodProblem]( // The only public constructor is the one without arguments.
              "org.apache.spark.mllib.recommendation.ALS.this"),
            ProblemFilters.exclude[MissingMethodProblem](
              "org.apache.spark.mllib.recommendation.ALS.org$apache$spark$mllib$recommendation$ALS$$<init>$default$7"),
            ProblemFilters.exclude[IncompatibleMethTypeProblem](
              "org.apache.spark.mllib.recommendation.ALS.org$apache$spark$mllib$recommendation$ALS$^dateFeatures")
          ) ++
          MimaBuild.excludeSparkClass("mllib.linalg.distributed.ColumnStatisticsAggregator") ++
          MimaBuild.excludeSparkClass("rdd.ZippedRDD") ++
          MimaBuild.excludeSparkClass("rdd.ZippedPartition") ++
          MimaBuild.excludeSparkClass("util.SerializableHyperLogLog") ++
          MimaBuild.excludeSparkClass("storage.Values") ++
          MimaBuild.excludeSparkClass("storage.Entry") ++
          MimaBuild.excludeSparkClass("storage.MemoryStore$Entry") ++
          // Class was missing "@DeveloperApi" annotation in 1.0.
          MimaBuild.excludeSparkClass("scheduler.SparkListenerApplicationStart") ++
          Seq(
            ProblemFilters.exclude[IncompatibleMethTypeProblem](
              "org.apache.spark.mllib.tree.impurity.Gini.calculate"),
            ProblemFilters.exclude[IncompatibleMethTypeProblem](
              "org.apache.spark.mllib.tree.impurity.Entropy.calculate"),
            ProblemFilters.exclude[IncompatibleMethTypeProblem](
              "org.apache.spark.mllib.tree.impurity.Variance.calculate")
          ) ++
          Seq( // Package-private classes removed in SPARK-2341
            ProblemFilters.exclude[MissingClassProblem]("org.apache.spark.mllib.util.BinaryLabelParser"),
            ProblemFilters.exclude[MissingClassProblem]("org.apache.spark.mllib.util.BinaryLabelParser$"),
            ProblemFilters.exclude[MissingClassProblem]("org.apache.spark.mllib.util.LabelParser"),
            ProblemFilters.exclude[MissingClassProblem]("org.apache.spark.mllib.util.LabelParser$"),
            ProblemFilters.exclude[MissingClassProblem]("org.apache.spark.mllib.util.MulticlassLabelParser"),
            ProblemFilters.exclude[MissingClassProblem]("org.apache.spark.mllib.util.MulticlassLabelParser$")
          ) ++
          Seq( // package-private classes removed in MLlib
            ProblemFilters.exclude[MissingMethodProblem](
              "org.apache.spark.mllib.regression.GeneralizedLinearAlgorithm.org$apache$spark$mllib$regression$GeneralizedLinearAlgorithm$$prependOne")
          ) ++
          Seq( // new Vector methods in MLlib (binary compatible assuming users do not implement Vector)
            ProblemFilters.exclude[MissingMethodProblem]("org.apache.spark.mllib.linalg.Vector.copy")
          ) ++
          Seq( // synthetic methods generated in LabeledPoint
            ProblemFilters.exclude[MissingTypesProblem]("org.apache.spark.mllib.regression.LabeledPoint$"),
            ProblemFilters.exclude[IncompatibleMethTypeProblem]("org.apache.spark.mllib.regression.LabeledPoint.apply"),
            ProblemFilters.exclude[MissingMethodProblem]("org.apache.spark.mllib.regression.LabeledPoint.toString")
          ) ++
          Seq ( // Scala 2.11 compatibility fix
            ProblemFilters.exclude[MissingMethodProblem]("org.apache.spark.streaming.StreamingContext.<init>$default$2")
          )
        case v if v.startsWith("1.0") =>
          Seq(
            MimaBuild.excludeSparkPackage("api.java"),
            MimaBuild.excludeSparkPackage("mllib"),
            MimaBuild.excludeSparkPackage("streaming")
          ) ++
          MimaBuild.excludeSparkClass("rdd.ClassTags") ++
          MimaBuild.excludeSparkClass("util.XORShiftRandom") ++
          MimaBuild.excludeSparkClass("graphx.EdgeRDD") ++
          MimaBuild.excludeSparkClass("graphx.VertexRDD") ++
          MimaBuild.excludeSparkClass("graphx.impl.GraphImpl") ++
          MimaBuild.excludeSparkClass("graphx.impl.RoutingTable") ++
          MimaBuild.excludeSparkClass("graphx.util.collection.PrimitiveKeyOpenHashMap") ++
          MimaBuild.excludeSparkClass("graphx.util.collection.GraphXPrimitiveKeyOpenHashMap") ++
          MimaBuild.excludeSparkClass("mllib.recommendation.MFDataGenerator") ++
          MimaBuild.excludeSparkClass("mllib.optimization.SquaredGradient") ++
          MimaBuild.excludeSparkClass("mllib.regression.RidgeRegressionWithSGD") ++
          MimaBuild.excludeSparkClass("mllib.regression.LassoWithSGD") ++
          MimaBuild.excludeSparkClass("mllib.regression.LinearRegressionWithSGD")
        case _ => Seq()
      }
}<|MERGE_RESOLUTION|>--- conflicted
+++ resolved
@@ -124,16 +124,14 @@
               "org.apache.spark.sql.parquet.ParquetTestData$"),
             ProblemFilters.exclude[MissingClassProblem](
               "org.apache.spark.sql.parquet.TestGroupWriteSupport")
-          ) ++ Seq(
-<<<<<<< HEAD
+          ) ++Seq(
             //SPARK-4086 Fold-style aggregation for VertexRDD
             ProblemFilters.exclude[MissingMethodProblem]("org.apache.spark.graphx.VertexRDD.aggregateWithFold"),
             ProblemFilters.exclude[MissingMethodProblem]("org.apache.spark.graphx.VertexRDD.createWithFold")
-=======
+          ) ++ Seq(
             // SPARK-7530 Added StreamingContext.getState()
             ProblemFilters.exclude[MissingMethodProblem](
               "org.apache.spark.streaming.StreamingContext.state_=")
->>>>>>> 7ff16e8a
           )
 
         case v if v.startsWith("1.3") =>
