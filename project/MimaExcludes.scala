/*
 * Licensed to the Apache Software Foundation (ASF) under one or more
 * contributor license agreements.  See the NOTICE file distributed with
 * this work for additional information regarding copyright ownership.
 * The ASF licenses this file to You under the Apache License, Version 2.0
 * (the "License"); you may not use this file except in compliance with
 * the License.  You may obtain a copy of the License at
 *
 *    http://www.apache.org/licenses/LICENSE-2.0
 *
 * Unless required by applicable law or agreed to in writing, software
 * distributed under the License is distributed on an "AS IS" BASIS,
 * WITHOUT WARRANTIES OR CONDITIONS OF ANY KIND, either express or implied.
 * See the License for the specific language governing permissions and
 * limitations under the License.
 */

import com.typesafe.tools.mima.core._
import com.typesafe.tools.mima.core.ProblemFilters._

/**
 * Additional excludes for checking of Spark's binary compatibility.
 *
 * This acts as an official audit of cases where we excluded other classes. Please use the narrowest
 * possible exclude here. MIMA will usually tell you what exclude to use, e.g.:
 *
 * ProblemFilters.exclude[MissingMethodProblem]("org.apache.spark.rdd.RDD.take")
 *
 * It is also possible to exclude Spark classes and packages. This should be used sparingly:
 *
 * MimaBuild.excludeSparkClass("graphx.util.collection.GraphXPrimitiveKeyOpenHashMap")
 *
 * For a new Spark version, please update MimaBuild.scala to reflect the previous version.
 */
object MimaExcludes {
  def excludes(version: String) = version match {
    case v if v.startsWith("2.0") =>
      Seq(
        excludePackage("org.apache.spark.rpc"),
        excludePackage("org.spark-project.jetty"),
        excludePackage("org.apache.spark.unused"),
        excludePackage("org.apache.spark.unsafe"),
        excludePackage("org.apache.spark.util.collection.unsafe"),
        excludePackage("org.apache.spark.sql.catalyst"),
        excludePackage("org.apache.spark.sql.execution"),
        ProblemFilters.exclude[MissingMethodProblem]("org.apache.spark.mllib.feature.PCAModel.this"),
        ProblemFilters.exclude[MissingMethodProblem]("org.apache.spark.status.api.v1.StageData.this"),
        ProblemFilters.exclude[MissingMethodProblem](
          "org.apache.spark.status.api.v1.ApplicationAttemptInfo.this"),
        ProblemFilters.exclude[MissingMethodProblem](
          "org.apache.spark.status.api.v1.ApplicationAttemptInfo.<init>$default$5"),
        // SPARK-14042 Add custom coalescer support
        ProblemFilters.exclude[DirectMissingMethodProblem]("org.apache.spark.rdd.RDD.coalesce"),
        ProblemFilters.exclude[MissingClassProblem]("org.apache.spark.rdd.PartitionCoalescer$LocationIterator"),
        ProblemFilters.exclude[IncompatibleTemplateDefProblem]("org.apache.spark.rdd.PartitionCoalescer"),
        // SPARK-12600 Remove SQL deprecated methods
        ProblemFilters.exclude[MissingClassProblem]("org.apache.spark.sql.SQLContext$QueryExecution"),
        ProblemFilters.exclude[MissingClassProblem]("org.apache.spark.sql.SQLContext$SparkPlanner"),
        ProblemFilters.exclude[MissingMethodProblem]("org.apache.spark.sql.SQLContext.applySchema"),
        ProblemFilters.exclude[MissingMethodProblem]("org.apache.spark.sql.SQLContext.parquetFile"),
        ProblemFilters.exclude[MissingMethodProblem]("org.apache.spark.sql.SQLContext.jdbc"),
        ProblemFilters.exclude[MissingMethodProblem]("org.apache.spark.sql.SQLContext.jsonFile"),
        ProblemFilters.exclude[MissingMethodProblem]("org.apache.spark.sql.SQLContext.jsonRDD"),
        ProblemFilters.exclude[MissingMethodProblem]("org.apache.spark.sql.SQLContext.load"),
        ProblemFilters.exclude[MissingMethodProblem]("org.apache.spark.sql.SQLContext.dialectClassName"),
        ProblemFilters.exclude[MissingMethodProblem]("org.apache.spark.sql.SQLContext.getSQLDialect"),
        // SPARK-13664 Replace HadoopFsRelation with FileFormat
        ProblemFilters.exclude[MissingClassProblem]("org.apache.spark.ml.source.libsvm.LibSVMRelation"),
        ProblemFilters.exclude[MissingClassProblem]("org.apache.spark.sql.sources.HadoopFsRelationProvider"),
        ProblemFilters.exclude[MissingClassProblem]("org.apache.spark.sql.sources.HadoopFsRelation$FileStatusCache")
      ) ++ Seq(
        ProblemFilters.exclude[IncompatibleResultTypeProblem]("org.apache.spark.SparkContext.emptyRDD"),
        ProblemFilters.exclude[MissingClassProblem]("org.apache.spark.broadcast.HttpBroadcastFactory"),
        // SPARK-14358 SparkListener from trait to abstract class
        ProblemFilters.exclude[IncompatibleMethTypeProblem]("org.apache.spark.SparkContext.addSparkListener"),
        ProblemFilters.exclude[MissingClassProblem]("org.apache.spark.JavaSparkListener"),
        ProblemFilters.exclude[MissingTypesProblem]("org.apache.spark.SparkFirehoseListener"),
        ProblemFilters.exclude[IncompatibleTemplateDefProblem]("org.apache.spark.scheduler.SparkListener"),
        ProblemFilters.exclude[MissingTypesProblem]("org.apache.spark.ui.jobs.JobProgressListener"),
        ProblemFilters.exclude[MissingTypesProblem]("org.apache.spark.ui.exec.ExecutorsListener"),
        ProblemFilters.exclude[MissingTypesProblem]("org.apache.spark.ui.env.EnvironmentListener"),
        ProblemFilters.exclude[MissingTypesProblem]("org.apache.spark.ui.storage.StorageListener"),
        ProblemFilters.exclude[MissingTypesProblem]("org.apache.spark.storage.StorageStatusListener")
      ) ++
      Seq(
        // SPARK-3369 Fix Iterable/Iterator in Java API
        ProblemFilters.exclude[IncompatibleResultTypeProblem](
          "org.apache.spark.api.java.function.FlatMapFunction.call"),
        ProblemFilters.exclude[MissingMethodProblem](
          "org.apache.spark.api.java.function.FlatMapFunction.call"),
        ProblemFilters.exclude[IncompatibleResultTypeProblem](
          "org.apache.spark.api.java.function.DoubleFlatMapFunction.call"),
        ProblemFilters.exclude[MissingMethodProblem](
          "org.apache.spark.api.java.function.DoubleFlatMapFunction.call"),
        ProblemFilters.exclude[IncompatibleResultTypeProblem](
          "org.apache.spark.api.java.function.FlatMapFunction2.call"),
        ProblemFilters.exclude[MissingMethodProblem](
          "org.apache.spark.api.java.function.FlatMapFunction2.call"),
        ProblemFilters.exclude[IncompatibleResultTypeProblem](
          "org.apache.spark.api.java.function.PairFlatMapFunction.call"),
        ProblemFilters.exclude[MissingMethodProblem](
          "org.apache.spark.api.java.function.PairFlatMapFunction.call"),
        ProblemFilters.exclude[IncompatibleResultTypeProblem](
          "org.apache.spark.api.java.function.CoGroupFunction.call"),
        ProblemFilters.exclude[MissingMethodProblem](
          "org.apache.spark.api.java.function.CoGroupFunction.call"),
        ProblemFilters.exclude[IncompatibleResultTypeProblem](
          "org.apache.spark.api.java.function.MapPartitionsFunction.call"),
        ProblemFilters.exclude[MissingMethodProblem](
          "org.apache.spark.api.java.function.MapPartitionsFunction.call"),
        ProblemFilters.exclude[IncompatibleResultTypeProblem](
          "org.apache.spark.api.java.function.FlatMapGroupsFunction.call"),
        ProblemFilters.exclude[MissingMethodProblem](
          "org.apache.spark.api.java.function.FlatMapGroupsFunction.call")
      ) ++
      Seq(
        // SPARK-4819 replace Guava Optional
        ProblemFilters.exclude[IncompatibleResultTypeProblem]("org.apache.spark.api.java.JavaSparkContext.getCheckpointDir"),
        ProblemFilters.exclude[IncompatibleResultTypeProblem]("org.apache.spark.api.java.JavaSparkContext.getSparkHome"),
        ProblemFilters.exclude[MissingMethodProblem]("org.apache.spark.api.java.JavaRDDLike.getCheckpointFile"),
        ProblemFilters.exclude[MissingMethodProblem]("org.apache.spark.api.java.JavaRDDLike.partitioner"),
        ProblemFilters.exclude[MissingMethodProblem]("org.apache.spark.api.java.JavaRDDLike.getCheckpointFile"),
        ProblemFilters.exclude[MissingMethodProblem]("org.apache.spark.api.java.JavaRDDLike.partitioner")
      ) ++
      Seq(
        // SPARK-12481 Remove Hadoop 1.x
        ProblemFilters.exclude[IncompatibleTemplateDefProblem]("org.apache.spark.mapred.SparkHadoopMapRedUtil"),
        // SPARK-12615 Remove deprecated APIs in core
        ProblemFilters.exclude[MissingMethodProblem]("org.apache.spark.SparkContext.<init>$default$6"),
        ProblemFilters.exclude[MissingMethodProblem]("org.apache.spark.SparkContext.numericRDDToDoubleRDDFunctions"),
        ProblemFilters.exclude[MissingMethodProblem]("org.apache.spark.SparkContext.intToIntWritable"),
        ProblemFilters.exclude[MissingMethodProblem]("org.apache.spark.SparkContext.intWritableConverter"),
        ProblemFilters.exclude[MissingMethodProblem]("org.apache.spark.SparkContext.writableWritableConverter"),
        ProblemFilters.exclude[MissingMethodProblem]("org.apache.spark.SparkContext.rddToPairRDDFunctions"),
        ProblemFilters.exclude[MissingMethodProblem]("org.apache.spark.SparkContext.rddToAsyncRDDActions"),
        ProblemFilters.exclude[MissingMethodProblem]("org.apache.spark.SparkContext.boolToBoolWritable"),
        ProblemFilters.exclude[MissingMethodProblem]("org.apache.spark.SparkContext.longToLongWritable"),
        ProblemFilters.exclude[MissingMethodProblem]("org.apache.spark.SparkContext.doubleWritableConverter"),
        ProblemFilters.exclude[MissingMethodProblem]("org.apache.spark.SparkContext.rddToOrderedRDDFunctions"),
        ProblemFilters.exclude[MissingMethodProblem]("org.apache.spark.SparkContext.floatWritableConverter"),
        ProblemFilters.exclude[MissingMethodProblem]("org.apache.spark.SparkContext.booleanWritableConverter"),
        ProblemFilters.exclude[MissingMethodProblem]("org.apache.spark.SparkContext.stringToText"),
        ProblemFilters.exclude[MissingMethodProblem]("org.apache.spark.SparkContext.doubleRDDToDoubleRDDFunctions"),
        ProblemFilters.exclude[MissingMethodProblem]("org.apache.spark.SparkContext.doubleToDoubleWritable"),
        ProblemFilters.exclude[MissingMethodProblem]("org.apache.spark.SparkContext.bytesWritableConverter"),
        ProblemFilters.exclude[MissingMethodProblem]("org.apache.spark.SparkContext.rddToSequenceFileRDDFunctions"),
        ProblemFilters.exclude[MissingMethodProblem]("org.apache.spark.SparkContext.bytesToBytesWritable"),
        ProblemFilters.exclude[MissingMethodProblem]("org.apache.spark.SparkContext.longWritableConverter"),
        ProblemFilters.exclude[MissingMethodProblem]("org.apache.spark.SparkContext.stringWritableConverter"),
        ProblemFilters.exclude[MissingMethodProblem]("org.apache.spark.SparkContext.floatToFloatWritable"),
        ProblemFilters.exclude[MissingMethodProblem]("org.apache.spark.SparkContext.rddToPairRDDFunctions$default$4"),
        ProblemFilters.exclude[MissingMethodProblem]("org.apache.spark.TaskContext.addOnCompleteCallback"),
        ProblemFilters.exclude[MissingMethodProblem]("org.apache.spark.TaskContext.runningLocally"),
        ProblemFilters.exclude[MissingMethodProblem]("org.apache.spark.TaskContext.attemptId"),
        ProblemFilters.exclude[MissingMethodProblem]("org.apache.spark.SparkContext.defaultMinSplits"),
        ProblemFilters.exclude[IncompatibleMethTypeProblem]("org.apache.spark.SparkContext.runJob"),
        ProblemFilters.exclude[MissingMethodProblem]("org.apache.spark.SparkContext.runJob"),
        ProblemFilters.exclude[MissingMethodProblem]("org.apache.spark.SparkContext.tachyonFolderName"),
        ProblemFilters.exclude[MissingMethodProblem]("org.apache.spark.SparkContext.initLocalProperties"),
        ProblemFilters.exclude[MissingMethodProblem]("org.apache.spark.SparkContext.clearJars"),
        ProblemFilters.exclude[MissingMethodProblem]("org.apache.spark.SparkContext.clearFiles"),
        ProblemFilters.exclude[MissingMethodProblem]("org.apache.spark.SparkContext.this"),
        ProblemFilters.exclude[IncompatibleMethTypeProblem]("org.apache.spark.SparkContext.this"),
        ProblemFilters.exclude[MissingMethodProblem]("org.apache.spark.rdd.RDD.flatMapWith$default$2"),
        ProblemFilters.exclude[MissingMethodProblem]("org.apache.spark.rdd.RDD.toArray"),
        ProblemFilters.exclude[MissingMethodProblem]("org.apache.spark.rdd.RDD.mapWith$default$2"),
        ProblemFilters.exclude[MissingMethodProblem]("org.apache.spark.rdd.RDD.mapPartitionsWithSplit"),
        ProblemFilters.exclude[MissingMethodProblem]("org.apache.spark.rdd.RDD.flatMapWith"),
        ProblemFilters.exclude[MissingMethodProblem]("org.apache.spark.rdd.RDD.filterWith"),
        ProblemFilters.exclude[MissingMethodProblem]("org.apache.spark.rdd.RDD.foreachWith"),
        ProblemFilters.exclude[MissingMethodProblem]("org.apache.spark.rdd.RDD.mapWith"),
        ProblemFilters.exclude[MissingMethodProblem]("org.apache.spark.rdd.RDD.mapPartitionsWithSplit$default$2"),
        ProblemFilters.exclude[MissingMethodProblem]("org.apache.spark.rdd.SequenceFileRDDFunctions.this"),
        ProblemFilters.exclude[MissingMethodProblem]("org.apache.spark.api.java.JavaRDDLike.splits"),
        ProblemFilters.exclude[MissingMethodProblem]("org.apache.spark.api.java.JavaRDDLike.toArray"),
        ProblemFilters.exclude[MissingMethodProblem]("org.apache.spark.api.java.JavaSparkContext.defaultMinSplits"),
        ProblemFilters.exclude[MissingMethodProblem]("org.apache.spark.api.java.JavaSparkContext.clearJars"),
        ProblemFilters.exclude[MissingMethodProblem]("org.apache.spark.api.java.JavaSparkContext.clearFiles"),
        ProblemFilters.exclude[MissingMethodProblem]("org.apache.spark.SparkContext.externalBlockStoreFolderName"),
        ProblemFilters.exclude[MissingClassProblem]("org.apache.spark.storage.ExternalBlockStore$"),
        ProblemFilters.exclude[MissingClassProblem]("org.apache.spark.storage.ExternalBlockManager"),
        ProblemFilters.exclude[MissingClassProblem]("org.apache.spark.storage.ExternalBlockStore")
      ) ++ Seq(
        // SPARK-12149 Added new fields to ExecutorSummary
        ProblemFilters.exclude[MissingMethodProblem]("org.apache.spark.status.api.v1.ExecutorSummary.this")
      ) ++
      // SPARK-12665 Remove deprecated and unused classes
      Seq(
        ProblemFilters.exclude[MissingClassProblem]("org.apache.spark.graphx.GraphKryoRegistrator"),
        ProblemFilters.exclude[MissingClassProblem]("org.apache.spark.util.Vector"),
        ProblemFilters.exclude[MissingClassProblem]("org.apache.spark.util.Vector$Multiplier"),
        ProblemFilters.exclude[MissingClassProblem]("org.apache.spark.util.Vector$")
      ) ++ Seq(
        // SPARK-12591 Register OpenHashMapBasedStateMap for Kryo
        ProblemFilters.exclude[MissingClassProblem]("org.apache.spark.serializer.KryoInputDataInputBridge"),
        ProblemFilters.exclude[MissingClassProblem]("org.apache.spark.serializer.KryoOutputDataOutputBridge")
      ) ++ Seq(
        // SPARK-12510 Refactor ActorReceiver to support Java
        ProblemFilters.exclude[AbstractClassProblem]("org.apache.spark.streaming.receiver.ActorReceiver")
      ) ++ Seq(
        // SPARK-12895 Implement TaskMetrics using accumulators
        ProblemFilters.exclude[MissingMethodProblem]("org.apache.spark.TaskContext.internalMetricsToAccumulators"),
        ProblemFilters.exclude[MissingMethodProblem]("org.apache.spark.TaskContext.collectInternalAccumulators"),
        ProblemFilters.exclude[MissingMethodProblem]("org.apache.spark.TaskContext.collectAccumulators")
      ) ++ Seq(
        // SPARK-12896 Send only accumulator updates to driver, not TaskMetrics
        ProblemFilters.exclude[IncompatibleMethTypeProblem]("org.apache.spark.Accumulable.this"),
        ProblemFilters.exclude[DirectMissingMethodProblem]("org.apache.spark.Accumulator.this"),
        ProblemFilters.exclude[MissingMethodProblem]("org.apache.spark.Accumulator.initialValue")
      ) ++ Seq(
        // SPARK-12692 Scala style: Fix the style violation (Space before "," or ":")
        ProblemFilters.exclude[MissingMethodProblem]("org.apache.spark.streaming.flume.sink.SparkSink.org$apache$spark$streaming$flume$sink$Logging$$log_"),
        ProblemFilters.exclude[MissingMethodProblem]("org.apache.spark.streaming.flume.sink.SparkSink.org$apache$spark$streaming$flume$sink$Logging$$log__="),
        ProblemFilters.exclude[MissingMethodProblem]("org.apache.spark.streaming.flume.sink.SparkAvroCallbackHandler.org$apache$spark$streaming$flume$sink$Logging$$log_"),
        ProblemFilters.exclude[MissingMethodProblem]("org.apache.spark.streaming.flume.sink.SparkAvroCallbackHandler.org$apache$spark$streaming$flume$sink$Logging$$log__="),
        ProblemFilters.exclude[MissingMethodProblem]("org.apache.spark.streaming.flume.sink.Logging.org$apache$spark$streaming$flume$sink$Logging$$log__="),
        ProblemFilters.exclude[MissingMethodProblem]("org.apache.spark.streaming.flume.sink.Logging.org$apache$spark$streaming$flume$sink$Logging$$log_"),
        ProblemFilters.exclude[MissingMethodProblem]("org.apache.spark.streaming.flume.sink.Logging.org$apache$spark$streaming$flume$sink$Logging$$_log"),
        ProblemFilters.exclude[MissingMethodProblem]("org.apache.spark.streaming.flume.sink.Logging.org$apache$spark$streaming$flume$sink$Logging$$_log_="),
        ProblemFilters.exclude[MissingMethodProblem]("org.apache.spark.streaming.flume.sink.TransactionProcessor.org$apache$spark$streaming$flume$sink$Logging$$log_"),
        ProblemFilters.exclude[MissingMethodProblem]("org.apache.spark.streaming.flume.sink.TransactionProcessor.org$apache$spark$streaming$flume$sink$Logging$$log__=")
      ) ++ Seq(
        // SPARK-12689 Migrate DDL parsing to the newly absorbed parser
        ProblemFilters.exclude[MissingClassProblem]("org.apache.spark.sql.execution.datasources.DDLParser"),
        ProblemFilters.exclude[MissingClassProblem]("org.apache.spark.sql.execution.datasources.DDLException"),
        ProblemFilters.exclude[MissingMethodProblem]("org.apache.spark.sql.SQLContext.ddlParser")
      ) ++ Seq(
        // SPARK-7799 Add "streaming-akka" project
        ProblemFilters.exclude[MissingMethodProblem]("org.apache.spark.streaming.zeromq.ZeroMQUtils.createStream"),
        ProblemFilters.exclude[IncompatibleMethTypeProblem]("org.apache.spark.streaming.zeromq.ZeroMQUtils.createStream"),
        ProblemFilters.exclude[IncompatibleResultTypeProblem]("org.apache.spark.streaming.zeromq.ZeroMQUtils.createStream$default$6"),
        ProblemFilters.exclude[MissingMethodProblem]("org.apache.spark.streaming.zeromq.ZeroMQUtils.createStream$default$5"),
        ProblemFilters.exclude[MissingMethodProblem]("org.apache.spark.streaming.StreamingContext.actorStream$default$4"),
        ProblemFilters.exclude[MissingMethodProblem]("org.apache.spark.streaming.StreamingContext.actorStream$default$3"),
        ProblemFilters.exclude[MissingMethodProblem]("org.apache.spark.streaming.StreamingContext.actorStream"),
        ProblemFilters.exclude[MissingMethodProblem]("org.apache.spark.streaming.api.java.JavaStreamingContext.actorStream"),
        ProblemFilters.exclude[MissingTypesProblem]("org.apache.spark.streaming.zeromq.ZeroMQReceiver"),
        ProblemFilters.exclude[MissingClassProblem]("org.apache.spark.streaming.receiver.ActorReceiver$Supervisor")
      ) ++ Seq(
        // SPARK-12348 Remove deprecated Streaming APIs.
        ProblemFilters.exclude[DirectMissingMethodProblem]("org.apache.spark.streaming.dstream.DStream.foreach"),
        ProblemFilters.exclude[MissingMethodProblem]("org.apache.spark.streaming.StreamingContext.toPairDStreamFunctions"),
        ProblemFilters.exclude[MissingMethodProblem]("org.apache.spark.streaming.StreamingContext.toPairDStreamFunctions$default$4"),
        ProblemFilters.exclude[MissingMethodProblem]("org.apache.spark.streaming.StreamingContext.awaitTermination"),
        ProblemFilters.exclude[MissingMethodProblem]("org.apache.spark.streaming.StreamingContext.networkStream"),
        ProblemFilters.exclude[MissingClassProblem]("org.apache.spark.streaming.api.java.JavaStreamingContextFactory"),
        ProblemFilters.exclude[MissingMethodProblem]("org.apache.spark.streaming.api.java.JavaStreamingContext.awaitTermination"),
        ProblemFilters.exclude[MissingMethodProblem]("org.apache.spark.streaming.api.java.JavaStreamingContext.sc"),
        ProblemFilters.exclude[MissingMethodProblem]("org.apache.spark.streaming.api.java.JavaDStreamLike.reduceByWindow"),
        ProblemFilters.exclude[MissingMethodProblem]("org.apache.spark.streaming.api.java.JavaDStreamLike.foreachRDD"),
        ProblemFilters.exclude[MissingMethodProblem]("org.apache.spark.streaming.api.java.JavaDStreamLike.foreach"),
        ProblemFilters.exclude[IncompatibleMethTypeProblem]("org.apache.spark.streaming.api.java.JavaStreamingContext.getOrCreate")
      ) ++ Seq(
        // SPARK-12847 Remove StreamingListenerBus and post all Streaming events to the same thread as Spark events
        ProblemFilters.exclude[MissingClassProblem]("org.apache.spark.util.AsynchronousListenerBus$"),
        ProblemFilters.exclude[MissingClassProblem]("org.apache.spark.util.AsynchronousListenerBus")
      ) ++ Seq(
        // SPARK-11622 Make LibSVMRelation extends HadoopFsRelation and Add LibSVMOutputWriter
        ProblemFilters.exclude[MissingTypesProblem]("org.apache.spark.ml.source.libsvm.DefaultSource"),
        ProblemFilters.exclude[MissingMethodProblem]("org.apache.spark.ml.source.libsvm.DefaultSource.createRelation")
      ) ++ Seq(
        // SPARK-6363 Make Scala 2.11 the default Scala version
        ProblemFilters.exclude[MissingMethodProblem]("org.apache.spark.SparkContext.cleanup"),
        ProblemFilters.exclude[MissingMethodProblem]("org.apache.spark.SparkContext.metadataCleaner"),
        ProblemFilters.exclude[MissingClassProblem]("org.apache.spark.scheduler.cluster.YarnSchedulerBackend$YarnDriverEndpoint"),
        ProblemFilters.exclude[MissingClassProblem]("org.apache.spark.scheduler.cluster.YarnSchedulerBackend$YarnSchedulerEndpoint")
      ) ++ Seq(
        // SPARK-7889
        ProblemFilters.exclude[MissingMethodProblem]("org.apache.spark.deploy.history.HistoryServer.org$apache$spark$deploy$history$HistoryServer$@tachSparkUI"),
        // SPARK-13296
        ProblemFilters.exclude[IncompatibleResultTypeProblem]("org.apache.spark.sql.UDFRegistration.register"),
        ProblemFilters.exclude[MissingClassProblem]("org.apache.spark.sql.UserDefinedPythonFunction$"),
        ProblemFilters.exclude[MissingClassProblem]("org.apache.spark.sql.UserDefinedPythonFunction"),
        ProblemFilters.exclude[MissingClassProblem]("org.apache.spark.sql.UserDefinedFunction"),
        ProblemFilters.exclude[MissingClassProblem]("org.apache.spark.sql.UserDefinedFunction$")
      ) ++ Seq(
        // SPARK-12995 Remove deprecated APIs in graphx
        ProblemFilters.exclude[MissingMethodProblem]("org.apache.spark.graphx.lib.SVDPlusPlus.runSVDPlusPlus"),
        ProblemFilters.exclude[MissingMethodProblem]("org.apache.spark.graphx.Graph.mapReduceTriplets"),
        ProblemFilters.exclude[MissingMethodProblem]("org.apache.spark.graphx.Graph.mapReduceTriplets$default$3"),
        ProblemFilters.exclude[MissingMethodProblem]("org.apache.spark.graphx.impl.GraphImpl.mapReduceTriplets")
      ) ++ Seq(
        // SPARK-13426 Remove the support of SIMR
        ProblemFilters.exclude[MissingMethodProblem]("org.apache.spark.SparkMasterRegex.SIMR_REGEX")
      ) ++ Seq(
        // SPARK-13413 Remove SparkContext.metricsSystem/schedulerBackend_ setter
        ProblemFilters.exclude[MissingMethodProblem]("org.apache.spark.SparkContext.metricsSystem"),
        ProblemFilters.exclude[MissingMethodProblem]("org.apache.spark.SparkContext.schedulerBackend_=")
      ) ++ Seq(
        // SPARK-13220 Deprecate yarn-client and yarn-cluster mode
        ProblemFilters.exclude[MissingMethodProblem](
          "org.apache.spark.SparkContext.org$apache$spark$SparkContext$$createTaskScheduler")
      ) ++ Seq(
        // SPARK-13465 TaskContext.
        ProblemFilters.exclude[MissingMethodProblem]("org.apache.spark.TaskContext.addTaskFailureListener")
      ) ++ Seq (
        // SPARK-7729 Executor which has been killed should also be displayed on Executor Tab
        ProblemFilters.exclude[MissingMethodProblem]("org.apache.spark.status.api.v1.ExecutorSummary.this")
      ) ++ Seq(
        // SPARK-13526 Move SQLContext per-session states to new class
        ProblemFilters.exclude[IncompatibleMethTypeProblem](
          "org.apache.spark.sql.UDFRegistration.this")
      ) ++ Seq(
        // [SPARK-13486][SQL] Move SQLConf into an internal package
        ProblemFilters.exclude[MissingClassProblem]("org.apache.spark.sql.SQLConf"),
        ProblemFilters.exclude[MissingClassProblem]("org.apache.spark.sql.SQLConf$SQLConfEntry"),
        ProblemFilters.exclude[MissingClassProblem]("org.apache.spark.sql.SQLConf$"),
        ProblemFilters.exclude[MissingClassProblem]("org.apache.spark.sql.SQLConf$SQLConfEntry$")
      ) ++ Seq(
        //SPARK-11011 UserDefinedType serialization should be strongly typed
        ProblemFilters.exclude[IncompatibleResultTypeProblem]("org.apache.spark.mllib.linalg.VectorUDT.serialize"),
        // SPARK-12073: backpressure rate controller consumes events preferentially from lagging partitions
        ProblemFilters.exclude[MissingMethodProblem]("org.apache.spark.streaming.kafka.KafkaTestUtils.createTopic"),
        ProblemFilters.exclude[MissingMethodProblem]("org.apache.spark.streaming.kafka.DirectKafkaInputDStream.maxMessagesPerPartition")
      ) ++ Seq(
        // [SPARK-13244][SQL] Migrates DataFrame to Dataset
        ProblemFilters.exclude[IncompatibleResultTypeProblem]("org.apache.spark.sql.SQLContext.tables"),
        ProblemFilters.exclude[IncompatibleResultTypeProblem]("org.apache.spark.sql.SQLContext.sql"),
        ProblemFilters.exclude[IncompatibleResultTypeProblem]("org.apache.spark.sql.SQLContext.baseRelationToDataFrame"),
        ProblemFilters.exclude[IncompatibleResultTypeProblem]("org.apache.spark.sql.SQLContext.table"),
        ProblemFilters.exclude[IncompatibleResultTypeProblem]("org.apache.spark.sql.DataFrame.apply"),

        ProblemFilters.exclude[MissingClassProblem]("org.apache.spark.sql.DataFrame"),
        ProblemFilters.exclude[MissingClassProblem]("org.apache.spark.sql.DataFrame$"),
        ProblemFilters.exclude[MissingClassProblem]("org.apache.spark.sql.LegacyFunctions"),
        ProblemFilters.exclude[MissingClassProblem]("org.apache.spark.sql.DataFrameHolder"),
        ProblemFilters.exclude[MissingClassProblem]("org.apache.spark.sql.DataFrameHolder$"),
        ProblemFilters.exclude[DirectMissingMethodProblem]("org.apache.spark.sql.SQLImplicits.localSeqToDataFrameHolder"),
        ProblemFilters.exclude[DirectMissingMethodProblem]("org.apache.spark.sql.SQLImplicits.stringRddToDataFrameHolder"),
        ProblemFilters.exclude[DirectMissingMethodProblem]("org.apache.spark.sql.SQLImplicits.rddToDataFrameHolder"),
        ProblemFilters.exclude[DirectMissingMethodProblem]("org.apache.spark.sql.SQLImplicits.longRddToDataFrameHolder"),
        ProblemFilters.exclude[DirectMissingMethodProblem]("org.apache.spark.sql.SQLImplicits.intRddToDataFrameHolder"),
        ProblemFilters.exclude[MissingClassProblem]("org.apache.spark.sql.GroupedDataset"),
        ProblemFilters.exclude[DirectMissingMethodProblem]("org.apache.spark.sql.Dataset.subtract"),

        // [SPARK-14451][SQL] Move encoder definition into Aggregator interface
        ProblemFilters.exclude[DirectMissingMethodProblem]("org.apache.spark.sql.expressions.Aggregator.toColumn"),
        ProblemFilters.exclude[ReversedMissingMethodProblem]("org.apache.spark.sql.expressions.Aggregator.bufferEncoder"),
        ProblemFilters.exclude[ReversedMissingMethodProblem]("org.apache.spark.sql.expressions.Aggregator.outputEncoder"),

        ProblemFilters.exclude[IncompatibleMethTypeProblem]("org.apache.spark.mllib.evaluation.MultilabelMetrics.this"),
        ProblemFilters.exclude[IncompatibleResultTypeProblem]("org.apache.spark.ml.classification.LogisticRegressionSummary.predictions"),
        ProblemFilters.exclude[MissingMethodProblem]("org.apache.spark.ml.classification.LogisticRegressionSummary.predictions")
      ) ++ Seq(
        // [SPARK-13686][MLLIB][STREAMING] Add a constructor parameter `reqParam` to (Streaming)LinearRegressionWithSGD
        ProblemFilters.exclude[MissingMethodProblem]("org.apache.spark.mllib.regression.LinearRegressionWithSGD.this")
      ) ++ Seq(
        // SPARK-13920: MIMA checks should apply to @Experimental and @DeveloperAPI APIs
        ProblemFilters.exclude[DirectMissingMethodProblem]("org.apache.spark.Aggregator.combineCombinersByKey"),
        ProblemFilters.exclude[DirectMissingMethodProblem]("org.apache.spark.Aggregator.combineValuesByKey"),
        ProblemFilters.exclude[DirectMissingMethodProblem]("org.apache.spark.ComplexFutureAction.run"),
        ProblemFilters.exclude[DirectMissingMethodProblem]("org.apache.spark.ComplexFutureAction.runJob"),
        ProblemFilters.exclude[DirectMissingMethodProblem]("org.apache.spark.ComplexFutureAction.this"),
        ProblemFilters.exclude[DirectMissingMethodProblem]("org.apache.spark.SparkEnv.actorSystem"),
        ProblemFilters.exclude[DirectMissingMethodProblem]("org.apache.spark.SparkEnv.cacheManager"),
        ProblemFilters.exclude[DirectMissingMethodProblem]("org.apache.spark.SparkEnv.this"),
        ProblemFilters.exclude[DirectMissingMethodProblem]("org.apache.spark.deploy.SparkHadoopUtil.getConfigurationFromJobContext"),
        ProblemFilters.exclude[DirectMissingMethodProblem]("org.apache.spark.deploy.SparkHadoopUtil.getTaskAttemptIDFromTaskAttemptContext"),
        ProblemFilters.exclude[DirectMissingMethodProblem]("org.apache.spark.deploy.SparkHadoopUtil.newConfiguration"),
        ProblemFilters.exclude[DirectMissingMethodProblem]("org.apache.spark.executor.InputMetrics.bytesReadCallback"),
        ProblemFilters.exclude[DirectMissingMethodProblem]("org.apache.spark.executor.InputMetrics.bytesReadCallback_="),
        ProblemFilters.exclude[DirectMissingMethodProblem]("org.apache.spark.executor.InputMetrics.canEqual"),
        ProblemFilters.exclude[DirectMissingMethodProblem]("org.apache.spark.executor.InputMetrics.copy"),
        ProblemFilters.exclude[DirectMissingMethodProblem]("org.apache.spark.executor.InputMetrics.productArity"),
        ProblemFilters.exclude[DirectMissingMethodProblem]("org.apache.spark.executor.InputMetrics.productElement"),
        ProblemFilters.exclude[DirectMissingMethodProblem]("org.apache.spark.executor.InputMetrics.productIterator"),
        ProblemFilters.exclude[DirectMissingMethodProblem]("org.apache.spark.executor.InputMetrics.productPrefix"),
        ProblemFilters.exclude[DirectMissingMethodProblem]("org.apache.spark.executor.InputMetrics.setBytesReadCallback"),
        ProblemFilters.exclude[DirectMissingMethodProblem]("org.apache.spark.executor.InputMetrics.updateBytesRead"),
        ProblemFilters.exclude[DirectMissingMethodProblem]("org.apache.spark.executor.OutputMetrics.canEqual"),
        ProblemFilters.exclude[DirectMissingMethodProblem]("org.apache.spark.executor.OutputMetrics.copy"),
        ProblemFilters.exclude[DirectMissingMethodProblem]("org.apache.spark.executor.OutputMetrics.productArity"),
        ProblemFilters.exclude[DirectMissingMethodProblem]("org.apache.spark.executor.OutputMetrics.productElement"),
        ProblemFilters.exclude[DirectMissingMethodProblem]("org.apache.spark.executor.OutputMetrics.productIterator"),
        ProblemFilters.exclude[DirectMissingMethodProblem]("org.apache.spark.executor.OutputMetrics.productPrefix"),
        ProblemFilters.exclude[DirectMissingMethodProblem]("org.apache.spark.executor.ShuffleReadMetrics.decFetchWaitTime"),
        ProblemFilters.exclude[DirectMissingMethodProblem]("org.apache.spark.executor.ShuffleReadMetrics.decLocalBlocksFetched"),
        ProblemFilters.exclude[DirectMissingMethodProblem]("org.apache.spark.executor.ShuffleReadMetrics.decRecordsRead"),
        ProblemFilters.exclude[DirectMissingMethodProblem]("org.apache.spark.executor.ShuffleReadMetrics.decRemoteBlocksFetched"),
        ProblemFilters.exclude[DirectMissingMethodProblem]("org.apache.spark.executor.ShuffleReadMetrics.decRemoteBytesRead"),
        ProblemFilters.exclude[DirectMissingMethodProblem]("org.apache.spark.executor.ShuffleWriteMetrics.decShuffleBytesWritten"),
        ProblemFilters.exclude[DirectMissingMethodProblem]("org.apache.spark.executor.ShuffleWriteMetrics.decShuffleRecordsWritten"),
        ProblemFilters.exclude[DirectMissingMethodProblem]("org.apache.spark.executor.ShuffleWriteMetrics.decShuffleWriteTime"),
        ProblemFilters.exclude[DirectMissingMethodProblem]("org.apache.spark.executor.ShuffleWriteMetrics.incShuffleBytesWritten"),
        ProblemFilters.exclude[DirectMissingMethodProblem]("org.apache.spark.executor.ShuffleWriteMetrics.incShuffleRecordsWritten"),
        ProblemFilters.exclude[DirectMissingMethodProblem]("org.apache.spark.executor.ShuffleWriteMetrics.incShuffleWriteTime"),
        ProblemFilters.exclude[DirectMissingMethodProblem]("org.apache.spark.executor.ShuffleWriteMetrics.setShuffleRecordsWritten"),
        ProblemFilters.exclude[DirectMissingMethodProblem]("org.apache.spark.ml.feature.PCAModel.this"),
        ProblemFilters.exclude[DirectMissingMethodProblem]("org.apache.spark.mllib.regression.StreamingLinearRegressionWithSGD.this"),
        ProblemFilters.exclude[DirectMissingMethodProblem]("org.apache.spark.rdd.RDD.mapPartitionsWithContext"),
        ProblemFilters.exclude[DirectMissingMethodProblem]("org.apache.spark.scheduler.AccumulableInfo.this"),
        ProblemFilters.exclude[DirectMissingMethodProblem]("org.apache.spark.scheduler.SparkListenerExecutorMetricsUpdate.taskMetrics"),
        ProblemFilters.exclude[DirectMissingMethodProblem]("org.apache.spark.scheduler.TaskInfo.attempt"),
        ProblemFilters.exclude[DirectMissingMethodProblem]("org.apache.spark.sql.ExperimentalMethods.this"),
        ProblemFilters.exclude[DirectMissingMethodProblem]("org.apache.spark.sql.functions.callUDF"),
        ProblemFilters.exclude[DirectMissingMethodProblem]("org.apache.spark.sql.functions.callUdf"),
        ProblemFilters.exclude[DirectMissingMethodProblem]("org.apache.spark.sql.functions.cumeDist"),
        ProblemFilters.exclude[DirectMissingMethodProblem]("org.apache.spark.sql.functions.denseRank"),
        ProblemFilters.exclude[DirectMissingMethodProblem]("org.apache.spark.sql.functions.inputFileName"),
        ProblemFilters.exclude[DirectMissingMethodProblem]("org.apache.spark.sql.functions.isNaN"),
        ProblemFilters.exclude[DirectMissingMethodProblem]("org.apache.spark.sql.functions.percentRank"),
        ProblemFilters.exclude[DirectMissingMethodProblem]("org.apache.spark.sql.functions.rowNumber"),
        ProblemFilters.exclude[DirectMissingMethodProblem]("org.apache.spark.sql.functions.sparkPartitionId"),
        ProblemFilters.exclude[DirectMissingMethodProblem]("org.apache.spark.storage.BlockStatus.apply"),
        ProblemFilters.exclude[DirectMissingMethodProblem]("org.apache.spark.storage.BlockStatus.copy"),
        ProblemFilters.exclude[DirectMissingMethodProblem]("org.apache.spark.storage.BlockStatus.externalBlockStoreSize"),
        ProblemFilters.exclude[DirectMissingMethodProblem]("org.apache.spark.storage.BlockStatus.this"),
        ProblemFilters.exclude[DirectMissingMethodProblem]("org.apache.spark.storage.StorageStatus.offHeapUsed"),
        ProblemFilters.exclude[DirectMissingMethodProblem]("org.apache.spark.storage.StorageStatus.offHeapUsedByRdd"),
        ProblemFilters.exclude[DirectMissingMethodProblem]("org.apache.spark.storage.StorageStatusListener.this"),
        ProblemFilters.exclude[DirectMissingMethodProblem]("org.apache.spark.streaming.scheduler.BatchInfo.streamIdToNumRecords"),
        ProblemFilters.exclude[DirectMissingMethodProblem]("org.apache.spark.ui.exec.ExecutorsListener.storageStatusList"),
        ProblemFilters.exclude[DirectMissingMethodProblem]("org.apache.spark.ui.exec.ExecutorsListener.this"),
        ProblemFilters.exclude[DirectMissingMethodProblem]("org.apache.spark.ui.storage.StorageListener.storageStatusList"),
        ProblemFilters.exclude[IncompatibleMethTypeProblem]("org.apache.spark.ExceptionFailure.apply"),
        ProblemFilters.exclude[IncompatibleMethTypeProblem]("org.apache.spark.ExceptionFailure.copy"),
        ProblemFilters.exclude[IncompatibleMethTypeProblem]("org.apache.spark.ExceptionFailure.this"),
        ProblemFilters.exclude[IncompatibleMethTypeProblem]("org.apache.spark.executor.InputMetrics.this"),
        ProblemFilters.exclude[IncompatibleMethTypeProblem]("org.apache.spark.executor.OutputMetrics.this"),
        ProblemFilters.exclude[IncompatibleMethTypeProblem]("org.apache.spark.ml.Estimator.fit"),
        ProblemFilters.exclude[IncompatibleMethTypeProblem]("org.apache.spark.ml.Pipeline.fit"),
        ProblemFilters.exclude[IncompatibleMethTypeProblem]("org.apache.spark.ml.PipelineModel.transform"),
        ProblemFilters.exclude[IncompatibleMethTypeProblem]("org.apache.spark.ml.PredictionModel.transform"),
        ProblemFilters.exclude[IncompatibleMethTypeProblem]("org.apache.spark.ml.PredictionModel.transformImpl"),
        ProblemFilters.exclude[IncompatibleMethTypeProblem]("org.apache.spark.ml.Predictor.extractLabeledPoints"),
        ProblemFilters.exclude[IncompatibleMethTypeProblem]("org.apache.spark.ml.Predictor.fit"),
        ProblemFilters.exclude[IncompatibleMethTypeProblem]("org.apache.spark.ml.Predictor.train"),
        ProblemFilters.exclude[IncompatibleMethTypeProblem]("org.apache.spark.ml.Transformer.transform"),
        ProblemFilters.exclude[IncompatibleMethTypeProblem]("org.apache.spark.ml.classification.BinaryLogisticRegressionSummary.this"),
        ProblemFilters.exclude[IncompatibleMethTypeProblem]("org.apache.spark.ml.classification.BinaryLogisticRegressionTrainingSummary.this"),
        ProblemFilters.exclude[IncompatibleMethTypeProblem]("org.apache.spark.ml.classification.ClassificationModel.transform"),
        ProblemFilters.exclude[IncompatibleMethTypeProblem]("org.apache.spark.ml.classification.GBTClassifier.train"),
        ProblemFilters.exclude[IncompatibleMethTypeProblem]("org.apache.spark.ml.classification.MultilayerPerceptronClassifier.train"),
        ProblemFilters.exclude[IncompatibleMethTypeProblem]("org.apache.spark.ml.classification.NaiveBayes.train"),
        ProblemFilters.exclude[IncompatibleMethTypeProblem]("org.apache.spark.ml.classification.OneVsRest.fit"),
        ProblemFilters.exclude[IncompatibleMethTypeProblem]("org.apache.spark.ml.classification.OneVsRestModel.transform"),
        ProblemFilters.exclude[IncompatibleMethTypeProblem]("org.apache.spark.ml.classification.RandomForestClassifier.train"),
        ProblemFilters.exclude[IncompatibleMethTypeProblem]("org.apache.spark.ml.clustering.KMeans.fit"),
        ProblemFilters.exclude[IncompatibleMethTypeProblem]("org.apache.spark.ml.clustering.KMeansModel.computeCost"),
        ProblemFilters.exclude[IncompatibleMethTypeProblem]("org.apache.spark.ml.clustering.KMeansModel.transform"),
        ProblemFilters.exclude[IncompatibleMethTypeProblem]("org.apache.spark.ml.clustering.LDAModel.logLikelihood"),
        ProblemFilters.exclude[IncompatibleMethTypeProblem]("org.apache.spark.ml.clustering.LDAModel.logPerplexity"),
        ProblemFilters.exclude[IncompatibleMethTypeProblem]("org.apache.spark.ml.clustering.LDAModel.transform"),
        ProblemFilters.exclude[IncompatibleMethTypeProblem]("org.apache.spark.ml.evaluation.BinaryClassificationEvaluator.evaluate"),
        ProblemFilters.exclude[IncompatibleMethTypeProblem]("org.apache.spark.ml.evaluation.Evaluator.evaluate"),
        ProblemFilters.exclude[IncompatibleMethTypeProblem]("org.apache.spark.ml.evaluation.MulticlassClassificationEvaluator.evaluate"),
        ProblemFilters.exclude[IncompatibleMethTypeProblem]("org.apache.spark.ml.evaluation.RegressionEvaluator.evaluate"),
        ProblemFilters.exclude[IncompatibleMethTypeProblem]("org.apache.spark.ml.feature.Binarizer.transform"),
        ProblemFilters.exclude[IncompatibleMethTypeProblem]("org.apache.spark.ml.feature.Bucketizer.transform"),
        ProblemFilters.exclude[IncompatibleMethTypeProblem]("org.apache.spark.ml.feature.ChiSqSelector.fit"),
        ProblemFilters.exclude[IncompatibleMethTypeProblem]("org.apache.spark.ml.feature.ChiSqSelectorModel.transform"),
        ProblemFilters.exclude[IncompatibleMethTypeProblem]("org.apache.spark.ml.feature.CountVectorizer.fit"),
        ProblemFilters.exclude[IncompatibleMethTypeProblem]("org.apache.spark.ml.feature.CountVectorizerModel.transform"),
        ProblemFilters.exclude[IncompatibleMethTypeProblem]("org.apache.spark.ml.feature.HashingTF.transform"),
        ProblemFilters.exclude[IncompatibleMethTypeProblem]("org.apache.spark.ml.feature.IDF.fit"),
        ProblemFilters.exclude[IncompatibleMethTypeProblem]("org.apache.spark.ml.feature.IDFModel.transform"),
        ProblemFilters.exclude[IncompatibleMethTypeProblem]("org.apache.spark.ml.feature.IndexToString.transform"),
        ProblemFilters.exclude[IncompatibleMethTypeProblem]("org.apache.spark.ml.feature.Interaction.transform"),
        ProblemFilters.exclude[IncompatibleMethTypeProblem]("org.apache.spark.ml.feature.MinMaxScaler.fit"),
        ProblemFilters.exclude[IncompatibleMethTypeProblem]("org.apache.spark.ml.feature.MinMaxScalerModel.transform"),
        ProblemFilters.exclude[IncompatibleMethTypeProblem]("org.apache.spark.ml.feature.OneHotEncoder.transform"),
        ProblemFilters.exclude[IncompatibleMethTypeProblem]("org.apache.spark.ml.feature.PCA.fit"),
        ProblemFilters.exclude[IncompatibleMethTypeProblem]("org.apache.spark.ml.feature.PCAModel.transform"),
        ProblemFilters.exclude[IncompatibleMethTypeProblem]("org.apache.spark.ml.feature.QuantileDiscretizer.fit"),
        ProblemFilters.exclude[IncompatibleMethTypeProblem]("org.apache.spark.ml.feature.RFormula.fit"),
        ProblemFilters.exclude[IncompatibleMethTypeProblem]("org.apache.spark.ml.feature.RFormulaModel.transform"),
        ProblemFilters.exclude[IncompatibleMethTypeProblem]("org.apache.spark.ml.feature.SQLTransformer.transform"),
        ProblemFilters.exclude[IncompatibleMethTypeProblem]("org.apache.spark.ml.feature.StandardScaler.fit"),
        ProblemFilters.exclude[IncompatibleMethTypeProblem]("org.apache.spark.ml.feature.StandardScalerModel.transform"),
        ProblemFilters.exclude[IncompatibleMethTypeProblem]("org.apache.spark.ml.feature.StopWordsRemover.transform"),
        ProblemFilters.exclude[IncompatibleMethTypeProblem]("org.apache.spark.ml.feature.StringIndexer.fit"),
        ProblemFilters.exclude[IncompatibleMethTypeProblem]("org.apache.spark.ml.feature.StringIndexerModel.transform"),
        ProblemFilters.exclude[IncompatibleMethTypeProblem]("org.apache.spark.ml.feature.VectorAssembler.transform"),
        ProblemFilters.exclude[IncompatibleMethTypeProblem]("org.apache.spark.ml.feature.VectorIndexer.fit"),
        ProblemFilters.exclude[IncompatibleMethTypeProblem]("org.apache.spark.ml.feature.VectorIndexerModel.transform"),
        ProblemFilters.exclude[IncompatibleMethTypeProblem]("org.apache.spark.ml.feature.VectorSlicer.transform"),
        ProblemFilters.exclude[IncompatibleMethTypeProblem]("org.apache.spark.ml.feature.Word2Vec.fit"),
        ProblemFilters.exclude[IncompatibleMethTypeProblem]("org.apache.spark.ml.feature.Word2VecModel.transform"),
        ProblemFilters.exclude[IncompatibleMethTypeProblem]("org.apache.spark.ml.recommendation.ALS.fit"),
        ProblemFilters.exclude[IncompatibleMethTypeProblem]("org.apache.spark.ml.recommendation.ALSModel.this"),
        ProblemFilters.exclude[IncompatibleMethTypeProblem]("org.apache.spark.ml.recommendation.ALSModel.transform"),
        ProblemFilters.exclude[IncompatibleMethTypeProblem]("org.apache.spark.ml.regression.AFTSurvivalRegression.fit"),
        ProblemFilters.exclude[IncompatibleMethTypeProblem]("org.apache.spark.ml.regression.AFTSurvivalRegressionModel.transform"),
        ProblemFilters.exclude[IncompatibleMethTypeProblem]("org.apache.spark.ml.regression.GBTRegressor.train"),
        ProblemFilters.exclude[IncompatibleMethTypeProblem]("org.apache.spark.ml.regression.IsotonicRegression.extractWeightedLabeledPoints"),
        ProblemFilters.exclude[IncompatibleMethTypeProblem]("org.apache.spark.ml.regression.IsotonicRegression.fit"),
        ProblemFilters.exclude[IncompatibleMethTypeProblem]("org.apache.spark.ml.regression.IsotonicRegressionModel.extractWeightedLabeledPoints"),
        ProblemFilters.exclude[IncompatibleMethTypeProblem]("org.apache.spark.ml.regression.IsotonicRegressionModel.transform"),
        ProblemFilters.exclude[IncompatibleMethTypeProblem]("org.apache.spark.ml.regression.LinearRegression.train"),
        ProblemFilters.exclude[IncompatibleMethTypeProblem]("org.apache.spark.ml.regression.LinearRegressionSummary.this"),
        ProblemFilters.exclude[IncompatibleMethTypeProblem]("org.apache.spark.ml.regression.LinearRegressionTrainingSummary.this"),
        ProblemFilters.exclude[IncompatibleMethTypeProblem]("org.apache.spark.ml.regression.RandomForestRegressor.train"),
        ProblemFilters.exclude[IncompatibleMethTypeProblem]("org.apache.spark.ml.tuning.CrossValidator.fit"),
        ProblemFilters.exclude[IncompatibleMethTypeProblem]("org.apache.spark.ml.tuning.CrossValidatorModel.transform"),
        ProblemFilters.exclude[IncompatibleMethTypeProblem]("org.apache.spark.ml.tuning.TrainValidationSplit.fit"),
        ProblemFilters.exclude[IncompatibleMethTypeProblem]("org.apache.spark.ml.tuning.TrainValidationSplitModel.transform"),
        ProblemFilters.exclude[IncompatibleMethTypeProblem]("org.apache.spark.mllib.evaluation.BinaryClassificationMetrics.this"),
        ProblemFilters.exclude[IncompatibleMethTypeProblem]("org.apache.spark.mllib.evaluation.MulticlassMetrics.this"),
        ProblemFilters.exclude[IncompatibleMethTypeProblem]("org.apache.spark.mllib.evaluation.RegressionMetrics.this"),
        ProblemFilters.exclude[IncompatibleMethTypeProblem]("org.apache.spark.sql.DataFrameNaFunctions.this"),
        ProblemFilters.exclude[IncompatibleMethTypeProblem]("org.apache.spark.sql.DataFrameStatFunctions.this"),
        ProblemFilters.exclude[IncompatibleMethTypeProblem]("org.apache.spark.sql.DataFrameWriter.this"),
        ProblemFilters.exclude[IncompatibleMethTypeProblem]("org.apache.spark.sql.functions.broadcast"),
        ProblemFilters.exclude[IncompatibleMethTypeProblem]("org.apache.spark.sql.functions.callUDF"),
        ProblemFilters.exclude[IncompatibleMethTypeProblem]("org.apache.spark.sql.sources.CreatableRelationProvider.createRelation"),
        ProblemFilters.exclude[IncompatibleMethTypeProblem]("org.apache.spark.sql.sources.InsertableRelation.insert"),
        ProblemFilters.exclude[IncompatibleResultTypeProblem]("org.apache.spark.ml.classification.BinaryLogisticRegressionSummary.fMeasureByThreshold"),
        ProblemFilters.exclude[IncompatibleResultTypeProblem]("org.apache.spark.ml.classification.BinaryLogisticRegressionSummary.pr"),
        ProblemFilters.exclude[IncompatibleResultTypeProblem]("org.apache.spark.ml.classification.BinaryLogisticRegressionSummary.precisionByThreshold"),
        ProblemFilters.exclude[IncompatibleResultTypeProblem]("org.apache.spark.ml.classification.BinaryLogisticRegressionSummary.predictions"),
        ProblemFilters.exclude[IncompatibleResultTypeProblem]("org.apache.spark.ml.classification.BinaryLogisticRegressionSummary.recallByThreshold"),
        ProblemFilters.exclude[IncompatibleResultTypeProblem]("org.apache.spark.ml.classification.BinaryLogisticRegressionSummary.roc"),
        ProblemFilters.exclude[IncompatibleResultTypeProblem]("org.apache.spark.ml.clustering.LDAModel.describeTopics"),
        ProblemFilters.exclude[IncompatibleResultTypeProblem]("org.apache.spark.ml.feature.Word2VecModel.findSynonyms"),
        ProblemFilters.exclude[IncompatibleResultTypeProblem]("org.apache.spark.ml.feature.Word2VecModel.getVectors"),
        ProblemFilters.exclude[IncompatibleResultTypeProblem]("org.apache.spark.ml.recommendation.ALSModel.itemFactors"),
        ProblemFilters.exclude[IncompatibleResultTypeProblem]("org.apache.spark.ml.recommendation.ALSModel.userFactors"),
        ProblemFilters.exclude[IncompatibleResultTypeProblem]("org.apache.spark.ml.regression.LinearRegressionSummary.predictions"),
        ProblemFilters.exclude[IncompatibleResultTypeProblem]("org.apache.spark.ml.regression.LinearRegressionSummary.residuals"),
        ProblemFilters.exclude[IncompatibleResultTypeProblem]("org.apache.spark.scheduler.AccumulableInfo.name"),
        ProblemFilters.exclude[IncompatibleResultTypeProblem]("org.apache.spark.scheduler.AccumulableInfo.value"),
        ProblemFilters.exclude[IncompatibleResultTypeProblem]("org.apache.spark.sql.DataFrameNaFunctions.drop"),
        ProblemFilters.exclude[IncompatibleResultTypeProblem]("org.apache.spark.sql.DataFrameNaFunctions.fill"),
        ProblemFilters.exclude[IncompatibleResultTypeProblem]("org.apache.spark.sql.DataFrameNaFunctions.replace"),
        ProblemFilters.exclude[IncompatibleResultTypeProblem]("org.apache.spark.sql.DataFrameReader.jdbc"),
        ProblemFilters.exclude[IncompatibleResultTypeProblem]("org.apache.spark.sql.DataFrameReader.json"),
        ProblemFilters.exclude[IncompatibleResultTypeProblem]("org.apache.spark.sql.DataFrameReader.load"),
        ProblemFilters.exclude[IncompatibleResultTypeProblem]("org.apache.spark.sql.DataFrameReader.orc"),
        ProblemFilters.exclude[IncompatibleResultTypeProblem]("org.apache.spark.sql.DataFrameReader.parquet"),
        ProblemFilters.exclude[IncompatibleResultTypeProblem]("org.apache.spark.sql.DataFrameReader.table"),
        ProblemFilters.exclude[IncompatibleResultTypeProblem]("org.apache.spark.sql.DataFrameReader.text"),
        ProblemFilters.exclude[IncompatibleResultTypeProblem]("org.apache.spark.sql.DataFrameStatFunctions.crosstab"),
        ProblemFilters.exclude[IncompatibleResultTypeProblem]("org.apache.spark.sql.DataFrameStatFunctions.freqItems"),
        ProblemFilters.exclude[IncompatibleResultTypeProblem]("org.apache.spark.sql.DataFrameStatFunctions.sampleBy"),
        ProblemFilters.exclude[IncompatibleResultTypeProblem]("org.apache.spark.sql.SQLContext.createExternalTable"),
        ProblemFilters.exclude[IncompatibleResultTypeProblem]("org.apache.spark.sql.SQLContext.emptyDataFrame"),
        ProblemFilters.exclude[IncompatibleResultTypeProblem]("org.apache.spark.sql.SQLContext.range"),
        ProblemFilters.exclude[IncompatibleResultTypeProblem]("org.apache.spark.sql.functions.udf"),
        ProblemFilters.exclude[MissingClassProblem]("org.apache.spark.scheduler.JobLogger"),
        ProblemFilters.exclude[MissingClassProblem]("org.apache.spark.streaming.receiver.ActorHelper"),
        ProblemFilters.exclude[MissingClassProblem]("org.apache.spark.streaming.receiver.ActorSupervisorStrategy"),
        ProblemFilters.exclude[MissingClassProblem]("org.apache.spark.streaming.receiver.ActorSupervisorStrategy$"),
        ProblemFilters.exclude[MissingClassProblem]("org.apache.spark.streaming.receiver.Statistics"),
        ProblemFilters.exclude[MissingClassProblem]("org.apache.spark.streaming.receiver.Statistics$"),
        ProblemFilters.exclude[MissingTypesProblem]("org.apache.spark.executor.InputMetrics"),
        ProblemFilters.exclude[MissingTypesProblem]("org.apache.spark.executor.InputMetrics$"),
        ProblemFilters.exclude[MissingTypesProblem]("org.apache.spark.executor.OutputMetrics"),
        ProblemFilters.exclude[MissingTypesProblem]("org.apache.spark.executor.OutputMetrics$"),
        ProblemFilters.exclude[MissingTypesProblem]("org.apache.spark.sql.functions$"),
        ProblemFilters.exclude[ReversedMissingMethodProblem]("org.apache.spark.ml.Estimator.fit"),
        ProblemFilters.exclude[ReversedMissingMethodProblem]("org.apache.spark.ml.Predictor.train"),
        ProblemFilters.exclude[ReversedMissingMethodProblem]("org.apache.spark.ml.Transformer.transform"),
        ProblemFilters.exclude[ReversedMissingMethodProblem]("org.apache.spark.ml.evaluation.Evaluator.evaluate"),
        ProblemFilters.exclude[ReversedMissingMethodProblem]("org.apache.spark.scheduler.SparkListener.onOtherEvent"),
        ProblemFilters.exclude[ReversedMissingMethodProblem]("org.apache.spark.sql.sources.CreatableRelationProvider.createRelation"),
        ProblemFilters.exclude[ReversedMissingMethodProblem]("org.apache.spark.sql.sources.InsertableRelation.insert")
      ) ++ Seq(
        // [SPARK-13926] Automatically use Kryo serializer when shuffling RDDs with simple types
        ProblemFilters.exclude[IncompatibleMethTypeProblem]("org.apache.spark.ShuffleDependency.this"),
        ProblemFilters.exclude[IncompatibleResultTypeProblem]("org.apache.spark.ShuffleDependency.serializer"),
        ProblemFilters.exclude[MissingClassProblem]("org.apache.spark.serializer.Serializer$")
      ) ++ Seq(
        // SPARK-13927: add row/column iterator to local matrices
        ProblemFilters.exclude[MissingMethodProblem]("org.apache.spark.mllib.linalg.Matrix.rowIter"),
        ProblemFilters.exclude[MissingMethodProblem]("org.apache.spark.mllib.linalg.Matrix.colIter")
      ) ++ Seq(
        // SPARK-13948: MiMa Check should catch if the visibility change to `private`
        // TODO(josh): Some of these may be legitimate incompatibilities; we should follow up before the 2.0.0 release
        ProblemFilters.exclude[DirectMissingMethodProblem]("org.apache.spark.sql.Dataset.toDS"),
        ProblemFilters.exclude[DirectMissingMethodProblem]("org.apache.spark.sql.sources.OutputWriterFactory.newInstance"),
        ProblemFilters.exclude[DirectMissingMethodProblem]("org.apache.spark.util.RpcUtils.askTimeout"),
        ProblemFilters.exclude[DirectMissingMethodProblem]("org.apache.spark.util.RpcUtils.lookupTimeout"),
        ProblemFilters.exclude[IncompatibleMethTypeProblem]("org.apache.spark.ml.UnaryTransformer.transform"),
        ProblemFilters.exclude[IncompatibleMethTypeProblem]("org.apache.spark.ml.classification.DecisionTreeClassifier.train"),
        ProblemFilters.exclude[IncompatibleMethTypeProblem]("org.apache.spark.ml.classification.LogisticRegression.train"),
        ProblemFilters.exclude[IncompatibleMethTypeProblem]("org.apache.spark.ml.regression.DecisionTreeRegressor.train"),
        ProblemFilters.exclude[IncompatibleMethTypeProblem]("org.apache.spark.sql.Dataset.groupBy"),
        ProblemFilters.exclude[IncompatibleResultTypeProblem]("org.apache.spark.sql.Dataset.groupBy"),
        ProblemFilters.exclude[IncompatibleResultTypeProblem]("org.apache.spark.sql.Dataset.select"),
        ProblemFilters.exclude[IncompatibleResultTypeProblem]("org.apache.spark.sql.Dataset.toDF"),
        ProblemFilters.exclude[ReversedMissingMethodProblem]("org.apache.spark.Logging.initializeLogIfNecessary"),
        ProblemFilters.exclude[ReversedMissingMethodProblem]("org.apache.spark.scheduler.SparkListenerEvent.logEvent"),
        ProblemFilters.exclude[ReversedMissingMethodProblem]("org.apache.spark.sql.sources.OutputWriterFactory.newInstance")
      ) ++ Seq(
        // [SPARK-14014] Replace existing analysis.Catalog with SessionCatalog
        ProblemFilters.exclude[DirectMissingMethodProblem]("org.apache.spark.sql.SQLContext.this")
      ) ++ Seq(
        // [SPARK-13928] Move org.apache.spark.Logging into org.apache.spark.internal.Logging
        ProblemFilters.exclude[MissingClassProblem]("org.apache.spark.Logging"),
        (problem: Problem) => problem match {
          case MissingTypesProblem(_, missing)
            if missing.map(_.fullName).sameElements(Seq("org.apache.spark.Logging")) => false
          case _ => true
        }
      ) ++ Seq(
        // [SPARK-13990] Automatically pick serializer when caching RDDs
        ProblemFilters.exclude[DirectMissingMethodProblem]("org.apache.spark.network.netty.NettyBlockTransferService.uploadBlock")
      ) ++ Seq(
        // [SPARK-14089][CORE][MLLIB] Remove methods that has been deprecated since 1.1, 1.2, 1.3, 1.4, and 1.5
        ProblemFilters.exclude[DirectMissingMethodProblem]("org.apache.spark.SparkEnv.getThreadLocal"),
        ProblemFilters.exclude[DirectMissingMethodProblem]("org.apache.spark.mllib.rdd.RDDFunctions.treeReduce"),
        ProblemFilters.exclude[DirectMissingMethodProblem]("org.apache.spark.mllib.rdd.RDDFunctions.treeAggregate"),
        ProblemFilters.exclude[DirectMissingMethodProblem]("org.apache.spark.mllib.tree.configuration.Strategy.defaultStategy"),
        ProblemFilters.exclude[IncompatibleMethTypeProblem]("org.apache.spark.mllib.util.MLUtils.loadLibSVMFile"),
        ProblemFilters.exclude[IncompatibleMethTypeProblem]("org.apache.spark.mllib.util.MLUtils.loadLibSVMFile"),
        ProblemFilters.exclude[DirectMissingMethodProblem]("org.apache.spark.mllib.util.MLUtils.loadLibSVMFile"),
        ProblemFilters.exclude[DirectMissingMethodProblem]("org.apache.spark.mllib.util.MLUtils.saveLabeledData"),
        ProblemFilters.exclude[DirectMissingMethodProblem]("org.apache.spark.mllib.util.MLUtils.loadLabeledData"),
        ProblemFilters.exclude[DirectMissingMethodProblem]("org.apache.spark.mllib.optimization.LBFGS.setMaxNumIterations"),
        ProblemFilters.exclude[DirectMissingMethodProblem]("org.apache.spark.ml.evaluation.BinaryClassificationEvaluator.setScoreCol")
      ) ++ Seq(
        // [SPARK-14205][SQL] remove trait Queryable
        ProblemFilters.exclude[MissingTypesProblem]("org.apache.spark.sql.Dataset")
      ) ++ Seq(
        // [SPARK-11262][ML] Unit test for gradient, loss layers, memory management
        // for multilayer perceptron.
        // This class is marked as `private`.
        ProblemFilters.exclude[MissingClassProblem]("org.apache.spark.ml.ann.SoftmaxFunction")
      ) ++ Seq(
        // [SPARK-13674][SQL] Add wholestage codegen support to Sample
        ProblemFilters.exclude[IncompatibleMethTypeProblem]("org.apache.spark.util.random.PoissonSampler.this"),
        ProblemFilters.exclude[DirectMissingMethodProblem]("org.apache.spark.util.random.PoissonSampler.this")
      ) ++ Seq(
        // [SPARK-13430][ML] moved featureCol from LinearRegressionModelSummary to LinearRegressionSummary
        ProblemFilters.exclude[MissingMethodProblem]("org.apache.spark.ml.regression.LinearRegressionSummary.this")
      ) ++ Seq(
        // [SPARK-14437][Core] Use the address that NettyBlockTransferService listens to create BlockManagerId
        ProblemFilters.exclude[DirectMissingMethodProblem]("org.apache.spark.network.netty.NettyBlockTransferService.this")
      ) ++ Seq(
        // [SPARK-13048][ML][MLLIB] keepLastCheckpoint option for LDA EM optimizer
        ProblemFilters.exclude[DirectMissingMethodProblem]("org.apache.spark.mllib.clustering.DistributedLDAModel.this")
      ) ++ Seq(
        // [SPARK-14475] Propagate user-defined context from driver to executors
        ProblemFilters.exclude[ReversedMissingMethodProblem]("org.apache.spark.TaskContext.getLocalProperty"),
        // [SPARK-14617] Remove deprecated APIs in TaskMetrics
        ProblemFilters.exclude[MissingClassProblem]("org.apache.spark.executor.InputMetrics$"),
        ProblemFilters.exclude[MissingClassProblem]("org.apache.spark.executor.OutputMetrics$"),
        // [SPARK-14628] Simplify task metrics by always tracking read/write metrics
        ProblemFilters.exclude[DirectMissingMethodProblem]("org.apache.spark.executor.InputMetrics.readMethod"),
        ProblemFilters.exclude[DirectMissingMethodProblem]("org.apache.spark.executor.OutputMetrics.writeMethod")
      ) ++ Seq(
        // SPARK-14628: Always track input/output/shuffle metrics
        ProblemFilters.exclude[DirectMissingMethodProblem]("org.apache.spark.status.api.v1.ShuffleReadMetrics.totalBlocksFetched"),
        ProblemFilters.exclude[IncompatibleMethTypeProblem]("org.apache.spark.status.api.v1.ShuffleReadMetrics.this"),
        ProblemFilters.exclude[IncompatibleResultTypeProblem]("org.apache.spark.status.api.v1.TaskMetrics.inputMetrics"),
        ProblemFilters.exclude[IncompatibleResultTypeProblem]("org.apache.spark.status.api.v1.TaskMetrics.outputMetrics"),
        ProblemFilters.exclude[IncompatibleResultTypeProblem]("org.apache.spark.status.api.v1.TaskMetrics.shuffleWriteMetrics"),
        ProblemFilters.exclude[IncompatibleResultTypeProblem]("org.apache.spark.status.api.v1.TaskMetrics.shuffleReadMetrics"),
        ProblemFilters.exclude[IncompatibleMethTypeProblem]("org.apache.spark.status.api.v1.TaskMetrics.this"),
        ProblemFilters.exclude[IncompatibleResultTypeProblem]("org.apache.spark.status.api.v1.TaskMetricDistributions.inputMetrics"),
        ProblemFilters.exclude[IncompatibleResultTypeProblem]("org.apache.spark.status.api.v1.TaskMetricDistributions.outputMetrics"),
        ProblemFilters.exclude[IncompatibleResultTypeProblem]("org.apache.spark.status.api.v1.TaskMetricDistributions.shuffleWriteMetrics"),
        ProblemFilters.exclude[IncompatibleResultTypeProblem]("org.apache.spark.status.api.v1.TaskMetricDistributions.shuffleReadMetrics"),
        ProblemFilters.exclude[IncompatibleMethTypeProblem]("org.apache.spark.status.api.v1.TaskMetricDistributions.this")
      ) ++ Seq(
        // [SPARK-14407] Hides HadoopFsRelation related data source API into execution package
        ProblemFilters.exclude[MissingClassProblem]("org.apache.spark.sql.sources.OutputWriter"),
        ProblemFilters.exclude[MissingClassProblem]("org.apache.spark.sql.sources.OutputWriterFactory")
      ) ++ Seq(
<<<<<<< HEAD
        // [SPARK-14483][WEBUI] Display user name foreach job and query
        ProblemFilters.exclude[DirectMissingMethodProblem]("org.apache.spark.scheduler.SparkListenerJobStart.copy"),
        ProblemFilters.exclude[DirectMissingMethodProblem]("org.apache.spark.scheduler.SparkListenerJobStart.this"),
        ProblemFilters.exclude[MissingTypesProblem]("org.apache.spark.scheduler.SparkListenerJobStart$"),
        ProblemFilters.exclude[DirectMissingMethodProblem]("org.apache.spark.scheduler.SparkListenerJobStart.apply")
=======
        // SPARK-14704: Create accumulators in TaskMetrics
        ProblemFilters.exclude[DirectMissingMethodProblem]("org.apache.spark.executor.InputMetrics.this"),
        ProblemFilters.exclude[DirectMissingMethodProblem]("org.apache.spark.executor.OutputMetrics.this")
>>>>>>> ed9d8038
      )
    case v if v.startsWith("1.6") =>
      Seq(
        MimaBuild.excludeSparkPackage("deploy"),
        MimaBuild.excludeSparkPackage("network"),
        MimaBuild.excludeSparkPackage("unsafe"),
        // These are needed if checking against the sbt build, since they are part of
        // the maven-generated artifacts in 1.3.
        excludePackage("org.spark-project.jetty"),
        MimaBuild.excludeSparkPackage("unused"),
        // SQL execution is considered private.
        excludePackage("org.apache.spark.sql.execution"),
        // SQL columnar is considered private.
        excludePackage("org.apache.spark.sql.columnar"),
        // The shuffle package is considered private.
        excludePackage("org.apache.spark.shuffle"),
        // The collections utilities are considered private.
        excludePackage("org.apache.spark.util.collection")
      ) ++
      MimaBuild.excludeSparkClass("streaming.flume.FlumeTestUtils") ++
      MimaBuild.excludeSparkClass("streaming.flume.PollingFlumeTestUtils") ++
      Seq(
        // MiMa does not deal properly with sealed traits
        ProblemFilters.exclude[MissingMethodProblem](
          "org.apache.spark.ml.classification.LogisticRegressionSummary.featuresCol")
      ) ++ Seq(
        // SPARK-11530
        ProblemFilters.exclude[MissingMethodProblem]("org.apache.spark.mllib.feature.PCAModel.this")
      ) ++ Seq(
        // SPARK-10381 Fix types / units in private AskPermissionToCommitOutput RPC message.
        // This class is marked as `private` but MiMa still seems to be confused by the change.
        ProblemFilters.exclude[MissingMethodProblem](
          "org.apache.spark.scheduler.AskPermissionToCommitOutput.task"),
        ProblemFilters.exclude[IncompatibleResultTypeProblem](
          "org.apache.spark.scheduler.AskPermissionToCommitOutput.copy$default$2"),
        ProblemFilters.exclude[IncompatibleMethTypeProblem](
          "org.apache.spark.scheduler.AskPermissionToCommitOutput.copy"),
        ProblemFilters.exclude[MissingMethodProblem](
          "org.apache.spark.scheduler.AskPermissionToCommitOutput.taskAttempt"),
        ProblemFilters.exclude[IncompatibleResultTypeProblem](
          "org.apache.spark.scheduler.AskPermissionToCommitOutput.copy$default$3"),
        ProblemFilters.exclude[IncompatibleMethTypeProblem](
          "org.apache.spark.scheduler.AskPermissionToCommitOutput.this"),
        ProblemFilters.exclude[IncompatibleMethTypeProblem](
          "org.apache.spark.scheduler.AskPermissionToCommitOutput.apply")
      ) ++ Seq(
        ProblemFilters.exclude[MissingClassProblem](
          "org.apache.spark.shuffle.FileShuffleBlockResolver$ShuffleFileGroup")
      ) ++ Seq(
        ProblemFilters.exclude[MissingMethodProblem](
          "org.apache.spark.ml.regression.LeastSquaresAggregator.add"),
        ProblemFilters.exclude[MissingMethodProblem](
          "org.apache.spark.ml.regression.LeastSquaresCostFun.this"),
        ProblemFilters.exclude[MissingMethodProblem](
          "org.apache.spark.sql.SQLContext.clearLastInstantiatedContext"),
        ProblemFilters.exclude[MissingMethodProblem](
          "org.apache.spark.sql.SQLContext.setLastInstantiatedContext"),
        ProblemFilters.exclude[MissingClassProblem](
          "org.apache.spark.sql.SQLContext$SQLSession"),
        ProblemFilters.exclude[MissingMethodProblem](
          "org.apache.spark.sql.SQLContext.detachSession"),
        ProblemFilters.exclude[MissingMethodProblem](
          "org.apache.spark.sql.SQLContext.tlSession"),
        ProblemFilters.exclude[MissingMethodProblem](
          "org.apache.spark.sql.SQLContext.defaultSession"),
        ProblemFilters.exclude[MissingMethodProblem](
          "org.apache.spark.sql.SQLContext.currentSession"),
        ProblemFilters.exclude[MissingMethodProblem](
          "org.apache.spark.sql.SQLContext.openSession"),
        ProblemFilters.exclude[MissingMethodProblem](
          "org.apache.spark.sql.SQLContext.setSession"),
        ProblemFilters.exclude[MissingMethodProblem](
          "org.apache.spark.sql.SQLContext.createSession")
      ) ++ Seq(
        ProblemFilters.exclude[MissingMethodProblem](
          "org.apache.spark.SparkContext.preferredNodeLocationData_="),
        ProblemFilters.exclude[MissingClassProblem](
          "org.apache.spark.rdd.MapPartitionsWithPreparationRDD"),
        ProblemFilters.exclude[MissingClassProblem](
          "org.apache.spark.rdd.MapPartitionsWithPreparationRDD$"),
        ProblemFilters.exclude[MissingClassProblem]("org.apache.spark.sql.SparkSQLParser")
      ) ++ Seq(
        // SPARK-11485
        ProblemFilters.exclude[MissingMethodProblem]("org.apache.spark.sql.DataFrameHolder.df"),
        // SPARK-11541 mark various JDBC dialects as private
        ProblemFilters.exclude[MissingMethodProblem]("org.apache.spark.sql.jdbc.NoopDialect.productElement"),
        ProblemFilters.exclude[MissingMethodProblem]("org.apache.spark.sql.jdbc.NoopDialect.productArity"),
        ProblemFilters.exclude[MissingMethodProblem]("org.apache.spark.sql.jdbc.NoopDialect.canEqual"),
        ProblemFilters.exclude[MissingMethodProblem]("org.apache.spark.sql.jdbc.NoopDialect.productIterator"),
        ProblemFilters.exclude[MissingMethodProblem]("org.apache.spark.sql.jdbc.NoopDialect.productPrefix"),
        ProblemFilters.exclude[MissingMethodProblem]("org.apache.spark.sql.jdbc.NoopDialect.toString"),
        ProblemFilters.exclude[MissingMethodProblem]("org.apache.spark.sql.jdbc.NoopDialect.hashCode"),
        ProblemFilters.exclude[MissingTypesProblem]("org.apache.spark.sql.jdbc.PostgresDialect$"),
        ProblemFilters.exclude[MissingMethodProblem]("org.apache.spark.sql.jdbc.PostgresDialect.productElement"),
        ProblemFilters.exclude[MissingMethodProblem]("org.apache.spark.sql.jdbc.PostgresDialect.productArity"),
        ProblemFilters.exclude[MissingMethodProblem]("org.apache.spark.sql.jdbc.PostgresDialect.canEqual"),
        ProblemFilters.exclude[MissingMethodProblem]("org.apache.spark.sql.jdbc.PostgresDialect.productIterator"),
        ProblemFilters.exclude[MissingMethodProblem]("org.apache.spark.sql.jdbc.PostgresDialect.productPrefix"),
        ProblemFilters.exclude[MissingMethodProblem]("org.apache.spark.sql.jdbc.PostgresDialect.toString"),
        ProblemFilters.exclude[MissingMethodProblem]("org.apache.spark.sql.jdbc.PostgresDialect.hashCode"),
        ProblemFilters.exclude[MissingTypesProblem]("org.apache.spark.sql.jdbc.NoopDialect$")
      ) ++ Seq (
        ProblemFilters.exclude[MissingMethodProblem](
          "org.apache.spark.status.api.v1.ApplicationInfo.this"),
        ProblemFilters.exclude[MissingMethodProblem](
          "org.apache.spark.status.api.v1.StageData.this")
      ) ++ Seq(
        // SPARK-11766 add toJson to Vector
        ProblemFilters.exclude[MissingMethodProblem](
          "org.apache.spark.mllib.linalg.Vector.toJson")
      ) ++ Seq(
        // SPARK-9065 Support message handler in Kafka Python API
        ProblemFilters.exclude[MissingMethodProblem](
          "org.apache.spark.streaming.kafka.KafkaUtilsPythonHelper.createDirectStream"),
        ProblemFilters.exclude[MissingMethodProblem](
          "org.apache.spark.streaming.kafka.KafkaUtilsPythonHelper.createRDD")
      ) ++ Seq(
        // SPARK-4557 Changed foreachRDD to use VoidFunction
        ProblemFilters.exclude[MissingMethodProblem](
          "org.apache.spark.streaming.api.java.JavaDStreamLike.foreachRDD")
      ) ++ Seq(
        // SPARK-11996 Make the executor thread dump work again
        ProblemFilters.exclude[MissingClassProblem]("org.apache.spark.executor.ExecutorEndpoint"),
        ProblemFilters.exclude[MissingClassProblem]("org.apache.spark.executor.ExecutorEndpoint$"),
        ProblemFilters.exclude[MissingClassProblem](
          "org.apache.spark.storage.BlockManagerMessages$GetRpcHostPortForExecutor"),
        ProblemFilters.exclude[MissingClassProblem](
          "org.apache.spark.storage.BlockManagerMessages$GetRpcHostPortForExecutor$")
      ) ++ Seq(
        // SPARK-3580 Add getNumPartitions method to JavaRDD
        ProblemFilters.exclude[MissingMethodProblem](
          "org.apache.spark.api.java.JavaRDDLike.getNumPartitions")
      ) ++ Seq(
        // SPARK-12149 Added new fields to ExecutorSummary
        ProblemFilters.exclude[MissingMethodProblem]("org.apache.spark.status.api.v1.ExecutorSummary.this")
      ) ++
      // SPARK-11314: YARN backend moved to yarn sub-module and MiMA complains even though it's a
      // private class.
      MimaBuild.excludeSparkClass("scheduler.cluster.YarnSchedulerBackend$YarnSchedulerEndpoint")
    case v if v.startsWith("1.5") =>
      Seq(
        MimaBuild.excludeSparkPackage("network"),
        MimaBuild.excludeSparkPackage("deploy"),
        // These are needed if checking against the sbt build, since they are part of
        // the maven-generated artifacts in 1.3.
        excludePackage("org.spark-project.jetty"),
        MimaBuild.excludeSparkPackage("unused"),
        // JavaRDDLike is not meant to be extended by user programs
        ProblemFilters.exclude[MissingMethodProblem](
          "org.apache.spark.api.java.JavaRDDLike.partitioner"),
        // Modification of private static method
        ProblemFilters.exclude[IncompatibleMethTypeProblem](
          "org.apache.spark.streaming.kafka.KafkaUtils.org$apache$spark$streaming$kafka$KafkaUtils$$leadersForRanges"),
        // Mima false positive (was a private[spark] class)
        ProblemFilters.exclude[MissingClassProblem](
          "org.apache.spark.util.collection.PairIterator"),
        // Removing a testing method from a private class
        ProblemFilters.exclude[MissingMethodProblem](
          "org.apache.spark.streaming.kafka.KafkaTestUtils.waitUntilLeaderOffset"),
        // While private MiMa is still not happy about the changes,
        ProblemFilters.exclude[MissingMethodProblem](
          "org.apache.spark.ml.regression.LeastSquaresAggregator.this"),
        ProblemFilters.exclude[MissingMethodProblem](
          "org.apache.spark.ml.regression.LeastSquaresCostFun.this"),
        ProblemFilters.exclude[MissingMethodProblem](
          "org.apache.spark.ml.classification.LogisticCostFun.this"),
        // SQL execution is considered private.
        excludePackage("org.apache.spark.sql.execution"),
        // The old JSON RDD is removed in favor of streaming Jackson
        ProblemFilters.exclude[MissingClassProblem]("org.apache.spark.sql.json.JsonRDD$"),
        ProblemFilters.exclude[MissingClassProblem]("org.apache.spark.sql.json.JsonRDD"),
        // local function inside a method
        ProblemFilters.exclude[MissingMethodProblem](
          "org.apache.spark.sql.SQLContext.org$apache$spark$sql$SQLContext$$needsConversion$1"),
        ProblemFilters.exclude[MissingMethodProblem](
          "org.apache.spark.sql.UDFRegistration.org$apache$spark$sql$UDFRegistration$$builder$24")
      ) ++ Seq(
        // SPARK-8479 Add numNonzeros and numActives to Matrix.
        ProblemFilters.exclude[MissingMethodProblem](
          "org.apache.spark.mllib.linalg.Matrix.numNonzeros"),
        ProblemFilters.exclude[MissingMethodProblem](
          "org.apache.spark.mllib.linalg.Matrix.numActives")
      ) ++ Seq(
        // SPARK-8914 Remove RDDApi
        ProblemFilters.exclude[MissingClassProblem]("org.apache.spark.sql.RDDApi")
      ) ++ Seq(
        // SPARK-7292 Provide operator to truncate lineage cheaply
        ProblemFilters.exclude[AbstractClassProblem](
          "org.apache.spark.rdd.RDDCheckpointData"),
        ProblemFilters.exclude[AbstractClassProblem](
          "org.apache.spark.rdd.CheckpointRDD")
      ) ++ Seq(
        // SPARK-8701 Add input metadata in the batch page.
        ProblemFilters.exclude[MissingClassProblem](
          "org.apache.spark.streaming.scheduler.InputInfo$"),
        ProblemFilters.exclude[MissingClassProblem](
          "org.apache.spark.streaming.scheduler.InputInfo")
      ) ++ Seq(
        // SPARK-6797 Support YARN modes for SparkR
        ProblemFilters.exclude[MissingMethodProblem](
          "org.apache.spark.api.r.PairwiseRRDD.this"),
        ProblemFilters.exclude[MissingMethodProblem](
          "org.apache.spark.api.r.RRDD.createRWorker"),
        ProblemFilters.exclude[MissingMethodProblem](
          "org.apache.spark.api.r.RRDD.this"),
        ProblemFilters.exclude[MissingMethodProblem](
          "org.apache.spark.api.r.StringRRDD.this"),
        ProblemFilters.exclude[MissingMethodProblem](
          "org.apache.spark.api.r.BaseRRDD.this")
      ) ++ Seq(
        // SPARK-7422 add argmax for sparse vectors
        ProblemFilters.exclude[MissingMethodProblem](
          "org.apache.spark.mllib.linalg.Vector.argmax")
      ) ++ Seq(
        // SPARK-8906 Move all internal data source classes into execution.datasources
        ProblemFilters.exclude[MissingClassProblem]("org.apache.spark.sql.sources.ResolvedDataSource"),
        ProblemFilters.exclude[MissingClassProblem]("org.apache.spark.sql.sources.PreInsertCastAndRename$"),
        ProblemFilters.exclude[MissingClassProblem]("org.apache.spark.sql.sources.CreateTableUsingAsSelect$"),
        ProblemFilters.exclude[MissingClassProblem]("org.apache.spark.sql.sources.InsertIntoDataSource$"),
        ProblemFilters.exclude[MissingClassProblem]("org.apache.spark.sql.sources.PartitioningUtils$PartitionValues$"),
        ProblemFilters.exclude[MissingClassProblem]("org.apache.spark.sql.sources.DefaultWriterContainer"),
        ProblemFilters.exclude[MissingClassProblem]("org.apache.spark.sql.sources.PartitioningUtils$PartitionValues"),
        ProblemFilters.exclude[MissingClassProblem]("org.apache.spark.sql.sources.RefreshTable$"),
        ProblemFilters.exclude[MissingClassProblem]("org.apache.spark.sql.sources.CreateTempTableUsing$"),
        ProblemFilters.exclude[MissingClassProblem]("org.apache.spark.sql.sources.PartitionSpec"),
        ProblemFilters.exclude[MissingClassProblem]("org.apache.spark.sql.sources.DynamicPartitionWriterContainer"),
        ProblemFilters.exclude[MissingClassProblem]("org.apache.spark.sql.sources.CreateTableUsingAsSelect"),
        ProblemFilters.exclude[MissingClassProblem]("org.apache.spark.sql.sources.DescribeCommand$"),
        ProblemFilters.exclude[MissingClassProblem]("org.apache.spark.sql.sources.PartitioningUtils$"),
        ProblemFilters.exclude[MissingClassProblem]("org.apache.spark.sql.sources.PreInsertCastAndRename"),
        ProblemFilters.exclude[MissingClassProblem]("org.apache.spark.sql.sources.Partition$"),
        ProblemFilters.exclude[MissingClassProblem]("org.apache.spark.sql.sources.LogicalRelation$"),
        ProblemFilters.exclude[MissingClassProblem]("org.apache.spark.sql.sources.PartitioningUtils"),
        ProblemFilters.exclude[MissingClassProblem]("org.apache.spark.sql.sources.LogicalRelation"),
        ProblemFilters.exclude[MissingClassProblem]("org.apache.spark.sql.sources.Partition"),
        ProblemFilters.exclude[MissingClassProblem]("org.apache.spark.sql.sources.BaseWriterContainer"),
        ProblemFilters.exclude[MissingClassProblem]("org.apache.spark.sql.sources.PreWriteCheck"),
        ProblemFilters.exclude[MissingClassProblem]("org.apache.spark.sql.sources.CreateTableUsing"),
        ProblemFilters.exclude[MissingClassProblem]("org.apache.spark.sql.sources.RefreshTable"),
        ProblemFilters.exclude[MissingClassProblem]("org.apache.spark.sql.sources.DataSourceStrategy$"),
        ProblemFilters.exclude[MissingClassProblem]("org.apache.spark.sql.sources.CreateTempTableUsing"),
        ProblemFilters.exclude[MissingClassProblem]("org.apache.spark.sql.sources.CreateTempTableUsingAsSelect$"),
        ProblemFilters.exclude[MissingClassProblem]("org.apache.spark.sql.sources.CreateTempTableUsingAsSelect"),
        ProblemFilters.exclude[MissingClassProblem]("org.apache.spark.sql.sources.CreateTableUsing$"),
        ProblemFilters.exclude[MissingClassProblem]("org.apache.spark.sql.sources.ResolvedDataSource$"),
        ProblemFilters.exclude[MissingClassProblem]("org.apache.spark.sql.sources.PreWriteCheck$"),
        ProblemFilters.exclude[MissingClassProblem]("org.apache.spark.sql.sources.InsertIntoDataSource"),
        ProblemFilters.exclude[MissingClassProblem]("org.apache.spark.sql.sources.InsertIntoHadoopFsRelation"),
        ProblemFilters.exclude[MissingClassProblem]("org.apache.spark.sql.sources.DDLParser"),
        ProblemFilters.exclude[MissingClassProblem]("org.apache.spark.sql.sources.CaseInsensitiveMap"),
        ProblemFilters.exclude[MissingClassProblem]("org.apache.spark.sql.sources.InsertIntoHadoopFsRelation$"),
        ProblemFilters.exclude[MissingClassProblem]("org.apache.spark.sql.sources.DataSourceStrategy"),
        ProblemFilters.exclude[MissingClassProblem]("org.apache.spark.sql.sources.PartitionSpec$"),
        ProblemFilters.exclude[MissingClassProblem]("org.apache.spark.sql.sources.DescribeCommand"),
        ProblemFilters.exclude[MissingClassProblem]("org.apache.spark.sql.sources.DDLException"),
        // SPARK-9763 Minimize exposure of internal SQL classes
        excludePackage("org.apache.spark.sql.parquet"),
        excludePackage("org.apache.spark.sql.json"),
        ProblemFilters.exclude[MissingClassProblem]("org.apache.spark.sql.jdbc.JDBCRDD$DecimalConversion$"),
        ProblemFilters.exclude[MissingClassProblem]("org.apache.spark.sql.jdbc.JDBCPartition"),
        ProblemFilters.exclude[MissingClassProblem]("org.apache.spark.sql.jdbc.JdbcUtils$"),
        ProblemFilters.exclude[MissingClassProblem]("org.apache.spark.sql.jdbc.JDBCRDD$DecimalConversion"),
        ProblemFilters.exclude[MissingClassProblem]("org.apache.spark.sql.jdbc.JDBCPartitioningInfo$"),
        ProblemFilters.exclude[MissingClassProblem]("org.apache.spark.sql.jdbc.JDBCPartition$"),
        ProblemFilters.exclude[MissingClassProblem]("org.apache.spark.sql.jdbc.package"),
        ProblemFilters.exclude[MissingClassProblem]("org.apache.spark.sql.jdbc.JDBCRDD$JDBCConversion"),
        ProblemFilters.exclude[MissingClassProblem]("org.apache.spark.sql.jdbc.JDBCRDD$"),
        ProblemFilters.exclude[MissingClassProblem]("org.apache.spark.sql.jdbc.package$DriverWrapper"),
        ProblemFilters.exclude[MissingClassProblem]("org.apache.spark.sql.jdbc.JDBCRDD"),
        ProblemFilters.exclude[MissingClassProblem]("org.apache.spark.sql.jdbc.JDBCPartitioningInfo"),
        ProblemFilters.exclude[MissingClassProblem]("org.apache.spark.sql.jdbc.JdbcUtils"),
        ProblemFilters.exclude[MissingClassProblem]("org.apache.spark.sql.jdbc.DefaultSource"),
        ProblemFilters.exclude[MissingClassProblem]("org.apache.spark.sql.jdbc.JDBCRelation$"),
        ProblemFilters.exclude[MissingClassProblem]("org.apache.spark.sql.jdbc.package$"),
        ProblemFilters.exclude[MissingClassProblem]("org.apache.spark.sql.jdbc.JDBCRelation")
      ) ++ Seq(
        // SPARK-4751 Dynamic allocation for standalone mode
        ProblemFilters.exclude[MissingMethodProblem](
          "org.apache.spark.SparkContext.supportDynamicAllocation")
      ) ++ Seq(
        // SPARK-9580: Remove SQL test singletons
        ProblemFilters.exclude[MissingClassProblem](
          "org.apache.spark.sql.test.LocalSQLContext$SQLSession"),
        ProblemFilters.exclude[MissingClassProblem](
          "org.apache.spark.sql.test.LocalSQLContext"),
        ProblemFilters.exclude[MissingClassProblem](
          "org.apache.spark.sql.test.TestSQLContext"),
        ProblemFilters.exclude[MissingClassProblem](
          "org.apache.spark.sql.test.TestSQLContext$")
      ) ++ Seq(
        // SPARK-9704 Made ProbabilisticClassifier, Identifiable, VectorUDT public APIs
        ProblemFilters.exclude[IncompatibleResultTypeProblem](
          "org.apache.spark.mllib.linalg.VectorUDT.serialize")
      ) ++ Seq(
        // SPARK-10381 Fix types / units in private AskPermissionToCommitOutput RPC message.
        // This class is marked as `private` but MiMa still seems to be confused by the change.
        ProblemFilters.exclude[MissingMethodProblem](
          "org.apache.spark.scheduler.AskPermissionToCommitOutput.task"),
        ProblemFilters.exclude[IncompatibleResultTypeProblem](
          "org.apache.spark.scheduler.AskPermissionToCommitOutput.copy$default$2"),
        ProblemFilters.exclude[IncompatibleMethTypeProblem](
          "org.apache.spark.scheduler.AskPermissionToCommitOutput.copy"),
        ProblemFilters.exclude[MissingMethodProblem](
          "org.apache.spark.scheduler.AskPermissionToCommitOutput.taskAttempt"),
        ProblemFilters.exclude[IncompatibleResultTypeProblem](
          "org.apache.spark.scheduler.AskPermissionToCommitOutput.copy$default$3"),
        ProblemFilters.exclude[IncompatibleMethTypeProblem](
          "org.apache.spark.scheduler.AskPermissionToCommitOutput.this"),
        ProblemFilters.exclude[IncompatibleMethTypeProblem](
          "org.apache.spark.scheduler.AskPermissionToCommitOutput.apply")
      )

    case v if v.startsWith("1.4") =>
      Seq(
        MimaBuild.excludeSparkPackage("deploy"),
        MimaBuild.excludeSparkPackage("ml"),
        // SPARK-7910 Adding a method to get the partitioner to JavaRDD,
        ProblemFilters.exclude[MissingMethodProblem]("org.apache.spark.api.java.JavaRDDLike.partitioner"),
        // SPARK-5922 Adding a generalized diff(other: RDD[(VertexId, VD)]) to VertexRDD
        ProblemFilters.exclude[MissingMethodProblem]("org.apache.spark.graphx.VertexRDD.diff"),
        // These are needed if checking against the sbt build, since they are part of
        // the maven-generated artifacts in 1.3.
        excludePackage("org.spark-project.jetty"),
        MimaBuild.excludeSparkPackage("unused"),
        ProblemFilters.exclude[MissingClassProblem]("com.google.common.base.Optional"),
        ProblemFilters.exclude[IncompatibleResultTypeProblem](
          "org.apache.spark.rdd.JdbcRDD.compute"),
        ProblemFilters.exclude[IncompatibleResultTypeProblem](
          "org.apache.spark.broadcast.HttpBroadcastFactory.newBroadcast"),
        ProblemFilters.exclude[IncompatibleResultTypeProblem](
          "org.apache.spark.broadcast.TorrentBroadcastFactory.newBroadcast"),
        ProblemFilters.exclude[MissingClassProblem](
          "org.apache.spark.scheduler.OutputCommitCoordinator$OutputCommitCoordinatorEndpoint")
      ) ++ Seq(
        // SPARK-4655 - Making Stage an Abstract class broke binary compatibility even though
        // the stage class is defined as private[spark]
        ProblemFilters.exclude[AbstractClassProblem]("org.apache.spark.scheduler.Stage")
      ) ++ Seq(
        // SPARK-6510 Add a Graph#minus method acting as Set#difference
        ProblemFilters.exclude[MissingMethodProblem]("org.apache.spark.graphx.VertexRDD.minus")
      ) ++ Seq(
        // SPARK-6492 Fix deadlock in SparkContext.stop()
        ProblemFilters.exclude[MissingMethodProblem]("org.apache.spark.SparkContext.org$" +
            "apache$spark$SparkContext$$SPARK_CONTEXT_CONSTRUCTOR_LOCK")
      )++ Seq(
        // SPARK-6693 add tostring with max lines and width for matrix
        ProblemFilters.exclude[MissingMethodProblem](
          "org.apache.spark.mllib.linalg.Matrix.toString")
      )++ Seq(
        // SPARK-6703 Add getOrCreate method to SparkContext
        ProblemFilters.exclude[IncompatibleResultTypeProblem]
            ("org.apache.spark.SparkContext.org$apache$spark$SparkContext$$activeContext")
      )++ Seq(
        // SPARK-7090 Introduce LDAOptimizer to LDA to further improve extensibility
        ProblemFilters.exclude[MissingClassProblem](
          "org.apache.spark.mllib.clustering.LDA$EMOptimizer")
      ) ++ Seq(
        // SPARK-6756 add toSparse, toDense, numActives, numNonzeros, and compressed to Vector
        ProblemFilters.exclude[MissingMethodProblem](
          "org.apache.spark.mllib.linalg.Vector.compressed"),
        ProblemFilters.exclude[MissingMethodProblem](
          "org.apache.spark.mllib.linalg.Vector.toDense"),
        ProblemFilters.exclude[MissingMethodProblem](
          "org.apache.spark.mllib.linalg.Vector.numNonzeros"),
        ProblemFilters.exclude[MissingMethodProblem](
          "org.apache.spark.mllib.linalg.Vector.toSparse"),
        ProblemFilters.exclude[MissingMethodProblem](
          "org.apache.spark.mllib.linalg.Vector.numActives"),
        // SPARK-7681 add SparseVector support for gemv
        ProblemFilters.exclude[MissingMethodProblem](
          "org.apache.spark.mllib.linalg.Matrix.multiply"),
        ProblemFilters.exclude[MissingMethodProblem](
          "org.apache.spark.mllib.linalg.DenseMatrix.multiply"),
        ProblemFilters.exclude[MissingMethodProblem](
          "org.apache.spark.mllib.linalg.SparseMatrix.multiply")
      ) ++ Seq(
        // Execution should never be included as its always internal.
        MimaBuild.excludeSparkPackage("sql.execution"),
        // This `protected[sql]` method was removed in 1.3.1
        ProblemFilters.exclude[MissingMethodProblem](
          "org.apache.spark.sql.SQLContext.checkAnalysis"),
        // These `private[sql]` class were removed in 1.4.0:
        ProblemFilters.exclude[MissingClassProblem](
          "org.apache.spark.sql.execution.AddExchange"),
        ProblemFilters.exclude[MissingClassProblem](
          "org.apache.spark.sql.execution.AddExchange$"),
        ProblemFilters.exclude[MissingClassProblem](
          "org.apache.spark.sql.parquet.PartitionSpec"),
        ProblemFilters.exclude[MissingClassProblem](
          "org.apache.spark.sql.parquet.PartitionSpec$"),
        ProblemFilters.exclude[MissingClassProblem](
          "org.apache.spark.sql.parquet.Partition"),
        ProblemFilters.exclude[MissingClassProblem](
          "org.apache.spark.sql.parquet.Partition$"),
        ProblemFilters.exclude[MissingClassProblem](
          "org.apache.spark.sql.parquet.ParquetRelation2$PartitionValues"),
        ProblemFilters.exclude[MissingClassProblem](
          "org.apache.spark.sql.parquet.ParquetRelation2$PartitionValues$"),
        ProblemFilters.exclude[MissingClassProblem](
          "org.apache.spark.sql.parquet.ParquetRelation2"),
        ProblemFilters.exclude[MissingClassProblem](
          "org.apache.spark.sql.parquet.ParquetRelation2$"),
        ProblemFilters.exclude[MissingClassProblem](
          "org.apache.spark.sql.parquet.ParquetRelation2$MetadataCache"),
        // These test support classes were moved out of src/main and into src/test:
        ProblemFilters.exclude[MissingClassProblem](
          "org.apache.spark.sql.parquet.ParquetTestData"),
        ProblemFilters.exclude[MissingClassProblem](
          "org.apache.spark.sql.parquet.ParquetTestData$"),
        ProblemFilters.exclude[MissingClassProblem](
          "org.apache.spark.sql.parquet.TestGroupWriteSupport"),
        ProblemFilters.exclude[MissingClassProblem]("org.apache.spark.sql.CachedData"),
        ProblemFilters.exclude[MissingClassProblem]("org.apache.spark.sql.CachedData$"),
        ProblemFilters.exclude[MissingClassProblem]("org.apache.spark.sql.CacheManager"),
        // TODO: Remove the following rule once ParquetTest has been moved to src/test.
        ProblemFilters.exclude[MissingClassProblem](
          "org.apache.spark.sql.parquet.ParquetTest")
      ) ++ Seq(
        // SPARK-7530 Added StreamingContext.getState()
        ProblemFilters.exclude[MissingMethodProblem](
          "org.apache.spark.streaming.StreamingContext.state_=")
      ) ++ Seq(
        // SPARK-7081 changed ShuffleWriter from a trait to an abstract class and removed some
        // unnecessary type bounds in order to fix some compiler warnings that occurred when
        // implementing this interface in Java. Note that ShuffleWriter is private[spark].
        ProblemFilters.exclude[IncompatibleTemplateDefProblem](
          "org.apache.spark.shuffle.ShuffleWriter")
      ) ++ Seq(
        // SPARK-6888 make jdbc driver handling user definable
        // This patch renames some classes to API friendly names.
        ProblemFilters.exclude[MissingClassProblem]("org.apache.spark.sql.jdbc.DriverQuirks$"),
        ProblemFilters.exclude[MissingClassProblem]("org.apache.spark.sql.jdbc.DriverQuirks"),
        ProblemFilters.exclude[MissingClassProblem]("org.apache.spark.sql.jdbc.PostgresQuirks"),
        ProblemFilters.exclude[MissingClassProblem]("org.apache.spark.sql.jdbc.NoQuirks"),
        ProblemFilters.exclude[MissingClassProblem]("org.apache.spark.sql.jdbc.MySQLQuirks")
      )

    case v if v.startsWith("1.3") =>
      Seq(
        MimaBuild.excludeSparkPackage("deploy"),
        MimaBuild.excludeSparkPackage("ml"),
        // These are needed if checking against the sbt build, since they are part of
        // the maven-generated artifacts in the 1.2 build.
        MimaBuild.excludeSparkPackage("unused"),
        ProblemFilters.exclude[MissingClassProblem]("com.google.common.base.Optional")
      ) ++ Seq(
        // SPARK-2321
        ProblemFilters.exclude[MissingMethodProblem](
          "org.apache.spark.SparkStageInfoImpl.this"),
        ProblemFilters.exclude[MissingMethodProblem](
          "org.apache.spark.SparkStageInfo.submissionTime")
      ) ++ Seq(
        // SPARK-4614
        ProblemFilters.exclude[MissingMethodProblem](
          "org.apache.spark.mllib.linalg.Matrices.randn"),
        ProblemFilters.exclude[MissingMethodProblem](
          "org.apache.spark.mllib.linalg.Matrices.rand")
      ) ++ Seq(
        // SPARK-5321
        ProblemFilters.exclude[MissingMethodProblem](
          "org.apache.spark.mllib.linalg.SparseMatrix.transposeMultiply"),
        ProblemFilters.exclude[MissingMethodProblem](
          "org.apache.spark.mllib.linalg.Matrix.transpose"),
        ProblemFilters.exclude[MissingMethodProblem](
          "org.apache.spark.mllib.linalg.DenseMatrix.transposeMultiply"),
        ProblemFilters.exclude[MissingMethodProblem]("org.apache.spark.mllib.linalg.Matrix." +
            "org$apache$spark$mllib$linalg$Matrix$_setter_$isTransposed_="),
        ProblemFilters.exclude[MissingMethodProblem](
          "org.apache.spark.mllib.linalg.Matrix.isTransposed"),
        ProblemFilters.exclude[MissingMethodProblem](
          "org.apache.spark.mllib.linalg.Matrix.foreachActive")
      ) ++ Seq(
        // SPARK-5540
        ProblemFilters.exclude[MissingMethodProblem](
          "org.apache.spark.mllib.recommendation.ALS.solveLeastSquares"),
        // SPARK-5536
        ProblemFilters.exclude[MissingMethodProblem](
          "org.apache.spark.mllib.recommendation.ALS.org$apache$spark$mllib$recommendation$ALS$^dateFeatures"),
        ProblemFilters.exclude[MissingMethodProblem](
          "org.apache.spark.mllib.recommendation.ALS.org$apache$spark$mllib$recommendation$ALS$^dateBlock")
      ) ++ Seq(
        // SPARK-3325
        ProblemFilters.exclude[MissingMethodProblem](
          "org.apache.spark.streaming.api.java.JavaDStreamLike.print"),
        // SPARK-2757
        ProblemFilters.exclude[IncompatibleResultTypeProblem](
          "org.apache.spark.streaming.flume.sink.SparkAvroCallbackHandler." +
            "removeAndGetProcessor")
      ) ++ Seq(
        // SPARK-5123 (SparkSQL data type change) - alpha component only
        ProblemFilters.exclude[IncompatibleResultTypeProblem](
          "org.apache.spark.ml.feature.HashingTF.outputDataType"),
        ProblemFilters.exclude[IncompatibleResultTypeProblem](
          "org.apache.spark.ml.feature.Tokenizer.outputDataType"),
        ProblemFilters.exclude[IncompatibleMethTypeProblem](
          "org.apache.spark.ml.feature.Tokenizer.validateInputType"),
        ProblemFilters.exclude[IncompatibleMethTypeProblem](
          "org.apache.spark.ml.classification.LogisticRegressionModel.validateAndTransformSchema"),
        ProblemFilters.exclude[IncompatibleMethTypeProblem](
          "org.apache.spark.ml.classification.LogisticRegression.validateAndTransformSchema")
      ) ++ Seq(
        // SPARK-4014
        ProblemFilters.exclude[MissingMethodProblem](
          "org.apache.spark.TaskContext.taskAttemptId"),
        ProblemFilters.exclude[MissingMethodProblem](
          "org.apache.spark.TaskContext.attemptNumber")
      ) ++ Seq(
        // SPARK-5166 Spark SQL API stabilization
        ProblemFilters.exclude[IncompatibleMethTypeProblem]("org.apache.spark.ml.Transformer.transform"),
        ProblemFilters.exclude[IncompatibleMethTypeProblem]("org.apache.spark.ml.Estimator.fit"),
        ProblemFilters.exclude[MissingMethodProblem]("org.apache.spark.ml.Transformer.transform"),
        ProblemFilters.exclude[IncompatibleMethTypeProblem]("org.apache.spark.ml.Pipeline.fit"),
        ProblemFilters.exclude[IncompatibleMethTypeProblem]("org.apache.spark.ml.PipelineModel.transform"),
        ProblemFilters.exclude[MissingMethodProblem]("org.apache.spark.ml.Estimator.fit"),
        ProblemFilters.exclude[IncompatibleMethTypeProblem]("org.apache.spark.ml.Evaluator.evaluate"),
        ProblemFilters.exclude[MissingMethodProblem]("org.apache.spark.ml.Evaluator.evaluate"),
        ProblemFilters.exclude[IncompatibleMethTypeProblem]("org.apache.spark.ml.tuning.CrossValidator.fit"),
        ProblemFilters.exclude[IncompatibleMethTypeProblem]("org.apache.spark.ml.tuning.CrossValidatorModel.transform"),
        ProblemFilters.exclude[IncompatibleMethTypeProblem]("org.apache.spark.ml.feature.StandardScaler.fit"),
        ProblemFilters.exclude[IncompatibleMethTypeProblem]("org.apache.spark.ml.feature.StandardScalerModel.transform"),
        ProblemFilters.exclude[IncompatibleMethTypeProblem]("org.apache.spark.ml.classification.LogisticRegressionModel.transform"),
        ProblemFilters.exclude[IncompatibleMethTypeProblem]("org.apache.spark.ml.classification.LogisticRegression.fit"),
        ProblemFilters.exclude[IncompatibleMethTypeProblem]("org.apache.spark.ml.evaluation.BinaryClassificationEvaluator.evaluate")
      ) ++ Seq(
        // SPARK-5270
        ProblemFilters.exclude[MissingMethodProblem](
          "org.apache.spark.api.java.JavaRDDLike.isEmpty")
      ) ++ Seq(
        // SPARK-5430
        ProblemFilters.exclude[MissingMethodProblem](
          "org.apache.spark.api.java.JavaRDDLike.treeReduce"),
        ProblemFilters.exclude[MissingMethodProblem](
          "org.apache.spark.api.java.JavaRDDLike.treeAggregate")
      ) ++ Seq(
        // SPARK-5297 Java FileStream do not work with custom key/values
        ProblemFilters.exclude[MissingMethodProblem](
          "org.apache.spark.streaming.api.java.JavaStreamingContext.fileStream")
      ) ++ Seq(
        // SPARK-5315 Spark Streaming Java API returns Scala DStream
        ProblemFilters.exclude[MissingMethodProblem](
          "org.apache.spark.streaming.api.java.JavaDStreamLike.reduceByWindow")
      ) ++ Seq(
        // SPARK-5461 Graph should have isCheckpointed, getCheckpointFiles methods
        ProblemFilters.exclude[MissingMethodProblem](
          "org.apache.spark.graphx.Graph.getCheckpointFiles"),
        ProblemFilters.exclude[MissingMethodProblem](
          "org.apache.spark.graphx.Graph.isCheckpointed")
      ) ++ Seq(
        // SPARK-4789 Standardize ML Prediction APIs
        ProblemFilters.exclude[MissingTypesProblem]("org.apache.spark.mllib.linalg.VectorUDT"),
        ProblemFilters.exclude[IncompatibleResultTypeProblem]("org.apache.spark.mllib.linalg.VectorUDT.serialize"),
        ProblemFilters.exclude[IncompatibleResultTypeProblem]("org.apache.spark.mllib.linalg.VectorUDT.sqlType")
      ) ++ Seq(
        // SPARK-5814
        ProblemFilters.exclude[MissingMethodProblem](
          "org.apache.spark.mllib.recommendation.ALS.org$apache$spark$mllib$recommendation$ALS$$wrapDoubleArray"),
        ProblemFilters.exclude[MissingMethodProblem](
          "org.apache.spark.mllib.recommendation.ALS.org$apache$spark$mllib$recommendation$ALS$$fillFullMatrix"),
        ProblemFilters.exclude[MissingMethodProblem](
          "org.apache.spark.mllib.recommendation.ALS.org$apache$spark$mllib$recommendation$ALS$$iterations"),
        ProblemFilters.exclude[MissingMethodProblem](
          "org.apache.spark.mllib.recommendation.ALS.org$apache$spark$mllib$recommendation$ALS$$makeOutLinkBlock"),
        ProblemFilters.exclude[MissingMethodProblem](
          "org.apache.spark.mllib.recommendation.ALS.org$apache$spark$mllib$recommendation$ALS$$computeYtY"),
        ProblemFilters.exclude[MissingMethodProblem](
          "org.apache.spark.mllib.recommendation.ALS.org$apache$spark$mllib$recommendation$ALS$$makeLinkRDDs"),
        ProblemFilters.exclude[MissingMethodProblem](
          "org.apache.spark.mllib.recommendation.ALS.org$apache$spark$mllib$recommendation$ALS$$alpha"),
        ProblemFilters.exclude[MissingMethodProblem](
          "org.apache.spark.mllib.recommendation.ALS.org$apache$spark$mllib$recommendation$ALS$$randomFactor"),
        ProblemFilters.exclude[MissingMethodProblem](
          "org.apache.spark.mllib.recommendation.ALS.org$apache$spark$mllib$recommendation$ALS$$makeInLinkBlock"),
        ProblemFilters.exclude[MissingMethodProblem](
          "org.apache.spark.mllib.recommendation.ALS.org$apache$spark$mllib$recommendation$ALS$$dspr"),
        ProblemFilters.exclude[MissingMethodProblem](
          "org.apache.spark.mllib.recommendation.ALS.org$apache$spark$mllib$recommendation$ALS$$lambda"),
        ProblemFilters.exclude[MissingMethodProblem](
          "org.apache.spark.mllib.recommendation.ALS.org$apache$spark$mllib$recommendation$ALS$$implicitPrefs"),
        ProblemFilters.exclude[MissingMethodProblem](
          "org.apache.spark.mllib.recommendation.ALS.org$apache$spark$mllib$recommendation$ALS$$rank")
      ) ++ Seq(
        // SPARK-4682
        ProblemFilters.exclude[MissingClassProblem]("org.apache.spark.RealClock"),
        ProblemFilters.exclude[MissingClassProblem]("org.apache.spark.Clock"),
        ProblemFilters.exclude[MissingClassProblem]("org.apache.spark.TestClock")
      ) ++ Seq(
        // SPARK-5922 Adding a generalized diff(other: RDD[(VertexId, VD)]) to VertexRDD
        ProblemFilters.exclude[MissingMethodProblem]("org.apache.spark.graphx.VertexRDD.diff")
      )

    case v if v.startsWith("1.2") =>
      Seq(
        MimaBuild.excludeSparkPackage("deploy"),
        MimaBuild.excludeSparkPackage("graphx")
      ) ++
      MimaBuild.excludeSparkClass("mllib.linalg.Matrix") ++
      MimaBuild.excludeSparkClass("mllib.linalg.Vector") ++
      Seq(
        ProblemFilters.exclude[IncompatibleTemplateDefProblem](
          "org.apache.spark.scheduler.TaskLocation"),
        // Added normL1 and normL2 to trait MultivariateStatisticalSummary
        ProblemFilters.exclude[MissingMethodProblem](
          "org.apache.spark.mllib.stat.MultivariateStatisticalSummary.normL1"),
        ProblemFilters.exclude[MissingMethodProblem](
          "org.apache.spark.mllib.stat.MultivariateStatisticalSummary.normL2"),
        // MapStatus should be private[spark]
        ProblemFilters.exclude[IncompatibleTemplateDefProblem](
          "org.apache.spark.scheduler.MapStatus"),
        ProblemFilters.exclude[MissingClassProblem](
          "org.apache.spark.network.netty.PathResolver"),
        ProblemFilters.exclude[MissingClassProblem](
          "org.apache.spark.network.netty.client.BlockClientListener"),

        // TaskContext was promoted to Abstract class
        ProblemFilters.exclude[AbstractClassProblem](
          "org.apache.spark.TaskContext"),
        ProblemFilters.exclude[IncompatibleTemplateDefProblem](
          "org.apache.spark.util.collection.SortDataFormat")
      ) ++ Seq(
        // Adding new methods to the JavaRDDLike trait:
        ProblemFilters.exclude[MissingMethodProblem](
          "org.apache.spark.api.java.JavaRDDLike.takeAsync"),
        ProblemFilters.exclude[MissingMethodProblem](
          "org.apache.spark.api.java.JavaRDDLike.foreachPartitionAsync"),
        ProblemFilters.exclude[MissingMethodProblem](
          "org.apache.spark.api.java.JavaRDDLike.countAsync"),
        ProblemFilters.exclude[MissingMethodProblem](
          "org.apache.spark.api.java.JavaRDDLike.foreachAsync"),
        ProblemFilters.exclude[MissingMethodProblem](
          "org.apache.spark.api.java.JavaRDDLike.collectAsync")
      ) ++ Seq(
        // SPARK-3822
        ProblemFilters.exclude[IncompatibleResultTypeProblem](
          "org.apache.spark.SparkContext.org$apache$spark$SparkContext$$createTaskScheduler")
      ) ++ Seq(
        // SPARK-1209
        ProblemFilters.exclude[MissingClassProblem](
          "org.apache.hadoop.mapreduce.SparkHadoopMapReduceUtil"),
        ProblemFilters.exclude[MissingClassProblem](
          "org.apache.hadoop.mapred.SparkHadoopMapRedUtil"),
        ProblemFilters.exclude[MissingTypesProblem](
          "org.apache.spark.rdd.PairRDDFunctions")
      ) ++ Seq(
        // SPARK-4062
        ProblemFilters.exclude[MissingMethodProblem](
          "org.apache.spark.streaming.kafka.KafkaReceiver#MessageHandler.this")
      )

    case v if v.startsWith("1.1") =>
      Seq(
        MimaBuild.excludeSparkPackage("deploy"),
        MimaBuild.excludeSparkPackage("graphx")
      ) ++
      Seq(
        // Adding new method to JavaRDLike trait - we should probably mark this as a developer API.
        ProblemFilters.exclude[MissingMethodProblem]("org.apache.spark.api.java.JavaRDDLike.partitions"),
        // Should probably mark this as Experimental
        ProblemFilters.exclude[MissingMethodProblem](
          "org.apache.spark.api.java.JavaRDDLike.foreachAsync"),
        // We made a mistake earlier (ed06500d3) in the Java API to use default parameter values
        // for countApproxDistinct* functions, which does not work in Java. We later removed
        // them, and use the following to tell Mima to not care about them.
        ProblemFilters.exclude[IncompatibleResultTypeProblem](
          "org.apache.spark.api.java.JavaPairRDD.countApproxDistinctByKey"),
        ProblemFilters.exclude[IncompatibleResultTypeProblem](
          "org.apache.spark.api.java.JavaPairRDD.countApproxDistinctByKey"),
        ProblemFilters.exclude[MissingMethodProblem](
          "org.apache.spark.api.java.JavaPairRDD.countApproxDistinct$default$1"),
        ProblemFilters.exclude[MissingMethodProblem](
          "org.apache.spark.api.java.JavaPairRDD.countApproxDistinctByKey$default$1"),
        ProblemFilters.exclude[MissingMethodProblem](
          "org.apache.spark.api.java.JavaRDD.countApproxDistinct$default$1"),
        ProblemFilters.exclude[MissingMethodProblem](
          "org.apache.spark.api.java.JavaRDDLike.countApproxDistinct$default$1"),
        ProblemFilters.exclude[MissingMethodProblem](
          "org.apache.spark.api.java.JavaDoubleRDD.countApproxDistinct$default$1"),
        ProblemFilters.exclude[MissingMethodProblem](
          "org.apache.spark.storage.DiskStore.getValues"),
        ProblemFilters.exclude[MissingMethodProblem](
          "org.apache.spark.storage.MemoryStore.Entry")
      ) ++
      Seq(
        // Serializer interface change. See SPARK-3045.
        ProblemFilters.exclude[IncompatibleTemplateDefProblem](
          "org.apache.spark.serializer.DeserializationStream"),
        ProblemFilters.exclude[IncompatibleTemplateDefProblem](
          "org.apache.spark.serializer.Serializer"),
        ProblemFilters.exclude[IncompatibleTemplateDefProblem](
          "org.apache.spark.serializer.SerializationStream"),
        ProblemFilters.exclude[IncompatibleTemplateDefProblem](
          "org.apache.spark.serializer.SerializerInstance")
      )++
      Seq(
        // Renamed putValues -> putArray + putIterator
        ProblemFilters.exclude[MissingMethodProblem](
          "org.apache.spark.storage.MemoryStore.putValues"),
        ProblemFilters.exclude[MissingMethodProblem](
          "org.apache.spark.storage.DiskStore.putValues"),
        ProblemFilters.exclude[MissingMethodProblem](
          "org.apache.spark.storage.TachyonStore.putValues")
      ) ++
      Seq(
        ProblemFilters.exclude[MissingMethodProblem](
          "org.apache.spark.streaming.flume.FlumeReceiver.this"),
        ProblemFilters.exclude[IncompatibleMethTypeProblem](
          "org.apache.spark.streaming.kafka.KafkaUtils.createStream"),
        ProblemFilters.exclude[IncompatibleMethTypeProblem](
          "org.apache.spark.streaming.kafka.KafkaReceiver.this")
      ) ++
      Seq( // Ignore some private methods in ALS.
        ProblemFilters.exclude[MissingMethodProblem](
          "org.apache.spark.mllib.recommendation.ALS.org$apache$spark$mllib$recommendation$ALS$^dateFeatures"),
        ProblemFilters.exclude[MissingMethodProblem]( // The only public constructor is the one without arguments.
          "org.apache.spark.mllib.recommendation.ALS.this"),
        ProblemFilters.exclude[MissingMethodProblem](
          "org.apache.spark.mllib.recommendation.ALS.org$apache$spark$mllib$recommendation$ALS$$<init>$default$7"),
        ProblemFilters.exclude[IncompatibleMethTypeProblem](
          "org.apache.spark.mllib.recommendation.ALS.org$apache$spark$mllib$recommendation$ALS$^dateFeatures")
      ) ++
      MimaBuild.excludeSparkClass("mllib.linalg.distributed.ColumnStatisticsAggregator") ++
      MimaBuild.excludeSparkClass("rdd.ZippedRDD") ++
      MimaBuild.excludeSparkClass("rdd.ZippedPartition") ++
      MimaBuild.excludeSparkClass("util.SerializableHyperLogLog") ++
      MimaBuild.excludeSparkClass("storage.Values") ++
      MimaBuild.excludeSparkClass("storage.Entry") ++
      MimaBuild.excludeSparkClass("storage.MemoryStore$Entry") ++
      // Class was missing "@DeveloperApi" annotation in 1.0.
      MimaBuild.excludeSparkClass("scheduler.SparkListenerApplicationStart") ++
      Seq(
        ProblemFilters.exclude[IncompatibleMethTypeProblem](
          "org.apache.spark.mllib.tree.impurity.Gini.calculate"),
        ProblemFilters.exclude[IncompatibleMethTypeProblem](
          "org.apache.spark.mllib.tree.impurity.Entropy.calculate"),
        ProblemFilters.exclude[IncompatibleMethTypeProblem](
          "org.apache.spark.mllib.tree.impurity.Variance.calculate")
      ) ++
      Seq( // Package-private classes removed in SPARK-2341
        ProblemFilters.exclude[MissingClassProblem]("org.apache.spark.mllib.util.BinaryLabelParser"),
        ProblemFilters.exclude[MissingClassProblem]("org.apache.spark.mllib.util.BinaryLabelParser$"),
        ProblemFilters.exclude[MissingClassProblem]("org.apache.spark.mllib.util.LabelParser"),
        ProblemFilters.exclude[MissingClassProblem]("org.apache.spark.mllib.util.LabelParser$"),
        ProblemFilters.exclude[MissingClassProblem]("org.apache.spark.mllib.util.MulticlassLabelParser"),
        ProblemFilters.exclude[MissingClassProblem]("org.apache.spark.mllib.util.MulticlassLabelParser$")
      ) ++
      Seq( // package-private classes removed in MLlib
        ProblemFilters.exclude[MissingMethodProblem](
          "org.apache.spark.mllib.regression.GeneralizedLinearAlgorithm.org$apache$spark$mllib$regression$GeneralizedLinearAlgorithm$$prependOne")
      ) ++
      Seq( // new Vector methods in MLlib (binary compatible assuming users do not implement Vector)
        ProblemFilters.exclude[MissingMethodProblem]("org.apache.spark.mllib.linalg.Vector.copy")
      ) ++
      Seq( // synthetic methods generated in LabeledPoint
        ProblemFilters.exclude[MissingTypesProblem]("org.apache.spark.mllib.regression.LabeledPoint$"),
        ProblemFilters.exclude[IncompatibleMethTypeProblem]("org.apache.spark.mllib.regression.LabeledPoint.apply"),
        ProblemFilters.exclude[MissingMethodProblem]("org.apache.spark.mllib.regression.LabeledPoint.toString")
      ) ++
      Seq ( // Scala 2.11 compatibility fix
        ProblemFilters.exclude[MissingMethodProblem]("org.apache.spark.streaming.StreamingContext.<init>$default$2")
      )
    case v if v.startsWith("1.0") =>
      Seq(
        MimaBuild.excludeSparkPackage("api.java"),
        MimaBuild.excludeSparkPackage("mllib"),
        MimaBuild.excludeSparkPackage("streaming")
      ) ++
      MimaBuild.excludeSparkClass("rdd.ClassTags") ++
      MimaBuild.excludeSparkClass("util.XORShiftRandom") ++
      MimaBuild.excludeSparkClass("graphx.EdgeRDD") ++
      MimaBuild.excludeSparkClass("graphx.VertexRDD") ++
      MimaBuild.excludeSparkClass("graphx.impl.GraphImpl") ++
      MimaBuild.excludeSparkClass("graphx.impl.RoutingTable") ++
      MimaBuild.excludeSparkClass("graphx.util.collection.PrimitiveKeyOpenHashMap") ++
      MimaBuild.excludeSparkClass("graphx.util.collection.GraphXPrimitiveKeyOpenHashMap") ++
      MimaBuild.excludeSparkClass("mllib.recommendation.MFDataGenerator") ++
      MimaBuild.excludeSparkClass("mllib.optimization.SquaredGradient") ++
      MimaBuild.excludeSparkClass("mllib.regression.RidgeRegressionWithSGD") ++
      MimaBuild.excludeSparkClass("mllib.regression.LassoWithSGD") ++
      MimaBuild.excludeSparkClass("mllib.regression.LinearRegressionWithSGD")
    case _ => Seq()
  }
}<|MERGE_RESOLUTION|>--- conflicted
+++ resolved
@@ -657,17 +657,15 @@
         ProblemFilters.exclude[MissingClassProblem]("org.apache.spark.sql.sources.OutputWriter"),
         ProblemFilters.exclude[MissingClassProblem]("org.apache.spark.sql.sources.OutputWriterFactory")
       ) ++ Seq(
-<<<<<<< HEAD
+        // SPARK-14704: Create accumulators in TaskMetrics
+        ProblemFilters.exclude[DirectMissingMethodProblem]("org.apache.spark.executor.InputMetrics.this"),
+        ProblemFilters.exclude[DirectMissingMethodProblem]("org.apache.spark.executor.OutputMetrics.this")
+      ) ++ Seq(
         // [SPARK-14483][WEBUI] Display user name foreach job and query
         ProblemFilters.exclude[DirectMissingMethodProblem]("org.apache.spark.scheduler.SparkListenerJobStart.copy"),
         ProblemFilters.exclude[DirectMissingMethodProblem]("org.apache.spark.scheduler.SparkListenerJobStart.this"),
         ProblemFilters.exclude[MissingTypesProblem]("org.apache.spark.scheduler.SparkListenerJobStart$"),
         ProblemFilters.exclude[DirectMissingMethodProblem]("org.apache.spark.scheduler.SparkListenerJobStart.apply")
-=======
-        // SPARK-14704: Create accumulators in TaskMetrics
-        ProblemFilters.exclude[DirectMissingMethodProblem]("org.apache.spark.executor.InputMetrics.this"),
-        ProblemFilters.exclude[DirectMissingMethodProblem]("org.apache.spark.executor.OutputMetrics.this")
->>>>>>> ed9d8038
       )
     case v if v.startsWith("1.6") =>
       Seq(
