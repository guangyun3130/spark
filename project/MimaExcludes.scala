--- conflicted
+++ resolved
@@ -47,14 +47,11 @@
             // Mima false positive (was a private[spark] class)
             ProblemFilters.exclude[MissingClassProblem](
               "org.apache.spark.util.collection.PairIterator"),
-<<<<<<< HEAD
             // false positive, this is a @Private class
             ProblemFilters.exclude[MissingMethodProblem](
               "org.apache.spark.shuffle.unsafe.UnsafeShuffleWriter.this")
-=======
             // SQL execution is considered private.
             excludePackage("org.apache.spark.sql.execution")
->>>>>>> 0992a0a7
           )
         case v if v.startsWith("1.4") =>
           Seq(
