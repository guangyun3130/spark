/*
 * Licensed to the Apache Software Foundation (ASF) under one or more
 * contributor license agreements.  See the NOTICE file distributed with
 * this work for additional information regarding copyright ownership.
 * The ASF licenses this file to You under the Apache License, Version 2.0
 * (the "License"); you may not use this file except in compliance with
 * the License.  You may obtain a copy of the License at
 *
 *    http://www.apache.org/licenses/LICENSE-2.0
 *
 * Unless required by applicable law or agreed to in writing, software
 * distributed under the License is distributed on an "AS IS" BASIS,
 * WITHOUT WARRANTIES OR CONDITIONS OF ANY KIND, either express or implied.
 * See the License for the specific language governing permissions and
 * limitations under the License.
 */

import com.typesafe.tools.mima.core._
import com.typesafe.tools.mima.core.ProblemFilters._

/**
 * Additional excludes for checking of Spark's binary compatibility.
 *
 * This acts as an official audit of cases where we excluded other classes. Please use the narrowest
 * possible exclude here. MIMA will usually tell you what exclude to use, e.g.:
 *
 * ProblemFilters.exclude[MissingMethodProblem]("org.apache.spark.rdd.RDD.take")
 *
 * It is also possible to exclude Spark classes and packages. This should be used sparingly:
 *
 * MimaBuild.excludeSparkClass("graphx.util.collection.GraphXPrimitiveKeyOpenHashMap")
 *
 * For a new Spark version, please update MimaBuild.scala to reflect the previous version.
 */
object MimaExcludes {

  // Exclude rules for 2.2.x
  lazy val v22excludes = v21excludes ++ Seq(
    // [SPARK-18663][SQL] Simplify CountMinSketch aggregate implementation
    ProblemFilters.exclude[ReversedMissingMethodProblem]("org.apache.spark.util.sketch.CountMinSketch.toByteArray"),
<<<<<<< HEAD

    // [SPARK-18537] Add a REST api to spark streaming
    ProblemFilters.exclude[ReversedMissingMethodProblem]("org.apache.spark.streaming.scheduler.StreamingListener.onStreamingStarted")
=======
    // [SPARK-18949] [SQL] Add repairTable API to Catalog
    ProblemFilters.exclude[ReversedMissingMethodProblem]("org.apache.spark.sql.catalog.Catalog.recoverPartitions")
>>>>>>> e1b43dc4
  )

  // Exclude rules for 2.1.x
  lazy val v21excludes = v20excludes ++ {
    Seq(
      // [SPARK-17671] Spark 2.0 history server summary page is slow even set spark.history.ui.maxApplications
      ProblemFilters.exclude[IncompatibleResultTypeProblem]("org.apache.spark.deploy.history.HistoryServer.getApplicationList"),
      // [SPARK-14743] Improve delegation token handling in secure cluster
      ProblemFilters.exclude[DirectMissingMethodProblem]("org.apache.spark.deploy.SparkHadoopUtil.getTimeFromNowToRenewal"),
      // [SPARK-16199][SQL] Add a method to list the referenced columns in data source Filter
      ProblemFilters.exclude[ReversedMissingMethodProblem]("org.apache.spark.sql.sources.Filter.references"),
      // [SPARK-16853][SQL] Fixes encoder error in DataSet typed select
      ProblemFilters.exclude[IncompatibleMethTypeProblem]("org.apache.spark.sql.Dataset.select"),
      // [SPARK-16967] Move Mesos to Module
      ProblemFilters.exclude[DirectMissingMethodProblem]("org.apache.spark.SparkMasterRegex.MESOS_REGEX"),
      // [SPARK-16240] ML persistence backward compatibility for LDA
      ProblemFilters.exclude[MissingTypesProblem]("org.apache.spark.ml.clustering.LDA$"),
      // [SPARK-17717] Add Find and Exists method to Catalog.
      ProblemFilters.exclude[ReversedMissingMethodProblem]("org.apache.spark.sql.catalog.Catalog.getDatabase"),
      ProblemFilters.exclude[ReversedMissingMethodProblem]("org.apache.spark.sql.catalog.Catalog.getTable"),
      ProblemFilters.exclude[ReversedMissingMethodProblem]("org.apache.spark.sql.catalog.Catalog.getFunction"),
      ProblemFilters.exclude[ReversedMissingMethodProblem]("org.apache.spark.sql.catalog.Catalog.databaseExists"),
      ProblemFilters.exclude[ReversedMissingMethodProblem]("org.apache.spark.sql.catalog.Catalog.tableExists"),
      ProblemFilters.exclude[ReversedMissingMethodProblem]("org.apache.spark.sql.catalog.Catalog.functionExists"),

      // [SPARK-17731][SQL][Streaming] Metrics for structured streaming
      ProblemFilters.exclude[DirectMissingMethodProblem]("org.apache.spark.sql.streaming.SourceStatus.this"),
      ProblemFilters.exclude[IncompatibleResultTypeProblem]("org.apache.spark.sql.streaming.SourceStatus.offsetDesc"),
      ProblemFilters.exclude[ReversedMissingMethodProblem]("org.apache.spark.sql.streaming.StreamingQuery.status"),
      ProblemFilters.exclude[DirectMissingMethodProblem]("org.apache.spark.sql.streaming.SinkStatus.this"),
      ProblemFilters.exclude[MissingClassProblem]("org.apache.spark.sql.streaming.StreamingQueryInfo"),
      ProblemFilters.exclude[IncompatibleMethTypeProblem]("org.apache.spark.sql.streaming.StreamingQueryListener#QueryStarted.this"),
      ProblemFilters.exclude[DirectMissingMethodProblem]("org.apache.spark.sql.streaming.StreamingQueryListener#QueryStarted.queryInfo"),
      ProblemFilters.exclude[IncompatibleMethTypeProblem]("org.apache.spark.sql.streaming.StreamingQueryListener#QueryProgress.this"),
      ProblemFilters.exclude[DirectMissingMethodProblem]("org.apache.spark.sql.streaming.StreamingQueryListener#QueryProgress.queryInfo"),
      ProblemFilters.exclude[DirectMissingMethodProblem]("org.apache.spark.sql.streaming.StreamingQueryListener#QueryTerminated.queryInfo"),
      ProblemFilters.exclude[MissingClassProblem]("org.apache.spark.sql.streaming.StreamingQueryListener$QueryStarted"),
      ProblemFilters.exclude[MissingClassProblem]("org.apache.spark.sql.streaming.StreamingQueryListener$QueryProgress"),
      ProblemFilters.exclude[MissingClassProblem]("org.apache.spark.sql.streaming.StreamingQueryListener$QueryTerminated"),
      ProblemFilters.exclude[IncompatibleMethTypeProblem]("org.apache.spark.sql.streaming.StreamingQueryListener.onQueryStarted"),
      ProblemFilters.exclude[ReversedMissingMethodProblem]("org.apache.spark.sql.streaming.StreamingQueryListener.onQueryStarted"),
      ProblemFilters.exclude[IncompatibleMethTypeProblem]("org.apache.spark.sql.streaming.StreamingQueryListener.onQueryProgress"),
      ProblemFilters.exclude[ReversedMissingMethodProblem]("org.apache.spark.sql.streaming.StreamingQueryListener.onQueryProgress"),
      ProblemFilters.exclude[IncompatibleMethTypeProblem]("org.apache.spark.sql.streaming.StreamingQueryListener.onQueryTerminated"),
      ProblemFilters.exclude[ReversedMissingMethodProblem]("org.apache.spark.sql.streaming.StreamingQueryListener.onQueryTerminated"),

      // [SPARK-18516][SQL] Split state and progress in streaming
      ProblemFilters.exclude[MissingClassProblem]("org.apache.spark.sql.streaming.SourceStatus"),
      ProblemFilters.exclude[MissingClassProblem]("org.apache.spark.sql.streaming.SinkStatus"),
      ProblemFilters.exclude[DirectMissingMethodProblem]("org.apache.spark.sql.streaming.StreamingQuery.sinkStatus"),
      ProblemFilters.exclude[DirectMissingMethodProblem]("org.apache.spark.sql.streaming.StreamingQuery.sourceStatuses"),
      ProblemFilters.exclude[IncompatibleResultTypeProblem]("org.apache.spark.sql.streaming.StreamingQuery.id"),
      ProblemFilters.exclude[ReversedMissingMethodProblem]("org.apache.spark.sql.streaming.StreamingQuery.lastProgress"),
      ProblemFilters.exclude[ReversedMissingMethodProblem]("org.apache.spark.sql.streaming.StreamingQuery.recentProgress"),
      ProblemFilters.exclude[ReversedMissingMethodProblem]("org.apache.spark.sql.streaming.StreamingQuery.id"),
      ProblemFilters.exclude[IncompatibleMethTypeProblem]("org.apache.spark.sql.streaming.StreamingQueryManager.get"),

      // [SPARK-17338][SQL] add global temp view
      ProblemFilters.exclude[ReversedMissingMethodProblem]("org.apache.spark.sql.catalog.Catalog.dropGlobalTempView"),
      ProblemFilters.exclude[IncompatibleResultTypeProblem]("org.apache.spark.sql.catalog.Catalog.dropTempView"),
      ProblemFilters.exclude[ReversedMissingMethodProblem]("org.apache.spark.sql.catalog.Catalog.dropTempView"),

      // [SPARK-18034] Upgrade to MiMa 0.1.11 to fix flakiness.
      ProblemFilters.exclude[InheritedNewAbstractMethodProblem]("org.apache.spark.ml.param.shared.HasAggregationDepth.aggregationDepth"),
      ProblemFilters.exclude[InheritedNewAbstractMethodProblem]("org.apache.spark.ml.param.shared.HasAggregationDepth.getAggregationDepth"),
      ProblemFilters.exclude[InheritedNewAbstractMethodProblem]("org.apache.spark.ml.param.shared.HasAggregationDepth.org$apache$spark$ml$param$shared$HasAggregationDepth$_setter_$aggregationDepth_="),

      // [SPARK-18236] Reduce duplicate objects in Spark UI and HistoryServer
      ProblemFilters.exclude[IncompatibleResultTypeProblem]("org.apache.spark.scheduler.TaskInfo.accumulables"),

      // [SPARK-18657] Add StreamingQuery.runId
      ProblemFilters.exclude[ReversedMissingMethodProblem]("org.apache.spark.sql.streaming.StreamingQuery.runId"),

      // [SPARK-18694] Add StreamingQuery.explain and exception to Python and fix StreamingQueryException
      ProblemFilters.exclude[MissingClassProblem]("org.apache.spark.sql.streaming.StreamingQueryException$"),
      ProblemFilters.exclude[IncompatibleResultTypeProblem]("org.apache.spark.sql.streaming.StreamingQueryException.startOffset"),
      ProblemFilters.exclude[IncompatibleResultTypeProblem]("org.apache.spark.sql.streaming.StreamingQueryException.endOffset"),
      ProblemFilters.exclude[IncompatibleMethTypeProblem]("org.apache.spark.sql.streaming.StreamingQueryException.this"),
      ProblemFilters.exclude[DirectMissingMethodProblem]("org.apache.spark.sql.streaming.StreamingQueryException.query")
    )
  }

  // Exclude rules for 2.0.x
  lazy val v20excludes = {
    Seq(
      excludePackage("org.apache.spark.rpc"),
      excludePackage("org.spark-project.jetty"),
      excludePackage("org.spark_project.jetty"),
      excludePackage("org.apache.spark.internal"),
      excludePackage("org.apache.spark.unused"),
      excludePackage("org.apache.spark.unsafe"),
      excludePackage("org.apache.spark.memory"),
      excludePackage("org.apache.spark.util.collection.unsafe"),
      excludePackage("org.apache.spark.sql.catalyst"),
      excludePackage("org.apache.spark.sql.execution"),
      excludePackage("org.apache.spark.sql.internal"),
      ProblemFilters.exclude[MissingMethodProblem]("org.apache.spark.mllib.feature.PCAModel.this"),
      ProblemFilters.exclude[MissingMethodProblem]("org.apache.spark.status.api.v1.StageData.this"),
      ProblemFilters.exclude[MissingMethodProblem](
        "org.apache.spark.status.api.v1.ApplicationAttemptInfo.this"),
      ProblemFilters.exclude[MissingMethodProblem](
        "org.apache.spark.status.api.v1.ApplicationAttemptInfo.<init>$default$5"),
      // SPARK-14042 Add custom coalescer support
      ProblemFilters.exclude[DirectMissingMethodProblem]("org.apache.spark.rdd.RDD.coalesce"),
      ProblemFilters.exclude[MissingClassProblem]("org.apache.spark.rdd.PartitionCoalescer$LocationIterator"),
      ProblemFilters.exclude[IncompatibleTemplateDefProblem]("org.apache.spark.rdd.PartitionCoalescer"),
      // SPARK-15532 Remove isRootContext flag from SQLContext.
      ProblemFilters.exclude[DirectMissingMethodProblem]("org.apache.spark.sql.SQLContext.isRootContext"),
      // SPARK-12600 Remove SQL deprecated methods
      ProblemFilters.exclude[MissingClassProblem]("org.apache.spark.sql.SQLContext$QueryExecution"),
      ProblemFilters.exclude[MissingClassProblem]("org.apache.spark.sql.SQLContext$SparkPlanner"),
      ProblemFilters.exclude[MissingMethodProblem]("org.apache.spark.sql.SQLContext.applySchema"),
      ProblemFilters.exclude[MissingMethodProblem]("org.apache.spark.sql.SQLContext.parquetFile"),
      ProblemFilters.exclude[MissingMethodProblem]("org.apache.spark.sql.SQLContext.jdbc"),
      ProblemFilters.exclude[MissingMethodProblem]("org.apache.spark.sql.SQLContext.jsonFile"),
      ProblemFilters.exclude[MissingMethodProblem]("org.apache.spark.sql.SQLContext.jsonRDD"),
      ProblemFilters.exclude[MissingMethodProblem]("org.apache.spark.sql.SQLContext.load"),
      ProblemFilters.exclude[MissingMethodProblem]("org.apache.spark.sql.SQLContext.dialectClassName"),
      ProblemFilters.exclude[MissingMethodProblem]("org.apache.spark.sql.SQLContext.getSQLDialect"),
      // SPARK-13664 Replace HadoopFsRelation with FileFormat
      ProblemFilters.exclude[MissingClassProblem]("org.apache.spark.ml.source.libsvm.LibSVMRelation"),
      ProblemFilters.exclude[MissingClassProblem]("org.apache.spark.sql.sources.HadoopFsRelationProvider"),
      ProblemFilters.exclude[MissingClassProblem]("org.apache.spark.sql.sources.HadoopFsRelation$FileStatusCache"),
      // SPARK-15543 Rename DefaultSources to make them more self-describing
      ProblemFilters.exclude[MissingClassProblem]("org.apache.spark.ml.source.libsvm.DefaultSource")
    ) ++ Seq(
      ProblemFilters.exclude[IncompatibleResultTypeProblem]("org.apache.spark.SparkContext.emptyRDD"),
      ProblemFilters.exclude[MissingClassProblem]("org.apache.spark.broadcast.HttpBroadcastFactory"),
      // SPARK-14358 SparkListener from trait to abstract class
      ProblemFilters.exclude[IncompatibleMethTypeProblem]("org.apache.spark.SparkContext.addSparkListener"),
      ProblemFilters.exclude[MissingClassProblem]("org.apache.spark.JavaSparkListener"),
      ProblemFilters.exclude[MissingTypesProblem]("org.apache.spark.SparkFirehoseListener"),
      ProblemFilters.exclude[IncompatibleTemplateDefProblem]("org.apache.spark.scheduler.SparkListener"),
      ProblemFilters.exclude[MissingTypesProblem]("org.apache.spark.ui.jobs.JobProgressListener"),
      ProblemFilters.exclude[MissingTypesProblem]("org.apache.spark.ui.exec.ExecutorsListener"),
      ProblemFilters.exclude[MissingTypesProblem]("org.apache.spark.ui.env.EnvironmentListener"),
      ProblemFilters.exclude[MissingTypesProblem]("org.apache.spark.ui.storage.StorageListener"),
      ProblemFilters.exclude[MissingTypesProblem]("org.apache.spark.storage.StorageStatusListener")
    ) ++
    Seq(
      // SPARK-3369 Fix Iterable/Iterator in Java API
      ProblemFilters.exclude[IncompatibleResultTypeProblem]("org.apache.spark.api.java.function.FlatMapFunction.call"),
      ProblemFilters.exclude[MissingMethodProblem]("org.apache.spark.api.java.function.FlatMapFunction.call"),
      ProblemFilters.exclude[IncompatibleResultTypeProblem]("org.apache.spark.api.java.function.DoubleFlatMapFunction.call"),
      ProblemFilters.exclude[MissingMethodProblem]("org.apache.spark.api.java.function.DoubleFlatMapFunction.call"),
      ProblemFilters.exclude[IncompatibleResultTypeProblem]("org.apache.spark.api.java.function.FlatMapFunction2.call"),
      ProblemFilters.exclude[MissingMethodProblem]("org.apache.spark.api.java.function.FlatMapFunction2.call"),
      ProblemFilters.exclude[IncompatibleResultTypeProblem]("org.apache.spark.api.java.function.PairFlatMapFunction.call"),
      ProblemFilters.exclude[MissingMethodProblem]("org.apache.spark.api.java.function.PairFlatMapFunction.call"),
      ProblemFilters.exclude[IncompatibleResultTypeProblem]("org.apache.spark.api.java.function.CoGroupFunction.call"),
      ProblemFilters.exclude[MissingMethodProblem]("org.apache.spark.api.java.function.CoGroupFunction.call"),
      ProblemFilters.exclude[IncompatibleResultTypeProblem]("org.apache.spark.api.java.function.MapPartitionsFunction.call"),
      ProblemFilters.exclude[MissingMethodProblem]("org.apache.spark.api.java.function.MapPartitionsFunction.call"),
      ProblemFilters.exclude[IncompatibleResultTypeProblem]("org.apache.spark.api.java.function.FlatMapGroupsFunction.call"),
      ProblemFilters.exclude[MissingMethodProblem]("org.apache.spark.api.java.function.FlatMapGroupsFunction.call")
    ) ++
    Seq(
      // [SPARK-6429] Implement hashCode and equals together
      ProblemFilters.exclude[ReversedMissingMethodProblem]("org.apache.spark.Partition.org$apache$spark$Partition$$super=uals")
    ) ++
    Seq(
      // SPARK-4819 replace Guava Optional
      ProblemFilters.exclude[IncompatibleResultTypeProblem]("org.apache.spark.api.java.JavaSparkContext.getCheckpointDir"),
      ProblemFilters.exclude[IncompatibleResultTypeProblem]("org.apache.spark.api.java.JavaSparkContext.getSparkHome"),
      ProblemFilters.exclude[MissingMethodProblem]("org.apache.spark.api.java.JavaRDDLike.getCheckpointFile"),
      ProblemFilters.exclude[MissingMethodProblem]("org.apache.spark.api.java.JavaRDDLike.partitioner"),
      ProblemFilters.exclude[MissingMethodProblem]("org.apache.spark.api.java.JavaRDDLike.getCheckpointFile"),
      ProblemFilters.exclude[MissingMethodProblem]("org.apache.spark.api.java.JavaRDDLike.partitioner")
    ) ++
    Seq(
      // SPARK-12481 Remove Hadoop 1.x
      ProblemFilters.exclude[IncompatibleTemplateDefProblem]("org.apache.spark.mapred.SparkHadoopMapRedUtil"),
      // SPARK-12615 Remove deprecated APIs in core
      ProblemFilters.exclude[MissingMethodProblem]("org.apache.spark.SparkContext.<init>$default$6"),
      ProblemFilters.exclude[MissingMethodProblem]("org.apache.spark.SparkContext.numericRDDToDoubleRDDFunctions"),
      ProblemFilters.exclude[MissingMethodProblem]("org.apache.spark.SparkContext.intToIntWritable"),
      ProblemFilters.exclude[MissingMethodProblem]("org.apache.spark.SparkContext.intWritableConverter"),
      ProblemFilters.exclude[MissingMethodProblem]("org.apache.spark.SparkContext.writableWritableConverter"),
      ProblemFilters.exclude[MissingMethodProblem]("org.apache.spark.SparkContext.rddToPairRDDFunctions"),
      ProblemFilters.exclude[MissingMethodProblem]("org.apache.spark.SparkContext.rddToAsyncRDDActions"),
      ProblemFilters.exclude[MissingMethodProblem]("org.apache.spark.SparkContext.boolToBoolWritable"),
      ProblemFilters.exclude[MissingMethodProblem]("org.apache.spark.SparkContext.longToLongWritable"),
      ProblemFilters.exclude[MissingMethodProblem]("org.apache.spark.SparkContext.doubleWritableConverter"),
      ProblemFilters.exclude[MissingMethodProblem]("org.apache.spark.SparkContext.rddToOrderedRDDFunctions"),
      ProblemFilters.exclude[MissingMethodProblem]("org.apache.spark.SparkContext.floatWritableConverter"),
      ProblemFilters.exclude[MissingMethodProblem]("org.apache.spark.SparkContext.booleanWritableConverter"),
      ProblemFilters.exclude[MissingMethodProblem]("org.apache.spark.SparkContext.stringToText"),
      ProblemFilters.exclude[MissingMethodProblem]("org.apache.spark.SparkContext.doubleRDDToDoubleRDDFunctions"),
      ProblemFilters.exclude[MissingMethodProblem]("org.apache.spark.SparkContext.doubleToDoubleWritable"),
      ProblemFilters.exclude[MissingMethodProblem]("org.apache.spark.SparkContext.bytesWritableConverter"),
      ProblemFilters.exclude[MissingMethodProblem]("org.apache.spark.SparkContext.rddToSequenceFileRDDFunctions"),
      ProblemFilters.exclude[MissingMethodProblem]("org.apache.spark.SparkContext.bytesToBytesWritable"),
      ProblemFilters.exclude[MissingMethodProblem]("org.apache.spark.SparkContext.longWritableConverter"),
      ProblemFilters.exclude[MissingMethodProblem]("org.apache.spark.SparkContext.stringWritableConverter"),
      ProblemFilters.exclude[MissingMethodProblem]("org.apache.spark.SparkContext.floatToFloatWritable"),
      ProblemFilters.exclude[MissingMethodProblem]("org.apache.spark.SparkContext.rddToPairRDDFunctions$default$4"),
      ProblemFilters.exclude[MissingMethodProblem]("org.apache.spark.TaskContext.addOnCompleteCallback"),
      ProblemFilters.exclude[MissingMethodProblem]("org.apache.spark.TaskContext.runningLocally"),
      ProblemFilters.exclude[MissingMethodProblem]("org.apache.spark.TaskContext.attemptId"),
      ProblemFilters.exclude[MissingMethodProblem]("org.apache.spark.SparkContext.defaultMinSplits"),
      ProblemFilters.exclude[IncompatibleMethTypeProblem]("org.apache.spark.SparkContext.runJob"),
      ProblemFilters.exclude[MissingMethodProblem]("org.apache.spark.SparkContext.runJob"),
      ProblemFilters.exclude[MissingMethodProblem]("org.apache.spark.SparkContext.tachyonFolderName"),
      ProblemFilters.exclude[MissingMethodProblem]("org.apache.spark.SparkContext.initLocalProperties"),
      ProblemFilters.exclude[MissingMethodProblem]("org.apache.spark.SparkContext.clearJars"),
      ProblemFilters.exclude[MissingMethodProblem]("org.apache.spark.SparkContext.clearFiles"),
      ProblemFilters.exclude[MissingMethodProblem]("org.apache.spark.SparkContext.this"),
      ProblemFilters.exclude[IncompatibleMethTypeProblem]("org.apache.spark.SparkContext.this"),
      ProblemFilters.exclude[MissingMethodProblem]("org.apache.spark.rdd.RDD.flatMapWith$default$2"),
      ProblemFilters.exclude[MissingMethodProblem]("org.apache.spark.rdd.RDD.toArray"),
      ProblemFilters.exclude[MissingMethodProblem]("org.apache.spark.rdd.RDD.mapWith$default$2"),
      ProblemFilters.exclude[MissingMethodProblem]("org.apache.spark.rdd.RDD.mapPartitionsWithSplit"),
      ProblemFilters.exclude[MissingMethodProblem]("org.apache.spark.rdd.RDD.flatMapWith"),
      ProblemFilters.exclude[MissingMethodProblem]("org.apache.spark.rdd.RDD.filterWith"),
      ProblemFilters.exclude[MissingMethodProblem]("org.apache.spark.rdd.RDD.foreachWith"),
      ProblemFilters.exclude[MissingMethodProblem]("org.apache.spark.rdd.RDD.mapWith"),
      ProblemFilters.exclude[MissingMethodProblem]("org.apache.spark.rdd.RDD.mapPartitionsWithSplit$default$2"),
      ProblemFilters.exclude[MissingMethodProblem]("org.apache.spark.rdd.SequenceFileRDDFunctions.this"),
      ProblemFilters.exclude[MissingMethodProblem]("org.apache.spark.api.java.JavaRDDLike.splits"),
      ProblemFilters.exclude[MissingMethodProblem]("org.apache.spark.api.java.JavaRDDLike.toArray"),
      ProblemFilters.exclude[MissingMethodProblem]("org.apache.spark.api.java.JavaSparkContext.defaultMinSplits"),
      ProblemFilters.exclude[MissingMethodProblem]("org.apache.spark.api.java.JavaSparkContext.clearJars"),
      ProblemFilters.exclude[MissingMethodProblem]("org.apache.spark.api.java.JavaSparkContext.clearFiles"),
      ProblemFilters.exclude[MissingMethodProblem]("org.apache.spark.SparkContext.externalBlockStoreFolderName"),
      ProblemFilters.exclude[MissingClassProblem]("org.apache.spark.storage.ExternalBlockStore$"),
      ProblemFilters.exclude[MissingClassProblem]("org.apache.spark.storage.ExternalBlockManager"),
      ProblemFilters.exclude[MissingClassProblem]("org.apache.spark.storage.ExternalBlockStore")
    ) ++ Seq(
      // SPARK-12149 Added new fields to ExecutorSummary
      ProblemFilters.exclude[MissingMethodProblem]("org.apache.spark.status.api.v1.ExecutorSummary.this")
    ) ++
    // SPARK-12665 Remove deprecated and unused classes
    Seq(
      ProblemFilters.exclude[MissingClassProblem]("org.apache.spark.graphx.GraphKryoRegistrator"),
      ProblemFilters.exclude[MissingClassProblem]("org.apache.spark.util.Vector"),
      ProblemFilters.exclude[MissingClassProblem]("org.apache.spark.util.Vector$Multiplier"),
      ProblemFilters.exclude[MissingClassProblem]("org.apache.spark.util.Vector$")
    ) ++ Seq(
      // SPARK-12591 Register OpenHashMapBasedStateMap for Kryo
      ProblemFilters.exclude[MissingClassProblem]("org.apache.spark.serializer.KryoInputDataInputBridge"),
      ProblemFilters.exclude[MissingClassProblem]("org.apache.spark.serializer.KryoOutputDataOutputBridge")
    ) ++ Seq(
      // SPARK-12510 Refactor ActorReceiver to support Java
      ProblemFilters.exclude[AbstractClassProblem]("org.apache.spark.streaming.receiver.ActorReceiver")
    ) ++ Seq(
      // SPARK-12895 Implement TaskMetrics using accumulators
      ProblemFilters.exclude[MissingMethodProblem]("org.apache.spark.TaskContext.internalMetricsToAccumulators"),
      ProblemFilters.exclude[MissingMethodProblem]("org.apache.spark.TaskContext.collectInternalAccumulators"),
      ProblemFilters.exclude[MissingMethodProblem]("org.apache.spark.TaskContext.collectAccumulators")
    ) ++ Seq(
      // SPARK-12896 Send only accumulator updates to driver, not TaskMetrics
      ProblemFilters.exclude[IncompatibleMethTypeProblem]("org.apache.spark.Accumulable.this"),
      ProblemFilters.exclude[DirectMissingMethodProblem]("org.apache.spark.Accumulator.this"),
      ProblemFilters.exclude[MissingMethodProblem]("org.apache.spark.Accumulator.initialValue")
    ) ++ Seq(
      // SPARK-12692 Scala style: Fix the style violation (Space before "," or ":")
      ProblemFilters.exclude[MissingMethodProblem]("org.apache.spark.streaming.flume.sink.SparkSink.org$apache$spark$streaming$flume$sink$Logging$$log_"),
      ProblemFilters.exclude[MissingMethodProblem]("org.apache.spark.streaming.flume.sink.SparkSink.org$apache$spark$streaming$flume$sink$Logging$$log__="),
      ProblemFilters.exclude[MissingMethodProblem]("org.apache.spark.streaming.flume.sink.SparkAvroCallbackHandler.org$apache$spark$streaming$flume$sink$Logging$$log_"),
      ProblemFilters.exclude[MissingMethodProblem]("org.apache.spark.streaming.flume.sink.SparkAvroCallbackHandler.org$apache$spark$streaming$flume$sink$Logging$$log__="),
      ProblemFilters.exclude[MissingMethodProblem]("org.apache.spark.streaming.flume.sink.Logging.org$apache$spark$streaming$flume$sink$Logging$$log__="),
      ProblemFilters.exclude[MissingMethodProblem]("org.apache.spark.streaming.flume.sink.Logging.org$apache$spark$streaming$flume$sink$Logging$$log_"),
      ProblemFilters.exclude[MissingMethodProblem]("org.apache.spark.streaming.flume.sink.Logging.org$apache$spark$streaming$flume$sink$Logging$$_log"),
      ProblemFilters.exclude[MissingMethodProblem]("org.apache.spark.streaming.flume.sink.Logging.org$apache$spark$streaming$flume$sink$Logging$$_log_="),
      ProblemFilters.exclude[MissingMethodProblem]("org.apache.spark.streaming.flume.sink.TransactionProcessor.org$apache$spark$streaming$flume$sink$Logging$$log_"),
      ProblemFilters.exclude[MissingMethodProblem]("org.apache.spark.streaming.flume.sink.TransactionProcessor.org$apache$spark$streaming$flume$sink$Logging$$log__=")
    ) ++ Seq(
      // SPARK-12689 Migrate DDL parsing to the newly absorbed parser
      ProblemFilters.exclude[MissingClassProblem]("org.apache.spark.sql.execution.datasources.DDLParser"),
      ProblemFilters.exclude[MissingClassProblem]("org.apache.spark.sql.execution.datasources.DDLException"),
      ProblemFilters.exclude[MissingMethodProblem]("org.apache.spark.sql.SQLContext.ddlParser")
    ) ++ Seq(
      // SPARK-7799 Add "streaming-akka" project
      ProblemFilters.exclude[MissingMethodProblem]("org.apache.spark.streaming.zeromq.ZeroMQUtils.createStream"),
      ProblemFilters.exclude[IncompatibleMethTypeProblem]("org.apache.spark.streaming.zeromq.ZeroMQUtils.createStream"),
      ProblemFilters.exclude[IncompatibleResultTypeProblem]("org.apache.spark.streaming.zeromq.ZeroMQUtils.createStream$default$6"),
      ProblemFilters.exclude[MissingMethodProblem]("org.apache.spark.streaming.zeromq.ZeroMQUtils.createStream$default$5"),
      ProblemFilters.exclude[MissingMethodProblem]("org.apache.spark.streaming.StreamingContext.actorStream$default$4"),
      ProblemFilters.exclude[MissingMethodProblem]("org.apache.spark.streaming.StreamingContext.actorStream$default$3"),
      ProblemFilters.exclude[MissingMethodProblem]("org.apache.spark.streaming.StreamingContext.actorStream"),
      ProblemFilters.exclude[MissingMethodProblem]("org.apache.spark.streaming.api.java.JavaStreamingContext.actorStream"),
      ProblemFilters.exclude[MissingTypesProblem]("org.apache.spark.streaming.zeromq.ZeroMQReceiver"),
      ProblemFilters.exclude[MissingClassProblem]("org.apache.spark.streaming.receiver.ActorReceiver$Supervisor")
    ) ++ Seq(
      // SPARK-12348 Remove deprecated Streaming APIs.
      ProblemFilters.exclude[DirectMissingMethodProblem]("org.apache.spark.streaming.dstream.DStream.foreach"),
      ProblemFilters.exclude[MissingMethodProblem]("org.apache.spark.streaming.StreamingContext.toPairDStreamFunctions"),
      ProblemFilters.exclude[MissingMethodProblem]("org.apache.spark.streaming.StreamingContext.toPairDStreamFunctions$default$4"),
      ProblemFilters.exclude[MissingMethodProblem]("org.apache.spark.streaming.StreamingContext.awaitTermination"),
      ProblemFilters.exclude[MissingMethodProblem]("org.apache.spark.streaming.StreamingContext.networkStream"),
      ProblemFilters.exclude[MissingClassProblem]("org.apache.spark.streaming.api.java.JavaStreamingContextFactory"),
      ProblemFilters.exclude[MissingMethodProblem]("org.apache.spark.streaming.api.java.JavaStreamingContext.awaitTermination"),
      ProblemFilters.exclude[MissingMethodProblem]("org.apache.spark.streaming.api.java.JavaStreamingContext.sc"),
      ProblemFilters.exclude[MissingMethodProblem]("org.apache.spark.streaming.api.java.JavaDStreamLike.reduceByWindow"),
      ProblemFilters.exclude[MissingMethodProblem]("org.apache.spark.streaming.api.java.JavaDStreamLike.foreachRDD"),
      ProblemFilters.exclude[MissingMethodProblem]("org.apache.spark.streaming.api.java.JavaDStreamLike.foreach"),
      ProblemFilters.exclude[IncompatibleMethTypeProblem]("org.apache.spark.streaming.api.java.JavaStreamingContext.getOrCreate")
    ) ++ Seq(
      // SPARK-12847 Remove StreamingListenerBus and post all Streaming events to the same thread as Spark events
      ProblemFilters.exclude[MissingClassProblem]("org.apache.spark.util.AsynchronousListenerBus$"),
      ProblemFilters.exclude[MissingClassProblem]("org.apache.spark.util.AsynchronousListenerBus")
    ) ++ Seq(
      // SPARK-11622 Make LibSVMRelation extends HadoopFsRelation and Add LibSVMOutputWriter
      ProblemFilters.exclude[MissingTypesProblem]("org.apache.spark.ml.source.libsvm.DefaultSource"),
      ProblemFilters.exclude[MissingMethodProblem]("org.apache.spark.ml.source.libsvm.DefaultSource.createRelation")
    ) ++ Seq(
      // SPARK-6363 Make Scala 2.11 the default Scala version
      ProblemFilters.exclude[MissingMethodProblem]("org.apache.spark.SparkContext.cleanup"),
      ProblemFilters.exclude[MissingMethodProblem]("org.apache.spark.SparkContext.metadataCleaner"),
      ProblemFilters.exclude[MissingClassProblem]("org.apache.spark.scheduler.cluster.YarnSchedulerBackend$YarnDriverEndpoint"),
      ProblemFilters.exclude[MissingClassProblem]("org.apache.spark.scheduler.cluster.YarnSchedulerBackend$YarnSchedulerEndpoint")
    ) ++ Seq(
      // SPARK-7889
      ProblemFilters.exclude[MissingMethodProblem]("org.apache.spark.deploy.history.HistoryServer.org$apache$spark$deploy$history$HistoryServer$@tachSparkUI"),
      // SPARK-13296
      ProblemFilters.exclude[IncompatibleResultTypeProblem]("org.apache.spark.sql.UDFRegistration.register"),
      ProblemFilters.exclude[MissingClassProblem]("org.apache.spark.sql.UserDefinedPythonFunction$"),
      ProblemFilters.exclude[MissingClassProblem]("org.apache.spark.sql.UserDefinedPythonFunction"),
      ProblemFilters.exclude[MissingClassProblem]("org.apache.spark.sql.UserDefinedFunction"),
      ProblemFilters.exclude[MissingClassProblem]("org.apache.spark.sql.UserDefinedFunction$")
    ) ++ Seq(
      // SPARK-12995 Remove deprecated APIs in graphx
      ProblemFilters.exclude[MissingMethodProblem]("org.apache.spark.graphx.lib.SVDPlusPlus.runSVDPlusPlus"),
      ProblemFilters.exclude[MissingMethodProblem]("org.apache.spark.graphx.Graph.mapReduceTriplets"),
      ProblemFilters.exclude[MissingMethodProblem]("org.apache.spark.graphx.Graph.mapReduceTriplets$default$3"),
      ProblemFilters.exclude[MissingMethodProblem]("org.apache.spark.graphx.impl.GraphImpl.mapReduceTriplets")
    ) ++ Seq(
      // SPARK-13426 Remove the support of SIMR
      ProblemFilters.exclude[MissingMethodProblem]("org.apache.spark.SparkMasterRegex.SIMR_REGEX")
    ) ++ Seq(
      // SPARK-13413 Remove SparkContext.metricsSystem/schedulerBackend_ setter
      ProblemFilters.exclude[MissingMethodProblem]("org.apache.spark.SparkContext.metricsSystem"),
      ProblemFilters.exclude[MissingMethodProblem]("org.apache.spark.SparkContext.schedulerBackend_=")
    ) ++ Seq(
      // SPARK-13220 Deprecate yarn-client and yarn-cluster mode
      ProblemFilters.exclude[MissingMethodProblem](
        "org.apache.spark.SparkContext.org$apache$spark$SparkContext$$createTaskScheduler")
    ) ++ Seq(
      // SPARK-13465 TaskContext.
      ProblemFilters.exclude[MissingMethodProblem]("org.apache.spark.TaskContext.addTaskFailureListener")
    ) ++ Seq (
      // SPARK-7729 Executor which has been killed should also be displayed on Executor Tab
      ProblemFilters.exclude[MissingMethodProblem]("org.apache.spark.status.api.v1.ExecutorSummary.this")
    ) ++ Seq(
      // SPARK-13526 Move SQLContext per-session states to new class
      ProblemFilters.exclude[IncompatibleMethTypeProblem](
        "org.apache.spark.sql.UDFRegistration.this")
    ) ++ Seq(
      // [SPARK-13486][SQL] Move SQLConf into an internal package
      ProblemFilters.exclude[MissingClassProblem]("org.apache.spark.sql.SQLConf"),
      ProblemFilters.exclude[MissingClassProblem]("org.apache.spark.sql.SQLConf$SQLConfEntry"),
      ProblemFilters.exclude[MissingClassProblem]("org.apache.spark.sql.SQLConf$"),
      ProblemFilters.exclude[MissingClassProblem]("org.apache.spark.sql.SQLConf$SQLConfEntry$")
    ) ++ Seq(
      //SPARK-11011 UserDefinedType serialization should be strongly typed
      ProblemFilters.exclude[IncompatibleResultTypeProblem]("org.apache.spark.mllib.linalg.VectorUDT.serialize"),
      // SPARK-12073: backpressure rate controller consumes events preferentially from lagging partitions
      ProblemFilters.exclude[MissingMethodProblem]("org.apache.spark.streaming.kafka.KafkaTestUtils.createTopic"),
      ProblemFilters.exclude[MissingMethodProblem]("org.apache.spark.streaming.kafka.DirectKafkaInputDStream.maxMessagesPerPartition")
    ) ++ Seq(
      // [SPARK-13244][SQL] Migrates DataFrame to Dataset
      ProblemFilters.exclude[IncompatibleResultTypeProblem]("org.apache.spark.sql.SQLContext.tables"),
      ProblemFilters.exclude[IncompatibleResultTypeProblem]("org.apache.spark.sql.SQLContext.sql"),
      ProblemFilters.exclude[IncompatibleResultTypeProblem]("org.apache.spark.sql.SQLContext.baseRelationToDataFrame"),
      ProblemFilters.exclude[IncompatibleResultTypeProblem]("org.apache.spark.sql.SQLContext.table"),
      ProblemFilters.exclude[IncompatibleResultTypeProblem]("org.apache.spark.sql.DataFrame.apply"),

      ProblemFilters.exclude[MissingClassProblem]("org.apache.spark.sql.DataFrame"),
      ProblemFilters.exclude[MissingClassProblem]("org.apache.spark.sql.DataFrame$"),
      ProblemFilters.exclude[MissingClassProblem]("org.apache.spark.sql.LegacyFunctions"),
      ProblemFilters.exclude[MissingClassProblem]("org.apache.spark.sql.DataFrameHolder"),
      ProblemFilters.exclude[MissingClassProblem]("org.apache.spark.sql.DataFrameHolder$"),
      ProblemFilters.exclude[DirectMissingMethodProblem]("org.apache.spark.sql.SQLImplicits.localSeqToDataFrameHolder"),
      ProblemFilters.exclude[DirectMissingMethodProblem]("org.apache.spark.sql.SQLImplicits.stringRddToDataFrameHolder"),
      ProblemFilters.exclude[DirectMissingMethodProblem]("org.apache.spark.sql.SQLImplicits.rddToDataFrameHolder"),
      ProblemFilters.exclude[DirectMissingMethodProblem]("org.apache.spark.sql.SQLImplicits.longRddToDataFrameHolder"),
      ProblemFilters.exclude[DirectMissingMethodProblem]("org.apache.spark.sql.SQLImplicits.intRddToDataFrameHolder"),
      ProblemFilters.exclude[MissingClassProblem]("org.apache.spark.sql.GroupedDataset"),
      ProblemFilters.exclude[DirectMissingMethodProblem]("org.apache.spark.sql.Dataset.subtract"),

      // [SPARK-14451][SQL] Move encoder definition into Aggregator interface
      ProblemFilters.exclude[DirectMissingMethodProblem]("org.apache.spark.sql.expressions.Aggregator.toColumn"),
      ProblemFilters.exclude[ReversedMissingMethodProblem]("org.apache.spark.sql.expressions.Aggregator.bufferEncoder"),
      ProblemFilters.exclude[ReversedMissingMethodProblem]("org.apache.spark.sql.expressions.Aggregator.outputEncoder"),

      ProblemFilters.exclude[IncompatibleMethTypeProblem]("org.apache.spark.mllib.evaluation.MultilabelMetrics.this"),
      ProblemFilters.exclude[IncompatibleResultTypeProblem]("org.apache.spark.ml.classification.LogisticRegressionSummary.predictions"),
      ProblemFilters.exclude[MissingMethodProblem]("org.apache.spark.ml.classification.LogisticRegressionSummary.predictions")
    ) ++ Seq(
      // [SPARK-13686][MLLIB][STREAMING] Add a constructor parameter `reqParam` to (Streaming)LinearRegressionWithSGD
      ProblemFilters.exclude[MissingMethodProblem]("org.apache.spark.mllib.regression.LinearRegressionWithSGD.this")
    ) ++ Seq(
      // SPARK-15250 Remove deprecated json API in DataFrameReader
      ProblemFilters.exclude[IncompatibleMethTypeProblem]("org.apache.spark.sql.DataFrameReader.json")
    ) ++ Seq(
      // SPARK-13920: MIMA checks should apply to @Experimental and @DeveloperAPI APIs
      ProblemFilters.exclude[DirectMissingMethodProblem]("org.apache.spark.Aggregator.combineCombinersByKey"),
      ProblemFilters.exclude[DirectMissingMethodProblem]("org.apache.spark.Aggregator.combineValuesByKey"),
      ProblemFilters.exclude[DirectMissingMethodProblem]("org.apache.spark.ComplexFutureAction.run"),
      ProblemFilters.exclude[DirectMissingMethodProblem]("org.apache.spark.ComplexFutureAction.runJob"),
      ProblemFilters.exclude[DirectMissingMethodProblem]("org.apache.spark.ComplexFutureAction.this"),
      ProblemFilters.exclude[DirectMissingMethodProblem]("org.apache.spark.SparkEnv.actorSystem"),
      ProblemFilters.exclude[DirectMissingMethodProblem]("org.apache.spark.SparkEnv.cacheManager"),
      ProblemFilters.exclude[DirectMissingMethodProblem]("org.apache.spark.SparkEnv.this"),
      ProblemFilters.exclude[DirectMissingMethodProblem]("org.apache.spark.deploy.SparkHadoopUtil.getConfigurationFromJobContext"),
      ProblemFilters.exclude[DirectMissingMethodProblem]("org.apache.spark.deploy.SparkHadoopUtil.getTaskAttemptIDFromTaskAttemptContext"),
      ProblemFilters.exclude[DirectMissingMethodProblem]("org.apache.spark.deploy.SparkHadoopUtil.newConfiguration"),
      ProblemFilters.exclude[DirectMissingMethodProblem]("org.apache.spark.executor.InputMetrics.bytesReadCallback"),
      ProblemFilters.exclude[DirectMissingMethodProblem]("org.apache.spark.executor.InputMetrics.bytesReadCallback_="),
      ProblemFilters.exclude[DirectMissingMethodProblem]("org.apache.spark.executor.InputMetrics.canEqual"),
      ProblemFilters.exclude[DirectMissingMethodProblem]("org.apache.spark.executor.InputMetrics.copy"),
      ProblemFilters.exclude[DirectMissingMethodProblem]("org.apache.spark.executor.InputMetrics.productArity"),
      ProblemFilters.exclude[DirectMissingMethodProblem]("org.apache.spark.executor.InputMetrics.productElement"),
      ProblemFilters.exclude[DirectMissingMethodProblem]("org.apache.spark.executor.InputMetrics.productIterator"),
      ProblemFilters.exclude[DirectMissingMethodProblem]("org.apache.spark.executor.InputMetrics.productPrefix"),
      ProblemFilters.exclude[DirectMissingMethodProblem]("org.apache.spark.executor.InputMetrics.setBytesReadCallback"),
      ProblemFilters.exclude[DirectMissingMethodProblem]("org.apache.spark.executor.InputMetrics.updateBytesRead"),
      ProblemFilters.exclude[DirectMissingMethodProblem]("org.apache.spark.executor.OutputMetrics.canEqual"),
      ProblemFilters.exclude[DirectMissingMethodProblem]("org.apache.spark.executor.OutputMetrics.copy"),
      ProblemFilters.exclude[DirectMissingMethodProblem]("org.apache.spark.executor.OutputMetrics.productArity"),
      ProblemFilters.exclude[DirectMissingMethodProblem]("org.apache.spark.executor.OutputMetrics.productElement"),
      ProblemFilters.exclude[DirectMissingMethodProblem]("org.apache.spark.executor.OutputMetrics.productIterator"),
      ProblemFilters.exclude[DirectMissingMethodProblem]("org.apache.spark.executor.OutputMetrics.productPrefix"),
      ProblemFilters.exclude[DirectMissingMethodProblem]("org.apache.spark.executor.ShuffleReadMetrics.decFetchWaitTime"),
      ProblemFilters.exclude[DirectMissingMethodProblem]("org.apache.spark.executor.ShuffleReadMetrics.decLocalBlocksFetched"),
      ProblemFilters.exclude[DirectMissingMethodProblem]("org.apache.spark.executor.ShuffleReadMetrics.decRecordsRead"),
      ProblemFilters.exclude[DirectMissingMethodProblem]("org.apache.spark.executor.ShuffleReadMetrics.decRemoteBlocksFetched"),
      ProblemFilters.exclude[DirectMissingMethodProblem]("org.apache.spark.executor.ShuffleReadMetrics.decRemoteBytesRead"),
      ProblemFilters.exclude[DirectMissingMethodProblem]("org.apache.spark.executor.ShuffleWriteMetrics.decShuffleBytesWritten"),
      ProblemFilters.exclude[DirectMissingMethodProblem]("org.apache.spark.executor.ShuffleWriteMetrics.decShuffleRecordsWritten"),
      ProblemFilters.exclude[DirectMissingMethodProblem]("org.apache.spark.executor.ShuffleWriteMetrics.decShuffleWriteTime"),
      ProblemFilters.exclude[DirectMissingMethodProblem]("org.apache.spark.executor.ShuffleWriteMetrics.incShuffleBytesWritten"),
      ProblemFilters.exclude[DirectMissingMethodProblem]("org.apache.spark.executor.ShuffleWriteMetrics.incShuffleRecordsWritten"),
      ProblemFilters.exclude[DirectMissingMethodProblem]("org.apache.spark.executor.ShuffleWriteMetrics.incShuffleWriteTime"),
      ProblemFilters.exclude[DirectMissingMethodProblem]("org.apache.spark.executor.ShuffleWriteMetrics.setShuffleRecordsWritten"),
      ProblemFilters.exclude[DirectMissingMethodProblem]("org.apache.spark.ml.feature.PCAModel.this"),
      ProblemFilters.exclude[DirectMissingMethodProblem]("org.apache.spark.mllib.regression.StreamingLinearRegressionWithSGD.this"),
      ProblemFilters.exclude[DirectMissingMethodProblem]("org.apache.spark.rdd.RDD.mapPartitionsWithContext"),
      ProblemFilters.exclude[DirectMissingMethodProblem]("org.apache.spark.scheduler.AccumulableInfo.this"),
      ProblemFilters.exclude[DirectMissingMethodProblem]("org.apache.spark.scheduler.SparkListenerExecutorMetricsUpdate.taskMetrics"),
      ProblemFilters.exclude[DirectMissingMethodProblem]("org.apache.spark.scheduler.TaskInfo.attempt"),
      ProblemFilters.exclude[DirectMissingMethodProblem]("org.apache.spark.sql.ExperimentalMethods.this"),
      ProblemFilters.exclude[DirectMissingMethodProblem]("org.apache.spark.sql.functions.callUDF"),
      ProblemFilters.exclude[DirectMissingMethodProblem]("org.apache.spark.sql.functions.callUdf"),
      ProblemFilters.exclude[DirectMissingMethodProblem]("org.apache.spark.sql.functions.cumeDist"),
      ProblemFilters.exclude[DirectMissingMethodProblem]("org.apache.spark.sql.functions.denseRank"),
      ProblemFilters.exclude[DirectMissingMethodProblem]("org.apache.spark.sql.functions.inputFileName"),
      ProblemFilters.exclude[DirectMissingMethodProblem]("org.apache.spark.sql.functions.isNaN"),
      ProblemFilters.exclude[DirectMissingMethodProblem]("org.apache.spark.sql.functions.percentRank"),
      ProblemFilters.exclude[DirectMissingMethodProblem]("org.apache.spark.sql.functions.rowNumber"),
      ProblemFilters.exclude[DirectMissingMethodProblem]("org.apache.spark.sql.functions.sparkPartitionId"),
      ProblemFilters.exclude[DirectMissingMethodProblem]("org.apache.spark.storage.BlockStatus.apply"),
      ProblemFilters.exclude[DirectMissingMethodProblem]("org.apache.spark.storage.BlockStatus.copy"),
      ProblemFilters.exclude[DirectMissingMethodProblem]("org.apache.spark.storage.BlockStatus.externalBlockStoreSize"),
      ProblemFilters.exclude[DirectMissingMethodProblem]("org.apache.spark.storage.BlockStatus.this"),
      ProblemFilters.exclude[DirectMissingMethodProblem]("org.apache.spark.storage.StorageStatus.offHeapUsed"),
      ProblemFilters.exclude[DirectMissingMethodProblem]("org.apache.spark.storage.StorageStatus.offHeapUsedByRdd"),
      ProblemFilters.exclude[DirectMissingMethodProblem]("org.apache.spark.storage.StorageStatusListener.this"),
      ProblemFilters.exclude[DirectMissingMethodProblem]("org.apache.spark.streaming.scheduler.BatchInfo.streamIdToNumRecords"),
      ProblemFilters.exclude[DirectMissingMethodProblem]("org.apache.spark.ui.exec.ExecutorsListener.storageStatusList"),
      ProblemFilters.exclude[DirectMissingMethodProblem]("org.apache.spark.ui.exec.ExecutorsListener.this"),
      ProblemFilters.exclude[DirectMissingMethodProblem]("org.apache.spark.ui.storage.StorageListener.storageStatusList"),
      ProblemFilters.exclude[IncompatibleMethTypeProblem]("org.apache.spark.ExceptionFailure.apply"),
      ProblemFilters.exclude[IncompatibleMethTypeProblem]("org.apache.spark.ExceptionFailure.copy"),
      ProblemFilters.exclude[IncompatibleMethTypeProblem]("org.apache.spark.ExceptionFailure.this"),
      ProblemFilters.exclude[IncompatibleMethTypeProblem]("org.apache.spark.executor.InputMetrics.this"),
      ProblemFilters.exclude[IncompatibleMethTypeProblem]("org.apache.spark.executor.OutputMetrics.this"),
      ProblemFilters.exclude[IncompatibleMethTypeProblem]("org.apache.spark.ml.Estimator.fit"),
      ProblemFilters.exclude[IncompatibleMethTypeProblem]("org.apache.spark.ml.Pipeline.fit"),
      ProblemFilters.exclude[IncompatibleMethTypeProblem]("org.apache.spark.ml.PipelineModel.transform"),
      ProblemFilters.exclude[IncompatibleMethTypeProblem]("org.apache.spark.ml.PredictionModel.transform"),
      ProblemFilters.exclude[IncompatibleMethTypeProblem]("org.apache.spark.ml.PredictionModel.transformImpl"),
      ProblemFilters.exclude[IncompatibleMethTypeProblem]("org.apache.spark.ml.Predictor.extractLabeledPoints"),
      ProblemFilters.exclude[IncompatibleMethTypeProblem]("org.apache.spark.ml.Predictor.fit"),
      ProblemFilters.exclude[IncompatibleMethTypeProblem]("org.apache.spark.ml.Predictor.train"),
      ProblemFilters.exclude[IncompatibleMethTypeProblem]("org.apache.spark.ml.Transformer.transform"),
      ProblemFilters.exclude[IncompatibleMethTypeProblem]("org.apache.spark.ml.classification.BinaryLogisticRegressionSummary.this"),
      ProblemFilters.exclude[IncompatibleMethTypeProblem]("org.apache.spark.ml.classification.BinaryLogisticRegressionTrainingSummary.this"),
      ProblemFilters.exclude[IncompatibleMethTypeProblem]("org.apache.spark.ml.classification.ClassificationModel.transform"),
      ProblemFilters.exclude[IncompatibleMethTypeProblem]("org.apache.spark.ml.classification.GBTClassifier.train"),
      ProblemFilters.exclude[IncompatibleMethTypeProblem]("org.apache.spark.ml.classification.MultilayerPerceptronClassifier.train"),
      ProblemFilters.exclude[IncompatibleMethTypeProblem]("org.apache.spark.ml.classification.NaiveBayes.train"),
      ProblemFilters.exclude[IncompatibleMethTypeProblem]("org.apache.spark.ml.classification.OneVsRest.fit"),
      ProblemFilters.exclude[IncompatibleMethTypeProblem]("org.apache.spark.ml.classification.OneVsRestModel.transform"),
      ProblemFilters.exclude[IncompatibleMethTypeProblem]("org.apache.spark.ml.classification.RandomForestClassifier.train"),
      ProblemFilters.exclude[IncompatibleMethTypeProblem]("org.apache.spark.ml.clustering.KMeans.fit"),
      ProblemFilters.exclude[IncompatibleMethTypeProblem]("org.apache.spark.ml.clustering.KMeansModel.computeCost"),
      ProblemFilters.exclude[IncompatibleMethTypeProblem]("org.apache.spark.ml.clustering.KMeansModel.transform"),
      ProblemFilters.exclude[IncompatibleMethTypeProblem]("org.apache.spark.ml.clustering.LDAModel.logLikelihood"),
      ProblemFilters.exclude[IncompatibleMethTypeProblem]("org.apache.spark.ml.clustering.LDAModel.logPerplexity"),
      ProblemFilters.exclude[IncompatibleMethTypeProblem]("org.apache.spark.ml.clustering.LDAModel.transform"),
      ProblemFilters.exclude[IncompatibleMethTypeProblem]("org.apache.spark.ml.evaluation.BinaryClassificationEvaluator.evaluate"),
      ProblemFilters.exclude[IncompatibleMethTypeProblem]("org.apache.spark.ml.evaluation.Evaluator.evaluate"),
      ProblemFilters.exclude[IncompatibleMethTypeProblem]("org.apache.spark.ml.evaluation.MulticlassClassificationEvaluator.evaluate"),
      ProblemFilters.exclude[IncompatibleMethTypeProblem]("org.apache.spark.ml.evaluation.RegressionEvaluator.evaluate"),
      ProblemFilters.exclude[IncompatibleMethTypeProblem]("org.apache.spark.ml.feature.Binarizer.transform"),
      ProblemFilters.exclude[IncompatibleMethTypeProblem]("org.apache.spark.ml.feature.Bucketizer.transform"),
      ProblemFilters.exclude[IncompatibleMethTypeProblem]("org.apache.spark.ml.feature.ChiSqSelector.fit"),
      ProblemFilters.exclude[IncompatibleMethTypeProblem]("org.apache.spark.ml.feature.ChiSqSelectorModel.transform"),
      ProblemFilters.exclude[IncompatibleMethTypeProblem]("org.apache.spark.ml.feature.CountVectorizer.fit"),
      ProblemFilters.exclude[IncompatibleMethTypeProblem]("org.apache.spark.ml.feature.CountVectorizerModel.transform"),
      ProblemFilters.exclude[IncompatibleMethTypeProblem]("org.apache.spark.ml.feature.HashingTF.transform"),
      ProblemFilters.exclude[IncompatibleMethTypeProblem]("org.apache.spark.ml.feature.IDF.fit"),
      ProblemFilters.exclude[IncompatibleMethTypeProblem]("org.apache.spark.ml.feature.IDFModel.transform"),
      ProblemFilters.exclude[IncompatibleMethTypeProblem]("org.apache.spark.ml.feature.IndexToString.transform"),
      ProblemFilters.exclude[IncompatibleMethTypeProblem]("org.apache.spark.ml.feature.Interaction.transform"),
      ProblemFilters.exclude[IncompatibleMethTypeProblem]("org.apache.spark.ml.feature.MinMaxScaler.fit"),
      ProblemFilters.exclude[IncompatibleMethTypeProblem]("org.apache.spark.ml.feature.MinMaxScalerModel.transform"),
      ProblemFilters.exclude[IncompatibleMethTypeProblem]("org.apache.spark.ml.feature.OneHotEncoder.transform"),
      ProblemFilters.exclude[IncompatibleMethTypeProblem]("org.apache.spark.ml.feature.PCA.fit"),
      ProblemFilters.exclude[IncompatibleMethTypeProblem]("org.apache.spark.ml.feature.PCAModel.transform"),
      ProblemFilters.exclude[IncompatibleMethTypeProblem]("org.apache.spark.ml.feature.QuantileDiscretizer.fit"),
      ProblemFilters.exclude[IncompatibleMethTypeProblem]("org.apache.spark.ml.feature.RFormula.fit"),
      ProblemFilters.exclude[IncompatibleMethTypeProblem]("org.apache.spark.ml.feature.RFormulaModel.transform"),
      ProblemFilters.exclude[IncompatibleMethTypeProblem]("org.apache.spark.ml.feature.SQLTransformer.transform"),
      ProblemFilters.exclude[IncompatibleMethTypeProblem]("org.apache.spark.ml.feature.StandardScaler.fit"),
      ProblemFilters.exclude[IncompatibleMethTypeProblem]("org.apache.spark.ml.feature.StandardScalerModel.transform"),
      ProblemFilters.exclude[IncompatibleMethTypeProblem]("org.apache.spark.ml.feature.StopWordsRemover.transform"),
      ProblemFilters.exclude[IncompatibleMethTypeProblem]("org.apache.spark.ml.feature.StringIndexer.fit"),
      ProblemFilters.exclude[IncompatibleMethTypeProblem]("org.apache.spark.ml.feature.StringIndexerModel.transform"),
      ProblemFilters.exclude[IncompatibleMethTypeProblem]("org.apache.spark.ml.feature.VectorAssembler.transform"),
      ProblemFilters.exclude[IncompatibleMethTypeProblem]("org.apache.spark.ml.feature.VectorIndexer.fit"),
      ProblemFilters.exclude[IncompatibleMethTypeProblem]("org.apache.spark.ml.feature.VectorIndexerModel.transform"),
      ProblemFilters.exclude[IncompatibleMethTypeProblem]("org.apache.spark.ml.feature.VectorSlicer.transform"),
      ProblemFilters.exclude[IncompatibleMethTypeProblem]("org.apache.spark.ml.feature.Word2Vec.fit"),
      ProblemFilters.exclude[IncompatibleMethTypeProblem]("org.apache.spark.ml.feature.Word2VecModel.transform"),
      ProblemFilters.exclude[IncompatibleMethTypeProblem]("org.apache.spark.ml.recommendation.ALS.fit"),
      ProblemFilters.exclude[IncompatibleMethTypeProblem]("org.apache.spark.ml.recommendation.ALSModel.this"),
      ProblemFilters.exclude[IncompatibleMethTypeProblem]("org.apache.spark.ml.recommendation.ALSModel.transform"),
      ProblemFilters.exclude[IncompatibleMethTypeProblem]("org.apache.spark.ml.regression.AFTSurvivalRegression.fit"),
      ProblemFilters.exclude[IncompatibleMethTypeProblem]("org.apache.spark.ml.regression.AFTSurvivalRegressionModel.transform"),
      ProblemFilters.exclude[IncompatibleMethTypeProblem]("org.apache.spark.ml.regression.GBTRegressor.train"),
      ProblemFilters.exclude[IncompatibleMethTypeProblem]("org.apache.spark.ml.regression.IsotonicRegression.extractWeightedLabeledPoints"),
      ProblemFilters.exclude[IncompatibleMethTypeProblem]("org.apache.spark.ml.regression.IsotonicRegression.fit"),
      ProblemFilters.exclude[IncompatibleMethTypeProblem]("org.apache.spark.ml.regression.IsotonicRegressionModel.extractWeightedLabeledPoints"),
      ProblemFilters.exclude[IncompatibleMethTypeProblem]("org.apache.spark.ml.regression.IsotonicRegressionModel.transform"),
      ProblemFilters.exclude[IncompatibleMethTypeProblem]("org.apache.spark.ml.regression.LinearRegression.train"),
      ProblemFilters.exclude[IncompatibleMethTypeProblem]("org.apache.spark.ml.regression.LinearRegressionSummary.this"),
      ProblemFilters.exclude[IncompatibleMethTypeProblem]("org.apache.spark.ml.regression.LinearRegressionTrainingSummary.this"),
      ProblemFilters.exclude[IncompatibleMethTypeProblem]("org.apache.spark.ml.regression.RandomForestRegressor.train"),
      ProblemFilters.exclude[IncompatibleMethTypeProblem]("org.apache.spark.ml.tuning.CrossValidator.fit"),
      ProblemFilters.exclude[IncompatibleMethTypeProblem]("org.apache.spark.ml.tuning.CrossValidatorModel.transform"),
      ProblemFilters.exclude[IncompatibleMethTypeProblem]("org.apache.spark.ml.tuning.TrainValidationSplit.fit"),
      ProblemFilters.exclude[IncompatibleMethTypeProblem]("org.apache.spark.ml.tuning.TrainValidationSplitModel.transform"),
      ProblemFilters.exclude[IncompatibleMethTypeProblem]("org.apache.spark.mllib.evaluation.BinaryClassificationMetrics.this"),
      ProblemFilters.exclude[IncompatibleMethTypeProblem]("org.apache.spark.mllib.evaluation.MulticlassMetrics.this"),
      ProblemFilters.exclude[IncompatibleMethTypeProblem]("org.apache.spark.mllib.evaluation.RegressionMetrics.this"),
      ProblemFilters.exclude[IncompatibleMethTypeProblem]("org.apache.spark.sql.DataFrameNaFunctions.this"),
      ProblemFilters.exclude[IncompatibleMethTypeProblem]("org.apache.spark.sql.DataFrameStatFunctions.this"),
      ProblemFilters.exclude[IncompatibleMethTypeProblem]("org.apache.spark.sql.DataFrameWriter.this"),
      ProblemFilters.exclude[IncompatibleMethTypeProblem]("org.apache.spark.sql.functions.broadcast"),
      ProblemFilters.exclude[IncompatibleMethTypeProblem]("org.apache.spark.sql.functions.callUDF"),
      ProblemFilters.exclude[IncompatibleMethTypeProblem]("org.apache.spark.sql.sources.CreatableRelationProvider.createRelation"),
      ProblemFilters.exclude[IncompatibleMethTypeProblem]("org.apache.spark.sql.sources.InsertableRelation.insert"),
      ProblemFilters.exclude[IncompatibleResultTypeProblem]("org.apache.spark.ml.classification.BinaryLogisticRegressionSummary.fMeasureByThreshold"),
      ProblemFilters.exclude[IncompatibleResultTypeProblem]("org.apache.spark.ml.classification.BinaryLogisticRegressionSummary.pr"),
      ProblemFilters.exclude[IncompatibleResultTypeProblem]("org.apache.spark.ml.classification.BinaryLogisticRegressionSummary.precisionByThreshold"),
      ProblemFilters.exclude[IncompatibleResultTypeProblem]("org.apache.spark.ml.classification.BinaryLogisticRegressionSummary.predictions"),
      ProblemFilters.exclude[IncompatibleResultTypeProblem]("org.apache.spark.ml.classification.BinaryLogisticRegressionSummary.recallByThreshold"),
      ProblemFilters.exclude[IncompatibleResultTypeProblem]("org.apache.spark.ml.classification.BinaryLogisticRegressionSummary.roc"),
      ProblemFilters.exclude[IncompatibleResultTypeProblem]("org.apache.spark.ml.clustering.LDAModel.describeTopics"),
      ProblemFilters.exclude[IncompatibleResultTypeProblem]("org.apache.spark.ml.feature.Word2VecModel.findSynonyms"),
      ProblemFilters.exclude[IncompatibleResultTypeProblem]("org.apache.spark.ml.feature.Word2VecModel.getVectors"),
      ProblemFilters.exclude[IncompatibleResultTypeProblem]("org.apache.spark.ml.recommendation.ALSModel.itemFactors"),
      ProblemFilters.exclude[IncompatibleResultTypeProblem]("org.apache.spark.ml.recommendation.ALSModel.userFactors"),
      ProblemFilters.exclude[IncompatibleResultTypeProblem]("org.apache.spark.ml.regression.LinearRegressionSummary.predictions"),
      ProblemFilters.exclude[IncompatibleResultTypeProblem]("org.apache.spark.ml.regression.LinearRegressionSummary.residuals"),
      ProblemFilters.exclude[IncompatibleResultTypeProblem]("org.apache.spark.scheduler.AccumulableInfo.name"),
      ProblemFilters.exclude[IncompatibleResultTypeProblem]("org.apache.spark.scheduler.AccumulableInfo.value"),
      ProblemFilters.exclude[IncompatibleResultTypeProblem]("org.apache.spark.sql.DataFrameNaFunctions.drop"),
      ProblemFilters.exclude[IncompatibleResultTypeProblem]("org.apache.spark.sql.DataFrameNaFunctions.fill"),
      ProblemFilters.exclude[IncompatibleResultTypeProblem]("org.apache.spark.sql.DataFrameNaFunctions.replace"),
      ProblemFilters.exclude[IncompatibleResultTypeProblem]("org.apache.spark.sql.DataFrameReader.jdbc"),
      ProblemFilters.exclude[IncompatibleResultTypeProblem]("org.apache.spark.sql.DataFrameReader.json"),
      ProblemFilters.exclude[IncompatibleResultTypeProblem]("org.apache.spark.sql.DataFrameReader.load"),
      ProblemFilters.exclude[IncompatibleResultTypeProblem]("org.apache.spark.sql.DataFrameReader.orc"),
      ProblemFilters.exclude[IncompatibleResultTypeProblem]("org.apache.spark.sql.DataFrameReader.parquet"),
      ProblemFilters.exclude[IncompatibleResultTypeProblem]("org.apache.spark.sql.DataFrameReader.table"),
      ProblemFilters.exclude[IncompatibleResultTypeProblem]("org.apache.spark.sql.DataFrameReader.text"),
      ProblemFilters.exclude[IncompatibleResultTypeProblem]("org.apache.spark.sql.DataFrameStatFunctions.crosstab"),
      ProblemFilters.exclude[IncompatibleResultTypeProblem]("org.apache.spark.sql.DataFrameStatFunctions.freqItems"),
      ProblemFilters.exclude[IncompatibleResultTypeProblem]("org.apache.spark.sql.DataFrameStatFunctions.sampleBy"),
      ProblemFilters.exclude[IncompatibleResultTypeProblem]("org.apache.spark.sql.SQLContext.createExternalTable"),
      ProblemFilters.exclude[IncompatibleResultTypeProblem]("org.apache.spark.sql.SQLContext.emptyDataFrame"),
      ProblemFilters.exclude[IncompatibleResultTypeProblem]("org.apache.spark.sql.SQLContext.range"),
      ProblemFilters.exclude[IncompatibleResultTypeProblem]("org.apache.spark.sql.functions.udf"),
      ProblemFilters.exclude[MissingClassProblem]("org.apache.spark.scheduler.JobLogger"),
      ProblemFilters.exclude[MissingClassProblem]("org.apache.spark.streaming.receiver.ActorHelper"),
      ProblemFilters.exclude[MissingClassProblem]("org.apache.spark.streaming.receiver.ActorSupervisorStrategy"),
      ProblemFilters.exclude[MissingClassProblem]("org.apache.spark.streaming.receiver.ActorSupervisorStrategy$"),
      ProblemFilters.exclude[MissingClassProblem]("org.apache.spark.streaming.receiver.Statistics"),
      ProblemFilters.exclude[MissingClassProblem]("org.apache.spark.streaming.receiver.Statistics$"),
      ProblemFilters.exclude[MissingTypesProblem]("org.apache.spark.executor.InputMetrics"),
      ProblemFilters.exclude[MissingTypesProblem]("org.apache.spark.executor.InputMetrics$"),
      ProblemFilters.exclude[MissingTypesProblem]("org.apache.spark.executor.OutputMetrics"),
      ProblemFilters.exclude[MissingTypesProblem]("org.apache.spark.executor.OutputMetrics$"),
      ProblemFilters.exclude[MissingTypesProblem]("org.apache.spark.sql.functions$"),
      ProblemFilters.exclude[ReversedMissingMethodProblem]("org.apache.spark.ml.Estimator.fit"),
      ProblemFilters.exclude[ReversedMissingMethodProblem]("org.apache.spark.ml.Predictor.train"),
      ProblemFilters.exclude[ReversedMissingMethodProblem]("org.apache.spark.ml.Transformer.transform"),
      ProblemFilters.exclude[ReversedMissingMethodProblem]("org.apache.spark.ml.evaluation.Evaluator.evaluate"),
      ProblemFilters.exclude[ReversedMissingMethodProblem]("org.apache.spark.scheduler.SparkListener.onOtherEvent"),
      ProblemFilters.exclude[ReversedMissingMethodProblem]("org.apache.spark.sql.sources.CreatableRelationProvider.createRelation"),
      ProblemFilters.exclude[ReversedMissingMethodProblem]("org.apache.spark.sql.sources.InsertableRelation.insert")
    ) ++ Seq(
      // [SPARK-13926] Automatically use Kryo serializer when shuffling RDDs with simple types
      ProblemFilters.exclude[IncompatibleMethTypeProblem]("org.apache.spark.ShuffleDependency.this"),
      ProblemFilters.exclude[IncompatibleResultTypeProblem]("org.apache.spark.ShuffleDependency.serializer"),
      ProblemFilters.exclude[MissingClassProblem]("org.apache.spark.serializer.Serializer$")
    ) ++ Seq(
      // SPARK-13927: add row/column iterator to local matrices
      ProblemFilters.exclude[MissingMethodProblem]("org.apache.spark.mllib.linalg.Matrix.rowIter"),
      ProblemFilters.exclude[MissingMethodProblem]("org.apache.spark.mllib.linalg.Matrix.colIter")
    ) ++ Seq(
      // SPARK-13948: MiMa Check should catch if the visibility change to `private`
      // TODO(josh): Some of these may be legitimate incompatibilities; we should follow up before the 2.0.0 release
      ProblemFilters.exclude[DirectMissingMethodProblem]("org.apache.spark.sql.Dataset.toDS"),
      ProblemFilters.exclude[DirectMissingMethodProblem]("org.apache.spark.sql.sources.OutputWriterFactory.newInstance"),
      ProblemFilters.exclude[DirectMissingMethodProblem]("org.apache.spark.util.RpcUtils.askTimeout"),
      ProblemFilters.exclude[DirectMissingMethodProblem]("org.apache.spark.util.RpcUtils.lookupTimeout"),
      ProblemFilters.exclude[IncompatibleMethTypeProblem]("org.apache.spark.ml.UnaryTransformer.transform"),
      ProblemFilters.exclude[IncompatibleMethTypeProblem]("org.apache.spark.ml.classification.DecisionTreeClassifier.train"),
      ProblemFilters.exclude[IncompatibleMethTypeProblem]("org.apache.spark.ml.classification.LogisticRegression.train"),
      ProblemFilters.exclude[IncompatibleMethTypeProblem]("org.apache.spark.ml.regression.DecisionTreeRegressor.train"),
      ProblemFilters.exclude[IncompatibleMethTypeProblem]("org.apache.spark.sql.Dataset.groupBy"),
      ProblemFilters.exclude[IncompatibleResultTypeProblem]("org.apache.spark.sql.Dataset.groupBy"),
      ProblemFilters.exclude[IncompatibleResultTypeProblem]("org.apache.spark.sql.Dataset.select"),
      ProblemFilters.exclude[IncompatibleResultTypeProblem]("org.apache.spark.sql.Dataset.toDF"),
      ProblemFilters.exclude[ReversedMissingMethodProblem]("org.apache.spark.Logging.initializeLogIfNecessary"),
      ProblemFilters.exclude[ReversedMissingMethodProblem]("org.apache.spark.scheduler.SparkListenerEvent.logEvent"),
      ProblemFilters.exclude[ReversedMissingMethodProblem]("org.apache.spark.sql.sources.OutputWriterFactory.newInstance")
    ) ++ Seq(
      // [SPARK-14014] Replace existing analysis.Catalog with SessionCatalog
      ProblemFilters.exclude[DirectMissingMethodProblem]("org.apache.spark.sql.SQLContext.this")
    ) ++ Seq(
      // [SPARK-13928] Move org.apache.spark.Logging into org.apache.spark.internal.Logging
      ProblemFilters.exclude[MissingClassProblem]("org.apache.spark.Logging"),
      (problem: Problem) => problem match {
        case MissingTypesProblem(_, missing)
          if missing.map(_.fullName).sameElements(Seq("org.apache.spark.Logging")) => false
        case _ => true
      }
    ) ++ Seq(
      // [SPARK-13990] Automatically pick serializer when caching RDDs
      ProblemFilters.exclude[DirectMissingMethodProblem]("org.apache.spark.network.netty.NettyBlockTransferService.uploadBlock")
    ) ++ Seq(
      // [SPARK-14089][CORE][MLLIB] Remove methods that has been deprecated since 1.1, 1.2, 1.3, 1.4, and 1.5
      ProblemFilters.exclude[DirectMissingMethodProblem]("org.apache.spark.SparkEnv.getThreadLocal"),
      ProblemFilters.exclude[DirectMissingMethodProblem]("org.apache.spark.mllib.rdd.RDDFunctions.treeReduce"),
      ProblemFilters.exclude[DirectMissingMethodProblem]("org.apache.spark.mllib.rdd.RDDFunctions.treeAggregate"),
      ProblemFilters.exclude[DirectMissingMethodProblem]("org.apache.spark.mllib.tree.configuration.Strategy.defaultStategy"),
      ProblemFilters.exclude[IncompatibleMethTypeProblem]("org.apache.spark.mllib.util.MLUtils.loadLibSVMFile"),
      ProblemFilters.exclude[IncompatibleMethTypeProblem]("org.apache.spark.mllib.util.MLUtils.loadLibSVMFile"),
      ProblemFilters.exclude[DirectMissingMethodProblem]("org.apache.spark.mllib.util.MLUtils.loadLibSVMFile"),
      ProblemFilters.exclude[DirectMissingMethodProblem]("org.apache.spark.mllib.util.MLUtils.saveLabeledData"),
      ProblemFilters.exclude[DirectMissingMethodProblem]("org.apache.spark.mllib.util.MLUtils.loadLabeledData"),
      ProblemFilters.exclude[DirectMissingMethodProblem]("org.apache.spark.mllib.optimization.LBFGS.setMaxNumIterations"),
      ProblemFilters.exclude[DirectMissingMethodProblem]("org.apache.spark.ml.evaluation.BinaryClassificationEvaluator.setScoreCol")
    ) ++ Seq(
      // [SPARK-14205][SQL] remove trait Queryable
      ProblemFilters.exclude[MissingTypesProblem]("org.apache.spark.sql.Dataset")
    ) ++ Seq(
      // [SPARK-11262][ML] Unit test for gradient, loss layers, memory management
      // for multilayer perceptron.
      // This class is marked as `private`.
      ProblemFilters.exclude[MissingClassProblem]("org.apache.spark.ml.ann.SoftmaxFunction")
    ) ++ Seq(
      // [SPARK-13674][SQL] Add wholestage codegen support to Sample
      ProblemFilters.exclude[IncompatibleMethTypeProblem]("org.apache.spark.util.random.PoissonSampler.this"),
      ProblemFilters.exclude[DirectMissingMethodProblem]("org.apache.spark.util.random.PoissonSampler.this")
    ) ++ Seq(
      // [SPARK-13430][ML] moved featureCol from LinearRegressionModelSummary to LinearRegressionSummary
      ProblemFilters.exclude[MissingMethodProblem]("org.apache.spark.ml.regression.LinearRegressionSummary.this")
    ) ++ Seq(
      // [SPARK-14437][Core] Use the address that NettyBlockTransferService listens to create BlockManagerId
      ProblemFilters.exclude[DirectMissingMethodProblem]("org.apache.spark.network.netty.NettyBlockTransferService.this")
    ) ++ Seq(
      // [SPARK-13048][ML][MLLIB] keepLastCheckpoint option for LDA EM optimizer
      ProblemFilters.exclude[DirectMissingMethodProblem]("org.apache.spark.mllib.clustering.DistributedLDAModel.this")
    ) ++ Seq(
      // [SPARK-14475] Propagate user-defined context from driver to executors
      ProblemFilters.exclude[ReversedMissingMethodProblem]("org.apache.spark.TaskContext.getLocalProperty"),
      // [SPARK-14617] Remove deprecated APIs in TaskMetrics
      ProblemFilters.exclude[MissingClassProblem]("org.apache.spark.executor.InputMetrics$"),
      ProblemFilters.exclude[MissingClassProblem]("org.apache.spark.executor.OutputMetrics$"),
      // [SPARK-14628] Simplify task metrics by always tracking read/write metrics
      ProblemFilters.exclude[DirectMissingMethodProblem]("org.apache.spark.executor.InputMetrics.readMethod"),
      ProblemFilters.exclude[DirectMissingMethodProblem]("org.apache.spark.executor.OutputMetrics.writeMethod")
    ) ++ Seq(
      // SPARK-14628: Always track input/output/shuffle metrics
      ProblemFilters.exclude[DirectMissingMethodProblem]("org.apache.spark.status.api.v1.ShuffleReadMetrics.totalBlocksFetched"),
      ProblemFilters.exclude[IncompatibleMethTypeProblem]("org.apache.spark.status.api.v1.ShuffleReadMetrics.this"),
      ProblemFilters.exclude[IncompatibleResultTypeProblem]("org.apache.spark.status.api.v1.TaskMetrics.inputMetrics"),
      ProblemFilters.exclude[IncompatibleResultTypeProblem]("org.apache.spark.status.api.v1.TaskMetrics.outputMetrics"),
      ProblemFilters.exclude[IncompatibleResultTypeProblem]("org.apache.spark.status.api.v1.TaskMetrics.shuffleWriteMetrics"),
      ProblemFilters.exclude[IncompatibleResultTypeProblem]("org.apache.spark.status.api.v1.TaskMetrics.shuffleReadMetrics"),
      ProblemFilters.exclude[IncompatibleMethTypeProblem]("org.apache.spark.status.api.v1.TaskMetrics.this"),
      ProblemFilters.exclude[IncompatibleResultTypeProblem]("org.apache.spark.status.api.v1.TaskMetricDistributions.inputMetrics"),
      ProblemFilters.exclude[IncompatibleResultTypeProblem]("org.apache.spark.status.api.v1.TaskMetricDistributions.outputMetrics"),
      ProblemFilters.exclude[IncompatibleResultTypeProblem]("org.apache.spark.status.api.v1.TaskMetricDistributions.shuffleWriteMetrics"),
      ProblemFilters.exclude[IncompatibleResultTypeProblem]("org.apache.spark.status.api.v1.TaskMetricDistributions.shuffleReadMetrics"),
      ProblemFilters.exclude[IncompatibleMethTypeProblem]("org.apache.spark.status.api.v1.TaskMetricDistributions.this")
    ) ++ Seq(
      // SPARK-13643: Move functionality from SQLContext to SparkSession
      ProblemFilters.exclude[DirectMissingMethodProblem]("org.apache.spark.sql.SQLContext.getSchema")
    ) ++ Seq(
      // [SPARK-14407] Hides HadoopFsRelation related data source API into execution package
      ProblemFilters.exclude[MissingClassProblem]("org.apache.spark.sql.sources.OutputWriter"),
      ProblemFilters.exclude[MissingClassProblem]("org.apache.spark.sql.sources.OutputWriterFactory")
    ) ++ Seq(
      // SPARK-14734: Add conversions between mllib and ml Vector, Matrix types
      ProblemFilters.exclude[ReversedMissingMethodProblem]("org.apache.spark.mllib.linalg.Vector.asML"),
      ProblemFilters.exclude[ReversedMissingMethodProblem]("org.apache.spark.mllib.linalg.Matrix.asML")
    ) ++ Seq(
      // SPARK-14704: Create accumulators in TaskMetrics
      ProblemFilters.exclude[DirectMissingMethodProblem]("org.apache.spark.executor.InputMetrics.this"),
      ProblemFilters.exclude[DirectMissingMethodProblem]("org.apache.spark.executor.OutputMetrics.this")
    ) ++ Seq(
      // SPARK-14861: Replace internal usages of SQLContext with SparkSession
      ProblemFilters.exclude[IncompatibleMethTypeProblem](
        "org.apache.spark.ml.clustering.LocalLDAModel.this"),
      ProblemFilters.exclude[IncompatibleMethTypeProblem](
        "org.apache.spark.ml.clustering.DistributedLDAModel.this"),
      ProblemFilters.exclude[IncompatibleMethTypeProblem](
        "org.apache.spark.ml.clustering.LDAModel.this"),
      ProblemFilters.exclude[DirectMissingMethodProblem](
        "org.apache.spark.ml.clustering.LDAModel.sqlContext"),
      ProblemFilters.exclude[IncompatibleMethTypeProblem](
        "org.apache.spark.sql.Dataset.this"),
      ProblemFilters.exclude[IncompatibleMethTypeProblem](
        "org.apache.spark.sql.DataFrameReader.this")
    ) ++ Seq(
      // SPARK-14542 configurable buffer size for pipe RDD
      ProblemFilters.exclude[DirectMissingMethodProblem]("org.apache.spark.rdd.RDD.pipe"),
      ProblemFilters.exclude[ReversedMissingMethodProblem]("org.apache.spark.api.java.JavaRDDLike.pipe")
    ) ++ Seq(
      // [SPARK-4452][Core]Shuffle data structures can starve others on the same thread for memory
      ProblemFilters.exclude[IncompatibleTemplateDefProblem]("org.apache.spark.util.collection.Spillable")
    ) ++ Seq(
      // [SPARK-14952][Core][ML] Remove methods deprecated in 1.6
      ProblemFilters.exclude[DirectMissingMethodProblem]("org.apache.spark.input.PortableDataStream.close"),
      ProblemFilters.exclude[DirectMissingMethodProblem]("org.apache.spark.ml.classification.LogisticRegressionModel.weights"),
      ProblemFilters.exclude[DirectMissingMethodProblem]("org.apache.spark.ml.regression.LinearRegressionModel.weights")
    ) ++ Seq(
      // [SPARK-10653] [Core] Remove unnecessary things from SparkEnv
      ProblemFilters.exclude[DirectMissingMethodProblem]("org.apache.spark.SparkEnv.sparkFilesDir"),
      ProblemFilters.exclude[DirectMissingMethodProblem]("org.apache.spark.SparkEnv.blockTransferService")
    ) ++ Seq(
      // SPARK-14654: New accumulator API
      ProblemFilters.exclude[MissingTypesProblem]("org.apache.spark.ExceptionFailure$"),
      ProblemFilters.exclude[DirectMissingMethodProblem]("org.apache.spark.ExceptionFailure.apply"),
      ProblemFilters.exclude[DirectMissingMethodProblem]("org.apache.spark.ExceptionFailure.metrics"),
      ProblemFilters.exclude[DirectMissingMethodProblem]("org.apache.spark.ExceptionFailure.copy"),
      ProblemFilters.exclude[DirectMissingMethodProblem]("org.apache.spark.ExceptionFailure.this"),
      ProblemFilters.exclude[IncompatibleResultTypeProblem]("org.apache.spark.executor.ShuffleReadMetrics.remoteBlocksFetched"),
      ProblemFilters.exclude[IncompatibleResultTypeProblem]("org.apache.spark.executor.ShuffleReadMetrics.totalBlocksFetched"),
      ProblemFilters.exclude[IncompatibleResultTypeProblem]("org.apache.spark.executor.ShuffleReadMetrics.localBlocksFetched"),
      ProblemFilters.exclude[IncompatibleResultTypeProblem]("org.apache.spark.status.api.v1.ShuffleReadMetrics.remoteBlocksFetched"),
      ProblemFilters.exclude[IncompatibleResultTypeProblem]("org.apache.spark.status.api.v1.ShuffleReadMetrics.localBlocksFetched")
    ) ++ Seq(
      // [SPARK-14615][ML] Use the new ML Vector and Matrix in the ML pipeline based algorithms
      ProblemFilters.exclude[IncompatibleResultTypeProblem]("org.apache.spark.ml.clustering.LDAModel.getOldDocConcentration"),
      ProblemFilters.exclude[IncompatibleResultTypeProblem]("org.apache.spark.ml.clustering.LDAModel.estimatedDocConcentration"),
      ProblemFilters.exclude[IncompatibleResultTypeProblem]("org.apache.spark.ml.clustering.LDAModel.topicsMatrix"),
      ProblemFilters.exclude[IncompatibleResultTypeProblem]("org.apache.spark.ml.clustering.KMeansModel.clusterCenters"),
      ProblemFilters.exclude[IncompatibleMethTypeProblem]("org.apache.spark.ml.classification.LabelConverter.decodeLabel"),
      ProblemFilters.exclude[IncompatibleMethTypeProblem]("org.apache.spark.ml.classification.LabelConverter.encodeLabeledPoint"),
      ProblemFilters.exclude[IncompatibleResultTypeProblem]("org.apache.spark.ml.classification.MultilayerPerceptronClassificationModel.weights"),
      ProblemFilters.exclude[IncompatibleMethTypeProblem]("org.apache.spark.ml.classification.MultilayerPerceptronClassificationModel.predict"),
      ProblemFilters.exclude[IncompatibleMethTypeProblem]("org.apache.spark.ml.classification.MultilayerPerceptronClassificationModel.this"),
      ProblemFilters.exclude[IncompatibleMethTypeProblem]("org.apache.spark.ml.classification.NaiveBayesModel.predictRaw"),
      ProblemFilters.exclude[IncompatibleMethTypeProblem]("org.apache.spark.ml.classification.NaiveBayesModel.raw2probabilityInPlace"),
      ProblemFilters.exclude[IncompatibleResultTypeProblem]("org.apache.spark.ml.classification.NaiveBayesModel.theta"),
      ProblemFilters.exclude[IncompatibleResultTypeProblem]("org.apache.spark.ml.classification.NaiveBayesModel.pi"),
      ProblemFilters.exclude[IncompatibleMethTypeProblem]("org.apache.spark.ml.classification.NaiveBayesModel.this"),
      ProblemFilters.exclude[IncompatibleMethTypeProblem]("org.apache.spark.ml.classification.LogisticRegressionModel.probability2prediction"),
      ProblemFilters.exclude[IncompatibleMethTypeProblem]("org.apache.spark.ml.classification.LogisticRegressionModel.predictRaw"),
      ProblemFilters.exclude[IncompatibleMethTypeProblem]("org.apache.spark.ml.classification.LogisticRegressionModel.raw2prediction"),
      ProblemFilters.exclude[IncompatibleMethTypeProblem]("org.apache.spark.ml.classification.LogisticRegressionModel.raw2probabilityInPlace"),
      ProblemFilters.exclude[IncompatibleMethTypeProblem]("org.apache.spark.ml.classification.LogisticRegressionModel.predict"),
      ProblemFilters.exclude[IncompatibleResultTypeProblem]("org.apache.spark.ml.classification.LogisticRegressionModel.coefficients"),
      ProblemFilters.exclude[IncompatibleMethTypeProblem]("org.apache.spark.ml.classification.LogisticRegressionModel.this"),
      ProblemFilters.exclude[IncompatibleMethTypeProblem]("org.apache.spark.ml.classification.ClassificationModel.raw2prediction"),
      ProblemFilters.exclude[IncompatibleResultTypeProblem]("org.apache.spark.ml.classification.ClassificationModel.predictRaw"),
      ProblemFilters.exclude[ReversedMissingMethodProblem]("org.apache.spark.ml.classification.ClassificationModel.predictRaw"),
      ProblemFilters.exclude[IncompatibleResultTypeProblem]("org.apache.spark.ml.feature.ElementwiseProduct.getScalingVec"),
      ProblemFilters.exclude[IncompatibleMethTypeProblem]("org.apache.spark.ml.feature.ElementwiseProduct.setScalingVec"),
      ProblemFilters.exclude[IncompatibleResultTypeProblem]("org.apache.spark.ml.feature.PCAModel.pc"),
      ProblemFilters.exclude[IncompatibleResultTypeProblem]("org.apache.spark.ml.feature.MinMaxScalerModel.originalMax"),
      ProblemFilters.exclude[IncompatibleResultTypeProblem]("org.apache.spark.ml.feature.MinMaxScalerModel.originalMin"),
      ProblemFilters.exclude[IncompatibleMethTypeProblem]("org.apache.spark.ml.feature.MinMaxScalerModel.this"),
      ProblemFilters.exclude[IncompatibleMethTypeProblem]("org.apache.spark.ml.feature.Word2VecModel.findSynonyms"),
      ProblemFilters.exclude[IncompatibleResultTypeProblem]("org.apache.spark.ml.feature.IDFModel.idf"),
      ProblemFilters.exclude[IncompatibleResultTypeProblem]("org.apache.spark.ml.feature.StandardScalerModel.mean"),
      ProblemFilters.exclude[IncompatibleMethTypeProblem]("org.apache.spark.ml.feature.StandardScalerModel.this"),
      ProblemFilters.exclude[IncompatibleResultTypeProblem]("org.apache.spark.ml.feature.StandardScalerModel.std"),
      ProblemFilters.exclude[IncompatibleMethTypeProblem]("org.apache.spark.ml.regression.AFTSurvivalRegressionModel.predict"),
      ProblemFilters.exclude[IncompatibleResultTypeProblem]("org.apache.spark.ml.regression.AFTSurvivalRegressionModel.coefficients"),
      ProblemFilters.exclude[IncompatibleMethTypeProblem]("org.apache.spark.ml.regression.AFTSurvivalRegressionModel.predictQuantiles"),
      ProblemFilters.exclude[IncompatibleMethTypeProblem]("org.apache.spark.ml.regression.AFTSurvivalRegressionModel.this"),
      ProblemFilters.exclude[IncompatibleResultTypeProblem]("org.apache.spark.ml.regression.IsotonicRegressionModel.predictions"),
      ProblemFilters.exclude[IncompatibleResultTypeProblem]("org.apache.spark.ml.regression.IsotonicRegressionModel.boundaries"),
      ProblemFilters.exclude[IncompatibleMethTypeProblem]("org.apache.spark.ml.regression.LinearRegressionModel.predict"),
      ProblemFilters.exclude[IncompatibleResultTypeProblem]("org.apache.spark.ml.regression.LinearRegressionModel.coefficients"),
      ProblemFilters.exclude[IncompatibleMethTypeProblem]("org.apache.spark.ml.regression.LinearRegressionModel.this")
    ) ++ Seq(
      // [SPARK-15290] Move annotations, like @Since / @DeveloperApi, into spark-tags
      ProblemFilters.exclude[MissingClassProblem]("org.apache.spark.annotation.package$"),
      ProblemFilters.exclude[MissingClassProblem]("org.apache.spark.annotation.package"),
      ProblemFilters.exclude[MissingClassProblem]("org.apache.spark.annotation.Private"),
      ProblemFilters.exclude[MissingClassProblem]("org.apache.spark.annotation.AlphaComponent"),
      ProblemFilters.exclude[MissingClassProblem]("org.apache.spark.annotation.Experimental"),
      ProblemFilters.exclude[MissingClassProblem]("org.apache.spark.annotation.DeveloperApi")
    ) ++ Seq(
      ProblemFilters.exclude[ReversedMissingMethodProblem]("org.apache.spark.mllib.linalg.Vector.asBreeze"),
      ProblemFilters.exclude[ReversedMissingMethodProblem]("org.apache.spark.mllib.linalg.Matrix.asBreeze")
    ) ++ Seq(
      // [SPARK-15914] Binary compatibility is broken since consolidation of Dataset and DataFrame
      // in Spark 2.0. However, source level compatibility is still maintained.
      ProblemFilters.exclude[IncompatibleResultTypeProblem]("org.apache.spark.sql.SQLContext.load"),
      ProblemFilters.exclude[IncompatibleResultTypeProblem]("org.apache.spark.sql.SQLContext.jsonRDD"),
      ProblemFilters.exclude[IncompatibleResultTypeProblem]("org.apache.spark.sql.SQLContext.jsonFile"),
      ProblemFilters.exclude[IncompatibleResultTypeProblem]("org.apache.spark.sql.SQLContext.jdbc"),
      ProblemFilters.exclude[IncompatibleResultTypeProblem]("org.apache.spark.sql.SQLContext.parquetFile"),
      ProblemFilters.exclude[IncompatibleResultTypeProblem]("org.apache.spark.sql.SQLContext.applySchema")
    ) ++ Seq(
      // SPARK-17096: Improve exception string reported through the StreamingQueryListener
      ProblemFilters.exclude[DirectMissingMethodProblem]("org.apache.spark.sql.streaming.StreamingQueryListener#QueryTerminated.stackTrace"),
      ProblemFilters.exclude[DirectMissingMethodProblem]("org.apache.spark.sql.streaming.StreamingQueryListener#QueryTerminated.this")
    ) ++ Seq(
      // SPARK-17406 limit timeline executor events
      ProblemFilters.exclude[DirectMissingMethodProblem]("org.apache.spark.ui.exec.ExecutorsListener.executorIdToData"),
      ProblemFilters.exclude[DirectMissingMethodProblem]("org.apache.spark.ui.exec.ExecutorsListener.executorToTasksActive"),
      ProblemFilters.exclude[DirectMissingMethodProblem]("org.apache.spark.ui.exec.ExecutorsListener.executorToTasksComplete"),
      ProblemFilters.exclude[DirectMissingMethodProblem]("org.apache.spark.ui.exec.ExecutorsListener.executorToInputRecords"),
      ProblemFilters.exclude[DirectMissingMethodProblem]("org.apache.spark.ui.exec.ExecutorsListener.executorToShuffleRead"),
      ProblemFilters.exclude[DirectMissingMethodProblem]("org.apache.spark.ui.exec.ExecutorsListener.executorToTasksFailed"),
      ProblemFilters.exclude[DirectMissingMethodProblem]("org.apache.spark.ui.exec.ExecutorsListener.executorToShuffleWrite"),
      ProblemFilters.exclude[DirectMissingMethodProblem]("org.apache.spark.ui.exec.ExecutorsListener.executorToDuration"),
      ProblemFilters.exclude[DirectMissingMethodProblem]("org.apache.spark.ui.exec.ExecutorsListener.executorToInputBytes"),
      ProblemFilters.exclude[DirectMissingMethodProblem]("org.apache.spark.ui.exec.ExecutorsListener.executorToLogUrls"),
      ProblemFilters.exclude[DirectMissingMethodProblem]("org.apache.spark.ui.exec.ExecutorsListener.executorToOutputBytes"),
      ProblemFilters.exclude[DirectMissingMethodProblem]("org.apache.spark.ui.exec.ExecutorsListener.executorToOutputRecords"),
      ProblemFilters.exclude[DirectMissingMethodProblem]("org.apache.spark.ui.exec.ExecutorsListener.executorToTotalCores"),
      ProblemFilters.exclude[DirectMissingMethodProblem]("org.apache.spark.ui.exec.ExecutorsListener.executorToTasksMax"),
      ProblemFilters.exclude[DirectMissingMethodProblem]("org.apache.spark.ui.exec.ExecutorsListener.executorToJvmGCTime")
    ) ++ Seq(
      // [SPARK-17163] Unify logistic regression interface. Private constructor has new signature.
      ProblemFilters.exclude[DirectMissingMethodProblem]("org.apache.spark.ml.classification.LogisticRegressionModel.this")
    ) ++ Seq(
      // [SPARK-17365][Core] Remove/Kill multiple executors together to reduce RPC call time
      ProblemFilters.exclude[MissingTypesProblem]("org.apache.spark.SparkContext")
    ) ++ Seq(
      // [SPARK-12221] Add CPU time to metrics
      ProblemFilters.exclude[DirectMissingMethodProblem]("org.apache.spark.status.api.v1.TaskMetrics.this"),
      ProblemFilters.exclude[DirectMissingMethodProblem]("org.apache.spark.status.api.v1.TaskMetricDistributions.this")
    ) ++ Seq(
      // [SPARK-18481] ML 2.1 QA: Remove deprecated methods for ML
      ProblemFilters.exclude[DirectMissingMethodProblem]("org.apache.spark.ml.PipelineStage.validateParams"),
      ProblemFilters.exclude[DirectMissingMethodProblem]("org.apache.spark.ml.param.JavaParams.validateParams"),
      ProblemFilters.exclude[DirectMissingMethodProblem]("org.apache.spark.ml.param.Params.validateParams"),
      ProblemFilters.exclude[DirectMissingMethodProblem]("org.apache.spark.ml.classification.GBTClassificationModel.validateParams"),
      ProblemFilters.exclude[DirectMissingMethodProblem]("org.apache.spark.ml.classification.LogisticRegression.validateParams"),
      ProblemFilters.exclude[DirectMissingMethodProblem]("org.apache.spark.ml.classification.GBTClassifier.validateParams"),
      ProblemFilters.exclude[DirectMissingMethodProblem]("org.apache.spark.ml.classification.LogisticRegressionModel.validateParams"),
      ProblemFilters.exclude[DirectMissingMethodProblem]("org.apache.spark.ml.classification.RandomForestClassificationModel.numTrees"),
      ProblemFilters.exclude[DirectMissingMethodProblem]("org.apache.spark.ml.feature.ChiSqSelectorModel.setLabelCol"),
      ProblemFilters.exclude[DirectMissingMethodProblem]("org.apache.spark.ml.evaluation.Evaluator.validateParams"),
      ProblemFilters.exclude[DirectMissingMethodProblem]("org.apache.spark.ml.regression.GBTRegressor.validateParams"),
      ProblemFilters.exclude[DirectMissingMethodProblem]("org.apache.spark.ml.regression.GBTRegressionModel.validateParams"),
      ProblemFilters.exclude[DirectMissingMethodProblem]("org.apache.spark.ml.regression.LinearRegressionSummary.model"),
      ProblemFilters.exclude[DirectMissingMethodProblem]("org.apache.spark.ml.regression.RandomForestRegressionModel.numTrees"),
      ProblemFilters.exclude[MissingTypesProblem]("org.apache.spark.ml.classification.RandomForestClassifier"),
      ProblemFilters.exclude[MissingTypesProblem]("org.apache.spark.ml.classification.RandomForestClassificationModel"),
      ProblemFilters.exclude[MissingTypesProblem]("org.apache.spark.ml.classification.GBTClassifier"),
      ProblemFilters.exclude[MissingTypesProblem]("org.apache.spark.ml.classification.GBTClassificationModel"),
      ProblemFilters.exclude[MissingTypesProblem]("org.apache.spark.ml.regression.RandomForestRegressor"),
      ProblemFilters.exclude[MissingTypesProblem]("org.apache.spark.ml.regression.RandomForestRegressionModel"),
      ProblemFilters.exclude[MissingTypesProblem]("org.apache.spark.ml.regression.GBTRegressor"),
      ProblemFilters.exclude[MissingTypesProblem]("org.apache.spark.ml.regression.GBTRegressionModel"),
      ProblemFilters.exclude[FinalMethodProblem]("org.apache.spark.ml.classification.RandomForestClassificationModel.getNumTrees"),
      ProblemFilters.exclude[FinalMethodProblem]("org.apache.spark.ml.regression.RandomForestRegressionModel.getNumTrees"),
      ProblemFilters.exclude[IncompatibleResultTypeProblem]("org.apache.spark.ml.classification.RandomForestClassificationModel.numTrees"),
      ProblemFilters.exclude[IncompatibleResultTypeProblem]("org.apache.spark.ml.classification.RandomForestClassificationModel.setFeatureSubsetStrategy"),
      ProblemFilters.exclude[IncompatibleResultTypeProblem]("org.apache.spark.ml.regression.RandomForestRegressionModel.numTrees"),
      ProblemFilters.exclude[IncompatibleResultTypeProblem]("org.apache.spark.ml.regression.RandomForestRegressionModel.setFeatureSubsetStrategy")
    )
  }

  def excludes(version: String) = version match {
    case v if v.startsWith("2.2") => v22excludes
    case v if v.startsWith("2.1") => v21excludes
    case v if v.startsWith("2.0") => v20excludes
    case _ => Seq()
  }
}<|MERGE_RESOLUTION|>--- conflicted
+++ resolved
@@ -38,14 +38,12 @@
   lazy val v22excludes = v21excludes ++ Seq(
     // [SPARK-18663][SQL] Simplify CountMinSketch aggregate implementation
     ProblemFilters.exclude[ReversedMissingMethodProblem]("org.apache.spark.util.sketch.CountMinSketch.toByteArray"),
-<<<<<<< HEAD
+
+    // [SPARK-18949] [SQL] Add repairTable API to Catalog
+    ProblemFilters.exclude[ReversedMissingMethodProblem]("org.apache.spark.sql.catalog.Catalog.recoverPartitions"),
 
     // [SPARK-18537] Add a REST api to spark streaming
     ProblemFilters.exclude[ReversedMissingMethodProblem]("org.apache.spark.streaming.scheduler.StreamingListener.onStreamingStarted")
-=======
-    // [SPARK-18949] [SQL] Add repairTable API to Catalog
-    ProblemFilters.exclude[ReversedMissingMethodProblem]("org.apache.spark.sql.catalog.Catalog.recoverPartitions")
->>>>>>> e1b43dc4
   )
 
   // Exclude rules for 2.1.x
