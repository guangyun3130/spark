/*
 * Licensed to the Apache Software Foundation (ASF) under one or more
 * contributor license agreements.  See the NOTICE file distributed with
 * this work for additional information regarding copyright ownership.
 * The ASF licenses this file to You under the Apache License, Version 2.0
 * (the "License"); you may not use this file except in compliance with
 * the License.  You may obtain a copy of the License at
 *
 *    http://www.apache.org/licenses/LICENSE-2.0
 *
 * Unless required by applicable law or agreed to in writing, software
 * distributed under the License is distributed on an "AS IS" BASIS,
 * WITHOUT WARRANTIES OR CONDITIONS OF ANY KIND, either express or implied.
 * See the License for the specific language governing permissions and
 * limitations under the License.
 */

import com.typesafe.tools.mima.core._
import com.typesafe.tools.mima.core.ProblemFilters._

/**
 * Additional excludes for checking of Spark's binary compatibility.
 *
 * The Mima build will automatically exclude @DeveloperApi and @Experimental classes. This acts
 * as an official audit of cases where we excluded other classes. Please use the narrowest
 * possible exclude here. MIMA will usually tell you what exclude to use, e.g.:
 *
 * ProblemFilters.exclude[MissingMethodProblem]("org.apache.spark.rdd.RDD.take")
 *
 * It is also possible to exclude Spark classes and packages. This should be used sparingly:
 *
 * MimaBuild.excludeSparkClass("graphx.util.collection.GraphXPrimitiveKeyOpenHashMap")
 */
object MimaExcludes {
    def excludes(version: String) =
      version match {
        case v if v.startsWith("1.4") =>
          Seq(
            MimaBuild.excludeSparkPackage("deploy"),
            MimaBuild.excludeSparkPackage("ml"),
            // SPARK-5922 Adding a generalized diff(other: RDD[(VertexId, VD)]) to VertexRDD
            ProblemFilters.exclude[MissingMethodProblem]("org.apache.spark.graphx.VertexRDD.diff"),
            // These are needed if checking against the sbt build, since they are part of
            // the maven-generated artifacts in 1.3.
            excludePackage("org.spark-project.jetty"),
            MimaBuild.excludeSparkPackage("unused"),
            ProblemFilters.exclude[MissingClassProblem]("com.google.common.base.Optional"),
            ProblemFilters.exclude[IncompatibleResultTypeProblem](
              "org.apache.spark.rdd.JdbcRDD.compute"),
            ProblemFilters.exclude[IncompatibleResultTypeProblem](
              "org.apache.spark.broadcast.HttpBroadcastFactory.newBroadcast"),
            ProblemFilters.exclude[IncompatibleResultTypeProblem](
              "org.apache.spark.broadcast.TorrentBroadcastFactory.newBroadcast"),
            ProblemFilters.exclude[MissingClassProblem](
              "org.apache.spark.scheduler.OutputCommitCoordinator$OutputCommitCoordinatorActor")
          ) ++ Seq(
            // SPARK-4655 - Making Stage an Abstract class broke binary compatility even though
            // the stage class is defined as private[spark]
            ProblemFilters.exclude[AbstractClassProblem]("org.apache.spark.scheduler.Stage")
          ) ++ Seq(
            // SPARK-6510 Add a Graph#minus method acting as Set#difference
            ProblemFilters.exclude[MissingMethodProblem]("org.apache.spark.graphx.VertexRDD.minus")
          ) ++ Seq(
            // SPARK-6492 Fix deadlock in SparkContext.stop()
            ProblemFilters.exclude[MissingMethodProblem]("org.apache.spark.SparkContext.org$" +
                "apache$spark$SparkContext$$SPARK_CONTEXT_CONSTRUCTOR_LOCK")
          )++ Seq(
            // SPARK-6693 add tostring with max lines and width for matrix
            ProblemFilters.exclude[MissingMethodProblem](
              "org.apache.spark.mllib.linalg.Matrix.toString")
          )++ Seq(
            // SPARK-6703 Add getOrCreate method to SparkContext
            ProblemFilters.exclude[IncompatibleResultTypeProblem]
                ("org.apache.spark.SparkContext.org$apache$spark$SparkContext$$activeContext")
<<<<<<< HEAD
          ) ++ Seq(
            // This `protected[sql]` method was removed in 1.3.1
            ProblemFilters.exclude[MissingMethodProblem](
              "org.apache.spark.sql.SQLContext.checkAnalysis"),
            // This `private[sql]` class was removed in 1.4.0:
            ProblemFilters.exclude[MissingClassProblem](
              "org.apache.spark.sql.execution.AddExchange"),
            ProblemFilters.exclude[MissingClassProblem](
              "org.apache.spark.sql.execution.AddExchange$"),
            // These test support classes were moved out of src/main and into src/test:
            ProblemFilters.exclude[MissingClassProblem](
              "org.apache.spark.sql.parquet.ParquetTestData"),
            ProblemFilters.exclude[MissingClassProblem](
              "org.apache.spark.sql.parquet.ParquetTestData$"),
            ProblemFilters.exclude[MissingClassProblem](
              "org.apache.spark.sql.parquet.TestGroupWriteSupport")
=======
          )++ Seq(
            // SPARK-7090 Introduce LDAOptimizer to LDA to further improve extensibility
            ProblemFilters.exclude[MissingClassProblem](
              "org.apache.spark.mllib.clustering.LDA$EMOptimizer")
>>>>>>> 874a2ca9
          )

        case v if v.startsWith("1.3") =>
          Seq(
            MimaBuild.excludeSparkPackage("deploy"),
            MimaBuild.excludeSparkPackage("ml"),
            // These are needed if checking against the sbt build, since they are part of
            // the maven-generated artifacts in the 1.2 build.
            MimaBuild.excludeSparkPackage("unused"),
            ProblemFilters.exclude[MissingClassProblem]("com.google.common.base.Optional")
          ) ++ Seq(
            // SPARK-2321
            ProblemFilters.exclude[MissingMethodProblem](
              "org.apache.spark.SparkStageInfoImpl.this"),
            ProblemFilters.exclude[MissingMethodProblem](
              "org.apache.spark.SparkStageInfo.submissionTime")
          ) ++ Seq(
            // SPARK-4614
            ProblemFilters.exclude[MissingMethodProblem](
              "org.apache.spark.mllib.linalg.Matrices.randn"),
            ProblemFilters.exclude[MissingMethodProblem](
              "org.apache.spark.mllib.linalg.Matrices.rand")
          ) ++ Seq(
            // SPARK-5321
            ProblemFilters.exclude[MissingMethodProblem](
              "org.apache.spark.mllib.linalg.SparseMatrix.transposeMultiply"),
            ProblemFilters.exclude[MissingMethodProblem](
              "org.apache.spark.mllib.linalg.Matrix.transpose"),
            ProblemFilters.exclude[MissingMethodProblem](
              "org.apache.spark.mllib.linalg.DenseMatrix.transposeMultiply"),
            ProblemFilters.exclude[MissingMethodProblem]("org.apache.spark.mllib.linalg.Matrix." +
                "org$apache$spark$mllib$linalg$Matrix$_setter_$isTransposed_="),
            ProblemFilters.exclude[MissingMethodProblem](
              "org.apache.spark.mllib.linalg.Matrix.isTransposed"),
            ProblemFilters.exclude[MissingMethodProblem](
              "org.apache.spark.mllib.linalg.Matrix.foreachActive")
          ) ++ Seq(
            // SPARK-5540
            ProblemFilters.exclude[MissingMethodProblem](
              "org.apache.spark.mllib.recommendation.ALS.solveLeastSquares"),
            // SPARK-5536
            ProblemFilters.exclude[MissingMethodProblem](
              "org.apache.spark.mllib.recommendation.ALS.org$apache$spark$mllib$recommendation$ALS$^dateFeatures"),
            ProblemFilters.exclude[MissingMethodProblem](
              "org.apache.spark.mllib.recommendation.ALS.org$apache$spark$mllib$recommendation$ALS$^dateBlock")
          ) ++ Seq(
            // SPARK-3325
            ProblemFilters.exclude[MissingMethodProblem](
              "org.apache.spark.streaming.api.java.JavaDStreamLike.print"),
            // SPARK-2757
            ProblemFilters.exclude[IncompatibleResultTypeProblem](
              "org.apache.spark.streaming.flume.sink.SparkAvroCallbackHandler." +
                "removeAndGetProcessor")
          ) ++ Seq(
            // SPARK-5123 (SparkSQL data type change) - alpha component only
            ProblemFilters.exclude[IncompatibleResultTypeProblem](
              "org.apache.spark.ml.feature.HashingTF.outputDataType"),
            ProblemFilters.exclude[IncompatibleResultTypeProblem](
              "org.apache.spark.ml.feature.Tokenizer.outputDataType"),
            ProblemFilters.exclude[IncompatibleMethTypeProblem](
              "org.apache.spark.ml.feature.Tokenizer.validateInputType"),
            ProblemFilters.exclude[IncompatibleMethTypeProblem](
              "org.apache.spark.ml.classification.LogisticRegressionModel.validateAndTransformSchema"),
            ProblemFilters.exclude[IncompatibleMethTypeProblem](
              "org.apache.spark.ml.classification.LogisticRegression.validateAndTransformSchema")
          ) ++ Seq(
            // SPARK-4014
            ProblemFilters.exclude[MissingMethodProblem](
              "org.apache.spark.TaskContext.taskAttemptId"),
            ProblemFilters.exclude[MissingMethodProblem](
              "org.apache.spark.TaskContext.attemptNumber")
          ) ++ Seq(
            // SPARK-5166 Spark SQL API stabilization
            ProblemFilters.exclude[IncompatibleMethTypeProblem]("org.apache.spark.ml.Transformer.transform"),
            ProblemFilters.exclude[IncompatibleMethTypeProblem]("org.apache.spark.ml.Estimator.fit"),
            ProblemFilters.exclude[MissingMethodProblem]("org.apache.spark.ml.Transformer.transform"),
            ProblemFilters.exclude[IncompatibleMethTypeProblem]("org.apache.spark.ml.Pipeline.fit"),
            ProblemFilters.exclude[IncompatibleMethTypeProblem]("org.apache.spark.ml.PipelineModel.transform"),
            ProblemFilters.exclude[MissingMethodProblem]("org.apache.spark.ml.Estimator.fit"),
            ProblemFilters.exclude[IncompatibleMethTypeProblem]("org.apache.spark.ml.Evaluator.evaluate"),
            ProblemFilters.exclude[MissingMethodProblem]("org.apache.spark.ml.Evaluator.evaluate"),
            ProblemFilters.exclude[IncompatibleMethTypeProblem]("org.apache.spark.ml.tuning.CrossValidator.fit"),
            ProblemFilters.exclude[IncompatibleMethTypeProblem]("org.apache.spark.ml.tuning.CrossValidatorModel.transform"),
            ProblemFilters.exclude[IncompatibleMethTypeProblem]("org.apache.spark.ml.feature.StandardScaler.fit"),
            ProblemFilters.exclude[IncompatibleMethTypeProblem]("org.apache.spark.ml.feature.StandardScalerModel.transform"),
            ProblemFilters.exclude[IncompatibleMethTypeProblem]("org.apache.spark.ml.classification.LogisticRegressionModel.transform"),
            ProblemFilters.exclude[IncompatibleMethTypeProblem]("org.apache.spark.ml.classification.LogisticRegression.fit"),
            ProblemFilters.exclude[IncompatibleMethTypeProblem]("org.apache.spark.ml.evaluation.BinaryClassificationEvaluator.evaluate")
          ) ++ Seq(
            // SPARK-5270
            ProblemFilters.exclude[MissingMethodProblem](
              "org.apache.spark.api.java.JavaRDDLike.isEmpty")
          ) ++ Seq(
            // SPARK-5430
            ProblemFilters.exclude[MissingMethodProblem](
              "org.apache.spark.api.java.JavaRDDLike.treeReduce"),
            ProblemFilters.exclude[MissingMethodProblem](
              "org.apache.spark.api.java.JavaRDDLike.treeAggregate")
          ) ++ Seq(
            // SPARK-5297 Java FileStream do not work with custom key/values
            ProblemFilters.exclude[MissingMethodProblem](
              "org.apache.spark.streaming.api.java.JavaStreamingContext.fileStream")
          ) ++ Seq(
            // SPARK-5315 Spark Streaming Java API returns Scala DStream
            ProblemFilters.exclude[MissingMethodProblem](
              "org.apache.spark.streaming.api.java.JavaDStreamLike.reduceByWindow")
          ) ++ Seq(
            // SPARK-5461 Graph should have isCheckpointed, getCheckpointFiles methods
            ProblemFilters.exclude[MissingMethodProblem](
              "org.apache.spark.graphx.Graph.getCheckpointFiles"),
            ProblemFilters.exclude[MissingMethodProblem](
              "org.apache.spark.graphx.Graph.isCheckpointed")
          ) ++ Seq(
            // SPARK-4789 Standardize ML Prediction APIs
            ProblemFilters.exclude[MissingTypesProblem]("org.apache.spark.mllib.linalg.VectorUDT"),
            ProblemFilters.exclude[IncompatibleResultTypeProblem]("org.apache.spark.mllib.linalg.VectorUDT.serialize"),
            ProblemFilters.exclude[IncompatibleResultTypeProblem]("org.apache.spark.mllib.linalg.VectorUDT.sqlType")
          ) ++ Seq(
            // SPARK-5814
            ProblemFilters.exclude[MissingMethodProblem](
              "org.apache.spark.mllib.recommendation.ALS.org$apache$spark$mllib$recommendation$ALS$$wrapDoubleArray"),
            ProblemFilters.exclude[MissingMethodProblem](
              "org.apache.spark.mllib.recommendation.ALS.org$apache$spark$mllib$recommendation$ALS$$fillFullMatrix"),
            ProblemFilters.exclude[MissingMethodProblem](
              "org.apache.spark.mllib.recommendation.ALS.org$apache$spark$mllib$recommendation$ALS$$iterations"),
            ProblemFilters.exclude[MissingMethodProblem](
              "org.apache.spark.mllib.recommendation.ALS.org$apache$spark$mllib$recommendation$ALS$$makeOutLinkBlock"),
            ProblemFilters.exclude[MissingMethodProblem](
              "org.apache.spark.mllib.recommendation.ALS.org$apache$spark$mllib$recommendation$ALS$$computeYtY"),
            ProblemFilters.exclude[MissingMethodProblem](
              "org.apache.spark.mllib.recommendation.ALS.org$apache$spark$mllib$recommendation$ALS$$makeLinkRDDs"),
            ProblemFilters.exclude[MissingMethodProblem](
              "org.apache.spark.mllib.recommendation.ALS.org$apache$spark$mllib$recommendation$ALS$$alpha"),
            ProblemFilters.exclude[MissingMethodProblem](
              "org.apache.spark.mllib.recommendation.ALS.org$apache$spark$mllib$recommendation$ALS$$randomFactor"),
            ProblemFilters.exclude[MissingMethodProblem](
              "org.apache.spark.mllib.recommendation.ALS.org$apache$spark$mllib$recommendation$ALS$$makeInLinkBlock"),
            ProblemFilters.exclude[MissingMethodProblem](
              "org.apache.spark.mllib.recommendation.ALS.org$apache$spark$mllib$recommendation$ALS$$dspr"),
            ProblemFilters.exclude[MissingMethodProblem](
              "org.apache.spark.mllib.recommendation.ALS.org$apache$spark$mllib$recommendation$ALS$$lambda"),
            ProblemFilters.exclude[MissingMethodProblem](
              "org.apache.spark.mllib.recommendation.ALS.org$apache$spark$mllib$recommendation$ALS$$implicitPrefs"),
            ProblemFilters.exclude[MissingMethodProblem](
              "org.apache.spark.mllib.recommendation.ALS.org$apache$spark$mllib$recommendation$ALS$$rank")
          ) ++ Seq(
            // SPARK-4682
            ProblemFilters.exclude[MissingClassProblem]("org.apache.spark.RealClock"),
            ProblemFilters.exclude[MissingClassProblem]("org.apache.spark.Clock"),
            ProblemFilters.exclude[MissingClassProblem]("org.apache.spark.TestClock")
          ) ++ Seq(
            // SPARK-5922 Adding a generalized diff(other: RDD[(VertexId, VD)]) to VertexRDD
            ProblemFilters.exclude[MissingMethodProblem]("org.apache.spark.graphx.VertexRDD.diff")
          )

        case v if v.startsWith("1.2") =>
          Seq(
            MimaBuild.excludeSparkPackage("deploy"),
            MimaBuild.excludeSparkPackage("graphx")
          ) ++
          MimaBuild.excludeSparkClass("mllib.linalg.Matrix") ++
          MimaBuild.excludeSparkClass("mllib.linalg.Vector") ++
          Seq(
            ProblemFilters.exclude[IncompatibleTemplateDefProblem](
              "org.apache.spark.scheduler.TaskLocation"),
            // Added normL1 and normL2 to trait MultivariateStatisticalSummary
            ProblemFilters.exclude[MissingMethodProblem](
              "org.apache.spark.mllib.stat.MultivariateStatisticalSummary.normL1"),
            ProblemFilters.exclude[MissingMethodProblem](
              "org.apache.spark.mllib.stat.MultivariateStatisticalSummary.normL2"),
            // MapStatus should be private[spark]
            ProblemFilters.exclude[IncompatibleTemplateDefProblem](
              "org.apache.spark.scheduler.MapStatus"),
            ProblemFilters.exclude[MissingClassProblem](
              "org.apache.spark.network.netty.PathResolver"),
            ProblemFilters.exclude[MissingClassProblem](
              "org.apache.spark.network.netty.client.BlockClientListener"),

            // TaskContext was promoted to Abstract class
            ProblemFilters.exclude[AbstractClassProblem](
              "org.apache.spark.TaskContext"),
            ProblemFilters.exclude[IncompatibleTemplateDefProblem](
              "org.apache.spark.util.collection.SortDataFormat")
          ) ++ Seq(
            // Adding new methods to the JavaRDDLike trait:
            ProblemFilters.exclude[MissingMethodProblem](
              "org.apache.spark.api.java.JavaRDDLike.takeAsync"),
            ProblemFilters.exclude[MissingMethodProblem](
              "org.apache.spark.api.java.JavaRDDLike.foreachPartitionAsync"),
            ProblemFilters.exclude[MissingMethodProblem](
              "org.apache.spark.api.java.JavaRDDLike.countAsync"),
            ProblemFilters.exclude[MissingMethodProblem](
              "org.apache.spark.api.java.JavaRDDLike.foreachAsync"),
            ProblemFilters.exclude[MissingMethodProblem](
              "org.apache.spark.api.java.JavaRDDLike.collectAsync")
          ) ++ Seq(
            // SPARK-3822
            ProblemFilters.exclude[IncompatibleResultTypeProblem](
              "org.apache.spark.SparkContext.org$apache$spark$SparkContext$$createTaskScheduler")
          ) ++ Seq(
            // SPARK-1209
            ProblemFilters.exclude[MissingClassProblem](
              "org.apache.hadoop.mapreduce.SparkHadoopMapReduceUtil"),
            ProblemFilters.exclude[MissingClassProblem](
              "org.apache.hadoop.mapred.SparkHadoopMapRedUtil"),
            ProblemFilters.exclude[MissingTypesProblem](
              "org.apache.spark.rdd.PairRDDFunctions")
          ) ++ Seq(
            // SPARK-4062
            ProblemFilters.exclude[MissingMethodProblem](
              "org.apache.spark.streaming.kafka.KafkaReceiver#MessageHandler.this")
          )

        case v if v.startsWith("1.1") =>
          Seq(
            MimaBuild.excludeSparkPackage("deploy"),
            MimaBuild.excludeSparkPackage("graphx")
          ) ++
          Seq(
            // Adding new method to JavaRDLike trait - we should probably mark this as a developer API.
            ProblemFilters.exclude[MissingMethodProblem]("org.apache.spark.api.java.JavaRDDLike.partitions"),
            // Should probably mark this as Experimental
            ProblemFilters.exclude[MissingMethodProblem](
              "org.apache.spark.api.java.JavaRDDLike.foreachAsync"),
            // We made a mistake earlier (ed06500d3) in the Java API to use default parameter values
            // for countApproxDistinct* functions, which does not work in Java. We later removed
            // them, and use the following to tell Mima to not care about them.
            ProblemFilters.exclude[IncompatibleResultTypeProblem](
              "org.apache.spark.api.java.JavaPairRDD.countApproxDistinctByKey"),
            ProblemFilters.exclude[IncompatibleResultTypeProblem](
              "org.apache.spark.api.java.JavaPairRDD.countApproxDistinctByKey"),
            ProblemFilters.exclude[MissingMethodProblem](
              "org.apache.spark.api.java.JavaPairRDD.countApproxDistinct$default$1"),
            ProblemFilters.exclude[MissingMethodProblem](
              "org.apache.spark.api.java.JavaPairRDD.countApproxDistinctByKey$default$1"),
            ProblemFilters.exclude[MissingMethodProblem](
              "org.apache.spark.api.java.JavaRDD.countApproxDistinct$default$1"),
            ProblemFilters.exclude[MissingMethodProblem](
              "org.apache.spark.api.java.JavaRDDLike.countApproxDistinct$default$1"),
            ProblemFilters.exclude[MissingMethodProblem](
              "org.apache.spark.api.java.JavaDoubleRDD.countApproxDistinct$default$1"),
            ProblemFilters.exclude[MissingMethodProblem](
              "org.apache.spark.storage.DiskStore.getValues"),
            ProblemFilters.exclude[MissingMethodProblem](
              "org.apache.spark.storage.MemoryStore.Entry")
          ) ++
          Seq(
            // Serializer interface change. See SPARK-3045.
            ProblemFilters.exclude[IncompatibleTemplateDefProblem](
              "org.apache.spark.serializer.DeserializationStream"),
            ProblemFilters.exclude[IncompatibleTemplateDefProblem](
              "org.apache.spark.serializer.Serializer"),
            ProblemFilters.exclude[IncompatibleTemplateDefProblem](
              "org.apache.spark.serializer.SerializationStream"),
            ProblemFilters.exclude[IncompatibleTemplateDefProblem](
              "org.apache.spark.serializer.SerializerInstance")
          )++
          Seq(
            // Renamed putValues -> putArray + putIterator
            ProblemFilters.exclude[MissingMethodProblem](
              "org.apache.spark.storage.MemoryStore.putValues"),
            ProblemFilters.exclude[MissingMethodProblem](
              "org.apache.spark.storage.DiskStore.putValues"),
            ProblemFilters.exclude[MissingMethodProblem](
              "org.apache.spark.storage.TachyonStore.putValues")
          ) ++
          Seq(
            ProblemFilters.exclude[MissingMethodProblem](
              "org.apache.spark.streaming.flume.FlumeReceiver.this"),
            ProblemFilters.exclude[IncompatibleMethTypeProblem](
              "org.apache.spark.streaming.kafka.KafkaUtils.createStream"),
            ProblemFilters.exclude[IncompatibleMethTypeProblem](
              "org.apache.spark.streaming.kafka.KafkaReceiver.this")
          ) ++
          Seq( // Ignore some private methods in ALS.
            ProblemFilters.exclude[MissingMethodProblem](
              "org.apache.spark.mllib.recommendation.ALS.org$apache$spark$mllib$recommendation$ALS$^dateFeatures"),
            ProblemFilters.exclude[MissingMethodProblem]( // The only public constructor is the one without arguments.
              "org.apache.spark.mllib.recommendation.ALS.this"),
            ProblemFilters.exclude[MissingMethodProblem](
              "org.apache.spark.mllib.recommendation.ALS.org$apache$spark$mllib$recommendation$ALS$$<init>$default$7"),
            ProblemFilters.exclude[IncompatibleMethTypeProblem](
              "org.apache.spark.mllib.recommendation.ALS.org$apache$spark$mllib$recommendation$ALS$^dateFeatures")
          ) ++
          MimaBuild.excludeSparkClass("mllib.linalg.distributed.ColumnStatisticsAggregator") ++
          MimaBuild.excludeSparkClass("rdd.ZippedRDD") ++
          MimaBuild.excludeSparkClass("rdd.ZippedPartition") ++
          MimaBuild.excludeSparkClass("util.SerializableHyperLogLog") ++
          MimaBuild.excludeSparkClass("storage.Values") ++
          MimaBuild.excludeSparkClass("storage.Entry") ++
          MimaBuild.excludeSparkClass("storage.MemoryStore$Entry") ++
          // Class was missing "@DeveloperApi" annotation in 1.0.
          MimaBuild.excludeSparkClass("scheduler.SparkListenerApplicationStart") ++
          Seq(
            ProblemFilters.exclude[IncompatibleMethTypeProblem](
              "org.apache.spark.mllib.tree.impurity.Gini.calculate"),
            ProblemFilters.exclude[IncompatibleMethTypeProblem](
              "org.apache.spark.mllib.tree.impurity.Entropy.calculate"),
            ProblemFilters.exclude[IncompatibleMethTypeProblem](
              "org.apache.spark.mllib.tree.impurity.Variance.calculate")
          ) ++
          Seq( // Package-private classes removed in SPARK-2341
            ProblemFilters.exclude[MissingClassProblem]("org.apache.spark.mllib.util.BinaryLabelParser"),
            ProblemFilters.exclude[MissingClassProblem]("org.apache.spark.mllib.util.BinaryLabelParser$"),
            ProblemFilters.exclude[MissingClassProblem]("org.apache.spark.mllib.util.LabelParser"),
            ProblemFilters.exclude[MissingClassProblem]("org.apache.spark.mllib.util.LabelParser$"),
            ProblemFilters.exclude[MissingClassProblem]("org.apache.spark.mllib.util.MulticlassLabelParser"),
            ProblemFilters.exclude[MissingClassProblem]("org.apache.spark.mllib.util.MulticlassLabelParser$")
          ) ++
          Seq( // package-private classes removed in MLlib
            ProblemFilters.exclude[MissingMethodProblem](
              "org.apache.spark.mllib.regression.GeneralizedLinearAlgorithm.org$apache$spark$mllib$regression$GeneralizedLinearAlgorithm$$prependOne")
          ) ++
          Seq( // new Vector methods in MLlib (binary compatible assuming users do not implement Vector)
            ProblemFilters.exclude[MissingMethodProblem]("org.apache.spark.mllib.linalg.Vector.copy")
          ) ++
          Seq( // synthetic methods generated in LabeledPoint
            ProblemFilters.exclude[MissingTypesProblem]("org.apache.spark.mllib.regression.LabeledPoint$"),
            ProblemFilters.exclude[IncompatibleMethTypeProblem]("org.apache.spark.mllib.regression.LabeledPoint.apply"),
            ProblemFilters.exclude[MissingMethodProblem]("org.apache.spark.mllib.regression.LabeledPoint.toString")
          ) ++
          Seq ( // Scala 2.11 compatibility fix
            ProblemFilters.exclude[MissingMethodProblem]("org.apache.spark.streaming.StreamingContext.<init>$default$2")
          )
        case v if v.startsWith("1.0") =>
          Seq(
            MimaBuild.excludeSparkPackage("api.java"),
            MimaBuild.excludeSparkPackage("mllib"),
            MimaBuild.excludeSparkPackage("streaming")
          ) ++
          MimaBuild.excludeSparkClass("rdd.ClassTags") ++
          MimaBuild.excludeSparkClass("util.XORShiftRandom") ++
          MimaBuild.excludeSparkClass("graphx.EdgeRDD") ++
          MimaBuild.excludeSparkClass("graphx.VertexRDD") ++
          MimaBuild.excludeSparkClass("graphx.impl.GraphImpl") ++
          MimaBuild.excludeSparkClass("graphx.impl.RoutingTable") ++
          MimaBuild.excludeSparkClass("graphx.util.collection.PrimitiveKeyOpenHashMap") ++
          MimaBuild.excludeSparkClass("graphx.util.collection.GraphXPrimitiveKeyOpenHashMap") ++
          MimaBuild.excludeSparkClass("mllib.recommendation.MFDataGenerator") ++
          MimaBuild.excludeSparkClass("mllib.optimization.SquaredGradient") ++
          MimaBuild.excludeSparkClass("mllib.regression.RidgeRegressionWithSGD") ++
          MimaBuild.excludeSparkClass("mllib.regression.LassoWithSGD") ++
          MimaBuild.excludeSparkClass("mllib.regression.LinearRegressionWithSGD")
        case _ => Seq()
      }
}<|MERGE_RESOLUTION|>--- conflicted
+++ resolved
@@ -72,7 +72,10 @@
             // SPARK-6703 Add getOrCreate method to SparkContext
             ProblemFilters.exclude[IncompatibleResultTypeProblem]
                 ("org.apache.spark.SparkContext.org$apache$spark$SparkContext$$activeContext")
-<<<<<<< HEAD
+          )++ Seq(
+            // SPARK-7090 Introduce LDAOptimizer to LDA to further improve extensibility
+            ProblemFilters.exclude[MissingClassProblem](
+              "org.apache.spark.mllib.clustering.LDA$EMOptimizer")
           ) ++ Seq(
             // This `protected[sql]` method was removed in 1.3.1
             ProblemFilters.exclude[MissingMethodProblem](
@@ -89,12 +92,6 @@
               "org.apache.spark.sql.parquet.ParquetTestData$"),
             ProblemFilters.exclude[MissingClassProblem](
               "org.apache.spark.sql.parquet.TestGroupWriteSupport")
-=======
-          )++ Seq(
-            // SPARK-7090 Introduce LDAOptimizer to LDA to further improve extensibility
-            ProblemFilters.exclude[MissingClassProblem](
-              "org.apache.spark.mllib.clustering.LDA$EMOptimizer")
->>>>>>> 874a2ca9
           )
 
         case v if v.startsWith("1.3") =>
