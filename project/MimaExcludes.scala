--- conflicted
+++ resolved
@@ -48,13 +48,11 @@
     // [SPARK-19148][SQL] do not expose the external table concept in Catalog
     ProblemFilters.exclude[ReversedMissingMethodProblem]("org.apache.spark.sql.catalog.Catalog.createTable"),
 
-<<<<<<< HEAD
+    // [SPARK-14272][ML] Add logLikelihood in GaussianMixtureSummary
+    ProblemFilters.exclude[DirectMissingMethodProblem]("org.apache.spark.ml.clustering.GaussianMixtureSummary.this"),
+
     // [SPARK-19267] Fetch Failure handling robust to user error handling
     ProblemFilters.exclude[ReversedMissingMethodProblem]("org.apache.spark.TaskContext.setFetchFailed")
-=======
-    // [SPARK-14272][ML] Add logLikelihood in GaussianMixtureSummary
-    ProblemFilters.exclude[DirectMissingMethodProblem]("org.apache.spark.ml.clustering.GaussianMixtureSummary.this")
->>>>>>> 640f9423
   )
 
   // Exclude rules for 2.1.x
