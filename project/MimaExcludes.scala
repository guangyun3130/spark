/*
 * Licensed to the Apache Software Foundation (ASF) under one or more
 * contributor license agreements.  See the NOTICE file distributed with
 * this work for additional information regarding copyright ownership.
 * The ASF licenses this file to You under the Apache License, Version 2.0
 * (the "License"); you may not use this file except in compliance with
 * the License.  You may obtain a copy of the License at
 *
 *    http://www.apache.org/licenses/LICENSE-2.0
 *
 * Unless required by applicable law or agreed to in writing, software
 * distributed under the License is distributed on an "AS IS" BASIS,
 * WITHOUT WARRANTIES OR CONDITIONS OF ANY KIND, either express or implied.
 * See the License for the specific language governing permissions and
 * limitations under the License.
 */

import com.typesafe.tools.mima.core._

/**
 * Additional excludes for checking of Spark's binary compatibility.
 *
 * The Mima build will automatically exclude @DeveloperApi and @Experimental classes. This acts
 * as an official audit of cases where we excluded other classes. Please use the narrowest
 * possible exclude here. MIMA will usually tell you what exclude to use, e.g.:
 *
 * ProblemFilters.exclude[MissingMethodProblem]("org.apache.spark.rdd.RDD.take")
 *
 * It is also possible to exclude Spark classes and packages. This should be used sparingly:
 *
 * MimaBuild.excludeSparkClass("graphx.util.collection.GraphXPrimitiveKeyOpenHashMap")
 */
object MimaExcludes {
<<<<<<< HEAD
  def excludes(version: String) = version match {
    case v if v.startsWith("1.1") =>
      Seq(
        MimaBuild.excludeSparkPackage("deploy"),
        MimaBuild.excludeSparkPackage("graphx")
      ) ++
      closures.map(method => ProblemFilters.exclude[MissingMethodProblem](method)) ++
      Seq(
        // Adding new method to JavaRDLike trait - we should probably mark this as a developer API.
        ProblemFilters.exclude[MissingMethodProblem]("org.apache.spark.api.java.JavaRDDLike.partitions"),
        // We made a mistake earlier (ed06500d3) in the Java API to use default parameter values
        // for countApproxDistinct* functions, which does not work in Java. We later removed
        // them, and use the following to tell Mima to not care about them.
        ProblemFilters.exclude[IncompatibleResultTypeProblem](
          "org.apache.spark.api.java.JavaPairRDD.countApproxDistinctByKey"),
        ProblemFilters.exclude[IncompatibleResultTypeProblem](
          "org.apache.spark.api.java.JavaPairRDD.countApproxDistinctByKey"),
        ProblemFilters.exclude[MissingMethodProblem](
          "org.apache.spark.api.java.JavaPairRDD.countApproxDistinct$default$1"),
        ProblemFilters.exclude[MissingMethodProblem](
          "org.apache.spark.api.java.JavaPairRDD.countApproxDistinctByKey$default$1"),
        ProblemFilters.exclude[MissingMethodProblem](
          "org.apache.spark.api.java.JavaRDD.countApproxDistinct$default$1"),
        ProblemFilters.exclude[MissingMethodProblem](
          "org.apache.spark.api.java.JavaRDDLike.countApproxDistinct$default$1"),
        ProblemFilters.exclude[MissingMethodProblem](
          "org.apache.spark.api.java.JavaDoubleRDD.countApproxDistinct$default$1"),
        ProblemFilters.exclude[MissingMethodProblem](
          "org.apache.spark.storage.MemoryStore.Entry"),
        ProblemFilters.exclude[MissingMethodProblem](
          "org.apache.spark.rdd.PairRDDFunctions.org$apache$spark$rdd$PairRDDFunctions$$createZero$1"),
        // BlockManager now uses Arrays instead of ArrayBuffers
        ProblemFilters.exclude[IncompatibleMethTypeProblem](
          "org.apache.spark.storage.MemoryStore.putValues"),
        ProblemFilters.exclude[IncompatibleMethTypeProblem](
          "org.apache.spark.storage.DiskStore.putValues"),
        ProblemFilters.exclude[IncompatibleMethTypeProblem](
          "org.apache.spark.storage.TachyonStore.putValues"),
        ProblemFilters.exclude[MissingMethodProblem](
          "org.apache.spark.rdd.RDD.org$apache$spark$rdd$RDD$$debugChildren$1"),
        ProblemFilters.exclude[MissingMethodProblem](
          "org.apache.spark.rdd.RDD.org$apache$spark$rdd$RDD$$firstDebugString$1"),
        ProblemFilters.exclude[MissingMethodProblem](
          "org.apache.spark.rdd.RDD.org$apache$spark$rdd$RDD$$shuffleDebugString$1"),
        ProblemFilters.exclude[MissingMethodProblem](
          "org.apache.spark.rdd.RDD.org$apache$spark$rdd$RDD$$debugString$1"),
        ProblemFilters.exclude[MissingMethodProblem](
          "org.apache.spark.rdd.PairRDDFunctions.org$apache$spark$rdd$PairRDDFunctions$$createZero$1")
      ) ++
      Seq(
        ProblemFilters.exclude[MissingMethodProblem]("org.apache.spark.streaming.flume.FlumeReceiver.this")
      ) ++
      Seq( // Ignore some private methods in ALS.
        ProblemFilters.exclude[MissingMethodProblem](
          "org.apache.spark.mllib.recommendation.ALS.org$apache$spark$mllib$recommendation$ALS$^dateFeatures"),
        ProblemFilters.exclude[MissingMethodProblem]( // The only public constructor is the one without arguments.
          "org.apache.spark.mllib.recommendation.ALS.this"),
        ProblemFilters.exclude[MissingMethodProblem](
          "org.apache.spark.mllib.recommendation.ALS.org$apache$spark$mllib$recommendation$ALS$$<init>$default$7")
      ) ++
      MimaBuild.excludeSparkClass("mllib.linalg.distributed.ColumnStatisticsAggregator") ++
      MimaBuild.excludeSparkClass("rdd.ZippedRDD") ++
      MimaBuild.excludeSparkClass("rdd.ZippedPartition") ++
      MimaBuild.excludeSparkClass("util.SerializableHyperLogLog") ++
      MimaBuild.excludeSparkClass("storage.Values") ++
      MimaBuild.excludeSparkClass("storage.Entry") ++
      MimaBuild.excludeSparkClass("storage.MemoryStore$Entry") ++
      Seq(
        ProblemFilters.exclude[IncompatibleMethTypeProblem](
          "org.apache.spark.mllib.tree.impurity.Gini.calculate"),
        ProblemFilters.exclude[IncompatibleMethTypeProblem](
          "org.apache.spark.mllib.tree.impurity.Entropy.calculate"),
        ProblemFilters.exclude[IncompatibleMethTypeProblem](
          "org.apache.spark.mllib.tree.impurity.Variance.calculate")
      )
    case v if v.startsWith("1.0") =>
      Seq(
        MimaBuild.excludeSparkPackage("api.java"),
        MimaBuild.excludeSparkPackage("mllib"),
        MimaBuild.excludeSparkPackage("streaming")
      ) ++
      MimaBuild.excludeSparkClass("rdd.ClassTags") ++
      MimaBuild.excludeSparkClass("util.XORShiftRandom") ++
      MimaBuild.excludeSparkClass("graphx.EdgeRDD") ++
      MimaBuild.excludeSparkClass("graphx.VertexRDD") ++
      MimaBuild.excludeSparkClass("graphx.impl.GraphImpl") ++
      MimaBuild.excludeSparkClass("graphx.impl.RoutingTable") ++
      MimaBuild.excludeSparkClass("graphx.util.collection.PrimitiveKeyOpenHashMap") ++
      MimaBuild.excludeSparkClass("graphx.util.collection.GraphXPrimitiveKeyOpenHashMap") ++
      MimaBuild.excludeSparkClass("mllib.recommendation.MFDataGenerator") ++
      MimaBuild.excludeSparkClass("mllib.optimization.SquaredGradient") ++
      MimaBuild.excludeSparkClass("mllib.regression.RidgeRegressionWithSGD") ++
      MimaBuild.excludeSparkClass("mllib.regression.LassoWithSGD") ++
      MimaBuild.excludeSparkClass("mllib.regression.LinearRegressionWithSGD")
    case _ => Seq()
  }

  private val closures = Seq(
    "org.apache.spark.rdd.RDD.org$apache$spark$rdd$RDD$$mergeMaps$1",
    "org.apache.spark.rdd.RDD.org$apache$spark$rdd$RDD$$countPartition$1",
    "org.apache.spark.rdd.RDD.org$apache$spark$rdd$RDD$$distributePartition$1",
    "org.apache.spark.rdd.PairRDDFunctions.org$apache$spark$rdd$PairRDDFunctions$$mergeValue$1",
    "org.apache.spark.rdd.PairRDDFunctions.org$apache$spark$rdd$PairRDDFunctions$$writeToFile$1",
    "org.apache.spark.rdd.PairRDDFunctions.org$apache$spark$rdd$PairRDDFunctions$$reducePartition$1",
    "org.apache.spark.rdd.PairRDDFunctions.org$apache$spark$rdd$PairRDDFunctions$$writeShard$1",
    "org.apache.spark.rdd.PairRDDFunctions.org$apache$spark$rdd$PairRDDFunctions$$mergeCombiners$1",
    "org.apache.spark.rdd.PairRDDFunctions.org$apache$spark$rdd$PairRDDFunctions$$process$1",
    "org.apache.spark.rdd.PairRDDFunctions.org$apache$spark$rdd$PairRDDFunctions$$createCombiner$1",
    "org.apache.spark.rdd.PairRDDFunctions.org$apache$spark$rdd$PairRDDFunctions$$mergeMaps$1"
  )
=======

    def excludes(version: String) =
      version match {
        case v if v.startsWith("1.1") =>
          Seq(
            MimaBuild.excludeSparkPackage("deploy"),
            MimaBuild.excludeSparkPackage("graphx")
          ) ++
          Seq(
            // Adding new method to JavaRDLike trait - we should probably mark this as a developer API.
            ProblemFilters.exclude[MissingMethodProblem]("org.apache.spark.api.java.JavaRDDLike.partitions"),
            // We made a mistake earlier (ed06500d3) in the Java API to use default parameter values
            // for countApproxDistinct* functions, which does not work in Java. We later removed
            // them, and use the following to tell Mima to not care about them.
            ProblemFilters.exclude[IncompatibleResultTypeProblem](
              "org.apache.spark.api.java.JavaPairRDD.countApproxDistinctByKey"),
            ProblemFilters.exclude[IncompatibleResultTypeProblem](
              "org.apache.spark.api.java.JavaPairRDD.countApproxDistinctByKey"),
            ProblemFilters.exclude[MissingMethodProblem](
              "org.apache.spark.api.java.JavaPairRDD.countApproxDistinct$default$1"),
            ProblemFilters.exclude[MissingMethodProblem](
              "org.apache.spark.api.java.JavaPairRDD.countApproxDistinctByKey$default$1"),
            ProblemFilters.exclude[MissingMethodProblem](
              "org.apache.spark.api.java.JavaRDD.countApproxDistinct$default$1"),
            ProblemFilters.exclude[MissingMethodProblem](
              "org.apache.spark.api.java.JavaRDDLike.countApproxDistinct$default$1"),
            ProblemFilters.exclude[MissingMethodProblem](
              "org.apache.spark.api.java.JavaDoubleRDD.countApproxDistinct$default$1"),
            ProblemFilters.exclude[MissingMethodProblem](
              "org.apache.spark.storage.MemoryStore.Entry")
          ) ++
          Seq(
            ProblemFilters.exclude[MissingMethodProblem]("org.apache.spark.streaming.flume.FlumeReceiver.this")
          ) ++
          Seq( // Ignore some private methods in ALS.
            ProblemFilters.exclude[MissingMethodProblem](
              "org.apache.spark.mllib.recommendation.ALS.org$apache$spark$mllib$recommendation$ALS$^dateFeatures"),
            ProblemFilters.exclude[MissingMethodProblem]( // The only public constructor is the one without arguments.
              "org.apache.spark.mllib.recommendation.ALS.this"),
            ProblemFilters.exclude[MissingMethodProblem](
              "org.apache.spark.mllib.recommendation.ALS.org$apache$spark$mllib$recommendation$ALS$$<init>$default$7"),
            ProblemFilters.exclude[IncompatibleMethTypeProblem](
              "org.apache.spark.mllib.recommendation.ALS.org$apache$spark$mllib$recommendation$ALS$^dateFeatures")
          ) ++
          MimaBuild.excludeSparkClass("mllib.linalg.distributed.ColumnStatisticsAggregator") ++
          MimaBuild.excludeSparkClass("rdd.ZippedRDD") ++
          MimaBuild.excludeSparkClass("rdd.ZippedPartition") ++
          MimaBuild.excludeSparkClass("util.SerializableHyperLogLog") ++
          MimaBuild.excludeSparkClass("storage.Values") ++
          MimaBuild.excludeSparkClass("storage.Entry") ++
          MimaBuild.excludeSparkClass("storage.MemoryStore$Entry") ++
          Seq(
            ProblemFilters.exclude[IncompatibleMethTypeProblem](
              "org.apache.spark.mllib.tree.impurity.Gini.calculate"),
            ProblemFilters.exclude[IncompatibleMethTypeProblem](
              "org.apache.spark.mllib.tree.impurity.Entropy.calculate"),
            ProblemFilters.exclude[IncompatibleMethTypeProblem](
              "org.apache.spark.mllib.tree.impurity.Variance.calculate")
          )
        case v if v.startsWith("1.0") =>
          Seq(
            MimaBuild.excludeSparkPackage("api.java"),
            MimaBuild.excludeSparkPackage("mllib"),
            MimaBuild.excludeSparkPackage("streaming")
          ) ++
          MimaBuild.excludeSparkClass("rdd.ClassTags") ++
          MimaBuild.excludeSparkClass("util.XORShiftRandom") ++
          MimaBuild.excludeSparkClass("graphx.EdgeRDD") ++
          MimaBuild.excludeSparkClass("graphx.VertexRDD") ++
          MimaBuild.excludeSparkClass("graphx.impl.GraphImpl") ++
          MimaBuild.excludeSparkClass("graphx.impl.RoutingTable") ++
          MimaBuild.excludeSparkClass("graphx.util.collection.PrimitiveKeyOpenHashMap") ++
          MimaBuild.excludeSparkClass("graphx.util.collection.GraphXPrimitiveKeyOpenHashMap") ++
          MimaBuild.excludeSparkClass("mllib.recommendation.MFDataGenerator") ++
          MimaBuild.excludeSparkClass("mllib.optimization.SquaredGradient") ++
          MimaBuild.excludeSparkClass("mllib.regression.RidgeRegressionWithSGD") ++
          MimaBuild.excludeSparkClass("mllib.regression.LassoWithSGD") ++
          MimaBuild.excludeSparkClass("mllib.regression.LinearRegressionWithSGD")
        case _ => Seq()
      }
>>>>>>> 2d25e348
}<|MERGE_RESOLUTION|>--- conflicted
+++ resolved
@@ -31,119 +31,6 @@
  * MimaBuild.excludeSparkClass("graphx.util.collection.GraphXPrimitiveKeyOpenHashMap")
  */
 object MimaExcludes {
-<<<<<<< HEAD
-  def excludes(version: String) = version match {
-    case v if v.startsWith("1.1") =>
-      Seq(
-        MimaBuild.excludeSparkPackage("deploy"),
-        MimaBuild.excludeSparkPackage("graphx")
-      ) ++
-      closures.map(method => ProblemFilters.exclude[MissingMethodProblem](method)) ++
-      Seq(
-        // Adding new method to JavaRDLike trait - we should probably mark this as a developer API.
-        ProblemFilters.exclude[MissingMethodProblem]("org.apache.spark.api.java.JavaRDDLike.partitions"),
-        // We made a mistake earlier (ed06500d3) in the Java API to use default parameter values
-        // for countApproxDistinct* functions, which does not work in Java. We later removed
-        // them, and use the following to tell Mima to not care about them.
-        ProblemFilters.exclude[IncompatibleResultTypeProblem](
-          "org.apache.spark.api.java.JavaPairRDD.countApproxDistinctByKey"),
-        ProblemFilters.exclude[IncompatibleResultTypeProblem](
-          "org.apache.spark.api.java.JavaPairRDD.countApproxDistinctByKey"),
-        ProblemFilters.exclude[MissingMethodProblem](
-          "org.apache.spark.api.java.JavaPairRDD.countApproxDistinct$default$1"),
-        ProblemFilters.exclude[MissingMethodProblem](
-          "org.apache.spark.api.java.JavaPairRDD.countApproxDistinctByKey$default$1"),
-        ProblemFilters.exclude[MissingMethodProblem](
-          "org.apache.spark.api.java.JavaRDD.countApproxDistinct$default$1"),
-        ProblemFilters.exclude[MissingMethodProblem](
-          "org.apache.spark.api.java.JavaRDDLike.countApproxDistinct$default$1"),
-        ProblemFilters.exclude[MissingMethodProblem](
-          "org.apache.spark.api.java.JavaDoubleRDD.countApproxDistinct$default$1"),
-        ProblemFilters.exclude[MissingMethodProblem](
-          "org.apache.spark.storage.MemoryStore.Entry"),
-        ProblemFilters.exclude[MissingMethodProblem](
-          "org.apache.spark.rdd.PairRDDFunctions.org$apache$spark$rdd$PairRDDFunctions$$createZero$1"),
-        // BlockManager now uses Arrays instead of ArrayBuffers
-        ProblemFilters.exclude[IncompatibleMethTypeProblem](
-          "org.apache.spark.storage.MemoryStore.putValues"),
-        ProblemFilters.exclude[IncompatibleMethTypeProblem](
-          "org.apache.spark.storage.DiskStore.putValues"),
-        ProblemFilters.exclude[IncompatibleMethTypeProblem](
-          "org.apache.spark.storage.TachyonStore.putValues"),
-        ProblemFilters.exclude[MissingMethodProblem](
-          "org.apache.spark.rdd.RDD.org$apache$spark$rdd$RDD$$debugChildren$1"),
-        ProblemFilters.exclude[MissingMethodProblem](
-          "org.apache.spark.rdd.RDD.org$apache$spark$rdd$RDD$$firstDebugString$1"),
-        ProblemFilters.exclude[MissingMethodProblem](
-          "org.apache.spark.rdd.RDD.org$apache$spark$rdd$RDD$$shuffleDebugString$1"),
-        ProblemFilters.exclude[MissingMethodProblem](
-          "org.apache.spark.rdd.RDD.org$apache$spark$rdd$RDD$$debugString$1"),
-        ProblemFilters.exclude[MissingMethodProblem](
-          "org.apache.spark.rdd.PairRDDFunctions.org$apache$spark$rdd$PairRDDFunctions$$createZero$1")
-      ) ++
-      Seq(
-        ProblemFilters.exclude[MissingMethodProblem]("org.apache.spark.streaming.flume.FlumeReceiver.this")
-      ) ++
-      Seq( // Ignore some private methods in ALS.
-        ProblemFilters.exclude[MissingMethodProblem](
-          "org.apache.spark.mllib.recommendation.ALS.org$apache$spark$mllib$recommendation$ALS$^dateFeatures"),
-        ProblemFilters.exclude[MissingMethodProblem]( // The only public constructor is the one without arguments.
-          "org.apache.spark.mllib.recommendation.ALS.this"),
-        ProblemFilters.exclude[MissingMethodProblem](
-          "org.apache.spark.mllib.recommendation.ALS.org$apache$spark$mllib$recommendation$ALS$$<init>$default$7")
-      ) ++
-      MimaBuild.excludeSparkClass("mllib.linalg.distributed.ColumnStatisticsAggregator") ++
-      MimaBuild.excludeSparkClass("rdd.ZippedRDD") ++
-      MimaBuild.excludeSparkClass("rdd.ZippedPartition") ++
-      MimaBuild.excludeSparkClass("util.SerializableHyperLogLog") ++
-      MimaBuild.excludeSparkClass("storage.Values") ++
-      MimaBuild.excludeSparkClass("storage.Entry") ++
-      MimaBuild.excludeSparkClass("storage.MemoryStore$Entry") ++
-      Seq(
-        ProblemFilters.exclude[IncompatibleMethTypeProblem](
-          "org.apache.spark.mllib.tree.impurity.Gini.calculate"),
-        ProblemFilters.exclude[IncompatibleMethTypeProblem](
-          "org.apache.spark.mllib.tree.impurity.Entropy.calculate"),
-        ProblemFilters.exclude[IncompatibleMethTypeProblem](
-          "org.apache.spark.mllib.tree.impurity.Variance.calculate")
-      )
-    case v if v.startsWith("1.0") =>
-      Seq(
-        MimaBuild.excludeSparkPackage("api.java"),
-        MimaBuild.excludeSparkPackage("mllib"),
-        MimaBuild.excludeSparkPackage("streaming")
-      ) ++
-      MimaBuild.excludeSparkClass("rdd.ClassTags") ++
-      MimaBuild.excludeSparkClass("util.XORShiftRandom") ++
-      MimaBuild.excludeSparkClass("graphx.EdgeRDD") ++
-      MimaBuild.excludeSparkClass("graphx.VertexRDD") ++
-      MimaBuild.excludeSparkClass("graphx.impl.GraphImpl") ++
-      MimaBuild.excludeSparkClass("graphx.impl.RoutingTable") ++
-      MimaBuild.excludeSparkClass("graphx.util.collection.PrimitiveKeyOpenHashMap") ++
-      MimaBuild.excludeSparkClass("graphx.util.collection.GraphXPrimitiveKeyOpenHashMap") ++
-      MimaBuild.excludeSparkClass("mllib.recommendation.MFDataGenerator") ++
-      MimaBuild.excludeSparkClass("mllib.optimization.SquaredGradient") ++
-      MimaBuild.excludeSparkClass("mllib.regression.RidgeRegressionWithSGD") ++
-      MimaBuild.excludeSparkClass("mllib.regression.LassoWithSGD") ++
-      MimaBuild.excludeSparkClass("mllib.regression.LinearRegressionWithSGD")
-    case _ => Seq()
-  }
-
-  private val closures = Seq(
-    "org.apache.spark.rdd.RDD.org$apache$spark$rdd$RDD$$mergeMaps$1",
-    "org.apache.spark.rdd.RDD.org$apache$spark$rdd$RDD$$countPartition$1",
-    "org.apache.spark.rdd.RDD.org$apache$spark$rdd$RDD$$distributePartition$1",
-    "org.apache.spark.rdd.PairRDDFunctions.org$apache$spark$rdd$PairRDDFunctions$$mergeValue$1",
-    "org.apache.spark.rdd.PairRDDFunctions.org$apache$spark$rdd$PairRDDFunctions$$writeToFile$1",
-    "org.apache.spark.rdd.PairRDDFunctions.org$apache$spark$rdd$PairRDDFunctions$$reducePartition$1",
-    "org.apache.spark.rdd.PairRDDFunctions.org$apache$spark$rdd$PairRDDFunctions$$writeShard$1",
-    "org.apache.spark.rdd.PairRDDFunctions.org$apache$spark$rdd$PairRDDFunctions$$mergeCombiners$1",
-    "org.apache.spark.rdd.PairRDDFunctions.org$apache$spark$rdd$PairRDDFunctions$$process$1",
-    "org.apache.spark.rdd.PairRDDFunctions.org$apache$spark$rdd$PairRDDFunctions$$createCombiner$1",
-    "org.apache.spark.rdd.PairRDDFunctions.org$apache$spark$rdd$PairRDDFunctions$$mergeMaps$1"
-  )
-=======
-
     def excludes(version: String) =
       version match {
         case v if v.startsWith("1.1") =>
@@ -173,6 +60,15 @@
               "org.apache.spark.api.java.JavaDoubleRDD.countApproxDistinct$default$1"),
             ProblemFilters.exclude[MissingMethodProblem](
               "org.apache.spark.storage.MemoryStore.Entry")
+          ) ++
+          Seq(
+            // BlockManager now uses Arrays instead of ArrayBuffers
+            ProblemFilters.exclude[IncompatibleMethTypeProblem](
+              "org.apache.spark.storage.MemoryStore.putValues"),
+            ProblemFilters.exclude[IncompatibleMethTypeProblem](
+              "org.apache.spark.storage.DiskStore.putValues"),
+            ProblemFilters.exclude[IncompatibleMethTypeProblem](
+              "org.apache.spark.storage.TachyonStore.putValues")
           ) ++
           Seq(
             ProblemFilters.exclude[MissingMethodProblem]("org.apache.spark.streaming.flume.FlumeReceiver.this")
@@ -223,5 +119,4 @@
           MimaBuild.excludeSparkClass("mllib.regression.LinearRegressionWithSGD")
         case _ => Seq()
       }
->>>>>>> 2d25e348
 }