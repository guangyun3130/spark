--- conflicted
+++ resolved
@@ -44,8 +44,13 @@
             // the maven-generated artifacts in 1.3.
             excludePackage("org.spark-project.jetty"),
             MimaBuild.excludeSparkPackage("unused"),
-<<<<<<< HEAD
-            ProblemFilters.exclude[MissingClassProblem]("com.google.common.base.Optional")
+            ProblemFilters.exclude[MissingClassProblem]("com.google.common.base.Optional"),
+            ProblemFilters.exclude[IncompatibleResultTypeProblem](
+              "org.apache.spark.rdd.JdbcRDD.compute"),
+            ProblemFilters.exclude[IncompatibleResultTypeProblem](
+              "org.apache.spark.broadcast.HttpBroadcastFactory.newBroadcast"),
+            ProblemFilters.exclude[IncompatibleResultTypeProblem](
+              "org.apache.spark.broadcast.TorrentBroadcastFactory.newBroadcast")
           ) ++ Seq(
             //SPARK-4086 Fold-style aggregation for VertexRDD
             ProblemFilters.exclude[MissingMethodProblem]("org.apache.spark.graphx.VertexRDD.innerJoinWithFold"),
@@ -53,15 +58,6 @@
             ProblemFilters.exclude[MissingMethodProblem]("org.apache.spark.graphx.VertexRDD.leftZipJoinWithFold"),
             ProblemFilters.exclude[MissingMethodProblem]("org.apache.spark.graphx.VertexRDD.innerZipJoinWithFold"),
             ProblemFilters.exclude[MissingMethodProblem]("org.apache.spark.graphx.VertexRDD.aggregateUsingIndexWithFold")
-=======
-            ProblemFilters.exclude[MissingClassProblem]("com.google.common.base.Optional"),
-            ProblemFilters.exclude[IncompatibleResultTypeProblem](
-              "org.apache.spark.rdd.JdbcRDD.compute"),
-            ProblemFilters.exclude[IncompatibleResultTypeProblem](
-              "org.apache.spark.broadcast.HttpBroadcastFactory.newBroadcast"),
-            ProblemFilters.exclude[IncompatibleResultTypeProblem](
-              "org.apache.spark.broadcast.TorrentBroadcastFactory.newBroadcast")
->>>>>>> 08d45280
           )
 
         case v if v.startsWith("1.3") =>
