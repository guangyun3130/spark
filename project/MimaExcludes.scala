--- conflicted
+++ resolved
@@ -36,6 +36,9 @@
 
   // Exclude rules for 3.0.x
   lazy val v30excludes = v24excludes ++ Seq(
+    // [SPARK-24243][CORE] Expose exceptions from InProcessAppHandle
+    ProblemFilters.exclude[ReversedMissingMethodProblem]("org.apache.spark.launcher.SparkAppHandle.getError"),
+
     // [SPARK-25867] Remove KMeans computeCost
     ProblemFilters.exclude[DirectMissingMethodProblem]("org.apache.spark.ml.clustering.KMeansModel.computeCost"),
 
@@ -313,10 +316,6 @@
     // [SPARK-23042] Use OneHotEncoderModel to encode labels in MultilayerPerceptronClassifier
     ProblemFilters.exclude[MissingClassProblem]("org.apache.spark.ml.classification.LabelConverter"),
 
-<<<<<<< HEAD
-    // [SPARK-24243][CORE] Expose exceptions from InProcessAppHandle
-    ProblemFilters.exclude[ReversedMissingMethodProblem]("org.apache.spark.launcher.SparkAppHandle.getError")
-=======
     // [SPARK-21842][MESOS] Support Kerberos ticket renewal and creation in Mesos
     ProblemFilters.exclude[DirectMissingMethodProblem]("org.apache.spark.deploy.SparkHadoopUtil.getDateOfNextUpdate"),
 
@@ -359,7 +358,6 @@
           !cls.fullName.startsWith("org.spark_project.dmg.pmml")
       case _ => true
     }
->>>>>>> 180f969c
   )
 
   // Exclude rules for 2.3.x
