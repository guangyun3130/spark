/*
 * Licensed to the Apache Software Foundation (ASF) under one or more
 * contributor license agreements.  See the NOTICE file distributed with
 * this work for additional information regarding copyright ownership.
 * The ASF licenses this file to You under the Apache License, Version 2.0
 * (the "License"); you may not use this file except in compliance with
 * the License.  You may obtain a copy of the License at
 *
 *    http://www.apache.org/licenses/LICENSE-2.0
 *
 * Unless required by applicable law or agreed to in writing, software
 * distributed under the License is distributed on an "AS IS" BASIS,
 * WITHOUT WARRANTIES OR CONDITIONS OF ANY KIND, either express or implied.
 * See the License for the specific language governing permissions and
 * limitations under the License.
 */

import java.io._

import scala.util.Properties
import scala.collection.JavaConversions._

import sbt._
import sbt.Classpaths.publishTask
import sbt.Keys._
import sbtunidoc.Plugin.genjavadocSettings
import sbtunidoc.Plugin.UnidocKeys.unidocGenjavadocVersion
import com.typesafe.sbt.pom.{loadEffectivePom, PomBuild, SbtPomKeys}
import net.virtualvoid.sbt.graph.Plugin.graphSettings

object BuildCommons {

  private val buildLocation = file(".").getAbsoluteFile.getParentFile

  val allProjects@Seq(bagel, catalyst, core, graphx, hive, hiveThriftServer, mllib, repl,
    sql, networkCommon, networkShuffle, streaming, streamingFlumeSink, streamingFlume, streamingKafka,
    streamingMqtt, streamingTwitter, streamingZeromq, launcher, unsafe) =
    Seq("bagel", "catalyst", "core", "graphx", "hive", "hive-thriftserver", "mllib", "repl",
      "sql", "network-common", "network-shuffle", "streaming", "streaming-flume-sink",
      "streaming-flume", "streaming-kafka", "streaming-mqtt", "streaming-twitter",
      "streaming-zeromq", "launcher", "unsafe").map(ProjectRef(buildLocation, _))

  val optionallyEnabledProjects@Seq(yarn, yarnStable, java8Tests, sparkGangliaLgpl,
    sparkKinesisAsl) = Seq("yarn", "yarn-stable", "java8-tests", "ganglia-lgpl",
    "kinesis-asl").map(ProjectRef(buildLocation, _))

  val assemblyProjects@Seq(assembly, examples, networkYarn, streamingKafkaAssembly) =
    Seq("assembly", "examples", "network-yarn", "streaming-kafka-assembly")
      .map(ProjectRef(buildLocation, _))

  val tools = ProjectRef(buildLocation, "tools")
  // Root project.
  val spark = ProjectRef(buildLocation, "spark")
  val sparkHome = buildLocation
}

object SparkBuild extends PomBuild {

  import BuildCommons._
  import scala.collection.mutable.Map

  val projectsMap: Map[String, Seq[Setting[_]]] = Map.empty

  // Provides compatibility for older versions of the Spark build
  def backwardCompatibility = {
    import scala.collection.mutable
    var isAlphaYarn = false
    var profiles: mutable.Seq[String] = mutable.Seq("sbt")
    if (Properties.envOrNone("SPARK_GANGLIA_LGPL").isDefined) {
      println("NOTE: SPARK_GANGLIA_LGPL is deprecated, please use -Pspark-ganglia-lgpl flag.")
      profiles ++= Seq("spark-ganglia-lgpl")
    }
    if (Properties.envOrNone("SPARK_HIVE").isDefined) {
      println("NOTE: SPARK_HIVE is deprecated, please use -Phive and -Phive-thriftserver flags.")
      profiles ++= Seq("hive", "hive-thriftserver")
    }
    Properties.envOrNone("SPARK_HADOOP_VERSION") match {
      case Some(v) =>
        if (v.matches("0.23.*")) isAlphaYarn = true
        println("NOTE: SPARK_HADOOP_VERSION is deprecated, please use -Dhadoop.version=" + v)
        System.setProperty("hadoop.version", v)
      case None =>
    }
    if (Properties.envOrNone("SPARK_YARN").isDefined) {
      println("NOTE: SPARK_YARN is deprecated, please use -Pyarn flag.")
      profiles ++= Seq("yarn")
    }
    profiles
  }

  override val profiles = {
    val profiles = Properties.envOrNone("SBT_MAVEN_PROFILES") match {
    case None => backwardCompatibility
    case Some(v) =>
      if (backwardCompatibility.nonEmpty)
        println("Note: We ignore environment variables, when use of profile is detected in " +
          "conjunction with environment variable.")
      v.split("(\\s+|,)").filterNot(_.isEmpty).map(_.trim.replaceAll("-P", "")).toSeq
    }

    if (System.getProperty("scala-2.11") == "") {
      // To activate scala-2.11 profile, replace empty property value to non-empty value
      // in the same way as Maven which handles -Dname as -Dname=true before executes build process.
      // see: https://github.com/apache/maven/blob/maven-3.0.4/maven-embedder/src/main/java/org/apache/maven/cli/MavenCli.java#L1082
      System.setProperty("scala-2.11", "true")
    }
    profiles
  }

  Properties.envOrNone("SBT_MAVEN_PROPERTIES") match {
    case Some(v) =>
      v.split("(\\s+|,)").filterNot(_.isEmpty).map(_.split("=")).foreach(x => System.setProperty(x(0), x(1)))
    case _ =>
  }

  override val userPropertiesMap = System.getProperties.toMap

  lazy val MavenCompile = config("m2r") extend(Compile)
  lazy val publishLocalBoth = TaskKey[Unit]("publish-local", "publish local for m2 and ivy")

  lazy val sharedSettings = graphSettings ++ genjavadocSettings ++ Seq (
    javaHome := sys.env.get("JAVA_HOME")
      .orElse(sys.props.get("java.home").map { p => new File(p).getParentFile().getAbsolutePath() })
      .map(file),
    incOptions := incOptions.value.withNameHashing(true),
    retrieveManaged := true,
    retrievePattern := "[type]s/[artifact](-[revision])(-[classifier]).[ext]",
    publishMavenStyle := true,
    unidocGenjavadocVersion := "0.8",

    resolvers += Resolver.mavenLocal,
    otherResolvers <<= SbtPomKeys.mvnLocalRepository(dotM2 => Seq(Resolver.file("dotM2", dotM2))),
    publishLocalConfiguration in MavenCompile <<= (packagedArtifacts, deliverLocal, ivyLoggingLevel) map {
      (arts, _, level) => new PublishConfiguration(None, "dotM2", arts, Seq(), level)
    },
    publishMavenStyle in MavenCompile := true,
    publishLocal in MavenCompile <<= publishTask(publishLocalConfiguration in MavenCompile, deliverLocal),
    publishLocalBoth <<= Seq(publishLocal in MavenCompile, publishLocal).dependOn,

    javacOptions in (Compile, doc) ++= {
      val Array(major, minor, _) = System.getProperty("java.version").split("\\.", 3)
      if (major.toInt >= 1 && minor.toInt >= 8) Seq("-Xdoclint:all", "-Xdoclint:-missing") else Seq.empty
    }
  )

  def enable(settings: Seq[Setting[_]])(projectRef: ProjectRef) = {
    val existingSettings = projectsMap.getOrElse(projectRef.project, Seq[Setting[_]]())
    projectsMap += (projectRef.project -> (existingSettings ++ settings))
  }

  // Note ordering of these settings matter.
  /* Enable shared settings on all projects */
  (allProjects ++ optionallyEnabledProjects ++ assemblyProjects ++ Seq(spark, tools))
    .foreach(enable(sharedSettings ++ ExludedDependencies.settings))

  /* Enable tests settings for all projects except examples, assembly and tools */
  (allProjects ++ optionallyEnabledProjects).foreach(enable(TestSettings.settings))

<<<<<<< HEAD
  // TODO: remove launcher from this list after 1.4.0
  allProjects.filterNot(x => Seq(spark, hive, hiveThriftServer, catalyst, repl,
    networkCommon, networkShuffle, networkYarn, launcher).contains(x)).foreach {
=======
  // TODO: Add Sql to mima checks
  // TODO: remove launcher from this list after 1.3.
  allProjects.filterNot(x => Seq(spark, sql, hive, hiveThriftServer, catalyst, repl,
    networkCommon, networkShuffle, networkYarn, launcher, unsafe).contains(x)).foreach {
>>>>>>> 6c65da6b
      x => enable(MimaBuild.mimaSettings(sparkHome, x))(x)
    }

  /* Enable Assembly for all assembly projects */
  assemblyProjects.foreach(enable(Assembly.settings))

  /* Package pyspark artifacts in the main assembly. */
  enable(PySparkAssembly.settings)(assembly)

  /* Enable unidoc only for the root spark project */
  enable(Unidoc.settings)(spark)

  /* Catalyst macro settings */
  enable(Catalyst.settings)(catalyst)

  /* Spark SQL Core console settings */
  enable(SQL.settings)(sql)

  /* Hive console settings */
  enable(Hive.settings)(hive)

  enable(Flume.settings)(streamingFlumeSink)


  /**
   * Adds the ability to run the spark shell directly from SBT without building an assembly
   * jar.
   *
   * Usage: `build/sbt sparkShell`
   */
  val sparkShell = taskKey[Unit]("start a spark-shell.")

  enable(Seq(
    connectInput in run := true,
    fork := true,
    outputStrategy in run := Some (StdoutOutput),

    javaOptions ++= Seq("-Xmx2G", "-XX:MaxPermSize=1g"),

    sparkShell := {
      (runMain in Compile).toTask(" org.apache.spark.repl.Main -usejavacp").value
    }
  ))(assembly)

  enable(Seq(sparkShell := sparkShell in "assembly"))(spark)

  // TODO: move this to its upstream project.
  override def projectDefinitions(baseDirectory: File): Seq[Project] = {
    super.projectDefinitions(baseDirectory).map { x =>
      if (projectsMap.exists(_._1 == x.id)) x.settings(projectsMap(x.id): _*)
      else x.settings(Seq[Setting[_]](): _*)
    } ++ Seq[Project](OldDeps.project)
  }

}

object Flume {
  lazy val settings = sbtavro.SbtAvro.avroSettings
}

/**
  This excludes library dependencies in sbt, which are specified in maven but are
  not needed by sbt build.
  */
object ExludedDependencies {
  lazy val settings = Seq(
    libraryDependencies ~= { libs => libs.filterNot(_.name == "groovy-all") }
  )
}

/**
 * Following project only exists to pull previous artifacts of Spark for generating
 * Mima ignores. For more information see: SPARK 2071
 */
object OldDeps {

  lazy val project = Project("oldDeps", file("dev"), settings = oldDepsSettings)

  def versionArtifact(id: String): Option[sbt.ModuleID] = {
    val fullId = id + "_2.10"
    Some("org.apache.spark" % fullId % "1.2.0")
  }

  def oldDepsSettings() = Defaults.coreDefaultSettings ++ Seq(
    name := "old-deps",
    scalaVersion := "2.10.4",
    retrieveManaged := true,
    retrievePattern := "[type]s/[artifact](-[revision])(-[classifier]).[ext]",
    libraryDependencies := Seq("spark-streaming-mqtt", "spark-streaming-zeromq",
      "spark-streaming-flume", "spark-streaming-kafka", "spark-streaming-twitter",
      "spark-streaming", "spark-mllib", "spark-bagel", "spark-graphx",
      "spark-core").map(versionArtifact(_).get intransitive())
  )
}

object Catalyst {
  lazy val settings = Seq(
    addCompilerPlugin("org.scalamacros" % "paradise" % "2.0.1" cross CrossVersion.full),
    // Quasiquotes break compiling scala doc...
    // TODO: Investigate fixing this.
    sources in (Compile, doc) ~= (_ filter (_.getName contains "codegen")))
}

object SQL {
  lazy val settings = Seq(
    initialCommands in console :=
      """
        |import org.apache.spark.sql.catalyst.analysis._
        |import org.apache.spark.sql.catalyst.dsl._
        |import org.apache.spark.sql.catalyst.errors._
        |import org.apache.spark.sql.catalyst.expressions._
        |import org.apache.spark.sql.catalyst.plans.logical._
        |import org.apache.spark.sql.catalyst.rules._
        |import org.apache.spark.sql.catalyst.util._
        |import org.apache.spark.sql.execution
        |import org.apache.spark.sql.functions._
        |import org.apache.spark.sql.test.TestSQLContext._
        |import org.apache.spark.sql.types._""".stripMargin,
    cleanupCommands in console := "sparkContext.stop()"
  )
}

object Hive {

  lazy val settings = Seq(
    javaOptions += "-XX:MaxPermSize=1g",
    // Specially disable assertions since some Hive tests fail them
    javaOptions in Test := (javaOptions in Test).value.filterNot(_ == "-ea"),
    // Multiple queries rely on the TestHive singleton. See comments there for more details.
    parallelExecution in Test := false,
    // Supporting all SerDes requires us to depend on deprecated APIs, so we turn off the warnings
    // only for this subproject.
    scalacOptions <<= scalacOptions map { currentOpts: Seq[String] =>
      currentOpts.filterNot(_ == "-deprecation")
    },
    initialCommands in console :=
      """
        |import org.apache.spark.sql.catalyst.analysis._
        |import org.apache.spark.sql.catalyst.dsl._
        |import org.apache.spark.sql.catalyst.errors._
        |import org.apache.spark.sql.catalyst.expressions._
        |import org.apache.spark.sql.catalyst.plans.logical._
        |import org.apache.spark.sql.catalyst.rules._
        |import org.apache.spark.sql.catalyst.util._
        |import org.apache.spark.sql.execution
        |import org.apache.spark.sql.functions._
        |import org.apache.spark.sql.hive._
        |import org.apache.spark.sql.hive.test.TestHive._
        |import org.apache.spark.sql.types._""".stripMargin,
    cleanupCommands in console := "sparkContext.stop()",
    // Some of our log4j jars make it impossible to submit jobs from this JVM to Hive Map/Reduce
    // in order to generate golden files.  This is only required for developers who are adding new
    // new query tests.
    fullClasspath in Test := (fullClasspath in Test).value.filterNot { f => f.toString.contains("jcl-over") }
  )

}

object Assembly {
  import sbtassembly.AssemblyUtils._
  import sbtassembly.Plugin._
  import AssemblyKeys._

  val hadoopVersion = taskKey[String]("The version of hadoop that spark is compiled against.")

  lazy val settings = assemblySettings ++ Seq(
    test in assembly := {},
    hadoopVersion := {
      sys.props.get("hadoop.version")
        .getOrElse(SbtPomKeys.effectivePom.value.getProperties.get("hadoop.version").asInstanceOf[String])
    },
    jarName in assembly <<= (version, moduleName, hadoopVersion) map { (v, mName, hv) =>
      if (mName.contains("streaming-kafka-assembly")) {
        // This must match the same name used in maven (see external/kafka-assembly/pom.xml)
        s"${mName}-${v}.jar"
      } else {
        s"${mName}-${v}-hadoop${hv}.jar"
      }
    },
    mergeStrategy in assembly := {
      case PathList("org", "datanucleus", xs @ _*)             => MergeStrategy.discard
      case m if m.toLowerCase.endsWith("manifest.mf")          => MergeStrategy.discard
      case m if m.toLowerCase.matches("meta-inf.*\\.sf$")      => MergeStrategy.discard
      case "log4j.properties"                                  => MergeStrategy.discard
      case m if m.toLowerCase.startsWith("meta-inf/services/") => MergeStrategy.filterDistinctLines
      case "reference.conf"                                    => MergeStrategy.concat
      case _                                                   => MergeStrategy.first
    }
  )
}

object PySparkAssembly {
  import sbtassembly.Plugin._
  import AssemblyKeys._

  lazy val settings = Seq(
    unmanagedJars in Compile += { BuildCommons.sparkHome / "python/lib/py4j-0.8.2.1-src.zip" },
    // Use a resource generator to copy all .py files from python/pyspark into a managed directory
    // to be included in the assembly. We can't just add "python/" to the assembly's resource dir
    // list since that will copy unneeded / unwanted files.
    resourceGenerators in Compile <+= resourceManaged in Compile map { outDir: File =>
      val dst = new File(outDir, "pyspark")
      if (!dst.isDirectory()) {
        require(dst.mkdirs())
      }

      val src = new File(BuildCommons.sparkHome, "python/pyspark")
      copy(src, dst)
    }
  )

  private def copy(src: File, dst: File): Seq[File] = {
    src.listFiles().flatMap { f =>
      val child = new File(dst, f.getName())
      if (f.isDirectory()) {
        child.mkdir()
        copy(f, child)
      } else if (f.getName().endsWith(".py")) {
        var in: Option[FileInputStream] = None
        var out: Option[FileOutputStream] = None
        try {
          in = Some(new FileInputStream(f))
          out = Some(new FileOutputStream(child))

          val bytes = new Array[Byte](1024)
          var read = 0
          while (read >= 0) {
            read = in.get.read(bytes)
            if (read > 0) {
              out.get.write(bytes, 0, read)
            }
          }

          Some(child)
        } finally {
          in.foreach(_.close())
          out.foreach(_.close())
        }
      } else {
        None
      }
    }
  }
}

object Unidoc {

  import BuildCommons._
  import sbtunidoc.Plugin._
  import UnidocKeys._

  // for easier specification of JavaDoc package groups
  private def packageList(names: String*): String = {
    names.map(s => "org.apache.spark." + s).mkString(":")
  }

  private def ignoreUndocumentedPackages(packages: Seq[Seq[File]]): Seq[Seq[File]] = {
    packages
      .map(_.filterNot(_.getName.contains("$")))
      .map(_.filterNot(_.getCanonicalPath.contains("akka")))
      .map(_.filterNot(_.getCanonicalPath.contains("org/apache/spark/deploy")))
      .map(_.filterNot(_.getCanonicalPath.contains("org/apache/spark/network")))
      .map(_.filterNot(_.getCanonicalPath.contains("org/apache/spark/shuffle")))
      .map(_.filterNot(_.getCanonicalPath.contains("org/apache/spark/executor")))
      .map(_.filterNot(_.getCanonicalPath.contains("python")))
      .map(_.filterNot(_.getCanonicalPath.contains("org/apache/spark/util/collection")))
      .map(_.filterNot(_.getCanonicalPath.contains("org/apache/spark/sql/catalyst")))
      .map(_.filterNot(_.getCanonicalPath.contains("org/apache/spark/sql/execution")))
      .map(_.filterNot(_.getCanonicalPath.contains("org/apache/spark/sql/hive/test")))
  }

  lazy val settings = scalaJavaUnidocSettings ++ Seq (
    publish := {},

    unidocProjectFilter in(ScalaUnidoc, unidoc) :=
      inAnyProject -- inProjects(OldDeps.project, repl, examples, tools, streamingFlumeSink, yarn),
    unidocProjectFilter in(JavaUnidoc, unidoc) :=
      inAnyProject -- inProjects(OldDeps.project, repl, bagel, examples, tools, streamingFlumeSink, yarn),

    // Skip actual catalyst, but include the subproject.
    // Catalyst is not public API and contains quasiquotes which break scaladoc.
    unidocAllSources in (ScalaUnidoc, unidoc) := {
      ignoreUndocumentedPackages((unidocAllSources in (ScalaUnidoc, unidoc)).value)
    },

    // Skip class names containing $ and some internal packages in Javadocs
    unidocAllSources in (JavaUnidoc, unidoc) := {
      ignoreUndocumentedPackages((unidocAllSources in (JavaUnidoc, unidoc)).value)
    },

    // Javadoc options: create a window title, and group key packages on index page
    javacOptions in doc := Seq(
      "-windowtitle", "Spark " + version.value.replaceAll("-SNAPSHOT", "") + " JavaDoc",
      "-public",
      "-group", "Core Java API", packageList("api.java", "api.java.function"),
      "-group", "Spark Streaming", packageList(
        "streaming.api.java", "streaming.flume", "streaming.kafka",
        "streaming.mqtt", "streaming.twitter", "streaming.zeromq", "streaming.kinesis"
      ),
      "-group", "MLlib", packageList(
        "mllib.classification", "mllib.clustering", "mllib.evaluation.binary", "mllib.linalg",
        "mllib.linalg.distributed", "mllib.optimization", "mllib.rdd", "mllib.recommendation",
        "mllib.regression", "mllib.stat", "mllib.tree", "mllib.tree.configuration",
        "mllib.tree.impurity", "mllib.tree.model", "mllib.util",
        "mllib.evaluation", "mllib.feature", "mllib.random", "mllib.stat.correlation",
        "mllib.stat.test", "mllib.tree.impl", "mllib.tree.loss",
        "ml", "ml.attribute", "ml.classification", "ml.evaluation", "ml.feature", "ml.param",
        "ml.tuning"
      ),
      "-group", "Spark SQL", packageList("sql.api.java", "sql.api.java.types", "sql.hive.api.java"),
      "-noqualifier", "java.lang"
    ),

    // Group similar methods together based on the @group annotation.
    scalacOptions in (ScalaUnidoc, unidoc) ++= Seq("-groups")
  )
}

object TestSettings {
  import BuildCommons._

  lazy val settings = Seq (
    // Fork new JVMs for tests and set Java options for those
    fork := true,
    // Setting SPARK_DIST_CLASSPATH is a simple way to make sure any child processes
    // launched by the tests have access to the correct test-time classpath.
    envVars in Test ++= Map(
      "SPARK_DIST_CLASSPATH" -> 
        (fullClasspath in Test).value.files.map(_.getAbsolutePath).mkString(":").stripSuffix(":"),
      "JAVA_HOME" -> sys.env.get("JAVA_HOME").getOrElse(sys.props("java.home"))),
    javaOptions in Test += "-Dspark.test.home=" + sparkHome,
    javaOptions in Test += "-Dspark.testing=1",
    javaOptions in Test += "-Dspark.port.maxRetries=100",
    javaOptions in Test += "-Dspark.ui.enabled=false",
    javaOptions in Test += "-Dspark.ui.showConsoleProgress=false",
    javaOptions in Test += "-Dspark.driver.allowMultipleContexts=true",
    javaOptions in Test += "-Dspark.unsafe.exceptionOnMemoryLeak=true",
    javaOptions in Test += "-Dsun.io.serialization.extendedDebugInfo=true",
    javaOptions in Test ++= System.getProperties.filter(_._1 startsWith "spark")
      .map { case (k,v) => s"-D$k=$v" }.toSeq,
    javaOptions in Test += "-ea",
    javaOptions in Test ++= "-Xmx3g -XX:PermSize=128M -XX:MaxNewSize=256m -XX:MaxPermSize=1g"
      .split(" ").toSeq,
    javaOptions += "-Xmx3g",
    // Show full stack trace and duration in test cases.
    testOptions in Test += Tests.Argument("-oDF"),
    testOptions += Tests.Argument(TestFrameworks.JUnit, "-v", "-a"),
    // Enable Junit testing.
    libraryDependencies += "com.novocode" % "junit-interface" % "0.9" % "test",
    // Only allow one test at a time, even across projects, since they run in the same JVM
    parallelExecution in Test := false,
    concurrentRestrictions in Global += Tags.limit(Tags.Test, 1),
    // Remove certain packages from Scaladoc
    scalacOptions in (Compile, doc) := Seq(
      "-groups",
      "-skip-packages", Seq(
        "akka",
        "org.apache.spark.api.python",
        "org.apache.spark.network",
        "org.apache.spark.deploy",
        "org.apache.spark.util.collection"
      ).mkString(":"),
      "-doc-title", "Spark " + version.value.replaceAll("-SNAPSHOT", "") + " ScalaDoc"
    )
  )

}<|MERGE_RESOLUTION|>--- conflicted
+++ resolved
@@ -156,16 +156,9 @@
   /* Enable tests settings for all projects except examples, assembly and tools */
   (allProjects ++ optionallyEnabledProjects).foreach(enable(TestSettings.settings))
 
-<<<<<<< HEAD
   // TODO: remove launcher from this list after 1.4.0
   allProjects.filterNot(x => Seq(spark, hive, hiveThriftServer, catalyst, repl,
-    networkCommon, networkShuffle, networkYarn, launcher).contains(x)).foreach {
-=======
-  // TODO: Add Sql to mima checks
-  // TODO: remove launcher from this list after 1.3.
-  allProjects.filterNot(x => Seq(spark, sql, hive, hiveThriftServer, catalyst, repl,
     networkCommon, networkShuffle, networkYarn, launcher, unsafe).contains(x)).foreach {
->>>>>>> 6c65da6b
       x => enable(MimaBuild.mimaSettings(sparkHome, x))(x)
     }
 
