--- conflicted
+++ resolved
@@ -944,13 +944,9 @@
 
 object DockerIntegrationTests {
   // This serves to override the override specified in DependencyOverrides:
-<<<<<<< HEAD
-  lazy val settings = Seq(dependencyOverrides += "com.google.guava" % "guava" % "19.0")
-=======
   lazy val settings = Seq(
     dependencyOverrides += "com.google.guava" % "guava" % "19.0"
   )
->>>>>>> a3e7bad7
 }
 
 /**
