/*
 * Licensed to the Apache Software Foundation (ASF) under one or more
 * contributor license agreements.  See the NOTICE file distributed with
 * this work for additional information regarding copyright ownership.
 * The ASF licenses this file to You under the Apache License, Version 2.0
 * (the "License"); you may not use this file except in compliance with
 * the License.  You may obtain a copy of the License at
 *
 *    http://www.apache.org/licenses/LICENSE-2.0
 *
 * Unless required by applicable law or agreed to in writing, software
 * distributed under the License is distributed on an "AS IS" BASIS,
 * WITHOUT WARRANTIES OR CONDITIONS OF ANY KIND, either express or implied.
 * See the License for the specific language governing permissions and
 * limitations under the License.
 */

import scala.util.Properties
import scala.collection.JavaConversions._

import sbt._
import sbt.Classpaths.publishTask
import sbt.Keys._
import org.scalastyle.sbt.ScalastylePlugin.{Settings => ScalaStyleSettings}
import com.typesafe.sbt.pom.{PomBuild, SbtPomKeys}
import net.virtualvoid.sbt.graph.Plugin.graphSettings

object BuildCommons {

  private val buildLocation = file(".").getAbsoluteFile.getParentFile

  val allProjects@Seq(bagel, catalyst, core, graphx, hive, mllib, repl, spark, sql, streaming,
  streamingFlume, streamingKafka, streamingMqtt, streamingTwitter, streamingZeromq) =
    Seq("bagel", "catalyst", "core", "graphx", "hive", "mllib", "repl", "spark", "sql",
      "streaming", "streaming-flume", "streaming-kafka", "streaming-mqtt", "streaming-twitter",
      "streaming-zeromq").map(ProjectRef(buildLocation, _))

  val optionallyEnabledProjects@Seq(yarn, yarnStable, yarnAlpha, java8Tests, sparkGangliaLgpl) =
    Seq("yarn", "yarn-stable", "yarn-alpha", "java8-tests", "ganglia-lgpl")
      .map(ProjectRef(buildLocation, _))

  val assemblyProjects@Seq(assembly, examples) = Seq("assembly", "examples")
    .map(ProjectRef(buildLocation, _))

  val tools = "tools"

  val sparkHome = buildLocation
}

object SparkBuild extends PomBuild {

  import BuildCommons._
  import scala.collection.mutable.Map

  val projectsMap: Map[String, Seq[Setting[_]]] = Map.empty

<<<<<<< HEAD
  lazy val catalyst = Project("catalyst", file("sql/catalyst"), settings = catalystSettings) dependsOn(core)

  lazy val sql = Project("sql", file("sql/core"), settings = sqlCoreSettings) dependsOn(core) dependsOn(catalyst % "compile->compile;test->test")

  lazy val hive = Project("hive", file("sql/hive"), settings = hiveSettings) dependsOn(sql)

  lazy val maybeHive: Seq[ClasspathDependency] = if (isHiveEnabled) Seq(hive) else Seq()
  lazy val maybeHiveRef: Seq[ProjectReference] = if (isHiveEnabled) Seq(hive) else Seq()

  lazy val streaming = Project("streaming", file("streaming"), settings = streamingSettings) dependsOn(core)

  lazy val mllib = Project("mllib", file("mllib"), settings = mllibSettings) dependsOn(core)

  lazy val assemblyProj = Project("assembly", file("assembly"), settings = assemblyProjSettings)
    .dependsOn(core, graphx, bagel, mllib, streaming, repl, sql) dependsOn(maybeYarn: _*) dependsOn(maybeHive: _*) dependsOn(maybeGanglia: _*) dependsOn(maybeKinesis: _*)

  lazy val assembleDepsTask = TaskKey[Unit]("assemble-deps")
  lazy val assembleDeps = assembleDepsTask := {
    println()
    println("**** NOTE ****")
    println("'sbt/sbt assemble-deps' is no longer supported.")
    println("Instead create a normal assembly and:")
    println("  export SPARK_PREPEND_CLASSES=1 (toggle on)")
    println("  unset SPARK_PREPEND_CLASSES (toggle off)")
    println()
  }

  // A configuration to set an alternative publishLocalConfiguration
  lazy val MavenCompile = config("m2r") extend(Compile)
  lazy val publishLocalBoth = TaskKey[Unit]("publish-local", "publish local for m2 and ivy")
  val sparkHome = System.getProperty("user.dir")

  // Allows build configuration to be set through environment variables
  lazy val hadoopVersion = Properties.envOrElse("SPARK_HADOOP_VERSION", DEFAULT_HADOOP_VERSION)
  lazy val isNewHadoop = Properties.envOrNone("SPARK_IS_NEW_HADOOP") match {
    case None => {
      val isNewHadoopVersion = "^2\\.[2-9]+".r.findFirstIn(hadoopVersion).isDefined
      (isNewHadoopVersion|| DEFAULT_IS_NEW_HADOOP)
=======
  // Provides compatibility for older versions of the Spark build
  def backwardCompatibility = {
    import scala.collection.mutable
    var isAlphaYarn = false
    var profiles: mutable.Seq[String] = mutable.Seq.empty
    if (Properties.envOrNone("SPARK_GANGLIA_LGPL").isDefined) {
      println("NOTE: SPARK_GANGLIA_LGPL is deprecated, please use -Pganglia-lgpl flag.")
      profiles ++= Seq("spark-ganglia-lgpl")
    }
    if (Properties.envOrNone("SPARK_HIVE").isDefined) {
      println("NOTE: SPARK_HIVE is deprecated, please use -Phive flag.")
      profiles ++= Seq("hive")
    }
    Properties.envOrNone("SPARK_HADOOP_VERSION") match {
      case Some(v) =>
        if (v.matches("0.23.*")) isAlphaYarn = true
        println("NOTE: SPARK_HADOOP_VERSION is deprecated, please use -Dhadoop.version=" + v)
        System.setProperty("hadoop.version", v)
      case None =>
    }
    if (Properties.envOrNone("SPARK_YARN").isDefined) {
      if(isAlphaYarn) {
        println("NOTE: SPARK_YARN is deprecated, please use -Pyarn-alpha flag.")
        profiles ++= Seq("yarn-alpha")
      }
      else {
        println("NOTE: SPARK_YARN is deprecated, please use -Pyarn flag.")
        profiles ++= Seq("yarn")
      }
>>>>>>> 9c249743
    }
    profiles
  }

  override val profiles = Properties.envOrNone("SBT_MAVEN_PROFILES") match {
    case None => backwardCompatibility
    case Some(v) =>
      if (backwardCompatibility.nonEmpty)
        println("Note: We ignore environment variables, when use of profile is detected in " +
          "conjunction with environment variable.")
      v.split("(\\s+|,)").filterNot(_.isEmpty).map(_.trim.replaceAll("-P", "")).toSeq
  }

  Properties.envOrNone("SBT_MAVEN_PROPERTIES") match {
    case Some(v) =>
      v.split("(\\s+|,)").filterNot(_.isEmpty).map(_.split("=")).foreach(x => System.setProperty(x(0), x(1)))
    case _ => 
  }

  override val userPropertiesMap = System.getProperties.toMap

<<<<<<< HEAD
  // Include Kinesis integration if the user has enabled Kinesis
  // This is isolated from the normal build due to ASL-licensed code in the library
  lazy val isKinesisEnabled = Properties.envOrNone("SPARK_KINESIS_ASL").isDefined
  lazy val kinesisProj = Project("spark-kinesis-asl", file("extras/spark-kinesis-asl"), settings = kinesisSettings)
    .dependsOn(streaming % "compile->compile;test->test")
  val maybeKinesis: Seq[ClasspathDependency] = if (isKinesisEnabled) Seq(kinesisProj) else Seq()
  val maybeKinesisRef: Seq[ProjectReference] = if (isKinesisEnabled) Seq(kinesisProj) else Seq()


  // Include the Java 8 project if the JVM version is 8+
  lazy val javaVersion = System.getProperty("java.specification.version")
  lazy val isJava8Enabled = javaVersion.toDouble >= "1.8".toDouble
  val maybeJava8Tests = if (isJava8Enabled) Seq[ProjectReference](java8Tests) else Seq[ProjectReference]()
  lazy val java8Tests = Project("java8-tests", file("extras/java8-tests"), settings = java8TestsSettings).
    dependsOn(core) dependsOn(streaming % "compile->compile;test->test")

  // Include the YARN project if the user has enabled YARN
  lazy val yarnAlpha = Project("yarn-alpha", file("yarn/alpha"), settings = yarnAlphaSettings) dependsOn(core)
  lazy val yarn = Project("yarn", file("yarn/stable"), settings = yarnSettings) dependsOn(core)

  lazy val maybeYarn: Seq[ClasspathDependency] = if (isYarnEnabled) Seq(if (isNewHadoop) yarn else yarnAlpha) else Seq()
  lazy val maybeYarnRef: Seq[ProjectReference] = if (isYarnEnabled) Seq(if (isNewHadoop) yarn else yarnAlpha) else Seq()

  lazy val externalTwitter = Project("external-twitter", file("external/twitter"), settings = twitterSettings)
    .dependsOn(streaming % "compile->compile;test->test")

  lazy val externalKafka = Project("external-kafka", file("external/kafka"), settings = kafkaSettings)
    .dependsOn(streaming % "compile->compile;test->test")

  lazy val externalFlume = Project("external-flume", file("external/flume"), settings = flumeSettings)
    .dependsOn(streaming % "compile->compile;test->test")

  lazy val externalZeromq = Project("external-zeromq", file("external/zeromq"), settings = zeromqSettings)
    .dependsOn(streaming % "compile->compile;test->test")

  lazy val externalMqtt = Project("external-mqtt", file("external/mqtt"), settings = mqttSettings)
    .dependsOn(streaming % "compile->compile;test->test")

  lazy val allExternal = Seq[ClasspathDependency](externalTwitter, externalKafka, externalFlume, externalZeromq, externalMqtt)
  lazy val allExternalRefs = Seq[ProjectReference](externalTwitter, externalKafka, externalFlume, externalZeromq, externalMqtt)

  lazy val examples = Project("examples", file("examples"), settings = examplesSettings)
    .dependsOn(core, mllib, graphx, bagel, streaming, hive) dependsOn(allExternal: _*)

  // Everything except assembly, hive, tools, java8Tests and examples belong to packageProjects
  lazy val packageProjects = Seq[ProjectReference](core, repl, bagel, streaming, mllib, graphx, catalyst, sql) ++ maybeYarnRef ++ maybeHiveRef ++ maybeGangliaRef ++ maybeKinesisRef

  lazy val allProjects = packageProjects ++ allExternalRefs ++
    Seq[ProjectReference](examples, tools, assemblyProj) ++ maybeJava8Tests
=======
  lazy val MavenCompile = config("m2r") extend(Compile)
  lazy val publishLocalBoth = TaskKey[Unit]("publish-local", "publish local for m2 and ivy")
>>>>>>> 9c249743

  lazy val sharedSettings = graphSettings ++ ScalaStyleSettings ++ Seq (
    javaHome   := Properties.envOrNone("JAVA_HOME").map(file),
    incOptions := incOptions.value.withNameHashing(true),
    retrieveManaged := true,
    retrievePattern := "[type]s/[artifact](-[revision])(-[classifier]).[ext]",
    publishMavenStyle := true,

    otherResolvers <<= SbtPomKeys.mvnLocalRepository(dotM2 => Seq(Resolver.file("dotM2", dotM2))),
    publishLocalConfiguration in MavenCompile <<= (packagedArtifacts, deliverLocal, ivyLoggingLevel) map {
      (arts, _, level) => new PublishConfiguration(None, "dotM2", arts, Seq(), level)
    },
    publishMavenStyle in MavenCompile := true,
    publishLocal in MavenCompile <<= publishTask(publishLocalConfiguration in MavenCompile, deliverLocal),
    publishLocalBoth <<= Seq(publishLocal in MavenCompile, publishLocal).dependOn
  )

  /** Following project only exists to pull previous artifacts of Spark for generating
    Mima ignores. For more information see: SPARK 2071 */
  lazy val oldDeps = Project("oldDeps", file("dev"), settings = oldDepsSettings)

  def versionArtifact(id: String): Option[sbt.ModuleID] = {
    val fullId = id + "_2.10"
    Some("org.apache.spark" % fullId % "1.0.0")
  }

  def oldDepsSettings() = Defaults.defaultSettings ++ Seq(
    name := "old-deps",
    scalaVersion := "2.10.4",
    retrieveManaged := true,
    retrievePattern := "[type]s/[artifact](-[revision])(-[classifier]).[ext]",
    libraryDependencies := Seq("spark-streaming-mqtt", "spark-streaming-zeromq",
      "spark-streaming-flume", "spark-streaming-kafka", "spark-streaming-twitter",
      "spark-streaming", "spark-mllib", "spark-bagel", "spark-graphx",
      "spark-core").map(versionArtifact(_).get intransitive())
  )

  def enable(settings: Seq[Setting[_]])(projectRef: ProjectRef) = {
    val existingSettings = projectsMap.getOrElse(projectRef.project, Seq[Setting[_]]())
    projectsMap += (projectRef.project -> (existingSettings ++ settings))
  }

  // Note ordering of these settings matter.
  /* Enable shared settings on all projects */
  (allProjects ++ optionallyEnabledProjects ++ assemblyProjects).foreach(enable(sharedSettings))

  /* Enable tests settings for all projects except examples, assembly and tools */
  (allProjects ++ optionallyEnabledProjects).foreach(enable(TestSettings.settings))

  /* Enable Mima for all projects except spark, hive, catalyst, sql  and repl */
  // TODO: Add Sql to mima checks
  allProjects.filterNot(y => Seq(spark, sql, hive, catalyst, repl).exists(x => x == y)).
    foreach (x => enable(MimaBuild.mimaSettings(sparkHome, x))(x))

  /* Enable Assembly for all assembly projects */
  assemblyProjects.foreach(enable(Assembly.settings))

  /* Enable unidoc only for the root spark project */
  enable(Unidoc.settings)(spark)

  /* Spark SQL Core console settings */
  enable(SQL.settings)(sql)

  /* Hive console settings */
  enable(Hive.settings)(hive)

  // TODO: move this to its upstream project.
  override def projectDefinitions(baseDirectory: File): Seq[Project] = {
    super.projectDefinitions(baseDirectory).map { x =>
      if (projectsMap.exists(_._1 == x.id)) x.settings(projectsMap(x.id): _*)
      else x.settings(Seq[Setting[_]](): _*)
    } ++ Seq[Project](oldDeps)
  }

}

object SQL {

  lazy val settings = Seq(

    initialCommands in console :=
      """
        |import org.apache.spark.sql.catalyst.analysis._
        |import org.apache.spark.sql.catalyst.dsl._
        |import org.apache.spark.sql.catalyst.errors._
        |import org.apache.spark.sql.catalyst.expressions._
        |import org.apache.spark.sql.catalyst.plans.logical._
        |import org.apache.spark.sql.catalyst.rules._
        |import org.apache.spark.sql.catalyst.types._
        |import org.apache.spark.sql.catalyst.util._
        |import org.apache.spark.sql.execution
        |import org.apache.spark.sql.test.TestSQLContext._
        |import org.apache.spark.sql.parquet.ParquetTestData""".stripMargin
  )

}

object Hive {

  lazy val settings = Seq(

    javaOptions += "-XX:MaxPermSize=1g",
    // Multiple queries rely on the TestHive singleton. See comments there for more details.
    parallelExecution in Test := false,
    // Supporting all SerDes requires us to depend on deprecated APIs, so we turn off the warnings
    // only for this subproject.
    scalacOptions <<= scalacOptions map { currentOpts: Seq[String] =>
      currentOpts.filterNot(_ == "-deprecation")
    },
    initialCommands in console :=
      """
        |import org.apache.spark.sql.catalyst.analysis._
        |import org.apache.spark.sql.catalyst.dsl._
        |import org.apache.spark.sql.catalyst.errors._
        |import org.apache.spark.sql.catalyst.expressions._
        |import org.apache.spark.sql.catalyst.plans.logical._
        |import org.apache.spark.sql.catalyst.rules._
        |import org.apache.spark.sql.catalyst.types._
        |import org.apache.spark.sql.catalyst.util._
        |import org.apache.spark.sql.execution
        |import org.apache.spark.sql.hive._
        |import org.apache.spark.sql.hive.test.TestHive._
        |import org.apache.spark.sql.parquet.ParquetTestData""".stripMargin
  )

}

object Assembly {
  import sbtassembly.Plugin._
  import AssemblyKeys._

<<<<<<< HEAD
  def yarnSettings = yarnCommonSettings ++ Seq(
    name := "spark-yarn"
  )

  def gangliaSettings = sharedSettings ++ Seq(
    name := "spark-ganglia-lgpl",
    libraryDependencies += "com.codahale.metrics" % "metrics-ganglia" % "3.0.0"
  )

  def kinesisSettings = streamingSettings ++ Seq(
    name := "spark-kinesis-asl",
    libraryDependencies ++= Seq(
      "com.amazonaws" % "amazon-kinesis-client" % "1.1.0",
      "com.amazonaws" % "aws-java-sdk" % "1.8.3"
    ) 
  )

  def java8TestsSettings = sharedSettings ++ Seq(
    name := "java8-tests",
    javacOptions := Seq("-target", "1.8", "-source", "1.8"),
    testOptions += Tests.Argument(TestFrameworks.JUnit, "-v", "-a")
  )

  // Conditionally include the YARN dependencies because some tools look at all sub-projects and will complain
  // if we refer to nonexistent dependencies (e.g. hadoop-yarn-api from a Hadoop version without YARN).
  def extraYarnSettings = if(isYarnEnabled) yarnEnabledSettings else Seq()

  def yarnEnabledSettings = Seq(
    libraryDependencies ++= Seq(
      // Exclude rule required for all ?
      "org.apache.hadoop" % hadoopClient         % hadoopVersion excludeAll(excludeJBossNetty, excludeAsm, excludeOldAsm),
      "org.apache.hadoop" % "hadoop-yarn-api"    % hadoopVersion excludeAll(excludeJBossNetty, excludeAsm, excludeOldAsm, excludeCommonsLogging),
      "org.apache.hadoop" % "hadoop-yarn-common" % hadoopVersion excludeAll(excludeJBossNetty, excludeAsm, excludeOldAsm, excludeCommonsLogging),
      "org.apache.hadoop" % "hadoop-yarn-client" % hadoopVersion excludeAll(excludeJBossNetty, excludeAsm, excludeOldAsm, excludeCommonsLogging),
      "org.apache.hadoop" % "hadoop-yarn-server-web-proxy" % hadoopVersion excludeAll(excludeJBossNetty, excludeAsm, excludeOldAsm, excludeCommonsLogging, excludeServletApi)
    )
  )

  def assemblyProjSettings = sharedSettings ++ Seq(
    name := "spark-assembly",
    jarName in assembly <<= version map { v => "spark-assembly-" + v + "-hadoop" + hadoopVersion + ".jar" }
  ) ++ assemblySettings ++ extraAssemblySettings

  def extraAssemblySettings() = Seq(
=======
  lazy val settings = assemblySettings ++ Seq(
>>>>>>> 9c249743
    test in assembly := {},
    jarName in assembly <<= (version, moduleName) map { (v, mName) => mName + "-"+v + "-hadoop" +
      Option(System.getProperty("hadoop.version")).getOrElse("1.0.4") + ".jar" },
    mergeStrategy in assembly := {
      case PathList("org", "datanucleus", xs @ _*)             => MergeStrategy.discard
      case m if m.toLowerCase.endsWith("manifest.mf")          => MergeStrategy.discard
      case m if m.toLowerCase.matches("meta-inf.*\\.sf$")      => MergeStrategy.discard
      case "log4j.properties"                                  => MergeStrategy.discard
      case m if m.toLowerCase.startsWith("meta-inf/services/") => MergeStrategy.filterDistinctLines
      case "reference.conf"                                    => MergeStrategy.concat
      case _                                                   => MergeStrategy.first
    }
  )

}

object Unidoc {

  import BuildCommons._
  import sbtunidoc.Plugin._
  import UnidocKeys._

  // for easier specification of JavaDoc package groups
  private def packageList(names: String*): String = {
    names.map(s => "org.apache.spark." + s).mkString(":")
  }

  lazy val settings = scalaJavaUnidocSettings ++ Seq (
    publish := {},

    unidocProjectFilter in(ScalaUnidoc, unidoc) :=
      inAnyProject -- inProjects(repl, examples, tools, catalyst, yarn, yarnAlpha),
    unidocProjectFilter in(JavaUnidoc, unidoc) :=
      inAnyProject -- inProjects(repl, bagel, graphx, examples, tools, catalyst, yarn, yarnAlpha),

    // Skip class names containing $ and some internal packages in Javadocs
    unidocAllSources in (JavaUnidoc, unidoc) := {
      (unidocAllSources in (JavaUnidoc, unidoc)).value
        .map(_.filterNot(_.getName.contains("$")))
        .map(_.filterNot(_.getCanonicalPath.contains("akka")))
        .map(_.filterNot(_.getCanonicalPath.contains("deploy")))
        .map(_.filterNot(_.getCanonicalPath.contains("network")))
        .map(_.filterNot(_.getCanonicalPath.contains("executor")))
        .map(_.filterNot(_.getCanonicalPath.contains("python")))
        .map(_.filterNot(_.getCanonicalPath.contains("collection")))
    },

    // Javadoc options: create a window title, and group key packages on index page
    javacOptions in doc := Seq(
      "-windowtitle", "Spark " + version.value.replaceAll("-SNAPSHOT", "") + " JavaDoc",
      "-public",
      "-group", "Core Java API", packageList("api.java", "api.java.function"),
      "-group", "Spark Streaming", packageList(
        "streaming.api.java", "streaming.flume", "streaming.kafka",
        "streaming.mqtt", "streaming.twitter", "streaming.zeromq"
      ),
      "-group", "MLlib", packageList(
        "mllib.classification", "mllib.clustering", "mllib.evaluation.binary", "mllib.linalg",
        "mllib.linalg.distributed", "mllib.optimization", "mllib.rdd", "mllib.recommendation",
        "mllib.regression", "mllib.stat", "mllib.tree", "mllib.tree.configuration",
        "mllib.tree.impurity", "mllib.tree.model", "mllib.util"
      ),
      "-group", "Spark SQL", packageList("sql.api.java", "sql.hive.api.java"),
      "-noqualifier", "java.lang"
    )
  )
}

object TestSettings {
  import BuildCommons._

  lazy val settings = Seq (
    // Fork new JVMs for tests and set Java options for those
    fork := true,
    javaOptions in Test += "-Dspark.home=" + sparkHome,
    javaOptions in Test += "-Dspark.testing=1",
    javaOptions in Test += "-Dsun.io.serialization.extendedDebugInfo=true",
    javaOptions in Test ++= System.getProperties.filter(_._1 startsWith "spark")
      .map { case (k,v) => s"-D$k=$v" }.toSeq,
    javaOptions in Test ++= "-Xmx3g -XX:PermSize=128M -XX:MaxNewSize=256m -XX:MaxPermSize=1g"
      .split(" ").toSeq,
    javaOptions += "-Xmx3g",

    // Show full stack trace and duration in test cases.
    testOptions in Test += Tests.Argument("-oDF"),
    testOptions += Tests.Argument(TestFrameworks.JUnit, "-v", "-a"),
    // Enable Junit testing.
    libraryDependencies += "com.novocode" % "junit-interface" % "0.9" % "test",
    // Only allow one test at a time, even across projects, since they run in the same JVM
    parallelExecution in Test := false,
    concurrentRestrictions in Global += Tags.limit(Tags.Test, 1),
    // Remove certain packages from Scaladoc
    scalacOptions in (Compile, doc) := Seq(
      "-groups",
      "-skip-packages", Seq(
        "akka",
        "org.apache.spark.api.python",
        "org.apache.spark.network",
        "org.apache.spark.deploy",
        "org.apache.spark.util.collection"
      ).mkString(":"),
      "-doc-title", "Spark " + version.value.replaceAll("-SNAPSHOT", "") + " ScalaDoc"
    )
  )

}<|MERGE_RESOLUTION|>--- conflicted
+++ resolved
@@ -35,8 +35,8 @@
       "streaming", "streaming-flume", "streaming-kafka", "streaming-mqtt", "streaming-twitter",
       "streaming-zeromq").map(ProjectRef(buildLocation, _))
 
-  val optionallyEnabledProjects@Seq(yarn, yarnStable, yarnAlpha, java8Tests, sparkGangliaLgpl) =
-    Seq("yarn", "yarn-stable", "yarn-alpha", "java8-tests", "ganglia-lgpl")
+  val optionallyEnabledProjects@Seq(yarn, yarnStable, yarnAlpha, java8Tests, sparkGangliaLgpl, sparkKinesisAsl) =
+    Seq("yarn", "yarn-stable", "yarn-alpha", "java8-tests", "ganglia-lgpl", "spark-kinesis-asl")
       .map(ProjectRef(buildLocation, _))
 
   val assemblyProjects@Seq(assembly, examples) = Seq("assembly", "examples")
@@ -54,46 +54,6 @@
 
   val projectsMap: Map[String, Seq[Setting[_]]] = Map.empty
 
-<<<<<<< HEAD
-  lazy val catalyst = Project("catalyst", file("sql/catalyst"), settings = catalystSettings) dependsOn(core)
-
-  lazy val sql = Project("sql", file("sql/core"), settings = sqlCoreSettings) dependsOn(core) dependsOn(catalyst % "compile->compile;test->test")
-
-  lazy val hive = Project("hive", file("sql/hive"), settings = hiveSettings) dependsOn(sql)
-
-  lazy val maybeHive: Seq[ClasspathDependency] = if (isHiveEnabled) Seq(hive) else Seq()
-  lazy val maybeHiveRef: Seq[ProjectReference] = if (isHiveEnabled) Seq(hive) else Seq()
-
-  lazy val streaming = Project("streaming", file("streaming"), settings = streamingSettings) dependsOn(core)
-
-  lazy val mllib = Project("mllib", file("mllib"), settings = mllibSettings) dependsOn(core)
-
-  lazy val assemblyProj = Project("assembly", file("assembly"), settings = assemblyProjSettings)
-    .dependsOn(core, graphx, bagel, mllib, streaming, repl, sql) dependsOn(maybeYarn: _*) dependsOn(maybeHive: _*) dependsOn(maybeGanglia: _*) dependsOn(maybeKinesis: _*)
-
-  lazy val assembleDepsTask = TaskKey[Unit]("assemble-deps")
-  lazy val assembleDeps = assembleDepsTask := {
-    println()
-    println("**** NOTE ****")
-    println("'sbt/sbt assemble-deps' is no longer supported.")
-    println("Instead create a normal assembly and:")
-    println("  export SPARK_PREPEND_CLASSES=1 (toggle on)")
-    println("  unset SPARK_PREPEND_CLASSES (toggle off)")
-    println()
-  }
-
-  // A configuration to set an alternative publishLocalConfiguration
-  lazy val MavenCompile = config("m2r") extend(Compile)
-  lazy val publishLocalBoth = TaskKey[Unit]("publish-local", "publish local for m2 and ivy")
-  val sparkHome = System.getProperty("user.dir")
-
-  // Allows build configuration to be set through environment variables
-  lazy val hadoopVersion = Properties.envOrElse("SPARK_HADOOP_VERSION", DEFAULT_HADOOP_VERSION)
-  lazy val isNewHadoop = Properties.envOrNone("SPARK_IS_NEW_HADOOP") match {
-    case None => {
-      val isNewHadoopVersion = "^2\\.[2-9]+".r.findFirstIn(hadoopVersion).isDefined
-      (isNewHadoopVersion|| DEFAULT_IS_NEW_HADOOP)
-=======
   // Provides compatibility for older versions of the Spark build
   def backwardCompatibility = {
     import scala.collection.mutable
@@ -101,6 +61,10 @@
     var profiles: mutable.Seq[String] = mutable.Seq.empty
     if (Properties.envOrNone("SPARK_GANGLIA_LGPL").isDefined) {
       println("NOTE: SPARK_GANGLIA_LGPL is deprecated, please use -Pganglia-lgpl flag.")
+      profiles ++= Seq("spark-ganglia-lgpl")
+    }
+    if (Properties.envOrNone("SPARK_KINESIS_ASL").isDefined) {
+      println("NOTE: SPARK_KINESIS_ASL is deprecated, please use -Pspark-kinesis-asl flag.")
       profiles ++= Seq("spark-ganglia-lgpl")
     }
     if (Properties.envOrNone("SPARK_HIVE").isDefined) {
@@ -123,7 +87,6 @@
         println("NOTE: SPARK_YARN is deprecated, please use -Pyarn flag.")
         profiles ++= Seq("yarn")
       }
->>>>>>> 9c249743
     }
     profiles
   }
@@ -145,60 +108,8 @@
 
   override val userPropertiesMap = System.getProperties.toMap
 
-<<<<<<< HEAD
-  // Include Kinesis integration if the user has enabled Kinesis
-  // This is isolated from the normal build due to ASL-licensed code in the library
-  lazy val isKinesisEnabled = Properties.envOrNone("SPARK_KINESIS_ASL").isDefined
-  lazy val kinesisProj = Project("spark-kinesis-asl", file("extras/spark-kinesis-asl"), settings = kinesisSettings)
-    .dependsOn(streaming % "compile->compile;test->test")
-  val maybeKinesis: Seq[ClasspathDependency] = if (isKinesisEnabled) Seq(kinesisProj) else Seq()
-  val maybeKinesisRef: Seq[ProjectReference] = if (isKinesisEnabled) Seq(kinesisProj) else Seq()
-
-
-  // Include the Java 8 project if the JVM version is 8+
-  lazy val javaVersion = System.getProperty("java.specification.version")
-  lazy val isJava8Enabled = javaVersion.toDouble >= "1.8".toDouble
-  val maybeJava8Tests = if (isJava8Enabled) Seq[ProjectReference](java8Tests) else Seq[ProjectReference]()
-  lazy val java8Tests = Project("java8-tests", file("extras/java8-tests"), settings = java8TestsSettings).
-    dependsOn(core) dependsOn(streaming % "compile->compile;test->test")
-
-  // Include the YARN project if the user has enabled YARN
-  lazy val yarnAlpha = Project("yarn-alpha", file("yarn/alpha"), settings = yarnAlphaSettings) dependsOn(core)
-  lazy val yarn = Project("yarn", file("yarn/stable"), settings = yarnSettings) dependsOn(core)
-
-  lazy val maybeYarn: Seq[ClasspathDependency] = if (isYarnEnabled) Seq(if (isNewHadoop) yarn else yarnAlpha) else Seq()
-  lazy val maybeYarnRef: Seq[ProjectReference] = if (isYarnEnabled) Seq(if (isNewHadoop) yarn else yarnAlpha) else Seq()
-
-  lazy val externalTwitter = Project("external-twitter", file("external/twitter"), settings = twitterSettings)
-    .dependsOn(streaming % "compile->compile;test->test")
-
-  lazy val externalKafka = Project("external-kafka", file("external/kafka"), settings = kafkaSettings)
-    .dependsOn(streaming % "compile->compile;test->test")
-
-  lazy val externalFlume = Project("external-flume", file("external/flume"), settings = flumeSettings)
-    .dependsOn(streaming % "compile->compile;test->test")
-
-  lazy val externalZeromq = Project("external-zeromq", file("external/zeromq"), settings = zeromqSettings)
-    .dependsOn(streaming % "compile->compile;test->test")
-
-  lazy val externalMqtt = Project("external-mqtt", file("external/mqtt"), settings = mqttSettings)
-    .dependsOn(streaming % "compile->compile;test->test")
-
-  lazy val allExternal = Seq[ClasspathDependency](externalTwitter, externalKafka, externalFlume, externalZeromq, externalMqtt)
-  lazy val allExternalRefs = Seq[ProjectReference](externalTwitter, externalKafka, externalFlume, externalZeromq, externalMqtt)
-
-  lazy val examples = Project("examples", file("examples"), settings = examplesSettings)
-    .dependsOn(core, mllib, graphx, bagel, streaming, hive) dependsOn(allExternal: _*)
-
-  // Everything except assembly, hive, tools, java8Tests and examples belong to packageProjects
-  lazy val packageProjects = Seq[ProjectReference](core, repl, bagel, streaming, mllib, graphx, catalyst, sql) ++ maybeYarnRef ++ maybeHiveRef ++ maybeGangliaRef ++ maybeKinesisRef
-
-  lazy val allProjects = packageProjects ++ allExternalRefs ++
-    Seq[ProjectReference](examples, tools, assemblyProj) ++ maybeJava8Tests
-=======
   lazy val MavenCompile = config("m2r") extend(Compile)
   lazy val publishLocalBoth = TaskKey[Unit]("publish-local", "publish local for m2 and ivy")
->>>>>>> 9c249743
 
   lazy val sharedSettings = graphSettings ++ ScalaStyleSettings ++ Seq (
     javaHome   := Properties.envOrNone("JAVA_HOME").map(file),
@@ -330,54 +241,7 @@
   import sbtassembly.Plugin._
   import AssemblyKeys._
 
-<<<<<<< HEAD
-  def yarnSettings = yarnCommonSettings ++ Seq(
-    name := "spark-yarn"
-  )
-
-  def gangliaSettings = sharedSettings ++ Seq(
-    name := "spark-ganglia-lgpl",
-    libraryDependencies += "com.codahale.metrics" % "metrics-ganglia" % "3.0.0"
-  )
-
-  def kinesisSettings = streamingSettings ++ Seq(
-    name := "spark-kinesis-asl",
-    libraryDependencies ++= Seq(
-      "com.amazonaws" % "amazon-kinesis-client" % "1.1.0",
-      "com.amazonaws" % "aws-java-sdk" % "1.8.3"
-    ) 
-  )
-
-  def java8TestsSettings = sharedSettings ++ Seq(
-    name := "java8-tests",
-    javacOptions := Seq("-target", "1.8", "-source", "1.8"),
-    testOptions += Tests.Argument(TestFrameworks.JUnit, "-v", "-a")
-  )
-
-  // Conditionally include the YARN dependencies because some tools look at all sub-projects and will complain
-  // if we refer to nonexistent dependencies (e.g. hadoop-yarn-api from a Hadoop version without YARN).
-  def extraYarnSettings = if(isYarnEnabled) yarnEnabledSettings else Seq()
-
-  def yarnEnabledSettings = Seq(
-    libraryDependencies ++= Seq(
-      // Exclude rule required for all ?
-      "org.apache.hadoop" % hadoopClient         % hadoopVersion excludeAll(excludeJBossNetty, excludeAsm, excludeOldAsm),
-      "org.apache.hadoop" % "hadoop-yarn-api"    % hadoopVersion excludeAll(excludeJBossNetty, excludeAsm, excludeOldAsm, excludeCommonsLogging),
-      "org.apache.hadoop" % "hadoop-yarn-common" % hadoopVersion excludeAll(excludeJBossNetty, excludeAsm, excludeOldAsm, excludeCommonsLogging),
-      "org.apache.hadoop" % "hadoop-yarn-client" % hadoopVersion excludeAll(excludeJBossNetty, excludeAsm, excludeOldAsm, excludeCommonsLogging),
-      "org.apache.hadoop" % "hadoop-yarn-server-web-proxy" % hadoopVersion excludeAll(excludeJBossNetty, excludeAsm, excludeOldAsm, excludeCommonsLogging, excludeServletApi)
-    )
-  )
-
-  def assemblyProjSettings = sharedSettings ++ Seq(
-    name := "spark-assembly",
-    jarName in assembly <<= version map { v => "spark-assembly-" + v + "-hadoop" + hadoopVersion + ".jar" }
-  ) ++ assemblySettings ++ extraAssemblySettings
-
-  def extraAssemblySettings() = Seq(
-=======
   lazy val settings = assemblySettings ++ Seq(
->>>>>>> 9c249743
     test in assembly := {},
     jarName in assembly <<= (version, moduleName) map { (v, mName) => mName + "-"+v + "-hadoop" +
       Option(System.getProperty("hadoop.version")).getOrElse("1.0.4") + ".jar" },
