--- conflicted
+++ resolved
@@ -75,11 +75,7 @@
   lazy val mllib = Project("mllib", file("mllib"), settings = mllibSettings) dependsOn(core)
 
   lazy val assemblyProj = Project("assembly", file("assembly"), settings = assemblyProjSettings)
-<<<<<<< HEAD
-    .dependsOn(core, graphx, bagel, mllib, repl) dependsOn(maybeYarn: _*)
-=======
     .dependsOn(core, graphx, bagel, mllib, streaming, repl, sql) dependsOn(maybeYarn: _*) dependsOn(maybeGanglia: _*)
->>>>>>> d679843a
 
   lazy val assembleDeps = TaskKey[Unit]("assemble-deps", "Build assembly of dependencies and packages Spark projects")
 
@@ -145,11 +141,7 @@
   lazy val allExternalRefs = Seq[ProjectReference](externalTwitter, externalKafka, externalFlume, externalZeromq, externalMqtt)
 
   lazy val examples = Project("examples", file("examples"), settings = examplesSettings)
-<<<<<<< HEAD
-    .dependsOn(core, mllib, graphx, bagel) dependsOn(allExternal: _*)
-=======
     .dependsOn(core, mllib, graphx, bagel, streaming, externalTwitter, hive) dependsOn(allExternal: _*)
->>>>>>> d679843a
 
   // Everything except assembly, hive, tools, java8Tests and examples belong to packageProjects
   lazy val packageProjects = Seq[ProjectReference](core, repl, bagel, streaming, mllib, graphx, catalyst, sql) ++ maybeYarnRef ++ maybeGangliaRef
@@ -205,9 +197,6 @@
       // also check the local Maven repository ~/.m2
       Resolver.mavenLocal
     ),
-
-    // For Cloudera Hadoop distribution
-    resolvers ++= Seq("cloudera" at "https://repository.cloudera.com/artifactory/cloudera-repos/"),
 
     publishMavenStyle := true,
 
