--- conflicted
+++ resolved
@@ -120,49 +120,6 @@
     Some("org.apache.spark" % fullId % "1.0.0")
   }
 
-<<<<<<< HEAD
-  def coreSettings = sharedSettings ++ Seq(
-    name := "spark-core",
-    libraryDependencies ++= Seq(
-        "com.google.guava"           % "guava"            % "14.0.1",
-        "org.apache.commons"         % "commons-lang3"    % "3.3.2",
-        "org.apache.commons"         % "commons-math3"    % "3.3",
-        "com.google.code.findbugs"   % "jsr305"           % "1.3.9",
-        "log4j"                      % "log4j"            % "1.2.17",
-        "org.slf4j"                  % "slf4j-api"        % slf4jVersion,
-        "org.slf4j"                  % "slf4j-log4j12"    % slf4jVersion,
-        "org.slf4j"                  % "jul-to-slf4j"     % slf4jVersion,
-        "org.slf4j"                  % "jcl-over-slf4j"   % slf4jVersion,
-        "commons-daemon"             % "commons-daemon"   % "1.0.10", // workaround for bug HADOOP-9407
-        "com.ning"                   % "compress-lzf"     % "1.0.0",
-        "org.xerial.snappy"          % "snappy-java"      % "1.0.5",
-        "org.spark-project.akka"    %% "akka-remote"      % akkaVersion,
-        "org.spark-project.akka"    %% "akka-slf4j"       % akkaVersion,
-        "org.spark-project.akka"    %% "akka-testkit"     % akkaVersion % "test",
-        "org.json4s"                %% "json4s-jackson"   % "3.2.6" excludeAll(excludeScalap),
-        "colt"                       % "colt"             % "1.2.0",
-        "org.apache.mesos"           % "mesos"            % "0.18.1" classifier("shaded-protobuf") exclude("com.google.protobuf", "protobuf-java"),
-        "commons-net"                % "commons-net"      % "2.2",
-        "net.java.dev.jets3t"        % "jets3t"           % jets3tVersion excludeAll(excludeCommonsLogging),
-        "commons-codec"              % "commons-codec"    % "1.5", // Prevent jets3t from including the older version of commons-codec
-        "org.apache.derby"           % "derby"            % "10.4.2.0"                     % "test",
-        "org.apache.hadoop"          % hadoopClient       % hadoopVersion excludeAll(excludeJBossNetty, excludeAsm, excludeCommonsLogging, excludeSLF4J, excludeOldAsm, excludeServletApi),
-        "org.apache.curator"         % "curator-recipes"  % "2.4.0" excludeAll(excludeJBossNetty),
-        "com.codahale.metrics"       % "metrics-core"     % codahaleMetricsVersion,
-        "com.codahale.metrics"       % "metrics-jvm"      % codahaleMetricsVersion,
-        "com.codahale.metrics"       % "metrics-json"     % codahaleMetricsVersion,
-        "com.codahale.metrics"       % "metrics-graphite" % codahaleMetricsVersion,
-        "com.twitter"               %% "chill"            % chillVersion excludeAll(excludeAsm),
-        "com.twitter"                % "chill-java"       % chillVersion excludeAll(excludeAsm),
-        "org.tachyonproject"         % "tachyon"          % "0.4.1-thrift" excludeAll(excludeHadoop, excludeCurator, excludeEclipseJetty, excludePowermock),
-        "com.clearspring.analytics"  % "stream"           % "2.7.0" excludeAll(excludeFastutil), // Only HyperLogLogPlus is used, which does not depend on fastutil.
-        "org.spark-project"          % "pyrolite"         % "2.0.1",
-        "net.sf.py4j"                % "py4j"             % "0.8.1"
-      ),
-    libraryDependencies ++= maybeAvro,
-    assembleDeps,
-    previousArtifact := sparkPreviousArtifact("spark-core")
-=======
   def oldDepsSettings() = Defaults.defaultSettings ++ Seq(
     name := "old-deps",
     scalaVersion := "2.10.4",
@@ -172,7 +129,6 @@
       "spark-streaming-flume", "spark-streaming-kafka", "spark-streaming-twitter",
       "spark-streaming", "spark-mllib", "spark-bagel", "spark-graphx",
       "spark-core").map(versionArtifact(_).get intransitive())
->>>>>>> 9fe693b5
   )
 
   def enable(settings: Seq[Setting[_]])(projectRef: ProjectRef) = {
