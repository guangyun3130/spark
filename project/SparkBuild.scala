--- conflicted
+++ resolved
@@ -352,11 +352,7 @@
   val mimaProjects = allProjects.filterNot { x =>
     Seq(
       spark, hive, hiveThriftServer, catalyst, repl, networkCommon, networkShuffle, networkYarn,
-<<<<<<< HEAD
-      unsafe, tags
-=======
       unsafe, tags, sqlKafka010
->>>>>>> 5e47a805
     ).contains(x)
   }
 
