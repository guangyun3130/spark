/*
 * Licensed to the Apache Software Foundation (ASF) under one or more
 * contributor license agreements.  See the NOTICE file distributed with
 * this work for additional information regarding copyright ownership.
 * The ASF licenses this file to You under the Apache License, Version 2.0
 * (the "License"); you may not use this file except in compliance with
 * the License.  You may obtain a copy of the License at
 *
 *    http://www.apache.org/licenses/LICENSE-2.0
 *
 * Unless required by applicable law or agreed to in writing, software
 * distributed under the License is distributed on an "AS IS" BASIS,
 * WITHOUT WARRANTIES OR CONDITIONS OF ANY KIND, either express or implied.
 * See the License for the specific language governing permissions and
 * limitations under the License.
 */

import scala.util.Properties
import scala.collection.JavaConversions._

import sbt._
import sbt.Keys._
import org.scalastyle.sbt.ScalastylePlugin.{Settings => ScalaStyleSettings}
import com.typesafe.sbt.pom.{PomBuild, SbtPomKeys}
import net.virtualvoid.sbt.graph.Plugin.graphSettings

object BuildCommons {

  private val buildLocation = file(".").getAbsoluteFile.getParentFile

  val allProjects@Seq(bagel, catalyst, core, graphx, hive, mllib, repl, spark, sql, streaming,
  streamingFlume, streamingKafka, streamingMqtt, streamingTwitter, streamingZeromq) =
    Seq("bagel", "catalyst", "core", "graphx", "hive", "mllib", "repl", "spark", "sql",
      "streaming", "streaming-flume", "streaming-kafka", "streaming-mqtt", "streaming-twitter",
      "streaming-zeromq").map(ProjectRef(buildLocation, _))

  val optionallyEnabledProjects@Seq(yarn, yarnStable, yarnAlpha, java8Tests, sparkGangliaLgpl) =
    Seq("yarn", "yarn-stable", "yarn-alpha", "java8-tests", "ganglia-lgpl")
      .map(ProjectRef(buildLocation, _))

  val assemblyProjects@Seq(assembly, examples) = Seq("assembly", "examples")
    .map(ProjectRef(buildLocation, _))

  val tools = "tools"

  val sparkHome = buildLocation
}

object SparkBuild extends PomBuild {

  import BuildCommons._
  import scala.collection.mutable.Map

  val projectsMap: Map[String, Seq[Setting[_]]] = Map.empty

  // Provides compatibility for older versions of the Spark build
  def backwardCompatibility = {
    import scala.collection.mutable
    var isAlphaYarn = false
    var profiles: mutable.Seq[String] = mutable.Seq.empty
    if (Properties.envOrNone("SPARK_GANGLIA_LGPL").isDefined) {
      println("NOTE: SPARK_GANGLIA_LGPL is deprecated, please use -Pganglia-lgpl flag.")
      profiles ++= Seq("spark-ganglia-lgpl")
    }
    if (Properties.envOrNone("SPARK_HIVE").isDefined) {
      println("NOTE: SPARK_HIVE is deprecated, please use -Phive flag.")
      profiles ++= Seq("hive")
    }
    Properties.envOrNone("SPARK_HADOOP_VERSION") match {
      case Some(v) =>
        if (v.matches("0.23.*")) isAlphaYarn = true
        println("NOTE: SPARK_HADOOP_VERSION is deprecated, please use -Dhadoop.version=" + v)
        System.setProperty("hadoop.version", v)
      case None =>
    }
    if (Properties.envOrNone("SPARK_YARN").isDefined) {
      if(isAlphaYarn) {
        println("NOTE: SPARK_YARN is deprecated, please use -Pyarn-alpha flag.")
        profiles ++= Seq("yarn-alpha")
      }
      else {
        println("NOTE: SPARK_YARN is deprecated, please use -Pyarn flag.")
        profiles ++= Seq("yarn")
      }
    }
    profiles
  }

  override val profiles = Properties.envOrNone("MAVEN_PROFILES") match {
    case None => backwardCompatibility
    // Rationale: If -P option exists no need to support backwardCompatibility.
    case Some(v) =>
      if (backwardCompatibility.nonEmpty)
        println("Note: We ignore environment variables, when use of profile is detected in " +
          "conjunction with environment variable.")
      v.split("(\\s+|,)").filterNot(_.isEmpty).map(_.trim.replaceAll("-P", "")).toSeq
  }

  override val userPropertiesMap = System.getProperties.toMap

  lazy val sharedSettings = graphSettings ++ ScalaStyleSettings ++ Seq (
    javaHome   := Properties.envOrNone("JAVA_HOME").map(file),
    incOptions := incOptions.value.withNameHashing(true),
    retrieveManaged := true,
    retrievePattern := "[type]s/[artifact](-[revision])(-[classifier]).[ext]",
    publishMavenStyle := true
  )

  /** Following project only exists to pull previous artifacts of Spark for generating
    Mima ignores. For more information see: SPARK 2071 */
  lazy val oldDeps = Project("oldDeps", file("dev"), settings = oldDepsSettings)

  def versionArtifact(id: String): Option[sbt.ModuleID] = {
    val fullId = id + "_2.10"
    Some("org.apache.spark" % fullId % "1.0.0")
  }

  def oldDepsSettings() = Defaults.defaultSettings ++ Seq(
    name := "old-deps",
    scalaVersion := "2.10.4",
    retrieveManaged := true,
    retrievePattern := "[type]s/[artifact](-[revision])(-[classifier]).[ext]",
    libraryDependencies := Seq("spark-streaming-mqtt", "spark-streaming-zeromq",
      "spark-streaming-flume", "spark-streaming-kafka", "spark-streaming-twitter",
      "spark-streaming", "spark-mllib", "spark-bagel", "spark-graphx",
      "spark-core").map(versionArtifact(_).get intransitive())
  )

  def enable(settings: Seq[Setting[_]])(projectRef: ProjectRef) = {
    val existingSettings = projectsMap.getOrElse(projectRef.project, Seq[Setting[_]]())
    projectsMap += (projectRef.project -> (existingSettings ++ settings))
  }

  // Note ordering of these settings matter.
  /* Enable shared settings on all projects */
  (allProjects ++ optionallyEnabledProjects ++ assemblyProjects).foreach(enable(sharedSettings))

  /* Enable tests settings for all projects except examples, assembly and tools */
  (allProjects ++ optionallyEnabledProjects).foreach(enable(TestSettings.settings))

  /* Enable Mima for all projects except spark, hive, catalyst, sql  and repl */
  // TODO: Add Sql to mima checks
  allProjects.filterNot(y => Seq(spark, sql, hive, catalyst, repl).exists(x => x == y)).
    foreach (x => enable(MimaBuild.mimaSettings(sparkHome, x))(x))

  /* Enable Assembly for all assembly projects */
  assemblyProjects.foreach(enable(Assembly.settings))

  /* Enable unidoc only for the root spark project */
  enable(Unidoc.settings)(spark)

  /* Hive console settings */
  enable(Hive.settings)(hive)

  // TODO: move this to its upstream project.
  override def projectDefinitions(baseDirectory: File): Seq[Project] = {
    super.projectDefinitions(baseDirectory).map { x =>
      if (projectsMap.exists(_._1 == x.id)) x.settings(projectsMap(x.id): _*)
      else x.settings(Seq[Setting[_]](): _*)
    } ++ Seq[Project](oldDeps)
  }

}

<<<<<<< HEAD
  def catalystSettings = sharedSettings ++ Seq(
    name := "catalyst",
    // The mechanics of rewriting expression ids to compare trees in some test cases makes
    // assumptions about the the expression ids being contiguous.  Running tests in parallel breaks
    // this non-deterministically.  TODO: FIX THIS.
    parallelExecution in Test := false,
    addCompilerPlugin("org.scalamacros" % "paradise" % "2.0.1" cross CrossVersion.full),
    libraryDependencies <+= scalaVersion(v => "org.scala-lang"  % "scala-compiler" % v ),
    libraryDependencies += "org.scalamacros" %% "quasiquotes" % "2.0.1",
    libraryDependencies ++= Seq(
      "com.typesafe" %% "scalalogging-slf4j" % "1.0.1"
    )
  )
=======
object Hive {
>>>>>>> 10b59ba2

  lazy val settings = Seq(

    javaOptions += "-XX:MaxPermSize=1g",
    // Multiple queries rely on the TestHive singleton. See comments there for more details.
    parallelExecution in Test := false,
    // Supporting all SerDes requires us to depend on deprecated APIs, so we turn off the warnings
    // only for this subproject.
    scalacOptions <<= scalacOptions map { currentOpts: Seq[String] =>
      currentOpts.filterNot(_ == "-deprecation")
    },
    initialCommands in console :=
      """
        |import org.apache.spark.sql.catalyst.analysis._
        |import org.apache.spark.sql.catalyst.dsl._
        |import org.apache.spark.sql.catalyst.errors._
        |import org.apache.spark.sql.catalyst.expressions._
        |import org.apache.spark.sql.catalyst.plans.logical._
        |import org.apache.spark.sql.catalyst.rules._
        |import org.apache.spark.sql.catalyst.types._
        |import org.apache.spark.sql.catalyst.util._
        |import org.apache.spark.sql.execution
        |import org.apache.spark.sql.hive._
        |import org.apache.spark.sql.hive.test.TestHive._
        |import org.apache.spark.sql.parquet.ParquetTestData""".stripMargin
  )

}

object Assembly {
  import sbtassembly.Plugin._
  import AssemblyKeys._

  lazy val settings = assemblySettings ++ Seq(
    test in assembly := {},
    jarName in assembly <<= (version, moduleName) map { (v, mName) => mName + "-"+v + "-hadoop" +
      Option(System.getProperty("hadoop.version")).getOrElse("1.0.4") + ".jar" },
    mergeStrategy in assembly := {
      case PathList("org", "datanucleus", xs @ _*)             => MergeStrategy.discard
      case m if m.toLowerCase.endsWith("manifest.mf")          => MergeStrategy.discard
      case m if m.toLowerCase.matches("meta-inf.*\\.sf$")      => MergeStrategy.discard
      case "log4j.properties"                                  => MergeStrategy.discard
      case m if m.toLowerCase.startsWith("meta-inf/services/") => MergeStrategy.filterDistinctLines
      case "reference.conf"                                    => MergeStrategy.concat
      case _                                                   => MergeStrategy.first
    }
  )

}

object Unidoc {

  import BuildCommons._
  import sbtunidoc.Plugin._
  import UnidocKeys._

  // for easier specification of JavaDoc package groups
  private def packageList(names: String*): String = {
    names.map(s => "org.apache.spark." + s).mkString(":")
  }

  lazy val settings = scalaJavaUnidocSettings ++ Seq (
    publish := {},

    unidocProjectFilter in(ScalaUnidoc, unidoc) :=
      inAnyProject -- inProjects(repl, examples, tools, catalyst, yarn, yarnAlpha),
    unidocProjectFilter in(JavaUnidoc, unidoc) :=
      inAnyProject -- inProjects(repl, bagel, graphx, examples, tools, catalyst, yarn, yarnAlpha),

    // Skip class names containing $ and some internal packages in Javadocs
    unidocAllSources in (JavaUnidoc, unidoc) := {
      (unidocAllSources in (JavaUnidoc, unidoc)).value
        .map(_.filterNot(_.getName.contains("$")))
        .map(_.filterNot(_.getCanonicalPath.contains("akka")))
        .map(_.filterNot(_.getCanonicalPath.contains("deploy")))
        .map(_.filterNot(_.getCanonicalPath.contains("network")))
        .map(_.filterNot(_.getCanonicalPath.contains("executor")))
        .map(_.filterNot(_.getCanonicalPath.contains("python")))
        .map(_.filterNot(_.getCanonicalPath.contains("collection")))
    },

    // Javadoc options: create a window title, and group key packages on index page
    javacOptions in doc := Seq(
      "-windowtitle", "Spark " + version.value.replaceAll("-SNAPSHOT", "") + " JavaDoc",
      "-public",
      "-group", "Core Java API", packageList("api.java", "api.java.function"),
      "-group", "Spark Streaming", packageList(
        "streaming.api.java", "streaming.flume", "streaming.kafka",
        "streaming.mqtt", "streaming.twitter", "streaming.zeromq"
      ),
      "-group", "MLlib", packageList(
        "mllib.classification", "mllib.clustering", "mllib.evaluation.binary", "mllib.linalg",
        "mllib.linalg.distributed", "mllib.optimization", "mllib.rdd", "mllib.recommendation",
        "mllib.regression", "mllib.stat", "mllib.tree", "mllib.tree.configuration",
        "mllib.tree.impurity", "mllib.tree.model", "mllib.util"
      ),
      "-group", "Spark SQL", packageList("sql.api.java", "sql.hive.api.java"),
      "-noqualifier", "java.lang"
    )
  )
}

object TestSettings {
  import BuildCommons._

  lazy val settings = Seq (
    // Fork new JVMs for tests and set Java options for those
    fork := true,
    javaOptions in Test += "-Dspark.home=" + sparkHome,
    javaOptions in Test += "-Dspark.testing=1",
    javaOptions in Test += "-Dsun.io.serialization.extendedDebugInfo=true",
    javaOptions in Test ++= System.getProperties.filter(_._1 startsWith "spark")
      .map { case (k,v) => s"-D$k=$v" }.toSeq,
    javaOptions in Test ++= "-Xmx3g -XX:PermSize=128M -XX:MaxNewSize=256m -XX:MaxPermSize=1g"
      .split(" ").toSeq,
    javaOptions += "-Xmx3g",

    // Show full stack trace and duration in test cases.
    testOptions in Test += Tests.Argument("-oDF"),
    testOptions += Tests.Argument(TestFrameworks.JUnit, "-v", "-a"),
    // Enable Junit testing.
    libraryDependencies += "com.novocode" % "junit-interface" % "0.9" % "test",
    // Only allow one test at a time, even across projects, since they run in the same JVM
    parallelExecution in Test := false,
    concurrentRestrictions in Global += Tags.limit(Tags.Test, 1),
    // Remove certain packages from Scaladoc
    scalacOptions in (Compile, doc) := Seq(
      "-groups",
      "-skip-packages", Seq(
        "akka",
        "org.apache.spark.api.python",
        "org.apache.spark.network",
        "org.apache.spark.deploy",
        "org.apache.spark.util.collection"
      ).mkString(":"),
      "-doc-title", "Spark " + version.value.replaceAll("-SNAPSHOT", "") + " ScalaDoc"
    )
  )

}<|MERGE_RESOLUTION|>--- conflicted
+++ resolved
@@ -149,6 +149,9 @@
   /* Enable unidoc only for the root spark project */
   enable(Unidoc.settings)(spark)
 
+  /* Catalyst macro settings */
+  enable(Catalyst.settings)(catalyst)
+
   /* Hive console settings */
   enable(Hive.settings)(hive)
 
@@ -162,23 +165,14 @@
 
 }
 
-<<<<<<< HEAD
-  def catalystSettings = sharedSettings ++ Seq(
-    name := "catalyst",
-    // The mechanics of rewriting expression ids to compare trees in some test cases makes
-    // assumptions about the the expression ids being contiguous.  Running tests in parallel breaks
-    // this non-deterministically.  TODO: FIX THIS.
-    parallelExecution in Test := false,
+object Catalyst {
+  lazy val settings = Seq(
     addCompilerPlugin("org.scalamacros" % "paradise" % "2.0.1" cross CrossVersion.full),
     libraryDependencies <+= scalaVersion(v => "org.scala-lang"  % "scala-compiler" % v ),
-    libraryDependencies += "org.scalamacros" %% "quasiquotes" % "2.0.1",
-    libraryDependencies ++= Seq(
-      "com.typesafe" %% "scalalogging-slf4j" % "1.0.1"
-    )
-  )
-=======
+    libraryDependencies += "org.scalamacros" %% "quasiquotes" % "2.0.1")	
+}
+
 object Hive {
->>>>>>> 10b59ba2
 
   lazy val settings = Seq(
 
