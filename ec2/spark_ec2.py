#!/usr/bin/env python
# -*- coding: utf-8 -*-

#
# Licensed to the Apache Software Foundation (ASF) under one
# or more contributor license agreements.  See the NOTICE file
# distributed with this work for additional information
# regarding copyright ownership.  The ASF licenses this file
# to you under the Apache License, Version 2.0 (the
# "License"); you may not use this file except in compliance
# with the License.  You may obtain a copy of the License at
#
#     http://www.apache.org/licenses/LICENSE-2.0
#
# Unless required by applicable law or agreed to in writing, software
# distributed under the License is distributed on an "AS IS" BASIS,
# WITHOUT WARRANTIES OR CONDITIONS OF ANY KIND, either express or implied.
# See the License for the specific language governing permissions and
# limitations under the License.
#

from __future__ import with_statement

import hashlib
import itertools
import logging
import os
import os.path
import pipes
import random
import shutil
import string
from stat import S_IRUSR
import subprocess
import sys
import tarfile
import tempfile
import textwrap
import time
import urllib2
import warnings
from datetime import datetime
from optparse import OptionParser
from sys import stderr

SPARK_EC2_VERSION = "1.2.1"
SPARK_EC2_DIR = os.path.dirname(os.path.realpath(__file__))

VALID_SPARK_VERSIONS = set([
    "0.7.3",
    "0.8.0",
    "0.8.1",
    "0.9.0",
    "0.9.1",
    "0.9.2",
    "1.0.0",
    "1.0.1",
    "1.0.2",
    "1.1.0",
    "1.1.1",
    "1.2.0",
    "1.2.1",
])

SPARK_TACHYON_MAP = {
    "1.0.0": "0.4.1",
    "1.0.1": "0.4.1",
    "1.0.2": "0.4.1",
    "1.1.0": "0.5.0",
    "1.1.1": "0.5.0",
    "1.2.0": "0.5.0",
    "1.2.1": "0.5.0",
}

DEFAULT_SPARK_VERSION = SPARK_EC2_VERSION
DEFAULT_SPARK_GITHUB_REPO = "https://github.com/apache/spark"

# Default location to get the spark-ec2 scripts (and ami-list) from
DEFAULT_SPARK_EC2_GITHUB_REPO = "https://github.com/mesos/spark-ec2"
DEFAULT_SPARK_EC2_BRANCH = "branch-1.3"


def setup_external_libs(libs):
    """
    Download external libraries from PyPI to SPARK_EC2_DIR/lib/ and prepend them to our PATH.
    """
    PYPI_URL_PREFIX = "https://pypi.python.org/packages/source"
    SPARK_EC2_LIB_DIR = os.path.join(SPARK_EC2_DIR, "lib")

    if not os.path.exists(SPARK_EC2_LIB_DIR):
        print "Downloading external libraries that spark-ec2 needs from PyPI to {path}...".format(
            path=SPARK_EC2_LIB_DIR
        )
        print "This should be a one-time operation."
        os.mkdir(SPARK_EC2_LIB_DIR)

    for lib in libs:
        versioned_lib_name = "{n}-{v}".format(n=lib["name"], v=lib["version"])
        lib_dir = os.path.join(SPARK_EC2_LIB_DIR, versioned_lib_name)

        if not os.path.isdir(lib_dir):
            tgz_file_path = os.path.join(SPARK_EC2_LIB_DIR, versioned_lib_name + ".tar.gz")
            print " - Downloading {lib}...".format(lib=lib["name"])
            download_stream = urllib2.urlopen(
                "{prefix}/{first_letter}/{lib_name}/{lib_name}-{lib_version}.tar.gz".format(
                    prefix=PYPI_URL_PREFIX,
                    first_letter=lib["name"][:1],
                    lib_name=lib["name"],
                    lib_version=lib["version"]
                )
            )
            with open(tgz_file_path, "wb") as tgz_file:
                tgz_file.write(download_stream.read())
            with open(tgz_file_path) as tar:
                if hashlib.md5(tar.read()).hexdigest() != lib["md5"]:
                    print >> stderr, "ERROR: Got wrong md5sum for {lib}.".format(lib=lib["name"])
                    sys.exit(1)
            tar = tarfile.open(tgz_file_path)
            tar.extractall(path=SPARK_EC2_LIB_DIR)
            tar.close()
            os.remove(tgz_file_path)
            print " - Finished downloading {lib}.".format(lib=lib["name"])
        sys.path.insert(1, lib_dir)


# Only PyPI libraries are supported.
external_libs = [
    {
        "name": "boto",
        "version": "2.34.0",
        "md5": "5556223d2d0cc4d06dd4829e671dcecd"
    }
]

setup_external_libs(external_libs)

import boto
from boto.ec2.blockdevicemapping import BlockDeviceMapping, BlockDeviceType, EBSBlockDeviceType
from boto import ec2


class UsageError(Exception):
    pass


# Configure and parse our command-line arguments
def parse_args():
    parser = OptionParser(
        prog="spark-ec2",
        version="%prog {v}".format(v=SPARK_EC2_VERSION),
        usage="%prog [options] <action> <cluster_name>\n\n"
        + "<action> can be: launch, destroy, login, stop, start, get-master, reboot-slaves")

    parser.add_option(
        "-s", "--slaves", type="int", default=1,
        help="Number of slaves to launch (default: %default)")
    parser.add_option(
        "-w", "--wait", type="int",
        help="DEPRECATED (no longer necessary) - Seconds to wait for nodes to start")
    parser.add_option(
        "-k", "--key-pair",
        help="Key pair to use on instances")
    parser.add_option(
        "-i", "--identity-file",
        help="SSH private key file to use for logging into instances")
    parser.add_option(
        "-t", "--instance-type", default="m1.large",
        help="Type of instance to launch (default: %default). " +
             "WARNING: must be 64-bit; small instances won't work")
    parser.add_option(
        "-m", "--master-instance-type", default="",
        help="Master instance type (leave empty for same as instance-type)")
    parser.add_option(
        "-r", "--region", default="us-east-1",
        help="EC2 region used to launch instances in, or to find them in (default: %default)")
    parser.add_option(
        "-z", "--zone", default="",
        help="Availability zone to launch instances in, or 'all' to spread " +
             "slaves across multiple (an additional $0.01/Gb for bandwidth" +
             "between zones applies) (default: a single zone chosen at random)")
    parser.add_option(
        "-a", "--ami",
        help="Amazon Machine Image ID to use")
    parser.add_option(
        "-v", "--spark-version", default=DEFAULT_SPARK_VERSION,
        help="Version of Spark to use: 'X.Y.Z' or a specific git hash (default: %default)")
    parser.add_option(
        "--spark-git-repo",
        default=DEFAULT_SPARK_GITHUB_REPO,
        help="Github repo from which to checkout supplied commit hash (default: %default)")
    parser.add_option(
        "--spark-ec2-git-repo",
        default=DEFAULT_SPARK_EC2_GITHUB_REPO,
        help="Github repo from which to checkout spark-ec2 (default: %default)")
    parser.add_option(
        "--spark-ec2-git-branch",
        default=DEFAULT_SPARK_EC2_BRANCH,
        help="Github repo branch of spark-ec2 to use (default: %default)")
    parser.add_option(
        "--deploy-root-dir",
        default=None,
        help="A directory to copy into / on the first master. " +
             "Must be absolute. Note that a trailing slash is handled as per rsync: " +
             "If you omit it, the last directory of the --deploy-root-dir path will be created " +
             "in / before copying its contents. If you append the trailing slash, " +
             "the directory is not created and its contents are copied directly into /. " +
             "(default: %default).")
    parser.add_option(
        "--hadoop-major-version", default="1",
        help="Major version of Hadoop (default: %default)")
    parser.add_option(
        "-D", metavar="[ADDRESS:]PORT", dest="proxy_port",
        help="Use SSH dynamic port forwarding to create a SOCKS proxy at " +
             "the given local address (for use with login)")
    parser.add_option(
        "--resume", action="store_true", default=False,
        help="Resume installation on a previously launched cluster " +
             "(for debugging)")
    parser.add_option(
        "--ebs-vol-size", metavar="SIZE", type="int", default=0,
        help="Size (in GB) of each EBS volume.")
    parser.add_option(
        "--ebs-vol-type", default="standard",
        help="EBS volume type (e.g. 'gp2', 'standard').")
    parser.add_option(
        "--ebs-vol-num", type="int", default=1,
        help="Number of EBS volumes to attach to each node as /vol[x]. " +
             "The volumes will be deleted when the instances terminate. " +
             "Only possible on EBS-backed AMIs. " +
             "EBS volumes are only attached if --ebs-vol-size > 0." +
             "Only support up to 8 EBS volumes.")
    parser.add_option(
        "--placement-group", type="string", default=None,
        help="Which placement group to try and launch " +
             "instances into. Assumes placement group is already " +
             "created.")
    parser.add_option(
        "--swap", metavar="SWAP", type="int", default=1024,
        help="Swap space to set up per node, in MB (default: %default)")
    parser.add_option(
        "--spot-price", metavar="PRICE", type="float",
        help="If specified, launch slaves as spot instances with the given " +
             "maximum price (in dollars)")
    parser.add_option(
        "--ganglia", action="store_true", default=True,
        help="Setup Ganglia monitoring on cluster (default: %default). NOTE: " +
             "the Ganglia page will be publicly accessible")
    parser.add_option(
        "--no-ganglia", action="store_false", dest="ganglia",
        help="Disable Ganglia monitoring for the cluster")
    parser.add_option(
        "-u", "--user", default="root",
        help="The SSH user you want to connect as (default: %default)")
    parser.add_option(
        "--delete-groups", action="store_true", default=False,
        help="When destroying a cluster, delete the security groups that were created")
    parser.add_option(
        "--use-existing-master", action="store_true", default=False,
        help="Launch fresh slaves, but use an existing stopped master if possible")
    parser.add_option(
        "--worker-instances", type="int", default=1,
        help="Number of instances per worker: variable SPARK_WORKER_INSTANCES (default: %default)")
    parser.add_option(
        "--master-opts", type="string", default="",
        help="Extra options to give to master through SPARK_MASTER_OPTS variable " +
             "(e.g -Dspark.worker.timeout=180)")
    parser.add_option(
        "--user-data", type="string", default="",
        help="Path to a user-data file (most AMIs interpret this as an initialization script)")
    parser.add_option(
        "--authorized-address", type="string", default="0.0.0.0/0",
        help="Address to authorize on created security groups (default: %default)")
    parser.add_option(
        "--additional-security-group", type="string", default="",
        help="Additional security group to place the machines in")
    parser.add_option(
        "--copy-aws-credentials", action="store_true", default=False,
        help="Add AWS credentials to hadoop configuration to allow Spark to access S3")
    parser.add_option(
        "--subnet-id", default=None,
        help="VPC subnet to launch instances in")
    parser.add_option(
        "--vpc-id", default=None,
        help="VPC to launch instances in")

    (opts, args) = parser.parse_args()
    if len(args) != 2:
        parser.print_help()
        sys.exit(1)
    (action, cluster_name) = args

    # Boto config check
    # http://boto.cloudhackers.com/en/latest/boto_config_tut.html
    home_dir = os.getenv('HOME')
    if home_dir is None or not os.path.isfile(home_dir + '/.boto'):
        if not os.path.isfile('/etc/boto.cfg'):
            if os.getenv('AWS_ACCESS_KEY_ID') is None:
                print >> stderr, ("ERROR: The environment variable AWS_ACCESS_KEY_ID " +
                                  "must be set")
                sys.exit(1)
            if os.getenv('AWS_SECRET_ACCESS_KEY') is None:
                print >> stderr, ("ERROR: The environment variable AWS_SECRET_ACCESS_KEY " +
                                  "must be set")
                sys.exit(1)
    return (opts, action, cluster_name)


# Get the EC2 security group of the given name, creating it if it doesn't exist
def get_or_make_group(conn, name, vpc_id):
    groups = conn.get_all_security_groups()
    group = [g for g in groups if g.name == name]
    if len(group) > 0:
        return group[0]
    else:
        print "Creating security group " + name
        return conn.create_security_group(name, "Spark EC2 group", vpc_id)


def get_validate_spark_version(version, repo):
    if "." in version:
        version = version.replace("v", "")
        if version not in VALID_SPARK_VERSIONS:
            print >> stderr, "Don't know about Spark version: {v}".format(v=version)
            sys.exit(1)
        return version
    else:
        github_commit_url = "{repo}/commit/{commit_hash}".format(repo=repo, commit_hash=version)
        request = urllib2.Request(github_commit_url)
        request.get_method = lambda: 'HEAD'
        try:
            response = urllib2.urlopen(request)
        except urllib2.HTTPError, e:
            print >> stderr, "Couldn't validate Spark commit: {url}".format(url=github_commit_url)
            print >> stderr, "Received HTTP response code of {code}.".format(code=e.code)
            sys.exit(1)
        return version


# Source: http://aws.amazon.com/amazon-linux-ami/instance-type-matrix/
# Last Updated: 2014-06-20
# For easy maintainability, please keep this manually-inputted dictionary sorted by key.
EC2_INSTANCE_TYPES = {
    "c1.medium":   "pvm",
    "c1.xlarge":   "pvm",
    "c3.2xlarge":  "pvm",
    "c3.4xlarge":  "pvm",
    "c3.8xlarge":  "pvm",
    "c3.large":    "pvm",
    "c3.xlarge":   "pvm",
    "cc1.4xlarge": "hvm",
    "cc2.8xlarge": "hvm",
    "cg1.4xlarge": "hvm",
    "cr1.8xlarge": "hvm",
    "hi1.4xlarge": "pvm",
    "hs1.8xlarge": "pvm",
    "i2.2xlarge":  "hvm",
    "i2.4xlarge":  "hvm",
    "i2.8xlarge":  "hvm",
    "i2.xlarge":   "hvm",
    "m1.large":    "pvm",
    "m1.medium":   "pvm",
    "m1.small":    "pvm",
    "m1.xlarge":   "pvm",
    "m2.2xlarge":  "pvm",
    "m2.4xlarge":  "pvm",
    "m2.xlarge":   "pvm",
    "m3.2xlarge":  "hvm",
    "m3.large":    "hvm",
    "m3.medium":   "hvm",
    "m3.xlarge":   "hvm",
    "r3.2xlarge":  "hvm",
    "r3.4xlarge":  "hvm",
    "r3.8xlarge":  "hvm",
    "r3.large":    "hvm",
    "r3.xlarge":   "hvm",
    "t1.micro":    "pvm",
    "t2.medium":   "hvm",
    "t2.micro":    "hvm",
    "t2.small":    "hvm",
}


def get_tachyon_version(spark_version):
    return SPARK_TACHYON_MAP.get(spark_version, "")


# Attempt to resolve an appropriate AMI given the architecture and region of the request.
def get_spark_ami(opts):
    if opts.instance_type in EC2_INSTANCE_TYPES:
        instance_type = EC2_INSTANCE_TYPES[opts.instance_type]
    else:
        instance_type = "pvm"
        print >> stderr,\
            "Don't recognize %s, assuming type is pvm" % opts.instance_type

    # URL prefix from which to fetch AMI information
    ami_prefix = "{r}/{b}/ami-list".format(
        r=opts.spark_ec2_git_repo.replace("https://github.com", "https://raw.github.com", 1),
        b=opts.spark_ec2_git_branch)

    ami_path = "%s/%s/%s" % (ami_prefix, opts.region, instance_type)
    try:
        ami = urllib2.urlopen(ami_path).read().strip()
        print "Spark AMI: " + ami
    except:
        print >> stderr, "Could not resolve AMI at: " + ami_path
        sys.exit(1)

    return ami


# Launch a cluster of the given name, by setting up its security groups,
# and then starting new instances in them.
# Returns a tuple of EC2 reservation objects for the master and slaves
# Fails if there already instances running in the cluster's groups.
def launch_cluster(conn, opts, cluster_name):
    if opts.identity_file is None:
        print >> stderr, "ERROR: Must provide an identity file (-i) for ssh connections."
        sys.exit(1)

    if opts.key_pair is None:
        print >> stderr, "ERROR: Must provide a key pair name (-k) to use on instances."
        sys.exit(1)

    user_data_content = None
    if opts.user_data:
        with open(opts.user_data) as user_data_file:
            user_data_content = user_data_file.read()

    print "Setting up security groups..."
    master_group = get_or_make_group(conn, cluster_name + "-master", opts.vpc_id)
    slave_group = get_or_make_group(conn, cluster_name + "-slaves", opts.vpc_id)
    authorized_address = opts.authorized_address
    if master_group.rules == []:  # Group was just now created
        if opts.vpc_id is None:
            master_group.authorize(src_group=master_group)
            master_group.authorize(src_group=slave_group)
        else:
            master_group.authorize(ip_protocol='icmp', from_port=-1, to_port=-1,
                                   src_group=master_group)
            master_group.authorize(ip_protocol='tcp', from_port=0, to_port=65535,
                                   src_group=master_group)
            master_group.authorize(ip_protocol='udp', from_port=0, to_port=65535,
                                   src_group=master_group)
            master_group.authorize(ip_protocol='icmp', from_port=-1, to_port=-1,
                                   src_group=slave_group)
            master_group.authorize(ip_protocol='tcp', from_port=0, to_port=65535,
                                   src_group=slave_group)
            master_group.authorize(ip_protocol='udp', from_port=0, to_port=65535,
                                   src_group=slave_group)
        master_group.authorize('tcp', 22, 22, authorized_address)
        master_group.authorize('tcp', 8080, 8081, authorized_address)
        master_group.authorize('tcp', 18080, 18080, authorized_address)
        master_group.authorize('tcp', 19999, 19999, authorized_address)
        master_group.authorize('tcp', 50030, 50030, authorized_address)
        master_group.authorize('tcp', 50070, 50070, authorized_address)
        master_group.authorize('tcp', 60070, 60070, authorized_address)
        master_group.authorize('tcp', 4040, 4045, authorized_address)
        # HDFS NFS gateway requires 111,2049,4242 for tcp & udp
        master_group.authorize('tcp', 111, 111, authorized_address)
        master_group.authorize('udp', 111, 111, authorized_address)
        master_group.authorize('tcp', 2049, 2049, authorized_address)
        master_group.authorize('udp', 2049, 2049, authorized_address)
        master_group.authorize('tcp', 4242, 4242, authorized_address)
        master_group.authorize('udp', 4242, 4242, authorized_address)
        if opts.ganglia:
            master_group.authorize('tcp', 5080, 5080, authorized_address)
    if slave_group.rules == []:  # Group was just now created
        if opts.vpc_id is None:
            slave_group.authorize(src_group=master_group)
            slave_group.authorize(src_group=slave_group)
        else:
            slave_group.authorize(ip_protocol='icmp', from_port=-1, to_port=-1,
                                  src_group=master_group)
            slave_group.authorize(ip_protocol='tcp', from_port=0, to_port=65535,
                                  src_group=master_group)
            slave_group.authorize(ip_protocol='udp', from_port=0, to_port=65535,
                                  src_group=master_group)
            slave_group.authorize(ip_protocol='icmp', from_port=-1, to_port=-1,
                                  src_group=slave_group)
            slave_group.authorize(ip_protocol='tcp', from_port=0, to_port=65535,
                                  src_group=slave_group)
            slave_group.authorize(ip_protocol='udp', from_port=0, to_port=65535,
                                  src_group=slave_group)
        slave_group.authorize('tcp', 22, 22, authorized_address)
        slave_group.authorize('tcp', 8080, 8081, authorized_address)
        slave_group.authorize('tcp', 50060, 50060, authorized_address)
        slave_group.authorize('tcp', 50075, 50075, authorized_address)
        slave_group.authorize('tcp', 60060, 60060, authorized_address)
        slave_group.authorize('tcp', 60075, 60075, authorized_address)

    # Check if instances are already running in our groups
    existing_masters, existing_slaves = get_existing_cluster(conn, opts, cluster_name,
                                                             die_on_error=False)
    if existing_slaves or (existing_masters and not opts.use_existing_master):
        print >> stderr, ("ERROR: There are already instances running in " +
                          "group %s or %s" % (master_group.name, slave_group.name))
        sys.exit(1)

    # Figure out Spark AMI
    if opts.ami is None:
        opts.ami = get_spark_ami(opts)

    # we use group ids to work around https://github.com/boto/boto/issues/350
    additional_group_ids = []
    if opts.additional_security_group:
        additional_group_ids = [sg.id
                                for sg in conn.get_all_security_groups()
                                if opts.additional_security_group in (sg.name, sg.id)]
    print "Launching instances..."

    try:
        image = conn.get_all_images(image_ids=[opts.ami])[0]
    except:
        print >> stderr, "Could not find AMI " + opts.ami
        sys.exit(1)

    # Create block device mapping so that we can add EBS volumes if asked to.
    # The first drive is attached as /dev/sds, 2nd as /dev/sdt, ... /dev/sdz
    block_map = BlockDeviceMapping()
    if opts.ebs_vol_size > 0:
        for i in range(opts.ebs_vol_num):
            device = EBSBlockDeviceType()
            device.size = opts.ebs_vol_size
            device.volume_type = opts.ebs_vol_type
            device.delete_on_termination = True
            block_map["/dev/sd" + chr(ord('s') + i)] = device

    # AWS ignores the AMI-specified block device mapping for M3 (see SPARK-3342).
    if opts.instance_type.startswith('m3.'):
        for i in range(get_num_disks(opts.instance_type)):
            dev = BlockDeviceType()
            dev.ephemeral_name = 'ephemeral%d' % i
            # The first ephemeral drive is /dev/sdb.
            name = '/dev/sd' + string.letters[i + 1]
            block_map[name] = dev

    # Launch slaves
    if opts.spot_price is not None:
        # Launch spot instances with the requested price
        print ("Requesting %d slaves as spot instances with price $%.3f" %
               (opts.slaves, opts.spot_price))
        zones = get_zones(conn, opts)
        num_zones = len(zones)
        i = 0
        my_req_ids = []
        for zone in zones:
            num_slaves_this_zone = get_partition(opts.slaves, num_zones, i)
            slave_reqs = conn.request_spot_instances(
                price=opts.spot_price,
                image_id=opts.ami,
                launch_group="launch-group-%s" % cluster_name,
                placement=zone,
                count=num_slaves_this_zone,
                key_name=opts.key_pair,
                security_group_ids=[slave_group.id] + additional_group_ids,
                instance_type=opts.instance_type,
                block_device_map=block_map,
                subnet_id=opts.subnet_id,
                placement_group=opts.placement_group,
                user_data=user_data_content)
            my_req_ids += [req.id for req in slave_reqs]
            i += 1

        print "Waiting for spot instances to be granted..."
        try:
            while True:
                time.sleep(10)
                reqs = conn.get_all_spot_instance_requests()
                id_to_req = {}
                for r in reqs:
                    id_to_req[r.id] = r
                active_instance_ids = []
                for i in my_req_ids:
                    if i in id_to_req and id_to_req[i].state == "active":
                        active_instance_ids.append(id_to_req[i].instance_id)
                if len(active_instance_ids) == opts.slaves:
                    print "All %d slaves granted" % opts.slaves
                    reservations = conn.get_all_reservations(active_instance_ids)
                    slave_nodes = []
                    for r in reservations:
                        slave_nodes += r.instances
                    break
                else:
                    print "%d of %d slaves granted, waiting longer" % (
                        len(active_instance_ids), opts.slaves)
        except:
            print "Canceling spot instance requests"
            conn.cancel_spot_instance_requests(my_req_ids)
            # Log a warning if any of these requests actually launched instances:
            (master_nodes, slave_nodes) = get_existing_cluster(
                conn, opts, cluster_name, die_on_error=False)
            running = len(master_nodes) + len(slave_nodes)
            if running:
                print >> stderr, ("WARNING: %d instances are still running" % running)
            sys.exit(0)
    else:
        # Launch non-spot instances
        zones = get_zones(conn, opts)
        num_zones = len(zones)
        i = 0
        slave_nodes = []
        for zone in zones:
            num_slaves_this_zone = get_partition(opts.slaves, num_zones, i)
            if num_slaves_this_zone > 0:
                slave_res = image.run(key_name=opts.key_pair,
                                      security_group_ids=[slave_group.id] + additional_group_ids,
                                      instance_type=opts.instance_type,
                                      placement=zone,
                                      min_count=num_slaves_this_zone,
                                      max_count=num_slaves_this_zone,
                                      block_device_map=block_map,
                                      subnet_id=opts.subnet_id,
                                      placement_group=opts.placement_group,
                                      user_data=user_data_content)
                slave_nodes += slave_res.instances
                print "Launched {s} slave{plural_s} in {z}, regid = {r}".format(
                    s=num_slaves_this_zone,
                    plural_s=('' if num_slaves_this_zone == 1 else 's'),
                    z=zone,
                    r=slave_res.id)
            i += 1

    # Launch or resume masters
    if existing_masters:
        print "Starting master..."
        for inst in existing_masters:
            if inst.state not in ["shutting-down", "terminated"]:
                inst.start()
        master_nodes = existing_masters
    else:
        master_type = opts.master_instance_type
        if master_type == "":
            master_type = opts.instance_type
        if opts.zone == 'all':
            opts.zone = random.choice(conn.get_all_zones()).name
        master_res = image.run(key_name=opts.key_pair,
                               security_group_ids=[master_group.id] + additional_group_ids,
                               instance_type=master_type,
                               placement=opts.zone,
                               min_count=1,
                               max_count=1,
                               block_device_map=block_map,
                               subnet_id=opts.subnet_id,
                               placement_group=opts.placement_group,
                               user_data=user_data_content)

        master_nodes = master_res.instances
        print "Launched master in %s, regid = %s" % (zone, master_res.id)

    # This wait time corresponds to SPARK-4983
    print "Waiting for AWS to propagate instance metadata..."
    time.sleep(5)
    # Give the instances descriptive names
    for master in master_nodes:
        master.add_tag(
            key='Name',
            value='{cn}-master-{iid}'.format(cn=cluster_name, iid=master.id))
    for slave in slave_nodes:
        slave.add_tag(
            key='Name',
            value='{cn}-slave-{iid}'.format(cn=cluster_name, iid=slave.id))

    # Return all the instances
    return (master_nodes, slave_nodes)


def get_existing_cluster(conn, opts, cluster_name, die_on_error=True):
    """
    Get the EC2 instances in an existing cluster if available.
    Returns a tuple of lists of EC2 instance objects for the masters and slaves.
    """
    print "Searching for existing cluster {c} in region {r}...".format(
        c=cluster_name, r=opts.region)

    def get_instances(group_names):
        """
        Get all non-terminated instances that belong to any of the provided security groups.

        EC2 reservation filters and instance states are documented here:
            http://docs.aws.amazon.com/cli/latest/reference/ec2/describe-instances.html#options
        """
        reservations = conn.get_all_reservations(
            filters={"instance.group-name": group_names})
        instances = itertools.chain.from_iterable(r.instances for r in reservations)
        return [i for i in instances if i.state not in ["shutting-down", "terminated"]]

    master_instances = get_instances([cluster_name + "-master"])
    slave_instances = get_instances([cluster_name + "-slaves"])

    if any((master_instances, slave_instances)):
        print "Found {m} master{plural_m}, {s} slave{plural_s}.".format(
            m=len(master_instances),
            plural_m=('' if len(master_instances) == 1 else 's'),
            s=len(slave_instances),
            plural_s=('' if len(slave_instances) == 1 else 's'))

    if not master_instances and die_on_error:
        print >> sys.stderr, \
            "ERROR: Could not find a master for cluster {c} in region {r}.".format(
                c=cluster_name, r=opts.region)
        sys.exit(1)

    return (master_instances, slave_instances)


def get_connection_address(instance):
    """
    Return some address that can be used to connect to instance.
    It is common that VPC instance does not have either public DNS or public IP or private DNS.
    Private DNS name might be problematic to use if you're VPN does not resolve private DNS.
    But private IP is always there.

    TODO: maybe add static cache of instance-id to resolved address

    :type instance: :class:`ec2.instance.Instance`
    :return: string
    """
    import socket
    addresses = [instance.public_dns_name, instance.ip_address, instance.private_dns_name]
    for address in addresses:
        if address:
            try:
                # try to resolve address
                socket.gethostbyaddr(address)
                return address
            except (socket.gaierror, socket.herror):
                pass

    return instance.private_ip_address


# Deploy configuration files and run setup scripts on a newly launched
# or started EC2 cluster.
def setup_cluster(conn, master_nodes, slave_nodes, opts, deploy_ssh_key):
    master = get_connection_address(master_nodes[0])
    if deploy_ssh_key:
        print "Generating cluster's SSH key on master..."
        key_setup = """
          [ -f ~/.ssh/id_rsa ] ||
            (ssh-keygen -q -t rsa -N '' -f ~/.ssh/id_rsa &&
             cat ~/.ssh/id_rsa.pub >> ~/.ssh/authorized_keys)
        """
        ssh(master, opts, key_setup)
        dot_ssh_tar = ssh_read(master, opts, ['tar', 'c', '.ssh'])
        print "Transferring cluster's SSH key to slaves..."
        for slave in slave_nodes:
            slave_address = get_connection_address(slave)
            print slave_address
            ssh_write(slave_address, opts, ['tar', 'x'], dot_ssh_tar)

    modules = ['spark', 'ephemeral-hdfs', 'persistent-hdfs',
               'mapreduce', 'spark-standalone', 'tachyon']

    if opts.hadoop_major_version == "1":
        modules = filter(lambda x: x != "mapreduce", modules)

    if opts.ganglia:
        modules.append('ganglia')

    # NOTE: We should clone the repository before running deploy_files to
    # prevent ec2-variables.sh from being overwritten
    print "Cloning spark-ec2 scripts from {r}/tree/{b} on master...".format(
        r=opts.spark_ec2_git_repo, b=opts.spark_ec2_git_branch)
    ssh(
        host=master,
        opts=opts,
        command="rm -rf spark-ec2"
        + " && "
        + "git clone {r} -b {b} spark-ec2".format(r=opts.spark_ec2_git_repo,
                                                  b=opts.spark_ec2_git_branch)
    )

    print "Deploying files to master..."
    deploy_files(
        conn=conn,
        root_dir=SPARK_EC2_DIR + "/" + "deploy.generic",
        opts=opts,
        master_nodes=master_nodes,
        slave_nodes=slave_nodes,
        modules=modules
    )

    if opts.deploy_root_dir is not None:
        print "Deploying {s} to master...".format(s=opts.deploy_root_dir)
        deploy_user_files(
            root_dir=opts.deploy_root_dir,
            opts=opts,
            master_nodes=master_nodes
        )

    print "Running setup on master..."
    setup_spark_cluster(master, opts)
    print "Done!"


def setup_spark_cluster(master, opts):
    ssh(master, opts, "chmod u+x spark-ec2/setup.sh")
    ssh(master, opts, "spark-ec2/setup.sh")
    print "Spark standalone cluster started at http://%s:8080" % master

    if opts.ganglia:
        print "Ganglia started at http://%s:5080/ganglia" % master


def is_ssh_available(host, opts, print_ssh_output=True):
    """
    Check if SSH is available on a host.
    """
    s = subprocess.Popen(
        ssh_command(opts) + ['-t', '-t', '-o', 'ConnectTimeout=3',
                             '%s@%s' % (opts.user, host), stringify_command('true')],
        stdout=subprocess.PIPE,
        stderr=subprocess.STDOUT  # we pipe stderr through stdout to preserve output order
    )
    cmd_output = s.communicate()[0]  # [1] is stderr, which we redirected to stdout

    if s.returncode != 0 and print_ssh_output:
        # extra leading newline is for spacing in wait_for_cluster_state()
        print textwrap.dedent("""\n
            Warning: SSH connection error. (This could be temporary.)
            Host: {h}
            SSH return code: {r}
            SSH output: {o}
        """).format(
            h=host,
            r=s.returncode,
            o=cmd_output.strip()
        )

    return s.returncode == 0


def is_cluster_ssh_available(cluster_instances, opts):
    """
    Check if SSH is available on all the instances in a cluster.
    """
    for i in cluster_instances:
        if not is_ssh_available(host=get_connection_address(i), opts=opts):
            return False
    else:
        return True


def wait_for_cluster_state(conn, opts, cluster_instances, cluster_state):
    """
    Wait for all the instances in the cluster to reach a designated state.

    cluster_instances: a list of boto.ec2.instance.Instance
    cluster_state: a string representing the desired state of all the instances in the cluster
           value can be 'ssh-ready' or a valid value from boto.ec2.instance.InstanceState such as
           'running', 'terminated', etc.
           (would be nice to replace this with a proper enum: http://stackoverflow.com/a/1695250)
    """
    sys.stdout.write(
        "Waiting for cluster to enter '{s}' state.".format(s=cluster_state)
    )
    sys.stdout.flush()

    start_time = datetime.now()
    num_attempts = 0

    while True:
        time.sleep(5 * num_attempts)  # seconds

        for i in cluster_instances:
            i.update()

        statuses = conn.get_all_instance_status(instance_ids=[i.id for i in cluster_instances])

        if cluster_state == 'ssh-ready':
            if all(i.state == 'running' for i in cluster_instances) and \
               all(s.system_status.status == 'ok' for s in statuses) and \
               all(s.instance_status.status == 'ok' for s in statuses) and \
               is_cluster_ssh_available(cluster_instances, opts):
                break
        else:
            if all(i.state == cluster_state for i in cluster_instances):
                break

        num_attempts += 1

        sys.stdout.write(".")
        sys.stdout.flush()

    sys.stdout.write("\n")

    end_time = datetime.now()
    print "Cluster is now in '{s}' state. Waited {t} seconds.".format(
        s=cluster_state,
        t=(end_time - start_time).seconds
    )


# Get number of local disks available for a given EC2 instance type.
def get_num_disks(instance_type):
    # Source: http://docs.aws.amazon.com/AWSEC2/latest/UserGuide/InstanceStorage.html
    # Last Updated: 2014-06-20
    # For easy maintainability, please keep this manually-inputted dictionary sorted by key.
    disks_by_instance = {
        "c1.medium":   1,
        "c1.xlarge":   4,
        "c3.2xlarge":  2,
        "c3.4xlarge":  2,
        "c3.8xlarge":  2,
        "c3.large":    2,
        "c3.xlarge":   2,
        "cc1.4xlarge": 2,
        "cc2.8xlarge": 4,
        "cg1.4xlarge": 2,
        "cr1.8xlarge": 2,
        "g2.2xlarge":  1,
        "hi1.4xlarge": 2,
        "hs1.8xlarge": 24,
        "i2.2xlarge":  2,
        "i2.4xlarge":  4,
        "i2.8xlarge":  8,
        "i2.xlarge":   1,
        "m1.large":    2,
        "m1.medium":   1,
        "m1.small":    1,
        "m1.xlarge":   4,
        "m2.2xlarge":  1,
        "m2.4xlarge":  2,
        "m2.xlarge":   1,
        "m3.2xlarge":  2,
        "m3.large":    1,
        "m3.medium":   1,
        "m3.xlarge":   2,
        "r3.2xlarge":  1,
        "r3.4xlarge":  1,
        "r3.8xlarge":  2,
        "r3.large":    1,
        "r3.xlarge":   1,
        "t1.micro":    0,
    }
    if instance_type in disks_by_instance:
        return disks_by_instance[instance_type]
    else:
        print >> stderr, ("WARNING: Don't know number of disks on instance type %s; assuming 1"
                          % instance_type)
        return 1


# Deploy the configuration file templates in a given local directory to
# a cluster, filling in any template parameters with information about the
# cluster (e.g. lists of masters and slaves). Files are only deployed to
# the first master instance in the cluster, and we expect the setup
# script to be run on that instance to copy them to other nodes.
#
# root_dir should be an absolute path to the directory with the files we want to deploy.
def deploy_files(conn, root_dir, opts, master_nodes, slave_nodes, modules):
    active_master = get_connection_address(master_nodes[0])

    num_disks = get_num_disks(opts.instance_type)
    hdfs_data_dirs = "/mnt/ephemeral-hdfs/data"
    mapred_local_dirs = "/mnt/hadoop/mrlocal"
    spark_local_dirs = "/mnt/spark"
    if num_disks > 1:
        for i in range(2, num_disks + 1):
            hdfs_data_dirs += ",/mnt%d/ephemeral-hdfs/data" % i
            mapred_local_dirs += ",/mnt%d/hadoop/mrlocal" % i
            spark_local_dirs += ",/mnt%d/spark" % i

    cluster_url = "%s:7077" % active_master

    if "." in opts.spark_version:
        # Pre-built Spark deploy
        spark_v = get_validate_spark_version(opts.spark_version, opts.spark_git_repo)
        tachyon_v = get_tachyon_version(spark_v)
    else:
        # Spark-only custom deploy
        spark_v = "%s|%s" % (opts.spark_git_repo, opts.spark_version)
        tachyon_v = ""
        print "Deploying Spark via git hash; Tachyon won't be set up"
        modules = filter(lambda x: x != "tachyon", modules)

    template_vars = {
        "master_list": '\n'.join([get_connection_address(i) for i in master_nodes]),
        "active_master": active_master,
        "slave_list": '\n'.join([get_connection_address(i) for i in slave_nodes]),
        "cluster_url": cluster_url,
        "hdfs_data_dirs": hdfs_data_dirs,
        "mapred_local_dirs": mapred_local_dirs,
        "spark_local_dirs": spark_local_dirs,
        "swap": str(opts.swap),
        "modules": '\n'.join(modules),
        "spark_version": spark_v,
        "tachyon_version": tachyon_v,
        "hadoop_major_version": opts.hadoop_major_version,
        "spark_worker_instances": "%d" % opts.worker_instances,
        "spark_master_opts": opts.master_opts
    }

    if opts.copy_aws_credentials:
        template_vars["aws_access_key_id"] = conn.aws_access_key_id
        template_vars["aws_secret_access_key"] = conn.aws_secret_access_key
    else:
        template_vars["aws_access_key_id"] = ""
        template_vars["aws_secret_access_key"] = ""

    # Create a temp directory in which we will place all the files to be
    # deployed after we substitue template parameters in them
    tmp_dir = tempfile.mkdtemp()
    for path, dirs, files in os.walk(root_dir):
        if path.find(".svn") == -1:
            dest_dir = os.path.join('/', path[len(root_dir):])
            local_dir = tmp_dir + dest_dir
            if not os.path.exists(local_dir):
                os.makedirs(local_dir)
            for filename in files:
                if filename[0] not in '#.~' and filename[-1] != '~':
                    dest_file = os.path.join(dest_dir, filename)
                    local_file = tmp_dir + dest_file
                    with open(os.path.join(path, filename)) as src:
                        with open(local_file, "w") as dest:
                            text = src.read()
                            for key in template_vars:
                                text = text.replace("{{" + key + "}}", template_vars[key])
                            dest.write(text)
                            dest.close()
    # rsync the whole directory over to the master machine
    command = [
        'rsync', '-rv',
        '-e', stringify_command(ssh_command(opts)),
        "%s/" % tmp_dir,
        "%s@%s:/" % (opts.user, active_master)
    ]
    subprocess.check_call(command)
    # Remove the temp directory we created above
    shutil.rmtree(tmp_dir)


# Deploy a given local directory to a cluster, WITHOUT parameter substitution.
# Note that unlike deploy_files, this works for binary files.
# Also, it is up to the user to add (or not) the trailing slash in root_dir.
# Files are only deployed to the first master instance in the cluster.
#
# root_dir should be an absolute path.
def deploy_user_files(root_dir, opts, master_nodes):
    active_master = master_nodes[0].public_dns_name
    command = [
        'rsync', '-rv',
        '-e', stringify_command(ssh_command(opts)),
        "%s" % root_dir,
        "%s@%s:/" % (opts.user, active_master)
    ]
    subprocess.check_call(command)


def stringify_command(parts):
    if isinstance(parts, str):
        return parts
    else:
        return ' '.join(map(pipes.quote, parts))


def ssh_args(opts):
    parts = ['-o', 'StrictHostKeyChecking=no']
    parts += ['-o', 'UserKnownHostsFile=/dev/null']
    if opts.identity_file is not None:
        parts += ['-i', opts.identity_file]
    return parts


def ssh_command(opts):
    return ['ssh'] + ssh_args(opts)


# Run a command on a host through ssh, retrying up to five times
# and then throwing an exception if ssh continues to fail.
def ssh(host, opts, command):
    tries = 0
    while True:
        try:
            return subprocess.check_call(
                ssh_command(opts) + ['-t', '-t', '%s@%s' % (opts.user, host),
                                     stringify_command(command)])
        except subprocess.CalledProcessError as e:
            if tries > 5:
                # If this was an ssh failure, provide the user with hints.
                if e.returncode == 255:
                    raise UsageError(
                        "Failed to SSH to remote host {0}.\n" +
                        "Please check that you have provided the correct --identity-file and " +
                        "--key-pair parameters and try again.".format(host))
                else:
                    raise e
            print >> stderr, \
                "Error executing remote command, retrying after 30 seconds: {0}".format(e)
            time.sleep(30)
            tries = tries + 1


# Backported from Python 2.7 for compatiblity with 2.6 (See SPARK-1990)
def _check_output(*popenargs, **kwargs):
    if 'stdout' in kwargs:
        raise ValueError('stdout argument not allowed, it will be overridden.')
    process = subprocess.Popen(stdout=subprocess.PIPE, *popenargs, **kwargs)
    output, unused_err = process.communicate()
    retcode = process.poll()
    if retcode:
        cmd = kwargs.get("args")
        if cmd is None:
            cmd = popenargs[0]
        raise subprocess.CalledProcessError(retcode, cmd, output=output)
    return output


def ssh_read(host, opts, command):
    return _check_output(
        ssh_command(opts) + ['%s@%s' % (opts.user, host), stringify_command(command)])


def ssh_write(host, opts, command, arguments):
    tries = 0
    while True:
        proc = subprocess.Popen(
            ssh_command(opts) + ['%s@%s' % (opts.user, host), stringify_command(command)],
            stdin=subprocess.PIPE)
        proc.stdin.write(arguments)
        proc.stdin.close()
        status = proc.wait()
        if status == 0:
            break
        elif tries > 5:
            raise RuntimeError("ssh_write failed with error %s" % proc.returncode)
        else:
            print >> stderr, \
                "Error {0} while executing remote command, retrying after 30 seconds".format(status)
            time.sleep(30)
            tries = tries + 1


# Gets a list of zones to launch instances in
def get_zones(conn, opts):
    if opts.zone == 'all':
        zones = [z.name for z in conn.get_all_zones()]
    else:
        zones = [opts.zone]
    return zones


# Gets the number of items in a partition
def get_partition(total, num_partitions, current_partitions):
    num_slaves_this_zone = total / num_partitions
    if (total % num_partitions) - current_partitions > 0:
        num_slaves_this_zone += 1
    return num_slaves_this_zone


def real_main():
    (opts, action, cluster_name) = parse_args()

    # Input parameter validation
    get_validate_spark_version(opts.spark_version, opts.spark_git_repo)

    if opts.wait is not None:
        # NOTE: DeprecationWarnings are silent in 2.7+ by default.
        #       To show them, run Python with the -Wdefault switch.
        # See: https://docs.python.org/3.5/whatsnew/2.7.html
        warnings.warn(
            "This option is deprecated and has no effect. "
            "spark-ec2 automatically waits as long as necessary for clusters to start up.",
            DeprecationWarning
        )

    if opts.identity_file is not None:
        if not os.path.exists(opts.identity_file):
            print >> stderr,\
                "ERROR: The identity file '{f}' doesn't exist.".format(f=opts.identity_file)
            sys.exit(1)

        file_mode = os.stat(opts.identity_file).st_mode
        if not (file_mode & S_IRUSR) or not oct(file_mode)[-2:] == '00':
            print >> stderr, "ERROR: The identity file must be accessible only by you."
            print >> stderr, 'You can fix this with: chmod 400 "{f}"'.format(f=opts.identity_file)
            sys.exit(1)

    if opts.instance_type not in EC2_INSTANCE_TYPES:
        print >> stderr, "Warning: Unrecognized EC2 instance type for instance-type: {t}".format(
            t=opts.instance_type)

    if opts.master_instance_type != "":
        if opts.master_instance_type not in EC2_INSTANCE_TYPES:
            print >> stderr, \
                "Warning: Unrecognized EC2 instance type for master-instance-type: {t}".format(
                    t=opts.master_instance_type)
        # Since we try instance types even if we can't resolve them, we check if they resolve first
        # and, if they do, see if they resolve to the same virtualization type.
        if opts.instance_type in EC2_INSTANCE_TYPES and \
           opts.master_instance_type in EC2_INSTANCE_TYPES:
            if EC2_INSTANCE_TYPES[opts.instance_type] != \
               EC2_INSTANCE_TYPES[opts.master_instance_type]:
                print >> stderr, \
                    "Error: spark-ec2 currently does not support having a master and slaves " + \
                    "with different AMI virtualization types."
                print >> stderr, "master instance virtualization type: {t}".format(
                    t=EC2_INSTANCE_TYPES[opts.master_instance_type])
                print >> stderr, "slave instance virtualization type: {t}".format(
                    t=EC2_INSTANCE_TYPES[opts.instance_type])
                sys.exit(1)

    if opts.ebs_vol_num > 8:
        print >> stderr, "ebs-vol-num cannot be greater than 8"
        sys.exit(1)

    # Prevent breaking ami_prefix (/, .git and startswith checks)
    # Prevent forks with non spark-ec2 names for now.
    if opts.spark_ec2_git_repo.endswith("/") or \
            opts.spark_ec2_git_repo.endswith(".git") or \
            not opts.spark_ec2_git_repo.startswith("https://github.com") or \
            not opts.spark_ec2_git_repo.endswith("spark-ec2"):
        print >> stderr, "spark-ec2-git-repo must be a github repo and it must not have a " \
                         "trailing / or .git. " \
                         "Furthermore, we currently only support forks named spark-ec2."
        sys.exit(1)

    if not (opts.deploy_root_dir is None or
            (os.path.isabs(opts.deploy_root_dir) and
             os.path.isdir(opts.deploy_root_dir) and
             os.path.exists(opts.deploy_root_dir))):
        print >> stderr, "--deploy-root-dir must be an absolute path to a directory that exists " \
                         "on the local file system"
        sys.exit(1)

    try:
        conn = ec2.connect_to_region(opts.region)
    except Exception as e:
        print >> stderr, (e)
        sys.exit(1)

    # Select an AZ at random if it was not specified.
    if opts.zone == "":
        opts.zone = random.choice(conn.get_all_zones()).name

    if action == "launch":
        if opts.slaves <= 0:
            print >> sys.stderr, "ERROR: You have to start at least 1 slave"
            sys.exit(1)
        if opts.resume:
            (master_nodes, slave_nodes) = get_existing_cluster(conn, opts, cluster_name)
        else:
            (master_nodes, slave_nodes) = launch_cluster(conn, opts, cluster_name)
        wait_for_cluster_state(
            conn=conn,
            opts=opts,
            cluster_instances=(master_nodes + slave_nodes),
            cluster_state='ssh-ready'
        )
        setup_cluster(conn, master_nodes, slave_nodes, opts, True)

    elif action == "destroy":
        (master_nodes, slave_nodes) = get_existing_cluster(
            conn, opts, cluster_name, die_on_error=False)
<<<<<<< HEAD
        for inst in master_nodes + slave_nodes:
            print "> %s" % get_connection_address(inst)
=======
>>>>>>> 9b40c17a

        if any(master_nodes + slave_nodes):
            print "The following instances will be terminated:"
            for inst in master_nodes + slave_nodes:
                print "> %s" % inst.public_dns_name
            print "ALL DATA ON ALL NODES WILL BE LOST!!"

        msg = "Are you sure you want to destroy the cluster {c}? (y/N) ".format(c=cluster_name)
        response = raw_input(msg)
        if response == "y":
            print "Terminating master..."
            for inst in master_nodes:
                inst.terminate()
            print "Terminating slaves..."
            for inst in slave_nodes:
                inst.terminate()

            # Delete security groups as well
            if opts.delete_groups:
                group_names = [cluster_name + "-master", cluster_name + "-slaves"]
                wait_for_cluster_state(
                    conn=conn,
                    opts=opts,
                    cluster_instances=(master_nodes + slave_nodes),
                    cluster_state='terminated'
                )
                print "Deleting security groups (this will take some time)..."
                attempt = 1
                while attempt <= 3:
                    print "Attempt %d" % attempt
                    groups = [g for g in conn.get_all_security_groups() if g.name in group_names]
                    success = True
                    # Delete individual rules in all groups before deleting groups to
                    # remove dependencies between them
                    for group in groups:
                        print "Deleting rules in security group " + group.name
                        for rule in group.rules:
                            for grant in rule.grants:
                                success &= group.revoke(ip_protocol=rule.ip_protocol,
                                                        from_port=rule.from_port,
                                                        to_port=rule.to_port,
                                                        src_group=grant)

                    # Sleep for AWS eventual-consistency to catch up, and for instances
                    # to terminate
                    time.sleep(30)  # Yes, it does have to be this long :-(
                    for group in groups:
                        try:
                            # It is needed to use group_id to make it work with VPC
                            conn.delete_security_group(group_id=group.id)
                            print "Deleted security group %s" % group.name
                        except boto.exception.EC2ResponseError:
                            success = False
                            print "Failed to delete security group %s" % group.name

                    # Unfortunately, group.revoke() returns True even if a rule was not
                    # deleted, so this needs to be rerun if something fails
                    if success:
                        break

                    attempt += 1

                if not success:
                    print "Failed to delete all security groups after 3 tries."
                    print "Try re-running in a few minutes."

    elif action == "login":
        (master_nodes, slave_nodes) = get_existing_cluster(conn, opts, cluster_name)
        master = get_connection_address(master_nodes[0])
        print "Logging into master " + master + "..."
        proxy_opt = []
        if opts.proxy_port is not None:
            proxy_opt = ['-D', opts.proxy_port]
        subprocess.check_call(
            ssh_command(opts) + proxy_opt + ['-t', '-t', "%s@%s" % (opts.user, master)])

    elif action == "reboot-slaves":
        response = raw_input(
            "Are you sure you want to reboot the cluster " +
            cluster_name + " slaves?\n" +
            "Reboot cluster slaves " + cluster_name + " (y/N): ")
        if response == "y":
            (master_nodes, slave_nodes) = get_existing_cluster(
                conn, opts, cluster_name, die_on_error=False)
            print "Rebooting slaves..."
            for inst in slave_nodes:
                if inst.state not in ["shutting-down", "terminated"]:
                    print "Rebooting " + inst.id
                    inst.reboot()

    elif action == "get-master":
        (master_nodes, slave_nodes) = get_existing_cluster(conn, opts, cluster_name)
        print get_connection_address(master_nodes[0])

    elif action == "stop":
        response = raw_input(
            "Are you sure you want to stop the cluster " +
            cluster_name + "?\nDATA ON EPHEMERAL DISKS WILL BE LOST, " +
            "BUT THE CLUSTER WILL KEEP USING SPACE ON\n" +
            "AMAZON EBS IF IT IS EBS-BACKED!!\n" +
            "All data on spot-instance slaves will be lost.\n" +
            "Stop cluster " + cluster_name + " (y/N): ")
        if response == "y":
            (master_nodes, slave_nodes) = get_existing_cluster(
                conn, opts, cluster_name, die_on_error=False)
            print "Stopping master..."
            for inst in master_nodes:
                if inst.state not in ["shutting-down", "terminated"]:
                    inst.stop()
            print "Stopping slaves..."
            for inst in slave_nodes:
                if inst.state not in ["shutting-down", "terminated"]:
                    if inst.spot_instance_request_id:
                        inst.terminate()
                    else:
                        inst.stop()

    elif action == "start":
        (master_nodes, slave_nodes) = get_existing_cluster(conn, opts, cluster_name)
        print "Starting slaves..."
        for inst in slave_nodes:
            if inst.state not in ["shutting-down", "terminated"]:
                inst.start()
        print "Starting master..."
        for inst in master_nodes:
            if inst.state not in ["shutting-down", "terminated"]:
                inst.start()
        wait_for_cluster_state(
            conn=conn,
            opts=opts,
            cluster_instances=(master_nodes + slave_nodes),
            cluster_state='ssh-ready'
        )

        # Determine types of running instances
        existing_master_type = master_nodes[0].instance_type
        existing_slave_type = slave_nodes[0].instance_type
        # Setting opts.master_instance_type to the empty string indicates we
        # have the same instance type for the master and the slaves
        if existing_master_type == existing_slave_type:
            existing_master_type = ""
        opts.master_instance_type = existing_master_type
        opts.instance_type = existing_slave_type

        setup_cluster(conn, master_nodes, slave_nodes, opts, False)

    else:
        print >> stderr, "Invalid action: %s" % action
        sys.exit(1)


def main():
    try:
        real_main()
    except UsageError, e:
        print >> stderr, "\nError:\n", e
        sys.exit(1)


if __name__ == "__main__":
    logging.basicConfig()
    main()<|MERGE_RESOLUTION|>--- conflicted
+++ resolved
@@ -1253,17 +1253,14 @@
     elif action == "destroy":
         (master_nodes, slave_nodes) = get_existing_cluster(
             conn, opts, cluster_name, die_on_error=False)
-<<<<<<< HEAD
+        for inst in master_nodes + slave_nodes:
+            print "> %s" % inst.public_dns_name
+
+        if any(master_nodes + slave_nodes):
+            print "The following instances will be terminated:"
         for inst in master_nodes + slave_nodes:
             print "> %s" % get_connection_address(inst)
-=======
->>>>>>> 9b40c17a
-
-        if any(master_nodes + slave_nodes):
-            print "The following instances will be terminated:"
-            for inst in master_nodes + slave_nodes:
-                print "> %s" % inst.public_dns_name
-            print "ALL DATA ON ALL NODES WILL BE LOST!!"
+        print "ALL DATA ON ALL NODES WILL BE LOST!!"
 
         msg = "Are you sure you want to destroy the cluster {c}? (y/N) ".format(c=cluster_name)
         response = raw_input(msg)
