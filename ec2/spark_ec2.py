--- conflicted
+++ resolved
@@ -432,13 +432,9 @@
                 security_group_ids=[slave_group.id] + additional_group_ids,
                 instance_type=opts.instance_type,
                 block_device_map=block_map,
-<<<<<<< HEAD
-                user_data=user_data_content,
-                placement_group=opts.placement_group)
-=======
                 subnet_id=opts.subnet_id,
+                placement_group=opts.placement_group,
                 user_data=user_data_content)
->>>>>>> 17688d14
             my_req_ids += [req.id for req in slave_reqs]
             i += 1
 
@@ -490,13 +486,9 @@
                                       min_count=num_slaves_this_zone,
                                       max_count=num_slaves_this_zone,
                                       block_device_map=block_map,
-<<<<<<< HEAD
-                                      user_data=user_data_content,
-                                      placement_group=opts.placement_group)
-=======
                                       subnet_id=opts.subnet_id,
+                                      placement_group=opts.placement_group,
                                       user_data=user_data_content)
->>>>>>> 17688d14
                 slave_nodes += slave_res.instances
                 print "Launched %d slaves in %s, regid = %s" % (num_slaves_this_zone,
                                                                 zone, slave_res.id)
@@ -522,13 +514,10 @@
                                min_count=1,
                                max_count=1,
                                block_device_map=block_map,
-<<<<<<< HEAD
-                               user_data=user_data_content,
-                               placement_group=opts.placement_group)
-=======
                                subnet_id=opts.subnet_id,
+                               placement_group=opts.placement_group,
                                user_data=user_data_content)
->>>>>>> 17688d14
+
         master_nodes = master_res.instances
         print "Launched master in %s, regid = %s" % (zone, master_res.id)
 
