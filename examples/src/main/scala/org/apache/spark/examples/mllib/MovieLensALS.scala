/*
 * Licensed to the Apache Software Foundation (ASF) under one or more
 * contributor license agreements.  See the NOTICE file distributed with
 * this work for additional information regarding copyright ownership.
 * The ASF licenses this file to You under the Apache License, Version 2.0
 * (the "License"); you may not use this file except in compliance with
 * the License.  You may obtain a copy of the License at
 *
 *    http://www.apache.org/licenses/LICENSE-2.0
 *
 * Unless required by applicable law or agreed to in writing, software
 * distributed under the License is distributed on an "AS IS" BASIS,
 * WITHOUT WARRANTIES OR CONDITIONS OF ANY KIND, either express or implied.
 * See the License for the specific language governing permissions and
 * limitations under the License.
 */

package org.apache.spark.examples.mllib

import scala.collection.mutable
import org.apache.log4j.{Level, Logger}
import scopt.OptionParser
import breeze.optimize.proximal.Constraint
import org.apache.spark.{SparkConf, SparkContext}
import org.apache.spark.mllib.recommendation.{ALS, MatrixFactorizationModel, Rating}
import org.apache.spark.rdd.RDD

/**
 * An example app for ALS on MovieLens data (http://grouplens.org/datasets/movielens/).
 * Run with
 * {{{
 * bin/run-example org.apache.spark.examples.mllib.MovieLensALS
 * }}}
 * A synthetic dataset in MovieLens format can be found at `data/mllib/sample_movielens_data.txt`.
 * If you use it as a template to create your own app, please use `spark-submit` to submit your app.
 */
object MovieLensALS {
  case class Params(
    input: String = null,
    kryo: Boolean = false,
    numIterations: Int = 20,
    userConstraint: String = "SMOOTH",
    productConstraint: String = "SMOOTH",
    userLambda: Double = 1.0,
    productLambda: Double = 1.0,
    rank: Int = 10,
    delimiter: String = "::",
    numUserBlocks: Int = -1,
    numProductBlocks: Int = -1,
    implicitPrefs: Boolean = false) extends AbstractParams[Params]

  def main(args: Array[String]) {
    val defaultParams = Params()
    
    val userConstraints = Constraint.values.toList.mkString(",")
    val productConstraints = Constraint.values.toList.mkString(",")

    val parser = new OptionParser[Params]("MovieLensALS") {
      head("MovieLensALS: an example app for ALS on MovieLens data.")
      opt[Int]("rank")
        .text(s"rank, default: ${defaultParams.rank}}")
        .action((x, c) => c.copy(rank = x))
      opt[Int]("numIterations")
        .text(s"number of iterations, default: ${defaultParams.numIterations}")
        .action((x, c) => c.copy(numIterations = x))
      opt[String]("userConstraint")
        .text(s"user constraint for quadratic minimization, options ${userConstraints} default: SMOOTH")
        .action((x, c) => c.copy(userConstraint = x))
      opt[String]("productConstraint")
        .text(s"product constraint for quadratic minimization, options ${productConstraints} default: SMOOTH")
        .action((x, c) => c.copy(productConstraint = x))
      opt[Double]("lambdaUser")
        .text(s"lambda for user regularization, default: ${defaultParams.userLambda}")
        .action((x, c) => c.copy(userLambda = x))
      opt[Double]("lambdaProduct")
        .text(s"lambda for product regularization, default: ${defaultParams.productLambda}")
        .action((x, c) => c.copy(productLambda = x))
      opt[String]("delimiter")
        .text(s"sparse dataset delimiter, default: ${defaultParams.delimiter}")
        .action((x, c) => c.copy(delimiter = x))
      opt[Unit]("kryo")
        .text("use Kryo serialization")
        .action((_, c) => c.copy(kryo = true))
      opt[Int]("numUserBlocks")
        .text(s"number of user blocks, default: ${defaultParams.numUserBlocks} (auto)")
        .action((x, c) => c.copy(numUserBlocks = x))
      opt[Int]("numProductBlocks")
        .text(s"number of product blocks, default: ${defaultParams.numProductBlocks} (auto)")
        .action((x, c) => c.copy(numProductBlocks = x))
      opt[Unit]("implicitPrefs")
        .text("use implicit preference")
        .action((_, c) => c.copy(implicitPrefs = true))
      arg[String]("<input>")
        .required()
        .text("input paths to a MovieLens dataset of ratings")
        .action((x, c) => c.copy(input = x))
      note(
        """
          |For example, the following command runs this app on a synthetic dataset:
          |
          | bin/spark-submit --class org.apache.spark.examples.mllib.MovieLensALS \
          |  examples/target/scala-*/spark-examples-*.jar \
          |  --rank 5 --numIterations 20 --userConstraint SMOOTH --productConstraint SPARSE --userLambda 0.01 --productLambda 1.0 --kryo\
          |  data/mllib/sample_movielens_data.txt
        """.stripMargin)
    }

    parser.parse(args, defaultParams).map { params =>
      run(params)
    } getOrElse {
      System.exit(1)
    }
  }

  def run(params: Params) {
    val conf = new SparkConf().setAppName(s"MovieLensALS with $params")
    if (params.kryo) {
      conf.registerKryoClasses(Array(classOf[mutable.BitSet], classOf[Rating]))
        .set("spark.kryoserializer.buffer.mb", "8")
    }
    val sc = new SparkContext(conf)

    Logger.getRootLogger.setLevel(Level.WARN)

    val implicitPrefs = params.implicitPrefs
    val delimiter = params.delimiter
    
    val ratings = sc.textFile(params.input).map { line =>
      val fields = line.split(delimiter)
      if (implicitPrefs) {
        /*
         * MovieLens ratings are on a scale of 1-5:
         * 5: Must see
         * 4: Will enjoy
         * 3: It's okay
         * 2: Fairly bad
         * 1: Awful
         * So we should not recommend a movie if the predicted rating is less than 3.
         * To map ratings to confidence scores, we use
         * 5 -> 2.5, 4 -> 1.5, 3 -> 0.5, 2 -> -0.5, 1 -> -1.5. This mappings means unobserved
         * entries are generally between It's okay and Fairly bad.
         * The semantics of 0 in this expanded world of non-positive weights
         * are "the same as never having interacted at all".
         */
        Rating(fields(0).toInt, fields(1).toInt, fields(2).toDouble - 2.5)
      } else {
        Rating(fields(0).toInt, fields(1).toInt, fields(2).toDouble)
      }
    }.cache()

    val numRatings = ratings.count()
    val numUsers = ratings.map(_.user).distinct().count()
    val numMovies = ratings.map(_.product).distinct().count()

    println(s"Got $numRatings ratings from $numUsers users on $numMovies movies.")
    
    val splits = ratings.randomSplit(Array(0.8, 0.2), 1L)
    val training = splits(0).cache()
    
    val test = if (params.implicitPrefs) {
      /*
       * 0 means "don't know" and positive values mean "confident that the prediction should be 1".
       * Negative values means "confident that the prediction should be 0".
       * We have in this case used some kind of weighted RMSE. The weight is the absolute value of
       * the confidence. The error is the difference between prediction and either 1 or 0,
       * depending on whether r is positive or negative.
       */
      splits(1).map(x => Rating(x.user, x.product, if (x.rating > 0) 1.0 else 0.0))
    } else {
      splits(1)
    }.cache()

    val numTraining = training.count()
    val numTest = test.count()
    println(s"Training: $numTraining, test: $numTest.")

    ratings.unpersist(blocking = false)

    val userConstraint = Constraint.withName(params.userConstraint)
    val productConstraint = Constraint.withName(params.productConstraint)

    val als = new ALS()
      .setRank(params.rank)
      .setIterations(params.numIterations)
      .setUserConstraint(userConstraint)
      .setProductConstraint(productConstraint)
      .setUserLambda(params.userLambda)
      .setProductLambda(params.productLambda)
      .setImplicitPrefs(params.implicitPrefs)
      .setUserBlocks(params.numUserBlocks)
      .setProductBlocks(params.numProductBlocks)

    println(s"Quadratic minimization userConstraint ${userConstraint} productConstraint ${productConstraint}")

    val model = als.run(training)

    val rmse = computeRmse(model, test, params.implicitPrefs)

    println(s"Test RMSE = $rmse.")

    sc.stop()
  }

  /** Compute RMSE (Root Mean Squared Error). */
<<<<<<< HEAD
  def computeRmse(model: MatrixFactorizationModel, data: RDD[Rating], implicitPrefs: Boolean) = {
=======
  def computeRmse(model: MatrixFactorizationModel, data: RDD[Rating], implicitPrefs: Boolean)
    : Double = {

    def mapPredictedRating(r: Double) = if (implicitPrefs) math.max(math.min(r, 1.0), 0.0) else r

>>>>>>> da546b7b
    val predictions: RDD[Rating] = model.predict(data.map(x => (x.user, x.product)))
    val predictionsAndRatings = predictions.map { x =>
      ((x.user, x.product), mapPredictedRating(x.rating, implicitPrefs))
    }.join(data.map(x => ((x.user, x.product), x.rating))).values

    math.sqrt(predictionsAndRatings.map(x => (x._1 - x._2) * (x._1 - x._2)).mean())
  }

  def mapPredictedRating(r: Double, implicitPrefs: Boolean) = {
    if (implicitPrefs) math.max(math.min(r, 1.0), 0.0)
    else r
  }
}<|MERGE_RESOLUTION|>--- conflicted
+++ resolved
@@ -64,10 +64,10 @@
         .text(s"number of iterations, default: ${defaultParams.numIterations}")
         .action((x, c) => c.copy(numIterations = x))
       opt[String]("userConstraint")
-        .text(s"user constraint for quadratic minimization, options ${userConstraints} default: SMOOTH")
+        .text(s"user constraint options ${userConstraints} default: SMOOTH")
         .action((x, c) => c.copy(userConstraint = x))
       opt[String]("productConstraint")
-        .text(s"product constraint for quadratic minimization, options ${productConstraints} default: SMOOTH")
+        .text(s"product constraint options ${productConstraints} default: SMOOTH")
         .action((x, c) => c.copy(productConstraint = x))
       opt[Double]("lambdaUser")
         .text(s"lambda for user regularization, default: ${defaultParams.userLambda}")
@@ -100,7 +100,8 @@
           |
           | bin/spark-submit --class org.apache.spark.examples.mllib.MovieLensALS \
           |  examples/target/scala-*/spark-examples-*.jar \
-          |  --rank 5 --numIterations 20 --userConstraint SMOOTH --productConstraint SPARSE --userLambda 0.01 --productLambda 1.0 --kryo\
+          |  --rank 5 --numIterations 20 --userConstraint SMOOTH --productConstraint SPARSE
+          |  --userLambda 0.01 --productLambda 1.0 --kryo\
           |  data/mllib/sample_movielens_data.txt
         """.stripMargin)
     }
@@ -190,7 +191,7 @@
       .setUserBlocks(params.numUserBlocks)
       .setProductBlocks(params.numProductBlocks)
 
-    println(s"Quadratic minimization userConstraint ${userConstraint} productConstraint ${productConstraint}")
+    println(s"ALS with userConstraint ${userConstraint} productConstraint ${productConstraint}")
 
     val model = als.run(training)
 
@@ -202,25 +203,15 @@
   }
 
   /** Compute RMSE (Root Mean Squared Error). */
-<<<<<<< HEAD
-  def computeRmse(model: MatrixFactorizationModel, data: RDD[Rating], implicitPrefs: Boolean) = {
-=======
   def computeRmse(model: MatrixFactorizationModel, data: RDD[Rating], implicitPrefs: Boolean)
     : Double = {
 
     def mapPredictedRating(r: Double) = if (implicitPrefs) math.max(math.min(r, 1.0), 0.0) else r
-
->>>>>>> da546b7b
     val predictions: RDD[Rating] = model.predict(data.map(x => (x.user, x.product)))
     val predictionsAndRatings = predictions.map { x =>
-      ((x.user, x.product), mapPredictedRating(x.rating, implicitPrefs))
+      ((x.user, x.product), mapPredictedRating(x.rating))
     }.join(data.map(x => ((x.user, x.product), x.rating))).values
 
     math.sqrt(predictionsAndRatings.map(x => (x._1 - x._2) * (x._1 - x._2)).mean())
   }
-
-  def mapPredictedRating(r: Double, implicitPrefs: Boolean) = {
-    if (implicitPrefs) math.max(math.min(r, 1.0), 0.0)
-    else r
-  }
 }