--- conflicted
+++ resolved
@@ -18,11 +18,8 @@
 Binary Classification Metrics Example.
 """
 from __future__ import print_function
-<<<<<<< HEAD
 
-=======
 from pyspark import SparkContext
->>>>>>> 9b5e460a
 # $example on$
 from pyspark.mllib.classification import LogisticRegressionWithLBFGS
 from pyspark.mllib.evaluation import BinaryClassificationMetrics
@@ -37,14 +34,7 @@
     # $example on$
     # Several of the methods available in scala are currently missing from pyspark
     # Load training data in LIBSVM format
-<<<<<<< HEAD
-    data = (spark
-            .read.format("libsvm")
-            .load("data/mllib/sample_binary_classification_data.txt")
-            .rdd.map(lambda row: LabeledPoint(row[0], row[1])))
-=======
     data = MLUtils.loadLibSVMFile(sc, "data/mllib/sample_binary_classification_data.txt")
->>>>>>> 9b5e460a
 
     # Split data into training (60%) and test (40%)
     training, test = data.randomSplit([0.6, 0.4], seed=11)
