--- conflicted
+++ resolved
@@ -67,17 +67,10 @@
     # +-------------+
     # $example off:load_with_path_glob_filter$
 
-<<<<<<< HEAD
-    # $example on:load_with_modified_date_filter$
-    # Assume file in provided path were last modified today.
-    df = spark.read.load("examples/src/main/resources/dir1",
-                         format="parquet", modifiedDateFilter="2020-06-01T08:30:00")
-=======
     # $example on:load_with_modified_time_filter$
     # Assume file in provided path were last modified today.
     df = spark.read.load("examples/src/main/resources/dir1",
                          format="parquet", modifiedBefore="2020-07-01T08:30:00")
->>>>>>> 7cb912cb
     df.show()
     # +-------------+
     # |         file|
@@ -85,22 +78,14 @@
     # |file1.parquet|
     # +-------------+
     df = spark.read.load("examples/src/main/resources/dir1",
-<<<<<<< HEAD
-                         format="parquet", modifiedDateFilter="2050-06-01T08:30:00")
-=======
                          format="parquet", modifiedAfter="2020-06-01T08:30:00")
->>>>>>> 7cb912cb
     df.show()
     # +-------------+
     # |         file|
     # +-------------+
     # +-------------+
-<<<<<<< HEAD
-    # $example off:load_with_modified_date_filter$
-=======
     # $example off:load_with_modified_time_filter$
 
->>>>>>> 7cb912cb
 
 
 def basic_datasource_example(spark):
