/*
 * Licensed under the Apache License, Version 2.0 (the "License");
 * you may not use this file except in compliance with the License.
 * You may obtain a copy of the License at
 *
 *     http://www.apache.org/licenses/LICENSE-2.0
 *
 * Unless required by applicable law or agreed to in writing, software
 * distributed under the License is distributed on an "AS IS" BASIS,
 * WITHOUT WARRANTIES OR CONDITIONS OF ANY KIND, either express or implied.
 * See the License for the specific language governing permissions and
 * limitations under the License.
 *
 * This file is an adaptation of Presto's presto-parser/src/main/antlr4/com/facebook/presto/sql/parser/SqlBase.g4 grammar.
 */

parser grammar SqlBaseParser;

options { tokenVocab = SqlBaseLexer; }

@members {
  /**
   * When false, INTERSECT is given the greater precedence over the other set
   * operations (UNION, EXCEPT and MINUS) as per the SQL standard.
   */
  public boolean legacy_setops_precedence_enabled = false;

  /**
   * When false, a literal with an exponent would be converted into
   * double type rather than decimal type.
   */
  public boolean legacy_exponent_literal_as_decimal_enabled = false;

  /**
   * When true, the behavior of keywords follows ANSI SQL standard.
   */
  public boolean SQL_standard_keyword_behavior = false;

  /**
   * When true, double quoted literals are identifiers rather than STRINGs.
   */
  public boolean double_quoted_identifiers = false;
}

compoundOrSingleStatement
    : singleStatement
    | singleCompoundStatement
    ;

singleCompoundStatement
    : beginEndCompoundBlock SEMICOLON? EOF
    ;

beginEndCompoundBlock
    : beginLabel? BEGIN compoundBody END endLabel?
    ;

compoundBody
    : (compoundStatements+=compoundStatement SEMICOLON)*
    ;

compoundStatement
    : statement
    | setStatementWithOptionalVarKeyword
    | beginEndCompoundBlock
    | ifElseStatement
    | caseStatement
    | whileStatement
    | repeatStatement
    | leaveStatement
    | iterateStatement
    ;

setStatementWithOptionalVarKeyword
    : SET variable? assignmentList                              #setVariableWithOptionalKeyword
    | SET variable? LEFT_PAREN multipartIdentifierList RIGHT_PAREN EQ
        LEFT_PAREN query RIGHT_PAREN                            #setVariableWithOptionalKeyword
    ;

whileStatement
    : beginLabel? WHILE booleanExpression DO compoundBody END WHILE endLabel?
    ;

ifElseStatement
    : IF booleanExpression THEN conditionalBodies+=compoundBody
        (ELSE IF booleanExpression THEN conditionalBodies+=compoundBody)*
        (ELSE elseBody=compoundBody)? END IF
    ;

repeatStatement
    : beginLabel? REPEAT compoundBody UNTIL booleanExpression END REPEAT endLabel?
    ;

leaveStatement
    : LEAVE multipartIdentifier
    ;

iterateStatement
    : ITERATE multipartIdentifier
    ;

caseStatement
    : CASE (WHEN conditions+=booleanExpression THEN conditionalBodies+=compoundBody)+
        (ELSE elseBody=compoundBody)? END CASE                #searchedCaseStatement
    | CASE caseVariable=expression (WHEN conditionExpressions+=expression THEN conditionalBodies+=compoundBody)+
        (ELSE elseBody=compoundBody)? END CASE                #simpleCaseStatement
    ;

singleStatement
    : (statement|setResetStatement) SEMICOLON* EOF
    ;

beginLabel
    : multipartIdentifier COLON
    ;

endLabel
    : multipartIdentifier
    ;

singleExpression
    : namedExpression EOF
    ;

singleTableIdentifier
    : tableIdentifier EOF
    ;

singleMultipartIdentifier
    : multipartIdentifier EOF
    ;

singleFunctionIdentifier
    : functionIdentifier EOF
    ;

singleDataType
    : dataType EOF
    ;

singleTableSchema
    : colTypeList EOF
    ;

statement
    : query                                                            #statementDefault
    | executeImmediate                                                 #visitExecuteImmediate
    | ctes? dmlStatementNoWith                                         #dmlStatement
    | USE identifierReference                                          #use
    | USE namespace identifierReference                                #useNamespace
    | SET CATALOG catalogIdentifierReference                           #setCatalog
    | CREATE namespace (IF errorCapturingNot EXISTS)? identifierReference
        (commentSpec |
         locationSpec |
         (WITH (DBPROPERTIES | PROPERTIES) propertyList))*             #createNamespace
    | ALTER namespace identifierReference
        SET (DBPROPERTIES | PROPERTIES) propertyList                   #setNamespaceProperties
    | ALTER namespace identifierReference
        UNSET (DBPROPERTIES | PROPERTIES) propertyList                 #unsetNamespaceProperties
    | ALTER namespace identifierReference
        SET locationSpec                                               #setNamespaceLocation
    | DROP namespace (IF EXISTS)? identifierReference
        (RESTRICT | CASCADE)?                                          #dropNamespace
    | SHOW namespaces ((FROM | IN) multipartIdentifier)?
        (LIKE? pattern=stringLit)?                                        #showNamespaces
    | createTableHeader (LEFT_PAREN colDefinitionList RIGHT_PAREN)? tableProvider?
        createTableClauses
        (AS? query)?                                                   #createTable
    | CREATE TABLE (IF errorCapturingNot EXISTS)? target=tableIdentifier
        LIKE source=tableIdentifier
        (tableProvider |
        rowFormat |
        createFileFormat |
        locationSpec |
        (TBLPROPERTIES tableProps=propertyList))*                      #createTableLike
    | replaceTableHeader (LEFT_PAREN colDefinitionList RIGHT_PAREN)? tableProvider?
        createTableClauses
        (AS? query)?                                                   #replaceTable
    | ANALYZE TABLE identifierReference partitionSpec? COMPUTE STATISTICS
        (identifier | FOR COLUMNS identifierSeq | FOR ALL COLUMNS)?    #analyze
    | ANALYZE TABLES ((FROM | IN) identifierReference)? COMPUTE STATISTICS
        (identifier)?                                                  #analyzeTables
    | ALTER TABLE identifierReference
        ADD (COLUMN | COLUMNS)
        columns=qualifiedColTypeWithPositionList                       #addTableColumns
    | ALTER TABLE identifierReference
        ADD (COLUMN | COLUMNS)
        LEFT_PAREN columns=qualifiedColTypeWithPositionList RIGHT_PAREN #addTableColumns
    | ALTER TABLE table=identifierReference
        RENAME COLUMN
        from=multipartIdentifier TO to=errorCapturingIdentifier        #renameTableColumn
    | ALTER TABLE identifierReference
        DROP (COLUMN | COLUMNS) (IF EXISTS)?
        LEFT_PAREN columns=multipartIdentifierList RIGHT_PAREN         #dropTableColumns
    | ALTER TABLE identifierReference
        DROP (COLUMN | COLUMNS) (IF EXISTS)?
        columns=multipartIdentifierList                                #dropTableColumns
    | ALTER (TABLE | VIEW) from=identifierReference
        RENAME TO to=multipartIdentifier                               #renameTable
    | ALTER (TABLE | VIEW) identifierReference
        SET TBLPROPERTIES propertyList                                 #setTableProperties
    | ALTER (TABLE | VIEW) identifierReference
        UNSET TBLPROPERTIES (IF EXISTS)? propertyList                  #unsetTableProperties
    | ALTER TABLE table=identifierReference
        (ALTER | CHANGE) COLUMN? column=multipartIdentifier
        alterColumnAction?                                             #alterTableAlterColumn
    | ALTER TABLE table=identifierReference partitionSpec?
        CHANGE COLUMN?
        colName=multipartIdentifier colType colPosition?               #hiveChangeColumn
    | ALTER TABLE table=identifierReference partitionSpec?
        REPLACE COLUMNS
        LEFT_PAREN columns=qualifiedColTypeWithPositionList
        RIGHT_PAREN                                                    #hiveReplaceColumns
    | ALTER TABLE identifierReference (partitionSpec)?
        SET SERDE stringLit (WITH SERDEPROPERTIES propertyList)?       #setTableSerDe
    | ALTER TABLE identifierReference (partitionSpec)?
        SET SERDEPROPERTIES propertyList                               #setTableSerDe
    | ALTER (TABLE | VIEW) identifierReference ADD (IF errorCapturingNot EXISTS)?
        partitionSpecLocation+                                         #addTablePartition
    | ALTER TABLE identifierReference
        from=partitionSpec RENAME TO to=partitionSpec                  #renameTablePartition
    | ALTER (TABLE | VIEW) identifierReference
        DROP (IF EXISTS)? partitionSpec (COMMA partitionSpec)* PURGE?  #dropTablePartitions
    | ALTER TABLE identifierReference
        (partitionSpec)? SET locationSpec                              #setTableLocation
    | ALTER TABLE identifierReference RECOVER PARTITIONS                 #recoverPartitions
    | ALTER TABLE identifierReference
        (clusterBySpec | CLUSTER BY NONE)                              #alterClusterBy
    | DROP TABLE (IF EXISTS)? identifierReference PURGE?               #dropTable
    | DROP VIEW (IF EXISTS)? identifierReference                       #dropView
    | CREATE (OR REPLACE)? (GLOBAL? TEMPORARY)?
        VIEW (IF errorCapturingNot EXISTS)? identifierReference
        identifierCommentList?
        (commentSpec |
         schemaBinding |
         (PARTITIONED ON identifierList) |
         (TBLPROPERTIES propertyList))*
        AS query                                                       #createView
    | CREATE (OR REPLACE)? GLOBAL? TEMPORARY VIEW
        tableIdentifier (LEFT_PAREN colTypeList RIGHT_PAREN)? tableProvider
        (OPTIONS propertyList)?                                        #createTempViewUsing
    | ALTER VIEW identifierReference AS? query                         #alterViewQuery
    | ALTER VIEW identifierReference schemaBinding                     #alterViewSchemaBinding
    | CREATE (OR REPLACE)? TEMPORARY? FUNCTION (IF errorCapturingNot EXISTS)?
        identifierReference AS className=stringLit
        (USING resource (COMMA resource)*)?                            #createFunction
    | CREATE (OR REPLACE)? TEMPORARY? FUNCTION (IF errorCapturingNot EXISTS)?
        identifierReference LEFT_PAREN parameters=colDefinitionList? RIGHT_PAREN
        (RETURNS (dataType | TABLE LEFT_PAREN returnParams=colTypeList RIGHT_PAREN))?
        routineCharacteristics
        RETURN (query | expression)                                    #createUserDefinedFunction
    | DROP TEMPORARY? FUNCTION (IF EXISTS)? identifierReference        #dropFunction
    | DECLARE (OR REPLACE)? variable?
        identifierReference dataType? variableDefaultExpression?       #createVariable
    | DROP TEMPORARY variable (IF EXISTS)? identifierReference         #dropVariable
    | EXPLAIN (LOGICAL | FORMATTED | EXTENDED | CODEGEN | COST)?
        (statement|setResetStatement)                                  #explain
    | SHOW TABLES ((FROM | IN) identifierReference)?
        (LIKE? pattern=stringLit)?                                        #showTables
    | SHOW TABLE EXTENDED ((FROM | IN) ns=identifierReference)?
        LIKE pattern=stringLit partitionSpec?                             #showTableExtended
    | SHOW TBLPROPERTIES table=identifierReference
        (LEFT_PAREN key=propertyKey RIGHT_PAREN)?                      #showTblProperties
    | SHOW COLUMNS (FROM | IN) table=identifierReference
        ((FROM | IN) ns=multipartIdentifier)?                          #showColumns
    | SHOW VIEWS ((FROM | IN) identifierReference)?
        (LIKE? pattern=stringLit)?                                        #showViews
    | SHOW PARTITIONS identifierReference partitionSpec?               #showPartitions
    | SHOW identifier? FUNCTIONS ((FROM | IN) ns=identifierReference)?
        (LIKE? (legacy=multipartIdentifier | pattern=stringLit))?      #showFunctions
    | SHOW CREATE TABLE identifierReference (AS SERDE)?                #showCreateTable
    | SHOW CURRENT namespace                                           #showCurrentNamespace
    | SHOW CATALOGS (LIKE? pattern=stringLit)?                            #showCatalogs
    | (DESC | DESCRIBE) FUNCTION EXTENDED? describeFuncName            #describeFunction
    | (DESC | DESCRIBE) namespace EXTENDED?
        identifierReference                                            #describeNamespace
    | (DESC | DESCRIBE) TABLE? option=(EXTENDED | FORMATTED)?
        identifierReference partitionSpec? describeColName?            #describeRelation
    | (DESC | DESCRIBE) QUERY? query                                   #describeQuery
    | COMMENT ON namespace identifierReference IS
        comment                                                        #commentNamespace
    | COMMENT ON TABLE identifierReference IS comment                  #commentTable
    | REFRESH TABLE identifierReference                                #refreshTable
    | REFRESH FUNCTION identifierReference                             #refreshFunction
    | REFRESH (stringLit | .*?)                                        #refreshResource
    | CACHE LAZY? TABLE identifierReference
        (OPTIONS options=propertyList)? (AS? query)?                   #cacheTable
    | UNCACHE TABLE (IF EXISTS)? identifierReference                   #uncacheTable
    | CLEAR CACHE                                                      #clearCache
    | LOAD DATA LOCAL? INPATH path=stringLit OVERWRITE? INTO TABLE
        identifierReference partitionSpec?                             #loadData
    | TRUNCATE TABLE identifierReference partitionSpec?                #truncateTable
    | (MSCK)? REPAIR TABLE identifierReference
        (option=(ADD|DROP|SYNC) PARTITIONS)?                           #repairTable
    | op=(ADD | LIST) identifier .*?                                   #manageResource
    | CREATE INDEX (IF errorCapturingNot EXISTS)? identifier ON TABLE?
        identifierReference (USING indexType=identifier)?
        LEFT_PAREN columns=multipartIdentifierPropertyList RIGHT_PAREN
        (OPTIONS options=propertyList)?                                #createIndex
    | DROP INDEX (IF EXISTS)? identifier ON TABLE? identifierReference #dropIndex
    | CALL identifierReference
        LEFT_PAREN
        (functionArgument (COMMA functionArgument)*)?
        RIGHT_PAREN                                                    #call
    | unsupportedHiveNativeCommands .*?                                #failNativeCommand
    ;

setResetStatement
    : SET COLLATION collationName=identifier                           #setCollation
    | SET ROLE .*?                                                     #failSetRole
    | SET TIME ZONE interval                                           #setTimeZone
    | SET TIME ZONE timezone                                           #setTimeZone
    | SET TIME ZONE .*?                                                #setTimeZone
    | SET variable assignmentList                                      #setVariable
    | SET variable LEFT_PAREN multipartIdentifierList RIGHT_PAREN EQ
        LEFT_PAREN query RIGHT_PAREN                                   #setVariable
    | SET configKey EQ configValue                                     #setQuotedConfiguration
    | SET configKey (EQ .*?)?                                          #setConfiguration
    | SET .*? EQ configValue                                           #setQuotedConfiguration
    | SET .*?                                                          #setConfiguration
    | RESET configKey                                                  #resetQuotedConfiguration
    | RESET .*?                                                        #resetConfiguration
    ;

executeImmediate
    : EXECUTE IMMEDIATE queryParam=executeImmediateQueryParam (INTO targetVariable=multipartIdentifierList)? executeImmediateUsing?
    ;

executeImmediateUsing
    : USING LEFT_PAREN params=namedExpressionSeq RIGHT_PAREN
    | USING params=namedExpressionSeq
    ;

executeImmediateQueryParam
    : stringLit
    | multipartIdentifier
    ;

executeImmediateArgument
    : (constant|multipartIdentifier) (AS name=errorCapturingIdentifier)?
    ;

executeImmediateArgumentSeq
    : executeImmediateArgument (COMMA executeImmediateArgument)*
    ;

timezone
    : stringLit
    | LOCAL
    ;

configKey
    : quotedIdentifier
    ;

configValue
    : backQuotedIdentifier
    ;

unsupportedHiveNativeCommands
    : kw1=CREATE kw2=ROLE
    | kw1=DROP kw2=ROLE
    | kw1=GRANT kw2=ROLE?
    | kw1=REVOKE kw2=ROLE?
    | kw1=SHOW kw2=GRANT
    | kw1=SHOW kw2=ROLE kw3=GRANT?
    | kw1=SHOW kw2=PRINCIPALS
    | kw1=SHOW kw2=ROLES
    | kw1=SHOW kw2=CURRENT kw3=ROLES
    | kw1=EXPORT kw2=TABLE
    | kw1=IMPORT kw2=TABLE
    | kw1=SHOW kw2=COMPACTIONS
    | kw1=SHOW kw2=CREATE kw3=TABLE
    | kw1=SHOW kw2=TRANSACTIONS
    | kw1=SHOW kw2=INDEXES
    | kw1=SHOW kw2=LOCKS
    | kw1=CREATE kw2=INDEX
    | kw1=DROP kw2=INDEX
    | kw1=ALTER kw2=INDEX
    | kw1=LOCK kw2=TABLE
    | kw1=LOCK kw2=DATABASE
    | kw1=UNLOCK kw2=TABLE
    | kw1=UNLOCK kw2=DATABASE
    | kw1=CREATE kw2=TEMPORARY kw3=MACRO
    | kw1=DROP kw2=TEMPORARY kw3=MACRO
    | kw1=ALTER kw2=TABLE tableIdentifier kw3=NOT kw4=CLUSTERED
    | kw1=ALTER kw2=TABLE tableIdentifier kw3=CLUSTERED kw4=BY
    | kw1=ALTER kw2=TABLE tableIdentifier kw3=NOT kw4=SORTED
    | kw1=ALTER kw2=TABLE tableIdentifier kw3=SKEWED kw4=BY
    | kw1=ALTER kw2=TABLE tableIdentifier kw3=NOT kw4=SKEWED
    | kw1=ALTER kw2=TABLE tableIdentifier kw3=NOT kw4=STORED kw5=AS kw6=DIRECTORIES
    | kw1=ALTER kw2=TABLE tableIdentifier kw3=SET kw4=SKEWED kw5=LOCATION
    | kw1=ALTER kw2=TABLE tableIdentifier kw3=EXCHANGE kw4=PARTITION
    | kw1=ALTER kw2=TABLE tableIdentifier kw3=ARCHIVE kw4=PARTITION
    | kw1=ALTER kw2=TABLE tableIdentifier kw3=UNARCHIVE kw4=PARTITION
    | kw1=ALTER kw2=TABLE tableIdentifier kw3=TOUCH
    | kw1=ALTER kw2=TABLE tableIdentifier partitionSpec? kw3=COMPACT
    | kw1=ALTER kw2=TABLE tableIdentifier partitionSpec? kw3=CONCATENATE
    | kw1=ALTER kw2=TABLE tableIdentifier partitionSpec? kw3=SET kw4=FILEFORMAT
    | kw1=ALTER kw2=TABLE tableIdentifier partitionSpec? kw3=REPLACE kw4=COLUMNS
    | kw1=START kw2=TRANSACTION
    | kw1=COMMIT
    | kw1=ROLLBACK
    | kw1=DFS
    ;

createTableHeader
    : CREATE TEMPORARY? EXTERNAL? TABLE (IF errorCapturingNot EXISTS)? identifierReference
    ;

replaceTableHeader
    : (CREATE OR)? REPLACE TABLE identifierReference
    ;

clusterBySpec
    : CLUSTER BY LEFT_PAREN multipartIdentifierList RIGHT_PAREN
    ;

bucketSpec
    : CLUSTERED BY identifierList
      (SORTED BY orderedIdentifierList)?
      INTO INTEGER_VALUE BUCKETS
    ;

skewSpec
    : SKEWED BY identifierList
      ON (constantList | nestedConstantList)
      (STORED AS DIRECTORIES)?
    ;

locationSpec
    : LOCATION stringLit
    ;

schemaBinding
    : WITH SCHEMA (BINDING | COMPENSATION | EVOLUTION | TYPE EVOLUTION)
    ;

commentSpec
    : COMMENT stringLit
    ;

query
    : ctes? queryTerm queryOrganization
    ;

insertInto
    : INSERT OVERWRITE TABLE? identifierReference optionsClause? (partitionSpec (IF errorCapturingNot EXISTS)?)?  ((BY NAME) | identifierList)? #insertOverwriteTable
    | INSERT INTO TABLE? identifierReference optionsClause? partitionSpec? (IF errorCapturingNot EXISTS)? ((BY NAME) | identifierList)?   #insertIntoTable
    | INSERT INTO TABLE? identifierReference optionsClause? REPLACE whereClause                                             #insertIntoReplaceWhere
    | INSERT OVERWRITE LOCAL? DIRECTORY path=stringLit rowFormat? createFileFormat?                     #insertOverwriteHiveDir
    | INSERT OVERWRITE LOCAL? DIRECTORY (path=stringLit)? tableProvider (OPTIONS options=propertyList)? #insertOverwriteDir
    ;

partitionSpecLocation
    : partitionSpec locationSpec?
    ;

partitionSpec
    : PARTITION LEFT_PAREN partitionVal (COMMA partitionVal)* RIGHT_PAREN
    ;

partitionVal
    : identifier (EQ constant)?
    | identifier EQ DEFAULT
    ;

namespace
    : NAMESPACE
    | DATABASE
    | SCHEMA
    ;

namespaces
    : NAMESPACES
    | DATABASES
    | SCHEMAS
    ;

variable
    : VARIABLE
    | VAR
    ;

describeFuncName
    : identifierReference
    | stringLit
    | comparisonOperator
    | arithmeticOperator
    | predicateOperator
    | shiftOperator
    | BANG
    ;

describeColName
    : nameParts+=errorCapturingIdentifier (DOT nameParts+=errorCapturingIdentifier)*
    ;

ctes
    : WITH namedQuery (COMMA namedQuery)*
    ;

namedQuery
    : name=errorCapturingIdentifier (columnAliases=identifierList)? AS? LEFT_PAREN query RIGHT_PAREN
    ;

tableProvider
    : USING multipartIdentifier
    ;

createTableClauses
    :((OPTIONS options=expressionPropertyList) |
     (PARTITIONED BY partitioning=partitionFieldList) |
     skewSpec |
     clusterBySpec |
     bucketSpec |
     rowFormat |
     createFileFormat |
     locationSpec |
     commentSpec |
     (TBLPROPERTIES tableProps=propertyList))*
    ;

propertyList
    : LEFT_PAREN property (COMMA property)* RIGHT_PAREN
    ;

property
    : key=propertyKey (EQ? value=propertyValue)?
    ;

propertyKey
    : errorCapturingIdentifier (DOT errorCapturingIdentifier)*
    | stringLit
    ;

propertyValue
    : INTEGER_VALUE
    | DECIMAL_VALUE
    | booleanValue
    | stringLit
    ;

expressionPropertyList
    : LEFT_PAREN expressionProperty (COMMA expressionProperty)* RIGHT_PAREN
    ;

expressionProperty
    : key=propertyKey (EQ? value=expression)?
    ;

constantList
    : LEFT_PAREN constant (COMMA constant)* RIGHT_PAREN
    ;

nestedConstantList
    : LEFT_PAREN constantList (COMMA constantList)* RIGHT_PAREN
    ;

createFileFormat
    : STORED AS fileFormat
    | STORED BY storageHandler
    ;

fileFormat
    : INPUTFORMAT inFmt=stringLit OUTPUTFORMAT outFmt=stringLit    #tableFileFormat
    | identifier                                             #genericFileFormat
    ;

storageHandler
    : stringLit (WITH SERDEPROPERTIES propertyList)?
    ;

resource
    : identifier stringLit
    ;

dmlStatementNoWith
    : insertInto query                                                             #singleInsertQuery
    | fromClause multiInsertQueryBody+                                             #multiInsertQuery
    | DELETE FROM identifierReference tableAlias whereClause?                      #deleteFromTable
    | UPDATE identifierReference tableAlias setClause whereClause?                 #updateTable
    | MERGE (WITH SCHEMA EVOLUTION)? INTO target=identifierReference targetAlias=tableAlias
        USING (source=identifierReference |
          LEFT_PAREN sourceQuery=query RIGHT_PAREN) sourceAlias=tableAlias
        ON mergeCondition=booleanExpression
        matchedClause*
        notMatchedClause*
        notMatchedBySourceClause*                                                  #mergeIntoTable
    ;

identifierReference
    : IDENTIFIER_KW LEFT_PAREN expression RIGHT_PAREN
    | multipartIdentifier
    ;

catalogIdentifierReference
    : IDENTIFIER_KW LEFT_PAREN expression RIGHT_PAREN
    | errorCapturingIdentifier
    | stringLit
    ;

queryOrganization
    : (ORDER BY order+=sortItem (COMMA order+=sortItem)*)?
      (CLUSTER BY clusterBy+=expression (COMMA clusterBy+=expression)*)?
      (DISTRIBUTE BY distributeBy+=expression (COMMA distributeBy+=expression)*)?
      (SORT BY sort+=sortItem (COMMA sort+=sortItem)*)?
      windowClause?
      (LIMIT (ALL | limit=expression))?
      (OFFSET offset=expression)?
    ;

multiInsertQueryBody
    : insertInto fromStatementBody
    ;

queryTerm
    : queryPrimary                                                                       #queryTermDefault
    | left=queryTerm {legacy_setops_precedence_enabled}?
        operator=(INTERSECT | UNION | EXCEPT | SETMINUS) setQuantifier? right=queryTerm  #setOperation
    | left=queryTerm {!legacy_setops_precedence_enabled}?
        operator=INTERSECT setQuantifier? right=queryTerm                                #setOperation
    | left=queryTerm {!legacy_setops_precedence_enabled}?
        operator=(UNION | EXCEPT | SETMINUS) setQuantifier? right=queryTerm              #setOperation
    | left=queryTerm OPERATOR_PIPE operatorPipeRightSide                                 #operatorPipeStatement
    ;

queryPrimary
    : querySpecification                                                    #queryPrimaryDefault
    | fromStatement                                                         #fromStmt
    | TABLE identifierReference                                             #table
    | inlineTable                                                           #inlineTableDefault1
    | LEFT_PAREN query RIGHT_PAREN                                          #subquery
    ;

sortItem
    : expression ordering=(ASC | DESC)? (NULLS nullOrder=(LAST | FIRST))?
    ;

fromStatement
    : fromClause fromStatementBody+
    ;

fromStatementBody
    : transformClause
      whereClause?
      queryOrganization
    | selectClause
      lateralView*
      whereClause?
      aggregationClause?
      havingClause?
      windowClause?
      queryOrganization
    ;

querySpecification
    : transformClause
      fromClause?
      lateralView*
      whereClause?
      aggregationClause?
      havingClause?
      windowClause?                                                         #transformQuerySpecification
    | selectClause
      fromClause?
      lateralView*
      whereClause?
      aggregationClause?
      havingClause?
      windowClause?                                                         #regularQuerySpecification
    ;

transformClause
    : (SELECT kind=TRANSFORM LEFT_PAREN setQuantifier? expressionSeq RIGHT_PAREN
            | kind=MAP setQuantifier? expressionSeq
            | kind=REDUCE setQuantifier? expressionSeq)
      inRowFormat=rowFormat?
      (RECORDWRITER recordWriter=stringLit)?
      USING script=stringLit
      (AS (identifierSeq | colTypeList | (LEFT_PAREN (identifierSeq | colTypeList) RIGHT_PAREN)))?
      outRowFormat=rowFormat?
      (RECORDREADER recordReader=stringLit)?
    ;

selectClause
    : SELECT (hints+=hint)* setQuantifier? namedExpressionSeq
    ;

setClause
    : SET assignmentList
    ;

matchedClause
    : WHEN MATCHED (AND matchedCond=booleanExpression)? THEN matchedAction
    ;
notMatchedClause
    : WHEN errorCapturingNot MATCHED (BY TARGET)? (AND notMatchedCond=booleanExpression)? THEN notMatchedAction
    ;

notMatchedBySourceClause
    : WHEN errorCapturingNot MATCHED BY SOURCE (AND notMatchedBySourceCond=booleanExpression)? THEN notMatchedBySourceAction
    ;

matchedAction
    : DELETE
    | UPDATE SET ASTERISK
    | UPDATE SET assignmentList
    ;

notMatchedAction
    : INSERT ASTERISK
    | INSERT LEFT_PAREN columns=multipartIdentifierList RIGHT_PAREN
        VALUES LEFT_PAREN expression (COMMA expression)* RIGHT_PAREN
    ;

notMatchedBySourceAction
    : DELETE
    | UPDATE SET assignmentList
    ;

exceptClause
    : EXCEPT LEFT_PAREN exceptCols=multipartIdentifierList RIGHT_PAREN
    ;

assignmentList
    : assignment (COMMA assignment)*
    ;

assignment
    : key=multipartIdentifier EQ value=expression
    ;

whereClause
    : WHERE booleanExpression
    ;

havingClause
    : HAVING booleanExpression
    ;

hint
    : HENT_START hintStatements+=hintStatement (COMMA? hintStatements+=hintStatement)* HENT_END
    ;

hintStatement
    : hintName=identifier
    | hintName=identifier LEFT_PAREN parameters+=primaryExpression (COMMA parameters+=primaryExpression)* RIGHT_PAREN
    ;

fromClause
    : FROM relation (COMMA relation)* lateralView* pivotClause? unpivotClause?
    ;

temporalClause
    : FOR? (SYSTEM_VERSION | VERSION) AS OF version
    | FOR? (SYSTEM_TIME | TIMESTAMP) AS OF timestamp=valueExpression
    ;

aggregationClause
    : GROUP BY groupingExpressionsWithGroupingAnalytics+=groupByClause
        (COMMA groupingExpressionsWithGroupingAnalytics+=groupByClause)*
    | GROUP BY groupingExpressions+=expression (COMMA groupingExpressions+=expression)* (
      WITH kind=ROLLUP
    | WITH kind=CUBE
    | kind=GROUPING SETS LEFT_PAREN groupingSet (COMMA groupingSet)* RIGHT_PAREN)?
    ;

groupByClause
    : groupingAnalytics
    | expression
    ;

groupingAnalytics
    : (ROLLUP | CUBE) LEFT_PAREN groupingSet (COMMA groupingSet)* RIGHT_PAREN
    | GROUPING SETS LEFT_PAREN groupingElement (COMMA groupingElement)* RIGHT_PAREN
    ;

groupingElement
    : groupingAnalytics
    | groupingSet
    ;

groupingSet
    : LEFT_PAREN (expression (COMMA expression)*)? RIGHT_PAREN
    | expression
    ;

pivotClause
    : PIVOT LEFT_PAREN aggregates=namedExpressionSeq FOR pivotColumn IN LEFT_PAREN pivotValues+=pivotValue (COMMA pivotValues+=pivotValue)* RIGHT_PAREN RIGHT_PAREN
    ;

pivotColumn
    : identifiers+=errorCapturingIdentifier
    | LEFT_PAREN identifiers+=errorCapturingIdentifier (COMMA identifiers+=errorCapturingIdentifier)* RIGHT_PAREN
    ;

pivotValue
    : expression (AS? errorCapturingIdentifier)?
    ;

unpivotClause
    : UNPIVOT nullOperator=unpivotNullClause? LEFT_PAREN
        operator=unpivotOperator
      RIGHT_PAREN (AS? errorCapturingIdentifier)?
    ;

unpivotNullClause
    : (INCLUDE | EXCLUDE) NULLS
    ;

unpivotOperator
    : (unpivotSingleValueColumnClause | unpivotMultiValueColumnClause)
    ;

unpivotSingleValueColumnClause
    : unpivotValueColumn FOR unpivotNameColumn IN LEFT_PAREN unpivotColumns+=unpivotColumnAndAlias (COMMA unpivotColumns+=unpivotColumnAndAlias)* RIGHT_PAREN
    ;

unpivotMultiValueColumnClause
    : LEFT_PAREN unpivotValueColumns+=unpivotValueColumn (COMMA unpivotValueColumns+=unpivotValueColumn)* RIGHT_PAREN
      FOR unpivotNameColumn
      IN LEFT_PAREN unpivotColumnSets+=unpivotColumnSet (COMMA unpivotColumnSets+=unpivotColumnSet)* RIGHT_PAREN
    ;

unpivotColumnSet
    : LEFT_PAREN unpivotColumns+=unpivotColumn (COMMA unpivotColumns+=unpivotColumn)* RIGHT_PAREN unpivotAlias?
    ;

unpivotValueColumn
    : identifier
    ;

unpivotNameColumn
    : identifier
    ;

unpivotColumnAndAlias
    : unpivotColumn unpivotAlias?
    ;

unpivotColumn
    : multipartIdentifier
    ;

unpivotAlias
    : AS? errorCapturingIdentifier
    ;

lateralView
    : LATERAL VIEW (OUTER)? qualifiedName LEFT_PAREN (expression (COMMA expression)*)? RIGHT_PAREN tblName=identifier (AS? colName+=identifier (COMMA colName+=identifier)*)?
    ;

setQuantifier
    : DISTINCT
    | ALL
    ;

relation
    : LATERAL? relationPrimary relationExtension*
    ;

relationExtension
    : joinRelation
    | pivotClause
    | unpivotClause
    ;

joinRelation
    : (joinType) JOIN LATERAL? right=relationPrimary joinCriteria?
    | NATURAL joinType JOIN LATERAL? right=relationPrimary
    ;

joinType
    : INNER?
    | CROSS
    | LEFT OUTER?
    | LEFT? SEMI
    | RIGHT OUTER?
    | FULL OUTER?
    | LEFT? ANTI
    ;

joinCriteria
    : ON booleanExpression
    | USING identifierList
    ;

sample
    : TABLESAMPLE LEFT_PAREN sampleMethod? RIGHT_PAREN (REPEATABLE LEFT_PAREN seed=INTEGER_VALUE RIGHT_PAREN)?
    ;

sampleMethod
    : negativeSign=MINUS? percentage=(INTEGER_VALUE | DECIMAL_VALUE) PERCENTLIT   #sampleByPercentile
    | expression ROWS                                                             #sampleByRows
    | sampleType=BUCKET numerator=INTEGER_VALUE OUT OF denominator=INTEGER_VALUE
        (ON (identifier | qualifiedName LEFT_PAREN RIGHT_PAREN))?                 #sampleByBucket
    | bytes=expression                                                            #sampleByBytes
    ;

identifierList
    : LEFT_PAREN identifierSeq RIGHT_PAREN
    ;

identifierSeq
    : ident+=errorCapturingIdentifier (COMMA ident+=errorCapturingIdentifier)*
    ;

orderedIdentifierList
    : LEFT_PAREN orderedIdentifier (COMMA orderedIdentifier)* RIGHT_PAREN
    ;

orderedIdentifier
    : ident=errorCapturingIdentifier ordering=(ASC | DESC)?
    ;

identifierCommentList
    : LEFT_PAREN identifierComment (COMMA identifierComment)* RIGHT_PAREN
    ;

identifierComment
    : identifier commentSpec?
    ;

relationPrimary
    : identifierReference temporalClause?
      optionsClause? sample? tableAlias                     #tableName
    | LEFT_PAREN query RIGHT_PAREN sample? tableAlias       #aliasedQuery
    | LEFT_PAREN relation RIGHT_PAREN sample? tableAlias    #aliasedRelation
    | inlineTable                                           #inlineTableDefault2
    | functionTable                                         #tableValuedFunction
    ;

optionsClause
    : WITH options=propertyList
    ;

inlineTable
    : VALUES expression (COMMA expression)* tableAlias
    ;

functionTableSubqueryArgument
    : TABLE identifierReference tableArgumentPartitioning?
    | TABLE LEFT_PAREN identifierReference RIGHT_PAREN tableArgumentPartitioning?
    | TABLE LEFT_PAREN query RIGHT_PAREN tableArgumentPartitioning?
    ;

tableArgumentPartitioning
    : ((WITH SINGLE PARTITION)
        | ((PARTITION | DISTRIBUTE) BY
            (((LEFT_PAREN partition+=expression (COMMA partition+=expression)* RIGHT_PAREN))
            | (expression (COMMA invalidMultiPartitionExpression=expression)+)
            | partition+=expression)))
      ((ORDER | SORT) BY
        (((LEFT_PAREN sortItem (COMMA sortItem)* RIGHT_PAREN)
        | (sortItem (COMMA invalidMultiSortItem=sortItem)+)
        | sortItem)))?
    ;

functionTableNamedArgumentExpression
    : key=identifier FAT_ARROW table=functionTableSubqueryArgument
    ;

functionTableReferenceArgument
    : functionTableSubqueryArgument
    | functionTableNamedArgumentExpression
    ;

functionTableArgument
    : functionTableReferenceArgument
    | functionArgument
    ;

functionTable
    : funcName=functionName LEFT_PAREN
      (functionTableArgument (COMMA functionTableArgument)*)?
      RIGHT_PAREN tableAlias
    ;

tableAlias
    : (AS? strictIdentifier identifierList?)?
    ;

rowFormat
    : ROW FORMAT SERDE name=stringLit (WITH SERDEPROPERTIES props=propertyList)?       #rowFormatSerde
    | ROW FORMAT DELIMITED
      (FIELDS TERMINATED BY fieldsTerminatedBy=stringLit (ESCAPED BY escapedBy=stringLit)?)?
      (COLLECTION ITEMS TERMINATED BY collectionItemsTerminatedBy=stringLit)?
      (MAP KEYS TERMINATED BY keysTerminatedBy=stringLit)?
      (LINES TERMINATED BY linesSeparatedBy=stringLit)?
      (NULL DEFINED AS nullDefinedAs=stringLit)?                                       #rowFormatDelimited
    ;

multipartIdentifierList
    : multipartIdentifier (COMMA multipartIdentifier)*
    ;

multipartIdentifier
    : parts+=errorCapturingIdentifier (DOT parts+=errorCapturingIdentifier)*
    ;

multipartIdentifierPropertyList
    : multipartIdentifierProperty (COMMA multipartIdentifierProperty)*
    ;

multipartIdentifierProperty
    : multipartIdentifier (OPTIONS options=propertyList)?
    ;

tableIdentifier
    : (db=errorCapturingIdentifier DOT)? table=errorCapturingIdentifier
    ;

functionIdentifier
    : (db=errorCapturingIdentifier DOT)? function=errorCapturingIdentifier
    ;

namedExpression
    : expression (AS? (name=errorCapturingIdentifier | identifierList))?
    ;

namedExpressionSeq
    : namedExpression (COMMA namedExpression)*
    ;

partitionFieldList
    : LEFT_PAREN fields+=partitionField (COMMA fields+=partitionField)* RIGHT_PAREN
    ;

partitionField
    : transform  #partitionTransform
    | colType    #partitionColumn
    ;

transform
    : qualifiedName                                                                             #identityTransform
    | transformName=identifier
      LEFT_PAREN argument+=transformArgument (COMMA argument+=transformArgument)* RIGHT_PAREN   #applyTransform
    ;

transformArgument
    : qualifiedName
    | constant
    ;

expression
    : booleanExpression
    ;

namedArgumentExpression
    : key=identifier FAT_ARROW value=expression
    ;

functionArgument
    : expression
    | namedArgumentExpression
    ;

expressionSeq
    : expression (COMMA expression)*
    ;

booleanExpression
    : (NOT | BANG) booleanExpression                               #logicalNot
    | EXISTS LEFT_PAREN query RIGHT_PAREN                          #exists
    | valueExpression predicate?                                   #predicated
    | left=booleanExpression operator=AND right=booleanExpression  #logicalBinary
    | left=booleanExpression operator=OR right=booleanExpression   #logicalBinary
    ;

predicate
    : errorCapturingNot? kind=BETWEEN lower=valueExpression AND upper=valueExpression
    | errorCapturingNot? kind=IN LEFT_PAREN expression (COMMA expression)* RIGHT_PAREN
    | errorCapturingNot? kind=IN LEFT_PAREN query RIGHT_PAREN
    | errorCapturingNot? kind=RLIKE pattern=valueExpression
    | errorCapturingNot? kind=(LIKE | ILIKE) quantifier=(ANY | SOME | ALL) (LEFT_PAREN RIGHT_PAREN | LEFT_PAREN expression (COMMA expression)* RIGHT_PAREN)
    | errorCapturingNot? kind=(LIKE | ILIKE) pattern=valueExpression (ESCAPE escapeChar=stringLit)?
    | IS errorCapturingNot? kind=NULL
    | IS errorCapturingNot? kind=(TRUE | FALSE | UNKNOWN)
    | IS errorCapturingNot? kind=DISTINCT FROM right=valueExpression
    ;

errorCapturingNot
    : NOT
    | BANG
    ;

valueExpression
    : primaryExpression                                                                      #valueExpressionDefault
    | operator=(MINUS | PLUS | TILDE) valueExpression                                        #arithmeticUnary
    | left=valueExpression operator=(ASTERISK | SLASH | PERCENT | DIV) right=valueExpression #arithmeticBinary
    | left=valueExpression operator=(PLUS | MINUS | CONCAT_PIPE) right=valueExpression       #arithmeticBinary
    | left=valueExpression shiftOperator right=valueExpression                               #shiftExpression
    | left=valueExpression operator=AMPERSAND right=valueExpression                          #arithmeticBinary
    | left=valueExpression operator=HAT right=valueExpression                                #arithmeticBinary
    | left=valueExpression operator=PIPE right=valueExpression                               #arithmeticBinary
    | left=valueExpression comparisonOperator right=valueExpression                          #comparison
    ;

shiftOperator
    : SHIFT_LEFT
    | SHIFT_RIGHT
    | SHIFT_RIGHT_UNSIGNED
    ;

datetimeUnit
    : YEAR | QUARTER | MONTH
    | WEEK | DAY | DAYOFYEAR
    | HOUR | MINUTE | SECOND | MILLISECOND | MICROSECOND
    ;

primaryExpression
    : name=(CURRENT_DATE | CURRENT_TIMESTAMP | CURRENT_USER | USER | SESSION_USER)             #currentLike
    | name=(TIMESTAMPADD | DATEADD | DATE_ADD) LEFT_PAREN (unit=datetimeUnit | invalidUnit=stringLit) COMMA unitsAmount=valueExpression COMMA timestamp=valueExpression RIGHT_PAREN             #timestampadd
    | name=(TIMESTAMPDIFF | DATEDIFF | DATE_DIFF | TIMEDIFF) LEFT_PAREN (unit=datetimeUnit | invalidUnit=stringLit) COMMA startTimestamp=valueExpression COMMA endTimestamp=valueExpression RIGHT_PAREN    #timestampdiff
    | CASE whenClause+ (ELSE elseExpression=expression)? END                                   #searchedCase
    | CASE value=expression whenClause+ (ELSE elseExpression=expression)? END                  #simpleCase
    | name=(CAST | TRY_CAST) LEFT_PAREN expression AS dataType RIGHT_PAREN                     #cast
    | primaryExpression collateClause                                                      #collate
    | primaryExpression DOUBLE_COLON dataType                                                  #castByColon
    | STRUCT LEFT_PAREN (argument+=namedExpression (COMMA argument+=namedExpression)*)? RIGHT_PAREN #struct
    | FIRST LEFT_PAREN expression (IGNORE NULLS)? RIGHT_PAREN                                  #first
    | ANY_VALUE LEFT_PAREN expression (IGNORE NULLS)? RIGHT_PAREN                              #any_value
    | LAST LEFT_PAREN expression (IGNORE NULLS)? RIGHT_PAREN                                   #last
    | POSITION LEFT_PAREN substr=valueExpression IN str=valueExpression RIGHT_PAREN            #position
    | constant                                                                                 #constantDefault
    | ASTERISK exceptClause?                                                                   #star
    | qualifiedName DOT ASTERISK exceptClause?                                                 #star
    | LEFT_PAREN namedExpression (COMMA namedExpression)+ RIGHT_PAREN                          #rowConstructor
    | LEFT_PAREN query RIGHT_PAREN                                                             #subqueryExpression
    | functionName LEFT_PAREN (setQuantifier? argument+=functionArgument
       (COMMA argument+=functionArgument)*)? RIGHT_PAREN
       (WITHIN GROUP LEFT_PAREN ORDER BY sortItem (COMMA sortItem)* RIGHT_PAREN)?
       (FILTER LEFT_PAREN WHERE where=booleanExpression RIGHT_PAREN)?
       (nullsOption=(IGNORE | RESPECT) NULLS)? ( OVER windowSpec)?                             #functionCall
    | identifier ARROW expression                                                              #lambda
    | LEFT_PAREN identifier (COMMA identifier)+ RIGHT_PAREN ARROW expression                   #lambda
    | value=primaryExpression LEFT_BRACKET index=valueExpression RIGHT_BRACKET                 #subscript
    | identifier                                                                               #columnReference
    | base=primaryExpression DOT fieldName=identifier                                          #dereference
    | LEFT_PAREN expression RIGHT_PAREN                                                        #parenthesizedExpression
    | EXTRACT LEFT_PAREN field=identifier FROM source=valueExpression RIGHT_PAREN              #extract
    | (SUBSTR | SUBSTRING) LEFT_PAREN str=valueExpression (FROM | COMMA) pos=valueExpression
      ((FOR | COMMA) len=valueExpression)? RIGHT_PAREN                                         #substring
    | TRIM LEFT_PAREN trimOption=(BOTH | LEADING | TRAILING)? (trimStr=valueExpression)?
       FROM srcStr=valueExpression RIGHT_PAREN                                                 #trim
    | OVERLAY LEFT_PAREN input=valueExpression PLACING replace=valueExpression
      FROM position=valueExpression (FOR length=valueExpression)? RIGHT_PAREN                  #overlay
    ;

literalType
    : DATE
    | TIMESTAMP | TIMESTAMP_LTZ | TIMESTAMP_NTZ
    | INTERVAL
    | BINARY_HEX
    | unsupportedType=identifier
    ;

constant
    : NULL                                                                                     #nullLiteral
    | QUESTION                                                                                 #posParameterLiteral
    | COLON identifier                                                                         #namedParameterLiteral
    | interval                                                                                 #intervalLiteral
    | literalType stringLit                                                                    #typeConstructor
    | number                                                                                   #numericLiteral
    | booleanValue                                                                             #booleanLiteral
    | stringLit+                                                                               #stringLiteral
    ;

comparisonOperator
    : EQ | NEQ | NEQJ | LT | LTE | GT | GTE | NSEQ
    ;

arithmeticOperator
    : PLUS | MINUS | ASTERISK | SLASH | PERCENT | DIV | TILDE | AMPERSAND | PIPE | CONCAT_PIPE | HAT
    ;

predicateOperator
    : OR | AND | IN | NOT
    ;

booleanValue
    : TRUE | FALSE
    ;

interval
    : INTERVAL (errorCapturingMultiUnitsInterval | errorCapturingUnitToUnitInterval)
    ;

errorCapturingMultiUnitsInterval
    : body=multiUnitsInterval unitToUnitInterval?
    ;

multiUnitsInterval
    : (intervalValue unit+=unitInMultiUnits)+
    ;

errorCapturingUnitToUnitInterval
    : body=unitToUnitInterval (error1=multiUnitsInterval | error2=unitToUnitInterval)?
    ;

unitToUnitInterval
    : value=intervalValue from=unitInUnitToUnit TO to=unitInUnitToUnit
    ;

intervalValue
    : (PLUS | MINUS)?
      (INTEGER_VALUE | DECIMAL_VALUE | stringLit)
    ;

unitInMultiUnits
    : NANOSECOND | NANOSECONDS | MICROSECOND | MICROSECONDS | MILLISECOND | MILLISECONDS
    | SECOND | SECONDS | MINUTE | MINUTES | HOUR | HOURS | DAY | DAYS | WEEK | WEEKS
    | MONTH | MONTHS | YEAR | YEARS
    ;

unitInUnitToUnit
    : SECOND | MINUTE | HOUR | DAY | MONTH | YEAR
    ;

colPosition
    : position=FIRST | position=AFTER afterCol=errorCapturingIdentifier
    ;

collateClause
    : COLLATE collationName=identifier
    ;

type
    : BOOLEAN
    | TINYINT | BYTE
    | SMALLINT | SHORT
    | INT | INTEGER
    | BIGINT | LONG
    | FLOAT | REAL
    | DOUBLE
    | DATE
    | TIMESTAMP | TIMESTAMP_NTZ | TIMESTAMP_LTZ
    | STRING collateClause?
    | CHARACTER | CHAR
    | VARCHAR
    | BINARY
    | DECIMAL | DEC | NUMERIC
    | VOID
    | INTERVAL
    | VARIANT
    | ARRAY | STRUCT | MAP
    | unsupportedType=identifier
    ;

dataType
    : complex=ARRAY LT dataType GT                              #complexDataType
    | complex=MAP LT dataType COMMA dataType GT                 #complexDataType
    | complex=STRUCT (LT complexColTypeList? GT | NEQ)          #complexDataType
    | INTERVAL from=(YEAR | MONTH) (TO to=MONTH)?               #yearMonthIntervalDataType
    | INTERVAL from=(DAY | HOUR | MINUTE | SECOND)
      (TO to=(HOUR | MINUTE | SECOND))?                         #dayTimeIntervalDataType
    | type (LEFT_PAREN INTEGER_VALUE
      (COMMA INTEGER_VALUE)* RIGHT_PAREN)?                      #primitiveDataType
    ;

qualifiedColTypeWithPositionList
    : qualifiedColTypeWithPosition (COMMA qualifiedColTypeWithPosition)*
    ;

qualifiedColTypeWithPosition
    : name=multipartIdentifier dataType colDefinitionDescriptorWithPosition*
    ;

colDefinitionDescriptorWithPosition
    : errorCapturingNot NULL
    | defaultExpression
    | commentSpec
    | colPosition
    ;

defaultExpression
    : DEFAULT expression
    ;

variableDefaultExpression
    : (DEFAULT | EQ) expression
    ;

colTypeList
    : colType (COMMA colType)*
    ;

colType
    : colName=errorCapturingIdentifier dataType (errorCapturingNot NULL)? commentSpec?
    ;

colDefinitionList
    : colDefinition (COMMA colDefinition)*
    ;

colDefinition
    : colName=errorCapturingIdentifier dataType colDefinitionOption*
    ;

colDefinitionOption
    : errorCapturingNot NULL
    | defaultExpression
    | generationExpression
    | commentSpec
    ;

generationExpression
    : GENERATED ALWAYS AS LEFT_PAREN expression RIGHT_PAREN     #generatedColumn
    | GENERATED (ALWAYS | BY DEFAULT) AS IDENTITY identityColSpec? #identityColumn
    ;

identityColSpec
    : LEFT_PAREN sequenceGeneratorOption* RIGHT_PAREN
    ;

sequenceGeneratorOption
    : START WITH start=sequenceGeneratorStartOrStep
    | INCREMENT BY step=sequenceGeneratorStartOrStep
    ;

sequenceGeneratorStartOrStep
    : MINUS? INTEGER_VALUE
    | MINUS? BIGINT_LITERAL
    ;

complexColTypeList
    : complexColType (COMMA complexColType)*
    ;

complexColType
    : errorCapturingIdentifier COLON? dataType (errorCapturingNot NULL)? commentSpec?
    ;

routineCharacteristics
    : (routineLanguage
    | specificName
    | deterministic
    | sqlDataAccess
    | nullCall
    | commentSpec
    | rightsClause)*
    ;

routineLanguage
    : LANGUAGE (SQL | IDENTIFIER)
    ;

specificName
    : SPECIFIC specific=errorCapturingIdentifier
    ;

deterministic
    : DETERMINISTIC
    | errorCapturingNot DETERMINISTIC
    ;

sqlDataAccess
    : access=NO SQL
    | access=CONTAINS SQL
    | access=READS SQL DATA
    | access=MODIFIES SQL DATA
    ;

nullCall
    : RETURNS NULL ON NULL INPUT
    | CALLED ON NULL INPUT
    ;

rightsClause
    : SQL SECURITY INVOKER
    | SQL SECURITY DEFINER
   ;

whenClause
    : WHEN condition=expression THEN result=expression
    ;

windowClause
    : WINDOW namedWindow (COMMA namedWindow)*
    ;

namedWindow
    : name=errorCapturingIdentifier AS windowSpec
    ;

windowSpec
    : name=errorCapturingIdentifier                         #windowRef
    | LEFT_PAREN name=errorCapturingIdentifier RIGHT_PAREN  #windowRef
    | LEFT_PAREN
      ( CLUSTER BY partition+=expression (COMMA partition+=expression)*
      | ((PARTITION | DISTRIBUTE) BY partition+=expression (COMMA partition+=expression)*)?
        ((ORDER | SORT) BY sortItem (COMMA sortItem)*)?)
      windowFrame?
      RIGHT_PAREN                                           #windowDef
    ;

windowFrame
    : frameType=RANGE start=frameBound
    | frameType=ROWS start=frameBound
    | frameType=RANGE BETWEEN start=frameBound AND end=frameBound
    | frameType=ROWS BETWEEN start=frameBound AND end=frameBound
    ;

frameBound
    : UNBOUNDED boundType=(PRECEDING | FOLLOWING)
    | boundType=CURRENT ROW
    | expression boundType=(PRECEDING | FOLLOWING)
    ;

qualifiedNameList
    : qualifiedName (COMMA qualifiedName)*
    ;

functionName
    : IDENTIFIER_KW LEFT_PAREN expression RIGHT_PAREN
    | identFunc=IDENTIFIER_KW   // IDENTIFIER itself is also a valid function name.
    | qualifiedName
    | FILTER
    | LEFT
    | RIGHT
    ;

qualifiedName
    : identifier (DOT identifier)*
    ;

// this rule is used for explicitly capturing wrong identifiers such as test-table, which should actually be `test-table`
// replace identifier with errorCapturingIdentifier where the immediate follow symbol is not an expression, otherwise
// valid expressions such as "a-b" can be recognized as an identifier
errorCapturingIdentifier
    : identifier errorCapturingIdentifierExtra
    ;

// extra left-factoring grammar
errorCapturingIdentifierExtra
    : (MINUS identifier)+    #errorIdent
    |                        #realIdent
    ;

identifier
    : strictIdentifier
    | {!SQL_standard_keyword_behavior}? strictNonReserved
    ;

strictIdentifier
    : IDENTIFIER              #unquotedIdentifier
    | quotedIdentifier        #quotedIdentifierAlternative
    | {SQL_standard_keyword_behavior}? ansiNonReserved #unquotedIdentifier
    | {!SQL_standard_keyword_behavior}? nonReserved    #unquotedIdentifier
    ;

quotedIdentifier
    : BACKQUOTED_IDENTIFIER
    | {double_quoted_identifiers}? DOUBLEQUOTED_STRING
    ;

backQuotedIdentifier
    : BACKQUOTED_IDENTIFIER
    ;

number
    : {!legacy_exponent_literal_as_decimal_enabled}? MINUS? EXPONENT_VALUE #exponentLiteral
    | {!legacy_exponent_literal_as_decimal_enabled}? MINUS? DECIMAL_VALUE  #decimalLiteral
    | {legacy_exponent_literal_as_decimal_enabled}? MINUS? (EXPONENT_VALUE | DECIMAL_VALUE) #legacyDecimalLiteral
    | MINUS? INTEGER_VALUE            #integerLiteral
    | MINUS? BIGINT_LITERAL           #bigIntLiteral
    | MINUS? SMALLINT_LITERAL         #smallIntLiteral
    | MINUS? TINYINT_LITERAL          #tinyIntLiteral
    | MINUS? DOUBLE_LITERAL           #doubleLiteral
    | MINUS? FLOAT_LITERAL            #floatLiteral
    | MINUS? BIGDECIMAL_LITERAL       #bigDecimalLiteral
    ;

alterColumnAction
    : TYPE dataType
    | commentSpec
    | colPosition
    | setOrDrop=(SET | DROP) errorCapturingNot NULL
    | SET defaultExpression
    | dropDefault=DROP DEFAULT
    ;

stringLit
    : STRING_LITERAL
    | {!double_quoted_identifiers}? DOUBLEQUOTED_STRING
    ;

comment
    : stringLit
    | NULL
    ;

version
    : INTEGER_VALUE
    | stringLit
    ;

operatorPipeRightSide
    : selectClause
    | whereClause
<<<<<<< HEAD
    | sample
=======
    // The following two cases match the PIVOT or UNPIVOT clause, respectively.
    // For each one, we add the other clause as an option in order to return high-quality error
    // messages in the event that both are present (this is not allowed).
    | pivotClause unpivotClause?
    | unpivotClause pivotClause?
>>>>>>> a7fa2700
    ;

// When `SQL_standard_keyword_behavior=true`, there are 2 kinds of keywords in Spark SQL.
// - Reserved keywords:
//     Keywords that are reserved and can't be used as identifiers for table, view, column,
//     function, alias, etc.
// - Non-reserved keywords:
//     Keywords that have a special meaning only in particular contexts and can be used as
//     identifiers in other contexts. For example, `EXPLAIN SELECT ...` is a command, but EXPLAIN
//     can be used as identifiers in other places.
// You can find the full keywords list by searching "Start of the keywords list" in this file.
// The non-reserved keywords are listed below. Keywords not in this list are reserved keywords.
ansiNonReserved
//--ANSI-NON-RESERVED-START
    : ADD
    | AFTER
    | ALTER
    | ALWAYS
    | ANALYZE
    | ANTI
    | ANY_VALUE
    | ARCHIVE
    | ARRAY
    | ASC
    | AT
    | BEGIN
    | BETWEEN
    | BIGINT
    | BINARY
    | BINARY_HEX
    | BINDING
    | BOOLEAN
    | BUCKET
    | BUCKETS
    | BY
    | BYTE
    | CACHE
    | CALLED
    | CASCADE
    | CATALOG
    | CATALOGS
    | CHANGE
    | CHAR
    | CHARACTER
    | CLEAR
    | CLUSTER
    | CLUSTERED
    | CODEGEN
    | COLLECTION
    | COLUMNS
    | COMMENT
    | COMMIT
    | COMPACT
    | COMPACTIONS
    | COMPENSATION
    | COMPUTE
    | CONCATENATE
    | CONTAINS
    | COST
    | CUBE
    | CURRENT
    | DATA
    | DATABASE
    | DATABASES
    | DATE
    | DATEADD
    | DATE_ADD
    | DATEDIFF
    | DATE_DIFF
    | DAY
    | DAYS
    | DAYOFYEAR
    | DBPROPERTIES
    | DEC
    | DECIMAL
    | DECLARE
    | DEFAULT
    | DEFINED
    | DEFINER
    | DELETE
    | DELIMITED
    | DESC
    | DESCRIBE
    | DETERMINISTIC
    | DFS
    | DIRECTORIES
    | DIRECTORY
    | DISTRIBUTE
    | DIV
    | DO
    | DOUBLE
    | DROP
    | ESCAPED
    | EVOLUTION
    | EXCHANGE
    | EXCLUDE
    | EXISTS
    | EXPLAIN
    | EXPORT
    | EXTENDED
    | EXTERNAL
    | EXTRACT
    | FIELDS
    | FILEFORMAT
    | FIRST
    | FLOAT
    | FOLLOWING
    | FORMAT
    | FORMATTED
    | FUNCTION
    | FUNCTIONS
    | GENERATED
    | GLOBAL
    | GROUPING
    | HOUR
    | HOURS
    | IDENTIFIER_KW
    | IDENTITY
    | IF
    | IGNORE
    | IMMEDIATE
    | IMPORT
    | INCLUDE
    | INCREMENT
    | INDEX
    | INDEXES
    | INPATH
    | INPUT
    | INPUTFORMAT
    | INSERT
    | INT
    | INTEGER
    | INTERVAL
    | INVOKER
    | ITEMS
    | ITERATE
    | KEYS
    | LANGUAGE
    | LAST
    | LAZY
    | LEAVE
    | LIKE
    | ILIKE
    | LIMIT
    | LINES
    | LIST
    | LOAD
    | LOCAL
    | LOCATION
    | LOCK
    | LOCKS
    | LOGICAL
    | LONG
    | MACRO
    | MAP
    | MATCHED
    | MERGE
    | MICROSECOND
    | MICROSECONDS
    | MILLISECOND
    | MILLISECONDS
    | MINUTE
    | MINUTES
    | MODIFIES
    | MONTH
    | MONTHS
    | MSCK
    | NAME
    | NAMESPACE
    | NAMESPACES
    | NANOSECOND
    | NANOSECONDS
    | NO
    | NONE
    | NULLS
    | NUMERIC
    | OF
    | OPTION
    | OPTIONS
    | OUT
    | OUTPUTFORMAT
    | OVER
    | OVERLAY
    | OVERWRITE
    | PARTITION
    | PARTITIONED
    | PARTITIONS
    | PERCENTLIT
    | PIVOT
    | PLACING
    | POSITION
    | PRECEDING
    | PRINCIPALS
    | PROPERTIES
    | PURGE
    | QUARTER
    | QUERY
    | RANGE
    | READS
    | REAL
    | RECORDREADER
    | RECORDWRITER
    | RECOVER
    | REDUCE
    | REFRESH
    | RENAME
    | REPAIR
    | REPEAT
    | REPEATABLE
    | REPLACE
    | RESET
    | RESPECT
    | RESTRICT
    | RETURN
    | RETURNS
    | REVOKE
    | RLIKE
    | ROLE
    | ROLES
    | ROLLBACK
    | ROLLUP
    | ROW
    | ROWS
    | SCHEMA
    | SCHEMAS
    | SECOND
    | SECONDS
    | SECURITY
    | SEMI
    | SEPARATED
    | SERDE
    | SERDEPROPERTIES
    | SET
    | SETMINUS
    | SETS
    | SHORT
    | SHOW
    | SINGLE
    | SKEWED
    | SMALLINT
    | SORT
    | SORTED
    | SOURCE
    | SPECIFIC
    | START
    | STATISTICS
    | STORED
    | STRATIFY
    | STRING
    | STRUCT
    | SUBSTR
    | SUBSTRING
    | SYNC
    | SYSTEM_TIME
    | SYSTEM_VERSION
    | TABLES
    | TABLESAMPLE
    | TARGET
    | TBLPROPERTIES
    | TEMPORARY
    | TERMINATED
    | TIMEDIFF
    | TIMESTAMP
    | TIMESTAMP_LTZ
    | TIMESTAMP_NTZ
    | TIMESTAMPADD
    | TIMESTAMPDIFF
    | TINYINT
    | TOUCH
    | TRANSACTION
    | TRANSACTIONS
    | TRANSFORM
    | TRIM
    | TRUE
    | TRUNCATE
    | TRY_CAST
    | TYPE
    | UNARCHIVE
    | UNBOUNDED
    | UNCACHE
    | UNLOCK
    | UNPIVOT
    | UNSET
    | UNTIL
    | UPDATE
    | USE
    | VALUES
    | VARCHAR
    | VAR
    | VARIABLE
    | VARIANT
    | VERSION
    | VIEW
    | VIEWS
    | VOID
    | WEEK
    | WEEKS
    | WHILE
    | WINDOW
    | YEAR
    | YEARS
    | ZONE
//--ANSI-NON-RESERVED-END
    ;

// When `SQL_standard_keyword_behavior=false`, there are 2 kinds of keywords in Spark SQL.
// - Non-reserved keywords:
//     Same definition as the one when `SQL_standard_keyword_behavior=true`.
// - Strict-non-reserved keywords:
//     A strict version of non-reserved keywords, which can not be used as table alias.
// You can find the full keywords list by searching "Start of the keywords list" in this file.
// The strict-non-reserved keywords are listed in `strictNonReserved`.
// The non-reserved keywords are listed in `nonReserved`.
// These 2 together contain all the keywords.
strictNonReserved
    : ANTI
    | CROSS
    | EXCEPT
    | FULL
    | INNER
    | INTERSECT
    | JOIN
    | LATERAL
    | LEFT
    | NATURAL
    | ON
    | RIGHT
    | SEMI
    | SETMINUS
    | UNION
    | USING
    ;

nonReserved
//--DEFAULT-NON-RESERVED-START
    : ADD
    | AFTER
    | ALL
    | ALTER
    | ALWAYS
    | ANALYZE
    | AND
    | ANY
    | ANY_VALUE
    | ARCHIVE
    | ARRAY
    | AS
    | ASC
    | AT
    | AUTHORIZATION
    | BEGIN
    | BETWEEN
    | BIGINT
    | BINARY
    | BINARY_HEX
    | BINDING
    | BOOLEAN
    | BOTH
    | BUCKET
    | BUCKETS
    | BY
    | BYTE
    | CACHE
    | CALL
    | CALLED
    | CASCADE
    | CASE
    | CAST
    | CATALOG
    | CATALOGS
    | CHANGE
    | CHAR
    | CHARACTER
    | CHECK
    | CLEAR
    | CLUSTER
    | CLUSTERED
    | CODEGEN
    | COLLATE
    | COLLATION
    | COLLECTION
    | COLUMN
    | COLUMNS
    | COMMENT
    | COMMIT
    | COMPACT
    | COMPACTIONS
    | COMPENSATION
    | COMPUTE
    | CONCATENATE
    | CONSTRAINT
    | CONTAINS
    | COST
    | CREATE
    | CUBE
    | CURRENT
    | CURRENT_DATE
    | CURRENT_TIME
    | CURRENT_TIMESTAMP
    | CURRENT_USER
    | DATA
    | DATABASE
    | DATABASES
    | DATE
    | DATEADD
    | DATE_ADD
    | DATEDIFF
    | DATE_DIFF
    | DAY
    | DAYS
    | DAYOFYEAR
    | DBPROPERTIES
    | DEC
    | DECIMAL
    | DECLARE
    | DEFAULT
    | DEFINED
    | DEFINER
    | DELETE
    | DELIMITED
    | DESC
    | DESCRIBE
    | DETERMINISTIC
    | DFS
    | DIRECTORIES
    | DIRECTORY
    | DISTINCT
    | DISTRIBUTE
    | DIV
    | DO
    | DOUBLE
    | DROP
    | ELSE
    | END
    | ESCAPE
    | ESCAPED
    | EVOLUTION
    | EXCHANGE
    | EXCLUDE
    | EXECUTE
    | EXISTS
    | EXPLAIN
    | EXPORT
    | EXTENDED
    | EXTERNAL
    | EXTRACT
    | FALSE
    | FETCH
    | FILTER
    | FIELDS
    | FILEFORMAT
    | FIRST
    | FLOAT
    | FOLLOWING
    | FOR
    | FOREIGN
    | FORMAT
    | FORMATTED
    | FROM
    | FUNCTION
    | FUNCTIONS
    | GENERATED
    | GLOBAL
    | GRANT
    | GROUP
    | GROUPING
    | HAVING
    | HOUR
    | HOURS
    | IDENTIFIER_KW
    | IDENTITY
    | IF
    | IGNORE
    | IMMEDIATE
    | IMPORT
    | IN
    | INCLUDE
    | INCREMENT
    | INDEX
    | INDEXES
    | INPATH
    | INPUT
    | INPUTFORMAT
    | INSERT
    | INT
    | INTEGER
    | INTERVAL
    | INTO
    | INVOKER
    | IS
    | ITEMS
    | ITERATE
    | KEYS
    | LANGUAGE
    | LAST
    | LAZY
    | LEADING
    | LEAVE
    | LIKE
    | LONG
    | ILIKE
    | LIMIT
    | LINES
    | LIST
    | LOAD
    | LOCAL
    | LOCATION
    | LOCK
    | LOCKS
    | LOGICAL
    | LONG
    | MACRO
    | MAP
    | MATCHED
    | MERGE
    | MICROSECOND
    | MICROSECONDS
    | MILLISECOND
    | MILLISECONDS
    | MINUTE
    | MINUTES
    | MODIFIES
    | MONTH
    | MONTHS
    | MSCK
    | NAME
    | NAMESPACE
    | NAMESPACES
    | NANOSECOND
    | NANOSECONDS
    | NO
    | NONE
    | NOT
    | NULL
    | NULLS
    | NUMERIC
    | OF
    | OFFSET
    | ONLY
    | OPTION
    | OPTIONS
    | OR
    | ORDER
    | OUT
    | OUTER
    | OUTPUTFORMAT
    | OVER
    | OVERLAPS
    | OVERLAY
    | OVERWRITE
    | PARTITION
    | PARTITIONED
    | PARTITIONS
    | PERCENTLIT
    | PIVOT
    | PLACING
    | POSITION
    | PRECEDING
    | PRIMARY
    | PRINCIPALS
    | PROPERTIES
    | PURGE
    | QUARTER
    | QUERY
    | RANGE
    | READS
    | REAL
    | RECORDREADER
    | RECORDWRITER
    | RECOVER
    | REDUCE
    | REFERENCES
    | REFRESH
    | RENAME
    | REPAIR
    | REPEAT
    | REPEATABLE
    | REPLACE
    | RESET
    | RESPECT
    | RESTRICT
    | RETURN
    | RETURNS
    | REVOKE
    | RLIKE
    | ROLE
    | ROLES
    | ROLLBACK
    | ROLLUP
    | ROW
    | ROWS
    | SCHEMA
    | SCHEMAS
    | SECOND
    | SECONDS
    | SECURITY
    | SELECT
    | SEPARATED
    | SERDE
    | SERDEPROPERTIES
    | SESSION_USER
    | SET
    | SETS
    | SHORT
    | SHOW
    | SINGLE
    | SKEWED
    | SMALLINT
    | SOME
    | SORT
    | SORTED
    | SOURCE
    | SPECIFIC
    | SQL
    | START
    | STATISTICS
    | STORED
    | STRATIFY
    | STRING
    | STRUCT
    | SUBSTR
    | SUBSTRING
    | SYNC
    | SYSTEM_TIME
    | SYSTEM_VERSION
    | TABLE
    | TABLES
    | TABLESAMPLE
    | TARGET
    | TBLPROPERTIES
    | TEMPORARY
    | TERMINATED
    | THEN
    | TIME
    | TIMEDIFF
    | TIMESTAMP
    | TIMESTAMP_LTZ
    | TIMESTAMP_NTZ
    | TIMESTAMPADD
    | TIMESTAMPDIFF
    | TINYINT
    | TO
    | TOUCH
    | TRAILING
    | TRANSACTION
    | TRANSACTIONS
    | TRANSFORM
    | TRIM
    | TRUE
    | TRUNCATE
    | TRY_CAST
    | TYPE
    | UNARCHIVE
    | UNBOUNDED
    | UNCACHE
    | UNIQUE
    | UNKNOWN
    | UNLOCK
    | UNPIVOT
    | UNSET
    | UNTIL
    | UPDATE
    | USE
    | USER
    | VALUES
    | VARCHAR
    | VAR
    | VARIABLE
    | VARIANT
    | VERSION
    | VIEW
    | VIEWS
    | VOID
    | WEEK
    | WEEKS
    | WHILE
    | WHEN
    | WHERE
    | WINDOW
    | WITH
    | WITHIN
    | YEAR
    | YEARS
    | ZONE
//--DEFAULT-NON-RESERVED-END
    ;<|MERGE_RESOLUTION|>--- conflicted
+++ resolved
@@ -1499,15 +1499,12 @@
 operatorPipeRightSide
     : selectClause
     | whereClause
-<<<<<<< HEAD
-    | sample
-=======
     // The following two cases match the PIVOT or UNPIVOT clause, respectively.
     // For each one, we add the other clause as an option in order to return high-quality error
     // messages in the event that both are present (this is not allowed).
     | pivotClause unpivotClause?
     | unpivotClause pivotClause?
->>>>>>> a7fa2700
+    | sample
     ;
 
 // When `SQL_standard_keyword_behavior=true`, there are 2 kinds of keywords in Spark SQL.
