--- conflicted
+++ resolved
@@ -1510,11 +1510,8 @@
     | pivotClause unpivotClause?
     | unpivotClause pivotClause?
     | sample
-<<<<<<< HEAD
+    | joinRelation
     | operator=(UNION | EXCEPT | SETMINUS | INTERSECT) setQuantifier? right=queryTerm
-=======
-    | joinRelation
->>>>>>> 92e79e36
     ;
 
 // When `SQL_standard_keyword_behavior=true`, there are 2 kinds of keywords in Spark SQL.
