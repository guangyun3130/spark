/*
 * Licensed to the Apache Software Foundation (ASF) under one or more
 * contributor license agreements.  See the NOTICE file distributed with
 * this work for additional information regarding copyright ownership.
 * The ASF licenses this file to You under the Apache License, Version 2.0
 * (the "License"); you may not use this file except in compliance with
 * the License.  You may obtain a copy of the License at
 *
 *    http://www.apache.org/licenses/LICENSE-2.0
 *
 * Unless required by applicable law or agreed to in writing, software
 * distributed under the License is distributed on an "AS IS" BASIS,
 * WITHOUT WARRANTIES OR CONDITIONS OF ANY KIND, either express or implied.
 * See the License for the specific language governing permissions and
 * limitations under the License.
 */
package org.apache.spark.sql.api

import scala.annotation.varargs
import scala.jdk.CollectionConverters._
import scala.reflect.runtime.universe.TypeTag

<<<<<<< HEAD
  def sparkSession: SparkSession

=======
import _root_.java.util

import org.apache.spark.annotation.{DeveloperApi, Stable}
import org.apache.spark.api.java.function.{FilterFunction, FlatMapFunction, ForeachFunction, ForeachPartitionFunction, MapFunction, MapPartitionsFunction, ReduceFunction}
import org.apache.spark.sql.{functions, AnalysisException, Column, Encoder, Row, TypedColumn}
import org.apache.spark.sql.types.{Metadata, StructType}
import org.apache.spark.storage.StorageLevel
import org.apache.spark.util.ArrayImplicits._
import org.apache.spark.util.SparkClassUtils

/**
 * A Dataset is a strongly typed collection of domain-specific objects that can be transformed
 * in parallel using functional or relational operations. Each Dataset also has an untyped view
 * called a `DataFrame`, which is a Dataset of [[org.apache.spark.sql.Row]].
 *
 * Operations available on Datasets are divided into transformations and actions. Transformations
 * are the ones that produce new Datasets, and actions are the ones that trigger computation and
 * return results. Example transformations include map, filter, select, and aggregate (`groupBy`).
 * Example actions count, show, or writing data out to file systems.
 *
 * Datasets are "lazy", i.e. computations are only triggered when an action is invoked. Internally,
 * a Dataset represents a logical plan that describes the computation required to produce the data.
 * When an action is invoked, Spark's query optimizer optimizes the logical plan and generates a
 * physical plan for efficient execution in a parallel and distributed manner. To explore the
 * logical plan as well as optimized physical plan, use the `explain` function.
 *
 * To efficiently support domain-specific objects, an [[org.apache.spark.sql.Encoder]] is required.
 * The encoder maps the domain specific type `T` to Spark's internal type system. For example, given
 * a class `Person` with two fields, `name` (string) and `age` (int), an encoder is used to tell
 * Spark to generate code at runtime to serialize the `Person` object into a binary structure. This
 * binary structure often has much lower memory footprint as well as are optimized for efficiency
 * in data processing (e.g. in a columnar format). To understand the internal binary representation
 * for data, use the `schema` function.
 *
 * There are typically two ways to create a Dataset. The most common way is by pointing Spark
 * to some files on storage systems, using the `read` function available on a `SparkSession`.
 * {{{
 *   val people = spark.read.parquet("...").as[Person]  // Scala
 *   Dataset<Person> people = spark.read().parquet("...").as(Encoders.bean(Person.class)); // Java
 * }}}
 *
 * Datasets can also be created through transformations available on existing Datasets. For example,
 * the following creates a new Dataset by applying a filter on the existing one:
 * {{{
 *   val names = people.map(_.name)  // in Scala; names is a Dataset[String]
 *   Dataset<String> names = people.map(
 *     (MapFunction<Person, String>) p -> p.name, Encoders.STRING()); // Java
 * }}}
 *
 * Dataset operations can also be untyped, through various domain-specific-language (DSL)
 * functions defined in: Dataset (this class), [[org.apache.spark.sql.Column]], and
 * [[org.apache.spark.sql.functions]]. These operations are very similar to the operations available
 * in the data frame abstraction in R or Python.
 *
 * To select a column from the Dataset, use `apply` method in Scala and `col` in Java.
 * {{{
 *   val ageCol = people("age")  // in Scala
 *   Column ageCol = people.col("age"); // in Java
 * }}}
 *
 * Note that the [[org.apache.spark.sql.Column]] type can also be manipulated through its various
 * functions.
 * {{{
 *   // The following creates a new column that increases everybody's age by 10.
 *   people("age") + 10  // in Scala
 *   people.col("age").plus(10);  // in Java
 * }}}
 *
 * A more concrete example in Scala:
 * {{{
 *   // To create Dataset[Row] using SparkSession
 *   val people = spark.read.parquet("...")
 *   val department = spark.read.parquet("...")
 *
 *   people.filter("age > 30")
 *     .join(department, people("deptId") === department("id"))
 *     .groupBy(department("name"), people("gender"))
 *     .agg(avg(people("salary")), max(people("age")))
 * }}}
 *
 * and in Java:
 * {{{
 *   // To create Dataset<Row> using SparkSession
 *   Dataset<Row> people = spark.read().parquet("...");
 *   Dataset<Row> department = spark.read().parquet("...");
 *
 *   people.filter(people.col("age").gt(30))
 *     .join(department, people.col("deptId").equalTo(department.col("id")))
 *     .groupBy(department.col("name"), people.col("gender"))
 *     .agg(avg(people.col("salary")), max(people.col("age")));
 * }}}
 *
 * @groupname basic Basic Dataset functions
 * @groupname action Actions
 * @groupname untypedrel Untyped transformations
 * @groupname typedrel Typed transformations
 * @since 1.6.0
 */
@Stable
abstract class Dataset[T, DS[_] <: Dataset[_, DS]] extends Serializable {

  val encoder: Encoder[T]

  /**
   * Converts this strongly typed collection of data to generic Dataframe. In contrast to the
   * strongly typed objects that Dataset operations work on, a Dataframe returns generic
   * [[org.apache.spark.sql.Row]] objects that allow fields to be accessed by ordinal or name.
   *
   * @group basic
   * @since 1.6.0
   */
  // This is declared with parentheses to prevent the Scala compiler from treating
  // `ds.toDF("1")` as invoking this toDF and then apply on the returned DataFrame.
  def toDF(): DS[Row]

  /**
   * Returns a new Dataset where each record has been mapped on to the specified type. The
   * method used to map columns depend on the type of `U`:
   * <ul>
   * <li>When `U` is a class, fields for the class will be mapped to columns of the same name
   * (case sensitivity is determined by `spark.sql.caseSensitive`).</li>
   * <li>When `U` is a tuple, the columns will be mapped by ordinal (i.e. the first column will
   * be assigned to `_1`).</li>
   * <li>When `U` is a primitive type (i.e. String, Int, etc), then the first column of the
   * `DataFrame` will be used.</li>
   * </ul>
   *
   * If the schema of the Dataset does not match the desired `U` type, you can use `select`
   * along with `alias` or `as` to rearrange or rename as required.
   *
   * Note that `as[]` only changes the view of the data that is passed into typed operations,
   * such as `map()`, and does not eagerly project away any columns that are not present in
   * the specified class.
   *
   * @group basic
   * @since 1.6.0
   */
  def as[U: Encoder]: DS[U]

  /**
   * Returns a new DataFrame where each row is reconciled to match the specified schema. Spark will:
   * <ul>
   * <li>Reorder columns and/or inner fields by name to match the specified schema.</li>
   * <li>Project away columns and/or inner fields that are not needed by the specified schema.
   * Missing columns and/or inner fields (present in the specified schema but not input DataFrame)
   * lead to failures.</li>
   * <li>Cast the columns and/or inner fields to match the data types in the specified schema, if
   * the types are compatible, e.g., numeric to numeric (error if overflows), but not string to
   * int.</li>
   * <li>Carry over the metadata from the specified schema, while the columns and/or inner fields
   * still keep their own metadata if not overwritten by the specified schema.</li>
   * <li>Fail if the nullability is not compatible. For example, the column and/or inner field is
   * nullable but the specified schema requires them to be not nullable.</li>
   * </ul>
   *
   * @group basic
   * @since 3.4.0
   */
  def to(schema: StructType): DS[Row]

  /**
   * Converts this strongly typed collection of data to generic `DataFrame` with columns renamed.
   * This can be quite convenient in conversion from an RDD of tuples into a `DataFrame` with
   * meaningful names. For example:
   * {{{
   *   val rdd: RDD[(Int, String)] = ...
   *   rdd.toDF()  // this implicit conversion creates a DataFrame with column name `_1` and `_2`
   *   rdd.toDF("id", "name")  // this creates a DataFrame with column name "id" and "name"
   * }}}
   *
   * @group basic
   * @since 2.0.0
   */
  @scala.annotation.varargs
  def toDF(colNames: String*): DS[Row]

  /**
   * Returns the schema of this Dataset.
   *
   * @group basic
   * @since 1.6.0
   */
  def schema: StructType

  /**
   * Prints the schema to the console in a nice tree format.
   *
   * @group basic
   * @since 1.6.0
   */
  def printSchema(): Unit = printSchema(Int.MaxValue)

  // scalastyle:off println

  /**
   * Prints the schema up to the given level to the console in a nice tree format.
   *
   * @group basic
   * @since 3.0.0
   */
  def printSchema(level: Int): Unit = println(schema.treeString(level))
  // scalastyle:on println

  /**
   * Prints the plans (logical and physical) with a format specified by a given explain mode.
   *
   * @param mode specifies the expected output format of plans.
   *             <ul>
   *             <li>`simple` Print only a physical plan.</li>
   *             <li>`extended`: Print both logical and physical plans.</li>
   *             <li>`codegen`: Print a physical plan and generated codes if they are
   *             available.</li>
   *             <li>`cost`: Print a logical plan and statistics if they are available.</li>
   *             <li>`formatted`: Split explain output into two sections: a physical plan outline
   *             and node details.</li>
   *             </ul>
   * @group basic
   * @since 3.0.0
   */
  def explain(mode: String): Unit

  /**
   * Prints the plans (logical and physical) to the console for debugging purposes.
   *
   * @param extended default `false`. If `false`, prints only the physical plan.
   * @group basic
   * @since 1.6.0
   */
  def explain(extended: Boolean): Unit = if (extended) {
    // TODO move ExplainMode?
    explain("extended")
  } else {
    explain("simple")
  }

  /**
   * Prints the physical plan to the console for debugging purposes.
   *
   * @group basic
   * @since 1.6.0
   */
  def explain(): Unit = explain("simple")

  /**
   * Returns all column names and their data types as an array.
   *
   * @group basic
   * @since 1.6.0
   */
  def dtypes: Array[(String, String)] = schema.fields.map { field =>
    (field.name, field.dataType.toString)
  }

  /**
   * Returns all column names as an array.
   *
   * @group basic
   * @since 1.6.0
   */
  def columns: Array[String] = schema.fields.map(_.name)

  /**
   * Returns true if the `collect` and `take` methods can be run locally
   * (without any Spark executors).
   *
   * @group basic
   * @since 1.6.0
   */
  def isLocal: Boolean

  /**
   * Returns true if the `Dataset` is empty.
   *
   * @group basic
   * @since 2.4.0
   */
  def isEmpty: Boolean

  /**
   * Returns true if this Dataset contains one or more sources that continuously
   * return data as it arrives. A Dataset that reads data from a streaming source
   * must be executed as a `StreamingQuery` using the `start()` method in
   * `DataStreamWriter`. Methods that return a single answer, e.g. `count()` or
   * `collect()`, will throw an [[org.apache.spark.sql.AnalysisException]] when there is a
   * streaming source present.
   *
   * @group streaming
   * @since 2.0.0
   */
  def isStreaming: Boolean

  /**
   * Eagerly checkpoint a Dataset and return the new Dataset. Checkpointing can be used to truncate
   * the logical plan of this Dataset, which is especially useful in iterative algorithms where the
   * plan may grow exponentially. It will be saved to files inside the checkpoint
   * directory set with `SparkContext#setCheckpointDir`.
   *
   * @group basic
   * @since 2.1.0
   */
  def checkpoint(): DS[T] = checkpoint(eager = true, reliableCheckpoint = true)

  /**
   * Returns a checkpointed version of this Dataset. Checkpointing can be used to truncate the
   * logical plan of this Dataset, which is especially useful in iterative algorithms where the
   * plan may grow exponentially. It will be saved to files inside the checkpoint
   * directory set with `SparkContext#setCheckpointDir`.
   *
   * @param eager Whether to checkpoint this dataframe immediately
   * @note When checkpoint is used with eager = false, the final data that is checkpointed after
   *       the first action may be different from the data that was used during the job due to
   *       non-determinism of the underlying operation and retries. If checkpoint is used to achieve
   *       saving a deterministic snapshot of the data, eager = true should be used. Otherwise,
   *       it is only deterministic after the first execution, after the checkpoint was finalized.
   * @group basic
   * @since 2.1.0
   */
  def checkpoint(eager: Boolean): DS[T] = checkpoint(eager = eager, reliableCheckpoint = true)

  /**
   * Eagerly locally checkpoints a Dataset and return the new Dataset. Checkpointing can be
   * used to truncate the logical plan of this Dataset, which is especially useful in iterative
   * algorithms where the plan may grow exponentially. Local checkpoints are written to executor
   * storage and despite potentially faster they are unreliable and may compromise job completion.
   *
   * @group basic
   * @since 2.3.0
   */
  def localCheckpoint(): DS[T] = checkpoint(eager = true, reliableCheckpoint = false)

  /**
   * Locally checkpoints a Dataset and return the new Dataset. Checkpointing can be used to truncate
   * the logical plan of this Dataset, which is especially useful in iterative algorithms where the
   * plan may grow exponentially. Local checkpoints are written to executor storage and despite
   * potentially faster they are unreliable and may compromise job completion.
   *
   * @param eager Whether to checkpoint this dataframe immediately
   * @note When checkpoint is used with eager = false, the final data that is checkpointed after
   *       the first action may be different from the data that was used during the job due to
   *       non-determinism of the underlying operation and retries. If checkpoint is used to achieve
   *       saving a deterministic snapshot of the data, eager = true should be used. Otherwise,
   *       it is only deterministic after the first execution, after the checkpoint was finalized.
   * @group basic
   * @since 2.3.0
   */
  def localCheckpoint(eager: Boolean): DS[T] = checkpoint(
    eager = eager,
    reliableCheckpoint = false
  )

  /**
   * Returns a checkpointed version of this Dataset.
   *
   * @param eager              Whether to checkpoint this dataframe immediately
   * @param reliableCheckpoint Whether to create a reliable checkpoint saved to files inside the
   *                           checkpoint directory. If false creates a local checkpoint using
   *                           the caching subsystem
   */
  protected def checkpoint(eager: Boolean, reliableCheckpoint: Boolean): DS[T]

  /**
   * Defines an event time watermark for this [[Dataset]]. A watermark tracks a point in time
   * before which we assume no more late data is going to arrive.
   *
   * Spark will use this watermark for several purposes:
   * <ul>
   * <li>To know when a given time window aggregation can be finalized and thus can be emitted
   * when using output modes that do not allow updates.</li>
   * <li>To minimize the amount of state that we need to keep for on-going aggregations,
   * `mapGroupsWithState` and `dropDuplicates` operators.</li>
   * </ul>
   * The current watermark is computed by looking at the `MAX(eventTime)` seen across
   * all of the partitions in the query minus a user specified `delayThreshold`.  Due to the cost
   * of coordinating this value across partitions, the actual watermark used is only guaranteed
   * to be at least `delayThreshold` behind the actual event time.  In some cases we may still
   * process records that arrive more than `delayThreshold` late.
   *
   * @param eventTime      the name of the column that contains the event time of the row.
   * @param delayThreshold the minimum delay to wait to data to arrive late, relative to the latest
   *                       record that has been processed in the form of an interval
   *                       (e.g. "1 minute" or "5 hours"). NOTE: This should not be negative.
   * @group streaming
   * @since 2.1.0
   */
  // We only accept an existing column name, not a derived column here as a watermark that is
  // defined on a derived column cannot referenced elsewhere in the plan.
  def withWatermark(eventTime: String, delayThreshold: String): DS[T]

    /**
   * Displays the Dataset in a tabular form. Strings more than 20 characters will be truncated,
   * and all cells will be aligned right. For example:
   * {{{
   *   year  month AVG('Adj Close) MAX('Adj Close)
   *   1980  12    0.503218        0.595103
   *   1981  01    0.523289        0.570307
   *   1982  02    0.436504        0.475256
   *   1983  03    0.410516        0.442194
   *   1984  04    0.450090        0.483521
   * }}}
   *
   * @param numRows Number of rows to show
   *
   * @group action
   * @since 1.6.0
   */
  def show(numRows: Int): Unit = show(numRows, truncate = true)

  /**
   * Displays the top 20 rows of Dataset in a tabular form. Strings more than 20 characters
   * will be truncated, and all cells will be aligned right.
   *
   * @group action
   * @since 1.6.0
   */
  def show(): Unit = show(20)

  /**
   * Displays the top 20 rows of Dataset in a tabular form.
   *
   * @param truncate Whether truncate long strings. If true, strings more than 20 characters will
   *                 be truncated and all cells will be aligned right
   *
   * @group action
   * @since 1.6.0
   */
  def show(truncate: Boolean): Unit = show(20, truncate)

  /**
   * Displays the Dataset in a tabular form. For example:
   * {{{
   *   year  month AVG('Adj Close) MAX('Adj Close)
   *   1980  12    0.503218        0.595103
   *   1981  01    0.523289        0.570307
   *   1982  02    0.436504        0.475256
   *   1983  03    0.410516        0.442194
   *   1984  04    0.450090        0.483521
   * }}}
   * @param numRows Number of rows to show
   * @param truncate Whether truncate long strings. If true, strings more than 20 characters will
   *              be truncated and all cells will be aligned right
   *
   * @group action
   * @since 1.6.0
   */
  // scalastyle:off println
  def show(numRows: Int, truncate: Boolean): Unit

  /**
   * Displays the Dataset in a tabular form. For example:
   * {{{
   *   year  month AVG('Adj Close) MAX('Adj Close)
   *   1980  12    0.503218        0.595103
   *   1981  01    0.523289        0.570307
   *   1982  02    0.436504        0.475256
   *   1983  03    0.410516        0.442194
   *   1984  04    0.450090        0.483521
   * }}}
   *
   * @param numRows Number of rows to show
   * @param truncate If set to more than 0, truncates strings to `truncate` characters and
   *                    all cells will be aligned right.
   * @group action
   * @since 1.6.0
   */
  def show(numRows: Int, truncate: Int): Unit = show(numRows, truncate, vertical = false)

  /**
   * Displays the Dataset in a tabular form. For example:
   * {{{
   *   year  month AVG('Adj Close) MAX('Adj Close)
   *   1980  12    0.503218        0.595103
   *   1981  01    0.523289        0.570307
   *   1982  02    0.436504        0.475256
   *   1983  03    0.410516        0.442194
   *   1984  04    0.450090        0.483521
   * }}}
   *
   * If `vertical` enabled, this command prints output rows vertically (one line per column value)?
   *
   * {{{
   * -RECORD 0-------------------
   *  year            | 1980
   *  month           | 12
   *  AVG('Adj Close) | 0.503218
   *  AVG('Adj Close) | 0.595103
   * -RECORD 1-------------------
   *  year            | 1981
   *  month           | 01
   *  AVG('Adj Close) | 0.523289
   *  AVG('Adj Close) | 0.570307
   * -RECORD 2-------------------
   *  year            | 1982
   *  month           | 02
   *  AVG('Adj Close) | 0.436504
   *  AVG('Adj Close) | 0.475256
   * -RECORD 3-------------------
   *  year            | 1983
   *  month           | 03
   *  AVG('Adj Close) | 0.410516
   *  AVG('Adj Close) | 0.442194
   * -RECORD 4-------------------
   *  year            | 1984
   *  month           | 04
   *  AVG('Adj Close) | 0.450090
   *  AVG('Adj Close) | 0.483521
   * }}}
   *
   * @param numRows Number of rows to show
   * @param truncate If set to more than 0, truncates strings to `truncate` characters and
   *                    all cells will be aligned right.
   * @param vertical If set to true, prints output rows vertically (one line per column value).
   * @group action
   * @since 2.3.0
   */
  // scalastyle:off println
  def show(numRows: Int, truncate: Int, vertical: Boolean): Unit

  /**
   * Join with another `DataFrame`.
   *
   * Behaves as an INNER JOIN and requires a subsequent join predicate.
   *
   * @param right Right side of the join operation.
   * @group untypedrel
   * @since 2.0.0
   */
  def join(right: DS[_]): DS[Row]

    /**
   * Inner equi-join with another `DataFrame` using the given column.
   *
   * Different from other join functions, the join column will only appear once in the output,
   * i.e. similar to SQL's `JOIN USING` syntax.
   *
   * {{{
   *   // Joining df1 and df2 using the column "user_id"
   *   df1.join(df2, "user_id")
   * }}}
   *
   * @param right Right side of the join operation.
   * @param usingColumn Name of the column to join on. This column must exist on both sides.
   *
   * @note If you perform a self-join using this function without aliasing the input
   * `DataFrame`s, you will NOT be able to reference any columns after the join, since
   * there is no way to disambiguate which side of the join you would like to reference.
   *
   * @group untypedrel
   * @since 2.0.0
   */
  def join(right: DS[_], usingColumn: String): DS[Row] = {
    join(right, Seq(usingColumn))
  }

  /**
   * (Java-specific) Inner equi-join with another `DataFrame` using the given columns. See the
   * Scala-specific overload for more details.
   *
   * @param right Right side of the join operation.
   * @param usingColumns Names of the columns to join on. This columns must exist on both sides.
   *
   * @group untypedrel
   * @since 3.4.0
   */
  def join(right: DS[_], usingColumns: Array[String]): DS[Row] = {
    join(right, usingColumns.toImmutableArraySeq)
  }

  /**
   * (Scala-specific) Inner equi-join with another `DataFrame` using the given columns.
   *
   * Different from other join functions, the join columns will only appear once in the output,
   * i.e. similar to SQL's `JOIN USING` syntax.
   *
   * {{{
   *   // Joining df1 and df2 using the columns "user_id" and "user_name"
   *   df1.join(df2, Seq("user_id", "user_name"))
   * }}}
   *
   * @param right Right side of the join operation.
   * @param usingColumns Names of the columns to join on. This columns must exist on both sides.
   *
   * @note If you perform a self-join using this function without aliasing the input
   * `DataFrame`s, you will NOT be able to reference any columns after the join, since
   * there is no way to disambiguate which side of the join you would like to reference.
   *
   * @group untypedrel
   * @since 2.0.0
   */
  def join(right: DS[_], usingColumns: Seq[String]): DS[Row] = {
    join(right, usingColumns, "inner")
  }

  /**
   * Equi-join with another `DataFrame` using the given column. A cross join with a predicate
   * is specified as an inner join. If you would explicitly like to perform a cross join use the
   * `crossJoin` method.
   *
   * Different from other join functions, the join column will only appear once in the output,
   * i.e. similar to SQL's `JOIN USING` syntax.
   *
   * @param right Right side of the join operation.
   * @param usingColumn Name of the column to join on. This column must exist on both sides.
   * @param joinType Type of join to perform. Default `inner`. Must be one of:
   *                 `inner`, `cross`, `outer`, `full`, `fullouter`, `full_outer`, `left`,
   *                 `leftouter`, `left_outer`, `right`, `rightouter`, `right_outer`,
   *                 `semi`, `leftsemi`, `left_semi`, `anti`, `leftanti`, `left_anti`.
   *
   * @note If you perform a self-join using this function without aliasing the input
   * `DataFrame`s, you will NOT be able to reference any columns after the join, since
   * there is no way to disambiguate which side of the join you would like to reference.
   *
   * @group untypedrel
   * @since 3.4.0
   */
  def join(right: DS[_], usingColumn: String, joinType: String): DS[Row] = {
    join(right, Seq(usingColumn), joinType)
  }

  /**
   * (Java-specific) Equi-join with another `DataFrame` using the given columns. See the
   * Scala-specific overload for more details.
   *
   * @param right Right side of the join operation.
   * @param usingColumns Names of the columns to join on. This columns must exist on both sides.
   * @param joinType Type of join to perform. Default `inner`. Must be one of:
   *                 `inner`, `cross`, `outer`, `full`, `fullouter`, `full_outer`, `left`,
   *                 `leftouter`, `left_outer`, `right`, `rightouter`, `right_outer`,
   *                 `semi`, `leftsemi`, `left_semi`, `anti`, `leftanti`, `left_anti`.
   *
   * @group untypedrel
   * @since 3.4.0
   */
  def join(right: DS[_], usingColumns: Array[String], joinType: String): DS[Row] = {
    join(right, usingColumns.toImmutableArraySeq, joinType)
  }

  /**
   * (Scala-specific) Equi-join with another `DataFrame` using the given columns. A cross join
   * with a predicate is specified as an inner join. If you would explicitly like to perform a
   * cross join use the `crossJoin` method.
   *
   * Different from other join functions, the join columns will only appear once in the output,
   * i.e. similar to SQL's `JOIN USING` syntax.
   *
   * @param right Right side of the join operation.
   * @param usingColumns Names of the columns to join on. This columns must exist on both sides.
   * @param joinType Type of join to perform. Default `inner`. Must be one of:
   *                 `inner`, `cross`, `outer`, `full`, `fullouter`, `full_outer`, `left`,
   *                 `leftouter`, `left_outer`, `right`, `rightouter`, `right_outer`,
   *                 `semi`, `leftsemi`, `left_semi`, `anti`, `leftanti`, `left_anti`.
   *
   * @note If you perform a self-join using this function without aliasing the input
   * `DataFrame`s, you will NOT be able to reference any columns after the join, since
   * there is no way to disambiguate which side of the join you would like to reference.
   *
   * @group untypedrel
   * @since 2.0.0
   */
  def join(right: DS[_], usingColumns: Seq[String], joinType: String): DS[Row]

  /**
   * Inner join with another `DataFrame`, using the given join expression.
   *
   * {{{
   *   // The following two are equivalent:
   *   df1.join(df2, $"df1Key" === $"df2Key")
   *   df1.join(df2).where($"df1Key" === $"df2Key")
   * }}}
   *
   * @group untypedrel
   * @since 2.0.0
   */
  def join(right: DS[_], joinExprs: Column): DS[Row] =
    join(right, joinExprs, "inner")

  /**
   * Join with another `DataFrame`, using the given join expression. The following performs
   * a full outer join between `df1` and `df2`.
   *
   * {{{
   *   // Scala:
   *   import org.apache.spark.sql.functions._
   *   df1.join(df2, $"df1Key" === $"df2Key", "outer")
   *
   *   // Java:
   *   import static org.apache.spark.sql.functions.*;
   *   df1.join(df2, col("df1Key").equalTo(col("df2Key")), "outer");
   * }}}
   *
   * @param right     Right side of the join.
   * @param joinExprs Join expression.
   * @param joinType  Type of join to perform. Default `inner`. Must be one of:
   *                  `inner`, `cross`, `outer`, `full`, `fullouter`, `full_outer`, `left`,
   *                  `leftouter`, `left_outer`, `right`, `rightouter`, `right_outer`,
   *                  `semi`, `leftsemi`, `left_semi`, `anti`, `leftanti`, `left_anti`.
   *
   * @group untypedrel
   * @since 2.0.0
   */
  def join(right: DS[_], joinExprs: Column, joinType: String): DS[Row]

  /**
   * Explicit cartesian join with another `DataFrame`.
   *
   * @param right Right side of the join operation.
   * @note Cartesian joins are very expensive without an extra filter that can be pushed down.
   * @group untypedrel
   * @since 2.1.0
   */
  def crossJoin(right: DS[_]): DS[Row]

  /**
   * Joins this Dataset returning a `Tuple2` for each pair where `condition` evaluates to
   * true.
   *
   * This is similar to the relation `join` function with one important difference in the
   * result schema. Since `joinWith` preserves objects present on either side of the join, the
   * result schema is similarly nested into a tuple under the column names `_1` and `_2`.
   *
   * This type of join can be useful both for preserving type-safety with the original object
   * types as well as working with relational data where either side of the join has column
   * names in common.
   *
   * @param other     Right side of the join.
   * @param condition Join expression.
   * @param joinType  Type of join to perform. Default `inner`. Must be one of:
   *                  `inner`, `cross`, `outer`, `full`, `fullouter`,`full_outer`, `left`,
   *                  `leftouter`, `left_outer`, `right`, `rightouter`, `right_outer`.
   * @group typedrel
   * @since 1.6.0
   */
  def joinWith[U](other: DS[U], condition: Column, joinType: String): DS[(T, U)]

  /**
   * Using inner equi-join to join this Dataset returning a `Tuple2` for each pair
   * where `condition` evaluates to true.
   *
   * @param other     Right side of the join.
   * @param condition Join expression.
   * @group typedrel
   * @since 1.6.0
   */
  def joinWith[U](other: DS[U], condition: Column): DS[(T, U)] = {
    joinWith(other, condition, "inner")
  }

  protected def sortInternal(global: Boolean, sortExprs: Seq[Column]): DS[T]

  /**
   * Returns a new Dataset with each partition sorted by the given expressions.
   *
   * This is the same operation as "SORT BY" in SQL (Hive QL).
   *
   * @group typedrel
   * @since 2.0.0
   */
  @scala.annotation.varargs
  def sortWithinPartitions(sortCol: String, sortCols: String*): DS[T] = {
    sortWithinPartitions((sortCol +: sortCols).map(Column(_)) : _*)
  }

  /**
   * Returns a new Dataset with each partition sorted by the given expressions.
   *
   * This is the same operation as "SORT BY" in SQL (Hive QL).
   *
   * @group typedrel
   * @since 2.0.0
   */
  @scala.annotation.varargs
  def sortWithinPartitions(sortExprs: Column*): DS[T] = {
    sortInternal(global = false, sortExprs)
  }

  /**
   * Returns a new Dataset sorted by the specified column, all in ascending order.
   * {{{
   *   // The following 3 are equivalent
   *   ds.sort("sortcol")
   *   ds.sort($"sortcol")
   *   ds.sort($"sortcol".asc)
   * }}}
   *
   * @group typedrel
   * @since 2.0.0
   */
  @scala.annotation.varargs
  def sort(sortCol: String, sortCols: String*): DS[T] = {
    sort((sortCol +: sortCols).map(Column(_)) : _*)
  }

  /**
   * Returns a new Dataset sorted by the given expressions. For example:
   * {{{
   *   ds.sort($"col1", $"col2".desc)
   * }}}
   *
   * @group typedrel
   * @since 2.0.0
   */
  @scala.annotation.varargs
  def sort(sortExprs: Column*): DS[T] = {
    sortInternal(global = true, sortExprs)
  }

  /**
   * Returns a new Dataset sorted by the given expressions.
   * This is an alias of the `sort` function.
   *
   * @group typedrel
   * @since 2.0.0
   */
  @scala.annotation.varargs
  def orderBy(sortCol: String, sortCols: String*): DS[T] = sort(sortCol, sortCols : _*)

  /**
   * Returns a new Dataset sorted by the given expressions.
   * This is an alias of the `sort` function.
   *
   * @group typedrel
   * @since 2.0.0
   */
  @scala.annotation.varargs
  def orderBy(sortExprs: Column*): DS[T] = sort(sortExprs : _*)

  /**
   * Specifies some hint on the current Dataset. As an example, the following code specifies
   * that one of the plan can be broadcasted:
   *
   * {{{
   *   df1.join(df2.hint("broadcast"))
   * }}}
   *
   * the following code specifies that this dataset could be rebalanced with given number of
   * partitions:
   *
   * {{{
   *    df1.hint("rebalance", 10)
   * }}}
   *
   * @param name       the name of the hint
   * @param parameters the parameters of the hint, all the parameters should be a `Column` or
   *                   `Expression` or `Symbol` or could be converted into a `Literal`
   * @group basic
   * @since 2.2.0
   */
  @scala.annotation.varargs
  def hint(name: String, parameters: Any*): DS[T]

  /**
   * Selects column based on the column name and returns it as a [[org.apache.spark.sql.Column]].
   *
   * @note The column name can also reference to a nested column like `a.b`.
   * @group untypedrel
   * @since 2.0.0
   */
  def apply(colName: String): Column = col(colName)

  /**
   * Selects column based on the column name and returns it as a [[org.apache.spark.sql.Column]].
   *
   * @note The column name can also reference to a nested column like `a.b`.
   * @group untypedrel
   * @since 2.0.0
   */
  def col(colName: String): Column

  /**
   * Selects a metadata column based on its logical column name, and returns it as a
   * [[org.apache.spark.sql.Column]].
   *
   * A metadata column can be accessed this way even if the underlying data source defines a data
   * column with a conflicting name.
   *
   * @group untypedrel
   * @since 3.5.0
   */
  def metadataColumn(colName: String): Column

  /**
   * Selects column based on the column name specified as a regex and returns it as
   * [[org.apache.spark.sql.Column]].
   *
   * @group untypedrel
   * @since 2.3.0
   */
  def colRegex(colName: String): Column

  /**
   * Returns a new Dataset with an alias set.
   *
   * @group typedrel
   * @since 1.6.0
   */
  def as(alias: String): DS[T]

  /**
   * (Scala-specific) Returns a new Dataset with an alias set.
   *
   * @group typedrel
   * @since 2.0.0
   */
  def as(alias: Symbol): DS[T] = as(alias.name)

  /**
   * Returns a new Dataset with an alias set. Same as `as`.
   *
   * @group typedrel
   * @since 2.0.0
   */
  def alias(alias: String): DS[T] = as(alias)

  /**
   * (Scala-specific) Returns a new Dataset with an alias set. Same as `as`.
   *
   * @group typedrel
   * @since 2.0.0
   */
  def alias(alias: Symbol): DS[T] = as(alias)

  /**
   * Selects a set of column based expressions.
   * {{{
   *   ds.select($"colA", $"colB" + 1)
   * }}}
   *
   * @group untypedrel
   * @since 2.0.0
   */
  @scala.annotation.varargs
  def select(cols: Column*): DS[Row]

  /**
   * Selects a set of columns. This is a variant of `select` that can only select
   * existing columns using column names (i.e. cannot construct expressions).
   *
   * {{{
   *   // The following two are equivalent:
   *   ds.select("colA", "colB")
   *   ds.select($"colA", $"colB")
   * }}}
   *
   * @group untypedrel
   * @since 2.0.0
   */
  @scala.annotation.varargs
  def select(col: String, cols: String*): DS[Row] = select((col +: cols).map(Column(_)): _*)

  /**
   * Selects a set of SQL expressions. This is a variant of `select` that accepts
   * SQL expressions.
   *
   * {{{
   *   // The following are equivalent:
   *   ds.selectExpr("colA", "colB as newName", "abs(colC)")
   *   ds.select(expr("colA"), expr("colB as newName"), expr("abs(colC)"))
   * }}}
   *
   * @group untypedrel
   * @since 2.0.0
   */
  @scala.annotation.varargs
  def selectExpr(exprs: String*): DS[Row] = select(exprs.map(functions.expr): _*)

  /**
   * Returns a new Dataset by computing the given [[org.apache.spark.sql.Column]] expression for
   * each element.
   *
   * {{{
   *   val ds = Seq(1, 2, 3).toDS()
   *   val newDS = ds.select(expr("value + 1").as[Int])
   * }}}
   *
   * @group typedrel
   * @since 1.6.0
   */
  def select[U1](c1: TypedColumn[T, U1]): DS[U1]

  /**
   * Internal helper function for building typed selects that return tuples. For simplicity and
   * code reuse, we do this without the help of the type system and then use helper functions
   * that cast appropriately for the user facing interface.
   */
  protected def selectUntyped(columns: TypedColumn[_, _]*): DS[_]

  /**
   * Returns a new Dataset by computing the given [[org.apache.spark.sql.Column]] expressions for
   * each element.
   *
   * @group typedrel
   * @since 1.6.0
   */
  def select[U1, U2](c1: TypedColumn[T, U1], c2: TypedColumn[T, U2]): DS[(U1, U2)] =
    selectUntyped(c1, c2).asInstanceOf[DS[(U1, U2)]]

  /**
   * Returns a new Dataset by computing the given [[org.apache.spark.sql.Column]] expressions for
   * each element.
   *
   * @group typedrel
   * @since 1.6.0
   */
  def select[U1, U2, U3](
      c1: TypedColumn[T, U1],
      c2: TypedColumn[T, U2],
      c3: TypedColumn[T, U3]): DS[(U1, U2, U3)] =
    selectUntyped(c1, c2, c3).asInstanceOf[DS[(U1, U2, U3)]]

  /**
   * Returns a new Dataset by computing the given [[org.apache.spark.sql.Column]] expressions for
   * each element.
   *
   * @group typedrel
   * @since 1.6.0
   */
  def select[U1, U2, U3, U4](
      c1: TypedColumn[T, U1],
      c2: TypedColumn[T, U2],
      c3: TypedColumn[T, U3],
      c4: TypedColumn[T, U4]): DS[(U1, U2, U3, U4)] =
    selectUntyped(c1, c2, c3, c4).asInstanceOf[DS[(U1, U2, U3, U4)]]

  /**
   * Returns a new Dataset by computing the given [[org.apache.spark.sql.Column]] expressions for
   * each element.
   *
   * @group typedrel
   * @since 1.6.0
   */
  def select[U1, U2, U3, U4, U5](
      c1: TypedColumn[T, U1],
      c2: TypedColumn[T, U2],
      c3: TypedColumn[T, U3],
      c4: TypedColumn[T, U4],
      c5: TypedColumn[T, U5]): DS[(U1, U2, U3, U4, U5)] =
    selectUntyped(c1, c2, c3, c4, c5).asInstanceOf[DS[(U1, U2, U3, U4, U5)]]

  /**
   * Filters rows using the given condition.
   * {{{
   *   // The following are equivalent:
   *   peopleDs.filter($"age" > 15)
   *   peopleDs.where($"age" > 15)
   * }}}
   *
   * @group typedrel
   * @since 1.6.0
   */
  def filter(condition: Column): DS[T]

  /**
   * Filters rows using the given SQL expression.
   * {{{
   *   peopleDs.filter("age > 15")
   * }}}
   *
   * @group typedrel
   * @since 1.6.0
   */
  def filter(conditionExpr: String): DS[T] =
    filter(functions.expr(conditionExpr))

  /**
   * (Scala-specific)
   * Returns a new Dataset that only contains elements where `func` returns `true`.
   *
   * @group typedrel
   * @since 1.6.0
   */
  def filter(func: T => Boolean): DS[T]

  /**
   * (Java-specific)
   * Returns a new Dataset that only contains elements where `func` returns `true`.
   *
   * @group typedrel
   * @since 1.6.0
   */
  def filter(func: FilterFunction[T]): DS[T]

  /**
   * Filters rows using the given condition. This is an alias for `filter`.
   * {{{
   *   // The following are equivalent:
   *   peopleDs.filter($"age" > 15)
   *   peopleDs.where($"age" > 15)
   * }}}
   *
   * @group typedrel
   * @since 1.6.0
   */
  def where(condition: Column): DS[T] = filter(condition)

  /**
   * Filters rows using the given SQL expression.
   * {{{
   *   peopleDs.where("age > 15")
   * }}}
   *
   * @group typedrel
   * @since 1.6.0
   */
  def where(conditionExpr: String): DS[T] = filter(conditionExpr)

  /**
   * (Scala-specific)
   * Reduces the elements of this Dataset using the specified binary function. The given `func`
   * must be commutative and associative or the result may be non-deterministic.
   *
   * @group action
   * @since 1.6.0
   */
  def reduce(func: (T, T) => T): T

  /**
   * (Java-specific)
   * Reduces the elements of this Dataset using the specified binary function. The given `func`
   * must be commutative and associative or the result may be non-deterministic.
   *
   * @group action
   * @since 1.6.0
   */
  def reduce(func: ReduceFunction[T]): T = reduce(func.call)

  /**
   * Unpivot a DataFrame from wide format to long format, optionally leaving identifier columns set.
   * This is the reverse to `groupBy(...).pivot(...).agg(...)`, except for the aggregation,
   * which cannot be reversed.
   *
   * This function is useful to massage a DataFrame into a format where some
   * columns are identifier columns ("ids"), while all other columns ("values")
   * are "unpivoted" to the rows, leaving just two non-id columns, named as given
   * by `variableColumnName` and `valueColumnName`.
   *
   * {{{
   *   val df = Seq((1, 11, 12L), (2, 21, 22L)).toDF("id", "int", "long")
   *   df.show()
   *   // output:
   *   // +---+---+----+
   *   // | id|int|long|
   *   // +---+---+----+
   *   // |  1| 11|  12|
   *   // |  2| 21|  22|
   *   // +---+---+----+
   *
   *   df.unpivot(Array($"id"), Array($"int", $"long"), "variable", "value").show()
   *   // output:
   *   // +---+--------+-----+
   *   // | id|variable|value|
   *   // +---+--------+-----+
   *   // |  1|     int|   11|
   *   // |  1|    long|   12|
   *   // |  2|     int|   21|
   *   // |  2|    long|   22|
   *   // +---+--------+-----+
   *   // schema:
   *   //root
   *   // |-- id: integer (nullable = false)
   *   // |-- variable: string (nullable = false)
   *   // |-- value: long (nullable = true)
   * }}}
   *
   * When no "id" columns are given, the unpivoted DataFrame consists of only the
   * "variable" and "value" columns.
   *
   * All "value" columns must share a least common data type. Unless they are the same data type,
   * all "value" columns are cast to the nearest common data type. For instance,
   * types `IntegerType` and `LongType` are cast to `LongType`, while `IntegerType` and `StringType`
   * do not have a common data type and `unpivot` fails with an `AnalysisException`.
   *
   * @param ids                Id columns
   * @param values             Value columns to unpivot
   * @param variableColumnName Name of the variable column
   * @param valueColumnName    Name of the value column
   * @group untypedrel
   * @since 3.4.0
   */
  def unpivot(
      ids: Array[Column],
      values: Array[Column],
      variableColumnName: String,
      valueColumnName: String): DS[Row]

  /**
   * Unpivot a DataFrame from wide format to long format, optionally leaving identifier columns set.
   * This is the reverse to `groupBy(...).pivot(...).agg(...)`, except for the aggregation,
   * which cannot be reversed.
   *
   * @see `org.apache.spark.sql.Dataset.unpivot(Array, Array, String, String)`
   *
   * This is equivalent to calling `Dataset#unpivot(Array, Array, String, String)`
   * where `values` is set to all non-id columns that exist in the DataFrame.
   *
   * @param ids Id columns
   * @param variableColumnName Name of the variable column
   * @param valueColumnName Name of the value column
   *
   * @group untypedrel
   * @since 3.4.0
   */
  def unpivot(
      ids: Array[Column],
      variableColumnName: String,
      valueColumnName: String): DS[Row]

  /**
   * Unpivot a DataFrame from wide format to long format, optionally leaving identifier columns set.
   * This is the reverse to `groupBy(...).pivot(...).agg(...)`, except for the aggregation,
   * which cannot be reversed. This is an alias for `unpivot`.
   *
   * @see `org.apache.spark.sql.Dataset.unpivot(Array, Array, String, String)`
   * @param ids                Id columns
   * @param values             Value columns to unpivot
   * @param variableColumnName Name of the variable column
   * @param valueColumnName    Name of the value column
   * @group untypedrel
   * @since 3.4.0
   */
  def melt(
      ids: Array[Column],
      values: Array[Column],
      variableColumnName: String,
      valueColumnName: String): DS[Row] =
    unpivot(ids, values, variableColumnName, valueColumnName)

  /**
   * Unpivot a DataFrame from wide format to long format, optionally leaving identifier columns set.
   * This is the reverse to `groupBy(...).pivot(...).agg(...)`, except for the aggregation,
   * which cannot be reversed. This is an alias for `unpivot`.
   *
   * @see `org.apache.spark.sql.Dataset.unpivot(Array, Array, String, String)`
   *
   *      This is equivalent to calling `Dataset#unpivot(Array, Array, String, String)`
   *      where `values` is set to all non-id columns that exist in the DataFrame.
   * @param ids                Id columns
   * @param variableColumnName Name of the variable column
   * @param valueColumnName    Name of the value column
   * @group untypedrel
   * @since 3.4.0
   */
  def melt(
      ids: Array[Column],
      variableColumnName: String,
      valueColumnName: String): DS[Row] =
    unpivot(ids, variableColumnName, valueColumnName)

 /**
  * Define (named) metrics to observe on the Dataset. This method returns an 'observed' Dataset
  * that returns the same result as the input, with the following guarantees:
  * <ul>
  *   <li>It will compute the defined aggregates (metrics) on all the data that is flowing through
  *   the Dataset at that point.</li>
  *   <li>It will report the value of the defined aggregate columns as soon as we reach a completion
  *   point. A completion point is either the end of a query (batch mode) or the end of a streaming
  *   epoch. The value of the aggregates only reflects the data processed since the previous
  *   completion point.</li>
  * </ul>
  * Please note that continuous execution is currently not supported.
  *
  * The metrics columns must either contain a literal (e.g. lit(42)), or should contain one or
  * more aggregate functions (e.g. sum(a) or sum(a + b) + avg(c) - lit(1)). Expressions that
  * contain references to the input Dataset's columns must always be wrapped in an aggregate
  * function.
  *
  * @group typedrel
  * @since 3.0.0
  */
  @varargs
  def observe(name: String, expr: Column, exprs: Column*): DS[T]

  /**
   * Returns a new Dataset by taking the first `n` rows. The difference between this function
   * and `head` is that `head` is an action and returns an array (by triggering query execution)
   * while `limit` returns a new Dataset.
   *
   * @group typedrel
   * @since 2.0.0
   */
  def limit(n: Int): DS[T]

  /**
   * Returns a new Dataset by skipping the first `n` rows.
   *
   * @group typedrel
   * @since 3.4.0
   */
  def offset(n: Int): DS[T]

  /**
   * Returns a new Dataset containing union of rows in this Dataset and another Dataset.
   *
   * This is equivalent to `UNION ALL` in SQL. To do a SQL-style set union (that does
   * deduplication of elements), use this function followed by a [[distinct]].
   *
   * Also as standard in SQL, this function resolves columns by position (not by name):
   *
   * {{{
   *   val df1 = Seq((1, 2, 3)).toDF("col0", "col1", "col2")
   *   val df2 = Seq((4, 5, 6)).toDF("col1", "col2", "col0")
   *   df1.union(df2).show
   *
   *   // output:
   *   // +----+----+----+
   *   // |col0|col1|col2|
   *   // +----+----+----+
   *   // |   1|   2|   3|
   *   // |   4|   5|   6|
   *   // +----+----+----+
   * }}}
   *
   * Notice that the column positions in the schema aren't necessarily matched with the
   * fields in the strongly typed objects in a Dataset. This function resolves columns
   * by their positions in the schema, not the fields in the strongly typed objects. Use
   * [[unionByName]] to resolve columns by field name in the typed objects.
   *
   * @group typedrel
   * @since 2.0.0
   */
  def union(other: DS[T]): DS[T]

  /**
   * Returns a new Dataset containing union of rows in this Dataset and another Dataset.
   * This is an alias for `union`.
   *
   * This is equivalent to `UNION ALL` in SQL. To do a SQL-style set union (that does
   * deduplication of elements), use this function followed by a [[distinct]].
   *
   * Also as standard in SQL, this function resolves columns by position (not by name).
   *
   * @group typedrel
   * @since 2.0.0
   */
  def unionAll(other: DS[T]): DS[T] = union(other)

  /**
   * Returns a new Dataset containing union of rows in this Dataset and another Dataset.
   *
   * This is different from both `UNION ALL` and `UNION DISTINCT` in SQL. To do a SQL-style set
   * union (that does deduplication of elements), use this function followed by a [[distinct]].
   *
   * The difference between this function and [[union]] is that this function
   * resolves columns by name (not by position):
   *
   * {{{
   *   val df1 = Seq((1, 2, 3)).toDF("col0", "col1", "col2")
   *   val df2 = Seq((4, 5, 6)).toDF("col1", "col2", "col0")
   *   df1.unionByName(df2).show
   *
   *   // output:
   *   // +----+----+----+
   *   // |col0|col1|col2|
   *   // +----+----+----+
   *   // |   1|   2|   3|
   *   // |   6|   4|   5|
   *   // +----+----+----+
   * }}}
   *
   * Note that this supports nested columns in struct and array types. Nested columns in map types
   * are not currently supported.
   *
   * @group typedrel
   * @since 2.3.0
   */
  def unionByName(other: DS[T]): DS[T] = unionByName(other, allowMissingColumns = false)

  /**
   * Returns a new Dataset containing union of rows in this Dataset and another Dataset.
   *
   * The difference between this function and [[union]] is that this function
   * resolves columns by name (not by position).
   *
   * When the parameter `allowMissingColumns` is `true`, the set of column names
   * in this and other `Dataset` can differ; missing columns will be filled with null.
   * Further, the missing columns of this `Dataset` will be added at the end
   * in the schema of the union result:
   *
   * {{{
   *   val df1 = Seq((1, 2, 3)).toDF("col0", "col1", "col2")
   *   val df2 = Seq((4, 5, 6)).toDF("col1", "col0", "col3")
   *   df1.unionByName(df2, true).show
   *
   *   // output: "col3" is missing at left df1 and added at the end of schema.
   *   // +----+----+----+----+
   *   // |col0|col1|col2|col3|
   *   // +----+----+----+----+
   *   // |   1|   2|   3|NULL|
   *   // |   5|   4|NULL|   6|
   *   // +----+----+----+----+
   *
   *   df2.unionByName(df1, true).show
   *
   *   // output: "col2" is missing at left df2 and added at the end of schema.
   *   // +----+----+----+----+
   *   // |col1|col0|col3|col2|
   *   // +----+----+----+----+
   *   // |   4|   5|   6|NULL|
   *   // |   2|   1|NULL|   3|
   *   // +----+----+----+----+
   * }}}
   *
   * Note that this supports nested columns in struct and array types. With `allowMissingColumns`,
   * missing nested columns of struct columns with the same name will also be filled with null
   * values and added to the end of struct. Nested columns in map types are not currently
   * supported.
   *
   * @group typedrel
   * @since 3.1.0
   */
  def unionByName(other: DS[T], allowMissingColumns: Boolean): DS[T]

  /**
   * Returns a new Dataset containing rows only in both this Dataset and another Dataset.
   * This is equivalent to `INTERSECT` in SQL.
   *
   * @note Equality checking is performed directly on the encoded representation of the data
   *       and thus is not affected by a custom `equals` function defined on `T`.
   * @group typedrel
   * @since 1.6.0
   */
  def intersect(other: DS[T]): DS[T]

  /**
   * Returns a new Dataset containing rows only in both this Dataset and another Dataset while
   * preserving the duplicates.
   * This is equivalent to `INTERSECT ALL` in SQL.
   *
   * @note Equality checking is performed directly on the encoded representation of the data
   *       and thus is not affected by a custom `equals` function defined on `T`. Also as standard
   *       in SQL, this function resolves columns by position (not by name).
   * @group typedrel
   * @since 2.4.0
   */
  def intersectAll(other: DS[T]): DS[T]

  /**
   * Returns a new Dataset containing rows in this Dataset but not in another Dataset.
   * This is equivalent to `EXCEPT DISTINCT` in SQL.
   *
   * @note Equality checking is performed directly on the encoded representation of the data
   *       and thus is not affected by a custom `equals` function defined on `T`.
   * @group typedrel
   * @since 2.0.0
   */
  def except(other: DS[T]): DS[T]

  /**
   * Returns a new Dataset containing rows in this Dataset but not in another Dataset while
   * preserving the duplicates.
   * This is equivalent to `EXCEPT ALL` in SQL.
   *
   * @note Equality checking is performed directly on the encoded representation of the data
   *       and thus is not affected by a custom `equals` function defined on `T`. Also as standard
   *       in SQL, this function resolves columns by position (not by name).
   * @group typedrel
   * @since 2.4.0
   */
  def exceptAll(other: DS[T]): DS[T]

  /**
   * Returns a new [[Dataset]] by sampling a fraction of rows (without replacement),
   * using a user-supplied seed.
   *
   * @param fraction Fraction of rows to generate, range [0.0, 1.0].
   * @param seed     Seed for sampling.
   * @note This is NOT guaranteed to provide exactly the fraction of the count
   *       of the given [[Dataset]].
   * @group typedrel
   * @since 2.3.0
   */
  def sample(fraction: Double, seed: Long): DS[T] = {
    sample(withReplacement = false, fraction = fraction, seed = seed)
  }

  /**
   * Returns a new [[Dataset]] by sampling a fraction of rows (without replacement),
   * using a random seed.
   *
   * @param fraction Fraction of rows to generate, range [0.0, 1.0].
   * @note This is NOT guaranteed to provide exactly the fraction of the count
   *       of the given [[Dataset]].
   * @group typedrel
   * @since 2.3.0
   */
  def sample(fraction: Double): DS[T] = {
    sample(withReplacement = false, fraction = fraction)
  }

  /**
   * Returns a new [[Dataset]] by sampling a fraction of rows, using a user-supplied seed.
   *
   * @param withReplacement Sample with replacement or not.
   * @param fraction        Fraction of rows to generate, range [0.0, 1.0].
   * @param seed            Seed for sampling.
   * @note This is NOT guaranteed to provide exactly the fraction of the count
   *       of the given [[Dataset]].
   * @group typedrel
   * @since 1.6.0
   */
  def sample(withReplacement: Boolean, fraction: Double, seed: Long): DS[T]

  /**
   * Returns a new [[Dataset]] by sampling a fraction of rows, using a random seed.
   *
   * @param withReplacement Sample with replacement or not.
   * @param fraction Fraction of rows to generate, range [0.0, 1.0].
   *
   * @note This is NOT guaranteed to provide exactly the fraction of the total count
   * of the given [[Dataset]].
   *
   * @group typedrel
   * @since 1.6.0
   */
  def sample(withReplacement: Boolean, fraction: Double): DS[T] = {
    sample(withReplacement, fraction, SparkClassUtils.random.nextLong)
  }

  /**
   * Randomly splits this Dataset with the provided weights.
   *
   * @param weights weights for splits, will be normalized if they don't sum to 1.
   * @param seed Seed for sampling.
   *
   * For Java API, use [[randomSplitAsList]].
   *
   * @group typedrel
   * @since 2.0.0
   */
  def randomSplit(weights: Array[Double], seed: Long): Array[_ <: DS[T]]

  /**
   * Returns a Java list that contains randomly split Dataset with the provided weights.
   *
   * @param weights weights for splits, will be normalized if they don't sum to 1.
   * @param seed    Seed for sampling.
   * @group typedrel
   * @since 2.0.0
   */
  def randomSplitAsList(weights: Array[Double], seed: Long): util.List[_ <: DS[T]]

  /**
   * Randomly splits this Dataset with the provided weights.
   *
   * @param weights weights for splits, will be normalized if they don't sum to 1.
   * @group typedrel
   * @since 2.0.0
   */
  def randomSplit(weights: Array[Double]): Array[_ <: DS[T]]

  /**
   * (Scala-specific) Returns a new Dataset where each row has been expanded to zero or more
   * rows by the provided function. This is similar to a `LATERAL VIEW` in HiveQL. The columns of
   * the input row are implicitly joined with each row that is output by the function.
   *
   * Given that this is deprecated, as an alternative, you can explode columns either using
   * `functions.explode()` or `flatMap()`. The following example uses these alternatives to count
   * the number of books that contain a given word:
   *
   * {{{
   *   case class Book(title: String, words: String)
   *   val ds: DS[Book]
   *
   *   val allWords = ds.select($"title", explode(split($"words", " ")).as("word"))
   *
   *   val bookCountPerWord = allWords.groupBy("word").agg(count_distinct("title"))
   * }}}
   *
   * Using `flatMap()` this can similarly be exploded as:
   *
   * {{{
   *   ds.flatMap(_.words.split(" "))
   * }}}
   *
   * @group untypedrel
   * @since 2.0.0
   */
  @deprecated("use flatMap() or select() with functions.explode() instead", "2.0.0")
  def explode[A <: Product : TypeTag](input: Column*)(f: Row => IterableOnce[A]): DS[Row]

  /**
   * (Scala-specific) Returns a new Dataset where a single column has been expanded to zero
   * or more rows by the provided function. This is similar to a `LATERAL VIEW` in HiveQL. All
   * columns of the input row are implicitly joined with each value that is output by the function.
   *
   * Given that this is deprecated, as an alternative, you can explode columns either using
   * `functions.explode()`:
   *
   * {{{
   *   ds.select(explode(split($"words", " ")).as("word"))
   * }}}
   *
   * or `flatMap()`:
   *
   * {{{
   *   ds.flatMap(_.words.split(" "))
   * }}}
   *
   * @group untypedrel
   * @since 2.0.0
   */
  @deprecated("use flatMap() or select() with functions.explode() instead", "2.0.0")
  def explode[A, B : TypeTag](inputColumn: String, outputColumn: String)(f: A => IterableOnce[B])
    : DS[Row]

  /**
   * Returns a new Dataset by adding a column or replacing the existing column that has
   * the same name.
   *
   * `column`'s expression must only refer to attributes supplied by this Dataset. It is an
   * error to add a column that refers to some other Dataset.
   *
   * @note this method introduces a projection internally. Therefore, calling it multiple times,
   *       for instance, via loops in order to add multiple columns can generate big plans which
   *       can cause performance issues and even `StackOverflowException`. To avoid this,
   *       use `select` with the multiple columns at once.
   * @group untypedrel
   * @since 2.0.0
   */
  def withColumn(colName: String, col: Column): DS[Row] = withColumns(Seq(colName), Seq(col))

  /**
   * (Scala-specific) Returns a new Dataset by adding columns or replacing the existing columns
   * that has the same names.
   *
   * `colsMap` is a map of column name and column, the column must only refer to attributes
   * supplied by this Dataset. It is an error to add columns that refers to some other Dataset.
   *
   * @group untypedrel
   * @since 3.3.0
   */
  def withColumns(colsMap: Map[String, Column]): DS[Row] = {
    val (colNames, newCols) = colsMap.toSeq.unzip
    withColumns(colNames, newCols)
  }

  /**
   * (Java-specific) Returns a new Dataset by adding columns or replacing the existing columns
   * that has the same names.
   *
   * `colsMap` is a map of column name and column, the column must only refer to attribute
   * supplied by this Dataset. It is an error to add columns that refers to some other Dataset.
   *
   * @group untypedrel
   * @since 3.3.0
   */
  def withColumns(colsMap: util.Map[String, Column]): DS[Row] = withColumns(
    colsMap.asScala.toMap
  )

  /**
   * Returns a new Dataset by adding columns or replacing the existing columns that has
   * the same names.
   */
  protected def withColumns(colNames: Seq[String], cols: Seq[Column]): DS[Row]

  /**
   * Returns a new Dataset with a column renamed.
   * This is a no-op if schema doesn't contain existingName.
   *
   * @group untypedrel
   * @since 2.0.0
   */
  def withColumnRenamed(existingName: String, newName: String): DS[Row] =
    withColumnsRenamed(Seq(existingName), Seq(newName))

  /**
   * (Scala-specific)
   * Returns a new Dataset with a columns renamed.
   * This is a no-op if schema doesn't contain existingName.
   *
   * `colsMap` is a map of existing column name and new column name.
   *
   * @throws org.apache.spark.sql.AnalysisException if there are duplicate names in resulting
   *                                                projection
   * @group untypedrel
   * @since 3.4.0
   */
  @throws[AnalysisException]
  def withColumnsRenamed(colsMap: Map[String, String]): DS[Row] = {
    val (colNames, newColNames) = colsMap.toSeq.unzip
    withColumnsRenamed(colNames, newColNames)
  }

  /**
   * (Java-specific)
   * Returns a new Dataset with a columns renamed.
   * This is a no-op if schema doesn't contain existingName.
   *
   * `colsMap` is a map of existing column name and new column name.
   *
   * @group untypedrel
   * @since 3.4.0
   */
  def withColumnsRenamed(colsMap: util.Map[String, String]): DS[Row] =
    withColumnsRenamed(colsMap.asScala.toMap)

  protected def withColumnsRenamed(
      colNames: Seq[String],
      newColNames: Seq[String]): DS[Row]

  /**
   * Returns a new Dataset by updating an existing column with metadata.
   *
   * @group untypedrel
   * @since 3.3.0
   */
  def withMetadata(columnName: String, metadata: Metadata): DS[Row]

  /**
   * Returns a new Dataset with a column dropped. This is a no-op if schema doesn't contain
   * column name.
   *
   * This method can only be used to drop top level columns. the colName string is treated
   * literally without further interpretation.
   *
   * Note: `drop(colName)` has different semantic with `drop(col(colName))`, for example:
   * 1, multi column have the same colName:
   * {{{
   *   val df1 = spark.range(0, 2).withColumn("key1", lit(1))
   *   val df2 = spark.range(0, 2).withColumn("key2", lit(2))
   *   val df3 = df1.join(df2)
   *
   *   df3.show
   *   // +---+----+---+----+
   *   // | id|key1| id|key2|
   *   // +---+----+---+----+
   *   // |  0|   1|  0|   2|
   *   // |  0|   1|  1|   2|
   *   // |  1|   1|  0|   2|
   *   // |  1|   1|  1|   2|
   *   // +---+----+---+----+
   *
   *   df3.drop("id").show()
   *   // output: the two 'id' columns are both dropped.
   *   // |key1|key2|
   *   // +----+----+
   *   // |   1|   2|
   *   // |   1|   2|
   *   // |   1|   2|
   *   // |   1|   2|
   *   // +----+----+
   *
   *   df3.drop(col("id")).show()
   *   // ...AnalysisException: [AMBIGUOUS_REFERENCE] Reference `id` is ambiguous...
   * }}}
   *
   * 2, colName contains special characters, like dot.
   * {{{
   *   val df = spark.range(0, 2).withColumn("a.b.c", lit(1))
   *
   *   df.show()
   *   // +---+-----+
   *   // | id|a.b.c|
   *   // +---+-----+
   *   // |  0|    1|
   *   // |  1|    1|
   *   // +---+-----+
   *
   *   df.drop("a.b.c").show()
   *   // +---+
   *   // | id|
   *   // +---+
   *   // |  0|
   *   // |  1|
   *   // +---+
   *
   *   df.drop(col("a.b.c")).show()
   *   // no column match the expression 'a.b.c'
   *   // +---+-----+
   *   // | id|a.b.c|
   *   // +---+-----+
   *   // |  0|    1|
   *   // |  1|    1|
   *   // +---+-----+
   * }}}
   *
   * @group untypedrel
   * @since 2.0.0
   */
  def drop(colName: String): DS[Row] = drop(colName :: Nil : _*)

  /**
   * Returns a new Dataset with columns dropped.
   * This is a no-op if schema doesn't contain column name(s).
   *
   * This method can only be used to drop top level columns. the colName string is treated literally
   * without further interpretation.
   *
   * @group untypedrel
   * @since 2.0.0
   */
  @scala.annotation.varargs
  def drop(colNames: String*): DS[Row]

  /**
   * Returns a new Dataset with column dropped.
   *
   * This method can only be used to drop top level column.
   * This version of drop accepts a [[org.apache.spark.sql.Column]] rather than a name.
   * This is a no-op if the Dataset doesn't have a column
   * with an equivalent expression.
   *
   * Note: `drop(col(colName))` has different semantic with `drop(colName)`,
   * please refer to `Dataset#drop(colName: String)`.
   *
   * @group untypedrel
   * @since 2.0.0
   */
  def drop(col: Column): DS[Row] = drop(col, Nil : _*)

  /**
   * Returns a new Dataset with columns dropped.
   *
   * This method can only be used to drop top level columns.
   * This is a no-op if the Dataset doesn't have a columns
   * with an equivalent expression.
   *
   * @group untypedrel
   * @since 3.4.0
   */
  @scala.annotation.varargs
  def drop(col: Column, cols: Column*): DS[Row]

  /**
   * Returns a new Dataset that contains only the unique rows from this Dataset.
   * This is an alias for `distinct`.
   *
   * For a static batch [[Dataset]], it just drops duplicate rows. For a streaming [[Dataset]], it
   * will keep all data across triggers as intermediate state to drop duplicates rows. You can use
   * [[withWatermark]] to limit how late the duplicate data can be and system will accordingly limit
   * the state. In addition, too late data older than watermark will be dropped to avoid any
   * possibility of duplicates.
   *
   * @group typedrel
   * @since 2.0.0
   */
  def dropDuplicates(): DS[T]

  /**
   * (Scala-specific) Returns a new Dataset with duplicate rows removed, considering only
   * the subset of columns.
   *
   * For a static batch [[Dataset]], it just drops duplicate rows. For a streaming [[Dataset]], it
   * will keep all data across triggers as intermediate state to drop duplicates rows. You can use
   * [[withWatermark]] to limit how late the duplicate data can be and system will accordingly limit
   * the state. In addition, too late data older than watermark will be dropped to avoid any
   * possibility of duplicates.
   *
   * @group typedrel
   * @since 2.0.0
   */
  def dropDuplicates(colNames: Seq[String]): DS[T]

  /**
   * Returns a new Dataset with duplicate rows removed, considering only
   * the subset of columns.
   *
   * For a static batch [[Dataset]], it just drops duplicate rows. For a streaming [[Dataset]], it
   * will keep all data across triggers as intermediate state to drop duplicates rows. You can use
   * [[withWatermark]] to limit how late the duplicate data can be and system will accordingly limit
   * the state. In addition, too late data older than watermark will be dropped to avoid any
   * possibility of duplicates.
   *
   * @group typedrel
   * @since 2.0.0
   */
  def dropDuplicates(colNames: Array[String]): DS[T] =
    dropDuplicates(colNames.toImmutableArraySeq)

  /**
   * Returns a new [[Dataset]] with duplicate rows removed, considering only
   * the subset of columns.
   *
   * For a static batch [[Dataset]], it just drops duplicate rows. For a streaming [[Dataset]], it
   * will keep all data across triggers as intermediate state to drop duplicates rows. You can use
   * [[withWatermark]] to limit how late the duplicate data can be and system will accordingly limit
   * the state. In addition, too late data older than watermark will be dropped to avoid any
   * possibility of duplicates.
   *
   * @group typedrel
   * @since 2.0.0
   */
  @scala.annotation.varargs
  def dropDuplicates(col1: String, cols: String*): DS[T] = {
    val colNames: Seq[String] = col1 +: cols
    dropDuplicates(colNames)
  }

  /**
   * Returns a new Dataset with duplicates rows removed, within watermark.
   *
   * This only works with streaming [[Dataset]], and watermark for the input [[Dataset]] must be
   * set via [[withWatermark]].
   *
   * For a streaming [[Dataset]], this will keep all data across triggers as intermediate state
   * to drop duplicated rows. The state will be kept to guarantee the semantic, "Events are
   * deduplicated as long as the time distance of earliest and latest events are smaller than the
   * delay threshold of watermark." Users are encouraged to set the delay threshold of watermark
   * longer than max timestamp differences among duplicated events.
   *
   * Note: too late data older than watermark will be dropped.
   *
   * @group typedrel
   * @since 3.5.0
   */
  def dropDuplicatesWithinWatermark(): DS[T]

  /**
   * Returns a new Dataset with duplicates rows removed, considering only the subset of columns,
   * within watermark.
   *
   * This only works with streaming [[Dataset]], and watermark for the input [[Dataset]] must be
   * set via [[withWatermark]].
   *
   * For a streaming [[Dataset]], this will keep all data across triggers as intermediate state
   * to drop duplicated rows. The state will be kept to guarantee the semantic, "Events are
   * deduplicated as long as the time distance of earliest and latest events are smaller than the
   * delay threshold of watermark." Users are encouraged to set the delay threshold of watermark
   * longer than max timestamp differences among duplicated events.
   *
   * Note: too late data older than watermark will be dropped.
   *
   * @group typedrel
   * @since 3.5.0
   */
  def dropDuplicatesWithinWatermark(colNames: Seq[String]): DS[T]

  /**
   * Returns a new Dataset with duplicates rows removed, considering only the subset of columns,
   * within watermark.
   *
   * This only works with streaming [[Dataset]], and watermark for the input [[Dataset]] must be
   * set via [[withWatermark]].
   *
   * For a streaming [[Dataset]], this will keep all data across triggers as intermediate state
   * to drop duplicated rows. The state will be kept to guarantee the semantic, "Events are
   * deduplicated as long as the time distance of earliest and latest events are smaller than the
   * delay threshold of watermark." Users are encouraged to set the delay threshold of watermark
   * longer than max timestamp differences among duplicated events.
   *
   * Note: too late data older than watermark will be dropped.
   *
   * @group typedrel
   * @since 3.5.0
   */
  def dropDuplicatesWithinWatermark(colNames: Array[String]): DS[T] = {
    dropDuplicatesWithinWatermark(colNames.toImmutableArraySeq)
  }

  /**
   * Returns a new Dataset with duplicates rows removed, considering only the subset of columns,
   * within watermark.
   *
   * This only works with streaming [[Dataset]], and watermark for the input [[Dataset]] must be
   * set via [[withWatermark]].
   *
   * For a streaming [[Dataset]], this will keep all data across triggers as intermediate state
   * to drop duplicated rows. The state will be kept to guarantee the semantic, "Events are
   * deduplicated as long as the time distance of earliest and latest events are smaller than the
   * delay threshold of watermark." Users are encouraged to set the delay threshold of watermark
   * longer than max timestamp differences among duplicated events.
   *
   * Note: too late data older than watermark will be dropped.
   *
   * @group typedrel
   * @since 3.5.0
   */
>>>>>>> 8cfc88f5
  @scala.annotation.varargs
  def dropDuplicatesWithinWatermark(col1: String, cols: String*): DS[T] = {
    val colNames: Seq[String] = col1 +: cols
    dropDuplicatesWithinWatermark(colNames)
  }

  /**
   * Computes basic statistics for numeric and string columns, including count, mean, stddev, min,
   * and max. If no columns are given, this function computes statistics for all numerical or
   * string columns.
   *
   * This function is meant for exploratory data analysis, as we make no guarantee about the
   * backward compatibility of the schema of the resulting Dataset. If you want to
   * programmatically compute summary statistics, use the `agg` function instead.
   *
   * {{{
   *   ds.describe("age", "height").show()
   *
   *   // output:
   *   // summary age   height
   *   // count   10.0  10.0
   *   // mean    53.3  178.05
   *   // stddev  11.6  15.7
   *   // min     18.0  163.0
   *   // max     92.0  192.0
   * }}}
   *
   * Use [[summary]] for expanded statistics and control over which statistics to compute.
   *
   * @param cols Columns to compute statistics on.
   * @group action
   * @since 1.6.0
   */
  @scala.annotation.varargs
  def describe(cols: String*): DS[Row]

  /**
   * Computes specified statistics for numeric and string columns. Available statistics are:
   * <ul>
   * <li>count</li>
   * <li>mean</li>
   * <li>stddev</li>
   * <li>min</li>
   * <li>max</li>
   * <li>arbitrary approximate percentiles specified as a percentage (e.g. 75%)</li>
   * <li>count_distinct</li>
   * <li>approx_count_distinct</li>
   * </ul>
   *
   * If no statistics are given, this function computes count, mean, stddev, min,
   * approximate quartiles (percentiles at 25%, 50%, and 75%), and max.
   *
   * This function is meant for exploratory data analysis, as we make no guarantee about the
   * backward compatibility of the schema of the resulting Dataset. If you want to
   * programmatically compute summary statistics, use the `agg` function instead.
   *
   * {{{
   *   ds.summary().show()
   *
   *   // output:
   *   // summary age   height
   *   // count   10.0  10.0
   *   // mean    53.3  178.05
   *   // stddev  11.6  15.7
   *   // min     18.0  163.0
   *   // 25%     24.0  176.0
   *   // 50%     24.0  176.0
   *   // 75%     32.0  180.0
   *   // max     92.0  192.0
   * }}}
   *
   * {{{
   *   ds.summary("count", "min", "25%", "75%", "max").show()
   *
   *   // output:
   *   // summary age   height
   *   // count   10.0  10.0
   *   // min     18.0  163.0
   *   // 25%     24.0  176.0
   *   // 75%     32.0  180.0
   *   // max     92.0  192.0
   * }}}
   *
   * To do a summary for specific columns first select them:
   *
   * {{{
   *   ds.select("age", "height").summary().show()
   * }}}
   *
   * Specify statistics to output custom summaries:
   *
   * {{{
   *   ds.summary("count", "count_distinct").show()
   * }}}
   *
   * The distinct count isn't included by default.
   *
   * You can also run approximate distinct counts which are faster:
   *
   * {{{
   *   ds.summary("count", "approx_count_distinct").show()
   * }}}
   *
   * See also [[describe]] for basic statistics.
   *
   * @param statistics Statistics from above list to be computed.
   * @group action
   * @since 2.3.0
   */
  @scala.annotation.varargs
  def summary(statistics: String*): DS[Row]

  /**
   * Returns the first `n` rows.
   *
   * @note this method should only be used if the resulting array is expected to be small, as
   *       all the data is loaded into the driver's memory.
   * @group action
   * @since 1.6.0
   */
  def head(n: Int): Array[T]

  /**
   * Returns the first row.
   *
   * @group action
   * @since 1.6.0
   */
  def head(): T = head(1).head

  /**
   * Returns the first row. Alias for head().
   *
   * @group action
   * @since 1.6.0
   */
  def first(): T = head()

  /**
   * Concise syntax for chaining custom transformations.
   * {{{
   *   def featurize(ds: DS[T]): DS[U] = ...
   *
   *   ds
   *     .transform(featurize)
   *     .transform(...)
   * }}}
   *
   * @group typedrel
   * @since 1.6.0
   */
  def transform[U](t: DS[T] => DS[U]): DS[U] = t(this.asInstanceOf[DS[T]])

  /**
   * (Scala-specific)
   * Returns a new Dataset that contains the result of applying `func` to each element.
   *
   * @group typedrel
   * @since 1.6.0
   */
  def map[U: Encoder](func: T => U): DS[U]

  /**
   * (Java-specific)
   * Returns a new Dataset that contains the result of applying `func` to each element.
   *
   * @group typedrel
   * @since 1.6.0
   */
  def map[U](func: MapFunction[T, U], encoder: Encoder[U]): DS[U]

  /**
   * (Scala-specific)
   * Returns a new Dataset that contains the result of applying `func` to each partition.
   *
   * @group typedrel
   * @since 1.6.0
   */
  def mapPartitions[U: Encoder](func: Iterator[T] => Iterator[U]): DS[U]

  /**
   * (Java-specific)
   * Returns a new Dataset that contains the result of applying `f` to each partition.
   *
   * @group typedrel
   * @since 1.6.0
   */
  def mapPartitions[U](f: MapPartitionsFunction[T, U], encoder: Encoder[U]): DS[U]

  /**
   * (Scala-specific)
   * Returns a new Dataset by first applying a function to all elements of this Dataset,
   * and then flattening the results.
   *
   * @group typedrel
   * @since 1.6.0
   */
  def flatMap[U: Encoder](func: T => IterableOnce[U]): DS[U] =
    mapPartitions(_.flatMap(func))

  /**
   * (Java-specific)
   * Returns a new Dataset by first applying a function to all elements of this Dataset,
   * and then flattening the results.
   *
   * @group typedrel
   * @since 1.6.0
   */
  def flatMap[U](f: FlatMapFunction[T, U], encoder: Encoder[U]): DS[U] = {
    val func: T => Iterator[U] = x => f.call(x).asScala
    flatMap(func)(encoder)
  }

  /**
   * Applies a function `f` to all rows.
   *
   * @group action
   * @since 1.6.0
   */
  def foreach(f: T => Unit): Unit

  /**
   * (Java-specific)
   * Runs `func` on each element of this Dataset.
   *
   * @group action
   * @since 1.6.0
   */
  def foreach(func: ForeachFunction[T]): Unit = foreach(func.call)

  /**
   * Applies a function `f` to each partition of this Dataset.
   *
   * @group action
   * @since 1.6.0
   */
  def foreachPartition(f: Iterator[T] => Unit): Unit

  /**
   * (Java-specific)
   * Runs `func` on each partition of this Dataset.
   *
   * @group action
   * @since 1.6.0
   */
  def foreachPartition(func: ForeachPartitionFunction[T]): Unit = {
    foreachPartition((it: Iterator[T]) => func.call(it.asJava))
  }

  /**
   * Returns the first `n` rows in the Dataset.
   *
   * Running take requires moving data into the application's driver process, and doing so with
   * a very large `n` can crash the driver process with OutOfMemoryError.
   *
   * @group action
   * @since 1.6.0
   */
  def take(n: Int): Array[T] = head(n)

  /**
   * Returns the last `n` rows in the Dataset.
   *
   * Running tail requires moving data into the application's driver process, and doing so with
   * a very large `n` can crash the driver process with OutOfMemoryError.
   *
   * @group action
   * @since 3.0.0
   */
  def tail(n: Int): Array[T]

  /**
   * Returns the first `n` rows in the Dataset as a list.
   *
   * Running take requires moving data into the application's driver process, and doing so with
   * a very large `n` can crash the driver process with OutOfMemoryError.
   *
   * @group action
   * @since 1.6.0
   */
  def takeAsList(n: Int): util.List[T] = util.Arrays.asList(take(n): _*)

  /**
   * Returns an array that contains all rows in this Dataset.
   *
   * Running collect requires moving all the data into the application's driver process, and
   * doing so on a very large dataset can crash the driver process with OutOfMemoryError.
   *
   * For Java API, use [[collectAsList]].
   *
   * @group action
   * @since 1.6.0
   */
  def collect(): Array[T]

  /**
   * Returns a Java list that contains all rows in this Dataset.
   *
   * Running collect requires moving all the data into the application's driver process, and
   * doing so on a very large dataset can crash the driver process with OutOfMemoryError.
   *
   * @group action
   * @since 1.6.0
   */
  def collectAsList(): util.List[T]

  /**
   * Returns an iterator that contains all rows in this Dataset.
   *
   * The iterator will consume as much memory as the largest partition in this Dataset.
   *
   * @note this results in multiple Spark jobs, and if the input Dataset is the result
   *       of a wide transformation (e.g. join with different partitioners), to avoid
   *       recomputing the input Dataset should be cached first.
   * @group action
   * @since 2.0.0
   */
  def toLocalIterator(): util.Iterator[T]

  /**
   * Returns the number of rows in the Dataset.
   *
   * @group action
   * @since 1.6.0
   */
  def count(): Long

  /**
   * Returns a new Dataset that has exactly `numPartitions` partitions.
   *
   * @group typedrel
   * @since 1.6.0
   */
  def repartition(numPartitions: Int): DS[T]

  protected def repartitionByExpression(
      numPartitions: Option[Int],
      partitionExprs: Seq[Column]): DS[T]

  /**
   * Returns a new Dataset partitioned by the given partitioning expressions into
   * `numPartitions`. The resulting Dataset is hash partitioned.
   *
   * This is the same operation as "DISTRIBUTE BY" in SQL (Hive QL).
   *
   * @group typedrel
   * @since 2.0.0
   */
  @scala.annotation.varargs
  def repartition(numPartitions: Int, partitionExprs: Column*): DS[T] = {
    repartitionByExpression(Some(numPartitions), partitionExprs)
  }

  /**
   * Returns a new Dataset partitioned by the given partitioning expressions, using
   * `spark.sql.shuffle.partitions` as number of partitions.
   * The resulting Dataset is hash partitioned.
   *
   * This is the same operation as "DISTRIBUTE BY" in SQL (Hive QL).
   *
   * @group typedrel
   * @since 2.0.0
   */
  @scala.annotation.varargs
  def repartition(partitionExprs: Column*): DS[T] = {
    repartitionByExpression(None, partitionExprs)
  }

  protected def repartitionByRange(
      numPartitions: Option[Int],
      partitionExprs: Seq[Column]): DS[T]


  /**
   * Returns a new Dataset partitioned by the given partitioning expressions into
   * `numPartitions`. The resulting Dataset is range partitioned.
   *
   * At least one partition-by expression must be specified.
   * When no explicit sort order is specified, "ascending nulls first" is assumed.
   * Note, the rows are not sorted in each partition of the resulting Dataset.
   *
   *
   * Note that due to performance reasons this method uses sampling to estimate the ranges.
   * Hence, the output may not be consistent, since sampling can return different values.
   * The sample size can be controlled by the config
   * `spark.sql.execution.rangeExchange.sampleSizePerPartition`.
   *
   * @group typedrel
   * @since 2.3.0
   */
  @scala.annotation.varargs
  def repartitionByRange(numPartitions: Int, partitionExprs: Column*): DS[T] = {
    repartitionByRange(Some(numPartitions), partitionExprs)
  }

  /**
   * Returns a new Dataset partitioned by the given partitioning expressions, using
   * `spark.sql.shuffle.partitions` as number of partitions.
   * The resulting Dataset is range partitioned.
   *
   * At least one partition-by expression must be specified.
   * When no explicit sort order is specified, "ascending nulls first" is assumed.
   * Note, the rows are not sorted in each partition of the resulting Dataset.
   *
   * Note that due to performance reasons this method uses sampling to estimate the ranges.
   * Hence, the output may not be consistent, since sampling can return different values.
   * The sample size can be controlled by the config
   * `spark.sql.execution.rangeExchange.sampleSizePerPartition`.
   *
   * @group typedrel
   * @since 2.3.0
   */
  @scala.annotation.varargs
  def repartitionByRange(partitionExprs: Column*): DS[T] = {
    repartitionByRange(None, partitionExprs)
  }

  /**
   * Returns a new Dataset that has exactly `numPartitions` partitions, when the fewer partitions
   * are requested. If a larger number of partitions is requested, it will stay at the current
   * number of partitions. Similar to coalesce defined on an `RDD`, this operation results in
   * a narrow dependency, e.g. if you go from 1000 partitions to 100 partitions, there will not
   * be a shuffle, instead each of the 100 new partitions will claim 10 of the current partitions.
   *
   * However, if you're doing a drastic coalesce, e.g. to numPartitions = 1,
   * this may result in your computation taking place on fewer nodes than
   * you like (e.g. one node in the case of numPartitions = 1). To avoid this,
   * you can call repartition. This will add a shuffle step, but means the
   * current upstream partitions will be executed in parallel (per whatever
   * the current partitioning is).
   *
   * @group typedrel
   * @since 1.6.0
   */
  def coalesce(numPartitions: Int): DS[T]

  /**
   * Returns a new Dataset that contains only the unique rows from this Dataset.
   * This is an alias for `dropDuplicates`.
   *
   * Note that for a streaming [[Dataset]], this method returns distinct rows only once
   * regardless of the output mode, which the behavior may not be same with `DISTINCT` in SQL
   * against streaming [[Dataset]].
   *
   * @note Equality checking is performed directly on the encoded representation of the data
   *       and thus is not affected by a custom `equals` function defined on `T`.
   * @group typedrel
   * @since 2.0.0
   */
  def distinct(): DS[T] = dropDuplicates()

  /**
   * Persist this Dataset with the default storage level (`MEMORY_AND_DISK`).
   *
   * @group basic
   * @since 1.6.0
   */
  def persist(): DS[T]

  /**
   * Persist this Dataset with the default storage level (`MEMORY_AND_DISK`).
   *
   * @group basic
   * @since 1.6.0
   */
  def cache(): DS[T]


  /**
   * Persist this Dataset with the given storage level.
   *
   * @param newLevel One of: `MEMORY_ONLY`, `MEMORY_AND_DISK`, `MEMORY_ONLY_SER`,
   *                 `MEMORY_AND_DISK_SER`, `DISK_ONLY`, `MEMORY_ONLY_2`,
   *                 `MEMORY_AND_DISK_2`, etc.
   * @group basic
   * @since 1.6.0
   */
  def persist(newLevel: StorageLevel): DS[T]

  /**
   * Get the Dataset's current storage level, or StorageLevel.NONE if not persisted.
   *
   * @group basic
   * @since 2.1.0
   */
  def storageLevel: StorageLevel

  /**
   * Mark the Dataset as non-persistent, and remove all blocks for it from memory and disk.
   * This will not un-persist any cached data that is built upon this Dataset.
   *
   * @param blocking Whether to block until all blocks are deleted.
   * @group basic
   * @since 1.6.0
   */
  def unpersist(blocking: Boolean): DS[T]

  /**
   * Mark the Dataset as non-persistent, and remove all blocks for it from memory and disk.
   * This will not un-persist any cached data that is built upon this Dataset.
   *
   * @group basic
   * @since 1.6.0
   */
  def unpersist(): DS[T]

  /**
   * Registers this Dataset as a temporary table using the given name. The lifetime of this
   * temporary table is tied to the `SparkSession` that was used to create this Dataset.
   *
   * @group basic
   * @since 1.6.0
   */
  @deprecated("Use createOrReplaceTempView(viewName) instead.", "2.0.0")
  def registerTempTable(tableName: String): Unit = {
    createOrReplaceTempView(tableName)
  }

  /**
   * Creates a local temporary view using the given name. The lifetime of this
   * temporary view is tied to the `SparkSession` that was used to create this Dataset.
   *
   * Local temporary view is session-scoped. Its lifetime is the lifetime of the session that
   * created it, i.e. it will be automatically dropped when the session terminates. It's not
   * tied to any databases, i.e. we can't use `db1.view1` to reference a local temporary view.
   *
   * @throws org.apache.spark.sql.AnalysisException if the view name is invalid or already exists
   * @group basic
   * @since 2.0.0
   */
  @throws[AnalysisException]
  def createTempView(viewName: String): Unit = {
    createTempView(viewName, replace = false, global = false)
  }


  /**
   * Creates a local temporary view using the given name. The lifetime of this
   * temporary view is tied to the `SparkSession` that was used to create this Dataset.
   *
   * @group basic
   * @since 2.0.0
   */
  def createOrReplaceTempView(viewName: String): Unit = {
    createTempView(viewName, replace = true, global = false)
  }

  /**
   * Creates a global temporary view using the given name. The lifetime of this
   * temporary view is tied to this Spark application.
   *
   * Global temporary view is cross-session. Its lifetime is the lifetime of the Spark application,
   * i.e. it will be automatically dropped when the application terminates. It's tied to a system
   * preserved database `global_temp`, and we must use the qualified name to refer a global temp
   * view, e.g. `SELECT * FROM global_temp.view1`.
   *
   * @throws org.apache.spark.sql.AnalysisException if the view name is invalid or already exists
   * @group basic
   * @since 2.1.0
   */
  @throws[AnalysisException]
  def createGlobalTempView(viewName: String): Unit = {
    createTempView(viewName, replace = false, global = true)
  }

  /**
   * Creates or replaces a global temporary view using the given name. The lifetime of this
   * temporary view is tied to this Spark application.
   *
   * Global temporary view is cross-session. Its lifetime is the lifetime of the Spark application,
   * i.e. it will be automatically dropped when the application terminates. It's tied to a system
   * preserved database `global_temp`, and we must use the qualified name to refer a global temp
   * view, e.g. `SELECT * FROM global_temp.view1`.
   *
   * @group basic
   * @since 2.2.0
   */
  def createOrReplaceGlobalTempView(viewName: String): Unit = {
    createTempView(viewName, replace = true, global = true)
  }

  protected def createTempView(viewName: String, replace: Boolean, global: Boolean): Unit

  /**
   * Returns the content of the Dataset as a Dataset of JSON strings.
   *
   * @since 2.0.0
   */
  def toJSON: DS[String]

  /**
   * Returns a best-effort snapshot of the files that compose this Dataset. This method simply
   * asks each constituent BaseRelation for its respective files and takes the union of all results.
   * Depending on the source relations, this may not find all input files. Duplicates are removed.
   *
   * @group basic
   * @since 2.0.0
   */
  def inputFiles: Array[String]

  /**
   * Returns `true` when the logical query plans inside both [[Dataset]]s are equal and
   * therefore return same results.
   *
   * @note The equality comparison here is simplified by tolerating the cosmetic differences
   *       such as attribute names.
   * @note This API can compare both [[Dataset]]s very fast but can still return `false` on
   *       the [[Dataset]] that return the same results, for instance, from different plans. Such
   *       false negative semantic can be useful when caching as an example.
   * @since 3.1.0
   */
  @DeveloperApi
  def sameSemantics(other: DS[T]): Boolean

  /**
   * Returns a `hashCode` of the logical query plan against this [[Dataset]].
   *
   * @note Unlike the standard `hashCode`, the hash is calculated against the query plan
   *       simplified by tolerating the cosmetic differences such as attribute names.
   * @since 3.1.0
   */
  @DeveloperApi
  def semanticHash(): Int
}<|MERGE_RESOLUTION|>--- conflicted
+++ resolved
@@ -20,10 +20,6 @@
 import scala.jdk.CollectionConverters._
 import scala.reflect.runtime.universe.TypeTag
 
-<<<<<<< HEAD
-  def sparkSession: SparkSession
-
-=======
 import _root_.java.util
 
 import org.apache.spark.annotation.{DeveloperApi, Stable}
@@ -124,6 +120,7 @@
  */
 @Stable
 abstract class Dataset[T, DS[_] <: Dataset[_, DS]] extends Serializable {
+  def sparkSession: SparkSession
 
   val encoder: Encoder[T]
 
@@ -1990,7 +1987,6 @@
    * @group typedrel
    * @since 3.5.0
    */
->>>>>>> 8cfc88f5
   @scala.annotation.varargs
   def dropDuplicatesWithinWatermark(col1: String, cols: String*): DS[T] = {
     val colNames: Seq[String] = col1 +: cols
