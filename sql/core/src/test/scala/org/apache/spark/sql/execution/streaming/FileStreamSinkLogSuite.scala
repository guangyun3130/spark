--- conflicted
+++ resolved
@@ -134,18 +134,12 @@
           |{"path":"/a/b/y","size":200,"isDir":false,"modificationTime":2000,"blockReplication":2,"blockSize":20000,"action":"delete"}
           |{"path":"/a/b/z","size":300,"isDir":false,"modificationTime":3000,"blockReplication":3,"blockSize":30000,"action":"add"}""".stripMargin
       // scalastyle:on
-<<<<<<< HEAD
-      assert(expected === new String(sinkLog.serialize(logs), UTF_8))
-
-      assert(VERSION === new String(sinkLog.serialize(Array()), UTF_8))
-=======
       val baos = new ByteArrayOutputStream()
       sinkLog.serialize(logs, baos)
       assert(expected === baos.toString(UTF_8.name()))
       baos.reset()
       sinkLog.serialize(Array(), baos)
       assert(VERSION === baos.toString(UTF_8.name()))
->>>>>>> 5e47a805
     }
   }
 
@@ -186,11 +180,7 @@
 
       assert(expected === sinkLog.deserialize(new ByteArrayInputStream(logs.getBytes(UTF_8))))
 
-<<<<<<< HEAD
-      assert(Nil === sinkLog.deserialize(VERSION.getBytes(UTF_8)))
-=======
       assert(Nil === sinkLog.deserialize(new ByteArrayInputStream(VERSION.getBytes(UTF_8))))
->>>>>>> 5e47a805
     }
   }
 
