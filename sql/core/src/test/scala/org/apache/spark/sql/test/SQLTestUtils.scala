--- conflicted
+++ resolved
@@ -243,11 +243,7 @@
     protected override def _sqlContext: SQLContext = self.spark.sqlContext
   }
 
-<<<<<<< HEAD
-  override protected def withSQLConf[T](pairs: (String, String)*)(f: => T): T = {
-=======
   protected override def withSQLConf[T](pairs: (String, String)*)(f: => T): T = {
->>>>>>> c18c87dc
     SparkSession.setActiveSession(spark)
     super.withSQLConf(pairs: _*)(f)
   }
