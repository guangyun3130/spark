--- conflicted
+++ resolved
@@ -109,8 +109,6 @@
     checkFilterPredicate(predicate, filterClass, Seq(Row(expected)))(df)
   }
 
-<<<<<<< HEAD
-=======
   /**
    * Takes a sequence of products `data` to generate multi-level nested
    * dataframes as new test data. It tests both non-nested and nested dataframes
@@ -160,7 +158,6 @@
     }
   }
 
->>>>>>> a3d80564
   private def testTimestampPushdown(data: Seq[String], java8Api: Boolean): Unit = {
     implicit class StringToTs(s: String) {
       def ts: Timestamp = Timestamp.valueOf(s)
