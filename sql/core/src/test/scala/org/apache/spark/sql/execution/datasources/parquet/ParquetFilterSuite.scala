/*
 * Licensed to the Apache Software Foundation (ASF) under one or more
 * contributor license agreements.  See the NOTICE file distributed with
 * this work for additional information regarding copyright ownership.
 * The ASF licenses this file to You under the Apache License, Version 2.0
 * (the "License"); you may not use this file except in compliance with
 * the License.  You may obtain a copy of the License at
 *
 *    http://www.apache.org/licenses/LICENSE-2.0
 *
 * Unless required by applicable law or agreed to in writing, software
 * distributed under the License is distributed on an "AS IS" BASIS,
 * WITHOUT WARRANTIES OR CONDITIONS OF ANY KIND, either express or implied.
 * See the License for the specific language governing permissions and
 * limitations under the License.
 */

package org.apache.spark.sql.execution.datasources.parquet

import java.nio.charset.StandardCharsets

import org.apache.parquet.filter2.predicate.{FilterPredicate, Operators}
import org.apache.parquet.filter2.predicate.FilterApi._
import org.apache.parquet.filter2.predicate.Operators.{Column => _, _}

import org.apache.spark.sql._
import org.apache.spark.sql.catalyst.dsl.expressions._
import org.apache.spark.sql.catalyst.expressions._
import org.apache.spark.sql.catalyst.planning.PhysicalOperation
import org.apache.spark.sql.execution.datasources.{DataSourceStrategy, HadoopFsRelation, LogicalRelation}
import org.apache.spark.sql.functions._
import org.apache.spark.sql.internal.SQLConf
import org.apache.spark.sql.test.SharedSQLContext
import org.apache.spark.sql.types._
import org.apache.spark.util.{AccumulatorContext, AccumulatorV2}

/**
 * A test suite that tests Parquet filter2 API based filter pushdown optimization.
 *
 * NOTE:
 *
 * 1. `!(a cmp b)` is always transformed to its negated form `a cmp' b` by the
 *    `BooleanSimplification` optimization rule whenever possible. As a result, predicate `!(a < 1)`
 *    results in a `GtEq` filter predicate rather than a `Not`.
 *
 * 2. `Tuple1(Option(x))` is used together with `AnyVal` types like `Int` to ensure the inferred
 *    data type is nullable.
 */
class ParquetFilterSuite extends QueryTest with ParquetTest with SharedSQLContext {
  private def checkFilterPredicate(
      df: DataFrame,
      predicate: Predicate,
      filterClass: Class[_ <: FilterPredicate],
      checker: (DataFrame, Seq[Row]) => Unit,
      expected: Seq[Row]): Unit = {
    val output = predicate.collect { case a: Attribute => a }.distinct

    withSQLConf(SQLConf.PARQUET_FILTER_PUSHDOWN_ENABLED.key -> "true") {
      withSQLConf(SQLConf.PARQUET_VECTORIZED_READER_ENABLED.key -> "false") {
        val query = df
          .select(output.map(e => Column(e)): _*)
          .where(Column(predicate))

        var maybeRelation: Option[HadoopFsRelation] = None
        val maybeAnalyzedPredicate = query.queryExecution.optimizedPlan.collect {
          case PhysicalOperation(_, filters, LogicalRelation(relation: HadoopFsRelation, _, _)) =>
            maybeRelation = Some(relation)
            filters
        }.flatten.reduceLeftOption(_ && _)
        assert(maybeAnalyzedPredicate.isDefined, "No filter is analyzed from the given query")

        val (_, selectedFilters, _) =
          DataSourceStrategy.selectFilters(maybeRelation.get, maybeAnalyzedPredicate.toSeq)
        assert(selectedFilters.nonEmpty, "No filter is pushed down")

        selectedFilters.foreach { pred =>
          val maybeFilter = ParquetFilters.createFilter(df.schema, pred)
          assert(maybeFilter.isDefined, s"Couldn't generate filter predicate for $pred")
          // Doesn't bother checking type parameters here (e.g. `Eq[Integer]`)
          maybeFilter.exists(_.getClass === filterClass)
        }
        checker(stripSparkFilter(query), expected)
      }
    }
  }

  private def checkFilterPredicate
      (predicate: Predicate, filterClass: Class[_ <: FilterPredicate], expected: Seq[Row])
      (implicit df: DataFrame): Unit = {
    checkFilterPredicate(df, predicate, filterClass, checkAnswer(_, _: Seq[Row]), expected)
  }

  private def checkFilterPredicate[T]
      (predicate: Predicate, filterClass: Class[_ <: FilterPredicate], expected: T)
      (implicit df: DataFrame): Unit = {
    checkFilterPredicate(predicate, filterClass, Seq(Row(expected)))(df)
  }

  private def checkBinaryFilterPredicate
      (predicate: Predicate, filterClass: Class[_ <: FilterPredicate], expected: Seq[Row])
      (implicit df: DataFrame): Unit = {
    def checkBinaryAnswer(df: DataFrame, expected: Seq[Row]) = {
      assertResult(expected.map(_.getAs[Array[Byte]](0).mkString(",")).sorted) {
        df.rdd.map(_.getAs[Array[Byte]](0).mkString(",")).collect().toSeq.sorted
      }
    }

    checkFilterPredicate(df, predicate, filterClass, checkBinaryAnswer _, expected)
  }

  private def checkBinaryFilterPredicate
      (predicate: Predicate, filterClass: Class[_ <: FilterPredicate], expected: Array[Byte])
      (implicit df: DataFrame): Unit = {
    checkBinaryFilterPredicate(predicate, filterClass, Seq(Row(expected)))(df)
  }

  test("filter pushdown - boolean") {
    withParquetDataFrame((true :: false :: Nil).map(b => Tuple1.apply(Option(b)))) { implicit df =>
      checkFilterPredicate('_1.isNull, classOf[Eq[_]], Seq.empty[Row])
      checkFilterPredicate('_1.isNotNull, classOf[NotEq[_]], Seq(Row(true), Row(false)))

      checkFilterPredicate('_1 === true, classOf[Eq[_]], true)
      checkFilterPredicate('_1 <=> true, classOf[Eq[_]], true)
      checkFilterPredicate('_1 =!= true, classOf[NotEq[_]], false)
    }
  }

  test("filter pushdown - integer") {
    withParquetDataFrame((1 to 4).map(i => Tuple1(Option(i)))) { implicit df =>
      checkFilterPredicate('_1.isNull, classOf[Eq[_]], Seq.empty[Row])
      checkFilterPredicate('_1.isNotNull, classOf[NotEq[_]], (1 to 4).map(Row.apply(_)))

      checkFilterPredicate('_1 === 1, classOf[Eq[_]], 1)
      checkFilterPredicate('_1 <=> 1, classOf[Eq[_]], 1)
      checkFilterPredicate('_1 =!= 1, classOf[NotEq[_]], (2 to 4).map(Row.apply(_)))

      checkFilterPredicate('_1 < 2, classOf[Lt[_]], 1)
      checkFilterPredicate('_1 > 3, classOf[Gt[_]], 4)
      checkFilterPredicate('_1 <= 1, classOf[LtEq[_]], 1)
      checkFilterPredicate('_1 >= 4, classOf[GtEq[_]], 4)

      checkFilterPredicate(Literal(1) === '_1, classOf[Eq[_]], 1)
      checkFilterPredicate(Literal(1) <=> '_1, classOf[Eq[_]], 1)
      checkFilterPredicate(Literal(2) > '_1, classOf[Lt[_]], 1)
      checkFilterPredicate(Literal(3) < '_1, classOf[Gt[_]], 4)
      checkFilterPredicate(Literal(1) >= '_1, classOf[LtEq[_]], 1)
      checkFilterPredicate(Literal(4) <= '_1, classOf[GtEq[_]], 4)

      checkFilterPredicate(!('_1 < 4), classOf[GtEq[_]], 4)
      checkFilterPredicate('_1 < 2 || '_1 > 3, classOf[Operators.Or], Seq(Row(1), Row(4)))
    }
  }

  test("filter pushdown - long") {
    withParquetDataFrame((1 to 4).map(i => Tuple1(Option(i.toLong)))) { implicit df =>
      checkFilterPredicate('_1.isNull, classOf[Eq[_]], Seq.empty[Row])
      checkFilterPredicate('_1.isNotNull, classOf[NotEq[_]], (1 to 4).map(Row.apply(_)))

      checkFilterPredicate('_1 === 1, classOf[Eq[_]], 1)
      checkFilterPredicate('_1 <=> 1, classOf[Eq[_]], 1)
      checkFilterPredicate('_1 =!= 1, classOf[NotEq[_]], (2 to 4).map(Row.apply(_)))

      checkFilterPredicate('_1 < 2, classOf[Lt[_]], 1)
      checkFilterPredicate('_1 > 3, classOf[Gt[_]], 4)
      checkFilterPredicate('_1 <= 1, classOf[LtEq[_]], 1)
      checkFilterPredicate('_1 >= 4, classOf[GtEq[_]], 4)

      checkFilterPredicate(Literal(1) === '_1, classOf[Eq[_]], 1)
      checkFilterPredicate(Literal(1) <=> '_1, classOf[Eq[_]], 1)
      checkFilterPredicate(Literal(2) > '_1, classOf[Lt[_]], 1)
      checkFilterPredicate(Literal(3) < '_1, classOf[Gt[_]], 4)
      checkFilterPredicate(Literal(1) >= '_1, classOf[LtEq[_]], 1)
      checkFilterPredicate(Literal(4) <= '_1, classOf[GtEq[_]], 4)

      checkFilterPredicate(!('_1 < 4), classOf[GtEq[_]], 4)
      checkFilterPredicate('_1 < 2 || '_1 > 3, classOf[Operators.Or], Seq(Row(1), Row(4)))
    }
  }

  test("filter pushdown - float") {
    withParquetDataFrame((1 to 4).map(i => Tuple1(Option(i.toFloat)))) { implicit df =>
      checkFilterPredicate('_1.isNull, classOf[Eq[_]], Seq.empty[Row])
      checkFilterPredicate('_1.isNotNull, classOf[NotEq[_]], (1 to 4).map(Row.apply(_)))

      checkFilterPredicate('_1 === 1, classOf[Eq[_]], 1)
      checkFilterPredicate('_1 <=> 1, classOf[Eq[_]], 1)
      checkFilterPredicate('_1 =!= 1, classOf[NotEq[_]], (2 to 4).map(Row.apply(_)))

      checkFilterPredicate('_1 < 2, classOf[Lt[_]], 1)
      checkFilterPredicate('_1 > 3, classOf[Gt[_]], 4)
      checkFilterPredicate('_1 <= 1, classOf[LtEq[_]], 1)
      checkFilterPredicate('_1 >= 4, classOf[GtEq[_]], 4)

      checkFilterPredicate(Literal(1) === '_1, classOf[Eq[_]], 1)
      checkFilterPredicate(Literal(1) <=> '_1, classOf[Eq[_]], 1)
      checkFilterPredicate(Literal(2) > '_1, classOf[Lt[_]], 1)
      checkFilterPredicate(Literal(3) < '_1, classOf[Gt[_]], 4)
      checkFilterPredicate(Literal(1) >= '_1, classOf[LtEq[_]], 1)
      checkFilterPredicate(Literal(4) <= '_1, classOf[GtEq[_]], 4)

      checkFilterPredicate(!('_1 < 4), classOf[GtEq[_]], 4)
      checkFilterPredicate('_1 < 2 || '_1 > 3, classOf[Operators.Or], Seq(Row(1), Row(4)))
    }
  }

  test("filter pushdown - double") {
    withParquetDataFrame((1 to 4).map(i => Tuple1(Option(i.toDouble)))) { implicit df =>
      checkFilterPredicate('_1.isNull, classOf[Eq[_]], Seq.empty[Row])
      checkFilterPredicate('_1.isNotNull, classOf[NotEq[_]], (1 to 4).map(Row.apply(_)))

      checkFilterPredicate('_1 === 1, classOf[Eq[_]], 1)
      checkFilterPredicate('_1 <=> 1, classOf[Eq[_]], 1)
      checkFilterPredicate('_1 =!= 1, classOf[NotEq[_]], (2 to 4).map(Row.apply(_)))

      checkFilterPredicate('_1 < 2, classOf[Lt[_]], 1)
      checkFilterPredicate('_1 > 3, classOf[Gt[_]], 4)
      checkFilterPredicate('_1 <= 1, classOf[LtEq[_]], 1)
      checkFilterPredicate('_1 >= 4, classOf[GtEq[_]], 4)

      checkFilterPredicate(Literal(1) === '_1, classOf[Eq[_]], 1)
      checkFilterPredicate(Literal(1) <=> '_1, classOf[Eq[_]], 1)
      checkFilterPredicate(Literal(2) > '_1, classOf[Lt[_]], 1)
      checkFilterPredicate(Literal(3) < '_1, classOf[Gt[_]], 4)
      checkFilterPredicate(Literal(1) >= '_1, classOf[LtEq[_]], 1)
      checkFilterPredicate(Literal(4) <= '_1, classOf[GtEq[_]], 4)

      checkFilterPredicate(!('_1 < 4), classOf[GtEq[_]], 4)
      checkFilterPredicate('_1 < 2 || '_1 > 3, classOf[Operators.Or], Seq(Row(1), Row(4)))
    }
  }

  test("filter pushdown - string") {
    withParquetDataFrame((1 to 4).map(i => Tuple1(i.toString))) { implicit df =>
      checkFilterPredicate('_1.isNull, classOf[Eq[_]], Seq.empty[Row])
      checkFilterPredicate(
        '_1.isNotNull, classOf[NotEq[_]], (1 to 4).map(i => Row.apply(i.toString)))

      checkFilterPredicate('_1 === "1", classOf[Eq[_]], "1")
      checkFilterPredicate('_1 <=> "1", classOf[Eq[_]], "1")
      checkFilterPredicate(
        '_1 =!= "1", classOf[NotEq[_]], (2 to 4).map(i => Row.apply(i.toString)))

      checkFilterPredicate('_1 < "2", classOf[Lt[_]], "1")
      checkFilterPredicate('_1 > "3", classOf[Gt[_]], "4")
      checkFilterPredicate('_1 <= "1", classOf[LtEq[_]], "1")
      checkFilterPredicate('_1 >= "4", classOf[GtEq[_]], "4")

      checkFilterPredicate(Literal("1") === '_1, classOf[Eq[_]], "1")
      checkFilterPredicate(Literal("1") <=> '_1, classOf[Eq[_]], "1")
      checkFilterPredicate(Literal("2") > '_1, classOf[Lt[_]], "1")
      checkFilterPredicate(Literal("3") < '_1, classOf[Gt[_]], "4")
      checkFilterPredicate(Literal("1") >= '_1, classOf[LtEq[_]], "1")
      checkFilterPredicate(Literal("4") <= '_1, classOf[GtEq[_]], "4")

      checkFilterPredicate(!('_1 < "4"), classOf[GtEq[_]], "4")
      checkFilterPredicate('_1 < "2" || '_1 > "3", classOf[Operators.Or], Seq(Row("1"), Row("4")))
    }
  }

  test("filter pushdown - binary") {
    implicit class IntToBinary(int: Int) {
      def b: Array[Byte] = int.toString.getBytes(StandardCharsets.UTF_8)
    }

    withParquetDataFrame((1 to 4).map(i => Tuple1(i.b))) { implicit df =>
      checkBinaryFilterPredicate('_1 === 1.b, classOf[Eq[_]], 1.b)
      checkBinaryFilterPredicate('_1 <=> 1.b, classOf[Eq[_]], 1.b)

      checkBinaryFilterPredicate('_1.isNull, classOf[Eq[_]], Seq.empty[Row])
      checkBinaryFilterPredicate(
        '_1.isNotNull, classOf[NotEq[_]], (1 to 4).map(i => Row.apply(i.b)).toSeq)

      checkBinaryFilterPredicate(
        '_1 =!= 1.b, classOf[NotEq[_]], (2 to 4).map(i => Row.apply(i.b)).toSeq)

      checkBinaryFilterPredicate('_1 < 2.b, classOf[Lt[_]], 1.b)
      checkBinaryFilterPredicate('_1 > 3.b, classOf[Gt[_]], 4.b)
      checkBinaryFilterPredicate('_1 <= 1.b, classOf[LtEq[_]], 1.b)
      checkBinaryFilterPredicate('_1 >= 4.b, classOf[GtEq[_]], 4.b)

      checkBinaryFilterPredicate(Literal(1.b) === '_1, classOf[Eq[_]], 1.b)
      checkBinaryFilterPredicate(Literal(1.b) <=> '_1, classOf[Eq[_]], 1.b)
      checkBinaryFilterPredicate(Literal(2.b) > '_1, classOf[Lt[_]], 1.b)
      checkBinaryFilterPredicate(Literal(3.b) < '_1, classOf[Gt[_]], 4.b)
      checkBinaryFilterPredicate(Literal(1.b) >= '_1, classOf[LtEq[_]], 1.b)
      checkBinaryFilterPredicate(Literal(4.b) <= '_1, classOf[GtEq[_]], 4.b)

      checkBinaryFilterPredicate(!('_1 < 4.b), classOf[GtEq[_]], 4.b)
      checkBinaryFilterPredicate(
        '_1 < 2.b || '_1 > 3.b, classOf[Operators.Or], Seq(Row(1.b), Row(4.b)))
    }
  }

  test("SPARK-6554: don't push down predicates which reference partition columns") {
    import testImplicits._

    withSQLConf(SQLConf.PARQUET_FILTER_PUSHDOWN_ENABLED.key -> "true") {
      withTempPath { dir =>
        val path = s"${dir.getCanonicalPath}/part=1"
        (1 to 3).map(i => (i, i.toString)).toDF("a", "b").write.parquet(path)

        // If the "part = 1" filter gets pushed down, this query will throw an exception since
        // "part" is not a valid column in the actual Parquet file
        checkAnswer(
          spark.read.parquet(dir.getCanonicalPath).filter("part = 1"),
          (1 to 3).map(i => Row(i, i.toString, 1)))
      }
    }
  }

  test("SPARK-10829: Filter combine partition key and attribute doesn't work in DataSource scan") {
    import testImplicits._

    withSQLConf(SQLConf.PARQUET_FILTER_PUSHDOWN_ENABLED.key -> "true") {
      withTempPath { dir =>
        val path = s"${dir.getCanonicalPath}/part=1"
        (1 to 3).map(i => (i, i.toString)).toDF("a", "b").write.parquet(path)

        // If the "part = 1" filter gets pushed down, this query will throw an exception since
        // "part" is not a valid column in the actual Parquet file
        checkAnswer(
          spark.read.parquet(dir.getCanonicalPath).filter("a > 0 and (part = 0 or a > 1)"),
          (2 to 3).map(i => Row(i, i.toString, 1)))
      }
    }
  }

  test("SPARK-12231: test the filter and empty project in partitioned DataSource scan") {
    import testImplicits._

    withSQLConf(SQLConf.PARQUET_FILTER_PUSHDOWN_ENABLED.key -> "true") {
      withTempPath { dir =>
        val path = s"${dir.getCanonicalPath}"
        (1 to 3).map(i => (i, i + 1, i + 2, i + 3)).toDF("a", "b", "c", "d").
          write.partitionBy("a").parquet(path)

        // The filter "a > 1 or b < 2" will not get pushed down, and the projection is empty,
        // this query will throw an exception since the project from combinedFilter expect
        // two projection while the
        val df1 = spark.read.parquet(dir.getCanonicalPath)

        assert(df1.filter("a > 1 or b < 2").count() == 2)
      }
    }
  }

  test("SPARK-12231: test the new projection in partitioned DataSource scan") {
    import testImplicits._

    withSQLConf(SQLConf.PARQUET_FILTER_PUSHDOWN_ENABLED.key -> "true") {
      withTempPath { dir =>
        val path = s"${dir.getCanonicalPath}"
        (1 to 3).map(i => (i, i + 1, i + 2, i + 3)).toDF("a", "b", "c", "d").
          write.partitionBy("a").parquet(path)

        // test the generate new projection case
        // when projects != partitionAndNormalColumnProjs

        val df1 = spark.read.parquet(dir.getCanonicalPath)

        checkAnswer(
          df1.filter("a > 1 or b > 2").orderBy("a").selectExpr("a", "b", "c", "d"),
          (2 to 3).map(i => Row(i, i + 1, i + 2, i + 3)))
      }
    }
  }


  test("Filter applied on merged Parquet schema with new column should work") {
    import testImplicits._
    Seq("true", "false").map { vectorized =>
      withSQLConf(SQLConf.PARQUET_FILTER_PUSHDOWN_ENABLED.key -> "true",
        SQLConf.PARQUET_SCHEMA_MERGING_ENABLED.key -> "true",
        SQLConf.PARQUET_VECTORIZED_READER_ENABLED.key -> vectorized) {
        withTempPath { dir =>
          val path1 = s"${dir.getCanonicalPath}/table1"
          (1 to 3).map(i => (i, i.toString)).toDF("a", "b").write.parquet(path1)
          val path2 = s"${dir.getCanonicalPath}/table2"
          (1 to 3).map(i => (i, i.toString)).toDF("c", "b").write.parquet(path2)

          // No matter "c = 1" gets pushed down or not, this query should work without exception.
          val df = spark.read.parquet(path1, path2).filter("c = 1").selectExpr("c", "b", "a")
          checkAnswer(
            df,
            Row(1, "1", null))

          val path3 = s"${dir.getCanonicalPath}/table3"
          val dfStruct = sparkContext.parallelize(Seq((1, 1))).toDF("a", "b")
          dfStruct.select(struct("a").as("s")).write.parquet(path3)

          val path4 = s"${dir.getCanonicalPath}/table4"
          val dfStruct2 = sparkContext.parallelize(Seq((1, 1))).toDF("c", "b")
          dfStruct2.select(struct("c").as("s")).write.parquet(path4)

          // No matter "s.c = 1" gets pushed down or not, this query should work without exception.
          val dfStruct3 = spark.read.parquet(path3, path4).filter("s.c = 1")
            .selectExpr("s")
          checkAnswer(dfStruct3, Row(Row(null, 1)))
        }
      }
    }
  }

  // The unsafe row RecordReader does not support row by row filtering so run it with it disabled.
  test("SPARK-11661 Still pushdown filters returned by unhandledFilters") {
    import testImplicits._
    withSQLConf(SQLConf.PARQUET_FILTER_PUSHDOWN_ENABLED.key -> "true") {
      withSQLConf(SQLConf.PARQUET_VECTORIZED_READER_ENABLED.key -> "false") {
        withTempPath { dir =>
          val path = s"${dir.getCanonicalPath}/part=1"
          (1 to 3).map(i => (i, i.toString)).toDF("a", "b").write.parquet(path)
          val df = spark.read.parquet(path).filter("a = 2")

          // The result should be single row.
          // When a filter is pushed to Parquet, Parquet can apply it to every row.
          // So, we can check the number of rows returned from the Parquet
          // to make sure our filter pushdown work.
          assert(stripSparkFilter(df).count == 1)
        }
      }
    }
  }

  test("SPARK-12218: 'Not' is included in Parquet filter pushdown") {
    import testImplicits._

    withSQLConf(SQLConf.PARQUET_FILTER_PUSHDOWN_ENABLED.key -> "true") {
      withTempPath { dir =>
        val path = s"${dir.getCanonicalPath}/table1"
        (1 to 5).map(i => (i, (i % 2).toString)).toDF("a", "b").write.parquet(path)

        checkAnswer(
          spark.read.parquet(path).where("not (a = 2) or not(b in ('1'))"),
          (1 to 5).map(i => Row(i, (i % 2).toString)))

        checkAnswer(
          spark.read.parquet(path).where("not (a = 2 and b in ('1'))"),
          (1 to 5).map(i => Row(i, (i % 2).toString)))
      }
    }
  }

  test("SPARK-12218 Converting conjunctions into Parquet filter predicates") {
    val schema = StructType(Seq(
      StructField("a", IntegerType, nullable = false),
      StructField("b", StringType, nullable = true),
      StructField("c", DoubleType, nullable = true)
    ))

    assertResult(Some(and(
      lt(intColumn("a"), 10: Integer),
      gt(doubleColumn("c"), 1.5: java.lang.Double)))
    ) {
      ParquetFilters.createFilter(
        schema,
        sources.And(
          sources.LessThan("a", 10),
          sources.GreaterThan("c", 1.5D)))
    }

    assertResult(None) {
      ParquetFilters.createFilter(
        schema,
        sources.And(
          sources.LessThan("a", 10),
          sources.StringContains("b", "prefix")))
    }

    assertResult(None) {
      ParquetFilters.createFilter(
        schema,
        sources.Not(
          sources.And(
            sources.GreaterThan("a", 1),
            sources.StringContains("b", "prefix"))))
    }
  }

  test("SPARK-16371 Do not push down filters when inner name and outer name are the same") {
    withParquetDataFrame((1 to 4).map(i => Tuple1(Tuple1(i)))) { implicit df =>
      // Here the schema becomes as below:
      //
      // root
      //  |-- _1: struct (nullable = true)
      //  |    |-- _1: integer (nullable = true)
      //
      // The inner column name, `_1` and outer column name `_1` are the same.
      // Obviously this should not push down filters because the outer column is struct.
      assert(df.filter("_1 IS NOT NULL").count() === 4)
    }
  }

  test("Fiters should be pushed down for vectorized Parquet reader at row group level") {
    import testImplicits._

    withSQLConf(SQLConf.PARQUET_VECTORIZED_READER_ENABLED.key -> "true",
        SQLConf.WHOLESTAGE_CODEGEN_ENABLED.key -> "false") {
      withTempPath { dir =>
        val path = s"${dir.getCanonicalPath}/table"
        (1 to 1024).map(i => (101, i)).toDF("a", "b").write.parquet(path)

        Seq(true, false).foreach { enablePushDown =>
          withSQLConf(SQLConf.PARQUET_FILTER_PUSHDOWN_ENABLED.key -> enablePushDown.toString) {
            val accu = new NumRowGroupsAcc
            sparkContext.register(accu)

            val df = spark.read.parquet(path).filter("a < 100")
            df.foreachPartition(_.foreach(v => accu.add(0)))
            df.collect

            if (enablePushDown) {
              assert(accu.value == 0)
            } else {
              assert(accu.value > 0)
            }
            AccumulatorContext.remove(accu.id)
          }
        }
      }
    }
  }

  test("SPARK-17213: Broken Parquet filter push-down for string columns") {
    withTempPath { dir =>
      import testImplicits._

      val path = dir.getCanonicalPath
      // scalastyle:off nonascii
      Seq("a", "é").toDF("name").write.parquet(path)
      // scalastyle:on nonascii

      assert(spark.read.parquet(path).where("name > 'a'").count() == 1)
      assert(spark.read.parquet(path).where("name >= 'a'").count() == 2)

      // scalastyle:off nonascii
      assert(spark.read.parquet(path).where("name < 'é'").count() == 1)
      assert(spark.read.parquet(path).where("name <= 'é'").count() == 2)
      // scalastyle:on nonascii
    }
  }
<<<<<<< HEAD
}

class NumRowGroupsAcc extends AccumulatorV2[Integer, Integer] {
  private var _sum = 0

  override def isZero: Boolean = _sum == 0

  override def copy(): AccumulatorV2[Integer, Integer] = {
    val acc = new NumRowGroupsAcc()
    acc._sum = _sum
    acc
  }

  override def reset(): Unit = _sum = 0

  override def add(v: Integer): Unit = _sum += v

  override def merge(other: AccumulatorV2[Integer, Integer]): Unit = other match {
    case a: NumRowGroupsAcc => _sum += a._sum
    case _ => throw new UnsupportedOperationException(
      s"Cannot merge ${this.getClass.getName} with ${other.getClass.getName}")
  }

  override def value: Integer = _sum
=======

  test("predicate pushdown for columns with a '.' in them") {
    withTempPath { dir =>
      import testImplicits._

      val path = dir.getCanonicalPath
      Seq("apple", null).toDF("col.dots").write.parquet(path)

      assert(spark.read.parquet(path).count() == 2)
      assert(spark.read.parquet(path).where("`col.dots` IS NULL").count() == 1)
      assert(spark.read.parquet(path).where("`col.dots` IS NOT NULL").count() == 1)
    }

  }
>>>>>>> 51cb89b0
}<|MERGE_RESOLUTION|>--- conflicted
+++ resolved
@@ -538,7 +538,20 @@
       // scalastyle:on nonascii
     }
   }
-<<<<<<< HEAD
+
+  test("predicate pushdown for columns with a '.' in them") {
+    withTempPath { dir =>
+      import testImplicits._
+
+      val path = dir.getCanonicalPath
+      Seq("apple", null).toDF("col.dots").write.parquet(path)
+
+      assert(spark.read.parquet(path).count() == 2)
+      assert(spark.read.parquet(path).where("`col.dots` IS NULL").count() == 1)
+      assert(spark.read.parquet(path).where("`col.dots` IS NOT NULL").count() == 1)
+    }
+
+  }
 }
 
 class NumRowGroupsAcc extends AccumulatorV2[Integer, Integer] {
@@ -563,20 +576,4 @@
   }
 
   override def value: Integer = _sum
-=======
-
-  test("predicate pushdown for columns with a '.' in them") {
-    withTempPath { dir =>
-      import testImplicits._
-
-      val path = dir.getCanonicalPath
-      Seq("apple", null).toDF("col.dots").write.parquet(path)
-
-      assert(spark.read.parquet(path).count() == 2)
-      assert(spark.read.parquet(path).where("`col.dots` IS NULL").count() == 1)
-      assert(spark.read.parquet(path).where("`col.dots` IS NOT NULL").count() == 1)
-    }
-
-  }
->>>>>>> 51cb89b0
 }