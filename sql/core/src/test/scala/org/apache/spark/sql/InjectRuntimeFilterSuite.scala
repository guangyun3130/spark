/*
 * Licensed to the Apache Software Foundation (ASF) under one or more
 * contributor license agreements.  See the NOTICE file distributed with
 * this work for additional information regarding copyright ownership.
 * The ASF licenses this file to You under the Apache License, Version 2.0
 * (the "License"); you may not use this file except in compliance with
 * the License.  You may obtain a copy of the License at
 *
 *    http://www.apache.org/licenses/LICENSE-2.0
 *
 * Unless required by applicable law or agreed to in writing, software
 * distributed under the License is distributed on an "AS IS" BASIS,
 * WITHOUT WARRANTIES OR CONDITIONS OF ANY KIND, either express or implied.
 * See the License for the specific language governing permissions and
 * limitations under the License.
 */

package org.apache.spark.sql

import org.apache.spark.sql.catalyst.expressions.{Alias, BloomFilterMightContain, Literal}
import org.apache.spark.sql.catalyst.expressions.aggregate.{AggregateExpression, BloomFilterAggregate}
import org.apache.spark.sql.catalyst.plans.LeftSemi
import org.apache.spark.sql.catalyst.plans.logical.{Aggregate, Filter, Join, LogicalPlan}
import org.apache.spark.sql.internal.SQLConf
import org.apache.spark.sql.test.{SharedSparkSession, SQLTestUtils}
import org.apache.spark.sql.types.{IntegerType, StructType}

class InjectRuntimeFilterSuite extends QueryTest with SQLTestUtils with SharedSparkSession {

  protected override def beforeAll(): Unit = {
    super.beforeAll()
    val schema = new StructType().add("a1", IntegerType, nullable = true)
      .add("b1", IntegerType, nullable = true)
      .add("c1", IntegerType, nullable = true)
      .add("d1", IntegerType, nullable = true)
      .add("e1", IntegerType, nullable = true)
      .add("f1", IntegerType, nullable = true)

    val data1 = Seq(Seq(null, 47, null, 4, 6, 48),
      Seq(73, 63, null, 92, null, null),
      Seq(76, 10, 74, 98, 37, 5),
      Seq(0, 63, null, null, null, null),
      Seq(15, 77, null, null, null, null),
      Seq(null, 57, 33, 55, null, 58),
      Seq(4, 0, 86, null, 96, 14),
      Seq(28, 16, 58, null, null, null),
      Seq(1, 88, null, 8, null, 79),
      Seq(59, null, null, null, 20, 25),
      Seq(1, 50, null, 94, 94, null),
      Seq(null, null, null, 67, 51, 57),
      Seq(77, 50, 8, 90, 16, 21),
      Seq(34, 28, null, 5, null, 64),
      Seq(null, null, 88, 11, 63, 79),
      Seq(92, 94, 23, 1, null, 64),
      Seq(57, 56, null, 83, null, null),
      Seq(null, 35, 8, 35, null, 70),
      Seq(null, 8, null, 35, null, 87),
      Seq(9, null, null, 60, null, 5),
      Seq(null, 15, 66, null, 83, null))
    val rdd1 = spark.sparkContext.parallelize(data1)
    val rddRow1 = rdd1.map(s => Row.fromSeq(s))
    spark.createDataFrame(rddRow1, schema).write.saveAsTable("bf1")

    val schema2 = new StructType().add("a2", IntegerType, nullable = true)
      .add("b2", IntegerType, nullable = true)
      .add("c2", IntegerType, nullable = true)
      .add("d2", IntegerType, nullable = true)
      .add("e2", IntegerType, nullable = true)
      .add("f2", IntegerType, nullable = true)


    val data2 = Seq(Seq(67, 17, 45, 91, null, null),
      Seq(98, 63, 0, 89, null, 40),
      Seq(null, 76, 68, 75, 20, 19),
      Seq(8, null, null, null, 78, null),
      Seq(48, 62, null, null, 11, 98),
      Seq(84, null, 99, 65, 66, 51),
      Seq(98, null, null, null, 42, 51),
      Seq(10, 3, 29, null, 68, 8),
      Seq(85, 36, 41, null, 28, 71),
      Seq(89, null, 94, 95, 67, 21),
      Seq(44, null, 24, 33, null, 6),
      Seq(null, 6, 78, 31, null, 69),
      Seq(59, 2, 63, 9, 66, 20),
      Seq(5, 23, 10, 86, 68, null),
      Seq(null, 63, 99, 55, 9, 65),
      Seq(57, 62, 68, 5, null, 0),
      Seq(75, null, 15, null, 81, null),
      Seq(53, null, 6, 68, 28, 13),
      Seq(null, null, null, null, 89, 23),
      Seq(36, 73, 40, null, 8, null),
      Seq(24, null, null, 40, null, null))
    val rdd2 = spark.sparkContext.parallelize(data2)
    val rddRow2 = rdd2.map(s => Row.fromSeq(s))
    spark.createDataFrame(rddRow2, schema2).write.saveAsTable("bf2")

    val schema3 = new StructType().add("a3", IntegerType, nullable = true)
      .add("b3", IntegerType, nullable = true)
      .add("c3", IntegerType, nullable = true)
      .add("d3", IntegerType, nullable = true)
      .add("e3", IntegerType, nullable = true)
      .add("f3", IntegerType, nullable = true)

    val data3 = Seq(Seq(67, 17, 45, 91, null, null),
      Seq(98, 63, 0, 89, null, 40),
      Seq(null, 76, 68, 75, 20, 19),
      Seq(8, null, null, null, 78, null),
      Seq(48, 62, null, null, 11, 98),
      Seq(84, null, 99, 65, 66, 51),
      Seq(98, null, null, null, 42, 51),
      Seq(10, 3, 29, null, 68, 8),
      Seq(85, 36, 41, null, 28, 71),
      Seq(89, null, 94, 95, 67, 21),
      Seq(44, null, 24, 33, null, 6),
      Seq(null, 6, 78, 31, null, 69),
      Seq(59, 2, 63, 9, 66, 20),
      Seq(5, 23, 10, 86, 68, null),
      Seq(null, 63, 99, 55, 9, 65),
      Seq(57, 62, 68, 5, null, 0),
      Seq(75, null, 15, null, 81, null),
      Seq(53, null, 6, 68, 28, 13),
      Seq(null, null, null, null, 89, 23),
      Seq(36, 73, 40, null, 8, null),
      Seq(24, null, null, 40, null, null))
    val rdd3 = spark.sparkContext.parallelize(data3)
    val rddRow3 = rdd3.map(s => Row.fromSeq(s))
    spark.createDataFrame(rddRow3, schema3).write.saveAsTable("bf3")


    val schema4 = new StructType().add("a4", IntegerType, nullable = true)
      .add("b4", IntegerType, nullable = true)
      .add("c4", IntegerType, nullable = true)
      .add("d4", IntegerType, nullable = true)
      .add("e4", IntegerType, nullable = true)
      .add("f4", IntegerType, nullable = true)

    val data4 = Seq(Seq(67, 17, 45, 91, null, null),
      Seq(98, 63, 0, 89, null, 40),
      Seq(null, 76, 68, 75, 20, 19),
      Seq(8, null, null, null, 78, null),
      Seq(48, 62, null, null, 11, 98),
      Seq(84, null, 99, 65, 66, 51),
      Seq(98, null, null, null, 42, 51),
      Seq(10, 3, 29, null, 68, 8),
      Seq(85, 36, 41, null, 28, 71),
      Seq(89, null, 94, 95, 67, 21),
      Seq(44, null, 24, 33, null, 6),
      Seq(null, 6, 78, 31, null, 69),
      Seq(59, 2, 63, 9, 66, 20),
      Seq(5, 23, 10, 86, 68, null),
      Seq(null, 63, 99, 55, 9, 65),
      Seq(57, 62, 68, 5, null, 0),
      Seq(75, null, 15, null, 81, null),
      Seq(53, null, 6, 68, 28, 13),
      Seq(null, null, null, null, 89, 23),
      Seq(36, 73, 40, null, 8, null),
      Seq(24, null, null, 40, null, null))
    val rdd4 = spark.sparkContext.parallelize(data4)
    val rddRow4 = rdd4.map(s => Row.fromSeq(s))
    spark.createDataFrame(rddRow4, schema4).write.saveAsTable("bf4")

    val schema5part = new StructType().add("a5", IntegerType, nullable = true)
      .add("b5", IntegerType, nullable = true)
      .add("c5", IntegerType, nullable = true)
      .add("d5", IntegerType, nullable = true)
      .add("e5", IntegerType, nullable = true)
      .add("f5", IntegerType, nullable = true)

    val data5part = Seq(Seq(67, 17, 45, 91, null, null),
      Seq(98, 63, 0, 89, null, 40),
      Seq(null, 76, 68, 75, 20, 19),
      Seq(8, null, null, null, 78, null),
      Seq(48, 62, null, null, 11, 98),
      Seq(84, null, 99, 65, 66, 51),
      Seq(98, null, null, null, 42, 51),
      Seq(10, 3, 29, null, 68, 8),
      Seq(85, 36, 41, null, 28, 71),
      Seq(89, null, 94, 95, 67, 21),
      Seq(44, null, 24, 33, null, 6),
      Seq(null, 6, 78, 31, null, 69),
      Seq(59, 2, 63, 9, 66, 20),
      Seq(5, 23, 10, 86, 68, null),
      Seq(null, 63, 99, 55, 9, 65),
      Seq(57, 62, 68, 5, null, 0),
      Seq(75, null, 15, null, 81, null),
      Seq(53, null, 6, 68, 28, 13),
      Seq(null, null, null, null, 89, 23),
      Seq(36, 73, 40, null, 8, null),
      Seq(24, null, null, 40, null, null))
    val rdd5part = spark.sparkContext.parallelize(data5part)
    val rddRow5part = rdd5part.map(s => Row.fromSeq(s))
    spark.createDataFrame(rddRow5part, schema5part).write.partitionBy("f5")
      .saveAsTable("bf5part")
    spark.createDataFrame(rddRow5part, schema5part).filter("a5 > 30")
      .write.partitionBy("f5")
      .saveAsTable("bf5filtered")

    sql("analyze table bf1 compute statistics for columns a1, b1, c1, d1, e1, f1")
    sql("analyze table bf2 compute statistics for columns a2, b2, c2, d2, e2, f2")
    sql("analyze table bf3 compute statistics for columns a3, b3, c3, d3, e3, f3")
    sql("analyze table bf4 compute statistics for columns a4, b4, c4, d4, e4, f4")
    sql("analyze table bf5part compute statistics for columns a5, b5, c5, d5, e5, f5")
    sql("analyze table bf5filtered compute statistics for columns a5, b5, c5, d5, e5, f5")
  }

  protected override def afterAll(): Unit = try {
    sql("DROP TABLE IF EXISTS bf1")
    sql("DROP TABLE IF EXISTS bf2")
    sql("DROP TABLE IF EXISTS bf3")
    sql("DROP TABLE IF EXISTS bf4")
    sql("DROP TABLE IF EXISTS bf5part")
    sql("DROP TABLE IF EXISTS bf5filtered")
  } finally {
    super.afterAll()
  }

  private def ensureLeftSemiJoinExists(plan: LogicalPlan): Unit = {
    assert(
      plan.find {
        case j: Join if j.joinType == LeftSemi => true
        case _ => false
      }.isDefined
    )
  }

  def checkWithAndWithoutFeatureEnabled(query: String, testSemiJoin: Boolean,
      shouldReplace: Boolean): Unit = {
    var planDisabled: LogicalPlan = null
    var planEnabled: LogicalPlan = null
    var expectedAnswer: Array[Row] = null

    withSQLConf(SQLConf.RUNTIME_FILTER_SEMI_JOIN_REDUCTION_ENABLED.key -> "false",
      SQLConf.RUNTIME_BLOOM_FILTER_ENABLED.key -> "false") {
      planDisabled = sql(query).queryExecution.optimizedPlan
      expectedAnswer = sql(query).collect()
    }

    if (testSemiJoin) {
      withSQLConf(SQLConf.RUNTIME_FILTER_SEMI_JOIN_REDUCTION_ENABLED.key -> "true",
        SQLConf.RUNTIME_BLOOM_FILTER_ENABLED.key -> "false") {
        planEnabled = sql(query).queryExecution.optimizedPlan
        checkAnswer(sql(query), expectedAnswer)
      }
      if (shouldReplace) {
        val normalizedEnabled = normalizePlan(normalizeExprIds(planEnabled))
        val normalizedDisabled = normalizePlan(normalizeExprIds(planDisabled))
        ensureLeftSemiJoinExists(planEnabled)
        assert(normalizedEnabled != normalizedDisabled)
      } else {
        comparePlans(planDisabled, planEnabled)
      }
    } else {
      withSQLConf(SQLConf.RUNTIME_FILTER_SEMI_JOIN_REDUCTION_ENABLED.key -> "false",
        SQLConf.RUNTIME_BLOOM_FILTER_ENABLED.key -> "true") {
        planEnabled = sql(query).queryExecution.optimizedPlan
        checkAnswer(sql(query), expectedAnswer)
        if (shouldReplace) {
          assert(!columnPruningTakesEffect(planEnabled))
          assert(getNumBloomFilters(planEnabled) > getNumBloomFilters(planDisabled))
        } else {
          assert(getNumBloomFilters(planEnabled) == getNumBloomFilters(planDisabled))
        }
      }
    }
  }

  def getNumBloomFilters(plan: LogicalPlan): Integer = {
    val numBloomFilterAggs = plan.collect {
      case Filter(condition, _) => condition.collect {
        case subquery: org.apache.spark.sql.catalyst.expressions.ScalarSubquery
        => subquery.plan.collect {
          case Aggregate(_, aggregateExpressions, _) =>
            aggregateExpressions.map {
              case Alias(AggregateExpression(bfAgg : BloomFilterAggregate, _, _, _, _),
              _) =>
                assert(bfAgg.estimatedNumItemsExpression.isInstanceOf[Literal])
                assert(bfAgg.numBitsExpression.isInstanceOf[Literal])
                1
            }.sum
        }.sum
      }.sum
    }.sum
    val numMightContains = plan.collect {
      case Filter(condition, _) => condition.collect {
        case BloomFilterMightContain(_, _) => 1
      }.sum
    }.sum
    assert(numBloomFilterAggs == numMightContains)
    numMightContains
  }

  def columnPruningTakesEffect(plan: LogicalPlan): Boolean = {
    def takesEffect(plan: LogicalPlan): Boolean = {
      val result = org.apache.spark.sql.catalyst.optimizer.ColumnPruning.apply(plan)
      !result.fastEquals(plan)
    }

    plan.collectFirst {
      case Filter(condition, _) if condition.collectFirst {
        case subquery: org.apache.spark.sql.catalyst.expressions.ScalarSubquery
          if takesEffect(subquery.plan) => true
      }.nonEmpty => true
    }.nonEmpty
  }

  def assertRewroteSemiJoin(query: String): Unit = {
    checkWithAndWithoutFeatureEnabled(query, testSemiJoin = true, shouldReplace = true)
  }

  def assertDidNotRewriteSemiJoin(query: String): Unit = {
    checkWithAndWithoutFeatureEnabled(query, testSemiJoin = true, shouldReplace = false)
  }

  def assertRewroteWithBloomFilter(query: String): Unit = {
    checkWithAndWithoutFeatureEnabled(query, testSemiJoin = false, shouldReplace = true)
  }

  def assertDidNotRewriteWithBloomFilter(query: String): Unit = {
    checkWithAndWithoutFeatureEnabled(query, testSemiJoin = false, shouldReplace = false)
  }

  test("Runtime semi join reduction: simple") {
    // Filter creation side is 3409 bytes
    // Filter application side scan is 3362 bytes
    withSQLConf(SQLConf.RUNTIME_BLOOM_FILTER_APPLICATION_SIDE_SCAN_SIZE_THRESHOLD.key -> "3000",
      SQLConf.AUTO_BROADCASTJOIN_THRESHOLD.key -> "2000") {
      assertRewroteSemiJoin("select * from bf1 join bf2 on bf1.c1 = bf2.c2 where bf2.a2 = 62")
      assertDidNotRewriteSemiJoin("select * from bf1 join bf2 on bf1.c1 = bf2.c2")
    }
  }

  test("Runtime semi join reduction: two joins") {
    withSQLConf(SQLConf.RUNTIME_BLOOM_FILTER_APPLICATION_SIDE_SCAN_SIZE_THRESHOLD.key -> "3000",
      SQLConf.AUTO_BROADCASTJOIN_THRESHOLD.key -> "2000") {
      assertRewroteSemiJoin("select * from bf1 join bf2 join bf3 on bf1.c1 = bf2.c2 " +
        "and bf3.c3 = bf2.c2 where bf2.a2 = 5")
    }
  }

  test("Runtime semi join reduction: three joins") {
    withSQLConf(SQLConf.RUNTIME_BLOOM_FILTER_APPLICATION_SIDE_SCAN_SIZE_THRESHOLD.key -> "3000",
      SQLConf.AUTO_BROADCASTJOIN_THRESHOLD.key -> "2000") {
      assertRewroteSemiJoin("select * from bf1 join bf2 join bf3 join bf4 on " +
        "bf1.c1 = bf2.c2 and bf2.c2 = bf3.c3 and bf3.c3 = bf4.c4 where bf1.a1 = 5")
    }
  }

  test("Runtime semi join reduction: simple expressions only") {
    withSQLConf(SQLConf.RUNTIME_BLOOM_FILTER_APPLICATION_SIDE_SCAN_SIZE_THRESHOLD.key -> "3000",
      SQLConf.AUTO_BROADCASTJOIN_THRESHOLD.key -> "2000") {
      val squared = (s: Long) => {
        s * s
      }
      spark.udf.register("square", squared)
      assertDidNotRewriteSemiJoin("select * from bf1 join bf2 on " +
        "bf1.c1 = bf2.c2 where square(bf2.a2) = 62")
      assertDidNotRewriteSemiJoin("select * from bf1 join bf2 on " +
        "bf1.c1 = square(bf2.c2) where bf2.a2= 62")
    }
  }

  test("Runtime bloom filter join: simple") {
    withSQLConf(SQLConf.RUNTIME_BLOOM_FILTER_APPLICATION_SIDE_SCAN_SIZE_THRESHOLD.key -> "3000",
      SQLConf.AUTO_BROADCASTJOIN_THRESHOLD.key -> "2000") {
      assertRewroteWithBloomFilter("select * from bf1 join bf2 on bf1.c1 = bf2.c2 " +
        "where bf2.a2 = 62")
      assertDidNotRewriteWithBloomFilter("select * from bf1 join bf2 on bf1.c1 = bf2.c2")
    }
  }

  test("Runtime bloom filter join: two filters single join") {
    withSQLConf(SQLConf.RUNTIME_BLOOM_FILTER_APPLICATION_SIDE_SCAN_SIZE_THRESHOLD.key -> "3000",
      SQLConf.AUTO_BROADCASTJOIN_THRESHOLD.key -> "2000") {
      var planDisabled: LogicalPlan = null
      var planEnabled: LogicalPlan = null
      var expectedAnswer: Array[Row] = null

      val query = "select * from bf1 join bf2 on bf1.c1 = bf2.c2 and " +
        "bf1.b1 = bf2.b2 where bf2.a2 = 62"

      withSQLConf(SQLConf.RUNTIME_FILTER_SEMI_JOIN_REDUCTION_ENABLED.key -> "false",
        SQLConf.RUNTIME_BLOOM_FILTER_ENABLED.key -> "false") {
        planDisabled = sql(query).queryExecution.optimizedPlan
        expectedAnswer = sql(query).collect()
      }

      withSQLConf(SQLConf.RUNTIME_FILTER_SEMI_JOIN_REDUCTION_ENABLED.key -> "false",
        SQLConf.RUNTIME_BLOOM_FILTER_ENABLED.key -> "true") {
        planEnabled = sql(query).queryExecution.optimizedPlan
        checkAnswer(sql(query), expectedAnswer)
      }
      assert(getNumBloomFilters(planEnabled) == getNumBloomFilters(planDisabled) + 2)
    }
  }

  test("Runtime bloom filter join: test the number of filter threshold") {
    withSQLConf(SQLConf.RUNTIME_BLOOM_FILTER_APPLICATION_SIDE_SCAN_SIZE_THRESHOLD.key -> "3000",
      SQLConf.AUTO_BROADCASTJOIN_THRESHOLD.key -> "2000") {
      var planDisabled: LogicalPlan = null
      var planEnabled: LogicalPlan = null
      var expectedAnswer: Array[Row] = null

      val query = "select * from bf1 join bf2 on bf1.c1 = bf2.c2 and " +
        "bf1.b1 = bf2.b2 where bf2.a2 = 62"

      withSQLConf(SQLConf.RUNTIME_FILTER_SEMI_JOIN_REDUCTION_ENABLED.key -> "false",
        SQLConf.RUNTIME_BLOOM_FILTER_ENABLED.key -> "false") {
        planDisabled = sql(query).queryExecution.optimizedPlan
        expectedAnswer = sql(query).collect()
      }

      for (numFilterThreshold <- 0 to 3) {
        withSQLConf(SQLConf.RUNTIME_FILTER_SEMI_JOIN_REDUCTION_ENABLED.key -> "false",
          SQLConf.RUNTIME_BLOOM_FILTER_ENABLED.key -> "true",
          SQLConf.RUNTIME_FILTER_NUMBER_THRESHOLD.key -> numFilterThreshold.toString) {
          planEnabled = sql(query).queryExecution.optimizedPlan
          checkAnswer(sql(query), expectedAnswer)
        }
        if (numFilterThreshold < 3) {
          assert(getNumBloomFilters(planEnabled) == getNumBloomFilters(planDisabled)
            + numFilterThreshold)
        } else {
          assert(getNumBloomFilters(planEnabled) == getNumBloomFilters(planDisabled) + 2)
        }
      }
    }
  }

  test("Runtime bloom filter join: insert one bloom filter per column") {
    withSQLConf(SQLConf.RUNTIME_BLOOM_FILTER_APPLICATION_SIDE_SCAN_SIZE_THRESHOLD.key -> "3000",
      SQLConf.AUTO_BROADCASTJOIN_THRESHOLD.key -> "2000") {
      var planDisabled: LogicalPlan = null
      var planEnabled: LogicalPlan = null
      var expectedAnswer: Array[Row] = null

      val query = "select * from bf1 join bf2 on bf1.c1 = bf2.c2 and " +
        "bf1.c1 = bf2.b2 where bf2.a2 = 62"

      withSQLConf(SQLConf.RUNTIME_FILTER_SEMI_JOIN_REDUCTION_ENABLED.key -> "false",
        SQLConf.RUNTIME_BLOOM_FILTER_ENABLED.key -> "false") {
        planDisabled = sql(query).queryExecution.optimizedPlan
        expectedAnswer = sql(query).collect()
      }

      withSQLConf(SQLConf.RUNTIME_FILTER_SEMI_JOIN_REDUCTION_ENABLED.key -> "false",
        SQLConf.RUNTIME_BLOOM_FILTER_ENABLED.key -> "true") {
        planEnabled = sql(query).queryExecution.optimizedPlan
        checkAnswer(sql(query), expectedAnswer)
      }
      assert(getNumBloomFilters(planEnabled) == getNumBloomFilters(planDisabled) + 1)
    }
  }

  test("Runtime bloom filter join: do not add bloom filter if dpp filter exists " +
    "on the same column") {
    withSQLConf(SQLConf.RUNTIME_BLOOM_FILTER_APPLICATION_SIDE_SCAN_SIZE_THRESHOLD.key -> "3000",
      SQLConf.AUTO_BROADCASTJOIN_THRESHOLD.key -> "2000") {
      assertDidNotRewriteWithBloomFilter("select * from bf5part join bf2 on " +
        "bf5part.f5 = bf2.c2 where bf2.a2 = 62")
    }
  }

  test("Runtime bloom filter join: add bloom filter if dpp filter exists on " +
    "a different column") {
    withSQLConf(SQLConf.RUNTIME_BLOOM_FILTER_APPLICATION_SIDE_SCAN_SIZE_THRESHOLD.key -> "3000",
      SQLConf.AUTO_BROADCASTJOIN_THRESHOLD.key -> "2000") {
      assertRewroteWithBloomFilter("select * from bf5part join bf2 on " +
        "bf5part.c5 = bf2.c2 and bf5part.f5 = bf2.f2 where bf2.a2 = 62")
    }
  }

  test("Runtime bloom filter join: BF rewrite triggering threshold test") {
    // Filter creation side data size is 3409 bytes. On the filter application side, an individual
    // scan's byte size is 3362.
    withSQLConf(SQLConf.RUNTIME_BLOOM_FILTER_APPLICATION_SIDE_SCAN_SIZE_THRESHOLD.key -> "3000",
      SQLConf.AUTO_BROADCASTJOIN_THRESHOLD.key -> "3000",
      SQLConf.RUNTIME_BLOOM_FILTER_CREATION_SIDE_THRESHOLD.key -> "4000"
    ) {
      assertRewroteWithBloomFilter("select * from bf1 join bf2 on bf1.c1 = bf2.c2 " +
        "where bf2.a2 = 62")
    }
    withSQLConf(SQLConf.RUNTIME_BLOOM_FILTER_APPLICATION_SIDE_SCAN_SIZE_THRESHOLD.key -> "3000",
      SQLConf.AUTO_BROADCASTJOIN_THRESHOLD.key -> "50",
      SQLConf.RUNTIME_BLOOM_FILTER_CREATION_SIDE_THRESHOLD.key -> "50"
    ) {
      assertDidNotRewriteWithBloomFilter("select * from bf1 join bf2 on bf1.c1 = bf2.c2 " +
        "where bf2.a2 = 62")
    }
    withSQLConf(SQLConf.RUNTIME_BLOOM_FILTER_APPLICATION_SIDE_SCAN_SIZE_THRESHOLD.key -> "5000",
      SQLConf.AUTO_BROADCASTJOIN_THRESHOLD.key -> "3000",
      SQLConf.RUNTIME_BLOOM_FILTER_CREATION_SIDE_THRESHOLD.key -> "4000"
    ) {
      // Rewrite should not be triggered as the Bloom filter application side scan size is small.
      assertDidNotRewriteWithBloomFilter("select * from bf1 join bf2 on bf1.c1 = bf2.c2 "
        + "where bf2.a2 = 62")
    }
    withSQLConf(SQLConf.AUTO_BROADCASTJOIN_THRESHOLD.key -> "32",
      SQLConf.RUNTIME_BLOOM_FILTER_CREATION_SIDE_THRESHOLD.key -> "4000") {
      // Test that the max scan size rather than an individual scan size on the filter
      // application side matters. `bf5filtered` has 14168 bytes and `bf2` has 3409 bytes.
      withSQLConf(
        SQLConf.RUNTIME_BLOOM_FILTER_APPLICATION_SIDE_SCAN_SIZE_THRESHOLD.key -> "5000") {
        assertRewroteWithBloomFilter("select * from " +
          "(select * from bf5filtered union all select * from bf2) t " +
          "join bf3 on t.c5 = bf3.c3 where bf3.a3 = 5")
      }
      withSQLConf(
        SQLConf.RUNTIME_BLOOM_FILTER_APPLICATION_SIDE_SCAN_SIZE_THRESHOLD.key -> "15000") {
        assertDidNotRewriteWithBloomFilter("select * from " +
          "(select * from bf5filtered union all select * from bf2) t " +
          "join bf3 on t.c5 = bf3.c3 where bf3.a3 = 5")
      }
    }
  }

  test("Runtime bloom filter join: simple expressions only") {
    withSQLConf(SQLConf.RUNTIME_BLOOM_FILTER_APPLICATION_SIDE_SCAN_SIZE_THRESHOLD.key -> "3000",
      SQLConf.AUTO_BROADCASTJOIN_THRESHOLD.key -> "2000") {
      val squared = (s: Long) => {
        s * s
      }
      spark.udf.register("square", squared)
      assertDidNotRewriteWithBloomFilter("select * from bf1 join bf2 on " +
        "bf1.c1 = bf2.c2 where square(bf2.a2) = 62" )
      assertDidNotRewriteWithBloomFilter("select * from bf1 join bf2 on " +
        "bf1.c1 = square(bf2.c2) where bf2.a2 = 62" )
    }
  }

<<<<<<< HEAD
  test("Runtime Filter supports pruning side has Aggregate") {
    withSQLConf(SQLConf.RUNTIME_BLOOM_FILTER_APPLICATION_SIDE_SCAN_SIZE_THRESHOLD.key -> "3000") {
      assertRewroteWithBloomFilter(
        """
          |SELECT *
          |FROM   (SELECT c1 AS aliased_c1, d1 FROM bf1 GROUP BY c1, d1) bf1
          |       JOIN bf2 ON bf1.aliased_c1 = bf2.c2
          |WHERE  bf2.a2 = 62
        """.stripMargin)
    }
  }

  test("Runtime Filter supports pruning side has Window") {
    withSQLConf(SQLConf.RUNTIME_BLOOM_FILTER_APPLICATION_SIDE_SCAN_SIZE_THRESHOLD.key -> "3000") {
      assertRewroteWithBloomFilter(
        """
          |SELECT *
          |FROM   (SELECT *,
          |               Row_number() OVER (PARTITION BY c1 ORDER BY f1) rn
          |        FROM   bf1) bf1
          |       JOIN bf2 ON bf1.c1 = bf2.c2
          |WHERE  bf2.a2 = 62
        """.stripMargin)
    }
  }

  test("Make sure injected filters could push through Shuffle") {
    withSQLConf(SQLConf.RUNTIME_BLOOM_FILTER_APPLICATION_SIDE_SCAN_SIZE_THRESHOLD.key -> "3000") {
      assertDidNotRewriteWithBloomFilter(
        """
          |SELECT *
          |FROM   (SELECT max(c1) AS c1, min(d1) AS d1 FROM bf1) bf1
          |       JOIN bf2 ON bf1.c1 = bf2.c2
          |WHERE  bf2.a2 = 62
        """.stripMargin)

      assertDidNotRewriteWithBloomFilter(
        """
          |SELECT *
          |FROM   (SELECT max(c1) AS c1, d1 FROM bf1 GROUP BY d1) bf1
          |       JOIN bf2 ON bf1.c1 = bf2.c2
          |WHERE  bf2.a2 = 62
        """.stripMargin)

      assertDidNotRewriteWithBloomFilter(
        """
          |SELECT *
          |FROM   (SELECT *,
          |               Row_number() OVER (PARTITION BY d1 ORDER BY f1) rn
          |        FROM   bf1) bf1
          |       JOIN bf2 ON bf1.c1 = bf2.c2
          |WHERE  bf2.a2 = 62
=======
  test("Support Left Semi join in row level runtime filters") {
    withSQLConf(SQLConf.RUNTIME_BLOOM_FILTER_APPLICATION_SIDE_SCAN_SIZE_THRESHOLD.key -> "3000",
      SQLConf.AUTO_BROADCASTJOIN_THRESHOLD.key -> "32") {
      assertRewroteWithBloomFilter(
        """
          |SELECT *
          |FROM   bf1 LEFT SEMI
          |JOIN   (SELECT * FROM bf2 WHERE bf2.a2 = 62) tmp
          |ON     bf1.c1 = tmp.c2
>>>>>>> 073fd2ad
        """.stripMargin)
    }
  }
}<|MERGE_RESOLUTION|>--- conflicted
+++ resolved
@@ -527,7 +527,19 @@
     }
   }
 
-<<<<<<< HEAD
+  test("Support Left Semi join in row level runtime filters") {
+    withSQLConf(SQLConf.RUNTIME_BLOOM_FILTER_APPLICATION_SIDE_SCAN_SIZE_THRESHOLD.key -> "3000",
+      SQLConf.AUTO_BROADCASTJOIN_THRESHOLD.key -> "32") {
+      assertRewroteWithBloomFilter(
+        """
+          |SELECT *
+          |FROM   bf1 LEFT SEMI
+          |JOIN   (SELECT * FROM bf2 WHERE bf2.a2 = 62) tmp
+          |ON     bf1.c1 = tmp.c2
+        """.stripMargin)
+    }
+  }
+
   test("Runtime Filter supports pruning side has Aggregate") {
     withSQLConf(SQLConf.RUNTIME_BLOOM_FILTER_APPLICATION_SIDE_SCAN_SIZE_THRESHOLD.key -> "3000") {
       assertRewroteWithBloomFilter(
@@ -580,17 +592,6 @@
           |        FROM   bf1) bf1
           |       JOIN bf2 ON bf1.c1 = bf2.c2
           |WHERE  bf2.a2 = 62
-=======
-  test("Support Left Semi join in row level runtime filters") {
-    withSQLConf(SQLConf.RUNTIME_BLOOM_FILTER_APPLICATION_SIDE_SCAN_SIZE_THRESHOLD.key -> "3000",
-      SQLConf.AUTO_BROADCASTJOIN_THRESHOLD.key -> "32") {
-      assertRewroteWithBloomFilter(
-        """
-          |SELECT *
-          |FROM   bf1 LEFT SEMI
-          |JOIN   (SELECT * FROM bf2 WHERE bf2.a2 = 62) tmp
-          |ON     bf1.c1 = tmp.c2
->>>>>>> 073fd2ad
         """.stripMargin)
     }
   }
