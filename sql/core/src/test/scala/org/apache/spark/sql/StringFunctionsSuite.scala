/*
 * Licensed to the Apache Software Foundation (ASF) under one or more
 * contributor license agreements.  See the NOTICE file distributed with
 * this work for additional information regarding copyright ownership.
 * The ASF licenses this file to You under the Apache License, Version 2.0
 * (the "License"); you may not use this file except in compliance with
 * the License.  You may obtain a copy of the License at
 *
 *    http://www.apache.org/licenses/LICENSE-2.0
 *
 * Unless required by applicable law or agreed to in writing, software
 * distributed under the License is distributed on an "AS IS" BASIS,
 * WITHOUT WARRANTIES OR CONDITIONS OF ANY KIND, either express or implied.
 * See the License for the specific language governing permissions and
 * limitations under the License.
 */

package org.apache.spark.sql

import org.apache.spark.{SPARK_DOC_ROOT, SparkRuntimeException}
import org.apache.spark.sql.catalyst.expressions.Cast._
import org.apache.spark.sql.functions._
import org.apache.spark.sql.internal.SQLConf
import org.apache.spark.sql.test.SharedSparkSession

class StringFunctionsSuite extends QueryTest with SharedSparkSession {
  import testImplicits._

  test("string concat") {
    val df = Seq[(String, String, String)](("a", "b", null)).toDF("a", "b", "c")

    checkAnswer(
      df.select(concat($"a", $"b"), concat($"a", $"b", $"c")),
      Row("ab", null))

    checkAnswer(
      df.selectExpr("concat(a, b)", "concat(a, b, c)"),
      Row("ab", null))
  }

  test("string concat_ws") {
    val df = Seq[(String, String, String)](("a", "b", null)).toDF("a", "b", "c")

    checkAnswer(
      df.select(concat_ws("||", $"a", $"b", $"c")),
      Row("a||b"))

    checkAnswer(
      df.selectExpr("concat_ws('||', a, b, c)"),
      Row("a||b"))
  }

  test("SPARK-31993: concat_ws in agg function with plenty of string/array types columns") {
    withSQLConf(SQLConf.CODEGEN_METHOD_SPLIT_THRESHOLD.key -> "1024",
      SQLConf.CODEGEN_FACTORY_MODE.key -> "CODEGEN_ONLY") {

      val (df, genColNames, genColValues) = prepareTestConcatWsColumns()
      val groupedCols = Seq($"a") ++ genColNames.map(col)
      val concatCols = Seq(collect_list($"b"), collect_list($"c")) ++ genColNames.map(col)
      val df2 = df
        .groupBy(groupedCols: _*)
        .agg(concat_ws(",", concatCols: _*).as("con"))
        .select("con")

      val expected = Seq(
        Row((Seq("b1", "b2") ++ genColValues).mkString(",")),
        Row((Seq("b3", "b4") ++ genColValues).mkString(","))
      )

      checkAnswer(df2, expected)
    }
  }

  // This test doesn't fail without SPARK-31993, but still be useful for regression test.
  test("SPARK-31993: concat_ws in agg function with plenty of string types columns") {
    withSQLConf(SQLConf.CODEGEN_METHOD_SPLIT_THRESHOLD.key -> "1024",
      SQLConf.CODEGEN_FACTORY_MODE.key -> "CODEGEN_ONLY") {

      val (df, genColNames, genColValues) = prepareTestConcatWsColumns()
      val groupedCols = Seq($"a") ++ genColNames.map(col)
      val concatCols = groupedCols
      val df2 = df
        .groupBy(groupedCols: _*)
        .agg(concat_ws(",", concatCols: _*).as("con"))
        .select("con")

      val expected = Seq(
        Row((Seq("a") ++ genColValues).mkString(",")),
        Row((Seq("b") ++ genColValues).mkString(","))
      )

      checkAnswer(df2, expected)
    }
  }

  private def prepareTestConcatWsColumns(): (DataFrame, Seq[String], Seq[String]) = {
    val genColNames = (1 to 30).map { idx => s"col_$idx" }
    val genColValues = (1 to 30).map { _.toString }
    val genCols = genColValues.map(lit)

    val df = Seq[(String, String, String)](
      ("a", "b1", null),
      ("a", "b2", null),
      ("b", "b3", null),
      ("b", "b4", null))
      .toDF("a", "b", "c")
      .withColumns(genColNames, genCols)

    (df, genColNames, genColValues)
  }

  test("string elt") {
    val df = Seq[(String, String, String, Int)](("hello", "world", null, 15))
      .toDF("a", "b", "c", "d")

    withSQLConf(SQLConf.ANSI_ENABLED.key -> "false") {
      checkAnswer(
        df.selectExpr("elt(0, a, b, c)", "elt(1, a, b, c)", "elt(4, a, b, c)"),
        Row(null, "hello", null))
    }

    // check implicit type cast
    checkAnswer(
      df.selectExpr("elt(4, a, b, c, d)", "elt('2', a, b, c, d)"),
      Row("15", "world"))
  }

  test("string Levenshtein distance") {
    val df = Seq(("kitten", "sitting"), ("frog", "fog")).toDF("l", "r")
    checkAnswer(df.select(levenshtein($"l", $"r")), Seq(Row(3), Row(1)))
    checkAnswer(df.selectExpr("levenshtein(l, r)"), Seq(Row(3), Row(1)))
    checkAnswer(df.select(levenshtein($"l", lit(null))), Seq(Row(null), Row(null)))
    checkAnswer(df.selectExpr("levenshtein(l, null)"), Seq(Row(null), Row(null)))

    checkAnswer(df.select(levenshtein($"l", $"r", 3)), Seq(Row(3), Row(1)))
    checkAnswer(df.selectExpr("levenshtein(l, r, 3)"), Seq(Row(3), Row(1)))
    checkAnswer(df.select(levenshtein(lit(null), $"r", 3)), Seq(Row(null), Row(null)))
    checkAnswer(df.selectExpr("levenshtein(null, r, 3)"), Seq(Row(null), Row(null)))

    checkAnswer(df.select(levenshtein($"l", $"r", 0)), Seq(Row(-1), Row(-1)))
    checkAnswer(df.selectExpr("levenshtein(l, r, 0)"), Seq(Row(-1), Row(-1)))
    checkAnswer(df.select(levenshtein($"l", lit(null), 0)), Seq(Row(null), Row(null)))
    checkAnswer(df.selectExpr("levenshtein(l, null, 0)"), Seq(Row(null), Row(null)))
  }

  test("string rlike / regexp / regexp_like") {
    val df = Seq(
      ("1a 2b 14m", "\\d+b"),
      ("1a 2b 14m", "[a-z]+b")).toDF("a", "b")

    checkAnswer(
      df.select(
        rlike($"a", $"b"),
        regexp($"a", $"b"),
        regexp_like($"a", $"b")),
      Row(false, false, false) :: Row(true, true, true) :: Nil)
    checkAnswer(
      df.selectExpr(
        "rlike(a, b)",
        "regexp(a, b)",
        "regexp_like(a, b)"),
      Row(false, false, false) :: Row(true, true, true) :: Nil)
  }

  test("string regexp_count") {
    val df = Seq(
      ("1a 2b 14m", "\\d+"),
      ("1a 2b 14m", "mmm")).toDF("a", "b")

    checkAnswer(
      df.select(regexp_count($"a", $"b")),
      Row(0) :: Row(3) :: Nil)

    checkAnswer(
      df.selectExpr("regexp_count(a, b)"),
      Row(0) :: Row(3) :: Nil)
  }

  test("string regex_replace / regex_extract") {
    val df = Seq(
      ("100-200", "(\\d+)-(\\d+)", "300"),
      ("100-200", "(\\d+)-(\\d+)", "400"),
      ("100-200", "(\\d+)", "400")).toDF("a", "b", "c")

    checkAnswer(
      df.select(
        regexp_replace($"a", "(\\d+)", "num"),
        regexp_replace($"a", $"b", $"c"),
        regexp_extract($"a", "(\\d+)-(\\d+)", 1)),
      Row("num-num", "300", "100") :: Row("num-num", "400", "100") ::
        Row("num-num", "400-400", "100") :: Nil)

    // for testing the mutable state of the expression in code gen.
    // This is a hack way to enable the codegen, thus the codegen is enable by default,
    // it will still use the interpretProjection if projection followed by a LocalRelation,
    // hence we add a filter operator.
    // See the optimizer rule `ConvertToLocalRelation`
    checkAnswer(
      df.filter("isnotnull(a)").selectExpr(
        "regexp_replace(a, b, c)",
        "regexp_extract(a, b, 1)"),
      Row("300", "100") :: Row("400", "100") :: Row("400-400", "100") :: Nil)
  }

  test("non-matching optional group") {
    val df = Seq(Tuple1("aaaac")).toDF("s")

    checkAnswer(
      df.select(regexp_extract($"s", "(foo)", 1)),
      Row("")
    )
    checkAnswer(
      df.select(regexp_extract($"s", "(a+)(b)?(c)", 2)),
      Row("")
    )
  }

  test("string regexp_extract_all") {
    val df = Seq(("1a 2b 14m", "(\\d+)([a-z]+)")).toDF("a", "b")

    checkAnswer(
      df.select(
        regexp_extract_all($"a", $"b", lit(0)),
        regexp_extract_all($"a", $"b"),
        regexp_extract_all($"a", $"b", lit(2))),
      Row(Seq("1a", "2b", "14m"), Seq("1", "2", "14"), Seq("a", "b", "m")) :: Nil)
    checkAnswer(
      df.selectExpr(
        "regexp_extract_all(a, b, 0)",
        "regexp_extract_all(a, b)",
        "regexp_extract_all(a, b, 2)"),
      Row(Seq("1a", "2b", "14m"), Seq("1", "2", "14"), Seq("a", "b", "m")) :: Nil)
  }

  test("string regexp_substr") {
    val df = Seq(
      ("1a 2b 14m", "\\d+"),
      ("1a 2b 14m", "\\d+ "),
      ("1a 2b 14m", "\\d+(a|b|m)"),
      ("1a 2b 14m", "\\d{2}(a|b|m)"),
      ("1a 2b 14m", "")).toDF("a", "b")

    checkAnswer(
      df.select(regexp_substr($"a", $"b")),
      Row("14m") :: Row("1") :: Row("1a") :: Row(null) :: Row(null) :: Nil)
    checkAnswer(
      df.selectExpr("regexp_substr(a, b)"),
      Row("14m") :: Row("1") :: Row("1a") :: Row(null) :: Row(null) :: Nil)
  }

  test("string regexp_instr") {
    val df = Seq(
      ("1a 2b 14m", "\\d+(a|b|m)"),
      ("1a 2b 14m", "\\d{2}(a|b|m)")).toDF("a", "b")

    checkAnswer(
      df.select(
        regexp_instr($"a", $"b"),
        regexp_instr($"a", $"b", lit(1)),
        regexp_instr($"a", $"b", lit(2))),
      Row(1, 1, 1) :: Row(7, 7, 7) :: Nil)
    checkAnswer(
      df.selectExpr(
        "regexp_instr(a, b)",
        "regexp_instr(a, b, 1)",
        "regexp_instr(a, b, 2)"),
      Row(1, 1, 1) :: Row(7, 7, 7) :: Nil)
  }

  test("string ascii function") {
    val df = Seq(("abc", "")).toDF("a", "b")
    checkAnswer(
      df.select(ascii($"a"), ascii($"b")),
      Row(97, 0))

    checkAnswer(
      df.selectExpr("ascii(a)", "ascii(b)"),
      Row(97, 0))
  }

  test("string base64/unbase64 function") {
    val bytes = Array[Byte](1, 2, 3, 4)
    val df = Seq((bytes, "AQIDBA==")).toDF("a", "b")
    checkAnswer(
      df.select(base64($"a"), unbase64($"b")),
      Row("AQIDBA==", bytes))

    checkAnswer(
      df.selectExpr("base64(a)", "unbase64(b)"),
      Row("AQIDBA==", bytes))
  }

  test("string overlay function") {
    // scalastyle:off
    // non ascii characters are not allowed in the code, so we disable the scalastyle here.
    val df = Seq(("Spark SQL", "Spark的SQL", "_", "CORE", "ANSI ", "tructured", 6, 7, 0, 2, 4)).
      toDF("a", "b", "c", "d", "e", "f", "g", "h", "i", "j", "k")
    checkAnswer(df.select(overlay($"a", $"c", $"g")), Row("Spark_SQL"))
    checkAnswer(df.select(overlay($"a", $"d", $"h")), Row("Spark CORE"))
    checkAnswer(df.select(overlay($"a", $"e", $"h", $"i")), Row("Spark ANSI SQL"))
    checkAnswer(df.select(overlay($"a", $"f", $"j", $"k")), Row("Structured SQL"))
    checkAnswer(df.select(overlay($"b", $"c", $"g")), Row("Spark_SQL"))
    // scalastyle:on
  }

  test("binary overlay function") {
    // non ascii characters are not allowed in the code, so we disable the scalastyle here.
    val df = Seq((
      Array[Byte](1, 2, 3, 4, 5, 6, 7, 8, 9),
      Array[Byte](-1),
      Array[Byte](-1, -1, -1, -1),
      Array[Byte](-1, -1),
      Array[Byte](-1, -1, -1, -1, -1),
      6, 7, 0, 2, 4)).toDF("a", "b", "c", "d", "e", "f", "g", "h", "i", "j")
    checkAnswer(df.select(overlay($"a", $"b", $"f")), Row(Array[Byte](1, 2, 3, 4, 5, -1, 7, 8, 9)))
    checkAnswer(df.select(overlay($"a", $"c", $"g")),
      Row(Array[Byte](1, 2, 3, 4, 5, 6, -1, -1, -1, -1)))
    checkAnswer(df.select(overlay($"a", $"d", $"g", $"h")),
      Row(Array[Byte](1, 2, 3, 4, 5, 6, -1, -1, 7, 8, 9)))
    checkAnswer(df.select(overlay($"a", $"e", $"i", $"j")),
      Row(Array[Byte](1, -1, -1, -1, -1, -1, 6, 7, 8, 9)))
  }

  test("string / binary substring function") {
    // scalastyle:off
    // non ascii characters are not allowed in the code, so we disable the scalastyle here.
    val df = Seq(("1世3", Array[Byte](1, 2, 3, 4))).toDF("a", "b")
    checkAnswer(df.select(substring($"a", 1, 2)), Row("1世"))
    checkAnswer(df.select(substring($"b", 2, 2)), Row(Array[Byte](2,3)))
    checkAnswer(df.selectExpr("substring(a, 1, 2)"), Row("1世"))
    // scalastyle:on
  }

  test("string encode/decode function") {
    val bytes = Array[Byte](-27, -92, -89, -27, -115, -125, -28, -72, -106, -25, -107, -116)
    // scalastyle:off
    // non ascii characters are not allowed in the code, so we disable the scalastyle here.
    val df = Seq(("大千世界", "utf-8", bytes)).toDF("a", "b", "c")
    checkAnswer(
      df.select(encode($"a", "utf-8"), decode($"c", "utf-8")),
      Row(bytes, "大千世界"))

    checkAnswer(
      df.selectExpr("encode(a, 'utf-8')", "decode(c, 'utf-8')"),
      Row(bytes, "大千世界"))
    // scalastyle:on
  }

  test("string translate") {
    val df = Seq(("translate", "")).toDF("a", "b")
    checkAnswer(df.select(translate($"a", "rnlt", "123")), Row("1a2s3ae"))
    checkAnswer(df.selectExpr("""translate(a, "rnlt", "")"""), Row("asae"))
  }

  test("string trim functions") {
    val df = Seq(("  example  ", "", "example")).toDF("a", "b", "c")

    checkAnswer(
      df.select(ltrim($"a"), rtrim($"a"), trim($"a")),
      Row("example  ", "  example", "example"))

    checkAnswer(
      df.select(ltrim($"c", "e"), rtrim($"c", "e"), trim($"c", "e")),
      Row("xample", "exampl", "xampl"))

    checkAnswer(
      df.select(ltrim($"c", "xe"), rtrim($"c", "emlp"), trim($"c", "elxp")),
      Row("ample", "exa", "am"))

    checkAnswer(
      df.select(trim($"c", "xyz")),
      Row("example"))

    checkAnswer(
      df.selectExpr("ltrim(a)", "rtrim(a)", "trim(a)"),
      Row("example  ", "  example", "example"))
  }

  test("string formatString function") {
    val df = Seq(("aa%d%s", 123, "cc")).toDF("a", "b", "c")

    checkAnswer(
      df.select(format_string("aa%d%s", $"b", $"c")),
      Row("aa123cc"))

    checkAnswer(
      df.selectExpr("printf(a, b, c)"),
      Row("aa123cc"))
  }

  test("soundex function") {
    val df = Seq(("MARY", "SU")).toDF("l", "r")
    checkAnswer(
      df.select(soundex($"l"), soundex($"r")), Row("M600", "S000"))

    checkAnswer(
      df.selectExpr("SoundEx(l)", "SoundEx(r)"), Row("M600", "S000"))
  }

  test("string instr function") {
    val df = Seq(("aaads", "aa", "zz")).toDF("a", "b", "c")

    checkAnswer(
      df.select(instr($"a", "aa")),
      Row(1))

    checkAnswer(
      df.selectExpr("instr(a, b)"),
      Row(1))
  }

  test("string substring_index function") {
    val df = Seq(("www.apache.org", ".", "zz")).toDF("a", "b", "c")
    checkAnswer(
      df.select(substring_index($"a", ".", 2)),
      Row("www.apache"))
    checkAnswer(
      df.selectExpr("substring_index(a, '.', 2)"),
      Row("www.apache")
    )
  }

  test("string locate function") {
    val df = Seq(("aaads", "aa", "zz", 2)).toDF("a", "b", "c", "d")

    checkAnswer(
      df.select(locate("aa", $"a"), locate("aa", $"a", 2), locate("aa", $"a", 0)),
      Row(1, 2, 0))

    checkAnswer(
      df.selectExpr("locate(b, a)", "locate(b, a, d)", "locate(b, a, 3)"),
      Row(1, 2, 0))
  }

  test("string padding functions") {
    val df = Seq(("hi", 5, "??")).toDF("a", "b", "c")

    checkAnswer(
      df.select(lpad($"a", 1, "c"), lpad($"a", 5, "??"), rpad($"a", 1, "c"), rpad($"a", 5, "??")),
      Row("h", "???hi", "h", "hi???"))

    checkAnswer(
      df.selectExpr("lpad(a, b, c)", "rpad(a, b, c)", "lpad(a, 1, c)", "rpad(a, 1, c)"),
      Row("???hi", "hi???", "h", "h"))
  }

  test("string repeat function") {
    val df = Seq(("hi", 2)).toDF("a", "b")

    checkAnswer(
      df.select(repeat($"a", 2)),
      Row("hihi"))

    checkAnswer(
      df.selectExpr("repeat(a, 2)", "repeat(a, b)"),
      Row("hihi", "hihi"))
  }

  test("string reverse function") {
    val df = Seq(("hi", "hhhi")).toDF("a", "b")

    checkAnswer(
      df.select(reverse($"a"), reverse($"b")),
      Row("ih", "ihhh"))

    checkAnswer(
      df.selectExpr("reverse(b)"),
      Row("ihhh"))
  }

  test("string space function") {
    val df = Seq((2, 3)).toDF("a", "b")

    checkAnswer(
      df.selectExpr("space(b)"),
      Row("   "))
  }

  test("string split function with no limit") {
    val df = Seq(("aa2bb3cc4", "[1-9]+")).toDF("a", "b")

    checkAnswer(
      df.select(split($"a", "[1-9]+")),
      Row(Seq("aa", "bb", "cc", "")))

    checkAnswer(
      df.selectExpr("split(a, '[1-9]+')"),
      Row(Seq("aa", "bb", "cc", "")))
  }

  test("string split function with limit explicitly set to 0") {
    val df = Seq(("aa2bb3cc4", "[1-9]+")).toDF("a", "b")

    checkAnswer(
      df.select(split($"a", "[1-9]+", 0)),
      Row(Seq("aa", "bb", "cc", "")))

    checkAnswer(
      df.selectExpr("split(a, '[1-9]+', 0)"),
      Row(Seq("aa", "bb", "cc", "")))
  }

  test("string split function with positive limit") {
    val df = Seq(("aa2bb3cc4", "[1-9]+")).toDF("a", "b")

    checkAnswer(
      df.select(split($"a", "[1-9]+", 2)),
      Row(Seq("aa", "bb3cc4")))

    checkAnswer(
      df.selectExpr("split(a, '[1-9]+', 2)"),
      Row(Seq("aa", "bb3cc4")))
  }

  test("string split function with negative limit") {
    val df = Seq(("aa2bb3cc4", "[1-9]+")).toDF("a", "b")

    checkAnswer(
      df.select(split($"a", "[1-9]+", -2)),
      Row(Seq("aa", "bb", "cc", "")))

    checkAnswer(
      df.selectExpr("split(a, '[1-9]+', -2)"),
      Row(Seq("aa", "bb", "cc", "")))
  }

  test("string / binary length function") {
    val df = Seq(("123", Array[Byte](1, 2, 3, 4), 123, 2.0f, 3.015))
      .toDF("a", "b", "c", "d", "e")
    checkAnswer(
      df.select(length($"a"), length($"b")),
      Row(3, 4))

    Seq("length", "len").foreach { len =>
      checkAnswer(df.selectExpr(s"$len(a)", s"$len(b)"), Row(3, 4))
      checkAnswer(df.selectExpr(s"$len(c)", s"$len(d)", s"$len(e)"), Row(3, 3, 5))
    }
  }

  test("SPARK-36751: add octet length api for scala") {
    // scalastyle:off
    // non ascii characters are not allowed in the code, so we disable the scalastyle here.
    val df = Seq(("123", Array[Byte](1, 2, 3, 4), 123, 2.0f, 3.015, "\ud83d\udc08"))
      .toDF("a", "b", "c", "d", "e", "f")
    // string and binary input
    checkAnswer(
      df.select(octet_length($"a"), octet_length($"b")),
      Row(3, 4))
    // string and binary input
    checkAnswer(
      df.selectExpr("octet_length(a)", "octet_length(b)"),
      Row(3, 4))
    // integer, float and double input
    checkAnswer(
      df.selectExpr("octet_length(c)", "octet_length(d)", "octet_length(e)"),
      Row(3, 3, 5)
    )
    // multi-byte character input
    checkAnswer(
      df.selectExpr("octet_length(f)"),
      Row(4)
    )
    // scalastyle:on
  }

  test("SPARK-36751: add bit length api for scala") {
    // scalastyle:off
    // non ascii characters are not allowed in the code, so we disable the scalastyle here.
    val df = Seq(("123", Array[Byte](1, 2, 3, 4), 123, 2.0f, 3.015, "\ud83d\udc08"))
      .toDF("a", "b", "c", "d", "e", "f")
    // string and binary input
    checkAnswer(
      df.select(bit_length($"a"), bit_length($"b")),
      Row(24, 32))
    // string and binary input
    checkAnswer(
      df.selectExpr("bit_length(a)", "bit_length(b)"),
      Row(24, 32))
    // integer, float and double input
    checkAnswer(
      df.selectExpr("bit_length(c)", "bit_length(d)", "bit_length(e)"),
      Row(24, 24, 40)
    )
    // multi-byte character input
    checkAnswer(
      df.selectExpr("bit_length(f)"),
      Row(32)
    )
    // scalastyle:on
  }

  test("initcap function") {
    val df = Seq(("ab", "a B", "sParK")).toDF("x", "y", "z")
    checkAnswer(
      df.select(initcap($"x"), initcap($"y"), initcap($"z")), Row("Ab", "A B", "Spark"))

    checkAnswer(
      df.selectExpr("InitCap(x)", "InitCap(y)", "InitCap(z)"), Row("Ab", "A B", "Spark"))
  }

  test("number format function") {
    val df = spark.range(1)

    checkAnswer(
      df.select(format_number(lit(5L), 4)),
      Row("5.0000"))

    checkAnswer(
      df.select(format_number(lit(1.toByte), 4)), // convert the 1st argument to integer
      Row("1.0000"))

    checkAnswer(
      df.select(format_number(lit(2.toShort), 4)), // convert the 1st argument to integer
      Row("2.0000"))

    checkAnswer(
      df.select(format_number(lit(3.1322.toFloat), 4)), // convert the 1st argument to double
      Row("3.1322"))

    checkAnswer(
      df.select(format_number(lit(4), 4)), // not convert anything
      Row("4.0000"))

    checkAnswer(
      df.select(format_number(lit(5L), 4)), // not convert anything
      Row("5.0000"))

    checkAnswer(
      df.select(format_number(lit(6.48173), 4)), // not convert anything
      Row("6.4817"))

    checkAnswer(
      df.select(format_number(lit(BigDecimal("7.128381")), 4)), // not convert anything
      Row("7.1284"))

    intercept[AnalysisException] {
      df.select(format_number(lit("aa"), 4)) // string type of the 1st argument is unacceptable
    }

    intercept[AnalysisException] {
      df.selectExpr("format_number(4, 6.48173)") // non-integral type 2nd argument is unacceptable
    }

    // for testing the mutable state of the expression in code gen.
    // This is a hack way to enable the codegen, thus the codegen is enable by default,
    // it will still use the interpretProjection if projection follows by a LocalRelation,
    // hence we add a filter operator.
    // See the optimizer rule `ConvertToLocalRelation`
    val df2 = Seq((5L, 4), (4L, 3), (4L, 3), (4L, 3), (3L, 2)).toDF("a", "b")
    checkAnswer(
      df2.filter("b>0").selectExpr("format_number(a, b)"),
      Row("5.0000") :: Row("4.000") :: Row("4.000") :: Row("4.000") :: Row("3.00") :: Nil)
  }

  test("string sentences function") {
    val df = Seq(("Hi there! The price was $1,234.56.... But, not now.", "en", "US"))
      .toDF("str", "language", "country")

    checkAnswer(
      df.selectExpr("sentences(str, language, country)"),
      Row(Seq(Seq("Hi", "there"), Seq("The", "price", "was"), Seq("But", "not", "now"))))

    checkAnswer(
      df.select(sentences($"str", $"language", $"country")),
      Row(Seq(Seq("Hi", "there"), Seq("The", "price", "was"), Seq("But", "not", "now"))))

    // Type coercion
    checkAnswer(
      df.selectExpr("sentences(null)", "sentences(10)", "sentences(3.14)"),
      Row(null, Seq(Seq("10")), Seq(Seq("3.14"))))

    checkAnswer(df.select(sentences(lit(null)), sentences(lit(10)), sentences(lit(3.14))),
      Row(null, Seq(Seq("10")), Seq(Seq("3.14"))))

    // Argument number exception
    checkError(
      exception = intercept[AnalysisException] {
        df.selectExpr("sentences()")
      },
      errorClass = "WRONG_NUM_ARGS.WITHOUT_SUGGESTION",
      parameters = Map(
        "functionName" -> toSQLId("sentences"),
        "expectedNum" -> "[1, 2, 3]",
        "actualNum" -> "0",
        "docroot" -> SPARK_DOC_ROOT
      ),
      context = ExpectedContext(
        fragment = "sentences()",
        start = 0,
        stop = 10)
    )
  }

  test("str_to_map function") {
    val df1 = Seq(
      ("a=1,b=2", "y"),
      ("a=1,b=2,c=3", "y")
    ).toDF("a", "b")

    checkAnswer(
      df1.selectExpr("str_to_map(a,',','=')"),
      Seq(
        Row(Map("a" -> "1", "b" -> "2")),
        Row(Map("a" -> "1", "b" -> "2", "c" -> "3"))
      )
    )
    checkAnswer(
      df1.select(str_to_map(col("a"), lit(","), lit("="))),
      Seq(
        Row(Map("a" -> "1", "b" -> "2")),
        Row(Map("a" -> "1", "b" -> "2", "c" -> "3"))
      )
    )

    val df2 = Seq(("a:1,b:2,c:3", "y")).toDF("a", "b")

    checkAnswer(
      df2.selectExpr("str_to_map(a)"),
      Seq(Row(Map("a" -> "1", "b" -> "2", "c" -> "3")))
    )
    checkAnswer(
      df2.select(str_to_map(col("a"))),
      Seq(Row(Map("a" -> "1", "b" -> "2", "c" -> "3")))
    )

    checkAnswer(
      df2.selectExpr("str_to_map(a, ',')"),
      Seq(Row(Map("a" -> "1", "b" -> "2", "c" -> "3")))
    )
    checkAnswer(
      df2.select(str_to_map(col("a"), lit(","))),
      Seq(Row(Map("a" -> "1", "b" -> "2", "c" -> "3")))
    )

    val df3 = Seq(
      ("a=1&b=2", "&", "="),
      ("k#2%v#3", "%", "#")
    ).toDF("str", "delim1", "delim2")

    checkAnswer(
      df3.selectExpr("str_to_map(str, delim1, delim2)"),
      Seq(
        Row(Map("a" -> "1", "b" -> "2")),
        Row(Map("k" -> "2", "v" -> "3"))
      )
    )
    checkAnswer(
      df3.select(str_to_map(col("str"), col("delim1"), col("delim2"))),
      Seq(
        Row(Map("a" -> "1", "b" -> "2")),
        Row(Map("k" -> "2", "v" -> "3"))
      )
    )

    val df4 = Seq(
      ("a:1&b:2", "&"),
      ("k:2%v:3", "%")
    ).toDF("str", "delim1")

    checkAnswer(
      df4.selectExpr("str_to_map(str, delim1)"),
      Seq(
        Row(Map("a" -> "1", "b" -> "2")),
        Row(Map("k" -> "2", "v" -> "3"))
      )
    )
    checkAnswer(
      df4.select(str_to_map(col("str"), col("delim1"))),
      Seq(
        Row(Map("a" -> "1", "b" -> "2")),
        Row(Map("k" -> "2", "v" -> "3"))
      )
    )
  }

  test("SPARK-36148: check input data types of regexp_replace") {
    checkError(
      exception = intercept[AnalysisException] {
        sql("select regexp_replace(collect_list(1), '1', '2')")
      },
      errorClass = "DATATYPE_MISMATCH.UNEXPECTED_INPUT_TYPE",
      sqlState = None,
      parameters = Map(
        "sqlExpr" -> "\"regexp_replace(collect_list(1), 1, 2, 1)\"",
        "paramIndex" -> "1",
        "inputSql" -> "\"collect_list(1)\"",
        "inputType" -> "\"ARRAY<INT>\"",
        "requiredType" -> "\"STRING\""),
      context = ExpectedContext(
        fragment = "regexp_replace(collect_list(1), '1', '2')",
        start = 7,
        stop = 47))
  }

  test("SPARK-41780: INVALID_PARAMETER_VALUE.PATTERN - " +
    "invalid parameters `regexp` in regexp_replace & regexp_extract") {
    checkError(
      exception = intercept[SparkRuntimeException] {
        sql("select regexp_replace('', '[a\\\\d]{0, 2}', 'x')").collect()
      },
      errorClass = "INVALID_PARAMETER_VALUE.PATTERN",
      parameters = Map(
        "parameter" -> toSQLId("regexp"),
        "functionName" -> toSQLId("regexp_replace"),
        "value" -> "'[a\\\\d]{0, 2}'"
      )
    )
    checkError(
      exception = intercept[SparkRuntimeException] {
        sql("select regexp_extract('', '[a\\\\d]{0, 2}', 1)").collect
      },
      errorClass = "INVALID_PARAMETER_VALUE.PATTERN",
      parameters = Map(
        "parameter" -> toSQLId("regexp"),
        "functionName" -> toSQLId("regexp_extract"),
        "value" -> "'[a\\\\d]{0, 2}'"
      )
    )
    checkError(
      exception = intercept[SparkRuntimeException] {
        sql("select rlike('', '[a\\\\d]{0, 2}')").collect()
      },
      errorClass = "INVALID_PARAMETER_VALUE.PATTERN",
      parameters = Map(
        "parameter" -> toSQLId("regexp"),
        "functionName" -> toSQLId("rlike"),
        "value" -> "'[a\\\\d]{0, 2}'"
      )
    )
  }

  test("SPARK-42384: mask with null input") {
    val df = Seq(
      ("AbCD123-@$#"),
      (null)
    ).toDF("a")

    checkAnswer(
      df.selectExpr("mask(a,'Q','q','d','o')"),
      Row("QqQQdddoooo") :: Row(null) :: Nil
    )
  }

  test("to_binary") {
    val df = Seq("abc").toDF("a")
    checkAnswer(
      df.selectExpr("to_binary(a, 'utf-8')"),
      df.select(to_binary(col("a"), lit("utf-8")))
    )
  }

  test("to_char") {
    val df = Seq(78.12).toDF("a")
    checkAnswer(
      df.selectExpr("to_char(a, '$99.99')"),
      Seq(Row("$78.12"))
    )
    checkAnswer(
      df.select(to_char(col("a"), lit("$99.99"))),
      Seq(Row("$78.12"))
    )
  }

  test("to_number") {
    val df = Seq("$78.12").toDF("a")
    checkAnswer(
      df.selectExpr("to_number(a, '$99.99')"),
      Seq(Row(78.12))
    )
    checkAnswer(
      df.select(to_number(col("a"), lit("$99.99"))),
      Seq(Row(78.12))
    )
  }

<<<<<<< HEAD
  test("char & chr function") {
    val df = Seq(65).toDF("a")
    checkAnswer(df.selectExpr("char(a)"), Seq(Row("A")))
    checkAnswer(df.select(char(col("a"))), Seq(Row("A")))

    checkAnswer(df.selectExpr("chr(a)"), Seq(Row("A")))
    checkAnswer(df.select(chr(col("a"))), Seq(Row("A")))
  }

  test("btrim function") {
    val df = Seq(("SSparkSQLS", "SL")).toDF("a", "b")

    checkAnswer(df.selectExpr("btrim(a)"), Seq(Row("SSparkSQLS")))
    checkAnswer(df.select(btrim(col("a"))), Seq(Row("SSparkSQLS")))

    checkAnswer(df.selectExpr("btrim(a, b)"), Seq(Row("parkSQ")))
    checkAnswer(df.select(btrim(col("a"), col("b"))), Seq(Row("parkSQ")))
  }

  test("char_length & character_length function") {
    val df = Seq("SSparkSQLS").toDF("a")
    checkAnswer(df.selectExpr("char_length(a)"), Seq(Row(10)))
    checkAnswer(df.select(char_length(col("a"))), Seq(Row(10)))

    checkAnswer(df.selectExpr("character_length(a)"), Seq(Row(10)))
    checkAnswer(df.select(character_length(col("a"))), Seq(Row(10)))
  }

  test("contains function") {
    val df = Seq(("Spark SQL", "Spark")).toDF("a", "b")
    checkAnswer(df.selectExpr("contains(a, b)"), Seq(Row(true)))
    checkAnswer(df.select(contains(col("a"), col("b"))), Seq(Row(true)))
  }

  test("elt function") {
    val df = Seq((1, "scala", "java")).toDF("a", "b", "c")
    checkAnswer(df.selectExpr("elt(a, b, c)"), Seq(Row("scala")))
    checkAnswer(df.select(elt(col("a"), col("b"), col("c"))), Seq(Row("scala")))
  }

  test("find_in_set function") {
    val df = Seq(("ab", "abc,b,ab,c,def")).toDF("a", "b")
    checkAnswer(df.selectExpr("find_in_set(a, b)"), Seq(Row(3)))
    checkAnswer(df.select(find_in_set(col("a"), col("b"))), Seq(Row(3)))
  }

  test("like & ilike function") {
    val df = Seq(("Spark", "_park")).toDF("a", "b")

    checkAnswer(df.selectExpr("a like b"), Seq(Row(true)))
    checkAnswer(df.select(like(col("a"), col("b"))), Seq(Row(true)))

    checkAnswer(df.selectExpr("a ilike b"), Seq(Row(true)))
    checkAnswer(df.select(ilike(col("a"), col("b"))), Seq(Row(true)))

    val df1 = Seq(("%SystemDrive%/Users/John", "/%SystemDrive/%//Users%")).toDF("a", "b")

    checkAnswer(df1.selectExpr("a like b escape '/'"), Seq(Row(true)))
    checkAnswer(df1.select(like(col("a"), col("b"), lit('/'))), Seq(Row(true)))

    checkAnswer(df.selectExpr("a ilike b escape '/'"), Seq(Row(true)))
    checkAnswer(df.select(ilike(col("a"), col("b"), lit('/'))), Seq(Row(true)))

    checkError(
      exception = intercept[AnalysisException] {
        df1.select(like(col("a"), col("b"), lit(618))).collect()
      },
      errorClass = "DATATYPE_MISMATCH.ESCAPE_CHAR_WRONG_TYPE",
      parameters = Map("sqlExpr" -> "\"618\"")
    )

    checkError(
      exception = intercept[AnalysisException] {
        df1.select(ilike(col("a"), col("b"), lit(618))).collect()
      },
      errorClass = "DATATYPE_MISMATCH.ESCAPE_CHAR_WRONG_TYPE",
      parameters = Map("sqlExpr" -> "\"618\"")
    )
  }

  test("lcase & ucase function") {
    val df = Seq("Spark").toDF("a")

    checkAnswer(df.selectExpr("lcase(a)"), Seq(Row("spark")))
    checkAnswer(df.select(lcase(col("a"))), Seq(Row("spark")))

    checkAnswer(df.selectExpr("ucase(a)"), Seq(Row("SPARK")))
    checkAnswer(df.select(ucase(col("a"))), Seq(Row("SPARK")))
  }

  test("left & right function") {
    val df = Seq(("Spark SQL", 3)).toDF("a", "b")

    checkAnswer(df.selectExpr("left(a, b)"), Seq(Row("Spa")))
    checkAnswer(df.select(left(col("a"), col("b"))), Seq(Row("Spa")))

    checkAnswer(df.selectExpr("right(a, b)"), Seq(Row("SQL")))
    checkAnswer(df.select(right(col("a"), col("b"))), Seq(Row("SQL")))
=======
  test("replace") {
    val df = Seq(("ABCabc", "abc", "DEF")).toDF("a", "b", "c")

    checkAnswer(
      df.selectExpr("replace(a, b, c)"),
      Seq(Row("ABCDEF"))
    )
    checkAnswer(
      df.select(replace(col("a"), col("b"), col("c"))),
      Seq(Row("ABCDEF"))
    )

    checkAnswer(
      df.selectExpr("replace(a, b)"),
      Seq(Row("ABC"))
    )
    checkAnswer(
      df.select(replace(col("a"), col("b"))),
      Seq(Row("ABC"))
    )
  }

  test("split_part") {
    val df = Seq(("11.12.13", ".", 3)).toDF("a", "b", "c")
    checkAnswer(
      df.selectExpr("split_part(a, b, c)"),
      Seq(Row("13"))
    )
    checkAnswer(
      df.select(split_part(col("a"), col("b"), col("c"))),
      Seq(Row("13"))
    )
  }

  test("substr") {
    val df = Seq(("Spark SQL", 5, 1)).toDF("a", "b", "c")
    checkAnswer(
      df.selectExpr("substr(a, b, c)"),
      Seq(Row("k"))
    )
    checkAnswer(
      df.select(substr(col("a"), col("b"), col("c"))),
      Seq(Row("k"))
    )

    checkAnswer(
      df.selectExpr("substr(a, b)"),
      Seq(Row("k SQL"))
    )
    checkAnswer(
      df.select(substr(col("a"), col("b"))),
      Seq(Row("k SQL"))
    )
  }

  test("parse_url") {
    val df = Seq(("http://spark.apache.org/path?query=1", "QUERY", "query")).toDF("a", "b", "c")

    checkAnswer(
      df.selectExpr("parse_url(a, b, c)"),
      Seq(Row("1"))
    )
    checkAnswer(
      df.select(parse_url(col("a"), col("b"), col("c"))),
      Seq(Row("1"))
    )

    checkAnswer(
      df.selectExpr("parse_url(a, b)"),
      Seq(Row("query=1"))
    )
    checkAnswer(
      df.select(parse_url(col("a"), col("b"))),
      Seq(Row("query=1"))
    )
  }

  test("printf") {
    val df = Seq(("aa%d%s", 123, "cc")).toDF("a", "b", "c")
    checkAnswer(
      df.selectExpr("printf(a, b, c)"),
      Row("aa123cc"))
    checkAnswer(
      df.select(printf(col("a"), col("b"), col("c"))),
      Row("aa123cc"))
  }

  test("url_decode") {
    val df = Seq("https%3A%2F%2Fspark.apache.org").toDF("a")
    checkAnswer(
      df.selectExpr("url_decode(a)"),
      Row("https://spark.apache.org"))
    checkAnswer(
      df.select(url_decode(col("a"))),
      Row("https://spark.apache.org"))
  }

  test("url_encode") {
    val df = Seq("https://spark.apache.org").toDF("a")
    checkAnswer(
      df.selectExpr("url_encode(a)"),
      Row("https%3A%2F%2Fspark.apache.org"))
    checkAnswer(
      df.select(url_encode(col("a"))),
      Row("https%3A%2F%2Fspark.apache.org"))
  }

  test("position") {
    val df = Seq(("bar", "foobarbar", 5)).toDF("a", "b", "c")

    checkAnswer(df.selectExpr("position(a, b)"), Row(4))
    checkAnswer(df.select(position(col("a"), col("b"))), Row(4))

    checkAnswer(df.selectExpr("position(a, b, c)"), Row(7))
    checkAnswer(df.select(position(col("a"), col("b"), col("c"))), Row(7))
  }

  test("endswith") {
    val df = Seq(("Spark SQL", "Spark")).toDF("a", "b")

    checkAnswer(df.selectExpr("endswith(a, b)"), Row(false))
    checkAnswer(df.select(endswith(col("a"), col("b"))), Row(false))
  }

  test("startswith") {
    val df = Seq(("Spark SQL", "Spark")).toDF("a", "b")

    checkAnswer(df.selectExpr("startswith(a, b)"), Row(true))
    checkAnswer(df.select(startswith(col("a"), col("b"))), Row(true))
>>>>>>> 4503efca
  }
}<|MERGE_RESOLUTION|>--- conflicted
+++ resolved
@@ -873,7 +873,6 @@
     )
   }
 
-<<<<<<< HEAD
   test("char & chr function") {
     val df = Seq(65).toDF("a")
     checkAnswer(df.selectExpr("char(a)"), Seq(Row("A")))
@@ -972,7 +971,8 @@
 
     checkAnswer(df.selectExpr("right(a, b)"), Seq(Row("SQL")))
     checkAnswer(df.select(right(col("a"), col("b"))), Seq(Row("SQL")))
-=======
+  }
+
   test("replace") {
     val df = Seq(("ABCabc", "abc", "DEF")).toDF("a", "b", "c")
 
@@ -1102,6 +1102,5 @@
 
     checkAnswer(df.selectExpr("startswith(a, b)"), Row(true))
     checkAnswer(df.select(startswith(col("a"), col("b"))), Row(true))
->>>>>>> 4503efca
   }
 }