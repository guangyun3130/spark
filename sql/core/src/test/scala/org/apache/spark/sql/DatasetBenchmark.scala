/*
 * Licensed to the Apache Software Foundation (ASF) under one or more
 * contributor license agreements.  See the NOTICE file distributed with
 * this work for additional information regarding copyright ownership.
 * The ASF licenses this file to You under the Apache License, Version 2.0
 * (the "License"); you may not use this file except in compliance with
 * the License.  You may obtain a copy of the License at
 *
 *    http://www.apache.org/licenses/LICENSE-2.0
 *
 * Unless required by applicable law or agreed to in writing, software
 * distributed under the License is distributed on an "AS IS" BASIS,
 * WITHOUT WARRANTIES OR CONDITIONS OF ANY KIND, either express or implied.
 * See the License for the specific language governing permissions and
 * limitations under the License.
 */

package org.apache.spark.sql

<<<<<<< HEAD
=======
import org.apache.spark.{SparkConf, SparkContext}
import org.apache.spark.benchmark.Benchmark
>>>>>>> d25f425c
import org.apache.spark.sql.expressions.Aggregator
import org.apache.spark.sql.expressions.scalalang.typed
import org.apache.spark.sql.functions._
import org.apache.spark.sql.types.StringType
<<<<<<< HEAD
import org.apache.spark.util.{Benchmark, BenchmarkBase => FileBenchmarkBase}
=======
>>>>>>> d25f425c

/**
 * Benchmark for Dataset typed operations comparing with DataFrame and RDD versions.
 * To run this benchmark:
 * 1. without sbt: bin/spark-submit --class [this class] [spark sql test jar]
 * 2. build/sbt "sql/test:runMain [this class]"
 * 3. generate result: SPARK_GENERATE_BENCHMARK_FILES=1 build/sbt "sql/test:runMain [this class]"
 *    Results will be written to "benchmarks/DatasetBenchmark-results.txt".
 */
object DatasetBenchmark extends FileBenchmarkBase {

  val spark = SparkSession.builder
    .master("local[*]")
    .appName("Dataset benchmark")
    .getOrCreate()

  case class Data(l: Long, s: String)

  def backToBackMapLong(spark: SparkSession, numRows: Long, numChains: Int): Benchmark = {
    import spark.implicits._

    val rdd = spark.sparkContext.range(0, numRows)
    val ds = spark.range(0, numRows)
    val df = ds.toDF("l")
    val func = (l: Long) => l + 1

    val benchmark = new Benchmark("back-to-back map long", numRows, output = output)

    benchmark.addCase("RDD") { iter =>
      var res = rdd
      var i = 0
      while (i < numChains) {
        res = res.map(func)
        i += 1
      }
      res.foreach(_ => Unit)
    }

    benchmark.addCase("DataFrame") { iter =>
      var res = df
      var i = 0
      while (i < numChains) {
        res = res.select($"l" + 1 as "l")
        i += 1
      }
      res.queryExecution.toRdd.foreach(_ => Unit)
    }

    benchmark.addCase("Dataset") { iter =>
      var res = ds.as[Long]
      var i = 0
      while (i < numChains) {
        res = res.map(func)
        i += 1
      }
      res.queryExecution.toRdd.foreach(_ => Unit)
    }

    benchmark
  }

  def backToBackMap(spark: SparkSession, numRows: Long, numChains: Int): Benchmark = {
    import spark.implicits._

    val df = spark.range(1, numRows).select($"id".as("l"), $"id".cast(StringType).as("s"))
    val benchmark = new Benchmark("back-to-back map", numRows, output = output)
    val func = (d: Data) => Data(d.l + 1, d.s)

    val rdd = spark.sparkContext.range(1, numRows).map(l => Data(l, l.toString))
    benchmark.addCase("RDD") { iter =>
      var res = rdd
      var i = 0
      while (i < numChains) {
        res = res.map(func)
        i += 1
      }
      res.foreach(_ => Unit)
    }

    benchmark.addCase("DataFrame") { iter =>
      var res = df
      var i = 0
      while (i < numChains) {
        res = res.select($"l" + 1 as "l", $"s")
        i += 1
      }
      res.queryExecution.toRdd.foreach(_ => Unit)
    }

    benchmark.addCase("Dataset") { iter =>
      var res = df.as[Data]
      var i = 0
      while (i < numChains) {
        res = res.map(func)
        i += 1
      }
      res.queryExecution.toRdd.foreach(_ => Unit)
    }

    benchmark
  }

  def backToBackFilterLong(spark: SparkSession, numRows: Long, numChains: Int): Benchmark = {
    import spark.implicits._

    val rdd = spark.sparkContext.range(1, numRows)
    val ds = spark.range(1, numRows)
    val df = ds.toDF("l")
    val func = (l: Long) => l % 2L == 0L

    val benchmark = new Benchmark("back-to-back filter Long", numRows, output = output)

    benchmark.addCase("RDD") { iter =>
      var res = rdd
      var i = 0
      while (i < numChains) {
        res = res.filter(func)
        i += 1
      }
      res.foreach(_ => Unit)
    }

    benchmark.addCase("DataFrame") { iter =>
      var res = df
      var i = 0
      while (i < numChains) {
        res = res.filter($"l" % 2L === 0L)
        i += 1
      }
      res.queryExecution.toRdd.foreach(_ => Unit)
    }

    benchmark.addCase("Dataset") { iter =>
      var res = ds.as[Long]
      var i = 0
      while (i < numChains) {
        res = res.filter(func)
        i += 1
      }
      res.queryExecution.toRdd.foreach(_ => Unit)
    }

    benchmark
  }

  def backToBackFilter(spark: SparkSession, numRows: Long, numChains: Int): Benchmark = {
    import spark.implicits._

    val df = spark.range(1, numRows).select($"id".as("l"), $"id".cast(StringType).as("s"))
    val benchmark = new Benchmark("back-to-back filter", numRows, output = output)
    val func = (d: Data, i: Int) => d.l % (100L + i) == 0L
    val funcs = 0.until(numChains).map { i =>
      (d: Data) => func(d, i)
    }

    val rdd = spark.sparkContext.range(1, numRows).map(l => Data(l, l.toString))
    benchmark.addCase("RDD") { iter =>
      var res = rdd
      var i = 0
      while (i < numChains) {
        res = res.filter(funcs(i))
        i += 1
      }
      res.foreach(_ => Unit)
    }

    benchmark.addCase("DataFrame") { iter =>
      var res = df
      var i = 0
      while (i < numChains) {
        res = res.filter($"l" % (100L + i) === 0L)
        i += 1
      }
      res.queryExecution.toRdd.foreach(_ => Unit)
    }

    benchmark.addCase("Dataset") { iter =>
      var res = df.as[Data]
      var i = 0
      while (i < numChains) {
        res = res.filter(funcs(i))
        i += 1
      }
      res.queryExecution.toRdd.foreach(_ => Unit)
    }

    benchmark
  }

  object ComplexAggregator extends Aggregator[Data, Data, Long] {
    override def zero: Data = Data(0, "")

    override def reduce(b: Data, a: Data): Data = Data(b.l + a.l, "")

    override def finish(reduction: Data): Long = reduction.l

    override def merge(b1: Data, b2: Data): Data = Data(b1.l + b2.l, "")

    override def bufferEncoder: Encoder[Data] = Encoders.product[Data]

    override def outputEncoder: Encoder[Long] = Encoders.scalaLong
  }

  def aggregate(spark: SparkSession, numRows: Long): Benchmark = {
    import spark.implicits._

    val df = spark.range(1, numRows).select($"id".as("l"), $"id".cast(StringType).as("s"))
    val benchmark = new Benchmark("aggregate", numRows, output = output)

    val rdd = spark.sparkContext.range(1, numRows).map(l => Data(l, l.toString))
    benchmark.addCase("RDD sum") { iter =>
      rdd.aggregate(0L)(_ + _.l, _ + _)
    }

    benchmark.addCase("DataFrame sum") { iter =>
      df.select(sum($"l")).queryExecution.toRdd.foreach(_ => Unit)
    }

    benchmark.addCase("Dataset sum using Aggregator") { iter =>
      df.as[Data].select(typed.sumLong((d: Data) => d.l)).queryExecution.toRdd.foreach(_ => Unit)
    }

    benchmark.addCase("Dataset complex Aggregator") { iter =>
      df.as[Data].select(ComplexAggregator.toColumn).queryExecution.toRdd.foreach(_ => Unit)
    }

    benchmark
  }

  override def benchmark(): Unit = {
    val numRows = 100000000
    val numChains = 10
    runBenchmark("Dataset Benchmark") {
      backToBackMapLong(spark, numRows, numChains).run()
      backToBackMap(spark, numRows, numChains).run()
      backToBackFilterLong(spark, numRows, numChains).run()
      backToBackFilter(spark, numRows, numChains).run()
      aggregate(spark, numRows).run()
    }
  }
}<|MERGE_RESOLUTION|>--- conflicted
+++ resolved
@@ -17,34 +17,23 @@
 
 package org.apache.spark.sql
 
-<<<<<<< HEAD
-=======
-import org.apache.spark.{SparkConf, SparkContext}
-import org.apache.spark.benchmark.Benchmark
->>>>>>> d25f425c
+import org.apache.spark.benchmark.{Benchmark, BenchmarkBase}
 import org.apache.spark.sql.expressions.Aggregator
 import org.apache.spark.sql.expressions.scalalang.typed
 import org.apache.spark.sql.functions._
 import org.apache.spark.sql.types.StringType
-<<<<<<< HEAD
-import org.apache.spark.util.{Benchmark, BenchmarkBase => FileBenchmarkBase}
-=======
->>>>>>> d25f425c
 
 /**
  * Benchmark for Dataset typed operations comparing with DataFrame and RDD versions.
  * To run this benchmark:
- * 1. without sbt: bin/spark-submit --class [this class] [spark sql test jar]
- * 2. build/sbt "sql/test:runMain [this class]"
- * 3. generate result: SPARK_GENERATE_BENCHMARK_FILES=1 build/sbt "sql/test:runMain [this class]"
- *    Results will be written to "benchmarks/DatasetBenchmark-results.txt".
+ * {{{
+ *   1. without sbt: bin/spark-submit --class <this class> <spark sql test jar>
+ *   2. build/sbt "sql/test:runMain <this class>"
+ *   3. generate result: SPARK_GENERATE_BENCHMARK_FILES=1 build/sbt "sql/test:runMain <this class>"
+ *      Results will be written to "benchmarks/DatasetBenchmark-results.txt".
+ * }}}
  */
-object DatasetBenchmark extends FileBenchmarkBase {
-
-  val spark = SparkSession.builder
-    .master("local[*]")
-    .appName("Dataset benchmark")
-    .getOrCreate()
+object DatasetBenchmark extends BenchmarkBase {
 
   case class Data(l: Long, s: String)
 
@@ -258,6 +247,11 @@
 
     benchmark
   }
+
+  val spark = SparkSession.builder
+    .master("local[*]")
+    .appName("Dataset benchmark")
+    .getOrCreate()
 
   override def benchmark(): Unit = {
     val numRows = 100000000
