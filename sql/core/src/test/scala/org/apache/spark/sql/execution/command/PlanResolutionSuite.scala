--- conflicted
+++ resolved
@@ -33,10 +33,7 @@
 import org.apache.spark.sql.catalyst.plans.logical.{AlterTable, Assignment, CreateTableAsSelect, CreateV2Table, DeleteAction, DeleteFromTable, DescribeRelation, DropTable, InsertAction, InsertIntoStatement, LocalRelation, LogicalPlan, MergeIntoTable, OneRowRelation, Project, ShowTableProperties, SubqueryAlias, UpdateAction, UpdateTable}
 import org.apache.spark.sql.connector.FakeV2Provider
 import org.apache.spark.sql.connector.catalog.{CatalogManager, CatalogNotFoundException, Identifier, Table, TableCapability, TableCatalog, TableChange, V1Table}
-<<<<<<< HEAD
-=======
 import org.apache.spark.sql.connector.catalog.TableChange.{UpdateColumnComment, UpdateColumnType}
->>>>>>> 2d4b5eae
 import org.apache.spark.sql.execution.datasources.CreateTable
 import org.apache.spark.sql.execution.datasources.v2.DataSourceV2Relation
 import org.apache.spark.sql.internal.SQLConf
@@ -152,12 +149,8 @@
       analyzer.ResolveTables,
       analyzer.ResolveReferences,
       analyzer.ResolveSubqueryColumnAliases,
-<<<<<<< HEAD
-      analyzer.ResolveReferences)
-=======
       analyzer.ResolveReferences,
       analyzer.ResolveAlterTableChanges)
->>>>>>> 2d4b5eae
     rules.foldLeft(parsePlan(query)) {
       case (plan, rule) => rule.apply(plan)
     }
@@ -1084,8 +1077,6 @@
     }
   }
 
-<<<<<<< HEAD
-=======
   test("alter table: hive style change column") {
     Seq("v2Table", "testcat.tab").foreach { tblName =>
       parseAndResolve(s"ALTER TABLE $tblName CHANGE COLUMN i i int COMMENT 'an index'") match {
@@ -1108,7 +1099,6 @@
     }
   }
 
->>>>>>> 2d4b5eae
   val DSV2ResolutionTests = {
     val v2SessionCatalogTable = s"${CatalogManager.SESSION_CATALOG_NAME}.v2Table"
     Seq(
