/*
 * Licensed to the Apache Software Foundation (ASF) under one or more
 * contributor license agreements.  See the NOTICE file distributed with
 * this work for additional information regarding copyright ownership.
 * The ASF licenses this file to You under the Apache License, Version 2.0
 * (the "License"); you may not use this file except in compliance with
 * the License.  You may obtain a copy of the License at
 *
 *    http://www.apache.org/licenses/LICENSE-2.0
 *
 * Unless required by applicable law or agreed to in writing, software
 * distributed under the License is distributed on an "AS IS" BASIS,
 * WITHOUT WARRANTIES OR CONDITIONS OF ANY KIND, either express or implied.
 * See the License for the specific language governing permissions and
 * limitations under the License.
 */

package org.apache.spark.sql.execution.command

import java.net.URI
import java.util.{Collections, Locale}

import org.mockito.ArgumentMatchers.any
import org.mockito.Mockito.{mock, when}
import org.mockito.invocation.InvocationOnMock

import org.apache.spark.sql.{AnalysisException, SaveMode}
import org.apache.spark.sql.catalyst.{AliasIdentifier, TableIdentifier}
<<<<<<< HEAD
import org.apache.spark.sql.catalyst.analysis.{AnalysisTest, Analyzer, CTESubstitution, EmptyFunctionRegistry, NoSuchTableException, ResolveCatalogs, ResolveInlineTables, ResolveSessionCatalog, UnresolvedAttribute, UnresolvedRelation, UnresolvedStar, UnresolvedSubqueryColumnAliases, UnresolvedV2Relation}
=======
import org.apache.spark.sql.catalyst.analysis.{AnalysisTest, Analyzer, CTESubstitution, EmptyFunctionRegistry, NoSuchTableException, ResolveCatalogs, ResolvedTable, ResolveSessionCatalog, UnresolvedAttribute, UnresolvedRelation, UnresolvedStar, UnresolvedSubqueryColumnAliases, UnresolvedV2Relation}
>>>>>>> d0bf4474
import org.apache.spark.sql.catalyst.catalog.{BucketSpec, CatalogStorageFormat, CatalogTable, CatalogTableType, InMemoryCatalog, SessionCatalog}
import org.apache.spark.sql.catalyst.expressions.{AttributeReference, EqualTo, Expression, InSubquery, IntegerLiteral, ListQuery, StringLiteral}
import org.apache.spark.sql.catalyst.parser.CatalystSqlParser
<<<<<<< HEAD
import org.apache.spark.sql.catalyst.plans.logical.{AlterTable, Assignment, CreateTableAsSelect, CreateV2Table, DeleteAction, DeleteFromTable, DescribeTable, DropTable, InsertAction, InsertIntoStatement, LogicalPlan, MergeIntoTable, OneRowRelation, Project, ShowTableProperties, SubqueryAlias, UpdateAction, UpdateTable}
=======
import org.apache.spark.sql.catalyst.plans.logical.{AlterTable, Assignment, CreateTableAsSelect, CreateV2Table, DeleteAction, DeleteFromTable, DescribeRelation, DropTable, InsertAction, LocalRelation, LogicalPlan, MergeIntoTable, OneRowRelation, Project, SubqueryAlias, UpdateAction, UpdateTable}
>>>>>>> d0bf4474
import org.apache.spark.sql.connector.InMemoryTableProvider
import org.apache.spark.sql.connector.catalog.{CatalogManager, CatalogNotFoundException, Identifier, Table, TableCapability, TableCatalog, TableChange, V1Table}
import org.apache.spark.sql.execution.datasources.CreateTable
import org.apache.spark.sql.execution.datasources.v2.DataSourceV2Relation
import org.apache.spark.sql.internal.SQLConf
import org.apache.spark.sql.types.{CharType, DoubleType, HIVE_TYPE_STRING, IntegerType, LongType, MetadataBuilder, StringType, StructField, StructType}

class PlanResolutionSuite extends AnalysisTest {
  import CatalystSqlParser._

  private val v2Format = classOf[InMemoryTableProvider].getName

  private val table: Table = {
    val t = mock(classOf[Table])
    when(t.schema()).thenReturn(new StructType().add("i", "int").add("s", "string"))
    t
  }

  private val tableWithAcceptAnySchemaCapability: Table = {
    val t = mock(classOf[Table])
    when(t.schema()).thenReturn(new StructType().add("i", "int"))
    when(t.capabilities()).thenReturn(Collections.singleton(TableCapability.ACCEPT_ANY_SCHEMA))
    t
  }

  private val v1Table: V1Table = {
    val t = mock(classOf[CatalogTable])
    when(t.schema).thenReturn(new StructType().add("i", "int").add("s", "string"))
    when(t.tableType).thenReturn(CatalogTableType.MANAGED)
    V1Table(t)
  }

  private val testCat: TableCatalog = {
    val newCatalog = mock(classOf[TableCatalog])
    when(newCatalog.loadTable(any())).thenAnswer((invocation: InvocationOnMock) => {
      invocation.getArgument[Identifier](0).name match {
        case "tab" => table
        case "tab1" => table
        case name => throw new NoSuchTableException(name)
      }
    })
    when(newCatalog.name()).thenReturn("testcat")
    newCatalog
  }

  private val v2SessionCatalog: TableCatalog = {
    val newCatalog = mock(classOf[TableCatalog])
    when(newCatalog.loadTable(any())).thenAnswer((invocation: InvocationOnMock) => {
      invocation.getArgument[Identifier](0).name match {
        case "v1Table" => v1Table
        case "v1Table1" => v1Table
        case "v2Table" => table
        case "v2Table1" => table
        case "v2TableWithAcceptAnySchemaCapability" => tableWithAcceptAnySchemaCapability
        case name => throw new NoSuchTableException(name)
      }
    })
    when(newCatalog.name()).thenReturn(CatalogManager.SESSION_CATALOG_NAME)
    newCatalog
  }

  private val v1SessionCatalog: SessionCatalog = new SessionCatalog(
    new InMemoryCatalog,
    EmptyFunctionRegistry,
    new SQLConf().copy(SQLConf.CASE_SENSITIVE -> true))
  v1SessionCatalog.createTempView("v", LocalRelation(Nil), false)

  private val catalogManagerWithDefault = {
    val manager = mock(classOf[CatalogManager])
    when(manager.catalog(any())).thenAnswer((invocation: InvocationOnMock) => {
      invocation.getArgument[String](0) match {
        case "testcat" =>
          testCat
        case CatalogManager.SESSION_CATALOG_NAME =>
          v2SessionCatalog
        case name =>
          throw new CatalogNotFoundException(s"No such catalog: $name")
      }
    })
    when(manager.currentCatalog).thenReturn(testCat)
    when(manager.currentNamespace).thenReturn(Array.empty[String])
    when(manager.v1SessionCatalog).thenReturn(v1SessionCatalog)
    manager
  }

  private val catalogManagerWithoutDefault = {
    val manager = mock(classOf[CatalogManager])
    when(manager.catalog(any())).thenAnswer((invocation: InvocationOnMock) => {
      invocation.getArgument[String](0) match {
        case "testcat" =>
          testCat
        case name =>
          throw new CatalogNotFoundException(s"No such catalog: $name")
      }
    })
    when(manager.currentCatalog).thenReturn(v2SessionCatalog)
    when(manager.v1SessionCatalog).thenReturn(v1SessionCatalog)
    manager
  }

  def parseAndResolve(query: String, withDefault: Boolean = false): LogicalPlan = {
    val catalogManager = if (withDefault) {
      catalogManagerWithDefault
    } else {
      catalogManagerWithoutDefault
    }
    val analyzer = new Analyzer(catalogManager, conf)
    // TODO: run the analyzer directly.
    val rules = Seq(
      CTESubstitution,
      analyzer.ResolveRelations,
      new ResolveCatalogs(catalogManager),
      new ResolveSessionCatalog(catalogManager, conf, _ == Seq("v")),
<<<<<<< HEAD
      ResolveInlineTables(conf),
      analyzer.ResolveRelations,
      analyzer.ResolveTables)
=======
      analyzer.ResolveTables,
      analyzer.ResolveReferences,
      analyzer.ResolveSubqueryColumnAliases,
      analyzer.ResolveReferences)
>>>>>>> d0bf4474
    rules.foldLeft(parsePlan(query)) {
      case (plan, rule) => rule.apply(plan)
    }
  }

  private def parseResolveCompare(query: String, expected: LogicalPlan): Unit =
    comparePlans(parseAndResolve(query), expected, checkAnalysis = true)

  private def extractTableDesc(sql: String): (CatalogTable, Boolean) = {
    parseAndResolve(sql).collect {
      case CreateTable(tableDesc, mode, _) => (tableDesc, mode == SaveMode.Ignore)
    }.head
  }

  test("create table - with partitioned by") {
    val query = "CREATE TABLE my_tab(a INT comment 'test', b STRING) " +
        "USING parquet PARTITIONED BY (a)"

    val expectedTableDesc = CatalogTable(
      identifier = TableIdentifier("my_tab"),
      tableType = CatalogTableType.MANAGED,
      storage = CatalogStorageFormat.empty,
      schema = new StructType()
          .add("a", IntegerType, nullable = true, "test")
          .add("b", StringType),
      provider = Some("parquet"),
      partitionColumnNames = Seq("a")
    )

    parseAndResolve(query) match {
      case CreateTable(tableDesc, _, None) =>
        assert(tableDesc == expectedTableDesc.copy(createTime = tableDesc.createTime))
      case other =>
        fail(s"Expected to parse ${classOf[CreateTableCommand].getClass.getName} from query," +
            s"got ${other.getClass.getName}: $query")
    }
  }

  test("create table - partitioned by transforms") {
    val transforms = Seq(
        "bucket(16, b)", "years(ts)", "months(ts)", "days(ts)", "hours(ts)", "foo(a, 'bar', 34)",
        "bucket(32, b), days(ts)")
    transforms.foreach { transform =>
      val query =
        s"""
           |CREATE TABLE my_tab(a INT, b STRING) USING parquet
           |PARTITIONED BY ($transform)
           """.stripMargin

      val ae = intercept[AnalysisException] {
        parseAndResolve(query)
      }

      assert(ae.message
          .contains(s"Transforms cannot be converted to partition columns: $transform"))
    }
  }

  test("create table - with bucket") {
    val query = "CREATE TABLE my_tab(a INT, b STRING) USING parquet " +
        "CLUSTERED BY (a) SORTED BY (b) INTO 5 BUCKETS"

    val expectedTableDesc = CatalogTable(
      identifier = TableIdentifier("my_tab"),
      tableType = CatalogTableType.MANAGED,
      storage = CatalogStorageFormat.empty,
      schema = new StructType().add("a", IntegerType).add("b", StringType),
      provider = Some("parquet"),
      bucketSpec = Some(BucketSpec(5, Seq("a"), Seq("b")))
    )

    parseAndResolve(query) match {
      case CreateTable(tableDesc, _, None) =>
        assert(tableDesc == expectedTableDesc.copy(createTime = tableDesc.createTime))
      case other =>
        fail(s"Expected to parse ${classOf[CreateTableCommand].getClass.getName} from query," +
            s"got ${other.getClass.getName}: $query")
    }
  }

  test("create table - with comment") {
    val sql = "CREATE TABLE my_tab(a INT, b STRING) USING parquet COMMENT 'abc'"

    val expectedTableDesc = CatalogTable(
      identifier = TableIdentifier("my_tab"),
      tableType = CatalogTableType.MANAGED,
      storage = CatalogStorageFormat.empty,
      schema = new StructType().add("a", IntegerType).add("b", StringType),
      provider = Some("parquet"),
      comment = Some("abc"))

    parseAndResolve(sql) match {
      case CreateTable(tableDesc, _, None) =>
        assert(tableDesc == expectedTableDesc.copy(createTime = tableDesc.createTime))
      case other =>
        fail(s"Expected to parse ${classOf[CreateTableCommand].getClass.getName} from query," +
            s"got ${other.getClass.getName}: $sql")
    }
  }

  test("create table - with table properties") {
    val sql = "CREATE TABLE my_tab(a INT, b STRING) USING parquet TBLPROPERTIES('test' = 'test')"

    val expectedTableDesc = CatalogTable(
      identifier = TableIdentifier("my_tab"),
      tableType = CatalogTableType.MANAGED,
      storage = CatalogStorageFormat.empty,
      schema = new StructType().add("a", IntegerType).add("b", StringType),
      provider = Some("parquet"),
      properties = Map("test" -> "test"))

    parseAndResolve(sql) match {
      case CreateTable(tableDesc, _, None) =>
        assert(tableDesc == expectedTableDesc.copy(createTime = tableDesc.createTime))
      case other =>
        fail(s"Expected to parse ${classOf[CreateTableCommand].getClass.getName} from query," +
            s"got ${other.getClass.getName}: $sql")
    }
  }

  test("create table - with location") {
    val v1 = "CREATE TABLE my_tab(a INT, b STRING) USING parquet LOCATION '/tmp/file'"

    val expectedTableDesc = CatalogTable(
      identifier = TableIdentifier("my_tab"),
      tableType = CatalogTableType.EXTERNAL,
      storage = CatalogStorageFormat.empty.copy(locationUri = Some(new URI("/tmp/file"))),
      schema = new StructType().add("a", IntegerType).add("b", StringType),
      provider = Some("parquet"))

    parseAndResolve(v1) match {
      case CreateTable(tableDesc, _, None) =>
        assert(tableDesc == expectedTableDesc.copy(createTime = tableDesc.createTime))
      case other =>
        fail(s"Expected to parse ${classOf[CreateTableCommand].getClass.getName} from query," +
            s"got ${other.getClass.getName}: $v1")
    }

    val v2 =
      """
        |CREATE TABLE my_tab(a INT, b STRING)
        |USING parquet
        |OPTIONS (path '/tmp/file')
        |LOCATION '/tmp/file'
      """.stripMargin
    val e = intercept[AnalysisException] {
      parseAndResolve(v2)
    }
    assert(e.message.contains("you can only specify one of them."))
  }

  test("create table - byte length literal table name") {
    val sql = "CREATE TABLE 1m.2g(a INT) USING parquet"

    val expectedTableDesc = CatalogTable(
      identifier = TableIdentifier("2g", Some("1m")),
      tableType = CatalogTableType.MANAGED,
      storage = CatalogStorageFormat.empty,
      schema = new StructType().add("a", IntegerType),
      provider = Some("parquet"))

    parseAndResolve(sql) match {
      case CreateTable(tableDesc, _, None) =>
        assert(tableDesc == expectedTableDesc.copy(createTime = tableDesc.createTime))
      case other =>
        fail(s"Expected to parse ${classOf[CreateTableCommand].getClass.getName} from query," +
            s"got ${other.getClass.getName}: $sql")
    }
  }

  test("support for other types in OPTIONS") {
    val sql =
      """
        |CREATE TABLE table_name USING json
        |OPTIONS (a 1, b 0.1, c TRUE)
      """.stripMargin

    val expectedTableDesc = CatalogTable(
      identifier = TableIdentifier("table_name"),
      tableType = CatalogTableType.MANAGED,
      storage = CatalogStorageFormat.empty.copy(
        properties = Map("a" -> "1", "b" -> "0.1", "c" -> "true")
      ),
      schema = new StructType,
      provider = Some("json")
    )

    parseAndResolve(sql) match {
      case CreateTable(tableDesc, _, None) =>
        assert(tableDesc == expectedTableDesc.copy(createTime = tableDesc.createTime))
      case other =>
        fail(s"Expected to parse ${classOf[CreateTableCommand].getClass.getName} from query," +
            s"got ${other.getClass.getName}: $sql")
    }
  }

  test("Test CTAS against data source tables") {
    val s1 =
      """
        |CREATE TABLE IF NOT EXISTS mydb.page_view
        |USING parquet
        |COMMENT 'This is the staging page view table'
        |LOCATION '/user/external/page_view'
        |TBLPROPERTIES ('p1'='v1', 'p2'='v2')
        |AS SELECT * FROM src
      """.stripMargin

    val s2 =
      """
        |CREATE TABLE IF NOT EXISTS mydb.page_view
        |USING parquet
        |LOCATION '/user/external/page_view'
        |COMMENT 'This is the staging page view table'
        |TBLPROPERTIES ('p1'='v1', 'p2'='v2')
        |AS SELECT * FROM src
      """.stripMargin

    val s3 =
      """
        |CREATE TABLE IF NOT EXISTS mydb.page_view
        |USING parquet
        |COMMENT 'This is the staging page view table'
        |LOCATION '/user/external/page_view'
        |TBLPROPERTIES ('p1'='v1', 'p2'='v2')
        |AS SELECT * FROM src
      """.stripMargin

    checkParsing(s1)
    checkParsing(s2)
    checkParsing(s3)

    def checkParsing(sql: String): Unit = {
      val (desc, exists) = extractTableDesc(sql)
      assert(exists)
      assert(desc.identifier.database.contains("mydb"))
      assert(desc.identifier.table == "page_view")
      assert(desc.storage.locationUri.contains(new URI("/user/external/page_view")))
      assert(desc.schema.isEmpty) // will be populated later when the table is actually created
      assert(desc.comment.contains("This is the staging page view table"))
      assert(desc.viewText.isEmpty)
      assert(desc.viewCatalogAndNamespace.isEmpty)
      assert(desc.viewQueryColumnNames.isEmpty)
      assert(desc.partitionColumnNames.isEmpty)
      assert(desc.provider.contains("parquet"))
      assert(desc.properties == Map("p1" -> "v1", "p2" -> "v2"))
    }
  }

  test("Test v2 CreateTable with known catalog in identifier") {
    val sql =
      s"""
         |CREATE TABLE IF NOT EXISTS testcat.mydb.table_name (
         |    id bigint,
         |    description string,
         |    point struct<x: double, y: double>)
         |USING parquet
         |COMMENT 'table comment'
         |TBLPROPERTIES ('p1'='v1', 'p2'='v2')
         |OPTIONS (path 's3://bucket/path/to/data', other 20)
      """.stripMargin

    val expectedProperties = Map(
      "p1" -> "v1",
      "p2" -> "v2",
      "other" -> "20",
      "provider" -> "parquet",
      "location" -> "s3://bucket/path/to/data",
      "comment" -> "table comment")

    parseAndResolve(sql) match {
      case create: CreateV2Table =>
        assert(create.catalog.name == "testcat")
        assert(create.tableName == Identifier.of(Array("mydb"), "table_name"))
        assert(create.tableSchema == new StructType()
            .add("id", LongType)
            .add("description", StringType)
            .add("point", new StructType().add("x", DoubleType).add("y", DoubleType)))
        assert(create.partitioning.isEmpty)
        assert(create.properties == expectedProperties)
        assert(create.ignoreIfExists)

      case other =>
        fail(s"Expected to parse ${classOf[CreateV2Table].getName} from query," +
            s"got ${other.getClass.getName}: $sql")
    }
  }

  test("Test v2 CreateTable with default catalog") {
    val sql =
      s"""
         |CREATE TABLE IF NOT EXISTS mydb.table_name (
         |    id bigint,
         |    description string,
         |    point struct<x: double, y: double>)
         |USING parquet
         |COMMENT 'table comment'
         |TBLPROPERTIES ('p1'='v1', 'p2'='v2')
         |OPTIONS (path 's3://bucket/path/to/data', other 20)
      """.stripMargin

    val expectedProperties = Map(
      "p1" -> "v1",
      "p2" -> "v2",
      "other" -> "20",
      "provider" -> "parquet",
      "location" -> "s3://bucket/path/to/data",
      "comment" -> "table comment")

    parseAndResolve(sql, withDefault = true) match {
      case create: CreateV2Table =>
        assert(create.catalog.name == "testcat")
        assert(create.tableName == Identifier.of(Array("mydb"), "table_name"))
        assert(create.tableSchema == new StructType()
            .add("id", LongType)
            .add("description", StringType)
            .add("point", new StructType().add("x", DoubleType).add("y", DoubleType)))
        assert(create.partitioning.isEmpty)
        assert(create.properties == expectedProperties)
        assert(create.ignoreIfExists)

      case other =>
        fail(s"Expected to parse ${classOf[CreateV2Table].getName} from query," +
            s"got ${other.getClass.getName}: $sql")
    }
  }

  test("Test v2 CreateTable with data source v2 provider and no default") {
    val sql =
      s"""
         |CREATE TABLE IF NOT EXISTS mydb.page_view (
         |    id bigint,
         |    description string,
         |    point struct<x: double, y: double>)
         |USING $v2Format
         |COMMENT 'This is the staging page view table'
         |LOCATION '/user/external/page_view'
         |TBLPROPERTIES ('p1'='v1', 'p2'='v2')
      """.stripMargin

    val expectedProperties = Map(
      "p1" -> "v1",
      "p2" -> "v2",
      "provider" -> v2Format,
      "location" -> "/user/external/page_view",
      "comment" -> "This is the staging page view table")

    parseAndResolve(sql) match {
      case create: CreateV2Table =>
        assert(create.catalog.name == CatalogManager.SESSION_CATALOG_NAME)
        assert(create.tableName == Identifier.of(Array("mydb"), "page_view"))
        assert(create.tableSchema == new StructType()
            .add("id", LongType)
            .add("description", StringType)
            .add("point", new StructType().add("x", DoubleType).add("y", DoubleType)))
        assert(create.partitioning.isEmpty)
        assert(create.properties == expectedProperties)
        assert(create.ignoreIfExists)

      case other =>
        fail(s"Expected to parse ${classOf[CreateV2Table].getName} from query," +
            s"got ${other.getClass.getName}: $sql")
    }
  }

  test("Test v2 CTAS with known catalog in identifier") {
    val sql =
      s"""
         |CREATE TABLE IF NOT EXISTS testcat.mydb.table_name
         |USING parquet
         |COMMENT 'table comment'
         |TBLPROPERTIES ('p1'='v1', 'p2'='v2')
         |OPTIONS (path 's3://bucket/path/to/data', other 20)
         |AS SELECT * FROM src
      """.stripMargin

    val expectedProperties = Map(
      "p1" -> "v1",
      "p2" -> "v2",
      "other" -> "20",
      "provider" -> "parquet",
      "location" -> "s3://bucket/path/to/data",
      "comment" -> "table comment")

    parseAndResolve(sql) match {
      case ctas: CreateTableAsSelect =>
        assert(ctas.catalog.name == "testcat")
        assert(ctas.tableName == Identifier.of(Array("mydb"), "table_name"))
        assert(ctas.properties == expectedProperties)
        assert(ctas.writeOptions == Map("other" -> "20"))
        assert(ctas.partitioning.isEmpty)
        assert(ctas.ignoreIfExists)

      case other =>
        fail(s"Expected to parse ${classOf[CreateTableAsSelect].getName} from query," +
            s"got ${other.getClass.getName}: $sql")
    }
  }

  test("Test v2 CTAS with default catalog") {
    val sql =
      s"""
         |CREATE TABLE IF NOT EXISTS mydb.table_name
         |USING parquet
         |COMMENT 'table comment'
         |TBLPROPERTIES ('p1'='v1', 'p2'='v2')
         |OPTIONS (path 's3://bucket/path/to/data', other 20)
         |AS SELECT * FROM src
      """.stripMargin

    val expectedProperties = Map(
      "p1" -> "v1",
      "p2" -> "v2",
      "other" -> "20",
      "provider" -> "parquet",
      "location" -> "s3://bucket/path/to/data",
      "comment" -> "table comment")

    parseAndResolve(sql, withDefault = true) match {
      case ctas: CreateTableAsSelect =>
        assert(ctas.catalog.name == "testcat")
        assert(ctas.tableName == Identifier.of(Array("mydb"), "table_name"))
        assert(ctas.properties == expectedProperties)
        assert(ctas.writeOptions == Map("other" -> "20"))
        assert(ctas.partitioning.isEmpty)
        assert(ctas.ignoreIfExists)

      case other =>
        fail(s"Expected to parse ${classOf[CreateTableAsSelect].getName} from query," +
            s"got ${other.getClass.getName}: $sql")
    }
  }

  test("Test v2 CTAS with data source v2 provider and no default") {
    val sql =
      s"""
        |CREATE TABLE IF NOT EXISTS mydb.page_view
        |USING $v2Format
        |COMMENT 'This is the staging page view table'
        |LOCATION '/user/external/page_view'
        |TBLPROPERTIES ('p1'='v1', 'p2'='v2')
        |AS SELECT * FROM src
      """.stripMargin

    val expectedProperties = Map(
      "p1" -> "v1",
      "p2" -> "v2",
      "provider" -> v2Format,
      "location" -> "/user/external/page_view",
      "comment" -> "This is the staging page view table")

    parseAndResolve(sql) match {
      case ctas: CreateTableAsSelect =>
        assert(ctas.catalog.name == CatalogManager.SESSION_CATALOG_NAME)
        assert(ctas.tableName == Identifier.of(Array("mydb"), "page_view"))
        assert(ctas.properties == expectedProperties)
        assert(ctas.writeOptions.isEmpty)
        assert(ctas.partitioning.isEmpty)
        assert(ctas.ignoreIfExists)

      case other =>
        fail(s"Expected to parse ${classOf[CreateTableAsSelect].getName} from query," +
            s"got ${other.getClass.getName}: $sql")
    }
  }

  test("drop table") {
    val tableName1 = "db.tab"
    val tableIdent1 = TableIdentifier("tab", Option("db"))
    val tableName2 = "tab"
    val tableIdent2 = TableIdentifier("tab", None)

    parseResolveCompare(s"DROP TABLE $tableName1",
      DropTableCommand(tableIdent1, ifExists = false, isView = false, purge = false))
    parseResolveCompare(s"DROP TABLE IF EXISTS $tableName1",
      DropTableCommand(tableIdent1, ifExists = true, isView = false, purge = false))
    parseResolveCompare(s"DROP TABLE $tableName2",
      DropTableCommand(tableIdent2, ifExists = false, isView = false, purge = false))
    parseResolveCompare(s"DROP TABLE IF EXISTS $tableName2",
      DropTableCommand(tableIdent2, ifExists = true, isView = false, purge = false))
    parseResolveCompare(s"DROP TABLE $tableName2 PURGE",
      DropTableCommand(tableIdent2, ifExists = false, isView = false, purge = true))
    parseResolveCompare(s"DROP TABLE IF EXISTS $tableName2 PURGE",
      DropTableCommand(tableIdent2, ifExists = true, isView = false, purge = true))
  }

  test("drop table in v2 catalog") {
    val tableName1 = "testcat.db.tab"
    val tableIdent1 = Identifier.of(Array("db"), "tab")
    val tableName2 = "testcat.tab"
    val tableIdent2 = Identifier.of(Array.empty, "tab")

    parseResolveCompare(s"DROP TABLE $tableName1",
      DropTable(testCat, tableIdent1, ifExists = false))
    parseResolveCompare(s"DROP TABLE IF EXISTS $tableName1",
      DropTable(testCat, tableIdent1, ifExists = true))
    parseResolveCompare(s"DROP TABLE $tableName2",
      DropTable(testCat, tableIdent2, ifExists = false))
    parseResolveCompare(s"DROP TABLE IF EXISTS $tableName2",
      DropTable(testCat, tableIdent2, ifExists = true))
  }

  test("drop view") {
    val viewName1 = "db.view"
    val viewIdent1 = TableIdentifier("view", Option("db"))
    val viewName2 = "view"
    val viewIdent2 = TableIdentifier("view")

    parseResolveCompare(s"DROP VIEW $viewName1",
      DropTableCommand(viewIdent1, ifExists = false, isView = true, purge = false))
    parseResolveCompare(s"DROP VIEW IF EXISTS $viewName1",
      DropTableCommand(viewIdent1, ifExists = true, isView = true, purge = false))
    parseResolveCompare(s"DROP VIEW $viewName2",
      DropTableCommand(viewIdent2, ifExists = false, isView = true, purge = false))
    parseResolveCompare(s"DROP VIEW IF EXISTS $viewName2",
      DropTableCommand(viewIdent2, ifExists = true, isView = true, purge = false))
  }

  test("drop view in v2 catalog") {
    intercept[AnalysisException] {
      parseAndResolve("DROP VIEW testcat.db.view")
    }.getMessage.toLowerCase(Locale.ROOT).contains(
      "view support in catalog has not been implemented")
  }

  // ALTER VIEW view_name SET TBLPROPERTIES ('comment' = new_comment);
  // ALTER VIEW view_name UNSET TBLPROPERTIES [IF EXISTS] ('comment', 'key');
  test("alter view: alter view properties") {
    val sql1_view = "ALTER VIEW table_name SET TBLPROPERTIES ('test' = 'test', " +
        "'comment' = 'new_comment')"
    val sql2_view = "ALTER VIEW table_name UNSET TBLPROPERTIES ('comment', 'test')"
    val sql3_view = "ALTER VIEW table_name UNSET TBLPROPERTIES IF EXISTS ('comment', 'test')"

    val parsed1_view = parseAndResolve(sql1_view)
    val parsed2_view = parseAndResolve(sql2_view)
    val parsed3_view = parseAndResolve(sql3_view)

    val tableIdent = TableIdentifier("table_name", None)
    val expected1_view = AlterTableSetPropertiesCommand(
      tableIdent, Map("test" -> "test", "comment" -> "new_comment"), isView = true)
    val expected2_view = AlterTableUnsetPropertiesCommand(
      tableIdent, Seq("comment", "test"), ifExists = false, isView = true)
    val expected3_view = AlterTableUnsetPropertiesCommand(
      tableIdent, Seq("comment", "test"), ifExists = true, isView = true)

    comparePlans(parsed1_view, expected1_view)
    comparePlans(parsed2_view, expected2_view)
    comparePlans(parsed3_view, expected3_view)
  }

  // ALTER TABLE table_name SET TBLPROPERTIES ('comment' = new_comment);
  // ALTER TABLE table_name UNSET TBLPROPERTIES [IF EXISTS] ('comment', 'key');
  test("alter table: alter table properties") {
    Seq("v1Table" -> true, "v2Table" -> false, "testcat.tab" -> false).foreach {
      case (tblName, useV1Command) =>
        val sql1 = s"ALTER TABLE $tblName SET TBLPROPERTIES ('test' = 'test', " +
          "'comment' = 'new_comment')"
        val sql2 = s"ALTER TABLE $tblName UNSET TBLPROPERTIES ('comment', 'test')"
        val sql3 = s"ALTER TABLE $tblName UNSET TBLPROPERTIES IF EXISTS ('comment', 'test')"

        val parsed1 = parseAndResolve(sql1)
        val parsed2 = parseAndResolve(sql2)
        val parsed3 = parseAndResolve(sql3)

        val tableIdent = TableIdentifier(tblName, None)
        if (useV1Command) {
          val expected1 = AlterTableSetPropertiesCommand(
            tableIdent, Map("test" -> "test", "comment" -> "new_comment"), isView = false)
          val expected2 = AlterTableUnsetPropertiesCommand(
            tableIdent, Seq("comment", "test"), ifExists = false, isView = false)
          val expected3 = AlterTableUnsetPropertiesCommand(
            tableIdent, Seq("comment", "test"), ifExists = true, isView = false)

          comparePlans(parsed1, expected1)
          comparePlans(parsed2, expected2)
          comparePlans(parsed3, expected3)
        } else {
          parsed1 match {
            case AlterTable(_, _, _: DataSourceV2Relation, changes) =>
              assert(changes == Seq(
                TableChange.setProperty("test", "test"),
                TableChange.setProperty("comment", "new_comment")))
            case _ => fail("expect AlterTable")
          }

          parsed2 match {
            case AlterTable(_, _, _: DataSourceV2Relation, changes) =>
              assert(changes == Seq(
                TableChange.removeProperty("comment"),
                TableChange.removeProperty("test")))
            case _ => fail("expect AlterTable")
          }

          parsed3 match {
            case AlterTable(_, _, _: DataSourceV2Relation, changes) =>
              assert(changes == Seq(
                TableChange.removeProperty("comment"),
                TableChange.removeProperty("test")))
            case _ => fail("expect AlterTable")
          }
        }
    }

    val sql4 = "ALTER TABLE non_exist SET TBLPROPERTIES ('test' = 'test')"
    val sql5 = "ALTER TABLE non_exist UNSET TBLPROPERTIES ('test')"
    val parsed4 = parseAndResolve(sql4)
    val parsed5 = parseAndResolve(sql5)

    // For non-existing tables, we convert it to v2 command with `UnresolvedV2Table`
    parsed4 match {
      case AlterTable(_, _, _: UnresolvedV2Relation, _) => // OK
      case _ => fail("Expect AlterTable, but got:\n" + parsed4.treeString)
    }
    parsed5 match {
      case AlterTable(_, _, _: UnresolvedV2Relation, _) => // OK
      case _ => fail("Expect AlterTable, but got:\n" + parsed5.treeString)
    }
  }

  test("support for other types in TBLPROPERTIES") {
    Seq("v1Table" -> true, "v2Table" -> false, "testcat.tab" -> false).foreach {
      case (tblName, useV1Command) =>
        val sql =
          s"""
            |ALTER TABLE $tblName
            |SET TBLPROPERTIES ('a' = 1, 'b' = 0.1, 'c' = TRUE)
          """.stripMargin
        val parsed = parseAndResolve(sql)
        if (useV1Command) {
          val expected = AlterTableSetPropertiesCommand(
            TableIdentifier(tblName),
            Map("a" -> "1", "b" -> "0.1", "c" -> "true"),
            isView = false)

          comparePlans(parsed, expected)
        } else {
          parsed match {
            case AlterTable(_, _, _: DataSourceV2Relation, changes) =>
              assert(changes == Seq(
                TableChange.setProperty("a", "1"),
                TableChange.setProperty("b", "0.1"),
                TableChange.setProperty("c", "true")))
            case _ => fail("Expect AlterTable, but got:\n" + parsed.treeString)
          }
        }
    }
  }

  test("alter table: set location") {
    Seq("v1Table" -> true, "v2Table" -> false, "testcat.tab" -> false).foreach {
      case (tblName, useV1Command) =>
        val sql = s"ALTER TABLE $tblName SET LOCATION 'new location'"
        val parsed = parseAndResolve(sql)
        if (useV1Command) {
          val expected = AlterTableSetLocationCommand(
            TableIdentifier(tblName, None),
            None,
            "new location")
          comparePlans(parsed, expected)
        } else {
          parsed match {
            case AlterTable(_, _, _: DataSourceV2Relation, changes) =>
              assert(changes == Seq(TableChange.setProperty("location", "new location")))
            case _ => fail("Expect AlterTable, but got:\n" + parsed.treeString)
          }
        }
    }
  }

  test("DESCRIBE relation") {
    Seq("v1Table" -> true, "v2Table" -> false, "testcat.tab" -> false).foreach {
      case (tblName, useV1Command) =>
        val sql1 = s"DESC TABLE $tblName"
        val sql2 = s"DESC TABLE EXTENDED $tblName"
        val parsed1 = parseAndResolve(sql1)
        val parsed2 = parseAndResolve(sql2)
        if (useV1Command) {
          val expected1 = DescribeTableCommand(TableIdentifier(tblName, None), Map.empty, false)
          val expected2 = DescribeTableCommand(TableIdentifier(tblName, None), Map.empty, true)

          comparePlans(parsed1, expected1)
          comparePlans(parsed2, expected2)
        } else {
          parsed1 match {
            case DescribeRelation(_: ResolvedTable, _, isExtended) =>
              assert(!isExtended)
            case _ => fail("Expect DescribeTable, but got:\n" + parsed1.treeString)
          }

          parsed2 match {
            case DescribeRelation(_: ResolvedTable, _, isExtended) =>
              assert(isExtended)
            case _ => fail("Expect DescribeTable, but got:\n" + parsed2.treeString)
          }
        }

        val sql3 = s"DESC TABLE $tblName PARTITION(a=1)"
        val parsed3 = parseAndResolve(sql3)
        if (useV1Command) {
          val expected3 = DescribeTableCommand(
            TableIdentifier(tblName, None), Map("a" -> "1"), false)
          comparePlans(parsed3, expected3)
        } else {
          parsed3 match {
            case DescribeRelation(_: ResolvedTable, partitionSpec, isExtended) =>
              assert(!isExtended)
              assert(partitionSpec == Map("a" -> "1"))
            case _ => fail("Expect DescribeTable, but got:\n" + parsed2.treeString)
          }
        }
    }

    // use v1 command to describe views.
    val sql4 = "DESC TABLE v"
    val parsed4 = parseAndResolve(sql4)
    assert(parsed4.isInstanceOf[DescribeTableCommand])
  }

  test("DELETE FROM") {
    Seq("v2Table", "testcat.tab").foreach { tblName =>
      val sql1 = s"DELETE FROM $tblName"
      val sql2 = s"DELETE FROM $tblName where name='Robert'"
      val sql3 = s"DELETE FROM $tblName AS t where t.name='Robert'"
      val sql4 =
        s"""
           |WITH s(name) AS (SELECT 'Robert')
           |DELETE FROM $tblName AS t WHERE t.name IN (SELECT s.name FROM s)
         """.stripMargin

      val parsed1 = parseAndResolve(sql1)
      val parsed2 = parseAndResolve(sql2)
      val parsed3 = parseAndResolve(sql3)
      val parsed4 = parseAndResolve(sql4)

      parsed1 match {
        case DeleteFromTable(_: DataSourceV2Relation, None) =>
        case _ => fail("Expect DeleteFromTable, bug got:\n" + parsed1.treeString)
      }

      parsed2 match {
        case DeleteFromTable(
          _: DataSourceV2Relation,
          Some(EqualTo(name: UnresolvedAttribute, StringLiteral("Robert")))) =>
          assert(name.name == "name")
        case _ => fail("Expect DeleteFromTable, bug got:\n" + parsed2.treeString)
      }

      parsed3 match {
        case DeleteFromTable(
          SubqueryAlias(AliasIdentifier("t", None), _: DataSourceV2Relation),
          Some(EqualTo(name: UnresolvedAttribute, StringLiteral("Robert")))) =>
          assert(name.name == "t.name")
        case _ => fail("Expect DeleteFromTable, bug got:\n" + parsed3.treeString)
      }

      parsed4 match {
        case DeleteFromTable(SubqueryAlias(AliasIdentifier("t", None), _: DataSourceV2Relation),
            Some(InSubquery(values, query))) =>
          assert(values.size == 1 && values.head.isInstanceOf[UnresolvedAttribute])
          assert(values.head.asInstanceOf[UnresolvedAttribute].name == "t.name")
          query match {
            case ListQuery(Project(projects, SubqueryAlias(AliasIdentifier("s", None),
                UnresolvedSubqueryColumnAliases(outputColumnNames, Project(_, _: OneRowRelation)))),
                _, _, _) =>
              assert(projects.size == 1 && projects.head.name == "s.name")
              assert(outputColumnNames.size == 1 && outputColumnNames.head == "name")
            case o => fail("Unexpected subquery: \n" + o.treeString)
          }

        case _ => fail("Expect DeleteFromTable, bug got:\n" + parsed4.treeString)
      }
    }
  }

  test("UPDATE TABLE") {
    Seq("v2Table", "testcat.tab").foreach { tblName =>
      val sql1 = s"UPDATE $tblName SET name='Robert', age=32"
      val sql2 = s"UPDATE $tblName AS t SET name='Robert', age=32"
      val sql3 = s"UPDATE $tblName AS t SET name='Robert', age=32 WHERE p=1"
      val sql4 =
        s"""
           |WITH s(name) AS (SELECT 'Robert')
           |UPDATE $tblName AS t
           |SET t.age=32
           |WHERE t.name IN (SELECT s.name FROM s)
         """.stripMargin

      val parsed1 = parseAndResolve(sql1)
      val parsed2 = parseAndResolve(sql2)
      val parsed3 = parseAndResolve(sql3)
      val parsed4 = parseAndResolve(sql4)

      parsed1 match {
        case UpdateTable(
            _: DataSourceV2Relation,
            Seq(Assignment(name: UnresolvedAttribute, StringLiteral("Robert")),
              Assignment(age: UnresolvedAttribute, IntegerLiteral(32))),
            None) =>
          assert(name.name == "name")
          assert(age.name == "age")

        case _ => fail("Expect UpdateTable, but got:\n" + parsed1.treeString)
      }

      parsed2 match {
        case UpdateTable(
            SubqueryAlias(AliasIdentifier("t", None), _: DataSourceV2Relation),
            Seq(Assignment(name: UnresolvedAttribute, StringLiteral("Robert")),
              Assignment(age: UnresolvedAttribute, IntegerLiteral(32))),
            None) =>
          assert(name.name == "name")
          assert(age.name == "age")

        case _ => fail("Expect UpdateTable, but got:\n" + parsed2.treeString)
      }

      parsed3 match {
        case UpdateTable(
            SubqueryAlias(AliasIdentifier("t", None), _: DataSourceV2Relation),
            Seq(Assignment(name: UnresolvedAttribute, StringLiteral("Robert")),
              Assignment(age: UnresolvedAttribute, IntegerLiteral(32))),
            Some(EqualTo(p: UnresolvedAttribute, IntegerLiteral(1)))) =>
          assert(name.name == "name")
          assert(age.name == "age")
          assert(p.name == "p")

        case _ => fail("Expect UpdateTable, but got:\n" + parsed3.treeString)
      }

      parsed4 match {
        case UpdateTable(SubqueryAlias(AliasIdentifier("t", None), _: DataSourceV2Relation),
          Seq(Assignment(key: UnresolvedAttribute, IntegerLiteral(32))),
          Some(InSubquery(values, query))) =>
          assert(key.name == "t.age")
          assert(values.size == 1 && values.head.isInstanceOf[UnresolvedAttribute])
          assert(values.head.asInstanceOf[UnresolvedAttribute].name == "t.name")
          query match {
            case ListQuery(Project(projects, SubqueryAlias(AliasIdentifier("s", None),
                UnresolvedSubqueryColumnAliases(outputColumnNames, Project(_, _: OneRowRelation)))),
                _, _, _) =>
              assert(projects.size == 1 && projects.head.name == "s.name")
              assert(outputColumnNames.size == 1 && outputColumnNames.head == "name")
            case o => fail("Unexpected subquery: \n" + o.treeString)
          }

        case _ => fail("Expect UpdateTable, but got:\n" + parsed4.treeString)
      }
    }

    val sql = "UPDATE non_existing SET id=1"
    val parsed = parseAndResolve(sql)
    parsed match {
      case u: UpdateTable =>
        assert(u.table.isInstanceOf[UnresolvedRelation])
      case _ => fail("Expect UpdateTable, but got:\n" + parsed.treeString)
    }
  }

  test("alter table: alter column") {
    Seq("v1Table" -> true, "v2Table" -> false, "testcat.tab" -> false).foreach {
      case (tblName, useV1Command) =>
        val sql1 = s"ALTER TABLE $tblName ALTER COLUMN i TYPE bigint"
        val sql2 = s"ALTER TABLE $tblName ALTER COLUMN i TYPE bigint COMMENT 'new comment'"
        val sql3 = s"ALTER TABLE $tblName ALTER COLUMN i COMMENT 'new comment'"

        val parsed1 = parseAndResolve(sql1)
        val parsed2 = parseAndResolve(sql2)

        val tableIdent = TableIdentifier(tblName, None)
        if (useV1Command) {
          val newColumn = StructField("i", LongType)
          val expected1 = AlterTableChangeColumnCommand(
            tableIdent, "i", newColumn)
          val expected2 = AlterTableChangeColumnCommand(
            tableIdent, "i", newColumn.withComment("new comment"))

          comparePlans(parsed1, expected1)
          comparePlans(parsed2, expected2)

          val e1 = intercept[AnalysisException] {
            parseAndResolve(sql3)
          }
          assert(e1.getMessage.contains("ALTER COLUMN with v1 tables must specify new data type"))

          val sql4 = s"ALTER TABLE $tblName ALTER COLUMN a.b.c TYPE bigint"
          val e2 = intercept[AnalysisException] {
            parseAndResolve(sql4)
          }
          assert(e2.getMessage.contains(
            "ALTER COLUMN with qualified column is only supported with v2 tables"))

          val sql5 = s"ALTER TABLE $tblName ALTER COLUMN i TYPE char(1)"
          val builder = new MetadataBuilder
          builder.putString(HIVE_TYPE_STRING, CharType(1).catalogString)
          val newColumnWithCleanedType = StructField("i", StringType, true, builder.build())
          val expected5 = AlterTableChangeColumnCommand(
            tableIdent, "i", newColumnWithCleanedType)
          val parsed5 = parseAndResolve(sql5)
          comparePlans(parsed5, expected5)
        } else {
          val parsed3 = parseAndResolve(sql3)

          parsed1 match {
            case AlterTable(_, _, _: DataSourceV2Relation, changes) =>
              assert(changes == Seq(
                TableChange.updateColumnType(Array("i"), LongType)))
            case _ => fail("expect AlterTable")
          }

          parsed2 match {
            case AlterTable(_, _, _: DataSourceV2Relation, changes) =>
              assert(changes == Seq(
                TableChange.updateColumnType(Array("i"), LongType),
                TableChange.updateColumnComment(Array("i"), "new comment")))
            case _ => fail("expect AlterTable")
          }

          parsed3 match {
            case AlterTable(_, _, _: DataSourceV2Relation, changes) =>
              assert(changes == Seq(
                TableChange.updateColumnComment(Array("i"), "new comment")))
            case _ => fail("expect AlterTable")
          }
        }
    }
  }

  val DSV2ResolutionTests = {
    val v2SessionCatalogTable = s"${CatalogManager.SESSION_CATALOG_NAME}.v2Table"
    Seq(
      ("ALTER TABLE testcat.tab ALTER COLUMN i TYPE bigint", false),
      ("ALTER TABLE tab ALTER COLUMN i TYPE bigint", false),
      (s"ALTER TABLE $v2SessionCatalogTable ALTER COLUMN i TYPE bigint", true),
      ("INSERT INTO TABLE tab VALUES (1)", false),
      ("INSERT INTO TABLE testcat.tab VALUES (1)", false),
      (s"INSERT INTO TABLE $v2SessionCatalogTable VALUES (1)", true),
      ("DESC TABLE tab", false),
      ("DESC TABLE testcat.tab", false),
      (s"DESC TABLE $v2SessionCatalogTable", true),
      ("SHOW TBLPROPERTIES tab", false),
      ("SHOW TBLPROPERTIES testcat.tab", false),
      (s"SHOW TBLPROPERTIES $v2SessionCatalogTable", true),
      ("SELECT * from tab", false),
      ("SELECT * from testcat.tab", false),
      (s"SELECT * from ${CatalogManager.SESSION_CATALOG_NAME}.v2Table", true)
    )
  }

  DSV2ResolutionTests.foreach { case (sql, isSessionCatlog) =>
    test(s"Data source V2 relation resolution '$sql'") {
      val parsed = parseAndResolve(sql, withDefault = true)
      val catlogIdent = if (isSessionCatlog) v2SessionCatalog else testCat
      val tableIdent = if (isSessionCatlog) "v2Table" else "tab"
      parsed match {
        case AlterTable(_, _, r: DataSourceV2Relation, _) =>
          assert(r.catalog == catlogIdent)
          assert(r.identifier.name() == tableIdent)
        case Project(_, r: DataSourceV2Relation) =>
          assert(r.catalog == catlogIdent)
          assert(r.identifier.name() == tableIdent)
        case InsertIntoStatement(r: DataSourceV2Relation, _, _, _, _) =>
          assert(r.catalog == catlogIdent)
          assert(r.identifier.name() == tableIdent)
        case DescribeTable(r: DataSourceV2Relation, _) =>
          assert(r.catalog == catlogIdent)
          assert(r.identifier.name() == tableIdent)
        case ShowTableProperties(r: DataSourceV2Relation, _) =>
          assert(r.catalog == catlogIdent)
          assert(r.identifier.name() == tableIdent)
        case ShowTablePropertiesCommand(t: TableIdentifier, _) =>
          assert(t.identifier == tableIdent)
      }
    }
  }

  test("MERGE INTO TABLE") {
    def checkResolution(
        target: LogicalPlan,
        source: LogicalPlan,
        mergeCondition: Expression,
        deleteCondAttr: Option[AttributeReference],
        updateCondAttr: Option[AttributeReference],
        insertCondAttr: Option[AttributeReference],
        updateAssigns: Seq[Assignment],
        insertAssigns: Seq[Assignment],
        starInUpdate: Boolean = false): Unit = {
      val ti = target.output.find(_.name == "i").get.asInstanceOf[AttributeReference]
      val ts = target.output.find(_.name == "s").get.asInstanceOf[AttributeReference]
      val si = source.output.find(_.name == "i").get.asInstanceOf[AttributeReference]
      val ss = source.output.find(_.name == "s").get.asInstanceOf[AttributeReference]

      mergeCondition match {
        case EqualTo(l: AttributeReference, r: AttributeReference) =>
          assert(l.sameRef(ti) && r.sameRef(si))
        case other => fail("unexpected merge condition " + other)
      }

      deleteCondAttr.foreach(a => assert(a.sameRef(ts)))
      updateCondAttr.foreach(a => assert(a.sameRef(ts)))
      insertCondAttr.foreach(a => assert(a.sameRef(ss)))

      if (starInUpdate) {
        assert(updateAssigns.size == 2)
        assert(updateAssigns(0).key.asInstanceOf[AttributeReference].sameRef(ti))
        assert(updateAssigns(0).value.asInstanceOf[AttributeReference].sameRef(si))
        assert(updateAssigns(1).key.asInstanceOf[AttributeReference].sameRef(ts))
        assert(updateAssigns(1).value.asInstanceOf[AttributeReference].sameRef(ss))
      } else {
        assert(updateAssigns.size == 1)
        assert(updateAssigns.head.key.asInstanceOf[AttributeReference].sameRef(ts))
        assert(updateAssigns.head.value.asInstanceOf[AttributeReference].sameRef(ss))
      }
      assert(insertAssigns.size == 2)
      assert(insertAssigns(0).key.asInstanceOf[AttributeReference].sameRef(ti))
      assert(insertAssigns(0).value.asInstanceOf[AttributeReference].sameRef(si))
      assert(insertAssigns(1).key.asInstanceOf[AttributeReference].sameRef(ts))
      assert(insertAssigns(1).value.asInstanceOf[AttributeReference].sameRef(ss))
    }

    Seq(("v2Table", "v2Table1"), ("testcat.tab", "testcat.tab1")).foreach {
      case(target, source) =>
        // basic
        val sql1 =
          s"""
             |MERGE INTO $target AS target
             |USING $source AS source
             |ON target.i = source.i
             |WHEN MATCHED AND (target.s='delete') THEN DELETE
             |WHEN MATCHED AND (target.s='update') THEN UPDATE SET target.s = source.s
             |WHEN NOT MATCHED AND (source.s='insert')
             |  THEN INSERT (target.i, target.s) values (source.i, source.s)
           """.stripMargin
        parseAndResolve(sql1) match {
          case MergeIntoTable(
              SubqueryAlias(AliasIdentifier("target", None), target: DataSourceV2Relation),
              SubqueryAlias(AliasIdentifier("source", None), source: DataSourceV2Relation),
              mergeCondition,
              Seq(DeleteAction(Some(EqualTo(dl: AttributeReference, StringLiteral("delete")))),
                UpdateAction(Some(EqualTo(ul: AttributeReference, StringLiteral("update"))),
                  updateAssigns)),
              Seq(InsertAction(Some(EqualTo(il: AttributeReference, StringLiteral("insert"))),
                insertAssigns))) =>
            checkResolution(target, source, mergeCondition, Some(dl), Some(ul), Some(il),
              updateAssigns, insertAssigns)

          case other => fail("Expect MergeIntoTable, but got:\n" + other.treeString)
        }

        // star
        val sql2 =
          s"""
             |MERGE INTO $target AS target
             |USING $source AS source
             |ON target.i = source.i
             |WHEN MATCHED AND (target.s='delete') THEN DELETE
             |WHEN MATCHED AND (target.s='update') THEN UPDATE SET *
             |WHEN NOT MATCHED AND (source.s='insert') THEN INSERT *
           """.stripMargin
        parseAndResolve(sql2) match {
          case MergeIntoTable(
              SubqueryAlias(AliasIdentifier("target", None), target: DataSourceV2Relation),
              SubqueryAlias(AliasIdentifier("source", None), source: DataSourceV2Relation),
              mergeCondition,
              Seq(DeleteAction(Some(EqualTo(dl: AttributeReference, StringLiteral("delete")))),
                UpdateAction(Some(EqualTo(ul: AttributeReference,
                  StringLiteral("update"))), updateAssigns)),
              Seq(InsertAction(Some(EqualTo(il: AttributeReference, StringLiteral("insert"))),
                insertAssigns))) =>
            checkResolution(target, source, mergeCondition, Some(dl), Some(ul), Some(il),
              updateAssigns, insertAssigns, starInUpdate = true)

          case other => fail("Expect MergeIntoTable, but got:\n" + other.treeString)
        }

        // no additional conditions
        val sql3 =
          s"""
             |MERGE INTO $target AS target
             |USING $source AS source
             |ON target.i = source.i
             |WHEN MATCHED THEN DELETE
             |WHEN MATCHED THEN UPDATE SET target.s = source.s
             |WHEN NOT MATCHED THEN INSERT (target.i, target.s) values (source.i, source.s)
           """.stripMargin
        parseAndResolve(sql3) match {
          case MergeIntoTable(
              SubqueryAlias(AliasIdentifier("target", None), target: DataSourceV2Relation),
              SubqueryAlias(AliasIdentifier("source", None), source: DataSourceV2Relation),
              mergeCondition,
              Seq(DeleteAction(None), UpdateAction(None, updateAssigns)),
              Seq(InsertAction(None, insertAssigns))) =>
            checkResolution(target, source, mergeCondition, None, None, None,
              updateAssigns, insertAssigns)

          case other => fail("Expect MergeIntoTable, but got:\n" + other.treeString)
        }

        // using subquery
        val sql4 =
          s"""
             |MERGE INTO $target AS target
             |USING (SELECT * FROM $source) AS source
             |ON target.i = source.i
             |WHEN MATCHED AND (target.s='delete') THEN DELETE
             |WHEN MATCHED AND (target.s='update') THEN UPDATE SET target.s = source.s
             |WHEN NOT MATCHED AND (source.s='insert')
             |  THEN INSERT (target.i, target.s) values (source.i, source.s)
           """.stripMargin
        parseAndResolve(sql4) match {
          case MergeIntoTable(
              SubqueryAlias(AliasIdentifier("target", None), target: DataSourceV2Relation),
              SubqueryAlias(AliasIdentifier("source", None), source: Project),
              mergeCondition,
              Seq(DeleteAction(Some(EqualTo(dl: AttributeReference, StringLiteral("delete")))),
                UpdateAction(Some(EqualTo(ul: AttributeReference, StringLiteral("update"))),
                  updateAssigns)),
              Seq(InsertAction(Some(EqualTo(il: AttributeReference, StringLiteral("insert"))),
                insertAssigns))) =>
            checkResolution(target, source, mergeCondition, Some(dl), Some(ul), Some(il),
              updateAssigns, insertAssigns)

          case other => fail("Expect MergeIntoTable, but got:\n" + other.treeString)
        }

        // cte
        val sql5 =
          s"""
             |WITH source(i, s) AS
             | (SELECT * FROM $source)
             |MERGE INTO $target AS target
             |USING source
             |ON target.i = source.i
             |WHEN MATCHED AND (target.s='delete') THEN DELETE
             |WHEN MATCHED AND (target.s='update') THEN UPDATE SET target.s = source.s
             |WHEN NOT MATCHED AND (source.s='insert')
             |THEN INSERT (target.i, target.s) values (source.i, source.s)
           """.stripMargin
        parseAndResolve(sql5) match {
          case MergeIntoTable(
              SubqueryAlias(AliasIdentifier("target", None), target: DataSourceV2Relation),
              SubqueryAlias(AliasIdentifier("source", None), source: Project),
              mergeCondition,
              Seq(DeleteAction(Some(EqualTo(dl: AttributeReference, StringLiteral("delete")))),
                UpdateAction(Some(EqualTo(ul: AttributeReference, StringLiteral("update"))),
                  updateAssigns)),
              Seq(InsertAction(Some(EqualTo(il: AttributeReference, StringLiteral("insert"))),
                insertAssigns))) =>
            assert(source.output.map(_.name) == Seq("i", "s"))
            checkResolution(target, source, mergeCondition, Some(dl), Some(ul), Some(il),
              updateAssigns, insertAssigns)

          case other => fail("Expect MergeIntoTable, but got:\n" + other.treeString)
        }
    }

    // no aliases
    Seq(("v2Table", "v2Table1"),
      ("testcat.tab", "testcat.tab1")).foreach { pair =>

      val target = pair._1
      val source = pair._2

      val sql1 =
        s"""
           |MERGE INTO $target
           |USING $source
           |ON 1 = 1
           |WHEN MATCHED THEN DELETE
           |WHEN MATCHED THEN UPDATE SET s = 1
           |WHEN NOT MATCHED AND (s = 'a') THEN INSERT (i) values (i)
         """.stripMargin

      parseAndResolve(sql1) match {
        case MergeIntoTable(
            target: DataSourceV2Relation,
            source: DataSourceV2Relation,
            _,
            Seq(DeleteAction(None), UpdateAction(None, updateAssigns)),
            Seq(InsertAction(
              Some(EqualTo(il: AttributeReference, StringLiteral("a"))),
              insertAssigns))) =>
          val ti = target.output.find(_.name == "i").get
          val ts = target.output.find(_.name == "s").get
          val si = source.output.find(_.name == "i").get
          val ss = source.output.find(_.name == "s").get

          // INSERT condition is resolved with source table only, so column `s` is not ambiguous.
          assert(il.sameRef(ss))
          assert(updateAssigns.size == 1)
          // UPDATE key is resolved with target table only, so column `s` is not ambiguous.
          assert(updateAssigns.head.key.asInstanceOf[AttributeReference].sameRef(ts))
          assert(insertAssigns.size == 1)
          // INSERT key is resolved with target table only, so column `i` is not ambiguous.
          assert(insertAssigns.head.key.asInstanceOf[AttributeReference].sameRef(ti))
          // INSERT value is resolved with source table only, so column `i` is not ambiguous.
          assert(insertAssigns.head.value.asInstanceOf[AttributeReference].sameRef(si))

        case p => fail("Expect MergeIntoTable, but got:\n" + p.treeString)
      }

      val sql2 =
        s"""
           |MERGE INTO $target
           |USING $source
           |ON i = 1
           |WHEN MATCHED THEN DELETE
         """.stripMargin
      // merge condition is resolved with both target and source tables, and we can't
      // resolve column `i` as it's ambiguous.
      val e2 = intercept[AnalysisException](parseAndResolve(sql2))
      assert(e2.message.contains("Reference 'i' is ambiguous"))

      val sql3 =
        s"""
           |MERGE INTO $target
           |USING $source
           |ON 1 = 1
           |WHEN MATCHED AND (s='delete') THEN DELETE
         """.stripMargin
      // delete condition is resolved with both target and source tables, and we can't
      // resolve column `s` as it's ambiguous.
      val e3 = intercept[AnalysisException](parseAndResolve(sql3))
      assert(e3.message.contains("Reference 's' is ambiguous"))

      val sql4 =
        s"""
           |MERGE INTO $target
           |USING $source
           |ON 1 = 1
           |WHEN MATCHED AND (s = 'a') THEN UPDATE SET i = 1
         """.stripMargin
      // update condition is resolved with both target and source tables, and we can't
      // resolve column `s` as it's ambiguous.
      val e4 = intercept[AnalysisException](parseAndResolve(sql4))
      assert(e4.message.contains("Reference 's' is ambiguous"))

      val sql5 =
        s"""
           |MERGE INTO $target
           |USING $source
           |ON 1 = 1
           |WHEN MATCHED THEN UPDATE SET s = s
         """.stripMargin
      // update value is resolved with both target and source tables, and we can't
      // resolve column `s` as it's ambiguous.
      val e5 = intercept[AnalysisException](parseAndResolve(sql5))
      assert(e5.message.contains("Reference 's' is ambiguous"))
    }

    val sql6 =
      s"""
         |MERGE INTO non_exist_target
         |USING non_exist_source
         |ON target.i = source.i
         |WHEN MATCHED THEN DELETE
         |WHEN MATCHED THEN UPDATE SET *
         |WHEN NOT MATCHED THEN INSERT *
       """.stripMargin
    val parsed = parseAndResolve(sql6)
    parsed match {
      case u: MergeIntoTable =>
        assert(u.targetTable.isInstanceOf[UnresolvedRelation])
        assert(u.sourceTable.isInstanceOf[UnresolvedRelation])
      case _ => fail("Expect MergeIntoTable, but got:\n" + parsed.treeString)
    }
  }

  test("MERGE INTO TABLE - skip resolution on v2 tables that accept any schema") {
    val sql =
      s"""
         |MERGE INTO v2TableWithAcceptAnySchemaCapability AS target
         |USING v2Table AS source
         |ON target.i = source.i
         |WHEN MATCHED AND (target.s='delete') THEN DELETE
         |WHEN MATCHED AND (target.s='update') THEN UPDATE SET target.s = source.s
         |WHEN NOT MATCHED AND (target.s='insert')
         |  THEN INSERT (target.i, target.s) values (source.i, source.s)
       """.stripMargin

    parseAndResolve(sql) match {
      case MergeIntoTable(
          SubqueryAlias(AliasIdentifier("target", None), _: DataSourceV2Relation),
          SubqueryAlias(AliasIdentifier("source", None), _: DataSourceV2Relation),
          EqualTo(l: UnresolvedAttribute, r: UnresolvedAttribute),
          Seq(
            DeleteAction(Some(EqualTo(dl: UnresolvedAttribute, StringLiteral("delete")))),
            UpdateAction(
              Some(EqualTo(ul: UnresolvedAttribute, StringLiteral("update"))),
              updateAssigns)),
          Seq(
            InsertAction(
              Some(EqualTo(il: UnresolvedAttribute, StringLiteral("insert"))),
              insertAssigns))) =>
        assert(l.name == "target.i" && r.name == "source.i")
        assert(dl.name == "target.s")
        assert(ul.name == "target.s")
        assert(il.name == "target.s")
        assert(updateAssigns.size == 1)
        assert(updateAssigns.head.key.asInstanceOf[UnresolvedAttribute].name == "target.s")
        assert(updateAssigns.head.value.asInstanceOf[UnresolvedAttribute].name == "source.s")
        assert(insertAssigns.size == 2)
        assert(insertAssigns.head.key.asInstanceOf[UnresolvedAttribute].name == "target.i")
        assert(insertAssigns.head.value.asInstanceOf[UnresolvedAttribute].name == "source.i")

      case l => fail("Expected unresolved MergeIntoTable, but got:\n" + l.treeString)
    }
  }
  // TODO: add tests for more commands.
}<|MERGE_RESOLUTION|>--- conflicted
+++ resolved
@@ -26,19 +26,11 @@
 
 import org.apache.spark.sql.{AnalysisException, SaveMode}
 import org.apache.spark.sql.catalyst.{AliasIdentifier, TableIdentifier}
-<<<<<<< HEAD
-import org.apache.spark.sql.catalyst.analysis.{AnalysisTest, Analyzer, CTESubstitution, EmptyFunctionRegistry, NoSuchTableException, ResolveCatalogs, ResolveInlineTables, ResolveSessionCatalog, UnresolvedAttribute, UnresolvedRelation, UnresolvedStar, UnresolvedSubqueryColumnAliases, UnresolvedV2Relation}
-=======
-import org.apache.spark.sql.catalyst.analysis.{AnalysisTest, Analyzer, CTESubstitution, EmptyFunctionRegistry, NoSuchTableException, ResolveCatalogs, ResolvedTable, ResolveSessionCatalog, UnresolvedAttribute, UnresolvedRelation, UnresolvedStar, UnresolvedSubqueryColumnAliases, UnresolvedV2Relation}
->>>>>>> d0bf4474
+import org.apache.spark.sql.catalyst.analysis.{AnalysisTest, Analyzer, CTESubstitution, EmptyFunctionRegistry, NoSuchTableException, ResolveCatalogs, ResolvedTable, ResolveInlineTables, ResolveSessionCatalog, UnresolvedAttribute, UnresolvedRelation, UnresolvedStar, UnresolvedSubqueryColumnAliases, UnresolvedV2Relation}
 import org.apache.spark.sql.catalyst.catalog.{BucketSpec, CatalogStorageFormat, CatalogTable, CatalogTableType, InMemoryCatalog, SessionCatalog}
 import org.apache.spark.sql.catalyst.expressions.{AttributeReference, EqualTo, Expression, InSubquery, IntegerLiteral, ListQuery, StringLiteral}
 import org.apache.spark.sql.catalyst.parser.CatalystSqlParser
-<<<<<<< HEAD
-import org.apache.spark.sql.catalyst.plans.logical.{AlterTable, Assignment, CreateTableAsSelect, CreateV2Table, DeleteAction, DeleteFromTable, DescribeTable, DropTable, InsertAction, InsertIntoStatement, LogicalPlan, MergeIntoTable, OneRowRelation, Project, ShowTableProperties, SubqueryAlias, UpdateAction, UpdateTable}
-=======
-import org.apache.spark.sql.catalyst.plans.logical.{AlterTable, Assignment, CreateTableAsSelect, CreateV2Table, DeleteAction, DeleteFromTable, DescribeRelation, DropTable, InsertAction, LocalRelation, LogicalPlan, MergeIntoTable, OneRowRelation, Project, SubqueryAlias, UpdateAction, UpdateTable}
->>>>>>> d0bf4474
+import org.apache.spark.sql.catalyst.plans.logical.{AlterTable, Assignment, CreateTableAsSelect, CreateV2Table, DeleteAction, DeleteFromTable, DescribeRelation, DropTable, InsertAction, InsertIntoStatement, LocalRelation, LogicalPlan, MergeIntoTable, OneRowRelation, Project, ShowTableProperties, SubqueryAlias, UpdateAction, UpdateTable}
 import org.apache.spark.sql.connector.InMemoryTableProvider
 import org.apache.spark.sql.connector.catalog.{CatalogManager, CatalogNotFoundException, Identifier, Table, TableCapability, TableCatalog, TableChange, V1Table}
 import org.apache.spark.sql.execution.datasources.CreateTable
@@ -149,19 +141,14 @@
     // TODO: run the analyzer directly.
     val rules = Seq(
       CTESubstitution,
+      ResolveInlineTables(conf),
       analyzer.ResolveRelations,
       new ResolveCatalogs(catalogManager),
       new ResolveSessionCatalog(catalogManager, conf, _ == Seq("v")),
-<<<<<<< HEAD
-      ResolveInlineTables(conf),
-      analyzer.ResolveRelations,
-      analyzer.ResolveTables)
-=======
       analyzer.ResolveTables,
       analyzer.ResolveReferences,
       analyzer.ResolveSubqueryColumnAliases,
       analyzer.ResolveReferences)
->>>>>>> d0bf4474
     rules.foldLeft(parsePlan(query)) {
       case (plan, rule) => rule.apply(plan)
     }
@@ -1124,10 +1111,10 @@
         case InsertIntoStatement(r: DataSourceV2Relation, _, _, _, _) =>
           assert(r.catalog == catlogIdent)
           assert(r.identifier.name() == tableIdent)
-        case DescribeTable(r: DataSourceV2Relation, _) =>
+        case DescribeRelation(r: ResolvedTable, _, _) =>
           assert(r.catalog == catlogIdent)
           assert(r.identifier.name() == tableIdent)
-        case ShowTableProperties(r: DataSourceV2Relation, _) =>
+        case ShowTableProperties(r: ResolvedTable, _) =>
           assert(r.catalog == catlogIdent)
           assert(r.identifier.name() == tableIdent)
         case ShowTablePropertiesCommand(t: TableIdentifier, _) =>
