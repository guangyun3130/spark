/*
 * Licensed to the Apache Software Foundation (ASF) under one or more
 * contributor license agreements.  See the NOTICE file distributed with
 * this work for additional information regarding copyright ownership.
 * The ASF licenses this file to You under the Apache License, Version 2.0
 * (the "License"); you may not use this file except in compliance with
 * the License.  You may obtain a copy of the License at
 *
 *    http://www.apache.org/licenses/LICENSE-2.0
 *
 * Unless required by applicable law or agreed to in writing, software
 * distributed under the License is distributed on an "AS IS" BASIS,
 * WITHOUT WARRANTIES OR CONDITIONS OF ANY KIND, either express or implied.
 * See the License for the specific language governing permissions and
 * limitations under the License.
 */

package org.apache.spark.sql

import java.io.File
import java.net.{MalformedURLException, URL}
import java.sql.{Date, Timestamp}
import java.time.{Duration, Period}
import java.util.Locale
import java.util.concurrent.atomic.AtomicBoolean

import org.apache.commons.io.FileUtils

import org.apache.spark.{AccumulatorSuite, SparkException}
import org.apache.spark.scheduler.{SparkListener, SparkListenerJobStart}
import org.apache.spark.sql.catalyst.expressions.GenericRow
import org.apache.spark.sql.catalyst.expressions.aggregate.{Complete, Partial}
import org.apache.spark.sql.catalyst.optimizer.{ConvertToLocalRelation, NestedColumnAliasingSuite}
import org.apache.spark.sql.catalyst.plans.logical.{LocalLimit, Project, RepartitionByExpression, Sort}
import org.apache.spark.sql.catalyst.util.StringUtils
import org.apache.spark.sql.execution.{CommandResultExec, UnionExec}
import org.apache.spark.sql.execution.adaptive.AdaptiveSparkPlanHelper
import org.apache.spark.sql.execution.aggregate.{HashAggregateExec, ObjectHashAggregateExec, SortAggregateExec}
import org.apache.spark.sql.execution.columnar.InMemoryTableScanExec
import org.apache.spark.sql.execution.command.{DataWritingCommandExec, FunctionsCommand}
import org.apache.spark.sql.execution.datasources.{InsertIntoHadoopFsRelationCommand, LogicalRelation}
import org.apache.spark.sql.execution.datasources.v2.BatchScanExec
import org.apache.spark.sql.execution.datasources.v2.orc.OrcScan
import org.apache.spark.sql.execution.datasources.v2.parquet.ParquetScan
import org.apache.spark.sql.execution.exchange.{BroadcastExchangeExec, ReusedExchangeExec}
import org.apache.spark.sql.execution.joins.{BroadcastHashJoinExec, CartesianProductExec, SortMergeJoinExec}
import org.apache.spark.sql.functions._
import org.apache.spark.sql.internal.SQLConf
import org.apache.spark.sql.test.SharedSparkSession
import org.apache.spark.sql.test.SQLTestData._
import org.apache.spark.sql.types._
import org.apache.spark.unsafe.types.CalendarInterval
import org.apache.spark.util.ResetSystemProperties

class SQLQuerySuite extends QueryTest with SharedSparkSession with AdaptiveSparkPlanHelper
    with ResetSystemProperties {
  import testImplicits._

  setupTestData()

  test("SPARK-8010: promote numeric to string") {
    withTempView("src") {
      val df = Seq((1, 1)).toDF("key", "value")
      df.createOrReplaceTempView("src")
      val queryCaseWhen = sql("select case when true then 1.0 else '1' end from src ")
      val queryCoalesce = sql("select coalesce(null, 1, '1') from src ")

      checkAnswer(queryCaseWhen, Row("1.0") :: Nil)
      checkAnswer(queryCoalesce, Row("1") :: Nil)
    }
  }

  test("show functions") {
    def getFunctions(pattern: String): Seq[Row] = {
      StringUtils.filterPattern(
        spark.sessionState.catalog.listFunctions("default").map(_._1.funcName)
        ++ FunctionsCommand.virtualOperators, pattern)
        .map(Row(_))
    }

    def createFunction(names: Seq[String]): Unit = {
      names.foreach { name =>
        spark.udf.register(name, (arg1: Int, arg2: String) => arg2 + arg1)
      }
    }

    def dropFunction(names: Seq[String]): Unit = {
      names.foreach { name =>
        spark.sessionState.catalog.dropTempFunction(name, false)
      }
    }

    val functions = Array("ilog", "logi", "logii", "logiii", "crc32i", "cubei", "cume_disti",
      "isize", "ispace", "to_datei", "date_addi", "current_datei")

    createFunction(functions)

    checkAnswer(sql("SHOW functions"), getFunctions("*"))
    assert(sql("SHOW functions").collect().size > 200)

    Seq("^c*", "*e$", "log*", "*date*").foreach { pattern =>
      // For the pattern part, only '*' and '|' are allowed as wildcards.
      // For '*', we need to replace it to '.*'.
      checkAnswer(sql(s"SHOW FUNCTIONS '$pattern'"), getFunctions(pattern))
    }
    dropFunction(functions)
  }

  test("describe functions") {
    checkKeywordsExist(sql("describe function extended upper"),
      "Function: upper",
      "Class: org.apache.spark.sql.catalyst.expressions.Upper",
      "Usage: upper(str) - Returns `str` with all characters changed to uppercase",
      "Extended Usage:",
      "Examples:",
      "> SELECT upper('SparkSql');",
      "SPARKSQL")

    checkKeywordsExist(sql("describe functioN Upper"),
      "Function: upper",
      "Class: org.apache.spark.sql.catalyst.expressions.Upper",
      "Usage: upper(str) - Returns `str` with all characters changed to uppercase")

    checkKeywordsNotExist(sql("describe functioN Upper"), "Extended Usage")

    checkKeywordsExist(sql("describe functioN abcadf"), "Function: abcadf not found.")
  }

  test("SPARK-34678: describe functions for table-valued functions") {
    checkKeywordsExist(sql("describe function range"),
      "Function: range",
      "Class: org.apache.spark.sql.catalyst.plans.logical.Range",
      "range(end: long)"
    )
  }

  test("SPARK-14415: All functions should have own descriptions") {
    for (f <- spark.sessionState.functionRegistry.listFunction()) {
      if (!Seq("cube", "grouping", "grouping_id", "rollup", "window",
          "session_window").contains(f.unquotedString)) {
        checkKeywordsNotExist(sql(s"describe function $f"), "N/A.")
      }
    }
  }

  test("SPARK-6743: no columns from cache") {
    withTempView("cachedData") {
      Seq(
        (83, 0, 38),
        (26, 0, 79),
        (43, 81, 24)
      ).toDF("a", "b", "c").createOrReplaceTempView("cachedData")

      spark.catalog.cacheTable("cachedData")
      withSQLConf(SQLConf.CROSS_JOINS_ENABLED.key -> "true") {
        checkAnswer(
          sql("SELECT t1.b FROM cachedData, cachedData t1 GROUP BY t1.b"),
          Row(0) :: Row(81) :: Nil)
      }
    }
  }

  test("self join with aliases") {
    withTempView("df") {
      Seq(1, 2, 3).map(i => (i, i.toString)).toDF("int", "str").createOrReplaceTempView("df")

      checkAnswer(
        sql(
          """
            |SELECT x.str, COUNT(*)
            |FROM df x JOIN df y ON x.str = y.str
            |GROUP BY x.str
        """.stripMargin),
        Row("1", 1) :: Row("2", 1) :: Row("3", 1) :: Nil)
    }
  }

  test("support table.star") {
    checkAnswer(
      sql(
        """
          |SELECT r.*
          |FROM testData l join testData2 r on (l.key = r.a)
        """.stripMargin),
      Row(1, 1) :: Row(1, 2) :: Row(2, 1) :: Row(2, 2) :: Row(3, 1) :: Row(3, 2) :: Nil)
  }

  test("self join with alias in agg") {
    withTempView("df") {
      Seq(1, 2, 3)
        .map(i => (i, i.toString))
        .toDF("int", "str")
        .groupBy("str")
        .agg($"str", count("str").as("strCount"))
        .createOrReplaceTempView("df")

      checkAnswer(
        sql(
          """
            |SELECT x.str, SUM(x.strCount)
            |FROM df x JOIN df y ON x.str = y.str
            |GROUP BY x.str
        """.stripMargin),
        Row("1", 1) :: Row("2", 1) :: Row("3", 1) :: Nil)
    }
  }

  test("SPARK-8668 expr function") {
    checkAnswer(Seq((1, "Bobby G."))
      .toDF("id", "name")
      .select(expr("length(name)"), expr("abs(id)")), Row(8, 1))

    checkAnswer(Seq((1, "building burrito tunnels"), (1, "major projects"))
      .toDF("id", "saying")
      .groupBy(expr("length(saying)"))
      .count(), Row(24, 1) :: Row(14, 1) :: Nil)
  }

  test("SPARK-4625 support SORT BY in SimpleSQLParser & DSL") {
    checkAnswer(
      sql("SELECT a FROM testData2 SORT BY a"),
      Seq(1, 1, 2, 2, 3, 3).map(Row(_))
    )
  }

  test("SPARK-7158 collect and take return different results") {
    import java.util.UUID

    val df = Seq(Tuple1(1), Tuple1(2), Tuple1(3)).toDF("index")
    // we except the id is materialized once
    val idUDF = org.apache.spark.sql.functions.udf(() => UUID.randomUUID().toString)

    val dfWithId = df.withColumn("id", idUDF())
    // Make a new DataFrame (actually the same reference to the old one)
    val cached = dfWithId.cache()
    // Trigger the cache
    val d0 = dfWithId.collect()
    val d1 = cached.collect()
    val d2 = cached.collect()

    // Since the ID is only materialized once, then all of the records
    // should come from the cache, not by re-computing. Otherwise, the ID
    // will be different
    assert(d0.map(_(0)) === d2.map(_(0)))
    assert(d0.map(_(1)) === d2.map(_(1)))

    assert(d1.map(_(0)) === d2.map(_(0)))
    assert(d1.map(_(1)) === d2.map(_(1)))
  }

  test("grouping on nested fields") {
    withTempView("rows") {
      spark.read
        .json(Seq("""{"nested": {"attribute": 1}, "value": 2}""").toDS())
       .createOrReplaceTempView("rows")

      checkAnswer(
        sql(
          """
            |select attribute, sum(cnt)
            |from (
            |  select nested.attribute, count(*) as cnt
            |  from rows
            |  group by nested.attribute) a
            |group by attribute
        """.stripMargin),
        Row(1, 1) :: Nil)
    }
  }

  test("SPARK-6201 IN type conversion") {
    withTempView("d") {
      spark.read
        .json(Seq("{\"a\": \"1\"}}", "{\"a\": \"2\"}}", "{\"a\": \"3\"}}").toDS())
        .createOrReplaceTempView("d")

      checkAnswer(
        sql("select * from d where d.a in (1,2)"),
        Seq(Row("1"), Row("2")))
    }
  }

  test("SPARK-11226 Skip empty line in json file") {
    withTempView("d") {
      spark.read
        .json(Seq("{\"a\": \"1\"}}", "{\"a\": \"2\"}}", "{\"a\": \"3\"}}", "").toDS())
        .createOrReplaceTempView("d")

      checkAnswer(
        sql("select count(1) from d"),
        Seq(Row(3)))
    }
  }

  test("SPARK-8828 sum should return null if all input values are null") {
    checkAnswer(
      sql("select sum(a), avg(a) from allNulls"),
      Seq(Row(null, null))
    )
  }

  private def testCodeGen(sqlText: String, expectedResults: Seq[Row]): Unit = {
    val df = sql(sqlText)
    // First, check if we have GeneratedAggregate.
    val hasGeneratedAgg = df.queryExecution.sparkPlan
      .collect { case _: HashAggregateExec => true }
      .nonEmpty
    if (!hasGeneratedAgg) {
      fail(
        s"""
           |Codegen is enabled, but query $sqlText does not have HashAggregate in the plan.
           |${df.queryExecution.simpleString}
         """.stripMargin)
    }
    // Then, check results.
    checkAnswer(df, expectedResults)
  }

  test("aggregation with codegen") {
    // Prepare a table that we can group some rows.
    spark.table("testData")
      .union(spark.table("testData"))
      .union(spark.table("testData"))
      .createOrReplaceTempView("testData3x")

    try {
      // Just to group rows.
      testCodeGen(
        "SELECT key FROM testData3x GROUP BY key",
        (1 to 100).map(Row(_)))
      // COUNT
      testCodeGen(
        "SELECT key, count(value) FROM testData3x GROUP BY key",
        (1 to 100).map(i => Row(i, 3)))
      testCodeGen(
        "SELECT count(key) FROM testData3x",
        Row(300) :: Nil)
      // COUNT DISTINCT ON int
      testCodeGen(
        "SELECT value, count(distinct key) FROM testData3x GROUP BY value",
        (1 to 100).map(i => Row(i.toString, 1)))
      testCodeGen(
        "SELECT count(distinct key) FROM testData3x",
        Row(100) :: Nil)
      // SUM
      testCodeGen(
        "SELECT value, sum(key) FROM testData3x GROUP BY value",
        (1 to 100).map(i => Row(i.toString, 3 * i)))
      testCodeGen(
        "SELECT sum(key), SUM(CAST(key as Double)) FROM testData3x",
        Row(5050 * 3, 5050 * 3.0) :: Nil)
      // AVERAGE
      testCodeGen(
        "SELECT value, avg(key) FROM testData3x GROUP BY value",
        (1 to 100).map(i => Row(i.toString, i)))
      testCodeGen(
        "SELECT avg(key) FROM testData3x",
        Row(50.5) :: Nil)
      // MAX
      testCodeGen(
        "SELECT value, max(key) FROM testData3x GROUP BY value",
        (1 to 100).map(i => Row(i.toString, i)))
      testCodeGen(
        "SELECT max(key) FROM testData3x",
        Row(100) :: Nil)
      // MIN
      testCodeGen(
        "SELECT value, min(key) FROM testData3x GROUP BY value",
        (1 to 100).map(i => Row(i.toString, i)))
      testCodeGen(
        "SELECT min(key) FROM testData3x",
        Row(1) :: Nil)
      // Some combinations.
      testCodeGen(
        """
          |SELECT
          |  value,
          |  sum(key),
          |  max(key),
          |  min(key),
          |  avg(key),
          |  count(key),
          |  count(distinct key)
          |FROM testData3x
          |GROUP BY value
        """.stripMargin,
        (1 to 100).map(i => Row(i.toString, i*3, i, i, i, 3, 1)))
      testCodeGen(
        "SELECT max(key), min(key), avg(key), count(key), count(distinct key) FROM testData3x",
        Row(100, 1, 50.5, 300, 100) :: Nil)
      // Aggregate with Code generation handling all null values
      testCodeGen(
        "SELECT  sum('a'), avg('a'), count(null) FROM testData",
        Row(null, null, 0) :: Nil)
    } finally {
      spark.catalog.dropTempView("testData3x")
    }
  }

  test("Add Parser of SQL COALESCE()") {
    checkAnswer(
      sql("""SELECT COALESCE(1, 2)"""),
      Row(1))
    checkAnswer(
      sql("SELECT COALESCE(null, 1, 1.5)"),
      Row(BigDecimal(1)))
    checkAnswer(
      sql("SELECT COALESCE(null, null, null)"),
      Row(null))
  }

  test("SPARK-3176 Added Parser of SQL LAST()") {
    checkAnswer(
      sql("SELECT LAST(n) FROM lowerCaseData"),
      Row(4))
  }

  test("SPARK-2041 column name equals tablename") {
    checkAnswer(
      sql("SELECT tableName FROM tableName"),
      Row("test"))
  }

  test("SQRT") {
    checkAnswer(
      sql("SELECT SQRT(key) FROM testData"),
      (1 to 100).map(x => Row(math.sqrt(x.toDouble))).toSeq
    )
  }

  test("SQRT with automatic string casts") {
    checkAnswer(
      sql("SELECT SQRT(CAST(key AS STRING)) FROM testData"),
      (1 to 100).map(x => Row(math.sqrt(x.toDouble))).toSeq
    )
  }

  test("SPARK-2407 Added Parser of SQL SUBSTR()") {
    checkAnswer(
      sql("SELECT substr(tableName, 1, 2) FROM tableName"),
      Row("te"))
    checkAnswer(
      sql("SELECT substr(tableName, 3) FROM tableName"),
      Row("st"))
    checkAnswer(
      sql("SELECT substring(tableName, 1, 2) FROM tableName"),
      Row("te"))
    checkAnswer(
      sql("SELECT substring(tableName, 3) FROM tableName"),
      Row("st"))
  }

  test("SPARK-3173 Timestamp support in the parser") {
    withTempView("timestamps") {
      (0 to 3).map(i => Tuple1(new Timestamp(i))).toDF("time").createOrReplaceTempView("timestamps")

      checkAnswer(sql(
        "SELECT time FROM timestamps WHERE time='1969-12-31 16:00:00.0'"),
        Row(Timestamp.valueOf("1969-12-31 16:00:00")))

      checkAnswer(sql(
        "SELECT time FROM timestamps WHERE time=CAST('1969-12-31 16:00:00.001' AS TIMESTAMP)"),
        Row(Timestamp.valueOf("1969-12-31 16:00:00.001")))

      checkAnswer(sql(
        "SELECT time FROM timestamps WHERE time='1969-12-31 16:00:00.001'"),
        Row(Timestamp.valueOf("1969-12-31 16:00:00.001")))

      checkAnswer(sql(
        "SELECT time FROM timestamps WHERE '1969-12-31 16:00:00.001'=time"),
        Row(Timestamp.valueOf("1969-12-31 16:00:00.001")))

      checkAnswer(sql(
        """SELECT time FROM timestamps WHERE time<'1969-12-31 16:00:00.003'
          AND time>'1969-12-31 16:00:00.001'"""),
        Row(Timestamp.valueOf("1969-12-31 16:00:00.002")))

      checkAnswer(sql(
        """
          |SELECT time FROM timestamps
          |WHERE time IN ('1969-12-31 16:00:00.001','1969-12-31 16:00:00.002')
      """.stripMargin),
        Seq(Row(Timestamp.valueOf("1969-12-31 16:00:00.001")),
          Row(Timestamp.valueOf("1969-12-31 16:00:00.002"))))

      checkAnswer(sql(
        "SELECT time FROM timestamps WHERE time='123'"),
        Nil)
    }
  }

  test("left semi greater than predicate") {
    withSQLConf(SQLConf.CROSS_JOINS_ENABLED.key -> "true") {
      checkAnswer(
        sql("SELECT * FROM testData2 x LEFT SEMI JOIN testData2 y ON x.a >= y.a + 2"),
        Seq(Row(3, 1), Row(3, 2))
      )
    }
  }

  test("left semi greater than predicate and equal operator") {
    checkAnswer(
      sql("SELECT * FROM testData2 x LEFT SEMI JOIN testData2 y ON x.b = y.b and x.a >= y.a + 2"),
      Seq(Row(3, 1), Row(3, 2))
    )

    checkAnswer(
      sql("SELECT * FROM testData2 x LEFT SEMI JOIN testData2 y ON x.b = y.a and x.a >= y.b + 1"),
      Seq(Row(2, 1), Row(2, 2), Row(3, 1), Row(3, 2))
    )
  }

  test("select *") {
    checkAnswer(
      sql("SELECT * FROM testData"),
      testData.collect().toSeq)
  }

  test("simple select") {
    checkAnswer(
      sql("SELECT value FROM testData WHERE key = 1"),
      Row("1"))
  }

  def sortTest(): Unit = {
    checkAnswer(
      sql("SELECT * FROM testData2 ORDER BY a ASC, b ASC"),
      Seq(Row(1, 1), Row(1, 2), Row(2, 1), Row(2, 2), Row(3, 1), Row(3, 2)))

    checkAnswer(
      sql("SELECT * FROM testData2 ORDER BY a ASC, b DESC"),
      Seq(Row(1, 2), Row(1, 1), Row(2, 2), Row(2, 1), Row(3, 2), Row(3, 1)))

    checkAnswer(
      sql("SELECT * FROM testData2 ORDER BY a DESC, b DESC"),
      Seq(Row(3, 2), Row(3, 1), Row(2, 2), Row(2, 1), Row(1, 2), Row(1, 1)))

    checkAnswer(
      sql("SELECT * FROM testData2 ORDER BY a DESC, b ASC"),
      Seq(Row(3, 1), Row(3, 2), Row(2, 1), Row(2, 2), Row(1, 1), Row(1, 2)))

    checkAnswer(
      sql("SELECT b FROM binaryData ORDER BY a ASC"),
      (1 to 5).map(Row(_)))

    checkAnswer(
      sql("SELECT b FROM binaryData ORDER BY a DESC"),
      (1 to 5).map(Row(_)).toSeq.reverse)

    checkAnswer(
      sql("SELECT * FROM arrayData ORDER BY data[0] ASC"),
      arrayData.collect().sortBy(_.data(0)).map(Row.fromTuple).toSeq)

    checkAnswer(
      sql("SELECT * FROM arrayData ORDER BY data[0] DESC"),
      arrayData.collect().sortBy(_.data(0)).reverse.map(Row.fromTuple).toSeq)

    checkAnswer(
      sql("SELECT * FROM mapData ORDER BY data[1] ASC"),
      mapData.collect().sortBy(_.data(1)).map(Row.fromTuple).toSeq)

    checkAnswer(
      sql("SELECT * FROM mapData ORDER BY data[1] DESC"),
      mapData.collect().sortBy(_.data(1)).reverse.map(Row.fromTuple).toSeq)
  }

  test("external sorting") {
    sortTest()
  }

  test("CTE feature") {
    checkAnswer(
      sql("with q1 as (select * from testData limit 10) select * from q1"),
      testData.take(10).toSeq)

    checkAnswer(
      sql("""
        |with q1 as (select * from testData where key= '5'),
        |q2 as (select * from testData where key = '4')
        |select * from q1 union all select * from q2""".stripMargin),
      Row(5, "5") :: Row(4, "4") :: Nil)

  }

  test("Allow only a single WITH clause per query") {
    intercept[AnalysisException] {
      sql(
        "with q1 as (select * from testData) with q2 as (select * from q1) select * from q2")
    }
  }

  test("date row") {
    checkAnswer(sql(
      """select cast("2015-01-28" as date) from testData limit 1"""),
      Row(Date.valueOf("2015-01-28"))
    )
  }

  test("from follow multiple brackets") {
    checkAnswer(sql(
      """
        |select key from ((select * from testData)
        |  union all (select * from testData)) x limit 1
      """.stripMargin),
      Row(1)
    )

    checkAnswer(sql(
      "select key from (select * from testData) x limit 1"),
      Row(1)
    )

    checkAnswer(sql(
      """
        |select key from
        |  (select * from testData union all select * from testData) x
        |  limit 1
      """.stripMargin),
      Row(1)
    )
  }

  test("average") {
    checkAnswer(
      sql("SELECT AVG(a) FROM testData2"),
      Row(2.0))
  }

  test("average overflow") {
    checkAnswer(
      sql("SELECT AVG(a),b FROM largeAndSmallInts group by b"),
      Seq(Row(2147483645.0, 1), Row(2.0, 2)))
  }

  test("count") {
    checkAnswer(
      sql("SELECT COUNT(*) FROM testData2"),
      Row(testData2.count()))
  }

  test("count distinct") {
    checkAnswer(
      sql("SELECT COUNT(DISTINCT b) FROM testData2"),
      Row(2))
  }

  test("approximate count distinct") {
    checkAnswer(
      sql("SELECT APPROX_COUNT_DISTINCT(a) FROM testData2"),
      Row(3))
  }

  test("approximate count distinct with user provided standard deviation") {
    checkAnswer(
      sql("SELECT APPROX_COUNT_DISTINCT(a, 0.04) FROM testData2"),
      Row(3))
  }

  test("null count") {
    checkAnswer(
      sql("SELECT a, COUNT(b) FROM testData3 GROUP BY a"),
      Seq(Row(1, 0), Row(2, 1)))

    checkAnswer(
      sql(
        "SELECT COUNT(a), COUNT(b), COUNT(1), COUNT(DISTINCT a), COUNT(DISTINCT b) FROM testData3"),
      Row(2, 1, 2, 2, 1))
  }

  test("count of empty table") {
    withTempView("t") {
      Seq.empty[(Int, Int)].toDF("a", "b").createOrReplaceTempView("t")
      checkAnswer(
        sql("select count(a) from t"),
        Row(0))
    }
  }

  test("inner join where, one match per row") {
    withSQLConf(SQLConf.CASE_SENSITIVE.key -> "true") {
      checkAnswer(
        sql("SELECT * FROM uppercasedata JOIN lowercasedata WHERE n = N"),
        Seq(
          Row(1, "A", 1, "a"),
          Row(2, "B", 2, "b"),
          Row(3, "C", 3, "c"),
          Row(4, "D", 4, "d")))
    }
  }

  test("inner join ON, one match per row") {
    withSQLConf(SQLConf.CASE_SENSITIVE.key -> "true") {
      checkAnswer(
        sql("SELECT * FROM uppercasedata JOIN lowercasedata ON n = N"),
        Seq(
          Row(1, "A", 1, "a"),
          Row(2, "B", 2, "b"),
          Row(3, "C", 3, "c"),
          Row(4, "D", 4, "d")))
    }
  }

  test("inner join, where, multiple matches") {
    withSQLConf(SQLConf.CASE_SENSITIVE.key -> "true") {
      checkAnswer(
        sql(
          """
          |SELECT * FROM
          |  (SELECT * FROM testdata2 WHERE a = 1) x JOIN
          |  (SELECT * FROM testdata2 WHERE a = 1) y
          |WHERE x.a = y.a""".stripMargin),
        Row(1, 1, 1, 1) ::
        Row(1, 1, 1, 2) ::
        Row(1, 2, 1, 1) ::
        Row(1, 2, 1, 2) :: Nil)
    }
  }

  test("inner join, no matches") {
    checkAnswer(
      sql(
        """
          |SELECT * FROM
          |  (SELECT * FROM testData2 WHERE a = 1) x JOIN
          |  (SELECT * FROM testData2 WHERE a = 2) y
          |WHERE x.a = y.a""".stripMargin),
      Nil)
  }

  test("big inner join, 4 matches per row") {
    checkAnswer(
      sql(
        """
          |SELECT * FROM
          |  (SELECT * FROM testData UNION ALL
          |   SELECT * FROM testData UNION ALL
          |   SELECT * FROM testData UNION ALL
          |   SELECT * FROM testData) x JOIN
          |  (SELECT * FROM testData UNION ALL
          |   SELECT * FROM testData UNION ALL
          |   SELECT * FROM testData UNION ALL
          |   SELECT * FROM testData) y
          |WHERE x.key = y.key""".stripMargin),
      testData.rdd.flatMap { row =>
        Seq.fill(16)(new GenericRow(Seq(row, row).flatMap(_.toSeq).toArray))
      }.collect().toSeq)
  }

  test("cartesian product join") {
    withSQLConf(SQLConf.CROSS_JOINS_ENABLED.key -> "true") {
      checkAnswer(
        testData3.join(testData3),
        Row(1, null, 1, null) ::
          Row(1, null, 2, 2) ::
          Row(2, 2, 1, null) ::
          Row(2, 2, 2, 2) :: Nil)
    }
  }

  test("left outer join") {
    withSQLConf(SQLConf.CASE_SENSITIVE.key -> "true") {
      checkAnswer(
        sql("SELECT * FROM uppercasedata LEFT OUTER JOIN lowercasedata ON n = N"),
        Row(1, "A", 1, "a") ::
          Row(2, "B", 2, "b") ::
          Row(3, "C", 3, "c") ::
          Row(4, "D", 4, "d") ::
          Row(5, "E", null, null) ::
          Row(6, "F", null, null) :: Nil)
    }
  }

  test("right outer join") {
    withSQLConf(SQLConf.CASE_SENSITIVE.key -> "true") {
      checkAnswer(
        sql("SELECT * FROM lowercasedata RIGHT OUTER JOIN uppercasedata ON n = N"),
        Row(1, "a", 1, "A") ::
          Row(2, "b", 2, "B") ::
          Row(3, "c", 3, "C") ::
          Row(4, "d", 4, "D") ::
          Row(null, null, 5, "E") ::
          Row(null, null, 6, "F") :: Nil)
    }
  }

  test("full outer join") {
    checkAnswer(
      sql(
        """
          |SELECT * FROM
          |  (SELECT * FROM upperCaseData WHERE N <= 4) leftTable FULL OUTER JOIN
          |  (SELECT * FROM upperCaseData WHERE N >= 3) rightTable
          |    ON leftTable.N = rightTable.N
        """.stripMargin),
      Row(1, "A", null, null) ::
      Row(2, "B", null, null) ::
      Row(3, "C", 3, "C") ::
      Row (4, "D", 4, "D") ::
      Row(null, null, 5, "E") ::
      Row(null, null, 6, "F") :: Nil)
  }

  test("SPARK-11111 null-safe join should not use cartesian product") {
    val df = sql("select count(*) from testData a join testData b on (a.key <=> b.key)")
    val cp = df.queryExecution.sparkPlan.collect {
      case cp: CartesianProductExec => cp
    }
    assert(cp.isEmpty, "should not use CartesianProduct for null-safe join")
    val smj = df.queryExecution.sparkPlan.collect {
      case smj: SortMergeJoinExec => smj
      case j: BroadcastHashJoinExec => j
    }
    assert(smj.size > 0, "should use SortMergeJoin or BroadcastHashJoin")
    checkAnswer(df, Row(100) :: Nil)
  }

  test("SPARK-3349 partitioning after limit") {
    withTempView("subset1", "subset2") {
      sql("SELECT DISTINCT n FROM lowerCaseData ORDER BY n DESC")
        .limit(2)
        .createOrReplaceTempView("subset1")
      sql("SELECT DISTINCT n FROM lowerCaseData ORDER BY n ASC")
        .limit(2)
        .createOrReplaceTempView("subset2")
      checkAnswer(
        sql("SELECT * FROM lowerCaseData INNER JOIN subset1 ON subset1.n = lowerCaseData.n"),
        Row(3, "c", 3) ::
        Row(4, "d", 4) :: Nil)
      checkAnswer(
        sql("SELECT * FROM lowerCaseData INNER JOIN subset2 ON subset2.n = lowerCaseData.n"),
        Row(1, "a", 1) ::
        Row(2, "b", 2) :: Nil)
    }
  }

  test("mixed-case keywords") {
    checkAnswer(
      sql(
        """
          |SeleCT * from
          |  (select * from upperCaseData WherE N <= 4) leftTable fuLL OUtER joiN
          |  (sElEcT * FROM upperCaseData whERe N >= 3) rightTable
          |    oN leftTable.N = rightTable.N
        """.stripMargin),
      Row(1, "A", null, null) ::
      Row(2, "B", null, null) ::
      Row(3, "C", 3, "C") ::
      Row(4, "D", 4, "D") ::
      Row(null, null, 5, "E") ::
      Row(null, null, 6, "F") :: Nil)
  }

  test("select with table name as qualifier") {
    checkAnswer(
      sql("SELECT testData.value FROM testData WHERE testData.key = 1"),
      Row("1"))
  }

  test("inner join ON with table name as qualifier") {
    checkAnswer(
      sql("SELECT * FROM upperCaseData JOIN lowerCaseData ON lowerCaseData.n = upperCaseData.N"),
      Seq(
        Row(1, "A", 1, "a"),
        Row(2, "B", 2, "b"),
        Row(3, "C", 3, "c"),
        Row(4, "D", 4, "d")))
  }

  test("qualified select with inner join ON with table name as qualifier") {
    checkAnswer(
      sql("SELECT upperCaseData.N, upperCaseData.L FROM upperCaseData JOIN lowerCaseData " +
        "ON lowerCaseData.n = upperCaseData.N"),
      Seq(
        Row(1, "A"),
        Row(2, "B"),
        Row(3, "C"),
        Row(4, "D")))
  }

  test("system function upper()") {
    checkAnswer(
      sql("SELECT n,UPPER(l) FROM lowerCaseData"),
      Seq(
        Row(1, "A"),
        Row(2, "B"),
        Row(3, "C"),
        Row(4, "D")))

    checkAnswer(
      sql("SELECT n, UPPER(s) FROM nullStrings"),
      Seq(
        Row(1, "ABC"),
        Row(2, "ABC"),
        Row(3, null)))
  }

  test("system function lower()") {
    checkAnswer(
      sql("SELECT N,LOWER(L) FROM upperCaseData"),
      Seq(
        Row(1, "a"),
        Row(2, "b"),
        Row(3, "c"),
        Row(4, "d"),
        Row(5, "e"),
        Row(6, "f")))

    checkAnswer(
      sql("SELECT n, LOWER(s) FROM nullStrings"),
      Seq(
        Row(1, "abc"),
        Row(2, "abc"),
        Row(3, null)))
  }

  test("UNION") {
    checkAnswer(
      sql("SELECT * FROM lowerCaseData UNION SELECT * FROM upperCaseData"),
      Row(1, "A") :: Row(1, "a") :: Row(2, "B") :: Row(2, "b") :: Row(3, "C") :: Row(3, "c") ::
      Row(4, "D") :: Row(4, "d") :: Row(5, "E") :: Row(6, "F") :: Nil)
    checkAnswer(
      sql("SELECT * FROM lowerCaseData UNION SELECT * FROM lowerCaseData"),
      Row(1, "a") :: Row(2, "b") :: Row(3, "c") :: Row(4, "d") :: Nil)
    checkAnswer(
      sql("SELECT * FROM lowerCaseData UNION ALL SELECT * FROM lowerCaseData"),
      Row(1, "a") :: Row(1, "a") :: Row(2, "b") :: Row(2, "b") :: Row(3, "c") :: Row(3, "c") ::
      Row(4, "d") :: Row(4, "d") :: Nil)
  }

  test("UNION with column mismatches") {
    // Column name mismatches are allowed.
    checkAnswer(
      sql("SELECT n,l FROM lowerCaseData UNION SELECT N as x1, L as x2 FROM upperCaseData"),
      Row(1, "A") :: Row(1, "a") :: Row(2, "B") :: Row(2, "b") :: Row(3, "C") :: Row(3, "c") ::
      Row(4, "D") :: Row(4, "d") :: Row(5, "E") :: Row(6, "F") :: Nil)
    // Column type mismatches are not allowed, forcing a type coercion.
    checkAnswer(
      sql("SELECT n FROM lowerCaseData UNION SELECT L FROM upperCaseData"),
      ("1" :: "2" :: "3" :: "4" :: "A" :: "B" :: "C" :: "D" :: "E" :: "F" :: Nil).map(Row(_)))
    // Column type mismatches where a coercion is not possible, in this case between integer
    // and array types, trigger a TreeNodeException.
    intercept[AnalysisException] {
      sql("SELECT data FROM arrayData UNION SELECT 1 FROM arrayData").collect()
    }
  }

  test("EXCEPT") {
    checkAnswer(
      sql("SELECT * FROM lowerCaseData EXCEPT SELECT * FROM upperCaseData"),
      Row(1, "a") ::
      Row(2, "b") ::
      Row(3, "c") ::
      Row(4, "d") :: Nil)
    checkAnswer(
      sql("SELECT * FROM lowerCaseData EXCEPT SELECT * FROM lowerCaseData"), Nil)
    checkAnswer(
      sql("SELECT * FROM upperCaseData EXCEPT SELECT * FROM upperCaseData"), Nil)
  }

  test("MINUS") {
    checkAnswer(
      sql("SELECT * FROM lowerCaseData MINUS SELECT * FROM upperCaseData"),
      Row(1, "a") :: Row(2, "b") :: Row(3, "c") :: Row(4, "d") :: Nil)
    checkAnswer(
      sql("SELECT * FROM lowerCaseData MINUS SELECT * FROM lowerCaseData"), Nil)
    checkAnswer(
      sql("SELECT * FROM upperCaseData MINUS SELECT * FROM upperCaseData"), Nil)
  }

  test("INTERSECT") {
    checkAnswer(
      sql("SELECT * FROM lowerCaseData INTERSECT SELECT * FROM lowerCaseData"),
      Row(1, "a") ::
      Row(2, "b") ::
      Row(3, "c") ::
      Row(4, "d") :: Nil)
    checkAnswer(
      sql("SELECT * FROM lowerCaseData INTERSECT SELECT * FROM upperCaseData"), Nil)
  }

  test("apply schema") {
    withTempView("applySchema1", "applySchema2", "applySchema3") {
      val schema1 = StructType(
        StructField("f1", IntegerType, false) ::
        StructField("f2", StringType, false) ::
        StructField("f3", BooleanType, false) ::
        StructField("f4", IntegerType, true) :: Nil)

      val rowRDD1 = unparsedStrings.map { r =>
        val values = r.split(",").map(_.trim)
        val v4 = try values(3).toInt catch {
          case _: NumberFormatException => null
        }
        Row(values(0).toInt, values(1), values(2).toBoolean, v4)
      }

      val df1 = spark.createDataFrame(rowRDD1, schema1)
      df1.createOrReplaceTempView("applySchema1")
      checkAnswer(
        sql("SELECT * FROM applySchema1"),
        Row(1, "A1", true, null) ::
        Row(2, "B2", false, null) ::
        Row(3, "C3", true, null) ::
        Row(4, "D4", true, 2147483644) :: Nil)

      checkAnswer(
        sql("SELECT f1, f4 FROM applySchema1"),
        Row(1, null) ::
        Row(2, null) ::
        Row(3, null) ::
        Row(4, 2147483644) :: Nil)

      val schema2 = StructType(
        StructField("f1", StructType(
          StructField("f11", IntegerType, false) ::
          StructField("f12", BooleanType, false) :: Nil), false) ::
        StructField("f2", MapType(StringType, IntegerType, true), false) :: Nil)

      val rowRDD2 = unparsedStrings.map { r =>
        val values = r.split(",").map(_.trim)
        val v4 = try values(3).toInt catch {
          case _: NumberFormatException => null
        }
        Row(Row(values(0).toInt, values(2).toBoolean), Map(values(1) -> v4))
      }

      val df2 = spark.createDataFrame(rowRDD2, schema2)
      df2.createOrReplaceTempView("applySchema2")
      checkAnswer(
        sql("SELECT * FROM applySchema2"),
        Row(Row(1, true), Map("A1" -> null)) ::
        Row(Row(2, false), Map("B2" -> null)) ::
        Row(Row(3, true), Map("C3" -> null)) ::
        Row(Row(4, true), Map("D4" -> 2147483644)) :: Nil)

      checkAnswer(
        sql("SELECT f1.f11, f2['D4'] FROM applySchema2"),
        Row(1, null) ::
        Row(2, null) ::
        Row(3, null) ::
        Row(4, 2147483644) :: Nil)

      // The value of a MapType column can be a mutable map.
      val rowRDD3 = unparsedStrings.map { r =>
        val values = r.split(",").map(_.trim)
        val v4 = try values(3).toInt catch {
          case _: NumberFormatException => null
        }
        Row(Row(values(0).toInt, values(2).toBoolean),
          scala.collection.mutable.Map(values(1) -> v4))
      }

      val df3 = spark.createDataFrame(rowRDD3, schema2)
      df3.createOrReplaceTempView("applySchema3")

      checkAnswer(
        sql("SELECT f1.f11, f2['D4'] FROM applySchema3"),
        Row(1, null) ::
        Row(2, null) ::
        Row(3, null) ::
        Row(4, 2147483644) :: Nil)
    }
  }

  test("SPARK-3423 BETWEEN") {
    checkAnswer(
      sql("SELECT key, value FROM testData WHERE key BETWEEN 5 and 7"),
      Seq(Row(5, "5"), Row(6, "6"), Row(7, "7"))
    )

    checkAnswer(
      sql("SELECT key, value FROM testData WHERE key BETWEEN 7 and 7"),
      Row(7, "7")
    )

    checkAnswer(
      sql("SELECT key, value FROM testData WHERE key BETWEEN 9 and 7"),
      Nil
    )
  }

  test("SPARK-17863: SELECT distinct does not work correctly if order by missing attribute") {
    checkAnswer(
      sql("""select distinct struct.a, struct.b
          |from (
          |  select named_struct('a', 1, 'b', 2, 'c', 3) as struct
          |  union all
          |  select named_struct('a', 1, 'b', 2, 'c', 4) as struct) tmp
          |order by a, b
          |""".stripMargin),
      Row(1, 2) :: Nil)

    val error = intercept[AnalysisException] {
      sql("""select distinct struct.a, struct.b
            |from (
            |  select named_struct('a', 1, 'b', 2, 'c', 3) as struct
            |  union all
            |  select named_struct('a', 1, 'b', 2, 'c', 4) as struct) tmp
            |order by struct.a, struct.b
            |""".stripMargin)
    }
    assert(error.message contains "cannot resolve 'struct.a' given input columns: [a, b]")

  }

  test("cast boolean to string") {
    // TODO Ensure true/false string letter casing is consistent with Hive in all cases.
    checkAnswer(
      sql("SELECT CAST(TRUE AS STRING), CAST(FALSE AS STRING) FROM testData LIMIT 1"),
      Row("true", "false"))
  }

  test("metadata is propagated correctly") {
    withTempView("personWithMeta") {
      val person: DataFrame = sql("SELECT * FROM person")
      val schema = person.schema
      val docKey = "doc"
      val docValue = "first name"
      val metadata = new MetadataBuilder()
        .putString(docKey, docValue)
        .build()
      val schemaWithMeta = new StructType(Array(
        schema("id"), schema("name").copy(metadata = metadata), schema("age")))
      val personWithMeta = spark.createDataFrame(person.rdd, schemaWithMeta)
      def validateMetadata(rdd: DataFrame): Unit = {
        assert(rdd.schema("name").metadata.getString(docKey) == docValue)
      }
      personWithMeta.createOrReplaceTempView("personWithMeta")
      validateMetadata(personWithMeta.select($"name"))
      validateMetadata(personWithMeta.select($"name"))
      validateMetadata(personWithMeta.select($"id", $"name"))
      validateMetadata(sql("SELECT * FROM personWithMeta"))
      validateMetadata(sql("SELECT id, name FROM personWithMeta"))
      validateMetadata(sql("SELECT * FROM personWithMeta JOIN salary ON id = personId"))
      validateMetadata(sql(
        "SELECT name, salary FROM personWithMeta JOIN salary ON id = personId"))
    }
  }

  test("SPARK-3371 Renaming a function expression with group by gives error") {
    spark.udf.register("len", (s: String) => s.length)
    checkAnswer(
      sql("SELECT len(value) as temp FROM testData WHERE key = 1 group by len(value)"),
      Row(1))
  }

  test("SPARK-3813 CASE a WHEN b THEN c [WHEN d THEN e]* [ELSE f] END") {
    checkAnswer(
      sql("SELECT CASE key WHEN 1 THEN 1 ELSE 0 END FROM testData WHERE key = 1 group by key"),
      Row(1))
  }

  test("SPARK-3813 CASE WHEN a THEN b [WHEN c THEN d]* [ELSE e] END") {
    checkAnswer(
      sql("SELECT CASE WHEN key = 1 THEN 1 ELSE 2 END FROM testData WHERE key = 1 group by key"),
      Row(1))
  }

  testQuietly(
    "SPARK-16748: SparkExceptions during planning should not wrapped in TreeNodeException") {
    intercept[SparkException] {
      val df = spark.range(0, 5).map(x => (1 / x).toString).toDF("a").orderBy("a")
      df.queryExecution.toRdd // force physical planning, but not execution of the plan
    }
  }

  test("Multiple join") {
    checkAnswer(
      sql(
        """SELECT a.key, b.key, c.key
          |FROM testData a
          |JOIN testData b ON a.key = b.key
          |JOIN testData c ON a.key = c.key
        """.stripMargin),
      (1 to 100).map(i => Row(i, i, i)))
  }

  test("SPARK-3483 Special chars in column names") {
    withTempView("records") {
      val data = Seq("""{"key?number1": "value1", "key.number2": "value2"}""").toDS()
      spark.read.json(data).createOrReplaceTempView("records")
      withSQLConf(SQLConf.SUPPORT_QUOTED_REGEX_COLUMN_NAME.key -> "false") {
        sql("SELECT `key?number1`, `key.number2` FROM records")
      }
    }
  }

  test("SPARK-3814 Support Bitwise & operator") {
    checkAnswer(sql("SELECT key&1 FROM testData WHERE key = 1 "), Row(1))
  }

  test("SPARK-3814 Support Bitwise | operator") {
    checkAnswer(sql("SELECT key|0 FROM testData WHERE key = 1 "), Row(1))
  }

  test("SPARK-3814 Support Bitwise ^ operator") {
    checkAnswer(sql("SELECT key^0 FROM testData WHERE key = 1 "), Row(1))
  }

  test("SPARK-3814 Support Bitwise ~ operator") {
    checkAnswer(sql("SELECT ~key FROM testData WHERE key = 1 "), Row(-2))
  }

  test("SPARK-4120 Join of multiple tables does not work in SparkSQL") {
    checkAnswer(
      sql(
        """SELECT a.key, b.key, c.key
          |FROM testData a,testData b,testData c
          |where a.key = b.key and a.key = c.key
        """.stripMargin),
      (1 to 100).map(i => Row(i, i, i)))
  }

  test("SPARK-4154 Query does not work if it has 'not between' in Spark SQL and HQL") {
    checkAnswer(sql("SELECT key FROM testData WHERE key not between 0 and 10 order by key"),
        (11 to 100).map(i => Row(i)))
  }

  test("SPARK-4207 Query which has syntax like 'not like' is not working in Spark SQL") {
    checkAnswer(sql("SELECT key FROM testData WHERE value not like '100%' order by key"),
        (1 to 99).map(i => Row(i)))
  }

  test("SPARK-4322 Grouping field with struct field as sub expression") {
    spark.read.json(Seq("""{"a": {"b": [{"c": 1}]}}""").toDS())
      .createOrReplaceTempView("data")
    checkAnswer(sql("SELECT a.b[0].c FROM data GROUP BY a.b[0].c"), Row(1))
    spark.catalog.dropTempView("data")

    spark.read.json(Seq("""{"a": {"b": 1}}""").toDS())
      .createOrReplaceTempView("data")
    checkAnswer(sql("SELECT a.b + 1 FROM data GROUP BY a.b + 1"), Row(2))
    spark.catalog.dropTempView("data")
  }

  test("SPARK-4432 Fix attribute reference resolution error when using ORDER BY") {
    checkAnswer(
      sql("SELECT a + b FROM testData2 ORDER BY a"),
      Seq(2, 3, 3, 4, 4, 5).map(Row(_))
    )
  }

  test("order by asc by default when not specify ascending and descending") {
    checkAnswer(
      sql("SELECT a, b FROM testData2 ORDER BY a desc, b"),
      Seq(Row(3, 1), Row(3, 2), Row(2, 1), Row(2, 2), Row(1, 1), Row(1, 2))
    )
  }

  test("Supporting relational operator '<=>' in Spark SQL") {
    withTempView("nulldata1", "nulldata2") {
      val nullCheckData1 = TestData(1, "1") :: TestData(2, null) :: Nil
      val rdd1 = sparkContext.parallelize((0 to 1).map(i => nullCheckData1(i)))
      rdd1.toDF().createOrReplaceTempView("nulldata1")
      val nullCheckData2 = TestData(1, "1") :: TestData(2, null) :: Nil
      val rdd2 = sparkContext.parallelize((0 to 1).map(i => nullCheckData2(i)))
      rdd2.toDF().createOrReplaceTempView("nulldata2")
      checkAnswer(sql("SELECT nulldata1.key FROM nulldata1 join " +
        "nulldata2 on nulldata1.value <=> nulldata2.value"),
        (1 to 2).map(i => Row(i)))
    }
  }

  test("Multi-column COUNT(DISTINCT ...)") {
    withTempView("distinctData") {
      val data = TestData(1, "val_1") :: TestData(2, "val_2") :: Nil
      val rdd = sparkContext.parallelize((0 to 1).map(i => data(i)))
      rdd.toDF().createOrReplaceTempView("distinctData")
      checkAnswer(sql("SELECT COUNT(DISTINCT key,value) FROM distinctData"), Row(2))
    }
  }

  test("SPARK-4699 case sensitivity SQL query") {
    withTempView("testTable1") {
      withSQLConf(SQLConf.CASE_SENSITIVE.key -> "false") {
        val data = TestData(1, "val_1") :: TestData(2, "val_2") :: Nil
        val rdd = sparkContext.parallelize((0 to 1).map(i => data(i)))
        rdd.toDF().createOrReplaceTempView("testTable1")
        checkAnswer(sql("SELECT VALUE FROM TESTTABLE1 where KEY = 1"), Row("val_1"))
      }
    }
  }

  test("SPARK-6145: ORDER BY test for nested fields") {
    withTempView("nestedOrder") {
      spark.read
        .json(Seq("""{"a": {"b": 1, "a": {"a": 1}}, "c": [{"d": 1}]}""").toDS())
        .createOrReplaceTempView("nestedOrder")

      checkAnswer(sql("SELECT 1 FROM nestedOrder ORDER BY a.b"), Row(1))
      checkAnswer(sql("SELECT a.b FROM nestedOrder ORDER BY a.b"), Row(1))
      checkAnswer(sql("SELECT 1 FROM nestedOrder ORDER BY a.a.a"), Row(1))
      checkAnswer(sql("SELECT a.a.a FROM nestedOrder ORDER BY a.a.a"), Row(1))
      checkAnswer(sql("SELECT 1 FROM nestedOrder ORDER BY c[0].d"), Row(1))
      checkAnswer(sql("SELECT c[0].d FROM nestedOrder ORDER BY c[0].d"), Row(1))
    }
  }

  test("SPARK-6145: special cases") {
    withTempView("t") {
      spark.read
        .json(Seq("""{"a": {"b": [1]}, "b": [{"a": 1}], "_c0": {"a": 1}}""").toDS())
        .createOrReplaceTempView("t")

      checkAnswer(sql("SELECT a.b[0] FROM t ORDER BY _c0.a"), Row(1))
      checkAnswer(sql("SELECT b[0].a FROM t ORDER BY _c0.a"), Row(1))
    }
  }

  test("SPARK-6898: complete support for special chars in column names") {
    withTempView("t") {
      spark.read
        .json(Seq("""{"a": {"c.b": 1}, "b.$q": [{"a@!.q": 1}], "q.w": {"w.i&": [1]}}""").toDS())
        .createOrReplaceTempView("t")

      withSQLConf(SQLConf.SUPPORT_QUOTED_REGEX_COLUMN_NAME.key -> "false") {
        checkAnswer(sql("SELECT a.`c.b`, `b.$q`[0].`a@!.q`, `q.w`.`w.i&`[0] FROM t"), Row(1, 1, 1))
      }
    }
  }

  test("SPARK-6583 order by aggregated function") {
    withTempView("orderByData") {
      Seq("1" -> 3, "1" -> 4, "2" -> 7, "2" -> 8, "3" -> 5, "3" -> 6, "4" -> 1, "4" -> 2)
        .toDF("a", "b").createOrReplaceTempView("orderByData")

      checkAnswer(
        sql(
          """
            |SELECT a
            |FROM orderByData
            |GROUP BY a
            |ORDER BY sum(b)
        """.stripMargin),
        Row("4") :: Row("1") :: Row("3") :: Row("2") :: Nil)

      checkAnswer(
        sql(
          """
            |SELECT sum(b)
            |FROM orderByData
            |GROUP BY a
            |ORDER BY sum(b)
        """.stripMargin),
        Row(3) :: Row(7) :: Row(11) :: Row(15) :: Nil)

      checkAnswer(
        sql(
          """
            |SELECT sum(b)
            |FROM orderByData
            |GROUP BY a
            |ORDER BY sum(b), max(b)
        """.stripMargin),
        Row(3) :: Row(7) :: Row(11) :: Row(15) :: Nil)

      checkAnswer(
        sql(
          """
            |SELECT a, sum(b)
            |FROM orderByData
            |GROUP BY a
            |ORDER BY sum(b)
        """.stripMargin),
        Row("4", 3) :: Row("1", 7) :: Row("3", 11) :: Row("2", 15) :: Nil)

      checkAnswer(
        sql(
          """
            |SELECT a, sum(b)
            |FROM orderByData
            |GROUP BY a
            |ORDER BY sum(b) + 1
          """.stripMargin),
        Row("4", 3) :: Row("1", 7) :: Row("3", 11) :: Row("2", 15) :: Nil)

      checkAnswer(
        sql(
          """
            |SELECT count(*)
            |FROM orderByData
            |GROUP BY a
            |ORDER BY count(*)
          """.stripMargin),
        Row(2) :: Row(2) :: Row(2) :: Row(2) :: Nil)

      checkAnswer(
        sql(
          """
            |SELECT a
            |FROM orderByData
            |GROUP BY a
            |ORDER BY a, count(*), sum(b)
          """.stripMargin),
        Row("1") :: Row("2") :: Row("3") :: Row("4") :: Nil)
    }
  }

  test("SPARK-7952: fix the equality check between boolean and numeric types") {
    withTempView("t") {
      // numeric field i, boolean field j, result of i = j, result of i <=> j
      Seq[(Integer, java.lang.Boolean, java.lang.Boolean, java.lang.Boolean)](
        (1, true, true, true),
        (0, false, true, true),
        (2, true, false, false),
        (2, false, false, false),
        (null, true, null, false),
        (null, false, null, false),
        (0, null, null, false),
        (1, null, null, false),
        (null, null, null, true)
      ).toDF("i", "b", "r1", "r2").createOrReplaceTempView("t")

      checkAnswer(sql("select i = b from t"), sql("select r1 from t"))
      checkAnswer(sql("select i <=> b from t"), sql("select r2 from t"))
    }
  }

  test("SPARK-7067: order by queries for complex ExtractValue chain") {
    withTempView("t") {
      spark.read
        .json(Seq("""{"a": {"b": [{"c": 1}]}, "b": [{"d": 1}]}""").toDS())
        .createOrReplaceTempView("t")
      checkAnswer(sql("SELECT a.b FROM t ORDER BY b[0].d"), Row(Seq(Row(1))))
    }
  }

  test("SPARK-8782: ORDER BY NULL") {
    withTempView("t") {
      Seq((1, 2), (1, 2)).toDF("a", "b").createOrReplaceTempView("t")
      checkAnswer(sql("SELECT * FROM t ORDER BY NULL"), Seq(Row(1, 2), Row(1, 2)))
    }
  }

  test("SPARK-8837: use keyword in column name") {
    withTempView("t") {
      val df = Seq(1 -> "a").toDF("count", "sort")
      checkAnswer(df.filter("count > 0"), Row(1, "a"))
      df.createOrReplaceTempView("t")
      checkAnswer(sql("select count, sort from t"), Row(1, "a"))
    }
  }

  test("SPARK-8753: add interval type") {
    import org.apache.spark.unsafe.types.CalendarInterval

    val ymDF = sql("select interval 3 years -3 month")
    checkAnswer(ymDF, Row(Period.of(2, 9, 0)))
    withTempPath(f => {
      val e = intercept[AnalysisException] {
        ymDF.write.json(f.getCanonicalPath)
      }
      e.message.contains("Cannot save interval data type into external storage")
    })

    val dtDF = sql("select interval 5 days 8 hours 12 minutes 50 seconds")
    checkAnswer(dtDF, Row(Duration.ofDays(5).plusHours(8).plusMinutes(12).plusSeconds(50)))
    withTempPath(f => {
      val e = intercept[AnalysisException] {
        dtDF.write.json(f.getCanonicalPath)
      }
      e.message.contains("Cannot save interval data type into external storage")
    })

    withSQLConf(SQLConf.LEGACY_INTERVAL_ENABLED.key -> "true") {
      val df = sql("select interval 3 years -3 month 7 week 123 microseconds")
      checkAnswer(df, Row(new CalendarInterval(12 * 3 - 3, 7 * 7, 123)))
      withTempPath(f => {
        // Currently we don't yet support saving out values of interval data type.
        val e = intercept[AnalysisException] {
          df.write.json(f.getCanonicalPath)
        }
        e.message.contains("Cannot save interval data type into external storage")
      })
    }
  }

  test("SPARK-8945: add and subtract expressions for interval type") {
    withSQLConf(SQLConf.LEGACY_INTERVAL_ENABLED.key -> "true") {
      val df = sql("select interval 3 years -3 month 7 week 123 microseconds as i")
      checkAnswer(df, Row(new CalendarInterval(12 * 3 - 3, 7 * 7, 123)))

      checkAnswer(df.select(df("i") + new CalendarInterval(2, 1, 123)),
        Row(new CalendarInterval(12 * 3 - 3 + 2, 7 * 7 + 1, 123 + 123)))

      checkAnswer(df.select(df("i") - new CalendarInterval(2, 1, 123)),
        Row(new CalendarInterval(12 * 3 - 3 - 2, 7 * 7 - 1, 123 - 123)))

      // unary minus
      checkAnswer(df.select(-df("i")),
        Row(new CalendarInterval(-(12 * 3 - 3), -7 * 7, -123)))
    }
  }

  test("aggregation with codegen updates peak execution memory") {
    AccumulatorSuite.verifyPeakExecutionMemorySet(sparkContext, "aggregation with codegen") {
      testCodeGen(
        "SELECT key, count(value) FROM testData GROUP BY key",
        (1 to 100).map(i => Row(i, 1)))
    }
  }

  test("SPARK-10215 Div of Decimal returns null") {
    val d = Decimal(1.12321).toBigDecimal
    val df = Seq((d, 1)).toDF("a", "b")

    checkAnswer(
      df.selectExpr("b * a / b"),
      Seq(Row(d)))
    checkAnswer(
      df.selectExpr("b * a / b / b"),
      Seq(Row(d)))
    checkAnswer(
      df.selectExpr("b * a + b"),
      Seq(Row(BigDecimal("2.12321"))))
    checkAnswer(
      df.selectExpr("b * a - b"),
      Seq(Row(BigDecimal("0.12321"))))
    checkAnswer(
      df.selectExpr("b * a * b"),
      Seq(Row(d)))
  }

  test("precision smaller than scale") {
    checkAnswer(sql("select 10.00"), Row(BigDecimal("10.00")))
    checkAnswer(sql("select 1.00"), Row(BigDecimal("1.00")))
    checkAnswer(sql("select 0.10"), Row(BigDecimal("0.10")))
    checkAnswer(sql("select 0.01"), Row(BigDecimal("0.01")))
    checkAnswer(sql("select 0.001"), Row(BigDecimal("0.001")))
    checkAnswer(sql("select -0.01"), Row(BigDecimal("-0.01")))
    checkAnswer(sql("select -0.001"), Row(BigDecimal("-0.001")))
  }

  test("external sorting updates peak execution memory") {
    AccumulatorSuite.verifyPeakExecutionMemorySet(sparkContext, "external sort") {
      sql("SELECT * FROM testData2 ORDER BY a ASC, b ASC").collect()
    }
  }

  test("SPARK-9511: error with table starting with number") {
    withTempView("1one") {
      sparkContext.parallelize(1 to 10).map(i => (i, i.toString))
        .toDF("num", "str")
        .createOrReplaceTempView("1one")
      checkAnswer(sql("select count(num) from 1one"), Row(10))
    }
  }

  test("specifying database name for a temporary view is not allowed") {
    withTempPath { dir =>
      withTempView("db.t") {
        val path = dir.toURI.toString
        val df =
          sparkContext.parallelize(1 to 10).map(i => (i, i.toString)).toDF("num", "str")
        df
          .write
          .format("parquet")
          .save(path)

        // We don't support creating a temporary table while specifying a database
        intercept[AnalysisException] {
          spark.sql(
            s"""
              |CREATE TEMPORARY VIEW db.t
              |USING parquet
              |OPTIONS (
              |  path '$path'
              |)
             """.stripMargin)
        }.getMessage

        // If you use backticks to quote the name then it's OK.
        spark.sql(
          s"""
            |CREATE TEMPORARY VIEW `db.t`
            |USING parquet
            |OPTIONS (
            |  path '$path'
            |)
           """.stripMargin)
        checkAnswer(spark.table("`db.t`"), df)
      }
    }
  }

  test("SPARK-10130 type coercion for IF should have children resolved first") {
    withTempView("src") {
      Seq((1, 1), (-1, 1)).toDF("key", "value").createOrReplaceTempView("src")
      checkAnswer(
        sql("SELECT IF(a > 0, a, 0) FROM (SELECT key a FROM src) temp"), Seq(Row(1), Row(0)))
    }
  }

  test("SPARK-10389: order by non-attribute grouping expression on Aggregate") {
    withTempView("src") {
      Seq((1, 1), (-1, 1)).toDF("key", "value").createOrReplaceTempView("src")
      checkAnswer(sql("SELECT MAX(value) FROM src GROUP BY key + 1 ORDER BY key + 1"),
        Seq(Row(1), Row(1)))
      checkAnswer(sql("SELECT MAX(value) FROM src GROUP BY key + 1 ORDER BY (key + 1) * 2"),
        Seq(Row(1), Row(1)))
    }
  }

  test("SPARK-23281: verify the correctness of sort direction on composite order by clause") {
    withTempView("src") {
      Seq[(Integer, Integer)](
        (1, 1),
        (1, 3),
        (2, 3),
        (3, 3),
        (4, null),
        (5, null)
      ).toDF("key", "value").createOrReplaceTempView("src")

      checkAnswer(sql(
        """
          |SELECT MAX(value) as value, key as col2
          |FROM src
          |GROUP BY key
          |ORDER BY value desc, key
        """.stripMargin),
        Seq(Row(3, 1), Row(3, 2), Row(3, 3), Row(null, 4), Row(null, 5)))

      checkAnswer(sql(
        """
          |SELECT MAX(value) as value, key as col2
          |FROM src
          |GROUP BY key
          |ORDER BY value desc, key desc
        """.stripMargin),
        Seq(Row(3, 3), Row(3, 2), Row(3, 1), Row(null, 5), Row(null, 4)))

      checkAnswer(sql(
        """
          |SELECT MAX(value) as value, key as col2
          |FROM src
          |GROUP BY key
          |ORDER BY value asc, key desc
        """.stripMargin),
        Seq(Row(null, 5), Row(null, 4), Row(3, 3), Row(3, 2), Row(3, 1)))
    }
  }

  test("run sql directly on files") {
    val df = spark.range(100).toDF()
    withTempPath(f => {
      df.write.json(f.getCanonicalPath)
      checkAnswer(sql(s"select id from json.`${f.getCanonicalPath}`"),
        df)
      checkAnswer(sql(s"select id from `org.apache.spark.sql.json`.`${f.getCanonicalPath}`"),
        df)
      checkAnswer(sql(s"select a.id from json.`${f.getCanonicalPath}` as a"),
        df)
    })

    var e = intercept[AnalysisException] {
      sql("select * from in_valid_table")
    }
    assert(e.message.contains("Table or view not found"))

    e = intercept[AnalysisException] {
      sql("select * from no_db.no_table").show()
    }
    assert(e.message.contains("Table or view not found"))

    e = intercept[AnalysisException] {
      sql("select * from json.invalid_file")
    }
    assert(e.message.contains("Path does not exist"))

    e = intercept[AnalysisException] {
      sql(s"select id from `org.apache.spark.sql.hive.orc`.`file_path`")
    }
    assert(e.message.contains("Hive built-in ORC data source must be used with Hive support"))

    e = intercept[AnalysisException] {
      sql(s"select id from `org.apache.spark.sql.sources.HadoopFsRelationProvider`.`file_path`")
    }
    assert(e.message.contains("Table or view not found: " +
      "`org.apache.spark.sql.sources.HadoopFsRelationProvider`.file_path"))

    e = intercept[AnalysisException] {
      sql(s"select id from `Jdbc`.`file_path`")
    }
    assert(e.message.contains("Unsupported data source type for direct query on files: Jdbc"))

    e = intercept[AnalysisException] {
      sql(s"select id from `org.apache.spark.sql.execution.datasources.jdbc`.`file_path`")
    }
    assert(e.message.contains("Unsupported data source type for direct query on files: " +
      "org.apache.spark.sql.execution.datasources.jdbc"))
  }

  test("SortMergeJoin returns wrong results when using UnsafeRows") {
    // This test is for the fix of https://issues.apache.org/jira/browse/SPARK-10737.
    // This bug will be triggered when Tungsten is enabled and there are multiple
    // SortMergeJoin operators executed in the same task.
    val confs = SQLConf.AUTO_BROADCASTJOIN_THRESHOLD.key -> "1" :: Nil
    withSQLConf(confs: _*) {
      val df1 = (1 to 50).map(i => (s"str_$i", i)).toDF("i", "j")
      val df2 =
        df1
          .join(df1.select(df1("i")), "i")
          .select(df1("i"), df1("j"))

      val df3 = df2.withColumnRenamed("i", "i1").withColumnRenamed("j", "j1")
      val df4 =
        df2
          .join(df3, df2("i") === df3("i1"))
          .withColumn("diff", $"j" - $"j1")
          .select(df2("i"), df2("j"), $"diff")

      checkAnswer(
        df4,
        df1.withColumn("diff", lit(0)))
    }
  }

  test("SPARK-11303: filter should not be pushed down into sample") {
    val df = spark.range(100)
    List(true, false).foreach { withReplacement =>
      val sampled = df.sample(withReplacement, 0.1, 1)
      val sampledOdd = sampled.filter("id % 2 != 0")
      val sampledEven = sampled.filter("id % 2 = 0")
      assert(sampled.count() == sampledOdd.count() + sampledEven.count())
    }
  }

  test("Struct Star Expansion") {
    withTempView("structTable", "nestedStructTable", "specialCharacterTable", "nameConflict") {
      val structDf = testData2.select("a", "b").as("record")

      checkAnswer(
        structDf.select($"record.a", $"record.b"),
        Row(1, 1) :: Row(1, 2) :: Row(2, 1) :: Row(2, 2) :: Row(3, 1) :: Row(3, 2) :: Nil)

      checkAnswer(
        structDf.select($"record.*"),
        Row(1, 1) :: Row(1, 2) :: Row(2, 1) :: Row(2, 2) :: Row(3, 1) :: Row(3, 2) :: Nil)

      checkAnswer(
        structDf.select($"record.*", $"record.*"),
        Row(1, 1, 1, 1) :: Row(1, 2, 1, 2) :: Row(2, 1, 2, 1) :: Row(2, 2, 2, 2) ::
          Row(3, 1, 3, 1) :: Row(3, 2, 3, 2) :: Nil)

      checkAnswer(
        sql("select struct(a, b) as r1, struct(b, a) as r2 from testData2")
          .select($"r1.*", $"r2.*"),
        Row(1, 1, 1, 1) :: Row(1, 2, 2, 1) :: Row(2, 1, 1, 2) :: Row(2, 2, 2, 2) ::
          Row(3, 1, 1, 3) :: Row(3, 2, 2, 3) :: Nil)

      // Try with a temporary view
      sql("select struct(a, b) as record from testData2").createOrReplaceTempView("structTable")
      checkAnswer(
        sql("SELECT record.* FROM structTable"),
        Row(1, 1) :: Row(1, 2) :: Row(2, 1) :: Row(2, 2) :: Row(3, 1) :: Row(3, 2) :: Nil)

      checkAnswer(sql(
        """
          | SELECT min(struct(record.*)) FROM
          |   (select struct(a,b) as record from testData2) tmp
      """.stripMargin),
        Row(Row(1, 1)) :: Nil)

      // Try with an alias on the select list
      checkAnswer(sql(
        """
          | SELECT max(struct(record.*)) as r FROM
          |   (select struct(a,b) as record from testData2) tmp
      """.stripMargin).select($"r.*"),
        Row(3, 2) :: Nil)

      // With GROUP BY
      checkAnswer(sql(
        """
          | SELECT min(struct(record.*)) FROM
          |   (select a as a, struct(a,b) as record from testData2) tmp
          | GROUP BY a
      """.stripMargin),
        Row(Row(1, 1)) :: Row(Row(2, 1)) :: Row(Row(3, 1)) :: Nil)

      // With GROUP BY and alias
      checkAnswer(sql(
        """
          | SELECT max(struct(record.*)) as r FROM
          |   (select a as a, struct(a,b) as record from testData2) tmp
          | GROUP BY a
      """.stripMargin).select($"r.*"),
        Row(1, 2) :: Row(2, 2) :: Row(3, 2) :: Nil)

      // With GROUP BY and alias and additional fields in the struct
      checkAnswer(sql(
        """
          | SELECT max(struct(a, record.*, b)) as r FROM
          |   (select a as a, b as b, struct(a,b) as record from testData2) tmp
          | GROUP BY a
      """.stripMargin).select($"r.*"),
        Row(1, 1, 2, 2) :: Row(2, 2, 2, 2) :: Row(3, 3, 2, 2) :: Nil)

      // Create a data set that contains nested structs.
      val nestedStructData = sql(
        """
          | SELECT struct(r1, r2) as record FROM
          |   (SELECT struct(a, b) as r1, struct(b, a) as r2 FROM testData2) tmp
      """.stripMargin)

      checkAnswer(nestedStructData.select($"record.*"),
        Row(Row(1, 1), Row(1, 1)) :: Row(Row(1, 2), Row(2, 1)) :: Row(Row(2, 1), Row(1, 2)) ::
          Row(Row(2, 2), Row(2, 2)) :: Row(Row(3, 1), Row(1, 3)) :: Row(Row(3, 2), Row(2, 3)) ::
          Nil)
      checkAnswer(nestedStructData.select($"record.r1"),
        Row(Row(1, 1)) :: Row(Row(1, 2)) :: Row(Row(2, 1)) :: Row(Row(2, 2)) ::
          Row(Row(3, 1)) :: Row(Row(3, 2)) :: Nil)
      checkAnswer(
        nestedStructData.select($"record.r1.*"),
        Row(1, 1) :: Row(1, 2) :: Row(2, 1) :: Row(2, 2) :: Row(3, 1) :: Row(3, 2) :: Nil)

      // Try with a temporary view
      withTempView("nestedStructTable") {
        nestedStructData.createOrReplaceTempView("nestedStructTable")
        checkAnswer(
          sql("SELECT record.* FROM nestedStructTable"),
          nestedStructData.select($"record.*"))
        checkAnswer(
          sql("SELECT record.r1 FROM nestedStructTable"),
          nestedStructData.select($"record.r1"))
        checkAnswer(
          sql("SELECT record.r1.* FROM nestedStructTable"),
          nestedStructData.select($"record.r1.*"))

        // Try resolving something not there.
        assert(intercept[AnalysisException](sql("SELECT abc.* FROM nestedStructTable"))
          .getMessage.contains("cannot resolve"))
      }

      // Create paths with unusual characters
      withSQLConf(SQLConf.SUPPORT_QUOTED_REGEX_COLUMN_NAME.key -> "false") {
        val specialCharacterPath = sql(
          """
          | SELECT struct(`col$.a_`, `a.b.c.`) as `r&&b.c` FROM
          |   (SELECT struct(a, b) as `col$.a_`, struct(b, a) as `a.b.c.` FROM testData2) tmp
      """.stripMargin)
        withTempView("specialCharacterTable") {
          specialCharacterPath.createOrReplaceTempView("specialCharacterTable")
          checkAnswer(
            specialCharacterPath.select($"`r&&b.c`.*"),
            nestedStructData.select($"record.*"))
          checkAnswer(
          sql(
            "SELECT `r&&b.c`.`col$.a_` FROM specialCharacterTable"),
          nestedStructData.select($"record.r1"))
          checkAnswer(
            sql("SELECT `r&&b.c`.`a.b.c.` FROM specialCharacterTable"),
            nestedStructData.select($"record.r2"))
          checkAnswer(
            sql("SELECT `r&&b.c`.`col$.a_`.* FROM specialCharacterTable"),
            nestedStructData.select($"record.r1.*"))
        }
      }

      // Try star expanding a scalar. This should fail.
      assert(intercept[AnalysisException](sql("select a.* from testData2")).getMessage.contains(
        "Can only star expand struct data types."))
    }
  }

  test("Struct Star Expansion - Name conflict") {
    // Create a data set that contains a naming conflict
    val nameConflict = sql("SELECT struct(a, b) as nameConflict, a as a FROM testData2")
    withTempView("nameConflict") {
      nameConflict.createOrReplaceTempView("nameConflict")
      // Unqualified should resolve to table.
      checkAnswer(sql("SELECT nameConflict.* FROM nameConflict"),
        Row(Row(1, 1), 1) :: Row(Row(1, 2), 1) :: Row(Row(2, 1), 2) :: Row(Row(2, 2), 2) ::
          Row(Row(3, 1), 3) :: Row(Row(3, 2), 3) :: Nil)
      // Qualify the struct type with the table name.
      checkAnswer(sql("SELECT nameConflict.nameConflict.* FROM nameConflict"),
        Row(1, 1) :: Row(1, 2) :: Row(2, 1) :: Row(2, 2) :: Row(3, 1) :: Row(3, 2) :: Nil)
    }
  }

  test("Star Expansion - group by") {
    withSQLConf(SQLConf.DATAFRAME_RETAIN_GROUP_COLUMNS.key -> "false") {
      checkAnswer(
        testData2.groupBy($"a", $"b").agg($"*"),
        sql("SELECT * FROM testData2 group by a, b"))
    }
  }

  test("Star Expansion - table with zero column") {
    withTempView("temp_table_no_cols") {
      val rddNoCols = sparkContext.parallelize(1 to 10).map(_ => Row.empty)
      val dfNoCols = spark.createDataFrame(rddNoCols, StructType(Seq.empty))
      dfNoCols.createTempView("temp_table_no_cols")

      // ResolvedStar
      checkAnswer(
        dfNoCols,
        dfNoCols.select(dfNoCols.col("*")))

      // UnresolvedStar
      checkAnswer(
        dfNoCols,
        sql("SELECT * FROM temp_table_no_cols"))
      checkAnswer(
        dfNoCols,
        dfNoCols.select($"*"))

      var e = intercept[AnalysisException] {
        sql("SELECT a.* FROM temp_table_no_cols a")
      }.getMessage
      assert(e.contains("cannot resolve 'a.*' given input columns ''"))

      e = intercept[AnalysisException] {
        dfNoCols.select($"b.*")
      }.getMessage
      assert(e.contains("cannot resolve 'b.*' given input columns ''"))
    }
  }

  test("Common subexpression elimination") {
    // TODO: support subexpression elimination in whole stage codegen
    withSQLConf(SQLConf.WHOLESTAGE_CODEGEN_ENABLED.key -> "false") {
      // select from a table to prevent constant folding.
      val df = sql("SELECT a, b from testData2 limit 1")
      checkAnswer(df, Row(1, 1))

      checkAnswer(df.selectExpr("a + 1", "a + 1"), Row(2, 2))
      checkAnswer(df.selectExpr("a + 1", "a + 1 + 1"), Row(2, 3))

      // This does not work because the expressions get grouped like (a + a) + 1
      checkAnswer(df.selectExpr("a + 1", "a + a + 1"), Row(2, 3))
      checkAnswer(df.selectExpr("a + 1", "a + (a + 1)"), Row(2, 3))

      // Identity udf that tracks the number of times it is called.
      val countAcc = sparkContext.longAccumulator("CallCount")
      spark.udf.register("testUdf", (x: Int) => {
        countAcc.add(1)
        x
      })

      // Evaluates df, verifying it is equal to the expectedResult and the accumulator's value
      // is correct.
      def verifyCallCount(df: DataFrame, expectedResult: Row, expectedCount: Int): Unit = {
        countAcc.setValue(0)
        QueryTest.checkAnswer(
          df, Seq(expectedResult), checkToRDD = false /* avoid duplicate exec */)
        assert(countAcc.value == expectedCount)
      }

      verifyCallCount(df.selectExpr("testUdf(a)"), Row(1), 1)
      verifyCallCount(df.selectExpr("testUdf(a)", "testUdf(a)"), Row(1, 1), 1)
      verifyCallCount(df.selectExpr("testUdf(a + 1)", "testUdf(a + 1)"), Row(2, 2), 1)
      verifyCallCount(df.selectExpr("testUdf(a + 1)", "testUdf(a)"), Row(2, 1), 2)
      verifyCallCount(
        df.selectExpr("testUdf(a + 1) + testUdf(a + 1)", "testUdf(a + 1)"), Row(4, 2), 1)

      verifyCallCount(
        df.selectExpr("testUdf(a + 1) + testUdf(1 + b)", "testUdf(a + 1)"), Row(4, 2), 2)

      val testUdf = functions.udf((x: Int) => {
        countAcc.add(1)
        x
      })
      verifyCallCount(
        df.groupBy().agg(sum(testUdf($"b") + testUdf($"b") + testUdf($"b"))), Row(3.0), 1)

      verifyCallCount(
        df.selectExpr("testUdf(a + 1) + testUdf(1 + a)", "testUdf(a + 1)"), Row(4, 2), 1)

      // Try disabling it via configuration.
      spark.conf.set(SQLConf.SUBEXPRESSION_ELIMINATION_ENABLED.key, "false")
      verifyCallCount(df.selectExpr("testUdf(a)", "testUdf(a)"), Row(1, 1), 2)
      spark.conf.set(SQLConf.SUBEXPRESSION_ELIMINATION_ENABLED.key, "true")
      verifyCallCount(df.selectExpr("testUdf(a)", "testUdf(a)"), Row(1, 1), 1)
    }
  }

  test("SPARK-10707: nullability should be correctly propagated through set operations (1)") {
    // This test produced an incorrect result of 1 before the SPARK-10707 fix because of the
    // NullPropagation rule: COUNT(v) got replaced with COUNT(1) because the output column of
    // UNION was incorrectly considered non-nullable:
    checkAnswer(
      sql("""SELECT count(v) FROM (
            |  SELECT v FROM (
            |    SELECT 'foo' AS v UNION ALL
            |    SELECT NULL AS v
            |  ) my_union WHERE isnull(v)
            |) my_subview""".stripMargin),
      Seq(Row(0)))
  }

  test("SPARK-10707: nullability should be correctly propagated through set operations (2)") {
    // This test uses RAND() to stop column pruning for Union and checks the resulting isnull
    // value. This would produce an incorrect result before the fix in SPARK-10707 because the "v"
    // column of the union was considered non-nullable.
    checkAnswer(
      sql(
        """
          |SELECT a FROM (
          |  SELECT ISNULL(v) AS a, RAND() FROM (
          |    SELECT 'foo' AS v UNION ALL SELECT null AS v
          |  ) my_union
          |) my_view
        """.stripMargin),
      Row(false) :: Row(true) :: Nil)
  }

  test("filter on a grouping column that is not presented in SELECT") {
    checkAnswer(
      sql("select count(1) from (select 1 as a) t group by a having a > 0"),
      Row(1) :: Nil)
  }

  test("SPARK-13056: Null in map value causes NPE") {
    val df = Seq(1 -> Map("abc" -> "somestring", "cba" -> null)).toDF("key", "value")
    withTempView("maptest") {
      df.createOrReplaceTempView("maptest")
      // local optimization will by pass codegen code, so we should keep the filter `key=1`
      checkAnswer(sql("SELECT value['abc'] FROM maptest where key = 1"), Row("somestring"))
      checkAnswer(sql("SELECT value['cba'] FROM maptest where key = 1"), Row(null))
    }
  }

  test("hash function") {
    val df = Seq(1 -> "a", 2 -> "b").toDF("i", "j")
    withTempView("tbl") {
      df.createOrReplaceTempView("tbl")
      checkAnswer(
        df.select(hash($"i", $"j")),
        sql("SELECT hash(i, j) from tbl")
      )
    }
  }

  test("SPARK-27619: Throw analysis exception when hash and xxhash64 is used on MapType") {
    Seq("hash", "xxhash64").foreach {
      case hashExpression =>
        intercept[AnalysisException] {
          spark.createDataset(Map(1 -> 10, 2 -> 20) :: Nil).selectExpr(s"$hashExpression(*)")
        }
    }
  }

  test(s"SPARK-27619: When ${SQLConf.LEGACY_ALLOW_HASH_ON_MAPTYPE.key} is true, hash can be " +
    "used on Maptype") {
    Seq("hash", "xxhash64").foreach {
      case hashExpression =>
        withSQLConf(SQLConf.LEGACY_ALLOW_HASH_ON_MAPTYPE.key -> "true") {
          val df = spark.createDataset(Map() :: Nil)
          checkAnswer(df.selectExpr(s"$hashExpression(*)"), sql(s"SELECT $hashExpression(map())"))
        }
    }
  }

  test("xxhash64 function") {
    val df = Seq(1 -> "a", 2 -> "b").toDF("i", "j")
    withTempView("tbl") {
      df.createOrReplaceTempView("tbl")
      checkAnswer(
        df.select(xxhash64($"i", $"j")),
        sql("SELECT xxhash64(i, j) from tbl")
      )
    }
  }

  test("join with using clause") {
    val df1 = Seq(("r1c1", "r1c2", "t1r1c3"),
      ("r2c1", "r2c2", "t1r2c3"), ("r3c1x", "r3c2", "t1r3c3")).toDF("c1", "c2", "c3")
    val df2 = Seq(("r1c1", "r1c2", "t2r1c3"),
      ("r2c1", "r2c2", "t2r2c3"), ("r3c1y", "r3c2", "t2r3c3")).toDF("c1", "c2", "c3")
    val df3 = Seq((null, "r1c2", "t3r1c3"),
      ("r2c1", "r2c2", "t3r2c3"), ("r3c1y", "r3c2", "t3r3c3")).toDF("c1", "c2", "c3")
    withTempView("t1", "t2", "t3") {
      df1.createOrReplaceTempView("t1")
      df2.createOrReplaceTempView("t2")
      df3.createOrReplaceTempView("t3")
      // inner join with one using column
      checkAnswer(
        sql("SELECT * FROM t1 join t2 using (c1)"),
        Row("r1c1", "r1c2", "t1r1c3", "r1c2", "t2r1c3") ::
          Row("r2c1", "r2c2", "t1r2c3", "r2c2", "t2r2c3") :: Nil)

      // inner join with two using columns
      checkAnswer(
        sql("SELECT * FROM t1 join t2 using (c1, c2)"),
        Row("r1c1", "r1c2", "t1r1c3", "t2r1c3") ::
          Row("r2c1", "r2c2", "t1r2c3", "t2r2c3") :: Nil)

      // Left outer join with one using column.
      checkAnswer(
        sql("SELECT * FROM t1 left join t2 using (c1)"),
        Row("r1c1", "r1c2", "t1r1c3", "r1c2", "t2r1c3") ::
          Row("r2c1", "r2c2", "t1r2c3", "r2c2", "t2r2c3") ::
          Row("r3c1x", "r3c2", "t1r3c3", null, null) :: Nil)

      // Right outer join with one using column.
      checkAnswer(
        sql("SELECT * FROM t1 right join t2 using (c1)"),
        Row("r1c1", "r1c2", "t1r1c3", "r1c2", "t2r1c3") ::
          Row("r2c1", "r2c2", "t1r2c3", "r2c2", "t2r2c3") ::
          Row("r3c1y", null, null, "r3c2", "t2r3c3") :: Nil)

      // Full outer join with one using column.
      checkAnswer(
        sql("SELECT * FROM t1 full outer join t2 using (c1)"),
        Row("r1c1", "r1c2", "t1r1c3", "r1c2", "t2r1c3") ::
          Row("r2c1", "r2c2", "t1r2c3", "r2c2", "t2r2c3") ::
          Row("r3c1x", "r3c2", "t1r3c3", null, null) ::
          Row("r3c1y", null,
            null, "r3c2", "t2r3c3") :: Nil)

      // Full outer join with null value in join column.
      checkAnswer(
        sql("SELECT * FROM t1 full outer join t3 using (c1)"),
        Row("r1c1", "r1c2", "t1r1c3", null, null) ::
          Row("r2c1", "r2c2", "t1r2c3", "r2c2", "t3r2c3") ::
          Row("r3c1x", "r3c2", "t1r3c3", null, null) ::
          Row("r3c1y", null, null, "r3c2", "t3r3c3") ::
          Row(null, null, null, "r1c2", "t3r1c3") :: Nil)

      // Self join with using columns.
      checkAnswer(
        sql("SELECT * FROM t1 join t1 using (c1)"),
        Row("r1c1", "r1c2", "t1r1c3", "r1c2", "t1r1c3") ::
          Row("r2c1", "r2c2", "t1r2c3", "r2c2", "t1r2c3") ::
          Row("r3c1x", "r3c2", "t1r3c3", "r3c2", "t1r3c3") :: Nil)
    }
  }

  test("SPARK-15327: fail to compile generated code with complex data structure") {
    withTempDir{ dir =>
      val json =
        """
          |{"h": {"b": {"c": [{"e": "adfgd"}], "a": [{"e": "testing", "count": 3}],
          |"b": [{"e": "test", "count": 1}]}}, "d": {"b": {"c": [{"e": "adfgd"}],
          |"a": [{"e": "testing", "count": 3}], "b": [{"e": "test", "count": 1}]}},
          |"c": {"b": {"c": [{"e": "adfgd"}], "a": [{"count": 3}],
          |"b": [{"e": "test", "count": 1}]}}, "a": {"b": {"c": [{"e": "adfgd"}],
          |"a": [{"count": 3}], "b": [{"e": "test", "count": 1}]}},
          |"e": {"b": {"c": [{"e": "adfgd"}], "a": [{"e": "testing", "count": 3}],
          |"b": [{"e": "test", "count": 1}]}}, "g": {"b": {"c": [{"e": "adfgd"}],
          |"a": [{"e": "testing", "count": 3}], "b": [{"e": "test", "count": 1}]}},
          |"f": {"b": {"c": [{"e": "adfgd"}], "a": [{"e": "testing", "count": 3}],
          |"b": [{"e": "test", "count": 1}]}}, "b": {"b": {"c": [{"e": "adfgd"}],
          |"a": [{"count": 3}], "b": [{"e": "test", "count": 1}]}}}'
          |
        """.stripMargin
      spark.read.json(Seq(json).toDS()).write.mode("overwrite").parquet(dir.toString)
      spark.read.parquet(dir.toString).collect()
    }
  }

  test("data source table created in InMemoryCatalog should be able to read/write") {
    withTable("tbl") {
      val provider = spark.sessionState.conf.defaultDataSourceName
      sql(s"CREATE TABLE tbl(i INT, j STRING) USING $provider")
      checkAnswer(sql("SELECT i, j FROM tbl"), Nil)

      Seq(1 -> "a", 2 -> "b").toDF("i", "j").write.mode("overwrite").insertInto("tbl")
      checkAnswer(sql("SELECT i, j FROM tbl"), Row(1, "a") :: Row(2, "b") :: Nil)

      Seq(3 -> "c", 4 -> "d").toDF("i", "j").write.mode("append").saveAsTable("tbl")
      checkAnswer(
        sql("SELECT i, j FROM tbl"),
        Row(1, "a") :: Row(2, "b") :: Row(3, "c") :: Row(4, "d") :: Nil)
    }
  }

  test("Eliminate noop ordinal ORDER BY") {
    withSQLConf(SQLConf.ORDER_BY_ORDINAL.key -> "true") {
      val plan1 = sql("SELECT 1.0, 'abc', year(current_date()) ORDER BY 1, 2, 3")
      val plan2 = sql("SELECT 1.0, 'abc', year(current_date())")
      comparePlans(plan1.queryExecution.optimizedPlan, plan2.queryExecution.optimizedPlan)
    }
  }

  test("check code injection is prevented") {
    // The end of comment (*/) should be escaped.
    var literal =
      """|*/
         |{
         |  new Object() {
         |    void f() { throw new RuntimeException("This exception is injected."); }
         |  }.f();
         |}
         |/*""".stripMargin
    var expected =
      """|*/
         |{
         |  new Object() {
         |    void f() { throw new RuntimeException("This exception is injected."); }
         |  }.f();
         |}
         |/*""".stripMargin
    checkAnswer(
      sql(s"SELECT '$literal' AS DUMMY"),
      Row(s"$expected") :: Nil)

    // `\u002A` is `*` and `\u002F` is `/`
    // so if the end of comment consists of those characters in queries, we need to escape them.
    literal =
      """|\\u002A/
         |{
         |  new Object() {
         |    void f() { throw new RuntimeException("This exception is injected."); }
         |  }.f();
         |}
         |/*""".stripMargin
    expected =
      s"""|${"\\u002A/"}
          |{
          |  new Object() {
          |    void f() { throw new RuntimeException("This exception is injected."); }
          |  }.f();
          |}
          |/*""".stripMargin
    checkAnswer(
      sql(s"SELECT '$literal' AS DUMMY"),
      Row(s"$expected") :: Nil)

    literal =
      """|\\\\u002A/
         |{
         |  new Object() {
         |    void f() { throw new RuntimeException("This exception is injected."); }
         |  }.f();
         |}
         |/*""".stripMargin
    expected =
      """|\\u002A/
         |{
         |  new Object() {
         |    void f() { throw new RuntimeException("This exception is injected."); }
         |  }.f();
         |}
         |/*""".stripMargin
    checkAnswer(
      sql(s"SELECT '$literal' AS DUMMY"),
      Row(s"$expected") :: Nil)

    literal =
      """|\\u002a/
         |{
         |  new Object() {
         |    void f() { throw new RuntimeException("This exception is injected."); }
         |  }.f();
         |}
         |/*""".stripMargin
    expected =
      s"""|${"\\u002a/"}
          |{
          |  new Object() {
          |    void f() { throw new RuntimeException("This exception is injected."); }
          |  }.f();
          |}
          |/*""".stripMargin
    checkAnswer(
      sql(s"SELECT '$literal' AS DUMMY"),
      Row(s"$expected") :: Nil)

    literal =
      """|\\\\u002a/
         |{
         |  new Object() {
         |    void f() { throw new RuntimeException("This exception is injected."); }
         |  }.f();
         |}
         |/*""".stripMargin
    expected =
      """|\\u002a/
         |{
         |  new Object() {
         |    void f() { throw new RuntimeException("This exception is injected."); }
         |  }.f();
         |}
         |/*""".stripMargin
    checkAnswer(
      sql(s"SELECT '$literal' AS DUMMY"),
      Row(s"$expected") :: Nil)

    literal =
      """|*\\u002F
         |{
         |  new Object() {
         |    void f() { throw new RuntimeException("This exception is injected."); }
         |  }.f();
         |}
         |/*""".stripMargin
    expected =
      s"""|${"*\\u002F"}
          |{
          |  new Object() {
          |    void f() { throw new RuntimeException("This exception is injected."); }
          |  }.f();
          |}
          |/*""".stripMargin
    checkAnswer(
      sql(s"SELECT '$literal' AS DUMMY"),
      Row(s"$expected") :: Nil)

    literal =
      """|*\\\\u002F
         |{
         |  new Object() {
         |    void f() { throw new RuntimeException("This exception is injected."); }
         |  }.f();
         |}
         |/*""".stripMargin
    expected =
      """|*\\u002F
         |{
         |  new Object() {
         |    void f() { throw new RuntimeException("This exception is injected."); }
         |  }.f();
         |}
         |/*""".stripMargin
    checkAnswer(
      sql(s"SELECT '$literal' AS DUMMY"),
      Row(s"$expected") :: Nil)

    literal =
      """|*\\u002f
         |{
         |  new Object() {
         |    void f() { throw new RuntimeException("This exception is injected."); }
         |  }.f();
         |}
         |/*""".stripMargin
    expected =
      s"""|${"*\\u002f"}
          |{
          |  new Object() {
          |    void f() { throw new RuntimeException("This exception is injected."); }
          |  }.f();
          |}
          |/*""".stripMargin
    checkAnswer(
      sql(s"SELECT '$literal' AS DUMMY"),
      Row(s"$expected") :: Nil)

    literal =
      """|*\\\\u002f
         |{
         |  new Object() {
         |    void f() { throw new RuntimeException("This exception is injected."); }
         |  }.f();
         |}
         |/*""".stripMargin
    expected =
      """|*\\u002f
         |{
         |  new Object() {
         |    void f() { throw new RuntimeException("This exception is injected."); }
         |  }.f();
         |}
         |/*""".stripMargin
    checkAnswer(
      sql(s"SELECT '$literal' AS DUMMY"),
      Row(s"$expected") :: Nil)

    literal =
      """|\\u002A\\u002F
         |{
         |  new Object() {
         |    void f() { throw new RuntimeException("This exception is injected."); }
         |  }.f();
         |}
         |/*""".stripMargin
    expected =
      s"""|${"\\u002A\\u002F"}
          |{
          |  new Object() {
          |    void f() { throw new RuntimeException("This exception is injected."); }
          |  }.f();
          |}
          |/*""".stripMargin
    checkAnswer(
      sql(s"SELECT '$literal' AS DUMMY"),
      Row(s"$expected") :: Nil)

    literal =
      """|\\\\u002A\\u002F
         |{
         |  new Object() {
         |    void f() { throw new RuntimeException("This exception is injected."); }
         |  }.f();
         |}
         |/*""".stripMargin
    expected =
      s"""|${"\\\\u002A\\u002F"}
          |{
          |  new Object() {
          |    void f() { throw new RuntimeException("This exception is injected."); }
          |  }.f();
          |}
          |/*""".stripMargin
    checkAnswer(
      sql(s"SELECT '$literal' AS DUMMY"),
      Row(s"$expected") :: Nil)

    literal =
      """|\\u002A\\\\u002F
         |{
         |  new Object() {
         |    void f() { throw new RuntimeException("This exception is injected."); }
         |  }.f();
         |}
         |/*""".stripMargin
    expected =
      s"""|${"\\u002A\\\\u002F"}
          |{
          |  new Object() {
          |    void f() { throw new RuntimeException("This exception is injected."); }
          |  }.f();
          |}
          |/*""".stripMargin
    checkAnswer(
      sql(s"SELECT '$literal' AS DUMMY"),
      Row(s"$expected") :: Nil)

    literal =
      """|\\\\u002A\\\\u002F
         |{
         |  new Object() {
         |    void f() { throw new RuntimeException("This exception is injected."); }
         |  }.f();
         |}
         |/*""".stripMargin
    expected =
      """|\\u002A\\u002F
         |{
         |  new Object() {
         |    void f() { throw new RuntimeException("This exception is injected."); }
         |  }.f();
         |}
         |/*""".stripMargin
    checkAnswer(
      sql(s"SELECT '$literal' AS DUMMY"),
      Row(s"$expected") :: Nil)
  }

  test("SPARK-15752 optimize metadata only query for datasource table") {
    withSQLConf(SQLConf.OPTIMIZER_METADATA_ONLY.key -> "true") {
      withTable("srcpart_15752") {
        val data = (1 to 10).map(i => (i, s"data-$i", i % 2, if ((i % 2) == 0) "a" else "b"))
          .toDF("col1", "col2", "partcol1", "partcol2")
        data.write.partitionBy("partcol1", "partcol2").mode("append").saveAsTable("srcpart_15752")
        checkAnswer(
          sql("select partcol1 from srcpart_15752 group by partcol1"),
          Row(0) :: Row(1) :: Nil)
        checkAnswer(
          sql("select partcol1 from srcpart_15752 where partcol1 = 1 group by partcol1"),
          Row(1))
        checkAnswer(
          sql("select partcol1, count(distinct partcol2) from srcpart_15752 group by partcol1"),
          Row(0, 1) :: Row(1, 1) :: Nil)
        checkAnswer(
          sql("select partcol1, count(distinct partcol2) from srcpart_15752  where partcol1 = 1 " +
            "group by partcol1"),
          Row(1, 1) :: Nil)
        checkAnswer(sql("select distinct partcol1 from srcpart_15752"), Row(0) :: Row(1) :: Nil)
        checkAnswer(sql("select distinct partcol1 from srcpart_15752 where partcol1 = 1"), Row(1))
        checkAnswer(
          sql("select distinct col from (select partcol1 + 1 as col from srcpart_15752 " +
            "where partcol1 = 1) t"),
          Row(2))
        checkAnswer(sql("select max(partcol1) from srcpart_15752"), Row(1))
        checkAnswer(sql("select max(partcol1) from srcpart_15752 where partcol1 = 1"), Row(1))
        checkAnswer(sql("select max(partcol1) from (select partcol1 from srcpart_15752) t"), Row(1))
        checkAnswer(
          sql("select max(col) from (select partcol1 + 1 as col from srcpart_15752 " +
            "where partcol1 = 1) t"),
          Row(2))
      }
    }
  }

  test("SPARK-16975: Column-partition path starting '_' should be handled correctly") {
    withTempDir { dir =>
      val dataDir = new File(dir, "data").getCanonicalPath
      spark.range(10).withColumn("_col", $"id").write.partitionBy("_col").save(dataDir)
      spark.read.load(dataDir)
    }
  }

  test("SPARK-16644: Aggregate should not put aggregate expressions to constraints") {
    withTable("tbl") {
      sql("CREATE TABLE tbl(a INT, b INT) USING parquet")
      checkAnswer(sql(
        """
          |SELECT
          |  a,
          |  MAX(b) AS c1,
          |  b AS c2
          |FROM tbl
          |WHERE a = b
          |GROUP BY a, b
          |HAVING c1 = 1
        """.stripMargin), Nil)
    }
  }

  test("SPARK-16674: field names containing dots for both fields and partitioned fields") {
    withTempPath { path =>
      val data = (1 to 10).map(i => (i, s"data-$i", i % 2, if ((i % 2) == 0) "a" else "b"))
        .toDF("col.1", "col.2", "part.col1", "part.col2")
      data.write
        .format("parquet")
        .partitionBy("part.col1", "part.col2")
        .save(path.getCanonicalPath)
      val readBack = spark.read.format("parquet").load(path.getCanonicalPath)
      checkAnswer(
        readBack.selectExpr("`part.col1`", "`col.1`"),
        data.selectExpr("`part.col1`", "`col.1`"))
    }
  }

  test("SPARK-17515: CollectLimit.execute() should perform per-partition limits") {
    val numRecordsRead = spark.sparkContext.longAccumulator
    spark.range(1, 100, 1, numPartitions = 10).map { x =>
      numRecordsRead.add(1)
      x
    }.limit(1).queryExecution.toRdd.count()
    assert(numRecordsRead.value === 10)
  }

  test("CREATE TABLE USING should not fail if a same-name temp view exists") {
    withTable("same_name") {
      withTempView("same_name") {
        spark.range(10).createTempView("same_name")
        sql("CREATE TABLE same_name(i int) USING json")
        checkAnswer(spark.table("same_name"), spark.range(10).toDF())
        assert(spark.table("default.same_name").collect().isEmpty)
      }
    }
  }

  test("SPARK-18053: ARRAY equality is broken") {
    withTable("array_tbl") {
      spark.range(10).select(array($"id").as("arr")).write.saveAsTable("array_tbl")
      assert(sql("SELECT * FROM array_tbl where arr = ARRAY(1L)").count == 1)
    }
  }

  test("SPARK-19157: should be able to change spark.sql.runSQLOnFiles at runtime") {
    withTempPath { path =>
      Seq(1 -> "a").toDF("i", "j").write.parquet(path.getCanonicalPath)

      val newSession = spark.newSession()
      val originalValue = newSession.sessionState.conf.runSQLonFile

      try {
        newSession.sessionState.conf.setConf(SQLConf.RUN_SQL_ON_FILES, false)
        intercept[AnalysisException] {
          newSession.sql(s"SELECT i, j FROM parquet.`${path.getCanonicalPath}`")
        }

        newSession.sessionState.conf.setConf(SQLConf.RUN_SQL_ON_FILES, true)
        checkAnswer(
          newSession.sql(s"SELECT i, j FROM parquet.`${path.getCanonicalPath}`"),
          Row(1, "a"))
      } finally {
        newSession.sessionState.conf.setConf(SQLConf.RUN_SQL_ON_FILES, originalValue)
      }
    }
  }

  test("should be able to resolve a persistent view") {
    withTable("t1", "t2") {
      withView("v1") {
        sql("CREATE TABLE `t1` USING parquet AS SELECT * FROM VALUES(1, 1) AS t1(a, b)")
        sql("CREATE TABLE `t2` USING parquet AS SELECT * FROM VALUES('a', 2, 1.0) AS t2(d, e, f)")
        sql("CREATE VIEW `v1`(x, y) AS SELECT * FROM t1")
        checkAnswer(spark.table("v1").orderBy("x"), Row(1, 1))

        sql("ALTER VIEW `v1` AS SELECT * FROM t2")
        checkAnswer(spark.table("v1").orderBy("f"), Row("a", 2, 1.0))
      }
    }
  }

  test("SPARK-19059: read file based table whose name starts with underscore") {
    withTable("_tbl") {
      sql("CREATE TABLE `_tbl`(i INT) USING parquet")
      sql("INSERT INTO `_tbl` VALUES (1), (2), (3)")
      checkAnswer( sql("SELECT * FROM `_tbl`"), Row(1) :: Row(2) :: Row(3) :: Nil)
    }
  }

  test("SPARK-19334: check code injection is prevented") {
    // The end of comment (*/) should be escaped.
    val badQuery =
      """|SELECT inline(array(cast(struct(1) AS
         |  struct<`=
         |    new Object() {
         |      {f();}
         |      public void f() {throw new RuntimeException("This exception is injected.");}
         |      public int x;
         |    }.x
         |  `:int>)))""".stripMargin.replaceAll("\n", "")

    checkAnswer(sql(badQuery), Row(1) :: Nil)
  }

  test("SPARK-19650: An action on a Command should not trigger a Spark job") {
    // Create a listener that checks if new jobs have started.
    val jobStarted = new AtomicBoolean(false)
    val listener = new SparkListener {
      override def onJobStart(jobStart: SparkListenerJobStart): Unit = {
        jobStarted.set(true)
      }
    }

    // Make sure no spurious job starts are pending in the listener bus.
    sparkContext.listenerBus.waitUntilEmpty()
    sparkContext.addSparkListener(listener)
    try {
      // Execute the command.
      sql("show databases").head()

      // Make sure we have seen all events triggered by DataFrame.show()
      sparkContext.listenerBus.waitUntilEmpty()
    } finally {
      sparkContext.removeSparkListener(listener)
    }
    assert(!jobStarted.get(), "Command should not trigger a Spark job.")
  }

  test("SPARK-20164: AnalysisException should be tolerant to null query plan") {
    try {
      throw new AnalysisException("", None, None, plan = null)
    } catch {
      case ae: AnalysisException => assert(ae.plan == null && ae.getMessage == ae.getSimpleMessage)
    }
  }

  test("SPARK-12868: Allow adding jars from hdfs ") {
    val jarFromHdfs = "hdfs://doesnotmatter/test.jar"
    val jarFromInvalidFs = "fffs://doesnotmatter/test.jar"

    // if 'hdfs' is not supported, MalformedURLException will be thrown
    new URL(jarFromHdfs)

    intercept[MalformedURLException] {
      new URL(jarFromInvalidFs)
    }
  }

  test("RuntimeReplaceable functions should not take extra parameters") {
    val e = intercept[AnalysisException](sql("SELECT nvl(1, 2, 3)"))
    assert(e.message.contains("Invalid number of arguments"))
  }

  test("SPARK-21228: InSet incorrect handling of structs") {
    withTempView("A") {
      // reduce this from the default of 10 so the repro query text is not too long
      withSQLConf((SQLConf.OPTIMIZER_INSET_CONVERSION_THRESHOLD.key -> "3")) {
        // a relation that has 1 column of struct type with values (1,1), ..., (9, 9)
        spark.range(1, 10).selectExpr("named_struct('a', id, 'b', id) as a")
          .createOrReplaceTempView("A")
        val df = sql(
          """
            |SELECT * from
            | (SELECT MIN(a) as minA FROM A) AA -- this Aggregate will return UnsafeRows
            | -- the IN will become InSet with a Set of GenericInternalRows
            | -- a GenericInternalRow is never equal to an UnsafeRow so the query would
            | -- returns 0 results, which is incorrect
            | WHERE minA IN (NAMED_STRUCT('a', 1L, 'b', 1L), NAMED_STRUCT('a', 2L, 'b', 2L),
            |   NAMED_STRUCT('a', 3L, 'b', 3L))
          """.stripMargin)
        checkAnswer(df, Row(Row(1, 1)))
      }
    }
  }

  test("SPARK-21247: Allow case-insensitive type equality in Set operation") {
    withSQLConf(SQLConf.CASE_SENSITIVE.key -> "false") {
      sql("SELECT struct(1 a) UNION ALL (SELECT struct(2 A))")
      sql("SELECT struct(1 a) EXCEPT (SELECT struct(2 A))")

      withTable("t", "S") {
        sql("CREATE TABLE t(c struct<f:int>) USING parquet")
        sql("CREATE TABLE S(C struct<F:int>) USING parquet")
        Seq(("c", "C"), ("C", "c"), ("c.f", "C.F"), ("C.F", "c.f")).foreach {
          case (left, right) =>
            checkAnswer(sql(s"SELECT * FROM t, S WHERE t.$left = S.$right"), Seq.empty)
        }
      }
    }

    withSQLConf(SQLConf.CASE_SENSITIVE.key -> "true") {
      val m1 = intercept[AnalysisException] {
        sql("SELECT struct(1 a) UNION ALL (SELECT struct(2 A))")
      }.message
      assert(m1.contains("Union can only be performed on tables with the compatible column types"))

      val m2 = intercept[AnalysisException] {
        sql("SELECT struct(1 a) EXCEPT (SELECT struct(2 A))")
      }.message
      assert(m2.contains("Except can only be performed on tables with the compatible column types"))

      withTable("t", "S") {
        sql("CREATE TABLE t(c struct<f:int>) USING parquet")
        sql("CREATE TABLE S(C struct<F:int>) USING parquet")
        checkAnswer(sql("SELECT * FROM t, S WHERE t.c.f = S.C.F"), Seq.empty)
        val m = intercept[AnalysisException] {
          sql("SELECT * FROM t, S WHERE c = C")
        }.message
        assert(
          m.contains(
            "cannot resolve '(spark_catalog.default.t.c = " +
            "spark_catalog.default.S.C)' due to data type mismatch"))
      }
    }
  }

  test("SPARK-21335: support un-aliased subquery") {
    withTempView("v") {
      Seq(1 -> "a").toDF("i", "j").createOrReplaceTempView("v")
      checkAnswer(sql("SELECT i from (SELECT i FROM v)"), Row(1))

      val e = intercept[AnalysisException](sql("SELECT v.i from (SELECT i FROM v)"))
      assert(e.message ==
        "cannot resolve 'v.i' given input columns: [__auto_generated_subquery_name.i]")

      checkAnswer(sql("SELECT __auto_generated_subquery_name.i from (SELECT i FROM v)"), Row(1))
    }
  }

  test("SPARK-21743: top-most limit should not cause memory leak") {
    // In unit test, Spark will fail the query if memory leak detected.
    spark.range(100).groupBy("id").count().limit(1).collect()
  }

  test("SPARK-21652: rule confliction of InferFiltersFromConstraints and ConstantPropagation") {
    withTempView("t1", "t2") {
      Seq((1, 1)).toDF("col1", "col2").createOrReplaceTempView("t1")
      Seq(1, 2).toDF("col").createOrReplaceTempView("t2")
      val df = sql(
        """
          |SELECT *
          |FROM t1, t2
          |WHERE t1.col1 = 1 AND 1 = t1.col2 AND t1.col1 = t2.col AND t1.col2 = t2.col
        """.stripMargin)
      checkAnswer(df, Row(1, 1, 1))
    }
  }

  test("SPARK-23079: constraints should be inferred correctly with aliases") {
    withTable("t") {
      spark.range(5).write.saveAsTable("t")
      val t = spark.read.table("t")
      val left = t.withColumn("xid", $"id" + lit(1)).as("x")
      val right = t.withColumnRenamed("id", "xid").as("y")
      val df = left.join(right, "xid").filter("id = 3").toDF()
      checkAnswer(df, Row(4, 3))
    }
  }

  test("SPARK-22266: the same aggregate function was calculated multiple times") {
    val query = "SELECT a, max(b+1), max(b+1) + 1 FROM testData2 GROUP BY a"
    val df = sql(query)
    val physical = df.queryExecution.sparkPlan
    val aggregateExpressions = physical.collectFirst {
      case agg : HashAggregateExec => agg.aggregateExpressions
      case agg : SortAggregateExec => agg.aggregateExpressions
    }
    assert (aggregateExpressions.isDefined)
    assert (aggregateExpressions.get.size == 1)
    checkAnswer(df, Row(1, 3, 4) :: Row(2, 3, 4) :: Row(3, 3, 4) :: Nil)
  }

  test("Support filter clause for aggregate function with hash aggregate") {
    Seq(("COUNT(a)", 3), ("COLLECT_LIST(a)", Seq(1, 2, 3))).foreach { funcToResult =>
      val query = s"SELECT ${funcToResult._1} FILTER (WHERE b > 1) FROM testData2"
      val df = sql(query)
      val physical = df.queryExecution.sparkPlan
      val aggregateExpressions = physical.collect {
        case agg: HashAggregateExec => agg.aggregateExpressions
        case agg: ObjectHashAggregateExec => agg.aggregateExpressions
      }.flatten
      aggregateExpressions.foreach { expr =>
        if (expr.mode == Complete || expr.mode == Partial) {
          assert(expr.filter.isDefined)
        } else {
          assert(expr.filter.isEmpty)
        }
      }
      checkAnswer(df, Row(funcToResult._2))
    }
  }

  test("Support filter clause for aggregate function uses SortAggregateExec") {
    withSQLConf(SQLConf.USE_OBJECT_HASH_AGG.key -> "false") {
      val df = sql("SELECT PERCENTILE(a, 1) FILTER (WHERE b > 1) FROM testData2")
      val physical = df.queryExecution.sparkPlan
      val aggregateExpressions = physical.collect {
        case agg: SortAggregateExec => agg.aggregateExpressions
      }.flatten
      aggregateExpressions.foreach { expr =>
        if (expr.mode == Complete || expr.mode == Partial) {
          assert(expr.filter.isDefined)
        } else {
          assert(expr.filter.isEmpty)
        }
      }
      checkAnswer(df, Row(3))
    }
  }

  test("Non-deterministic aggregate functions should not be deduplicated") {
    val query = "SELECT a, first_value(b), first_value(b) + 1 FROM testData2 GROUP BY a"
    val df = sql(query)
    val physical = df.queryExecution.sparkPlan
    val aggregateExpressions = physical.collectFirst {
      case agg : HashAggregateExec => agg.aggregateExpressions
      case agg : SortAggregateExec => agg.aggregateExpressions
    }
    assert (aggregateExpressions.isDefined)
    assert (aggregateExpressions.get.size == 2)
  }

  test("SPARK-22356: overlapped columns between data and partition schema in data source tables") {
    withTempPath { path =>
      Seq((1, 1, 1), (1, 2, 1)).toDF("i", "p", "j")
        .write.mode("overwrite").parquet(new File(path, "p=1").getCanonicalPath)
      withTable("t") {
        sql(s"create table t using parquet options(path='${path.getCanonicalPath}')")
        // We should respect the column order in data schema.
        assert(spark.table("t").columns === Array("i", "p", "j"))
        checkAnswer(spark.table("t"), Row(1, 1, 1) :: Row(1, 1, 1) :: Nil)
        // The DESC TABLE should report same schema as table scan.
        assert(sql("desc t").select("col_name")
          .as[String].collect().mkString(",").contains("i,p,j"))
      }
    }
  }

  test("SPARK-24696 ColumnPruning rule fails to remove extra Project") {
    withTable("fact_stats", "dim_stats") {
      val factData = Seq((1, 1, 99, 1), (2, 2, 99, 2), (3, 1, 99, 3), (4, 2, 99, 4))
      val storeData = Seq((1, "BW", "DE"), (2, "AZ", "US"))
      spark.udf.register("filterND", udf((value: Int) => value > 2).asNondeterministic)
      factData.toDF("date_id", "store_id", "product_id", "units_sold")
        .write.mode("overwrite").partitionBy("store_id").format("parquet").saveAsTable("fact_stats")
      storeData.toDF("store_id", "state_province", "country")
        .write.mode("overwrite").format("parquet").saveAsTable("dim_stats")
      val df = sql(
        """
          |SELECT f.date_id, f.product_id, f.store_id FROM
          |(SELECT date_id, product_id, store_id
          |   FROM fact_stats WHERE filterND(date_id)) AS f
          |JOIN dim_stats s
          |ON f.store_id = s.store_id WHERE s.country = 'DE'
        """.stripMargin)
      checkAnswer(df, Seq(Row(3, 99, 1)))
    }
  }


  test("SPARK-24940: coalesce and repartition hint") {
    withTempView("nums1") {
      val numPartitionsSrc = 10
      spark.range(0, 100, 1, numPartitionsSrc).createOrReplaceTempView("nums1")
      assert(spark.table("nums1").rdd.getNumPartitions == numPartitionsSrc)

      withTable("nums") {
        sql("CREATE TABLE nums (id INT) USING parquet")

        Seq(5, 20, 2).foreach { numPartitions =>
          sql(
            s"""
               |INSERT OVERWRITE TABLE nums
               |SELECT /*+ REPARTITION($numPartitions) */ *
               |FROM nums1
             """.stripMargin)
          assert(spark.table("nums").inputFiles.length == numPartitions)

          sql(
            s"""
               |INSERT OVERWRITE TABLE nums
               |SELECT /*+ COALESCE($numPartitions) */ *
               |FROM nums1
             """.stripMargin)
          // Coalesce can not increase the number of partitions
          assert(spark.table("nums").inputFiles.length == Seq(numPartitions, numPartitionsSrc).min)
        }
      }
    }
  }

  test("SPARK-25084: 'distribute by' on multiple columns may lead to codegen issue") {
    withView("spark_25084") {
      val count = 1000
      val df = spark.range(count)
      val columns = (0 until 400).map{ i => s"id as id$i" }
      val distributeExprs = (0 until 100).map(c => s"id$c").mkString(",")
      df.selectExpr(columns : _*).createTempView("spark_25084")
      assert(
        spark.sql(s"select * from spark_25084 distribute by ($distributeExprs)").count === count)
    }
  }

  test("SPARK-25144 'distinct' causes memory leak") {
    val ds = List(Foo(Some("bar"))).toDS
    val result = ds.flatMap(_.bar).distinct
    result.rdd.isEmpty
  }

  test("SPARK-25454: decimal division with negative scale") {
    // TODO: completely fix this issue even when LITERAL_PRECISE_PRECISION is true.
    withSQLConf(SQLConf.LITERAL_PICK_MINIMUM_PRECISION.key -> "false") {
      checkAnswer(sql("select 26393499451 / (1e6 * 1000)"), Row(BigDecimal("26.3934994510000")))
    }
  }

  test("SPARK-25988: self join with aliases on partitioned tables #1") {
    withTempView("tmpView1", "tmpView2") {
      withTable("tab1", "tab2") {
        sql(
          """
            |CREATE TABLE `tab1` (`col1` INT, `TDATE` DATE)
            |USING CSV
            |PARTITIONED BY (TDATE)
          """.stripMargin)
        spark.table("tab1").where("TDATE >= '2017-08-15'").createOrReplaceTempView("tmpView1")
        sql("CREATE TABLE `tab2` (`TDATE` DATE) USING parquet")
        sql(
          """
            |CREATE OR REPLACE TEMPORARY VIEW tmpView2 AS
            |SELECT N.tdate, col1 AS aliasCol1
            |FROM tmpView1 N
            |JOIN tab2 Z
            |ON N.tdate = Z.tdate
          """.stripMargin)
        withSQLConf(SQLConf.AUTO_BROADCASTJOIN_THRESHOLD.key -> "0") {
          sql("SELECT * FROM tmpView2 x JOIN tmpView2 y ON x.tdate = y.tdate").collect()
        }
      }
    }
  }

  test("SPARK-25988: self join with aliases on partitioned tables #2") {
    withTempView("tmp") {
      withTable("tab1", "tab2") {
        sql(
          """
            |CREATE TABLE `tab1` (`EX` STRING, `TDATE` DATE)
            |USING parquet
            |PARTITIONED BY (tdate)
          """.stripMargin)
        sql("CREATE TABLE `tab2` (`TDATE` DATE) USING parquet")
        sql(
          """
            |CREATE OR REPLACE TEMPORARY VIEW TMP as
            |SELECT  N.tdate, EX AS new_ex
            |FROM tab1 N
            |JOIN tab2 Z
            |ON N.tdate = Z.tdate
          """.stripMargin)
        sql(
          """
            |SELECT * FROM TMP x JOIN TMP y
            |ON x.tdate = y.tdate
          """.stripMargin).queryExecution.executedPlan
      }
    }
  }

  test("SPARK-26366: verify ReplaceExceptWithFilter") {
    Seq(true, false).foreach { enabled =>
      withSQLConf(SQLConf.REPLACE_EXCEPT_WITH_FILTER.key -> enabled.toString) {
        val df = spark.createDataFrame(
          sparkContext.parallelize(Seq(Row(0, 3, 5),
            Row(0, 3, null),
            Row(null, 3, 5),
            Row(0, null, 5),
            Row(0, null, null),
            Row(null, null, 5),
            Row(null, 3, null),
            Row(null, null, null))),
          StructType(Seq(StructField("c1", IntegerType),
            StructField("c2", IntegerType),
            StructField("c3", IntegerType))))
        val where = "c2 >= 3 OR c1 >= 0"
        val whereNullSafe =
          """
            |(c2 IS NOT NULL AND c2 >= 3)
            |OR (c1 IS NOT NULL AND c1 >= 0)
          """.stripMargin

        val df_a = df.filter(where)
        val df_b = df.filter(whereNullSafe)
        checkAnswer(df.except(df_a), df.except(df_b))

        val whereWithIn = "c2 >= 3 OR c1 in (2)"
        val whereWithInNullSafe =
          """
            |(c2 IS NOT NULL AND c2 >= 3)
          """.stripMargin
        val dfIn_a = df.filter(whereWithIn)
        val dfIn_b = df.filter(whereWithInNullSafe)
        checkAnswer(df.except(dfIn_a), df.except(dfIn_b))
      }
    }
  }

  test("SPARK-26402: accessing nested fields with different cases in case insensitive mode") {
    withSQLConf(SQLConf.CASE_SENSITIVE.key -> "true") {
      val msg = intercept[AnalysisException] {
        withTable("t") {
          sql("create table t (s struct<i: Int>) using json")
          checkAnswer(sql("select s.I from t group by s.i"), Nil)
        }
      }.message
      assert(msg.contains("No such struct field I in i"))
    }

    withSQLConf(SQLConf.CASE_SENSITIVE.key -> "false") {
      withTable("t") {
        sql("create table t (s struct<i: Int>) using json")
        checkAnswer(sql("select s.I from t group by s.i"), Nil)
      }
    }
  }

  test("SPARK-27699 Validate pushed down filters") {
    def checkPushedFilters(format: String, df: DataFrame, filters: Array[sources.Filter]): Unit = {
      val scan = df.queryExecution.sparkPlan
        .find(_.isInstanceOf[BatchScanExec]).get.asInstanceOf[BatchScanExec]
        .scan
      format match {
        case "orc" =>
          assert(scan.isInstanceOf[OrcScan])
          assert(scan.asInstanceOf[OrcScan].pushedFilters === filters)
        case "parquet" =>
          assert(scan.isInstanceOf[ParquetScan])
          assert(scan.asInstanceOf[ParquetScan].pushedFilters === filters)
        case _ =>
          fail(s"unknown format $format")
      }
    }

    Seq("orc", "parquet").foreach { format =>
      withSQLConf(SQLConf.USE_V1_SOURCE_LIST.key -> "") {
        withTempPath { dir =>
          spark.range(10).map(i => (i, i.toString)).toDF("id", "s")
            .write
            .format(format)
            .save(dir.getCanonicalPath)
          val df = spark.read.format(format).load(dir.getCanonicalPath)
          checkPushedFilters(
            format,
            df.where(('id < 2 and 's.contains("foo")) or ('id > 10 and 's.contains("bar"))),
            Array(sources.Or(sources.LessThan("id", 2), sources.GreaterThan("id", 10))))
          checkPushedFilters(
            format,
            df.where('s.contains("foo") or ('id > 10 and 's.contains("bar"))),
            Array.empty)
          checkPushedFilters(
            format,
            df.where('id < 2 and not('id > 10 and 's.contains("bar"))),
            Array(sources.IsNotNull("id"), sources.LessThan("id", 2)))
        }
      }
    }
  }

  test("SPARK-26709: OptimizeMetadataOnlyQuery does not handle empty records correctly") {
    withSQLConf(SQLConf.USE_V1_SOURCE_LIST.key -> "parquet") {
      Seq(true, false).foreach { enableOptimizeMetadataOnlyQuery =>
        withSQLConf(SQLConf.OPTIMIZER_METADATA_ONLY.key ->
          enableOptimizeMetadataOnlyQuery.toString) {
          withTable("t") {
            sql("CREATE TABLE t (col1 INT, p1 INT) USING PARQUET PARTITIONED BY (p1)")
            sql("INSERT INTO TABLE t PARTITION (p1 = 5) SELECT ID FROM range(1, 1)")
            if (enableOptimizeMetadataOnlyQuery) {
              // The result is wrong if we enable the configuration.
              checkAnswer(sql("SELECT MAX(p1) FROM t"), Row(5))
            } else {
              checkAnswer(sql("SELECT MAX(p1) FROM t"), Row(null))
            }
            checkAnswer(sql("SELECT MAX(col1) FROM t"), Row(null))
          }

          withTempPath { path =>
            val tabLocation = path.getCanonicalPath
            val partLocation1 = tabLocation + "/p=3"
            val partLocation2 = tabLocation + "/p=1"
            // SPARK-23271 empty RDD when saved should write a metadata only file
            val df = spark.emptyDataFrame.select(lit(1).as("col"))
            df.write.parquet(partLocation1)
            val df2 = spark.range(10).toDF("col")
            df2.write.parquet(partLocation2)
            val readDF = spark.read.parquet(tabLocation)
            if (enableOptimizeMetadataOnlyQuery) {
              // The result is wrong if we enable the configuration.
              checkAnswer(readDF.selectExpr("max(p)"), Row(3))
            } else {
              checkAnswer(readDF.selectExpr("max(p)"), Row(1))
            }
            checkAnswer(readDF.selectExpr("max(col)"), Row(9))
          }
        }
      }
    }
  }

  test("reset command should not fail with cache") {
    withTable("tbl") {
      val provider = spark.sessionState.conf.defaultDataSourceName
      sql(s"CREATE TABLE tbl(i INT, j STRING) USING $provider")
      sql("reset")
      sql("cache table tbl")
      sql("reset")
    }
  }

  test("string date comparison") {
    withTempView("t1") {
      spark.range(1).selectExpr("date '2000-01-01' as d").createOrReplaceTempView("t1")
      val result = Date.valueOf("2000-01-01")
      checkAnswer(sql("select * from t1 where d < '2000'"), Nil)
      checkAnswer(sql("select * from t1 where d < '2001'"), Row(result))
      checkAnswer(sql("select * from t1 where d < '2000-01'"), Nil)
      checkAnswer(sql("select * from t1 where d < '2000-01-01'"), Nil)
      checkAnswer(sql("select * from t1 where d < '2000-1-1'"), Nil)
      checkAnswer(sql("select * from t1 where d <= '2000-1-1'"), Row(result))
      checkAnswer(sql("select * from t1 where d <= '1999-12-30'"), Nil)
      checkAnswer(sql("select * from t1 where d = '2000-1-1'"), Row(result))
      checkAnswer(sql("select * from t1 where d = '2000-01-01'"), Row(result))
      checkAnswer(sql("select * from t1 where d = '2000-1-02'"), Nil)
      checkAnswer(sql("select * from t1 where d > '2000-01-01'"), Nil)
      checkAnswer(sql("select * from t1 where d > '1999'"), Row(result))
      checkAnswer(sql("select * from t1 where d >= '2000'"), Row(result))
      checkAnswer(sql("select * from t1 where d >= '2000-1'"), Row(result))
      checkAnswer(sql("select * from t1 where d >= '2000-1-1'"), Row(result))
      checkAnswer(sql("select * from t1 where d >= '2000-1-01'"), Row(result))
      checkAnswer(sql("select * from t1 where d >= '2000-01-1'"), Row(result))
      checkAnswer(sql("select * from t1 where d >= '2000-01-01'"), Row(result))
      checkAnswer(sql("select * from t1 where d >= '2000-01-02'"), Nil)
      checkAnswer(sql("select * from t1 where '2000' >= d"), Row(result))
      checkAnswer(sql("select * from t1 where d > '2000-13'"), Nil)

      withSQLConf(SQLConf.LEGACY_CAST_DATETIME_TO_STRING.key -> "true") {
        checkAnswer(sql("select * from t1 where d < '2000'"), Nil)
        checkAnswer(sql("select * from t1 where d < '2001'"), Row(result))
        checkAnswer(sql("select * from t1 where d < '2000-1-1'"), Row(result))
        checkAnswer(sql("select * from t1 where d <= '1999'"), Nil)
        checkAnswer(sql("select * from t1 where d >= '2000'"), Row(result))
        checkAnswer(sql("select * from t1 where d > '1999-13'"), Row(result))
        checkAnswer(sql("select to_date('2000-01-01') > '1'"), Row(true))
      }
    }
  }

  test("string timestamp comparison") {
    spark.range(1)
      .selectExpr("timestamp '2000-01-01 01:10:00.000' as d")
      .createOrReplaceTempView("t1")
    val result = Timestamp.valueOf("2000-01-01 01:10:00")
    checkAnswer(sql("select * from t1 where d < '2000'"), Nil)
    checkAnswer(sql("select * from t1 where d < '2001'"), Row(result))
    checkAnswer(sql("select * from t1 where d < '2000-01'"), Nil)
    checkAnswer(sql("select * from t1 where d < '2000-1-1'"), Nil)
    checkAnswer(sql("select * from t1 where d < '2000-01-01 01:10:00.000'"), Nil)
    checkAnswer(sql("select * from t1 where d < '2000-01-01 02:10:00.000'"), Row(result))
    checkAnswer(sql("select * from t1 where d <= '2000-1-1 01:10:00'"), Row(result))
    checkAnswer(sql("select * from t1 where d <= '2000-1-1 01:00:00'"), Nil)
    checkAnswer(sql("select * from t1 where d = '2000-1-1 01:10:00.000'"), Row(result))
    checkAnswer(sql("select * from t1 where d = '2000-01-01 01:10:00.000'"), Row(result))
    checkAnswer(sql("select * from t1 where d = '2000-1-02 01:10:00.000'"), Nil)
    checkAnswer(sql("select * from t1 where d > '2000'"), Row(result))
    checkAnswer(sql("select * from t1 where d > '2000-1'"), Row(result))
    checkAnswer(sql("select * from t1 where d > '2000-1-1'"), Row(result))
    checkAnswer(sql("select * from t1 where d > '2000-1-1 01:00:00.000'"), Row(result))
    checkAnswer(sql("select * from t1 where d > '2001'"), Nil)
    checkAnswer(sql("select * from t1 where d > '2000-01-02'"), Nil)
    checkAnswer(sql("select * from t1 where d >= '2000-1-01'"), Row(result))
    checkAnswer(sql("select * from t1 where d >= '2000-01-1'"), Row(result))
    checkAnswer(sql("select * from t1 where d >= '2000-01-01'"), Row(result))
    checkAnswer(sql("select * from t1 where d >= '2000-01-01 01:10:00.000'"), Row(result))
    checkAnswer(sql("select * from t1 where d >= '2000-01-02 01:10:00.000'"), Nil)
    checkAnswer(sql("select * from t1 where '2000' >= d"), Nil)
    checkAnswer(sql("select * from t1 where d > '2000-13'"), Nil)

    withSQLConf(SQLConf.LEGACY_CAST_DATETIME_TO_STRING.key -> "true") {
      checkAnswer(sql("select * from t1 where d < '2000'"), Nil)
      checkAnswer(sql("select * from t1 where d < '2001'"), Row(result))
      checkAnswer(sql("select * from t1 where d <= '2000-1-1'"), Row(result))
      checkAnswer(sql("select * from t1 where d <= '2000-01-02'"), Row(result))
      checkAnswer(sql("select * from t1 where d <= '1999'"), Nil)
      checkAnswer(sql("select * from t1 where d >= '2000'"), Row(result))
      checkAnswer(sql("select * from t1 where d > '1999-13'"), Row(result))
      checkAnswer(sql("select to_timestamp('2000-01-01 01:10:00') > '1'"), Row(true))
    }
    sql("DROP VIEW t1")
  }

  test("SPARK-28156: self-join should not miss cached view") {
    withTable("table1") {
      withView("table1_vw") {
        withTempView("cachedview") {
          val df = Seq.tabulate(5) { x => (x, x + 1, x + 2, x + 3) }.toDF("a", "b", "c", "d")
          df.write.mode("overwrite").format("orc").saveAsTable("table1")
          sql("drop view if exists table1_vw")
          sql("create view table1_vw as select * from table1")

          val cachedView = sql("select a, b, c, d from table1_vw")

          cachedView.createOrReplaceTempView("cachedview")
          cachedView.persist()

          val queryDf = sql(
            s"""select leftside.a, leftside.b
               |from cachedview leftside
               |join cachedview rightside
               |on leftside.a = rightside.a
           """.stripMargin)

          val inMemoryTableScan = collect(queryDf.queryExecution.executedPlan) {
            case i: InMemoryTableScanExec => i
          }
          assert(inMemoryTableScan.size == 2)
          checkAnswer(queryDf, Row(0, 1) :: Row(1, 2) :: Row(2, 3) :: Row(3, 4) :: Row(4, 5) :: Nil)
        }
      }
    }

  }

  test("SPARK-29000: arithmetic computation overflow when don't allow decimal precision loss ") {
    withSQLConf(SQLConf.DECIMAL_OPERATIONS_ALLOW_PREC_LOSS.key -> "false") {
      val df1 = sql("select case when 1=2 then 1 else 100.000000000000000000000000 end * 1")
      checkAnswer(df1, Array(Row(100)))
      val df2 = sql("select case when 1=2 then 1 else 100.000000000000000000000000 end * " +
        "case when 1=2 then 2 else 1 end")
      checkAnswer(df2, Array(Row(100)))
      val df3 = sql("select case when 1=2 then 1 else 1.000000000000000000000001 end / 10")
      checkAnswer(df3, Array(Row(new java.math.BigDecimal("0.100000000000000000000000100"))))
    }
  }

  test("SPARK-29239: Subquery should not cause NPE when eliminating subexpression") {
    withSQLConf(SQLConf.WHOLESTAGE_CODEGEN_ENABLED.key -> "false",
        SQLConf.SUBQUERY_REUSE_ENABLED.key -> "false",
        SQLConf.CODEGEN_FACTORY_MODE.key -> "CODEGEN_ONLY",
        SQLConf.OPTIMIZER_EXCLUDED_RULES.key -> ConvertToLocalRelation.ruleName) {
      withTempView("t1", "t2") {
        sql("create temporary view t1 as select * from values ('val1a', 10L) as t1(t1a, t1b)")
        sql("create temporary view t2 as select * from values ('val3a', 110L) as t2(t2a, t2b)")
        val df = sql("SELECT min, min from (SELECT (SELECT min(t2b) FROM t2) min " +
          "FROM t1 WHERE t1a = 'val1c')")
        assert(df.collect().size == 0)
      }
    }
  }

  test("SPARK-29213: FilterExec should not throw NPE") {
    withTempView("t1", "t2", "t3") {
      sql("SELECT ''").as[String].map(identity).toDF("x").createOrReplaceTempView("t1")
      sql("SELECT * FROM VALUES 0, CAST(NULL AS BIGINT)")
        .as[java.lang.Long]
        .map(identity)
        .toDF("x")
        .createOrReplaceTempView("t2")
      sql("SELECT ''").as[String].map(identity).toDF("x").createOrReplaceTempView("t3")
      sql(
        """
          |SELECT t1.x
          |FROM t1
          |LEFT JOIN (
          |    SELECT x FROM (
          |        SELECT x FROM t2
          |        UNION ALL
          |        SELECT SUBSTR(x,5) x FROM t3
          |    ) a
          |    WHERE LENGTH(x)>0
          |) t3
          |ON t1.x=t3.x
        """.stripMargin).collect()
    }
  }

  test("SPARK-29682: Conflicting attributes in Expand are resolved") {
    val numsDF = Seq(1, 2, 3).toDF("nums")
    val cubeDF = numsDF.cube("nums").agg(max(lit(0)).as("agcol"))

    checkAnswer(
      cubeDF.join(cubeDF, "nums"),
      Row(1, 0, 0) :: Row(2, 0, 0) :: Row(3, 0, 0) :: Nil)
  }

  test("SPARK-29860: Fix dataType mismatch issue for InSubquery") {
    withTempView("ta", "tb", "tc", "td", "te", "tf") {
      sql("CREATE TEMPORARY VIEW ta AS SELECT * FROM VALUES(CAST(1 AS DECIMAL(8, 0))) AS ta(id)")
      sql("CREATE TEMPORARY VIEW tb AS SELECT * FROM VALUES(CAST(1 AS DECIMAL(7, 2))) AS tb(id)")
      sql("CREATE TEMPORARY VIEW tc AS SELECT * FROM VALUES(CAST(1 AS DOUBLE)) AS tc(id)")
      sql("CREATE TEMPORARY VIEW td AS SELECT * FROM VALUES(CAST(1 AS FLOAT)) AS td(id)")
      sql("CREATE TEMPORARY VIEW te AS SELECT * FROM VALUES(CAST(1 AS BIGINT)) AS te(id)")
      sql("CREATE TEMPORARY VIEW tf AS SELECT * FROM VALUES(CAST(1 AS DECIMAL(38, 38))) AS tf(id)")
      val df1 = sql("SELECT id FROM ta WHERE id IN (SELECT id FROM tb)")
      checkAnswer(df1, Row(new java.math.BigDecimal(1)))
      val df2 = sql("SELECT id FROM ta WHERE id IN (SELECT id FROM tc)")
      checkAnswer(df2, Row(new java.math.BigDecimal(1)))
      val df3 = sql("SELECT id FROM ta WHERE id IN (SELECT id FROM td)")
      checkAnswer(df3, Row(new java.math.BigDecimal(1)))
      val df4 = sql("SELECT id FROM ta WHERE id IN (SELECT id FROM te)")
      checkAnswer(df4, Row(new java.math.BigDecimal(1)))
      val df5 = sql("SELECT id FROM ta WHERE id IN (SELECT id FROM tf)")
      checkAnswer(df5, Array.empty[Row])
    }
  }

  test("SPARK-30447: fix constant propagation inside NOT") {
    withTempView("t") {
      Seq[Integer](1, null).toDF("c").createOrReplaceTempView("t")
      val df = sql("SELECT * FROM t WHERE NOT(c = 1 AND c + 1 = 1)")

      checkAnswer(df, Row(1))
    }
  }

  test("SPARK-26218: Fix the corner case when casting float to Integer") {
    withSQLConf(SQLConf.ANSI_ENABLED.key -> "true") {
      intercept[ArithmeticException](
        sql("SELECT CAST(CAST(2147483648 as FLOAT) as Integer)").collect()
      )
      intercept[ArithmeticException](
        sql("SELECT CAST(CAST(2147483648 as DOUBLE) as Integer)").collect()
      )
    }
  }

  test("SPARK-30870: Column pruning shouldn't alias a nested column for the whole structure") {
    withTable("t") {
      val df = sql(
        """
          |SELECT value
          |FROM VALUES array(named_struct('field', named_struct('a', 1, 'b', 2))) AS (value)
        """.stripMargin)
      df.write.format("parquet").saveAsTable("t")

      val df2 = spark.table("t")
        .limit(100)
        .select(size(col("value.field")))
      val projects = df2.queryExecution.optimizedPlan.collect {
        case p: Project => p
      }
      assert(projects.length == 1)
      val aliases = NestedColumnAliasingSuite.collectGeneratedAliases(projects(0))
      assert(aliases.length == 0)
    }
  }

  test("SPARK-30955: Exclude Generate output when aliasing in nested column pruning") {
    val df1 = sql(
      """
        |SELECT explodedvalue.*
        |FROM VALUES array(named_struct('nested', named_struct('a', 1, 'b', 2))) AS (value)
        |LATERAL VIEW explode(value) AS explodedvalue
      """.stripMargin)
    checkAnswer(df1, Row(Row(1, 2)) :: Nil)

    val df2 = sql(
      """
        |SELECT explodedvalue.nested.a
        |FROM VALUES array(named_struct('nested', named_struct('a', 1, 'b', 2))) AS (value)
        |LATERAL VIEW explode(value) AS explodedvalue
      """.stripMargin)
    checkAnswer(df2, Row(1) :: Nil)
  }

  test("SPARK-30279 Support 32 or more grouping attributes for GROUPING_ID()") {
    withTempView("t") {
      sql("CREATE TEMPORARY VIEW t AS SELECT * FROM " +
        s"VALUES(${(0 until 65).map { _ => 1 }.mkString(", ")}, 3) AS " +
        s"t(${(0 until 65).map { i => s"k$i" }.mkString(", ")}, v)")

      def testGroupingIDs(numGroupingSet: Int, expectedIds: Seq[Any] = Nil): Unit = {
        val groupingCols = (0 until numGroupingSet).map { i => s"k$i" }
        val df = sql("SELECT GROUPING_ID(), SUM(v) FROM t GROUP BY " +
          s"GROUPING SETS ((${groupingCols.mkString(",")}), (${groupingCols.init.mkString(",")}))")
        checkAnswer(df, expectedIds.map { id => Row(id, 3) })
      }

      withSQLConf(SQLConf.LEGACY_INTEGER_GROUPING_ID.key -> "true") {
        testGroupingIDs(32, Seq(0, 1))
        val ex = intercept[AnalysisException] {
          testGroupingIDs(33)
        }
        assert(ex.getMessage.contains("Grouping sets size cannot be greater than 32"))
        assert(ex.getErrorClass == "GROUPING_SIZE_LIMIT_EXCEEDED")
      }

      withSQLConf(SQLConf.LEGACY_INTEGER_GROUPING_ID.key -> "false") {
        testGroupingIDs(64, Seq(0L, 1L))
        val ex = intercept[AnalysisException] {
          testGroupingIDs(65)
        }
        assert(ex.getMessage.contains("Grouping sets size cannot be greater than 64"))
        assert(ex.getErrorClass == "GROUPING_SIZE_LIMIT_EXCEEDED")
      }
    }
  }

  test("SPARK-36339: References to grouping attributes should be replaced") {
    withTempView("t") {
      Seq("a", "a", "b").toDF("x").createOrReplaceTempView("t")
      checkAnswer(
        sql(
          """
            |select count(x) c, x from t
            |group by x grouping sets(x)
          """.stripMargin),
        Seq(Row(2, "a"), Row(1, "b")))
    }
  }

  test("SPARK-31166: UNION map<null, null> and other maps should not fail") {
    checkAnswer(
      sql("(SELECT map()) UNION ALL (SELECT map(1, 2))"),
      Seq(Row(Map[Int, Int]()), Row(Map(1 -> 2))))
  }

  test("SPARK-31242: clone SparkSession should respect sessionInitWithConfigDefaults") {
    // Note, only the conf explicitly set in SparkConf(e.g. in SharedSparkSessionBase) would cause
    // problem before the fix.
    withSQLConf(SQLConf.CODEGEN_FALLBACK.key -> "true") {
      val cloned = spark.cloneSession()
      SparkSession.setActiveSession(cloned)
      assert(SQLConf.get.getConf(SQLConf.CODEGEN_FALLBACK) === true)
    }
  }

  test("SPARK-31594: Do not display the seed of rand/randn with no argument in output schema") {
    def checkIfSeedExistsInExplain(df: DataFrame): Unit = {
      val output = new java.io.ByteArrayOutputStream()
      Console.withOut(output) {
        df.explain()
      }
      val projectExplainOutput = output.toString.split("\n").find(_.contains("Project")).get
      assert(projectExplainOutput.matches(""".*randn?\(-?[0-9]+\).*"""))
    }
    val df1 = sql("SELECT rand()")
    assert(df1.schema.head.name === "rand()")
    checkIfSeedExistsInExplain(df1)
    val df2 = sql("SELECT rand(1L)")
    assert(df2.schema.head.name === "rand(1)")
    checkIfSeedExistsInExplain(df2)
    val df3 = sql("SELECT randn()")
    assert(df3.schema.head.name === "randn()")
    checkIfSeedExistsInExplain(df1)
    val df4 = sql("SELECT randn(1L)")
    assert(df4.schema.head.name === "randn(1)")
    checkIfSeedExistsInExplain(df2)
  }

  test("SPARK-31670: Trim unnecessary Struct field alias in Aggregate/GroupingSets") {
    withTempView("t") {
      sql(
        """
          |CREATE TEMPORARY VIEW t(a, b, c) AS
          |SELECT * FROM VALUES
          |('A', 1, NAMED_STRUCT('row_id', 1, 'json_string', '{"i": 1}')),
          |('A', 2, NAMED_STRUCT('row_id', 2, 'json_string', '{"i": 1}')),
          |('A', 2, NAMED_STRUCT('row_id', 2, 'json_string', '{"i": 2}')),
          |('B', 1, NAMED_STRUCT('row_id', 3, 'json_string', '{"i": 1}')),
          |('C', 3, NAMED_STRUCT('row_id', 4, 'json_string', '{"i": 1}'))
        """.stripMargin)

      checkAnswer(
        sql(
          """
            |SELECT a, c.json_string, SUM(b)
            |FROM t
            |GROUP BY a, c.json_string
            |""".stripMargin),
        Row("A", "{\"i\": 1}", 3) :: Row("A", "{\"i\": 2}", 2) ::
          Row("B", "{\"i\": 1}", 1) :: Row("C", "{\"i\": 1}", 3) :: Nil)

      checkAnswer(
        sql(
          """
            |SELECT a, c.json_string, SUM(b)
            |FROM t
            |GROUP BY a, c.json_string
            |WITH CUBE
            |""".stripMargin),
        Row("A", "{\"i\": 1}", 3) :: Row("A", "{\"i\": 2}", 2) :: Row("A", null, 5) ::
          Row("B", "{\"i\": 1}", 1) :: Row("B", null, 1) ::
          Row("C", "{\"i\": 1}", 3) :: Row("C", null, 3) ::
          Row(null, "{\"i\": 1}", 7) :: Row(null, "{\"i\": 2}", 2) :: Row(null, null, 9) :: Nil)

      checkAnswer(
        sql(
          """
            |SELECT a, get_json_object(c.json_string, '$.i'), SUM(b)
            |FROM t
            |GROUP BY a, get_json_object(c.json_string, '$.i')
            |WITH CUBE
            |""".stripMargin),
        Row("A", "1", 3) :: Row("A", "2", 2) :: Row("A", null, 5) ::
          Row("B", "1", 1) :: Row("B", null, 1) ::
          Row("C", "1", 3) :: Row("C", null, 3) ::
          Row(null, "1", 7) :: Row(null, "2", 2) :: Row(null, null, 9) :: Nil)

      checkAnswer(
        sql(
          """
            |SELECT a, c.json_string AS json_string, SUM(b)
            |FROM t
            |GROUP BY a, c.json_string
            |WITH CUBE
            |""".stripMargin),
        Row("A", null, 5) :: Row("A", "{\"i\": 1}", 3) :: Row("A", "{\"i\": 2}", 2) ::
          Row("B", null, 1) :: Row("B", "{\"i\": 1}", 1) ::
          Row("C", null, 3) :: Row("C", "{\"i\": 1}", 3) ::
          Row(null, null, 9) :: Row(null, "{\"i\": 1}", 7) :: Row(null, "{\"i\": 2}", 2) :: Nil)

      checkAnswer(
        sql(
          """
            |SELECT a, c.json_string as js, SUM(b)
            |FROM t
            |GROUP BY a, c.json_string
            |WITH CUBE
            |""".stripMargin),
        Row("A", null, 5) :: Row("A", "{\"i\": 1}", 3) :: Row("A", "{\"i\": 2}", 2) ::
          Row("B", null, 1) :: Row("B", "{\"i\": 1}", 1) ::
          Row("C", null, 3) :: Row("C", "{\"i\": 1}", 3) ::
          Row(null, null, 9) :: Row(null, "{\"i\": 1}", 7) :: Row(null, "{\"i\": 2}", 2) :: Nil)

      checkAnswer(
        sql(
          """
            |SELECT a, c.json_string as js, SUM(b)
            |FROM t
            |GROUP BY a, c.json_string
            |WITH ROLLUP
            |""".stripMargin),
        Row("A", null, 5) :: Row("A", "{\"i\": 1}", 3) :: Row("A", "{\"i\": 2}", 2) ::
          Row("B", null, 1) :: Row("B", "{\"i\": 1}", 1) ::
          Row("C", null, 3) :: Row("C", "{\"i\": 1}", 3) ::
          Row(null, null, 9) :: Nil)

      checkAnswer(
        sql(
          """
            |SELECT a, c.json_string, SUM(b)
            |FROM t
            |GROUP BY a, c.json_string
            |GROUPING sets((a),(a, c.json_string))
            |""".stripMargin),
        Row("A", null, 5) :: Row("A", "{\"i\": 1}", 3) :: Row("A", "{\"i\": 2}", 2) ::
          Row("B", null, 1) :: Row("B", "{\"i\": 1}", 1) ::
          Row("C", null, 3) :: Row("C", "{\"i\": 1}", 3) :: Nil)
    }
  }

  test("SPARK-31761: test byte, short, integer overflow for (Divide) integral type") {
    checkAnswer(sql("Select -2147483648 DIV -1"), Seq(Row(Integer.MIN_VALUE.toLong * -1)))
    checkAnswer(sql("select CAST(-128 as Byte) DIV CAST (-1 as Byte)"),
      Seq(Row(Byte.MinValue.toLong * -1)))
    checkAnswer(sql("select CAST(-32768 as short) DIV CAST (-1 as short)"),
      Seq(Row(Short.MinValue.toLong * -1)))
  }

  test("normalize special floating numbers in subquery") {
    withTempView("v1", "v2", "v3") {
      Seq(-0.0).toDF("d").createTempView("v1")
      Seq(0.0).toDF("d").createTempView("v2")
      spark.range(2).createTempView("v3")

      // non-correlated subquery
      checkAnswer(sql("SELECT (SELECT v1.d FROM v1 JOIN v2 ON v1.d = v2.d)"), Row(-0.0))
      // correlated subquery
      checkAnswer(
        sql(
          """
            |SELECT id FROM v3 WHERE EXISTS
            |  (SELECT v1.d FROM v1 JOIN v2 ON v1.d = v2.d WHERE id > 0)
            |""".stripMargin), Row(1))
    }
  }

  test("SPARK-31875: remove hints from plan when spark.sql.optimizer.disableHints = true") {
    withSQLConf(SQLConf.DISABLE_HINTS.key -> "true") {
      withTempView("t1", "t2") {
        Seq[Integer](1, 2).toDF("c1").createOrReplaceTempView("t1")
        Seq[Integer](1, 2).toDF("c1").createOrReplaceTempView("t2")
        val repartitionHints = Seq(
          "COALESCE(2)",
          "REPARTITION(c1)",
          "REPARTITION(c1, 2)",
          "REPARTITION_BY_RANGE(c1, 2)",
          "REPARTITION_BY_RANGE(c1)"
        )
        val joinHints = Seq(
          "BROADCASTJOIN (t1)",
          "MAPJOIN(t1)",
          "SHUFFLE_MERGE(t1)",
          "MERGEJOIN(t1)",
          "SHUFFLE_REPLICATE_NL(t1)"
        )

        repartitionHints.foreach { hintName =>
          val sqlText = s"SELECT /*+ $hintName */ * FROM t1"
          val sqlTextWithoutHint = "SELECT * FROM t1"
          val expectedPlan = sql(sqlTextWithoutHint)
          val actualPlan = sql(sqlText)
          comparePlans(actualPlan.queryExecution.analyzed, expectedPlan.queryExecution.analyzed)
        }

        joinHints.foreach { hintName =>
          val sqlText = s"SELECT /*+ $hintName */ * FROM t1 INNER JOIN t2 ON t1.c1 = t2.c1"
          val sqlTextWithoutHint = "SELECT * FROM t1 INNER JOIN t2 ON t1.c1 = t2.c1"
          val expectedPlan = sql(sqlTextWithoutHint)
          val actualPlan = sql(sqlText)
          comparePlans(actualPlan.queryExecution.analyzed, expectedPlan.queryExecution.analyzed)
        }
      }
    }
  }

  test("SPARK-32372: ResolveReferences.dedupRight should only rewrite attributes for ancestor " +
    "plans of the conflict plan") {
    withTempView("person_a", "person_b", "person_c") {
      sql("SELECT name, avg(age) as avg_age FROM person GROUP BY name")
        .createOrReplaceTempView("person_a")
      sql("SELECT p1.name, p2.avg_age FROM person p1 JOIN person_a p2 ON p1.name = p2.name")
        .createOrReplaceTempView("person_b")
      sql("SELECT * FROM person_a UNION SELECT * FROM person_b")
        .createOrReplaceTempView("person_c")
      checkAnswer(
        sql("SELECT p1.name, p2.avg_age FROM person_c p1 JOIN person_c p2 ON p1.name = p2.name"),
        Row("jim", 20.0) :: Row("mike", 30.0) :: Nil)
    }
  }

  test("SPARK-32280: Avoid duplicate rewrite attributes when there're multiple JOINs") {
    withTempView("A", "B", "C") {
      sql("SELECT 1 AS id").createOrReplaceTempView("A")
      sql("SELECT id, 'foo' AS kind FROM A").createOrReplaceTempView("B")
      sql("SELECT l.id as id FROM B AS l LEFT SEMI JOIN B AS r ON l.kind = r.kind")
        .createOrReplaceTempView("C")
      checkAnswer(sql("SELECT 0 FROM ( SELECT * FROM B JOIN C USING (id)) " +
        "JOIN ( SELECT * FROM B JOIN C USING (id)) USING (id)"), Row(0))
    }
  }

  test("SPARK-32788: non-partitioned table scan should not have partition filter") {
    withTable("t") {
      spark.range(1).write.saveAsTable("t")
      checkAnswer(sql("SELECT id FROM t WHERE (SELECT true)"), Row(0L))
    }
  }

  test("SPARK-33306: Timezone is needed when cast Date to String") {
    withTempView("t1", "t2") {
      spark.sql("select to_date(concat('2000-01-0', id)) as d from range(1, 2)")
        .createOrReplaceTempView("t1")
      spark.sql("select concat('2000-01-0', id) as d from range(1, 2)")
        .createOrReplaceTempView("t2")
      val result = Date.valueOf("2000-01-01")

      checkAnswer(sql("select t1.d from t1 join t2 on t1.d = t2.d"), Row(result))
      withSQLConf(SQLConf.LEGACY_CAST_DATETIME_TO_STRING.key -> "true") {
        checkAnswer(sql("select t1.d from t1 join t2 on t1.d = t2.d"), Row(result))
      }
    }
  }

  test("SPARK-33338: GROUP BY using literal map should not fail") {
    withTable("t") {
      withTempDir { dir =>
        sql(s"CREATE TABLE t USING ORC LOCATION '${dir.toURI}' AS SELECT map('k1', 'v1') m, 'k1' k")
        Seq(
          "SELECT map('k1', 'v1')[k] FROM t GROUP BY 1",
          "SELECT map('k1', 'v1')[k] FROM t GROUP BY map('k1', 'v1')[k]",
          "SELECT map('k1', 'v1')[k] a FROM t GROUP BY a").foreach { statement =>
          checkAnswer(sql(statement), Row("v1"))
        }
      }
    }
  }

  test("SPARK-33084: Add jar support Ivy URI in SQL") {
    val sc = spark.sparkContext
    val hiveVersion = "2.3.9"
    // transitive=false, only download specified jar
    sql(s"ADD JAR ivy://org.apache.hive.hcatalog:hive-hcatalog-core:$hiveVersion?transitive=false")
    assert(sc.listJars()
      .exists(_.contains(s"org.apache.hive.hcatalog_hive-hcatalog-core-$hiveVersion.jar")))

    // default transitive=true, test download ivy URL jar return multiple jars
    sql("ADD JAR ivy://org.scala-js:scalajs-test-interface_2.12:1.2.0")
    assert(sc.listJars().exists(_.contains("scalajs-library_2.12")))
    assert(sc.listJars().exists(_.contains("scalajs-test-interface_2.12")))

    sql(s"ADD JAR ivy://org.apache.hive:hive-contrib:$hiveVersion" +
      "?exclude=org.pentaho:pentaho-aggdesigner-algorithm&transitive=true")
    assert(sc.listJars().exists(_.contains(s"org.apache.hive_hive-contrib-$hiveVersion.jar")))
    assert(sc.listJars().exists(_.contains(s"org.apache.hive_hive-exec-$hiveVersion.jar")))
    assert(!sc.listJars().exists(_.contains("org.pentaho.pentaho_aggdesigner-algorithm")))
  }

  test("SPARK-33677: LikeSimplification should be skipped if pattern contains any escapeChar") {
    withTempView("df") {
      Seq("m@ca").toDF("s").createOrReplaceTempView("df")

      val e = intercept[AnalysisException] {
        sql("SELECT s LIKE 'm%@ca' ESCAPE '%' FROM df").collect()
      }
      assert(e.message.contains("the pattern 'm%@ca' is invalid, " +
        "the escape character is not allowed to precede '@'"))

      checkAnswer(sql("SELECT s LIKE 'm@@ca' ESCAPE '@' FROM df"), Row(true))
    }
  }

  test("limit partition num to 1 when distributing by foldable expressions") {
    withSQLConf((SQLConf.SHUFFLE_PARTITIONS.key, "5")) {
      Seq(1, "1, 2", null, "version()").foreach { expr =>
        val plan = sql(s"select * from values (1), (2), (3) t(a) distribute by $expr")
          .queryExecution.optimizedPlan
        val res = plan.collect {
          case r: RepartitionByExpression if r.numPartitions == 1 => true
        }
        assert(res.nonEmpty)
      }
    }
  }

  test("Fold RepartitionExpression num partition should check if partition expression is empty") {
    withSQLConf((SQLConf.SHUFFLE_PARTITIONS.key, "5")) {
      val df = spark.range(1).hint("REPARTITION_BY_RANGE")
      val plan = df.queryExecution.optimizedPlan
      val res = plan.collect {
        case r: RepartitionByExpression if r.numPartitions == 5 => true
      }
      assert(res.nonEmpty)
    }
  }

  test("SPARK-34030: Fold RepartitionExpression num partition should at Optimizer") {
    withSQLConf((SQLConf.SHUFFLE_PARTITIONS.key, "2")) {
      Seq(1, "1, 2", null, "version()").foreach { expr =>
        val plan = sql(s"select * from values (1), (2), (3) t(a) distribute by $expr")
          .queryExecution.analyzed
        val res = plan.collect {
          case r: RepartitionByExpression if r.numPartitions == 2 => true
        }
        assert(res.nonEmpty)
      }
    }
  }

  test("SPARK-33591: null as string partition literal value 'null' after setting legacy conf") {
    withSQLConf(SQLConf.LEGACY_PARSE_NULL_PARTITION_SPEC_AS_STRING_LITERAL.key -> "true") {
      val t = "tbl"
      withTable("tbl") {
        sql(s"CREATE TABLE $t (col1 INT, p1 STRING) USING PARQUET PARTITIONED BY (p1)")
        sql(s"INSERT INTO TABLE $t PARTITION (p1 = null) SELECT 0")
        checkAnswer(spark.sql(s"SELECT * FROM $t"), Row(0, "null"))
      }
    }
  }

  test("SPARK-33593: Vector reader got incorrect data with binary partition value") {
    Seq("false", "true").foreach(value => {
      withSQLConf(SQLConf.PARQUET_VECTORIZED_READER_ENABLED.key -> value) {
        withTable("t1") {
          sql(
            """CREATE TABLE t1(name STRING, id BINARY, part BINARY)
              |USING PARQUET PARTITIONED BY (part)""".stripMargin)
          sql("INSERT INTO t1 PARTITION(part = 'Spark SQL') VALUES('a', X'537061726B2053514C')")
          checkAnswer(sql("SELECT name, cast(id as string), cast(part as string) FROM t1"),
            Row("a", "Spark SQL", "Spark SQL"))
        }
      }

      withSQLConf(SQLConf.ORC_VECTORIZED_READER_ENABLED.key -> value) {
        withTable("t2") {
          sql(
            """CREATE TABLE t2(name STRING, id BINARY, part BINARY)
              |USING ORC PARTITIONED BY (part)""".stripMargin)
          sql("INSERT INTO t2 PARTITION(part = 'Spark SQL') VALUES('a', X'537061726B2053514C')")
          checkAnswer(sql("SELECT name, cast(id as string), cast(part as string) FROM t2"),
            Row("a", "Spark SQL", "Spark SQL"))
        }
      }
    })
  }

  test("SPARK-33084: Add jar support Ivy URI in SQL -- jar contains udf class") {
    val sumFuncClass = "org.apache.spark.examples.sql.Spark33084"
    val functionName = "test_udf"
    withTempDir { dir =>
      System.setProperty("ivy.home", dir.getAbsolutePath)
      val sourceJar = new File(Thread.currentThread().getContextClassLoader
        .getResource("SPARK-33084.jar").getFile)
      val targetCacheJarDir = new File(dir.getAbsolutePath +
        "/local/org.apache.spark/SPARK-33084/1.0/jars/")
      targetCacheJarDir.mkdir()
      // copy jar to local cache
      FileUtils.copyFileToDirectory(sourceJar, targetCacheJarDir)
      withTempView("v1") {
        withUserDefinedFunction(
          s"default.$functionName" -> false,
          functionName -> true) {
          // create temporary function without class
          val e = intercept[AnalysisException] {
            sql(s"CREATE TEMPORARY FUNCTION $functionName AS '$sumFuncClass'")
          }.getMessage
          assert(e.contains("Can not load class 'org.apache.spark.examples.sql.Spark33084"))
          sql("ADD JAR ivy://org.apache.spark:SPARK-33084:1.0")
          sql(s"CREATE TEMPORARY FUNCTION $functionName AS '$sumFuncClass'")
          // create a view using a function in 'default' database
          sql(s"CREATE TEMPORARY VIEW v1 AS SELECT $functionName(col1) FROM VALUES (1), (2), (3)")
          // view v1 should still using function defined in `default` database
          checkAnswer(sql("SELECT * FROM v1"), Seq(Row(2.0)))
        }
      }
    }
  }

  test("SPARK-33964: Combine distinct unions that have noop project between them") {
    val df = sql("""
      |SELECT a, b FROM (
      |  SELECT a, b FROM testData2
      |  UNION
      |  SELECT a, sum(b) FROM testData2 GROUP BY a
      |  UNION
      |  SELECT null AS a, sum(b) FROM testData2
      |)""".stripMargin)

    val unions = df.queryExecution.sparkPlan.collect {
      case u: UnionExec => u
    }

    assert(unions.size == 1)
  }

  test("SPARK-34421: Resolve temporary objects in temporary views with CTEs") {
    val tempFuncName = "temp_func"
    withUserDefinedFunction(tempFuncName -> true) {
      spark.udf.register(tempFuncName, identity[Int](_))

      val tempViewName = "temp_view"
      withTempView(tempViewName) {
        sql(s"CREATE TEMPORARY VIEW $tempViewName AS SELECT 1")

        val testViewName = "test_view"

        withTempView(testViewName) {
          sql(
            s"""
              |CREATE TEMPORARY VIEW $testViewName AS
              |WITH cte AS (
              |  SELECT $tempFuncName(0)
              |)
              |SELECT * FROM cte
              |""".stripMargin)
          checkAnswer(sql(s"SELECT * FROM $testViewName"), Row(0))
        }

        withTempView(testViewName) {
          sql(
            s"""
              |CREATE TEMPORARY VIEW $testViewName AS
              |WITH cte AS (
              |  SELECT * FROM $tempViewName
              |)
              |SELECT * FROM cte
              |""".stripMargin)
          checkAnswer(sql(s"SELECT * FROM $testViewName"), Row(1))
        }
      }
    }
  }

  test("SPARK-34421: Resolve temporary objects in permanent views with CTEs") {
    val tempFuncName = "temp_func"
    withUserDefinedFunction((tempFuncName, true)) {
      spark.udf.register(tempFuncName, identity[Int](_))

      val tempViewName = "temp_view"
      withTempView(tempViewName) {
        sql(s"CREATE TEMPORARY VIEW $tempViewName AS SELECT 1")

        val testViewName = "test_view"

        val e = intercept[AnalysisException] {
          sql(
            s"""
              |CREATE VIEW $testViewName AS
              |WITH cte AS (
              |  SELECT * FROM $tempViewName
              |)
              |SELECT * FROM cte
              |""".stripMargin)
        }
        assert(e.message.contains("Not allowed to create a permanent view " +
          s"`default`.`$testViewName` by referencing a temporary view $tempViewName"))

        val e2 = intercept[AnalysisException] {
          sql(
            s"""
              |CREATE VIEW $testViewName AS
              |WITH cte AS (
              |  SELECT $tempFuncName(0)
              |)
              |SELECT * FROM cte
              |""".stripMargin)
        }
        assert(e2.message.contains("Not allowed to create a permanent view " +
          s"`default`.`$testViewName` by referencing a temporary function `$tempFuncName`"))
      }
    }
  }

  test("SPARK-26138 Pushdown limit through InnerLike when condition is empty") {
    withTable("t1", "t2") {
      spark.range(5).repartition(1).write.saveAsTable("t1")
      spark.range(5).repartition(1).write.saveAsTable("t2")
      val df = spark.sql("SELECT * FROM t1 CROSS JOIN t2 LIMIT 3")
      val pushedLocalLimits = df.queryExecution.optimizedPlan.collect {
        case l @ LocalLimit(_, _: LogicalRelation) => l
      }
      assert(pushedLocalLimits.length === 2)
      checkAnswer(df, Row(0, 0) :: Row(0, 1) :: Row(0, 2) :: Nil)
    }
  }

  test("SPARK-34514: Push down limit through LEFT SEMI and LEFT ANTI join") {
    withTable("left_table", "nonempty_right_table", "empty_right_table") {
      spark.range(5).toDF().repartition(1).write.saveAsTable("left_table")
      spark.range(3).write.saveAsTable("nonempty_right_table")
      spark.range(0).write.saveAsTable("empty_right_table")
      Seq("LEFT SEMI", "LEFT ANTI").foreach { joinType =>
        val joinWithNonEmptyRightDf = spark.sql(
          s"SELECT * FROM left_table $joinType JOIN nonempty_right_table LIMIT 3")
        val joinWithEmptyRightDf = spark.sql(
          s"SELECT * FROM left_table $joinType JOIN empty_right_table LIMIT 3")

        Seq(joinWithNonEmptyRightDf, joinWithEmptyRightDf).foreach { df =>
          val pushedLocalLimits = df.queryExecution.optimizedPlan.collect {
            case l @ LocalLimit(_, _: LogicalRelation) => l
          }
          assert(pushedLocalLimits.length === 1)
        }

        val expectedAnswer = Seq(Row(0), Row(1), Row(2))
        if (joinType == "LEFT SEMI") {
          checkAnswer(joinWithNonEmptyRightDf, expectedAnswer)
          checkAnswer(joinWithEmptyRightDf, Seq.empty)
        } else {
          checkAnswer(joinWithNonEmptyRightDf, Seq.empty)
          checkAnswer(joinWithEmptyRightDf, expectedAnswer)
        }
      }
    }
  }

  test("SPARK-34575 Push down limit through window when partitionSpec is empty") {
    withTable("t1") {
      val numRows = 10
      spark.range(numRows)
        .selectExpr("if (id % 2 = 0, null, id) AS a", s"$numRows - id AS b")
        .write
        .saveAsTable("t1")

      val df1 = spark.sql(
        """
          |SELECT a, b, ROW_NUMBER() OVER(ORDER BY a, b) AS rn
          |FROM t1 LIMIT 3
          |""".stripMargin)
      val pushedLocalLimits1 = df1.queryExecution.optimizedPlan.collect {
        case l @ LocalLimit(_, _: Sort) => l
      }
      assert(pushedLocalLimits1.length === 1)
      checkAnswer(df1, Seq(Row(null, 2, 1), Row(null, 4, 2), Row(null, 6, 3)))

      val df2 = spark.sql(
        """
          |SELECT b, RANK() OVER(ORDER BY a, b) AS rk, DENSE_RANK(b) OVER(ORDER BY a, b) AS s
          |FROM t1 LIMIT 2
          |""".stripMargin)
      val pushedLocalLimits2 = df2.queryExecution.optimizedPlan.collect {
        case l @ LocalLimit(_, _: Sort) => l
      }
      assert(pushedLocalLimits2.length === 1)
      checkAnswer(df2, Seq(Row(2, 1, 1), Row(4, 2, 2)))
    }
  }

  test("SPARK-34796: Avoid code-gen compilation error for LIMIT query") {
    withTable("left_table", "empty_right_table", "output_table") {
      spark.range(5).toDF("k").write.saveAsTable("left_table")
      spark.range(0).toDF("k").write.saveAsTable("empty_right_table")

      withSQLConf(SQLConf.ADAPTIVE_EXECUTION_ENABLED.key -> "false") {
        spark.sql("CREATE TABLE output_table (k INT) USING parquet")
        spark.sql(
          """
            |INSERT INTO TABLE output_table
            |SELECT t1.k FROM left_table t1
            |JOIN empty_right_table t2
            |ON t1.k = t2.k
            |LIMIT 3
          """.stripMargin)
      }
    }
  }

  test("SPARK-33482: Fix FileScan canonicalization") {
    withSQLConf(SQLConf.USE_V1_SOURCE_LIST.key -> "") {
      withTempPath { path =>
        spark.range(5).toDF().write.mode("overwrite").parquet(path.toString)
        withTempView("t") {
          spark.read.parquet(path.toString).createOrReplaceTempView("t")
          val df = sql(
            """
              |SELECT *
              |FROM t AS t1
              |JOIN t AS t2 ON t2.id = t1.id
              |JOIN t AS t3 ON t3.id = t2.id
              |""".stripMargin)
          df.collect()
          val reusedExchanges = collect(df.queryExecution.executedPlan) {
            case r: ReusedExchangeExec => r
          }
          assert(reusedExchanges.size == 1)
        }
      }
    }
  }

  test("SPARK-35331: Fix resolving original expression in RepartitionByExpression after aliased") {
    Seq("CLUSTER", "DISTRIBUTE").foreach { keyword =>
      Seq("a", "substr(a, 0, 3)").foreach { expr =>
        val clause = keyword + " by " + expr
        withClue(clause) {
          checkAnswer(sql(s"select a b from values('123') t(a) $clause"), Row("123"))
        }
      }
    }
    checkAnswer(sql(s"select /*+ REPARTITION(3, a) */ a b from values('123') t(a)"), Row("123"))
  }

  test("SPARK-35737: Parse day-time interval literals to tightest types") {
    import DayTimeIntervalType._
    val dayToSecDF = spark.sql("SELECT INTERVAL '13 02:02:10' DAY TO SECOND")
    assert(dayToSecDF.schema.head.dataType === DayTimeIntervalType(DAY, SECOND))
    val dayToMinuteDF = spark.sql("SELECT INTERVAL '-2 13:00' DAY TO MINUTE")
    assert(dayToMinuteDF.schema.head.dataType === DayTimeIntervalType(DAY, MINUTE))
    val dayToHourDF = spark.sql("SELECT INTERVAL '0 15' DAY TO HOUR")
    assert(dayToHourDF.schema.head.dataType === DayTimeIntervalType(DAY, HOUR))
    val dayDF = spark.sql("SELECT INTERVAL '23' DAY")
    assert(dayDF.schema.head.dataType === DayTimeIntervalType(DAY))
    val hourToSecDF = spark.sql("SELECT INTERVAL '00:21:02.03' HOUR TO SECOND")
    assert(hourToSecDF.schema.head.dataType === DayTimeIntervalType(HOUR, SECOND))
    val hourToMinuteDF = spark.sql("SELECT INTERVAL '01:02' HOUR TO MINUTE")
    assert(hourToMinuteDF.schema.head.dataType === DayTimeIntervalType(HOUR, MINUTE))
    val hourDF1 = spark.sql("SELECT INTERVAL '17' HOUR")
    assert(hourDF1.schema.head.dataType === DayTimeIntervalType(HOUR))
    val minuteToSecDF = spark.sql("SELECT INTERVAL '10:03.775808000' MINUTE TO SECOND")
    assert(minuteToSecDF.schema.head.dataType === DayTimeIntervalType(MINUTE, SECOND))
    val minuteDF1 = spark.sql("SELECT INTERVAL '03' MINUTE")
    assert(minuteDF1.schema.head.dataType === DayTimeIntervalType(MINUTE))
    val secondDF1 = spark.sql("SELECT INTERVAL '11' SECOND")
    assert(secondDF1.schema.head.dataType === DayTimeIntervalType(SECOND))

    // Seconds greater than 1 minute
    val secondDF2 = spark.sql("SELECT INTERVAL '75' SECONDS")
    assert(secondDF2.schema.head.dataType === DayTimeIntervalType(SECOND))

    // Minutes and seconds greater than 1 hour
    val minuteDF2 = spark.sql("SELECT INTERVAL '68' MINUTES")
    assert(minuteDF2.schema.head.dataType === DayTimeIntervalType(MINUTE))
    val secondDF3 = spark.sql("SELECT INTERVAL '11112' SECONDS")
    assert(secondDF3.schema.head.dataType === DayTimeIntervalType(SECOND))

    // Hours, minutes and seconds greater than 1 day
    val hourDF2 = spark.sql("SELECT INTERVAL '27' HOURS")
    assert(hourDF2.schema.head.dataType === DayTimeIntervalType(HOUR))
    val minuteDF3 = spark.sql("SELECT INTERVAL '2883' MINUTES")
    assert(minuteDF3.schema.head.dataType === DayTimeIntervalType(MINUTE))
    val secondDF4 = spark.sql("SELECT INTERVAL '266582' SECONDS")
    assert(secondDF4.schema.head.dataType === DayTimeIntervalType(SECOND))
  }

  test("SPARK-35773: Parse year-month interval literals to tightest types") {
    import YearMonthIntervalType._
    val yearToMonthDF = spark.sql("SELECT INTERVAL '2021-06' YEAR TO MONTH")
    assert(yearToMonthDF.schema.head.dataType === YearMonthIntervalType(YEAR, MONTH))
    val yearDF = spark.sql("SELECT INTERVAL '2022' YEAR")
    assert(yearDF.schema.head.dataType === YearMonthIntervalType(YEAR))
    val monthDF1 = spark.sql("SELECT INTERVAL '08' MONTH")
    assert(monthDF1.schema.head.dataType === YearMonthIntervalType(MONTH))
    // Months greater than 1 year
    val monthDF2 = spark.sql("SELECT INTERVAL '25' MONTHS")
    assert(monthDF2.schema.head.dataType === YearMonthIntervalType(MONTH))
  }

  test("SPARK-35749: Parse multiple unit fields interval literals as day-time interval types") {
    def evalAsSecond(query: String): Long = {
      spark.sql(query).map(_.getAs[Duration](0)).collect.head.getSeconds
    }

    Seq(
      ("SELECT INTERVAL '7' DAY", 604800),
      ("SELECT INTERVAL '5' HOUR", 18000),
      ("SELECT INTERVAL '2' MINUTE", 120),
      ("SELECT INTERVAL '30' SECOND", 30),
      ("SELECT INTERVAL '10' DAY '20' HOUR '30' MINUTE '40' SECOND", 937840),
      // Units end with 's'
      ("SELECT INTERVAL '2' DAYS '18' HOURS '34' MINUTES '53' SECONDS", 239693),
      // A unit occurs more than one time
      ("SELECT INTERVAL '1' DAY '23' HOURS '3' DAYS '70' MINUTES " +
        "'5' SECONDS '24' HOURS '10' MINUTES '80' SECONDS", 519685)
    ).foreach { case (query, expect) =>
      assert(evalAsSecond(query) === expect)
      // Units are lower case
      assert(evalAsSecond(query.toLowerCase(Locale.ROOT)) === expect)
    }
  }

  test("SPARK-35749: Parse multiple unit fields interval literals as year-month interval types") {
    def evalAsYearAndMonth(query: String): (Int, Int) = {
      val result = spark.sql(query).map(_.getAs[Period](0)).collect.head
      (result.getYears, result.getMonths)
    }

    Seq(
      ("SELECT INTERVAL '10' YEAR", (10, 0)),
      ("SELECT INTERVAL '7' MONTH", (0, 7)),
      ("SELECT INTERVAL '8' YEAR '3' MONTH", (8, 3)),
      // Units end with 's'
      ("SELECT INTERVAL '5' YEARS '10' MONTHS", (5, 10)),
      // A unit is appears more than one time
      ("SELECT INTERVAL '3' YEARS '5' MONTHS '1' YEAR '8' MONTHS", (5, 1))
    ).foreach { case (query, expect) =>
      assert(evalAsYearAndMonth(query) === expect)
      // Units are lower case
      assert(evalAsYearAndMonth(query.toLowerCase(Locale.ROOT)) === expect)
    }
  }

  test("SPARK-35937: Extract date field from timestamp should work in ANSI mode") {
    withSQLConf(SQLConf.ANSI_ENABLED.key -> "true") {
      Seq("to_timestamp", "to_timestamp_ntz").foreach { func =>
        checkAnswer(sql(s"select extract(year from $func('2021-01-02 03:04:05'))"), Row(2021))
        checkAnswer(sql(s"select extract(month from $func('2021-01-02 03:04:05'))"), Row(1))
        checkAnswer(sql(s"select extract(day from $func('2021-01-02 03:04:05'))"), Row(2))
      }
    }
  }

  test("SPARK-35545: split SubqueryExpression's children field into outer attributes and " +
    "join conditions") {
    withView("t") {
      Seq((0, 1), (1, 2)).toDF("c1", "c2").createOrReplaceTempView("t")
      checkAnswer(sql(
        s"""with
           |start as (
           |  select c1, c2 from t A where not exists (
           |    select * from t B where A.c1 = B.c1 - 2
           |  )
           |),
           |
           |end as (
           |  select c1, c2 from t A where not exists (
           |    select * from t B where A.c1 < B.c1
           |  )
           |)
           |
           |select * from start S join end E on S.c1 = E.c1
           |""".stripMargin),
        Row(1, 2, 1, 2) :: Nil)
    }
  }

<<<<<<< HEAD
  test("SPARK-36080: Broadcast outer join stream side") {
    withSQLConf(SQLConf.AUTO_BROADCASTJOIN_THRESHOLD.key -> "10000") {
      withTable("t1", "t2") {
        sql("CREATE TABLE t1 USING parquet AS SELECT id AS a, id AS b FROM range(5)")
        sql("CREATE TABLE t2 USING parquet AS SELECT id AS x, id AS y FROM range(1000000)")
        val df = sql("select * from t1 left join t2 on t1.a = t2.x where b = 3")
        df.collect()
        val adaptivePlan = df.queryExecution.executedPlan

        val broadcastExchangeExec = collect(adaptivePlan) { case b: BroadcastExchangeExec => b }
        val reusedExchangeExec = collect(adaptivePlan) { case r: ReusedExchangeExec => r }

        assert(broadcastExchangeExec.size == 2, "Two BroadcastExchangeExec")
        assert(reusedExchangeExec.size == 1, "one and only ReusedExchangeExec")

        checkAnswer(df, Row(3, 3, 3, 3) :: Nil)
=======
  test("SPARK-36093: RemoveRedundantAliases should not change expression's name") {
    withTable("t1", "t2") {
      withView("t1_v") {
        sql("CREATE TABLE t1(cal_dt DATE) USING PARQUET")
        sql(
          """
            |INSERT INTO t1 VALUES
            |(date'2021-06-27'),
            |(date'2021-06-28'),
            |(date'2021-06-29'),
            |(date'2021-06-30')""".stripMargin)
        sql("CREATE VIEW t1_v AS SELECT * FROM t1")
        sql(
          """
            |CREATE TABLE t2(FLAG INT, CAL_DT DATE)
            |USING PARQUET
            |PARTITIONED BY (CAL_DT)""".stripMargin)
        val insert = sql(
          """
            |INSERT INTO t2 SELECT 2 AS FLAG,CAL_DT FROM t1_v
            |WHERE CAL_DT BETWEEN '2021-06-29' AND '2021-06-30'""".stripMargin)
        insert.queryExecution.executedPlan.collectFirst {
          case CommandResultExec(_, DataWritingCommandExec(
            i: InsertIntoHadoopFsRelationCommand, _), _) => i
        }.get.partitionColumns.map(_.name).foreach(name => assert(name == "CAL_DT"))
        checkAnswer(sql("SELECT FLAG, CAST(CAL_DT as STRING) FROM t2 "),
            Row(2, "2021-06-29") :: Row(2, "2021-06-30") :: Nil)
        checkAnswer(sql("SHOW PARTITIONS t2"),
            Row("CAL_DT=2021-06-29") :: Row("CAL_DT=2021-06-30") :: Nil)
>>>>>>> df0de83c
      }
    }
  }
}

case class Foo(bar: Option[String])<|MERGE_RESOLUTION|>--- conflicted
+++ resolved
@@ -4183,24 +4183,6 @@
     }
   }
 
-<<<<<<< HEAD
-  test("SPARK-36080: Broadcast outer join stream side") {
-    withSQLConf(SQLConf.AUTO_BROADCASTJOIN_THRESHOLD.key -> "10000") {
-      withTable("t1", "t2") {
-        sql("CREATE TABLE t1 USING parquet AS SELECT id AS a, id AS b FROM range(5)")
-        sql("CREATE TABLE t2 USING parquet AS SELECT id AS x, id AS y FROM range(1000000)")
-        val df = sql("select * from t1 left join t2 on t1.a = t2.x where b = 3")
-        df.collect()
-        val adaptivePlan = df.queryExecution.executedPlan
-
-        val broadcastExchangeExec = collect(adaptivePlan) { case b: BroadcastExchangeExec => b }
-        val reusedExchangeExec = collect(adaptivePlan) { case r: ReusedExchangeExec => r }
-
-        assert(broadcastExchangeExec.size == 2, "Two BroadcastExchangeExec")
-        assert(reusedExchangeExec.size == 1, "one and only ReusedExchangeExec")
-
-        checkAnswer(df, Row(3, 3, 3, 3) :: Nil)
-=======
   test("SPARK-36093: RemoveRedundantAliases should not change expression's name") {
     withTable("t1", "t2") {
       withView("t1_v") {
@@ -4230,7 +4212,26 @@
             Row(2, "2021-06-29") :: Row(2, "2021-06-30") :: Nil)
         checkAnswer(sql("SHOW PARTITIONS t2"),
             Row("CAL_DT=2021-06-29") :: Row("CAL_DT=2021-06-30") :: Nil)
->>>>>>> df0de83c
+      }
+    }
+  }
+
+  test("SPARK-36080: Broadcast outer join stream side") {
+    withSQLConf(SQLConf.AUTO_BROADCASTJOIN_THRESHOLD.key -> "10000") {
+      withTable("t1", "t2") {
+        sql("CREATE TABLE t1 USING parquet AS SELECT id AS a, id AS b FROM range(5)")
+        sql("CREATE TABLE t2 USING parquet AS SELECT id AS x, id AS y FROM range(1000000)")
+        val df = sql("select * from t1 left join t2 on t1.a = t2.x where b = 3")
+        df.collect()
+        val adaptivePlan = df.queryExecution.executedPlan
+
+        val broadcastExchangeExec = collect(adaptivePlan) { case b: BroadcastExchangeExec => b }
+        val reusedExchangeExec = collect(adaptivePlan) { case r: ReusedExchangeExec => r }
+
+        assert(broadcastExchangeExec.size == 2, "Two BroadcastExchangeExec")
+        assert(reusedExchangeExec.size == 1, "one and only ReusedExchangeExec")
+
+        checkAnswer(df, Row(3, 3, 3, 3) :: Nil)
       }
     }
   }
