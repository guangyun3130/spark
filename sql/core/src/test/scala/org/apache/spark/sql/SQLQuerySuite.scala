/*
 * Licensed to the Apache Software Foundation (ASF) under one or more
 * contributor license agreements.  See the NOTICE file distributed with
 * this work for additional information regarding copyright ownership.
 * The ASF licenses this file to You under the Apache License, Version 2.0
 * (the "License"); you may not use this file except in compliance with
 * the License.  You may obtain a copy of the License at
 *
 *    http://www.apache.org/licenses/LICENSE-2.0
 *
 * Unless required by applicable law or agreed to in writing, software
 * distributed under the License is distributed on an "AS IS" BASIS,
 * WITHOUT WARRANTIES OR CONDITIONS OF ANY KIND, either express or implied.
 * See the License for the specific language governing permissions and
 * limitations under the License.
 */

package org.apache.spark.sql

import java.io.File
import java.net.{MalformedURLException, URL}
import java.sql.{Date, Timestamp}
import java.util.concurrent.atomic.AtomicBoolean

import org.apache.commons.io.FileUtils

import org.apache.spark.{AccumulatorSuite, SparkException}
import org.apache.spark.scheduler.{SparkListener, SparkListenerJobStart}
import org.apache.spark.sql.catalyst.expressions.GenericRow
import org.apache.spark.sql.catalyst.expressions.aggregate.{Complete, Partial}
import org.apache.spark.sql.catalyst.optimizer.{ConvertToLocalRelation, NestedColumnAliasingSuite}
import org.apache.spark.sql.catalyst.plans.logical.{Project, RepartitionByExpression}
import org.apache.spark.sql.catalyst.util.StringUtils
import org.apache.spark.sql.execution.UnionExec
import org.apache.spark.sql.execution.adaptive.AdaptiveSparkPlanHelper
import org.apache.spark.sql.execution.aggregate.{HashAggregateExec, ObjectHashAggregateExec, SortAggregateExec}
import org.apache.spark.sql.execution.columnar.InMemoryTableScanExec
import org.apache.spark.sql.execution.command.FunctionsCommand
import org.apache.spark.sql.execution.datasources.SchemaColumnConvertNotSupportedException
import org.apache.spark.sql.execution.datasources.v2.BatchScanExec
import org.apache.spark.sql.execution.datasources.v2.orc.OrcScan
import org.apache.spark.sql.execution.datasources.v2.parquet.ParquetScan
import org.apache.spark.sql.execution.joins.{BroadcastHashJoinExec, CartesianProductExec, SortMergeJoinExec}
import org.apache.spark.sql.functions._
import org.apache.spark.sql.internal.SQLConf
import org.apache.spark.sql.test.{SharedSparkSession, TestSQLContext}
import org.apache.spark.sql.test.SQLTestData._
import org.apache.spark.sql.types._
import org.apache.spark.unsafe.types.CalendarInterval

class SQLQuerySuite extends QueryTest with SharedSparkSession with AdaptiveSparkPlanHelper {
  import testImplicits._

  setupTestData()

  test("SPARK-8010: promote numeric to string") {
    withTempView("src") {
      val df = Seq((1, 1)).toDF("key", "value")
      df.createOrReplaceTempView("src")
      val queryCaseWhen = sql("select case when true then 1.0 else '1' end from src ")
      val queryCoalesce = sql("select coalesce(null, 1, '1') from src ")

      checkAnswer(queryCaseWhen, Row("1.0") :: Nil)
      checkAnswer(queryCoalesce, Row("1") :: Nil)
    }
  }

  test("show functions") {
    def getFunctions(pattern: String): Seq[Row] = {
      StringUtils.filterPattern(
        spark.sessionState.catalog.listFunctions("default").map(_._1.funcName)
        ++ FunctionsCommand.virtualOperators, pattern)
        .map(Row(_))
    }

    def createFunction(names: Seq[String]): Unit = {
      names.foreach { name =>
        spark.udf.register(name, (arg1: Int, arg2: String) => arg2 + arg1)
      }
    }

    def dropFunction(names: Seq[String]): Unit = {
      names.foreach { name =>
        spark.sessionState.catalog.dropTempFunction(name, false)
      }
    }

    val functions = Array("ilog", "logi", "logii", "logiii", "crc32i", "cubei", "cume_disti",
      "isize", "ispace", "to_datei", "date_addi", "current_datei")

    createFunction(functions)

    checkAnswer(sql("SHOW functions"), getFunctions("*"))
    assert(sql("SHOW functions").collect().size > 200)

    Seq("^c*", "*e$", "log*", "*date*").foreach { pattern =>
      // For the pattern part, only '*' and '|' are allowed as wildcards.
      // For '*', we need to replace it to '.*'.
      checkAnswer(sql(s"SHOW FUNCTIONS '$pattern'"), getFunctions(pattern))
    }
    dropFunction(functions)
  }

  test("describe functions") {
    checkKeywordsExist(sql("describe function extended upper"),
      "Function: upper",
      "Class: org.apache.spark.sql.catalyst.expressions.Upper",
      "Usage: upper(str) - Returns `str` with all characters changed to uppercase",
      "Extended Usage:",
      "Examples:",
      "> SELECT upper('SparkSql');",
      "SPARKSQL")

    checkKeywordsExist(sql("describe functioN Upper"),
      "Function: upper",
      "Class: org.apache.spark.sql.catalyst.expressions.Upper",
      "Usage: upper(str) - Returns `str` with all characters changed to uppercase")

    checkKeywordsNotExist(sql("describe functioN Upper"), "Extended Usage")

    checkKeywordsExist(sql("describe functioN abcadf"), "Function: abcadf not found.")
  }

  test("SPARK-14415: All functions should have own descriptions") {
    for (f <- spark.sessionState.functionRegistry.listFunction()) {
      if (!Seq("cube", "grouping", "grouping_id", "rollup", "window").contains(f.unquotedString)) {
        checkKeywordsNotExist(sql(s"describe function `$f`"), "N/A.")
      }
    }
  }

  test("SPARK-6743: no columns from cache") {
    withTempView("cachedData") {
      Seq(
        (83, 0, 38),
        (26, 0, 79),
        (43, 81, 24)
      ).toDF("a", "b", "c").createOrReplaceTempView("cachedData")

      spark.catalog.cacheTable("cachedData")
      withSQLConf(SQLConf.CROSS_JOINS_ENABLED.key -> "true") {
        checkAnswer(
          sql("SELECT t1.b FROM cachedData, cachedData t1 GROUP BY t1.b"),
          Row(0) :: Row(81) :: Nil)
      }
    }
  }

  test("self join with aliases") {
    withTempView("df") {
      Seq(1, 2, 3).map(i => (i, i.toString)).toDF("int", "str").createOrReplaceTempView("df")

      checkAnswer(
        sql(
          """
            |SELECT x.str, COUNT(*)
            |FROM df x JOIN df y ON x.str = y.str
            |GROUP BY x.str
        """.stripMargin),
        Row("1", 1) :: Row("2", 1) :: Row("3", 1) :: Nil)
    }
  }

  test("support table.star") {
    checkAnswer(
      sql(
        """
          |SELECT r.*
          |FROM testData l join testData2 r on (l.key = r.a)
        """.stripMargin),
      Row(1, 1) :: Row(1, 2) :: Row(2, 1) :: Row(2, 2) :: Row(3, 1) :: Row(3, 2) :: Nil)
  }

  test("self join with alias in agg") {
    withTempView("df") {
      Seq(1, 2, 3)
        .map(i => (i, i.toString))
        .toDF("int", "str")
        .groupBy("str")
        .agg($"str", count("str").as("strCount"))
        .createOrReplaceTempView("df")

      checkAnswer(
        sql(
          """
            |SELECT x.str, SUM(x.strCount)
            |FROM df x JOIN df y ON x.str = y.str
            |GROUP BY x.str
        """.stripMargin),
        Row("1", 1) :: Row("2", 1) :: Row("3", 1) :: Nil)
    }
  }

  test("SPARK-8668 expr function") {
    checkAnswer(Seq((1, "Bobby G."))
      .toDF("id", "name")
      .select(expr("length(name)"), expr("abs(id)")), Row(8, 1))

    checkAnswer(Seq((1, "building burrito tunnels"), (1, "major projects"))
      .toDF("id", "saying")
      .groupBy(expr("length(saying)"))
      .count(), Row(24, 1) :: Row(14, 1) :: Nil)
  }

  test("SPARK-4625 support SORT BY in SimpleSQLParser & DSL") {
    checkAnswer(
      sql("SELECT a FROM testData2 SORT BY a"),
      Seq(1, 1, 2, 2, 3, 3).map(Row(_))
    )
  }

  test("SPARK-7158 collect and take return different results") {
    import java.util.UUID

    val df = Seq(Tuple1(1), Tuple1(2), Tuple1(3)).toDF("index")
    // we except the id is materialized once
    val idUDF = org.apache.spark.sql.functions.udf(() => UUID.randomUUID().toString)

    val dfWithId = df.withColumn("id", idUDF())
    // Make a new DataFrame (actually the same reference to the old one)
    val cached = dfWithId.cache()
    // Trigger the cache
    val d0 = dfWithId.collect()
    val d1 = cached.collect()
    val d2 = cached.collect()

    // Since the ID is only materialized once, then all of the records
    // should come from the cache, not by re-computing. Otherwise, the ID
    // will be different
    assert(d0.map(_(0)) === d2.map(_(0)))
    assert(d0.map(_(1)) === d2.map(_(1)))

    assert(d1.map(_(0)) === d2.map(_(0)))
    assert(d1.map(_(1)) === d2.map(_(1)))
  }

  test("grouping on nested fields") {
    withTempView("rows") {
      spark.read
        .json(Seq("""{"nested": {"attribute": 1}, "value": 2}""").toDS())
       .createOrReplaceTempView("rows")

      checkAnswer(
        sql(
          """
            |select attribute, sum(cnt)
            |from (
            |  select nested.attribute, count(*) as cnt
            |  from rows
            |  group by nested.attribute) a
            |group by attribute
        """.stripMargin),
        Row(1, 1) :: Nil)
    }
  }

  test("SPARK-6201 IN type conversion") {
    withTempView("d") {
      spark.read
        .json(Seq("{\"a\": \"1\"}}", "{\"a\": \"2\"}}", "{\"a\": \"3\"}}").toDS())
        .createOrReplaceTempView("d")

      checkAnswer(
        sql("select * from d where d.a in (1,2)"),
        Seq(Row("1"), Row("2")))
    }
  }

  test("SPARK-11226 Skip empty line in json file") {
    withTempView("d") {
      spark.read
        .json(Seq("{\"a\": \"1\"}}", "{\"a\": \"2\"}}", "{\"a\": \"3\"}}", "").toDS())
        .createOrReplaceTempView("d")

      checkAnswer(
        sql("select count(1) from d"),
        Seq(Row(3)))
    }
  }

  test("SPARK-8828 sum should return null if all input values are null") {
    checkAnswer(
      sql("select sum(a), avg(a) from allNulls"),
      Seq(Row(null, null))
    )
  }

  private def testCodeGen(sqlText: String, expectedResults: Seq[Row]): Unit = {
    val df = sql(sqlText)
    // First, check if we have GeneratedAggregate.
    val hasGeneratedAgg = df.queryExecution.sparkPlan
      .collect { case _: HashAggregateExec => true }
      .nonEmpty
    if (!hasGeneratedAgg) {
      fail(
        s"""
           |Codegen is enabled, but query $sqlText does not have HashAggregate in the plan.
           |${df.queryExecution.simpleString}
         """.stripMargin)
    }
    // Then, check results.
    checkAnswer(df, expectedResults)
  }

  test("aggregation with codegen") {
    // Prepare a table that we can group some rows.
    spark.table("testData")
      .union(spark.table("testData"))
      .union(spark.table("testData"))
      .createOrReplaceTempView("testData3x")

    try {
      // Just to group rows.
      testCodeGen(
        "SELECT key FROM testData3x GROUP BY key",
        (1 to 100).map(Row(_)))
      // COUNT
      testCodeGen(
        "SELECT key, count(value) FROM testData3x GROUP BY key",
        (1 to 100).map(i => Row(i, 3)))
      testCodeGen(
        "SELECT count(key) FROM testData3x",
        Row(300) :: Nil)
      // COUNT DISTINCT ON int
      testCodeGen(
        "SELECT value, count(distinct key) FROM testData3x GROUP BY value",
        (1 to 100).map(i => Row(i.toString, 1)))
      testCodeGen(
        "SELECT count(distinct key) FROM testData3x",
        Row(100) :: Nil)
      // SUM
      testCodeGen(
        "SELECT value, sum(key) FROM testData3x GROUP BY value",
        (1 to 100).map(i => Row(i.toString, 3 * i)))
      testCodeGen(
        "SELECT sum(key), SUM(CAST(key as Double)) FROM testData3x",
        Row(5050 * 3, 5050 * 3.0) :: Nil)
      // AVERAGE
      testCodeGen(
        "SELECT value, avg(key) FROM testData3x GROUP BY value",
        (1 to 100).map(i => Row(i.toString, i)))
      testCodeGen(
        "SELECT avg(key) FROM testData3x",
        Row(50.5) :: Nil)
      // MAX
      testCodeGen(
        "SELECT value, max(key) FROM testData3x GROUP BY value",
        (1 to 100).map(i => Row(i.toString, i)))
      testCodeGen(
        "SELECT max(key) FROM testData3x",
        Row(100) :: Nil)
      // MIN
      testCodeGen(
        "SELECT value, min(key) FROM testData3x GROUP BY value",
        (1 to 100).map(i => Row(i.toString, i)))
      testCodeGen(
        "SELECT min(key) FROM testData3x",
        Row(1) :: Nil)
      // Some combinations.
      testCodeGen(
        """
          |SELECT
          |  value,
          |  sum(key),
          |  max(key),
          |  min(key),
          |  avg(key),
          |  count(key),
          |  count(distinct key)
          |FROM testData3x
          |GROUP BY value
        """.stripMargin,
        (1 to 100).map(i => Row(i.toString, i*3, i, i, i, 3, 1)))
      testCodeGen(
        "SELECT max(key), min(key), avg(key), count(key), count(distinct key) FROM testData3x",
        Row(100, 1, 50.5, 300, 100) :: Nil)
      // Aggregate with Code generation handling all null values
      testCodeGen(
        "SELECT  sum('a'), avg('a'), count(null) FROM testData",
        Row(null, null, 0) :: Nil)
    } finally {
      spark.catalog.dropTempView("testData3x")
    }
  }

  test("Add Parser of SQL COALESCE()") {
    checkAnswer(
      sql("""SELECT COALESCE(1, 2)"""),
      Row(1))
    checkAnswer(
      sql("SELECT COALESCE(null, 1, 1.5)"),
      Row(BigDecimal(1)))
    checkAnswer(
      sql("SELECT COALESCE(null, null, null)"),
      Row(null))
  }

  test("SPARK-3176 Added Parser of SQL LAST()") {
    checkAnswer(
      sql("SELECT LAST(n) FROM lowerCaseData"),
      Row(4))
  }

  test("SPARK-2041 column name equals tablename") {
    checkAnswer(
      sql("SELECT tableName FROM tableName"),
      Row("test"))
  }

  test("SQRT") {
    checkAnswer(
      sql("SELECT SQRT(key) FROM testData"),
      (1 to 100).map(x => Row(math.sqrt(x.toDouble))).toSeq
    )
  }

  test("SQRT with automatic string casts") {
    checkAnswer(
      sql("SELECT SQRT(CAST(key AS STRING)) FROM testData"),
      (1 to 100).map(x => Row(math.sqrt(x.toDouble))).toSeq
    )
  }

  test("SPARK-2407 Added Parser of SQL SUBSTR()") {
    checkAnswer(
      sql("SELECT substr(tableName, 1, 2) FROM tableName"),
      Row("te"))
    checkAnswer(
      sql("SELECT substr(tableName, 3) FROM tableName"),
      Row("st"))
    checkAnswer(
      sql("SELECT substring(tableName, 1, 2) FROM tableName"),
      Row("te"))
    checkAnswer(
      sql("SELECT substring(tableName, 3) FROM tableName"),
      Row("st"))
  }

  test("SPARK-3173 Timestamp support in the parser") {
    withTempView("timestamps") {
      (0 to 3).map(i => Tuple1(new Timestamp(i))).toDF("time").createOrReplaceTempView("timestamps")

      checkAnswer(sql(
        "SELECT time FROM timestamps WHERE time='1969-12-31 16:00:00.0'"),
        Row(Timestamp.valueOf("1969-12-31 16:00:00")))

      checkAnswer(sql(
        "SELECT time FROM timestamps WHERE time=CAST('1969-12-31 16:00:00.001' AS TIMESTAMP)"),
        Row(Timestamp.valueOf("1969-12-31 16:00:00.001")))

      checkAnswer(sql(
        "SELECT time FROM timestamps WHERE time='1969-12-31 16:00:00.001'"),
        Row(Timestamp.valueOf("1969-12-31 16:00:00.001")))

      checkAnswer(sql(
        "SELECT time FROM timestamps WHERE '1969-12-31 16:00:00.001'=time"),
        Row(Timestamp.valueOf("1969-12-31 16:00:00.001")))

      checkAnswer(sql(
        """SELECT time FROM timestamps WHERE time<'1969-12-31 16:00:00.003'
          AND time>'1969-12-31 16:00:00.001'"""),
        Row(Timestamp.valueOf("1969-12-31 16:00:00.002")))

      checkAnswer(sql(
        """
          |SELECT time FROM timestamps
          |WHERE time IN ('1969-12-31 16:00:00.001','1969-12-31 16:00:00.002')
      """.stripMargin),
        Seq(Row(Timestamp.valueOf("1969-12-31 16:00:00.001")),
          Row(Timestamp.valueOf("1969-12-31 16:00:00.002"))))

      checkAnswer(sql(
        "SELECT time FROM timestamps WHERE time='123'"),
        Nil)
    }
  }

  test("left semi greater than predicate") {
    withSQLConf(SQLConf.CROSS_JOINS_ENABLED.key -> "true") {
      checkAnswer(
        sql("SELECT * FROM testData2 x LEFT SEMI JOIN testData2 y ON x.a >= y.a + 2"),
        Seq(Row(3, 1), Row(3, 2))
      )
    }
  }

  test("left semi greater than predicate and equal operator") {
    checkAnswer(
      sql("SELECT * FROM testData2 x LEFT SEMI JOIN testData2 y ON x.b = y.b and x.a >= y.a + 2"),
      Seq(Row(3, 1), Row(3, 2))
    )

    checkAnswer(
      sql("SELECT * FROM testData2 x LEFT SEMI JOIN testData2 y ON x.b = y.a and x.a >= y.b + 1"),
      Seq(Row(2, 1), Row(2, 2), Row(3, 1), Row(3, 2))
    )
  }

  test("select *") {
    checkAnswer(
      sql("SELECT * FROM testData"),
      testData.collect().toSeq)
  }

  test("simple select") {
    checkAnswer(
      sql("SELECT value FROM testData WHERE key = 1"),
      Row("1"))
  }

  def sortTest(): Unit = {
    checkAnswer(
      sql("SELECT * FROM testData2 ORDER BY a ASC, b ASC"),
      Seq(Row(1, 1), Row(1, 2), Row(2, 1), Row(2, 2), Row(3, 1), Row(3, 2)))

    checkAnswer(
      sql("SELECT * FROM testData2 ORDER BY a ASC, b DESC"),
      Seq(Row(1, 2), Row(1, 1), Row(2, 2), Row(2, 1), Row(3, 2), Row(3, 1)))

    checkAnswer(
      sql("SELECT * FROM testData2 ORDER BY a DESC, b DESC"),
      Seq(Row(3, 2), Row(3, 1), Row(2, 2), Row(2, 1), Row(1, 2), Row(1, 1)))

    checkAnswer(
      sql("SELECT * FROM testData2 ORDER BY a DESC, b ASC"),
      Seq(Row(3, 1), Row(3, 2), Row(2, 1), Row(2, 2), Row(1, 1), Row(1, 2)))

    checkAnswer(
      sql("SELECT b FROM binaryData ORDER BY a ASC"),
      (1 to 5).map(Row(_)))

    checkAnswer(
      sql("SELECT b FROM binaryData ORDER BY a DESC"),
      (1 to 5).map(Row(_)).toSeq.reverse)

    checkAnswer(
      sql("SELECT * FROM arrayData ORDER BY data[0] ASC"),
      arrayData.collect().sortBy(_.data(0)).map(Row.fromTuple).toSeq)

    checkAnswer(
      sql("SELECT * FROM arrayData ORDER BY data[0] DESC"),
      arrayData.collect().sortBy(_.data(0)).reverse.map(Row.fromTuple).toSeq)

    checkAnswer(
      sql("SELECT * FROM mapData ORDER BY data[1] ASC"),
      mapData.collect().sortBy(_.data(1)).map(Row.fromTuple).toSeq)

    checkAnswer(
      sql("SELECT * FROM mapData ORDER BY data[1] DESC"),
      mapData.collect().sortBy(_.data(1)).reverse.map(Row.fromTuple).toSeq)
  }

  test("external sorting") {
    sortTest()
  }

  test("CTE feature") {
    checkAnswer(
      sql("with q1 as (select * from testData limit 10) select * from q1"),
      testData.take(10).toSeq)

    checkAnswer(
      sql("""
        |with q1 as (select * from testData where key= '5'),
        |q2 as (select * from testData where key = '4')
        |select * from q1 union all select * from q2""".stripMargin),
      Row(5, "5") :: Row(4, "4") :: Nil)

  }

  test("Allow only a single WITH clause per query") {
    intercept[AnalysisException] {
      sql(
        "with q1 as (select * from testData) with q2 as (select * from q1) select * from q2")
    }
  }

  test("date row") {
    checkAnswer(sql(
      """select cast("2015-01-28" as date) from testData limit 1"""),
      Row(Date.valueOf("2015-01-28"))
    )
  }

  test("from follow multiple brackets") {
    checkAnswer(sql(
      """
        |select key from ((select * from testData)
        |  union all (select * from testData)) x limit 1
      """.stripMargin),
      Row(1)
    )

    checkAnswer(sql(
      "select key from (select * from testData) x limit 1"),
      Row(1)
    )

    checkAnswer(sql(
      """
        |select key from
        |  (select * from testData union all select * from testData) x
        |  limit 1
      """.stripMargin),
      Row(1)
    )
  }

  test("average") {
    checkAnswer(
      sql("SELECT AVG(a) FROM testData2"),
      Row(2.0))
  }

  test("average overflow") {
    checkAnswer(
      sql("SELECT AVG(a),b FROM largeAndSmallInts group by b"),
      Seq(Row(2147483645.0, 1), Row(2.0, 2)))
  }

  test("count") {
    checkAnswer(
      sql("SELECT COUNT(*) FROM testData2"),
      Row(testData2.count()))
  }

  test("count distinct") {
    checkAnswer(
      sql("SELECT COUNT(DISTINCT b) FROM testData2"),
      Row(2))
  }

  test("approximate count distinct") {
    checkAnswer(
      sql("SELECT APPROX_COUNT_DISTINCT(a) FROM testData2"),
      Row(3))
  }

  test("approximate count distinct with user provided standard deviation") {
    checkAnswer(
      sql("SELECT APPROX_COUNT_DISTINCT(a, 0.04) FROM testData2"),
      Row(3))
  }

  test("null count") {
    checkAnswer(
      sql("SELECT a, COUNT(b) FROM testData3 GROUP BY a"),
      Seq(Row(1, 0), Row(2, 1)))

    checkAnswer(
      sql(
        "SELECT COUNT(a), COUNT(b), COUNT(1), COUNT(DISTINCT a), COUNT(DISTINCT b) FROM testData3"),
      Row(2, 1, 2, 2, 1))
  }

  test("count of empty table") {
    withTempView("t") {
      Seq.empty[(Int, Int)].toDF("a", "b").createOrReplaceTempView("t")
      checkAnswer(
        sql("select count(a) from t"),
        Row(0))
    }
  }

  test("inner join where, one match per row") {
    withSQLConf(SQLConf.CASE_SENSITIVE.key -> "true") {
      checkAnswer(
        sql("SELECT * FROM uppercasedata JOIN lowercasedata WHERE n = N"),
        Seq(
          Row(1, "A", 1, "a"),
          Row(2, "B", 2, "b"),
          Row(3, "C", 3, "c"),
          Row(4, "D", 4, "d")))
    }
  }

  test("inner join ON, one match per row") {
    withSQLConf(SQLConf.CASE_SENSITIVE.key -> "true") {
      checkAnswer(
        sql("SELECT * FROM uppercasedata JOIN lowercasedata ON n = N"),
        Seq(
          Row(1, "A", 1, "a"),
          Row(2, "B", 2, "b"),
          Row(3, "C", 3, "c"),
          Row(4, "D", 4, "d")))
    }
  }

  test("inner join, where, multiple matches") {
    withSQLConf(SQLConf.CASE_SENSITIVE.key -> "true") {
      checkAnswer(
        sql(
          """
          |SELECT * FROM
          |  (SELECT * FROM testdata2 WHERE a = 1) x JOIN
          |  (SELECT * FROM testdata2 WHERE a = 1) y
          |WHERE x.a = y.a""".stripMargin),
        Row(1, 1, 1, 1) ::
        Row(1, 1, 1, 2) ::
        Row(1, 2, 1, 1) ::
        Row(1, 2, 1, 2) :: Nil)
    }
  }

  test("inner join, no matches") {
    checkAnswer(
      sql(
        """
          |SELECT * FROM
          |  (SELECT * FROM testData2 WHERE a = 1) x JOIN
          |  (SELECT * FROM testData2 WHERE a = 2) y
          |WHERE x.a = y.a""".stripMargin),
      Nil)
  }

  test("big inner join, 4 matches per row") {
    checkAnswer(
      sql(
        """
          |SELECT * FROM
          |  (SELECT * FROM testData UNION ALL
          |   SELECT * FROM testData UNION ALL
          |   SELECT * FROM testData UNION ALL
          |   SELECT * FROM testData) x JOIN
          |  (SELECT * FROM testData UNION ALL
          |   SELECT * FROM testData UNION ALL
          |   SELECT * FROM testData UNION ALL
          |   SELECT * FROM testData) y
          |WHERE x.key = y.key""".stripMargin),
      testData.rdd.flatMap { row =>
        Seq.fill(16)(new GenericRow(Seq(row, row).flatMap(_.toSeq).toArray))
      }.collect().toSeq)
  }

  test("cartesian product join") {
    withSQLConf(SQLConf.CROSS_JOINS_ENABLED.key -> "true") {
      checkAnswer(
        testData3.join(testData3),
        Row(1, null, 1, null) ::
          Row(1, null, 2, 2) ::
          Row(2, 2, 1, null) ::
          Row(2, 2, 2, 2) :: Nil)
    }
  }

  test("left outer join") {
    withSQLConf(SQLConf.CASE_SENSITIVE.key -> "true") {
      checkAnswer(
        sql("SELECT * FROM uppercasedata LEFT OUTER JOIN lowercasedata ON n = N"),
        Row(1, "A", 1, "a") ::
          Row(2, "B", 2, "b") ::
          Row(3, "C", 3, "c") ::
          Row(4, "D", 4, "d") ::
          Row(5, "E", null, null) ::
          Row(6, "F", null, null) :: Nil)
    }
  }

  test("right outer join") {
    withSQLConf(SQLConf.CASE_SENSITIVE.key -> "true") {
      checkAnswer(
        sql("SELECT * FROM lowercasedata RIGHT OUTER JOIN uppercasedata ON n = N"),
        Row(1, "a", 1, "A") ::
          Row(2, "b", 2, "B") ::
          Row(3, "c", 3, "C") ::
          Row(4, "d", 4, "D") ::
          Row(null, null, 5, "E") ::
          Row(null, null, 6, "F") :: Nil)
    }
  }

  test("full outer join") {
    checkAnswer(
      sql(
        """
          |SELECT * FROM
          |  (SELECT * FROM upperCaseData WHERE N <= 4) leftTable FULL OUTER JOIN
          |  (SELECT * FROM upperCaseData WHERE N >= 3) rightTable
          |    ON leftTable.N = rightTable.N
        """.stripMargin),
      Row(1, "A", null, null) ::
      Row(2, "B", null, null) ::
      Row(3, "C", 3, "C") ::
      Row (4, "D", 4, "D") ::
      Row(null, null, 5, "E") ::
      Row(null, null, 6, "F") :: Nil)
  }

  test("SPARK-11111 null-safe join should not use cartesian product") {
    val df = sql("select count(*) from testData a join testData b on (a.key <=> b.key)")
    val cp = df.queryExecution.sparkPlan.collect {
      case cp: CartesianProductExec => cp
    }
    assert(cp.isEmpty, "should not use CartesianProduct for null-safe join")
    val smj = df.queryExecution.sparkPlan.collect {
      case smj: SortMergeJoinExec => smj
      case j: BroadcastHashJoinExec => j
    }
    assert(smj.size > 0, "should use SortMergeJoin or BroadcastHashJoin")
    checkAnswer(df, Row(100) :: Nil)
  }

  test("SPARK-3349 partitioning after limit") {
    withTempView("subset1", "subset2") {
      sql("SELECT DISTINCT n FROM lowerCaseData ORDER BY n DESC")
        .limit(2)
        .createOrReplaceTempView("subset1")
      sql("SELECT DISTINCT n FROM lowerCaseData ORDER BY n ASC")
        .limit(2)
        .createOrReplaceTempView("subset2")
      checkAnswer(
        sql("SELECT * FROM lowerCaseData INNER JOIN subset1 ON subset1.n = lowerCaseData.n"),
        Row(3, "c", 3) ::
        Row(4, "d", 4) :: Nil)
      checkAnswer(
        sql("SELECT * FROM lowerCaseData INNER JOIN subset2 ON subset2.n = lowerCaseData.n"),
        Row(1, "a", 1) ::
        Row(2, "b", 2) :: Nil)
    }
  }

  test("mixed-case keywords") {
    checkAnswer(
      sql(
        """
          |SeleCT * from
          |  (select * from upperCaseData WherE N <= 4) leftTable fuLL OUtER joiN
          |  (sElEcT * FROM upperCaseData whERe N >= 3) rightTable
          |    oN leftTable.N = rightTable.N
        """.stripMargin),
      Row(1, "A", null, null) ::
      Row(2, "B", null, null) ::
      Row(3, "C", 3, "C") ::
      Row(4, "D", 4, "D") ::
      Row(null, null, 5, "E") ::
      Row(null, null, 6, "F") :: Nil)
  }

  test("select with table name as qualifier") {
    checkAnswer(
      sql("SELECT testData.value FROM testData WHERE testData.key = 1"),
      Row("1"))
  }

  test("inner join ON with table name as qualifier") {
    checkAnswer(
      sql("SELECT * FROM upperCaseData JOIN lowerCaseData ON lowerCaseData.n = upperCaseData.N"),
      Seq(
        Row(1, "A", 1, "a"),
        Row(2, "B", 2, "b"),
        Row(3, "C", 3, "c"),
        Row(4, "D", 4, "d")))
  }

  test("qualified select with inner join ON with table name as qualifier") {
    checkAnswer(
      sql("SELECT upperCaseData.N, upperCaseData.L FROM upperCaseData JOIN lowerCaseData " +
        "ON lowerCaseData.n = upperCaseData.N"),
      Seq(
        Row(1, "A"),
        Row(2, "B"),
        Row(3, "C"),
        Row(4, "D")))
  }

  test("system function upper()") {
    checkAnswer(
      sql("SELECT n,UPPER(l) FROM lowerCaseData"),
      Seq(
        Row(1, "A"),
        Row(2, "B"),
        Row(3, "C"),
        Row(4, "D")))

    checkAnswer(
      sql("SELECT n, UPPER(s) FROM nullStrings"),
      Seq(
        Row(1, "ABC"),
        Row(2, "ABC"),
        Row(3, null)))
  }

  test("system function lower()") {
    checkAnswer(
      sql("SELECT N,LOWER(L) FROM upperCaseData"),
      Seq(
        Row(1, "a"),
        Row(2, "b"),
        Row(3, "c"),
        Row(4, "d"),
        Row(5, "e"),
        Row(6, "f")))

    checkAnswer(
      sql("SELECT n, LOWER(s) FROM nullStrings"),
      Seq(
        Row(1, "abc"),
        Row(2, "abc"),
        Row(3, null)))
  }

  test("UNION") {
    checkAnswer(
      sql("SELECT * FROM lowerCaseData UNION SELECT * FROM upperCaseData"),
      Row(1, "A") :: Row(1, "a") :: Row(2, "B") :: Row(2, "b") :: Row(3, "C") :: Row(3, "c") ::
      Row(4, "D") :: Row(4, "d") :: Row(5, "E") :: Row(6, "F") :: Nil)
    checkAnswer(
      sql("SELECT * FROM lowerCaseData UNION SELECT * FROM lowerCaseData"),
      Row(1, "a") :: Row(2, "b") :: Row(3, "c") :: Row(4, "d") :: Nil)
    checkAnswer(
      sql("SELECT * FROM lowerCaseData UNION ALL SELECT * FROM lowerCaseData"),
      Row(1, "a") :: Row(1, "a") :: Row(2, "b") :: Row(2, "b") :: Row(3, "c") :: Row(3, "c") ::
      Row(4, "d") :: Row(4, "d") :: Nil)
  }

  test("UNION with column mismatches") {
    // Column name mismatches are allowed.
    checkAnswer(
      sql("SELECT n,l FROM lowerCaseData UNION SELECT N as x1, L as x2 FROM upperCaseData"),
      Row(1, "A") :: Row(1, "a") :: Row(2, "B") :: Row(2, "b") :: Row(3, "C") :: Row(3, "c") ::
      Row(4, "D") :: Row(4, "d") :: Row(5, "E") :: Row(6, "F") :: Nil)
    // Column type mismatches are not allowed, forcing a type coercion.
    checkAnswer(
      sql("SELECT n FROM lowerCaseData UNION SELECT L FROM upperCaseData"),
      ("1" :: "2" :: "3" :: "4" :: "A" :: "B" :: "C" :: "D" :: "E" :: "F" :: Nil).map(Row(_)))
    // Column type mismatches where a coercion is not possible, in this case between integer
    // and array types, trigger a TreeNodeException.
    intercept[AnalysisException] {
      sql("SELECT data FROM arrayData UNION SELECT 1 FROM arrayData").collect()
    }
  }

  test("EXCEPT") {
    checkAnswer(
      sql("SELECT * FROM lowerCaseData EXCEPT SELECT * FROM upperCaseData"),
      Row(1, "a") ::
      Row(2, "b") ::
      Row(3, "c") ::
      Row(4, "d") :: Nil)
    checkAnswer(
      sql("SELECT * FROM lowerCaseData EXCEPT SELECT * FROM lowerCaseData"), Nil)
    checkAnswer(
      sql("SELECT * FROM upperCaseData EXCEPT SELECT * FROM upperCaseData"), Nil)
  }

  test("MINUS") {
    checkAnswer(
      sql("SELECT * FROM lowerCaseData MINUS SELECT * FROM upperCaseData"),
      Row(1, "a") :: Row(2, "b") :: Row(3, "c") :: Row(4, "d") :: Nil)
    checkAnswer(
      sql("SELECT * FROM lowerCaseData MINUS SELECT * FROM lowerCaseData"), Nil)
    checkAnswer(
      sql("SELECT * FROM upperCaseData MINUS SELECT * FROM upperCaseData"), Nil)
  }

  test("INTERSECT") {
    checkAnswer(
      sql("SELECT * FROM lowerCaseData INTERSECT SELECT * FROM lowerCaseData"),
      Row(1, "a") ::
      Row(2, "b") ::
      Row(3, "c") ::
      Row(4, "d") :: Nil)
    checkAnswer(
      sql("SELECT * FROM lowerCaseData INTERSECT SELECT * FROM upperCaseData"), Nil)
  }

  test("SET commands semantics using sql()") {
    spark.sessionState.conf.clear()
    val testKey = "test.key.0"
    val testVal = "test.val.0"
    val nonexistentKey = "nonexistent"

    // "set" itself returns all config variables currently specified in SQLConf.
    assert(sql("SET").collect().size === TestSQLContext.overrideConfs.size)
    sql("SET").collect().foreach { row =>
      val key = row.getString(0)
      val value = row.getString(1)
      assert(
        TestSQLContext.overrideConfs.contains(key),
        s"$key should exist in SQLConf.")
      assert(
        TestSQLContext.overrideConfs(key) === value,
        s"The value of $key should be ${TestSQLContext.overrideConfs(key)} instead of $value.")
    }
    val overrideConfs = sql("SET").collect()

    // "set key=val"
    sql(s"SET $testKey=$testVal")
    checkAnswer(
      sql("SET"),
      overrideConfs ++ Seq(Row(testKey, testVal))
    )

    sql(s"SET ${testKey + testKey}=${testVal + testVal}")
    checkAnswer(
      sql("set"),
      overrideConfs ++ Seq(Row(testKey, testVal), Row(testKey + testKey, testVal + testVal))
    )

    // "set key"
    checkAnswer(
      sql(s"SET $testKey"),
      Row(testKey, testVal)
    )
    checkAnswer(
      sql(s"SET $nonexistentKey"),
      Row(nonexistentKey, "<undefined>")
    )
    spark.sessionState.conf.clear()
  }

  test("SPARK-19218 SET command should show a result in a sorted order") {
    val overrideConfs = sql("SET").collect()
    sql(s"SET test.key3=1")
    sql(s"SET test.key2=2")
    sql(s"SET test.key1=3")
    val result = sql("SET").collect()
    assert(result ===
      (overrideConfs ++ Seq(
        Row("test.key1", "3"),
        Row("test.key2", "2"),
        Row("test.key3", "1"))).sortBy(_.getString(0))
    )
    spark.sessionState.conf.clear()
  }

  test("SPARK-19218 `SET -v` should not fail with null value configuration") {
    import SQLConf._
    val confEntry = buildConf("spark.test").doc("doc").stringConf.createWithDefault(null)

    try {
      val result = sql("SET -v").collect()
      assert(result === result.sortBy(_.getString(0)))
    } finally {
      SQLConf.unregister(confEntry)
    }
  }

  test("SET commands with illegal or inappropriate argument") {
    spark.sessionState.conf.clear()
    // Set negative mapred.reduce.tasks for automatically determining
    // the number of reducers is not supported
    intercept[IllegalArgumentException](sql(s"SET mapred.reduce.tasks=-1"))
    intercept[IllegalArgumentException](sql(s"SET mapred.reduce.tasks=-01"))
    intercept[IllegalArgumentException](sql(s"SET mapred.reduce.tasks=-2"))
    spark.sessionState.conf.clear()
  }

  test("SET mapreduce.job.reduces automatically converted to spark.sql.shuffle.partitions") {
    spark.sessionState.conf.clear()
    val before = spark.conf.get(SQLConf.SHUFFLE_PARTITIONS.key).toInt
    val newConf = before + 1
    sql(s"SET mapreduce.job.reduces=${newConf.toString}")
    val after = spark.conf.get(SQLConf.SHUFFLE_PARTITIONS.key).toInt
    assert(before != after)
    assert(newConf === after)
    intercept[IllegalArgumentException](sql(s"SET mapreduce.job.reduces=-1"))
    spark.sessionState.conf.clear()
  }

  test("apply schema") {
    withTempView("applySchema1", "applySchema2", "applySchema3") {
      val schema1 = StructType(
        StructField("f1", IntegerType, false) ::
        StructField("f2", StringType, false) ::
        StructField("f3", BooleanType, false) ::
        StructField("f4", IntegerType, true) :: Nil)

      val rowRDD1 = unparsedStrings.map { r =>
        val values = r.split(",").map(_.trim)
        val v4 = try values(3).toInt catch {
          case _: NumberFormatException => null
        }
        Row(values(0).toInt, values(1), values(2).toBoolean, v4)
      }

      val df1 = spark.createDataFrame(rowRDD1, schema1)
      df1.createOrReplaceTempView("applySchema1")
      checkAnswer(
        sql("SELECT * FROM applySchema1"),
        Row(1, "A1", true, null) ::
        Row(2, "B2", false, null) ::
        Row(3, "C3", true, null) ::
        Row(4, "D4", true, 2147483644) :: Nil)

      checkAnswer(
        sql("SELECT f1, f4 FROM applySchema1"),
        Row(1, null) ::
        Row(2, null) ::
        Row(3, null) ::
        Row(4, 2147483644) :: Nil)

      val schema2 = StructType(
        StructField("f1", StructType(
          StructField("f11", IntegerType, false) ::
          StructField("f12", BooleanType, false) :: Nil), false) ::
        StructField("f2", MapType(StringType, IntegerType, true), false) :: Nil)

      val rowRDD2 = unparsedStrings.map { r =>
        val values = r.split(",").map(_.trim)
        val v4 = try values(3).toInt catch {
          case _: NumberFormatException => null
        }
        Row(Row(values(0).toInt, values(2).toBoolean), Map(values(1) -> v4))
      }

      val df2 = spark.createDataFrame(rowRDD2, schema2)
      df2.createOrReplaceTempView("applySchema2")
      checkAnswer(
        sql("SELECT * FROM applySchema2"),
        Row(Row(1, true), Map("A1" -> null)) ::
        Row(Row(2, false), Map("B2" -> null)) ::
        Row(Row(3, true), Map("C3" -> null)) ::
        Row(Row(4, true), Map("D4" -> 2147483644)) :: Nil)

      checkAnswer(
        sql("SELECT f1.f11, f2['D4'] FROM applySchema2"),
        Row(1, null) ::
        Row(2, null) ::
        Row(3, null) ::
        Row(4, 2147483644) :: Nil)

      // The value of a MapType column can be a mutable map.
      val rowRDD3 = unparsedStrings.map { r =>
        val values = r.split(",").map(_.trim)
        val v4 = try values(3).toInt catch {
          case _: NumberFormatException => null
        }
        Row(Row(values(0).toInt, values(2).toBoolean),
          scala.collection.mutable.Map(values(1) -> v4))
      }

      val df3 = spark.createDataFrame(rowRDD3, schema2)
      df3.createOrReplaceTempView("applySchema3")

      checkAnswer(
        sql("SELECT f1.f11, f2['D4'] FROM applySchema3"),
        Row(1, null) ::
        Row(2, null) ::
        Row(3, null) ::
        Row(4, 2147483644) :: Nil)
    }
  }

  test("SPARK-3423 BETWEEN") {
    checkAnswer(
      sql("SELECT key, value FROM testData WHERE key BETWEEN 5 and 7"),
      Seq(Row(5, "5"), Row(6, "6"), Row(7, "7"))
    )

    checkAnswer(
      sql("SELECT key, value FROM testData WHERE key BETWEEN 7 and 7"),
      Row(7, "7")
    )

    checkAnswer(
      sql("SELECT key, value FROM testData WHERE key BETWEEN 9 and 7"),
      Nil
    )
  }

  test("SPARK-17863: SELECT distinct does not work correctly if order by missing attribute") {
    checkAnswer(
      sql("""select distinct struct.a, struct.b
          |from (
          |  select named_struct('a', 1, 'b', 2, 'c', 3) as struct
          |  union all
          |  select named_struct('a', 1, 'b', 2, 'c', 4) as struct) tmp
          |order by a, b
          |""".stripMargin),
      Row(1, 2) :: Nil)

    val error = intercept[AnalysisException] {
      sql("""select distinct struct.a, struct.b
            |from (
            |  select named_struct('a', 1, 'b', 2, 'c', 3) as struct
            |  union all
            |  select named_struct('a', 1, 'b', 2, 'c', 4) as struct) tmp
            |order by struct.a, struct.b
            |""".stripMargin)
    }
    assert(error.message contains "cannot resolve '`struct.a`' given input columns: [a, b]")

  }

  test("cast boolean to string") {
    // TODO Ensure true/false string letter casing is consistent with Hive in all cases.
    checkAnswer(
      sql("SELECT CAST(TRUE AS STRING), CAST(FALSE AS STRING) FROM testData LIMIT 1"),
      Row("true", "false"))
  }

  test("metadata is propagated correctly") {
    withTempView("personWithMeta") {
      val person: DataFrame = sql("SELECT * FROM person")
      val schema = person.schema
      val docKey = "doc"
      val docValue = "first name"
      val metadata = new MetadataBuilder()
        .putString(docKey, docValue)
        .build()
      val schemaWithMeta = new StructType(Array(
        schema("id"), schema("name").copy(metadata = metadata), schema("age")))
      val personWithMeta = spark.createDataFrame(person.rdd, schemaWithMeta)
      def validateMetadata(rdd: DataFrame): Unit = {
        assert(rdd.schema("name").metadata.getString(docKey) == docValue)
      }
      personWithMeta.createOrReplaceTempView("personWithMeta")
      validateMetadata(personWithMeta.select($"name"))
      validateMetadata(personWithMeta.select($"name"))
      validateMetadata(personWithMeta.select($"id", $"name"))
      validateMetadata(sql("SELECT * FROM personWithMeta"))
      validateMetadata(sql("SELECT id, name FROM personWithMeta"))
      validateMetadata(sql("SELECT * FROM personWithMeta JOIN salary ON id = personId"))
      validateMetadata(sql(
        "SELECT name, salary FROM personWithMeta JOIN salary ON id = personId"))
    }
  }

  test("SPARK-3371 Renaming a function expression with group by gives error") {
    spark.udf.register("len", (s: String) => s.length)
    checkAnswer(
      sql("SELECT len(value) as temp FROM testData WHERE key = 1 group by len(value)"),
      Row(1))
  }

  test("SPARK-3813 CASE a WHEN b THEN c [WHEN d THEN e]* [ELSE f] END") {
    checkAnswer(
      sql("SELECT CASE key WHEN 1 THEN 1 ELSE 0 END FROM testData WHERE key = 1 group by key"),
      Row(1))
  }

  test("SPARK-3813 CASE WHEN a THEN b [WHEN c THEN d]* [ELSE e] END") {
    checkAnswer(
      sql("SELECT CASE WHEN key = 1 THEN 1 ELSE 2 END FROM testData WHERE key = 1 group by key"),
      Row(1))
  }

  testQuietly(
    "SPARK-16748: SparkExceptions during planning should not wrapped in TreeNodeException") {
    intercept[SparkException] {
      val df = spark.range(0, 5).map(x => (1 / x).toString).toDF("a").orderBy("a")
      df.queryExecution.toRdd // force physical planning, but not execution of the plan
    }
  }

  test("Multiple join") {
    checkAnswer(
      sql(
        """SELECT a.key, b.key, c.key
          |FROM testData a
          |JOIN testData b ON a.key = b.key
          |JOIN testData c ON a.key = c.key
        """.stripMargin),
      (1 to 100).map(i => Row(i, i, i)))
  }

  test("SPARK-3483 Special chars in column names") {
    withTempView("records") {
      val data = Seq("""{"key?number1": "value1", "key.number2": "value2"}""").toDS()
      spark.read.json(data).createOrReplaceTempView("records")
      withSQLConf(SQLConf.SUPPORT_QUOTED_REGEX_COLUMN_NAME.key -> "false") {
        sql("SELECT `key?number1`, `key.number2` FROM records")
      }
    }
  }

  test("SPARK-3814 Support Bitwise & operator") {
    checkAnswer(sql("SELECT key&1 FROM testData WHERE key = 1 "), Row(1))
  }

  test("SPARK-3814 Support Bitwise | operator") {
    checkAnswer(sql("SELECT key|0 FROM testData WHERE key = 1 "), Row(1))
  }

  test("SPARK-3814 Support Bitwise ^ operator") {
    checkAnswer(sql("SELECT key^0 FROM testData WHERE key = 1 "), Row(1))
  }

  test("SPARK-3814 Support Bitwise ~ operator") {
    checkAnswer(sql("SELECT ~key FROM testData WHERE key = 1 "), Row(-2))
  }

  test("SPARK-4120 Join of multiple tables does not work in SparkSQL") {
    checkAnswer(
      sql(
        """SELECT a.key, b.key, c.key
          |FROM testData a,testData b,testData c
          |where a.key = b.key and a.key = c.key
        """.stripMargin),
      (1 to 100).map(i => Row(i, i, i)))
  }

  test("SPARK-4154 Query does not work if it has 'not between' in Spark SQL and HQL") {
    checkAnswer(sql("SELECT key FROM testData WHERE key not between 0 and 10 order by key"),
        (11 to 100).map(i => Row(i)))
  }

  test("SPARK-4207 Query which has syntax like 'not like' is not working in Spark SQL") {
    checkAnswer(sql("SELECT key FROM testData WHERE value not like '100%' order by key"),
        (1 to 99).map(i => Row(i)))
  }

  test("SPARK-4322 Grouping field with struct field as sub expression") {
    spark.read.json(Seq("""{"a": {"b": [{"c": 1}]}}""").toDS())
      .createOrReplaceTempView("data")
    checkAnswer(sql("SELECT a.b[0].c FROM data GROUP BY a.b[0].c"), Row(1))
    spark.catalog.dropTempView("data")

    spark.read.json(Seq("""{"a": {"b": 1}}""").toDS())
      .createOrReplaceTempView("data")
    checkAnswer(sql("SELECT a.b + 1 FROM data GROUP BY a.b + 1"), Row(2))
    spark.catalog.dropTempView("data")
  }

  test("SPARK-4432 Fix attribute reference resolution error when using ORDER BY") {
    checkAnswer(
      sql("SELECT a + b FROM testData2 ORDER BY a"),
      Seq(2, 3, 3, 4, 4, 5).map(Row(_))
    )
  }

  test("order by asc by default when not specify ascending and descending") {
    checkAnswer(
      sql("SELECT a, b FROM testData2 ORDER BY a desc, b"),
      Seq(Row(3, 1), Row(3, 2), Row(2, 1), Row(2, 2), Row(1, 1), Row(1, 2))
    )
  }

  test("Supporting relational operator '<=>' in Spark SQL") {
    withTempView("nulldata1", "nulldata2") {
      val nullCheckData1 = TestData(1, "1") :: TestData(2, null) :: Nil
      val rdd1 = sparkContext.parallelize((0 to 1).map(i => nullCheckData1(i)))
      rdd1.toDF().createOrReplaceTempView("nulldata1")
      val nullCheckData2 = TestData(1, "1") :: TestData(2, null) :: Nil
      val rdd2 = sparkContext.parallelize((0 to 1).map(i => nullCheckData2(i)))
      rdd2.toDF().createOrReplaceTempView("nulldata2")
      checkAnswer(sql("SELECT nulldata1.key FROM nulldata1 join " +
        "nulldata2 on nulldata1.value <=> nulldata2.value"),
        (1 to 2).map(i => Row(i)))
    }
  }

  test("Multi-column COUNT(DISTINCT ...)") {
    withTempView("distinctData") {
      val data = TestData(1, "val_1") :: TestData(2, "val_2") :: Nil
      val rdd = sparkContext.parallelize((0 to 1).map(i => data(i)))
      rdd.toDF().createOrReplaceTempView("distinctData")
      checkAnswer(sql("SELECT COUNT(DISTINCT key,value) FROM distinctData"), Row(2))
    }
  }

  test("SPARK-4699 case sensitivity SQL query") {
    withTempView("testTable1") {
      withSQLConf(SQLConf.CASE_SENSITIVE.key -> "false") {
        val data = TestData(1, "val_1") :: TestData(2, "val_2") :: Nil
        val rdd = sparkContext.parallelize((0 to 1).map(i => data(i)))
        rdd.toDF().createOrReplaceTempView("testTable1")
        checkAnswer(sql("SELECT VALUE FROM TESTTABLE1 where KEY = 1"), Row("val_1"))
      }
    }
  }

  test("SPARK-6145: ORDER BY test for nested fields") {
    withTempView("nestedOrder") {
      spark.read
        .json(Seq("""{"a": {"b": 1, "a": {"a": 1}}, "c": [{"d": 1}]}""").toDS())
        .createOrReplaceTempView("nestedOrder")

      checkAnswer(sql("SELECT 1 FROM nestedOrder ORDER BY a.b"), Row(1))
      checkAnswer(sql("SELECT a.b FROM nestedOrder ORDER BY a.b"), Row(1))
      checkAnswer(sql("SELECT 1 FROM nestedOrder ORDER BY a.a.a"), Row(1))
      checkAnswer(sql("SELECT a.a.a FROM nestedOrder ORDER BY a.a.a"), Row(1))
      checkAnswer(sql("SELECT 1 FROM nestedOrder ORDER BY c[0].d"), Row(1))
      checkAnswer(sql("SELECT c[0].d FROM nestedOrder ORDER BY c[0].d"), Row(1))
    }
  }

  test("SPARK-6145: special cases") {
    withTempView("t") {
      spark.read
        .json(Seq("""{"a": {"b": [1]}, "b": [{"a": 1}], "_c0": {"a": 1}}""").toDS())
        .createOrReplaceTempView("t")

      checkAnswer(sql("SELECT a.b[0] FROM t ORDER BY _c0.a"), Row(1))
      checkAnswer(sql("SELECT b[0].a FROM t ORDER BY _c0.a"), Row(1))
    }
  }

  test("SPARK-6898: complete support for special chars in column names") {
    withTempView("t") {
      spark.read
        .json(Seq("""{"a": {"c.b": 1}, "b.$q": [{"a@!.q": 1}], "q.w": {"w.i&": [1]}}""").toDS())
        .createOrReplaceTempView("t")

      withSQLConf(SQLConf.SUPPORT_QUOTED_REGEX_COLUMN_NAME.key -> "false") {
        checkAnswer(sql("SELECT a.`c.b`, `b.$q`[0].`a@!.q`, `q.w`.`w.i&`[0] FROM t"), Row(1, 1, 1))
      }
    }
  }

  test("SPARK-6583 order by aggregated function") {
    withTempView("orderByData") {
      Seq("1" -> 3, "1" -> 4, "2" -> 7, "2" -> 8, "3" -> 5, "3" -> 6, "4" -> 1, "4" -> 2)
        .toDF("a", "b").createOrReplaceTempView("orderByData")

      checkAnswer(
        sql(
          """
            |SELECT a
            |FROM orderByData
            |GROUP BY a
            |ORDER BY sum(b)
        """.stripMargin),
        Row("4") :: Row("1") :: Row("3") :: Row("2") :: Nil)

      checkAnswer(
        sql(
          """
            |SELECT sum(b)
            |FROM orderByData
            |GROUP BY a
            |ORDER BY sum(b)
        """.stripMargin),
        Row(3) :: Row(7) :: Row(11) :: Row(15) :: Nil)

      checkAnswer(
        sql(
          """
            |SELECT sum(b)
            |FROM orderByData
            |GROUP BY a
            |ORDER BY sum(b), max(b)
        """.stripMargin),
        Row(3) :: Row(7) :: Row(11) :: Row(15) :: Nil)

      checkAnswer(
        sql(
          """
            |SELECT a, sum(b)
            |FROM orderByData
            |GROUP BY a
            |ORDER BY sum(b)
        """.stripMargin),
        Row("4", 3) :: Row("1", 7) :: Row("3", 11) :: Row("2", 15) :: Nil)

      checkAnswer(
        sql(
          """
            |SELECT a, sum(b)
            |FROM orderByData
            |GROUP BY a
            |ORDER BY sum(b) + 1
          """.stripMargin),
        Row("4", 3) :: Row("1", 7) :: Row("3", 11) :: Row("2", 15) :: Nil)

      checkAnswer(
        sql(
          """
            |SELECT count(*)
            |FROM orderByData
            |GROUP BY a
            |ORDER BY count(*)
          """.stripMargin),
        Row(2) :: Row(2) :: Row(2) :: Row(2) :: Nil)

      checkAnswer(
        sql(
          """
            |SELECT a
            |FROM orderByData
            |GROUP BY a
            |ORDER BY a, count(*), sum(b)
          """.stripMargin),
        Row("1") :: Row("2") :: Row("3") :: Row("4") :: Nil)
    }
  }

  test("SPARK-7952: fix the equality check between boolean and numeric types") {
    withTempView("t") {
      // numeric field i, boolean field j, result of i = j, result of i <=> j
      Seq[(Integer, java.lang.Boolean, java.lang.Boolean, java.lang.Boolean)](
        (1, true, true, true),
        (0, false, true, true),
        (2, true, false, false),
        (2, false, false, false),
        (null, true, null, false),
        (null, false, null, false),
        (0, null, null, false),
        (1, null, null, false),
        (null, null, null, true)
      ).toDF("i", "b", "r1", "r2").createOrReplaceTempView("t")

      checkAnswer(sql("select i = b from t"), sql("select r1 from t"))
      checkAnswer(sql("select i <=> b from t"), sql("select r2 from t"))
    }
  }

  test("SPARK-7067: order by queries for complex ExtractValue chain") {
    withTempView("t") {
      spark.read
        .json(Seq("""{"a": {"b": [{"c": 1}]}, "b": [{"d": 1}]}""").toDS())
        .createOrReplaceTempView("t")
      checkAnswer(sql("SELECT a.b FROM t ORDER BY b[0].d"), Row(Seq(Row(1))))
    }
  }

  test("SPARK-8782: ORDER BY NULL") {
    withTempView("t") {
      Seq((1, 2), (1, 2)).toDF("a", "b").createOrReplaceTempView("t")
      checkAnswer(sql("SELECT * FROM t ORDER BY NULL"), Seq(Row(1, 2), Row(1, 2)))
    }
  }

  test("SPARK-8837: use keyword in column name") {
    withTempView("t") {
      val df = Seq(1 -> "a").toDF("count", "sort")
      checkAnswer(df.filter("count > 0"), Row(1, "a"))
      df.createOrReplaceTempView("t")
      checkAnswer(sql("select count, sort from t"), Row(1, "a"))
    }
  }

  test("SPARK-8753: add interval type") {
    import org.apache.spark.unsafe.types.CalendarInterval

    val df = sql("select interval 3 years -3 month 7 week 123 microseconds")
    checkAnswer(df, Row(new CalendarInterval(12 * 3 - 3, 7 * 7, 123 )))
    withTempPath(f => {
      // Currently we don't yet support saving out values of interval data type.
      val e = intercept[AnalysisException] {
        df.write.json(f.getCanonicalPath)
      }
      e.message.contains("Cannot save interval data type into external storage")
    })
  }

  test("SPARK-8945: add and subtract expressions for interval type") {
    val df = sql("select interval 3 years -3 month 7 week 123 microseconds as i")
    checkAnswer(df, Row(new CalendarInterval(12 * 3 - 3, 7 * 7, 123)))

    checkAnswer(df.select(df("i") + new CalendarInterval(2, 1, 123)),
      Row(new CalendarInterval(12 * 3 - 3 + 2, 7 * 7 + 1, 123 + 123)))

    checkAnswer(df.select(df("i") - new CalendarInterval(2, 1, 123)),
      Row(new CalendarInterval(12 * 3 - 3 - 2, 7 * 7 - 1, 123 - 123)))

    // unary minus
    checkAnswer(df.select(-df("i")),
      Row(new CalendarInterval(-(12 * 3 - 3), -7 * 7, -123)))
  }

  test("aggregation with codegen updates peak execution memory") {
    AccumulatorSuite.verifyPeakExecutionMemorySet(sparkContext, "aggregation with codegen") {
      testCodeGen(
        "SELECT key, count(value) FROM testData GROUP BY key",
        (1 to 100).map(i => Row(i, 1)))
    }
  }

  test("SPARK-10215 Div of Decimal returns null") {
    val d = Decimal(1.12321).toBigDecimal
    val df = Seq((d, 1)).toDF("a", "b")

    checkAnswer(
      df.selectExpr("b * a / b"),
      Seq(Row(d)))
    checkAnswer(
      df.selectExpr("b * a / b / b"),
      Seq(Row(d)))
    checkAnswer(
      df.selectExpr("b * a + b"),
      Seq(Row(BigDecimal("2.12321"))))
    checkAnswer(
      df.selectExpr("b * a - b"),
      Seq(Row(BigDecimal("0.12321"))))
    checkAnswer(
      df.selectExpr("b * a * b"),
      Seq(Row(d)))
  }

  test("precision smaller than scale") {
    checkAnswer(sql("select 10.00"), Row(BigDecimal("10.00")))
    checkAnswer(sql("select 1.00"), Row(BigDecimal("1.00")))
    checkAnswer(sql("select 0.10"), Row(BigDecimal("0.10")))
    checkAnswer(sql("select 0.01"), Row(BigDecimal("0.01")))
    checkAnswer(sql("select 0.001"), Row(BigDecimal("0.001")))
    checkAnswer(sql("select -0.01"), Row(BigDecimal("-0.01")))
    checkAnswer(sql("select -0.001"), Row(BigDecimal("-0.001")))
  }

  test("external sorting updates peak execution memory") {
    AccumulatorSuite.verifyPeakExecutionMemorySet(sparkContext, "external sort") {
      sql("SELECT * FROM testData2 ORDER BY a ASC, b ASC").collect()
    }
  }

  test("SPARK-9511: error with table starting with number") {
    withTempView("1one") {
      sparkContext.parallelize(1 to 10).map(i => (i, i.toString))
        .toDF("num", "str")
        .createOrReplaceTempView("1one")
      checkAnswer(sql("select count(num) from 1one"), Row(10))
    }
  }

  test("specifying database name for a temporary view is not allowed") {
    withTempPath { dir =>
      withTempView("db.t") {
        val path = dir.toURI.toString
        val df =
          sparkContext.parallelize(1 to 10).map(i => (i, i.toString)).toDF("num", "str")
        df
          .write
          .format("parquet")
          .save(path)

        // We don't support creating a temporary table while specifying a database
        intercept[AnalysisException] {
          spark.sql(
            s"""
              |CREATE TEMPORARY VIEW db.t
              |USING parquet
              |OPTIONS (
              |  path '$path'
              |)
             """.stripMargin)
        }.getMessage

        // If you use backticks to quote the name then it's OK.
        spark.sql(
          s"""
            |CREATE TEMPORARY VIEW `db.t`
            |USING parquet
            |OPTIONS (
            |  path '$path'
            |)
           """.stripMargin)
        checkAnswer(spark.table("`db.t`"), df)
      }
    }
  }

  test("SPARK-10130 type coercion for IF should have children resolved first") {
    withTempView("src") {
      Seq((1, 1), (-1, 1)).toDF("key", "value").createOrReplaceTempView("src")
      checkAnswer(
        sql("SELECT IF(a > 0, a, 0) FROM (SELECT key a FROM src) temp"), Seq(Row(1), Row(0)))
    }
  }

  test("SPARK-10389: order by non-attribute grouping expression on Aggregate") {
    withTempView("src") {
      Seq((1, 1), (-1, 1)).toDF("key", "value").createOrReplaceTempView("src")
      checkAnswer(sql("SELECT MAX(value) FROM src GROUP BY key + 1 ORDER BY key + 1"),
        Seq(Row(1), Row(1)))
      checkAnswer(sql("SELECT MAX(value) FROM src GROUP BY key + 1 ORDER BY (key + 1) * 2"),
        Seq(Row(1), Row(1)))
    }
  }

  test("SPARK-23281: verify the correctness of sort direction on composite order by clause") {
    withTempView("src") {
      Seq[(Integer, Integer)](
        (1, 1),
        (1, 3),
        (2, 3),
        (3, 3),
        (4, null),
        (5, null)
      ).toDF("key", "value").createOrReplaceTempView("src")

      checkAnswer(sql(
        """
          |SELECT MAX(value) as value, key as col2
          |FROM src
          |GROUP BY key
          |ORDER BY value desc, key
        """.stripMargin),
        Seq(Row(3, 1), Row(3, 2), Row(3, 3), Row(null, 4), Row(null, 5)))

      checkAnswer(sql(
        """
          |SELECT MAX(value) as value, key as col2
          |FROM src
          |GROUP BY key
          |ORDER BY value desc, key desc
        """.stripMargin),
        Seq(Row(3, 3), Row(3, 2), Row(3, 1), Row(null, 5), Row(null, 4)))

      checkAnswer(sql(
        """
          |SELECT MAX(value) as value, key as col2
          |FROM src
          |GROUP BY key
          |ORDER BY value asc, key desc
        """.stripMargin),
        Seq(Row(null, 5), Row(null, 4), Row(3, 3), Row(3, 2), Row(3, 1)))
    }
  }

  test("run sql directly on files") {
    val df = spark.range(100).toDF()
    withTempPath(f => {
      df.write.json(f.getCanonicalPath)
      checkAnswer(sql(s"select id from json.`${f.getCanonicalPath}`"),
        df)
      checkAnswer(sql(s"select id from `org.apache.spark.sql.json`.`${f.getCanonicalPath}`"),
        df)
      checkAnswer(sql(s"select a.id from json.`${f.getCanonicalPath}` as a"),
        df)
    })

    var e = intercept[AnalysisException] {
      sql("select * from in_valid_table")
    }
    assert(e.message.contains("Table or view not found"))

    e = intercept[AnalysisException] {
      sql("select * from no_db.no_table").show()
    }
    assert(e.message.contains("Table or view not found"))

    e = intercept[AnalysisException] {
      sql("select * from json.invalid_file")
    }
    assert(e.message.contains("Path does not exist"))

    e = intercept[AnalysisException] {
      sql(s"select id from `org.apache.spark.sql.hive.orc`.`file_path`")
    }
    assert(e.message.contains("Hive built-in ORC data source must be used with Hive support"))

    e = intercept[AnalysisException] {
      sql(s"select id from `org.apache.spark.sql.sources.HadoopFsRelationProvider`.`file_path`")
    }
    assert(e.message.contains("Table or view not found: " +
      "`org.apache.spark.sql.sources.HadoopFsRelationProvider`.file_path"))

    e = intercept[AnalysisException] {
      sql(s"select id from `Jdbc`.`file_path`")
    }
    assert(e.message.contains("Unsupported data source type for direct query on files: Jdbc"))

    e = intercept[AnalysisException] {
      sql(s"select id from `org.apache.spark.sql.execution.datasources.jdbc`.`file_path`")
    }
    assert(e.message.contains("Unsupported data source type for direct query on files: " +
      "org.apache.spark.sql.execution.datasources.jdbc"))
  }

  test("SortMergeJoin returns wrong results when using UnsafeRows") {
    // This test is for the fix of https://issues.apache.org/jira/browse/SPARK-10737.
    // This bug will be triggered when Tungsten is enabled and there are multiple
    // SortMergeJoin operators executed in the same task.
    val confs = SQLConf.AUTO_BROADCASTJOIN_THRESHOLD.key -> "1" :: Nil
    withSQLConf(confs: _*) {
      val df1 = (1 to 50).map(i => (s"str_$i", i)).toDF("i", "j")
      val df2 =
        df1
          .join(df1.select(df1("i")), "i")
          .select(df1("i"), df1("j"))

      val df3 = df2.withColumnRenamed("i", "i1").withColumnRenamed("j", "j1")
      val df4 =
        df2
          .join(df3, df2("i") === df3("i1"))
          .withColumn("diff", $"j" - $"j1")
          .select(df2("i"), df2("j"), $"diff")

      checkAnswer(
        df4,
        df1.withColumn("diff", lit(0)))
    }
  }

  test("SPARK-11303: filter should not be pushed down into sample") {
    val df = spark.range(100)
    List(true, false).foreach { withReplacement =>
      val sampled = df.sample(withReplacement, 0.1, 1)
      val sampledOdd = sampled.filter("id % 2 != 0")
      val sampledEven = sampled.filter("id % 2 = 0")
      assert(sampled.count() == sampledOdd.count() + sampledEven.count())
    }
  }

  test("Struct Star Expansion") {
    withTempView("structTable", "nestedStructTable", "specialCharacterTable", "nameConflict") {
      val structDf = testData2.select("a", "b").as("record")

      checkAnswer(
        structDf.select($"record.a", $"record.b"),
        Row(1, 1) :: Row(1, 2) :: Row(2, 1) :: Row(2, 2) :: Row(3, 1) :: Row(3, 2) :: Nil)

      checkAnswer(
        structDf.select($"record.*"),
        Row(1, 1) :: Row(1, 2) :: Row(2, 1) :: Row(2, 2) :: Row(3, 1) :: Row(3, 2) :: Nil)

      checkAnswer(
        structDf.select($"record.*", $"record.*"),
        Row(1, 1, 1, 1) :: Row(1, 2, 1, 2) :: Row(2, 1, 2, 1) :: Row(2, 2, 2, 2) ::
          Row(3, 1, 3, 1) :: Row(3, 2, 3, 2) :: Nil)

      checkAnswer(
        sql("select struct(a, b) as r1, struct(b, a) as r2 from testData2")
          .select($"r1.*", $"r2.*"),
        Row(1, 1, 1, 1) :: Row(1, 2, 2, 1) :: Row(2, 1, 1, 2) :: Row(2, 2, 2, 2) ::
          Row(3, 1, 1, 3) :: Row(3, 2, 2, 3) :: Nil)

      // Try with a temporary view
      sql("select struct(a, b) as record from testData2").createOrReplaceTempView("structTable")
      checkAnswer(
        sql("SELECT record.* FROM structTable"),
        Row(1, 1) :: Row(1, 2) :: Row(2, 1) :: Row(2, 2) :: Row(3, 1) :: Row(3, 2) :: Nil)

      checkAnswer(sql(
        """
          | SELECT min(struct(record.*)) FROM
          |   (select struct(a,b) as record from testData2) tmp
      """.stripMargin),
        Row(Row(1, 1)) :: Nil)

      // Try with an alias on the select list
      checkAnswer(sql(
        """
          | SELECT max(struct(record.*)) as r FROM
          |   (select struct(a,b) as record from testData2) tmp
      """.stripMargin).select($"r.*"),
        Row(3, 2) :: Nil)

      // With GROUP BY
      checkAnswer(sql(
        """
          | SELECT min(struct(record.*)) FROM
          |   (select a as a, struct(a,b) as record from testData2) tmp
          | GROUP BY a
      """.stripMargin),
        Row(Row(1, 1)) :: Row(Row(2, 1)) :: Row(Row(3, 1)) :: Nil)

      // With GROUP BY and alias
      checkAnswer(sql(
        """
          | SELECT max(struct(record.*)) as r FROM
          |   (select a as a, struct(a,b) as record from testData2) tmp
          | GROUP BY a
      """.stripMargin).select($"r.*"),
        Row(1, 2) :: Row(2, 2) :: Row(3, 2) :: Nil)

      // With GROUP BY and alias and additional fields in the struct
      checkAnswer(sql(
        """
          | SELECT max(struct(a, record.*, b)) as r FROM
          |   (select a as a, b as b, struct(a,b) as record from testData2) tmp
          | GROUP BY a
      """.stripMargin).select($"r.*"),
        Row(1, 1, 2, 2) :: Row(2, 2, 2, 2) :: Row(3, 3, 2, 2) :: Nil)

      // Create a data set that contains nested structs.
      val nestedStructData = sql(
        """
          | SELECT struct(r1, r2) as record FROM
          |   (SELECT struct(a, b) as r1, struct(b, a) as r2 FROM testData2) tmp
      """.stripMargin)

      checkAnswer(nestedStructData.select($"record.*"),
        Row(Row(1, 1), Row(1, 1)) :: Row(Row(1, 2), Row(2, 1)) :: Row(Row(2, 1), Row(1, 2)) ::
          Row(Row(2, 2), Row(2, 2)) :: Row(Row(3, 1), Row(1, 3)) :: Row(Row(3, 2), Row(2, 3)) ::
          Nil)
      checkAnswer(nestedStructData.select($"record.r1"),
        Row(Row(1, 1)) :: Row(Row(1, 2)) :: Row(Row(2, 1)) :: Row(Row(2, 2)) ::
          Row(Row(3, 1)) :: Row(Row(3, 2)) :: Nil)
      checkAnswer(
        nestedStructData.select($"record.r1.*"),
        Row(1, 1) :: Row(1, 2) :: Row(2, 1) :: Row(2, 2) :: Row(3, 1) :: Row(3, 2) :: Nil)

      // Try with a temporary view
      withTempView("nestedStructTable") {
        nestedStructData.createOrReplaceTempView("nestedStructTable")
        checkAnswer(
          sql("SELECT record.* FROM nestedStructTable"),
          nestedStructData.select($"record.*"))
        checkAnswer(
          sql("SELECT record.r1 FROM nestedStructTable"),
          nestedStructData.select($"record.r1"))
        checkAnswer(
          sql("SELECT record.r1.* FROM nestedStructTable"),
          nestedStructData.select($"record.r1.*"))

        // Try resolving something not there.
        assert(intercept[AnalysisException](sql("SELECT abc.* FROM nestedStructTable"))
          .getMessage.contains("cannot resolve"))
      }

      // Create paths with unusual characters
      withSQLConf(SQLConf.SUPPORT_QUOTED_REGEX_COLUMN_NAME.key -> "false") {
        val specialCharacterPath = sql(
          """
          | SELECT struct(`col$.a_`, `a.b.c.`) as `r&&b.c` FROM
          |   (SELECT struct(a, b) as `col$.a_`, struct(b, a) as `a.b.c.` FROM testData2) tmp
      """.stripMargin)
        withTempView("specialCharacterTable") {
          specialCharacterPath.createOrReplaceTempView("specialCharacterTable")
          checkAnswer(
            specialCharacterPath.select($"`r&&b.c`.*"),
            nestedStructData.select($"record.*"))
          checkAnswer(
          sql(
            "SELECT `r&&b.c`.`col$.a_` FROM specialCharacterTable"),
          nestedStructData.select($"record.r1"))
          checkAnswer(
            sql("SELECT `r&&b.c`.`a.b.c.` FROM specialCharacterTable"),
            nestedStructData.select($"record.r2"))
          checkAnswer(
            sql("SELECT `r&&b.c`.`col$.a_`.* FROM specialCharacterTable"),
            nestedStructData.select($"record.r1.*"))
        }
      }

      // Try star expanding a scalar. This should fail.
      assert(intercept[AnalysisException](sql("select a.* from testData2")).getMessage.contains(
        "Can only star expand struct data types."))
    }
  }

  test("Struct Star Expansion - Name conflict") {
    // Create a data set that contains a naming conflict
    val nameConflict = sql("SELECT struct(a, b) as nameConflict, a as a FROM testData2")
    withTempView("nameConflict") {
      nameConflict.createOrReplaceTempView("nameConflict")
      // Unqualified should resolve to table.
      checkAnswer(sql("SELECT nameConflict.* FROM nameConflict"),
        Row(Row(1, 1), 1) :: Row(Row(1, 2), 1) :: Row(Row(2, 1), 2) :: Row(Row(2, 2), 2) ::
          Row(Row(3, 1), 3) :: Row(Row(3, 2), 3) :: Nil)
      // Qualify the struct type with the table name.
      checkAnswer(sql("SELECT nameConflict.nameConflict.* FROM nameConflict"),
        Row(1, 1) :: Row(1, 2) :: Row(2, 1) :: Row(2, 2) :: Row(3, 1) :: Row(3, 2) :: Nil)
    }
  }

  test("Star Expansion - group by") {
    withSQLConf(SQLConf.DATAFRAME_RETAIN_GROUP_COLUMNS.key -> "false") {
      checkAnswer(
        testData2.groupBy($"a", $"b").agg($"*"),
        sql("SELECT * FROM testData2 group by a, b"))
    }
  }

  test("Star Expansion - table with zero column") {
    withTempView("temp_table_no_cols") {
      val rddNoCols = sparkContext.parallelize(1 to 10).map(_ => Row.empty)
      val dfNoCols = spark.createDataFrame(rddNoCols, StructType(Seq.empty))
      dfNoCols.createTempView("temp_table_no_cols")

      // ResolvedStar
      checkAnswer(
        dfNoCols,
        dfNoCols.select(dfNoCols.col("*")))

      // UnresolvedStar
      checkAnswer(
        dfNoCols,
        sql("SELECT * FROM temp_table_no_cols"))
      checkAnswer(
        dfNoCols,
        dfNoCols.select($"*"))

      var e = intercept[AnalysisException] {
        sql("SELECT a.* FROM temp_table_no_cols a")
      }.getMessage
      assert(e.contains("cannot resolve 'a.*' given input columns ''"))

      e = intercept[AnalysisException] {
        dfNoCols.select($"b.*")
      }.getMessage
      assert(e.contains("cannot resolve 'b.*' given input columns ''"))
    }
  }

  test("Common subexpression elimination") {
    // TODO: support subexpression elimination in whole stage codegen
    withSQLConf(SQLConf.WHOLESTAGE_CODEGEN_ENABLED.key -> "false") {
      // select from a table to prevent constant folding.
      val df = sql("SELECT a, b from testData2 limit 1")
      checkAnswer(df, Row(1, 1))

      checkAnswer(df.selectExpr("a + 1", "a + 1"), Row(2, 2))
      checkAnswer(df.selectExpr("a + 1", "a + 1 + 1"), Row(2, 3))

      // This does not work because the expressions get grouped like (a + a) + 1
      checkAnswer(df.selectExpr("a + 1", "a + a + 1"), Row(2, 3))
      checkAnswer(df.selectExpr("a + 1", "a + (a + 1)"), Row(2, 3))

      // Identity udf that tracks the number of times it is called.
      val countAcc = sparkContext.longAccumulator("CallCount")
      spark.udf.register("testUdf", (x: Int) => {
        countAcc.add(1)
        x
      })

      // Evaluates df, verifying it is equal to the expectedResult and the accumulator's value
      // is correct.
      def verifyCallCount(df: DataFrame, expectedResult: Row, expectedCount: Int): Unit = {
        countAcc.setValue(0)
        QueryTest.checkAnswer(
          df, Seq(expectedResult), checkToRDD = false /* avoid duplicate exec */)
        assert(countAcc.value == expectedCount)
      }

      verifyCallCount(df.selectExpr("testUdf(a)"), Row(1), 1)
      verifyCallCount(df.selectExpr("testUdf(a)", "testUdf(a)"), Row(1, 1), 1)
      verifyCallCount(df.selectExpr("testUdf(a + 1)", "testUdf(a + 1)"), Row(2, 2), 1)
      verifyCallCount(df.selectExpr("testUdf(a + 1)", "testUdf(a)"), Row(2, 1), 2)
      verifyCallCount(
        df.selectExpr("testUdf(a + 1) + testUdf(a + 1)", "testUdf(a + 1)"), Row(4, 2), 1)

      verifyCallCount(
        df.selectExpr("testUdf(a + 1) + testUdf(1 + b)", "testUdf(a + 1)"), Row(4, 2), 2)

      val testUdf = functions.udf((x: Int) => {
        countAcc.add(1)
        x
      })
      verifyCallCount(
        df.groupBy().agg(sum(testUdf($"b") + testUdf($"b") + testUdf($"b"))), Row(3.0), 1)

      verifyCallCount(
        df.selectExpr("testUdf(a + 1) + testUdf(1 + a)", "testUdf(a + 1)"), Row(4, 2), 1)

      // Try disabling it via configuration.
      spark.conf.set(SQLConf.SUBEXPRESSION_ELIMINATION_ENABLED.key, "false")
      verifyCallCount(df.selectExpr("testUdf(a)", "testUdf(a)"), Row(1, 1), 2)
      spark.conf.set(SQLConf.SUBEXPRESSION_ELIMINATION_ENABLED.key, "true")
      verifyCallCount(df.selectExpr("testUdf(a)", "testUdf(a)"), Row(1, 1), 1)
    }
  }

  test("SPARK-10707: nullability should be correctly propagated through set operations (1)") {
    // This test produced an incorrect result of 1 before the SPARK-10707 fix because of the
    // NullPropagation rule: COUNT(v) got replaced with COUNT(1) because the output column of
    // UNION was incorrectly considered non-nullable:
    checkAnswer(
      sql("""SELECT count(v) FROM (
            |  SELECT v FROM (
            |    SELECT 'foo' AS v UNION ALL
            |    SELECT NULL AS v
            |  ) my_union WHERE isnull(v)
            |) my_subview""".stripMargin),
      Seq(Row(0)))
  }

  test("SPARK-10707: nullability should be correctly propagated through set operations (2)") {
    // This test uses RAND() to stop column pruning for Union and checks the resulting isnull
    // value. This would produce an incorrect result before the fix in SPARK-10707 because the "v"
    // column of the union was considered non-nullable.
    checkAnswer(
      sql(
        """
          |SELECT a FROM (
          |  SELECT ISNULL(v) AS a, RAND() FROM (
          |    SELECT 'foo' AS v UNION ALL SELECT null AS v
          |  ) my_union
          |) my_view
        """.stripMargin),
      Row(false) :: Row(true) :: Nil)
  }

  test("filter on a grouping column that is not presented in SELECT") {
    checkAnswer(
      sql("select count(1) from (select 1 as a) t group by a having a > 0"),
      Row(1) :: Nil)
  }

  test("SPARK-13056: Null in map value causes NPE") {
    val df = Seq(1 -> Map("abc" -> "somestring", "cba" -> null)).toDF("key", "value")
    withTempView("maptest") {
      df.createOrReplaceTempView("maptest")
      // local optimization will by pass codegen code, so we should keep the filter `key=1`
      checkAnswer(sql("SELECT value['abc'] FROM maptest where key = 1"), Row("somestring"))
      checkAnswer(sql("SELECT value['cba'] FROM maptest where key = 1"), Row(null))
    }
  }

  test("hash function") {
    val df = Seq(1 -> "a", 2 -> "b").toDF("i", "j")
    withTempView("tbl") {
      df.createOrReplaceTempView("tbl")
      checkAnswer(
        df.select(hash($"i", $"j")),
        sql("SELECT hash(i, j) from tbl")
      )
    }
  }

  test("SPARK-27619: Throw analysis exception when hash and xxhash64 is used on MapType") {
    Seq("hash", "xxhash64").foreach {
      case hashExpression =>
        intercept[AnalysisException] {
          spark.createDataset(Map(1 -> 10, 2 -> 20) :: Nil).selectExpr(s"$hashExpression(*)")
        }
    }
  }

  test(s"SPARK-27619: When ${SQLConf.LEGACY_ALLOW_HASH_ON_MAPTYPE.key} is true, hash can be " +
    "used on Maptype") {
    Seq("hash", "xxhash64").foreach {
      case hashExpression =>
        withSQLConf(SQLConf.LEGACY_ALLOW_HASH_ON_MAPTYPE.key -> "true") {
          val df = spark.createDataset(Map() :: Nil)
          checkAnswer(df.selectExpr(s"$hashExpression(*)"), sql(s"SELECT $hashExpression(map())"))
        }
    }
  }

  test("xxhash64 function") {
    val df = Seq(1 -> "a", 2 -> "b").toDF("i", "j")
    withTempView("tbl") {
      df.createOrReplaceTempView("tbl")
      checkAnswer(
        df.select(xxhash64($"i", $"j")),
        sql("SELECT xxhash64(i, j) from tbl")
      )
    }
  }

  test("join with using clause") {
    val df1 = Seq(("r1c1", "r1c2", "t1r1c3"),
      ("r2c1", "r2c2", "t1r2c3"), ("r3c1x", "r3c2", "t1r3c3")).toDF("c1", "c2", "c3")
    val df2 = Seq(("r1c1", "r1c2", "t2r1c3"),
      ("r2c1", "r2c2", "t2r2c3"), ("r3c1y", "r3c2", "t2r3c3")).toDF("c1", "c2", "c3")
    val df3 = Seq((null, "r1c2", "t3r1c3"),
      ("r2c1", "r2c2", "t3r2c3"), ("r3c1y", "r3c2", "t3r3c3")).toDF("c1", "c2", "c3")
    withTempView("t1", "t2", "t3") {
      df1.createOrReplaceTempView("t1")
      df2.createOrReplaceTempView("t2")
      df3.createOrReplaceTempView("t3")
      // inner join with one using column
      checkAnswer(
        sql("SELECT * FROM t1 join t2 using (c1)"),
        Row("r1c1", "r1c2", "t1r1c3", "r1c2", "t2r1c3") ::
          Row("r2c1", "r2c2", "t1r2c3", "r2c2", "t2r2c3") :: Nil)

      // inner join with two using columns
      checkAnswer(
        sql("SELECT * FROM t1 join t2 using (c1, c2)"),
        Row("r1c1", "r1c2", "t1r1c3", "t2r1c3") ::
          Row("r2c1", "r2c2", "t1r2c3", "t2r2c3") :: Nil)

      // Left outer join with one using column.
      checkAnswer(
        sql("SELECT * FROM t1 left join t2 using (c1)"),
        Row("r1c1", "r1c2", "t1r1c3", "r1c2", "t2r1c3") ::
          Row("r2c1", "r2c2", "t1r2c3", "r2c2", "t2r2c3") ::
          Row("r3c1x", "r3c2", "t1r3c3", null, null) :: Nil)

      // Right outer join with one using column.
      checkAnswer(
        sql("SELECT * FROM t1 right join t2 using (c1)"),
        Row("r1c1", "r1c2", "t1r1c3", "r1c2", "t2r1c3") ::
          Row("r2c1", "r2c2", "t1r2c3", "r2c2", "t2r2c3") ::
          Row("r3c1y", null, null, "r3c2", "t2r3c3") :: Nil)

      // Full outer join with one using column.
      checkAnswer(
        sql("SELECT * FROM t1 full outer join t2 using (c1)"),
        Row("r1c1", "r1c2", "t1r1c3", "r1c2", "t2r1c3") ::
          Row("r2c1", "r2c2", "t1r2c3", "r2c2", "t2r2c3") ::
          Row("r3c1x", "r3c2", "t1r3c3", null, null) ::
          Row("r3c1y", null,
            null, "r3c2", "t2r3c3") :: Nil)

      // Full outer join with null value in join column.
      checkAnswer(
        sql("SELECT * FROM t1 full outer join t3 using (c1)"),
        Row("r1c1", "r1c2", "t1r1c3", null, null) ::
          Row("r2c1", "r2c2", "t1r2c3", "r2c2", "t3r2c3") ::
          Row("r3c1x", "r3c2", "t1r3c3", null, null) ::
          Row("r3c1y", null, null, "r3c2", "t3r3c3") ::
          Row(null, null, null, "r1c2", "t3r1c3") :: Nil)

      // Self join with using columns.
      checkAnswer(
        sql("SELECT * FROM t1 join t1 using (c1)"),
        Row("r1c1", "r1c2", "t1r1c3", "r1c2", "t1r1c3") ::
          Row("r2c1", "r2c2", "t1r2c3", "r2c2", "t1r2c3") ::
          Row("r3c1x", "r3c2", "t1r3c3", "r3c2", "t1r3c3") :: Nil)
    }
  }

  test("SPARK-15327: fail to compile generated code with complex data structure") {
    withTempDir{ dir =>
      val json =
        """
          |{"h": {"b": {"c": [{"e": "adfgd"}], "a": [{"e": "testing", "count": 3}],
          |"b": [{"e": "test", "count": 1}]}}, "d": {"b": {"c": [{"e": "adfgd"}],
          |"a": [{"e": "testing", "count": 3}], "b": [{"e": "test", "count": 1}]}},
          |"c": {"b": {"c": [{"e": "adfgd"}], "a": [{"count": 3}],
          |"b": [{"e": "test", "count": 1}]}}, "a": {"b": {"c": [{"e": "adfgd"}],
          |"a": [{"count": 3}], "b": [{"e": "test", "count": 1}]}},
          |"e": {"b": {"c": [{"e": "adfgd"}], "a": [{"e": "testing", "count": 3}],
          |"b": [{"e": "test", "count": 1}]}}, "g": {"b": {"c": [{"e": "adfgd"}],
          |"a": [{"e": "testing", "count": 3}], "b": [{"e": "test", "count": 1}]}},
          |"f": {"b": {"c": [{"e": "adfgd"}], "a": [{"e": "testing", "count": 3}],
          |"b": [{"e": "test", "count": 1}]}}, "b": {"b": {"c": [{"e": "adfgd"}],
          |"a": [{"count": 3}], "b": [{"e": "test", "count": 1}]}}}'
          |
        """.stripMargin
      spark.read.json(Seq(json).toDS()).write.mode("overwrite").parquet(dir.toString)
      spark.read.parquet(dir.toString).collect()
    }
  }

  test("data source table created in InMemoryCatalog should be able to read/write") {
    withTable("tbl") {
      val provider = spark.sessionState.conf.defaultDataSourceName
      sql(s"CREATE TABLE tbl(i INT, j STRING) USING $provider")
      checkAnswer(sql("SELECT i, j FROM tbl"), Nil)

      Seq(1 -> "a", 2 -> "b").toDF("i", "j").write.mode("overwrite").insertInto("tbl")
      checkAnswer(sql("SELECT i, j FROM tbl"), Row(1, "a") :: Row(2, "b") :: Nil)

      Seq(3 -> "c", 4 -> "d").toDF("i", "j").write.mode("append").saveAsTable("tbl")
      checkAnswer(
        sql("SELECT i, j FROM tbl"),
        Row(1, "a") :: Row(2, "b") :: Row(3, "c") :: Row(4, "d") :: Nil)
    }
  }

  test("Eliminate noop ordinal ORDER BY") {
    withSQLConf(SQLConf.ORDER_BY_ORDINAL.key -> "true") {
      val plan1 = sql("SELECT 1.0, 'abc', year(current_date()) ORDER BY 1, 2, 3")
      val plan2 = sql("SELECT 1.0, 'abc', year(current_date())")
      comparePlans(plan1.queryExecution.optimizedPlan, plan2.queryExecution.optimizedPlan)
    }
  }

  test("check code injection is prevented") {
    // The end of comment (*/) should be escaped.
    var literal =
      """|*/
         |{
         |  new Object() {
         |    void f() { throw new RuntimeException("This exception is injected."); }
         |  }.f();
         |}
         |/*""".stripMargin
    var expected =
      """|*/
         |{
         |  new Object() {
         |    void f() { throw new RuntimeException("This exception is injected."); }
         |  }.f();
         |}
         |/*""".stripMargin
    checkAnswer(
      sql(s"SELECT '$literal' AS DUMMY"),
      Row(s"$expected") :: Nil)

    // `\u002A` is `*` and `\u002F` is `/`
    // so if the end of comment consists of those characters in queries, we need to escape them.
    literal =
      """|\\u002A/
         |{
         |  new Object() {
         |    void f() { throw new RuntimeException("This exception is injected."); }
         |  }.f();
         |}
         |/*""".stripMargin
    expected =
      s"""|${"\\u002A/"}
          |{
          |  new Object() {
          |    void f() { throw new RuntimeException("This exception is injected."); }
          |  }.f();
          |}
          |/*""".stripMargin
    checkAnswer(
      sql(s"SELECT '$literal' AS DUMMY"),
      Row(s"$expected") :: Nil)

    literal =
      """|\\\\u002A/
         |{
         |  new Object() {
         |    void f() { throw new RuntimeException("This exception is injected."); }
         |  }.f();
         |}
         |/*""".stripMargin
    expected =
      """|\\u002A/
         |{
         |  new Object() {
         |    void f() { throw new RuntimeException("This exception is injected."); }
         |  }.f();
         |}
         |/*""".stripMargin
    checkAnswer(
      sql(s"SELECT '$literal' AS DUMMY"),
      Row(s"$expected") :: Nil)

    literal =
      """|\\u002a/
         |{
         |  new Object() {
         |    void f() { throw new RuntimeException("This exception is injected."); }
         |  }.f();
         |}
         |/*""".stripMargin
    expected =
      s"""|${"\\u002a/"}
          |{
          |  new Object() {
          |    void f() { throw new RuntimeException("This exception is injected."); }
          |  }.f();
          |}
          |/*""".stripMargin
    checkAnswer(
      sql(s"SELECT '$literal' AS DUMMY"),
      Row(s"$expected") :: Nil)

    literal =
      """|\\\\u002a/
         |{
         |  new Object() {
         |    void f() { throw new RuntimeException("This exception is injected."); }
         |  }.f();
         |}
         |/*""".stripMargin
    expected =
      """|\\u002a/
         |{
         |  new Object() {
         |    void f() { throw new RuntimeException("This exception is injected."); }
         |  }.f();
         |}
         |/*""".stripMargin
    checkAnswer(
      sql(s"SELECT '$literal' AS DUMMY"),
      Row(s"$expected") :: Nil)

    literal =
      """|*\\u002F
         |{
         |  new Object() {
         |    void f() { throw new RuntimeException("This exception is injected."); }
         |  }.f();
         |}
         |/*""".stripMargin
    expected =
      s"""|${"*\\u002F"}
          |{
          |  new Object() {
          |    void f() { throw new RuntimeException("This exception is injected."); }
          |  }.f();
          |}
          |/*""".stripMargin
    checkAnswer(
      sql(s"SELECT '$literal' AS DUMMY"),
      Row(s"$expected") :: Nil)

    literal =
      """|*\\\\u002F
         |{
         |  new Object() {
         |    void f() { throw new RuntimeException("This exception is injected."); }
         |  }.f();
         |}
         |/*""".stripMargin
    expected =
      """|*\\u002F
         |{
         |  new Object() {
         |    void f() { throw new RuntimeException("This exception is injected."); }
         |  }.f();
         |}
         |/*""".stripMargin
    checkAnswer(
      sql(s"SELECT '$literal' AS DUMMY"),
      Row(s"$expected") :: Nil)

    literal =
      """|*\\u002f
         |{
         |  new Object() {
         |    void f() { throw new RuntimeException("This exception is injected."); }
         |  }.f();
         |}
         |/*""".stripMargin
    expected =
      s"""|${"*\\u002f"}
          |{
          |  new Object() {
          |    void f() { throw new RuntimeException("This exception is injected."); }
          |  }.f();
          |}
          |/*""".stripMargin
    checkAnswer(
      sql(s"SELECT '$literal' AS DUMMY"),
      Row(s"$expected") :: Nil)

    literal =
      """|*\\\\u002f
         |{
         |  new Object() {
         |    void f() { throw new RuntimeException("This exception is injected."); }
         |  }.f();
         |}
         |/*""".stripMargin
    expected =
      """|*\\u002f
         |{
         |  new Object() {
         |    void f() { throw new RuntimeException("This exception is injected."); }
         |  }.f();
         |}
         |/*""".stripMargin
    checkAnswer(
      sql(s"SELECT '$literal' AS DUMMY"),
      Row(s"$expected") :: Nil)

    literal =
      """|\\u002A\\u002F
         |{
         |  new Object() {
         |    void f() { throw new RuntimeException("This exception is injected."); }
         |  }.f();
         |}
         |/*""".stripMargin
    expected =
      s"""|${"\\u002A\\u002F"}
          |{
          |  new Object() {
          |    void f() { throw new RuntimeException("This exception is injected."); }
          |  }.f();
          |}
          |/*""".stripMargin
    checkAnswer(
      sql(s"SELECT '$literal' AS DUMMY"),
      Row(s"$expected") :: Nil)

    literal =
      """|\\\\u002A\\u002F
         |{
         |  new Object() {
         |    void f() { throw new RuntimeException("This exception is injected."); }
         |  }.f();
         |}
         |/*""".stripMargin
    expected =
      s"""|${"\\\\u002A\\u002F"}
          |{
          |  new Object() {
          |    void f() { throw new RuntimeException("This exception is injected."); }
          |  }.f();
          |}
          |/*""".stripMargin
    checkAnswer(
      sql(s"SELECT '$literal' AS DUMMY"),
      Row(s"$expected") :: Nil)

    literal =
      """|\\u002A\\\\u002F
         |{
         |  new Object() {
         |    void f() { throw new RuntimeException("This exception is injected."); }
         |  }.f();
         |}
         |/*""".stripMargin
    expected =
      s"""|${"\\u002A\\\\u002F"}
          |{
          |  new Object() {
          |    void f() { throw new RuntimeException("This exception is injected."); }
          |  }.f();
          |}
          |/*""".stripMargin
    checkAnswer(
      sql(s"SELECT '$literal' AS DUMMY"),
      Row(s"$expected") :: Nil)

    literal =
      """|\\\\u002A\\\\u002F
         |{
         |  new Object() {
         |    void f() { throw new RuntimeException("This exception is injected."); }
         |  }.f();
         |}
         |/*""".stripMargin
    expected =
      """|\\u002A\\u002F
         |{
         |  new Object() {
         |    void f() { throw new RuntimeException("This exception is injected."); }
         |  }.f();
         |}
         |/*""".stripMargin
    checkAnswer(
      sql(s"SELECT '$literal' AS DUMMY"),
      Row(s"$expected") :: Nil)
  }

  test("SPARK-15752 optimize metadata only query for datasource table") {
    withSQLConf(SQLConf.OPTIMIZER_METADATA_ONLY.key -> "true") {
      withTable("srcpart_15752") {
        val data = (1 to 10).map(i => (i, s"data-$i", i % 2, if ((i % 2) == 0) "a" else "b"))
          .toDF("col1", "col2", "partcol1", "partcol2")
        data.write.partitionBy("partcol1", "partcol2").mode("append").saveAsTable("srcpart_15752")
        checkAnswer(
          sql("select partcol1 from srcpart_15752 group by partcol1"),
          Row(0) :: Row(1) :: Nil)
        checkAnswer(
          sql("select partcol1 from srcpart_15752 where partcol1 = 1 group by partcol1"),
          Row(1))
        checkAnswer(
          sql("select partcol1, count(distinct partcol2) from srcpart_15752 group by partcol1"),
          Row(0, 1) :: Row(1, 1) :: Nil)
        checkAnswer(
          sql("select partcol1, count(distinct partcol2) from srcpart_15752  where partcol1 = 1 " +
            "group by partcol1"),
          Row(1, 1) :: Nil)
        checkAnswer(sql("select distinct partcol1 from srcpart_15752"), Row(0) :: Row(1) :: Nil)
        checkAnswer(sql("select distinct partcol1 from srcpart_15752 where partcol1 = 1"), Row(1))
        checkAnswer(
          sql("select distinct col from (select partcol1 + 1 as col from srcpart_15752 " +
            "where partcol1 = 1) t"),
          Row(2))
        checkAnswer(sql("select max(partcol1) from srcpart_15752"), Row(1))
        checkAnswer(sql("select max(partcol1) from srcpart_15752 where partcol1 = 1"), Row(1))
        checkAnswer(sql("select max(partcol1) from (select partcol1 from srcpart_15752) t"), Row(1))
        checkAnswer(
          sql("select max(col) from (select partcol1 + 1 as col from srcpart_15752 " +
            "where partcol1 = 1) t"),
          Row(2))
      }
    }
  }

  test("SPARK-16975: Column-partition path starting '_' should be handled correctly") {
    withTempDir { dir =>
      val dataDir = new File(dir, "data").getCanonicalPath
      spark.range(10).withColumn("_col", $"id").write.partitionBy("_col").save(dataDir)
      spark.read.load(dataDir)
    }
  }

  test("SPARK-16644: Aggregate should not put aggregate expressions to constraints") {
    withTable("tbl") {
      sql("CREATE TABLE tbl(a INT, b INT) USING parquet")
      checkAnswer(sql(
        """
          |SELECT
          |  a,
          |  MAX(b) AS c1,
          |  b AS c2
          |FROM tbl
          |WHERE a = b
          |GROUP BY a, b
          |HAVING c1 = 1
        """.stripMargin), Nil)
    }
  }

  test("SPARK-16674: field names containing dots for both fields and partitioned fields") {
    withTempPath { path =>
      val data = (1 to 10).map(i => (i, s"data-$i", i % 2, if ((i % 2) == 0) "a" else "b"))
        .toDF("col.1", "col.2", "part.col1", "part.col2")
      data.write
        .format("parquet")
        .partitionBy("part.col1", "part.col2")
        .save(path.getCanonicalPath)
      val readBack = spark.read.format("parquet").load(path.getCanonicalPath)
      checkAnswer(
        readBack.selectExpr("`part.col1`", "`col.1`"),
        data.selectExpr("`part.col1`", "`col.1`"))
    }
  }

  test("SPARK-17515: CollectLimit.execute() should perform per-partition limits") {
    val numRecordsRead = spark.sparkContext.longAccumulator
    spark.range(1, 100, 1, numPartitions = 10).map { x =>
      numRecordsRead.add(1)
      x
    }.limit(1).queryExecution.toRdd.count()
    assert(numRecordsRead.value === 10)
  }

  test("CREATE TABLE USING should not fail if a same-name temp view exists") {
    withTable("same_name") {
      withTempView("same_name") {
        spark.range(10).createTempView("same_name")
        sql("CREATE TABLE same_name(i int) USING json")
        checkAnswer(spark.table("same_name"), spark.range(10).toDF())
        assert(spark.table("default.same_name").collect().isEmpty)
      }
    }
  }

  test("SPARK-18053: ARRAY equality is broken") {
    withTable("array_tbl") {
      spark.range(10).select(array($"id").as("arr")).write.saveAsTable("array_tbl")
      assert(sql("SELECT * FROM array_tbl where arr = ARRAY(1L)").count == 1)
    }
  }

  test("SPARK-19157: should be able to change spark.sql.runSQLOnFiles at runtime") {
    withTempPath { path =>
      Seq(1 -> "a").toDF("i", "j").write.parquet(path.getCanonicalPath)

      val newSession = spark.newSession()
      val originalValue = newSession.sessionState.conf.runSQLonFile

      try {
        newSession.sessionState.conf.setConf(SQLConf.RUN_SQL_ON_FILES, false)
        intercept[AnalysisException] {
          newSession.sql(s"SELECT i, j FROM parquet.`${path.getCanonicalPath}`")
        }

        newSession.sessionState.conf.setConf(SQLConf.RUN_SQL_ON_FILES, true)
        checkAnswer(
          newSession.sql(s"SELECT i, j FROM parquet.`${path.getCanonicalPath}`"),
          Row(1, "a"))
      } finally {
        newSession.sessionState.conf.setConf(SQLConf.RUN_SQL_ON_FILES, originalValue)
      }
    }
  }

  test("should be able to resolve a persistent view") {
    withTable("t1", "t2") {
      withView("v1") {
        sql("CREATE TABLE `t1` USING parquet AS SELECT * FROM VALUES(1, 1) AS t1(a, b)")
        sql("CREATE TABLE `t2` USING parquet AS SELECT * FROM VALUES('a', 2, 1.0) AS t2(d, e, f)")
        sql("CREATE VIEW `v1`(x, y) AS SELECT * FROM t1")
        checkAnswer(spark.table("v1").orderBy("x"), Row(1, 1))

        sql("ALTER VIEW `v1` AS SELECT * FROM t2")
        checkAnswer(spark.table("v1").orderBy("f"), Row("a", 2, 1.0))
      }
    }
  }

  test("SPARK-19059: read file based table whose name starts with underscore") {
    withTable("_tbl") {
      sql("CREATE TABLE `_tbl`(i INT) USING parquet")
      sql("INSERT INTO `_tbl` VALUES (1), (2), (3)")
      checkAnswer( sql("SELECT * FROM `_tbl`"), Row(1) :: Row(2) :: Row(3) :: Nil)
    }
  }

  test("SPARK-19334: check code injection is prevented") {
    // The end of comment (*/) should be escaped.
    val badQuery =
      """|SELECT inline(array(cast(struct(1) AS
         |  struct<`=
         |    new Object() {
         |      {f();}
         |      public void f() {throw new RuntimeException("This exception is injected.");}
         |      public int x;
         |    }.x
         |  `:int>)))""".stripMargin.replaceAll("\n", "")

    checkAnswer(sql(badQuery), Row(1) :: Nil)
  }

  test("SPARK-19650: An action on a Command should not trigger a Spark job") {
    // Create a listener that checks if new jobs have started.
    val jobStarted = new AtomicBoolean(false)
    val listener = new SparkListener {
      override def onJobStart(jobStart: SparkListenerJobStart): Unit = {
        jobStarted.set(true)
      }
    }

    // Make sure no spurious job starts are pending in the listener bus.
    sparkContext.listenerBus.waitUntilEmpty()
    sparkContext.addSparkListener(listener)
    try {
      // Execute the command.
      sql("show databases").head()

      // Make sure we have seen all events triggered by DataFrame.show()
      sparkContext.listenerBus.waitUntilEmpty()
    } finally {
      sparkContext.removeSparkListener(listener)
    }
    assert(!jobStarted.get(), "Command should not trigger a Spark job.")
  }

  test("SPARK-20164: AnalysisException should be tolerant to null query plan") {
    try {
      throw new AnalysisException("", None, None, plan = null)
    } catch {
      case ae: AnalysisException => assert(ae.plan == null && ae.getMessage == ae.getSimpleMessage)
    }
  }

  test("SPARK-12868: Allow adding jars from hdfs ") {
    val jarFromHdfs = "hdfs://doesnotmatter/test.jar"
    val jarFromInvalidFs = "fffs://doesnotmatter/test.jar"

    // if 'hdfs' is not supported, MalformedURLException will be thrown
    new URL(jarFromHdfs)

    intercept[MalformedURLException] {
      new URL(jarFromInvalidFs)
    }
  }

  test("RuntimeReplaceable functions should not take extra parameters") {
    val e = intercept[AnalysisException](sql("SELECT nvl(1, 2, 3)"))
    assert(e.message.contains("Invalid number of arguments"))
  }

  test("SPARK-21228: InSet incorrect handling of structs") {
    withTempView("A") {
      // reduce this from the default of 10 so the repro query text is not too long
      withSQLConf((SQLConf.OPTIMIZER_INSET_CONVERSION_THRESHOLD.key -> "3")) {
        // a relation that has 1 column of struct type with values (1,1), ..., (9, 9)
        spark.range(1, 10).selectExpr("named_struct('a', id, 'b', id) as a")
          .createOrReplaceTempView("A")
        val df = sql(
          """
            |SELECT * from
            | (SELECT MIN(a) as minA FROM A) AA -- this Aggregate will return UnsafeRows
            | -- the IN will become InSet with a Set of GenericInternalRows
            | -- a GenericInternalRow is never equal to an UnsafeRow so the query would
            | -- returns 0 results, which is incorrect
            | WHERE minA IN (NAMED_STRUCT('a', 1L, 'b', 1L), NAMED_STRUCT('a', 2L, 'b', 2L),
            |   NAMED_STRUCT('a', 3L, 'b', 3L))
          """.stripMargin)
        checkAnswer(df, Row(Row(1, 1)))
      }
    }
  }

  test("SPARK-21247: Allow case-insensitive type equality in Set operation") {
    withSQLConf(SQLConf.CASE_SENSITIVE.key -> "false") {
      sql("SELECT struct(1 a) UNION ALL (SELECT struct(2 A))")
      sql("SELECT struct(1 a) EXCEPT (SELECT struct(2 A))")

      withTable("t", "S") {
        sql("CREATE TABLE t(c struct<f:int>) USING parquet")
        sql("CREATE TABLE S(C struct<F:int>) USING parquet")
        Seq(("c", "C"), ("C", "c"), ("c.f", "C.F"), ("C.F", "c.f")).foreach {
          case (left, right) =>
            checkAnswer(sql(s"SELECT * FROM t, S WHERE t.$left = S.$right"), Seq.empty)
        }
      }
    }

    withSQLConf(SQLConf.CASE_SENSITIVE.key -> "true") {
      val m1 = intercept[AnalysisException] {
        sql("SELECT struct(1 a) UNION ALL (SELECT struct(2 A))")
      }.message
      assert(m1.contains("Union can only be performed on tables with the compatible column types"))

      val m2 = intercept[AnalysisException] {
        sql("SELECT struct(1 a) EXCEPT (SELECT struct(2 A))")
      }.message
      assert(m2.contains("Except can only be performed on tables with the compatible column types"))

      withTable("t", "S") {
        sql("CREATE TABLE t(c struct<f:int>) USING parquet")
        sql("CREATE TABLE S(C struct<F:int>) USING parquet")
        checkAnswer(sql("SELECT * FROM t, S WHERE t.c.f = S.C.F"), Seq.empty)
        val m = intercept[AnalysisException] {
          sql("SELECT * FROM t, S WHERE c = C")
        }.message
        assert(
          m.contains(
            "cannot resolve '(spark_catalog.default.t.`c` = spark_catalog.default.S.`C`)' " +
            "due to data type mismatch"))
      }
    }
  }

  test("SPARK-21335: support un-aliased subquery") {
    withTempView("v") {
      Seq(1 -> "a").toDF("i", "j").createOrReplaceTempView("v")
      checkAnswer(sql("SELECT i from (SELECT i FROM v)"), Row(1))

      val e = intercept[AnalysisException](sql("SELECT v.i from (SELECT i FROM v)"))
      assert(e.message ==
        "cannot resolve '`v.i`' given input columns: [__auto_generated_subquery_name.i]")

      checkAnswer(sql("SELECT __auto_generated_subquery_name.i from (SELECT i FROM v)"), Row(1))
    }
  }

  test("SPARK-21743: top-most limit should not cause memory leak") {
    // In unit test, Spark will fail the query if memory leak detected.
    spark.range(100).groupBy("id").count().limit(1).collect()
  }

  test("SPARK-21652: rule confliction of InferFiltersFromConstraints and ConstantPropagation") {
    withTempView("t1", "t2") {
      Seq((1, 1)).toDF("col1", "col2").createOrReplaceTempView("t1")
      Seq(1, 2).toDF("col").createOrReplaceTempView("t2")
      val df = sql(
        """
          |SELECT *
          |FROM t1, t2
          |WHERE t1.col1 = 1 AND 1 = t1.col2 AND t1.col1 = t2.col AND t1.col2 = t2.col
        """.stripMargin)
      checkAnswer(df, Row(1, 1, 1))
    }
  }

  test("SPARK-23079: constraints should be inferred correctly with aliases") {
    withTable("t") {
      spark.range(5).write.saveAsTable("t")
      val t = spark.read.table("t")
      val left = t.withColumn("xid", $"id" + lit(1)).as("x")
      val right = t.withColumnRenamed("id", "xid").as("y")
      val df = left.join(right, "xid").filter("id = 3").toDF()
      checkAnswer(df, Row(4, 3))
    }
  }

  test("SPARK-22266: the same aggregate function was calculated multiple times") {
    val query = "SELECT a, max(b+1), max(b+1) + 1 FROM testData2 GROUP BY a"
    val df = sql(query)
    val physical = df.queryExecution.sparkPlan
    val aggregateExpressions = physical.collectFirst {
      case agg : HashAggregateExec => agg.aggregateExpressions
      case agg : SortAggregateExec => agg.aggregateExpressions
    }
    assert (aggregateExpressions.isDefined)
    assert (aggregateExpressions.get.size == 1)
    checkAnswer(df, Row(1, 3, 4) :: Row(2, 3, 4) :: Row(3, 3, 4) :: Nil)
  }

  test("Support filter clause for aggregate function with hash aggregate") {
    Seq(("COUNT(a)", 3), ("COLLECT_LIST(a)", Seq(1, 2, 3))).foreach { funcToResult =>
      val query = s"SELECT ${funcToResult._1} FILTER (WHERE b > 1) FROM testData2"
      val df = sql(query)
      val physical = df.queryExecution.sparkPlan
      val aggregateExpressions = physical.collect {
        case agg: HashAggregateExec => agg.aggregateExpressions
        case agg: ObjectHashAggregateExec => agg.aggregateExpressions
      }.flatten
      aggregateExpressions.foreach { expr =>
        if (expr.mode == Complete || expr.mode == Partial) {
          assert(expr.filter.isDefined)
        } else {
          assert(expr.filter.isEmpty)
        }
      }
      checkAnswer(df, Row(funcToResult._2))
    }
  }

  test("Support filter clause for aggregate function uses SortAggregateExec") {
    withSQLConf(SQLConf.USE_OBJECT_HASH_AGG.key -> "false") {
      val df = sql("SELECT PERCENTILE(a, 1) FILTER (WHERE b > 1) FROM testData2")
      val physical = df.queryExecution.sparkPlan
      val aggregateExpressions = physical.collect {
        case agg: SortAggregateExec => agg.aggregateExpressions
      }.flatten
      aggregateExpressions.foreach { expr =>
        if (expr.mode == Complete || expr.mode == Partial) {
          assert(expr.filter.isDefined)
        } else {
          assert(expr.filter.isEmpty)
        }
      }
      checkAnswer(df, Row(3))
    }
  }

  test("Non-deterministic aggregate functions should not be deduplicated") {
    val query = "SELECT a, first_value(b), first_value(b) + 1 FROM testData2 GROUP BY a"
    val df = sql(query)
    val physical = df.queryExecution.sparkPlan
    val aggregateExpressions = physical.collectFirst {
      case agg : HashAggregateExec => agg.aggregateExpressions
      case agg : SortAggregateExec => agg.aggregateExpressions
    }
    assert (aggregateExpressions.isDefined)
    assert (aggregateExpressions.get.size == 2)
  }

  test("SPARK-22356: overlapped columns between data and partition schema in data source tables") {
    withTempPath { path =>
      Seq((1, 1, 1), (1, 2, 1)).toDF("i", "p", "j")
        .write.mode("overwrite").parquet(new File(path, "p=1").getCanonicalPath)
      withTable("t") {
        sql(s"create table t using parquet options(path='${path.getCanonicalPath}')")
        // We should respect the column order in data schema.
        assert(spark.table("t").columns === Array("i", "p", "j"))
        checkAnswer(spark.table("t"), Row(1, 1, 1) :: Row(1, 1, 1) :: Nil)
        // The DESC TABLE should report same schema as table scan.
        assert(sql("desc t").select("col_name")
          .as[String].collect().mkString(",").contains("i,p,j"))
      }
    }
  }

  test("SPARK-24696 ColumnPruning rule fails to remove extra Project") {
    withTable("fact_stats", "dim_stats") {
      val factData = Seq((1, 1, 99, 1), (2, 2, 99, 2), (3, 1, 99, 3), (4, 2, 99, 4))
      val storeData = Seq((1, "BW", "DE"), (2, "AZ", "US"))
      spark.udf.register("filterND", udf((value: Int) => value > 2).asNondeterministic)
      factData.toDF("date_id", "store_id", "product_id", "units_sold")
        .write.mode("overwrite").partitionBy("store_id").format("parquet").saveAsTable("fact_stats")
      storeData.toDF("store_id", "state_province", "country")
        .write.mode("overwrite").format("parquet").saveAsTable("dim_stats")
      val df = sql(
        """
          |SELECT f.date_id, f.product_id, f.store_id FROM
          |(SELECT date_id, product_id, store_id
          |   FROM fact_stats WHERE filterND(date_id)) AS f
          |JOIN dim_stats s
          |ON f.store_id = s.store_id WHERE s.country = 'DE'
        """.stripMargin)
      checkAnswer(df, Seq(Row(3, 99, 1)))
    }
  }


  test("SPARK-24940: coalesce and repartition hint") {
    withTempView("nums1") {
      val numPartitionsSrc = 10
      spark.range(0, 100, 1, numPartitionsSrc).createOrReplaceTempView("nums1")
      assert(spark.table("nums1").rdd.getNumPartitions == numPartitionsSrc)

      withTable("nums") {
        sql("CREATE TABLE nums (id INT) USING parquet")

        Seq(5, 20, 2).foreach { numPartitions =>
          sql(
            s"""
               |INSERT OVERWRITE TABLE nums
               |SELECT /*+ REPARTITION($numPartitions) */ *
               |FROM nums1
             """.stripMargin)
          assert(spark.table("nums").inputFiles.length == numPartitions)

          sql(
            s"""
               |INSERT OVERWRITE TABLE nums
               |SELECT /*+ COALESCE($numPartitions) */ *
               |FROM nums1
             """.stripMargin)
          // Coalesce can not increase the number of partitions
          assert(spark.table("nums").inputFiles.length == Seq(numPartitions, numPartitionsSrc).min)
        }
      }
    }
  }

  test("SPARK-25084: 'distribute by' on multiple columns may lead to codegen issue") {
    withView("spark_25084") {
      val count = 1000
      val df = spark.range(count)
      val columns = (0 until 400).map{ i => s"id as id$i" }
      val distributeExprs = (0 until 100).map(c => s"id$c").mkString(",")
      df.selectExpr(columns : _*).createTempView("spark_25084")
      assert(
        spark.sql(s"select * from spark_25084 distribute by ($distributeExprs)").count === count)
    }
  }

  test("SPARK-25144 'distinct' causes memory leak") {
    val ds = List(Foo(Some("bar"))).toDS
    val result = ds.flatMap(_.bar).distinct
    result.rdd.isEmpty
  }

  test("SPARK-25454: decimal division with negative scale") {
    // TODO: completely fix this issue even when LITERAL_PRECISE_PRECISION is true.
    withSQLConf(SQLConf.LITERAL_PICK_MINIMUM_PRECISION.key -> "false") {
      checkAnswer(sql("select 26393499451 / (1e6 * 1000)"), Row(BigDecimal("26.3934994510000")))
    }
  }

  test("SPARK-25988: self join with aliases on partitioned tables #1") {
    withTempView("tmpView1", "tmpView2") {
      withTable("tab1", "tab2") {
        sql(
          """
            |CREATE TABLE `tab1` (`col1` INT, `TDATE` DATE)
            |USING CSV
            |PARTITIONED BY (TDATE)
          """.stripMargin)
        spark.table("tab1").where("TDATE >= '2017-08-15'").createOrReplaceTempView("tmpView1")
        sql("CREATE TABLE `tab2` (`TDATE` DATE) USING parquet")
        sql(
          """
            |CREATE OR REPLACE TEMPORARY VIEW tmpView2 AS
            |SELECT N.tdate, col1 AS aliasCol1
            |FROM tmpView1 N
            |JOIN tab2 Z
            |ON N.tdate = Z.tdate
          """.stripMargin)
        withSQLConf(SQLConf.AUTO_BROADCASTJOIN_THRESHOLD.key -> "0") {
          sql("SELECT * FROM tmpView2 x JOIN tmpView2 y ON x.tdate = y.tdate").collect()
        }
      }
    }
  }

  test("SPARK-25988: self join with aliases on partitioned tables #2") {
    withTempView("tmp") {
      withTable("tab1", "tab2") {
        sql(
          """
            |CREATE TABLE `tab1` (`EX` STRING, `TDATE` DATE)
            |USING parquet
            |PARTITIONED BY (tdate)
          """.stripMargin)
        sql("CREATE TABLE `tab2` (`TDATE` DATE) USING parquet")
        sql(
          """
            |CREATE OR REPLACE TEMPORARY VIEW TMP as
            |SELECT  N.tdate, EX AS new_ex
            |FROM tab1 N
            |JOIN tab2 Z
            |ON N.tdate = Z.tdate
          """.stripMargin)
        sql(
          """
            |SELECT * FROM TMP x JOIN TMP y
            |ON x.tdate = y.tdate
          """.stripMargin).queryExecution.executedPlan
      }
    }
  }

  test("SPARK-26366: verify ReplaceExceptWithFilter") {
    Seq(true, false).foreach { enabled =>
      withSQLConf(SQLConf.REPLACE_EXCEPT_WITH_FILTER.key -> enabled.toString) {
        val df = spark.createDataFrame(
          sparkContext.parallelize(Seq(Row(0, 3, 5),
            Row(0, 3, null),
            Row(null, 3, 5),
            Row(0, null, 5),
            Row(0, null, null),
            Row(null, null, 5),
            Row(null, 3, null),
            Row(null, null, null))),
          StructType(Seq(StructField("c1", IntegerType),
            StructField("c2", IntegerType),
            StructField("c3", IntegerType))))
        val where = "c2 >= 3 OR c1 >= 0"
        val whereNullSafe =
          """
            |(c2 IS NOT NULL AND c2 >= 3)
            |OR (c1 IS NOT NULL AND c1 >= 0)
          """.stripMargin

        val df_a = df.filter(where)
        val df_b = df.filter(whereNullSafe)
        checkAnswer(df.except(df_a), df.except(df_b))

        val whereWithIn = "c2 >= 3 OR c1 in (2)"
        val whereWithInNullSafe =
          """
            |(c2 IS NOT NULL AND c2 >= 3)
          """.stripMargin
        val dfIn_a = df.filter(whereWithIn)
        val dfIn_b = df.filter(whereWithInNullSafe)
        checkAnswer(df.except(dfIn_a), df.except(dfIn_b))
      }
    }
  }

  test("SPARK-26402: accessing nested fields with different cases in case insensitive mode") {
    withSQLConf(SQLConf.CASE_SENSITIVE.key -> "true") {
      val msg = intercept[AnalysisException] {
        withTable("t") {
          sql("create table t (s struct<i: Int>) using json")
          checkAnswer(sql("select s.I from t group by s.i"), Nil)
        }
      }.message
      assert(msg.contains("No such struct field I in i"))
    }

    withSQLConf(SQLConf.CASE_SENSITIVE.key -> "false") {
      withTable("t") {
        sql("create table t (s struct<i: Int>) using json")
        checkAnswer(sql("select s.I from t group by s.i"), Nil)
      }
    }
  }

  test("SPARK-27699 Validate pushed down filters") {
    def checkPushedFilters(format: String, df: DataFrame, filters: Array[sources.Filter]): Unit = {
      val scan = df.queryExecution.sparkPlan
        .find(_.isInstanceOf[BatchScanExec]).get.asInstanceOf[BatchScanExec]
        .scan
      format match {
        case "orc" =>
          assert(scan.isInstanceOf[OrcScan])
          assert(scan.asInstanceOf[OrcScan].pushedFilters === filters)
        case "parquet" =>
          assert(scan.isInstanceOf[ParquetScan])
          assert(scan.asInstanceOf[ParquetScan].pushedFilters === filters)
        case _ =>
          fail(s"unknown format $format")
      }
    }

    Seq("orc", "parquet").foreach { format =>
      withSQLConf(SQLConf.USE_V1_SOURCE_LIST.key -> "") {
        withTempPath { dir =>
          spark.range(10).map(i => (i, i.toString)).toDF("id", "s")
            .write
            .format(format)
            .save(dir.getCanonicalPath)
          val df = spark.read.format(format).load(dir.getCanonicalPath)
          checkPushedFilters(
            format,
            df.where(('id < 2 and 's.contains("foo")) or ('id > 10 and 's.contains("bar"))),
            Array(sources.Or(sources.LessThan("id", 2), sources.GreaterThan("id", 10))))
          checkPushedFilters(
            format,
            df.where('s.contains("foo") or ('id > 10 and 's.contains("bar"))),
            Array.empty)
          checkPushedFilters(
            format,
            df.where('id < 2 and not('id > 10 and 's.contains("bar"))),
            Array(sources.IsNotNull("id"), sources.LessThan("id", 2)))
        }
      }
    }
  }

  test("SPARK-26709: OptimizeMetadataOnlyQuery does not handle empty records correctly") {
    withSQLConf(SQLConf.USE_V1_SOURCE_LIST.key -> "parquet") {
      Seq(true, false).foreach { enableOptimizeMetadataOnlyQuery =>
        withSQLConf(SQLConf.OPTIMIZER_METADATA_ONLY.key ->
          enableOptimizeMetadataOnlyQuery.toString) {
          withTable("t") {
            sql("CREATE TABLE t (col1 INT, p1 INT) USING PARQUET PARTITIONED BY (p1)")
            sql("INSERT INTO TABLE t PARTITION (p1 = 5) SELECT ID FROM range(1, 1)")
            if (enableOptimizeMetadataOnlyQuery) {
              // The result is wrong if we enable the configuration.
              checkAnswer(sql("SELECT MAX(p1) FROM t"), Row(5))
            } else {
              checkAnswer(sql("SELECT MAX(p1) FROM t"), Row(null))
            }
            checkAnswer(sql("SELECT MAX(col1) FROM t"), Row(null))
          }

          withTempPath { path =>
            val tabLocation = path.getCanonicalPath
            val partLocation1 = tabLocation + "/p=3"
            val partLocation2 = tabLocation + "/p=1"
            // SPARK-23271 empty RDD when saved should write a metadata only file
            val df = spark.emptyDataFrame.select(lit(1).as("col"))
            df.write.parquet(partLocation1)
            val df2 = spark.range(10).toDF("col")
            df2.write.parquet(partLocation2)
            val readDF = spark.read.parquet(tabLocation)
            if (enableOptimizeMetadataOnlyQuery) {
              // The result is wrong if we enable the configuration.
              checkAnswer(readDF.selectExpr("max(p)"), Row(3))
            } else {
              checkAnswer(readDF.selectExpr("max(p)"), Row(1))
            }
            checkAnswer(readDF.selectExpr("max(col)"), Row(9))
          }
        }
      }
    }
  }

  test("reset command should not fail with cache") {
    withTable("tbl") {
      val provider = spark.sessionState.conf.defaultDataSourceName
      sql(s"CREATE TABLE tbl(i INT, j STRING) USING $provider")
      sql("reset")
      sql("cache table tbl")
      sql("reset")
    }
  }

  test("string date comparison") {
    withTempView("t1") {
      spark.range(1).selectExpr("date '2000-01-01' as d").createOrReplaceTempView("t1")
      val result = Date.valueOf("2000-01-01")
      checkAnswer(sql("select * from t1 where d < '2000'"), Nil)
      checkAnswer(sql("select * from t1 where d < '2001'"), Row(result))
      checkAnswer(sql("select * from t1 where d < '2000-01'"), Nil)
      checkAnswer(sql("select * from t1 where d < '2000-01-01'"), Nil)
      checkAnswer(sql("select * from t1 where d < '2000-1-1'"), Nil)
      checkAnswer(sql("select * from t1 where d <= '2000-1-1'"), Row(result))
      checkAnswer(sql("select * from t1 where d <= '1999-12-30'"), Nil)
      checkAnswer(sql("select * from t1 where d = '2000-1-1'"), Row(result))
      checkAnswer(sql("select * from t1 where d = '2000-01-01'"), Row(result))
      checkAnswer(sql("select * from t1 where d = '2000-1-02'"), Nil)
      checkAnswer(sql("select * from t1 where d > '2000-01-01'"), Nil)
      checkAnswer(sql("select * from t1 where d > '1999'"), Row(result))
      checkAnswer(sql("select * from t1 where d >= '2000'"), Row(result))
      checkAnswer(sql("select * from t1 where d >= '2000-1'"), Row(result))
      checkAnswer(sql("select * from t1 where d >= '2000-1-1'"), Row(result))
      checkAnswer(sql("select * from t1 where d >= '2000-1-01'"), Row(result))
      checkAnswer(sql("select * from t1 where d >= '2000-01-1'"), Row(result))
      checkAnswer(sql("select * from t1 where d >= '2000-01-01'"), Row(result))
      checkAnswer(sql("select * from t1 where d >= '2000-01-02'"), Nil)
      checkAnswer(sql("select * from t1 where '2000' >= d"), Row(result))
      checkAnswer(sql("select * from t1 where d > '2000-13'"), Nil)

      withSQLConf(SQLConf.LEGACY_CAST_DATETIME_TO_STRING.key -> "true") {
        checkAnswer(sql("select * from t1 where d < '2000'"), Nil)
        checkAnswer(sql("select * from t1 where d < '2001'"), Row(result))
        checkAnswer(sql("select * from t1 where d < '2000-1-1'"), Row(result))
        checkAnswer(sql("select * from t1 where d <= '1999'"), Nil)
        checkAnswer(sql("select * from t1 where d >= '2000'"), Row(result))
        checkAnswer(sql("select * from t1 where d > '1999-13'"), Row(result))
        checkAnswer(sql("select to_date('2000-01-01') > '1'"), Row(true))
      }
    }
  }

  test("string timestamp comparison") {
    spark.range(1)
      .selectExpr("timestamp '2000-01-01 01:10:00.000' as d")
      .createOrReplaceTempView("t1")
    val result = Timestamp.valueOf("2000-01-01 01:10:00")
    checkAnswer(sql("select * from t1 where d < '2000'"), Nil)
    checkAnswer(sql("select * from t1 where d < '2001'"), Row(result))
    checkAnswer(sql("select * from t1 where d < '2000-01'"), Nil)
    checkAnswer(sql("select * from t1 where d < '2000-1-1'"), Nil)
    checkAnswer(sql("select * from t1 where d < '2000-01-01 01:10:00.000'"), Nil)
    checkAnswer(sql("select * from t1 where d < '2000-01-01 02:10:00.000'"), Row(result))
    checkAnswer(sql("select * from t1 where d <= '2000-1-1 01:10:00'"), Row(result))
    checkAnswer(sql("select * from t1 where d <= '2000-1-1 01:00:00'"), Nil)
    checkAnswer(sql("select * from t1 where d = '2000-1-1 01:10:00.000'"), Row(result))
    checkAnswer(sql("select * from t1 where d = '2000-01-01 01:10:00.000'"), Row(result))
    checkAnswer(sql("select * from t1 where d = '2000-1-02 01:10:00.000'"), Nil)
    checkAnswer(sql("select * from t1 where d > '2000'"), Row(result))
    checkAnswer(sql("select * from t1 where d > '2000-1'"), Row(result))
    checkAnswer(sql("select * from t1 where d > '2000-1-1'"), Row(result))
    checkAnswer(sql("select * from t1 where d > '2000-1-1 01:00:00.000'"), Row(result))
    checkAnswer(sql("select * from t1 where d > '2001'"), Nil)
    checkAnswer(sql("select * from t1 where d > '2000-01-02'"), Nil)
    checkAnswer(sql("select * from t1 where d >= '2000-1-01'"), Row(result))
    checkAnswer(sql("select * from t1 where d >= '2000-01-1'"), Row(result))
    checkAnswer(sql("select * from t1 where d >= '2000-01-01'"), Row(result))
    checkAnswer(sql("select * from t1 where d >= '2000-01-01 01:10:00.000'"), Row(result))
    checkAnswer(sql("select * from t1 where d >= '2000-01-02 01:10:00.000'"), Nil)
    checkAnswer(sql("select * from t1 where '2000' >= d"), Nil)
    checkAnswer(sql("select * from t1 where d > '2000-13'"), Nil)

    withSQLConf(SQLConf.LEGACY_CAST_DATETIME_TO_STRING.key -> "true") {
      checkAnswer(sql("select * from t1 where d < '2000'"), Nil)
      checkAnswer(sql("select * from t1 where d < '2001'"), Row(result))
      checkAnswer(sql("select * from t1 where d <= '2000-1-1'"), Row(result))
      checkAnswer(sql("select * from t1 where d <= '2000-01-02'"), Row(result))
      checkAnswer(sql("select * from t1 where d <= '1999'"), Nil)
      checkAnswer(sql("select * from t1 where d >= '2000'"), Row(result))
      checkAnswer(sql("select * from t1 where d > '1999-13'"), Row(result))
      checkAnswer(sql("select to_timestamp('2000-01-01 01:10:00') > '1'"), Row(true))
    }
    sql("DROP VIEW t1")
  }

  test("SPARK-28156: self-join should not miss cached view") {
    withTable("table1") {
      withView("table1_vw") {
        withTempView("cachedview") {
          val df = Seq.tabulate(5) { x => (x, x + 1, x + 2, x + 3) }.toDF("a", "b", "c", "d")
          df.write.mode("overwrite").format("orc").saveAsTable("table1")
          sql("drop view if exists table1_vw")
          sql("create view table1_vw as select * from table1")

          val cachedView = sql("select a, b, c, d from table1_vw")

          cachedView.createOrReplaceTempView("cachedview")
          cachedView.persist()

          val queryDf = sql(
            s"""select leftside.a, leftside.b
               |from cachedview leftside
               |join cachedview rightside
               |on leftside.a = rightside.a
           """.stripMargin)

          val inMemoryTableScan = collect(queryDf.queryExecution.executedPlan) {
            case i: InMemoryTableScanExec => i
          }
          assert(inMemoryTableScan.size == 2)
          checkAnswer(queryDf, Row(0, 1) :: Row(1, 2) :: Row(2, 3) :: Row(3, 4) :: Row(4, 5) :: Nil)
        }
      }
    }

  }

  test("SPARK-29000: arithmetic computation overflow when don't allow decimal precision loss ") {
    withSQLConf(SQLConf.DECIMAL_OPERATIONS_ALLOW_PREC_LOSS.key -> "false") {
      val df1 = sql("select case when 1=2 then 1 else 100.000000000000000000000000 end * 1")
      checkAnswer(df1, Array(Row(100)))
      val df2 = sql("select case when 1=2 then 1 else 100.000000000000000000000000 end * " +
        "case when 1=2 then 2 else 1 end")
      checkAnswer(df2, Array(Row(100)))
      val df3 = sql("select case when 1=2 then 1 else 1.000000000000000000000001 end / 10")
      checkAnswer(df3, Array(Row(new java.math.BigDecimal("0.100000000000000000000000100"))))
    }
  }

  test("SPARK-29239: Subquery should not cause NPE when eliminating subexpression") {
    withSQLConf(SQLConf.WHOLESTAGE_CODEGEN_ENABLED.key -> "false",
        SQLConf.SUBQUERY_REUSE_ENABLED.key -> "false",
        SQLConf.CODEGEN_FACTORY_MODE.key -> "CODEGEN_ONLY",
        SQLConf.OPTIMIZER_EXCLUDED_RULES.key -> ConvertToLocalRelation.ruleName) {
      withTempView("t1", "t2") {
        sql("create temporary view t1 as select * from values ('val1a', 10L) as t1(t1a, t1b)")
        sql("create temporary view t2 as select * from values ('val3a', 110L) as t2(t2a, t2b)")
        val df = sql("SELECT min, min from (SELECT (SELECT min(t2b) FROM t2) min " +
          "FROM t1 WHERE t1a = 'val1c')")
        assert(df.collect().size == 0)
      }
    }
  }

  test("SPARK-29213: FilterExec should not throw NPE") {
    withTempView("t1", "t2", "t3") {
      sql("SELECT ''").as[String].map(identity).toDF("x").createOrReplaceTempView("t1")
      sql("SELECT * FROM VALUES 0, CAST(NULL AS BIGINT)")
        .as[java.lang.Long]
        .map(identity)
        .toDF("x")
        .createOrReplaceTempView("t2")
      sql("SELECT ''").as[String].map(identity).toDF("x").createOrReplaceTempView("t3")
      sql(
        """
          |SELECT t1.x
          |FROM t1
          |LEFT JOIN (
          |    SELECT x FROM (
          |        SELECT x FROM t2
          |        UNION ALL
          |        SELECT SUBSTR(x,5) x FROM t3
          |    ) a
          |    WHERE LENGTH(x)>0
          |) t3
          |ON t1.x=t3.x
        """.stripMargin).collect()
    }
  }

  test("SPARK-29682: Conflicting attributes in Expand are resolved") {
    val numsDF = Seq(1, 2, 3).toDF("nums")
    val cubeDF = numsDF.cube("nums").agg(max(lit(0)).as("agcol"))

    checkAnswer(
      cubeDF.join(cubeDF, "nums"),
      Row(1, 0, 0) :: Row(2, 0, 0) :: Row(3, 0, 0) :: Nil)
  }

  test("SPARK-29860: Fix dataType mismatch issue for InSubquery") {
    withTempView("ta", "tb", "tc", "td", "te", "tf") {
      sql("CREATE TEMPORARY VIEW ta AS SELECT * FROM VALUES(CAST(1 AS DECIMAL(8, 0))) AS ta(id)")
      sql("CREATE TEMPORARY VIEW tb AS SELECT * FROM VALUES(CAST(1 AS DECIMAL(7, 2))) AS tb(id)")
      sql("CREATE TEMPORARY VIEW tc AS SELECT * FROM VALUES(CAST(1 AS DOUBLE)) AS tc(id)")
      sql("CREATE TEMPORARY VIEW td AS SELECT * FROM VALUES(CAST(1 AS FLOAT)) AS td(id)")
      sql("CREATE TEMPORARY VIEW te AS SELECT * FROM VALUES(CAST(1 AS BIGINT)) AS te(id)")
      sql("CREATE TEMPORARY VIEW tf AS SELECT * FROM VALUES(CAST(1 AS DECIMAL(38, 38))) AS tf(id)")
      val df1 = sql("SELECT id FROM ta WHERE id IN (SELECT id FROM tb)")
      checkAnswer(df1, Row(new java.math.BigDecimal(1)))
      val df2 = sql("SELECT id FROM ta WHERE id IN (SELECT id FROM tc)")
      checkAnswer(df2, Row(new java.math.BigDecimal(1)))
      val df3 = sql("SELECT id FROM ta WHERE id IN (SELECT id FROM td)")
      checkAnswer(df3, Row(new java.math.BigDecimal(1)))
      val df4 = sql("SELECT id FROM ta WHERE id IN (SELECT id FROM te)")
      checkAnswer(df4, Row(new java.math.BigDecimal(1)))
      val df5 = sql("SELECT id FROM ta WHERE id IN (SELECT id FROM tf)")
      checkAnswer(df5, Array.empty[Row])
    }
  }

  test("SPARK-30447: fix constant propagation inside NOT") {
    withTempView("t") {
      Seq[Integer](1, null).toDF("c").createOrReplaceTempView("t")
      val df = sql("SELECT * FROM t WHERE NOT(c = 1 AND c + 1 = 1)")

      checkAnswer(df, Row(1))
    }
  }

  test("SPARK-26218: Fix the corner case when casting float to Integer") {
    withSQLConf(SQLConf.ANSI_ENABLED.key -> "true") {
      intercept[ArithmeticException](
        sql("SELECT CAST(CAST(2147483648 as FLOAT) as Integer)").collect()
      )
      intercept[ArithmeticException](
        sql("SELECT CAST(CAST(2147483648 as DOUBLE) as Integer)").collect()
      )
    }
  }

  test("SPARK-30870: Column pruning shouldn't alias a nested column for the whole structure") {
    withTable("t") {
      val df = sql(
        """
          |SELECT value
          |FROM VALUES array(named_struct('field', named_struct('a', 1, 'b', 2))) AS (value)
        """.stripMargin)
      df.write.format("parquet").saveAsTable("t")

      val df2 = spark.table("t")
        .limit(100)
        .select(size(col("value.field")))
      val projects = df2.queryExecution.optimizedPlan.collect {
        case p: Project => p
      }
      assert(projects.length == 1)
      val aliases = NestedColumnAliasingSuite.collectGeneratedAliases(projects(0))
      assert(aliases.length == 0)
    }
  }

  test("SPARK-30955: Exclude Generate output when aliasing in nested column pruning") {
    val df1 = sql(
      """
        |SELECT explodedvalue.*
        |FROM VALUES array(named_struct('nested', named_struct('a', 1, 'b', 2))) AS (value)
        |LATERAL VIEW explode(value) AS explodedvalue
      """.stripMargin)
    checkAnswer(df1, Row(Row(1, 2)) :: Nil)

    val df2 = sql(
      """
        |SELECT explodedvalue.nested.a
        |FROM VALUES array(named_struct('nested', named_struct('a', 1, 'b', 2))) AS (value)
        |LATERAL VIEW explode(value) AS explodedvalue
      """.stripMargin)
    checkAnswer(df2, Row(1) :: Nil)
  }

  test("SPARK-30279 Support 32 or more grouping attributes for GROUPING_ID()") {
    withTempView("t") {
      sql("CREATE TEMPORARY VIEW t AS SELECT * FROM " +
        s"VALUES(${(0 until 65).map { _ => 1 }.mkString(", ")}, 3) AS " +
        s"t(${(0 until 65).map { i => s"k$i" }.mkString(", ")}, v)")

      def testGropingIDs(numGroupingSet: Int, expectedIds: Seq[Any] = Nil): Unit = {
        val groupingCols = (0 until numGroupingSet).map { i => s"k$i" }
        val df = sql("SELECT GROUPING_ID(), SUM(v) FROM t GROUP BY " +
          s"GROUPING SETS ((${groupingCols.mkString(",")}), (${groupingCols.init.mkString(",")}))")
        checkAnswer(df, expectedIds.map { id => Row(id, 3) })
      }

      withSQLConf(SQLConf.LEGACY_INTEGER_GROUPING_ID.key -> "true") {
        testGropingIDs(32, Seq(0, 1))
        val errMsg = intercept[AnalysisException] {
          testGropingIDs(33)
        }.getMessage
        assert(errMsg.contains("Grouping sets size cannot be greater than 32"))
      }

      withSQLConf(SQLConf.LEGACY_INTEGER_GROUPING_ID.key -> "false") {
        testGropingIDs(64, Seq(0L, 1L))
        val errMsg = intercept[AnalysisException] {
          testGropingIDs(65)
        }.getMessage
        assert(errMsg.contains("Grouping sets size cannot be greater than 64"))
      }
    }
  }

  test("SPARK-31166: UNION map<null, null> and other maps should not fail") {
    checkAnswer(
      sql("(SELECT map()) UNION ALL (SELECT map(1, 2))"),
      Seq(Row(Map[Int, Int]()), Row(Map(1 -> 2))))
  }

  test("SPARK-31242: clone SparkSession should respect sessionInitWithConfigDefaults") {
    // Note, only the conf explicitly set in SparkConf(e.g. in SharedSparkSessionBase) would cause
    // problem before the fix.
    withSQLConf(SQLConf.CODEGEN_FALLBACK.key -> "true") {
      val cloned = spark.cloneSession()
      SparkSession.setActiveSession(cloned)
      assert(SQLConf.get.getConf(SQLConf.CODEGEN_FALLBACK) === true)
    }
  }

  test("SPARK-31594: Do not display the seed of rand/randn with no argument in output schema") {
    def checkIfSeedExistsInExplain(df: DataFrame): Unit = {
      val output = new java.io.ByteArrayOutputStream()
      Console.withOut(output) {
        df.explain()
      }
      val projectExplainOutput = output.toString.split("\n").find(_.contains("Project")).get
      assert(projectExplainOutput.matches(""".*randn?\(-?[0-9]+\).*"""))
    }
    val df1 = sql("SELECT rand()")
    assert(df1.schema.head.name === "rand()")
    checkIfSeedExistsInExplain(df1)
    val df2 = sql("SELECT rand(1L)")
    assert(df2.schema.head.name === "rand(1)")
    checkIfSeedExistsInExplain(df2)
    val df3 = sql("SELECT randn()")
    assert(df3.schema.head.name === "randn()")
    checkIfSeedExistsInExplain(df1)
    val df4 = sql("SELECT randn(1L)")
    assert(df4.schema.head.name === "randn(1)")
    checkIfSeedExistsInExplain(df2)
  }

  test("SPARK-31670: Trim unnecessary Struct field alias in Aggregate/GroupingSets") {
    withTempView("t") {
      sql(
        """
          |CREATE TEMPORARY VIEW t(a, b, c) AS
          |SELECT * FROM VALUES
          |('A', 1, NAMED_STRUCT('row_id', 1, 'json_string', '{"i": 1}')),
          |('A', 2, NAMED_STRUCT('row_id', 2, 'json_string', '{"i": 1}')),
          |('A', 2, NAMED_STRUCT('row_id', 2, 'json_string', '{"i": 2}')),
          |('B', 1, NAMED_STRUCT('row_id', 3, 'json_string', '{"i": 1}')),
          |('C', 3, NAMED_STRUCT('row_id', 4, 'json_string', '{"i": 1}'))
        """.stripMargin)

      checkAnswer(
        sql(
          """
            |SELECT a, c.json_string, SUM(b)
            |FROM t
            |GROUP BY a, c.json_string
            |""".stripMargin),
        Row("A", "{\"i\": 1}", 3) :: Row("A", "{\"i\": 2}", 2) ::
          Row("B", "{\"i\": 1}", 1) :: Row("C", "{\"i\": 1}", 3) :: Nil)

      checkAnswer(
        sql(
          """
            |SELECT a, c.json_string, SUM(b)
            |FROM t
            |GROUP BY a, c.json_string
            |WITH CUBE
            |""".stripMargin),
        Row("A", "{\"i\": 1}", 3) :: Row("A", "{\"i\": 2}", 2) :: Row("A", null, 5) ::
          Row("B", "{\"i\": 1}", 1) :: Row("B", null, 1) ::
          Row("C", "{\"i\": 1}", 3) :: Row("C", null, 3) ::
          Row(null, "{\"i\": 1}", 7) :: Row(null, "{\"i\": 2}", 2) :: Row(null, null, 9) :: Nil)

      checkAnswer(
        sql(
          """
            |SELECT a, get_json_object(c.json_string, '$.i'), SUM(b)
            |FROM t
            |GROUP BY a, get_json_object(c.json_string, '$.i')
            |WITH CUBE
            |""".stripMargin),
        Row("A", "1", 3) :: Row("A", "2", 2) :: Row("A", null, 5) ::
          Row("B", "1", 1) :: Row("B", null, 1) ::
          Row("C", "1", 3) :: Row("C", null, 3) ::
          Row(null, "1", 7) :: Row(null, "2", 2) :: Row(null, null, 9) :: Nil)

      checkAnswer(
        sql(
          """
            |SELECT a, c.json_string AS json_string, SUM(b)
            |FROM t
            |GROUP BY a, c.json_string
            |WITH CUBE
            |""".stripMargin),
        Row("A", null, 5) :: Row("A", "{\"i\": 1}", 3) :: Row("A", "{\"i\": 2}", 2) ::
          Row("B", null, 1) :: Row("B", "{\"i\": 1}", 1) ::
          Row("C", null, 3) :: Row("C", "{\"i\": 1}", 3) ::
          Row(null, null, 9) :: Row(null, "{\"i\": 1}", 7) :: Row(null, "{\"i\": 2}", 2) :: Nil)

      checkAnswer(
        sql(
          """
            |SELECT a, c.json_string as js, SUM(b)
            |FROM t
            |GROUP BY a, c.json_string
            |WITH CUBE
            |""".stripMargin),
        Row("A", null, 5) :: Row("A", "{\"i\": 1}", 3) :: Row("A", "{\"i\": 2}", 2) ::
          Row("B", null, 1) :: Row("B", "{\"i\": 1}", 1) ::
          Row("C", null, 3) :: Row("C", "{\"i\": 1}", 3) ::
          Row(null, null, 9) :: Row(null, "{\"i\": 1}", 7) :: Row(null, "{\"i\": 2}", 2) :: Nil)

      checkAnswer(
        sql(
          """
            |SELECT a, c.json_string as js, SUM(b)
            |FROM t
            |GROUP BY a, c.json_string
            |WITH ROLLUP
            |""".stripMargin),
        Row("A", null, 5) :: Row("A", "{\"i\": 1}", 3) :: Row("A", "{\"i\": 2}", 2) ::
          Row("B", null, 1) :: Row("B", "{\"i\": 1}", 1) ::
          Row("C", null, 3) :: Row("C", "{\"i\": 1}", 3) ::
          Row(null, null, 9) :: Nil)

      checkAnswer(
        sql(
          """
            |SELECT a, c.json_string, SUM(b)
            |FROM t
            |GROUP BY a, c.json_string
            |GROUPING sets((a),(a, c.json_string))
            |""".stripMargin),
        Row("A", null, 5) :: Row("A", "{\"i\": 1}", 3) :: Row("A", "{\"i\": 2}", 2) ::
          Row("B", null, 1) :: Row("B", "{\"i\": 1}", 1) ::
          Row("C", null, 3) :: Row("C", "{\"i\": 1}", 3) :: Nil)
    }
  }

  test("SPARK-31761: test byte, short, integer overflow for (Divide) integral type") {
    checkAnswer(sql("Select -2147483648 DIV -1"), Seq(Row(Integer.MIN_VALUE.toLong * -1)))
    checkAnswer(sql("select CAST(-128 as Byte) DIV CAST (-1 as Byte)"),
      Seq(Row(Byte.MinValue.toLong * -1)))
    checkAnswer(sql("select CAST(-32768 as short) DIV CAST (-1 as short)"),
      Seq(Row(Short.MinValue.toLong * -1)))
  }

  test("normalize special floating numbers in subquery") {
    withTempView("v1", "v2", "v3") {
      Seq(-0.0).toDF("d").createTempView("v1")
      Seq(0.0).toDF("d").createTempView("v2")
      spark.range(2).createTempView("v3")

      // non-correlated subquery
      checkAnswer(sql("SELECT (SELECT v1.d FROM v1 JOIN v2 ON v1.d = v2.d)"), Row(-0.0))
      // correlated subquery
      checkAnswer(
        sql(
          """
            |SELECT id FROM v3 WHERE EXISTS
            |  (SELECT v1.d FROM v1 JOIN v2 ON v1.d = v2.d WHERE id > 0)
            |""".stripMargin), Row(1))
    }
  }

  test("SPARK-31875: remove hints from plan when spark.sql.optimizer.disableHints = true") {
    withSQLConf(SQLConf.DISABLE_HINTS.key -> "true") {
      withTempView("t1", "t2") {
        Seq[Integer](1, 2).toDF("c1").createOrReplaceTempView("t1")
        Seq[Integer](1, 2).toDF("c1").createOrReplaceTempView("t2")
        val repartitionHints = Seq(
          "COALESCE(2)",
          "REPARTITION(c1)",
          "REPARTITION(c1, 2)",
          "REPARTITION_BY_RANGE(c1, 2)",
          "REPARTITION_BY_RANGE(c1)"
        )
        val joinHints = Seq(
          "BROADCASTJOIN (t1)",
          "MAPJOIN(t1)",
          "SHUFFLE_MERGE(t1)",
          "MERGEJOIN(t1)",
          "SHUFFLE_REPLICATE_NL(t1)"
        )

        repartitionHints.foreach { hintName =>
          val sqlText = s"SELECT /*+ $hintName */ * FROM t1"
          val sqlTextWithoutHint = "SELECT * FROM t1"
          val expectedPlan = sql(sqlTextWithoutHint)
          val actualPlan = sql(sqlText)
          comparePlans(actualPlan.queryExecution.analyzed, expectedPlan.queryExecution.analyzed)
        }

        joinHints.foreach { hintName =>
          val sqlText = s"SELECT /*+ $hintName */ * FROM t1 INNER JOIN t2 ON t1.c1 = t2.c1"
          val sqlTextWithoutHint = "SELECT * FROM t1 INNER JOIN t2 ON t1.c1 = t2.c1"
          val expectedPlan = sql(sqlTextWithoutHint)
          val actualPlan = sql(sqlText)
          comparePlans(actualPlan.queryExecution.analyzed, expectedPlan.queryExecution.analyzed)
        }
      }
    }
  }

  test("SPARK-32372: ResolveReferences.dedupRight should only rewrite attributes for ancestor " +
    "plans of the conflict plan") {
    sql("SELECT name, avg(age) as avg_age FROM person GROUP BY name")
      .createOrReplaceTempView("person_a")
    sql("SELECT p1.name, p2.avg_age FROM person p1 JOIN person_a p2 ON p1.name = p2.name")
      .createOrReplaceTempView("person_b")
    sql("SELECT * FROM person_a UNION SELECT * FROM person_b")
      .createOrReplaceTempView("person_c")
    checkAnswer(
      sql("SELECT p1.name, p2.avg_age FROM person_c p1 JOIN person_c p2 ON p1.name = p2.name"),
      Row("jim", 20.0) :: Row("mike", 30.0) :: Nil)
  }

  test("SPARK-32280: Avoid duplicate rewrite attributes when there're multiple JOINs") {
    sql("SELECT 1 AS id").createOrReplaceTempView("A")
    sql("SELECT id, 'foo' AS kind FROM A").createOrReplaceTempView("B")
    sql("SELECT l.id as id FROM B AS l LEFT SEMI JOIN B AS r ON l.kind = r.kind")
      .createOrReplaceTempView("C")
    checkAnswer(sql("SELECT 0 FROM ( SELECT * FROM B JOIN C USING (id)) " +
      "JOIN ( SELECT * FROM B JOIN C USING (id)) USING (id)"), Row(0))
  }

  test("SPARK-32788: non-partitioned table scan should not have partition filter") {
    withTable("t") {
      spark.range(1).write.saveAsTable("t")
      checkAnswer(sql("SELECT id FROM t WHERE (SELECT true)"), Row(0L))
    }
  }

  test("SPARK-33306: Timezone is needed when cast Date to String") {
    withTempView("t1", "t2") {
      spark.sql("select to_date(concat('2000-01-0', id)) as d from range(1, 2)")
        .createOrReplaceTempView("t1")
      spark.sql("select concat('2000-01-0', id) as d from range(1, 2)")
        .createOrReplaceTempView("t2")
      val result = Date.valueOf("2000-01-01")

      checkAnswer(sql("select t1.d from t1 join t2 on t1.d = t2.d"), Row(result))
      withSQLConf(SQLConf.LEGACY_CAST_DATETIME_TO_STRING.key -> "true") {
        checkAnswer(sql("select t1.d from t1 join t2 on t1.d = t2.d"), Row(result))
      }
    }
  }

  test("SPARK-33338: GROUP BY using literal map should not fail") {
    withTempDir { dir =>
      sql(s"CREATE TABLE t USING ORC LOCATION '${dir.toURI}' AS SELECT map('k1', 'v1') m, 'k1' k")
      Seq(
        "SELECT map('k1', 'v1')[k] FROM t GROUP BY 1",
        "SELECT map('k1', 'v1')[k] FROM t GROUP BY map('k1', 'v1')[k]",
        "SELECT map('k1', 'v1')[k] a FROM t GROUP BY a").foreach { statement =>
        checkAnswer(sql(statement), Row("v1"))
      }
    }
  }

  test("SPARK-33084: Add jar support Ivy URI in SQL") {
    val sc = spark.sparkContext
    val hiveVersion = "2.3.8"
    // default transitive=false, only download specified jar
    sql(s"ADD JAR ivy://org.apache.hive.hcatalog:hive-hcatalog-core:$hiveVersion")
    assert(sc.listJars()
      .exists(_.contains(s"org.apache.hive.hcatalog_hive-hcatalog-core-$hiveVersion.jar")))

    // test download ivy URL jar return multiple jars
    sql("ADD JAR ivy://org.scala-js:scalajs-test-interface_2.12:1.2.0?transitive=true")
    assert(sc.listJars().exists(_.contains("scalajs-library_2.12")))
    assert(sc.listJars().exists(_.contains("scalajs-test-interface_2.12")))

    sql(s"ADD JAR ivy://org.apache.hive:hive-contrib:$hiveVersion" +
      "?exclude=org.pentaho:pentaho-aggdesigner-algorithm&transitive=true")
    assert(sc.listJars().exists(_.contains(s"org.apache.hive_hive-contrib-$hiveVersion.jar")))
    assert(sc.listJars().exists(_.contains(s"org.apache.hive_hive-exec-$hiveVersion.jar")))
    assert(!sc.listJars().exists(_.contains("org.pentaho.pentaho_aggdesigner-algorithm")))
  }

  test("SPARK-33677: LikeSimplification should be skipped if pattern contains any escapeChar") {
    withTempView("df") {
      Seq("m@ca").toDF("s").createOrReplaceTempView("df")

      val e = intercept[AnalysisException] {
        sql("SELECT s LIKE 'm%@ca' ESCAPE '%' FROM df").collect()
      }
      assert(e.message.contains("the pattern 'm%@ca' is invalid, " +
        "the escape character is not allowed to precede '@'"))

      checkAnswer(sql("SELECT s LIKE 'm@@ca' ESCAPE '@' FROM df"), Row(true))
    }
  }

  test("limit partition num to 1 when distributing by foldable expressions") {
    withSQLConf((SQLConf.SHUFFLE_PARTITIONS.key, "5")) {
      Seq(1, "1, 2", null, "version()").foreach { expr =>
        val plan = sql(s"select * from values (1), (2), (3) t(a) distribute by $expr")
          .queryExecution.optimizedPlan
        val res = plan.collect {
          case r: RepartitionByExpression if r.numPartitions == 1 => true
        }
        assert(res.nonEmpty)
      }
    }
  }

  test("Fold RepartitionExpression num partition should check if partition expression is empty") {
    withSQLConf((SQLConf.SHUFFLE_PARTITIONS.key, "5")) {
      val df = spark.range(1).hint("REPARTITION_BY_RANGE")
      val plan = df.queryExecution.optimizedPlan
      val res = plan.collect {
        case r: RepartitionByExpression if r.numPartitions == 5 => true
      }
      assert(res.nonEmpty)
    }
  }

  test("SPARK-34030: Fold RepartitionExpression num partition should at Optimizer") {
    withSQLConf((SQLConf.SHUFFLE_PARTITIONS.key, "2")) {
      Seq(1, "1, 2", null, "version()").foreach { expr =>
        val plan = sql(s"select * from values (1), (2), (3) t(a) distribute by $expr")
          .queryExecution.analyzed
        val res = plan.collect {
          case r: RepartitionByExpression if r.numPartitions == 2 => true
        }
        assert(res.nonEmpty)
      }
    }
  }

  test("SPARK-33591: null as string partition literal value 'null' after setting legacy conf") {
    withSQLConf(SQLConf.LEGACY_PARSE_NULL_PARTITION_SPEC_AS_STRING_LITERAL.key -> "true") {
      val t = "tbl"
      withTable("tbl") {
        sql(s"CREATE TABLE $t (col1 INT, p1 STRING) USING PARQUET PARTITIONED BY (p1)")
        sql(s"INSERT INTO TABLE $t PARTITION (p1 = null) SELECT 0")
        checkAnswer(spark.sql(s"SELECT * FROM $t"), Row(0, "null"))
      }
    }
  }

  test("SPARK-33593: Vector reader got incorrect data with binary partition value") {
    Seq("false", "true").foreach(value => {
      withSQLConf(SQLConf.PARQUET_VECTORIZED_READER_ENABLED.key -> value) {
        withTable("t1") {
          sql(
            """CREATE TABLE t1(name STRING, id BINARY, part BINARY)
              |USING PARQUET PARTITIONED BY (part)""".stripMargin)
          sql("INSERT INTO t1 PARTITION(part = 'Spark SQL') VALUES('a', X'537061726B2053514C')")
          checkAnswer(sql("SELECT name, cast(id as string), cast(part as string) FROM t1"),
            Row("a", "Spark SQL", "Spark SQL"))
        }
      }

      withSQLConf(SQLConf.ORC_VECTORIZED_READER_ENABLED.key -> value) {
        withTable("t2") {
          sql(
            """CREATE TABLE t2(name STRING, id BINARY, part BINARY)
              |USING ORC PARTITIONED BY (part)""".stripMargin)
          sql("INSERT INTO t2 PARTITION(part = 'Spark SQL') VALUES('a', X'537061726B2053514C')")
          checkAnswer(sql("SELECT name, cast(id as string), cast(part as string) FROM t2"),
            Row("a", "Spark SQL", "Spark SQL"))
        }
      }
    })
  }

<<<<<<< HEAD
  test("SPARK-33474: Support TypeConstructed partition spec value") {
    withTable("t1", "t2", "t4") {
      sql("CREATE TABLE t1(name STRING, part DATE) USING PARQUET PARTITIONED BY (part)")
      sql("INSERT INTO t1 PARTITION(part = date'2019-01-02') VALUES('a')")
      checkAnswer(sql("SELECT name, CAST(part AS STRING) FROM t1"), Row("a", "2019-01-02"))

      sql("CREATE TABLE t2(name STRING, part TIMESTAMP) USING PARQUET PARTITIONED BY (part)")
      sql("INSERT INTO t2 PARTITION(part = timestamp'2019-01-02 11:11:11') VALUES('a')")
      checkAnswer(sql("SELECT name, CAST(part AS STRING) FROM t2"), Row("a", "2019-01-02 11:11:11"))

      val e = intercept[AnalysisException] {
        sql("CREATE TABLE t3(name STRING, part INTERVAL) USING PARQUET PARTITIONED BY (part)")
      }.getMessage
      assert(e.contains("Cannot use interval for partition column"))

      sql("CREATE TABLE t4(name STRING, part BINARY) USING CSV PARTITIONED BY (part)")
      sql(s"INSERT INTO t4 PARTITION(part = X'537061726B2053514C') VALUES('a')")
      checkAnswer(sql("SELECT name, cast(part as string) FROM t4"), Row("a", "Spark SQL"))
=======
  test("SPARK-33084: Add jar support Ivy URI in SQL -- jar contains udf class") {
    val sumFuncClass = "org.apache.spark.examples.sql.Spark33084"
    val functionName = "test_udf"
    withTempDir { dir =>
      System.setProperty("ivy.home", dir.getAbsolutePath)
      val sourceJar = new File(Thread.currentThread().getContextClassLoader
        .getResource("SPARK-33084.jar").getFile)
      val targetCacheJarDir = new File(dir.getAbsolutePath +
        "/local/org.apache.spark/SPARK-33084/1.0/jars/")
      targetCacheJarDir.mkdir()
      // copy jar to local cache
      FileUtils.copyFileToDirectory(sourceJar, targetCacheJarDir)
      withTempView("v1") {
        withUserDefinedFunction(
          s"default.$functionName" -> false,
          functionName -> true) {
          // create temporary function without class
          val e = intercept[AnalysisException] {
            sql(s"CREATE TEMPORARY FUNCTION $functionName AS '$sumFuncClass'")
          }.getMessage
          assert(e.contains("Can not load class 'org.apache.spark.examples.sql.Spark33084"))
          sql("ADD JAR ivy://org.apache.spark:SPARK-33084:1.0")
          sql(s"CREATE TEMPORARY FUNCTION $functionName AS '$sumFuncClass'")
          // create a view using a function in 'default' database
          sql(s"CREATE TEMPORARY VIEW v1 AS SELECT $functionName(col1) FROM VALUES (1), (2), (3)")
          // view v1 should still using function defined in `default` database
          checkAnswer(sql("SELECT * FROM v1"), Seq(Row(2.0)))
        }
      }
      System.clearProperty("ivy.home")
    }
  }

  test("SPARK-33964: Combine distinct unions that have noop project between them") {
    val df = sql("""
      |SELECT a, b FROM (
      |  SELECT a, b FROM testData2
      |  UNION
      |  SELECT a, sum(b) FROM testData2 GROUP BY a
      |  UNION
      |  SELECT null AS a, sum(b) FROM testData2
      |)""".stripMargin)

    val unions = df.queryExecution.sparkPlan.collect {
      case u: UnionExec => u
    }

    assert(unions.size == 1)
  }

  test("SPARK-34212 Parquet should read decimals correctly") {
    def readParquet(schema: String, path: File): DataFrame = {
      spark.read.schema(schema).parquet(path.toString)
    }

    withTempPath { path =>
      // a is int-decimal (4 bytes), b is long-decimal (8 bytes), c is binary-decimal (16 bytes)
      val df = sql("SELECT 1.0 a, CAST(1.23 AS DECIMAL(17, 2)) b, CAST(1.23 AS DECIMAL(36, 2)) c")
      df.write.parquet(path.toString)

      Seq(true, false).foreach { vectorizedReader =>
        withSQLConf(SQLConf.PARQUET_VECTORIZED_READER_ENABLED.key -> vectorizedReader.toString) {
          // We can read the decimal parquet field with a larger precision, if scale is the same.
          val schema = "a DECIMAL(9, 1), b DECIMAL(18, 2), c DECIMAL(38, 2)"
          checkAnswer(readParquet(schema, path), df)
        }
      }

      withSQLConf(SQLConf.PARQUET_VECTORIZED_READER_ENABLED.key -> "false") {
        val schema1 = "a DECIMAL(3, 2), b DECIMAL(18, 3), c DECIMAL(37, 3)"
        checkAnswer(readParquet(schema1, path), df)
        val schema2 = "a DECIMAL(3, 0), b DECIMAL(18, 1), c DECIMAL(37, 1)"
        checkAnswer(readParquet(schema2, path), Row(1, 1.2, 1.2))
      }

      withSQLConf(SQLConf.PARQUET_VECTORIZED_READER_ENABLED.key -> "true") {
        Seq("a DECIMAL(3, 2)", "b DECIMAL(18, 1)", "c DECIMAL(37, 1)").foreach { schema =>
          val e = intercept[SparkException] {
            readParquet(schema, path).collect()
          }.getCause.getCause
          assert(e.isInstanceOf[SchemaColumnConvertNotSupportedException])
        }
      }
    }

    // tests for parquet types without decimal metadata.
    withTempPath { path =>
      val df = sql(s"SELECT 1 a, 123456 b, ${Int.MaxValue.toLong * 10} c, CAST('1.2' AS BINARY) d")
      df.write.parquet(path.toString)

      withSQLConf(SQLConf.PARQUET_VECTORIZED_READER_ENABLED.key -> "false") {
        checkAnswer(readParquet("a DECIMAL(3, 2)", path), sql("SELECT 1.00"))
        checkAnswer(readParquet("b DECIMAL(3, 2)", path), Row(null))
        checkAnswer(readParquet("b DECIMAL(11, 1)", path), sql("SELECT 123456.0"))
        checkAnswer(readParquet("c DECIMAL(11, 1)", path), Row(null))
        checkAnswer(readParquet("c DECIMAL(13, 0)", path), df.select("c"))
        val e = intercept[SparkException] {
          readParquet("d DECIMAL(3, 2)", path).collect()
        }.getCause
        assert(e.getMessage.contains("Please read this column/field as Spark BINARY type"))
      }

      withSQLConf(SQLConf.PARQUET_VECTORIZED_READER_ENABLED.key -> "true") {
        Seq("a DECIMAL(3, 2)", "c DECIMAL(18, 1)", "d DECIMAL(37, 1)").foreach { schema =>
          val e = intercept[SparkException] {
            readParquet(schema, path).collect()
          }.getCause.getCause
          assert(e.isInstanceOf[SchemaColumnConvertNotSupportedException])
        }
      }
    }
  }

  test("SPARK-34421: Resolve temporary objects in temporary views with CTEs") {
    val tempFuncName = "temp_func"
    withUserDefinedFunction(tempFuncName -> true) {
      spark.udf.register(tempFuncName, identity[Int](_))

      val tempViewName = "temp_view"
      withTempView(tempViewName) {
        sql(s"CREATE TEMPORARY VIEW $tempViewName AS SELECT 1")

        val testViewName = "test_view"

        withTempView(testViewName) {
          sql(
            s"""
              |CREATE TEMPORARY VIEW $testViewName AS
              |WITH cte AS (
              |  SELECT $tempFuncName(0)
              |)
              |SELECT * FROM cte
              |""".stripMargin)
          checkAnswer(sql(s"SELECT * FROM $testViewName"), Row(0))
        }

        withTempView(testViewName) {
          sql(
            s"""
              |CREATE TEMPORARY VIEW $testViewName AS
              |WITH cte AS (
              |  SELECT * FROM $tempViewName
              |)
              |SELECT * FROM cte
              |""".stripMargin)
          checkAnswer(sql(s"SELECT * FROM $testViewName"), Row(1))
        }
      }
    }
  }

  test("SPARK-34421: Resolve temporary objects in permanent views with CTEs") {
    val tempFuncName = "temp_func"
    withUserDefinedFunction((tempFuncName, true)) {
      spark.udf.register(tempFuncName, identity[Int](_))

      val tempViewName = "temp_view"
      withTempView(tempViewName) {
        sql(s"CREATE TEMPORARY VIEW $tempViewName AS SELECT 1")

        val testViewName = "test_view"

        val e = intercept[AnalysisException] {
          sql(
            s"""
              |CREATE VIEW $testViewName AS
              |WITH cte AS (
              |  SELECT * FROM $tempViewName
              |)
              |SELECT * FROM cte
              |""".stripMargin)
        }
        assert(e.message.contains("Not allowed to create a permanent view " +
          s"`default`.`$testViewName` by referencing a temporary view $tempViewName"))

        val e2 = intercept[AnalysisException] {
          sql(
            s"""
              |CREATE VIEW $testViewName AS
              |WITH cte AS (
              |  SELECT $tempFuncName(0)
              |)
              |SELECT * FROM cte
              |""".stripMargin)
        }
        assert(e2.message.contains("Not allowed to create a permanent view " +
          s"`default`.`$testViewName` by referencing a temporary function `$tempFuncName`"))
      }
>>>>>>> 4dc16f2d
    }
  }
}

case class Foo(bar: Option[String])<|MERGE_RESOLUTION|>--- conflicted
+++ resolved
@@ -3831,26 +3831,6 @@
     })
   }
 
-<<<<<<< HEAD
-  test("SPARK-33474: Support TypeConstructed partition spec value") {
-    withTable("t1", "t2", "t4") {
-      sql("CREATE TABLE t1(name STRING, part DATE) USING PARQUET PARTITIONED BY (part)")
-      sql("INSERT INTO t1 PARTITION(part = date'2019-01-02') VALUES('a')")
-      checkAnswer(sql("SELECT name, CAST(part AS STRING) FROM t1"), Row("a", "2019-01-02"))
-
-      sql("CREATE TABLE t2(name STRING, part TIMESTAMP) USING PARQUET PARTITIONED BY (part)")
-      sql("INSERT INTO t2 PARTITION(part = timestamp'2019-01-02 11:11:11') VALUES('a')")
-      checkAnswer(sql("SELECT name, CAST(part AS STRING) FROM t2"), Row("a", "2019-01-02 11:11:11"))
-
-      val e = intercept[AnalysisException] {
-        sql("CREATE TABLE t3(name STRING, part INTERVAL) USING PARQUET PARTITIONED BY (part)")
-      }.getMessage
-      assert(e.contains("Cannot use interval for partition column"))
-
-      sql("CREATE TABLE t4(name STRING, part BINARY) USING CSV PARTITIONED BY (part)")
-      sql(s"INSERT INTO t4 PARTITION(part = X'537061726B2053514C') VALUES('a')")
-      checkAnswer(sql("SELECT name, cast(part as string) FROM t4"), Row("a", "Spark SQL"))
-=======
   test("SPARK-33084: Add jar support Ivy URI in SQL -- jar contains udf class") {
     val sumFuncClass = "org.apache.spark.examples.sql.Spark33084"
     val functionName = "test_udf"
@@ -4039,7 +4019,27 @@
         assert(e2.message.contains("Not allowed to create a permanent view " +
           s"`default`.`$testViewName` by referencing a temporary function `$tempFuncName`"))
       }
->>>>>>> 4dc16f2d
+    }
+  }
+
+  test("SPARK-33474: Support TypeConstructed partition spec value") {
+    withTable("t1", "t2", "t4") {
+      sql("CREATE TABLE t1(name STRING, part DATE) USING PARQUET PARTITIONED BY (part)")
+      sql("INSERT INTO t1 PARTITION(part = date'2019-01-02') VALUES('a')")
+      checkAnswer(sql("SELECT name, CAST(part AS STRING) FROM t1"), Row("a", "2019-01-02"))
+
+      sql("CREATE TABLE t2(name STRING, part TIMESTAMP) USING PARQUET PARTITIONED BY (part)")
+      sql("INSERT INTO t2 PARTITION(part = timestamp'2019-01-02 11:11:11') VALUES('a')")
+      checkAnswer(sql("SELECT name, CAST(part AS STRING) FROM t2"), Row("a", "2019-01-02 11:11:11"))
+
+      val e = intercept[AnalysisException] {
+        sql("CREATE TABLE t3(name STRING, part INTERVAL) USING PARQUET PARTITIONED BY (part)")
+      }.getMessage
+      assert(e.contains("Cannot use interval for partition column"))
+
+      sql("CREATE TABLE t4(name STRING, part BINARY) USING CSV PARTITIONED BY (part)")
+      sql(s"INSERT INTO t4 PARTITION(part = X'537061726B2053514C') VALUES('a')")
+      checkAnswer(sql("SELECT name, cast(part as string) FROM t4"), Row("a", "Spark SQL"))
     }
   }
 }
