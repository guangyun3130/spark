/*
 * Licensed to the Apache Software Foundation (ASF) under one or more
 * contributor license agreements.  See the NOTICE file distributed with
 * this work for additional information regarding copyright ownership.
 * The ASF licenses this file to You under the Apache License, Version 2.0
 * (the "License"); you may not use this file except in compliance with
 * the License.  You may obtain a copy of the License at
 *
 *    http://www.apache.org/licenses/LICENSE-2.0
 *
 * Unless required by applicable law or agreed to in writing, software
 * distributed under the License is distributed on an "AS IS" BASIS,
 * WITHOUT WARRANTIES OR CONDITIONS OF ANY KIND, either express or implied.
 * See the License for the specific language governing permissions and
 * limitations under the License.
 */

package org.apache.spark.sql

import java.util.TimeZone

<<<<<<< HEAD
import org.apache.spark.sql.catalyst.CatalystConf
=======
import org.scalatest.BeforeAndAfterAll

import org.apache.spark.sql.Dsl._
>>>>>>> bebf4c42
import org.apache.spark.sql.catalyst.errors.TreeNodeException
import org.apache.spark.sql.catalyst.plans.logical.LogicalPlan
import org.apache.spark.sql.types._

import org.scalatest.BeforeAndAfterAll

/* Implicits */
import org.apache.spark.sql.TestData._
import org.apache.spark.sql.test.TestSQLContext._


class SQLQuerySuite extends QueryTest with BeforeAndAfterAll {
  // Make sure the tables are loaded.
  TestData

  var origZone: TimeZone = _
  override protected def beforeAll() {
    origZone = TimeZone.getDefault
    TimeZone.setDefault(TimeZone.getTimeZone("UTC"))
  }

  override protected def afterAll() {
    TimeZone.setDefault(origZone)
  }

  test("SPARK-4625 support SORT BY in SimpleSQLParser & DSL") {
    checkAnswer(
      sql("SELECT a FROM testData2 SORT BY a"),
      Seq(1, 1, 2 ,2 ,3 ,3).map(Row(_))
    )
  }

  test("grouping on nested fields") {
    jsonRDD(sparkContext.parallelize("""{"nested": {"attribute": 1}, "value": 2}""" :: Nil))
     .registerTempTable("rows")

    checkAnswer(
      sql(
        """
          |select attribute, sum(cnt)
          |from (
          |  select nested.attribute, count(*) as cnt
          |  from rows
          |  group by nested.attribute) a
          |group by attribute
        """.stripMargin),
      Row(1, 1) :: Nil)
  }

  test("SPARK-3176 Added Parser of SQL ABS()") {
    checkAnswer(
      sql("SELECT ABS(-1.3)"),
      Row(1.3))
    checkAnswer(
      sql("SELECT ABS(0.0)"),
      Row(0.0))
    checkAnswer(
      sql("SELECT ABS(2.5)"),
      Row(2.5))
  }

  test("aggregation with codegen") {
    val originalValue = conf.codegenEnabled
    setConf(SQLConf.CODEGEN_ENABLED, "true")
    sql("SELECT key FROM testData GROUP BY key").collect()
    setConf(SQLConf.CODEGEN_ENABLED, originalValue.toString)
  }

  test("Add Parser of SQL COALESCE()") {
    checkAnswer(
      sql("""SELECT COALESCE(1, 2)"""),
      Row(1))
    checkAnswer(
      sql("SELECT COALESCE(null, 1, 1.5)"),
      Row(1.toDouble))
    checkAnswer(
      sql("SELECT COALESCE(null, null, null)"),
      Row(null))
  }

  test("SPARK-3176 Added Parser of SQL LAST()") {
    checkAnswer(
      sql("SELECT LAST(n) FROM lowerCaseData"),
      Row(4))
  }

  test("SPARK-2041 column name equals tablename") {
    checkAnswer(
      sql("SELECT tableName FROM tableName"),
      Row("test"))
  }

  test("SQRT") {
    checkAnswer(
      sql("SELECT SQRT(key) FROM testData"),
      (1 to 100).map(x => Row(math.sqrt(x.toDouble))).toSeq
    )
  }

  test("SQRT with automatic string casts") {
    checkAnswer(
      sql("SELECT SQRT(CAST(key AS STRING)) FROM testData"),
      (1 to 100).map(x => Row(math.sqrt(x.toDouble))).toSeq
    )
  }

  test("SPARK-2407 Added Parser of SQL SUBSTR()") {
    checkAnswer(
      sql("SELECT substr(tableName, 1, 2) FROM tableName"),
      Row("te"))
    checkAnswer(
      sql("SELECT substr(tableName, 3) FROM tableName"),
      Row("st"))
    checkAnswer(
      sql("SELECT substring(tableName, 1, 2) FROM tableName"),
      Row("te"))
    checkAnswer(
      sql("SELECT substring(tableName, 3) FROM tableName"),
      Row("st"))
  }

  test("SPARK-3173 Timestamp support in the parser") {
    checkAnswer(sql(
      "SELECT time FROM timestamps WHERE time=CAST('1970-01-01 00:00:00.001' AS TIMESTAMP)"),
      Row(java.sql.Timestamp.valueOf("1970-01-01 00:00:00.001")))

    checkAnswer(sql(
      "SELECT time FROM timestamps WHERE time='1970-01-01 00:00:00.001'"),
      Row(java.sql.Timestamp.valueOf("1970-01-01 00:00:00.001")))

    checkAnswer(sql(
      "SELECT time FROM timestamps WHERE '1970-01-01 00:00:00.001'=time"),
      Row(java.sql.Timestamp.valueOf("1970-01-01 00:00:00.001")))

    checkAnswer(sql(
      """SELECT time FROM timestamps WHERE time<'1970-01-01 00:00:00.003'
          AND time>'1970-01-01 00:00:00.001'"""),
      Row(java.sql.Timestamp.valueOf("1970-01-01 00:00:00.002")))

    checkAnswer(sql(
      "SELECT time FROM timestamps WHERE time IN ('1970-01-01 00:00:00.001','1970-01-01 00:00:00.002')"),
      Seq(Row(java.sql.Timestamp.valueOf("1970-01-01 00:00:00.001")),
        Row(java.sql.Timestamp.valueOf("1970-01-01 00:00:00.002"))))

    checkAnswer(sql(
      "SELECT time FROM timestamps WHERE time='123'"),
      Nil)
  }

  test("index into array") {
    checkAnswer(
      sql("SELECT data, data[0], data[0] + data[1], data[0 + 1] FROM arrayData"),
      arrayData.map(d => Row(d.data, d.data(0), d.data(0) + d.data(1), d.data(1))).collect())
  }

  test("left semi greater than predicate") {
    checkAnswer(
      sql("SELECT * FROM testData2 x LEFT SEMI JOIN testData2 y ON x.a >= y.a + 2"),
      Seq(Row(3,1), Row(3,2))
    )
  }

  test("index into array of arrays") {
    checkAnswer(
      sql(
        "SELECT nestedData, nestedData[0][0], nestedData[0][0] + nestedData[0][1] FROM arrayData"),
      arrayData.map(d =>
        Row(d.nestedData,
         d.nestedData(0)(0),
         d.nestedData(0)(0) + d.nestedData(0)(1))).collect().toSeq)
  }

  test("agg") {
    checkAnswer(
      sql("SELECT a, SUM(b) FROM testData2 GROUP BY a"),
      Seq(Row(1,3), Row(2,3), Row(3,3)))
  }

  test("literal in agg grouping expressions") {
    checkAnswer(
      sql("SELECT a, count(1) FROM testData2 GROUP BY a, 1"),
      Seq(Row(1,2), Row(2,2), Row(3,2)))
    checkAnswer(
      sql("SELECT a, count(2) FROM testData2 GROUP BY a, 2"),
      Seq(Row(1,2), Row(2,2), Row(3,2)))
  }

  test("aggregates with nulls") {
    checkAnswer(
      sql("SELECT MIN(a), MAX(a), AVG(a), SUM(a), COUNT(a) FROM nullInts"),
      Row(1, 3, 2, 6, 3)
    )
  }

  test("select *") {
    checkAnswer(
      sql("SELECT * FROM testData"),
      testData.collect().toSeq)
  }

  test("simple select") {
    checkAnswer(
      sql("SELECT value FROM testData WHERE key = 1"),
      Row("1"))
  }

  def sortTest() = {
    checkAnswer(
      sql("SELECT * FROM testData2 ORDER BY a ASC, b ASC"),
      Seq(Row(1,1), Row(1,2), Row(2,1), Row(2,2), Row(3,1), Row(3,2)))

    checkAnswer(
      sql("SELECT * FROM testData2 ORDER BY a ASC, b DESC"),
      Seq(Row(1,2), Row(1,1), Row(2,2), Row(2,1), Row(3,2), Row(3,1)))

    checkAnswer(
      sql("SELECT * FROM testData2 ORDER BY a DESC, b DESC"),
      Seq(Row(3,2), Row(3,1), Row(2,2), Row(2,1), Row(1,2), Row(1,1)))

    checkAnswer(
      sql("SELECT * FROM testData2 ORDER BY a DESC, b ASC"),
      Seq(Row(3,1), Row(3,2), Row(2,1), Row(2,2), Row(1,1), Row(1,2)))

    checkAnswer(
      sql("SELECT b FROM binaryData ORDER BY a ASC"),
      (1 to 5).map(Row(_)))

    checkAnswer(
      sql("SELECT b FROM binaryData ORDER BY a DESC"),
      (1 to 5).map(Row(_)).toSeq.reverse)

    checkAnswer(
      sql("SELECT * FROM arrayData ORDER BY data[0] ASC"),
      arrayData.collect().sortBy(_.data(0)).map(Row.fromTuple).toSeq)

    checkAnswer(
      sql("SELECT * FROM arrayData ORDER BY data[0] DESC"),
      arrayData.collect().sortBy(_.data(0)).reverse.map(Row.fromTuple).toSeq)

    checkAnswer(
      sql("SELECT * FROM mapData ORDER BY data[1] ASC"),
      mapData.collect().sortBy(_.data(1)).map(Row.fromTuple).toSeq)

    checkAnswer(
      sql("SELECT * FROM mapData ORDER BY data[1] DESC"),
      mapData.collect().sortBy(_.data(1)).reverse.map(Row.fromTuple).toSeq)
  }

  test("sorting") {
    val before = conf.externalSortEnabled
    setConf(SQLConf.EXTERNAL_SORT, "false")
    sortTest()
    setConf(SQLConf.EXTERNAL_SORT, before.toString)
  }

  test("external sorting") {
    val before = conf.externalSortEnabled
    setConf(SQLConf.EXTERNAL_SORT, "true")
    sortTest()
    setConf(SQLConf.EXTERNAL_SORT, before.toString)
  }

  test("limit") {
    checkAnswer(
      sql("SELECT * FROM testData LIMIT 10"),
      testData.take(10).toSeq)

    checkAnswer(
      sql("SELECT * FROM arrayData LIMIT 1"),
      arrayData.collect().take(1).map(Row.fromTuple).toSeq)

    checkAnswer(
      sql("SELECT * FROM mapData LIMIT 1"),
      mapData.collect().take(1).map(Row.fromTuple).toSeq)
  }

  test("from follow multiple brackets") {
    checkAnswer(sql(
      "select key from ((select * from testData limit 1) union all (select * from testData limit 1)) x limit 1"),
      Row(1)
    )

    checkAnswer(sql(
      "select key from (select * from testData) x limit 1"),
      Row(1)
    )

    checkAnswer(sql(
      "select key from (select * from testData limit 1 union all select * from testData limit 1) x limit 1"),
      Row(1)
    )
  }

  test("average") {
    checkAnswer(
      sql("SELECT AVG(a) FROM testData2"),
      Row(2.0))
  }

  test("average overflow") {
    checkAnswer(
      sql("SELECT AVG(a),b FROM largeAndSmallInts group by b"),
      Seq(Row(2147483645.0,1), Row(2.0,2)))
  }

  test("count") {
    checkAnswer(
      sql("SELECT COUNT(*) FROM testData2"),
      Row(testData2.count()))
  }

  test("count distinct") {
    checkAnswer(
      sql("SELECT COUNT(DISTINCT b) FROM testData2"),
      Row(2))
  }

  test("approximate count distinct") {
    checkAnswer(
      sql("SELECT APPROXIMATE COUNT(DISTINCT a) FROM testData2"),
      Row(3))
  }

  test("approximate count distinct with user provided standard deviation") {
    checkAnswer(
      sql("SELECT APPROXIMATE(0.04) COUNT(DISTINCT a) FROM testData2"),
      Row(3))
  }

  test("null count") {
    checkAnswer(
      sql("SELECT a, COUNT(b) FROM testData3 GROUP BY a"),
      Seq(Row(1, 0), Row(2, 1)))

    checkAnswer(
      sql("SELECT COUNT(a), COUNT(b), COUNT(1), COUNT(DISTINCT a), COUNT(DISTINCT b) FROM testData3"),
      Row(2, 1, 2, 2, 1))
  }

  test("inner join where, one match per row") {
    checkAnswer(
      sql("SELECT * FROM upperCaseData JOIN lowerCaseData WHERE n = N"),
      Seq(
        Row(1, "A", 1, "a"),
        Row(2, "B", 2, "b"),
        Row(3, "C", 3, "c"),
        Row(4, "D", 4, "d")))
  }

  test("inner join ON, one match per row") {
    checkAnswer(
      sql("SELECT * FROM upperCaseData JOIN lowerCaseData ON n = N"),
      Seq(
        Row(1, "A", 1, "a"),
        Row(2, "B", 2, "b"),
        Row(3, "C", 3, "c"),
        Row(4, "D", 4, "d")))
  }

  test("inner join, where, multiple matches") {
    checkAnswer(
      sql("""
        |SELECT * FROM
        |  (SELECT * FROM testData2 WHERE a = 1) x JOIN
        |  (SELECT * FROM testData2 WHERE a = 1) y
        |WHERE x.a = y.a""".stripMargin),
      Row(1,1,1,1) ::
      Row(1,1,1,2) ::
      Row(1,2,1,1) ::
      Row(1,2,1,2) :: Nil)
  }

  test("inner join, no matches") {
    checkAnswer(
      sql(
        """
          |SELECT * FROM
          |  (SELECT * FROM testData2 WHERE a = 1) x JOIN
          |  (SELECT * FROM testData2 WHERE a = 2) y
          |WHERE x.a = y.a""".stripMargin),
      Nil)
  }

  test("big inner join, 4 matches per row") {
    checkAnswer(
      sql(
        """
          |SELECT * FROM
          |  (SELECT * FROM testData UNION ALL
          |   SELECT * FROM testData UNION ALL
          |   SELECT * FROM testData UNION ALL
          |   SELECT * FROM testData) x JOIN
          |  (SELECT * FROM testData UNION ALL
          |   SELECT * FROM testData UNION ALL
          |   SELECT * FROM testData UNION ALL
          |   SELECT * FROM testData) y
          |WHERE x.key = y.key""".stripMargin),
      testData.rdd.flatMap(
        row => Seq.fill(16)(Row.merge(row, row))).collect().toSeq)
  }

  ignore("cartesian product join") {
    checkAnswer(
      testData3.join(testData3),
      Row(1, null, 1, null) ::
      Row(1, null, 2, 2) ::
      Row(2, 2, 1, null) ::
      Row(2, 2, 2, 2) :: Nil)
  }

  test("left outer join") {
    checkAnswer(
      sql("SELECT * FROM upperCaseData LEFT OUTER JOIN lowerCaseData ON n = N"),
      Row(1, "A", 1, "a") ::
      Row(2, "B", 2, "b") ::
      Row(3, "C", 3, "c") ::
      Row(4, "D", 4, "d") ::
      Row(5, "E", null, null) ::
      Row(6, "F", null, null) :: Nil)
  }

  test("right outer join") {
    checkAnswer(
      sql("SELECT * FROM lowerCaseData RIGHT OUTER JOIN upperCaseData ON n = N"),
      Row(1, "a", 1, "A") ::
      Row(2, "b", 2, "B") ::
      Row(3, "c", 3, "C") ::
      Row(4, "d", 4, "D") ::
      Row(null, null, 5, "E") ::
      Row(null, null, 6, "F") :: Nil)
  }

  test("full outer join") {
    checkAnswer(
      sql(
        """
          |SELECT * FROM
          |  (SELECT * FROM upperCaseData WHERE N <= 4) leftTable FULL OUTER JOIN
          |  (SELECT * FROM upperCaseData WHERE N >= 3) rightTable
          |    ON leftTable.N = rightTable.N
        """.stripMargin),
      Row(1, "A", null, null) ::
      Row(2, "B", null, null) ::
      Row(3, "C", 3, "C") ::
      Row (4, "D", 4, "D") ::
      Row(null, null, 5, "E") ::
      Row(null, null, 6, "F") :: Nil)
  }

  test("SPARK-3349 partitioning after limit") {
    sql("SELECT DISTINCT n FROM lowerCaseData ORDER BY n DESC")
      .limit(2)
      .registerTempTable("subset1")
    sql("SELECT DISTINCT n FROM lowerCaseData")
      .limit(2)
      .registerTempTable("subset2")
    checkAnswer(
      sql("SELECT * FROM lowerCaseData INNER JOIN subset1 ON subset1.n = lowerCaseData.n"),
      Row(3, "c", 3) ::
      Row(4, "d", 4) :: Nil)
    checkAnswer(
      sql("SELECT * FROM lowerCaseData INNER JOIN subset2 ON subset2.n = lowerCaseData.n"),
      Row(1, "a", 1) ::
      Row(2, "b", 2) :: Nil)
  }

  test("mixed-case keywords") {
    checkAnswer(
      sql(
        """
          |SeleCT * from
          |  (select * from upperCaseData WherE N <= 4) leftTable fuLL OUtER joiN
          |  (sElEcT * FROM upperCaseData whERe N >= 3) rightTable
          |    oN leftTable.N = rightTable.N
        """.stripMargin),
      Row(1, "A", null, null) ::
      Row(2, "B", null, null) ::
      Row(3, "C", 3, "C") ::
      Row(4, "D", 4, "D") ::
      Row(null, null, 5, "E") ::
      Row(null, null, 6, "F") :: Nil)
  }

  test("select with table name as qualifier") {
    checkAnswer(
      sql("SELECT testData.value FROM testData WHERE testData.key = 1"),
      Row("1"))
  }

  test("inner join ON with table name as qualifier") {
    checkAnswer(
      sql("SELECT * FROM upperCaseData JOIN lowerCaseData ON lowerCaseData.n = upperCaseData.N"),
      Seq(
        Row(1, "A", 1, "a"),
        Row(2, "B", 2, "b"),
        Row(3, "C", 3, "c"),
        Row(4, "D", 4, "d")))
  }

  test("qualified select with inner join ON with table name as qualifier") {
    checkAnswer(
      sql("SELECT upperCaseData.N, upperCaseData.L FROM upperCaseData JOIN lowerCaseData " +
        "ON lowerCaseData.n = upperCaseData.N"),
      Seq(
        Row(1, "A"),
        Row(2, "B"),
        Row(3, "C"),
        Row(4, "D")))
  }

  test("system function upper()") {
    checkAnswer(
      sql("SELECT n,UPPER(l) FROM lowerCaseData"),
      Seq(
        Row(1, "A"),
        Row(2, "B"),
        Row(3, "C"),
        Row(4, "D")))

    checkAnswer(
      sql("SELECT n, UPPER(s) FROM nullStrings"),
      Seq(
        Row(1, "ABC"),
        Row(2, "ABC"),
        Row(3, null)))
  }

  test("system function lower()") {
    checkAnswer(
      sql("SELECT N,LOWER(L) FROM upperCaseData"),
      Seq(
        Row(1, "a"),
        Row(2, "b"),
        Row(3, "c"),
        Row(4, "d"),
        Row(5, "e"),
        Row(6, "f")))

    checkAnswer(
      sql("SELECT n, LOWER(s) FROM nullStrings"),
      Seq(
        Row(1, "abc"),
        Row(2, "abc"),
        Row(3, null)))
  }

  test("UNION") {
    checkAnswer(
      sql("SELECT * FROM lowerCaseData UNION SELECT * FROM upperCaseData"),
      Row(1, "A") :: Row(1, "a") :: Row(2, "B") :: Row(2, "b") :: Row(3, "C") :: Row(3, "c") ::
      Row(4, "D") :: Row(4, "d") :: Row(5, "E") :: Row(6, "F") :: Nil)
    checkAnswer(
      sql("SELECT * FROM lowerCaseData UNION SELECT * FROM lowerCaseData"),
      Row(1, "a") :: Row(2, "b") :: Row(3, "c") :: Row(4, "d") :: Nil)
    checkAnswer(
      sql("SELECT * FROM lowerCaseData UNION ALL SELECT * FROM lowerCaseData"),
      Row(1, "a") :: Row(1, "a") :: Row(2, "b") :: Row(2, "b") :: Row(3, "c") :: Row(3, "c") ::
      Row(4, "d") :: Row(4, "d") :: Nil)
  }

  test("UNION with column mismatches") {
    // Column name mismatches are allowed.
    checkAnswer(
      sql("SELECT n,l FROM lowerCaseData UNION SELECT N as x1, L as x2 FROM upperCaseData"),
      Row(1, "A") :: Row(1, "a") :: Row(2, "B") :: Row(2, "b") :: Row(3, "C") :: Row(3, "c") ::
      Row(4, "D") :: Row(4, "d") :: Row(5, "E") :: Row(6, "F") :: Nil)
    // Column type mismatches are not allowed, forcing a type coercion.
    checkAnswer(
      sql("SELECT n FROM lowerCaseData UNION SELECT L FROM upperCaseData"),
      ("1" :: "2" :: "3" :: "4" :: "A" :: "B" :: "C" :: "D" :: "E" :: "F" :: Nil).map(Row(_)))
    // Column type mismatches where a coercion is not possible, in this case between integer
    // and array types, trigger a TreeNodeException.
    intercept[TreeNodeException[_]] {
      sql("SELECT data FROM arrayData UNION SELECT 1 FROM arrayData").collect()
    }
  }

  test("EXCEPT") {
    checkAnswer(
      sql("SELECT * FROM lowerCaseData EXCEPT SELECT * FROM upperCaseData"),
      Row(1, "a") ::
      Row(2, "b") ::
      Row(3, "c") ::
      Row(4, "d") :: Nil)
    checkAnswer(
      sql("SELECT * FROM lowerCaseData EXCEPT SELECT * FROM lowerCaseData"), Nil)
    checkAnswer(
      sql("SELECT * FROM upperCaseData EXCEPT SELECT * FROM upperCaseData"), Nil)
  }

  test("INTERSECT") {
    checkAnswer(
      sql("SELECT * FROM lowerCaseData INTERSECT SELECT * FROM lowerCaseData"),
      Row(1, "a") ::
      Row(2, "b") ::
      Row(3, "c") ::
      Row(4, "d") :: Nil)
    checkAnswer(
      sql("SELECT * FROM lowerCaseData INTERSECT SELECT * FROM upperCaseData"), Nil)
  }

  test("SET commands semantics using sql()") {
    conf.clear()
    val testKey = "test.key.0"
    val testVal = "test.val.0"
    val nonexistentKey = "nonexistent"

    // "set" itself returns all config variables currently specified in SQLConf.
    assert(sql("SET").collect().size == 0)

    // "set key=val"
    sql(s"SET $testKey=$testVal")
    checkAnswer(
      sql("SET"),
      Row(s"$testKey=$testVal")
    )

    sql(s"SET ${testKey + testKey}=${testVal + testVal}")
    checkAnswer(
      sql("set"),
      Seq(
        Row(s"$testKey=$testVal"),
        Row(s"${testKey + testKey}=${testVal + testVal}"))
    )

    // "set key"
    checkAnswer(
      sql(s"SET $testKey"),
      Row(s"$testKey=$testVal")
    )
    checkAnswer(
      sql(s"SET $nonexistentKey"),
      Row(s"$nonexistentKey=<undefined>")
    )
    conf.clear()
  }

  test("apply schema") {
    val schema1 = StructType(
      StructField("f1", IntegerType, false) ::
      StructField("f2", StringType, false) ::
      StructField("f3", BooleanType, false) ::
      StructField("f4", IntegerType, true) :: Nil)

    val rowRDD1 = unparsedStrings.map { r =>
      val values = r.split(",").map(_.trim)
      val v4 = try values(3).toInt catch {
        case _: NumberFormatException => null
      }
      Row(values(0).toInt, values(1), values(2).toBoolean, v4)
    }

    val df1 = applySchema(rowRDD1, schema1)
    df1.registerTempTable("applySchema1")
    checkAnswer(
      sql("SELECT * FROM applySchema1"),
      Row(1, "A1", true, null) ::
      Row(2, "B2", false, null) ::
      Row(3, "C3", true, null) ::
      Row(4, "D4", true, 2147483644) :: Nil)

    checkAnswer(
      sql("SELECT f1, f4 FROM applySchema1"),
      Row(1, null) ::
      Row(2, null) ::
      Row(3, null) ::
      Row(4, 2147483644) :: Nil)

    val schema2 = StructType(
      StructField("f1", StructType(
        StructField("f11", IntegerType, false) ::
        StructField("f12", BooleanType, false) :: Nil), false) ::
      StructField("f2", MapType(StringType, IntegerType, true), false) :: Nil)

    val rowRDD2 = unparsedStrings.map { r =>
      val values = r.split(",").map(_.trim)
      val v4 = try values(3).toInt catch {
        case _: NumberFormatException => null
      }
      Row(Row(values(0).toInt, values(2).toBoolean), Map(values(1) -> v4))
    }

    val df2 = applySchema(rowRDD2, schema2)
    df2.registerTempTable("applySchema2")
    checkAnswer(
      sql("SELECT * FROM applySchema2"),
      Row(Row(1, true), Map("A1" -> null)) ::
      Row(Row(2, false), Map("B2" -> null)) ::
      Row(Row(3, true), Map("C3" -> null)) ::
      Row(Row(4, true), Map("D4" -> 2147483644)) :: Nil)

    checkAnswer(
      sql("SELECT f1.f11, f2['D4'] FROM applySchema2"),
      Row(1, null) ::
      Row(2, null) ::
      Row(3, null) ::
      Row(4, 2147483644) :: Nil)

    // The value of a MapType column can be a mutable map.
    val rowRDD3 = unparsedStrings.map { r =>
      val values = r.split(",").map(_.trim)
      val v4 = try values(3).toInt catch {
        case _: NumberFormatException => null
      }
      Row(Row(values(0).toInt, values(2).toBoolean), scala.collection.mutable.Map(values(1) -> v4))
    }

    val df3 = applySchema(rowRDD3, schema2)
    df3.registerTempTable("applySchema3")

    checkAnswer(
      sql("SELECT f1.f11, f2['D4'] FROM applySchema3"),
      Row(1, null) ::
      Row(2, null) ::
      Row(3, null) ::
      Row(4, 2147483644) :: Nil)
  }

  test("SPARK-3423 BETWEEN") {
    checkAnswer(
      sql("SELECT key, value FROM testData WHERE key BETWEEN 5 and 7"),
      Seq(Row(5, "5"), Row(6, "6"), Row(7, "7"))
    )

    checkAnswer(
      sql("SELECT key, value FROM testData WHERE key BETWEEN 7 and 7"),
      Row(7, "7")
    )

    checkAnswer(
      sql("SELECT key, value FROM testData WHERE key BETWEEN 9 and 7"),
      Nil
    )
  }

  test("cast boolean to string") {
    // TODO Ensure true/false string letter casing is consistent with Hive in all cases.
    checkAnswer(
      sql("SELECT CAST(TRUE AS STRING), CAST(FALSE AS STRING) FROM testData LIMIT 1"),
      Row("true", "false"))
  }

  test("metadata is propagated correctly") {
    val person: DataFrame = sql("SELECT * FROM person")
    val schema = person.schema
    val docKey = "doc"
    val docValue = "first name"
    val metadata = new MetadataBuilder()
      .putString(docKey, docValue)
      .build()
    val schemaWithMeta = new StructType(Array(
      schema("id"), schema("name").copy(metadata = metadata), schema("age")))
    val personWithMeta = applySchema(person.rdd, schemaWithMeta)
    def validateMetadata(rdd: DataFrame): Unit = {
      assert(rdd.schema("name").metadata.getString(docKey) == docValue)
    }
    personWithMeta.registerTempTable("personWithMeta")
    validateMetadata(personWithMeta.select($"name"))
    validateMetadata(personWithMeta.select($"name"))
    validateMetadata(personWithMeta.select($"id", $"name"))
    validateMetadata(sql("SELECT * FROM personWithMeta"))
    validateMetadata(sql("SELECT id, name FROM personWithMeta"))
    validateMetadata(sql("SELECT * FROM personWithMeta JOIN salary ON id = personId"))
    validateMetadata(sql("SELECT name, salary FROM personWithMeta JOIN salary ON id = personId"))
  }

  test("SPARK-3371 Renaming a function expression with group by gives error") {
    udf.register("len", (s: String) => s.length)
    checkAnswer(
      sql("SELECT len(value) as temp FROM testData WHERE key = 1 group by len(value)"),
      Row(1))
  }

  test("SPARK-3813 CASE a WHEN b THEN c [WHEN d THEN e]* [ELSE f] END") {
    checkAnswer(
      sql("SELECT CASE key WHEN 1 THEN 1 ELSE 0 END FROM testData WHERE key = 1 group by key"),
      Row(1))
  }

  test("SPARK-3813 CASE WHEN a THEN b [WHEN c THEN d]* [ELSE e] END") {
    checkAnswer(
      sql("SELECT CASE WHEN key = 1 THEN 1 ELSE 2 END FROM testData WHERE key = 1 group by key"),
      Row(1))
  }

  test("throw errors for non-aggregate attributes with aggregation") {
    def checkAggregation(query: String, isInvalidQuery: Boolean = true) {
      if (isInvalidQuery) {
        val e = intercept[TreeNodeException[LogicalPlan]](sql(query).queryExecution.analyzed)
        assert(
          e.getMessage.startsWith("Expression not in GROUP BY"),
          "Non-aggregate attribute(s) not detected\n")
      } else {
        // Should not throw
        sql(query).queryExecution.analyzed
      }
    }

    checkAggregation("SELECT key, COUNT(*) FROM testData")
    checkAggregation("SELECT COUNT(key), COUNT(*) FROM testData", isInvalidQuery = false)

    checkAggregation("SELECT value, COUNT(*) FROM testData GROUP BY key")
    checkAggregation("SELECT COUNT(value), SUM(key) FROM testData GROUP BY key", false)

    checkAggregation("SELECT key + 2, COUNT(*) FROM testData GROUP BY key + 1")
    checkAggregation("SELECT key + 1 + 1, COUNT(*) FROM testData GROUP BY key + 1", false)
  }

  test("Test to check we can use Long.MinValue") {
    checkAnswer(
      sql(s"SELECT ${Long.MinValue} FROM testData ORDER BY key LIMIT 1"), Row(Long.MinValue)
    )

    checkAnswer(
      sql(s"SELECT key FROM testData WHERE key > ${Long.MinValue}"),
      (1 to 100).map(Row(_)).toSeq
    )
  }

  test("Floating point number format") {
    checkAnswer(
      sql("SELECT 0.3"), Row(0.3)
    )

    checkAnswer(
      sql("SELECT -0.8"), Row(-0.8)
    )

    checkAnswer(
      sql("SELECT .5"), Row(0.5)
    )

    checkAnswer(
      sql("SELECT -.18"), Row(-0.18)
    )
  }

  test("Auto cast integer type") {
    checkAnswer(
      sql(s"SELECT ${Int.MaxValue + 1L}"), Row(Int.MaxValue + 1L)
    )

    checkAnswer(
      sql(s"SELECT ${Int.MinValue - 1L}"), Row(Int.MinValue - 1L)
    )

    checkAnswer(
      sql("SELECT 9223372036854775808"), Row(new java.math.BigDecimal("9223372036854775808"))
    )

    checkAnswer(
      sql("SELECT -9223372036854775809"), Row(new java.math.BigDecimal("-9223372036854775809"))
    )
  }

  test("Test to check we can apply sign to expression") {

    checkAnswer(
      sql("SELECT -100"), Row(-100)
    )

    checkAnswer(
      sql("SELECT +230"), Row(230)
    )

    checkAnswer(
      sql("SELECT -5.2"), Row(-5.2)
    )

    checkAnswer(
      sql("SELECT +6.8"), Row(6.8)
    )

    checkAnswer(
      sql("SELECT -key FROM testData WHERE key = 2"), Row(-2)
    )

    checkAnswer(
      sql("SELECT +key FROM testData WHERE key = 3"), Row(3)
    )

    checkAnswer(
      sql("SELECT -(key + 1) FROM testData WHERE key = 1"), Row(-2)
    )

    checkAnswer(
      sql("SELECT - key + 1 FROM testData WHERE key = 10"), Row(-9)
    )

    checkAnswer(
      sql("SELECT +(key + 5) FROM testData WHERE key = 5"), Row(10)
    )

    checkAnswer(
      sql("SELECT -MAX(key) FROM testData"), Row(-100)
    )

    checkAnswer(
      sql("SELECT +MAX(key) FROM testData"), Row(100)
    )

    checkAnswer(
      sql("SELECT - (-10)"), Row(10)
    )

    checkAnswer(
      sql("SELECT + (-key) FROM testData WHERE key = 32"), Row(-32)
    )

    checkAnswer(
      sql("SELECT - (+Max(key)) FROM testData"), Row(-100)
    )

    checkAnswer(
      sql("SELECT - - 3"), Row(3)
    )

    checkAnswer(
      sql("SELECT - + 20"), Row(-20)
    )

    checkAnswer(
      sql("SELEcT - + 45"), Row(-45)
    )

    checkAnswer(
      sql("SELECT + + 100"), Row(100)
    )

    checkAnswer(
      sql("SELECT - - Max(key) FROM testData"), Row(100)
    )

    checkAnswer(
      sql("SELECT + - key FROM testData WHERE key = 33"), Row(-33)
    )
  }

  test("Multiple join") {
    checkAnswer(
      sql(
        """SELECT a.key, b.key, c.key
          |FROM testData a
          |JOIN testData b ON a.key = b.key
          |JOIN testData c ON a.key = c.key
        """.stripMargin),
      (1 to 100).map(i => Row(i, i, i)))
  }

  test("SPARK-3483 Special chars in column names") {
    val data = sparkContext.parallelize(Seq("""{"key?number1": "value1", "key.number2": "value2"}"""))
    jsonRDD(data).registerTempTable("records")
    sql("SELECT `key?number1` FROM records")
  }

  test("SPARK-3814 Support Bitwise & operator") {
    checkAnswer(sql("SELECT key&1 FROM testData WHERE key = 1 "), Row(1))
  }

  test("SPARK-3814 Support Bitwise | operator") {
    checkAnswer(sql("SELECT key|0 FROM testData WHERE key = 1 "), Row(1))
  }

  test("SPARK-3814 Support Bitwise ^ operator") {
    checkAnswer(sql("SELECT key^0 FROM testData WHERE key = 1 "), Row(1))
  }

  test("SPARK-3814 Support Bitwise ~ operator") {
    checkAnswer(sql("SELECT ~key FROM testData WHERE key = 1 "), Row(-2))
  }

  test("SPARK-4120 Join of multiple tables does not work in SparkSQL") {
    checkAnswer(
      sql(
        """SELECT a.key, b.key, c.key
          |FROM testData a,testData b,testData c
          |where a.key = b.key and a.key = c.key
        """.stripMargin),
      (1 to 100).map(i => Row(i, i, i)))
  }

  test("SPARK-4154 Query does not work if it has 'not between' in Spark SQL and HQL") {
    checkAnswer(sql("SELECT key FROM testData WHERE key not between 0 and 10 order by key"),
        (11 to 100).map(i => Row(i)))
  }

  test("SPARK-4207 Query which has syntax like 'not like' is not working in Spark SQL") {
    checkAnswer(sql("SELECT key FROM testData WHERE value not like '100%' order by key"),
        (1 to 99).map(i => Row(i)))
  }

  test("SPARK-4322 Grouping field with struct field as sub expression") {
    jsonRDD(sparkContext.makeRDD("""{"a": {"b": [{"c": 1}]}}""" :: Nil)).registerTempTable("data")
    checkAnswer(sql("SELECT a.b[0].c FROM data GROUP BY a.b[0].c"), Row(1))
    dropTempTable("data")

    jsonRDD(sparkContext.makeRDD("""{"a": {"b": 1}}""" :: Nil)).registerTempTable("data")
    checkAnswer(sql("SELECT a.b + 1 FROM data GROUP BY a.b + 1"), Row(2))
    dropTempTable("data")
  }

  test("SPARK-4432 Fix attribute reference resolution error when using ORDER BY") {
    checkAnswer(
      sql("SELECT a + b FROM testData2 ORDER BY a"),
      Seq(2, 3, 3 ,4 ,4 ,5).map(Row(_))
    )
  }

  test("oder by asc by default when not specify ascending and descending") {
    checkAnswer(
      sql("SELECT a, b FROM testData2 ORDER BY a desc, b"),
      Seq(Row(3, 1), Row(3, 2), Row(2, 1), Row(2,2), Row(1, 1), Row(1, 2))
    )
  }

  test("Supporting relational operator '<=>' in Spark SQL") {
    val nullCheckData1 = TestData(1,"1") :: TestData(2,null) :: Nil
    val rdd1 = sparkContext.parallelize((0 to 1).map(i => nullCheckData1(i)))
    rdd1.registerTempTable("nulldata1")
    val nullCheckData2 = TestData(1,"1") :: TestData(2,null) :: Nil
    val rdd2 = sparkContext.parallelize((0 to 1).map(i => nullCheckData2(i)))
    rdd2.registerTempTable("nulldata2")
    checkAnswer(sql("SELECT nulldata1.key FROM nulldata1 join " +
      "nulldata2 on nulldata1.value <=> nulldata2.value"),
        (1 to 2).map(i => Row(i)))
  }

  test("Multi-column COUNT(DISTINCT ...)") {
    val data = TestData(1,"val_1") :: TestData(2,"val_2") :: Nil
    val rdd = sparkContext.parallelize((0 to 1).map(i => data(i)))
    rdd.registerTempTable("distinctData")
    checkAnswer(sql("SELECT COUNT(DISTINCT key,value) FROM distinctData"), Row(2))
  }

  test("SPARK-4699 case sensitivity SQL query") {
    setConf(CatalystConf.CASE_SENSITIVE, "false")
    val data = TestData(1,"val_1") :: TestData(2,"val_2") :: Nil
    val rdd = sparkContext.parallelize((0 to 1).map(i => data(i)))
    rdd.registerTempTable("testTable1")
    checkAnswer(sql("SELECT VALUE FROM TESTTABLE1 where KEY = 1"), "val_1")
    setConf(CatalystConf.CASE_SENSITIVE, "true")
  }
}<|MERGE_RESOLUTION|>--- conflicted
+++ resolved
@@ -19,13 +19,11 @@
 
 import java.util.TimeZone
 
-<<<<<<< HEAD
+import org.scalatest.BeforeAndAfterAll
+
+import org.apache.spark.sql.Dsl._
+
 import org.apache.spark.sql.catalyst.CatalystConf
-=======
-import org.scalatest.BeforeAndAfterAll
-
-import org.apache.spark.sql.Dsl._
->>>>>>> bebf4c42
 import org.apache.spark.sql.catalyst.errors.TreeNodeException
 import org.apache.spark.sql.catalyst.plans.logical.LogicalPlan
 import org.apache.spark.sql.types._
@@ -1065,7 +1063,7 @@
     val data = TestData(1,"val_1") :: TestData(2,"val_2") :: Nil
     val rdd = sparkContext.parallelize((0 to 1).map(i => data(i)))
     rdd.registerTempTable("testTable1")
-    checkAnswer(sql("SELECT VALUE FROM TESTTABLE1 where KEY = 1"), "val_1")
+    checkAnswer(sql("SELECT VALUE FROM TESTTABLE1 where KEY = 1"), Row("val_1"))
     setConf(CatalystConf.CASE_SENSITIVE, "true")
   }
 }