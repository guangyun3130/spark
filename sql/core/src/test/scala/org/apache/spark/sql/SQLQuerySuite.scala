--- conflicted
+++ resolved
@@ -2474,7 +2474,13 @@
     }
   }
 
-<<<<<<< HEAD
+  test("SPARK-14986: Outer lateral view with empty generate expression") {
+    checkAnswer(
+      sql("select nil from (select 1 as x ) x lateral view outer explode(array()) n as nil"),
+      Row(null) :: Nil
+    )
+  }
+
   test("check code injection is prevented") {
     // `\u002A/` is `*/`
     // So, if those characters are in the query, we need to escape them.
@@ -2498,12 +2504,5 @@
     checkAnswer(
       sql(s"SELECT '$literal' AS DUMMY"),
       Row(s"$expected") :: Nil)
-=======
-  test("SPARK-14986: Outer lateral view with empty generate expression") {
-    checkAnswer(
-      sql("select nil from (select 1 as x ) x lateral view outer explode(array()) n as nil"),
-      Row(null) :: Nil
-    )
->>>>>>> ba181c0c
   }
 }