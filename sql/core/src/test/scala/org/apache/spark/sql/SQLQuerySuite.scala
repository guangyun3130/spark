--- conflicted
+++ resolved
@@ -3719,26 +3719,25 @@
     }
   }
 
-<<<<<<< HEAD
+  test("SPARK-33677: LikeSimplification should be skipped if pattern contains any escapeChar") {
+    withTempView("df") {
+      Seq("m@ca").toDF("s").createOrReplaceTempView("df")
+
+      val e = intercept[AnalysisException] {
+        sql("SELECT s LIKE 'm%@ca' ESCAPE '%' FROM df").collect()
+      }
+      assert(e.message.contains("the pattern 'm%@ca' is invalid, " +
+        "the escape character is not allowed to precede '@'"))
+
+      checkAnswer(sql("SELECT s LIKE 'm@@ca' ESCAPE '@' FROM df"), Row(true))
+    }
+  }
+
   test("SPARK-33594: Forbid binary type as partition column") {
     val e = intercept[AnalysisException] {
       sql("CREATE TABLE t1(name STRING, part BINARY) USING PARQUET PARTITIONED BY (part)")
     }.getMessage
     assert(e.contains("Cannot use binary for partition column"))
-=======
-  test("SPARK-33677: LikeSimplification should be skipped if pattern contains any escapeChar") {
-    withTempView("df") {
-      Seq("m@ca").toDF("s").createOrReplaceTempView("df")
-
-      val e = intercept[AnalysisException] {
-        sql("SELECT s LIKE 'm%@ca' ESCAPE '%' FROM df").collect()
-      }
-      assert(e.message.contains("the pattern 'm%@ca' is invalid, " +
-        "the escape character is not allowed to precede '@'"))
-
-      checkAnswer(sql("SELECT s LIKE 'm@@ca' ESCAPE '@' FROM df"), Row(true))
-    }
->>>>>>> a713a7ee
   }
 }
 
