--- conflicted
+++ resolved
@@ -719,86 +719,6 @@
     }
   }
 
-<<<<<<< HEAD
-  test("stddev") {
-    checkAnswer(
-      sql("SELECT STDDEV(a) FROM testData2"),
-      Row(math.sqrt(4.0 / 5.0))
-    )
-  }
-
-  test("stddev_pop") {
-    checkAnswer(
-      sql("SELECT STDDEV_POP(a) FROM testData2"),
-      Row(math.sqrt(4.0 / 6.0))
-    )
-  }
-
-  test("stddev_samp") {
-    checkAnswer(
-      sql("SELECT STDDEV_SAMP(a) FROM testData2"),
-      Row(math.sqrt(4.0 / 5.0))
-    )
-  }
-
-  test("var_samp") {
-    val absTol = 1e-8
-    val sparkAnswer = sql("SELECT VAR_SAMP(a) FROM testData2")
-    val expectedAnswer = Row(4.0 / 5.0)
-    checkAggregatesWithTol(sparkAnswer, expectedAnswer, absTol)
-  }
-
-  test("variance") {
-    val absTol = 1e-8
-    val sparkAnswer = sql("SELECT VARIANCE(a) FROM testData2")
-    val expectedAnswer = Row(0.8)
-    checkAggregatesWithTol(sparkAnswer, expectedAnswer, absTol)
-  }
-
-  test("var_pop") {
-    val absTol = 1e-8
-    val sparkAnswer = sql("SELECT VAR_POP(a) FROM testData2")
-    val expectedAnswer = Row(4.0 / 6.0)
-    checkAggregatesWithTol(sparkAnswer, expectedAnswer, absTol)
-  }
-
-  test("skewness") {
-    val absTol = 1e-8
-    val sparkAnswer = sql("SELECT skewness(a) FROM testData2")
-    val expectedAnswer = Row(0.0)
-    checkAggregatesWithTol(sparkAnswer, expectedAnswer, absTol)
-  }
-
-  test("kurtosis") {
-    val absTol = 1e-8
-    val sparkAnswer = sql("SELECT kurtosis(a) FROM testData2")
-    val expectedAnswer = Row(-1.5)
-    checkAggregatesWithTol(sparkAnswer, expectedAnswer, absTol)
-  }
-
-  test("stddev agg") {
-    checkAnswer(
-      sql("SELECT a, stddev(b), stddev_pop(b), stddev_samp(b) FROM testData2 GROUP BY a"),
-      (1 to 3).map(i => Row(i, math.sqrt(1.0 / 2.0), math.sqrt(1.0 / 4.0), math.sqrt(1.0 / 2.0))))
-  }
-
-  test("variance agg") {
-    val absTol = 1e-8
-    checkAggregatesWithTol(
-      sql("SELECT a, variance(b), var_samp(b), var_pop(b) FROM testData2 GROUP BY a"),
-      (1 to 3).map(i => Row(i, 1.0 / 2.0, 1.0 / 2.0, 1.0 / 4.0)),
-      absTol)
-  }
-
-  test("skewness and kurtosis agg") {
-    val absTol = 1e-8
-    val sparkAnswer = sql("SELECT a, skewness(b), kurtosis(b) FROM testData2 GROUP BY a")
-    val expectedAnswer = (1 to 3).map(i => Row(i, 0.0, -2.0))
-    checkAggregatesWithTol(sparkAnswer, expectedAnswer, absTol)
-  }
-
-=======
->>>>>>> d0b56339
   test("inner join where, one match per row") {
     checkAnswer(
       sql("SELECT * FROM upperCaseData JOIN lowerCaseData WHERE n = N"),
