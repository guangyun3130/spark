/*
 * Licensed to the Apache Software Foundation (ASF) under one or more
 * contributor license agreements.  See the NOTICE file distributed with
 * this work for additional information regarding copyright ownership.
 * The ASF licenses this file to You under the Apache License, Version 2.0
 * (the "License"); you may not use this file except in compliance with
 * the License.  You may obtain a copy of the License at
 *
 *    http://www.apache.org/licenses/LICENSE-2.0
 *
 * Unless required by applicable law or agreed to in writing, software
 * distributed under the License is distributed on an "AS IS" BASIS,
 * WITHOUT WARRANTIES OR CONDITIONS OF ANY KIND, either express or implied.
 * See the License for the specific language governing permissions and
 * limitations under the License.
 */

package org.apache.spark.sql.streaming

import java.{util => ju}
import java.io.File
import java.text.SimpleDateFormat
import java.util.{Calendar, Date}

import org.apache.commons.io.FileUtils
import org.scalatest.{BeforeAndAfter, Matchers}

import org.apache.spark.internal.Logging
import org.apache.spark.sql.{AnalysisException, Dataset}
import org.apache.spark.sql.catalyst.plans.logical.EventTimeWatermark
import org.apache.spark.sql.catalyst.util.DateTimeUtils
import org.apache.spark.sql.execution.streaming._
import org.apache.spark.sql.functions.{count, window}
import org.apache.spark.sql.internal.SQLConf
import org.apache.spark.sql.streaming.OutputMode._
import org.apache.spark.util.Utils

class EventTimeWatermarkSuite extends StreamTest with BeforeAndAfter with Matchers with Logging {

  import testImplicits._

  after {
    sqlContext.streams.active.foreach(_.stop())
  }

  test("EventTimeStats") {
    val epsilon = 10E-6

    val stats = EventTimeStats(max = 100, min = 10, avg = 20.0, count = 5)
    stats.add(80L)
    stats.max should be (100)
    stats.min should be (10)
    stats.avg should be (30.0 +- epsilon)
    stats.count should be (6)

    val stats2 = EventTimeStats(80L, 5L, 15.0, 4)
    stats.merge(stats2)
    stats.max should be (100)
    stats.min should be (5)
    stats.avg should be (24.0 +- epsilon)
    stats.count should be (10)
  }

  test("EventTimeStats: avg on large values") {
    val epsilon = 10E-6
    val largeValue = 10000000000L // 10B
    // Make sure `largeValue` will cause overflow if we use a Long sum to calc avg.
    assert(largeValue * largeValue != BigInt(largeValue) * BigInt(largeValue))
    val stats =
      EventTimeStats(max = largeValue, min = largeValue, avg = largeValue, count = largeValue - 1)
    stats.add(largeValue)
    stats.avg should be (largeValue.toDouble +- epsilon)

    val stats2 = EventTimeStats(
      max = largeValue + 1,
      min = largeValue,
      avg = largeValue + 1,
      count = largeValue)
    stats.merge(stats2)
    stats.avg should be ((largeValue + 0.5) +- epsilon)
  }

  test("error on bad column") {
    val inputData = MemoryStream[Int].toDF()
    val e = intercept[AnalysisException] {
      inputData.withWatermark("badColumn", "1 minute")
    }
    assert(e.getMessage contains "badColumn")
  }

  test("error on wrong type") {
    val inputData = MemoryStream[Int].toDF()
    val e = intercept[AnalysisException] {
      inputData.withWatermark("value", "1 minute")
    }
    assert(e.getMessage contains "value")
    assert(e.getMessage contains "int")
  }

  test("event time and watermark metrics") {
    // No event time metrics when there is no watermarking
    val inputData1 = MemoryStream[Int]
    val aggWithoutWatermark = inputData1.toDF()
      .withColumn("eventTime", $"value".cast("timestamp"))
      .groupBy(window($"eventTime", "5 seconds") as 'window)
      .agg(count("*") as 'count)
      .select($"window".getField("start").cast("long").as[Long], $"count".as[Long])

    testStream(aggWithoutWatermark, outputMode = Complete)(
      AddData(inputData1, 15),
      CheckAnswer((15, 1)),
      assertEventStats { e => assert(e.isEmpty) },
      AddData(inputData1, 10, 12, 14),
      CheckAnswer((10, 3), (15, 1)),
      assertEventStats { e => assert(e.isEmpty) }
    )

    // All event time metrics where watermarking is set
    val inputData2 = MemoryStream[Int]
    val aggWithWatermark = inputData2.toDF()
        .withColumn("eventTime", $"value".cast("timestamp"))
        .withWatermark("eventTime", "10 seconds")
        .groupBy(window($"eventTime", "5 seconds") as 'window)
        .agg(count("*") as 'count)
        .select($"window".getField("start").cast("long").as[Long], $"count".as[Long])

    testStream(aggWithWatermark)(
      AddData(inputData2, 15),
      CheckAnswer(),
      assertEventStats { e =>
        assert(e.get("max") === formatTimestamp(15))
        assert(e.get("min") === formatTimestamp(15))
        assert(e.get("avg") === formatTimestamp(15))
        assert(e.get("watermark") === formatTimestamp(0))
      },
      AddData(inputData2, 10, 12, 14),
      CheckAnswer(),
      assertEventStats { e =>
        assert(e.get("max") === formatTimestamp(14))
        assert(e.get("min") === formatTimestamp(10))
        assert(e.get("avg") === formatTimestamp(12))
        assert(e.get("watermark") === formatTimestamp(5))
      },
      AddData(inputData2, 25),
      CheckAnswer((10, 3)),
      assertEventStats { e =>
        assert(e.get("max") === formatTimestamp(25))
        assert(e.get("min") === formatTimestamp(25))
        assert(e.get("avg") === formatTimestamp(25))
        assert(e.get("watermark") === formatTimestamp(5))
      }
    )
  }

  test("append mode") {
    val inputData = MemoryStream[Int]

    val windowedAggregation = inputData.toDF()
      .withColumn("eventTime", $"value".cast("timestamp"))
      .withWatermark("eventTime", "10 seconds")
      .groupBy(window($"eventTime", "5 seconds") as 'window)
      .agg(count("*") as 'count)
      .select($"window".getField("start").cast("long").as[Long], $"count".as[Long])

    testStream(windowedAggregation)(
      AddData(inputData, 10, 11, 12, 13, 14, 15),
      CheckNewAnswer(),
      AddData(inputData, 25),   // Advance watermark to 15 seconds
      CheckNewAnswer((10, 5)),
      assertNumStateRows(2),
      AddData(inputData, 10),   // Should not emit anything as data less than watermark
      CheckNewAnswer(),
      assertNumStateRows(2)
    )
  }

  test("update mode") {
    val inputData = MemoryStream[Int]
    spark.conf.set("spark.sql.shuffle.partitions", "10")

    val windowedAggregation = inputData.toDF()
      .withColumn("eventTime", $"value".cast("timestamp"))
      .withWatermark("eventTime", "10 seconds")
      .groupBy(window($"eventTime", "5 seconds") as 'window)
      .agg(count("*") as 'count)
      .select($"window".getField("start").cast("long").as[Long], $"count".as[Long])

    testStream(windowedAggregation, OutputMode.Update)(
      AddData(inputData, 10, 11, 12, 13, 14, 15),
      CheckNewAnswer((10, 5), (15, 1)),
      AddData(inputData, 25),     // Advance watermark to 15 seconds
      CheckNewAnswer((25, 1)),
      assertNumStateRows(2),
      AddData(inputData, 10, 25), // Ignore 10 as its less than watermark
      CheckNewAnswer((25, 2)),
      assertNumStateRows(2),
      AddData(inputData, 10),     // Should not emit anything as data less than watermark
      CheckNewAnswer(),
      assertNumStateRows(2)
    )
  }

  test("delay in months and years handled correctly") {
    val currentTimeMs = System.currentTimeMillis
    val currentTime = new Date(currentTimeMs)

    val input = MemoryStream[Long]
    val aggWithWatermark = input.toDF()
      .withColumn("eventTime", $"value".cast("timestamp"))
      .withWatermark("eventTime", "2 years 5 months")
      .groupBy(window($"eventTime", "5 seconds") as 'window)
      .agg(count("*") as 'count)
      .select($"window".getField("start").cast("long").as[Long], $"count".as[Long])

    def monthsSinceEpoch(date: Date): Int = {
      val cal = Calendar.getInstance()
      cal.setTime(date)
      cal.get(Calendar.YEAR) * 12 + cal.get(Calendar.MONTH)
    }

    testStream(aggWithWatermark)(
      AddData(input, currentTimeMs / 1000),
      CheckAnswer(),
      AddData(input, currentTimeMs / 1000),
      CheckAnswer(),
      assertEventStats { e =>
        assert(timestampFormat.parse(e.get("max")).getTime === (currentTimeMs / 1000) * 1000)
        val watermarkTime = timestampFormat.parse(e.get("watermark"))
        val monthDiff = monthsSinceEpoch(currentTime) - monthsSinceEpoch(watermarkTime)
        // monthsSinceEpoch is like `math.floor(num)`, so monthDiff has two possible values.
        assert(monthDiff === 29 || monthDiff === 30,
          s"currentTime: $currentTime, watermarkTime: $watermarkTime")
      }
    )
  }

  test("recovery") {
    val inputData = MemoryStream[Int]
    val df = inputData.toDF()
      .withColumn("eventTime", $"value".cast("timestamp"))
      .withWatermark("eventTime", "10 seconds")
      .groupBy(window($"eventTime", "5 seconds") as 'window)
      .agg(count("*") as 'count)
      .select($"window".getField("start").cast("long").as[Long], $"count".as[Long])

    testStream(df)(
      AddData(inputData, 10, 11, 12, 13, 14, 15),
      CheckAnswer(),
      AddData(inputData, 25), // Advance watermark to 15 seconds
      CheckAnswer((10, 5)),
      StopStream,
      AssertOnQuery { q => // purge commit and clear the sink
        val commit = q.commitLog.getLatest().map(_._1).getOrElse(-1L)
        q.commitLog.purge(commit)
        q.sink.asInstanceOf[MemorySink].clear()
        true
      },
      StartStream(),
      AddData(inputData, 10, 27, 30), // Advance watermark to 20 seconds, 10 should be ignored
      CheckAnswer((15, 1)),
      StopStream,
      StartStream(),
      AddData(inputData, 17), // Watermark should still be 20 seconds, 17 should be ignored
      CheckAnswer((15, 1)),
      AddData(inputData, 40), // Advance watermark to 30 seconds, emit first data 25
      CheckNewAnswer((25, 2))
    )
  }

  test("watermark with 2 streams") {
    import org.apache.spark.sql.functions.sum
    val first = MemoryStream[Int]

    val firstDf = first.toDF()
      .withColumn("eventTime", $"value".cast("timestamp"))
      .withWatermark("eventTime", "10 seconds")
      .select('value)

    val second = MemoryStream[Int]

    val secondDf = second.toDF()
      .withColumn("eventTime", $"value".cast("timestamp"))
      .withWatermark("eventTime", "5 seconds")
      .select('value)

    withTempDir { checkpointDir =>
      val unionWriter = firstDf.union(secondDf).agg(sum('value))
        .writeStream
        .option("checkpointLocation", checkpointDir.getCanonicalPath)
        .format("memory")
        .outputMode("complete")
        .queryName("test")

      val union = unionWriter.start()

      def getWatermarkAfterData(
                                 firstData: Seq[Int] = Seq.empty,
                                 secondData: Seq[Int] = Seq.empty,
                                 query: StreamingQuery = union): Long = {
        if (firstData.nonEmpty) first.addData(firstData)
        if (secondData.nonEmpty) second.addData(secondData)
        query.processAllAvailable()
        // add a dummy batch so lastExecution has the new watermark
        first.addData(0)
        query.processAllAvailable()
        // get last watermark
        val lastExecution = query.asInstanceOf[StreamingQueryWrapper].streamingQuery.lastExecution
        lastExecution.offsetSeqMetadata.batchWatermarkMs
      }

      // Global watermark starts at 0 until we get data from both sides
      assert(getWatermarkAfterData(firstData = Seq(11)) == 0)
      assert(getWatermarkAfterData(secondData = Seq(6)) == 1000)
      // Global watermark stays at left watermark 1 when right watermark moves to 2
      assert(getWatermarkAfterData(secondData = Seq(8)) == 1000)
      // Global watermark switches to right side value 2 when left watermark goes higher
      assert(getWatermarkAfterData(firstData = Seq(21)) == 3000)
      // Global watermark goes back to left
      assert(getWatermarkAfterData(secondData = Seq(17, 28, 39)) == 11000)
      // Global watermark stays on left as long as it's below right
      assert(getWatermarkAfterData(firstData = Seq(31)) == 21000)
      assert(getWatermarkAfterData(firstData = Seq(41)) == 31000)
      // Global watermark switches back to right again
      assert(getWatermarkAfterData(firstData = Seq(51)) == 34000)

      // Global watermark is updated correctly with simultaneous data from both sides
      assert(getWatermarkAfterData(firstData = Seq(100), secondData = Seq(100)) == 90000)
      assert(getWatermarkAfterData(firstData = Seq(120), secondData = Seq(110)) == 105000)
      assert(getWatermarkAfterData(firstData = Seq(130), secondData = Seq(125)) == 120000)

      // Global watermark doesn't decrement with simultaneous data
      assert(getWatermarkAfterData(firstData = Seq(100), secondData = Seq(100)) == 120000)
      assert(getWatermarkAfterData(firstData = Seq(140), secondData = Seq(100)) == 120000)
      assert(getWatermarkAfterData(firstData = Seq(100), secondData = Seq(135)) == 130000)

      // Global watermark recovers after restart, but left side watermark ahead of it does not.
      assert(getWatermarkAfterData(firstData = Seq(200), secondData = Seq(190)) == 185000)
      union.stop()
      val union2 = unionWriter.start()
      assert(getWatermarkAfterData(query = union2) == 185000)
      // Even though the left side was ahead of 185000 in the last execution, the watermark won't
      // increment until it gets past it in this execution.
      assert(getWatermarkAfterData(secondData = Seq(200), query = union2) == 185000)
      assert(getWatermarkAfterData(firstData = Seq(200), query = union2) == 190000)
    }
  }

  test("complete mode") {
    val inputData = MemoryStream[Int]

    val windowedAggregation = inputData.toDF()
        .withColumn("eventTime", $"value".cast("timestamp"))
        .withWatermark("eventTime", "10 seconds")
        .groupBy(window($"eventTime", "5 seconds") as 'window)
        .agg(count("*") as 'count)
        .select($"window".getField("start").cast("long").as[Long], $"count".as[Long])

    // No eviction when asked to compute complete results.
    testStream(windowedAggregation, OutputMode.Complete)(
      AddData(inputData, 10, 11, 12),
      CheckAnswer((10, 3)),
      AddData(inputData, 25),
      CheckAnswer((10, 3), (25, 1)),
      AddData(inputData, 25),
      CheckAnswer((10, 3), (25, 2)),
      AddData(inputData, 10),
      CheckAnswer((10, 4), (25, 2)),
      AddData(inputData, 25),
      CheckAnswer((10, 4), (25, 3))
    )
  }

  test("group by on raw timestamp") {
    val inputData = MemoryStream[Int]

    val windowedAggregation = inputData.toDF()
        .withColumn("eventTime", $"value".cast("timestamp"))
        .withWatermark("eventTime", "10 seconds")
        .groupBy($"eventTime")
        .agg(count("*") as 'count)
        .select($"eventTime".cast("long").as[Long], $"count".as[Long])

    testStream(windowedAggregation)(
      AddData(inputData, 10),
      CheckAnswer(),
      AddData(inputData, 25), // Advance watermark to 15 seconds
      CheckAnswer((10, 1))
    )
  }

  test("delay threshold should not be negative.") {
    val inputData = MemoryStream[Int].toDF()
    var e = intercept[IllegalArgumentException] {
      inputData.withWatermark("value", "-1 year")
    }
    assert(e.getMessage contains "should not be negative.")

    e = intercept[IllegalArgumentException] {
      inputData.withWatermark("value", "1 year -13 months")
    }
    assert(e.getMessage contains "should not be negative.")

    e = intercept[IllegalArgumentException] {
      inputData.withWatermark("value", "1 month -40 days")
    }
    assert(e.getMessage contains "should not be negative.")

    e = intercept[IllegalArgumentException] {
      inputData.withWatermark("value", "-10 seconds")
    }
    assert(e.getMessage contains "should not be negative.")
  }

  test("the new watermark should override the old one") {
    val df = MemoryStream[(Long, Long)].toDF()
      .withColumn("first", $"_1".cast("timestamp"))
      .withColumn("second", $"_2".cast("timestamp"))
      .withWatermark("first", "1 minute")
      .withWatermark("second", "2 minutes")

    val eventTimeColumns = df.logicalPlan.output
      .filter(_.metadata.contains(EventTimeWatermark.delayKey))
    assert(eventTimeColumns.size === 1)
    assert(eventTimeColumns(0).name === "second")
  }

  test("EventTime watermark should be ignored in batch query.") {
    val df = testData
      .withColumn("eventTime", $"key".cast("timestamp"))
      .withWatermark("eventTime", "1 minute")
      .select("eventTime")
      .as[Long]

    checkDataset[Long](df, 1L to 100L: _*)
  }

  test("SPARK-21565: watermark operator accepts attributes from replacement") {
    withTempDir { dir =>
      dir.delete()

      val df = Seq(("a", 100.0, new java.sql.Timestamp(100L)))
        .toDF("symbol", "price", "eventTime")
      df.write.json(dir.getCanonicalPath)

      val input = spark.readStream.schema(df.schema)
        .json(dir.getCanonicalPath)

      val groupEvents = input
        .withWatermark("eventTime", "2 seconds")
        .groupBy("symbol", "eventTime")
        .agg(count("price") as 'count)
        .select("symbol", "eventTime", "count")
      val q = groupEvents.writeStream
        .outputMode("append")
        .format("console")
        .start()
      try {
        q.processAllAvailable()
      } finally {
        q.stop()
      }
    }
  }

  test("SPARK-24699: watermark should behave the same for Trigger ProcessingTime / Once") {
    val watermarkSeconds = 2
    val windowSeconds = 5
<<<<<<< HEAD
    def windowAggregation(body: (MemoryStream[Int], Dataset[(Long, Long)]) => Unit): Unit = {
      val source = MemoryStream[Int]
      val sink = {
        source
          .toDF()
          .withColumn("eventTime", 'value cast "timestamp")
          .withWatermark("eventTime", s"$watermarkSeconds seconds")
          .groupBy(window($"eventTime", s"$windowSeconds seconds") as 'window)
          .count()
          .select('window.getField("start").cast("long").as[Long], 'count.as[Long])
      }
      body(source, sink)
    }
    val (one, two, three) = (
      Seq(1, 1, 2, 3, 4, 4, 6),
      Seq(7, 8, 9),
      Seq(11, 12, 13, 14, 14)
    )
    val (resultsAfterOne, resultsAfterTwo, resultsAfterThree) = (
=======
    val source = MemoryStream[Int]
    val df = source
      .toDF()
      .withColumn("eventTime", 'value cast "timestamp")
      .withWatermark("eventTime", s"$watermarkSeconds seconds")
      .groupBy(window($"eventTime", s"$windowSeconds seconds") as 'window)
      .count()
      .select('window.getField("start").cast("long").as[Long], 'count.as[Long])

    val (one, two, three, four) = (
      Seq(1, 1, 2, 3, 4, 4, 6),
      Seq(7, 8, 9),
      Seq(11, 12, 13, 14, 14),
      Seq(15)
    )
    val (resultsAfterOne, resultsAfterTwo, resultsAfterThree, resultsAfterFour) = (
      CheckAnswer(),
>>>>>>> 7e54a895
      CheckAnswer(),
      CheckAnswer(0 -> 6),
      CheckAnswer(0 -> 6, 5 -> 4)
    )
<<<<<<< HEAD
    val (statsAfterOne, statsAfterTwo, statsAfterThree) = (
      checkEventStats(
=======
    val (statsAfterOne, statsAfterTwo, statsAfterThree, statsAfterFour) = (
      assertEventStats(
>>>>>>> 7e54a895
        min = one.min,
        max = one.max,
        avg = one.sum.toDouble / one.size,
        watermark = 0,
        "first"
      ),
<<<<<<< HEAD
      checkEventStats(
=======
      assertEventStats(
>>>>>>> 7e54a895
        min = two.min,
        max = two.max,
        avg = two.sum.toDouble / two.size,
        watermark = one.max - watermarkSeconds,
        "second"
      ),
<<<<<<< HEAD
      checkEventStats(
=======
      assertEventStats(
>>>>>>> 7e54a895
        min = three.min,
        max = three.max,
        avg = three.sum.toDouble / three.size,
        watermark = two.max - watermarkSeconds,
        "third"
<<<<<<< HEAD
      )
    )

    Seq(Trigger.ProcessingTime(0), Trigger.Once) foreach { trigger =>
      windowAggregation {
        (source, sink) => testStream(sink)(
          StartStream(trigger),
          StopStream,

          AddData(source, one: _*),
          StartStream(trigger),
          resultsAfterOne,
          statsAfterOne,
          StopStream,

          AddData(source, two: _*),
          StartStream(trigger),
          resultsAfterTwo,
          statsAfterTwo,
          StopStream,

          AddData(source, three: _*),
          StartStream(trigger),
          resultsAfterThree,
          statsAfterThree,
          StopStream
        )
      }
    }
=======
      ),
      assertEventStats(
        min = four.min,
        max = four.max,
        avg = four.sum.toDouble / four.size,
        watermark = three.max - watermarkSeconds,
        "fourth"
      )
    )

    testStream(df)(
      StartStream(Trigger.Once),
      StopStream,

      AddData(source, one: _*),
      StartStream(Trigger.Once),
      resultsAfterOne,
      statsAfterOne,
      StopStream,

      AddData(source, two: _*),
      StartStream(Trigger.Once),
      resultsAfterTwo,
      statsAfterTwo,
      StopStream,

      AddData(source, three: _*),
      StartStream(Trigger.Once),
      resultsAfterThree,
      statsAfterThree,
      StopStream,

      AddData(source, four: _*),
      StartStream(Trigger.Once),
      resultsAfterFour,
      statsAfterFour,
      StopStream
    )
>>>>>>> 7e54a895
  }

  test("test no-data flag") {
    val flagKey = SQLConf.STREAMING_NO_DATA_MICRO_BATCHES_ENABLED.key

    def testWithFlag(flag: Boolean): Unit = withClue(s"with $flagKey = $flag") {
      val inputData = MemoryStream[Int]
      val windowedAggregation = inputData.toDF()
        .withColumn("eventTime", $"value".cast("timestamp"))
        .withWatermark("eventTime", "10 seconds")
        .groupBy(window($"eventTime", "5 seconds") as 'window)
        .agg(count("*") as 'count)
        .select($"window".getField("start").cast("long").as[Long], $"count".as[Long])

      testStream(windowedAggregation)(
        StartStream(additionalConfs = Map(flagKey -> flag.toString)),
        AddData(inputData, 10, 11, 12, 13, 14, 15),
        CheckNewAnswer(),
        AddData(inputData, 25), // Advance watermark to 15 seconds
        // Check if there is new answer if flag is set, no new answer otherwise
        if (flag) CheckNewAnswer((10, 5)) else CheckNewAnswer()
      )
    }

    testWithFlag(true)
    testWithFlag(false)
  }

  private def checkEventStats(
    min: Long,
    max: Long,
    avg: Double,
    watermark: Long,
    name: String = "event stats"
  ): AssertOnQuery = assertEventStats { e =>
    assert(e.get("min") === formatTimestamp(min), s"[$name]: min value")
    assert(e.get("max") === formatTimestamp(max), s"[$name]: max value")
    assert(e.get("avg") === formatTimestamp(avg), s"[$name]: avg value")
    assert(e.get("watermark") === formatTimestamp(watermark), s"[$name]: watermark value")
  }

  test("MultipleWatermarkPolicy: max") {
    val input1 = MemoryStream[Int]
    val input2 = MemoryStream[Int]

    withSQLConf(SQLConf.STREAMING_MULTIPLE_WATERMARK_POLICY.key -> "max") {
      testStream(dfWithMultipleWatermarks(input1, input2))(
        MultiAddData(input1, 20)(input2, 30),
        CheckLastBatch(20, 30),
        checkWatermark(input1, 15), // max(20 - 10, 30 - 15) = 15
        StopStream,
        StartStream(),
        checkWatermark(input1, 15), // watermark recovered correctly
        MultiAddData(input1, 120)(input2, 130),
        CheckLastBatch(120, 130),
        checkWatermark(input1, 115), // max(120 - 10, 130 - 15) = 115, policy recovered correctly
        AddData(input1, 150),
        CheckLastBatch(150),
        checkWatermark(input1, 140)  // should advance even if one of the input has data
      )
    }
  }

  test("MultipleWatermarkPolicy: min") {
    val input1 = MemoryStream[Int]
    val input2 = MemoryStream[Int]

    withSQLConf(SQLConf.STREAMING_MULTIPLE_WATERMARK_POLICY.key -> "min") {
      testStream(dfWithMultipleWatermarks(input1, input2))(
        MultiAddData(input1, 20)(input2, 30),
        CheckLastBatch(20, 30),
        checkWatermark(input1, 10), // min(20 - 10, 30 - 15) = 10
        StopStream,
        StartStream(),
        checkWatermark(input1, 10), // watermark recovered correctly
        MultiAddData(input1, 120)(input2, 130),
        CheckLastBatch(120, 130),
        checkWatermark(input2, 110), // min(120 - 10, 130 - 15) = 110, policy recovered correctly
        AddData(input2, 150),
        CheckLastBatch(150),
        checkWatermark(input2, 110)  // does not advance when only one of the input has data
      )
    }
  }

  test("MultipleWatermarkPolicy: recovery from checkpoints ignores session conf") {
    val input1 = MemoryStream[Int]
    val input2 = MemoryStream[Int]

    val checkpointDir = Utils.createTempDir().getCanonicalFile
    withSQLConf(SQLConf.STREAMING_MULTIPLE_WATERMARK_POLICY.key -> "max") {
      testStream(dfWithMultipleWatermarks(input1, input2))(
        StartStream(checkpointLocation = checkpointDir.getAbsolutePath),
        MultiAddData(input1, 20)(input2, 30),
        CheckLastBatch(20, 30),
        checkWatermark(input1, 15) // max(20 - 10, 30 - 15) = 15
      )
    }

    withSQLConf(SQLConf.STREAMING_MULTIPLE_WATERMARK_POLICY.key -> "min") {
      testStream(dfWithMultipleWatermarks(input1, input2))(
        StartStream(checkpointLocation = checkpointDir.getAbsolutePath),
        checkWatermark(input1, 15), // watermark recovered correctly
        MultiAddData(input1, 120)(input2, 130),
        CheckLastBatch(120, 130),
        checkWatermark(input1, 115), // max(120 - 10, 130 - 15) = 115, policy recovered correctly
        AddData(input1, 150),
        CheckLastBatch(150),
        checkWatermark(input1, 140) // should advance even if one of the input has data
      )
    }
  }

  test("MultipleWatermarkPolicy: recovery from Spark ver 2.3.1 checkpoints ensures min policy") {
    val input1 = MemoryStream[Int]
    val input2 = MemoryStream[Int]

    val resourceUri = this.getClass.getResource(
      "/structured-streaming/checkpoint-version-2.3.1-for-multi-watermark-policy/").toURI

    val checkpointDir = Utils.createTempDir().getCanonicalFile
    // Copy the checkpoint to a temp dir to prevent changes to the original.
    // Not doing this will lead to the test passing on the first run, but fail subsequent runs.
    FileUtils.copyDirectory(new File(resourceUri), checkpointDir)

    input1.addData(20)
    input2.addData(30)
    input1.addData(10)

    withSQLConf(SQLConf.STREAMING_MULTIPLE_WATERMARK_POLICY.key -> "max") {
      testStream(dfWithMultipleWatermarks(input1, input2))(
        StartStream(checkpointLocation = checkpointDir.getAbsolutePath),
        Execute { _.processAllAvailable() },
        MultiAddData(input1, 120)(input2, 130),
        CheckLastBatch(120, 130),
        checkWatermark(input2, 110), // should calculate 'min' even if session conf has 'max' policy
        AddData(input2, 150),
        CheckLastBatch(150),
        checkWatermark(input2, 110)
      )
    }
  }

  test("MultipleWatermarkPolicy: fail on incorrect conf values") {
    val invalidValues = Seq("", "random")
    invalidValues.foreach { value =>
      val e = intercept[IllegalArgumentException] {
        spark.conf.set(SQLConf.STREAMING_MULTIPLE_WATERMARK_POLICY.key, value)
      }
      assert(e.getMessage.toLowerCase.contains("valid values are 'min' and 'max'"))
    }
  }

  private def dfWithMultipleWatermarks(
      input1: MemoryStream[Int],
      input2: MemoryStream[Int]): Dataset[_] = {
    val df1 = input1.toDF
      .withColumn("eventTime", $"value".cast("timestamp"))
      .withWatermark("eventTime", "10 seconds")
    val df2 = input2.toDF
      .withColumn("eventTime", $"value".cast("timestamp"))
      .withWatermark("eventTime", "15 seconds")
    df1.union(df2).select($"eventTime".cast("int"))
  }

  private def checkWatermark(input: MemoryStream[Int], watermark: Long) = Execute { q =>
    input.addData(1)
    q.processAllAvailable()
    assert(q.lastProgress.eventTime.get("watermark") == formatTimestamp(watermark))
  }

  private def assertNumStateRows(numTotalRows: Long): AssertOnQuery = AssertOnQuery { q =>
    q.processAllAvailable()
    val progressWithData = q.recentProgress.lastOption.get
    assert(progressWithData.stateOperators(0).numRowsTotal === numTotalRows)
    true
  }

  private def assertEventStats(body: ju.Map[String, String] => Unit): AssertOnQuery = {
    AssertOnQuery { q =>
      body(q.recentProgress.filter(_.numInputRows > 0).lastOption.get.eventTime)
      true
    }
  }

  private def assertEventStats(
      min: Long,
      max: Long,
      avg: Double,
      watermark: Long,
      name: String = "event stats"): AssertOnQuery = assertEventStats { e =>
    assert(e.get("min") === formatTimestamp(min), s"[$name]: min value")
    assert(e.get("max") === formatTimestamp(max), s"[$name]: max value")
    assert(e.get("avg") === formatTimestamp(avg), s"[$name]: avg value")
    assert(e.get("watermark") === formatTimestamp(watermark), s"[$name]: watermark value")
  }

  private val timestampFormat = new SimpleDateFormat("yyyy-MM-dd'T'HH:mm:ss.SSS'Z'") // ISO8601
  timestampFormat.setTimeZone(ju.TimeZone.getTimeZone("UTC"))

  private def formatTimestamp(sec: Long): String = {
    timestampFormat.format(new ju.Date(sec * 1000))
  }

  private def formatTimestamp(sec: Double): String = {
    timestampFormat.format(new ju.Date((sec * 1000).toLong))
  }
}<|MERGE_RESOLUTION|>--- conflicted
+++ resolved
@@ -465,36 +465,16 @@
   test("SPARK-24699: watermark should behave the same for Trigger ProcessingTime / Once") {
     val watermarkSeconds = 2
     val windowSeconds = 5
-<<<<<<< HEAD
-    def windowAggregation(body: (MemoryStream[Int], Dataset[(Long, Long)]) => Unit): Unit = {
-      val source = MemoryStream[Int]
-      val sink = {
-        source
-          .toDF()
-          .withColumn("eventTime", 'value cast "timestamp")
-          .withWatermark("eventTime", s"$watermarkSeconds seconds")
-          .groupBy(window($"eventTime", s"$windowSeconds seconds") as 'window)
-          .count()
-          .select('window.getField("start").cast("long").as[Long], 'count.as[Long])
-      }
-      body(source, sink)
-    }
-    val (one, two, three) = (
-      Seq(1, 1, 2, 3, 4, 4, 6),
-      Seq(7, 8, 9),
-      Seq(11, 12, 13, 14, 14)
-    )
-    val (resultsAfterOne, resultsAfterTwo, resultsAfterThree) = (
-=======
     val source = MemoryStream[Int]
-    val df = source
-      .toDF()
-      .withColumn("eventTime", 'value cast "timestamp")
-      .withWatermark("eventTime", s"$watermarkSeconds seconds")
-      .groupBy(window($"eventTime", s"$windowSeconds seconds") as 'window)
-      .count()
-      .select('window.getField("start").cast("long").as[Long], 'count.as[Long])
-
+    val df = {
+      source
+        .toDF()
+        .withColumn("eventTime", 'value cast "timestamp")
+        .withWatermark("eventTime", s"$watermarkSeconds seconds")
+        .groupBy(window($"eventTime", s"$windowSeconds seconds") as 'window)
+        .count()
+        .select('window.getField("start").cast("long").as[Long], 'count.as[Long])
+    }
     val (one, two, three, four) = (
       Seq(1, 1, 2, 3, 4, 4, 6),
       Seq(7, 8, 9),
@@ -503,76 +483,31 @@
     )
     val (resultsAfterOne, resultsAfterTwo, resultsAfterThree, resultsAfterFour) = (
       CheckAnswer(),
->>>>>>> 7e54a895
       CheckAnswer(),
       CheckAnswer(0 -> 6),
       CheckAnswer(0 -> 6, 5 -> 4)
     )
-<<<<<<< HEAD
-    val (statsAfterOne, statsAfterTwo, statsAfterThree) = (
-      checkEventStats(
-=======
     val (statsAfterOne, statsAfterTwo, statsAfterThree, statsAfterFour) = (
       assertEventStats(
->>>>>>> 7e54a895
         min = one.min,
         max = one.max,
         avg = one.sum.toDouble / one.size,
         watermark = 0,
         "first"
       ),
-<<<<<<< HEAD
-      checkEventStats(
-=======
       assertEventStats(
->>>>>>> 7e54a895
         min = two.min,
         max = two.max,
         avg = two.sum.toDouble / two.size,
         watermark = one.max - watermarkSeconds,
         "second"
       ),
-<<<<<<< HEAD
-      checkEventStats(
-=======
       assertEventStats(
->>>>>>> 7e54a895
         min = three.min,
         max = three.max,
         avg = three.sum.toDouble / three.size,
         watermark = two.max - watermarkSeconds,
         "third"
-<<<<<<< HEAD
-      )
-    )
-
-    Seq(Trigger.ProcessingTime(0), Trigger.Once) foreach { trigger =>
-      windowAggregation {
-        (source, sink) => testStream(sink)(
-          StartStream(trigger),
-          StopStream,
-
-          AddData(source, one: _*),
-          StartStream(trigger),
-          resultsAfterOne,
-          statsAfterOne,
-          StopStream,
-
-          AddData(source, two: _*),
-          StartStream(trigger),
-          resultsAfterTwo,
-          statsAfterTwo,
-          StopStream,
-
-          AddData(source, three: _*),
-          StartStream(trigger),
-          resultsAfterThree,
-          statsAfterThree,
-          StopStream
-        )
-      }
-    }
-=======
       ),
       assertEventStats(
         min = four.min,
@@ -611,7 +546,6 @@
       statsAfterFour,
       StopStream
     )
->>>>>>> 7e54a895
   }
 
   test("test no-data flag") {
@@ -638,19 +572,6 @@
 
     testWithFlag(true)
     testWithFlag(false)
-  }
-
-  private def checkEventStats(
-    min: Long,
-    max: Long,
-    avg: Double,
-    watermark: Long,
-    name: String = "event stats"
-  ): AssertOnQuery = assertEventStats { e =>
-    assert(e.get("min") === formatTimestamp(min), s"[$name]: min value")
-    assert(e.get("max") === formatTimestamp(max), s"[$name]: max value")
-    assert(e.get("avg") === formatTimestamp(avg), s"[$name]: avg value")
-    assert(e.get("watermark") === formatTimestamp(watermark), s"[$name]: watermark value")
   }
 
   test("MultipleWatermarkPolicy: max") {
