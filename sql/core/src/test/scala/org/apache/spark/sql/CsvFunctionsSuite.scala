/*
 * Licensed to the Apache Software Foundation (ASF) under one or more
 * contributor license agreements.  See the NOTICE file distributed with
 * this work for additional information regarding copyright ownership.
 * The ASF licenses this file to You under the Apache License, Version 2.0
 * (the "License"); you may not use this file except in compliance with
 * the License.  You may obtain a copy of the License at
 *
 *    http://www.apache.org/licenses/LICENSE-2.0
 *
 * Unless required by applicable law or agreed to in writing, software
 * distributed under the License is distributed on an "AS IS" BASIS,
 * WITHOUT WARRANTIES OR CONDITIONS OF ANY KIND, either express or implied.
 * See the License for the specific language governing permissions and
 * limitations under the License.
 */

package org.apache.spark.sql

import java.text.SimpleDateFormat
import java.util.Locale

import scala.collection.JavaConverters._

import org.apache.spark.SparkException
import org.apache.spark.sql.functions._
import org.apache.spark.sql.internal.SQLConf
import org.apache.spark.sql.test.SharedSQLContext
import org.apache.spark.sql.types._

class CsvFunctionsSuite extends QueryTest with SharedSQLContext {
  import testImplicits._

  test("from_csv with empty options") {
    val df = Seq("1").toDS()
    val schema = "a int"

    checkAnswer(
      df.select(from_csv($"value", lit(schema), Map[String, String]().asJava)),
      Row(Row(1)) :: Nil)
  }

  test("from_csv with option") {
    val df = Seq("26/08/2015 18:00").toDS()
    val schema = new StructType().add("time", TimestampType)
    val options = Map("timestampFormat" -> "dd/MM/yyyy HH:mm")

    checkAnswer(
      df.select(from_csv($"value", schema, options)),
      Row(Row(java.sql.Timestamp.valueOf("2015-08-26 18:00:00.0"))))
  }

  test("checking the columnNameOfCorruptRecord option") {
    val columnNameOfCorruptRecord = "_unparsed"
    val df = Seq("0,2013-111-11 12:13:14", "1,1983-08-04").toDS()
    val schema = new StructType().add("a", IntegerType).add("b", TimestampType)
    val schemaWithCorrField1 = schema.add(columnNameOfCorruptRecord, StringType)
    val df2 = df
      .select(from_csv($"value", schemaWithCorrField1, Map(
        "mode" -> "Permissive", "columnNameOfCorruptRecord" -> columnNameOfCorruptRecord)))

    checkAnswer(df2, Seq(
      Row(Row(null, null, "0,2013-111-11 12:13:14")),
      Row(Row(1, java.sql.Date.valueOf("1983-08-04"), null))))
  }

  test("schema_of_csv - infers schemas") {
    checkAnswer(
      spark.range(1).select(schema_of_csv(lit("0.1,1"))),
      Seq(Row("struct<_c0:double,_c1:int>")))
    checkAnswer(
      spark.range(1).select(schema_of_csv("0.1,1")),
      Seq(Row("struct<_c0:double,_c1:int>")))
  }

  test("schema_of_csv - infers schemas using options") {
    val df = spark.range(1)
      .select(schema_of_csv(lit("0.1 1"), Map("sep" -> " ").asJava))
    checkAnswer(df, Seq(Row("struct<_c0:double,_c1:int>")))
  }

  test("to_csv - struct") {
    val df = Seq(Tuple1(Tuple1(1))).toDF("a")

    checkAnswer(df.select(to_csv($"a")), Row("1") :: Nil)
  }

  test("to_csv with option") {
    val df = Seq(Tuple1(Tuple1(java.sql.Timestamp.valueOf("2015-08-26 18:00:00.0")))).toDF("a")
    val options = Map("timestampFormat" -> "dd/MM/yyyy HH:mm").asJava

    checkAnswer(df.select(to_csv($"a", options)), Row("26/08/2015 18:00") :: Nil)
  }

<<<<<<< HEAD
  test("use locale while parsing timestamps") {
    Seq("en-US", "ko-KR", "zh-CN", "ru-RU").foreach { langTag =>
      val locale = Locale.forLanguageTag(langTag)
      val ts = new SimpleDateFormat("dd/MM/yyyy HH:mm").parse("06/11/2018 18:00")
      val timestampFormat = "dd MMM yyyy HH:mm"
      val sdf = new SimpleDateFormat(timestampFormat, locale)
      val input = Seq(s"""${sdf.format(ts)}""").toDS()
      val schema = new StructType().add("time", TimestampType)
      val options = Map("timestampFormat" -> timestampFormat, "locale" -> langTag)
      val df = input.select(from_csv($"value", schema, options))

      checkAnswer(df,
        Row(Row(java.sql.Timestamp.valueOf("2018-11-06 18:00:00.0"))))
=======
  test("from_csv invalid csv - check modes") {
    withSQLConf(SQLConf.COLUMN_NAME_OF_CORRUPT_RECORD.key -> "_unparsed") {
      val schema = new StructType()
        .add("a", IntegerType)
        .add("b", IntegerType)
        .add("_unparsed", StringType)
      val badRec = "\""
      val df = Seq(badRec, "2,12").toDS()

      checkAnswer(
        df.select(from_csv($"value", schema, Map("mode" -> "PERMISSIVE"))),
        Row(Row(null, null, badRec)) :: Row(Row(2, 12, null)) :: Nil)

      val exception1 = intercept[SparkException] {
        df.select(from_csv($"value", schema, Map("mode" -> "FAILFAST"))).collect()
      }.getMessage
      assert(exception1.contains(
        "Malformed records are detected in record parsing. Parse Mode: FAILFAST."))

      val exception2 = intercept[SparkException] {
        df.select(from_csv($"value", schema, Map("mode" -> "DROPMALFORMED")))
          .collect()
      }.getMessage
      assert(exception2.contains(
        "from_csv() doesn't support the DROPMALFORMED mode. " +
          "Acceptable modes are PERMISSIVE and FAILFAST."))
>>>>>>> 9e9fa2f6
    }
  }
}<|MERGE_RESOLUTION|>--- conflicted
+++ resolved
@@ -92,21 +92,6 @@
     checkAnswer(df.select(to_csv($"a", options)), Row("26/08/2015 18:00") :: Nil)
   }
 
-<<<<<<< HEAD
-  test("use locale while parsing timestamps") {
-    Seq("en-US", "ko-KR", "zh-CN", "ru-RU").foreach { langTag =>
-      val locale = Locale.forLanguageTag(langTag)
-      val ts = new SimpleDateFormat("dd/MM/yyyy HH:mm").parse("06/11/2018 18:00")
-      val timestampFormat = "dd MMM yyyy HH:mm"
-      val sdf = new SimpleDateFormat(timestampFormat, locale)
-      val input = Seq(s"""${sdf.format(ts)}""").toDS()
-      val schema = new StructType().add("time", TimestampType)
-      val options = Map("timestampFormat" -> timestampFormat, "locale" -> langTag)
-      val df = input.select(from_csv($"value", schema, options))
-
-      checkAnswer(df,
-        Row(Row(java.sql.Timestamp.valueOf("2018-11-06 18:00:00.0"))))
-=======
   test("from_csv invalid csv - check modes") {
     withSQLConf(SQLConf.COLUMN_NAME_OF_CORRUPT_RECORD.key -> "_unparsed") {
       val schema = new StructType()
@@ -133,7 +118,22 @@
       assert(exception2.contains(
         "from_csv() doesn't support the DROPMALFORMED mode. " +
           "Acceptable modes are PERMISSIVE and FAILFAST."))
->>>>>>> 9e9fa2f6
+    }
+  }
+
+  test("use locale while parsing timestamps") {
+    Seq("en-US", "ko-KR", "zh-CN", "ru-RU").foreach { langTag =>
+      val locale = Locale.forLanguageTag(langTag)
+      val ts = new SimpleDateFormat("dd/MM/yyyy HH:mm").parse("06/11/2018 18:00")
+      val timestampFormat = "dd MMM yyyy HH:mm"
+      val sdf = new SimpleDateFormat(timestampFormat, locale)
+      val input = Seq(s"""${sdf.format(ts)}""").toDS()
+      val schema = new StructType().add("time", TimestampType)
+      val options = Map("timestampFormat" -> timestampFormat, "locale" -> langTag)
+      val df = input.select(from_csv($"value", schema, options))
+
+      checkAnswer(df,
+        Row(Row(java.sql.Timestamp.valueOf("2018-11-06 18:00:00.0"))))
     }
   }
 }