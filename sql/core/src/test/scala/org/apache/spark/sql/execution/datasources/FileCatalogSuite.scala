/*
 * Licensed to the Apache Software Foundation (ASF) under one or more
 * contributor license agreements.  See the NOTICE file distributed with
 * this work for additional information regarding copyright ownership.
 * The ASF licenses this file to You under the Apache License, Version 2.0
 * (the "License"); you may not use this file except in compliance with
 * the License.  You may obtain a copy of the License at
 *
 *    http://www.apache.org/licenses/LICENSE-2.0
 *
 * Unless required by applicable law or agreed to in writing, software
 * distributed under the License is distributed on an "AS IS" BASIS,
 * WITHOUT WARRANTIES OR CONDITIONS OF ANY KIND, either express or implied.
 * See the License for the specific language governing permissions and
 * limitations under the License.
 */

package org.apache.spark.sql.execution.datasources

import java.io.File
import java.net.URI

import scala.collection.mutable
import scala.language.reflectiveCalls

import org.apache.hadoop.fs.{FileStatus, Path, RawLocalFileSystem}

import org.apache.spark.sql.catalyst.util._
import org.apache.spark.sql.test.SharedSQLContext

class FileCatalogSuite extends SharedSQLContext {

  test("ListingFileCatalog: leaf files are qualified paths") {
    withTempDir { dir =>
      val file = new File(dir, "text.txt")
      stringToFile(file, "text")

      val path = new Path(file.getCanonicalPath)
      val catalog = new ListingFileCatalog(spark, Seq(path), Map.empty, None) {
        def leafFilePaths: Seq[Path] = leafFiles.keys.toSeq
        def leafDirPaths: Seq[Path] = leafDirToChildrenFiles.keys.toSeq
      }
      assert(catalog.leafFilePaths.forall(p => p.toString.startsWith("file:/")))
      assert(catalog.leafDirPaths.forall(p => p.toString.startsWith("file:/")))
    }
  }

  test("ListingFileCatalog: input paths are converted to qualified paths") {
    withTempDir { dir =>
      val file = new File(dir, "text.txt")
      stringToFile(file, "text")

      val unqualifiedDirPath = new Path(dir.getCanonicalPath)
      val unqualifiedFilePath = new Path(file.getCanonicalPath)
      require(!unqualifiedDirPath.toString.contains("file:"))
      require(!unqualifiedFilePath.toString.contains("file:"))

      val fs = unqualifiedDirPath.getFileSystem(sparkContext.hadoopConfiguration)
      val qualifiedFilePath = fs.makeQualified(new Path(file.getCanonicalPath))
      require(qualifiedFilePath.toString.startsWith("file:"))

      val catalog1 = new ListingFileCatalog(
        spark, Seq(unqualifiedDirPath), Map.empty, None)
      assert(catalog1.allFiles.map(_.getPath) === Seq(qualifiedFilePath))

      val catalog2 = new ListingFileCatalog(
        spark, Seq(unqualifiedFilePath), Map.empty, None)
      assert(catalog2.allFiles.map(_.getPath) === Seq(qualifiedFilePath))

    }
  }

<<<<<<< HEAD
  test("ListingFileCatalog: folders that don't exist don't throw exceptions") {
    withTempDir { dir =>
      val deletedFolder = new File(dir, "deleted")
      assert(!deletedFolder.exists())
      val catalog1 = new ListingFileCatalog(
        spark, Seq(new Path(deletedFolder.getCanonicalPath)), Map.empty, None,
        ignoreFileNotFound = true)
      // doesn't throw an exception
      assert(catalog1.listLeafFiles(catalog1.paths).isEmpty)
    }
=======
  test("SPARK-17613 - PartitioningAwareFileCatalog: base path w/o '/' at end") {
    class MockCatalog(
      override val paths: Seq[Path]) extends PartitioningAwareFileCatalog(spark, Map.empty, None) {

      override def refresh(): Unit = {}

      override def leafFiles: mutable.LinkedHashMap[Path, FileStatus] = mutable.LinkedHashMap(
        new Path("mockFs://some-bucket/file1.json") -> new FileStatus()
      )

      override def leafDirToChildrenFiles: Map[Path, Array[FileStatus]] = Map(
        new Path("mockFs://some-bucket/") -> Array(new FileStatus())
      )

      override def partitionSpec(): PartitionSpec = {
        PartitionSpec.emptySpec
      }
    }

    withSQLConf(
        "fs.mockFs.impl" -> classOf[FakeParentPathFileSystem].getName,
        "fs.mockFs.impl.disable.cache" -> "true") {
      val pathWithSlash = new Path("mockFs://some-bucket/")
      assert(pathWithSlash.getParent === null)
      val pathWithoutSlash = new Path("mockFs://some-bucket")
      assert(pathWithoutSlash.getParent === null)
      val catalog1 = new MockCatalog(Seq(pathWithSlash))
      val catalog2 = new MockCatalog(Seq(pathWithoutSlash))
      assert(catalog1.allFiles().nonEmpty)
      assert(catalog2.allFiles().nonEmpty)
    }
  }
}

class FakeParentPathFileSystem extends RawLocalFileSystem {
  override def getScheme: String = "mockFs"

  override def getUri: URI = {
    URI.create("mockFs://some-bucket")
>>>>>>> 243bdb11
  }
}<|MERGE_RESOLUTION|>--- conflicted
+++ resolved
@@ -70,7 +70,6 @@
     }
   }
 
-<<<<<<< HEAD
   test("ListingFileCatalog: folders that don't exist don't throw exceptions") {
     withTempDir { dir =>
       val deletedFolder = new File(dir, "deleted")
@@ -81,7 +80,8 @@
       // doesn't throw an exception
       assert(catalog1.listLeafFiles(catalog1.paths).isEmpty)
     }
-=======
+  }
+
   test("SPARK-17613 - PartitioningAwareFileCatalog: base path w/o '/' at end") {
     class MockCatalog(
       override val paths: Seq[Path]) extends PartitioningAwareFileCatalog(spark, Map.empty, None) {
@@ -121,6 +121,5 @@
 
   override def getUri: URI = {
     URI.create("mockFs://some-bucket")
->>>>>>> 243bdb11
   }
 }