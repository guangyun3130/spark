--- conflicted
+++ resolved
@@ -709,7 +709,6 @@
   }
 
   test("qualified column names for v1 tables") {
-<<<<<<< HEAD
     Seq(true, false).foreach { useV1Table =>
       val format = if (useV1Table) "json" else v2Format
       if (useV1Table) {
@@ -718,22 +717,12 @@
         spark.conf.set(
           V2_SESSION_CATALOG_IMPLEMENTATION.key, classOf[InMemoryTableSessionCatalog].getName)
       }
-=======
-    // unset this config to use the default v2 session catalog.
-    spark.conf.unset(V2_SESSION_CATALOG_IMPLEMENTATION.key)
-
-    withTable("t") {
-      sql("CREATE TABLE t USING json AS SELECT 1 AS i")
-      checkAnswer(sql("select t.i from spark_catalog.default.t"), Row(1))
-      checkAnswer(sql("select default.t.i from spark_catalog.default.t"), Row(1))
->>>>>>> ffc0935e
 
       withTable("t") {
         sql(s"CREATE TABLE t USING $format AS SELECT 1 AS i")
         checkAnswer(sql("select i from t"), Row(1))
         checkAnswer(sql("select t.i from t"), Row(1))
         checkAnswer(sql("select default.t.i from t"), Row(1))
-        checkAnswer(sql("select default.t.i from spark_catalog.t"), Row(1))
         checkAnswer(sql("select t.i from spark_catalog.default.t"), Row(1))
         checkAnswer(sql("select default.t.i from spark_catalog.default.t"), Row(1))
 
