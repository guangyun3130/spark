--- conflicted
+++ resolved
@@ -42,7 +42,7 @@
 
 class DataSourceV2SQLSuite
   extends InsertIntoTests(supportsDynamicOverwrite = true, includeSQLOnlyTests = true)
-  with AlterTableTests with DatasourceV2SQLBase {
+    with AlterTableTests with DatasourceV2SQLBase {
 
   import org.apache.spark.sql.connector.catalog.CatalogV2Implicits._
 
@@ -128,9 +128,9 @@
     val descriptionDf = spark.sql("DESCRIBE TABLE EXTENDED testcat.table_name")
     assert(descriptionDf.schema.map(field => (field.name, field.dataType))
       === Seq(
-        ("col_name", StringType),
-        ("data_type", StringType),
-        ("comment", StringType)))
+      ("col_name", StringType),
+      ("data_type", StringType),
+      ("comment", StringType)))
     assert(descriptionDf.collect()
       .map(_.toSeq)
       .map(_.toArray.map(_.toString.trim)) === Array(
@@ -480,7 +480,7 @@
     }
 
     assert(!testCatalog.tableExists(Identifier.of(Array(), "table_name")),
-        "Table should have been dropped as a result of the replace.")
+      "Table should have been dropped as a result of the replace.")
   }
 
   test("ReplaceTableAsSelect: Non-atomic catalog drops the table permanently if the" +
@@ -537,9 +537,9 @@
     val replaced = testCatalog.loadTable(Identifier.of(Array(), "table_name"))
 
     assert(replaced.asInstanceOf[InMemoryTable].rows.isEmpty,
-        "Replaced table should have no rows after committing.")
+      "Replaced table should have no rows after committing.")
     assert(replaced.schema().fields.length === 1,
-        "Replaced table should have new schema.")
+      "Replaced table should have new schema.")
     assert(replaced.schema().fields(0) === StructField("id", LongType, nullable = false),
       "Replaced table should have new schema.")
   }
@@ -597,8 +597,8 @@
     assert(table.partitioning.isEmpty)
     assert(table.properties == withDefaultOwnership(Map("provider" -> v2Source)).asJava)
     assert(table.schema == new StructType()
-        .add("id", LongType)
-        .add("data", StringType))
+      .add("id", LongType)
+      .add("data", StringType))
 
     val rdd = spark.sparkContext.parallelize(table.asInstanceOf[InMemoryTable].rows)
     checkAnswer(spark.internalCreateDataFrame(rdd, table.schema), spark.table("source"))
@@ -614,8 +614,8 @@
     assert(table.partitioning.isEmpty)
     assert(table.properties == withDefaultOwnership(Map("provider" -> "foo")).asJava)
     assert(table.schema == new StructType()
-        .add("id", LongType)
-        .add("data", StringType))
+      .add("id", LongType)
+      .add("data", StringType))
 
     val rdd = spark.sparkContext.parallelize(table.asInstanceOf[InMemoryTable].rows)
     checkAnswer(spark.internalCreateDataFrame(rdd, table.schema), spark.table("source"))
@@ -634,8 +634,8 @@
     assert(table2.partitioning.isEmpty)
     assert(table2.properties == withDefaultOwnership(Map("provider" -> "foo")).asJava)
     assert(table2.schema == new StructType()
-        .add("id", LongType)
-        .add("data", StringType))
+      .add("id", LongType)
+      .add("data", StringType))
 
     val rdd2 = spark.sparkContext.parallelize(table.asInstanceOf[InMemoryTable].rows)
     checkAnswer(spark.internalCreateDataFrame(rdd2, table.schema), spark.table("source"))
@@ -652,8 +652,8 @@
     assert(table.partitioning.isEmpty)
     assert(table.properties == withDefaultOwnership(Map("provider" -> "foo")).asJava)
     assert(table.schema == new StructType()
-        .add("id", LongType)
-        .add("data", StringType))
+      .add("id", LongType)
+      .add("data", StringType))
 
     val rdd = spark.sparkContext.parallelize(table.asInstanceOf[InMemoryTable].rows)
     checkAnswer(spark.internalCreateDataFrame(rdd, table.schema), spark.table("source"))
@@ -683,8 +683,8 @@
     assert(table.partitioning.isEmpty)
     assert(table.properties == withDefaultOwnership(Map("provider" -> "foo")).asJava)
     assert(table.schema == new StructType()
-        .add("id", LongType)
-        .add("data", StringType))
+      .add("id", LongType)
+      .add("data", StringType))
 
     val rdd = sparkContext.parallelize(table.asInstanceOf[InMemoryTable].rows)
     checkAnswer(spark.internalCreateDataFrame(rdd, table.schema), spark.table("source"))
@@ -870,8 +870,8 @@
       sql(s"CREATE TABLE $t1 USING foo AS SELECT id, data FROM source")
       checkAnswer(
         sql(s"""
-          |WITH cte AS (SELECT * FROM $t1)
-          |SELECT * FROM cte
+               |WITH cte AS (SELECT * FROM $t1)
+               |SELECT * FROM cte
         """.stripMargin),
         spark.table("source"))
     }
@@ -900,9 +900,9 @@
       val df_joined = df1.join(df2).where(df1("id") + 1 === df2("id"))
       checkAnswer(
         sql(s"""
-          |SELECT *
-          |FROM $t1 t1, $t2 t2
-          |WHERE t1.id + 1 = t2.id
+               |SELECT *
+               |FROM $t1 t1, $t2 t2
+               |WHERE t1.id + 1 = t2.id
         """.stripMargin),
         df_joined)
     }
@@ -1285,8 +1285,8 @@
   }
 
   private def testShowNamespaces(
-      sqlText: String,
-      expected: Seq[String]): Unit = {
+                                  sqlText: String,
+                                  expected: Seq[String]): Unit = {
     val schema = new StructType().add("namespace", StringType, nullable = false)
 
     val df = spark.sql(sqlText)
@@ -1349,7 +1349,7 @@
   }
 
   test("SPARK-31100: Use: v2 catalog that implements SupportsNamespaces is used " +
-      "and namespace not exists") {
+    "and namespace not exists") {
     // Namespaces are required to exist for v2 catalogs that implements SupportsNamespaces.
     val exception = intercept[NoSuchNamespaceException] {
       sql("USE testcat.ns1.ns2")
@@ -1358,7 +1358,7 @@
   }
 
   test("SPARK-31100: Use: v2 catalog that does not implement SupportsNameSpaces is used " +
-      "and namespace does not exist") {
+    "and namespace does not exist") {
     // Namespaces are not required to exist for v2 catalogs
     // that does not implement SupportsNamespaces.
     withSQLConf("spark.sql.catalog.dummy" -> classOf[BasicInMemoryTableCatalog].getName) {
@@ -1735,7 +1735,7 @@
     val v1Table = "tbl"
     withTable(v1Table) {
       sql(s"CREATE TABLE $v1Table" +
-          s" USING ${classOf[SimpleScanSource].getName} OPTIONS (from=0,to=1)")
+        s" USING ${classOf[SimpleScanSource].getName} OPTIONS (from=0,to=1)")
       val exc = intercept[AnalysisException] {
         sql(s"DELETE FROM $v1Table WHERE i = 2")
       }
@@ -2412,10 +2412,10 @@
         df.createOrReplaceTempView("source_view")
 
         sql(s"CREATE TABLE $t1 (ts timestamp, data string) " +
-            s"USING $v2Format PARTITIONED BY (days(ts))")
+          s"USING $v2Format PARTITIONED BY (days(ts))")
         sql(s"INSERT INTO $t1 VALUES " +
-            s"(CAST(date_add('2020-01-01', 2) AS timestamp), 'dummy'), " +
-            s"(CAST(date_add('2020-01-01', 4) AS timestamp), 'keep')")
+          s"(CAST(date_add('2020-01-01', 2) AS timestamp), 'dummy'), " +
+          s"(CAST(date_add('2020-01-01', 4) AS timestamp), 'keep')")
         sql(s"INSERT OVERWRITE TABLE $t1 SELECT ts, data FROM source_view")
 
         val expected = spark.createDataFrame(Seq(
@@ -2433,7 +2433,7 @@
     val t1 = s"${catalogAndNamespace}table"
     withTable(t1) {
       sql(s"CREATE TABLE $t1 (id bigint, data string) USING $v2Format " +
-          "PARTITIONED BY (bucket(4, id), id)")
+        "PARTITIONED BY (bucket(4, id), id)")
       sql(s"INSERT INTO $t1 VALUES (1, 'a'), (2, 'b'), (3, 'c')")
 
       val sqlQuery = spark.sql(s"SELECT id, data, index, _partition FROM $t1")
@@ -2449,7 +2449,7 @@
     val t1 = s"${catalogAndNamespace}table"
     withTable(t1) {
       sql(s"CREATE TABLE $t1 (index bigint, data string) USING $v2Format " +
-          "PARTITIONED BY (bucket(4, index), index)")
+        "PARTITIONED BY (bucket(4, index), index)")
       sql(s"INSERT INTO $t1 VALUES (3, 'c'), (2, 'b'), (1, 'a')")
 
       val sqlQuery = spark.sql(s"SELECT index, data, _partition FROM $t1")
@@ -2465,7 +2465,7 @@
     val t1 = s"${catalogAndNamespace}table"
     withTable(t1) {
       sql(s"CREATE TABLE $t1 (id bigint, data string) USING $v2Format " +
-          "PARTITIONED BY (bucket(4, id), id)")
+        "PARTITIONED BY (bucket(4, id), id)")
       sql(s"INSERT INTO $t1 VALUES (3, 'c'), (2, 'b'), (1, 'a')")
 
       val sqlQuery = spark.sql(s"SELECT * FROM $t1")
@@ -2527,9 +2527,9 @@
     val t = "testpart.ns1.ns2.tbl"
     withTable(t) {
       sql(s"""
-        |CREATE TABLE $t (id bigint, city string, data string)
-        |USING foo
-        |PARTITIONED BY (id, city)""".stripMargin)
+             |CREATE TABLE $t (id bigint, city string, data string)
+             |USING foo
+             |PARTITIONED BY (id, city)""".stripMargin)
       val partTable = catalog("testpart").asTableCatalog
         .loadTable(Identifier.of(Array("ns1", "ns2"), "tbl")).asInstanceOf[InMemoryPartitionTable]
       val expectedPartitionIdent = InternalRow.fromSeq(Seq(1, UTF8String.fromString("NY")))
@@ -2544,10 +2544,10 @@
 
   test("View commands are not supported in v2 catalogs") {
     def validateViewCommand(
-        sql: String,
-        catalogName: String,
-        viewName: String,
-        cmdName: String): Unit = {
+                             sql: String,
+                             catalogName: String,
+                             viewName: String,
+                             cmdName: String): Unit = {
       assertAnalysisError(
         sql,
         s"Cannot specify catalog `$catalogName` for view $viewName because view support " +
@@ -2576,9 +2576,9 @@
     val t = "testpart.ns1.ns2.tbl"
     withTable(t) {
       sql(s"""
-        |CREATE TABLE $t (id bigint, city string, data string)
-        |USING foo
-        |PARTITIONED BY (id, city)""".stripMargin)
+             |CREATE TABLE $t (id bigint, city string, data string)
+             |USING foo
+             |PARTITIONED BY (id, city)""".stripMargin)
       val partTable = catalog("testpart").asTableCatalog
         .loadTable(Identifier.of(Array("ns1", "ns2"), "tbl")).asInstanceOf[InMemoryPartitionTable]
 
@@ -2706,8 +2706,6 @@
     }
   }
 
-<<<<<<< HEAD
-=======
   test("SPARK-34923: do not propagate metadata columns through View") {
     val t1 = s"${catalogAndNamespace}table"
     val view = "view"
@@ -2725,7 +2723,6 @@
     }
   }
 
->>>>>>> 4b5fc1da
   test("SPARK-34923: propagate metadata columns through Filter") {
     val t1 = s"${catalogAndNamespace}table"
     withTable(t1) {
@@ -2777,8 +2774,6 @@
     }
   }
 
-<<<<<<< HEAD
-=======
   test("SPARK-34923: propagate metadata columns through SubqueryAlias") {
     val t1 = s"${catalogAndNamespace}table"
     val sbq = "sbq"
@@ -2798,7 +2793,6 @@
     }
   }
 
->>>>>>> 4b5fc1da
   private def testNotSupportedV2Command(sqlCommand: String, sqlParams: String): Unit = {
     val e = intercept[AnalysisException] {
       sql(s"$sqlCommand $sqlParams")
