/*
 * Licensed to the Apache Software Foundation (ASF) under one or more
 * contributor license agreements.  See the NOTICE file distributed with
 * this work for additional information regarding copyright ownership.
 * The ASF licenses this file to You under the Apache License, Version 2.0
 * (the "License"); you may not use this file except in compliance with
 * the License.  You may obtain a copy of the License at
 *
 *    http://www.apache.org/licenses/LICENSE-2.0
 *
 * Unless required by applicable law or agreed to in writing, software
 * distributed under the License is distributed on an "AS IS" BASIS,
 * WITHOUT WARRANTIES OR CONDITIONS OF ANY KIND, either express or implied.
 * See the License for the specific language governing permissions and
 * limitations under the License.
 */

package org.apache.spark.sql.errors

import java.io.{File, IOException}
import java.net.{URI, URL}
import java.sql.{Connection, DriverManager, PreparedStatement, ResultSet, ResultSetMetaData}
import java.util.{Locale, Properties, ServiceConfigurationError}

import org.apache.hadoop.fs.{LocalFileSystem, Path}
import org.apache.hadoop.fs.permission.FsPermission
import org.mockito.Mockito.{mock, when}
import test.org.apache.spark.sql.connector.JavaSimpleWritableDataSource

import org.apache.spark.{SparkArithmeticException, SparkClassNotFoundException, SparkException, SparkIllegalArgumentException, SparkIllegalStateException, SparkRuntimeException, SparkSecurityException, SparkSQLException, SparkUnsupportedOperationException, SparkUpgradeException}
import org.apache.spark.sql.{AnalysisException, DataFrame, QueryTest, SaveMode}
import org.apache.spark.sql.catalyst.util.BadRecordException
import org.apache.spark.sql.connector.SimpleWritableDataSource
import org.apache.spark.sql.execution.QueryExecutionException
import org.apache.spark.sql.execution.datasources.jdbc.{DriverRegistry, JDBCOptions}
import org.apache.spark.sql.execution.datasources.orc.OrcTest
import org.apache.spark.sql.execution.datasources.parquet.ParquetTest
import org.apache.spark.sql.functions.{lit, lower, struct, sum, udf}
import org.apache.spark.sql.internal.SQLConf
import org.apache.spark.sql.internal.SQLConf.LegacyBehaviorPolicy.EXCEPTION
import org.apache.spark.sql.jdbc.{JdbcDialect, JdbcDialects}
import org.apache.spark.sql.types.{DataType, DecimalType, MetadataBuilder, StructType}
import org.apache.spark.util.Utils

class QueryExecutionErrorsSuite
  extends QueryTest
  with ParquetTest
  with OrcTest
  with QueryErrorsSuiteBase {

  import testImplicits._

  private def getAesInputs(): (DataFrame, DataFrame) = {
    val encryptedText16 = "4Hv0UKCx6nfUeAoPZo1z+w=="
    val encryptedText24 = "NeTYNgA+PCQBN50DA//O2w=="
    val encryptedText32 = "9J3iZbIxnmaG+OIA9Amd+A=="
    val encryptedEmptyText16 = "jmTOhz8XTbskI/zYFFgOFQ=="
    val encryptedEmptyText24 = "9RDK70sHNzqAFRcpfGM5gQ=="
    val encryptedEmptyText32 = "j9IDsCvlYXtcVJUf4FAjQQ=="

    val df1 = Seq("Spark", "").toDF
    val df2 = Seq(
      (encryptedText16, encryptedText24, encryptedText32),
      (encryptedEmptyText16, encryptedEmptyText24, encryptedEmptyText32)
    ).toDF("value16", "value24", "value32")

    (df1, df2)
  }

  test("INVALID_PARAMETER_VALUE: invalid key lengths in AES functions") {
    val (df1, df2) = getAesInputs()
    def checkInvalidKeyLength(df: => DataFrame): Unit = {
      checkErrorClass(
        exception = intercept[SparkException] {
          df.collect
        }.getCause.asInstanceOf[SparkRuntimeException],
        errorClass = "INVALID_PARAMETER_VALUE",
        msg = "The value of parameter\\(s\\) 'key' in the `aes_encrypt`/`aes_decrypt` function " +
          "is invalid: expects a binary value with 16, 24 or 32 bytes, but got \\d+ bytes.",
        sqlState = Some("22023"),
        matchMsg = true)
    }

    // Encryption failure - invalid key length
    checkInvalidKeyLength(df1.selectExpr("aes_encrypt(value, '12345678901234567')"))
    checkInvalidKeyLength(df1.selectExpr("aes_encrypt(value, binary('123456789012345'))"))
    checkInvalidKeyLength(df1.selectExpr("aes_encrypt(value, binary(''))"))

    // Decryption failure - invalid key length
    Seq("value16", "value24", "value32").foreach { colName =>
      checkInvalidKeyLength(df2.selectExpr(
        s"aes_decrypt(unbase64($colName), '12345678901234567')"))
      checkInvalidKeyLength(df2.selectExpr(
        s"aes_decrypt(unbase64($colName), binary('123456789012345'))"))
      checkInvalidKeyLength(df2.selectExpr(
        s"aes_decrypt(unbase64($colName), '')"))
      checkInvalidKeyLength(df2.selectExpr(
        s"aes_decrypt(unbase64($colName), binary(''))"))
    }
  }

  test("INVALID_PARAMETER_VALUE: AES decrypt failure - key mismatch") {
    val (_, df2) = getAesInputs()
    Seq(
      ("value16", "1234567812345678"),
      ("value24", "123456781234567812345678"),
      ("value32", "12345678123456781234567812345678")).foreach { case (colName, key) =>
      checkErrorClass(
        exception = intercept[SparkException] {
          df2.selectExpr(s"aes_decrypt(unbase64($colName), binary('$key'), 'ECB')").collect
        }.getCause.asInstanceOf[SparkRuntimeException],
        errorClass = "INVALID_PARAMETER_VALUE",
        msg =
          "The value of parameter(s) 'expr, key' in the `aes_encrypt`/`aes_decrypt` function " +
          "is invalid: Detail message: " +
          "Given final block not properly padded. " +
          "Such issues can arise if a bad key is used during decryption.",
        sqlState = Some("22023"))
    }
  }

  test("UNSUPPORTED_FEATURE: unsupported combinations of AES modes and padding") {
    val key16 = "abcdefghijklmnop"
    val key32 = "abcdefghijklmnop12345678ABCDEFGH"
    val (df1, df2) = getAesInputs()
    def checkUnsupportedMode(df: => DataFrame): Unit = {
      checkErrorClass(
        exception = intercept[SparkException] {
          df.collect
        }.getCause.asInstanceOf[SparkRuntimeException],
        errorClass = "UNSUPPORTED_FEATURE",
        errorSubClass = Some("AES_MODE"),
        msg =
          """The feature is not supported: AES-\w+ with the padding \w+""" +
          " by the `aes_encrypt`/`aes_decrypt` function.",
        sqlState = Some("0A000"),
        matchMsg = true)
    }

    // Unsupported AES mode and padding in encrypt
    checkUnsupportedMode(df1.selectExpr(s"aes_encrypt(value, '$key16', 'CBC')"))
    checkUnsupportedMode(df1.selectExpr(s"aes_encrypt(value, '$key16', 'ECB', 'NoPadding')"))

    // Unsupported AES mode and padding in decrypt
    checkUnsupportedMode(df2.selectExpr(s"aes_decrypt(value16, '$key16', 'GSM')"))
    checkUnsupportedMode(df2.selectExpr(s"aes_decrypt(value16, '$key16', 'GCM', 'PKCS')"))
    checkUnsupportedMode(df2.selectExpr(s"aes_decrypt(value32, '$key32', 'ECB', 'None')"))
  }

  test("UNSUPPORTED_FEATURE: unsupported types (map and struct) in lit()") {
    def checkUnsupportedTypeInLiteral(v: Any): Unit = {
      checkErrorClass(
        exception = intercept[SparkRuntimeException] { lit(v) },
        errorClass = "UNSUPPORTED_FEATURE",
        errorSubClass = Some("LITERAL_TYPE"),
        msg = """The feature is not supported: Literal for '.+' of .+\.""",
        sqlState = Some("0A000"),
        matchMsg = true)
    }
    checkUnsupportedTypeInLiteral(Map("key1" -> 1, "key2" -> 2))
    checkUnsupportedTypeInLiteral(("mike", 29, 1.0))

    val e2 = intercept[SparkRuntimeException] {
      trainingSales
        .groupBy($"sales.year")
        .pivot(struct(lower(trainingSales("sales.course")), trainingSales("training")))
        .agg(sum($"sales.earnings"))
        .collect()
    }
    checkErrorClass(
      exception = e2,
      errorClass = "UNSUPPORTED_FEATURE",
      errorSubClass = Some("PIVOT_TYPE"),
      msg = "The feature is not supported: Pivoting by the value" +
        """ '[dotnet,Dummies]' of the column data type "STRUCT<col1: STRING, training: STRING>".""",
      sqlState = Some("0A000"))
  }

  test("UNSUPPORTED_FEATURE: unsupported pivot operations") {
    val e1 = intercept[SparkUnsupportedOperationException] {
      trainingSales
        .groupBy($"sales.year")
        .pivot($"sales.course")
        .pivot($"training")
        .agg(sum($"sales.earnings"))
        .collect()
    }
    checkErrorClass(
      exception = e1,
      errorClass = "UNSUPPORTED_FEATURE",
      errorSubClass = Some("REPEATED_PIVOT"),
      msg = "The feature is not supported: Repeated PIVOT operation.",
      sqlState = Some("0A000"))

    val e2 = intercept[SparkUnsupportedOperationException] {
      trainingSales
        .rollup($"sales.year")
        .pivot($"training")
        .agg(sum($"sales.earnings"))
        .collect()
    }
    checkErrorClass(
      exception = e2,
      errorClass = "UNSUPPORTED_FEATURE",
      errorSubClass = Some("PIVOT_AFTER_GROUP_BY"),
      msg = "The feature is not supported: PIVOT clause following a GROUP BY clause.",
      sqlState = Some("0A000"))
  }

  test("INCONSISTENT_BEHAVIOR_CROSS_VERSION: " +
    "compatibility with Spark 2.4/3.2 in reading/writing dates") {

    // Fail to read ancient datetime values.
    withSQLConf(SQLConf.PARQUET_REBASE_MODE_IN_READ.key -> EXCEPTION.toString) {
      val fileName = "before_1582_date_v2_4_5.snappy.parquet"
      val filePath = getResourceParquetFilePath("test-data/" + fileName)
      val e = intercept[SparkException] {
        spark.read.parquet(filePath).collect()
      }.getCause.asInstanceOf[SparkUpgradeException]

      val format = "Parquet"
      val config = "\"" + SQLConf.PARQUET_REBASE_MODE_IN_READ.key + "\""
      val option = "\"datetimeRebaseMode\""
      checkErrorClass(
        exception = e,
        errorClass = "INCONSISTENT_BEHAVIOR_CROSS_VERSION",
        errorSubClass = Some("READ_ANCIENT_DATETIME"),
        msg =
          "You may get a different result due to the upgrading to Spark >= 3.0: " +
          s"""
            |reading dates before 1582-10-15 or timestamps before 1900-01-01T00:00:00Z
            |from $format files can be ambiguous, as the files may be written by
            |Spark 2.x or legacy versions of Hive, which uses a legacy hybrid calendar
            |that is different from Spark 3.0+'s Proleptic Gregorian calendar.
            |See more details in SPARK-31404. You can set the SQL config $config or
            |the datasource option $option to "LEGACY" to rebase the datetime values
            |w.r.t. the calendar difference during reading. To read the datetime values
            |as it is, set the SQL config $config or the datasource option $option
            |to "CORRECTED".
            |""".stripMargin)
    }

    // Fail to write ancient datetime values.
    withSQLConf(SQLConf.PARQUET_REBASE_MODE_IN_WRITE.key -> EXCEPTION.toString) {
      withTempPath { dir =>
        val df = Seq(java.sql.Date.valueOf("1001-01-01")).toDF("dt")
        val e = intercept[SparkException] {
          df.write.parquet(dir.getCanonicalPath)
        }.getCause.getCause.getCause.asInstanceOf[SparkUpgradeException]

        val format = "Parquet"
        val config = "\"" + SQLConf.PARQUET_REBASE_MODE_IN_WRITE.key + "\""
        checkErrorClass(
          exception = e,
          errorClass = "INCONSISTENT_BEHAVIOR_CROSS_VERSION",
          errorSubClass = Some("WRITE_ANCIENT_DATETIME"),
          msg =
            "You may get a different result due to the upgrading to Spark >= 3.0: " +
            s"""
              |writing dates before 1582-10-15 or timestamps before 1900-01-01T00:00:00Z
              |into $format files can be dangerous, as the files may be read by Spark 2.x
              |or legacy versions of Hive later, which uses a legacy hybrid calendar that
              |is different from Spark 3.0+'s Proleptic Gregorian calendar. See more
              |details in SPARK-31404. You can set $config to "LEGACY" to rebase the
              |datetime values w.r.t. the calendar difference during writing, to get maximum
              |interoperability. Or set $config to "CORRECTED" to write the datetime
              |values as it is, if you are sure that the written files will only be read by
              |Spark 3.0+ or other systems that use Proleptic Gregorian calendar.
              |""".stripMargin)
      }
    }
  }

  test("UNSUPPORTED_FEATURE - SPARK-36346: can't read Timestamp as TimestampNTZ") {
    withTempPath { file =>
      sql("select timestamp_ltz'2019-03-21 00:02:03'").write.orc(file.getCanonicalPath)
      withAllNativeOrcReaders {
        checkErrorClass(
          exception = intercept[SparkException] {
            spark.read.schema("time timestamp_ntz").orc(file.getCanonicalPath).collect()
          }.getCause.asInstanceOf[SparkUnsupportedOperationException],
          errorClass = "UNSUPPORTED_FEATURE",
          errorSubClass = Some("ORC_TYPE_CAST"),
          msg = "The feature is not supported: " +
            "Unable to convert \"TIMESTAMP\" of Orc to data type \"TIMESTAMP_NTZ\".")
      }
    }
  }

  test("UNSUPPORTED_FEATURE - SPARK-38504: can't read TimestampNTZ as TimestampLTZ") {
    withTempPath { file =>
      sql("select timestamp_ntz'2019-03-21 00:02:03'").write.orc(file.getCanonicalPath)
      withAllNativeOrcReaders {
        checkErrorClass(
          exception = intercept[SparkException] {
            spark.read.schema("time timestamp_ltz").orc(file.getCanonicalPath).collect()
          }.getCause.asInstanceOf[SparkUnsupportedOperationException],
          errorClass = "UNSUPPORTED_FEATURE",
          errorSubClass = Some("ORC_TYPE_CAST"),
          msg = "The feature is not supported: " +
            "Unable to convert \"TIMESTAMP_NTZ\" of Orc to data type \"TIMESTAMP\".")
      }
    }
  }

  test("DATETIME_OVERFLOW: timestampadd() overflows its input timestamp") {
    checkErrorClass(
      exception = intercept[SparkArithmeticException] {
        sql("select timestampadd(YEAR, 1000000, timestamp'2022-03-09 01:02:03')").collect()
      },
      errorClass = "DATETIME_OVERFLOW",
      msg =
        "Datetime operation overflow: add 1000000 YEAR to TIMESTAMP '2022-03-09 01:02:03'.",
      sqlState = Some("22008"))
  }

  test("CANNOT_PARSE_DECIMAL: unparseable decimal") {
    val e1 = intercept[SparkException] {
      withTempPath { path =>

        // original text
        val df1 = Seq(
          "money",
          "\"$92,807.99\""
        ).toDF()

        df1.coalesce(1).write.text(path.getAbsolutePath)

        val schema = new StructType().add("money", DecimalType.DoubleDecimal)
        spark
          .read
          .schema(schema)
          .format("csv")
          .option("header", "true")
          .option("locale", Locale.ROOT.toLanguageTag)
          .option("multiLine", "true")
          .option("inferSchema", "false")
          .option("mode", "FAILFAST")
          .load(path.getAbsolutePath).select($"money").collect()
      }
    }
    assert(e1.getCause.isInstanceOf[QueryExecutionException])

    val e2 = e1.getCause.asInstanceOf[QueryExecutionException]
    assert(e2.getCause.isInstanceOf[SparkException])

    val e3 = e2.getCause.asInstanceOf[SparkException]
    assert(e3.getCause.isInstanceOf[BadRecordException])

    val e4 = e3.getCause.asInstanceOf[BadRecordException]
    assert(e4.getCause.isInstanceOf[SparkRuntimeException])

    checkErrorClass(
      exception = e4.getCause.asInstanceOf[SparkRuntimeException],
      errorClass = "CANNOT_PARSE_DECIMAL",
      msg = "Cannot parse decimal",
      sqlState = Some("42000"))
  }

  test("WRITING_JOB_ABORTED: read of input data fails in the middle") {
    Seq(classOf[SimpleWritableDataSource], classOf[JavaSimpleWritableDataSource]).foreach { cls =>
      withTempPath { file =>
        val path = file.getCanonicalPath
        assert(spark.read.format(cls.getName).option("path", path).load().collect().isEmpty)
        // test transaction
        val failingUdf = org.apache.spark.sql.functions.udf {
          var count = 0
          (id: Long) => {
            if (count > 5) {
              throw new RuntimeException("testing error")
            }
            count += 1
            id
          }
        }
        val input = spark.range(15).select(failingUdf($"id").as(Symbol("i")))
          .select($"i", -$"i" as Symbol("j"))
        checkErrorClass(
          exception = intercept[SparkException] {
            input.write.format(cls.getName).option("path", path).mode("overwrite").save()
          },
          errorClass = "WRITING_JOB_ABORTED",
          msg = "Writing job aborted",
          sqlState = Some("40000"))
        // make sure we don't have partial data.
        assert(spark.read.format(cls.getName).option("path", path).load().collect().isEmpty)
      }
    }
  }

  test("FAILED_EXECUTE_UDF: execute user defined function") {
    val e1 = intercept[SparkException] {
      val words = Seq(("Jacek", 5), ("Agata", 5), ("Sweet", 6)).toDF("word", "index")
      val luckyCharOfWord = udf { (word: String, index: Int) => {
        word.substring(index, index + 1)
      }}
      words.select(luckyCharOfWord($"word", $"index")).collect()
    }
    assert(e1.getCause.isInstanceOf[SparkException])

    checkErrorClass(
      exception = e1.getCause.asInstanceOf[SparkException],
      errorClass = "FAILED_EXECUTE_UDF",
      msg = "Failed to execute user defined function " +
        "\\(QueryExecutionErrorsSuite\\$\\$Lambda\\$\\d+/\\w+: \\(string, int\\) => string\\)",
      matchMsg = true)
  }

  test("INCOMPARABLE_PIVOT_COLUMN: an incomparable column of the map type") {
    val e = intercept[AnalysisException] {
      trainingSales
      sql(
        """
          | select *
          | from (
          |   select *,map(sales.course, sales.year) as map
          |   from trainingSales
          | )
          | pivot (
          |   sum(sales.earnings) as sum
          |   for map in (
          |     map("dotNET", 2012), map("JAVA", 2012),
          |     map("dotNet", 2013), map("Java", 2013)
          |   )
          | )
          |""".stripMargin).collect()
    }
    checkErrorClass(
      exception = e,
      errorClass = "INCOMPARABLE_PIVOT_COLUMN",
      msg = "Invalid pivot column `__auto_generated_subquery_name`.`map`. " +
        "Pivot columns must be comparable.",
      sqlState = Some("42000"))
  }

  test("UNSUPPORTED_SAVE_MODE: unsupported null saveMode whether the path exists or not") {
    withTempPath { path =>
      val e1 = intercept[SparkIllegalArgumentException] {
        val saveMode: SaveMode = null
        Seq(1, 2).toDS().write.mode(saveMode).parquet(path.getAbsolutePath)
      }
      checkErrorClass(
        exception = e1,
        errorClass = "UNSUPPORTED_SAVE_MODE",
        errorSubClass = Some("NON_EXISTENT_PATH"),
        msg = "The save mode NULL is not supported for: a not existent path.")

      Utils.createDirectory(path)

      val e2 = intercept[SparkIllegalArgumentException] {
        val saveMode: SaveMode = null
        Seq(1, 2).toDS().write.mode(saveMode).parquet(path.getAbsolutePath)
      }
      checkErrorClass(
        exception = e2,
        errorClass = "UNSUPPORTED_SAVE_MODE",
        errorSubClass = Some("EXISTENT_PATH"),
        msg = "The save mode NULL is not supported for: an existent path.")
    }
  }

  test("FAILED_SET_ORIGINAL_PERMISSION_BACK: can't set permission") {
      withTable("t") {
        withSQLConf(
          "fs.file.impl" -> classOf[FakeFileSystemSetPermission].getName,
          "fs.file.impl.disable.cache" -> "true") {
          sql("CREATE TABLE t(c String) USING parquet")

          val e = intercept[AnalysisException] {
            sql("TRUNCATE TABLE t")
          }
          assert(e.getCause.isInstanceOf[SparkSecurityException])

          checkErrorClass(
            exception = e.getCause.asInstanceOf[SparkSecurityException],
            errorClass = "FAILED_SET_ORIGINAL_PERMISSION_BACK",
            msg = "Failed to set original permission .+ " +
              "back to the created path: .+\\. Exception: .+",
            matchMsg = true)
      }
    }
  }

  test("INCOMPATIBLE_DATASOURCE_REGISTER: create table using an incompatible data source") {
    val newClassLoader = new ClassLoader() {

      override def getResources(name: String): java.util.Enumeration[URL] = {
        if (name.equals("META-INF/services/org.apache.spark.sql.sources.DataSourceRegister")) {
          // scalastyle:off
          throw new ServiceConfigurationError(s"Illegal configuration-file syntax: $name",
            new NoClassDefFoundError("org.apache.spark.sql.sources.HadoopFsRelationProvider"))
          // scalastyle:on throwerror
        } else {
          super.getResources(name)
        }
      }
    }

    Utils.withContextClassLoader(newClassLoader) {
      val e = intercept[SparkClassNotFoundException] {
        sql("CREATE TABLE student (id INT, name STRING, age INT) USING org.apache.spark.sql.fake")
      }
      checkErrorClass(
        exception = e,
        errorClass = "INCOMPATIBLE_DATASOURCE_REGISTER",
        msg = "Detected an incompatible DataSourceRegister. Please remove the incompatible library " +
          "from classpath or upgrade it. Error: Illegal configuration-file syntax: " +
          "META-INF/services/org.apache.spark.sql.sources.DataSourceRegister")
    }
  }

  test("UNRECOGNIZED_SQL_TYPE: unrecognized SQL type -100") {
    Utils.classForName("org.h2.Driver")

    val properties = new Properties()
    properties.setProperty("user", "testUser")
    properties.setProperty("password", "testPass")

    val url = "jdbc:h2:mem:testdb0"
    val urlWithUserAndPass = "jdbc:h2:mem:testdb0;user=testUser;password=testPass"
    val tableName = "test.table1"
    val unrecognizedColumnType = -100

    var conn: java.sql.Connection = null
    try {
      conn = DriverManager.getConnection(url, properties)
      conn.prepareStatement("create schema test").executeUpdate()
      conn.commit()

      conn.prepareStatement(s"create table $tableName (a INT)").executeUpdate()
      conn.prepareStatement(
        s"insert into $tableName values (1)").executeUpdate()
      conn.commit()
    } finally {
      if (null != conn) {
        conn.close()
      }
    }

    val testH2DialectUnrecognizedSQLType = new JdbcDialect {
      override def canHandle(url: String): Boolean = url.startsWith("jdbc:h2")

      override def getCatalystType(sqlType: Int, typeName: String, size: Int,
        md: MetadataBuilder): Option[DataType] = {
        sqlType match {
          case _ => None
        }
      }

      override def createConnectionFactory(options: JDBCOptions): Int => Connection = {
        val driverClass: String = options.driverClass

        (_: Int) => {
          DriverRegistry.register(driverClass)

          val resultSetMetaData = mock(classOf[ResultSetMetaData])
          when(resultSetMetaData.getColumnCount).thenReturn(1)
          when(resultSetMetaData.getColumnType(1)).thenReturn(unrecognizedColumnType)

          val resultSet = mock(classOf[ResultSet])
          when(resultSet.next()).thenReturn(true).thenReturn(false)
          when(resultSet.getMetaData).thenReturn(resultSetMetaData)

          val preparedStatement = mock(classOf[PreparedStatement])
          when(preparedStatement.executeQuery).thenReturn(resultSet)

          val connection = mock(classOf[Connection])
          when(connection.prepareStatement(s"SELECT * FROM $tableName WHERE 1=0")).
            thenReturn(preparedStatement)

          connection
        }
      }
    }

    val existH2Dialect = JdbcDialects.get(urlWithUserAndPass)
    JdbcDialects.unregisterDialect(existH2Dialect)

    JdbcDialects.registerDialect(testH2DialectUnrecognizedSQLType)

    checkErrorClass(
      exception = intercept[SparkSQLException] {
        spark.read.jdbc(urlWithUserAndPass, tableName, new Properties()).collect()
      },
      errorClass = "UNRECOGNIZED_SQL_TYPE",
      msg = s"Unrecognized SQL type $unrecognizedColumnType")

    JdbcDialects.unregisterDialect(testH2DialectUnrecognizedSQLType)
  }

<<<<<<< HEAD
  test("MULTI_VALUE_SUBQUERY_ERROR: " +
    "more than one row returned by a subquery used as an expression") {
    checkErrorClass(
      exception = intercept[SparkIllegalStateException] {
        sql("select (select a from (select 1 as a union all select 2 as a) t) as b").collect()
      },
      errorClass = "MULTI_VALUE_SUBQUERY_ERROR",
      msg =
        """more than one row returned by a subquery used as an expression: """ +
        """Subquery subquery#\w+, \[id=#\w+\]
          |\+\- AdaptiveSparkPlan isFinalPlan=true
          |   \+\- == Final Plan ==
          |      Union
          |      :\- \*\(1\) Project \[\w+ AS a#\w+\]
          |      :  \+\- \*\(1\) Scan OneRowRelation\[\]
          |      \+\- \*\(2\) Project \[\w+ AS a#\w+\]
          |         \+\- \*\(2\) Scan OneRowRelation\[\]
          |   \+\- == Initial Plan ==
          |      Union
          |      :\- Project \[\w+ AS a#\w+\]
          |      :  \+\- Scan OneRowRelation\[\]
          |      \+\- Project \[\w+ AS a#\w+\]
          |         \+\- Scan OneRowRelation\[\]
          |""".stripMargin,
      matchMsg = true)
=======
  test("INVALID_BUCKET_FILE: error if there exists any malformed bucket files") {
    val df1 = (0 until 50).map(i => (i % 5, i % 13, i.toString)).
      toDF("i", "j", "k").as("df1")

    withTable("bucketed_table") {
      df1.write.format("parquet").bucketBy(8, "i").
        saveAsTable("bucketed_table")
      val warehouseFilePath = new URI(spark.sessionState.conf.warehousePath).getPath
      val tableDir = new File(warehouseFilePath, "bucketed_table")
      Utils.deleteRecursively(tableDir)
      df1.write.parquet(tableDir.getAbsolutePath)

      val aggregated = spark.table("bucketed_table").groupBy("i").count()

      checkErrorClass(
        exception = intercept[SparkException] {
          aggregated.count()
        },
        errorClass = "INVALID_BUCKET_FILE",
        msg = "Invalid bucket file: .+",
        matchMsg = true)
    }
>>>>>>> 508b1d81
  }
}

class FakeFileSystemSetPermission extends LocalFileSystem {

  override def setPermission(src: Path, permission: FsPermission): Unit = {
    throw new IOException(s"fake fileSystem failed to set permission: $permission")
  }
}<|MERGE_RESOLUTION|>--- conflicted
+++ resolved
@@ -27,7 +27,7 @@
 import org.mockito.Mockito.{mock, when}
 import test.org.apache.spark.sql.connector.JavaSimpleWritableDataSource
 
-import org.apache.spark.{SparkArithmeticException, SparkClassNotFoundException, SparkException, SparkIllegalArgumentException, SparkIllegalStateException, SparkRuntimeException, SparkSecurityException, SparkSQLException, SparkUnsupportedOperationException, SparkUpgradeException}
+import org.apache.spark.{SparkArithmeticException, SparkClassNotFoundException, SparkException, SparkIllegalArgumentException, SparkRuntimeException, SparkSecurityException, SparkSQLException, SparkUnsupportedOperationException, SparkUpgradeException}
 import org.apache.spark.sql.{AnalysisException, DataFrame, QueryTest, SaveMode}
 import org.apache.spark.sql.catalyst.util.BadRecordException
 import org.apache.spark.sql.connector.SimpleWritableDataSource
@@ -588,33 +588,6 @@
     JdbcDialects.unregisterDialect(testH2DialectUnrecognizedSQLType)
   }
 
-<<<<<<< HEAD
-  test("MULTI_VALUE_SUBQUERY_ERROR: " +
-    "more than one row returned by a subquery used as an expression") {
-    checkErrorClass(
-      exception = intercept[SparkIllegalStateException] {
-        sql("select (select a from (select 1 as a union all select 2 as a) t) as b").collect()
-      },
-      errorClass = "MULTI_VALUE_SUBQUERY_ERROR",
-      msg =
-        """more than one row returned by a subquery used as an expression: """ +
-        """Subquery subquery#\w+, \[id=#\w+\]
-          |\+\- AdaptiveSparkPlan isFinalPlan=true
-          |   \+\- == Final Plan ==
-          |      Union
-          |      :\- \*\(1\) Project \[\w+ AS a#\w+\]
-          |      :  \+\- \*\(1\) Scan OneRowRelation\[\]
-          |      \+\- \*\(2\) Project \[\w+ AS a#\w+\]
-          |         \+\- \*\(2\) Scan OneRowRelation\[\]
-          |   \+\- == Initial Plan ==
-          |      Union
-          |      :\- Project \[\w+ AS a#\w+\]
-          |      :  \+\- Scan OneRowRelation\[\]
-          |      \+\- Project \[\w+ AS a#\w+\]
-          |         \+\- Scan OneRowRelation\[\]
-          |""".stripMargin,
-      matchMsg = true)
-=======
   test("INVALID_BUCKET_FILE: error if there exists any malformed bucket files") {
     val df1 = (0 until 50).map(i => (i % 5, i % 13, i.toString)).
       toDF("i", "j", "k").as("df1")
@@ -637,7 +610,33 @@
         msg = "Invalid bucket file: .+",
         matchMsg = true)
     }
->>>>>>> 508b1d81
+  }
+
+  test("MULTI_VALUE_SUBQUERY_ERROR: " +
+    "more than one row returned by a subquery used as an expression") {
+    checkErrorClass(
+      exception = intercept[SparkException] {
+        sql("select (select a from (select 1 as a union all select 2 as a) t) as b").collect()
+      },
+      errorClass = "MULTI_VALUE_SUBQUERY_ERROR",
+      msg =
+        """more than one row returned by a subquery used as an expression: """ +
+          """Subquery subquery#\w+, \[id=#\w+\]
+            |\+\- AdaptiveSparkPlan isFinalPlan=true
+            |   \+\- == Final Plan ==
+            |      Union
+            |      :\- \*\(1\) Project \[\w+ AS a#\w+\]
+            |      :  \+\- \*\(1\) Scan OneRowRelation\[\]
+            |      \+\- \*\(2\) Project \[\w+ AS a#\w+\]
+            |         \+\- \*\(2\) Scan OneRowRelation\[\]
+            |   \+\- == Initial Plan ==
+            |      Union
+            |      :\- Project \[\w+ AS a#\w+\]
+            |      :  \+\- Scan OneRowRelation\[\]
+            |      \+\- Project \[\w+ AS a#\w+\]
+            |         \+\- Scan OneRowRelation\[\]
+            |""".stripMargin,
+      matchMsg = true)
   }
 }
 
