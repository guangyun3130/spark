--- conflicted
+++ resolved
@@ -180,12 +180,8 @@
     checkErrorClass(
       exception = e1,
       errorClass = "UNSUPPORTED_FEATURE",
-<<<<<<< HEAD
-      msg = """The feature is not supported: Repeated PIVOTs.""",
-=======
       errorSubClass = Some("REPEATED_PIVOT"),
       msg = "The feature is not supported: Repeated PIVOT operation.",
->>>>>>> 1b7c6364
       sqlState = Some("0A000"))
 
     val e2 = intercept[SparkUnsupportedOperationException] {
@@ -198,12 +194,8 @@
     checkErrorClass(
       exception = e2,
       errorClass = "UNSUPPORTED_FEATURE",
-<<<<<<< HEAD
-      msg = """The feature is not supported: PIVOT not after a GROUP BY.""",
-=======
       errorSubClass = Some("PIVOT_AFTER_GROUP_BY"),
       msg = "The feature is not supported: PIVOT clause following a GROUP BY clause.",
->>>>>>> 1b7c6364
       sqlState = Some("0A000"))
   }
 
