/*
 * Licensed to the Apache Software Foundation (ASF) under one or more
 * contributor license agreements.  See the NOTICE file distributed with
 * this work for additional information regarding copyright ownership.
 * The ASF licenses this file to You under the Apache License, Version 2.0
 * (the "License"); you may not use this file except in compliance with
 * the License.  You may obtain a copy of the License at
 *
 *    http://www.apache.org/licenses/LICENSE-2.0
 *
 * Unless required by applicable law or agreed to in writing, software
 * distributed under the License is distributed on an "AS IS" BASIS,
 * WITHOUT WARRANTIES OR CONDITIONS OF ANY KIND, either express or implied.
 * See the License for the specific language governing permissions and
 * limitations under the License.
 */

package org.apache.spark.sql.execution.command

import org.scalactic.source.Position
import org.scalatest.Tag

import org.apache.spark.sql.Row
import org.apache.spark.sql.catalyst.catalog.CatalogTypes.TablePartitionSpec
import org.apache.spark.sql.execution.datasources.PartitioningUtils
import org.apache.spark.sql.test.SQLTestUtils

/**
 * The common settings and utility functions for all v1 and v2 test suites. When a function
 * is not applicable to all supported catalogs, it should be placed to a specific trait:
 *
 *   - V1 In-Memory catalog: `org.apache.spark.sql.execution.command.v1.CommandSuiteBase`
 *   - V1 Hive External catalog: `org.apache.spark.sql.hive.execution.command.CommandSuiteBase`
 *   - V2 In-Memory catalog: `org.apache.spark.sql.execution.command.v2.CommandSuiteBase`
 */
trait DDLCommandTestUtils extends SQLTestUtils {
  // The version of the catalog under testing such as "V1", "V2", "Hive V1".
  protected def version: String
  // Name of the command as SQL statement, for instance "SHOW PARTITIONS"
  protected def command: String
  // The catalog name which can be used in SQL statements under testing
  protected def catalog: String
  // The clause is used in creating tables for testing
  protected def defaultUsing: String

  // Overrides the `test` method, and adds a prefix to easily find identify the catalog to which
  // the failed test in logs belongs to.
  override def test(testName: String, testTags: Tag*)(testFun: => Any)
    (implicit pos: Position): Unit = {
    super.test(s"$command $version: " + testName, testTags: _*)(testFun)
  }

  protected def withNamespaceAndTable(ns: String, tableName: String, cat: String = catalog)
      (f: String => Unit): Unit = {
    val nsCat = s"$cat.$ns"
    withNamespace(nsCat) {
      sql(s"CREATE NAMESPACE $nsCat")
      val t = s"$nsCat.$tableName"
      withTable(t) {
        f(t)
      }
    }
  }

  // Checks that the table `t` contains only the `expected` partitions.
  protected def checkPartitions(t: String, expected: Map[String, String]*): Unit = {
    val partitions = sql(s"SHOW PARTITIONS $t")
      .collect()
      .toSet
      .map((row: Row) => row.getString(0))
      .map(PartitioningUtils.parsePathFragment)
    assert(partitions === expected.toSet)
  }

  protected def createWideTable(table: String): Unit = {
    sql(s"""
      |CREATE TABLE $table (
      |  price int, qty int,
      |  year int, month int, hour int, minute int, sec int, extra int)
      |$defaultUsing
      |PARTITIONED BY (year, month, hour, minute, sec, extra)
      |""".stripMargin)
    sql(s"""
      |INSERT INTO $table
      |PARTITION(year = 2016, month = 3, hour = 10, minute = 10, sec = 10, extra = 1) SELECT 3, 3
      |""".stripMargin)
    sql(s"""
      |ALTER TABLE $table
      |ADD PARTITION(year = 2016, month = 4, hour = 10, minute = 10, sec = 10, extra = 1)
      |""".stripMargin)
  }

  protected def checkLocation(t: String, spec: TablePartitionSpec, expected: String): Unit

  // Getting the total table size in the filesystem in bytes
  def getTableSize(tableName: String): Int = {
    val stats =
      sql(s"DESCRIBE TABLE EXTENDED $tableName")
        .where("col_name = 'Statistics'")
        .select("data_type")
    if (stats.isEmpty) {
      throw new IllegalArgumentException(s"The table $tableName does not have stats")
    }
<<<<<<< HEAD
    stats.first().getString(0) match {
      case s if s.endsWith("bytes") && s.trim.split(" ").length > 1 =>
        s.split(" ").head.toInt
=======
    val tableSizeInStats = "^(\\d+) bytes.*$".r
    val size = stats.first().getString(0) match {
      case tableSizeInStats(s) => s.toInt
>>>>>>> 514172aa
      case _ => throw new IllegalArgumentException("Not found table size in stats")
    }
  }
}<|MERGE_RESOLUTION|>--- conflicted
+++ resolved
@@ -101,16 +101,11 @@
     if (stats.isEmpty) {
       throw new IllegalArgumentException(s"The table $tableName does not have stats")
     }
-<<<<<<< HEAD
-    stats.first().getString(0) match {
-      case s if s.endsWith("bytes") && s.trim.split(" ").length > 1 =>
-        s.split(" ").head.toInt
-=======
     val tableSizeInStats = "^(\\d+) bytes.*$".r
     val size = stats.first().getString(0) match {
       case tableSizeInStats(s) => s.toInt
->>>>>>> 514172aa
       case _ => throw new IllegalArgumentException("Not found table size in stats")
     }
+    size
   }
 }