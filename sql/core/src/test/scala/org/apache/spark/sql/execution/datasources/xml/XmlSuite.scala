--- conflicted
+++ resolved
@@ -1702,28 +1702,17 @@
     assert(df.collect().length === 37)
   }
 
-<<<<<<< HEAD
-  test("root-level value tag for attributes-only object") {
-
-=======
   test("SPARK-45488: root-level value tag for attributes-only object") {
->>>>>>> 8060e7e7
     val schema = buildSchema(field("_attr"), field("_VALUE"))
     val results = Seq(
       // user specified schema
       spark.read
-<<<<<<< HEAD
-=======
         .option("rowTag", "ROW")
->>>>>>> 8060e7e7
         .schema(schema)
         .xml(getTestResourcePath(resDir + "root-level-value.xml")).collect(),
       // schema inference
       spark.read
-<<<<<<< HEAD
-=======
         .option("rowTag", "ROW")
->>>>>>> 8060e7e7
         .xml(getTestResourcePath(resDir + "root-level-value.xml")).collect())
     results.foreach { result =>
       assert(result.length === 3)
@@ -1735,13 +1724,6 @@
     }
   }
 
-<<<<<<< HEAD
-  test("root-level value tag for attributes-only object - from xml") {
-    val xmlData =
-      s"""
-         |<ROW attr="attr1">123456</ROW>
-         |""".stripMargin
-=======
   test("SPARK-45488: root-level value tag for not attributes-only object") {
     val ATTRIBUTE_NAME = "_attr"
     val TAG_NAME = "tag"
@@ -1786,7 +1768,6 @@
 
   test("SPARK-45488: root-level value tag for attributes-only object - from xml") {
     val xmlData = """<ROW attr="attr1">123456</ROW>"""
->>>>>>> 8060e7e7
     val df = Seq((1, xmlData)).toDF("number", "payload")
     val xmlSchema = schema_of_xml(xmlData)
     val schema = buildSchema(
@@ -1799,8 +1780,6 @@
     assert(result.select("decoded._VALUE").head().getLong(0) === 123456L)
     assert(result.select("decoded._attr").head().getString(0) === "attr1")
   }
-<<<<<<< HEAD
-=======
 
   test("Test XML Options Error Messages") {
     def checkXmlOptionErrorMessage(
@@ -2199,5 +2178,4 @@
     )
     testWriteReadRoundTrip(df, Map("nullValue" -> "null", "prefersDecimal" -> "true"))
   }
->>>>>>> 8060e7e7
 }