--- conflicted
+++ resolved
@@ -2636,7 +2636,85 @@
     checkAnswer(df, expectedAns)
   }
 
-<<<<<<< HEAD
+  test("Find compatible types even if inferred DecimalType is not capable of other IntegralType") {
+    val mixedIntegerAndDoubleRecords = Seq(
+      """<ROW><a>3</a><b>1.1</b></ROW>""",
+      s"""<ROW><a>3.1</a><b>0.${"0" * 38}1</b></ROW>""").toDS()
+    val xmlDF = spark.read
+      .option("prefersDecimal", "true")
+      .option("rowTag", "ROW")
+      .xml(mixedIntegerAndDoubleRecords)
+
+    // The values in `a` field will be decimals as they fit in decimal. For `b` field,
+    // they will be doubles as `1.0E-39D` does not fit.
+    val expectedSchema = StructType(
+      StructField("a", DecimalType(21, 1), true) ::
+        StructField("b", DoubleType, true) :: Nil)
+
+    assert(xmlDF.schema === expectedSchema)
+    checkAnswer(
+      xmlDF,
+      Row(BigDecimal("3"), 1.1D) ::
+        Row(BigDecimal("3.1"), 1.0E-39D) :: Nil
+    )
+  }
+
+  def bigIntegerRecords: Dataset[String] =
+    spark.createDataset(spark.sparkContext.parallelize(
+      s"""<ROW><a>1${"0" * 38}</a><b>92233720368547758070</b></ROW>""" :: Nil))(Encoders.STRING)
+
+  test("Infer big integers correctly even when it does not fit in decimal") {
+    val df = spark.read
+      .option("rowTag", "ROW")
+      .option("prefersDecimal", "true")
+      .xml(bigIntegerRecords)
+
+    // The value in `a` field will be a double as it does not fit in decimal. For `b` field,
+    // it will be a decimal as `92233720368547758070`.
+    val expectedSchema = StructType(
+      StructField("a", DoubleType, true) ::
+        StructField("b", DecimalType(20, 0), true) :: Nil)
+
+    assert(df.schema === expectedSchema)
+    checkAnswer(df, Row(1.0E38D, BigDecimal("92233720368547758070")))
+  }
+
+  def floatingValueRecords: Dataset[String] =
+    spark.createDataset(spark.sparkContext.parallelize(
+      s"""<ROW><a>0.${"0" * 38}1</a><b>.01</b></ROW>""" :: Nil))(Encoders.STRING)
+
+  test("Infer floating-point values correctly even when it does not fit in decimal") {
+    val df = spark.read
+      .option("prefersDecimal", "true")
+      .option("rowTag", "ROW")
+      .xml(floatingValueRecords)
+
+    // The value in `a` field will be a double as it does not fit in decimal. For `b` field,
+    // it will be a decimal as `0.01` by having a precision equal to the scale.
+    val expectedSchema = StructType(
+      StructField("a", DoubleType, true) ::
+        StructField("b", DecimalType(2, 2), true) :: Nil)
+
+    assert(df.schema === expectedSchema)
+    checkAnswer(df, Row(1.0E-39D, BigDecimal("0.01")))
+
+    val mergedDF = spark.read
+      .option("prefersDecimal", "true")
+      .option("rowTag", "ROW")
+      .xml(floatingValueRecords.union(bigIntegerRecords))
+
+    val expectedMergedSchema = StructType(
+      StructField("a", DoubleType, true) ::
+        StructField("b", DecimalType(22, 2), true) :: Nil)
+
+    assert(expectedMergedSchema === mergedDF.schema)
+    checkAnswer(
+      mergedDF,
+      Row(1.0E-39D, BigDecimal("0.01")) ::
+        Row(1.0E38D, BigDecimal("92233720368547758070")) :: Nil
+    )
+  }
+
   test("SPARK-46248: Enabling/disabling ignoreCorruptFiles/ignoreMissingFiles") {
     withCorruptFile(inputFile => {
       withSQLConf(SQLConf.IGNORE_CORRUPT_FILES.key -> "false") {
@@ -2735,84 +2813,5 @@
         }
       }
     }
-=======
-  test("Find compatible types even if inferred DecimalType is not capable of other IntegralType") {
-    val mixedIntegerAndDoubleRecords = Seq(
-      """<ROW><a>3</a><b>1.1</b></ROW>""",
-      s"""<ROW><a>3.1</a><b>0.${"0" * 38}1</b></ROW>""").toDS()
-    val xmlDF = spark.read
-      .option("prefersDecimal", "true")
-      .option("rowTag", "ROW")
-      .xml(mixedIntegerAndDoubleRecords)
-
-    // The values in `a` field will be decimals as they fit in decimal. For `b` field,
-    // they will be doubles as `1.0E-39D` does not fit.
-    val expectedSchema = StructType(
-      StructField("a", DecimalType(21, 1), true) ::
-        StructField("b", DoubleType, true) :: Nil)
-
-    assert(xmlDF.schema === expectedSchema)
-    checkAnswer(
-      xmlDF,
-      Row(BigDecimal("3"), 1.1D) ::
-        Row(BigDecimal("3.1"), 1.0E-39D) :: Nil
-    )
-  }
-
-  def bigIntegerRecords: Dataset[String] =
-    spark.createDataset(spark.sparkContext.parallelize(
-      s"""<ROW><a>1${"0" * 38}</a><b>92233720368547758070</b></ROW>""" :: Nil))(Encoders.STRING)
-
-  test("Infer big integers correctly even when it does not fit in decimal") {
-    val df = spark.read
-      .option("rowTag", "ROW")
-      .option("prefersDecimal", "true")
-      .xml(bigIntegerRecords)
-
-    // The value in `a` field will be a double as it does not fit in decimal. For `b` field,
-    // it will be a decimal as `92233720368547758070`.
-    val expectedSchema = StructType(
-      StructField("a", DoubleType, true) ::
-        StructField("b", DecimalType(20, 0), true) :: Nil)
-
-    assert(df.schema === expectedSchema)
-    checkAnswer(df, Row(1.0E38D, BigDecimal("92233720368547758070")))
-  }
-
-  def floatingValueRecords: Dataset[String] =
-    spark.createDataset(spark.sparkContext.parallelize(
-      s"""<ROW><a>0.${"0" * 38}1</a><b>.01</b></ROW>""" :: Nil))(Encoders.STRING)
-
-  test("Infer floating-point values correctly even when it does not fit in decimal") {
-    val df = spark.read
-      .option("prefersDecimal", "true")
-      .option("rowTag", "ROW")
-      .xml(floatingValueRecords)
-
-    // The value in `a` field will be a double as it does not fit in decimal. For `b` field,
-    // it will be a decimal as `0.01` by having a precision equal to the scale.
-    val expectedSchema = StructType(
-      StructField("a", DoubleType, true) ::
-        StructField("b", DecimalType(2, 2), true) :: Nil)
-
-    assert(df.schema === expectedSchema)
-    checkAnswer(df, Row(1.0E-39D, BigDecimal("0.01")))
-
-    val mergedDF = spark.read
-      .option("prefersDecimal", "true")
-      .option("rowTag", "ROW")
-      .xml(floatingValueRecords.union(bigIntegerRecords))
-
-    val expectedMergedSchema = StructType(
-      StructField("a", DoubleType, true) ::
-        StructField("b", DecimalType(22, 2), true) :: Nil)
-
-    assert(expectedMergedSchema === mergedDF.schema)
-    checkAnswer(
-      mergedDF,
-      Row(1.0E-39D, BigDecimal("0.01")) ::
-        Row(1.0E38D, BigDecimal("92233720368547758070")) :: Nil
-    )
->>>>>>> 01880823
   }
 }