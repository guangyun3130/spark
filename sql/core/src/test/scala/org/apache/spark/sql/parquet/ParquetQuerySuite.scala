--- conflicted
+++ resolved
@@ -948,10 +948,113 @@
     }
   }
 
-<<<<<<< HEAD
+  def checkFilter(predicate: Predicate, filterClass: Class[_ <: FilterPredicate]): Unit = {
+    val filter = ParquetFilters.createFilter(predicate)
+    assert(filter.isDefined)
+    assert(filter.get.getClass == filterClass)
+  }
+
+  test("Pushdown IsNull predicate") {
+    checkFilter('a.int.isNull,    classOf[Operators.Eq[Integer]])
+    checkFilter('a.long.isNull,   classOf[Operators.Eq[java.lang.Long]])
+    checkFilter('a.float.isNull,  classOf[Operators.Eq[java.lang.Float]])
+    checkFilter('a.double.isNull, classOf[Operators.Eq[java.lang.Double]])
+    checkFilter('a.string.isNull, classOf[Operators.Eq[Binary]])
+    checkFilter('a.binary.isNull, classOf[Operators.Eq[Binary]])
+  }
+
+  test("Pushdown IsNotNull predicate") {
+    checkFilter('a.int.isNotNull,    classOf[Operators.NotEq[Integer]])
+    checkFilter('a.long.isNotNull,   classOf[Operators.NotEq[java.lang.Long]])
+    checkFilter('a.float.isNotNull,  classOf[Operators.NotEq[java.lang.Float]])
+    checkFilter('a.double.isNotNull, classOf[Operators.NotEq[java.lang.Double]])
+    checkFilter('a.string.isNotNull, classOf[Operators.NotEq[Binary]])
+    checkFilter('a.binary.isNotNull, classOf[Operators.NotEq[Binary]])
+  }
+
+  test("Pushdown EqualTo predicate") {
+    checkFilter('a.int === 0,                 classOf[Operators.Eq[Integer]])
+    checkFilter('a.long === 0.toLong,         classOf[Operators.Eq[java.lang.Long]])
+    checkFilter('a.float === 0.toFloat,       classOf[Operators.Eq[java.lang.Float]])
+    checkFilter('a.double === 0.toDouble,     classOf[Operators.Eq[java.lang.Double]])
+    checkFilter('a.string === "foo",          classOf[Operators.Eq[Binary]])
+    checkFilter('a.binary === "foo".getBytes, classOf[Operators.Eq[Binary]])
+  }
+
+  test("Pushdown Not(EqualTo) predicate") {
+    checkFilter(!('a.int === 0),                 classOf[Operators.NotEq[Integer]])
+    checkFilter(!('a.long === 0.toLong),         classOf[Operators.NotEq[java.lang.Long]])
+    checkFilter(!('a.float === 0.toFloat),       classOf[Operators.NotEq[java.lang.Float]])
+    checkFilter(!('a.double === 0.toDouble),     classOf[Operators.NotEq[java.lang.Double]])
+    checkFilter(!('a.string === "foo"),          classOf[Operators.NotEq[Binary]])
+    checkFilter(!('a.binary === "foo".getBytes), classOf[Operators.NotEq[Binary]])
+  }
+
+  test("Pushdown LessThan predicate") {
+    checkFilter('a.int < 0,                 classOf[Operators.Lt[Integer]])
+    checkFilter('a.long < 0.toLong,         classOf[Operators.Lt[java.lang.Long]])
+    checkFilter('a.float < 0.toFloat,       classOf[Operators.Lt[java.lang.Float]])
+    checkFilter('a.double < 0.toDouble,     classOf[Operators.Lt[java.lang.Double]])
+    checkFilter('a.string < "foo",          classOf[Operators.Lt[Binary]])
+    checkFilter('a.binary < "foo".getBytes, classOf[Operators.Lt[Binary]])
+  }
+
+  test("Pushdown LessThanOrEqual predicate") {
+    checkFilter('a.int <= 0,                 classOf[Operators.LtEq[Integer]])
+    checkFilter('a.long <= 0.toLong,         classOf[Operators.LtEq[java.lang.Long]])
+    checkFilter('a.float <= 0.toFloat,       classOf[Operators.LtEq[java.lang.Float]])
+    checkFilter('a.double <= 0.toDouble,     classOf[Operators.LtEq[java.lang.Double]])
+    checkFilter('a.string <= "foo",          classOf[Operators.LtEq[Binary]])
+    checkFilter('a.binary <= "foo".getBytes, classOf[Operators.LtEq[Binary]])
+  }
+
+  test("Pushdown GreaterThan predicate") {
+    checkFilter('a.int > 0,                 classOf[Operators.Gt[Integer]])
+    checkFilter('a.long > 0.toLong,         classOf[Operators.Gt[java.lang.Long]])
+    checkFilter('a.float > 0.toFloat,       classOf[Operators.Gt[java.lang.Float]])
+    checkFilter('a.double > 0.toDouble,     classOf[Operators.Gt[java.lang.Double]])
+    checkFilter('a.string > "foo",          classOf[Operators.Gt[Binary]])
+    checkFilter('a.binary > "foo".getBytes, classOf[Operators.Gt[Binary]])
+  }
+
+  test("Pushdown GreaterThanOrEqual predicate") {
+    checkFilter('a.int >= 0,                 classOf[Operators.GtEq[Integer]])
+    checkFilter('a.long >= 0.toLong,         classOf[Operators.GtEq[java.lang.Long]])
+    checkFilter('a.float >= 0.toFloat,       classOf[Operators.GtEq[java.lang.Float]])
+    checkFilter('a.double >= 0.toDouble,     classOf[Operators.GtEq[java.lang.Double]])
+    checkFilter('a.string >= "foo",          classOf[Operators.GtEq[Binary]])
+    checkFilter('a.binary >= "foo".getBytes, classOf[Operators.GtEq[Binary]])
+  }
+
+  test("Comparison with null should not be pushed down") {
+    val predicates = Seq(
+      'a.int === null,
+      !('a.int === null),
+
+      Literal(null) === 'a.int,
+      !(Literal(null) === 'a.int),
+
+      'a.int < null,
+      'a.int <= null,
+      'a.int > null,
+      'a.int >= null,
+
+      Literal(null) < 'a.int,
+      Literal(null) <= 'a.int,
+      Literal(null) > 'a.int,
+      Literal(null) >= 'a.int
+    )
+
+    predicates.foreach { p =>
+      assert(
+        ParquetFilters.createFilter(p).isEmpty,
+        "Comparison predicate with null shouldn't be pushed down")
+    }
+  }
+
   test("Import of simple Parquet files using glob wildcard pattern") {
     val testGlobDir = ParquetTestData.testGlobDir.toString
-    val globPatterns = Array(testGlobDir + "/*/*", testGlobDir + "/spark-*/*")
+    val globPatterns = Array(testGlobDir + "/*/*", testGlobDir + "/spark-*/*", testGlobDir + "/?pa?k-*/*")
     globPatterns.foreach { path =>
       val result = parquetFile(path).collect()
       assert(result.size === 45)
@@ -970,109 +1073,6 @@
           assert(row(5) === 4.5D, s"double field value in line $index did not match")
         }
       }
-=======
-  def checkFilter(predicate: Predicate, filterClass: Class[_ <: FilterPredicate]): Unit = {
-    val filter = ParquetFilters.createFilter(predicate)
-    assert(filter.isDefined)
-    assert(filter.get.getClass == filterClass)
-  }
-
-  test("Pushdown IsNull predicate") {
-    checkFilter('a.int.isNull,    classOf[Operators.Eq[Integer]])
-    checkFilter('a.long.isNull,   classOf[Operators.Eq[java.lang.Long]])
-    checkFilter('a.float.isNull,  classOf[Operators.Eq[java.lang.Float]])
-    checkFilter('a.double.isNull, classOf[Operators.Eq[java.lang.Double]])
-    checkFilter('a.string.isNull, classOf[Operators.Eq[Binary]])
-    checkFilter('a.binary.isNull, classOf[Operators.Eq[Binary]])
-  }
-
-  test("Pushdown IsNotNull predicate") {
-    checkFilter('a.int.isNotNull,    classOf[Operators.NotEq[Integer]])
-    checkFilter('a.long.isNotNull,   classOf[Operators.NotEq[java.lang.Long]])
-    checkFilter('a.float.isNotNull,  classOf[Operators.NotEq[java.lang.Float]])
-    checkFilter('a.double.isNotNull, classOf[Operators.NotEq[java.lang.Double]])
-    checkFilter('a.string.isNotNull, classOf[Operators.NotEq[Binary]])
-    checkFilter('a.binary.isNotNull, classOf[Operators.NotEq[Binary]])
-  }
-
-  test("Pushdown EqualTo predicate") {
-    checkFilter('a.int === 0,                 classOf[Operators.Eq[Integer]])
-    checkFilter('a.long === 0.toLong,         classOf[Operators.Eq[java.lang.Long]])
-    checkFilter('a.float === 0.toFloat,       classOf[Operators.Eq[java.lang.Float]])
-    checkFilter('a.double === 0.toDouble,     classOf[Operators.Eq[java.lang.Double]])
-    checkFilter('a.string === "foo",          classOf[Operators.Eq[Binary]])
-    checkFilter('a.binary === "foo".getBytes, classOf[Operators.Eq[Binary]])
-  }
-
-  test("Pushdown Not(EqualTo) predicate") {
-    checkFilter(!('a.int === 0),                 classOf[Operators.NotEq[Integer]])
-    checkFilter(!('a.long === 0.toLong),         classOf[Operators.NotEq[java.lang.Long]])
-    checkFilter(!('a.float === 0.toFloat),       classOf[Operators.NotEq[java.lang.Float]])
-    checkFilter(!('a.double === 0.toDouble),     classOf[Operators.NotEq[java.lang.Double]])
-    checkFilter(!('a.string === "foo"),          classOf[Operators.NotEq[Binary]])
-    checkFilter(!('a.binary === "foo".getBytes), classOf[Operators.NotEq[Binary]])
-  }
-
-  test("Pushdown LessThan predicate") {
-    checkFilter('a.int < 0,                 classOf[Operators.Lt[Integer]])
-    checkFilter('a.long < 0.toLong,         classOf[Operators.Lt[java.lang.Long]])
-    checkFilter('a.float < 0.toFloat,       classOf[Operators.Lt[java.lang.Float]])
-    checkFilter('a.double < 0.toDouble,     classOf[Operators.Lt[java.lang.Double]])
-    checkFilter('a.string < "foo",          classOf[Operators.Lt[Binary]])
-    checkFilter('a.binary < "foo".getBytes, classOf[Operators.Lt[Binary]])
-  }
-
-  test("Pushdown LessThanOrEqual predicate") {
-    checkFilter('a.int <= 0,                 classOf[Operators.LtEq[Integer]])
-    checkFilter('a.long <= 0.toLong,         classOf[Operators.LtEq[java.lang.Long]])
-    checkFilter('a.float <= 0.toFloat,       classOf[Operators.LtEq[java.lang.Float]])
-    checkFilter('a.double <= 0.toDouble,     classOf[Operators.LtEq[java.lang.Double]])
-    checkFilter('a.string <= "foo",          classOf[Operators.LtEq[Binary]])
-    checkFilter('a.binary <= "foo".getBytes, classOf[Operators.LtEq[Binary]])
-  }
-
-  test("Pushdown GreaterThan predicate") {
-    checkFilter('a.int > 0,                 classOf[Operators.Gt[Integer]])
-    checkFilter('a.long > 0.toLong,         classOf[Operators.Gt[java.lang.Long]])
-    checkFilter('a.float > 0.toFloat,       classOf[Operators.Gt[java.lang.Float]])
-    checkFilter('a.double > 0.toDouble,     classOf[Operators.Gt[java.lang.Double]])
-    checkFilter('a.string > "foo",          classOf[Operators.Gt[Binary]])
-    checkFilter('a.binary > "foo".getBytes, classOf[Operators.Gt[Binary]])
-  }
-
-  test("Pushdown GreaterThanOrEqual predicate") {
-    checkFilter('a.int >= 0,                 classOf[Operators.GtEq[Integer]])
-    checkFilter('a.long >= 0.toLong,         classOf[Operators.GtEq[java.lang.Long]])
-    checkFilter('a.float >= 0.toFloat,       classOf[Operators.GtEq[java.lang.Float]])
-    checkFilter('a.double >= 0.toDouble,     classOf[Operators.GtEq[java.lang.Double]])
-    checkFilter('a.string >= "foo",          classOf[Operators.GtEq[Binary]])
-    checkFilter('a.binary >= "foo".getBytes, classOf[Operators.GtEq[Binary]])
-  }
-
-  test("Comparison with null should not be pushed down") {
-    val predicates = Seq(
-      'a.int === null,
-      !('a.int === null),
-
-      Literal(null) === 'a.int,
-      !(Literal(null) === 'a.int),
-
-      'a.int < null,
-      'a.int <= null,
-      'a.int > null,
-      'a.int >= null,
-
-      Literal(null) < 'a.int,
-      Literal(null) <= 'a.int,
-      Literal(null) > 'a.int,
-      Literal(null) >= 'a.int
-    )
-
-    predicates.foreach { p =>
-      assert(
-        ParquetFilters.createFilter(p).isEmpty,
-        "Comparison predicate with null shouldn't be pushed down")
->>>>>>> ca126089
     }
   }
 }