--- conflicted
+++ resolved
@@ -113,30 +113,20 @@
 
   test("INVALID_FUNCTION_ARGUMENTS: the argument_index of string format is invalid") {
     withSQLConf(SQLConf.ALLOW_ZERO_INDEX_IN_FORMAT_STRING.key -> "false") {
-<<<<<<< HEAD
-      val e = intercept[AnalysisException] {
-        sql("select format_string('%0$s', 'Hello')")
-      }
-      checkErrorClass(
-        exception = e,
-        errorClass = "INVALID_FUNCTION_ARGUMENTS",
-        errorSubClass = Some("INVALID_ARGUMENT_INDEX"),
-        msg = "Arguments of the `format_string` function are invalid: " +
-          "The value of parameter(s) 'strfmt' has invalid index, " +
-          "expects %1$, %2$ and so on, but got %0$.; line 1 pos 7",
-        sqlState = Some("22023")
-      )
-=======
       checkError(
         exception = intercept[AnalysisException] {
           sql("select format_string('%0$s', 'Hello')")
         },
-        errorClass = "INVALID_PARAMETER_VALUE",
+        errorClass = "INVALID_FUNCTION_ARGUMENTS",
+        errorSubClass = Some("INVALID_ARGUMENT_INDEX"),
         parameters = Map(
           "parameter" -> "strfmt",
           "functionName" -> "`format_string`",
           "expected" -> "expects %1$, %2$ and so on, but got %0$."))
->>>>>>> e732232d
+//      msg = "Arguments of the `format_string` function are invalid: " +
+//        "The value of parameter(s) 'strfmt' has invalid index, " +
+//        "expects %1$, %2$ and so on, but got %0$.; line 1 pos 7"
+      ,
     }
   }
 
