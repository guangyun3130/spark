/*
 * Licensed to the Apache Software Foundation (ASF) under one or more
 * contributor license agreements.  See the NOTICE file distributed with
 * this work for additional information regarding copyright ownership.
 * The ASF licenses this file to You under the Apache License, Version 2.0
 * (the "License"); you may not use this file except in compliance with
 * the License.  You may obtain a copy of the License at
 *
 *    http://www.apache.org/licenses/LICENSE-2.0
 *
 * Unless required by applicable law or agreed to in writing, software
 * distributed under the License is distributed on an "AS IS" BASIS,
 * WITHOUT WARRANTIES OR CONDITIONS OF ANY KIND, either express or implied.
 * See the License for the specific language governing permissions and
 * limitations under the License.
 */

package org.apache.spark.sql.errors

import org.apache.spark.sql.{AnalysisException, IntegratedUDFTestUtils, QueryTest, Row}
import org.apache.spark.sql.api.java.{UDF1, UDF2, UDF23Test}
import org.apache.spark.sql.connector.catalog.{Identifier, InMemoryCatalog}
import org.apache.spark.sql.connector.catalog.functions.{BoundFunction, ScalarFunction, UnboundFunction}
import org.apache.spark.sql.expressions.SparkUserDefinedFunction
import org.apache.spark.sql.functions.{grouping, grouping_id, sum, udf}
import org.apache.spark.sql.internal.SQLConf
import org.apache.spark.sql.types.{DataType, DataTypes, IntegerType, MapType, StringType, StructField, StructType}

case class StringLongClass(a: String, b: Long)

case class StringIntClass(a: String, b: Int)

case class ComplexClass(a: Long, b: StringLongClass)

class QueryCompilationErrorsSuite
  extends QueryTest
  with QueryErrorsSuiteBase {
  import testImplicits._

  test("CANNOT_UP_CAST_DATATYPE: invalid upcast data type") {
    val e1 = intercept[AnalysisException] {
      sql("select 'value1' as a, 1L as b").as[StringIntClass]
    }
    checkErrorClass(
      exception = e1,
      errorClass = "CANNOT_UP_CAST_DATATYPE",
      msg =
        s"""
           |Cannot up cast b from "BIGINT" to "INT".
           |The type path of the target object is:
           |- field (class: "scala.Int", name: "b")
           |- root class: "org.apache.spark.sql.errors.StringIntClass"
           |You can either add an explicit cast to the input data or choose a higher precision type
         """.stripMargin.trim + " of the field in the target object")

    val e2 = intercept[AnalysisException] {
      sql("select 1L as a," +
        " named_struct('a', 'value1', 'b', cast(1.0 as decimal(38,18))) as b")
        .as[ComplexClass]
    }
    checkErrorClass(
      exception = e2,
      errorClass = "CANNOT_UP_CAST_DATATYPE",
      msg =
        s"""
           |Cannot up cast b.`b` from "DECIMAL(38,18)" to "BIGINT".
           |The type path of the target object is:
           |- field (class: "scala.Long", name: "b")
           |- field (class: "org.apache.spark.sql.errors.StringLongClass", name: "b")
           |- root class: "org.apache.spark.sql.errors.ComplexClass"
           |You can either add an explicit cast to the input data or choose a higher precision type
         """.stripMargin.trim + " of the field in the target object")
  }

  test("UNSUPPORTED_GROUPING_EXPRESSION: filter with grouping/grouping_Id expression") {
    val df = Seq(
      (536361, "85123A", 2, 17850),
      (536362, "85123B", 4, 17850),
      (536363, "86123A", 6, 17851)
    ).toDF("InvoiceNo", "StockCode", "Quantity", "CustomerID")
    Seq("grouping", "grouping_id").foreach { grouping =>
      val e = intercept[AnalysisException] {
        df.groupBy("CustomerId").agg(Map("Quantity" -> "max"))
          .filter(s"$grouping(CustomerId)=17850")
      }
      checkErrorClass(
        exception = e,
        errorClass = "UNSUPPORTED_GROUPING_EXPRESSION",
        msg = "grouping()/grouping_id() can only be used with GroupingSets/Cube/Rollup")
    }
  }

  test("UNSUPPORTED_GROUPING_EXPRESSION: Sort with grouping/grouping_Id expression") {
    val df = Seq(
      (536361, "85123A", 2, 17850),
      (536362, "85123B", 4, 17850),
      (536363, "86123A", 6, 17851)
    ).toDF("InvoiceNo", "StockCode", "Quantity", "CustomerID")
    Seq(grouping("CustomerId"), grouping_id("CustomerId")).foreach { grouping =>
      val e = intercept[AnalysisException] {
        df.groupBy("CustomerId").agg(Map("Quantity" -> "max")).
          sort(grouping)
      }
      checkErrorClass(
        exception = e,
        errorClass = "UNSUPPORTED_GROUPING_EXPRESSION",
        msg = "grouping()/grouping_id() can only be used with GroupingSets/Cube/Rollup")
    }
  }

  test("ILLEGAL_SUBSTRING: the argument_index of string format is invalid") {
    withSQLConf(SQLConf.ALLOW_ZERO_INDEX_IN_FORMAT_STRING.key -> "false") {
      val e = intercept[AnalysisException] {
        sql("select format_string('%0$s', 'Hello')")
      }
      checkErrorClass(
        exception = e,
        errorClass = "ILLEGAL_SUBSTRING",
        msg = "The argument_index of string format cannot contain position 0$.; line 1 pos 7")
    }
  }

  test("INVALID_PANDAS_UDF_PLACEMENT: Using aggregate function with grouped aggregate pandas UDF") {
    import IntegratedUDFTestUtils._
    assume(shouldTestGroupedAggPandasUDFs)

    val df = Seq(
      (536361, "85123A", 2, 17850),
      (536362, "85123B", 4, 17850),
      (536363, "86123A", 6, 17851)
    ).toDF("InvoiceNo", "StockCode", "Quantity", "CustomerID")
    val e = intercept[AnalysisException] {
      val pandasTestUDF1 = TestGroupedAggPandasUDF(name = "pandas_udf_1")
      val pandasTestUDF2 = TestGroupedAggPandasUDF(name = "pandas_udf_2")
      df.groupBy("CustomerId")
        .agg(pandasTestUDF1(df("Quantity")), pandasTestUDF2(df("Quantity")), sum(df("Quantity")))
        .collect()
    }

    checkErrorClass(
      exception = e,
      errorClass = "INVALID_PANDAS_UDF_PLACEMENT",
      msg = "The group aggregate pandas UDF `pandas_udf_1`, `pandas_udf_2` cannot be invoked " +
        "together with as other, non-pandas aggregate functions.")
  }

  test("UNSUPPORTED_FEATURE: Using Python UDF with unsupported join condition") {
    import IntegratedUDFTestUtils._

    val df1 = Seq(
      (536361, "85123A", 2, 17850),
      (536362, "85123B", 4, 17850),
      (536363, "86123A", 6, 17851)
    ).toDF("InvoiceNo", "StockCode", "Quantity", "CustomerID")
    val df2 = Seq(
      ("Bob", 17850),
      ("Alice", 17850),
      ("Tom", 17851)
    ).toDF("CustomerName", "CustomerID")

    val e = intercept[AnalysisException] {
      val pythonTestUDF = TestPythonUDF(name = "python_udf")
      df1.join(
        df2, pythonTestUDF(df1("CustomerID") === df2("CustomerID")), "leftouter").collect()
    }

    checkErrorClass(
      exception = e,
      errorClass = "UNSUPPORTED_FEATURE",
      msg = "The feature is not supported: " +
        "Using PythonUDF in join condition of join type \"LEFT OUTER\" is not supported.",
      sqlState = Some("0A000"))
  }

  test("UNSUPPORTED_FEATURE: Using pandas UDF aggregate expression with pivot") {
    import IntegratedUDFTestUtils._
    assume(shouldTestGroupedAggPandasUDFs)

    val df = Seq(
      (536361, "85123A", 2, 17850),
      (536362, "85123B", 4, 17850),
      (536363, "86123A", 6, 17851)
    ).toDF("InvoiceNo", "StockCode", "Quantity", "CustomerID")

    val e = intercept[AnalysisException] {
      val pandasTestUDF = TestGroupedAggPandasUDF(name = "pandas_udf")
      df.groupBy(df("CustomerID")).pivot(df("CustomerID")).agg(pandasTestUDF(df("Quantity")))
    }

    checkErrorClass(
      exception = e,
      errorClass = "UNSUPPORTED_FEATURE",
      msg = "The feature is not supported: " +
        "Pandas UDF aggregate expressions don't support pivot.",
      sqlState = Some("0A000"))
  }

  test("NO_HANDLER_FOR_UDAF: No handler for UDAF error") {
    val functionName = "myCast"
    withUserDefinedFunction(functionName -> true) {
      sql(
        s"""
          |CREATE TEMPORARY FUNCTION $functionName
          |AS 'org.apache.spark.sql.errors.MyCastToString'
          |""".stripMargin)

      val e = intercept[AnalysisException] (
        sql(s"SELECT $functionName(123) as value")
      )
      checkErrorClass(
        exception = e,
        errorClass = "NO_HANDLER_FOR_UDAF",
        msg = "No handler for UDAF 'org.apache.spark.sql.errors.MyCastToString'. " +
          "Use sparkSession.udf.register(...) instead.; line 1 pos 7")
    }
  }

  test("UNTYPED_SCALA_UDF: use untyped Scala UDF should fail by default") {
    checkErrorClass(
      exception = intercept[AnalysisException](udf((x: Int) => x, IntegerType)),
      errorClass = "UNTYPED_SCALA_UDF",
      msg =
        "You're using untyped Scala UDF, which does not have the input type " +
        "information. Spark may blindly pass null to the Scala closure with primitive-type " +
        "argument, and the closure will see the default value of the Java type for the null " +
        "argument, e.g. `udf((x: Int) => x, IntegerType)`, the result is 0 for null input. " +
        "To get rid of this error, you could:\n" +
        "1. use typed Scala UDF APIs(without return type parameter), e.g. `udf((x: Int) => x)`\n" +
        "2. use Java UDF APIs, e.g. `udf(new UDF1[String, Integer] { " +
        "override def call(s: String): Integer = s.length() }, IntegerType)`, " +
        "if input types are all non primitive\n" +
        s"""3. set "${SQLConf.LEGACY_ALLOW_UNTYPED_SCALA_UDF.key}" to true and """ +
        s"use this API with caution")
  }

  test("NO_UDF_INTERFACE_ERROR: java udf class does not implement any udf interface") {
    val className = "org.apache.spark.sql.errors.MyCastToString"
    val e = intercept[AnalysisException](
      spark.udf.registerJava(
        "myCast",
        className,
        StringType)
    )
    checkErrorClass(
      exception = e,
      errorClass = "NO_UDF_INTERFACE_ERROR",
      msg = s"UDF class $className doesn't implement any UDF interface")
  }

  test("MULTI_UDF_INTERFACE_ERROR: java udf implement multi UDF interface") {
    val className = "org.apache.spark.sql.errors.MySum"
    val e = intercept[AnalysisException](
      spark.udf.registerJava(
        "mySum",
        className,
        StringType)
    )
    checkErrorClass(
      exception = e,
      errorClass = "MULTI_UDF_INTERFACE_ERROR",
      msg = s"Not allowed to implement multiple UDF interfaces, UDF class $className")
  }

  test("UNSUPPORTED_FEATURE: java udf with too many type arguments") {
    val className = "org.apache.spark.sql.errors.MultiIntSum"
    val e = intercept[AnalysisException](
      spark.udf.registerJava(
        "mySum",
        className,
        StringType)
    )
    checkErrorClass(
      exception = e,
      errorClass = "UNSUPPORTED_FEATURE",
      msg = "The feature is not supported: UDF class with 24 type arguments",
      sqlState = Some("0A000"))
  }

  test("GROUPING_COLUMN_MISMATCH: not found the grouping column") {
    val groupingColMismatchEx = intercept[AnalysisException] {
      courseSales.cube("course", "year").agg(grouping("earnings")).explain()
    }
    checkErrorClass(
      exception = groupingColMismatchEx,
      errorClass = "GROUPING_COLUMN_MISMATCH",
      msg =
        "Column of grouping \\(earnings.*\\) can't be found in grouping columns course.*,year.*",
      sqlState = Some("42000"),
      matchMsg = true)
  }

  test("GROUPING_ID_COLUMN_MISMATCH: columns of grouping_id does not match") {
    val groupingIdColMismatchEx = intercept[AnalysisException] {
      courseSales.cube("course", "year").agg(grouping_id("earnings")).explain()
    }
    checkErrorClass(
      exception = groupingIdColMismatchEx,
      errorClass = "GROUPING_ID_COLUMN_MISMATCH",
      msg = "Columns of grouping_id \\(earnings.*\\) does not match " +
        "grouping columns \\(course.*,year.*\\)",
      sqlState = Some("42000"),
      matchMsg = true)
  }

  test("GROUPING_SIZE_LIMIT_EXCEEDED: max size of grouping set") {
    withTempView("t") {
      sql("CREATE TEMPORARY VIEW t AS SELECT * FROM " +
        s"VALUES(${(0 until 65).map { _ => 1 }.mkString(", ")}, 3) AS " +
        s"t(${(0 until 65).map { i => s"k$i" }.mkString(", ")}, v)")

      def testGroupingIDs(numGroupingSet: Int, expectedIds: Seq[Any] = Nil): Unit = {
        val groupingCols = (0 until numGroupingSet).map { i => s"k$i" }
        val df = sql("SELECT GROUPING_ID(), SUM(v) FROM t GROUP BY " +
          s"GROUPING SETS ((${groupingCols.mkString(",")}), (${groupingCols.init.mkString(",")}))")
        checkAnswer(df, expectedIds.map { id => Row(id, 3) })
      }

      withSQLConf(SQLConf.LEGACY_INTEGER_GROUPING_ID.key -> "true") {
        checkErrorClass(
          exception = intercept[AnalysisException] { testGroupingIDs(33) },
          errorClass = "GROUPING_SIZE_LIMIT_EXCEEDED",
          msg = "Grouping sets size cannot be greater than 32")
      }

      withSQLConf(SQLConf.LEGACY_INTEGER_GROUPING_ID.key -> "false") {
        checkErrorClass(
          exception = intercept[AnalysisException] { testGroupingIDs(65) },
          errorClass = "GROUPING_SIZE_LIMIT_EXCEEDED",
          msg = "Grouping sets size cannot be greater than 64")
      }
    }
  }

  test("FORBIDDEN_OPERATION: desc partition on a temporary view") {
    val tableName: String = "t"
    val tempViewName: String = "tempView"

    withTable(tableName) {
      sql(
        s"""
          |CREATE TABLE $tableName (a STRING, b INT, c STRING, d STRING)
          |USING parquet
          |PARTITIONED BY (c, d)
          |""".stripMargin)

      withTempView(tempViewName) {
        sql(s"CREATE TEMPORARY VIEW $tempViewName as SELECT * FROM $tableName")

        checkErrorClass(
          exception = intercept[AnalysisException] {
            sql(s"DESC TABLE $tempViewName PARTITION (c='Us', d=1)")
          },
          errorClass = "FORBIDDEN_OPERATION",
          msg = s"""The operation "DESC PARTITION" is not allowed """ +
            s"on the temporary view: `$tempViewName`")
      }
    }
  }

  test("FORBIDDEN_OPERATION: desc partition on a view") {
    val tableName: String = "t"
    val viewName: String = "view"

    withTable(tableName) {
      sql(
        s"""
           |CREATE TABLE $tableName (a STRING, b INT, c STRING, d STRING)
           |USING parquet
           |PARTITIONED BY (c, d)
           |""".stripMargin)

      withView(viewName) {
        sql(s"CREATE VIEW $viewName as SELECT * FROM $tableName")

        checkErrorClass(
          exception = intercept[AnalysisException] {
            sql(s"DESC TABLE $viewName PARTITION (c='Us', d=1)")
          },
          errorClass = "FORBIDDEN_OPERATION",
          msg = s"""The operation "DESC PARTITION" is not allowed """ +
            s"on the view: `$viewName`")
      }
    }
  }

  test("SECOND_FUNCTION_ARGUMENT_NOT_INTEGER: " +
    "the second argument of 'date_add' function needs to be an integer") {
    withSQLConf(SQLConf.ANSI_ENABLED.key -> "false") {
      checkErrorClass(
        exception = intercept[AnalysisException] {
          sql("select date_add('1982-08-15', 'x')").collect()
        },
        errorClass = "SECOND_FUNCTION_ARGUMENT_NOT_INTEGER",
        msg = "The second argument of 'date_add' function needs to be an integer.",
        sqlState = Some("22023"))
    }
  }

  test("INVALID_JSON_SCHEMA_MAPTYPE: " +
    "Parse JSON rows can only contain StringType as a key type for a MapType.") {
    val schema = StructType(
      StructField("map", MapType(IntegerType, IntegerType, true), false) :: Nil)

    checkErrorClass(
      exception = intercept[AnalysisException] {
        spark.read.schema(schema).json(spark.emptyDataset[String])
      },
      errorClass = "INVALID_JSON_SCHEMA_MAPTYPE",
      msg = "Input schema " +
        "StructType(StructField(map,MapType(IntegerType,IntegerType,true),false)) " +
        "can only contain StringType as a key type for a MapType."
    )
  }

<<<<<<< HEAD
  test("INVALID_FUNCTION_ARGUMENTS: invalid number of the function arguments") {
    spark.udf.register("testFunc", (n: Int) => n.toString)
    checkErrorClass(
      exception = intercept[AnalysisException](
        sql(s"SELECT testFunc(123, 123) as value")
      ),
      errorClass = "INVALID_FUNCTION_ARGUMENTS",
      msg = "Invalid number of arguments for function testFunc. " +
        "Expected: 1; Found: 2; line 1 pos 7",
      sqlState = Some("22023")
    )
  }

  test("INVALID_FUNCTION_ARGUMENTS: invalid function arguments number") {
    checkErrorClass(
      exception = intercept[AnalysisException](
        sql(s"SELECT to_timestamp_ntz()")
      ),
      errorClass = "INVALID_FUNCTION_ARGUMENTS",
      msg = "Invalid number of arguments for function to_timestamp_ntz. " +
        "Expected: one of 1 and 2; Found: 0; line 1 pos 7",
      sqlState = Some("22023")
    )
  }

  test("INVALID_FUNCTION_ARGUMENTS: only accept one argument") {
    checkErrorClass(
      exception = intercept[AnalysisException](
        sql(s"SELECT int('1', '2')")
      ),
      errorClass = "INVALID_FUNCTION_ARGUMENTS",
      msg = "Invalid number of arguments for function int. " +
        "It accepts only one argument; line 1 pos 7",
      sqlState = Some("22023")
    )
  }

  test("INVALID_FUNCTION_ARGUMENTS: invalid the second argument of the int type") {
    checkErrorClass(
      exception = intercept[AnalysisException](
        sql(s"SELECT approx_count_distinct(1,1)")
      ),
      errorClass = "INVALID_FUNCTION_ARGUMENTS",
      msg = "Invalid type of arguments for function approx_count_distinct. " +
        "The second argument should be a double literal; line 1 pos 7",
      sqlState = Some("22023")
    )
  }

  test("INVALID_FUNCTION_ARGUMENTS: cannot process function input of the map type") {
    withSQLConf(SQLConf.DEFAULT_CATALOG.key -> "testcat",
      "spark.sql.catalog.testcat" -> classOf[InMemoryCatalog].getName) {
      spark.sessionState.catalogManager.catalog("testcat")
        .asInstanceOf[InMemoryCatalog]
        .createFunction(Identifier.of(Array("ns"), "strlen"), new StrLen)
      checkErrorClass(
        exception = intercept[AnalysisException](
          sql("SELECT testcat.ns.strlen(map('abc', 'abc'))")
        ),
        errorClass = "INVALID_FUNCTION_ARGUMENTS",
        msg = "Invalid operation of arguments for function strlen. " +
          "It cannot process input: (\"MAP<STRING, STRING>\"): Expect StringType, " +
          "but found MapType(StringType,StringType,false); line 1 pos 7",
        sqlState = Some("22023")
      )
      spark.sessionState.conf.unsetConf("spark.sql.catalog.testcat")
    }
  }

  test("INVALID_FUNCTION_ARGUMENTS: invalid input type length of the v2Function") {
    withSQLConf(SQLConf.DEFAULT_CATALOG.key -> "testcat",
      "spark.sql.catalog.testcat" -> classOf[InMemoryCatalog].getName) {
      spark.sessionState.catalogManager.catalog("testcat")
      .asInstanceOf[InMemoryCatalog]
        .createFunction(Identifier.of(Array("ns"), "strlen"), new StrLen)
      checkErrorClass(
        exception = intercept[AnalysisException](
          sql("SELECT testcat.ns.strlen('abc','abc')")
        ),
        errorClass = "INVALID_FUNCTION_ARGUMENTS",
        msg = "Invalid number of arguments for function strlen. " +
          "There are 2 arguments but 1 parameters returned from 'inputTypes()'; line 1 pos 7",
        sqlState = Some("22023")
      )
      spark.sessionState.conf.unsetConf("spark.sql.catalog.testcat")
    }
  }

  test("INVALID_FUNCTION_ARGUMENTS: invalid the second argument of the string type") {
    checkErrorClass(
      exception = intercept[AnalysisException](
        sql(s"SELECT first(1, '1')")
      ),
      errorClass = "INVALID_FUNCTION_ARGUMENTS",
      msg = "Invalid type of arguments for function first. " +
        "The second argument should be a boolean literal; line 1 pos 7",
      sqlState = Some("22023")
    )
  }
=======
  test("MISSING_COLUMN: SELECT distinct does not work correctly " +
    "if order by missing attribute") {
    checkAnswer(
      sql(
        """select distinct struct.a, struct.b
          |from (
          |  select named_struct('a', 1, 'b', 2, 'c', 3) as struct
          |  union all
          |  select named_struct('a', 1, 'b', 2, 'c', 4) as struct) tmp
          |order by a, b
          |""".stripMargin), Row(1, 2) :: Nil)

    checkErrorClass(
      exception = intercept[AnalysisException] {
        sql(
          """select distinct struct.a, struct.b
            |from (
            |  select named_struct('a', 1, 'b', 2, 'c', 3) as struct
            |  union all
            |  select named_struct('a', 1, 'b', 2, 'c', 4) as struct) tmp
            |order by struct.a, struct.b
            |""".stripMargin)
      },
      errorClass = "MISSING_COLUMN",
      msg = """Column 'struct.a' does not exist. """ +
        """Did you mean one of the following\? \[a, b\]; line 6 pos 9;
           |'Sort \['struct.a ASC NULLS FIRST, 'struct.b ASC NULLS FIRST\], true
           |\+\- Distinct
           |   \+\- Project \[struct#\w+\.a AS a#\w+, struct#\w+\.b AS b#\w+\]
           |      \+\- SubqueryAlias tmp
           |         \+\- Union false, false
           |            :\- Project \[named_struct\(a, 1, b, 2, c, 3\) AS struct#\w+\]
           |            :  \+\- OneRowRelation
           |            \+\- Project \[named_struct\(a, 1, b, 2, c, 4\) AS struct#\w+\]
           |               \+\- OneRowRelation
           |""".stripMargin,
      matchMsg = true)
  }

  test("MISSING_COLUMN - SPARK-21335: support un-aliased subquery") {
    withTempView("v") {
      Seq(1 -> "a").toDF("i", "j").createOrReplaceTempView("v")
      checkAnswer(sql("SELECT i from (SELECT i FROM v)"), Row(1))

      checkErrorClass(
        exception = intercept[AnalysisException](sql("SELECT v.i from (SELECT i FROM v)")),
        errorClass = "MISSING_COLUMN",
        msg = """Column 'v.i' does not exist. Did you mean one of the following\? """ +
          """\[__auto_generated_subquery_name.i\]; line 1 pos 7;
            |'Project \['v.i\]
            |\+\- SubqueryAlias __auto_generated_subquery_name
            |   \+\- Project \[i#\w+\]
            |      \+\- SubqueryAlias v
            |         \+\- View \(`v`, \[i#\w+,j#\w+\]\)
            |            \+\- Project \[_\w+#\w+ AS i#\w+, _\w+#\w+ AS j#\w+\]
            |               \+\- LocalRelation \[_\w+#\w+, _\w+#\w+\]
            |""".stripMargin,
        matchMsg = true)

      checkAnswer(sql("SELECT __auto_generated_subquery_name.i from (SELECT i FROM v)"), Row(1))
    }
  }
>>>>>>> 5056c6cc
}

class MyCastToString extends SparkUserDefinedFunction(
  (input: Any) => if (input == null) {
    null
  } else {
    input.toString
  },
  StringType,
  inputEncoders = Seq.fill(1)(None))

class MySum extends UDF1[Int, Int] with UDF2[Int, Int, Int] {
  override def call(t1: Int): Int = t1

  override def call(t1: Int, t2: Int): Int = t1 + t2
}

class MultiIntSum extends
  UDF23Test[Int, Int, Int, Int, Int, Int, Int, Int, Int, Int, Int, Int,
    Int, Int, Int, Int, Int, Int, Int, Int, Int, Int, Int, Int] {
  // scalastyle:off argcount
  override def call(
      t1: Int, t2: Int, t3: Int, t4: Int, t5: Int, t6: Int, t7: Int, t8: Int,
      t9: Int, t10: Int, t11: Int, t12: Int, t13: Int, t14: Int, t15: Int, t16: Int,
      t17: Int, t18: Int, t19: Int, t20: Int, t21: Int, t22: Int, t23: Int): Int = {
    t1 + t2 + t3 + t4 + t5 + t6 + t7 + t8 + t9 + t10 +
      t11 + t12 + t13 + t14 + t15 + t16 + t17 + t18 + t19 + t20 + t21 + t22 + t23
  }
  // scalastyle:on argcount
}

class StrLen extends UnboundFunction {
  override def bind(inputType: StructType): BoundFunction = {
    for (field <- inputType.fields) {
      if (!field.dataType.isInstanceOf[StringType]) {
        throw new UnsupportedOperationException(
          "Expect StringType, but found " + field.dataType)
      }
    }
    new ScalarFunction[Int] {
      override def inputTypes(): Array[DataType] = Array[DataType](StringType)
      override def resultType(): DataType = DataTypes.IntegerType
      override def name(): String = "strlen"
      def invoke(str: String): Int = str.length
    }
  }

  override def description(): String = "strlen(string) -> int"

  override def name(): String = "strlen"
}<|MERGE_RESOLUTION|>--- conflicted
+++ resolved
@@ -412,107 +412,6 @@
     )
   }
 
-<<<<<<< HEAD
-  test("INVALID_FUNCTION_ARGUMENTS: invalid number of the function arguments") {
-    spark.udf.register("testFunc", (n: Int) => n.toString)
-    checkErrorClass(
-      exception = intercept[AnalysisException](
-        sql(s"SELECT testFunc(123, 123) as value")
-      ),
-      errorClass = "INVALID_FUNCTION_ARGUMENTS",
-      msg = "Invalid number of arguments for function testFunc. " +
-        "Expected: 1; Found: 2; line 1 pos 7",
-      sqlState = Some("22023")
-    )
-  }
-
-  test("INVALID_FUNCTION_ARGUMENTS: invalid function arguments number") {
-    checkErrorClass(
-      exception = intercept[AnalysisException](
-        sql(s"SELECT to_timestamp_ntz()")
-      ),
-      errorClass = "INVALID_FUNCTION_ARGUMENTS",
-      msg = "Invalid number of arguments for function to_timestamp_ntz. " +
-        "Expected: one of 1 and 2; Found: 0; line 1 pos 7",
-      sqlState = Some("22023")
-    )
-  }
-
-  test("INVALID_FUNCTION_ARGUMENTS: only accept one argument") {
-    checkErrorClass(
-      exception = intercept[AnalysisException](
-        sql(s"SELECT int('1', '2')")
-      ),
-      errorClass = "INVALID_FUNCTION_ARGUMENTS",
-      msg = "Invalid number of arguments for function int. " +
-        "It accepts only one argument; line 1 pos 7",
-      sqlState = Some("22023")
-    )
-  }
-
-  test("INVALID_FUNCTION_ARGUMENTS: invalid the second argument of the int type") {
-    checkErrorClass(
-      exception = intercept[AnalysisException](
-        sql(s"SELECT approx_count_distinct(1,1)")
-      ),
-      errorClass = "INVALID_FUNCTION_ARGUMENTS",
-      msg = "Invalid type of arguments for function approx_count_distinct. " +
-        "The second argument should be a double literal; line 1 pos 7",
-      sqlState = Some("22023")
-    )
-  }
-
-  test("INVALID_FUNCTION_ARGUMENTS: cannot process function input of the map type") {
-    withSQLConf(SQLConf.DEFAULT_CATALOG.key -> "testcat",
-      "spark.sql.catalog.testcat" -> classOf[InMemoryCatalog].getName) {
-      spark.sessionState.catalogManager.catalog("testcat")
-        .asInstanceOf[InMemoryCatalog]
-        .createFunction(Identifier.of(Array("ns"), "strlen"), new StrLen)
-      checkErrorClass(
-        exception = intercept[AnalysisException](
-          sql("SELECT testcat.ns.strlen(map('abc', 'abc'))")
-        ),
-        errorClass = "INVALID_FUNCTION_ARGUMENTS",
-        msg = "Invalid operation of arguments for function strlen. " +
-          "It cannot process input: (\"MAP<STRING, STRING>\"): Expect StringType, " +
-          "but found MapType(StringType,StringType,false); line 1 pos 7",
-        sqlState = Some("22023")
-      )
-      spark.sessionState.conf.unsetConf("spark.sql.catalog.testcat")
-    }
-  }
-
-  test("INVALID_FUNCTION_ARGUMENTS: invalid input type length of the v2Function") {
-    withSQLConf(SQLConf.DEFAULT_CATALOG.key -> "testcat",
-      "spark.sql.catalog.testcat" -> classOf[InMemoryCatalog].getName) {
-      spark.sessionState.catalogManager.catalog("testcat")
-      .asInstanceOf[InMemoryCatalog]
-        .createFunction(Identifier.of(Array("ns"), "strlen"), new StrLen)
-      checkErrorClass(
-        exception = intercept[AnalysisException](
-          sql("SELECT testcat.ns.strlen('abc','abc')")
-        ),
-        errorClass = "INVALID_FUNCTION_ARGUMENTS",
-        msg = "Invalid number of arguments for function strlen. " +
-          "There are 2 arguments but 1 parameters returned from 'inputTypes()'; line 1 pos 7",
-        sqlState = Some("22023")
-      )
-      spark.sessionState.conf.unsetConf("spark.sql.catalog.testcat")
-    }
-  }
-
-  test("INVALID_FUNCTION_ARGUMENTS: invalid the second argument of the string type") {
-    checkErrorClass(
-      exception = intercept[AnalysisException](
-        sql(s"SELECT first(1, '1')")
-      ),
-      errorClass = "INVALID_FUNCTION_ARGUMENTS",
-      msg = "Invalid type of arguments for function first. " +
-        "The second argument should be a boolean literal; line 1 pos 7",
-      sqlState = Some("22023")
-    )
-  }
-=======
   test("MISSING_COLUMN: SELECT distinct does not work correctly " +
     "if order by missing attribute") {
     checkAnswer(
@@ -575,7 +474,106 @@
       checkAnswer(sql("SELECT __auto_generated_subquery_name.i from (SELECT i FROM v)"), Row(1))
     }
   }
->>>>>>> 5056c6cc
+
+  test("INVALID_FUNCTION_ARGUMENTS: invalid number of the function arguments") {
+    spark.udf.register("testFunc", (n: Int) => n.toString)
+    checkErrorClass(
+      exception = intercept[AnalysisException](
+        sql(s"SELECT testFunc(123, 123) as value")
+      ),
+      errorClass = "INVALID_FUNCTION_ARGUMENTS",
+      msg = "Invalid number of arguments for function testFunc. " +
+        "Expected: 1; Found: 2; line 1 pos 7",
+      sqlState = Some("22023")
+    )
+  }
+
+  test("INVALID_FUNCTION_ARGUMENTS: invalid function arguments number") {
+    checkErrorClass(
+      exception = intercept[AnalysisException](
+        sql(s"SELECT to_timestamp_ntz()")
+      ),
+      errorClass = "INVALID_FUNCTION_ARGUMENTS",
+      msg = "Invalid number of arguments for function to_timestamp_ntz. " +
+        "Expected: one of 1 and 2; Found: 0; line 1 pos 7",
+      sqlState = Some("22023")
+    )
+  }
+
+  test("INVALID_FUNCTION_ARGUMENTS: only accept one argument") {
+    checkErrorClass(
+      exception = intercept[AnalysisException](
+        sql(s"SELECT int('1', '2')")
+      ),
+      errorClass = "INVALID_FUNCTION_ARGUMENTS",
+      msg = "Invalid number of arguments for function int. " +
+        "It accepts only one argument; line 1 pos 7",
+      sqlState = Some("22023")
+    )
+  }
+
+  test("INVALID_FUNCTION_ARGUMENTS: invalid the second argument of the int type") {
+    checkErrorClass(
+      exception = intercept[AnalysisException](
+        sql(s"SELECT approx_count_distinct(1,1)")
+      ),
+      errorClass = "INVALID_FUNCTION_ARGUMENTS",
+      msg = "Invalid type of arguments for function approx_count_distinct. " +
+        "The second argument should be a double literal; line 1 pos 7",
+      sqlState = Some("22023")
+    )
+  }
+
+  test("INVALID_FUNCTION_ARGUMENTS: cannot process function input of the map type") {
+    withSQLConf(SQLConf.DEFAULT_CATALOG.key -> "testcat",
+      "spark.sql.catalog.testcat" -> classOf[InMemoryCatalog].getName) {
+      spark.sessionState.catalogManager.catalog("testcat")
+        .asInstanceOf[InMemoryCatalog]
+        .createFunction(Identifier.of(Array("ns"), "strlen"), new StrLen)
+      checkErrorClass(
+        exception = intercept[AnalysisException](
+          sql("SELECT testcat.ns.strlen(map('abc', 'abc'))")
+        ),
+        errorClass = "INVALID_FUNCTION_ARGUMENTS",
+        msg = "Invalid operation of arguments for function strlen. " +
+          "It cannot process input: (\"MAP<STRING, STRING>\"): Expect StringType, " +
+          "but found MapType(StringType,StringType,false); line 1 pos 7",
+        sqlState = Some("22023")
+      )
+      spark.sessionState.conf.unsetConf("spark.sql.catalog.testcat")
+    }
+  }
+
+  test("INVALID_FUNCTION_ARGUMENTS: invalid input type length of the v2Function") {
+    withSQLConf(SQLConf.DEFAULT_CATALOG.key -> "testcat",
+      "spark.sql.catalog.testcat" -> classOf[InMemoryCatalog].getName) {
+      spark.sessionState.catalogManager.catalog("testcat")
+      .asInstanceOf[InMemoryCatalog]
+        .createFunction(Identifier.of(Array("ns"), "strlen"), new StrLen)
+      checkErrorClass(
+        exception = intercept[AnalysisException](
+          sql("SELECT testcat.ns.strlen('abc','abc')")
+        ),
+        errorClass = "INVALID_FUNCTION_ARGUMENTS",
+        msg = "Invalid number of arguments for function strlen. " +
+          "There are 2 arguments but 1 parameters returned from 'inputTypes()'; line 1 pos 7",
+        sqlState = Some("22023")
+      )
+      spark.sessionState.conf.unsetConf("spark.sql.catalog.testcat")
+    }
+  }
+
+  test("INVALID_FUNCTION_ARGUMENTS: invalid the second argument of the string type") {
+    checkErrorClass(
+      exception = intercept[AnalysisException](
+        sql(s"SELECT first(1, '1')")
+      ),
+      errorClass = "INVALID_FUNCTION_ARGUMENTS",
+      msg = "Invalid type of arguments for function first. " +
+        "The second argument should be a boolean literal; line 1 pos 7",
+      sqlState = Some("22023")
+    )
+  }
 }
 
 class MyCastToString extends SparkUserDefinedFunction(
