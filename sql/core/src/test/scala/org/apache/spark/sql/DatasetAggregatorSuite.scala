--- conflicted
+++ resolved
@@ -370,14 +370,14 @@
       Row(1, Row(Row(1, "a"), Row(1, "a"))) :: Row(2, Row(Row(2, "bc"), Row(2, "bc"))) :: Nil)
   }
 
-<<<<<<< HEAD
   test("SPARK-24598: sum throws exception instead of silently overflow") {
     val df1 = Seq(Long.MinValue, -10, Long.MaxValue).toDF("i")
     checkAnswer(df1.agg(sum($"i")), Row(-11))
     val df2 = Seq(Long.MinValue, -10, 8).toDF("i")
     val e = intercept[SparkException](df2.agg(sum($"i")).collect())
     assert(e.getCause.isInstanceOf[ArithmeticException])
-=======
+  }
+
   test("SPARK-24569: Aggregator with output type Option[Boolean] creates column of type Row") {
     val df = Seq(
       OptionBooleanData("bob", Some(true)),
@@ -401,6 +401,5 @@
 
     assert(grouped.schema == df.schema)
     checkDataset(grouped.as[OptionBooleanData], OptionBooleanData("bob", Some(true)))
->>>>>>> 9549a281
   }
 }