--- conflicted
+++ resolved
@@ -294,7 +294,18 @@
     assert(df.groupBy($"j").agg(RowAgg.toColumn as "agg1").columns.last == "agg1")
   }
 
-<<<<<<< HEAD
+  test("SPARK-15814 Aggregator can return null result") {
+    val ds = Seq(AggData(1, "one"), AggData(2, "two")).toDS()
+    checkDatasetUnorderly(
+      ds.groupByKey(_.a).agg(NullResultAgg.toColumn),
+      1 -> AggData(1, "one"), 2 -> null)
+  }
+
+  test("SPARK-16100: use Map as the buffer type of Aggregator") {
+    val ds = Seq(1, 2, 3).toDS()
+    checkDataset(ds.select(MapTypeBufferAgg.toColumn), 1)
+  }
+
   test("spark-15204 improve nullability inference for Aggregator") {
     val ds1 = Seq(1, 3, 2, 5).toDS()
     assert(ds1.select(typed.sum((i: Int) => i)).schema.head.nullable === false)
@@ -302,17 +313,5 @@
     assert(ds2.groupByKey(_.b).agg(SeqAgg.toColumn).schema(1).nullable === true)
     val ds3 = sql("SELECT 'Some String' AS b, 1279869254 AS a").as[AggData]
     assert(ds3.groupByKey(_.a).agg(NameAgg.toColumn).schema(1).nullable === true)
-=======
-  test("SPARK-15814 Aggregator can return null result") {
-    val ds = Seq(AggData(1, "one"), AggData(2, "two")).toDS()
-    checkDatasetUnorderly(
-      ds.groupByKey(_.a).agg(NullResultAgg.toColumn),
-      1 -> AggData(1, "one"), 2 -> null)
-  }
-
-  test("SPARK-16100: use Map as the buffer type of Aggregator") {
-    val ds = Seq(1, 2, 3).toDS()
-    checkDataset(ds.select(MapTypeBufferAgg.toColumn), 1)
->>>>>>> 3000b4b2
   }
 }