/*
 * Licensed to the Apache Software Foundation (ASF) under one or more
 * contributor license agreements.  See the NOTICE file distributed with
 * this work for additional information regarding copyright ownership.
 * The ASF licenses this file to You under the Apache License, Version 2.0
 * (the "License"); you may not use this file except in compliance with
 * the License.  You may obtain a copy of the License at
 *
 *    http://www.apache.org/licenses/LICENSE-2.0
 *
 * Unless required by applicable law or agreed to in writing, software
 * distributed under the License is distributed on an "AS IS" BASIS,
 * WITHOUT WARRANTIES OR CONDITIONS OF ANY KIND, either express or implied.
 * See the License for the specific language governing permissions and
 * limitations under the License.
 */

package org.apache.spark.sql.execution.datasources.parquet

import java.nio.file.{Files, Paths, StandardCopyOption}
import java.sql.{Date, Timestamp}
import java.time._
import java.util.Locale

import scala.collection.JavaConverters._
import scala.collection.mutable
import scala.reflect.ClassTag
import scala.reflect.runtime.universe.TypeTag

import org.apache.hadoop.conf.Configuration
import org.apache.hadoop.fs.{FileSystem, Path}
import org.apache.hadoop.mapreduce.{JobContext, TaskAttemptContext}
import org.apache.parquet.HadoopReadOptions
import org.apache.parquet.column.{Encoding, ParquetProperties}
import org.apache.parquet.example.data.{Group, GroupWriter}
import org.apache.parquet.example.data.simple.SimpleGroup
import org.apache.parquet.hadoop._
import org.apache.parquet.hadoop.api.WriteSupport
import org.apache.parquet.hadoop.api.WriteSupport.WriteContext
import org.apache.parquet.hadoop.metadata.CompressionCodecName
import org.apache.parquet.hadoop.util.HadoopInputFile
import org.apache.parquet.io.api.RecordConsumer
import org.apache.parquet.schema.{MessageType, MessageTypeParser}

import org.apache.spark.{SPARK_VERSION_SHORT, SparkException, SparkUpgradeException}
import org.apache.spark.sql._
import org.apache.spark.sql.catalyst.{InternalRow, ScalaReflection}
import org.apache.spark.sql.catalyst.expressions.{GenericInternalRow, UnsafeRow}
import org.apache.spark.sql.catalyst.util.{DateTimeTestUtils, DateTimeUtils}
import org.apache.spark.sql.execution.datasources.SQLHadoopMapReduceCommitProtocol
import org.apache.spark.sql.functions._
import org.apache.spark.sql.internal.SQLConf
import org.apache.spark.sql.internal.SQLConf.LegacyBehaviorPolicy._
import org.apache.spark.sql.test.SharedSparkSession
import org.apache.spark.sql.types._
import org.apache.spark.unsafe.types.UTF8String

// Write support class for nested groups: ParquetWriter initializes GroupWriteSupport
// with an empty configuration (it is after all not intended to be used in this way?)
// and members are private so we need to make our own in order to pass the schema
// to the writer.
private[parquet] class TestGroupWriteSupport(schema: MessageType) extends WriteSupport[Group] {
  var groupWriter: GroupWriter = null

  override def prepareForWrite(recordConsumer: RecordConsumer): Unit = {
    groupWriter = new GroupWriter(recordConsumer, schema)
  }

  override def init(configuration: Configuration): WriteContext = {
    new WriteContext(schema, new java.util.HashMap[String, String]())
  }

  override def write(record: Group): Unit = {
    groupWriter.write(record)
  }
}

/**
 * A test suite that tests basic Parquet I/O.
 */
class ParquetIOSuite extends QueryTest with ParquetTest with SharedSparkSession {
  import testImplicits._

  /**
   * Writes `data` to a Parquet file, reads it back and check file contents.
   */
  protected def checkParquetFile[T <: Product : ClassTag: TypeTag](data: Seq[T]): Unit = {
    withParquetDataFrame(data)(r => checkAnswer(r, data.map(Row.fromTuple)))
  }

  test("basic data types (without binary)") {
    val data = (1 to 4).map { i =>
      (i % 2 == 0, i, i.toLong, i.toFloat, i.toDouble)
    }
    checkParquetFile(data)
  }

  test("raw binary") {
    val data = (1 to 4).map(i => Tuple1(Array.fill(3)(i.toByte)))
    withParquetDataFrame(data) { df =>
      assertResult(data.map(_._1.mkString(",")).sorted) {
        df.collect().map(_.getAs[Array[Byte]](0).mkString(",")).sorted
      }
    }
  }

  test("SPARK-11694 Parquet logical types are not being tested properly") {
    val parquetSchema = MessageTypeParser.parseMessageType(
      """message root {
        |  required int32 a(INT_8);
        |  required int32 b(INT_16);
        |  required int32 c(DATE);
        |  required int32 d(DECIMAL(1,0));
        |  required int64 e(DECIMAL(10,0));
        |  required binary f(UTF8);
        |  required binary g(ENUM);
        |  required binary h(DECIMAL(32,0));
        |  required fixed_len_byte_array(32) i(DECIMAL(32,0));
        |  required int64 j(TIMESTAMP_MILLIS);
        |  required int64 k(TIMESTAMP_MICROS);
        |}
      """.stripMargin)

    val expectedSparkTypes = Seq(ByteType, ShortType, DateType, DecimalType(1, 0),
      DecimalType(10, 0), StringType, StringType, DecimalType(32, 0), DecimalType(32, 0),
      TimestampType, TimestampType)

    withTempPath { location =>
      val path = new Path(location.getCanonicalPath)
      val conf = spark.sessionState.newHadoopConf()
      writeMetadata(parquetSchema, path, conf)
      readParquetFile(path.toString)(df => {
        val sparkTypes = df.schema.map(_.dataType)
        assert(sparkTypes === expectedSparkTypes)
      })
    }
  }

  test("string") {
    val data = (1 to 4).map(i => Tuple1(i.toString))
    // Property spark.sql.parquet.binaryAsString shouldn't affect Parquet files written by Spark SQL
    // as we store Spark SQL schema in the extra metadata.
    withSQLConf(SQLConf.PARQUET_BINARY_AS_STRING.key -> "false")(checkParquetFile(data))
    withSQLConf(SQLConf.PARQUET_BINARY_AS_STRING.key -> "true")(checkParquetFile(data))
  }

  testStandardAndLegacyModes("fixed-length decimals") {
    def makeDecimalRDD(decimal: DecimalType): DataFrame = {
      spark
        .range(1000)
        // Parquet doesn't allow column names with spaces, have to add an alias here.
        // Minus 500 here so that negative decimals are also tested.
        .select((('id - 500) / 100.0) cast decimal as 'dec)
        .coalesce(1)
    }

    val combinations = Seq((5, 2), (1, 0), (1, 1), (18, 10), (18, 17), (19, 0), (38, 37))
    for ((precision, scale) <- combinations) {
      withTempPath { dir =>
        val data = makeDecimalRDD(DecimalType(precision, scale))
        data.write.parquet(dir.getCanonicalPath)
        readParquetFile(dir.getCanonicalPath) { df => {
          checkAnswer(df, data.collect().toSeq)
        }}
      }
    }
  }

  test("date type") {
    def makeDateRDD(): DataFrame =
      sparkContext
        .parallelize(0 to 1000)
        .map(i => Tuple1(DateTimeUtils.toJavaDate(i)))
        .toDF()
        .select($"_1")

    withTempPath { dir =>
      val data = makeDateRDD()
      data.write.parquet(dir.getCanonicalPath)
      readParquetFile(dir.getCanonicalPath) { df =>
        checkAnswer(df, data.collect().toSeq)
      }
    }
  }

  testStandardAndLegacyModes("map") {
    val data = (1 to 4).map(i => Tuple1(Map(i -> s"val_$i")))
    checkParquetFile(data)
  }

  testStandardAndLegacyModes("array") {
    val data = (1 to 4).map(i => Tuple1(Seq(i, i + 1)))
    checkParquetFile(data)
  }

  testStandardAndLegacyModes("array and double") {
    val data = (1 to 4).map(i => (i.toDouble, Seq(i.toDouble, (i + 1).toDouble)))
    checkParquetFile(data)
  }

  testStandardAndLegacyModes("struct") {
    val data = (1 to 4).map(i => Tuple1((i, s"val_$i")))
    withParquetDataFrame(data) { df =>
      // Structs are converted to `Row`s
      checkAnswer(df, data.map { case Tuple1(struct) =>
        Row(Row(struct.productIterator.toSeq: _*))
      })
    }
  }

  testStandardAndLegacyModes("array of struct") {
    val data = (1 to 4).map { i =>
      Tuple1(
        Seq(
          Tuple1(s"1st_val_$i"),
          Tuple1(s"2nd_val_$i")
        )
      )
    }
    withParquetDataFrame(data) { df =>
      // Structs are converted to `Row`s
      checkAnswer(df, data.map { case Tuple1(array) =>
        Row(array.map(struct => Row(struct.productIterator.toSeq: _*)))
      })
    }
  }

  testStandardAndLegacyModes("array of nested struct") {
    val data = (1 to 4).map { i =>
      Tuple1(
        Seq(
          Tuple1(
            Tuple1(s"1st_val_$i")),
          Tuple1(
            Tuple1(s"2nd_val_$i"))
        )
      )
    }
    withParquetDataFrame(data) { df =>
      // Structs are converted to `Row`s
      checkAnswer(df, data.map { case Tuple1(array) =>
        Row(array.map { case Tuple1(Tuple1(str)) => Row(Row(str))})
      })
    }
  }

  testStandardAndLegacyModes("nested struct with array of array as field") {
    val data = (1 to 4).map(i => Tuple1((i, Seq(Seq(s"val_$i")))))
    withParquetDataFrame(data) { df =>
      // Structs are converted to `Row`s
      checkAnswer(df, data.map { case Tuple1(struct) =>
        Row(Row(struct.productIterator.toSeq: _*))
      })
    }
  }

  testStandardAndLegacyModes("nested map with struct as key type") {
    val data = (1 to 4).map { i =>
      Tuple1(
        Map(
          (i, s"kA_$i") -> s"vA_$i",
          (i, s"kB_$i") -> s"vB_$i"
        )
      )
    }
    withParquetDataFrame(data) { df =>
      // Structs are converted to `Row`s
      checkAnswer(df, data.map { case Tuple1(m) =>
        Row(m.map { case (k, v) => Row(k.productIterator.toSeq: _*) -> v })
      })
    }
  }

  testStandardAndLegacyModes("nested map with struct as value type") {
    val data = (1 to 4).map { i =>
      Tuple1(
        Map(
          s"kA_$i" -> ((i, s"vA_$i")),
          s"kB_$i" -> ((i, s"vB_$i"))
        )
      )
    }
    withParquetDataFrame(data) { df =>
      // Structs are converted to `Row`s
      checkAnswer(df, data.map { case Tuple1(m) =>
        Row(m.mapValues(struct => Row(struct.productIterator.toSeq: _*)))
      })
    }
  }

  test("nulls") {
    val allNulls = (
      null.asInstanceOf[java.lang.Boolean],
      null.asInstanceOf[Integer],
      null.asInstanceOf[java.lang.Long],
      null.asInstanceOf[java.lang.Float],
      null.asInstanceOf[java.lang.Double])

    withParquetDataFrame(allNulls :: Nil) { df =>
      val rows = df.collect()
      assert(rows.length === 1)
      assert(rows.head === Row(Seq.fill(5)(null): _*))
    }
  }

  test("nones") {
    val allNones = (
      None.asInstanceOf[Option[Int]],
      None.asInstanceOf[Option[Long]],
      None.asInstanceOf[Option[String]])

    withParquetDataFrame(allNones :: Nil) { df =>
      val rows = df.collect()
      assert(rows.length === 1)
      assert(rows.head === Row(Seq.fill(3)(null): _*))
    }
  }

  test("SPARK-10113 Support for unsigned Parquet logical types") {
    val parquetSchema = MessageTypeParser.parseMessageType(
      """message root {
        |  required int32 c(UINT_32);
        |}
      """.stripMargin)

    withTempPath { location =>
      val path = new Path(location.getCanonicalPath)
      val conf = spark.sessionState.newHadoopConf()
      writeMetadata(parquetSchema, path, conf)
      val errorMessage = intercept[Throwable] {
        spark.read.parquet(path.toString).printSchema()
      }.toString
      assert(errorMessage.contains("Parquet type not supported"))
    }
  }

  test("SPARK-11692 Support for Parquet logical types, JSON and BSON (embedded types)") {
    val parquetSchema = MessageTypeParser.parseMessageType(
      """message root {
        |  required binary a(JSON);
        |  required binary b(BSON);
        |}
      """.stripMargin)

    val expectedSparkTypes = Seq(StringType, BinaryType)

    withTempPath { location =>
      val path = new Path(location.getCanonicalPath)
      val conf = spark.sessionState.newHadoopConf()
      writeMetadata(parquetSchema, path, conf)
      val sparkTypes = spark.read.parquet(path.toString).schema.map(_.dataType)
      assert(sparkTypes === expectedSparkTypes)
    }
  }

  test("compression codec") {
    val hadoopConf = spark.sessionState.newHadoopConf()
    def compressionCodecFor(path: String, codecName: String): String = {
      val codecs = for {
        footer <- readAllFootersWithoutSummaryFiles(new Path(path), hadoopConf)
        block <- footer.getParquetMetadata.getBlocks.asScala
        column <- block.getColumns.asScala
      } yield column.getCodec.name()

      assert(codecs.distinct === Seq(codecName))
      codecs.head
    }

    val data = (0 until 10).map(i => (i, i.toString))

    def checkCompressionCodec(codec: CompressionCodecName): Unit = {
      withSQLConf(SQLConf.PARQUET_COMPRESSION.key -> codec.name()) {
        withParquetFile(data) { path =>
          assertResult(spark.conf.get(SQLConf.PARQUET_COMPRESSION).toUpperCase(Locale.ROOT)) {
            compressionCodecFor(path, codec.name())
          }
        }
      }
    }

    // Checks default compression codec
    checkCompressionCodec(
      CompressionCodecName.fromConf(spark.conf.get(SQLConf.PARQUET_COMPRESSION)))

    checkCompressionCodec(CompressionCodecName.UNCOMPRESSED)
    checkCompressionCodec(CompressionCodecName.GZIP)
    checkCompressionCodec(CompressionCodecName.SNAPPY)
  }

  test("read raw Parquet file") {
    def makeRawParquetFile(path: Path): Unit = {
      val schema = MessageTypeParser.parseMessageType(
        """
          |message root {
          |  required boolean _1;
          |  required int32   _2;
          |  required int64   _3;
          |  required float   _4;
          |  required double  _5;
          |}
        """.stripMargin)

      val testWriteSupport = new TestGroupWriteSupport(schema)
      /**
       * Provide a builder for constructing a parquet writer - after PARQUET-248 directly
       * constructing the writer is deprecated and should be done through a builder. The default
       * builders include Avro - but for raw Parquet writing we must create our own builder.
       */
      class ParquetWriterBuilder() extends
          ParquetWriter.Builder[Group, ParquetWriterBuilder](path) {
        override def getWriteSupport(conf: Configuration) = testWriteSupport

        override def self() = this
      }

      val writer = new ParquetWriterBuilder().build()

      (0 until 10).foreach { i =>
        val record = new SimpleGroup(schema)
        record.add(0, i % 2 == 0)
        record.add(1, i)
        record.add(2, i.toLong)
        record.add(3, i.toFloat)
        record.add(4, i.toDouble)
        writer.write(record)
      }

      writer.close()
    }

    withTempDir { dir =>
      val path = new Path(dir.toURI.toString, "part-r-0.parquet")
      makeRawParquetFile(path)
      readParquetFile(path.toString) { df =>
        checkAnswer(df, (0 until 10).map { i =>
          Row(i % 2 == 0, i, i.toLong, i.toFloat, i.toDouble) })
      }
    }
  }

  test("write metadata") {
    val hadoopConf = spark.sessionState.newHadoopConf()
    withTempPath { file =>
      val path = new Path(file.toURI.toString)
      val fs = FileSystem.getLocal(hadoopConf)
      val schema = StructType.fromAttributes(ScalaReflection.attributesFor[(Int, String)])
      writeMetadata(schema, path, hadoopConf)

      assert(fs.exists(new Path(path, ParquetFileWriter.PARQUET_COMMON_METADATA_FILE)))
      assert(fs.exists(new Path(path, ParquetFileWriter.PARQUET_METADATA_FILE)))

      val expectedSchema = new SparkToParquetSchemaConverter().convert(schema)
      val actualSchema = readFooter(path, hadoopConf).getFileMetaData.getSchema

      actualSchema.checkContains(expectedSchema)
      expectedSchema.checkContains(actualSchema)
    }
  }

  test("save - overwrite") {
    withParquetFile((1 to 10).map(i => (i, i.toString))) { file =>
      val newData = (11 to 20).map(i => (i, i.toString))
      newData.toDF().write.format("parquet").mode(SaveMode.Overwrite).save(file)
      readParquetFile(file) { df =>
        checkAnswer(df, newData.map(Row.fromTuple))
      }
    }
  }

  test("save - ignore") {
    val data = (1 to 10).map(i => (i, i.toString))
    withParquetFile(data) { file =>
      val newData = (11 to 20).map(i => (i, i.toString))
      newData.toDF().write.format("parquet").mode(SaveMode.Ignore).save(file)
      readParquetFile(file) { df =>
        checkAnswer(df, data.map(Row.fromTuple))
      }
    }
  }

  test("save - throw") {
    val data = (1 to 10).map(i => (i, i.toString))
    withParquetFile(data) { file =>
      val newData = (11 to 20).map(i => (i, i.toString))
      val errorMessage = intercept[Throwable] {
        newData.toDF().write.format("parquet").mode(SaveMode.ErrorIfExists).save(file)
      }.getMessage
      assert(errorMessage.contains("already exists"))
    }
  }

  test("save - append") {
    val data = (1 to 10).map(i => (i, i.toString))
    withParquetFile(data) { file =>
      val newData = (11 to 20).map(i => (i, i.toString))
      newData.toDF().write.format("parquet").mode(SaveMode.Append).save(file)
      readParquetFile(file) { df =>
        checkAnswer(df, (data ++ newData).map(Row.fromTuple))
      }
    }
  }

  test("SPARK-6315 regression test") {
    // Spark 1.1 and prior versions write Spark schema as case class string into Parquet metadata.
    // This has been deprecated by JSON format since 1.2.  Notice that, 1.3 further refactored data
    // types API, and made StructType.fields an array.  This makes the result of StructType.toString
    // different from prior versions: there's no "Seq" wrapping the fields part in the string now.
    val sparkSchema =
      "StructType(Seq(StructField(a,BooleanType,false),StructField(b,IntegerType,false)))"

    // The Parquet schema is intentionally made different from the Spark schema.  Because the new
    // Parquet data source simply falls back to the Parquet schema once it fails to parse the Spark
    // schema.  By making these two different, we are able to assert the old style case class string
    // is parsed successfully.
    val parquetSchema = MessageTypeParser.parseMessageType(
      """message root {
        |  required int32 c;
        |}
      """.stripMargin)

    withTempPath { location =>
      val extraMetadata = Map(ParquetReadSupport.SPARK_METADATA_KEY -> sparkSchema.toString)
      val path = new Path(location.getCanonicalPath)
      val conf = spark.sessionState.newHadoopConf()
      writeMetadata(parquetSchema, path, conf, extraMetadata)

      readParquetFile(path.toString) { df =>
        assertResult(df.schema) {
          StructType(
            StructField("a", BooleanType, nullable = true) ::
              StructField("b", IntegerType, nullable = true) ::
              Nil)
        }
      }
    }
  }

  test("SPARK-8121: spark.sql.parquet.output.committer.class shouldn't be overridden") {
    withSQLConf(SQLConf.FILE_COMMIT_PROTOCOL_CLASS.key ->
        classOf[SQLHadoopMapReduceCommitProtocol].getCanonicalName) {
      val extraOptions = Map(
        SQLConf.OUTPUT_COMMITTER_CLASS.key -> classOf[ParquetOutputCommitter].getCanonicalName,
        SQLConf.PARQUET_OUTPUT_COMMITTER_CLASS.key ->
          classOf[JobCommitFailureParquetOutputCommitter].getCanonicalName
      )
      withTempPath { dir =>
        val message = intercept[SparkException] {
          spark.range(0, 1).write.options(extraOptions).parquet(dir.getCanonicalPath)
        }.getCause.getMessage
        assert(message === "Intentional exception for testing purposes")
      }
    }
  }

  test("SPARK-6330 regression test") {
    // In 1.3.0, save to fs other than file: without configuring core-site.xml would get:
    // IllegalArgumentException: Wrong FS: hdfs://..., expected: file:///
    intercept[Throwable] {
      spark.read.parquet("file:///nonexistent")
    }
    val errorMessage = intercept[Throwable] {
      spark.read.parquet("hdfs://nonexistent")
    }.toString
    assert(errorMessage.contains("UnknownHostException"))
  }

  test("SPARK-7837 Do not close output writer twice when commitTask() fails") {
    withSQLConf(SQLConf.FILE_COMMIT_PROTOCOL_CLASS.key ->
        classOf[SQLHadoopMapReduceCommitProtocol].getCanonicalName) {
      // Using a output committer that always fail when committing a task, so that both
      // `commitTask()` and `abortTask()` are invoked.
      val extraOptions = Map[String, String](
        SQLConf.PARQUET_OUTPUT_COMMITTER_CLASS.key ->
          classOf[TaskCommitFailureParquetOutputCommitter].getCanonicalName
      )

      // Before fixing SPARK-7837, the following code results in an NPE because both
      // `commitTask()` and `abortTask()` try to close output writers.

      withTempPath { dir =>
        val m1 = intercept[SparkException] {
          spark.range(1).coalesce(1).write.options(extraOptions).parquet(dir.getCanonicalPath)
        }.getCause.getMessage
        assert(m1.contains("Intentional exception for testing purposes"))
      }

      withTempPath { dir =>
        val m2 = intercept[SparkException] {
          val df = spark.range(1).select('id as 'a, 'id as 'b).coalesce(1)
          df.write.partitionBy("a").options(extraOptions).parquet(dir.getCanonicalPath)
        }.getCause.getMessage
        assert(m2.contains("Intentional exception for testing purposes"))
      }
    }
  }

  test("SPARK-11044 Parquet writer version fixed as version1 ") {
    withSQLConf(SQLConf.FILE_COMMIT_PROTOCOL_CLASS.key ->
        classOf[SQLHadoopMapReduceCommitProtocol].getCanonicalName) {
      // For dictionary encoding, Parquet changes the encoding types according to its writer
      // version. So, this test checks one of the encoding types in order to ensure that
      // the file is written with writer version2.
      val extraOptions = Map[String, String](
        // Write a Parquet file with writer version2.
        ParquetOutputFormat.WRITER_VERSION -> ParquetProperties.WriterVersion.PARQUET_2_0.toString,
        // By default, dictionary encoding is enabled from Parquet 1.2.0 but
        // it is enabled just in case.
        ParquetOutputFormat.ENABLE_DICTIONARY -> "true"
      )

      val hadoopConf = spark.sessionState.newHadoopConfWithOptions(extraOptions)

      withSQLConf(ParquetOutputFormat.JOB_SUMMARY_LEVEL -> "ALL") {
        withTempPath { dir =>
          val path = s"${dir.getCanonicalPath}/part-r-0.parquet"
          spark.range(1 << 16).selectExpr("(id % 4) AS i")
            .coalesce(1).write.options(extraOptions).mode("overwrite").parquet(path)

          val blockMetadata = readFooter(new Path(path), hadoopConf).getBlocks.asScala.head
          val columnChunkMetadata = blockMetadata.getColumns.asScala.head

          // If the file is written with version2, this should include
          // Encoding.RLE_DICTIONARY type. For version1, it is Encoding.PLAIN_DICTIONARY
          assert(columnChunkMetadata.getEncodings.contains(Encoding.RLE_DICTIONARY))
        }
      }
    }
  }

  test("null and non-null strings") {
    // Create a dataset where the first values are NULL and then some non-null values. The
    // number of non-nulls needs to be bigger than the ParquetReader batch size.
    val data: Dataset[String] = spark.range(200).map (i =>
      if (i < 150) null
      else "a"
    )
    val df = data.toDF("col")
    assert(df.agg("col" -> "count").collect().head.getLong(0) == 50)

    withTempPath { dir =>
      val path = s"${dir.getCanonicalPath}/data"
      df.write.parquet(path)

      readParquetFile(path) { df2 =>
        assert(df2.agg("col" -> "count").collect().head.getLong(0) == 50)
      }
    }
  }

  test("read dictionary encoded decimals written as INT32") {
    withAllParquetReaders {
      checkAnswer(
        // Decimal column in this file is encoded using plain dictionary
        readResourceParquetFile("test-data/dec-in-i32.parquet"),
        spark.range(1 << 4).select('id % 10 cast DecimalType(5, 2) as 'i32_dec))
    }
  }

  test("read dictionary encoded decimals written as INT64") {
    withAllParquetReaders {
      checkAnswer(
        // Decimal column in this file is encoded using plain dictionary
        readResourceParquetFile("test-data/dec-in-i64.parquet"),
        spark.range(1 << 4).select('id % 10 cast DecimalType(10, 2) as 'i64_dec))
    }
  }

  test("read dictionary encoded decimals written as FIXED_LEN_BYTE_ARRAY") {
    withAllParquetReaders {
      checkAnswer(
        // Decimal column in this file is encoded using plain dictionary
        readResourceParquetFile("test-data/dec-in-fixed-len.parquet"),
        spark.range(1 << 4).select('id % 10 cast DecimalType(10, 2) as 'fixed_len_dec))
    }
  }

  test("read dictionary and plain encoded timestamp_millis written as INT64") {
    withAllParquetReaders {
      checkAnswer(
        // timestamp column in this file is encoded using combination of plain
        // and dictionary encodings.
        readResourceParquetFile("test-data/timemillis-in-i64.parquet"),
        (1 to 3).map(i => Row(new java.sql.Timestamp(10))))
    }
  }

  test("SPARK-12589 copy() on rows returned from reader works for strings") {
    withTempPath { dir =>
      val data = (1, "abc") ::(2, "helloabcde") :: Nil
      data.toDF().write.parquet(dir.getCanonicalPath)
      var hash1: Int = 0
      var hash2: Int = 0
      (false :: true :: Nil).foreach { v =>
        withSQLConf(SQLConf.PARQUET_VECTORIZED_READER_ENABLED.key -> v.toString) {
          val df = spark.read.parquet(dir.getCanonicalPath)
          val rows = df.queryExecution.toRdd.map(_.copy()).collect()
          val unsafeRows = rows.map(_.asInstanceOf[UnsafeRow])
          if (!v) {
            hash1 = unsafeRows(0).hashCode()
            hash2 = unsafeRows(1).hashCode()
          } else {
            assert(hash1 == unsafeRows(0).hashCode())
            assert(hash2 == unsafeRows(1).hashCode())
          }
        }
      }
    }
  }

  test("VectorizedParquetRecordReader - direct path read") {
    val data = (0 to 10).map(i => (i, (i + 'a').toChar.toString))
    withTempPath { dir =>
      spark.createDataFrame(data).repartition(1).write.parquet(dir.getCanonicalPath)
      val file = SpecificParquetRecordReaderBase.listDirectory(dir).get(0);
      {
        val conf = sqlContext.conf
        val reader = new VectorizedParquetRecordReader(
          conf.offHeapColumnVectorEnabled, conf.parquetVectorizedReaderBatchSize)
        try {
          reader.initialize(file, null)
          val result = mutable.ArrayBuffer.empty[(Int, String)]
          while (reader.nextKeyValue()) {
            val row = reader.getCurrentValue.asInstanceOf[InternalRow]
            val v = (row.getInt(0), row.getString(1))
            result += v
          }
          assert(data.toSet == result.toSet)
        } finally {
          reader.close()
        }
      }

      // Project just one column
      {
        val conf = sqlContext.conf
        val reader = new VectorizedParquetRecordReader(
          conf.offHeapColumnVectorEnabled, conf.parquetVectorizedReaderBatchSize)
        try {
          reader.initialize(file, ("_2" :: Nil).asJava)
          val result = mutable.ArrayBuffer.empty[(String)]
          while (reader.nextKeyValue()) {
            val row = reader.getCurrentValue.asInstanceOf[InternalRow]
            result += row.getString(0)
          }
          assert(data.map(_._2).toSet == result.toSet)
        } finally {
          reader.close()
        }
      }

      // Project columns in opposite order
      {
        val conf = sqlContext.conf
        val reader = new VectorizedParquetRecordReader(
          conf.offHeapColumnVectorEnabled, conf.parquetVectorizedReaderBatchSize)
        try {
          reader.initialize(file, ("_2" :: "_1" :: Nil).asJava)
          val result = mutable.ArrayBuffer.empty[(String, Int)]
          while (reader.nextKeyValue()) {
            val row = reader.getCurrentValue.asInstanceOf[InternalRow]
            val v = (row.getString(0), row.getInt(1))
            result += v
          }
          assert(data.map { x => (x._2, x._1) }.toSet == result.toSet)
        } finally {
          reader.close()
        }
      }

      // Empty projection
      {
        val conf = sqlContext.conf
        val reader = new VectorizedParquetRecordReader(
          conf.offHeapColumnVectorEnabled, conf.parquetVectorizedReaderBatchSize)
        try {
          reader.initialize(file, List[String]().asJava)
          var result = 0
          while (reader.nextKeyValue()) {
            result += 1
          }
          assert(result == data.length)
        } finally {
          reader.close()
        }
      }
    }
  }

  test("VectorizedParquetRecordReader - partition column types") {
    withTempPath { dir =>
      Seq(1).toDF().repartition(1).write.parquet(dir.getCanonicalPath)

      val dataTypes =
        Seq(StringType, BooleanType, ByteType, ShortType, IntegerType, LongType,
          FloatType, DoubleType, DecimalType(25, 5), DateType, TimestampType)

      val constantValues =
        Seq(
          UTF8String.fromString("a string"),
          true,
          1.toByte,
          2.toShort,
          3,
          Long.MaxValue,
          0.25.toFloat,
          0.75D,
          Decimal("1234.23456"),
          DateTimeUtils.fromJavaDate(java.sql.Date.valueOf("2015-01-01")),
          DateTimeUtils.fromJavaTimestamp(java.sql.Timestamp.valueOf("2015-01-01 23:50:59.123")))

      dataTypes.zip(constantValues).foreach { case (dt, v) =>
        val schema = StructType(StructField("pcol", dt) :: Nil)
        val conf = sqlContext.conf
        val vectorizedReader = new VectorizedParquetRecordReader(
          conf.offHeapColumnVectorEnabled, conf.parquetVectorizedReaderBatchSize)
        val partitionValues = new GenericInternalRow(Array(v))
        val file = SpecificParquetRecordReaderBase.listDirectory(dir).get(0)

        try {
          vectorizedReader.initialize(file, null)
          vectorizedReader.initBatch(schema, partitionValues)
          vectorizedReader.nextKeyValue()
          val row = vectorizedReader.getCurrentValue.asInstanceOf[InternalRow]

          // Use `GenericMutableRow` by explicitly copying rather than `ColumnarBatch`
          // in order to use get(...) method which is not implemented in `ColumnarBatch`.
          val actual = row.copy().get(1, dt)
          val expected = v
          assert(actual == expected)
        } finally {
          vectorizedReader.close()
        }
      }
    }
  }

  test("SPARK-18433: Improve DataSource option keys to be more case-insensitive") {
    withSQLConf(SQLConf.PARQUET_COMPRESSION.key -> "snappy") {
      val option = new ParquetOptions(Map("Compression" -> "uncompressed"), spark.sessionState.conf)
      assert(option.compressionCodecClassName == "UNCOMPRESSED")
    }
  }

  test("SPARK-23173 Writing a file with data converted from JSON with and incorrect user schema") {
    withTempPath { file =>
      val jsonData =
        """{
        |  "a": 1,
        |  "c": "foo"
        |}
        |""".stripMargin
      val jsonSchema = new StructType()
        .add("a", LongType, nullable = false)
        .add("b", StringType, nullable = false)
        .add("c", StringType, nullable = false)
      spark.range(1).select(from_json(lit(jsonData), jsonSchema) as "input")
        .write.parquet(file.getAbsolutePath)
      checkAnswer(spark.read.parquet(file.getAbsolutePath), Seq(Row(Row(1, null, "foo"))))
    }
  }

  private def getMetaData(dir: java.io.File): Map[String, String] = {
    val file = SpecificParquetRecordReaderBase.listDirectory(dir).get(0)
    val conf = new Configuration()
    val hadoopInputFile = HadoopInputFile.fromPath(new Path(file), conf)
    val parquetReadOptions = HadoopReadOptions.builder(conf).build()
    val m = ParquetFileReader.open(hadoopInputFile, parquetReadOptions)
    val metadata = try {
      m.getFileMetaData.getKeyValueMetaData
    } finally {
      m.close()
    }
    metadata.asScala.toMap
  }

  test("Write Spark version into Parquet metadata") {
    withTempPath { dir =>
      spark.range(1).repartition(1).write.parquet(dir.getAbsolutePath)
      assert(getMetaData(dir)(SPARK_VERSION_METADATA_KEY) === SPARK_VERSION_SHORT)
    }
  }

  // It generates input files for the test below:
  // "SPARK-31159: compatibility with Spark 2.4 in reading dates/timestamps"
  ignore("SPARK-31806: generate test files for checking compatibility with Spark 2.4") {
    val resourceDir = "sql/core/src/test/resources/test-data"
    val version = "2_4_5"
    val N = 8
    def save(
        in: Seq[(String, String)],
        t: String,
        dstFile: String,
        options: Map[String, String] = Map.empty): Unit = {
      withTempDir { dir =>
        in.toDF("dict", "plain")
          .select($"dict".cast(t), $"plain".cast(t))
          .repartition(1)
          .write
          .mode("overwrite")
          .options(options)
          .parquet(dir.getCanonicalPath)
        Files.copy(
          dir.listFiles().filter(_.getName.endsWith(".snappy.parquet")).head.toPath,
          Paths.get(resourceDir, dstFile),
          StandardCopyOption.REPLACE_EXISTING)
      }
    }
    DateTimeTestUtils.withDefaultTimeZone(DateTimeTestUtils.LA) {
      withSQLConf(SQLConf.SESSION_LOCAL_TIMEZONE.key -> DateTimeTestUtils.LA.getId) {
        save(
          (1 to N).map(i => ("1001-01-01", s"1001-01-0$i")),
          "date",
          s"before_1582_date_v$version.snappy.parquet")
        withSQLConf(SQLConf.PARQUET_OUTPUT_TIMESTAMP_TYPE.key -> "TIMESTAMP_MILLIS") {
          save(
            (1 to N).map(i => ("1001-01-01 01:02:03.123", s"1001-01-0$i 01:02:03.123")),
            "timestamp",
            s"before_1582_timestamp_millis_v$version.snappy.parquet")
        }
        val usTs = (1 to N).map(i => ("1001-01-01 01:02:03.123456", s"1001-01-0$i 01:02:03.123456"))
        withSQLConf(SQLConf.PARQUET_OUTPUT_TIMESTAMP_TYPE.key -> "TIMESTAMP_MICROS") {
          save(usTs, "timestamp", s"before_1582_timestamp_micros_v$version.snappy.parquet")
        }
        withSQLConf(SQLConf.PARQUET_OUTPUT_TIMESTAMP_TYPE.key -> "INT96") {
          // Comparing to other logical types, Parquet-MR chooses dictionary encoding for the
          // INT96 logical type because it consumes less memory for small column cardinality.
          // Huge parquet files doesn't make sense to place to the resource folder. That's why
          // we explicitly set `parquet.enable.dictionary` and generate two files w/ and w/o
          // dictionary encoding.
          save(
            usTs,
            "timestamp",
            s"before_1582_timestamp_int96_plain_v$version.snappy.parquet",
            Map("parquet.enable.dictionary" -> "false"))
          save(
            usTs,
            "timestamp",
            s"before_1582_timestamp_int96_dict_v$version.snappy.parquet",
            Map("parquet.enable.dictionary" -> "true"))
        }
      }
    }
  }

  test("SPARK-31159: compatibility with Spark 2.4 in reading dates/timestamps") {
    val N = 8
    // test reading the existing 2.4 files and new 3.0 files (with rebase on/off) together.
    def checkReadMixedFiles[T](
        fileName: String,
        catalystType: String,
        rowFunc: Int => (String, String),
        toJavaType: String => T,
        checkDefaultLegacyRead: String => Unit,
        tsOutputType: String = "TIMESTAMP_MICROS"): Unit = {
      withTempPaths(2) { paths =>
        paths.foreach(_.delete())
        val path2_4 = getResourceParquetFilePath("test-data/" + fileName)
        val path3_0 = paths(0).getCanonicalPath
        val path3_0_rebase = paths(1).getCanonicalPath
        val df = Seq.tabulate(N)(rowFunc).toDF("dict", "plain")
          .select($"dict".cast(catalystType), $"plain".cast(catalystType))
        withSQLConf(SQLConf.PARQUET_OUTPUT_TIMESTAMP_TYPE.key -> tsOutputType) {
          checkDefaultLegacyRead(path2_4)
          // By default we should fail to write ancient datetime values.
          val e = intercept[SparkException](df.write.parquet(path3_0))
          assert(e.getCause.getCause.getCause.isInstanceOf[SparkUpgradeException])
          withSQLConf(SQLConf.LEGACY_PARQUET_REBASE_MODE_IN_WRITE.key -> CORRECTED.toString) {
            df.write.mode("overwrite").parquet(path3_0)
          }
          withSQLConf(SQLConf.LEGACY_PARQUET_REBASE_MODE_IN_WRITE.key -> LEGACY.toString) {
            df.write.parquet(path3_0_rebase)
          }
        }
        // For Parquet files written by Spark 3.0, we know the writer info and don't need the
        // config to guide the rebase behavior.
        withSQLConf(SQLConf.LEGACY_PARQUET_REBASE_MODE_IN_READ.key -> LEGACY.toString) {
          checkAnswer(
            spark.read.format("parquet").load(path2_4, path3_0, path3_0_rebase),
            (0 until N).flatMap { i =>
              val (dictS, plainS) = rowFunc(i)
              Seq.tabulate(3) { _ =>
                Row(toJavaType(dictS), toJavaType(plainS))
              }
            })
        }
      }
    }
    def failInRead(path: String): Unit = {
      val e = intercept[SparkException](spark.read.parquet(path).collect())
      assert(e.getCause.isInstanceOf[SparkUpgradeException])
    }
    def successInRead(path: String): Unit = spark.read.parquet(path).collect()
    Seq(
      // By default we should fail to read ancient datetime values when parquet files don't
      // contain Spark version.
      "2_4_5" -> failInRead _,
      "2_4_6" -> successInRead _).foreach { case (version, checkDefaultRead) =>
      withAllParquetReaders {
        checkReadMixedFiles(
          s"before_1582_date_v$version.snappy.parquet",
          "date",
          (i: Int) => ("1001-01-01", s"1001-01-0${i + 1}"),
          java.sql.Date.valueOf,
          checkDefaultRead)
        checkReadMixedFiles(
          s"before_1582_timestamp_micros_v$version.snappy.parquet",
          "timestamp",
          (i: Int) => ("1001-01-01 01:02:03.123456", s"1001-01-0${i + 1} 01:02:03.123456"),
          java.sql.Timestamp.valueOf,
          checkDefaultRead)
        checkReadMixedFiles(
          s"before_1582_timestamp_millis_v$version.snappy.parquet",
          "timestamp",
          (i: Int) => ("1001-01-01 01:02:03.123", s"1001-01-0${i + 1} 01:02:03.123"),
          java.sql.Timestamp.valueOf,
          checkDefaultRead,
          tsOutputType = "TIMESTAMP_MILLIS")
        // INT96 is a legacy timestamp format and we always rebase the seconds for it.
        Seq("plain", "dict").foreach { enc =>
          checkAnswer(readResourceParquetFile(
            s"test-data/before_1582_timestamp_int96_${enc}_v$version.snappy.parquet"),
            Seq.tabulate(N) { i =>
              Row(
                java.sql.Timestamp.valueOf("1001-01-01 01:02:03.123456"),
                java.sql.Timestamp.valueOf(s"1001-01-0${i + 1} 01:02:03.123456"))
            })
        }
      }
    }
  }

  test("SPARK-31159: rebasing timestamps in write") {
    val N = 8
    Seq(false, true).foreach { dictionaryEncoding =>
      Seq(
        ("TIMESTAMP_MILLIS", "1001-01-01 01:02:03.123", "1001-01-07 01:09:05.123"),
        ("TIMESTAMP_MICROS", "1001-01-01 01:02:03.123456", "1001-01-07 01:09:05.123456"),
        ("INT96", "1001-01-01 01:02:03.123456", "1001-01-01 01:02:03.123456")
      ).foreach { case (outType, tsStr, nonRebased) =>
        withClue(s"output type $outType") {
          withSQLConf(SQLConf.PARQUET_OUTPUT_TIMESTAMP_TYPE.key -> outType) {
            withTempPath { dir =>
              val path = dir.getAbsolutePath
              withSQLConf(SQLConf.LEGACY_PARQUET_REBASE_MODE_IN_WRITE.key -> LEGACY.toString) {
                Seq.tabulate(N)(_ => tsStr).toDF("tsS")
                  .select($"tsS".cast("timestamp").as("ts"))
                  .repartition(1)
                  .write
                  .option("parquet.enable.dictionary", dictionaryEncoding)
                  .parquet(path)
              }

              withAllParquetReaders {
                // The file metadata indicates if it needs rebase or not, so we can always get the
                // correct result regardless of the "rebase mode" config.
                Seq(LEGACY, CORRECTED, EXCEPTION).foreach { mode =>
                  withSQLConf(
                    SQLConf.LEGACY_PARQUET_REBASE_MODE_IN_READ.key -> mode.toString) {
                    checkAnswer(
                      spark.read.parquet(path),
                      Seq.tabulate(N)(_ => Row(Timestamp.valueOf(tsStr))))
                  }
                }

                // Force to not rebase to prove the written datetime values are rebased
                // and we will get wrong result if we don't rebase while reading.
                withSQLConf("spark.test.forceNoRebase" -> "true") {
                  checkAnswer(
                    spark.read.parquet(path),
                    Seq.tabulate(N)(_ => Row(Timestamp.valueOf(nonRebased))))
                }
              }
            }
          }
        }
      }
    }
  }

  test("SPARK-31159: rebasing dates in write") {
    val N = 8
    Seq(false, true).foreach { dictionaryEncoding =>
      withTempPath { dir =>
        val path = dir.getAbsolutePath
        withSQLConf(SQLConf.LEGACY_PARQUET_REBASE_MODE_IN_WRITE.key -> LEGACY.toString) {
          Seq.tabulate(N)(_ => "1001-01-01").toDF("dateS")
            .select($"dateS".cast("date").as("date"))
            .repartition(1)
            .write
            .option("parquet.enable.dictionary", dictionaryEncoding)
            .parquet(path)
        }

        withAllParquetReaders {
          // The file metadata indicates if it needs rebase or not, so we can always get the
          // correct result regardless of the "rebase mode" config.
          Seq(LEGACY, CORRECTED, EXCEPTION).foreach { mode =>
            withSQLConf(SQLConf.LEGACY_AVRO_REBASE_MODE_IN_READ.key -> mode.toString) {
              checkAnswer(
                spark.read.parquet(path),
                Seq.tabulate(N)(_ => Row(Date.valueOf("1001-01-01"))))
            }
          }

          // Force to not rebase to prove the written datetime values are rebased and we will get
          // wrong result if we don't rebase while reading.
          withSQLConf("spark.test.forceNoRebase" -> "true") {
            checkAnswer(
              spark.read.parquet(path),
              Seq.tabulate(N)(_ => Row(Date.valueOf("1001-01-07"))))
          }
        }
      }
    }
  }

<<<<<<< HEAD
  test("SPARK-33160: write the metadata key 'org.apache.spark.int96NoRebase'") {
    def saveTs(dir: java.io.File): Unit = {
      Seq(Timestamp.valueOf("1000-01-01 01:02:03")).toDF()
=======
  test("SPARK-33163: write the metadata key 'org.apache.spark.legacyDateTime'") {
    def saveTs(dir: java.io.File): Unit = {
      Seq(Timestamp.valueOf("2020-10-15 01:02:03")).toDF()
>>>>>>> 3ae15201
        .repartition(1)
        .write
        .parquet(dir.getAbsolutePath)
    }
<<<<<<< HEAD
    withSQLConf(SQLConf.LEGACY_PARQUET_INT96_REBASE_MODE_IN_WRITE.key -> LEGACY.toString) {
      withTempPath { dir =>
        saveTs(dir)
        assert(getMetaData(dir).get(SPARK_INT96_NO_REBASE).isEmpty)
      }
    }
    withSQLConf(SQLConf.LEGACY_PARQUET_INT96_REBASE_MODE_IN_WRITE.key -> CORRECTED.toString) {
      withTempPath { dir =>
        saveTs(dir)
        assert(getMetaData(dir)(SPARK_INT96_NO_REBASE) === "")
      }
    }
    withSQLConf(SQLConf.LEGACY_PARQUET_INT96_REBASE_MODE_IN_WRITE.key -> EXCEPTION.toString) {
      withTempPath { dir => intercept[SparkException] { saveTs(dir) } }
    }
=======
    withSQLConf(SQLConf.LEGACY_PARQUET_REBASE_MODE_IN_WRITE.key -> LEGACY.toString) {
      withTempPath { dir =>
        saveTs(dir)
        assert(getMetaData(dir)(SPARK_LEGACY_DATETIME) === "")
      }
    }
    Seq(CORRECTED, EXCEPTION).foreach { mode =>
      withSQLConf(SQLConf.LEGACY_PARQUET_REBASE_MODE_IN_WRITE.key -> mode.toString) {
        withTempPath { dir =>
          saveTs(dir)
          assert(getMetaData(dir).get(SPARK_LEGACY_DATETIME).isEmpty)
        }
      }
    }
>>>>>>> 3ae15201
  }
}

class JobCommitFailureParquetOutputCommitter(outputPath: Path, context: TaskAttemptContext)
  extends ParquetOutputCommitter(outputPath, context) {

  override def commitJob(jobContext: JobContext): Unit = {
    sys.error("Intentional exception for testing purposes")
  }
}

class TaskCommitFailureParquetOutputCommitter(outputPath: Path, context: TaskAttemptContext)
  extends ParquetOutputCommitter(outputPath, context) {

  override def commitTask(context: TaskAttemptContext): Unit = {
    sys.error("Intentional exception for testing purposes")
  }
}<|MERGE_RESOLUTION|>--- conflicted
+++ resolved
@@ -1114,36 +1114,13 @@
     }
   }
 
-<<<<<<< HEAD
-  test("SPARK-33160: write the metadata key 'org.apache.spark.int96NoRebase'") {
-    def saveTs(dir: java.io.File): Unit = {
-      Seq(Timestamp.valueOf("1000-01-01 01:02:03")).toDF()
-=======
   test("SPARK-33163: write the metadata key 'org.apache.spark.legacyDateTime'") {
     def saveTs(dir: java.io.File): Unit = {
       Seq(Timestamp.valueOf("2020-10-15 01:02:03")).toDF()
->>>>>>> 3ae15201
         .repartition(1)
         .write
         .parquet(dir.getAbsolutePath)
     }
-<<<<<<< HEAD
-    withSQLConf(SQLConf.LEGACY_PARQUET_INT96_REBASE_MODE_IN_WRITE.key -> LEGACY.toString) {
-      withTempPath { dir =>
-        saveTs(dir)
-        assert(getMetaData(dir).get(SPARK_INT96_NO_REBASE).isEmpty)
-      }
-    }
-    withSQLConf(SQLConf.LEGACY_PARQUET_INT96_REBASE_MODE_IN_WRITE.key -> CORRECTED.toString) {
-      withTempPath { dir =>
-        saveTs(dir)
-        assert(getMetaData(dir)(SPARK_INT96_NO_REBASE) === "")
-      }
-    }
-    withSQLConf(SQLConf.LEGACY_PARQUET_INT96_REBASE_MODE_IN_WRITE.key -> EXCEPTION.toString) {
-      withTempPath { dir => intercept[SparkException] { saveTs(dir) } }
-    }
-=======
     withSQLConf(SQLConf.LEGACY_PARQUET_REBASE_MODE_IN_WRITE.key -> LEGACY.toString) {
       withTempPath { dir =>
         saveTs(dir)
@@ -1158,7 +1135,30 @@
         }
       }
     }
->>>>>>> 3ae15201
+  }
+
+  test("SPARK-33160: write the metadata key 'org.apache.spark.int96NoRebase'") {
+    def saveTs(dir: java.io.File): Unit = {
+      Seq(Timestamp.valueOf("1000-01-01 01:02:03")).toDF()
+        .repartition(1)
+        .write
+        .parquet(dir.getAbsolutePath)
+    }
+    withSQLConf(SQLConf.LEGACY_PARQUET_INT96_REBASE_MODE_IN_WRITE.key -> LEGACY.toString) {
+      withTempPath { dir =>
+        saveTs(dir)
+        assert(getMetaData(dir).get(SPARK_INT96_NO_REBASE).isEmpty)
+      }
+    }
+    withSQLConf(SQLConf.LEGACY_PARQUET_INT96_REBASE_MODE_IN_WRITE.key -> CORRECTED.toString) {
+      withTempPath { dir =>
+        saveTs(dir)
+        assert(getMetaData(dir)(SPARK_INT96_NO_REBASE) === "")
+      }
+    }
+    withSQLConf(SQLConf.LEGACY_PARQUET_INT96_REBASE_MODE_IN_WRITE.key -> EXCEPTION.toString) {
+      withTempPath { dir => intercept[SparkException] { saveTs(dir) } }
+    }
   }
 }
 
