--- conflicted
+++ resolved
@@ -29,14 +29,6 @@
   before {
     spark.conf.set(s"spark.sql.catalog.testcat", classOf[TestInMemoryTableCatalog].getName)
     spark.conf.set("spark.sql.catalog.testcat2", classOf[TestInMemoryTableCatalog].getName)
-<<<<<<< HEAD
-
-    val df1 = spark.createDataFrame(Seq((1L, "a"), (2L, "b"), (3L, "c"))).toDF("id", "data")
-    df1.createOrReplaceTempView("source")
-    val df2 = spark.createDataFrame(Seq((4L, "d"), (5L, "e"), (6L, "f"))).toDF("id", "data")
-    df2.createOrReplaceTempView("source2")
-=======
->>>>>>> 94499af6
   }
 
   test("insertInto: append") {
@@ -153,8 +145,9 @@
   testQuietly("saveAsTable: with defined catalog and table doesn't exist") {
     val t1 = "testcat.ns1.ns2.tbl"
     withTable(t1) {
-      spark.table("source").write.saveAsTable(t1)
-      checkAnswer(spark.table(t1), spark.table("source"))
+      val df = Seq((1L, "a"), (2L, "b"), (3L, "c")).toDF("id", "data")
+      df.write.saveAsTable(t1)
+      checkAnswer(spark.table(t1), df)
     }
   }
 
@@ -162,21 +155,23 @@
     val t1 = "testcat.ns1.ns2.tbl"
     withTable(t1) {
       sql(s"CREATE TABLE $t1 (id bigint, data string) USING foo")
+      val df = Seq((1L, "a"), (2L, "b"), (3L, "c")).toDF("id", "data")
       // Default saveMode is append, therefore this doesn't throw a table already exists exception
-      spark.table("source").write.saveAsTable(t1)
-      checkAnswer(spark.table(t1), spark.table("source"))
+      df.write.saveAsTable(t1)
+      checkAnswer(spark.table(t1), df)
 
       // also appends are by name not by position
-      spark.table("source").select('data, 'id).write.saveAsTable(t1)
-      checkAnswer(spark.table(t1), spark.table("source").union(spark.table("source")))
+      df.select('data, 'id).write.saveAsTable(t1)
+      checkAnswer(spark.table(t1), df.union(df))
     }
   }
 
   testQuietly("saveAsTable: with defined catalog + table overwrite and table doesn't exist") {
     val t1 = "testcat.ns1.ns2.tbl"
     withTable(t1) {
-      spark.table("source").write.mode("overwrite").saveAsTable(t1)
-      checkAnswer(spark.table(t1), spark.table("source"))
+      val df = Seq((1L, "a"), (2L, "b"), (3L, "c")).toDF("id", "data")
+      df.write.mode("overwrite").saveAsTable(t1)
+      checkAnswer(spark.table(t1), df)
     }
   }
 
@@ -184,24 +179,27 @@
     val t1 = "testcat.ns1.ns2.tbl"
     withTable(t1) {
       sql(s"CREATE TABLE $t1 USING foo AS SELECT 'c', 'd'")
-      spark.table("source").write.mode("overwrite").saveAsTable(t1)
-      checkAnswer(spark.table(t1), spark.table("source"))
+      val df = Seq((1L, "a"), (2L, "b"), (3L, "c")).toDF("id", "data")
+      df.write.mode("overwrite").saveAsTable(t1)
+      checkAnswer(spark.table(t1), df)
     }
   }
 
   testQuietly("saveAsTable: with defined catalog + ignore mode and table doesn't exist") {
     val t1 = "testcat.ns1.ns2.tbl"
     withTable(t1) {
-      spark.table("source").write.mode("ignore").saveAsTable(t1)
-      checkAnswer(spark.table(t1), spark.table("source"))
+      val df = Seq((1L, "a"), (2L, "b"), (3L, "c")).toDF("id", "data")
+      df.write.mode("ignore").saveAsTable(t1)
+      checkAnswer(spark.table(t1), df)
     }
   }
 
   testQuietly("saveAsTable: with defined catalog + ignore mode and table exists") {
     val t1 = "testcat.ns1.ns2.tbl"
     withTable(t1) {
+      val df = Seq((1L, "a"), (2L, "b"), (3L, "c")).toDF("id", "data")
       sql(s"CREATE TABLE $t1 USING foo AS SELECT 'c', 'd'")
-      spark.table("source").write.mode("ignore").saveAsTable(t1)
+      df.write.mode("ignore").saveAsTable(t1)
       checkAnswer(spark.table(t1), Seq(Row("c", "d")))
     }
   }
