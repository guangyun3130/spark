/*
 * Licensed to the Apache Software Foundation (ASF) under one or more
 * contributor license agreements.  See the NOTICE file distributed with
 * this work for additional information regarding copyright ownership.
 * The ASF licenses this file to You under the Apache License, Version 2.0
 * (the "License"); you may not use this file except in compliance with
 * the License.  You may obtain a copy of the License at
 *
 *    http://www.apache.org/licenses/LICENSE-2.0
 *
 * Unless required by applicable law or agreed to in writing, software
 * distributed under the License is distributed on an "AS IS" BASIS,
 * WITHOUT WARRANTIES OR CONDITIONS OF ANY KIND, either express or implied.
 * See the License for the specific language governing permissions and
 * limitations under the License.
 */

package org.apache.spark.sql

import java.sql.Timestamp

import org.apache.spark.sql.catalyst.plans.logical
import org.apache.spark.sql.test._

/* Implicits */
import org.apache.spark.sql.test.TestSQLContext._

case class TestData(key: Int, value: String)

object TestData {
  val testData: SchemaRDD = TestSQLContext.sparkContext.parallelize(
    (1 to 100).map(i => TestData(i, i.toString)))
  testData.registerTempTable("testData")

  case class LargeAndSmallInts(a: Int, b: Int)
  val largeAndSmallInts: SchemaRDD =
    TestSQLContext.sparkContext.parallelize(
      LargeAndSmallInts(2147483644, 1) ::
      LargeAndSmallInts(1, 2) ::
      LargeAndSmallInts(2147483645, 1) ::
      LargeAndSmallInts(2, 2) ::
      LargeAndSmallInts(2147483646, 1) ::
      LargeAndSmallInts(3, 2) :: Nil)
<<<<<<< HEAD
  largeAndSmallInts.registerTempTable("largeAndSmallInts")
  
=======
  largeAndSmallInts.registerAsTable("largeAndSmallInts")

>>>>>>> d210022e
  case class TestData2(a: Int, b: Int)
  val testData2: SchemaRDD =
    TestSQLContext.sparkContext.parallelize(
      TestData2(1, 1) ::
      TestData2(1, 2) ::
      TestData2(2, 1) ::
      TestData2(2, 2) ::
      TestData2(3, 1) ::
      TestData2(3, 2) :: Nil)
  testData2.registerTempTable("testData2")

  // TODO: There is no way to express null primitives as case classes currently...
  val testData3 =
    logical.LocalRelation('a.int, 'b.int).loadData(
      (1, null) ::
      (2, 2) :: Nil)

  val emptyTableData = logical.LocalRelation('a.int, 'b.int)

  case class UpperCaseData(N: Int, L: String)
  val upperCaseData =
    TestSQLContext.sparkContext.parallelize(
      UpperCaseData(1, "A") ::
      UpperCaseData(2, "B") ::
      UpperCaseData(3, "C") ::
      UpperCaseData(4, "D") ::
      UpperCaseData(5, "E") ::
      UpperCaseData(6, "F") :: Nil)
  upperCaseData.registerTempTable("upperCaseData")

  case class LowerCaseData(n: Int, l: String)
  val lowerCaseData =
    TestSQLContext.sparkContext.parallelize(
      LowerCaseData(1, "a") ::
      LowerCaseData(2, "b") ::
      LowerCaseData(3, "c") ::
      LowerCaseData(4, "d") :: Nil)
  lowerCaseData.registerTempTable("lowerCaseData")

  case class ArrayData(data: Seq[Int], nestedData: Seq[Seq[Int]])
  val arrayData =
    TestSQLContext.sparkContext.parallelize(
      ArrayData(Seq(1,2,3), Seq(Seq(1,2,3))) ::
      ArrayData(Seq(2,3,4), Seq(Seq(2,3,4))) :: Nil)
  arrayData.registerTempTable("arrayData")

  case class MapData(data: Map[Int, String])
  val mapData =
    TestSQLContext.sparkContext.parallelize(
      MapData(Map(1 -> "a1", 2 -> "b1", 3 -> "c1", 4 -> "d1", 5 -> "e1")) ::
      MapData(Map(1 -> "a2", 2 -> "b2", 3 -> "c2", 4 -> "d2")) ::
      MapData(Map(1 -> "a3", 2 -> "b3", 3 -> "c3")) ::
      MapData(Map(1 -> "a4", 2 -> "b4")) ::
      MapData(Map(1 -> "a5")) :: Nil)
  mapData.registerTempTable("mapData")

  case class StringData(s: String)
  val repeatedData =
    TestSQLContext.sparkContext.parallelize(List.fill(2)(StringData("test")))
  repeatedData.registerTempTable("repeatedData")

  val nullableRepeatedData =
    TestSQLContext.sparkContext.parallelize(
      List.fill(2)(StringData(null)) ++
      List.fill(2)(StringData("test")))
  nullableRepeatedData.registerTempTable("nullableRepeatedData")

  case class NullInts(a: Integer)
  val nullInts =
    TestSQLContext.sparkContext.parallelize(
      NullInts(1) ::
      NullInts(2) ::
      NullInts(3) ::
      NullInts(null) :: Nil
    )
  nullInts.registerTempTable("nullInts")

  val allNulls =
    TestSQLContext.sparkContext.parallelize(
      NullInts(null) ::
      NullInts(null) ::
      NullInts(null) ::
      NullInts(null) :: Nil)
  allNulls.registerTempTable("allNulls")

  case class NullStrings(n: Int, s: String)
  val nullStrings =
    TestSQLContext.sparkContext.parallelize(
      NullStrings(1, "abc") ::
      NullStrings(2, "ABC") ::
      NullStrings(3, null) :: Nil)
  nullStrings.registerTempTable("nullStrings")

  case class TableName(tableName: String)
  TestSQLContext.sparkContext.parallelize(TableName("test") :: Nil).registerTempTable("tableName")

  val unparsedStrings =
    TestSQLContext.sparkContext.parallelize(
      "1, A1, true, null" ::
      "2, B2, false, null" ::
      "3, C3, true, null" ::
      "4, D4, true, 2147483644" :: Nil)

  case class TimestampField(time: Timestamp)
  val timestamps = TestSQLContext.sparkContext.parallelize((1 to 3).map { i =>
    TimestampField(new Timestamp(i))
  })
  timestamps.registerAsTable("timestamps")
}<|MERGE_RESOLUTION|>--- conflicted
+++ resolved
@@ -41,13 +41,8 @@
       LargeAndSmallInts(2, 2) ::
       LargeAndSmallInts(2147483646, 1) ::
       LargeAndSmallInts(3, 2) :: Nil)
-<<<<<<< HEAD
   largeAndSmallInts.registerTempTable("largeAndSmallInts")
-  
-=======
-  largeAndSmallInts.registerAsTable("largeAndSmallInts")
 
->>>>>>> d210022e
   case class TestData2(a: Int, b: Int)
   val testData2: SchemaRDD =
     TestSQLContext.sparkContext.parallelize(
@@ -155,5 +150,5 @@
   val timestamps = TestSQLContext.sparkContext.parallelize((1 to 3).map { i =>
     TimestampField(new Timestamp(i))
   })
-  timestamps.registerAsTable("timestamps")
+  timestamps.registerTempTable("timestamps")
 }