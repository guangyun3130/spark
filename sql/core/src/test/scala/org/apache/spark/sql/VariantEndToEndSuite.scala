/*
 * Licensed to the Apache Software Foundation (ASF) under one or more
 * contributor license agreements.  See the NOTICE file distributed with
 * this work for additional information regarding copyright ownership.
 * The ASF licenses this file to You under the Apache License, Version 2.0
 * (the "License"); you may not use this file except in compliance with
 * the License.  You may obtain a copy of the License at
 *
 *    http://www.apache.org/licenses/LICENSE-2.0
 *
 * Unless required by applicable law or agreed to in writing, software
 * distributed under the License is distributed on an "AS IS" BASIS,
 * WITHOUT WARRANTIES OR CONDITIONS OF ANY KIND, either express or implied.
 * See the License for the specific language governing permissions and
 * limitations under the License.
 */
package org.apache.spark.sql

import org.apache.spark.sql.catalyst.expressions.{CreateArray, CreateNamedStruct, JsonToStructs, Literal, StructsToJson}
import org.apache.spark.sql.catalyst.expressions.variant.ParseJson
import org.apache.spark.sql.execution.WholeStageCodegenExec
import org.apache.spark.sql.test.SharedSparkSession
import org.apache.spark.sql.types.VariantType
import org.apache.spark.types.variant.VariantBuilder
import org.apache.spark.unsafe.types.VariantVal

class VariantEndToEndSuite extends QueryTest with SharedSparkSession {
  import testImplicits._

  test("parse_json/to_json round-trip") {
    def check(input: String, output: String = null): Unit = {
      val df = Seq(input).toDF("v")
      val variantDF = df.select(Column(StructsToJson(Map.empty, ParseJson(Column("v").expr))))
      val expected = if (output != null) output else input
      checkAnswer(variantDF, Seq(Row(expected)))
    }

    check("null")
    check("true")
    check("false")
    check("-1")
    check("1.0E10")
    check("\"\"")
    check("\"" + ("a" * 63) + "\"")
    check("\"" + ("b" * 64) + "\"")
    // scalastyle:off nonascii
    check("\"" + ("你好，世界" * 20) + "\"")
    // scalastyle:on nonascii
    check("[]")
    check("{}")
    // scalastyle:off nonascii
    check(
      "[null, true,   false,-1, 1e10, \"\\uD83D\\uDE05\", [ ], { } ]",
      "[null,true,false,-1,1.0E10,\"😅\",[],{}]"
    )
    // scalastyle:on nonascii
    check("[0.0, 1.00, 1.10, 1.23]", "[0,1,1.1,1.23]")
  }

  test("from_json/to_json round-trip") {
    def check(input: String, output: String = null): Unit = {
      val df = Seq(input).toDF("v")
      val variantDF = df.select(Column(StructsToJson(Map.empty,
        JsonToStructs(VariantType, Map.empty, Column("v").expr))))
      val expected = if (output != null) output else input
      checkAnswer(variantDF, Seq(Row(expected)))
    }

    check("null")
    check("true")
    check("false")
    check("-1")
    check("1.0E10")
    check("\"\"")
    check("\"" + ("a" * 63) + "\"")
    check("\"" + ("b" * 64) + "\"")
    // scalastyle:off nonascii
    check("\"" + ("你好，世界" * 20) + "\"")
    // scalastyle:on nonascii
    check("[]")
    check("{}")
    // scalastyle:off nonascii
    check(
      "[null, true,   false,-1, 1e10, \"\\uD83D\\uDE05\", [ ], { } ]",
      "[null,true,false,-1,1.0E10,\"😅\",[],{}]"
    )
    // scalastyle:on nonascii
    check("[0.0, 1.00, 1.10, 1.23]", "[0,1,1.1,1.23]")
  }

  test("to_json with nested variant") {
    val df = Seq(1).toDF("v")
    val variantDF1 = df.select(
      Column(StructsToJson(Map.empty, CreateArray(Seq(
        ParseJson(Literal("{}")), ParseJson(Literal("\"\"")), ParseJson(Literal("[1, 2, 3]")))))))
    checkAnswer(variantDF1, Seq(Row("[{},\"\",[1,2,3]]")))

    val variantDF2 = df.select(
      Column(StructsToJson(Map.empty, CreateNamedStruct(Seq(
        Literal("a"), ParseJson(Literal("""{ "x": 1, "y": null, "z": "str" }""")),
        Literal("b"), ParseJson(Literal("[[]]")),
        Literal("c"), ParseJson(Literal("false")))))))
    checkAnswer(variantDF2, Seq(Row("""{"a":{"x":1,"y":null,"z":"str"},"b":[[]],"c":false}""")))
  }

  test("parse_json - Codegen Support") {
    val df = Seq(("1", """{"a": 1}""")).toDF("key", "v").toDF()
    val variantDF = df.select(Column(ParseJson(Column("v").expr)))
    val plan = variantDF.queryExecution.executedPlan
    assert(plan.isInstanceOf[WholeStageCodegenExec])
    val v = VariantBuilder.parseJson("""{"a":1}""")
    val expected = new VariantVal(v.getValue, v.getMetadata)
    checkAnswer(variantDF, Seq(Row(expected)))
  }

  test("schema_of_variant") {
    def check(json: String, expected: String): Unit = {
      val df = Seq(json).toDF("j").selectExpr("schema_of_variant(parse_json(j))")
      checkAnswer(df, Seq(Row(expected)))
    }

    check("null", "VOID")
    check("1", "BIGINT")
    check("1.0", "DECIMAL(1,0)")
    check("1E0", "DOUBLE")
    check("true", "BOOLEAN")
    check("\"2000-01-01\"", "STRING")
    check("""{"a":0}""", "STRUCT<a: BIGINT>")
    check("""{"b": {"c": "c"}, "a":["a"]}""", "STRUCT<a: ARRAY<STRING>, b: STRUCT<c: STRING>>")
    check("[]", "ARRAY<VOID>")
    check("[false]", "ARRAY<BOOLEAN>")
    check("[null, 1, 1.0]", "ARRAY<DECIMAL(20,0)>")
    check("[null, 1, 1.1]", "ARRAY<DECIMAL(21,1)>")
    check("[123456.789, 123.456789]", "ARRAY<DECIMAL(12,6)>")
    check("[1, 11111111111111111111111111111111111111]", "ARRAY<DECIMAL(38,0)>")
    check("[1.1, 11111111111111111111111111111111111111]", "ARRAY<DOUBLE>")
    check("[1, \"1\"]", "ARRAY<VARIANT>")
    check("[{}, true]", "ARRAY<VARIANT>")
    check("""[{"c": ""}, {"a": null}, {"b": 1}]""", "ARRAY<STRUCT<a: VOID, b: BIGINT, c: STRING>>")
    check("""[{"a": ""}, {"a": null}, {"b": 1}]""", "ARRAY<STRUCT<a: STRING, b: BIGINT>>")
    check(
      """[{"a": 1, "b": null}, {"b": true, "a": 1E0}]""",
      "ARRAY<STRUCT<a: DOUBLE, b: BOOLEAN>>"
    )
  }

<<<<<<< HEAD
  test("from_json variant data type parsing") {
    def check(variantTypeString: String): Unit = {
      val df = Seq("{\"a\": 1, \"b\": [2, 3.1]}").toDF("j").selectExpr("variant_get(from_json(j,\""
        + variantTypeString + "\"),\"$.b[0]\")::int")
      checkAnswer(df, Seq(Row(2)))
    }

    check("variant")
    check("     \t variant ")
    check("  \n  VaRiaNt  ")
=======
  test("is_variant_null with parse_json and variant_get") {
    def check(json: String, path: String, expected: Boolean): Unit = {
      val df = Seq(json).toDF("j").selectExpr(s"is_variant_null(variant_get(parse_json(j),"
        + s"\"${path}\"))")
      checkAnswer(df, Seq(Row(expected)))
    }

    check("{ \"a\": null }", "$.a", expected = true)
    check("{ \"a\": null }", "$.b", expected = false)
    check("{ \"a\": null, \"b\": \"null\" }", "$.b", expected = false)
    check("{ \"a\": null, \"b\": {\"c\": null} }", "$.b.c", expected = true)
    check("{ \"a\": null, \"b\": {\"c\": null, \"d\": [13, null]} }", "$.b.d", expected = false)
    check("{ \"a\": null, \"b\": {\"c\": null, \"d\": [13, null]} }", "$.b.d[0]", expected = false)
    check("{ \"a\": null, \"b\": {\"c\": null, \"d\": [13, null]} }", "$.b.d[1]", expected = true)
    check("{ \"a\": null, \"b\": {\"c\": null, \"d\": [13, null]} }", "$.b.d[2]", expected = false)
>>>>>>> f99b1b1d
  }

  test("schema_of_variant_agg") {
    // Literal input.
    checkAnswer(
      sql("""SELECT schema_of_variant_agg(parse_json('{"a": [1, 2, 3]}'))"""),
      Seq(Row("STRUCT<a: ARRAY<BIGINT>>")))

    // Non-grouping aggregation.
    def checkNonGrouping(input: Seq[String], expected: String): Unit = {
      checkAnswer(input.toDF("json").selectExpr("schema_of_variant_agg(parse_json(json))"),
        Seq(Row(expected)))
    }

    checkNonGrouping(Seq("""{"a": [1, 2, 3]}"""), "STRUCT<a: ARRAY<BIGINT>>")
    checkNonGrouping((0 to 100).map(i => s"""{"a": [$i]}"""), "STRUCT<a: ARRAY<BIGINT>>")
    checkNonGrouping(Seq("""[{"a": 1}, {"b": 2}]"""), "ARRAY<STRUCT<a: BIGINT, b: BIGINT>>")
    checkNonGrouping(Seq("""{"a": [1, 2, 3]}""", """{"a": "banana"}"""), "STRUCT<a: VARIANT>")
    checkNonGrouping(Seq("""{"a": "banana"}""", """{"b": "apple"}"""),
      "STRUCT<a: STRING, b: STRING>")
    checkNonGrouping(Seq("""{"a": "data"}""", null), "STRUCT<a: STRING>")
    checkNonGrouping(Seq(null, null), "VOID")
    checkNonGrouping(Seq("""{"a": null}""", """{"a": null}"""), "STRUCT<a: VOID>")
    checkNonGrouping(Seq(
      """{"hi":[]}""",
      """{"hi":[{},{}]}""",
      """{"hi":[{"it's":[{"me":[{"a": 1}]}]}]}"""),
      "STRUCT<hi: ARRAY<STRUCT<`it's`: ARRAY<STRUCT<me: ARRAY<STRUCT<a: BIGINT>>>>>>>")

    // Grouping aggregation.
    withView("v") {
      (0 to 100).map { id =>
        val json = if (id % 4 == 0) s"""{"a": [$id]}""" else s"""{"a": ["$id"]}"""
        (id, json)
      }.toDF("id", "json").createTempView("v")
      checkAnswer(sql("select schema_of_variant_agg(parse_json(json)) from v group by id % 2"),
        Seq(Row("STRUCT<a: ARRAY<STRING>>"), Row("STRUCT<a: ARRAY<VARIANT>>")))
      checkAnswer(sql("select schema_of_variant_agg(parse_json(json)) from v group by id % 3"),
        Seq.fill(3)(Row("STRUCT<a: ARRAY<VARIANT>>")))
      checkAnswer(sql("select schema_of_variant_agg(parse_json(json)) from v group by id % 4"),
        Seq.fill(3)(Row("STRUCT<a: ARRAY<STRING>>")) ++ Seq(Row("STRUCT<a: ARRAY<BIGINT>>")))
    }
  }
}<|MERGE_RESOLUTION|>--- conflicted
+++ resolved
@@ -144,7 +144,6 @@
     )
   }
 
-<<<<<<< HEAD
   test("from_json variant data type parsing") {
     def check(variantTypeString: String): Unit = {
       val df = Seq("{\"a\": 1, \"b\": [2, 3.1]}").toDF("j").selectExpr("variant_get(from_json(j,\""
@@ -155,7 +154,8 @@
     check("variant")
     check("     \t variant ")
     check("  \n  VaRiaNt  ")
-=======
+  }
+
   test("is_variant_null with parse_json and variant_get") {
     def check(json: String, path: String, expected: Boolean): Unit = {
       val df = Seq(json).toDF("j").selectExpr(s"is_variant_null(variant_get(parse_json(j),"
@@ -171,7 +171,6 @@
     check("{ \"a\": null, \"b\": {\"c\": null, \"d\": [13, null]} }", "$.b.d[0]", expected = false)
     check("{ \"a\": null, \"b\": {\"c\": null, \"d\": [13, null]} }", "$.b.d[1]", expected = true)
     check("{ \"a\": null, \"b\": {\"c\": null, \"d\": [13, null]} }", "$.b.d[2]", expected = false)
->>>>>>> f99b1b1d
   }
 
   test("schema_of_variant_agg") {
