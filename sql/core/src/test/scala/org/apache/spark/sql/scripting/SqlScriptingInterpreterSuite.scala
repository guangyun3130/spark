--- conflicted
+++ resolved
@@ -17,17 +17,11 @@
 
 package org.apache.spark.sql.scripting
 
-<<<<<<< HEAD
+import org.apache.spark.SparkException
 import org.apache.spark.SparkFunSuite
 import org.apache.spark.sql.{AnalysisException, Row}
 import org.apache.spark.sql.exceptions.SqlScriptingException
 import org.apache.spark.sql.internal.SQLConf
-=======
-import org.apache.spark.SparkException
-import org.apache.spark.sql.{AnalysisException, DataFrame, Dataset, QueryTest, Row}
-import org.apache.spark.sql.catalyst.QueryPlanningTracker
-import org.apache.spark.sql.exceptions.SqlScriptingException
->>>>>>> 2fb8dffe
 import org.apache.spark.sql.test.SharedSparkSession
 
 /**
@@ -38,30 +32,10 @@
  */
 class SqlScriptingInterpreterSuite extends SparkFunSuite with SharedSparkSession {
   // Helpers
-<<<<<<< HEAD
   private def verifySqlScriptResult(sqlText: String, expected: Seq[Array[Row]]): Unit = {
     val interpreter = SqlScriptingInterpreter(spark)
     val compoundBody = spark.sessionState.sqlParser.parseScript(sqlText)
     val result = interpreter.execute(compoundBody).toSeq
-=======
-  private def runSqlScript(sqlText: String): Array[DataFrame] = {
-    val interpreter = SqlScriptingInterpreter()
-    val compoundBody = spark.sessionState.sqlParser.parseScript(sqlText)
-    val executionPlan = interpreter.buildExecutionPlan(compoundBody, spark)
-    executionPlan.flatMap {
-      case statement: SingleStatementExec =>
-        if (statement.isExecuted) {
-          None
-        } else {
-          Some(Dataset.ofRows(spark, statement.parsedPlan, new QueryPlanningTracker))
-        }
-      case _ => None
-    }.toArray
-  }
-
-  private def verifySqlScriptResult(sqlText: String, expected: Seq[Seq[Row]]): Unit = {
-    val result = runSqlScript(sqlText)
->>>>>>> 2fb8dffe
     assert(result.length == expected.length)
     result.zip(expected).foreach {
       case (actualAnswer, expectedAnswer) =>
@@ -677,7 +651,7 @@
           |""".stripMargin
       checkError(
         exception = intercept[SqlScriptingException] (
-          runSqlScript(commands)
+          verifySqlScriptResult(commands, Seq())
         ),
         errorClass = "INVALID_BOOLEAN_STATEMENT",
         parameters = Map("invalidStatement" -> "1")
@@ -700,7 +674,7 @@
           |""".stripMargin
       checkError(
         exception = intercept[SparkException] (
-          runSqlScript(commands)
+          verifySqlScriptResult(commands, Seq())
         ),
         errorClass = "SCALAR_SUBQUERY_TOO_MANY_ROWS",
         parameters = Map.empty,
