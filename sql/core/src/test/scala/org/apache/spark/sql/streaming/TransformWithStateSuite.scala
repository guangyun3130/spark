--- conflicted
+++ resolved
@@ -431,14 +431,9 @@
     }
   }
 
-<<<<<<< HEAD
   testWithEncodingTypes("transformWithState - lazy iterators can properly get/set keyed state") {
-=======
-  test("transformWithState - lazy iterators can properly get/set keyed state") {
     val spark = this.spark
     import spark.implicits._
-
->>>>>>> 57f6824e
     class ProcessorWithLazyIterators
       extends StatefulProcessor[Long, Long, Long] {
       @transient protected var _myValueState: ValueState[Long] = _
@@ -670,51 +665,47 @@
   }
 
   testWithEncodingTypes("transformWithState - streaming with rocksdb and event time based timer") {
-    withSQLConf(SQLConf.STATE_STORE_PROVIDER_CLASS.key ->
-      classOf[RocksDBStateStoreProvider].getName) {
-      val inputData = MemoryStream[(String, Int)]
-      val result =
-        inputData.toDS()
-          .select($"_1".as("key"), timestamp_seconds($"_2").as("eventTime"))
-          .withWatermark("eventTime", "10 seconds")
-          .as[(String, Long)]
-          .groupByKey(_._1)
-          .transformWithState(
-            new MaxEventTimeStatefulProcessor(),
-            TimeMode.EventTime(),
-            OutputMode.Update())
-
-      testStream(result, OutputMode.Update())(
-        StartStream(),
-
-        AddData(inputData, ("a", 11), ("a", 13), ("a", 15)),
-        // Max event time = 15. Timeout timestamp for "a" = 15 + 5 = 20. Watermark = 15 - 10 = 5.
-        CheckNewAnswer(("a", 15)), // Output = max event time of a
-
-        AddData(inputData, ("a", 4)), // Add data older than watermark for "a"
-        CheckNewAnswer(), // No output as data should get filtered by watermark
-
-        AddData(inputData, ("a", 10)), // Add data newer than watermark for "a"
-        CheckNewAnswer(("a", 15)), // Max event time is still the same
-        // Timeout timestamp for "a" is still 20 as max event time for "a" is still 15.
-        // Watermark is still 5 as max event time for all data is still 15.
-
-        AddData(inputData, ("b", 31)), // Add data newer than watermark for "b", not "a"
-        // Watermark = 31 - 10 = 21, so "a" should be timed out as timeout timestamp for "a" is 20.
-        CheckNewAnswer(("a", -1), ("b", 31)), // State for "a" should timeout and emit -1
-        Execute { q =>
-          // Filter for idle progress events and then verify the custom metrics for
-          // stateful operator
-          val progData = q.recentProgress.filter(prog => prog.stateOperators.size > 0)
-          assert(progData.filter(prog =>
-            prog.stateOperators(0).customMetrics.get("numValueStateVars") > 0).size > 0)
-          assert(progData.filter(prog =>
-            prog.stateOperators(0).customMetrics.get("numRegisteredTimers") > 0).size > 0)
-          assert(progData.filter(prog =>
-            prog.stateOperators(0).customMetrics.get("numDeletedTimers") > 0).size > 0)
-        }
-      )
-    }
+    val inputData = MemoryStream[(String, Int)]
+    val result =
+      inputData.toDS()
+        .select($"_1".as("key"), timestamp_seconds($"_2").as("eventTime"))
+        .withWatermark("eventTime", "10 seconds")
+        .as[(String, Long)]
+        .groupByKey(_._1)
+        .transformWithState(
+          new MaxEventTimeStatefulProcessor(),
+          TimeMode.EventTime(),
+          OutputMode.Update())
+
+    testStream(result, OutputMode.Update())(
+      StartStream(),
+
+      AddData(inputData, ("a", 11), ("a", 13), ("a", 15)),
+      // Max event time = 15. Timeout timestamp for "a" = 15 + 5 = 20. Watermark = 15 - 10 = 5.
+      CheckNewAnswer(("a", 15)), // Output = max event time of a
+
+      AddData(inputData, ("a", 4)), // Add data older than watermark for "a"
+      CheckNewAnswer(), // No output as data should get filtered by watermark
+
+      AddData(inputData, ("a", 10)), // Add data newer than watermark for "a"
+      CheckNewAnswer(("a", 15)), // Max event time is still the same
+      // Timeout timestamp for "a" is still 20 as max event time for "a" is still 15.
+      // Watermark is still 5 as max event time for all data is still 15.
+
+      AddData(inputData, ("b", 31)), // Add data newer than watermark for "b", not "a"
+      // Watermark = 31 - 10 = 21, so "a" should be timed out as timeout timestamp for "a" is 20.
+      CheckNewAnswer(("a", -1), ("b", 31)), // State for "a" should timeout and emit -1
+      Execute { q =>
+        // Filter for idle progress events and then verify the custom metrics for stateful operator
+        val progData = q.recentProgress.filter(prog => prog.stateOperators.size > 0)
+        assert(progData.filter(prog =>
+          prog.stateOperators(0).customMetrics.get("numValueStateVars") > 0).size > 0)
+        assert(progData.filter(prog =>
+          prog.stateOperators(0).customMetrics.get("numRegisteredTimers") > 0).size > 0)
+        assert(progData.filter(prog =>
+          prog.stateOperators(0).customMetrics.get("numDeletedTimers") > 0).size > 0)
+      }
+    )
   }
 
   testWithEncodingTypes("Use statefulProcessor without transformWithState - " +
