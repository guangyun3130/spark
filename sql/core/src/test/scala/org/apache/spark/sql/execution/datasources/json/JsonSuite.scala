/*
 * Licensed to the Apache Software Foundation (ASF) under one or more
 * contributor license agreements.  See the NOTICE file distributed with
 * this work for additional information regarding copyright ownership.
 * The ASF licenses this file to You under the Apache License, Version 2.0
 * (the "License"); you may not use this file except in compliance with
 * the License.  You may obtain a copy of the License at
 *
 *    http://www.apache.org/licenses/LICENSE-2.0
 *
 * Unless required by applicable law or agreed to in writing, software
 * distributed under the License is distributed on an "AS IS" BASIS,
 * WITHOUT WARRANTIES OR CONDITIONS OF ANY KIND, either express or implied.
 * See the License for the specific language governing permissions and
 * limitations under the License.
 */

package org.apache.spark.sql.execution.datasources.json

import java.io._
import java.nio.charset.{Charset, StandardCharsets, UnsupportedCharsetException}
import java.nio.file.Files
import java.sql.{Date, Timestamp}
import java.util.Locale

import com.fasterxml.jackson.core.JsonFactory
import org.apache.hadoop.fs.{Path, PathFilter}
import org.apache.hadoop.io.SequenceFile.CompressionType
import org.apache.hadoop.io.compress.GzipCodec

import org.apache.spark.{SparkConf, SparkException, TestUtils}
import org.apache.spark.rdd.RDD
import org.apache.spark.sql.{functions => F, _}
import org.apache.spark.sql.catalyst.json._
import org.apache.spark.sql.catalyst.util.DateTimeUtils
import org.apache.spark.sql.execution.ExternalRDD
import org.apache.spark.sql.execution.datasources.DataSource
import org.apache.spark.sql.internal.SQLConf
import org.apache.spark.sql.test.SharedSparkSession
import org.apache.spark.sql.types._
import org.apache.spark.sql.types.StructType.fromDDL
import org.apache.spark.util.Utils

class TestFileFilter extends PathFilter {
  override def accept(path: Path): Boolean = path.getParent.getName != "p=2"
}

abstract class JsonSuite extends QueryTest with SharedSparkSession with TestJsonData {
  import testImplicits._

  test("Type promotion") {
    def checkTypePromotion(expected: Any, actual: Any): Unit = {
      assert(expected.getClass == actual.getClass,
        s"Failed to promote ${actual.getClass} to ${expected.getClass}.")
      assert(expected == actual,
        s"Promoted value ${actual}(${actual.getClass}) does not equal the expected value " +
          s"${expected}(${expected.getClass}).")
    }

    val factory = new JsonFactory()
    def enforceCorrectType(
        value: Any,
        dataType: DataType,
        options: Map[String, String] = Map.empty): Any = {
      val writer = new StringWriter()
      Utils.tryWithResource(factory.createGenerator(writer)) { generator =>
        generator.writeObject(value)
        generator.flush()
      }

      val dummyOption = new JSONOptions(options, SQLConf.get.sessionLocalTimeZone)
      val dummySchema = StructType(Seq.empty)
      val parser = new JacksonParser(
        dummySchema,
        dummyOption,
        allowArrayAsStructs = true,
        filters = Seq.empty)

      Utils.tryWithResource(factory.createParser(writer.toString)) { jsonParser =>
        jsonParser.nextToken()
        val converter = parser.makeConverter(dataType)
        converter.apply(jsonParser)
      }
    }

    val intNumber: Int = 2147483647
    checkTypePromotion(intNumber, enforceCorrectType(intNumber, IntegerType))
    checkTypePromotion(intNumber.toLong, enforceCorrectType(intNumber, LongType))
    checkTypePromotion(intNumber.toDouble, enforceCorrectType(intNumber, DoubleType))
    checkTypePromotion(
      Decimal(intNumber), enforceCorrectType(intNumber, DecimalType.SYSTEM_DEFAULT))

    val longNumber: Long = 9223372036854775807L
    checkTypePromotion(longNumber, enforceCorrectType(longNumber, LongType))
    checkTypePromotion(longNumber.toDouble, enforceCorrectType(longNumber, DoubleType))
    checkTypePromotion(
      Decimal(longNumber), enforceCorrectType(longNumber, DecimalType.SYSTEM_DEFAULT))

    val doubleNumber: Double = 1.7976931348623157d
    checkTypePromotion(doubleNumber.toDouble, enforceCorrectType(doubleNumber, DoubleType))

    checkTypePromotion(DateTimeUtils.fromJavaTimestamp(new Timestamp(intNumber * 1000L)),
        enforceCorrectType(intNumber, TimestampType))
    checkTypePromotion(DateTimeUtils.fromJavaTimestamp(new Timestamp(intNumber.toLong * 1000L)),
        enforceCorrectType(intNumber.toLong, TimestampType))
    val strTime = "2014-09-30 12:34:56"
    checkTypePromotion(
      expected = DateTimeUtils.fromJavaTimestamp(Timestamp.valueOf(strTime)),
      enforceCorrectType(strTime, TimestampType,
        Map("timestampFormat" -> "yyyy-MM-dd HH:mm:ss")))

    val strDate = "2014-10-15"
    checkTypePromotion(
      DateTimeUtils.fromJavaDate(Date.valueOf(strDate)), enforceCorrectType(strDate, DateType))

    val ISO8601Time1 = "1970-01-01T01:00:01.0Z"
    checkTypePromotion(DateTimeUtils.fromJavaTimestamp(new Timestamp(3601000)),
        enforceCorrectType(
          ISO8601Time1,
          TimestampType,
          Map("timestampFormat" -> "yyyy-MM-dd'T'HH:mm:ss.SX")))
    val ISO8601Time2 = "1970-01-01T02:00:01-01:00"
    checkTypePromotion(DateTimeUtils.fromJavaTimestamp(new Timestamp(10801000)),
        enforceCorrectType(
          ISO8601Time2,
          TimestampType,
          Map("timestampFormat" -> "yyyy-MM-dd'T'HH:mm:ssXXX")))

    val ISO8601Date = "1970-01-01"
    checkTypePromotion(DateTimeUtils.millisToDays(32400000),
      enforceCorrectType(ISO8601Date, DateType))
  }

  test("Get compatible type") {
    def checkDataType(t1: DataType, t2: DataType, expected: DataType): Unit = {
      var actual = JsonInferSchema.compatibleType(t1, t2)
      assert(actual == expected,
        s"Expected $expected as the most general data type for $t1 and $t2, found $actual")
      actual = JsonInferSchema.compatibleType(t2, t1)
      assert(actual == expected,
        s"Expected $expected as the most general data type for $t1 and $t2, found $actual")
    }

    // NullType
    checkDataType(NullType, BooleanType, BooleanType)
    checkDataType(NullType, IntegerType, IntegerType)
    checkDataType(NullType, LongType, LongType)
    checkDataType(NullType, DoubleType, DoubleType)
    checkDataType(NullType, DecimalType.SYSTEM_DEFAULT, DecimalType.SYSTEM_DEFAULT)
    checkDataType(NullType, StringType, StringType)
    checkDataType(NullType, ArrayType(IntegerType), ArrayType(IntegerType))
    checkDataType(NullType, StructType(Nil), StructType(Nil))
    checkDataType(NullType, NullType, NullType)

    // BooleanType
    checkDataType(BooleanType, BooleanType, BooleanType)
    checkDataType(BooleanType, IntegerType, StringType)
    checkDataType(BooleanType, LongType, StringType)
    checkDataType(BooleanType, DoubleType, StringType)
    checkDataType(BooleanType, DecimalType.SYSTEM_DEFAULT, StringType)
    checkDataType(BooleanType, StringType, StringType)
    checkDataType(BooleanType, ArrayType(IntegerType), StringType)
    checkDataType(BooleanType, StructType(Nil), StringType)

    // IntegerType
    checkDataType(IntegerType, IntegerType, IntegerType)
    checkDataType(IntegerType, LongType, LongType)
    checkDataType(IntegerType, DoubleType, DoubleType)
    checkDataType(IntegerType, DecimalType.SYSTEM_DEFAULT, DecimalType.SYSTEM_DEFAULT)
    checkDataType(IntegerType, StringType, StringType)
    checkDataType(IntegerType, ArrayType(IntegerType), StringType)
    checkDataType(IntegerType, StructType(Nil), StringType)

    // LongType
    checkDataType(LongType, LongType, LongType)
    checkDataType(LongType, DoubleType, DoubleType)
    checkDataType(LongType, DecimalType.SYSTEM_DEFAULT, DecimalType.SYSTEM_DEFAULT)
    checkDataType(LongType, StringType, StringType)
    checkDataType(LongType, ArrayType(IntegerType), StringType)
    checkDataType(LongType, StructType(Nil), StringType)

    // DoubleType
    checkDataType(DoubleType, DoubleType, DoubleType)
    checkDataType(DoubleType, DecimalType.SYSTEM_DEFAULT, DoubleType)
    checkDataType(DoubleType, StringType, StringType)
    checkDataType(DoubleType, ArrayType(IntegerType), StringType)
    checkDataType(DoubleType, StructType(Nil), StringType)

    // DecimalType
    checkDataType(DecimalType.SYSTEM_DEFAULT, DecimalType.SYSTEM_DEFAULT,
      DecimalType.SYSTEM_DEFAULT)
    checkDataType(DecimalType.SYSTEM_DEFAULT, StringType, StringType)
    checkDataType(DecimalType.SYSTEM_DEFAULT, ArrayType(IntegerType), StringType)
    checkDataType(DecimalType.SYSTEM_DEFAULT, StructType(Nil), StringType)

    // StringType
    checkDataType(StringType, StringType, StringType)
    checkDataType(StringType, ArrayType(IntegerType), StringType)
    checkDataType(StringType, StructType(Nil), StringType)

    // ArrayType
    checkDataType(ArrayType(IntegerType), ArrayType(IntegerType), ArrayType(IntegerType))
    checkDataType(ArrayType(IntegerType), ArrayType(LongType), ArrayType(LongType))
    checkDataType(ArrayType(IntegerType), ArrayType(StringType), ArrayType(StringType))
    checkDataType(ArrayType(IntegerType), StructType(Nil), StringType)
    checkDataType(
      ArrayType(IntegerType, true), ArrayType(IntegerType), ArrayType(IntegerType, true))
    checkDataType(
      ArrayType(IntegerType, true), ArrayType(IntegerType, false), ArrayType(IntegerType, true))
    checkDataType(
      ArrayType(IntegerType, true), ArrayType(IntegerType, true), ArrayType(IntegerType, true))
    checkDataType(
      ArrayType(IntegerType, false), ArrayType(IntegerType), ArrayType(IntegerType, true))
    checkDataType(
      ArrayType(IntegerType, false), ArrayType(IntegerType, false), ArrayType(IntegerType, false))
    checkDataType(
      ArrayType(IntegerType, false), ArrayType(IntegerType, true), ArrayType(IntegerType, true))

    // StructType
    checkDataType(StructType(Nil), StructType(Nil), StructType(Nil))
    checkDataType(
      StructType(StructField("f1", IntegerType, true) :: Nil),
      StructType(StructField("f1", IntegerType, true) :: Nil),
      StructType(StructField("f1", IntegerType, true) :: Nil))
    checkDataType(
      StructType(StructField("f1", IntegerType, true) :: Nil),
      StructType(Nil),
      StructType(StructField("f1", IntegerType, true) :: Nil))
    checkDataType(
      StructType(
        StructField("f1", IntegerType, true) ::
        StructField("f2", IntegerType, true) :: Nil),
      StructType(StructField("f1", LongType, true) :: Nil),
      StructType(
        StructField("f1", LongType, true) ::
        StructField("f2", IntegerType, true) :: Nil))
    checkDataType(
      StructType(
        StructField("f1", IntegerType, true) :: Nil),
      StructType(
        StructField("f2", IntegerType, true) :: Nil),
      StructType(
        StructField("f1", IntegerType, true) ::
        StructField("f2", IntegerType, true) :: Nil))
    checkDataType(
      StructType(
        StructField("f1", IntegerType, true) :: Nil),
      DecimalType.SYSTEM_DEFAULT,
      StringType)
  }

  test("Complex field and type inferring with null in sampling") {
    val jsonDF = spark.read.json(jsonNullStruct)
    val expectedSchema = StructType(
      StructField("headers", StructType(
        StructField("Charset", StringType, true) ::
          StructField("Host", StringType, true) :: Nil)
        , true) ::
        StructField("ip", StringType, true) ::
        StructField("nullstr", StringType, true):: Nil)

    assert(expectedSchema === jsonDF.schema)
    jsonDF.createOrReplaceTempView("jsonTable")

    checkAnswer(
      sql("select nullstr, headers.Host from jsonTable"),
      Seq(Row("", "1.abc.com"), Row("", null), Row("", null), Row(null, null))
    )
  }

  test("Primitive field and type inferring") {
    val jsonDF = spark.read.json(primitiveFieldAndType)

    val expectedSchema = StructType(
      StructField("bigInteger", DecimalType(20, 0), true) ::
      StructField("boolean", BooleanType, true) ::
      StructField("double", DoubleType, true) ::
      StructField("integer", LongType, true) ::
      StructField("long", LongType, true) ::
      StructField("null", StringType, true) ::
      StructField("string", StringType, true) :: Nil)

    assert(expectedSchema === jsonDF.schema)

    jsonDF.createOrReplaceTempView("jsonTable")

    checkAnswer(
      sql("select * from jsonTable"),
      Row(new java.math.BigDecimal("92233720368547758070"),
        true,
        1.7976931348623157,
        10,
        21474836470L,
        null,
        "this is a simple string.")
    )
  }

  test("Complex field and type inferring") {
    val jsonDF = spark.read.json(complexFieldAndType1)

    val expectedSchema = StructType(
      StructField("arrayOfArray1", ArrayType(ArrayType(StringType, true), true), true) ::
      StructField("arrayOfArray2", ArrayType(ArrayType(DoubleType, true), true), true) ::
      StructField("arrayOfBigInteger", ArrayType(DecimalType(21, 0), true), true) ::
      StructField("arrayOfBoolean", ArrayType(BooleanType, true), true) ::
      StructField("arrayOfDouble", ArrayType(DoubleType, true), true) ::
      StructField("arrayOfInteger", ArrayType(LongType, true), true) ::
      StructField("arrayOfLong", ArrayType(LongType, true), true) ::
      StructField("arrayOfNull", ArrayType(StringType, true), true) ::
      StructField("arrayOfString", ArrayType(StringType, true), true) ::
      StructField("arrayOfStruct", ArrayType(
        StructType(
          StructField("field1", BooleanType, true) ::
          StructField("field2", StringType, true) ::
          StructField("field3", StringType, true) :: Nil), true), true) ::
      StructField("struct", StructType(
        StructField("field1", BooleanType, true) ::
        StructField("field2", DecimalType(20, 0), true) :: Nil), true) ::
      StructField("structWithArrayFields", StructType(
        StructField("field1", ArrayType(LongType, true), true) ::
        StructField("field2", ArrayType(StringType, true), true) :: Nil), true) :: Nil)

    assert(expectedSchema === jsonDF.schema)

    jsonDF.createOrReplaceTempView("jsonTable")

    // Access elements of a primitive array.
    checkAnswer(
      sql("select arrayOfString[0], arrayOfString[1], arrayOfString[2] from jsonTable"),
      Row("str1", "str2", null)
    )

    // Access an array of null values.
    checkAnswer(
      sql("select arrayOfNull from jsonTable"),
      Row(Seq(null, null, null, null))
    )

    // Access elements of a BigInteger array (we use DecimalType internally).
    checkAnswer(
      sql("select arrayOfBigInteger[0], arrayOfBigInteger[1], arrayOfBigInteger[2] from jsonTable"),
      Row(new java.math.BigDecimal("922337203685477580700"),
        new java.math.BigDecimal("-922337203685477580800"), null)
    )

    // Access elements of an array of arrays.
    checkAnswer(
      sql("select arrayOfArray1[0], arrayOfArray1[1] from jsonTable"),
      Row(Seq("1", "2", "3"), Seq("str1", "str2"))
    )

    // Access elements of an array of arrays.
    checkAnswer(
      sql("select arrayOfArray2[0], arrayOfArray2[1] from jsonTable"),
      Row(Seq(1.0, 2.0, 3.0), Seq(1.1, 2.1, 3.1))
    )

    // Access elements of an array inside a filed with the type of ArrayType(ArrayType).
    checkAnswer(
      sql("select arrayOfArray1[1][1], arrayOfArray2[1][1] from jsonTable"),
      Row("str2", 2.1)
    )

    // Access elements of an array of structs.
    checkAnswer(
      sql("select arrayOfStruct[0], arrayOfStruct[1], arrayOfStruct[2], arrayOfStruct[3] " +
        "from jsonTable"),
      Row(
        Row(true, "str1", null),
        Row(false, null, null),
        Row(null, null, null),
        null)
    )

    // Access a struct and fields inside of it.
    checkAnswer(
      sql("select struct, struct.field1, struct.field2 from jsonTable"),
      Row(
        Row(true, new java.math.BigDecimal("92233720368547758070")),
        true,
        new java.math.BigDecimal("92233720368547758070")) :: Nil
    )

    // Access an array field of a struct.
    checkAnswer(
      sql("select structWithArrayFields.field1, structWithArrayFields.field2 from jsonTable"),
      Row(Seq(4, 5, 6), Seq("str1", "str2"))
    )

    // Access elements of an array field of a struct.
    checkAnswer(
      sql("select structWithArrayFields.field1[1], structWithArrayFields.field2[3] from jsonTable"),
      Row(5, null)
    )
  }

  test("GetField operation on complex data type") {
    val jsonDF = spark.read.json(complexFieldAndType1)
    jsonDF.createOrReplaceTempView("jsonTable")

    checkAnswer(
      sql("select arrayOfStruct[0].field1, arrayOfStruct[0].field2 from jsonTable"),
      Row(true, "str1")
    )

    // Getting all values of a specific field from an array of structs.
    checkAnswer(
      sql("select arrayOfStruct.field1, arrayOfStruct.field2 from jsonTable"),
      Row(Seq(true, false, null), Seq("str1", null, null))
    )
  }

  test("Type conflict in primitive field values") {
    val jsonDF = spark.read.json(primitiveFieldValueTypeConflict)

    val expectedSchema = StructType(
      StructField("num_bool", StringType, true) ::
      StructField("num_num_1", LongType, true) ::
      StructField("num_num_2", DoubleType, true) ::
      StructField("num_num_3", DoubleType, true) ::
      StructField("num_str", StringType, true) ::
      StructField("str_bool", StringType, true) :: Nil)

    assert(expectedSchema === jsonDF.schema)

    jsonDF.createOrReplaceTempView("jsonTable")

    checkAnswer(
      sql("select * from jsonTable"),
      Row("true", 11L, null, 1.1, "13.1", "str1") ::
        Row("12", null, 21474836470.9, null, null, "true") ::
        Row("false", 21474836470L, 92233720368547758070d, 100, "str1", "false") ::
        Row(null, 21474836570L, 1.1, 21474836470L, "92233720368547758070", null) :: Nil
    )

    // Number and Boolean conflict: resolve the type as number in this query.
    checkAnswer(
      sql("select num_bool - 10 from jsonTable where num_bool > 11"),
      Row(2)
    )

    // Widening to LongType
    checkAnswer(
      sql("select num_num_1 - 100 from jsonTable where num_num_1 > 11"),
      Row(21474836370L) :: Row(21474836470L) :: Nil
    )

    checkAnswer(
      sql("select num_num_1 - 100 from jsonTable where num_num_1 > 10"),
      Row(-89) :: Row(21474836370L) :: Row(21474836470L) :: Nil
    )

    // Widening to DecimalType
    checkAnswer(
      sql("select num_num_2 + 1.3 from jsonTable where num_num_2 > 1.1"),
      Row(21474836472.2) ::
        Row(92233720368547758071.3) :: Nil
    )

    // Widening to Double
    checkAnswer(
      sql("select num_num_3 + 1.2 from jsonTable where num_num_3 > 1.1"),
      Row(101.2) :: Row(21474836471.2) :: Nil
    )

    // Number and String conflict: resolve the type as number in this query.
    checkAnswer(
      sql("select num_str + 1.2 from jsonTable where num_str > 14d"),
      Row(92233720368547758071.2)
    )

    // Number and String conflict: resolve the type as number in this query.
    checkAnswer(
      sql("select num_str + 1.2 from jsonTable where num_str >= 92233720368547758060"),
      Row(new java.math.BigDecimal("92233720368547758071.2").doubleValue)
    )

    // String and Boolean conflict: resolve the type as string.
    checkAnswer(
      sql("select * from jsonTable where str_bool = 'str1'"),
      Row("true", 11L, null, 1.1, "13.1", "str1")
    )
  }

  ignore("Type conflict in primitive field values (Ignored)") {
    val jsonDF = spark.read.json(primitiveFieldValueTypeConflict)
    jsonDF.createOrReplaceTempView("jsonTable")

    // Right now, the analyzer does not promote strings in a boolean expression.
    // Number and Boolean conflict: resolve the type as boolean in this query.
    checkAnswer(
      sql("select num_bool from jsonTable where NOT num_bool"),
      Row(false)
    )

    checkAnswer(
      sql("select str_bool from jsonTable where NOT str_bool"),
      Row(false)
    )

    // Right now, the analyzer does not know that num_bool should be treated as a boolean.
    // Number and Boolean conflict: resolve the type as boolean in this query.
    checkAnswer(
      sql("select num_bool from jsonTable where num_bool"),
      Row(true)
    )

    checkAnswer(
      sql("select str_bool from jsonTable where str_bool"),
      Row(false)
    )

    // The plan of the following DSL is
    // Project [(CAST(num_str#65:4, DoubleType) + 1.2) AS num#78]
    //  Filter (CAST(CAST(num_str#65:4, DoubleType), DecimalType) > 92233720368547758060)
    //    ExistingRdd [num_bool#61,num_num_1#62L,num_num_2#63,num_num_3#64,num_str#65,str_bool#66]
    // We should directly cast num_str to DecimalType and also need to do the right type promotion
    // in the Project.
    checkAnswer(
      jsonDF.
        where('num_str >= BigDecimal("92233720368547758060")).
        select(('num_str + 1.2).as("num")),
      Row(new java.math.BigDecimal("92233720368547758071.2").doubleValue())
    )

    // The following test will fail. The type of num_str is StringType.
    // So, to evaluate num_str + 1.2, we first need to use Cast to convert the type.
    // In our test data, one value of num_str is 13.1.
    // The result of (CAST(num_str#65:4, DoubleType) + 1.2) for this value is 14.299999999999999,
    // which is not 14.3.
    // Number and String conflict: resolve the type as number in this query.
    checkAnswer(
      sql("select num_str + 1.2 from jsonTable where num_str > 13"),
      Row(BigDecimal("14.3")) :: Row(BigDecimal("92233720368547758071.2")) :: Nil
    )
  }

  test("Type conflict in complex field values") {
    val jsonDF = spark.read.json(complexFieldValueTypeConflict)

    val expectedSchema = StructType(
      StructField("array", ArrayType(LongType, true), true) ::
      StructField("num_struct", StringType, true) ::
      StructField("str_array", StringType, true) ::
      StructField("struct", StructType(
        StructField("field", StringType, true) :: Nil), true) ::
      StructField("struct_array", StringType, true) :: Nil)

    assert(expectedSchema === jsonDF.schema)

    jsonDF.createOrReplaceTempView("jsonTable")

    checkAnswer(
      sql("select * from jsonTable"),
      Row(Seq(), "11", "[1,2,3]", Row(null), "[]") ::
        Row(null, """{"field":false}""", null, null, "{}") ::
        Row(Seq(4, 5, 6), null, "str", Row(null), "[7,8,9]") ::
        Row(Seq(7), "{}", """["str1","str2",33]""", Row("str"), """{"field":true}""") :: Nil
    )
  }

  test("Type conflict in array elements") {
    val jsonDF = spark.read.json(arrayElementTypeConflict)

    val expectedSchema = StructType(
      StructField("array1", ArrayType(StringType, true), true) ::
      StructField("array2", ArrayType(StructType(
        StructField("field", LongType, true) :: Nil), true), true) ::
      StructField("array3", ArrayType(StringType, true), true) :: Nil)

    assert(expectedSchema === jsonDF.schema)

    jsonDF.createOrReplaceTempView("jsonTable")

    checkAnswer(
      sql("select * from jsonTable"),
      Row(Seq("1", "1.1", "true", null, "[]", "{}", "[2,3,4]",
        """{"field":"str"}"""), Seq(Row(214748364700L), Row(1)), null) ::
      Row(null, null, Seq("""{"field":"str"}""", """{"field":1}""")) ::
      Row(null, null, Seq("1", "2", "3")) :: Nil
    )

    // Treat an element as a number.
    checkAnswer(
      sql("select array1[0] + 1 from jsonTable where array1 is not null"),
      Row(2)
    )
  }

  test("Handling missing fields") {
    val jsonDF = spark.read.json(missingFields)

    val expectedSchema = StructType(
      StructField("a", BooleanType, true) ::
      StructField("b", LongType, true) ::
      StructField("c", ArrayType(LongType, true), true) ::
      StructField("d", StructType(
        StructField("field", BooleanType, true) :: Nil), true) ::
      StructField("e", StringType, true) :: Nil)

    assert(expectedSchema === jsonDF.schema)

    jsonDF.createOrReplaceTempView("jsonTable")
  }

  test("Loading a JSON dataset from a text file") {
    val dir = Utils.createTempDir()
    dir.delete()
    val path = dir.getCanonicalPath
    primitiveFieldAndType.map(record => record.replaceAll("\n", " ")).write.text(path)
    val jsonDF = spark.read.json(path)

    val expectedSchema = StructType(
      StructField("bigInteger", DecimalType(20, 0), true) ::
      StructField("boolean", BooleanType, true) ::
      StructField("double", DoubleType, true) ::
      StructField("integer", LongType, true) ::
      StructField("long", LongType, true) ::
      StructField("null", StringType, true) ::
      StructField("string", StringType, true) :: Nil)

    assert(expectedSchema === jsonDF.schema)

    jsonDF.createOrReplaceTempView("jsonTable")

    checkAnswer(
      sql("select * from jsonTable"),
      Row(new java.math.BigDecimal("92233720368547758070"),
      true,
      1.7976931348623157,
      10,
      21474836470L,
      null,
      "this is a simple string.")
    )
  }

  test("Loading a JSON dataset primitivesAsString returns schema with primitive types as strings") {
    val dir = Utils.createTempDir()
    dir.delete()
    val path = dir.getCanonicalPath
    primitiveFieldAndType.map(record => record.replaceAll("\n", " ")).write.text(path)
    val jsonDF = spark.read.option("primitivesAsString", "true").json(path)

    val expectedSchema = StructType(
      StructField("bigInteger", StringType, true) ::
      StructField("boolean", StringType, true) ::
      StructField("double", StringType, true) ::
      StructField("integer", StringType, true) ::
      StructField("long", StringType, true) ::
      StructField("null", StringType, true) ::
      StructField("string", StringType, true) :: Nil)

    assert(expectedSchema === jsonDF.schema)

    jsonDF.createOrReplaceTempView("jsonTable")

    checkAnswer(
      sql("select * from jsonTable"),
      Row("92233720368547758070",
      "true",
      "1.7976931348623157",
      "10",
      "21474836470",
      null,
      "this is a simple string.")
    )
  }

  test("Loading a JSON dataset primitivesAsString returns complex fields as strings") {
    val jsonDF = spark.read.option("primitivesAsString", "true").json(complexFieldAndType1)

    val expectedSchema = StructType(
      StructField("arrayOfArray1", ArrayType(ArrayType(StringType, true), true), true) ::
      StructField("arrayOfArray2", ArrayType(ArrayType(StringType, true), true), true) ::
      StructField("arrayOfBigInteger", ArrayType(StringType, true), true) ::
      StructField("arrayOfBoolean", ArrayType(StringType, true), true) ::
      StructField("arrayOfDouble", ArrayType(StringType, true), true) ::
      StructField("arrayOfInteger", ArrayType(StringType, true), true) ::
      StructField("arrayOfLong", ArrayType(StringType, true), true) ::
      StructField("arrayOfNull", ArrayType(StringType, true), true) ::
      StructField("arrayOfString", ArrayType(StringType, true), true) ::
      StructField("arrayOfStruct", ArrayType(
        StructType(
          StructField("field1", StringType, true) ::
          StructField("field2", StringType, true) ::
          StructField("field3", StringType, true) :: Nil), true), true) ::
      StructField("struct", StructType(
        StructField("field1", StringType, true) ::
        StructField("field2", StringType, true) :: Nil), true) ::
      StructField("structWithArrayFields", StructType(
        StructField("field1", ArrayType(StringType, true), true) ::
        StructField("field2", ArrayType(StringType, true), true) :: Nil), true) :: Nil)

    assert(expectedSchema === jsonDF.schema)

    jsonDF.createOrReplaceTempView("jsonTable")

    // Access elements of a primitive array.
    checkAnswer(
      sql("select arrayOfString[0], arrayOfString[1], arrayOfString[2] from jsonTable"),
      Row("str1", "str2", null)
    )

    // Access an array of null values.
    checkAnswer(
      sql("select arrayOfNull from jsonTable"),
      Row(Seq(null, null, null, null))
    )

    // Access elements of a BigInteger array (we use DecimalType internally).
    checkAnswer(
      sql("select arrayOfBigInteger[0], arrayOfBigInteger[1], arrayOfBigInteger[2] from jsonTable"),
      Row("922337203685477580700", "-922337203685477580800", null)
    )

    // Access elements of an array of arrays.
    checkAnswer(
      sql("select arrayOfArray1[0], arrayOfArray1[1] from jsonTable"),
      Row(Seq("1", "2", "3"), Seq("str1", "str2"))
    )

    // Access elements of an array of arrays.
    checkAnswer(
      sql("select arrayOfArray2[0], arrayOfArray2[1] from jsonTable"),
      Row(Seq("1", "2", "3"), Seq("1.1", "2.1", "3.1"))
    )

    // Access elements of an array inside a filed with the type of ArrayType(ArrayType).
    checkAnswer(
      sql("select arrayOfArray1[1][1], arrayOfArray2[1][1] from jsonTable"),
      Row("str2", "2.1")
    )

    // Access elements of an array of structs.
    checkAnswer(
      sql("select arrayOfStruct[0], arrayOfStruct[1], arrayOfStruct[2], arrayOfStruct[3] " +
        "from jsonTable"),
      Row(
        Row("true", "str1", null),
        Row("false", null, null),
        Row(null, null, null),
        null)
    )

    // Access a struct and fields inside of it.
    checkAnswer(
      sql("select struct, struct.field1, struct.field2 from jsonTable"),
      Row(
        Row("true", "92233720368547758070"),
        "true",
        "92233720368547758070") :: Nil
    )

    // Access an array field of a struct.
    checkAnswer(
      sql("select structWithArrayFields.field1, structWithArrayFields.field2 from jsonTable"),
      Row(Seq("4", "5", "6"), Seq("str1", "str2"))
    )

    // Access elements of an array field of a struct.
    checkAnswer(
      sql("select structWithArrayFields.field1[1], structWithArrayFields.field2[3] from jsonTable"),
      Row("5", null)
    )
  }

  test("Loading a JSON dataset prefersDecimal returns schema with float types as BigDecimal") {
    val jsonDF = spark.read.option("prefersDecimal", "true").json(primitiveFieldAndType)

    val expectedSchema = StructType(
      StructField("bigInteger", DecimalType(20, 0), true) ::
        StructField("boolean", BooleanType, true) ::
        StructField("double", DecimalType(17, 16), true) ::
        StructField("integer", LongType, true) ::
        StructField("long", LongType, true) ::
        StructField("null", StringType, true) ::
        StructField("string", StringType, true) :: Nil)

    assert(expectedSchema === jsonDF.schema)

    jsonDF.createOrReplaceTempView("jsonTable")

    checkAnswer(
      sql("select * from jsonTable"),
      Row(BigDecimal("92233720368547758070"),
        true,
        BigDecimal("1.7976931348623157"),
        10,
        21474836470L,
        null,
        "this is a simple string.")
    )
  }

  test("Find compatible types even if inferred DecimalType is not capable of other IntegralType") {
    val mixedIntegerAndDoubleRecords = Seq(
      """{"a": 3, "b": 1.1}""",
      s"""{"a": 3.1, "b": 0.${"0" * 38}1}""").toDS()
    val jsonDF = spark.read
      .option("prefersDecimal", "true")
      .json(mixedIntegerAndDoubleRecords)

    // The values in `a` field will be decimals as they fit in decimal. For `b` field,
    // they will be doubles as `1.0E-39D` does not fit.
    val expectedSchema = StructType(
      StructField("a", DecimalType(21, 1), true) ::
      StructField("b", DoubleType, true) :: Nil)

    assert(expectedSchema === jsonDF.schema)
    checkAnswer(
      jsonDF,
      Row(BigDecimal("3"), 1.1D) ::
      Row(BigDecimal("3.1"), 1.0E-39D) :: Nil
    )
  }

  test("Infer big integers correctly even when it does not fit in decimal") {
    val jsonDF = spark.read
      .json(bigIntegerRecords)

    // The value in `a` field will be a double as it does not fit in decimal. For `b` field,
    // it will be a decimal as `92233720368547758070`.
    val expectedSchema = StructType(
      StructField("a", DoubleType, true) ::
      StructField("b", DecimalType(20, 0), true) :: Nil)

    assert(expectedSchema === jsonDF.schema)
    checkAnswer(jsonDF, Row(1.0E38D, BigDecimal("92233720368547758070")))
  }

  test("Infer floating-point values correctly even when it does not fit in decimal") {
    val jsonDF = spark.read
      .option("prefersDecimal", "true")
      .json(floatingValueRecords)

    // The value in `a` field will be a double as it does not fit in decimal. For `b` field,
    // it will be a decimal as `0.01` by having a precision equal to the scale.
    val expectedSchema = StructType(
      StructField("a", DoubleType, true) ::
      StructField("b", DecimalType(2, 2), true):: Nil)

    assert(expectedSchema === jsonDF.schema)
    checkAnswer(jsonDF, Row(1.0E-39D, BigDecimal("0.01")))

    val mergedJsonDF = spark.read
      .option("prefersDecimal", "true")
      .json(floatingValueRecords.union(bigIntegerRecords))

    val expectedMergedSchema = StructType(
      StructField("a", DoubleType, true) ::
      StructField("b", DecimalType(22, 2), true):: Nil)

    assert(expectedMergedSchema === mergedJsonDF.schema)
    checkAnswer(
      mergedJsonDF,
      Row(1.0E-39D, BigDecimal("0.01")) ::
      Row(1.0E38D, BigDecimal("92233720368547758070")) :: Nil
    )
  }

  test("Loading a JSON dataset from a text file with SQL") {
    val dir = Utils.createTempDir()
    dir.delete()
    val path = dir.toURI.toString
    primitiveFieldAndType.map(record => record.replaceAll("\n", " ")).write.text(path)

    sql(
      s"""
        |CREATE TEMPORARY VIEW jsonTableSQL
        |USING org.apache.spark.sql.json
        |OPTIONS (
        |  path '$path'
        |)
      """.stripMargin)

    checkAnswer(
      sql("select * from jsonTableSQL"),
      Row(new java.math.BigDecimal("92233720368547758070"),
        true,
        1.7976931348623157,
        10,
        21474836470L,
        null,
        "this is a simple string.")
    )
  }

  test("Applying schemas") {
    val dir = Utils.createTempDir()
    dir.delete()
    val path = dir.getCanonicalPath
    primitiveFieldAndType.map(record => record.replaceAll("\n", " ")).write.text(path)

    val schema = StructType(
      StructField("bigInteger", DecimalType.SYSTEM_DEFAULT, true) ::
      StructField("boolean", BooleanType, true) ::
      StructField("double", DoubleType, true) ::
      StructField("integer", IntegerType, true) ::
      StructField("long", LongType, true) ::
      StructField("null", StringType, true) ::
      StructField("string", StringType, true) :: Nil)

    val jsonDF1 = spark.read.schema(schema).json(path)

    assert(schema === jsonDF1.schema)

    jsonDF1.createOrReplaceTempView("jsonTable1")

    checkAnswer(
      sql("select * from jsonTable1"),
      Row(new java.math.BigDecimal("92233720368547758070"),
      true,
      1.7976931348623157,
      10,
      21474836470L,
      null,
      "this is a simple string.")
    )

    val jsonDF2 = spark.read.schema(schema).json(primitiveFieldAndType)

    assert(schema === jsonDF2.schema)

    jsonDF2.createOrReplaceTempView("jsonTable2")

    checkAnswer(
      sql("select * from jsonTable2"),
      Row(new java.math.BigDecimal("92233720368547758070"),
      true,
      1.7976931348623157,
      10,
      21474836470L,
      null,
      "this is a simple string.")
    )
  }

  test("Applying schemas with MapType") {
    val schemaWithSimpleMap = StructType(
      StructField("map", MapType(StringType, IntegerType, true), false) :: Nil)
    val jsonWithSimpleMap = spark.read.schema(schemaWithSimpleMap).json(mapType1)

    jsonWithSimpleMap.createOrReplaceTempView("jsonWithSimpleMap")

    checkAnswer(
      sql("select `map` from jsonWithSimpleMap"),
      Row(Map("a" -> 1)) ::
      Row(Map("b" -> 2)) ::
      Row(Map("c" -> 3)) ::
      Row(Map("c" -> 1, "d" -> 4)) ::
      Row(Map("e" -> null)) :: Nil
    )

    withSQLConf(SQLConf.SUPPORT_QUOTED_REGEX_COLUMN_NAME.key -> "false") {
      checkAnswer(
        sql("select `map`['c'] from jsonWithSimpleMap"),
        Row(null) ::
        Row(null) ::
        Row(3) ::
        Row(1) ::
        Row(null) :: Nil
      )
    }

    val innerStruct = StructType(
      StructField("field1", ArrayType(IntegerType, true), true) ::
      StructField("field2", IntegerType, true) :: Nil)
    val schemaWithComplexMap = StructType(
      StructField("map", MapType(StringType, innerStruct, true), false) :: Nil)

    val jsonWithComplexMap = spark.read.schema(schemaWithComplexMap).json(mapType2)

    jsonWithComplexMap.createOrReplaceTempView("jsonWithComplexMap")

    checkAnswer(
      sql("select `map` from jsonWithComplexMap"),
      Row(Map("a" -> Row(Seq(1, 2, 3, null), null))) ::
      Row(Map("b" -> Row(null, 2))) ::
      Row(Map("c" -> Row(Seq(), 4))) ::
      Row(Map("c" -> Row(null, 3), "d" -> Row(Seq(null), null))) ::
      Row(Map("e" -> null)) ::
      Row(Map("f" -> Row(null, null))) :: Nil
    )

    withSQLConf(SQLConf.SUPPORT_QUOTED_REGEX_COLUMN_NAME.key -> "false") {
      checkAnswer(
        sql("select `map`['a'].field1, `map`['c'].field2 from jsonWithComplexMap"),
        Row(Seq(1, 2, 3, null), null) ::
        Row(null, null) ::
        Row(null, 4) ::
        Row(null, 3) ::
        Row(null, null) ::
        Row(null, null) :: Nil
      )
    }
  }

  test("SPARK-2096 Correctly parse dot notations") {
    val jsonDF = spark.read.json(complexFieldAndType2)
    jsonDF.createOrReplaceTempView("jsonTable")

    checkAnswer(
      sql("select arrayOfStruct[0].field1, arrayOfStruct[0].field2 from jsonTable"),
      Row(true, "str1")
    )
    checkAnswer(
      sql(
        """
          |select complexArrayOfStruct[0].field1[1].inner2[0], complexArrayOfStruct[1].field2[0][1]
          |from jsonTable
        """.stripMargin),
      Row("str2", 6)
    )
  }

  test("SPARK-3390 Complex arrays") {
    val jsonDF = spark.read.json(complexFieldAndType2)
    jsonDF.createOrReplaceTempView("jsonTable")

    checkAnswer(
      sql(
        """
          |select arrayOfArray1[0][0][0], arrayOfArray1[1][0][1], arrayOfArray1[1][1][0]
          |from jsonTable
        """.stripMargin),
      Row(5, 7, 8)
    )
    checkAnswer(
      sql(
        """
          |select arrayOfArray2[0][0][0].inner1, arrayOfArray2[1][0],
          |arrayOfArray2[1][1][1].inner2[0], arrayOfArray2[2][0][0].inner3[0][0].inner4
          |from jsonTable
        """.stripMargin),
      Row("str1", Nil, "str4", 2)
    )
  }

  test("SPARK-3308 Read top level JSON arrays") {
    val jsonDF = spark.read.json(jsonArray)
    jsonDF.createOrReplaceTempView("jsonTable")

    checkAnswer(
      sql(
        """
          |select a, b, c
          |from jsonTable
        """.stripMargin),
      Row("str_a_1", null, null) ::
        Row("str_a_2", null, null) ::
        Row(null, "str_b_3", null) ::
        Row("str_a_4", "str_b_4", "str_c_4") :: Nil
    )
  }

  test("Corrupt records: FAILFAST mode") {
    // `FAILFAST` mode should throw an exception for corrupt records.
    val exceptionOne = intercept[SparkException] {
      spark.read
        .option("mode", "FAILFAST")
        .json(corruptRecords)
    }.getMessage
    assert(exceptionOne.contains(
      "Malformed records are detected in schema inference. Parse Mode: FAILFAST."))

    val exceptionTwo = intercept[SparkException] {
      spark.read
        .option("mode", "FAILFAST")
        .schema("a string")
        .json(corruptRecords)
        .collect()
    }.getMessage
    assert(exceptionTwo.contains(
      "Malformed records are detected in record parsing. Parse Mode: FAILFAST."))
  }

  test("Corrupt records: DROPMALFORMED mode") {
    val schemaOne = StructType(
      StructField("a", StringType, true) ::
        StructField("b", StringType, true) ::
        StructField("c", StringType, true) :: Nil)
    val schemaTwo = StructType(
      StructField("a", StringType, true) :: Nil)
    // `DROPMALFORMED` mode should skip corrupt records
    val jsonDFOne = spark.read
      .option("mode", "DROPMALFORMED")
      .json(corruptRecords)
    checkAnswer(
      jsonDFOne,
      Row("str_a_4", "str_b_4", "str_c_4") :: Nil
    )
    assert(jsonDFOne.schema === schemaOne)

    val jsonDFTwo = spark.read
      .option("mode", "DROPMALFORMED")
      .schema(schemaTwo)
      .json(corruptRecords)
    checkAnswer(
      jsonDFTwo,
      Row("str_a_4") :: Nil)
    assert(jsonDFTwo.schema === schemaTwo)
  }

  test("SPARK-19641: Additional corrupt records: DROPMALFORMED mode") {
    val schema = new StructType().add("dummy", StringType)
    // `DROPMALFORMED` mode should skip corrupt records
    val jsonDF = spark.read
      .option("mode", "DROPMALFORMED")
      .json(additionalCorruptRecords)
    checkAnswer(
      jsonDF,
      Row("test"))
    assert(jsonDF.schema === schema)
  }

  test("Corrupt records: PERMISSIVE mode, without designated column for malformed records") {
    val schema = StructType(
      StructField("a", StringType, true) ::
        StructField("b", StringType, true) ::
        StructField("c", StringType, true) :: Nil)

    val jsonDF = spark.read.schema(schema).json(corruptRecords)

    checkAnswer(
      jsonDF.select($"a", $"b", $"c"),
      Seq(
        // Corrupted records are replaced with null
        Row(null, null, null),
        Row(null, null, null),
        Row(null, null, null),
        Row("str_a_4", "str_b_4", "str_c_4"),
        Row(null, null, null))
    )
  }

  test("Corrupt records: PERMISSIVE mode, with designated column for malformed records") {
    // Test if we can query corrupt records.
    withSQLConf(SQLConf.COLUMN_NAME_OF_CORRUPT_RECORD.key -> "_unparsed") {
      val jsonDF = spark.read.json(corruptRecords)
      val schema = StructType(
        StructField("_unparsed", StringType, true) ::
          StructField("a", StringType, true) ::
          StructField("b", StringType, true) ::
          StructField("c", StringType, true) :: Nil)

      assert(schema === jsonDF.schema)

      // In HiveContext, backticks should be used to access columns starting with a underscore.
      checkAnswer(
        jsonDF.select($"a", $"b", $"c", $"_unparsed"),
        Row(null, null, null, "{") ::
          Row(null, null, null, """{"a":1, b:2}""") ::
          Row(null, null, null, """{"a":{, b:3}""") ::
          Row("str_a_4", "str_b_4", "str_c_4", null) ::
          Row(null, null, null, "]") :: Nil
      )

      checkAnswer(
        jsonDF.filter($"_unparsed".isNull).select($"a", $"b", $"c"),
        Row("str_a_4", "str_b_4", "str_c_4")
      )

      checkAnswer(
        jsonDF.filter($"_unparsed".isNotNull).select($"_unparsed"),
        Row("{") ::
          Row("""{"a":1, b:2}""") ::
          Row("""{"a":{, b:3}""") ::
          Row("]") :: Nil
      )
    }
  }

  test("SPARK-13953 Rename the corrupt record field via option") {
    val jsonDF = spark.read
      .option("columnNameOfCorruptRecord", "_malformed")
      .json(corruptRecords)
    val schema = StructType(
      StructField("_malformed", StringType, true) ::
        StructField("a", StringType, true) ::
        StructField("b", StringType, true) ::
        StructField("c", StringType, true) :: Nil)

    assert(schema === jsonDF.schema)
    checkAnswer(
      jsonDF.selectExpr("a", "b", "c", "_malformed"),
      Row(null, null, null, "{") ::
        Row(null, null, null, """{"a":1, b:2}""") ::
        Row(null, null, null, """{"a":{, b:3}""") ::
        Row("str_a_4", "str_b_4", "str_c_4", null) ::
        Row(null, null, null, "]") :: Nil
    )
  }

  test("SPARK-4068: nulls in arrays") {
    val jsonDF = spark.read.json(nullsInArrays)
    jsonDF.createOrReplaceTempView("jsonTable")

    val schema = StructType(
      StructField("field1",
        ArrayType(ArrayType(ArrayType(ArrayType(StringType, true), true), true), true), true) ::
      StructField("field2",
        ArrayType(ArrayType(
          StructType(StructField("Test", LongType, true) :: Nil), true), true), true) ::
      StructField("field3",
        ArrayType(ArrayType(
          StructType(StructField("Test", StringType, true) :: Nil), true), true), true) ::
      StructField("field4",
        ArrayType(ArrayType(ArrayType(LongType, true), true), true), true) :: Nil)

    assert(schema === jsonDF.schema)

    checkAnswer(
      sql(
        """
          |SELECT field1, field2, field3, field4
          |FROM jsonTable
        """.stripMargin),
      Row(Seq(Seq(null), Seq(Seq(Seq("Test")))), null, null, null) ::
        Row(null, Seq(null, Seq(Row(1))), null, null) ::
        Row(null, null, Seq(Seq(null), Seq(Row("2"))), null) ::
        Row(null, null, null, Seq(Seq(null, Seq(1, 2, 3)))) :: Nil
    )
  }

  test("SPARK-4228 DataFrame to JSON") {
    val schema1 = StructType(
      StructField("f1", IntegerType, false) ::
      StructField("f2", StringType, false) ::
      StructField("f3", BooleanType, false) ::
      StructField("f4", ArrayType(StringType), nullable = true) ::
      StructField("f5", IntegerType, true) :: Nil)

    val rowRDD1 = unparsedStrings.map { r =>
      val values = r.split(",").map(_.trim)
      val v5 = try values(3).toInt catch {
        case _: NumberFormatException => null
      }
      Row(values(0).toInt, values(1), values(2).toBoolean, r.split(",").toList, v5)
    }

    val df1 = spark.createDataFrame(rowRDD1, schema1)
    df1.createOrReplaceTempView("applySchema1")
    val df2 = df1.toDF
    val result = df2.toJSON.collect()
    // scalastyle:off
    assert(result(0) === "{\"f1\":1,\"f2\":\"A1\",\"f3\":true,\"f4\":[\"1\",\" A1\",\" true\",\" null\"]}")
    assert(result(3) === "{\"f1\":4,\"f2\":\"D4\",\"f3\":true,\"f4\":[\"4\",\" D4\",\" true\",\" 2147483644\"],\"f5\":2147483644}")
    // scalastyle:on

    val schema2 = StructType(
      StructField("f1", StructType(
        StructField("f11", IntegerType, false) ::
        StructField("f12", BooleanType, false) :: Nil), false) ::
      StructField("f2", MapType(StringType, IntegerType, true), false) :: Nil)

    val rowRDD2 = unparsedStrings.map { r =>
      val values = r.split(",").map(_.trim)
      val v4 = try values(3).toInt catch {
        case _: NumberFormatException => null
      }
      Row(Row(values(0).toInt, values(2).toBoolean), Map(values(1) -> v4))
    }

    val df3 = spark.createDataFrame(rowRDD2, schema2)
    df3.createOrReplaceTempView("applySchema2")
    val df4 = df3.toDF
    val result2 = df4.toJSON.collect()

    assert(result2(1) === "{\"f1\":{\"f11\":2,\"f12\":false},\"f2\":{\"B2\":null}}")
    assert(result2(3) === "{\"f1\":{\"f11\":4,\"f12\":true},\"f2\":{\"D4\":2147483644}}")

    val jsonDF = spark.read.json(primitiveFieldAndType)
    val primTable = spark.read.json(jsonDF.toJSON)
    primTable.createOrReplaceTempView("primitiveTable")
    checkAnswer(
        sql("select * from primitiveTable"),
      Row(new java.math.BigDecimal("92233720368547758070"),
        true,
        1.7976931348623157,
        10,
        21474836470L,
        "this is a simple string.")
      )

    val complexJsonDF = spark.read.json(complexFieldAndType1)
    val compTable = spark.read.json(complexJsonDF.toJSON)
    compTable.createOrReplaceTempView("complexTable")
    // Access elements of a primitive array.
    checkAnswer(
      sql("select arrayOfString[0], arrayOfString[1], arrayOfString[2] from complexTable"),
      Row("str1", "str2", null)
    )

    // Access an array of null values.
    checkAnswer(
      sql("select arrayOfNull from complexTable"),
      Row(Seq(null, null, null, null))
    )

    // Access elements of a BigInteger array (we use DecimalType internally).
    checkAnswer(
      sql("select arrayOfBigInteger[0], arrayOfBigInteger[1], arrayOfBigInteger[2] " +
        " from complexTable"),
      Row(new java.math.BigDecimal("922337203685477580700"),
        new java.math.BigDecimal("-922337203685477580800"), null)
    )

    // Access elements of an array of arrays.
    checkAnswer(
      sql("select arrayOfArray1[0], arrayOfArray1[1] from complexTable"),
      Row(Seq("1", "2", "3"), Seq("str1", "str2"))
    )

    // Access elements of an array of arrays.
    checkAnswer(
      sql("select arrayOfArray2[0], arrayOfArray2[1] from complexTable"),
      Row(Seq(1.0, 2.0, 3.0), Seq(1.1, 2.1, 3.1))
    )

    // Access elements of an array inside a filed with the type of ArrayType(ArrayType).
    checkAnswer(
      sql("select arrayOfArray1[1][1], arrayOfArray2[1][1] from complexTable"),
      Row("str2", 2.1)
    )

    // Access a struct and fields inside of it.
    checkAnswer(
      sql("select struct, struct.field1, struct.field2 from complexTable"),
      Row(
        Row(true, new java.math.BigDecimal("92233720368547758070")),
        true,
        new java.math.BigDecimal("92233720368547758070")) :: Nil
    )

    // Access an array field of a struct.
    checkAnswer(
      sql("select structWithArrayFields.field1, structWithArrayFields.field2 from complexTable"),
      Row(Seq(4, 5, 6), Seq("str1", "str2"))
    )

    // Access elements of an array field of a struct.
    checkAnswer(
      sql("select structWithArrayFields.field1[1], structWithArrayFields.field2[3] " +
        "from complexTable"),
      Row(5, null)
    )
  }

  test("Dataset toJSON doesn't construct rdd") {
    val containsRDD = spark.emptyDataFrame.toJSON.queryExecution.logical.find {
      case ExternalRDD(_, _) => true
      case _ => false
    }

    assert(containsRDD.isEmpty, "Expected logical plan of toJSON to not contain an RDD")
  }

  test("JSONRelation equality test") {
    withTempPath(dir => {
      val path = dir.getCanonicalFile.toURI.toString
      sparkContext.parallelize(1 to 100)
        .map(i => s"""{"a": 1, "b": "str$i"}""").saveAsTextFile(path)

      val d1 = DataSource(
        spark,
        userSpecifiedSchema = None,
        partitionColumns = Array.empty[String],
        bucketSpec = None,
        className = classOf[JsonFileFormat].getCanonicalName,
        options = Map("path" -> path)).resolveRelation()

      val d2 = DataSource(
        spark,
        userSpecifiedSchema = None,
        partitionColumns = Array.empty[String],
        bucketSpec = None,
        className = classOf[JsonFileFormat].getCanonicalName,
        options = Map("path" -> path)).resolveRelation()
      assert(d1 === d2)
    })
  }

  test("SPARK-6245 JsonInferSchema.infer on empty RDD") {
    // This is really a test that it doesn't throw an exception
    val options = new JSONOptions(Map.empty[String, String], "GMT")
    val emptySchema = new JsonInferSchema(options).infer(
      empty.rdd,
      CreateJacksonParser.string)
    assert(StructType(Seq()) === emptySchema)
  }

  test("SPARK-7565 MapType in JsonRDD") {
    withSQLConf(SQLConf.COLUMN_NAME_OF_CORRUPT_RECORD.key -> "_unparsed") {
      withTempDir { dir =>
        val schemaWithSimpleMap = StructType(
          StructField("map", MapType(StringType, IntegerType, true), false) :: Nil)
        val df = spark.read.schema(schemaWithSimpleMap).json(mapType1)

        val path = dir.getAbsolutePath
        df.write.mode("overwrite").parquet(path)
        // order of MapType is not defined
        assert(spark.read.parquet(path).count() == 5)

        val df2 = spark.read.json(corruptRecords)
        df2.write.mode("overwrite").parquet(path)
        checkAnswer(spark.read.parquet(path), df2.collect())
      }
    }
  }

  test("SPARK-8093 Erase empty structs") {
    val options = new JSONOptions(Map.empty[String, String], "GMT")
    val emptySchema = new JsonInferSchema(options).infer(
      emptyRecords.rdd,
      CreateJacksonParser.string)
    assert(StructType(Seq()) === emptySchema)
  }

  test("JSON with Partition") {
    def makePartition(rdd: RDD[String], parent: File, partName: String, partValue: Any): File = {
      val p = new File(parent, s"$partName=${partValue.toString}")
      rdd.saveAsTextFile(p.getCanonicalPath)
      p
    }

    withTempPath(root => {
      val d1 = new File(root, "d1=1")
      // root/dt=1/col1=abc
      val p1_col1 = makePartition(
        sparkContext.parallelize(2 to 5).map(i => s"""{"a": 1, "b": "str$i"}"""),
        d1,
        "col1",
        "abc")

      // root/dt=1/col1=abd
      val p2 = makePartition(
        sparkContext.parallelize(6 to 10).map(i => s"""{"a": 1, "b": "str$i"}"""),
        d1,
        "col1",
        "abd")

        spark.read.json(root.getAbsolutePath).createOrReplaceTempView("test_myjson_with_part")
        checkAnswer(sql(
          "SELECT count(a) FROM test_myjson_with_part where d1 = 1 and col1='abc'"), Row(4))
        checkAnswer(sql(
          "SELECT count(a) FROM test_myjson_with_part where d1 = 1 and col1='abd'"), Row(5))
        checkAnswer(sql(
          "SELECT count(a) FROM test_myjson_with_part where d1 = 1"), Row(9))
    })
  }

  test("SPARK-11544 test pathfilter") {
    withTempPath { dir =>
      val path = dir.getCanonicalPath

      val df = spark.range(2)
      df.write.json(path + "/p=1")
      df.write.json(path + "/p=2")
      assert(spark.read.json(path).count() === 4)

      val extraOptions = Map(
        "mapred.input.pathFilter.class" -> classOf[TestFileFilter].getName,
        "mapreduce.input.pathFilter.class" -> classOf[TestFileFilter].getName
      )
      assert(spark.read.options(extraOptions).json(path).count() === 2)
    }
  }

  test("SPARK-12057 additional corrupt records do not throw exceptions") {
    // Test if we can query corrupt records.
    withSQLConf(SQLConf.COLUMN_NAME_OF_CORRUPT_RECORD.key -> "_unparsed") {
      withTempView("jsonTable") {
        val schema = StructType(
          StructField("_unparsed", StringType, true) ::
            StructField("dummy", StringType, true) :: Nil)

        {
          // We need to make sure we can infer the schema.
          val jsonDF = spark.read.json(additionalCorruptRecords)
          assert(jsonDF.schema === schema)
        }

        {
          val jsonDF = spark.read.schema(schema).json(additionalCorruptRecords)
          jsonDF.createOrReplaceTempView("jsonTable")

          // In HiveContext, backticks should be used to access columns starting with a underscore.
          checkAnswer(
            sql(
              """
                |SELECT dummy, _unparsed
                |FROM jsonTable
              """.stripMargin),
            Row("test", null) ::
              Row(null, """[1,2,3]""") ::
              Row(null, """":"test", "a":1}""") ::
              Row(null, """42""") ::
              Row(null, """     ","ian":"test"}""") :: Nil
          )
        }
      }
    }
  }

  test("Parse JSON rows having an array type and a struct type in the same field.") {
    withTempDir { dir =>
      val dir = Utils.createTempDir()
      dir.delete()
      val path = dir.getCanonicalPath
      arrayAndStructRecords.map(record => record.replaceAll("\n", " ")).write.text(path)

      val schema =
        StructType(
          StructField("a", StructType(
            StructField("b", StringType) :: Nil
          )) :: Nil)
      val jsonDF = spark.read.schema(schema).json(path)
      assert(jsonDF.count() == 2)
    }
  }

  test("SPARK-12872 Support to specify the option for compression codec") {
    withTempDir { dir =>
      val dir = Utils.createTempDir()
      dir.delete()
      val path = dir.getCanonicalPath
      primitiveFieldAndType.map(record => record.replaceAll("\n", " ")).write.text(path)

      val jsonDF = spark.read.json(path)
      val jsonDir = new File(dir, "json").getCanonicalPath
      jsonDF.coalesce(1).write
        .format("json")
        .option("compression", "gZiP")
        .save(jsonDir)

      val compressedFiles = new File(jsonDir).listFiles()
      assert(compressedFiles.exists(_.getName.endsWith(".json.gz")))

      val jsonCopy = spark.read
        .format("json")
        .load(jsonDir)

      assert(jsonCopy.count == jsonDF.count)
      val jsonCopySome = jsonCopy.selectExpr("string", "long", "boolean")
      val jsonDFSome = jsonDF.selectExpr("string", "long", "boolean")
      checkAnswer(jsonCopySome, jsonDFSome)
    }
  }

  test("SPARK-13543 Write the output as uncompressed via option()") {
    val extraOptions = Map[String, String](
      "mapreduce.output.fileoutputformat.compress" -> "true",
      "mapreduce.output.fileoutputformat.compress.type" -> CompressionType.BLOCK.toString,
      "mapreduce.output.fileoutputformat.compress.codec" -> classOf[GzipCodec].getName,
      "mapreduce.map.output.compress" -> "true",
      "mapreduce.map.output.compress.codec" -> classOf[GzipCodec].getName
    )
    withTempDir { dir =>
      val dir = Utils.createTempDir()
      dir.delete()

      val path = dir.getCanonicalPath
      primitiveFieldAndType.map(record => record.replaceAll("\n", " ")).write.text(path)

      val jsonDF = spark.read.json(path)
      val jsonDir = new File(dir, "json").getCanonicalPath
      jsonDF.coalesce(1).write
        .format("json")
        .option("compression", "none")
        .options(extraOptions)
        .save(jsonDir)

      val compressedFiles = new File(jsonDir).listFiles()
      assert(compressedFiles.exists(!_.getName.endsWith(".json.gz")))

      val jsonCopy = spark.read
        .format("json")
        .options(extraOptions)
        .load(jsonDir)

      assert(jsonCopy.count == jsonDF.count)
      val jsonCopySome = jsonCopy.selectExpr("string", "long", "boolean")
      val jsonDFSome = jsonDF.selectExpr("string", "long", "boolean")
      checkAnswer(jsonCopySome, jsonDFSome)
    }
  }

  test("Casting long as timestamp") {
    withTempView("jsonTable") {
      val schema = (new StructType).add("ts", TimestampType)
      val jsonDF = spark.read.schema(schema).json(timestampAsLong)

      jsonDF.createOrReplaceTempView("jsonTable")

      checkAnswer(
        sql("select ts from jsonTable"),
        Row(java.sql.Timestamp.valueOf("2016-01-02 03:04:05"))
      )
    }
  }

  test("wide nested json table") {
    val nested = (1 to 100).map { i =>
      s"""
         |"c$i": $i
       """.stripMargin
    }.mkString(", ")
    val json = s"""
       |{"a": [{$nested}], "b": [{$nested}]}
     """.stripMargin
    val df = spark.read.json(Seq(json).toDS())
    assert(df.schema.size === 2)
    df.collect()
  }

  test("Write dates correctly with dateFormat option") {
    val customSchema = new StructType(Array(StructField("date", DateType, true)))
    withTempDir { dir =>
      // With dateFormat option.
      val datesWithFormatPath = s"${dir.getCanonicalPath}/datesWithFormat.json"
      val datesWithFormat = spark.read
        .schema(customSchema)
        .option("dateFormat", "dd/MM/yyyy HH:mm")
        .json(datesRecords)

      datesWithFormat.write
        .format("json")
        .option("dateFormat", "yyyy/MM/dd")
        .save(datesWithFormatPath)

      // This will load back the dates as string.
      val stringSchema = StructType(StructField("date", StringType, true) :: Nil)
      val stringDatesWithFormat = spark.read
        .schema(stringSchema)
        .json(datesWithFormatPath)
      val expectedStringDatesWithFormat = Seq(
        Row("2015/08/26"),
        Row("2014/10/27"),
        Row("2016/01/28"))

      checkAnswer(stringDatesWithFormat, expectedStringDatesWithFormat)
    }
  }

  test("Write timestamps correctly with timestampFormat option") {
    val customSchema = new StructType(Array(StructField("date", TimestampType, true)))
    withTempDir { dir =>
      // With dateFormat option.
      val timestampsWithFormatPath = s"${dir.getCanonicalPath}/timestampsWithFormat.json"
      val timestampsWithFormat = spark.read
        .schema(customSchema)
        .option("timestampFormat", "dd/MM/yyyy HH:mm")
        .json(datesRecords)
      timestampsWithFormat.write
        .format("json")
        .option("timestampFormat", "yyyy/MM/dd HH:mm")
        .save(timestampsWithFormatPath)

      // This will load back the timestamps as string.
      val stringSchema = StructType(StructField("date", StringType, true) :: Nil)
      val stringTimestampsWithFormat = spark.read
        .schema(stringSchema)
        .json(timestampsWithFormatPath)
      val expectedStringDatesWithFormat = Seq(
        Row("2015/08/26 18:00"),
        Row("2014/10/27 18:30"),
        Row("2016/01/28 20:00"))

      checkAnswer(stringTimestampsWithFormat, expectedStringDatesWithFormat)
    }
  }

  test("Write timestamps correctly with timestampFormat option and timeZone option") {
    val customSchema = new StructType(Array(StructField("date", TimestampType, true)))
    withTempDir { dir =>
      // With dateFormat option and timeZone option.
      val timestampsWithFormatPath = s"${dir.getCanonicalPath}/timestampsWithFormat.json"
      val timestampsWithFormat = spark.read
        .schema(customSchema)
        .option("timestampFormat", "dd/MM/yyyy HH:mm")
        .json(datesRecords)
      timestampsWithFormat.write
        .format("json")
        .option("timestampFormat", "yyyy/MM/dd HH:mm")
        .option(DateTimeUtils.TIMEZONE_OPTION, "GMT")
        .save(timestampsWithFormatPath)

      // This will load back the timestamps as string.
      val stringSchema = StructType(StructField("date", StringType, true) :: Nil)
      val stringTimestampsWithFormat = spark.read
        .schema(stringSchema)
        .json(timestampsWithFormatPath)
      val expectedStringDatesWithFormat = Seq(
        Row("2015/08/27 01:00"),
        Row("2014/10/28 01:30"),
        Row("2016/01/29 04:00"))

      checkAnswer(stringTimestampsWithFormat, expectedStringDatesWithFormat)

      val readBack = spark.read
        .schema(customSchema)
        .option("timestampFormat", "yyyy/MM/dd HH:mm")
        .option(DateTimeUtils.TIMEZONE_OPTION, "GMT")
        .json(timestampsWithFormatPath)

      checkAnswer(readBack, timestampsWithFormat)
    }
  }

  test("SPARK-18433: Improve DataSource option keys to be more case-insensitive") {
    val records = Seq("""{"a": 3, "b": 1.1}""", """{"a": 3.1, "b": 0.000001}""").toDS()

    val schema = StructType(
      StructField("a", DecimalType(21, 1), true) ::
      StructField("b", DecimalType(7, 6), true) :: Nil)

    val df1 = spark.read.option("prefersDecimal", "true").json(records)
    assert(df1.schema == schema)
    val df2 = spark.read.option("PREfersdecimaL", "true").json(records)
    assert(df2.schema == schema)
  }

  test("SPARK-18352: Parse normal multi-line JSON files (compressed)") {
    withTempPath { dir =>
      val path = dir.getCanonicalPath
      primitiveFieldAndType
        .toDF("value")
        .write
        .option("compression", "GzIp")
        .text(path)

      assert(new File(path).listFiles().exists(_.getName.endsWith(".gz")))

      val jsonDF = spark.read.option("multiLine", true).json(path)
      val jsonDir = new File(dir, "json").getCanonicalPath
      jsonDF.coalesce(1).write
        .option("compression", "gZiP")
        .json(jsonDir)

      assert(new File(jsonDir).listFiles().exists(_.getName.endsWith(".json.gz")))

      val originalData = spark.read.json(primitiveFieldAndType)
      checkAnswer(jsonDF, originalData)
      checkAnswer(spark.read.schema(originalData.schema).json(jsonDir), originalData)
    }
  }

  test("SPARK-18352: Parse normal multi-line JSON files (uncompressed)") {
    withTempPath { dir =>
      val path = dir.getCanonicalPath
      primitiveFieldAndType
        .toDF("value")
        .write
        .text(path)

      val jsonDF = spark.read.option("multiLine", true).json(path)
      val jsonDir = new File(dir, "json").getCanonicalPath
      jsonDF.coalesce(1).write.json(jsonDir)

      val compressedFiles = new File(jsonDir).listFiles()
      assert(compressedFiles.exists(_.getName.endsWith(".json")))

      val originalData = spark.read.json(primitiveFieldAndType)
      checkAnswer(jsonDF, originalData)
      checkAnswer(spark.read.schema(originalData.schema).json(jsonDir), originalData)
    }
  }

  test("SPARK-18352: Expect one JSON document per file") {
    // the json parser terminates as soon as it sees a matching END_OBJECT or END_ARRAY token.
    // this might not be the optimal behavior but this test verifies that only the first value
    // is parsed and the rest are discarded.

    // alternatively the parser could continue parsing following objects, which may further reduce
    // allocations by skipping the line reader entirely

    withTempPath { dir =>
      val path = dir.getCanonicalPath
      spark
        .createDataFrame(Seq(Tuple1("{}{invalid}")))
        .coalesce(1)
        .write
        .text(path)

      val jsonDF = spark.read.option("multiLine", true).json(path)
      // no corrupt record column should be created
      assert(jsonDF.schema === StructType(Seq()))
      // only the first object should be read
      assert(jsonDF.count() === 1)
    }
  }

  test("SPARK-18352: Handle multi-line corrupt documents (PERMISSIVE)") {
    withTempPath { dir =>
      val path = dir.getCanonicalPath
      val corruptRecordCount = additionalCorruptRecords.count().toInt
      assert(corruptRecordCount === 5)

      additionalCorruptRecords
        .toDF("value")
        // this is the minimum partition count that avoids hash collisions
        .repartition(corruptRecordCount * 4, F.hash($"value"))
        .write
        .text(path)

      val jsonDF = spark.read.option("multiLine", true).option("mode", "PERMISSIVE").json(path)
      assert(jsonDF.count() === corruptRecordCount)
      assert(jsonDF.schema === new StructType()
        .add("_corrupt_record", StringType)
        .add("dummy", StringType))
      val counts = jsonDF
        .join(
          additionalCorruptRecords.toDF("value"),
          F.regexp_replace($"_corrupt_record", "(^\\s+|\\s+$)", "") === F.trim($"value"),
          "outer")
        .agg(
          F.count($"dummy").as("valid"),
          F.count($"_corrupt_record").as("corrupt"),
          F.count("*").as("count"))
      checkAnswer(counts, Row(1, 4, 6))
    }
  }

  test("SPARK-19641: Handle multi-line corrupt documents (DROPMALFORMED)") {
    withTempPath { dir =>
      val path = dir.getCanonicalPath
      val corruptRecordCount = additionalCorruptRecords.count().toInt
      assert(corruptRecordCount === 5)

      additionalCorruptRecords
        .toDF("value")
        // this is the minimum partition count that avoids hash collisions
        .repartition(corruptRecordCount * 4, F.hash($"value"))
        .write
        .text(path)

      val jsonDF = spark.read.option("multiLine", true).option("mode", "DROPMALFORMED").json(path)
      checkAnswer(jsonDF, Seq(Row("test")))
    }
  }

  test("SPARK-18352: Handle multi-line corrupt documents (FAILFAST)") {
    withTempPath { dir =>
      val path = dir.getCanonicalPath
      val corruptRecordCount = additionalCorruptRecords.count().toInt
      assert(corruptRecordCount === 5)

      additionalCorruptRecords
        .toDF("value")
        // this is the minimum partition count that avoids hash collisions
        .repartition(corruptRecordCount * 4, F.hash($"value"))
        .write
        .text(path)

      val schema = new StructType().add("dummy", StringType)

      // `FAILFAST` mode should throw an exception for corrupt records.
      val exceptionOne = intercept[SparkException] {
        spark.read
          .option("multiLine", true)
          .option("mode", "FAILFAST")
          .json(path)
      }
      assert(exceptionOne.getMessage.contains("Malformed records are detected in schema " +
        "inference. Parse Mode: FAILFAST."))

      val exceptionTwo = intercept[SparkException] {
        spark.read
          .option("multiLine", true)
          .option("mode", "FAILFAST")
          .schema(schema)
          .json(path)
          .collect()
      }
      assert(exceptionTwo.getMessage.contains("Malformed records are detected in record " +
        "parsing. Parse Mode: FAILFAST."))
    }
  }

  test("Throw an exception if a `columnNameOfCorruptRecord` field violates requirements") {
    val columnNameOfCorruptRecord = "_unparsed"
    val schema = StructType(
      StructField(columnNameOfCorruptRecord, IntegerType, true) ::
        StructField("a", StringType, true) ::
        StructField("b", StringType, true) ::
        StructField("c", StringType, true) :: Nil)
    val errMsg = intercept[AnalysisException] {
      spark.read
        .option("mode", "Permissive")
        .option("columnNameOfCorruptRecord", columnNameOfCorruptRecord)
        .schema(schema)
        .json(corruptRecords)
    }.getMessage
    assert(errMsg.startsWith("The field for corrupt records must be string type and nullable"))

    // We use `PERMISSIVE` mode by default if invalid string is given.
    withTempPath { dir =>
      val path = dir.getCanonicalPath
      corruptRecords.toDF("value").write.text(path)
      val errMsg = intercept[AnalysisException] {
        spark.read
          .option("mode", "permm")
          .option("columnNameOfCorruptRecord", columnNameOfCorruptRecord)
          .schema(schema)
          .json(path)
          .collect
      }.getMessage
      assert(errMsg.startsWith("The field for corrupt records must be string type and nullable"))
    }
  }

  test("SPARK-18772: Parse special floats correctly") {
    val jsons = Seq(
      """{"a": "NaN"}""",
      """{"a": "Infinity"}""",
      """{"a": "-Infinity"}""")

    // positive cases
    val checks: Seq[Double => Boolean] = Seq(
      _.isNaN,
      _.isPosInfinity,
      _.isNegInfinity)

    Seq(FloatType, DoubleType).foreach { dt =>
      jsons.zip(checks).foreach { case (json, check) =>
        val ds = spark.read
          .schema(StructType(Seq(StructField("a", dt))))
          .json(Seq(json).toDS())
          .select($"a".cast(DoubleType)).as[Double]
        assert(check(ds.first()))
      }
    }

    // negative cases
    Seq(FloatType, DoubleType).foreach { dt =>
      val lowerCasedJsons = jsons.map(_.toLowerCase(Locale.ROOT))
      // The special floats are case-sensitive so these cases below throw exceptions.
      lowerCasedJsons.foreach { lowerCasedJson =>
        val e = intercept[SparkException] {
          spark.read
            .option("mode", "FAILFAST")
            .schema(StructType(Seq(StructField("a", dt))))
            .json(Seq(lowerCasedJson).toDS())
            .collect()
        }
        assert(e.getMessage.contains("Cannot parse"))
      }
    }
  }

  test("SPARK-21610: Corrupt records are not handled properly when creating a dataframe " +
    "from a file") {
    withTempPath { dir =>
      val path = dir.getCanonicalPath
      val data =
        """{"field": 1}
          |{"field": 2}
          |{"field": "3"}""".stripMargin
      Seq(data).toDF().repartition(1).write.text(path)
      val schema = new StructType().add("field", ByteType).add("_corrupt_record", StringType)
      // negative cases
      val msg = intercept[AnalysisException] {
        spark.read.schema(schema).json(path).select("_corrupt_record").collect()
      }.getMessage
      assert(msg.contains("only include the internal corrupt record column"))

      // workaround
      val df = spark.read.schema(schema).json(path).cache()
      assert(df.filter($"_corrupt_record".isNotNull).count() == 1)
      assert(df.filter($"_corrupt_record".isNull).count() == 2)
      checkAnswer(
        df.select("_corrupt_record"),
        Row(null) :: Row(null) :: Row("{\"field\": \"3\"}") :: Nil
      )
    }
  }

  def testLineSeparator(lineSep: String): Unit = {
    test(s"SPARK-21289: Support line separator - lineSep: '$lineSep'") {
      // Read
      val data =
        s"""
          |  {"f":
          |"a", "f0": 1}$lineSep{"f":
          |
          |"c",  "f0": 2}$lineSep{"f": "d",  "f0": 3}
        """.stripMargin
      val dataWithTrailingLineSep = s"$data$lineSep"

      Seq(data, dataWithTrailingLineSep).foreach { lines =>
        withTempPath { path =>
          Files.write(path.toPath, lines.getBytes(StandardCharsets.UTF_8))
          val df = spark.read.option("lineSep", lineSep).json(path.getAbsolutePath)
          val expectedSchema =
            StructType(StructField("f", StringType) :: StructField("f0", LongType) :: Nil)
          checkAnswer(df, Seq(("a", 1), ("c", 2), ("d", 3)).toDF())
          assert(df.schema === expectedSchema)
        }
      }

      // Write
      withTempPath { path =>
        Seq("a", "b", "c").toDF("value").coalesce(1)
          .write.option("lineSep", lineSep).json(path.getAbsolutePath)
        val partFile = TestUtils.recursiveList(path).filter(f => f.getName.startsWith("part-")).head
        val readBack = new String(Files.readAllBytes(partFile.toPath), StandardCharsets.UTF_8)
        assert(
          readBack === s"""{"value":"a"}$lineSep{"value":"b"}$lineSep{"value":"c"}$lineSep""")
      }

      // Roundtrip
      withTempPath { path =>
        val df = Seq("a", "b", "c").toDF()
        df.write.option("lineSep", lineSep).json(path.getAbsolutePath)
        val readBack = spark.read.option("lineSep", lineSep).json(path.getAbsolutePath)
        checkAnswer(df, readBack)
      }
    }
  }

  // scalastyle:off nonascii
  Seq("|", "^", "::", "!!!@3", 0x1E.toChar.toString, "아").foreach { lineSep =>
    testLineSeparator(lineSep)
  }
  // scalastyle:on nonascii

  test("""SPARK-21289: Support line separator - default value \r, \r\n and \n""") {
    val data =
      "{\"f\": \"a\", \"f0\": 1}\r{\"f\": \"c\",  \"f0\": 2}\r\n{\"f\": \"d\",  \"f0\": 3}\n"

    withTempPath { path =>
      Files.write(path.toPath, data.getBytes(StandardCharsets.UTF_8))
      val df = spark.read.json(path.getAbsolutePath)
      val expectedSchema =
        StructType(StructField("f", StringType) :: StructField("f0", LongType) :: Nil)
      checkAnswer(df, Seq(("a", 1), ("c", 2), ("d", 3)).toDF())
      assert(df.schema === expectedSchema)
    }
  }

  test("SPARK-23849: schema inferring touches less data if samplingRatio < 1.0") {
    // Set default values for the DataSource parameters to make sure
    // that whole test file is mapped to only one partition. This will guarantee
    // reliable sampling of the input file.
    withSQLConf(
      SQLConf.FILES_MAX_PARTITION_BYTES.key -> (128 * 1024 * 1024).toString,
      SQLConf.FILES_OPEN_COST_IN_BYTES.key -> (4 * 1024 * 1024).toString
    )(withTempPath { path =>
      val ds = sampledTestData.coalesce(1)
      ds.write.text(path.getAbsolutePath)
      val readback = spark.read.option("samplingRatio", 0.1).json(path.getCanonicalPath)

      assert(readback.schema == new StructType().add("f1", LongType))
    })
  }

  test("SPARK-23849: usage of samplingRatio while parsing a dataset of strings") {
    val ds = sampledTestData.coalesce(1)
    val readback = spark.read.option("samplingRatio", 0.1).json(ds)

    assert(readback.schema == new StructType().add("f1", LongType))
  }

  test("SPARK-23849: samplingRatio is out of the range (0, 1.0]") {
    val ds = spark.range(0, 100, 1, 1).map(_.toString)

    val errorMsg0 = intercept[IllegalArgumentException] {
      spark.read.option("samplingRatio", -1).json(ds)
    }.getMessage
    assert(errorMsg0.contains("samplingRatio (-1.0) should be greater than 0"))

    val errorMsg1 = intercept[IllegalArgumentException] {
      spark.read.option("samplingRatio", 0).json(ds)
    }.getMessage
    assert(errorMsg1.contains("samplingRatio (0.0) should be greater than 0"))

    val sampled = spark.read.option("samplingRatio", 1.0).json(ds)
    assert(sampled.count() == ds.count())
  }

  test("SPARK-23723: json in UTF-16 with BOM") {
    val fileName = "test-data/utf16WithBOM.json"
    val schema = new StructType().add("firstName", StringType).add("lastName", StringType)
    val jsonDF = spark.read.schema(schema)
      .option("multiline", "true")
      .option("encoding", "UTF-16")
      .json(testFile(fileName))

    checkAnswer(jsonDF, Seq(Row("Chris", "Baird"), Row("Doug", "Rood")))
  }

  test("SPARK-23723: multi-line json in UTF-32BE with BOM") {
    val fileName = "test-data/utf32BEWithBOM.json"
    val schema = new StructType().add("firstName", StringType).add("lastName", StringType)
    val jsonDF = spark.read.schema(schema)
      .option("multiline", "true")
      .json(testFile(fileName))

    checkAnswer(jsonDF, Seq(Row("Chris", "Baird")))
  }

  test("SPARK-23723: Use user's encoding in reading of multi-line json in UTF-16LE") {
    val fileName = "test-data/utf16LE.json"
    val schema = new StructType().add("firstName", StringType).add("lastName", StringType)
    val jsonDF = spark.read.schema(schema)
      .option("multiline", "true")
      .options(Map("encoding" -> "UTF-16LE"))
      .json(testFile(fileName))

    checkAnswer(jsonDF, Seq(Row("Chris", "Baird")))
  }

  test("SPARK-23723: Unsupported encoding name") {
    val invalidCharset = "UTF-128"
    val exception = intercept[UnsupportedCharsetException] {
      spark.read
        .options(Map("encoding" -> invalidCharset, "lineSep" -> "\n"))
        .json(testFile("test-data/utf16LE.json"))
        .count()
    }

    assert(exception.getMessage.contains(invalidCharset))
  }

  test("SPARK-23723: checking that the encoding option is case agnostic") {
    val fileName = "test-data/utf16LE.json"
    val schema = new StructType().add("firstName", StringType).add("lastName", StringType)
    val jsonDF = spark.read.schema(schema)
      .option("multiline", "true")
      .options(Map("encoding" -> "uTf-16lE"))
      .json(testFile(fileName))

    checkAnswer(jsonDF, Seq(Row("Chris", "Baird")))
  }

  test("SPARK-23723: specified encoding is not matched to actual encoding") {
    val fileName = "test-data/utf16LE.json"
    val schema = new StructType().add("firstName", StringType).add("lastName", StringType)
    val exception = intercept[SparkException] {
      spark.read.schema(schema)
        .option("mode", "FAILFAST")
        .option("multiline", "true")
        .options(Map("encoding" -> "UTF-16BE"))
        .json(testFile(fileName))
        .count()
    }
    val errMsg = exception.getMessage

    assert(errMsg.contains("Malformed records are detected in record parsing"))
  }

  def checkEncoding(expectedEncoding: String, pathToJsonFiles: String,
      expectedContent: String): Unit = {
    val jsonFiles = new File(pathToJsonFiles)
      .listFiles()
      .filter(_.isFile)
      .filter(_.getName.endsWith("json"))
    val actualContent = jsonFiles.map { file =>
      new String(Files.readAllBytes(file.toPath), expectedEncoding)
    }.mkString.trim

    assert(actualContent == expectedContent)
  }

  test("SPARK-23723: save json in UTF-32BE") {
    val encoding = "UTF-32BE"
    withTempPath { path =>
      val df = spark.createDataset(Seq(("Dog", 42)))
      df.write
        .options(Map("encoding" -> encoding))
        .json(path.getCanonicalPath)

      checkEncoding(
        expectedEncoding = encoding,
        pathToJsonFiles = path.getCanonicalPath,
        expectedContent = """{"_1":"Dog","_2":42}""")
    }
  }

  test("SPARK-23723: save json in default encoding - UTF-8") {
    withTempPath { path =>
      val df = spark.createDataset(Seq(("Dog", 42)))
      df.write.json(path.getCanonicalPath)

      checkEncoding(
        expectedEncoding = "UTF-8",
        pathToJsonFiles = path.getCanonicalPath,
        expectedContent = """{"_1":"Dog","_2":42}""")
    }
  }

  test("SPARK-23723: wrong output encoding") {
    val encoding = "UTF-128"
    val exception = intercept[SparkException] {
      withTempPath { path =>
        val df = spark.createDataset(Seq((0)))
        df.write
          .options(Map("encoding" -> encoding))
          .json(path.getCanonicalPath)
      }
    }

    val baos = new ByteArrayOutputStream()
    val ps = new PrintStream(baos, true, StandardCharsets.UTF_8.name())
    exception.printStackTrace(ps)
    ps.flush()

    assert(baos.toString.contains(
      "java.nio.charset.UnsupportedCharsetException: UTF-128"))
  }

  test("SPARK-23723: read back json in UTF-16LE") {
    val options = Map("encoding" -> "UTF-16LE", "lineSep" -> "\n")
    withTempPath { path =>
      val ds = spark.createDataset(Seq(("a", 1), ("b", 2), ("c", 3))).repartition(2)
      ds.write.options(options).json(path.getCanonicalPath)

      val readBack = spark
        .read
        .options(options)
        .json(path.getCanonicalPath)

      checkAnswer(readBack.toDF(), ds.toDF())
    }
  }

  test("SPARK-23723: write json in UTF-16/32 with multiline off") {
    Seq("UTF-16", "UTF-32").foreach { encoding =>
      withTempPath { path =>
        val ds = spark.createDataset(Seq(("a", 1))).repartition(1)
        ds.write
          .option("encoding", encoding)
          .option("multiline", false)
          .json(path.getCanonicalPath)
        val jsonFiles = path.listFiles().filter(_.getName.endsWith("json"))
        jsonFiles.foreach { jsonFile =>
          val readback = Files.readAllBytes(jsonFile.toPath)
          val expected = ("""{"_1":"a","_2":1}""" + "\n").getBytes(Charset.forName(encoding))
          assert(readback === expected)
        }
      }
    }
  }

  def checkReadJson(lineSep: String, encoding: String, inferSchema: Boolean, id: Int): Unit = {
    test(s"SPARK-23724: checks reading json in ${encoding} #${id}") {
      val schema = new StructType().add("f1", StringType).add("f2", IntegerType)
      withTempPath { path =>
        val records = List(("a", 1), ("b", 2))
        val data = records
          .map(rec => s"""{"f1":"${rec._1}", "f2":${rec._2}}""".getBytes(encoding))
          .reduce((a1, a2) => a1 ++ lineSep.getBytes(encoding) ++ a2)
        val os = new FileOutputStream(path)
        os.write(data)
        os.close()
        val reader = if (inferSchema) {
          spark.read
        } else {
          spark.read.schema(schema)
        }
        val readBack = reader
          .option("encoding", encoding)
          .option("lineSep", lineSep)
          .json(path.getCanonicalPath)
        checkAnswer(readBack, records.map(rec => Row(rec._1, rec._2)))
      }
    }
  }

  // scalastyle:off nonascii
  List(
    (0, "|", "UTF-8", false),
    (1, "^", "UTF-16BE", true),
    (2, "::", "ISO-8859-1", true),
    (3, "!!!@3", "UTF-32LE", false),
    (4, 0x1E.toChar.toString, "UTF-8", true),
    (5, "아", "UTF-32BE", false),
    (6, "куку", "CP1251", true),
    (7, "sep", "utf-8", false),
    (8, "\r\n", "UTF-16LE", false),
    (9, "\r\n", "utf-16be", true),
    (10, "\u000d\u000a", "UTF-32BE", false),
    (11, "\u000a\u000d", "UTF-8", true),
    (12, "===", "US-ASCII", false),
    (13, "$^+", "utf-32le", true)
  ).foreach {
    case (testNum, sep, encoding, inferSchema) => checkReadJson(sep, encoding, inferSchema, testNum)
  }
  // scalastyle:on nonascii

  test("SPARK-23724: lineSep should be set if encoding if different from UTF-8") {
    val encoding = "UTF-16LE"
    val exception = intercept[IllegalArgumentException] {
      spark.read
        .options(Map("encoding" -> encoding))
        .json(testFile("test-data/utf16LE.json"))
        .count()
    }

    assert(exception.getMessage.contains(
      s"""The lineSep option must be specified for the $encoding encoding"""))
  }

  private val badJson = "\u0000\u0000\u0000A\u0001AAA"

  test("SPARK-23094: permissively read JSON file with leading nulls when multiLine is enabled") {
    withTempPath { tempDir =>
      val path = tempDir.getAbsolutePath
      Seq(badJson + """{"a":1}""").toDS().write.text(path)
      val expected = s"""${badJson}{"a":1}\n"""
      val schema = new StructType().add("a", IntegerType).add("_corrupt_record", StringType)
      val df = spark.read.format("json")
        .option("mode", "PERMISSIVE")
        .option("multiLine", true)
        .option("encoding", "UTF-8")
        .schema(schema).load(path)
      checkAnswer(df, Row(null, expected))
    }
  }

  test("SPARK-23094: permissively read JSON file with leading nulls when multiLine is disabled") {
    withTempPath { tempDir =>
      val path = tempDir.getAbsolutePath
      Seq(badJson, """{"a":1}""").toDS().write.text(path)
      val schema = new StructType().add("a", IntegerType).add("_corrupt_record", StringType)
      val df = spark.read.format("json")
        .option("mode", "PERMISSIVE")
        .option("multiLine", false)
        .option("encoding", "UTF-8")
        .schema(schema).load(path)
      checkAnswer(df, Seq(Row(1, null), Row(null, badJson)))
    }
  }

  test("SPARK-23094: permissively parse a dataset contains JSON with leading nulls") {
    checkAnswer(
      spark.read.option("mode", "PERMISSIVE").option("encoding", "UTF-8").json(Seq(badJson).toDS()),
      Row(badJson))
  }

  test("SPARK-23772 ignore column of all null values or empty array during schema inference") {
     withTempPath { tempDir =>
      val path = tempDir.getAbsolutePath

      // primitive types
      Seq(
        """{"a":null, "b":1, "c":3.0}""",
        """{"a":null, "b":null, "c":"string"}""",
        """{"a":null, "b":null, "c":null}""")
        .toDS().write.text(path)
      var df = spark.read.format("json")
        .option("dropFieldIfAllNull", true)
        .load(path)
      var expectedSchema = new StructType()
        .add("b", LongType).add("c", StringType)
      assert(df.schema === expectedSchema)
      checkAnswer(df, Row(1, "3.0") :: Row(null, "string") :: Row(null, null) :: Nil)

      // arrays
      Seq(
        """{"a":[2, 1], "b":[null, null], "c":null, "d":[[], [null]], "e":[[], null, [[]]]}""",
        """{"a":[null], "b":[null], "c":[], "d":[null, []], "e":null}""",
        """{"a":null, "b":null, "c":[], "d":null, "e":[null, [], null]}""")
        .toDS().write.mode("overwrite").text(path)
      df = spark.read.format("json")
        .option("dropFieldIfAllNull", true)
        .load(path)
      expectedSchema = new StructType()
        .add("a", ArrayType(LongType))
      assert(df.schema === expectedSchema)
      checkAnswer(df, Row(Array(2, 1)) :: Row(Array(null)) ::  Row(null) :: Nil)

      // structs
      Seq(
        """{"a":{"a1": 1, "a2":"string"}, "b":{}}""",
        """{"a":{"a1": 2, "a2":null}, "b":{"b1":[null]}}""",
        """{"a":null, "b":null}""")
        .toDS().write.mode("overwrite").text(path)
      df = spark.read.format("json")
        .option("dropFieldIfAllNull", true)
        .load(path)
      expectedSchema = new StructType()
        .add("a", StructType(StructField("a1", LongType) :: StructField("a2", StringType)
          :: Nil))
      assert(df.schema === expectedSchema)
      checkAnswer(df, Row(Row(1, "string")) :: Row(Row(2, null)) :: Row(null) :: Nil)
    }
  }

  test("SPARK-24190: restrictions for JSONOptions in read") {
    for (encoding <- Set("UTF-16", "UTF-32")) {
      val exception = intercept[IllegalArgumentException] {
        spark.read
          .option("encoding", encoding)
          .option("multiLine", false)
          .json(testFile("test-data/utf16LE.json"))
          .count()
      }
      assert(exception.getMessage.contains("encoding must not be included in the blacklist"))
    }
  }

  test("count() for malformed input") {
    def countForMalformedJSON(expected: Long, input: Seq[String]): Unit = {
      val schema = new StructType().add("a", StringType)
      val strings = spark.createDataset(input)
      val df = spark.read.schema(schema).json(strings)

      assert(df.count() == expected)
    }
    def checkCount(expected: Long): Unit = {
      val validRec = """{"a":"b"}"""
      val inputs = Seq(
        Seq("{-}", validRec),
        Seq(validRec, "?"),
        Seq("}", validRec),
        Seq(validRec, """{"a": [1, 2, 3]}"""),
        Seq("""{"a": {"a": "b"}}""", validRec)
      )
      inputs.foreach { input =>
        countForMalformedJSON(expected, input)
      }
    }

    checkCount(2)
    countForMalformedJSON(0, Seq(""))
  }

  test("SPARK-26745: count() for non-multiline input with empty lines") {
    withTempPath { tempPath =>
      val path = tempPath.getCanonicalPath
      Seq("""{ "a" : 1 }""", "", """     { "a" : 2 }""", " \t ")
        .toDS()
        .repartition(1)
        .write
        .text(path)
      assert(spark.read.json(path).count() === 2)
    }
  }

  test("SPARK-25040: empty strings should be disallowed") {
    def failedOnEmptyString(dataType: DataType): Unit = {
       val df = spark.read.schema(s"a ${dataType.catalogString}")
        .option("mode", "FAILFAST").json(Seq("""{"a":""}""").toDS)
      val errMessage = intercept[SparkException] {
        df.collect()
      }.getMessage
      assert(errMessage.contains(
        s"Failed to parse an empty string for data type ${dataType.catalogString}"))
    }

    def emptyString(dataType: DataType, expected: Any): Unit = {
      val df = spark.read.schema(s"a ${dataType.catalogString}")
        .option("mode", "FAILFAST").json(Seq("""{"a":""}""").toDS)
      checkAnswer(df, Row(expected) :: Nil)
    }

    failedOnEmptyString(BooleanType)
    failedOnEmptyString(ByteType)
    failedOnEmptyString(ShortType)
    failedOnEmptyString(IntegerType)
    failedOnEmptyString(LongType)
    failedOnEmptyString(FloatType)
    failedOnEmptyString(DoubleType)
    failedOnEmptyString(DecimalType.SYSTEM_DEFAULT)
    failedOnEmptyString(TimestampType)
    failedOnEmptyString(DateType)
    failedOnEmptyString(ArrayType(IntegerType))
    failedOnEmptyString(MapType(StringType, IntegerType, true))
    failedOnEmptyString(StructType(StructField("f1", IntegerType, true) :: Nil))

    emptyString(StringType, "")
    emptyString(BinaryType, "".getBytes(StandardCharsets.UTF_8))
  }

  test("return partial result for bad records") {
    val schema = "a double, b array<int>, c string, _corrupt_record string"
    val badRecords = Seq(
      """{"a":"-","b":[0, 1, 2],"c":"abc"}""",
      """{"a":0.1,"b":{},"c":"def"}""").toDS()
    val df = spark.read.schema(schema).json(badRecords)

    checkAnswer(
      df,
      Row(null, Array(0, 1, 2), "abc", """{"a":"-","b":[0, 1, 2],"c":"abc"}""") ::
      Row(0.1, null, "def", """{"a":0.1,"b":{},"c":"def"}""") :: Nil)
  }

  test("inferring timestamp type") {
    def schemaOf(jsons: String*): StructType = spark.read.json(jsons.toDS).schema

    assert(schemaOf(
      """{"a":"2018-12-17T10:11:12.123-01:00"}""",
      """{"a":"2018-12-16T22:23:24.123-02:00"}""") === fromDDL("a timestamp"))

    assert(schemaOf("""{"a":"2018-12-17T10:11:12.123-01:00"}""", """{"a":1}""")
      === fromDDL("a string"))
    assert(schemaOf("""{"a":"2018-12-17T10:11:12.123-01:00"}""", """{"a":"123"}""")
      === fromDDL("a string"))

    assert(schemaOf("""{"a":"2018-12-17T10:11:12.123-01:00"}""", """{"a":null}""")
      === fromDDL("a timestamp"))
    assert(schemaOf("""{"a":null}""", """{"a":"2018-12-17T10:11:12.123-01:00"}""")
      === fromDDL("a timestamp"))
  }

  test("roundtrip for timestamp type inferring") {
    val customSchema = new StructType().add("date", TimestampType)
    withTempDir { dir =>
      val timestampsWithFormatPath = s"${dir.getCanonicalPath}/timestampsWithFormat.json"
      val timestampsWithFormat = spark.read
        .option("timestampFormat", "dd/MM/yyyy HH:mm")
        .json(datesRecords)
      assert(timestampsWithFormat.schema === customSchema)

      timestampsWithFormat.write
        .format("json")
        .option("timestampFormat", "yyyy-MM-dd HH:mm:ss")
        .option(DateTimeUtils.TIMEZONE_OPTION, "UTC")
        .save(timestampsWithFormatPath)

      val readBack = spark.read
        .option("timestampFormat", "yyyy-MM-dd HH:mm:ss")
        .option(DateTimeUtils.TIMEZONE_OPTION, "UTC")
        .json(timestampsWithFormatPath)

      assert(readBack.schema === customSchema)
      checkAnswer(readBack, timestampsWithFormat)
    }
  }
<<<<<<< HEAD

  test("filters push down") {
    // Seq(true, false).foreach { filterPushdown =>
    Seq(true).foreach { filterPushdown =>
      withSQLConf(SQLConf.JSON_FILTER_PUSHDOWN_ENABLED.key -> filterPushdown.toString) {
        withTempPath { path =>
          val t = "2019-12-17 00:01:02"
          Seq(
            """{"c0": "abc", "c1": {"c2": 1, "c3": "2019-11-14 20:35:30"}}""",
            s"""{"c0": "def", "c1": {"c2": 2, "c3": "$t"}}""").toDF("data")
            .repartition(1)
            .write.text(path.getAbsolutePath)
          // Seq(true, false).foreach { multiLine =>
          Seq(false).foreach { multiLine =>
            // Seq("PERMISSIVE", "DROPMALFORMED", "FAILFAST").foreach { mode =>
            Seq("PERMISSIVE").foreach { mode =>
              val readback = spark.read
                .option("mode", mode)
                .option("timestampFormat", "uuuu-MM-dd HH:mm:ss")
                .option("multiLine", multiLine)
                .schema("c0 string, c1 struct<c2:integer,c3:timestamp>")
                .json(path.getAbsolutePath)
                .where($"c1.c2" === 2 && $"c0" === "def")
                .select($"c1.c3")
              // count() pushes empty schema. This checks handling of a filter
              // which refers to not existed field.
              assert(readback.count() === 1)
              checkAnswer(readback, Row(Timestamp.valueOf(t)))
            }
          }
        }
      }
    }
  }
=======
}

class JsonV1Suite extends JsonSuite {
  override protected def sparkConf: SparkConf =
    super
      .sparkConf
      .set(SQLConf.USE_V1_SOURCE_LIST, "json")
}

class JsonV2Suite extends JsonSuite {
  override protected def sparkConf: SparkConf =
    super
      .sparkConf
      .set(SQLConf.USE_V1_SOURCE_LIST, "")
>>>>>>> a0e63b61
}<|MERGE_RESOLUTION|>--- conflicted
+++ resolved
@@ -2530,7 +2530,6 @@
       checkAnswer(readBack, timestampsWithFormat)
     }
   }
-<<<<<<< HEAD
 
   test("filters push down") {
     // Seq(true, false).foreach { filterPushdown =>
@@ -2565,7 +2564,6 @@
       }
     }
   }
-=======
 }
 
 class JsonV1Suite extends JsonSuite {
@@ -2580,5 +2578,4 @@
     super
       .sparkConf
       .set(SQLConf.USE_V1_SOURCE_LIST, "")
->>>>>>> a0e63b61
 }