--- conflicted
+++ resolved
@@ -1333,13 +1333,7 @@
       case _ => false
     }
 
-<<<<<<< HEAD
-    if (containsRDD.isDefined) {
-      fail("Expected logical plan of toJSON to not contain an RDD")
-    }
-=======
     assert(containsRDD.isEmpty, "Expected logical plan of toJSON to not contain an RDD")
->>>>>>> 3aa4e464
   }
 
   test("JSONRelation equality test") {
