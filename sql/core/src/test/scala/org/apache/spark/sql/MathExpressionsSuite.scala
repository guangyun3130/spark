--- conflicted
+++ resolved
@@ -236,7 +236,6 @@
     testOneToOneNonNegativeMathFunction(log1p, math.log1p)
   }
 
-<<<<<<< HEAD
   test("binary log") {
     val df = Seq[(Integer, Integer)]((123, null)).toDF("a", "b")
     checkAnswer(
@@ -248,7 +247,8 @@
     checkAnswer(
       df.selectExpr("log(a)", "log(2.0, a)", "log(b)"),
       Row(math.log(123), math.log(123) / math.log(2), null))
-=======
+  }
+
   test("abs") {
     val input =
       Seq[(java.lang.Double, java.lang.Double)]((null, null), (0.0, 0.0), (1.5, 1.5), (-2.5, 2.5))
@@ -259,7 +259,6 @@
     checkAnswer(
       input.toDF("key", "value").selectExpr("abs(key) a").sort("a"),
       input.map(pair => Row(pair._2)))
->>>>>>> a1389533
   }
 
   test("log2") {
