/*
 * Licensed to the Apache Software Foundation (ASF) under one or more
 * contributor license agreements.  See the NOTICE file distributed with
 * this work for additional information regarding copyright ownership.
 * The ASF licenses this file to You under the Apache License, Version 2.0
 * (the "License"); you may not use this file except in compliance with
 * the License.  You may obtain a copy of the License at
 *
 *    http://www.apache.org/licenses/LICENSE-2.0
 *
 * Unless required by applicable law or agreed to in writing, software
 * distributed under the License is distributed on an "AS IS" BASIS,
 * WITHOUT WARRANTIES OR CONDITIONS OF ANY KIND, either express or implied.
 * See the License for the specific language governing permissions and
 * limitations under the License.
 */

package org.apache.spark.sql

import java.io.File
import java.nio.charset.StandardCharsets
import java.sql.{Date, Timestamp}
import java.util.UUID

import scala.util.Random

import org.scalatest.Matchers._

import org.apache.spark.SparkException
import org.apache.spark.sql.catalyst.TableIdentifier
import org.apache.spark.sql.catalyst.plans.logical.{Filter, OneRowRelation, Union}
import org.apache.spark.sql.execution.{FilterExec, QueryExecution}
import org.apache.spark.sql.execution.aggregate.HashAggregateExec
import org.apache.spark.sql.execution.exchange.{BroadcastExchangeExec, ReusedExchangeExec, ShuffleExchange}
import org.apache.spark.sql.functions._
import org.apache.spark.sql.internal.SQLConf
import org.apache.spark.sql.test.{ExamplePoint, ExamplePointUDT, SharedSQLContext}
import org.apache.spark.sql.test.SQLTestData.TestData2
import org.apache.spark.sql.types._
import org.apache.spark.util.Utils

class DataFrameSuite extends QueryTest with SharedSQLContext {
  import testImplicits._

  test("analysis error should be eagerly reported") {
    intercept[Exception] { testData.select('nonExistentName) }
    intercept[Exception] {
      testData.groupBy('key).agg(Map("nonExistentName" -> "sum"))
    }
    intercept[Exception] {
      testData.groupBy("nonExistentName").agg(Map("key" -> "sum"))
    }
    intercept[Exception] {
      testData.groupBy($"abcd").agg(Map("key" -> "sum"))
    }
  }

  test("dataframe toString") {
    assert(testData.toString === "[key: int, value: string]")
    assert(testData("key").toString === "key")
    assert($"test".toString === "test")
  }

  test("rename nested groupby") {
    val df = Seq((1, (1, 1))).toDF()

    checkAnswer(
      df.groupBy("_1").agg(sum("_2._1")).toDF("key", "total"),
      Row(1, 1) :: Nil)
  }

  test("access complex data") {
    assert(complexData.filter(complexData("a").getItem(0) === 2).count() == 1)
    assert(complexData.filter(complexData("m").getItem("1") === 1).count() == 1)
    assert(complexData.filter(complexData("s").getField("key") === 1).count() == 1)
  }

  test("table scan") {
    checkAnswer(
      testData,
      testData.collect().toSeq)
  }

  test("union all") {
    val unionDF = testData.union(testData).union(testData)
      .union(testData).union(testData)

    // Before optimizer, Union should be combined.
    assert(unionDF.queryExecution.analyzed.collect {
      case j: Union if j.children.size == 5 => j }.size === 1)

    checkAnswer(
      unionDF.agg(avg('key), max('key), min('key), sum('key)),
      Row(50.5, 100, 1, 25250) :: Nil
    )
  }

  test("union should union DataFrames with UDTs (SPARK-13410)") {
    val rowRDD1 = sparkContext.parallelize(Seq(Row(1, new ExamplePoint(1.0, 2.0))))
    val schema1 = StructType(Array(StructField("label", IntegerType, false),
                    StructField("point", new ExamplePointUDT(), false)))
    val rowRDD2 = sparkContext.parallelize(Seq(Row(2, new ExamplePoint(3.0, 4.0))))
    val schema2 = StructType(Array(StructField("label", IntegerType, false),
                    StructField("point", new ExamplePointUDT(), false)))
    val df1 = spark.createDataFrame(rowRDD1, schema1)
    val df2 = spark.createDataFrame(rowRDD2, schema2)

    checkAnswer(
      df1.union(df2).orderBy("label"),
      Seq(Row(1, new ExamplePoint(1.0, 2.0)), Row(2, new ExamplePoint(3.0, 4.0)))
    )
  }

  test("union by name") {
    var df1 = Seq((1, 2, 3)).toDF("a", "b", "c")
    var df2 = Seq((3, 1, 2)).toDF("c", "a", "b")
    val df3 = Seq((2, 3, 1)).toDF("b", "c", "a")
    val unionDf = df1.unionByName(df2.unionByName(df3))
    checkAnswer(unionDf,
      Row(1, 2, 3) :: Row(1, 2, 3) :: Row(1, 2, 3) :: Nil
    )

    // Check if adjacent unions are combined into a single one
    assert(unionDf.queryExecution.optimizedPlan.collect { case u: Union => true }.size == 1)

    // Check failure cases
    df1 = Seq((1, 2)).toDF("a", "c")
    df2 = Seq((3, 4, 5)).toDF("a", "b", "c")
    var errMsg = intercept[AnalysisException] {
      df1.unionByName(df2)
    }.getMessage
    assert(errMsg.contains(
      "Union can only be performed on tables with the same number of columns, " +
        "but the first table has 2 columns and the second table has 3 columns"))

    df1 = Seq((1, 2, 3)).toDF("a", "b", "c")
    df2 = Seq((4, 5, 6)).toDF("a", "c", "d")
    errMsg = intercept[AnalysisException] {
      df1.unionByName(df2)
    }.getMessage
    assert(errMsg.contains("""Cannot resolve column name "b" among (a, c, d)"""))
  }

  test("union by name - type coercion") {
    var df1 = Seq((1, "a")).toDF("c0", "c1")
    var df2 = Seq((3, 1L)).toDF("c1", "c0")
    checkAnswer(df1.unionByName(df2), Row(1L, "a") :: Row(1L, "3") :: Nil)

    df1 = Seq((1, 1.0)).toDF("c0", "c1")
    df2 = Seq((8L, 3.0)).toDF("c1", "c0")
    checkAnswer(df1.unionByName(df2), Row(1.0, 1.0) :: Row(3.0, 8.0) :: Nil)

    df1 = Seq((2.0f, 7.4)).toDF("c0", "c1")
    df2 = Seq(("a", 4.0)).toDF("c1", "c0")
    checkAnswer(df1.unionByName(df2), Row(2.0, "7.4") :: Row(4.0, "a") :: Nil)

    df1 = Seq((1, "a", 3.0)).toDF("c0", "c1", "c2")
    df2 = Seq((1.2, 2, "bc")).toDF("c2", "c0", "c1")
    val df3 = Seq(("def", 1.2, 3)).toDF("c1", "c2", "c0")
    checkAnswer(df1.unionByName(df2.unionByName(df3)),
      Row(1, "a", 3.0) :: Row(2, "bc", 1.2) :: Row(3, "def", 1.2) :: Nil
    )
  }

  test("union by name - check case sensitivity") {
    def checkCaseSensitiveTest(): Unit = {
      val df1 = Seq((1, 2, 3)).toDF("ab", "cd", "ef")
      val df2 = Seq((4, 5, 6)).toDF("cd", "ef", "AB")
      checkAnswer(df1.unionByName(df2), Row(1, 2, 3) :: Row(6, 4, 5) :: Nil)
    }
    withSQLConf(SQLConf.CASE_SENSITIVE.key -> "true") {
      val errMsg2 = intercept[AnalysisException] {
        checkCaseSensitiveTest()
      }.getMessage
      assert(errMsg2.contains("""Cannot resolve column name "ab" among (cd, ef, AB)"""))
    }
    withSQLConf(SQLConf.CASE_SENSITIVE.key -> "false") {
      checkCaseSensitiveTest()
    }
  }

  test("union by name - check name duplication") {
    Seq((true, ("a", "a")), (false, ("aA", "Aa"))).foreach { case (caseSensitive, (c0, c1)) =>
      withSQLConf(SQLConf.CASE_SENSITIVE.key -> caseSensitive.toString) {
        var df1 = Seq((1, 1)).toDF(c0, c1)
        var df2 = Seq((1, 1)).toDF("c0", "c1")
        var errMsg = intercept[AnalysisException] {
          df1.unionByName(df2)
        }.getMessage
        assert(errMsg.contains("Found duplicate column(s) in the left attributes:"))
        df1 = Seq((1, 1)).toDF("c0", "c1")
        df2 = Seq((1, 1)).toDF(c0, c1)
        errMsg = intercept[AnalysisException] {
          df1.unionByName(df2)
        }.getMessage
        assert(errMsg.contains("Found duplicate column(s) in the right attributes:"))
      }
    }
  }

  test("empty data frame") {
    assert(spark.emptyDataFrame.columns.toSeq === Seq.empty[String])
    assert(spark.emptyDataFrame.count() === 0)
  }

  test("head and take") {
    assert(testData.take(2) === testData.collect().take(2))
    assert(testData.head(2) === testData.collect().take(2))
    assert(testData.head(2).head.schema === testData.schema)
  }

  test("dataframe alias") {
    val df = Seq(Tuple1(1)).toDF("c").as("t")
    val dfAlias = df.alias("t2")
    df.col("t.c")
    dfAlias.col("t2.c")
  }

  test("simple explode") {
    val df = Seq(Tuple1("a b c"), Tuple1("d e")).toDF("words")

    checkAnswer(
      df.explode("words", "word") { word: String => word.split(" ").toSeq }.select('word),
      Row("a") :: Row("b") :: Row("c") :: Row("d") ::Row("e") :: Nil
    )
  }

  test("explode") {
    val df = Seq((1, "a b c"), (2, "a b"), (3, "a")).toDF("number", "letters")
    val df2 =
      df.explode('letters) {
        case Row(letters: String) => letters.split(" ").map(Tuple1(_)).toSeq
      }

    checkAnswer(
      df2
        .select('_1 as 'letter, 'number)
        .groupBy('letter)
        .agg(countDistinct('number)),
      Row("a", 3) :: Row("b", 2) :: Row("c", 1) :: Nil
    )
  }

  test("Star Expansion - CreateStruct and CreateArray") {
    val structDf = testData2.select("a", "b").as("record")
    // CreateStruct and CreateArray in aggregateExpressions
    assert(structDf.groupBy($"a").agg(min(struct($"record.*"))).first() == Row(3, Row(3, 1)))
    assert(structDf.groupBy($"a").agg(min(array($"record.*"))).first() == Row(3, Seq(3, 1)))

    // CreateStruct and CreateArray in project list (unresolved alias)
    assert(structDf.select(struct($"record.*")).first() == Row(Row(1, 1)))
    assert(structDf.select(array($"record.*")).first().getAs[Seq[Int]](0) === Seq(1, 1))

    // CreateStruct and CreateArray in project list (alias)
    assert(structDf.select(struct($"record.*").as("a")).first() == Row(Row(1, 1)))
    assert(structDf.select(array($"record.*").as("a")).first().getAs[Seq[Int]](0) === Seq(1, 1))
  }

  test("Star Expansion - hash") {
    val structDf = testData2.select("a", "b").as("record")
    checkAnswer(
      structDf.groupBy($"a", $"b").agg(min(hash($"a", $"*"))),
      structDf.groupBy($"a", $"b").agg(min(hash($"a", $"a", $"b"))))

    checkAnswer(
      structDf.groupBy($"a", $"b").agg(hash($"a", $"*")),
      structDf.groupBy($"a", $"b").agg(hash($"a", $"a", $"b")))

    checkAnswer(
      structDf.select(hash($"*")),
      structDf.select(hash($"record.*")))

    checkAnswer(
      structDf.select(hash($"a", $"*")),
      structDf.select(hash($"a", $"record.*")))
  }

  test("Star Expansion - explode should fail with a meaningful message if it takes a star") {
    val df = Seq(("1", "1,2"), ("2", "4"), ("3", "7,8,9")).toDF("prefix", "csv")
    val e = intercept[AnalysisException] {
      df.explode($"*") { case Row(prefix: String, csv: String) =>
        csv.split(",").map(v => Tuple1(prefix + ":" + v)).toSeq
      }.queryExecution.assertAnalyzed()
    }
    assert(e.getMessage.contains("Invalid usage of '*' in explode/json_tuple/UDTF"))

    checkAnswer(
      df.explode('prefix, 'csv) { case Row(prefix: String, csv: String) =>
        csv.split(",").map(v => Tuple1(prefix + ":" + v)).toSeq
      },
      Row("1", "1,2", "1:1") ::
        Row("1", "1,2", "1:2") ::
        Row("2", "4", "2:4") ::
        Row("3", "7,8,9", "3:7") ::
        Row("3", "7,8,9", "3:8") ::
        Row("3", "7,8,9", "3:9") :: Nil)
  }

  test("Star Expansion - explode alias and star") {
    val df = Seq((Array("a"), 1)).toDF("a", "b")

    checkAnswer(
      df.select(explode($"a").as("a"), $"*"),
      Row("a", Seq("a"), 1) :: Nil)
  }

  test("sort after generate with join=true") {
    val df = Seq((Array("a"), 1)).toDF("a", "b")

    checkAnswer(
      df.select($"*", explode($"a").as("c")).sortWithinPartitions("b", "c"),
      Row(Seq("a"), 1, "a") :: Nil)
  }

  test("selectExpr") {
    checkAnswer(
      testData.selectExpr("abs(key)", "value"),
      testData.collect().map(row => Row(math.abs(row.getInt(0)), row.getString(1))).toSeq)
  }

  test("selectExpr with alias") {
    checkAnswer(
      testData.selectExpr("key as k").select("k"),
      testData.select("key").collect().toSeq)
  }

  test("selectExpr with udtf") {
    val df = Seq((Map("1" -> 1), 1)).toDF("a", "b")
    checkAnswer(
      df.selectExpr("explode(a)"),
      Row("1", 1) :: Nil)
  }

  test("filterExpr") {
    val res = testData.collect().filter(_.getInt(0) > 90).toSeq
    checkAnswer(testData.filter("key > 90"), res)
    checkAnswer(testData.filter("key > 9.0e1"), res)
    checkAnswer(testData.filter("key > .9e+2"), res)
    checkAnswer(testData.filter("key > 0.9e+2"), res)
    checkAnswer(testData.filter("key > 900e-1"), res)
    checkAnswer(testData.filter("key > 900.0E-1"), res)
    checkAnswer(testData.filter("key > 9.e+1"), res)
  }

  test("filterExpr using where") {
    checkAnswer(
      testData.where("key > 50"),
      testData.collect().filter(_.getInt(0) > 50).toSeq)
  }

  test("repartition") {
    intercept[IllegalArgumentException] {
      testData.select('key).repartition(0)
    }

    checkAnswer(
      testData.select('key).repartition(10).select('key),
      testData.select('key).collect().toSeq)
  }

  test("coalesce") {
    intercept[IllegalArgumentException] {
      testData.select('key).coalesce(0)
    }

    assert(testData.select('key).coalesce(1).rdd.partitions.size === 1)

    checkAnswer(
      testData.select('key).coalesce(1).select('key),
      testData.select('key).collect().toSeq)
  }

  test("convert $\"attribute name\" into unresolved attribute") {
    checkAnswer(
      testData.where($"key" === lit(1)).select($"value"),
      Row("1"))
  }

  test("convert Scala Symbol 'attrname into unresolved attribute") {
    checkAnswer(
      testData.where('key === lit(1)).select('value),
      Row("1"))
  }

  test("select *") {
    checkAnswer(
      testData.select($"*"),
      testData.collect().toSeq)
  }

  test("simple select") {
    checkAnswer(
      testData.where('key === lit(1)).select('value),
      Row("1"))
  }

  test("select with functions") {
    checkAnswer(
      testData.select(sum('value), avg('value), count(lit(1))),
      Row(5050.0, 50.5, 100))

    checkAnswer(
      testData2.select('a + 'b, 'a < 'b),
      Seq(
        Row(2, false),
        Row(3, true),
        Row(3, false),
        Row(4, false),
        Row(4, false),
        Row(5, false)))

    checkAnswer(
      testData2.select(sumDistinct('a)),
      Row(6))
  }

  test("sorting with null ordering") {
    val data = Seq[java.lang.Integer](2, 1, null).toDF("key")

    checkAnswer(data.orderBy('key.asc), Row(null) :: Row(1) :: Row(2) :: Nil)
    checkAnswer(data.orderBy(asc("key")), Row(null) :: Row(1) :: Row(2) :: Nil)
    checkAnswer(data.orderBy('key.asc_nulls_first), Row(null) :: Row(1) :: Row(2) :: Nil)
    checkAnswer(data.orderBy(asc_nulls_first("key")), Row(null) :: Row(1) :: Row(2) :: Nil)
    checkAnswer(data.orderBy('key.asc_nulls_last), Row(1) :: Row(2) :: Row(null) :: Nil)
    checkAnswer(data.orderBy(asc_nulls_last("key")), Row(1) :: Row(2) :: Row(null) :: Nil)

    checkAnswer(data.orderBy('key.desc), Row(2) :: Row(1) :: Row(null) :: Nil)
    checkAnswer(data.orderBy(desc("key")), Row(2) :: Row(1) :: Row(null) :: Nil)
    checkAnswer(data.orderBy('key.desc_nulls_first), Row(null) :: Row(2) :: Row(1) :: Nil)
    checkAnswer(data.orderBy(desc_nulls_first("key")), Row(null) :: Row(2) :: Row(1) :: Nil)
    checkAnswer(data.orderBy('key.desc_nulls_last), Row(2) :: Row(1) :: Row(null) :: Nil)
    checkAnswer(data.orderBy(desc_nulls_last("key")), Row(2) :: Row(1) :: Row(null) :: Nil)
  }

  test("global sorting") {
    checkAnswer(
      testData2.orderBy('a.asc, 'b.asc),
      Seq(Row(1, 1), Row(1, 2), Row(2, 1), Row(2, 2), Row(3, 1), Row(3, 2)))

    checkAnswer(
      testData2.orderBy(asc("a"), desc("b")),
      Seq(Row(1, 2), Row(1, 1), Row(2, 2), Row(2, 1), Row(3, 2), Row(3, 1)))

    checkAnswer(
      testData2.orderBy('a.asc, 'b.desc),
      Seq(Row(1, 2), Row(1, 1), Row(2, 2), Row(2, 1), Row(3, 2), Row(3, 1)))

    checkAnswer(
      testData2.orderBy('a.desc, 'b.desc),
      Seq(Row(3, 2), Row(3, 1), Row(2, 2), Row(2, 1), Row(1, 2), Row(1, 1)))

    checkAnswer(
      testData2.orderBy('a.desc, 'b.asc),
      Seq(Row(3, 1), Row(3, 2), Row(2, 1), Row(2, 2), Row(1, 1), Row(1, 2)))

    checkAnswer(
      arrayData.toDF().orderBy('data.getItem(0).asc),
      arrayData.toDF().collect().sortBy(_.getAs[Seq[Int]](0)(0)).toSeq)

    checkAnswer(
      arrayData.toDF().orderBy('data.getItem(0).desc),
      arrayData.toDF().collect().sortBy(_.getAs[Seq[Int]](0)(0)).reverse.toSeq)

    checkAnswer(
      arrayData.toDF().orderBy('data.getItem(1).asc),
      arrayData.toDF().collect().sortBy(_.getAs[Seq[Int]](0)(1)).toSeq)

    checkAnswer(
      arrayData.toDF().orderBy('data.getItem(1).desc),
      arrayData.toDF().collect().sortBy(_.getAs[Seq[Int]](0)(1)).reverse.toSeq)
  }

  test("limit") {
    checkAnswer(
      testData.limit(10),
      testData.take(10).toSeq)

    checkAnswer(
      arrayData.toDF().limit(1),
      arrayData.take(1).map(r => Row.fromSeq(r.productIterator.toSeq)))

    checkAnswer(
      mapData.toDF().limit(1),
      mapData.take(1).map(r => Row.fromSeq(r.productIterator.toSeq)))

    // SPARK-12340: overstep the bounds of Int in SparkPlan.executeTake
    checkAnswer(
      spark.range(2).toDF().limit(2147483638),
      Row(0) :: Row(1) :: Nil
    )
  }

  test("except") {
    checkAnswer(
      lowerCaseData.except(upperCaseData),
      Row(1, "a") ::
      Row(2, "b") ::
      Row(3, "c") ::
      Row(4, "d") :: Nil)
    checkAnswer(lowerCaseData.except(lowerCaseData), Nil)
    checkAnswer(upperCaseData.except(upperCaseData), Nil)

    // check null equality
    checkAnswer(
      nullInts.except(nullInts.filter("0 = 1")),
      nullInts)
    checkAnswer(
      nullInts.except(nullInts),
      Nil)

    // check if values are de-duplicated
    checkAnswer(
      allNulls.except(allNulls.filter("0 = 1")),
      Row(null) :: Nil)
    checkAnswer(
      allNulls.except(allNulls),
      Nil)

    // check if values are de-duplicated
    val df = Seq(("id1", 1), ("id1", 1), ("id", 1), ("id1", 2)).toDF("id", "value")
    checkAnswer(
      df.except(df.filter("0 = 1")),
      Row("id1", 1) ::
      Row("id", 1) ::
      Row("id1", 2) :: Nil)

    // check if the empty set on the left side works
    checkAnswer(
      allNulls.filter("0 = 1").except(allNulls),
      Nil)
  }

  test("except distinct - SQL compliance") {
    val df_left = Seq(1, 2, 2, 3, 3, 4).toDF("id")
    val df_right = Seq(1, 3).toDF("id")

    checkAnswer(
      df_left.except(df_right),
      Row(2) :: Row(4) :: Nil
    )
  }

  test("except - nullability") {
    val nonNullableInts = Seq(Tuple1(11), Tuple1(3)).toDF()
    assert(nonNullableInts.schema.forall(!_.nullable))

    val df1 = nonNullableInts.except(nullInts)
    checkAnswer(df1, Row(11) :: Nil)
    assert(df1.schema.forall(!_.nullable))

    val df2 = nullInts.except(nonNullableInts)
    checkAnswer(df2, Row(1) :: Row(2) :: Row(null) :: Nil)
    assert(df2.schema.forall(_.nullable))

    val df3 = nullInts.except(nullInts)
    checkAnswer(df3, Nil)
    assert(df3.schema.forall(_.nullable))

    val df4 = nonNullableInts.except(nonNullableInts)
    checkAnswer(df4, Nil)
    assert(df4.schema.forall(!_.nullable))
  }

  test("intersect") {
    checkAnswer(
      lowerCaseData.intersect(lowerCaseData),
      Row(1, "a") ::
      Row(2, "b") ::
      Row(3, "c") ::
      Row(4, "d") :: Nil)
    checkAnswer(lowerCaseData.intersect(upperCaseData), Nil)

    // check null equality
    checkAnswer(
      nullInts.intersect(nullInts),
      Row(1) ::
      Row(2) ::
      Row(3) ::
      Row(null) :: Nil)

    // check if values are de-duplicated
    checkAnswer(
      allNulls.intersect(allNulls),
      Row(null) :: Nil)

    // check if values are de-duplicated
    val df = Seq(("id1", 1), ("id1", 1), ("id", 1), ("id1", 2)).toDF("id", "value")
    checkAnswer(
      df.intersect(df),
      Row("id1", 1) ::
      Row("id", 1) ::
      Row("id1", 2) :: Nil)
  }

  test("intersect - nullability") {
    val nonNullableInts = Seq(Tuple1(1), Tuple1(3)).toDF()
    assert(nonNullableInts.schema.forall(!_.nullable))

    val df1 = nonNullableInts.intersect(nullInts)
    checkAnswer(df1, Row(1) :: Row(3) :: Nil)
    assert(df1.schema.forall(!_.nullable))

    val df2 = nullInts.intersect(nonNullableInts)
    checkAnswer(df2, Row(1) :: Row(3) :: Nil)
    assert(df2.schema.forall(!_.nullable))

    val df3 = nullInts.intersect(nullInts)
    checkAnswer(df3, Row(1) :: Row(2) :: Row(3) :: Row(null) :: Nil)
    assert(df3.schema.forall(_.nullable))

    val df4 = nonNullableInts.intersect(nonNullableInts)
    checkAnswer(df4, Row(1) :: Row(3) :: Nil)
    assert(df4.schema.forall(!_.nullable))
  }

  test("udf") {
    val foo = udf((a: Int, b: String) => a.toString + b)

    checkAnswer(
      // SELECT *, foo(key, value) FROM testData
      testData.select($"*", foo('key, 'value)).limit(3),
      Row(1, "1", "11") :: Row(2, "2", "22") :: Row(3, "3", "33") :: Nil
    )
  }

  test("callUDF without Hive Support") {
    val df = Seq(("id1", 1), ("id2", 4), ("id3", 5)).toDF("id", "value")
    df.sparkSession.udf.register("simpleUDF", (v: Int) => v * v)
    checkAnswer(
      df.select($"id", callUDF("simpleUDF", $"value")),
      Row("id1", 1) :: Row("id2", 16) :: Row("id3", 25) :: Nil)
  }

  test("withColumn") {
    val df = testData.toDF().withColumn("newCol", col("key") + 1)
    checkAnswer(
      df,
      testData.collect().map { case Row(key: Int, value: String) =>
        Row(key, value, key + 1)
      }.toSeq)
    assert(df.schema.map(_.name) === Seq("key", "value", "newCol"))
  }

  test("replace column using withColumn") {
    val df2 = sparkContext.parallelize(Array(1, 2, 3)).toDF("x")
    val df3 = df2.withColumn("x", df2("x") + 1)
    checkAnswer(
      df3.select("x"),
      Row(2) :: Row(3) :: Row(4) :: Nil)
  }

  test("drop column using drop") {
    val df = testData.drop("key")
    checkAnswer(
      df,
      testData.collect().map(x => Row(x.getString(1))).toSeq)
    assert(df.schema.map(_.name) === Seq("value"))
  }

  test("drop columns using drop") {
    val src = Seq((0, 2, 3)).toDF("a", "b", "c")
    val df = src.drop("a", "b")
    checkAnswer(df, Row(3))
    assert(df.schema.map(_.name) === Seq("c"))
  }

  test("drop unknown column (no-op)") {
    val df = testData.drop("random")
    checkAnswer(
      df,
      testData.collect().toSeq)
    assert(df.schema.map(_.name) === Seq("key", "value"))
  }

  test("drop column using drop with column reference") {
    val col = testData("key")
    val df = testData.drop(col)
    checkAnswer(
      df,
      testData.collect().map(x => Row(x.getString(1))).toSeq)
    assert(df.schema.map(_.name) === Seq("value"))
  }

  test("drop unknown column (no-op) with column reference") {
    val col = Column("random")
    val df = testData.drop(col)
    checkAnswer(
      df,
      testData.collect().toSeq)
    assert(df.schema.map(_.name) === Seq("key", "value"))
  }

  test("drop unknown column with same name with column reference") {
    val col = Column("key")
    val df = testData.drop(col)
    checkAnswer(
      df,
      testData.collect().map(x => Row(x.getString(1))).toSeq)
    assert(df.schema.map(_.name) === Seq("value"))
  }

  test("drop column after join with duplicate columns using column reference") {
    val newSalary = salary.withColumnRenamed("personId", "id")
    val col = newSalary("id")
    // this join will result in duplicate "id" columns
    val joinedDf = person.join(newSalary,
      person("id") === newSalary("id"), "inner")
    // remove only the "id" column that was associated with newSalary
    val df = joinedDf.drop(col)
    checkAnswer(
      df,
      joinedDf.collect().map {
        case Row(id: Int, name: String, age: Int, idToDrop: Int, salary: Double) =>
          Row(id, name, age, salary)
      }.toSeq)
    assert(df.schema.map(_.name) === Seq("id", "name", "age", "salary"))
    assert(df("id") == person("id"))
  }

  test("drop top level columns that contains dot") {
    val df1 = Seq((1, 2)).toDF("a.b", "a.c")
    checkAnswer(df1.drop("a.b"), Row(2))

    // Creates data set: {"a.b": 1, "a": {"b": 3}}
    val df2 = Seq((1)).toDF("a.b").withColumn("a", struct(lit(3) as "b"))
    // Not like select(), drop() parses the column name "a.b" literally without interpreting "."
    checkAnswer(df2.drop("a.b").select("a.b"), Row(3))

    // "`" is treated as a normal char here with no interpreting, "`a`b" is a valid column name.
    assert(df2.drop("`a.b`").columns.size == 2)
  }

  test("drop(name: String) search and drop all top level columns that matchs the name") {
    val df1 = Seq((1, 2)).toDF("a", "b")
    val df2 = Seq((3, 4)).toDF("a", "b")
    checkAnswer(df1.crossJoin(df2), Row(1, 2, 3, 4))
    // Finds and drops all columns that match the name (case insensitive).
    checkAnswer(df1.crossJoin(df2).drop("A"), Row(2, 4))
  }

  test("withColumnRenamed") {
    val df = testData.toDF().withColumn("newCol", col("key") + 1)
      .withColumnRenamed("value", "valueRenamed")
    checkAnswer(
      df,
      testData.collect().map { case Row(key: Int, value: String) =>
        Row(key, value, key + 1)
      }.toSeq)
    assert(df.schema.map(_.name) === Seq("key", "valueRenamed", "newCol"))
  }

  private lazy val person2: DataFrame = Seq(
    ("Bob", 16, 176),
    ("Alice", 32, 164),
    ("David", 60, 192),
    ("Amy", 24, 180)).toDF("name", "age", "height")

  test("describe") {
    val describeResult = Seq(
      Row("count", "4", "4", "4"),
      Row("mean", null, "33.0", "178.0"),
      Row("stddev", null, "19.148542155126762", "11.547005383792516"),
      Row("min", "Alice", "16", "164"),
      Row("max", "David", "60", "192"))

    val emptyDescribeResult = Seq(
      Row("count", "0", "0", "0"),
      Row("mean", null, null, null),
      Row("stddev", null, null, null),
      Row("min", null, null, null),
      Row("max", null, null, null))

    def getSchemaAsSeq(df: DataFrame): Seq[String] = df.schema.map(_.name)

    val describeAllCols = person2.describe()
    assert(getSchemaAsSeq(describeAllCols) === Seq("summary", "name", "age", "height"))
    checkAnswer(describeAllCols, describeResult)
    // All aggregate value should have been cast to string
    describeAllCols.collect().foreach { row =>
      row.toSeq.foreach { value =>
        if (value != null) {
          assert(value.isInstanceOf[String], "expected string but found " + value.getClass)
        }
      }
    }

    val describeOneCol = person2.describe("age")
    assert(getSchemaAsSeq(describeOneCol) === Seq("summary", "age"))
    checkAnswer(describeOneCol, describeResult.map { case Row(s, _, d, _) => Row(s, d)} )

    val describeNoCol = person2.select().describe()
    assert(getSchemaAsSeq(describeNoCol) === Seq("summary"))
    checkAnswer(describeNoCol, describeResult.map { case Row(s, _, _, _) => Row(s)} )

    val emptyDescription = person2.limit(0).describe()
    assert(getSchemaAsSeq(emptyDescription) === Seq("summary", "name", "age", "height"))
    checkAnswer(emptyDescription, emptyDescribeResult)
  }

  test("summary") {
    val summaryResult = Seq(
      Row("count", "4", "4", "4"),
      Row("mean", null, "33.0", "178.0"),
      Row("stddev", null, "19.148542155126762", "11.547005383792516"),
      Row("min", "Alice", "16", "164"),
      Row("25%", null, "24.0", "176.0"),
      Row("50%", null, "24.0", "176.0"),
      Row("75%", null, "32.0", "180.0"),
      Row("max", "David", "60", "192"))

    val emptySummaryResult = Seq(
      Row("count", "0", "0", "0"),
      Row("mean", null, null, null),
      Row("stddev", null, null, null),
      Row("min", null, null, null),
      Row("25%", null, null, null),
      Row("50%", null, null, null),
      Row("75%", null, null, null),
      Row("max", null, null, null))

    def getSchemaAsSeq(df: DataFrame): Seq[String] = df.schema.map(_.name)

    val summaryAllCols = person2.summary()

    assert(getSchemaAsSeq(summaryAllCols) === Seq("summary", "name", "age", "height"))
    checkAnswer(summaryAllCols, summaryResult)
    // All aggregate value should have been cast to string
    summaryAllCols.collect().foreach { row =>
      row.toSeq.foreach { value =>
        if (value != null) {
          assert(value.isInstanceOf[String], "expected string but found " + value.getClass)
        }
      }
    }

    val summaryOneCol = person2.select("age").summary()
    assert(getSchemaAsSeq(summaryOneCol) === Seq("summary", "age"))
    checkAnswer(summaryOneCol, summaryResult.map { case Row(s, _, d, _) => Row(s, d)} )

    val summaryNoCol = person2.select().summary()
    assert(getSchemaAsSeq(summaryNoCol) === Seq("summary"))
    checkAnswer(summaryNoCol, summaryResult.map { case Row(s, _, _, _) => Row(s)} )

    val emptyDescription = person2.limit(0).summary()
    assert(getSchemaAsSeq(emptyDescription) === Seq("summary", "name", "age", "height"))
    checkAnswer(emptyDescription, emptySummaryResult)
  }

  test("summary advanced") {
    val stats = Array("count", "50.01%", "max", "mean", "min", "25%")
    val orderMatters = person2.summary(stats: _*)
    assert(orderMatters.collect().map(_.getString(0)) === stats)

    val onlyPercentiles = person2.summary("0.1%", "99.9%")
    assert(onlyPercentiles.count() === 2)

    val fooE = intercept[IllegalArgumentException] {
      person2.summary("foo")
    }
    assert(fooE.getMessage === "foo is not a recognised statistic")

    val parseE = intercept[IllegalArgumentException] {
      person2.summary("foo%")
    }
    assert(parseE.getMessage === "Unable to parse foo% as a percentile")
  }

  test("apply on query results (SPARK-5462)") {
    val df = testData.sparkSession.sql("select key from testData")
    checkAnswer(df.select(df("key")), testData.select('key).collect().toSeq)
  }

  test("inputFiles") {
    withTempDir { dir =>
      val df = Seq((1, 22)).toDF("a", "b")

      val parquetDir = new File(dir, "parquet").getCanonicalPath
      df.write.parquet(parquetDir)
      val parquetDF = spark.read.parquet(parquetDir)
      assert(parquetDF.inputFiles.nonEmpty)

      val jsonDir = new File(dir, "json").getCanonicalPath
      df.write.json(jsonDir)
      val jsonDF = spark.read.json(jsonDir)
      assert(parquetDF.inputFiles.nonEmpty)

      val unioned = jsonDF.union(parquetDF).inputFiles.sorted
      val allFiles = (jsonDF.inputFiles ++ parquetDF.inputFiles).distinct.sorted
      assert(unioned === allFiles)
    }
  }

  ignore("show") {
    // This test case is intended ignored, but to make sure it compiles correctly
    testData.select($"*").show()
    testData.select($"*").show(1000)
  }

  test("showString: truncate = [0, 20]") {
    val longString = Array.fill(21)("1").mkString
    val df = sparkContext.parallelize(Seq("1", longString)).toDF()
    val expectedAnswerForFalse = """+---------------------+
                                   ||value                |
                                   |+---------------------+
                                   ||1                    |
                                   ||111111111111111111111|
                                   |+---------------------+
                                   |""".stripMargin
    assert(df.showString(10, truncate = 0) === expectedAnswerForFalse)
    val expectedAnswerForTrue = """+--------------------+
                                  ||               value|
                                  |+--------------------+
                                  ||                   1|
                                  ||11111111111111111...|
                                  |+--------------------+
                                  |""".stripMargin
    assert(df.showString(10, truncate = 20) === expectedAnswerForTrue)
  }

  test("showString: truncate = [0, 20], vertical = true") {
    val longString = Array.fill(21)("1").mkString
    val df = sparkContext.parallelize(Seq("1", longString)).toDF()
    val expectedAnswerForFalse = "-RECORD 0----------------------\n" +
                                 " value | 1                     \n" +
                                 "-RECORD 1----------------------\n" +
                                 " value | 111111111111111111111 \n"
    assert(df.showString(10, truncate = 0, vertical = true) === expectedAnswerForFalse)
    val expectedAnswerForTrue = "-RECORD 0---------------------\n" +
                                " value | 1                    \n" +
                                "-RECORD 1---------------------\n" +
                                " value | 11111111111111111... \n"
    assert(df.showString(10, truncate = 20, vertical = true) === expectedAnswerForTrue)
  }

  test("showString: truncate = [3, 17]") {
    val longString = Array.fill(21)("1").mkString
    val df = sparkContext.parallelize(Seq("1", longString)).toDF()
    val expectedAnswerForFalse = """+-----+
                                   ||value|
                                   |+-----+
                                   ||    1|
                                   ||  111|
                                   |+-----+
                                   |""".stripMargin
    assert(df.showString(10, truncate = 3) === expectedAnswerForFalse)
    val expectedAnswerForTrue = """+-----------------+
                                  ||            value|
                                  |+-----------------+
                                  ||                1|
                                  ||11111111111111...|
                                  |+-----------------+
                                  |""".stripMargin
    assert(df.showString(10, truncate = 17) === expectedAnswerForTrue)
  }

  test("showString: truncate = [3, 17], vertical = true") {
    val longString = Array.fill(21)("1").mkString
    val df = sparkContext.parallelize(Seq("1", longString)).toDF()
    val expectedAnswerForFalse = "-RECORD 0----\n" +
                                 " value | 1   \n" +
                                 "-RECORD 1----\n" +
                                 " value | 111 \n"
    assert(df.showString(10, truncate = 3, vertical = true) === expectedAnswerForFalse)
    val expectedAnswerForTrue = "-RECORD 0------------------\n" +
                                " value | 1                 \n" +
                                "-RECORD 1------------------\n" +
                                " value | 11111111111111... \n"
    assert(df.showString(10, truncate = 17, vertical = true) === expectedAnswerForTrue)
  }

  test("showString(negative)") {
    val expectedAnswer = """+---+-----+
                           ||key|value|
                           |+---+-----+
                           |+---+-----+
                           |only showing top 0 rows
                           |""".stripMargin
    assert(testData.select($"*").showString(-1) === expectedAnswer)
  }

  test("showString(negative), vertical = true") {
    val expectedAnswer = "(0 rows)\n"
    assert(testData.select($"*").showString(-1, vertical = true) === expectedAnswer)
  }

  test("showString(0)") {
    val expectedAnswer = """+---+-----+
                           ||key|value|
                           |+---+-----+
                           |+---+-----+
                           |only showing top 0 rows
                           |""".stripMargin
    assert(testData.select($"*").showString(0) === expectedAnswer)
  }

  test("showString(0), vertical = true") {
    val expectedAnswer = "(0 rows)\n"
    assert(testData.select($"*").showString(0, vertical = true) === expectedAnswer)
  }

  test("showString: array") {
    val df = Seq(
      (Array(1, 2, 3), Array(1, 2, 3)),
      (Array(2, 3, 4), Array(2, 3, 4))
    ).toDF()
    val expectedAnswer = """+---------+---------+
                           ||       _1|       _2|
                           |+---------+---------+
                           ||[1, 2, 3]|[1, 2, 3]|
                           ||[2, 3, 4]|[2, 3, 4]|
                           |+---------+---------+
                           |""".stripMargin
    assert(df.showString(10) === expectedAnswer)
  }

  test("showString: array, vertical = true") {
    val df = Seq(
      (Array(1, 2, 3), Array(1, 2, 3)),
      (Array(2, 3, 4), Array(2, 3, 4))
    ).toDF()
    val expectedAnswer = "-RECORD 0--------\n" +
                         " _1  | [1, 2, 3] \n" +
                         " _2  | [1, 2, 3] \n" +
                         "-RECORD 1--------\n" +
                         " _1  | [2, 3, 4] \n" +
                         " _2  | [2, 3, 4] \n"
    assert(df.showString(10, vertical = true) === expectedAnswer)
  }

  test("showString: binary") {
    val df = Seq(
      ("12".getBytes(StandardCharsets.UTF_8), "ABC.".getBytes(StandardCharsets.UTF_8)),
      ("34".getBytes(StandardCharsets.UTF_8), "12346".getBytes(StandardCharsets.UTF_8))
    ).toDF()
    val expectedAnswer = """+-------+----------------+
                           ||     _1|              _2|
                           |+-------+----------------+
                           ||[31 32]|   [41 42 43 2E]|
                           ||[33 34]|[31 32 33 34 36]|
                           |+-------+----------------+
                           |""".stripMargin
    assert(df.showString(10) === expectedAnswer)
  }

  test("showString: binary, vertical = true") {
    val df = Seq(
      ("12".getBytes(StandardCharsets.UTF_8), "ABC.".getBytes(StandardCharsets.UTF_8)),
      ("34".getBytes(StandardCharsets.UTF_8), "12346".getBytes(StandardCharsets.UTF_8))
    ).toDF()
    val expectedAnswer = "-RECORD 0---------------\n" +
                         " _1  | [31 32]          \n" +
                         " _2  | [41 42 43 2E]    \n" +
                         "-RECORD 1---------------\n" +
                         " _1  | [33 34]          \n" +
                         " _2  | [31 32 33 34 36] \n"
    assert(df.showString(10, vertical = true) === expectedAnswer)
  }

  test("showString: minimum column width") {
    val df = Seq(
      (1, 1),
      (2, 2)
    ).toDF()
    val expectedAnswer = """+---+---+
                           || _1| _2|
                           |+---+---+
                           ||  1|  1|
                           ||  2|  2|
                           |+---+---+
                           |""".stripMargin
    assert(df.showString(10) === expectedAnswer)
  }

  test("showString: minimum column width, vertical = true") {
    val df = Seq(
      (1, 1),
      (2, 2)
    ).toDF()
    val expectedAnswer = "-RECORD 0--\n" +
                         " _1  | 1   \n" +
                         " _2  | 1   \n" +
                         "-RECORD 1--\n" +
                         " _1  | 2   \n" +
                         " _2  | 2   \n"
    assert(df.showString(10, vertical = true) === expectedAnswer)
  }

  test("SPARK-7319 showString") {
    val expectedAnswer = """+---+-----+
                           ||key|value|
                           |+---+-----+
                           ||  1|    1|
                           |+---+-----+
                           |only showing top 1 row
                           |""".stripMargin
    assert(testData.select($"*").showString(1) === expectedAnswer)
  }

  test("SPARK-7319 showString, vertical = true") {
    val expectedAnswer = "-RECORD 0----\n" +
                         " key   | 1   \n" +
                         " value | 1   \n" +
                         "only showing top 1 row\n"
    assert(testData.select($"*").showString(1, vertical = true) === expectedAnswer)
  }

  test("SPARK-7327 show with empty dataFrame") {
    val expectedAnswer = """+---+-----+
                           ||key|value|
                           |+---+-----+
                           |+---+-----+
                           |""".stripMargin
    assert(testData.select($"*").filter($"key" < 0).showString(1) === expectedAnswer)
  }

  test("SPARK-7327 show with empty dataFrame, vertical = true") {
    assert(testData.select($"*").filter($"key" < 0).showString(1, vertical = true) === "(0 rows)\n")
  }

  test("SPARK-18350 show with session local timezone") {
    val d = Date.valueOf("2016-12-01")
    val ts = Timestamp.valueOf("2016-12-01 00:00:00")
    val df = Seq((d, ts)).toDF("d", "ts")
    val expectedAnswer = """+----------+-------------------+
                           ||d         |ts                 |
                           |+----------+-------------------+
                           ||2016-12-01|2016-12-01 00:00:00|
                           |+----------+-------------------+
                           |""".stripMargin
    assert(df.showString(1, truncate = 0) === expectedAnswer)

    withSQLConf(SQLConf.SESSION_LOCAL_TIMEZONE.key -> "GMT") {

      val expectedAnswer = """+----------+-------------------+
                             ||d         |ts                 |
                             |+----------+-------------------+
                             ||2016-12-01|2016-12-01 08:00:00|
                             |+----------+-------------------+
                             |""".stripMargin
      assert(df.showString(1, truncate = 0) === expectedAnswer)
    }
  }

  test("SPARK-18350 show with session local timezone, vertical = true") {
    val d = Date.valueOf("2016-12-01")
    val ts = Timestamp.valueOf("2016-12-01 00:00:00")
    val df = Seq((d, ts)).toDF("d", "ts")
    val expectedAnswer = "-RECORD 0------------------\n" +
                         " d   | 2016-12-01          \n" +
                         " ts  | 2016-12-01 00:00:00 \n"
    assert(df.showString(1, truncate = 0, vertical = true) === expectedAnswer)

    withSQLConf(SQLConf.SESSION_LOCAL_TIMEZONE.key -> "GMT") {

      val expectedAnswer = "-RECORD 0------------------\n" +
                           " d   | 2016-12-01          \n" +
                           " ts  | 2016-12-01 08:00:00 \n"
      assert(df.showString(1, truncate = 0, vertical = true) === expectedAnswer)
    }
  }

  test("createDataFrame(RDD[Row], StructType) should convert UDTs (SPARK-6672)") {
    val rowRDD = sparkContext.parallelize(Seq(Row(new ExamplePoint(1.0, 2.0))))
    val schema = StructType(Array(StructField("point", new ExamplePointUDT(), false)))
    val df = spark.createDataFrame(rowRDD, schema)
    df.rdd.collect()
  }

  test("SPARK-6899: type should match when using codegen") {
    checkAnswer(decimalData.agg(avg('a)), Row(new java.math.BigDecimal(2)))
  }

  test("SPARK-7133: Implement struct, array, and map field accessor") {
    assert(complexData.filter(complexData("a")(0) === 2).count() == 1)
    assert(complexData.filter(complexData("m")("1") === 1).count() == 1)
    assert(complexData.filter(complexData("s")("key") === 1).count() == 1)
    assert(complexData.filter(complexData("m")(complexData("s")("value")) === 1).count() == 1)
    assert(complexData.filter(complexData("a")(complexData("s")("key")) === 1).count() == 1)
  }

  test("SPARK-7551: support backticks for DataFrame attribute resolution") {
    withSQLConf(SQLConf.SUPPORT_QUOTED_REGEX_COLUMN_NAME.key -> "false") {
      val df = spark.read.json(Seq("""{"a.b": {"c": {"d..e": {"f": 1}}}}""").toDS())
      checkAnswer(
        df.select(df("`a.b`.c.`d..e`.`f`")),
        Row(1)
      )

      val df2 = spark.read.json(Seq("""{"a  b": {"c": {"d  e": {"f": 1}}}}""").toDS())
      checkAnswer(
        df2.select(df2("`a  b`.c.d  e.f")),
        Row(1)
      )

      def checkError(testFun: => Unit): Unit = {
        val e = intercept[org.apache.spark.sql.AnalysisException] {
          testFun
        }
        assert(e.getMessage.contains("syntax error in attribute name:"))
      }

      checkError(df("`abc.`c`"))
      checkError(df("`abc`..d"))
      checkError(df("`a`.b."))
      checkError(df("`a.b`.c.`d"))
    }
  }

  test("SPARK-7324 dropDuplicates") {
    val testData = sparkContext.parallelize(
      (2, 1, 2) :: (1, 1, 1) ::
      (1, 2, 1) :: (2, 1, 2) ::
      (2, 2, 2) :: (2, 2, 1) ::
      (2, 1, 1) :: (1, 1, 2) ::
      (1, 2, 2) :: (1, 2, 1) :: Nil).toDF("key", "value1", "value2")

    checkAnswer(
      testData.dropDuplicates(),
      Seq(Row(2, 1, 2), Row(1, 1, 1), Row(1, 2, 1),
        Row(2, 2, 2), Row(2, 1, 1), Row(2, 2, 1),
        Row(1, 1, 2), Row(1, 2, 2)))

    checkAnswer(
      testData.dropDuplicates(Seq("key", "value1")),
      Seq(Row(2, 1, 2), Row(1, 2, 1), Row(1, 1, 1), Row(2, 2, 2)))

    checkAnswer(
      testData.dropDuplicates(Seq("value1", "value2")),
      Seq(Row(2, 1, 2), Row(1, 2, 1), Row(1, 1, 1), Row(2, 2, 2)))

    checkAnswer(
      testData.dropDuplicates(Seq("key")),
      Seq(Row(2, 1, 2), Row(1, 1, 1)))

    checkAnswer(
      testData.dropDuplicates(Seq("value1")),
      Seq(Row(2, 1, 2), Row(1, 2, 1)))

    checkAnswer(
      testData.dropDuplicates(Seq("value2")),
      Seq(Row(2, 1, 2), Row(1, 1, 1)))

    checkAnswer(
      testData.dropDuplicates("key", "value1"),
      Seq(Row(2, 1, 2), Row(1, 2, 1), Row(1, 1, 1), Row(2, 2, 2)))
  }

  test("SPARK-8621: support empty string column name") {
    val df = Seq(Tuple1(1)).toDF("").as("t")
    // We should allow empty string as column name
    df.col("")
    df.col("t.``")
  }

  test("SPARK-8797: sort by float column containing NaN should not crash") {
    val inputData = Seq.fill(10)(Tuple1(Float.NaN)) ++ (1 to 1000).map(x => Tuple1(x.toFloat))
    val df = Random.shuffle(inputData).toDF("a")
    df.orderBy("a").collect()
  }

  test("SPARK-8797: sort by double column containing NaN should not crash") {
    val inputData = Seq.fill(10)(Tuple1(Double.NaN)) ++ (1 to 1000).map(x => Tuple1(x.toDouble))
    val df = Random.shuffle(inputData).toDF("a")
    df.orderBy("a").collect()
  }

  test("NaN is greater than all other non-NaN numeric values") {
    val maxDouble = Seq(Double.NaN, Double.PositiveInfinity, Double.MaxValue)
      .map(Tuple1.apply).toDF("a").selectExpr("max(a)").first()
    assert(java.lang.Double.isNaN(maxDouble.getDouble(0)))
    val maxFloat = Seq(Float.NaN, Float.PositiveInfinity, Float.MaxValue)
      .map(Tuple1.apply).toDF("a").selectExpr("max(a)").first()
    assert(java.lang.Float.isNaN(maxFloat.getFloat(0)))
  }

  test("SPARK-8072: Better Exception for Duplicate Columns") {
    // only one duplicate column present
    val e = intercept[org.apache.spark.sql.AnalysisException] {
      Seq((1, 2, 3), (2, 3, 4), (3, 4, 5)).toDF("column1", "column2", "column1")
        .write.format("parquet").save("temp")
    }
    assert(e.getMessage.contains("Found duplicate column(s) when inserting into"))
    assert(e.getMessage.contains("column1"))
    assert(!e.getMessage.contains("column2"))

    // multiple duplicate columns present
    val f = intercept[org.apache.spark.sql.AnalysisException] {
      Seq((1, 2, 3, 4, 5), (2, 3, 4, 5, 6), (3, 4, 5, 6, 7))
        .toDF("column1", "column2", "column3", "column1", "column3")
        .write.format("json").save("temp")
    }
    assert(f.getMessage.contains("Found duplicate column(s) when inserting into"))
    assert(f.getMessage.contains("column1"))
    assert(f.getMessage.contains("column3"))
    assert(!f.getMessage.contains("column2"))
  }

  test("SPARK-6941: Better error message for inserting into RDD-based Table") {
    withTempDir { dir =>

      val tempParquetFile = new File(dir, "tmp_parquet")
      val tempJsonFile = new File(dir, "tmp_json")

      val df = Seq(Tuple1(1)).toDF()
      val insertion = Seq(Tuple1(2)).toDF("col")

      // pass case: parquet table (HadoopFsRelation)
      df.write.mode(SaveMode.Overwrite).parquet(tempParquetFile.getCanonicalPath)
      val pdf = spark.read.parquet(tempParquetFile.getCanonicalPath)
      pdf.createOrReplaceTempView("parquet_base")

      insertion.write.insertInto("parquet_base")

      // pass case: json table (InsertableRelation)
      df.write.mode(SaveMode.Overwrite).json(tempJsonFile.getCanonicalPath)
      val jdf = spark.read.json(tempJsonFile.getCanonicalPath)
      jdf.createOrReplaceTempView("json_base")
      insertion.write.mode(SaveMode.Overwrite).insertInto("json_base")

      // error cases: insert into an RDD
      df.createOrReplaceTempView("rdd_base")
      val e1 = intercept[AnalysisException] {
        insertion.write.insertInto("rdd_base")
      }
      assert(e1.getMessage.contains("Inserting into an RDD-based table is not allowed."))

      // error case: insert into a logical plan that is not a LeafNode
      val indirectDS = pdf.select("_1").filter($"_1" > 5)
      indirectDS.createOrReplaceTempView("indirect_ds")
      val e2 = intercept[AnalysisException] {
        insertion.write.insertInto("indirect_ds")
      }
      assert(e2.getMessage.contains("Inserting into an RDD-based table is not allowed."))

      // error case: insert into an OneRowRelation
      Dataset.ofRows(spark, OneRowRelation()).createOrReplaceTempView("one_row")
      val e3 = intercept[AnalysisException] {
        insertion.write.insertInto("one_row")
      }
      assert(e3.getMessage.contains("Inserting into an RDD-based table is not allowed."))
    }
  }

  test("SPARK-8608: call `show` on local DataFrame with random columns should return same value") {
    val df = testData.select(rand(33))
    assert(df.showString(5) == df.showString(5))

    // We will reuse the same Expression object for LocalRelation.
    val df1 = (1 to 10).map(Tuple1.apply).toDF().select(rand(33))
    assert(df1.showString(5) == df1.showString(5))
  }

  test("SPARK-8609: local DataFrame with random columns should return same value after sort") {
    checkAnswer(testData.sort(rand(33)), testData.sort(rand(33)))

    // We will reuse the same Expression object for LocalRelation.
    val df = (1 to 10).map(Tuple1.apply).toDF()
    checkAnswer(df.sort(rand(33)), df.sort(rand(33)))
  }

  test("SPARK-9083: sort with non-deterministic expressions") {
    import org.apache.spark.util.random.XORShiftRandom

    val seed = 33
    val df = (1 to 100).map(Tuple1.apply).toDF("i")
    val random = new XORShiftRandom(seed)
    val expected = (1 to 100).map(_ -> random.nextDouble()).sortBy(_._2).map(_._1)
    val actual = df.sort(rand(seed)).collect().map(_.getInt(0))
    assert(expected === actual)
  }

  test("Sorting columns are not in Filter and Project") {
    checkAnswer(
      upperCaseData.filter('N > 1).select('N).filter('N < 6).orderBy('L.asc),
      Row(2) :: Row(3) :: Row(4) :: Row(5) :: Nil)
  }

  test("SPARK-9323: DataFrame.orderBy should support nested column name") {
    val df = spark.read.json(Seq("""{"a": {"b": 1}}""").toDS())
    checkAnswer(df.orderBy("a.b"), Row(Row(1)))
  }

  test("SPARK-9950: correctly analyze grouping/aggregating on struct fields") {
    val df = Seq(("x", (1, 1)), ("y", (2, 2))).toDF("a", "b")
    checkAnswer(df.groupBy("b._1").agg(sum("b._2")), Row(1, 1) :: Row(2, 2) :: Nil)
  }

  test("SPARK-10093: Avoid transformations on executors") {
    val df = Seq((1, 1)).toDF("a", "b")
    df.where($"a" === 1)
      .select($"a", $"b", struct($"b"))
      .orderBy("a")
      .select(struct($"b"))
      .collect()
  }

  test("SPARK-10185: Read multiple Hadoop Filesystem paths and paths with a comma in it") {
    withTempDir { dir =>
      val df1 = Seq((1, 22)).toDF("a", "b")
      val dir1 = new File(dir, "dir,1").getCanonicalPath
      df1.write.format("json").save(dir1)

      val df2 = Seq((2, 23)).toDF("a", "b")
      val dir2 = new File(dir, "dir2").getCanonicalPath
      df2.write.format("json").save(dir2)

      checkAnswer(spark.read.format("json").load(dir1, dir2),
        Row(1, 22) :: Row(2, 23) :: Nil)

      checkAnswer(spark.read.format("json").load(dir1),
        Row(1, 22) :: Nil)
    }
  }

  test("Alias uses internally generated names 'aggOrder' and 'havingCondition'") {
    val df = Seq(1 -> 2).toDF("i", "j")
    val query1 = df.groupBy('i)
      .agg(max('j).as("aggOrder"))
      .orderBy(sum('j))
    checkAnswer(query1, Row(1, 2))

    // In the plan, there are two attributes having the same name 'havingCondition'
    // One is a user-provided alias name; another is an internally generated one.
    val query2 = df.groupBy('i)
      .agg(max('j).as("havingCondition"))
      .where(sum('j) > 0)
      .orderBy('havingCondition.asc)
    checkAnswer(query2, Row(1, 2))
  }

  test("SPARK-10316: respect non-deterministic expressions in PhysicalOperation") {
    val input = spark.read.json((1 to 10).map(i => s"""{"id": $i}""").toDS())

    val df = input.select($"id", rand(0).as('r))
    df.as("a").join(df.filter($"r" < 0.5).as("b"), $"a.id" === $"b.id").collect().foreach { row =>
      assert(row.getDouble(1) - row.getDouble(3) === 0.0 +- 0.001)
    }
  }

  test("SPARK-10539: Project should not be pushed down through Intersect or Except") {
    val df1 = (1 to 100).map(Tuple1.apply).toDF("i")
    val df2 = (1 to 30).map(Tuple1.apply).toDF("i")
    val intersect = df1.intersect(df2)
    val except = df1.except(df2)
    assert(intersect.count() === 30)
    assert(except.count() === 70)
  }

  test("SPARK-10740: handle nondeterministic expressions correctly for set operations") {
    val df1 = (1 to 20).map(Tuple1.apply).toDF("i")
    val df2 = (1 to 10).map(Tuple1.apply).toDF("i")

    // When generating expected results at here, we need to follow the implementation of
    // Rand expression.
    def expected(df: DataFrame): Seq[Row] = {
      df.rdd.collectPartitions().zipWithIndex.flatMap {
        case (data, index) =>
          val rng = new org.apache.spark.util.random.XORShiftRandom(7 + index)
          data.filter(_.getInt(0) < rng.nextDouble() * 10)
      }
    }

    val union = df1.union(df2)
    checkAnswer(
      union.filter('i < rand(7) * 10),
      expected(union)
    )
    checkAnswer(
      union.select(rand(7)),
      union.rdd.collectPartitions().zipWithIndex.flatMap {
        case (data, index) =>
          val rng = new org.apache.spark.util.random.XORShiftRandom(7 + index)
          data.map(_ => rng.nextDouble()).map(i => Row(i))
      }
    )

    val intersect = df1.intersect(df2)
    checkAnswer(
      intersect.filter('i < rand(7) * 10),
      expected(intersect)
    )

    val except = df1.except(df2)
    checkAnswer(
      except.filter('i < rand(7) * 10),
      expected(except)
    )
  }

  test("SPARK-10743: keep the name of expression if possible when do cast") {
    val df = (1 to 10).map(Tuple1.apply).toDF("i").as("src")
    assert(df.select($"src.i".cast(StringType)).columns.head === "i")
    assert(df.select($"src.i".cast(StringType).cast(IntegerType)).columns.head === "i")
  }

  test("SPARK-11301: fix case sensitivity for filter on partitioned columns") {
    withSQLConf(SQLConf.CASE_SENSITIVE.key -> "false") {
      withTempPath { path =>
        Seq(2012 -> "a").toDF("year", "val").write.partitionBy("year").parquet(path.getAbsolutePath)
        val df = spark.read.parquet(path.getAbsolutePath)
        checkAnswer(df.filter($"yEAr" > 2000).select($"val"), Row("a"))
      }
    }
  }

  /**
   * Verifies that there is no Exchange between the Aggregations for `df`
   */
  private def verifyNonExchangingAgg(df: DataFrame) = {
    var atFirstAgg: Boolean = false
    df.queryExecution.executedPlan.foreach {
      case agg: HashAggregateExec =>
        atFirstAgg = !atFirstAgg
      case _ =>
        if (atFirstAgg) {
          fail("Should not have operators between the two aggregations")
        }
    }
  }

  /**
   * Verifies that there is an Exchange between the Aggregations for `df`
   */
  private def verifyExchangingAgg(df: DataFrame) = {
    var atFirstAgg: Boolean = false
    df.queryExecution.executedPlan.foreach {
      case agg: HashAggregateExec =>
        if (atFirstAgg) {
          fail("Should not have back to back Aggregates")
        }
        atFirstAgg = true
      case e: ShuffleExchange => atFirstAgg = false
      case _ =>
    }
  }

  test("distributeBy and localSort") {
    val original = testData.repartition(1)
    assert(original.rdd.partitions.length == 1)
    val df = original.repartition(5, $"key")
    assert(df.rdd.partitions.length == 5)
    checkAnswer(original.select(), df.select())

    val df2 = original.repartition(10, $"key")
    assert(df2.rdd.partitions.length == 10)
    checkAnswer(original.select(), df2.select())

    // Group by the column we are distributed by. This should generate a plan with no exchange
    // between the aggregates
    val df3 = testData.repartition($"key").groupBy("key").count()
    verifyNonExchangingAgg(df3)
    verifyNonExchangingAgg(testData.repartition($"key", $"value")
      .groupBy("key", "value").count())

    // Grouping by just the first distributeBy expr, need to exchange.
    verifyExchangingAgg(testData.repartition($"key", $"value")
      .groupBy("key").count())

    val data = spark.sparkContext.parallelize(
      (1 to 100).map(i => TestData2(i % 10, i))).toDF()

    // Distribute and order by.
    val df4 = data.repartition($"a").sortWithinPartitions($"b".desc)
    // Walk each partition and verify that it is sorted descending and does not contain all
    // the values.
    df4.rdd.foreachPartition { p =>
      // Skip empty partition
      if (p.hasNext) {
        var previousValue: Int = -1
        var allSequential: Boolean = true
        p.foreach { r =>
          val v: Int = r.getInt(1)
          if (previousValue != -1) {
            if (previousValue < v) throw new SparkException("Partition is not ordered.")
            if (v + 1 != previousValue) allSequential = false
          }
          previousValue = v
        }
        if (allSequential) throw new SparkException("Partition should not be globally ordered")
      }
    }

    // Distribute and order by with multiple order bys
    val df5 = data.repartition(2, $"a").sortWithinPartitions($"b".asc, $"a".asc)
    // Walk each partition and verify that it is sorted ascending
    df5.rdd.foreachPartition { p =>
      var previousValue: Int = -1
      var allSequential: Boolean = true
      p.foreach { r =>
        val v: Int = r.getInt(1)
        if (previousValue != -1) {
          if (previousValue > v) throw new SparkException("Partition is not ordered.")
          if (v - 1 != previousValue) allSequential = false
        }
        previousValue = v
      }
      if (allSequential) throw new SparkException("Partition should not be all sequential")
    }

    // Distribute into one partition and order by. This partition should contain all the values.
    val df6 = data.repartition(1, $"a").sortWithinPartitions("b")
    // Walk each partition and verify that it is sorted ascending and not globally sorted.
    df6.rdd.foreachPartition { p =>
      var previousValue: Int = -1
      var allSequential: Boolean = true
      p.foreach { r =>
        val v: Int = r.getInt(1)
        if (previousValue != -1) {
          if (previousValue > v) throw new SparkException("Partition is not ordered.")
          if (v - 1 != previousValue) allSequential = false
        }
        previousValue = v
      }
      if (!allSequential) throw new SparkException("Partition should contain all sequential values")
    }
  }

  test("fix case sensitivity of partition by") {
    withSQLConf(SQLConf.CASE_SENSITIVE.key -> "false") {
      withTempPath { path =>
        val p = path.getAbsolutePath
        Seq(2012 -> "a").toDF("year", "val").write.partitionBy("yEAr").parquet(p)
        checkAnswer(spark.read.parquet(p).select("YeaR"), Row(2012))
      }
    }
  }

  // This test case is to verify a bug when making a new instance of LogicalRDD.
  test("SPARK-11633: LogicalRDD throws TreeNode Exception: Failed to Copy Node") {
    withSQLConf(SQLConf.CASE_SENSITIVE.key -> "false") {
      val rdd = sparkContext.makeRDD(Seq(Row(1, 3), Row(2, 1)))
      val df = spark.createDataFrame(
        rdd,
        new StructType().add("f1", IntegerType).add("f2", IntegerType),
        needsConversion = false).select($"F1", $"f2".as("f2"))
      val df1 = df.as("a")
      val df2 = df.as("b")
      checkAnswer(df1.join(df2, $"a.f2" === $"b.f2"), Row(1, 3, 1, 3) :: Row(2, 1, 2, 1) :: Nil)
    }
  }

  test("SPARK-10656: completely support special chars") {
    val df = Seq(1 -> "a").toDF("i_$.a", "d^'a.")
    checkAnswer(df.select(df("*")), Row(1, "a"))
    checkAnswer(df.withColumnRenamed("d^'a.", "a"), Row(1, "a"))
  }

  test("SPARK-11725: correctly handle null inputs for ScalaUDF") {
    val df = sparkContext.parallelize(Seq(
      new java.lang.Integer(22) -> "John",
      null.asInstanceOf[java.lang.Integer] -> "Lucy")).toDF("age", "name")

    // passing null into the UDF that could handle it
    val boxedUDF = udf[java.lang.Integer, java.lang.Integer] {
      (i: java.lang.Integer) => if (i == null) -10 else null
    }
    checkAnswer(df.select(boxedUDF($"age")), Row(null) :: Row(-10) :: Nil)

    spark.udf.register("boxedUDF",
      (i: java.lang.Integer) => (if (i == null) -10 else null): java.lang.Integer)
    checkAnswer(sql("select boxedUDF(null), boxedUDF(-1)"), Row(-10, null) :: Nil)

    val primitiveUDF = udf((i: Int) => i * 2)
    checkAnswer(df.select(primitiveUDF($"age")), Row(44) :: Row(null) :: Nil)
  }

  test("SPARK-12398 truncated toString") {
    val df1 = Seq((1L, "row1")).toDF("id", "name")
    assert(df1.toString() === "[id: bigint, name: string]")

    val df2 = Seq((1L, "c2", false)).toDF("c1", "c2", "c3")
    assert(df2.toString === "[c1: bigint, c2: string ... 1 more field]")

    val df3 = Seq((1L, "c2", false, 10)).toDF("c1", "c2", "c3", "c4")
    assert(df3.toString === "[c1: bigint, c2: string ... 2 more fields]")

    val df4 = Seq((1L, Tuple2(1L, "val"))).toDF("c1", "c2")
    assert(df4.toString === "[c1: bigint, c2: struct<_1: bigint, _2: string>]")

    val df5 = Seq((1L, Tuple2(1L, "val"), 20.0)).toDF("c1", "c2", "c3")
    assert(df5.toString === "[c1: bigint, c2: struct<_1: bigint, _2: string> ... 1 more field]")

    val df6 = Seq((1L, Tuple2(1L, "val"), 20.0, 1)).toDF("c1", "c2", "c3", "c4")
    assert(df6.toString === "[c1: bigint, c2: struct<_1: bigint, _2: string> ... 2 more fields]")

    val df7 = Seq((1L, Tuple3(1L, "val", 2), 20.0, 1)).toDF("c1", "c2", "c3", "c4")
    assert(
      df7.toString ===
        "[c1: bigint, c2: struct<_1: bigint, _2: string ... 1 more field> ... 2 more fields]")

    val df8 = Seq((1L, Tuple7(1L, "val", 2, 3, 4, 5, 6), 20.0, 1)).toDF("c1", "c2", "c3", "c4")
    assert(
      df8.toString ===
        "[c1: bigint, c2: struct<_1: bigint, _2: string ... 5 more fields> ... 2 more fields]")

    val df9 =
      Seq((1L, Tuple4(1L, Tuple4(1L, 2L, 3L, 4L), 2L, 3L), 20.0, 1)).toDF("c1", "c2", "c3", "c4")
    assert(
      df9.toString ===
        "[c1: bigint, c2: struct<_1: bigint," +
          " _2: struct<_1: bigint," +
          " _2: bigint ... 2 more fields> ... 2 more fields> ... 2 more fields]")

  }

  test("reuse exchange") {
    withSQLConf("spark.sql.autoBroadcastJoinThreshold" -> "2") {
      val df = spark.range(100).toDF()
      val join = df.join(df, "id")
      val plan = join.queryExecution.executedPlan
      checkAnswer(join, df)
      assert(
        join.queryExecution.executedPlan.collect { case e: ShuffleExchange => true }.size === 1)
      assert(
        join.queryExecution.executedPlan.collect { case e: ReusedExchangeExec => true }.size === 1)
      val broadcasted = broadcast(join)
      val join2 = join.join(broadcasted, "id").join(broadcasted, "id")
      checkAnswer(join2, df)
      assert(
        join2.queryExecution.executedPlan.collect { case e: ShuffleExchange => true }.size === 1)
      assert(
        join2.queryExecution.executedPlan
          .collect { case e: BroadcastExchangeExec => true }.size === 1)
      assert(
        join2.queryExecution.executedPlan.collect { case e: ReusedExchangeExec => true }.size === 4)
    }
  }

  test("sameResult() on aggregate") {
    val df = spark.range(100)
    val agg1 = df.groupBy().count()
    val agg2 = df.groupBy().count()
    // two aggregates with different ExprId within them should have same result
    assert(agg1.queryExecution.executedPlan.sameResult(agg2.queryExecution.executedPlan))
    val agg3 = df.groupBy().sum()
    assert(!agg1.queryExecution.executedPlan.sameResult(agg3.queryExecution.executedPlan))
    val df2 = spark.range(101)
    val agg4 = df2.groupBy().count()
    assert(!agg1.queryExecution.executedPlan.sameResult(agg4.queryExecution.executedPlan))
  }

  test("SPARK-12512: support `.` in column name for withColumn()") {
    val df = Seq("a" -> "b").toDF("col.a", "col.b")
    checkAnswer(df.select(df("*")), Row("a", "b"))
    checkAnswer(df.withColumn("col.a", lit("c")), Row("c", "b"))
    checkAnswer(df.withColumn("col.c", lit("c")), Row("a", "b", "c"))
  }

  test("SPARK-12841: cast in filter") {
    checkAnswer(
      Seq(1 -> "a").toDF("i", "j").filter($"i".cast(StringType) === "1"),
      Row(1, "a"))
  }

  test("SPARK-12982: Add table name validation in temp table registration") {
    val df = Seq("foo", "bar").map(Tuple1.apply).toDF("col")
    // invalid table names
    Seq("11111", "t~", "#$@sum", "table!#").foreach { name =>
      val m = intercept[AnalysisException](df.createOrReplaceTempView(name)).getMessage
      assert(m.contains(s"Invalid view name: $name"))
    }

    // valid table names
    Seq("table1", "`11111`", "`t~`", "`#$@sum`", "`table!#`").foreach { name =>
      df.createOrReplaceTempView(name)
    }
  }

  test("assertAnalyzed shouldn't replace original stack trace") {
    val e = intercept[AnalysisException] {
      spark.range(1).select('id as 'a, 'id as 'b).groupBy('a).agg('b)
    }

    assert(e.getStackTrace.head.getClassName != classOf[QueryExecution].getName)
  }

  test("SPARK-13774: Check error message for non existent path without globbed paths") {
    val uuid = UUID.randomUUID().toString
    val baseDir = Utils.createTempDir()
    try {
      val e = intercept[AnalysisException] {
        spark.read.format("csv").load(
          new File(baseDir, "file").getAbsolutePath,
          new File(baseDir, "file2").getAbsolutePath,
          new File(uuid, "file3").getAbsolutePath,
          uuid).rdd
      }
      assert(e.getMessage.startsWith("Path does not exist"))
    } finally {

    }

   }

  test("SPARK-13774: Check error message for not existent globbed paths") {
    // Non-existent initial path component:
    val nonExistentBasePath = "/" + UUID.randomUUID().toString
    assert(!new File(nonExistentBasePath).exists())
    val e = intercept[AnalysisException] {
      spark.read.format("text").load(s"$nonExistentBasePath/*")
    }
    assert(e.getMessage.startsWith("Path does not exist"))

    // Existent initial path component, but no matching files:
    val baseDir = Utils.createTempDir()
    val childDir = Utils.createTempDir(baseDir.getAbsolutePath)
    assert(childDir.exists())
    try {
      val e1 = intercept[AnalysisException] {
        spark.read.json(s"${baseDir.getAbsolutePath}/*/*-xyz.json").rdd
      }
      assert(e1.getMessage.startsWith("Path does not exist"))
    } finally {
      Utils.deleteRecursively(baseDir)
    }
  }

  test("SPARK-15230: distinct() does not handle column name with dot properly") {
    val df = Seq(1, 1, 2).toDF("column.with.dot")
    checkAnswer(df.distinct(), Row(1) :: Row(2) :: Nil)
  }

  test("SPARK-16181: outer join with isNull filter") {
    val left = Seq("x").toDF("col")
    val right = Seq("y").toDF("col").withColumn("new", lit(true))
    val joined = left.join(right, left("col") === right("col"), "left_outer")

    checkAnswer(joined, Row("x", null, null))
    checkAnswer(joined.filter($"new".isNull), Row("x", null, null))
  }

  test("SPARK-16664: persist with more than 200 columns") {
    val size = 201L
    val rdd = sparkContext.makeRDD(Seq(Row.fromSeq(Seq.range(0, size))))
    val schemas = List.range(0, size).map(a => StructField("name" + a, LongType, true))
    val df = spark.createDataFrame(rdd, StructType(schemas), false)
    assert(df.persist.take(1).apply(0).toSeq(100).asInstanceOf[Long] == 100)
  }

  test("SPARK-17409: Do Not Optimize Query in CTAS (Data source tables) More Than Once") {
    withTable("bar") {
      withTempView("foo") {
        withSQLConf(SQLConf.DEFAULT_DATA_SOURCE_NAME.key -> "json") {
          sql("select 0 as id").createOrReplaceTempView("foo")
          val df = sql("select * from foo group by id")
          // If we optimize the query in CTAS more than once, the following saveAsTable will fail
          // with the error: `GROUP BY position 0 is not in select list (valid range is [1, 1])`
          df.write.mode("overwrite").saveAsTable("bar")
          checkAnswer(spark.table("bar"), Row(0) :: Nil)
          val tableMetadata = spark.sessionState.catalog.getTableMetadata(TableIdentifier("bar"))
          assert(tableMetadata.provider == Some("json"),
            "the expected table is a data source table using json")
        }
      }
    }
  }

  test("copy results for sampling with replacement") {
    val df = Seq((1, 0), (2, 0), (3, 0)).toDF("a", "b")
    val sampleDf = df.sample(true, 2.00)
    val d = sampleDf.withColumn("c", monotonically_increasing_id).select($"c").collect
    assert(d.size == d.distinct.size)
  }

  private def verifyNullabilityInFilterExec(
      df: DataFrame,
      expr: String,
      expectedNonNullableColumns: Seq[String]): Unit = {
    val dfWithFilter = df.where(s"isnotnull($expr)").selectExpr(expr)
    // In the logical plan, all the output columns of input dataframe are nullable
    dfWithFilter.queryExecution.optimizedPlan.collect {
      case e: Filter => assert(e.output.forall(_.nullable))
    }

    dfWithFilter.queryExecution.executedPlan.collect {
      // When the child expression in isnotnull is null-intolerant (i.e. any null input will
      // result in null output), the involved columns are converted to not nullable;
      // otherwise, no change should be made.
      case e: FilterExec =>
        assert(e.output.forall { o =>
          if (expectedNonNullableColumns.contains(o.name)) !o.nullable else o.nullable
        })
    }
  }

  test("SPARK-17957: no change on nullability in FilterExec output") {
    val df = sparkContext.parallelize(Seq(
      null.asInstanceOf[java.lang.Integer] -> new java.lang.Integer(3),
      new java.lang.Integer(1) -> null.asInstanceOf[java.lang.Integer],
      new java.lang.Integer(2) -> new java.lang.Integer(4))).toDF()

    verifyNullabilityInFilterExec(df,
      expr = "Rand()", expectedNonNullableColumns = Seq.empty[String])
    verifyNullabilityInFilterExec(df,
      expr = "coalesce(_1, _2)", expectedNonNullableColumns = Seq.empty[String])
    verifyNullabilityInFilterExec(df,
      expr = "coalesce(_1, 0) + Rand()", expectedNonNullableColumns = Seq.empty[String])
    verifyNullabilityInFilterExec(df,
      expr = "cast(coalesce(cast(coalesce(_1, _2) as double), 0.0) as int)",
      expectedNonNullableColumns = Seq.empty[String])
  }

  test("SPARK-17957: set nullability to false in FilterExec output") {
    val df = sparkContext.parallelize(Seq(
      null.asInstanceOf[java.lang.Integer] -> new java.lang.Integer(3),
      new java.lang.Integer(1) -> null.asInstanceOf[java.lang.Integer],
      new java.lang.Integer(2) -> new java.lang.Integer(4))).toDF()

    verifyNullabilityInFilterExec(df,
      expr = "_1 + _2 * 3", expectedNonNullableColumns = Seq("_1", "_2"))
    verifyNullabilityInFilterExec(df,
      expr = "_1 + _2", expectedNonNullableColumns = Seq("_1", "_2"))
    verifyNullabilityInFilterExec(df,
      expr = "_1", expectedNonNullableColumns = Seq("_1"))
    // `constructIsNotNullConstraints` infers the IsNotNull(_2) from IsNotNull(_2 + Rand())
    // Thus, we are able to set nullability of _2 to false.
    // If IsNotNull(_2) is not given from `constructIsNotNullConstraints`, the impl of
    // isNullIntolerant in `FilterExec` needs an update for more advanced inference.
    verifyNullabilityInFilterExec(df,
      expr = "_2 + Rand()", expectedNonNullableColumns = Seq("_2"))
    verifyNullabilityInFilterExec(df,
      expr = "_2 * 3 + coalesce(_1, 0)", expectedNonNullableColumns = Seq("_2"))
    verifyNullabilityInFilterExec(df,
      expr = "cast((_1 + _2) as boolean)", expectedNonNullableColumns = Seq("_1", "_2"))
  }

  test("SPARK-17897: Fixed IsNotNull Constraint Inference Rule") {
    val data = Seq[java.lang.Integer](1, null).toDF("key")
    checkAnswer(data.filter(!$"key".isNotNull), Row(null))
    checkAnswer(data.filter(!(- $"key").isNotNull), Row(null))
  }

  test("SPARK-17957: outer join + na.fill") {
    withSQLConf(SQLConf.SUPPORT_QUOTED_REGEX_COLUMN_NAME.key -> "false") {
      val df1 = Seq((1, 2), (2, 3)).toDF("a", "b")
      val df2 = Seq((2, 5), (3, 4)).toDF("a", "c")
      val joinedDf = df1.join(df2, Seq("a"), "outer").na.fill(0)
      val df3 = Seq((3, 1)).toDF("a", "d")
      checkAnswer(joinedDf.join(df3, "a"), Row(3, 0, 4, 1))
    }
  }

  test("SPARK-17123: Performing set operations that combine non-scala native types") {
    val dates = Seq(
      (new Date(0), BigDecimal.valueOf(1), new Timestamp(2)),
      (new Date(3), BigDecimal.valueOf(4), new Timestamp(5))
    ).toDF("date", "timestamp", "decimal")

    val widenTypedRows = Seq(
      (new Timestamp(2), 10.5D, "string")
    ).toDF("date", "timestamp", "decimal")

    dates.union(widenTypedRows).collect()
    dates.except(widenTypedRows).collect()
    dates.intersect(widenTypedRows).collect()
  }

  test("SPARK-18070 binary operator should not consider nullability when comparing input types") {
    val rows = Seq(Row(Seq(1), Seq(1)))
    val schema = new StructType()
      .add("array1", ArrayType(IntegerType))
      .add("array2", ArrayType(IntegerType, containsNull = false))
    val df = spark.createDataFrame(spark.sparkContext.makeRDD(rows), schema)
    assert(df.filter($"array1" === $"array2").count() == 1)
  }

  test("SPARK-17913: compare long and string type column may return confusing result") {
    val df = Seq(123L -> "123", 19157170390056973L -> "19157170390056971").toDF("i", "j")
    checkAnswer(df.select($"i" === $"j"), Row(true) :: Row(false) :: Nil)
  }

  test("SPARK-19691 Calculating percentile of decimal column fails with ClassCastException") {
    val df = spark.range(1).selectExpr("CAST(id as DECIMAL) as x").selectExpr("percentile(x, 0.5)")
    checkAnswer(df, Row(BigDecimal(0)) :: Nil)
  }

  test("SPARK-19893: cannot run set operations with map type") {
    val df = spark.range(1).select(map(lit("key"), $"id").as("m"))
    val e = intercept[AnalysisException](df.intersect(df))
    assert(e.message.contains(
      "Cannot have map type columns in DataFrame which calls set operations"))
    val e2 = intercept[AnalysisException](df.except(df))
    assert(e2.message.contains(
      "Cannot have map type columns in DataFrame which calls set operations"))
    val e3 = intercept[AnalysisException](df.distinct())
    assert(e3.message.contains(
      "Cannot have map type columns in DataFrame which calls set operations"))
    withTempView("v") {
      df.createOrReplaceTempView("v")
      val e4 = intercept[AnalysisException](sql("SELECT DISTINCT m FROM v"))
      assert(e4.message.contains(
        "Cannot have map type columns in DataFrame which calls set operations"))
    }
  }

  test("SPARK-20359: catalyst outer join optimization should not throw npe") {
    val df1 = Seq("a", "b", "c").toDF("x")
      .withColumn("y", udf{ (x: String) => x.substring(0, 1) + "!" }.apply($"x"))
    val df2 = Seq("a", "b").toDF("x1")
    df1
      .join(df2, df1("x") === df2("x1"), "left_outer")
      .filter($"x1".isNotNull || !$"y".isin("a!"))
      .count
  }

  testQuietly("SPARK-19372: Filter can be executed w/o generated code due to JVM code size limit") {
    val N = 400
    val rows = Seq(Row.fromSeq(Seq.fill(N)("string")))
    val schema = StructType(Seq.tabulate(N)(i => StructField(s"_c$i", StringType)))
    val df = spark.createDataFrame(spark.sparkContext.makeRDD(rows), schema)

    val filter = (0 until N)
      .foldLeft(lit(false))((e, index) => e.or(df.col(df.columns(index)) =!= "string"))
    df.filter(filter).count
  }

  test("SPARK-20897: cached self-join should not fail") {
    // force to plan sort merge join
    withSQLConf(SQLConf.AUTO_BROADCASTJOIN_THRESHOLD.key -> "0") {
      val df = Seq(1 -> "a").toDF("i", "j")
      val df1 = df.as("t1")
      val df2 = df.as("t2")
      assert(df1.join(df2, $"t1.i" === $"t2.i").cache().count() == 1)
    }
  }

<<<<<<< HEAD
  test("join with non-deterministic joining key") {
    withSQLConf(SQLConf.NON_DETERMINISTIC_JOIN_ENABLED.key -> "true") {
      val input = spark.read.json((1 to 10).map(i => s"""{"id": $i}""").toDS())

      val df1 = input.select($"id").as("a")
      val df2 = input.select($"id").as("b")
      val joinResults = df1.join(df2, when(rand(1) > 0.5, 0).otherwise($"a.id") === $"b.id").collect
      assert(joinResults.length > 0)
      joinResults.foreach { row =>
        assert(row.getLong(0) === row.getLong(1))
      }
    }
=======
  test("order-by ordinal.") {
    checkAnswer(
      testData2.select(lit(7), 'a, 'b).orderBy(lit(1), lit(2), lit(3)),
      Seq(Row(7, 1, 1), Row(7, 1, 2), Row(7, 2, 1), Row(7, 2, 2), Row(7, 3, 1), Row(7, 3, 2)))
>>>>>>> f763d846
  }
}<|MERGE_RESOLUTION|>--- conflicted
+++ resolved
@@ -2024,7 +2024,6 @@
     }
   }
 
-<<<<<<< HEAD
   test("join with non-deterministic joining key") {
     withSQLConf(SQLConf.NON_DETERMINISTIC_JOIN_ENABLED.key -> "true") {
       val input = spark.read.json((1 to 10).map(i => s"""{"id": $i}""").toDS())
@@ -2037,11 +2036,11 @@
         assert(row.getLong(0) === row.getLong(1))
       }
     }
-=======
+  }
+
   test("order-by ordinal.") {
     checkAnswer(
       testData2.select(lit(7), 'a, 'b).orderBy(lit(1), lit(2), lit(3)),
       Seq(Row(7, 1, 1), Row(7, 1, 2), Row(7, 2, 1), Row(7, 2, 2), Row(7, 3, 1), Row(7, 3, 2)))
->>>>>>> f763d846
   }
 }