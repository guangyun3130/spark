/*
 * Licensed to the Apache Software Foundation (ASF) under one or more
 * contributor license agreements.  See the NOTICE file distributed with
 * this work for additional information regarding copyright ownership.
 * The ASF licenses this file to You under the Apache License, Version 2.0
 * (the "License"); you may not use this file except in compliance with
 * the License.  You may obtain a copy of the License at
 *
 *    http://www.apache.org/licenses/LICENSE-2.0
 *
 * Unless required by applicable law or agreed to in writing, software
 * distributed under the License is distributed on an "AS IS" BASIS,
 * WITHOUT WARRANTIES OR CONDITIONS OF ANY KIND, either express or implied.
 * See the License for the specific language governing permissions and
 * limitations under the License.
 */

package org.apache.spark.sql

import java.io.File
import java.nio.charset.StandardCharsets
import java.sql.{Date, Timestamp}
import java.util.UUID

import scala.util.Random

import org.scalatest.Matchers._

import org.apache.spark.SparkException
import org.apache.spark.sql.catalyst.TableIdentifier
import org.apache.spark.sql.catalyst.expressions.{Expression, IsNotNull}
import org.apache.spark.sql.catalyst.plans.logical.{Filter, OneRowRelation, Project, Union}
import org.apache.spark.sql.execution.QueryExecution
import org.apache.spark.sql.execution.aggregate.HashAggregateExec
import org.apache.spark.sql.execution.exchange.{BroadcastExchangeExec, ReusedExchangeExec, ShuffleExchange}
import org.apache.spark.sql.functions._
import org.apache.spark.sql.internal.SQLConf
import org.apache.spark.sql.test.{ExamplePoint, ExamplePointUDT, SharedSQLContext}
import org.apache.spark.sql.test.SQLTestData.TestData2
import org.apache.spark.sql.types._
import org.apache.spark.util.Utils

class DataFrameSuite extends QueryTest with SharedSQLContext {
  import testImplicits._

  test("analysis error should be eagerly reported") {
    intercept[Exception] { testData.select('nonExistentName) }
    intercept[Exception] {
      testData.groupBy('key).agg(Map("nonExistentName" -> "sum"))
    }
    intercept[Exception] {
      testData.groupBy("nonExistentName").agg(Map("key" -> "sum"))
    }
    intercept[Exception] {
      testData.groupBy($"abcd").agg(Map("key" -> "sum"))
    }
  }

  test("dataframe toString") {
    assert(testData.toString === "[key: int, value: string]")
    assert(testData("key").toString === "key")
    assert($"test".toString === "test")
  }

  test("rename nested groupby") {
    val df = Seq((1, (1, 1))).toDF()

    checkAnswer(
      df.groupBy("_1").agg(sum("_2._1")).toDF("key", "total"),
      Row(1, 1) :: Nil)
  }

  test("access complex data") {
    assert(complexData.filter(complexData("a").getItem(0) === 2).count() == 1)
    assert(complexData.filter(complexData("m").getItem("1") === 1).count() == 1)
    assert(complexData.filter(complexData("s").getField("key") === 1).count() == 1)
  }

  test("table scan") {
    checkAnswer(
      testData,
      testData.collect().toSeq)
  }

  test("union all") {
    val unionDF = testData.union(testData).union(testData)
      .union(testData).union(testData)

    // Before optimizer, Union should be combined.
    assert(unionDF.queryExecution.analyzed.collect {
      case j: Union if j.children.size == 5 => j }.size === 1)

    checkAnswer(
      unionDF.agg(avg('key), max('key), min('key), sum('key)),
      Row(50.5, 100, 1, 25250) :: Nil
    )
  }

  test("union should union DataFrames with UDTs (SPARK-13410)") {
    val rowRDD1 = sparkContext.parallelize(Seq(Row(1, new ExamplePoint(1.0, 2.0))))
    val schema1 = StructType(Array(StructField("label", IntegerType, false),
                    StructField("point", new ExamplePointUDT(), false)))
    val rowRDD2 = sparkContext.parallelize(Seq(Row(2, new ExamplePoint(3.0, 4.0))))
    val schema2 = StructType(Array(StructField("label", IntegerType, false),
                    StructField("point", new ExamplePointUDT(), false)))
    val df1 = spark.createDataFrame(rowRDD1, schema1)
    val df2 = spark.createDataFrame(rowRDD2, schema2)

    checkAnswer(
      df1.union(df2).orderBy("label"),
      Seq(Row(1, new ExamplePoint(1.0, 2.0)), Row(2, new ExamplePoint(3.0, 4.0)))
    )
  }

  test("empty data frame") {
    assert(spark.emptyDataFrame.columns.toSeq === Seq.empty[String])
    assert(spark.emptyDataFrame.count() === 0)
  }

  test("head and take") {
    assert(testData.take(2) === testData.collect().take(2))
    assert(testData.head(2) === testData.collect().take(2))
    assert(testData.head(2).head.schema === testData.schema)
  }

  test("dataframe alias") {
    val df = Seq(Tuple1(1)).toDF("c").as("t")
    val dfAlias = df.alias("t2")
    df.col("t.c")
    dfAlias.col("t2.c")
  }

  test("simple explode") {
    val df = Seq(Tuple1("a b c"), Tuple1("d e")).toDF("words")

    checkAnswer(
      df.explode("words", "word") { word: String => word.split(" ").toSeq }.select('word),
      Row("a") :: Row("b") :: Row("c") :: Row("d") ::Row("e") :: Nil
    )
  }

  test("explode") {
    val df = Seq((1, "a b c"), (2, "a b"), (3, "a")).toDF("number", "letters")
    val df2 =
      df.explode('letters) {
        case Row(letters: String) => letters.split(" ").map(Tuple1(_)).toSeq
      }

    checkAnswer(
      df2
        .select('_1 as 'letter, 'number)
        .groupBy('letter)
        .agg(countDistinct('number)),
      Row("a", 3) :: Row("b", 2) :: Row("c", 1) :: Nil
    )
  }

  test("Star Expansion - CreateStruct and CreateArray") {
    val structDf = testData2.select("a", "b").as("record")
    // CreateStruct and CreateArray in aggregateExpressions
    assert(structDf.groupBy($"a").agg(min(struct($"record.*"))).first() == Row(3, Row(3, 1)))
    assert(structDf.groupBy($"a").agg(min(array($"record.*"))).first() == Row(3, Seq(3, 1)))

    // CreateStruct and CreateArray in project list (unresolved alias)
    assert(structDf.select(struct($"record.*")).first() == Row(Row(1, 1)))
    assert(structDf.select(array($"record.*")).first().getAs[Seq[Int]](0) === Seq(1, 1))

    // CreateStruct and CreateArray in project list (alias)
    assert(structDf.select(struct($"record.*").as("a")).first() == Row(Row(1, 1)))
    assert(structDf.select(array($"record.*").as("a")).first().getAs[Seq[Int]](0) === Seq(1, 1))
  }

  test("Star Expansion - hash") {
    val structDf = testData2.select("a", "b").as("record")
    checkAnswer(
      structDf.groupBy($"a", $"b").agg(min(hash($"a", $"*"))),
      structDf.groupBy($"a", $"b").agg(min(hash($"a", $"a", $"b"))))

    checkAnswer(
      structDf.groupBy($"a", $"b").agg(hash($"a", $"*")),
      structDf.groupBy($"a", $"b").agg(hash($"a", $"a", $"b")))

    checkAnswer(
      structDf.select(hash($"*")),
      structDf.select(hash($"record.*")))

    checkAnswer(
      structDf.select(hash($"a", $"*")),
      structDf.select(hash($"a", $"record.*")))
  }

  test("Star Expansion - explode should fail with a meaningful message if it takes a star") {
    val df = Seq(("1", "1,2"), ("2", "4"), ("3", "7,8,9")).toDF("prefix", "csv")
    val e = intercept[AnalysisException] {
      df.explode($"*") { case Row(prefix: String, csv: String) =>
        csv.split(",").map(v => Tuple1(prefix + ":" + v)).toSeq
      }.queryExecution.assertAnalyzed()
    }
    assert(e.getMessage.contains("Invalid usage of '*' in explode/json_tuple/UDTF"))

    checkAnswer(
      df.explode('prefix, 'csv) { case Row(prefix: String, csv: String) =>
        csv.split(",").map(v => Tuple1(prefix + ":" + v)).toSeq
      },
      Row("1", "1,2", "1:1") ::
        Row("1", "1,2", "1:2") ::
        Row("2", "4", "2:4") ::
        Row("3", "7,8,9", "3:7") ::
        Row("3", "7,8,9", "3:8") ::
        Row("3", "7,8,9", "3:9") :: Nil)
  }

  test("Star Expansion - explode alias and star") {
    val df = Seq((Array("a"), 1)).toDF("a", "b")

    checkAnswer(
      df.select(explode($"a").as("a"), $"*"),
      Row("a", Seq("a"), 1) :: Nil)
  }

  test("sort after generate with join=true") {
    val df = Seq((Array("a"), 1)).toDF("a", "b")

    checkAnswer(
      df.select($"*", explode($"a").as("c")).sortWithinPartitions("b", "c"),
      Row(Seq("a"), 1, "a") :: Nil)
  }

  test("selectExpr") {
    checkAnswer(
      testData.selectExpr("abs(key)", "value"),
      testData.collect().map(row => Row(math.abs(row.getInt(0)), row.getString(1))).toSeq)
  }

  test("selectExpr with alias") {
    checkAnswer(
      testData.selectExpr("key as k").select("k"),
      testData.select("key").collect().toSeq)
  }

  test("selectExpr with udtf") {
    val df = Seq((Map("1" -> 1), 1)).toDF("a", "b")
    checkAnswer(
      df.selectExpr("explode(a)"),
      Row("1", 1) :: Nil)
  }

  test("filterExpr") {
    val res = testData.collect().filter(_.getInt(0) > 90).toSeq
    checkAnswer(testData.filter("key > 90"), res)
    checkAnswer(testData.filter("key > 9.0e1"), res)
    checkAnswer(testData.filter("key > .9e+2"), res)
    checkAnswer(testData.filter("key > 0.9e+2"), res)
    checkAnswer(testData.filter("key > 900e-1"), res)
    checkAnswer(testData.filter("key > 900.0E-1"), res)
    checkAnswer(testData.filter("key > 9.e+1"), res)
  }

  test("filterExpr using where") {
    checkAnswer(
      testData.where("key > 50"),
      testData.collect().filter(_.getInt(0) > 50).toSeq)
  }

  test("repartition") {
    intercept[IllegalArgumentException] {
      testData.select('key).repartition(0)
    }

    checkAnswer(
      testData.select('key).repartition(10).select('key),
      testData.select('key).collect().toSeq)
  }

  test("coalesce") {
    intercept[IllegalArgumentException] {
      testData.select('key).coalesce(0)
    }

    assert(testData.select('key).coalesce(1).rdd.partitions.size === 1)

    checkAnswer(
      testData.select('key).coalesce(1).select('key),
      testData.select('key).collect().toSeq)
  }

  test("convert $\"attribute name\" into unresolved attribute") {
    checkAnswer(
      testData.where($"key" === lit(1)).select($"value"),
      Row("1"))
  }

  test("convert Scala Symbol 'attrname into unresolved attribute") {
    checkAnswer(
      testData.where('key === lit(1)).select('value),
      Row("1"))
  }

  test("select *") {
    checkAnswer(
      testData.select($"*"),
      testData.collect().toSeq)
  }

  test("simple select") {
    checkAnswer(
      testData.where('key === lit(1)).select('value),
      Row("1"))
  }

  test("select with functions") {
    checkAnswer(
      testData.select(sum('value), avg('value), count(lit(1))),
      Row(5050.0, 50.5, 100))

    checkAnswer(
      testData2.select('a + 'b, 'a < 'b),
      Seq(
        Row(2, false),
        Row(3, true),
        Row(3, false),
        Row(4, false),
        Row(4, false),
        Row(5, false)))

    checkAnswer(
      testData2.select(sumDistinct('a)),
      Row(6))
  }

  test("sorting with null ordering") {
    val data = Seq[java.lang.Integer](2, 1, null).toDF("key")

    checkAnswer(data.orderBy('key.asc), Row(null) :: Row(1) :: Row(2) :: Nil)
    checkAnswer(data.orderBy(asc("key")), Row(null) :: Row(1) :: Row(2) :: Nil)
    checkAnswer(data.orderBy('key.asc_nulls_first), Row(null) :: Row(1) :: Row(2) :: Nil)
    checkAnswer(data.orderBy(asc_nulls_first("key")), Row(null) :: Row(1) :: Row(2) :: Nil)
    checkAnswer(data.orderBy('key.asc_nulls_last), Row(1) :: Row(2) :: Row(null) :: Nil)
    checkAnswer(data.orderBy(asc_nulls_last("key")), Row(1) :: Row(2) :: Row(null) :: Nil)

    checkAnswer(data.orderBy('key.desc), Row(2) :: Row(1) :: Row(null) :: Nil)
    checkAnswer(data.orderBy(desc("key")), Row(2) :: Row(1) :: Row(null) :: Nil)
    checkAnswer(data.orderBy('key.desc_nulls_first), Row(null) :: Row(2) :: Row(1) :: Nil)
    checkAnswer(data.orderBy(desc_nulls_first("key")), Row(null) :: Row(2) :: Row(1) :: Nil)
    checkAnswer(data.orderBy('key.desc_nulls_last), Row(2) :: Row(1) :: Row(null) :: Nil)
    checkAnswer(data.orderBy(desc_nulls_last("key")), Row(2) :: Row(1) :: Row(null) :: Nil)
  }

  test("global sorting") {
    checkAnswer(
      testData2.orderBy('a.asc, 'b.asc),
      Seq(Row(1, 1), Row(1, 2), Row(2, 1), Row(2, 2), Row(3, 1), Row(3, 2)))

    checkAnswer(
      testData2.orderBy(asc("a"), desc("b")),
      Seq(Row(1, 2), Row(1, 1), Row(2, 2), Row(2, 1), Row(3, 2), Row(3, 1)))

    checkAnswer(
      testData2.orderBy('a.asc, 'b.desc),
      Seq(Row(1, 2), Row(1, 1), Row(2, 2), Row(2, 1), Row(3, 2), Row(3, 1)))

    checkAnswer(
      testData2.orderBy('a.desc, 'b.desc),
      Seq(Row(3, 2), Row(3, 1), Row(2, 2), Row(2, 1), Row(1, 2), Row(1, 1)))

    checkAnswer(
      testData2.orderBy('a.desc, 'b.asc),
      Seq(Row(3, 1), Row(3, 2), Row(2, 1), Row(2, 2), Row(1, 1), Row(1, 2)))

    checkAnswer(
      arrayData.toDF().orderBy('data.getItem(0).asc),
      arrayData.toDF().collect().sortBy(_.getAs[Seq[Int]](0)(0)).toSeq)

    checkAnswer(
      arrayData.toDF().orderBy('data.getItem(0).desc),
      arrayData.toDF().collect().sortBy(_.getAs[Seq[Int]](0)(0)).reverse.toSeq)

    checkAnswer(
      arrayData.toDF().orderBy('data.getItem(1).asc),
      arrayData.toDF().collect().sortBy(_.getAs[Seq[Int]](0)(1)).toSeq)

    checkAnswer(
      arrayData.toDF().orderBy('data.getItem(1).desc),
      arrayData.toDF().collect().sortBy(_.getAs[Seq[Int]](0)(1)).reverse.toSeq)
  }

  test("limit") {
    checkAnswer(
      testData.limit(10),
      testData.take(10).toSeq)

    checkAnswer(
      arrayData.toDF().limit(1),
      arrayData.take(1).map(r => Row.fromSeq(r.productIterator.toSeq)))

    checkAnswer(
      mapData.toDF().limit(1),
      mapData.take(1).map(r => Row.fromSeq(r.productIterator.toSeq)))

    // SPARK-12340: overstep the bounds of Int in SparkPlan.executeTake
    checkAnswer(
      spark.range(2).toDF().limit(2147483638),
      Row(0) :: Row(1) :: Nil
    )
  }

  test("except") {
    checkAnswer(
      lowerCaseData.except(upperCaseData),
      Row(1, "a") ::
      Row(2, "b") ::
      Row(3, "c") ::
      Row(4, "d") :: Nil)
    checkAnswer(lowerCaseData.except(lowerCaseData), Nil)
    checkAnswer(upperCaseData.except(upperCaseData), Nil)

    // check null equality
    checkAnswer(
      nullInts.except(nullInts.filter("0 = 1")),
      nullInts)
    checkAnswer(
      nullInts.except(nullInts),
      Nil)

    // check if values are de-duplicated
    checkAnswer(
      allNulls.except(allNulls.filter("0 = 1")),
      Row(null) :: Nil)
    checkAnswer(
      allNulls.except(allNulls),
      Nil)

    // check if values are de-duplicated
    val df = Seq(("id1", 1), ("id1", 1), ("id", 1), ("id1", 2)).toDF("id", "value")
    checkAnswer(
      df.except(df.filter("0 = 1")),
      Row("id1", 1) ::
      Row("id", 1) ::
      Row("id1", 2) :: Nil)

    // check if the empty set on the left side works
    checkAnswer(
      allNulls.filter("0 = 1").except(allNulls),
      Nil)
  }

  test("except distinct - SQL compliance") {
    val df_left = Seq(1, 2, 2, 3, 3, 4).toDF("id")
    val df_right = Seq(1, 3).toDF("id")

    checkAnswer(
      df_left.except(df_right),
      Row(2) :: Row(4) :: Nil
    )
  }

  test("except - nullability") {
    val nonNullableInts = Seq(Tuple1(11), Tuple1(3)).toDF()
    assert(nonNullableInts.schema.forall(!_.nullable))

    val df1 = nonNullableInts.except(nullInts)
    checkAnswer(df1, Row(11) :: Nil)
    assert(df1.schema.forall(!_.nullable))

    val df2 = nullInts.except(nonNullableInts)
    checkAnswer(df2, Row(1) :: Row(2) :: Row(null) :: Nil)
    assert(df2.schema.forall(_.nullable))

    val df3 = nullInts.except(nullInts)
    checkAnswer(df3, Nil)
    assert(df3.schema.forall(_.nullable))

    val df4 = nonNullableInts.except(nonNullableInts)
    checkAnswer(df4, Nil)
    assert(df4.schema.forall(!_.nullable))
  }

  test("intersect") {
    checkAnswer(
      lowerCaseData.intersect(lowerCaseData),
      Row(1, "a") ::
      Row(2, "b") ::
      Row(3, "c") ::
      Row(4, "d") :: Nil)
    checkAnswer(lowerCaseData.intersect(upperCaseData), Nil)

    // check null equality
    checkAnswer(
      nullInts.intersect(nullInts),
      Row(1) ::
      Row(2) ::
      Row(3) ::
      Row(null) :: Nil)

    // check if values are de-duplicated
    checkAnswer(
      allNulls.intersect(allNulls),
      Row(null) :: Nil)

    // check if values are de-duplicated
    val df = Seq(("id1", 1), ("id1", 1), ("id", 1), ("id1", 2)).toDF("id", "value")
    checkAnswer(
      df.intersect(df),
      Row("id1", 1) ::
      Row("id", 1) ::
      Row("id1", 2) :: Nil)
  }

  test("intersect - nullability") {
    val nonNullableInts = Seq(Tuple1(1), Tuple1(3)).toDF()
    assert(nonNullableInts.schema.forall(!_.nullable))

    val df1 = nonNullableInts.intersect(nullInts)
    checkAnswer(df1, Row(1) :: Row(3) :: Nil)
    assert(df1.schema.forall(!_.nullable))

    val df2 = nullInts.intersect(nonNullableInts)
    checkAnswer(df2, Row(1) :: Row(3) :: Nil)
    assert(df2.schema.forall(!_.nullable))

    val df3 = nullInts.intersect(nullInts)
    checkAnswer(df3, Row(1) :: Row(2) :: Row(3) :: Row(null) :: Nil)
    assert(df3.schema.forall(_.nullable))

    val df4 = nonNullableInts.intersect(nonNullableInts)
    checkAnswer(df4, Row(1) :: Row(3) :: Nil)
    assert(df4.schema.forall(!_.nullable))
  }

  test("udf") {
    val foo = udf((a: Int, b: String) => a.toString + b)

    checkAnswer(
      // SELECT *, foo(key, value) FROM testData
      testData.select($"*", foo('key, 'value)).limit(3),
      Row(1, "1", "11") :: Row(2, "2", "22") :: Row(3, "3", "33") :: Nil
    )
  }

  test("callUDF without Hive Support") {
    val df = Seq(("id1", 1), ("id2", 4), ("id3", 5)).toDF("id", "value")
    df.sparkSession.udf.register("simpleUDF", (v: Int) => v * v)
    checkAnswer(
      df.select($"id", callUDF("simpleUDF", $"value")),
      Row("id1", 1) :: Row("id2", 16) :: Row("id3", 25) :: Nil)
  }

  test("withColumn") {
    val df = testData.toDF().withColumn("newCol", col("key") + 1)
    checkAnswer(
      df,
      testData.collect().map { case Row(key: Int, value: String) =>
        Row(key, value, key + 1)
      }.toSeq)
    assert(df.schema.map(_.name) === Seq("key", "value", "newCol"))
  }

  test("replace column using withColumn") {
    val df2 = sparkContext.parallelize(Array(1, 2, 3)).toDF("x")
    val df3 = df2.withColumn("x", df2("x") + 1)
    checkAnswer(
      df3.select("x"),
      Row(2) :: Row(3) :: Row(4) :: Nil)
  }

  test("drop column using drop") {
    val df = testData.drop("key")
    checkAnswer(
      df,
      testData.collect().map(x => Row(x.getString(1))).toSeq)
    assert(df.schema.map(_.name) === Seq("value"))
  }

  test("drop columns using drop") {
    val src = Seq((0, 2, 3)).toDF("a", "b", "c")
    val df = src.drop("a", "b")
    checkAnswer(df, Row(3))
    assert(df.schema.map(_.name) === Seq("c"))
  }

  test("drop unknown column (no-op)") {
    val df = testData.drop("random")
    checkAnswer(
      df,
      testData.collect().toSeq)
    assert(df.schema.map(_.name) === Seq("key", "value"))
  }

  test("drop column using drop with column reference") {
    val col = testData("key")
    val df = testData.drop(col)
    checkAnswer(
      df,
      testData.collect().map(x => Row(x.getString(1))).toSeq)
    assert(df.schema.map(_.name) === Seq("value"))
  }

  test("drop unknown column (no-op) with column reference") {
    val col = Column("random")
    val df = testData.drop(col)
    checkAnswer(
      df,
      testData.collect().toSeq)
    assert(df.schema.map(_.name) === Seq("key", "value"))
  }

  test("drop unknown column with same name with column reference") {
    val col = Column("key")
    val df = testData.drop(col)
    checkAnswer(
      df,
      testData.collect().map(x => Row(x.getString(1))).toSeq)
    assert(df.schema.map(_.name) === Seq("value"))
  }

  test("drop column after join with duplicate columns using column reference") {
    val newSalary = salary.withColumnRenamed("personId", "id")
    val col = newSalary("id")
    // this join will result in duplicate "id" columns
    val joinedDf = person.join(newSalary,
      person("id") === newSalary("id"), "inner")
    // remove only the "id" column that was associated with newSalary
    val df = joinedDf.drop(col)
    checkAnswer(
      df,
      joinedDf.collect().map {
        case Row(id: Int, name: String, age: Int, idToDrop: Int, salary: Double) =>
          Row(id, name, age, salary)
      }.toSeq)
    assert(df.schema.map(_.name) === Seq("id", "name", "age", "salary"))
    assert(df("id") == person("id"))
  }

  test("drop top level columns that contains dot") {
    val df1 = Seq((1, 2)).toDF("a.b", "a.c")
    checkAnswer(df1.drop("a.b"), Row(2))

    // Creates data set: {"a.b": 1, "a": {"b": 3}}
    val df2 = Seq((1)).toDF("a.b").withColumn("a", struct(lit(3) as "b"))
    // Not like select(), drop() parses the column name "a.b" literally without interpreting "."
    checkAnswer(df2.drop("a.b").select("a.b"), Row(3))

    // "`" is treated as a normal char here with no interpreting, "`a`b" is a valid column name.
    assert(df2.drop("`a.b`").columns.size == 2)
  }

  test("drop(name: String) search and drop all top level columns that matchs the name") {
    val df1 = Seq((1, 2)).toDF("a", "b")
    val df2 = Seq((3, 4)).toDF("a", "b")
    checkAnswer(df1.crossJoin(df2), Row(1, 2, 3, 4))
    // Finds and drops all columns that match the name (case insensitive).
    checkAnswer(df1.crossJoin(df2).drop("A"), Row(2, 4))
  }

  test("withColumnRenamed") {
    val df = testData.toDF().withColumn("newCol", col("key") + 1)
      .withColumnRenamed("value", "valueRenamed")
    checkAnswer(
      df,
      testData.collect().map { case Row(key: Int, value: String) =>
        Row(key, value, key + 1)
      }.toSeq)
    assert(df.schema.map(_.name) === Seq("key", "valueRenamed", "newCol"))
  }

  test("describe") {
    val describeTestData = Seq(
      ("Bob", 16, 176),
      ("Alice", 32, 164),
      ("David", 60, 192),
      ("Amy", 24, 180)).toDF("name", "age", "height")

    val describeResult = Seq(
      Row("count", "4", "4", "4"),
      Row("mean", null, "33.0", "178.0"),
      Row("stddev", null, "19.148542155126762", "11.547005383792516"),
      Row("min", "Alice", "16", "164"),
      Row("max", "David", "60", "192"))

    val emptyDescribeResult = Seq(
      Row("count", "0", "0", "0"),
      Row("mean", null, null, null),
      Row("stddev", null, null, null),
      Row("min", null, null, null),
      Row("max", null, null, null))

    def getSchemaAsSeq(df: DataFrame): Seq[String] = df.schema.map(_.name)

    val describeTwoCols = describeTestData.describe("name", "age", "height")
    assert(getSchemaAsSeq(describeTwoCols) === Seq("summary", "name", "age", "height"))
    checkAnswer(describeTwoCols, describeResult)
    // All aggregate value should have been cast to string
    describeTwoCols.collect().foreach { row =>
      assert(row.get(2).isInstanceOf[String], "expected string but found " + row.get(2).getClass)
      assert(row.get(3).isInstanceOf[String], "expected string but found " + row.get(3).getClass)
    }

    val describeAllCols = describeTestData.describe()
    assert(getSchemaAsSeq(describeAllCols) === Seq("summary", "name", "age", "height"))
    checkAnswer(describeAllCols, describeResult)

    val describeOneCol = describeTestData.describe("age")
    assert(getSchemaAsSeq(describeOneCol) === Seq("summary", "age"))
    checkAnswer(describeOneCol, describeResult.map { case Row(s, _, d, _) => Row(s, d)} )

    val describeNoCol = describeTestData.select("name").describe()
    assert(getSchemaAsSeq(describeNoCol) === Seq("summary", "name"))
    checkAnswer(describeNoCol, describeResult.map { case Row(s, n, _, _) => Row(s, n)} )

    val emptyDescription = describeTestData.limit(0).describe()
    assert(getSchemaAsSeq(emptyDescription) === Seq("summary", "name", "age", "height"))
    checkAnswer(emptyDescription, emptyDescribeResult)
  }

  test("apply on query results (SPARK-5462)") {
    val df = testData.sparkSession.sql("select key from testData")
    checkAnswer(df.select(df("key")), testData.select('key).collect().toSeq)
  }

  test("inputFiles") {
    withTempDir { dir =>
      val df = Seq((1, 22)).toDF("a", "b")

      val parquetDir = new File(dir, "parquet").getCanonicalPath
      df.write.parquet(parquetDir)
      val parquetDF = spark.read.parquet(parquetDir)
      assert(parquetDF.inputFiles.nonEmpty)

      val jsonDir = new File(dir, "json").getCanonicalPath
      df.write.json(jsonDir)
      val jsonDF = spark.read.json(jsonDir)
      assert(parquetDF.inputFiles.nonEmpty)

      val unioned = jsonDF.union(parquetDF).inputFiles.sorted
      val allFiles = (jsonDF.inputFiles ++ parquetDF.inputFiles).distinct.sorted
      assert(unioned === allFiles)
    }
  }

  ignore("show") {
    // This test case is intended ignored, but to make sure it compiles correctly
    testData.select($"*").show()
    testData.select($"*").show(1000)
  }

  test("showString: truncate = [0, 20]") {
    val longString = Array.fill(21)("1").mkString
    val df = sparkContext.parallelize(Seq("1", longString)).toDF()
    val expectedAnswerForFalse = """+---------------------+
                                   ||value                |
                                   |+---------------------+
                                   ||1                    |
                                   ||111111111111111111111|
                                   |+---------------------+
                                   |""".stripMargin
    assert(df.showString(10, truncate = 0) === expectedAnswerForFalse)
    val expectedAnswerForTrue = """+--------------------+
                                  ||               value|
                                  |+--------------------+
                                  ||                   1|
                                  ||11111111111111111...|
                                  |+--------------------+
                                  |""".stripMargin
    assert(df.showString(10, truncate = 20) === expectedAnswerForTrue)
  }

  test("showString: truncate = [3, 17]") {
    val longString = Array.fill(21)("1").mkString
    val df = sparkContext.parallelize(Seq("1", longString)).toDF()
    val expectedAnswerForFalse = """+-----+
                                   ||value|
                                   |+-----+
                                   ||    1|
                                   ||  111|
                                   |+-----+
                                   |""".stripMargin
    assert(df.showString(10, truncate = 3) === expectedAnswerForFalse)
    val expectedAnswerForTrue = """+-----------------+
                                  ||            value|
                                  |+-----------------+
                                  ||                1|
                                  ||11111111111111...|
                                  |+-----------------+
                                  |""".stripMargin
    assert(df.showString(10, truncate = 17) === expectedAnswerForTrue)
  }

  test("showString(negative)") {
    val expectedAnswer = """+---+-----+
                           ||key|value|
                           |+---+-----+
                           |+---+-----+
                           |only showing top 0 rows
                           |""".stripMargin
    assert(testData.select($"*").showString(-1) === expectedAnswer)
  }

  test("showString(0)") {
    val expectedAnswer = """+---+-----+
                           ||key|value|
                           |+---+-----+
                           |+---+-----+
                           |only showing top 0 rows
                           |""".stripMargin
    assert(testData.select($"*").showString(0) === expectedAnswer)
  }

  test("showString: array") {
    val df = Seq(
      (Array(1, 2, 3), Array(1, 2, 3)),
      (Array(2, 3, 4), Array(2, 3, 4))
    ).toDF()
    val expectedAnswer = """+---------+---------+
                           ||       _1|       _2|
                           |+---------+---------+
                           ||[1, 2, 3]|[1, 2, 3]|
                           ||[2, 3, 4]|[2, 3, 4]|
                           |+---------+---------+
                           |""".stripMargin
    assert(df.showString(10) === expectedAnswer)
  }

  test("showString: binary") {
    val df = Seq(
      ("12".getBytes(StandardCharsets.UTF_8), "ABC.".getBytes(StandardCharsets.UTF_8)),
      ("34".getBytes(StandardCharsets.UTF_8), "12346".getBytes(StandardCharsets.UTF_8))
    ).toDF()
    val expectedAnswer = """+-------+----------------+
                           ||     _1|              _2|
                           |+-------+----------------+
                           ||[31 32]|   [41 42 43 2E]|
                           ||[33 34]|[31 32 33 34 36]|
                           |+-------+----------------+
                           |""".stripMargin
    assert(df.showString(10) === expectedAnswer)
  }

  test("showString: minimum column width") {
    val df = Seq(
      (1, 1),
      (2, 2)
    ).toDF()
    val expectedAnswer = """+---+---+
                           || _1| _2|
                           |+---+---+
                           ||  1|  1|
                           ||  2|  2|
                           |+---+---+
                           |""".stripMargin
    assert(df.showString(10) === expectedAnswer)
  }

  test("SPARK-7319 showString") {
    val expectedAnswer = """+---+-----+
                           ||key|value|
                           |+---+-----+
                           ||  1|    1|
                           |+---+-----+
                           |only showing top 1 row
                           |""".stripMargin
    assert(testData.select($"*").showString(1) === expectedAnswer)
  }

  test("SPARK-7327 show with empty dataFrame") {
    val expectedAnswer = """+---+-----+
                           ||key|value|
                           |+---+-----+
                           |+---+-----+
                           |""".stripMargin
    assert(testData.select($"*").filter($"key" < 0).showString(1) === expectedAnswer)
  }

  test("createDataFrame(RDD[Row], StructType) should convert UDTs (SPARK-6672)") {
    val rowRDD = sparkContext.parallelize(Seq(Row(new ExamplePoint(1.0, 2.0))))
    val schema = StructType(Array(StructField("point", new ExamplePointUDT(), false)))
    val df = spark.createDataFrame(rowRDD, schema)
    df.rdd.collect()
  }

  test("SPARK-6899: type should match when using codegen") {
    checkAnswer(decimalData.agg(avg('a)), Row(new java.math.BigDecimal(2.0)))
  }

  test("SPARK-7133: Implement struct, array, and map field accessor") {
    assert(complexData.filter(complexData("a")(0) === 2).count() == 1)
    assert(complexData.filter(complexData("m")("1") === 1).count() == 1)
    assert(complexData.filter(complexData("s")("key") === 1).count() == 1)
    assert(complexData.filter(complexData("m")(complexData("s")("value")) === 1).count() == 1)
    assert(complexData.filter(complexData("a")(complexData("s")("key")) === 1).count() == 1)
  }

  test("SPARK-7551: support backticks for DataFrame attribute resolution") {
    val df = spark.read.json(sparkContext.makeRDD(
      """{"a.b": {"c": {"d..e": {"f": 1}}}}""" :: Nil))
    checkAnswer(
      df.select(df("`a.b`.c.`d..e`.`f`")),
      Row(1)
    )

    val df2 = spark.read.json(sparkContext.makeRDD(
      """{"a  b": {"c": {"d  e": {"f": 1}}}}""" :: Nil))
    checkAnswer(
      df2.select(df2("`a  b`.c.d  e.f")),
      Row(1)
    )

    def checkError(testFun: => Unit): Unit = {
      val e = intercept[org.apache.spark.sql.AnalysisException] {
        testFun
      }
      assert(e.getMessage.contains("syntax error in attribute name:"))
    }
    checkError(df("`abc.`c`"))
    checkError(df("`abc`..d"))
    checkError(df("`a`.b."))
    checkError(df("`a.b`.c.`d"))
  }

  test("SPARK-7324 dropDuplicates") {
    val testData = sparkContext.parallelize(
      (2, 1, 2) :: (1, 1, 1) ::
      (1, 2, 1) :: (2, 1, 2) ::
      (2, 2, 2) :: (2, 2, 1) ::
      (2, 1, 1) :: (1, 1, 2) ::
      (1, 2, 2) :: (1, 2, 1) :: Nil).toDF("key", "value1", "value2")

    checkAnswer(
      testData.dropDuplicates(),
      Seq(Row(2, 1, 2), Row(1, 1, 1), Row(1, 2, 1),
        Row(2, 2, 2), Row(2, 1, 1), Row(2, 2, 1),
        Row(1, 1, 2), Row(1, 2, 2)))

    checkAnswer(
      testData.dropDuplicates(Seq("key", "value1")),
      Seq(Row(2, 1, 2), Row(1, 2, 1), Row(1, 1, 1), Row(2, 2, 2)))

    checkAnswer(
      testData.dropDuplicates(Seq("value1", "value2")),
      Seq(Row(2, 1, 2), Row(1, 2, 1), Row(1, 1, 1), Row(2, 2, 2)))

    checkAnswer(
      testData.dropDuplicates(Seq("key")),
      Seq(Row(2, 1, 2), Row(1, 1, 1)))

    checkAnswer(
      testData.dropDuplicates(Seq("value1")),
      Seq(Row(2, 1, 2), Row(1, 2, 1)))

    checkAnswer(
      testData.dropDuplicates(Seq("value2")),
      Seq(Row(2, 1, 2), Row(1, 1, 1)))

    checkAnswer(
      testData.dropDuplicates("key", "value1"),
      Seq(Row(2, 1, 2), Row(1, 2, 1), Row(1, 1, 1), Row(2, 2, 2)))
  }

  test("SPARK-7150 range api") {
    // numSlice is greater than length
    val res1 = spark.range(0, 10, 1, 15).select("id")
    assert(res1.count == 10)
    assert(res1.agg(sum("id")).as("sumid").collect() === Seq(Row(45)))

    val res2 = spark.range(3, 15, 3, 2).select("id")
    assert(res2.count == 4)
    assert(res2.agg(sum("id")).as("sumid").collect() === Seq(Row(30)))

    val res3 = spark.range(1, -2).select("id")
    assert(res3.count == 0)

    // start is positive, end is negative, step is negative
    val res4 = spark.range(1, -2, -2, 6).select("id")
    assert(res4.count == 2)
    assert(res4.agg(sum("id")).as("sumid").collect() === Seq(Row(0)))

    // start, end, step are negative
    val res5 = spark.range(-3, -8, -2, 1).select("id")
    assert(res5.count == 3)
    assert(res5.agg(sum("id")).as("sumid").collect() === Seq(Row(-15)))

    // start, end are negative, step is positive
    val res6 = spark.range(-8, -4, 2, 1).select("id")
    assert(res6.count == 2)
    assert(res6.agg(sum("id")).as("sumid").collect() === Seq(Row(-14)))

    val res7 = spark.range(-10, -9, -20, 1).select("id")
    assert(res7.count == 0)

    val res8 = spark.range(Long.MinValue, Long.MaxValue, Long.MaxValue, 100).select("id")
    assert(res8.count == 3)
    assert(res8.agg(sum("id")).as("sumid").collect() === Seq(Row(-3)))

    val res9 = spark.range(Long.MaxValue, Long.MinValue, Long.MinValue, 100).select("id")
    assert(res9.count == 2)
    assert(res9.agg(sum("id")).as("sumid").collect() === Seq(Row(Long.MaxValue - 1)))

    // only end provided as argument
    val res10 = spark.range(10).select("id")
    assert(res10.count == 10)
    assert(res10.agg(sum("id")).as("sumid").collect() === Seq(Row(45)))

    val res11 = spark.range(-1).select("id")
    assert(res11.count == 0)

    // using the default slice number
    val res12 = spark.range(3, 15, 3).select("id")
    assert(res12.count == 4)
    assert(res12.agg(sum("id")).as("sumid").collect() === Seq(Row(30)))
  }

  test("SPARK-8621: support empty string column name") {
    val df = Seq(Tuple1(1)).toDF("").as("t")
    // We should allow empty string as column name
    df.col("")
    df.col("t.``")
  }

  test("SPARK-8797: sort by float column containing NaN should not crash") {
    val inputData = Seq.fill(10)(Tuple1(Float.NaN)) ++ (1 to 1000).map(x => Tuple1(x.toFloat))
    val df = Random.shuffle(inputData).toDF("a")
    df.orderBy("a").collect()
  }

  test("SPARK-8797: sort by double column containing NaN should not crash") {
    val inputData = Seq.fill(10)(Tuple1(Double.NaN)) ++ (1 to 1000).map(x => Tuple1(x.toDouble))
    val df = Random.shuffle(inputData).toDF("a")
    df.orderBy("a").collect()
  }

  test("NaN is greater than all other non-NaN numeric values") {
    val maxDouble = Seq(Double.NaN, Double.PositiveInfinity, Double.MaxValue)
      .map(Tuple1.apply).toDF("a").selectExpr("max(a)").first()
    assert(java.lang.Double.isNaN(maxDouble.getDouble(0)))
    val maxFloat = Seq(Float.NaN, Float.PositiveInfinity, Float.MaxValue)
      .map(Tuple1.apply).toDF("a").selectExpr("max(a)").first()
    assert(java.lang.Float.isNaN(maxFloat.getFloat(0)))
  }

  test("SPARK-8072: Better Exception for Duplicate Columns") {
    // only one duplicate column present
    val e = intercept[org.apache.spark.sql.AnalysisException] {
      Seq((1, 2, 3), (2, 3, 4), (3, 4, 5)).toDF("column1", "column2", "column1")
        .write.format("parquet").save("temp")
    }
    assert(e.getMessage.contains("Duplicate column(s)"))
    assert(e.getMessage.contains("column1"))
    assert(!e.getMessage.contains("column2"))

    // multiple duplicate columns present
    val f = intercept[org.apache.spark.sql.AnalysisException] {
      Seq((1, 2, 3, 4, 5), (2, 3, 4, 5, 6), (3, 4, 5, 6, 7))
        .toDF("column1", "column2", "column3", "column1", "column3")
        .write.format("json").save("temp")
    }
    assert(f.getMessage.contains("Duplicate column(s)"))
    assert(f.getMessage.contains("column1"))
    assert(f.getMessage.contains("column3"))
    assert(!f.getMessage.contains("column2"))
  }

  test("SPARK-6941: Better error message for inserting into RDD-based Table") {
    withTempDir { dir =>

      val tempParquetFile = new File(dir, "tmp_parquet")
      val tempJsonFile = new File(dir, "tmp_json")

      val df = Seq(Tuple1(1)).toDF()
      val insertion = Seq(Tuple1(2)).toDF("col")

      // pass case: parquet table (HadoopFsRelation)
      df.write.mode(SaveMode.Overwrite).parquet(tempParquetFile.getCanonicalPath)
      val pdf = spark.read.parquet(tempParquetFile.getCanonicalPath)
      pdf.createOrReplaceTempView("parquet_base")

      insertion.write.insertInto("parquet_base")

      // pass case: json table (InsertableRelation)
      df.write.mode(SaveMode.Overwrite).json(tempJsonFile.getCanonicalPath)
      val jdf = spark.read.json(tempJsonFile.getCanonicalPath)
      jdf.createOrReplaceTempView("json_base")
      insertion.write.mode(SaveMode.Overwrite).insertInto("json_base")

      // error cases: insert into an RDD
      df.createOrReplaceTempView("rdd_base")
      val e1 = intercept[AnalysisException] {
        insertion.write.insertInto("rdd_base")
      }
      assert(e1.getMessage.contains("Inserting into an RDD-based table is not allowed."))

      // error case: insert into a logical plan that is not a LeafNode
      val indirectDS = pdf.select("_1").filter($"_1" > 5)
      indirectDS.createOrReplaceTempView("indirect_ds")
      val e2 = intercept[AnalysisException] {
        insertion.write.insertInto("indirect_ds")
      }
      assert(e2.getMessage.contains("Inserting into an RDD-based table is not allowed."))

      // error case: insert into an OneRowRelation
      Dataset.ofRows(spark, OneRowRelation).createOrReplaceTempView("one_row")
      val e3 = intercept[AnalysisException] {
        insertion.write.insertInto("one_row")
      }
      assert(e3.getMessage.contains("Inserting into an RDD-based table is not allowed."))
    }
  }

  test("SPARK-8608: call `show` on local DataFrame with random columns should return same value") {
    val df = testData.select(rand(33))
    assert(df.showString(5) == df.showString(5))

    // We will reuse the same Expression object for LocalRelation.
    val df1 = (1 to 10).map(Tuple1.apply).toDF().select(rand(33))
    assert(df1.showString(5) == df1.showString(5))
  }

  test("SPARK-8609: local DataFrame with random columns should return same value after sort") {
    checkAnswer(testData.sort(rand(33)), testData.sort(rand(33)))

    // We will reuse the same Expression object for LocalRelation.
    val df = (1 to 10).map(Tuple1.apply).toDF()
    checkAnswer(df.sort(rand(33)), df.sort(rand(33)))
  }

  test("SPARK-9083: sort with non-deterministic expressions") {
    import org.apache.spark.util.random.XORShiftRandom

    val seed = 33
    val df = (1 to 100).map(Tuple1.apply).toDF("i")
    val random = new XORShiftRandom(seed)
    val expected = (1 to 100).map(_ -> random.nextDouble()).sortBy(_._2).map(_._1)
    val actual = df.sort(rand(seed)).collect().map(_.getInt(0))
    assert(expected === actual)
  }

  test("Sorting columns are not in Filter and Project") {
    checkAnswer(
      upperCaseData.filter('N > 1).select('N).filter('N < 6).orderBy('L.asc),
      Row(2) :: Row(3) :: Row(4) :: Row(5) :: Nil)
  }

  test("SPARK-9323: DataFrame.orderBy should support nested column name") {
    val df = spark.read.json(sparkContext.makeRDD(
      """{"a": {"b": 1}}""" :: Nil))
    checkAnswer(df.orderBy("a.b"), Row(Row(1)))
  }

  test("SPARK-9950: correctly analyze grouping/aggregating on struct fields") {
    val df = Seq(("x", (1, 1)), ("y", (2, 2))).toDF("a", "b")
    checkAnswer(df.groupBy("b._1").agg(sum("b._2")), Row(1, 1) :: Row(2, 2) :: Nil)
  }

  test("SPARK-10093: Avoid transformations on executors") {
    val df = Seq((1, 1)).toDF("a", "b")
    df.where($"a" === 1)
      .select($"a", $"b", struct($"b"))
      .orderBy("a")
      .select(struct($"b"))
      .collect()
  }

  test("SPARK-10185: Read multiple Hadoop Filesystem paths and paths with a comma in it") {
    withTempDir { dir =>
      val df1 = Seq((1, 22)).toDF("a", "b")
      val dir1 = new File(dir, "dir,1").getCanonicalPath
      df1.write.format("json").save(dir1)

      val df2 = Seq((2, 23)).toDF("a", "b")
      val dir2 = new File(dir, "dir2").getCanonicalPath
      df2.write.format("json").save(dir2)

      checkAnswer(spark.read.format("json").load(dir1, dir2),
        Row(1, 22) :: Row(2, 23) :: Nil)

      checkAnswer(spark.read.format("json").load(dir1),
        Row(1, 22) :: Nil)
    }
  }

  test("Alias uses internally generated names 'aggOrder' and 'havingCondition'") {
    val df = Seq(1 -> 2).toDF("i", "j")
    val query1 = df.groupBy('i)
      .agg(max('j).as("aggOrder"))
      .orderBy(sum('j))
    checkAnswer(query1, Row(1, 2))

    // In the plan, there are two attributes having the same name 'havingCondition'
    // One is a user-provided alias name; another is an internally generated one.
    val query2 = df.groupBy('i)
      .agg(max('j).as("havingCondition"))
      .where(sum('j) > 0)
      .orderBy('havingCondition.asc)
    checkAnswer(query2, Row(1, 2))
  }

  test("SPARK-10316: respect non-deterministic expressions in PhysicalOperation") {
    val input = spark.read.json(spark.sparkContext.makeRDD(
      (1 to 10).map(i => s"""{"id": $i}""")))

    val df = input.select($"id", rand(0).as('r))
    df.as("a").join(df.filter($"r" < 0.5).as("b"), $"a.id" === $"b.id").collect().foreach { row =>
      assert(row.getDouble(1) - row.getDouble(3) === 0.0 +- 0.001)
    }
  }

  test("SPARK-10539: Project should not be pushed down through Intersect or Except") {
    val df1 = (1 to 100).map(Tuple1.apply).toDF("i")
    val df2 = (1 to 30).map(Tuple1.apply).toDF("i")
    val intersect = df1.intersect(df2)
    val except = df1.except(df2)
    assert(intersect.count() === 30)
    assert(except.count() === 70)
  }

  test("SPARK-10740: handle nondeterministic expressions correctly for set operations") {
    val df1 = (1 to 20).map(Tuple1.apply).toDF("i")
    val df2 = (1 to 10).map(Tuple1.apply).toDF("i")

    // When generating expected results at here, we need to follow the implementation of
    // Rand expression.
    def expected(df: DataFrame): Seq[Row] = {
      df.rdd.collectPartitions().zipWithIndex.flatMap {
        case (data, index) =>
          val rng = new org.apache.spark.util.random.XORShiftRandom(7 + index)
          data.filter(_.getInt(0) < rng.nextDouble() * 10)
      }
    }

    val union = df1.union(df2)
    checkAnswer(
      union.filter('i < rand(7) * 10),
      expected(union)
    )
    checkAnswer(
      union.select(rand(7)),
      union.rdd.collectPartitions().zipWithIndex.flatMap {
        case (data, index) =>
          val rng = new org.apache.spark.util.random.XORShiftRandom(7 + index)
          data.map(_ => rng.nextDouble()).map(i => Row(i))
      }
    )

    val intersect = df1.intersect(df2)
    checkAnswer(
      intersect.filter('i < rand(7) * 10),
      expected(intersect)
    )

    val except = df1.except(df2)
    checkAnswer(
      except.filter('i < rand(7) * 10),
      expected(except)
    )
  }

  test("SPARK-10743: keep the name of expression if possible when do cast") {
    val df = (1 to 10).map(Tuple1.apply).toDF("i").as("src")
    assert(df.select($"src.i".cast(StringType)).columns.head === "i")
    assert(df.select($"src.i".cast(StringType).cast(IntegerType)).columns.head === "i")
  }

  test("SPARK-11301: fix case sensitivity for filter on partitioned columns") {
    withSQLConf(SQLConf.CASE_SENSITIVE.key -> "false") {
      withTempPath { path =>
        Seq(2012 -> "a").toDF("year", "val").write.partitionBy("year").parquet(path.getAbsolutePath)
        val df = spark.read.parquet(path.getAbsolutePath)
        checkAnswer(df.filter($"yEAr" > 2000).select($"val"), Row("a"))
      }
    }
  }

  /**
   * Verifies that there is no Exchange between the Aggregations for `df`
   */
  private def verifyNonExchangingAgg(df: DataFrame) = {
    var atFirstAgg: Boolean = false
    df.queryExecution.executedPlan.foreach {
      case agg: HashAggregateExec =>
        atFirstAgg = !atFirstAgg
      case _ =>
        if (atFirstAgg) {
          fail("Should not have operators between the two aggregations")
        }
    }
  }

  /**
   * Verifies that there is an Exchange between the Aggregations for `df`
   */
  private def verifyExchangingAgg(df: DataFrame) = {
    var atFirstAgg: Boolean = false
    df.queryExecution.executedPlan.foreach {
      case agg: HashAggregateExec =>
        if (atFirstAgg) {
          fail("Should not have back to back Aggregates")
        }
        atFirstAgg = true
      case e: ShuffleExchange => atFirstAgg = false
      case _ =>
    }
  }

  test("distributeBy and localSort") {
    val original = testData.repartition(1)
    assert(original.rdd.partitions.length == 1)
    val df = original.repartition(5, $"key")
    assert(df.rdd.partitions.length == 5)
    checkAnswer(original.select(), df.select())

    val df2 = original.repartition(10, $"key")
    assert(df2.rdd.partitions.length == 10)
    checkAnswer(original.select(), df2.select())

    // Group by the column we are distributed by. This should generate a plan with no exchange
    // between the aggregates
    val df3 = testData.repartition($"key").groupBy("key").count()
    verifyNonExchangingAgg(df3)
    verifyNonExchangingAgg(testData.repartition($"key", $"value")
      .groupBy("key", "value").count())

    // Grouping by just the first distributeBy expr, need to exchange.
    verifyExchangingAgg(testData.repartition($"key", $"value")
      .groupBy("key").count())

    val data = spark.sparkContext.parallelize(
      (1 to 100).map(i => TestData2(i % 10, i))).toDF()

    // Distribute and order by.
    val df4 = data.repartition($"a").sortWithinPartitions($"b".desc)
    // Walk each partition and verify that it is sorted descending and does not contain all
    // the values.
    df4.rdd.foreachPartition { p =>
      // Skip empty partition
      if (p.hasNext) {
        var previousValue: Int = -1
        var allSequential: Boolean = true
        p.foreach { r =>
          val v: Int = r.getInt(1)
          if (previousValue != -1) {
            if (previousValue < v) throw new SparkException("Partition is not ordered.")
            if (v + 1 != previousValue) allSequential = false
          }
          previousValue = v
        }
        if (allSequential) throw new SparkException("Partition should not be globally ordered")
      }
    }

    // Distribute and order by with multiple order bys
    val df5 = data.repartition(2, $"a").sortWithinPartitions($"b".asc, $"a".asc)
    // Walk each partition and verify that it is sorted ascending
    df5.rdd.foreachPartition { p =>
      var previousValue: Int = -1
      var allSequential: Boolean = true
      p.foreach { r =>
        val v: Int = r.getInt(1)
        if (previousValue != -1) {
          if (previousValue > v) throw new SparkException("Partition is not ordered.")
          if (v - 1 != previousValue) allSequential = false
        }
        previousValue = v
      }
      if (allSequential) throw new SparkException("Partition should not be all sequential")
    }

    // Distribute into one partition and order by. This partition should contain all the values.
    val df6 = data.repartition(1, $"a").sortWithinPartitions("b")
    // Walk each partition and verify that it is sorted ascending and not globally sorted.
    df6.rdd.foreachPartition { p =>
      var previousValue: Int = -1
      var allSequential: Boolean = true
      p.foreach { r =>
        val v: Int = r.getInt(1)
        if (previousValue != -1) {
          if (previousValue > v) throw new SparkException("Partition is not ordered.")
          if (v - 1 != previousValue) allSequential = false
        }
        previousValue = v
      }
      if (!allSequential) throw new SparkException("Partition should contain all sequential values")
    }
  }

  test("fix case sensitivity of partition by") {
    withSQLConf(SQLConf.CASE_SENSITIVE.key -> "false") {
      withTempPath { path =>
        val p = path.getAbsolutePath
        Seq(2012 -> "a").toDF("year", "val").write.partitionBy("yEAr").parquet(p)
        checkAnswer(spark.read.parquet(p).select("YeaR"), Row(2012))
      }
    }
  }

  // This test case is to verify a bug when making a new instance of LogicalRDD.
  test("SPARK-11633: LogicalRDD throws TreeNode Exception: Failed to Copy Node") {
    withSQLConf(SQLConf.CASE_SENSITIVE.key -> "false") {
      val rdd = sparkContext.makeRDD(Seq(Row(1, 3), Row(2, 1)))
      val df = spark.createDataFrame(
        rdd,
        new StructType().add("f1", IntegerType).add("f2", IntegerType),
        needsConversion = false).select($"F1", $"f2".as("f2"))
      val df1 = df.as("a")
      val df2 = df.as("b")
      checkAnswer(df1.join(df2, $"a.f2" === $"b.f2"), Row(1, 3, 1, 3) :: Row(2, 1, 2, 1) :: Nil)
    }
  }

  test("SPARK-10656: completely support special chars") {
    val df = Seq(1 -> "a").toDF("i_$.a", "d^'a.")
    checkAnswer(df.select(df("*")), Row(1, "a"))
    checkAnswer(df.withColumnRenamed("d^'a.", "a"), Row(1, "a"))
  }

  test("SPARK-11725: correctly handle null inputs for ScalaUDF") {
    val df = sparkContext.parallelize(Seq(
      new java.lang.Integer(22) -> "John",
      null.asInstanceOf[java.lang.Integer] -> "Lucy")).toDF("age", "name")

    // passing null into the UDF that could handle it
    val boxedUDF = udf[java.lang.Integer, java.lang.Integer] {
      (i: java.lang.Integer) => if (i == null) -10 else null
    }
    checkAnswer(df.select(boxedUDF($"age")), Row(null) :: Row(-10) :: Nil)

    spark.udf.register("boxedUDF",
      (i: java.lang.Integer) => (if (i == null) -10 else null): java.lang.Integer)
    checkAnswer(sql("select boxedUDF(null), boxedUDF(-1)"), Row(-10, null) :: Nil)

    val primitiveUDF = udf((i: Int) => i * 2)
    checkAnswer(df.select(primitiveUDF($"age")), Row(44) :: Row(null) :: Nil)
  }

  test("SPARK-12398 truncated toString") {
    val df1 = Seq((1L, "row1")).toDF("id", "name")
    assert(df1.toString() === "[id: bigint, name: string]")

    val df2 = Seq((1L, "c2", false)).toDF("c1", "c2", "c3")
    assert(df2.toString === "[c1: bigint, c2: string ... 1 more field]")

    val df3 = Seq((1L, "c2", false, 10)).toDF("c1", "c2", "c3", "c4")
    assert(df3.toString === "[c1: bigint, c2: string ... 2 more fields]")

    val df4 = Seq((1L, Tuple2(1L, "val"))).toDF("c1", "c2")
    assert(df4.toString === "[c1: bigint, c2: struct<_1: bigint, _2: string>]")

    val df5 = Seq((1L, Tuple2(1L, "val"), 20.0)).toDF("c1", "c2", "c3")
    assert(df5.toString === "[c1: bigint, c2: struct<_1: bigint, _2: string> ... 1 more field]")

    val df6 = Seq((1L, Tuple2(1L, "val"), 20.0, 1)).toDF("c1", "c2", "c3", "c4")
    assert(df6.toString === "[c1: bigint, c2: struct<_1: bigint, _2: string> ... 2 more fields]")

    val df7 = Seq((1L, Tuple3(1L, "val", 2), 20.0, 1)).toDF("c1", "c2", "c3", "c4")
    assert(
      df7.toString ===
        "[c1: bigint, c2: struct<_1: bigint, _2: string ... 1 more field> ... 2 more fields]")

    val df8 = Seq((1L, Tuple7(1L, "val", 2, 3, 4, 5, 6), 20.0, 1)).toDF("c1", "c2", "c3", "c4")
    assert(
      df8.toString ===
        "[c1: bigint, c2: struct<_1: bigint, _2: string ... 5 more fields> ... 2 more fields]")

    val df9 =
      Seq((1L, Tuple4(1L, Tuple4(1L, 2L, 3L, 4L), 2L, 3L), 20.0, 1)).toDF("c1", "c2", "c3", "c4")
    assert(
      df9.toString ===
        "[c1: bigint, c2: struct<_1: bigint," +
          " _2: struct<_1: bigint," +
          " _2: bigint ... 2 more fields> ... 2 more fields> ... 2 more fields]")

  }

  test("reuse exchange") {
    withSQLConf("spark.sql.autoBroadcastJoinThreshold" -> "2") {
      val df = spark.range(100).toDF()
      val join = df.join(df, "id")
      val plan = join.queryExecution.executedPlan
      checkAnswer(join, df)
      assert(
        join.queryExecution.executedPlan.collect { case e: ShuffleExchange => true }.size === 1)
      assert(
        join.queryExecution.executedPlan.collect { case e: ReusedExchangeExec => true }.size === 1)
      val broadcasted = broadcast(join)
      val join2 = join.join(broadcasted, "id").join(broadcasted, "id")
      checkAnswer(join2, df)
      assert(
        join2.queryExecution.executedPlan.collect { case e: ShuffleExchange => true }.size === 1)
      assert(
        join2.queryExecution.executedPlan
          .collect { case e: BroadcastExchangeExec => true }.size === 1)
      assert(
        join2.queryExecution.executedPlan.collect { case e: ReusedExchangeExec => true }.size === 4)
    }
  }

  test("sameResult() on aggregate") {
    val df = spark.range(100)
    val agg1 = df.groupBy().count()
    val agg2 = df.groupBy().count()
    // two aggregates with different ExprId within them should have same result
    assert(agg1.queryExecution.executedPlan.sameResult(agg2.queryExecution.executedPlan))
    val agg3 = df.groupBy().sum()
    assert(!agg1.queryExecution.executedPlan.sameResult(agg3.queryExecution.executedPlan))
    val df2 = spark.range(101)
    val agg4 = df2.groupBy().count()
    assert(!agg1.queryExecution.executedPlan.sameResult(agg4.queryExecution.executedPlan))
  }

  test("SPARK-12512: support `.` in column name for withColumn()") {
    val df = Seq("a" -> "b").toDF("col.a", "col.b")
    checkAnswer(df.select(df("*")), Row("a", "b"))
    checkAnswer(df.withColumn("col.a", lit("c")), Row("c", "b"))
    checkAnswer(df.withColumn("col.c", lit("c")), Row("a", "b", "c"))
  }

  test("SPARK-12841: cast in filter") {
    checkAnswer(
      Seq(1 -> "a").toDF("i", "j").filter($"i".cast(StringType) === "1"),
      Row(1, "a"))
  }

  test("SPARK-12982: Add table name validation in temp table registration") {
    val df = Seq("foo", "bar").map(Tuple1.apply).toDF("col")
    // invalid table name test as below
    intercept[AnalysisException](df.createOrReplaceTempView("t~"))
    // valid table name test as below
    df.createOrReplaceTempView("table1")
    // another invalid table name test as below
    intercept[AnalysisException](df.createOrReplaceTempView("#$@sum"))
    // another invalid table name test as below
    intercept[AnalysisException](df.createOrReplaceTempView("table!#"))
  }

  test("assertAnalyzed shouldn't replace original stack trace") {
    val e = intercept[AnalysisException] {
      spark.range(1).select('id as 'a, 'id as 'b).groupBy('a).agg('b)
    }

    assert(e.getStackTrace.head.getClassName != classOf[QueryExecution].getName)
  }

  test("SPARK-13774: Check error message for non existent path without globbed paths") {
    val uuid = UUID.randomUUID().toString
    val baseDir = Utils.createTempDir()
    try {
      val e = intercept[AnalysisException] {
        spark.read.format("csv").load(
          new File(baseDir, "file").getAbsolutePath,
          new File(baseDir, "file2").getAbsolutePath,
          new File(uuid, "file3").getAbsolutePath,
          uuid).rdd
      }
      assert(e.getMessage.startsWith("Path does not exist"))
    } finally {

    }

   }

  test("SPARK-13774: Check error message for not existent globbed paths") {
    // Non-existent initial path component:
    val nonExistentBasePath = "/" + UUID.randomUUID().toString
    assert(!new File(nonExistentBasePath).exists())
    val e = intercept[AnalysisException] {
      spark.read.format("text").load(s"$nonExistentBasePath/*")
    }
    assert(e.getMessage.startsWith("Path does not exist"))

    // Existent initial path component, but no matching files:
    val baseDir = Utils.createTempDir()
    val childDir = Utils.createTempDir(baseDir.getAbsolutePath)
    assert(childDir.exists())
    try {
      val e1 = intercept[AnalysisException] {
        spark.read.json(s"${baseDir.getAbsolutePath}/*/*-xyz.json").rdd
      }
      assert(e1.getMessage.startsWith("Path does not exist"))
    } finally {
      Utils.deleteRecursively(baseDir)
    }
  }

  test("SPARK-15230: distinct() does not handle column name with dot properly") {
    val df = Seq(1, 1, 2).toDF("column.with.dot")
    checkAnswer(df.distinct(), Row(1) :: Row(2) :: Nil)
  }

  test("SPARK-16181: outer join with isNull filter") {
    val left = Seq("x").toDF("col")
    val right = Seq("y").toDF("col").withColumn("new", lit(true))
    val joined = left.join(right, left("col") === right("col"), "left_outer")

    checkAnswer(joined, Row("x", null, null))
    checkAnswer(joined.filter($"new".isNull), Row("x", null, null))
  }

  test("SPARK-16664: persist with more than 200 columns") {
    val size = 201L
    val rdd = sparkContext.makeRDD(Seq(Row.fromSeq(Seq.range(0, size))))
    val schemas = List.range(0, size).map(a => StructField("name" + a, LongType, true))
    val df = spark.createDataFrame(rdd, StructType(schemas), false)
    assert(df.persist.take(1).apply(0).toSeq(100).asInstanceOf[Long] == 100)
  }

  test("SPARK-17409: Do Not Optimize Query in CTAS (Data source tables) More Than Once") {
    withTable("bar") {
      withTempView("foo") {
        withSQLConf(SQLConf.DEFAULT_DATA_SOURCE_NAME.key -> "json") {
          sql("select 0 as id").createOrReplaceTempView("foo")
          val df = sql("select * from foo group by id")
          // If we optimize the query in CTAS more than once, the following saveAsTable will fail
          // with the error: `GROUP BY position 0 is not in select list (valid range is [1, 1])`
          df.write.mode("overwrite").saveAsTable("bar")
          checkAnswer(spark.table("bar"), Row(0) :: Nil)
          val tableMetadata = spark.sessionState.catalog.getTableMetadata(TableIdentifier("bar"))
          assert(tableMetadata.provider == Some("json"),
            "the expected table is a data source table using json")
        }
      }
    }
  }

  test("copy results for sampling with replacement") {
    val df = Seq((1, 0), (2, 0), (3, 0)).toDF("a", "b")
    val sampleDf = df.sample(true, 2.00)
    val d = sampleDf.withColumn("c", monotonically_increasing_id).select($"c").collect
    assert(d.size == d.distinct.size)
  }

  test("SPARK-17625: data source table in InMemoryCatalog should guarantee output consistency") {
    val tableName = "tbl"
    withTable(tableName) {
      spark.range(10).select('id as 'i, 'id as 'j).write.saveAsTable(tableName)
      val relation = spark.sessionState.catalog.lookupRelation(TableIdentifier(tableName))
      val expr = relation.resolve("i")
      val qe = spark.sessionState.executePlan(Project(Seq(expr), relation))
      qe.assertAnalyzed()
    }
  }

<<<<<<< HEAD
  test("Skip additinal isnotnull condition inferred from constraints if possibly") {
    def getFilter(df: DataFrame): Filter = {
      df.queryExecution.optimizedPlan.collect {
        case f: Filter => f
      }.head.asInstanceOf[Filter]
    }
    def getIsNotNull(expr: Expression): Seq[Expression] = {
      expr collect {
        case e: IsNotNull => e
      }
    }
    val df = sparkContext.parallelize(Seq(
      null.asInstanceOf[java.lang.Integer] -> new java.lang.Integer(3),
      new java.lang.Integer(1) -> null.asInstanceOf[java.lang.Integer],
      new java.lang.Integer(2) -> new java.lang.Integer(4))).toDF()

    // The following isnotnull conditions don't need additional isnotnull condition from
    // the constraints.
    val expr1 = "_2 + Rand()"
    val filter1 = getFilter(df.where(s"isnotnull($expr1)"))
    assert(getIsNotNull(filter1.condition).size == 1)

    val expr2 = "_2 + coalesce(_1, 0)"
    val filter2 = getFilter(df.where(s"isnotnull($expr2)"))
    assert(getIsNotNull(filter2.condition).size == 1)

    val expr3 = "_1 + _2 * 3"
    val filter3 = getFilter(df.where(s"isnotnull($expr3)"))
    assert(getIsNotNull(filter3.condition).size == 1)

    val expr4 = "_1"
    val filter4 = getFilter(df.where(s"isnotnull($expr4)"))
    assert(getIsNotNull(filter4.condition).size == 1)

    val expr5 = "cast((_1 + _2) as boolean)"
    val filter5 = getFilter(df.where(s"isnotnull($expr5)"))
    assert(getIsNotNull(filter5.condition).size == 1)

    // For the condition: _2 > 1, we would add additional condition IsNotNull(_2).
    // This null check will be put ahead of _2 > 1 in physical Filter op so we can skip it early.
    val expr6 = "_2 > 1"
    val filter6 = getFilter(df.where(s"$expr6"))
    assert(getIsNotNull(filter6.condition).size == 1)
=======
  test("SPARK-17123: Performing set operations that combine non-scala native types") {
    val dates = Seq(
      (new Date(0), BigDecimal.valueOf(1), new Timestamp(2)),
      (new Date(3), BigDecimal.valueOf(4), new Timestamp(5))
    ).toDF("date", "timestamp", "decimal")

    val widenTypedRows = Seq(
      (new Timestamp(2), 10.5D, "string")
    ).toDF("date", "timestamp", "decimal")

    dates.union(widenTypedRows).collect()
    dates.except(widenTypedRows).collect()
    dates.intersect(widenTypedRows).collect()
  }

  test("SPARK-18070 binary operator should not consider nullability when comparing input types") {
    val rows = Seq(Row(Seq(1), Seq(1)))
    val schema = new StructType()
      .add("array1", ArrayType(IntegerType))
      .add("array2", ArrayType(IntegerType, containsNull = false))
    val df = spark.createDataFrame(spark.sparkContext.makeRDD(rows), schema)
    assert(df.filter($"array1" === $"array2").count() == 1)
>>>>>>> f1aeed8b
  }
}<|MERGE_RESOLUTION|>--- conflicted
+++ resolved
@@ -1636,7 +1636,6 @@
     }
   }
 
-<<<<<<< HEAD
   test("Skip additinal isnotnull condition inferred from constraints if possibly") {
     def getFilter(df: DataFrame): Filter = {
       df.queryExecution.optimizedPlan.collect {
@@ -1680,7 +1679,8 @@
     val expr6 = "_2 > 1"
     val filter6 = getFilter(df.where(s"$expr6"))
     assert(getIsNotNull(filter6.condition).size == 1)
-=======
+  }
+
   test("SPARK-17123: Performing set operations that combine non-scala native types") {
     val dates = Seq(
       (new Date(0), BigDecimal.valueOf(1), new Timestamp(2)),
@@ -1703,6 +1703,5 @@
       .add("array2", ArrayType(IntegerType, containsNull = false))
     val df = spark.createDataFrame(spark.sparkContext.makeRDD(rows), schema)
     assert(df.filter($"array1" === $"array2").count() == 1)
->>>>>>> f1aeed8b
   }
 }