--- conflicted
+++ resolved
@@ -2235,11 +2235,7 @@
         }
       }.toDF
 
-<<<<<<< HEAD
-    checkAnswer(df3, Row(7) :: Row(9) :: Nil)
-=======
     checkAnswer(df3.sort("value"), Row(7) :: Row(9) :: Nil)
->>>>>>> 61b19476
 
     // Assert that no extra shuffle introduced by cogroup.
     val exchanges = df3.queryExecution.executedPlan.collect {
@@ -2247,8 +2243,6 @@
     }
     assert(exchanges.size == 2)
   }
-<<<<<<< HEAD
-=======
 
   test("groupBy.keyAs: custom grouping expressions") {
     val df1 = Seq((1, 2, 3), (2, 3, 4)).toDF("a1", "b", "c")
@@ -2265,7 +2259,6 @@
 
     checkAnswer(df3.sort("value"), Row(7) :: Row(9) :: Nil)
   }
->>>>>>> 61b19476
 }
 
 case class GroupByKey(a: Int, b: Int)