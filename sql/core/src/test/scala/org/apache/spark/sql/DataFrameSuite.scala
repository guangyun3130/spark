--- conflicted
+++ resolved
@@ -2738,7 +2738,6 @@
     checkAnswer(df.select(col2), Row(1) :: Row(2) :: Row(3) :: Nil)
   }
 
-<<<<<<< HEAD
   test("SPARK-34763: col(), $\"<name>\", df(\"name\") should handle quoted column name properly") {
     val df1 = spark.sql("SELECT 'col1' AS `a``b.c`")
     checkAnswer(df1.selectExpr("`a``b.c`"), Row("col1"))
@@ -2756,7 +2755,8 @@
     checkAnswer(df2.select(df2("`d.e``f`.`a``b.c`")), Row("col1"))
     checkAnswer(df2.select(col("`d.e``f`.`a``b.c`")), Row("col1"))
     checkAnswer(df2.select($"`d.e``f`.`a``b.c`"), Row("col1"))
-=======
+  }
+
   test("SPARK-34776: Nested column pruning should not prune Window produced attributes") {
     val df = Seq(
       ("t1", "123", "bob"),
@@ -2773,7 +2773,6 @@
       max($"name_count").over(Window.partitionBy($"type", $"value")).as("best_name")
     )
     checkAnswer(test.select($"best_name.name"), Row("bob") :: Row("bob") :: Row("sam") :: Nil)
->>>>>>> 7a8a6009
   }
 }
 
