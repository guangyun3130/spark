/*
 * Licensed to the Apache Software Foundation (ASF) under one or more
 * contributor license agreements.  See the NOTICE file distributed with
 * this work for additional information regarding copyright ownership.
 * The ASF licenses this file to You under the Apache License, Version 2.0
 * (the "License"); you may not use this file except in compliance with
 * the License.  You may obtain a copy of the License at
 *
 *    http://www.apache.org/licenses/LICENSE-2.0
 *
 * Unless required by applicable law or agreed to in writing, software
 * distributed under the License is distributed on an "AS IS" BASIS,
 * WITHOUT WARRANTIES OR CONDITIONS OF ANY KIND, either express or implied.
 * See the License for the specific language governing permissions and
 * limitations under the License.
 */
package org.apache.spark.sql.execution.python

import java.io.DataOutputStream
import java.net.ServerSocket

import scala.collection.mutable

import com.google.protobuf.ByteString
import org.mockito.ArgumentMatchers.{any, argThat}
import org.mockito.Mockito.{mock, times, verify, when}
import org.scalatest.BeforeAndAfterEach

import org.apache.spark.SparkFunSuite
import org.apache.spark.sql.{Encoder, Row}
import org.apache.spark.sql.catalyst.InternalRow
import org.apache.spark.sql.catalyst.encoders.ExpressionEncoder
import org.apache.spark.sql.catalyst.expressions.GenericRowWithSchema
import org.apache.spark.sql.execution.streaming.{StatefulProcessorHandleImpl, StatefulProcessorHandleState}
import org.apache.spark.sql.execution.streaming.state.StateMessage
<<<<<<< HEAD
import org.apache.spark.sql.execution.streaming.state.StateMessage.{AppendList, AppendValue, Clear, Exists, Get, HandleState, IsFirstBatch, ListStateCall, ListStateGet, ListStatePut, SetHandleState, StateCallCommand, StatefulProcessorCall, UtilsCallCommand, ValueStateCall, ValueStateUpdate}
import org.apache.spark.sql.streaming.{ListState, TTLConfig, ValueState}
=======
import org.apache.spark.sql.execution.streaming.state.StateMessage.{AppendList, AppendValue, Clear, ContainsKey, Exists, Get, GetValue, HandleState, Keys, ListStateCall, ListStateGet, ListStatePut, MapStateCall, RemoveKey, SetHandleState, StateCallCommand, StatefulProcessorCall, UpdateValue, Values, ValueStateCall, ValueStateUpdate}
import org.apache.spark.sql.streaming.{ListState, MapState, TTLConfig, ValueState}
>>>>>>> cfe14c9c
import org.apache.spark.sql.types.{IntegerType, StructField, StructType}

class TransformWithStateInPandasStateServerSuite extends SparkFunSuite with BeforeAndAfterEach {
  val stateName = "test"
  val iteratorId = "testId"
  val serverSocket: ServerSocket = mock(classOf[ServerSocket])
  val groupingKeySchema: StructType = StructType(Seq())
  val stateSchema: StructType = StructType(Array(StructField("value", IntegerType)))
  // Below byte array is a serialized row with a single integer value 1.
  val byteArray: Array[Byte] = Array(0x80.toByte, 0x05.toByte, 0x95.toByte, 0x05.toByte,
    0x00.toByte, 0x00.toByte, 0x00.toByte, 0x00.toByte, 0x00.toByte, 0x00.toByte, 0x00.toByte,
    'K'.toByte, 0x01.toByte, 0x85.toByte, 0x94.toByte, '.'.toByte
  )

  var statefulProcessorHandle: StatefulProcessorHandleImpl =
    mock(classOf[StatefulProcessorHandleImpl])
  var outputStream: DataOutputStream = _
  var valueState: ValueState[Row] = _
  var listState: ListState[Row] = _
  var mapState: MapState[Row, Row] = _
  var stateServer: TransformWithStateInPandasStateServer = _
  var stateDeserializer: ExpressionEncoder.Deserializer[Row] = _
  var stateSerializer: ExpressionEncoder.Serializer[Row] = _
  var transformWithStateInPandasDeserializer: TransformWithStateInPandasDeserializer = _
  var arrowStreamWriter: BaseStreamingArrowWriter = _
  var valueStateMap: mutable.HashMap[String, ValueStateInfo] = mutable.HashMap()
  var listStateMap: mutable.HashMap[String, ListStateInfo] = mutable.HashMap()
<<<<<<< HEAD
  var initialStateSchema: StructType = StructType(Seq())
  var initialStateDataIterator: Iterator[(InternalRow, Iterator[InternalRow])] = _
=======
  var mapStateMap: mutable.HashMap[String, MapStateInfo] = mutable.HashMap()
>>>>>>> cfe14c9c

  override def beforeEach(): Unit = {
    statefulProcessorHandle = mock(classOf[StatefulProcessorHandleImpl])
    outputStream = mock(classOf[DataOutputStream])
    valueState = mock(classOf[ValueState[Row]])
    listState = mock(classOf[ListState[Row]])
    mapState = mock(classOf[MapState[Row, Row]])
    stateDeserializer = ExpressionEncoder(stateSchema).resolveAndBind().createDeserializer()
    stateSerializer = ExpressionEncoder(stateSchema).resolveAndBind().createSerializer()
    valueStateMap = mutable.HashMap[String, ValueStateInfo](stateName ->
      ValueStateInfo(valueState, stateSchema, stateDeserializer))
    listStateMap = mutable.HashMap[String, ListStateInfo](stateName ->
      ListStateInfo(listState, stateSchema, stateDeserializer, stateSerializer))
<<<<<<< HEAD
    initialStateDataIterator = mock(classOf[Iterator[(InternalRow, Iterator[InternalRow])]])
    // Iterator map for list state. Please note that `handleImplicitGroupingKeyRequest` would
=======
    mapStateMap = mutable.HashMap[String, MapStateInfo](stateName ->
      MapStateInfo(mapState, stateSchema, stateSchema, stateDeserializer,
        stateSerializer, stateDeserializer, stateSerializer))

    // Iterator map for list/map state. Please note that `handleImplicitGroupingKeyRequest` would
>>>>>>> cfe14c9c
    // reset the iterator map to empty so be careful to call it if you want to access the iterator
    // map later.
    val testRow = getIntegerRow(1)
    val iteratorMap = mutable.HashMap[String, Iterator[Row]](iteratorId -> Iterator(testRow))
    val keyValueIteratorMap = mutable.HashMap[String, Iterator[(Row, Row)]](iteratorId ->
      Iterator((testRow, testRow)))
    transformWithStateInPandasDeserializer = mock(classOf[TransformWithStateInPandasDeserializer])
    arrowStreamWriter = mock(classOf[BaseStreamingArrowWriter])
    stateServer = new TransformWithStateInPandasStateServer(serverSocket,
      statefulProcessorHandle, groupingKeySchema, "", false, false, 2,
      outputStream, valueStateMap, transformWithStateInPandasDeserializer, arrowStreamWriter,
<<<<<<< HEAD
      listStateMap, listStateIteratorMap,
      hasInitialState = true)
=======
      listStateMap, iteratorMap, mapStateMap, keyValueIteratorMap)
>>>>>>> cfe14c9c
    when(transformWithStateInPandasDeserializer.readArrowBatches(any))
      .thenReturn(Seq(getIntegerRow(1)))
  }

  test("set handle state") {
    val message = StatefulProcessorCall.newBuilder().setSetHandleState(
      SetHandleState.newBuilder().setState(HandleState.CREATED).build()).build()
    stateServer.handleStatefulProcessorCall(message)
    verify(statefulProcessorHandle).setHandleState(StatefulProcessorHandleState.CREATED)
    verify(outputStream).writeInt(0)
  }

  Seq(true, false).foreach { useTTL =>
    test(s"get value state, useTTL=$useTTL") {
      val stateCallCommandBuilder = StateCallCommand.newBuilder()
        .setStateName("newName")
        .setSchema("StructType(List(StructField(value,IntegerType,true)))")
      if (useTTL) {
        stateCallCommandBuilder.setTtl(StateMessage.TTLConfig.newBuilder().setDurationMs(1000))
      }
      val message = StatefulProcessorCall
        .newBuilder()
        .setGetValueState(stateCallCommandBuilder.build())
        .build()
      stateServer.handleStatefulProcessorCall(message)
      if (useTTL) {
        verify(statefulProcessorHandle)
          .getValueState[Row](any[String], any[Encoder[Row]], any[TTLConfig])
      } else {
        verify(statefulProcessorHandle).getValueState[Row](any[String], any[Encoder[Row]])
      }
      verify(outputStream).writeInt(0)
    }
  }

  Seq(true, false).foreach { useTTL =>
    test(s"get list state, useTTL=$useTTL") {
      val stateCallCommandBuilder = StateCallCommand.newBuilder()
        .setStateName("newName")
        .setSchema("StructType(List(StructField(value,IntegerType,true)))")
      if (useTTL) {
        stateCallCommandBuilder.setTtl(StateMessage.TTLConfig.newBuilder().setDurationMs(1000))
      }
      val message = StatefulProcessorCall
        .newBuilder()
        .setGetListState(stateCallCommandBuilder.build())
        .build()
      stateServer.handleStatefulProcessorCall(message)
      if (useTTL) {
        verify(statefulProcessorHandle)
          .getListState[Row](any[String], any[Encoder[Row]], any[TTLConfig])
      } else {
        verify(statefulProcessorHandle).getListState[Row](any[String], any[Encoder[Row]])
      }
      verify(outputStream).writeInt(0)
    }
  }

  Seq(true, false).foreach { useTTL =>
    test(s"get map state, useTTL=$useTTL") {
      val stateCallCommandBuilder = StateCallCommand.newBuilder()
        .setStateName("newName")
        .setSchema("StructType(List(StructField(value,IntegerType,true)))")
        .setMapStateValueSchema("StructType(List(StructField(value,IntegerType,true)))")
      if (useTTL) {
        stateCallCommandBuilder.setTtl(StateMessage.TTLConfig.newBuilder().setDurationMs(1000))
      }
      val message = StatefulProcessorCall
        .newBuilder()
        .setGetMapState(stateCallCommandBuilder.build())
        .build()
      stateServer.handleStatefulProcessorCall(message)
      if (useTTL) {
        verify(statefulProcessorHandle)
          .getMapState[Row, Row](any[String], any[Encoder[Row]], any[Encoder[Row]], any[TTLConfig])
      } else {
        verify(statefulProcessorHandle).getMapState[Row, Row](any[String], any[Encoder[Row]],
          any[Encoder[Row]])
      }
      verify(outputStream).writeInt(0)
    }
  }

  test("value state exists") {
    val message = ValueStateCall.newBuilder().setStateName(stateName)
      .setExists(Exists.newBuilder().build()).build()
    stateServer.handleValueStateRequest(message)
    verify(valueState).exists()
  }

  test("value state get") {
    val message = ValueStateCall.newBuilder().setStateName(stateName)
      .setGet(Get.newBuilder().build()).build()
    val schema = new StructType().add("value", "int")
    when(valueState.getOption()).thenReturn(Some(getIntegerRow(1)))
    stateServer.handleValueStateRequest(message)
    verify(valueState).getOption()
    verify(outputStream).writeInt(argThat((x: Int) => x > 0))
  }

  test("value state get - not exist") {
    val message = ValueStateCall.newBuilder().setStateName(stateName)
      .setGet(Get.newBuilder().build()).build()
    when(valueState.getOption()).thenReturn(None)
    stateServer.handleValueStateRequest(message)
    verify(valueState).getOption()
    // We don't throw exception when value doesn't exist.
    verify(outputStream).writeInt(0)
  }

  test("value state get - not initialized") {
    val nonExistMessage = ValueStateCall.newBuilder().setStateName("nonExist")
      .setGet(Get.newBuilder().build()).build()
    stateServer.handleValueStateRequest(nonExistMessage)
    verify(valueState, times(0)).getOption()
    verify(outputStream).writeInt(argThat((x: Int) => x > 0))
  }

  test("value state clear") {
    val message = ValueStateCall.newBuilder().setStateName(stateName)
      .setClear(Clear.newBuilder().build()).build()
    stateServer.handleValueStateRequest(message)
    verify(valueState).clear()
    verify(outputStream).writeInt(0)
  }

  test("value state update") {
    val byteString: ByteString = ByteString.copyFrom(byteArray)
    val message = ValueStateCall.newBuilder().setStateName(stateName)
      .setValueStateUpdate(ValueStateUpdate.newBuilder().setValue(byteString).build()).build()
    stateServer.handleValueStateRequest(message)
    verify(valueState).update(any[Row])
    verify(outputStream).writeInt(0)
  }

  test("list state exists") {
    val message = ListStateCall.newBuilder().setStateName(stateName)
      .setExists(Exists.newBuilder().build()).build()
    stateServer.handleListStateRequest(message)
    verify(listState).exists()
  }

  test("list state get - iterator in map") {
    val message = ListStateCall.newBuilder().setStateName(stateName)
      .setListStateGet(ListStateGet.newBuilder().setIteratorId(iteratorId).build()).build()
    stateServer.handleListStateRequest(message)
    verify(listState, times(0)).get()
    verify(arrowStreamWriter).writeRow(any)
    verify(arrowStreamWriter).finalizeCurrentArrowBatch()
  }

  test("list state get - iterator in map with multiple batches") {
    val maxRecordsPerBatch = 2
    val message = ListStateCall.newBuilder().setStateName(stateName)
      .setListStateGet(ListStateGet.newBuilder().setIteratorId(iteratorId).build()).build()
    val iteratorMap = mutable.HashMap[String, Iterator[Row]](iteratorId ->
      Iterator(getIntegerRow(1), getIntegerRow(2), getIntegerRow(3), getIntegerRow(4)))
    stateServer = new TransformWithStateInPandasStateServer(serverSocket,
      statefulProcessorHandle, groupingKeySchema, "", false, false,
      maxRecordsPerBatch, outputStream, valueStateMap,
      transformWithStateInPandasDeserializer, arrowStreamWriter, listStateMap, iteratorMap)
    // First call should send 2 records.
    stateServer.handleListStateRequest(message)
    verify(listState, times(0)).get()
    verify(arrowStreamWriter, times(maxRecordsPerBatch)).writeRow(any)
    verify(arrowStreamWriter).finalizeCurrentArrowBatch()
    // Second call should send the remaining 2 records.
    stateServer.handleListStateRequest(message)
    verify(listState, times(0)).get()
    // Since Mockito's verify counts the total number of calls, the expected number of writeRow call
    // should be 2 * maxRecordsPerBatch.
    verify(arrowStreamWriter, times(2 * maxRecordsPerBatch)).writeRow(any)
    verify(arrowStreamWriter, times(2)).finalizeCurrentArrowBatch()
  }

  test("list state get - iterator not in map") {
    val maxRecordsPerBatch = 2
    val message = ListStateCall.newBuilder().setStateName(stateName)
      .setListStateGet(ListStateGet.newBuilder().setIteratorId(iteratorId).build()).build()
    val iteratorMap: mutable.HashMap[String, Iterator[Row]] = mutable.HashMap()
    stateServer = new TransformWithStateInPandasStateServer(serverSocket,
      statefulProcessorHandle, groupingKeySchema, "", false, false,
      maxRecordsPerBatch, outputStream, valueStateMap,
      transformWithStateInPandasDeserializer, arrowStreamWriter, listStateMap, iteratorMap)
    when(listState.get()).thenReturn(Iterator(getIntegerRow(1), getIntegerRow(2), getIntegerRow(3)))
    stateServer.handleListStateRequest(message)
    verify(listState).get()
    // Verify that only maxRecordsPerBatch (2) rows are written to the output stream while still
    // having 1 row left in the iterator.
    verify(arrowStreamWriter, times(maxRecordsPerBatch)).writeRow(any)
    verify(arrowStreamWriter).finalizeCurrentArrowBatch()
  }

  test("list state put") {
    val message = ListStateCall.newBuilder().setStateName(stateName)
      .setListStatePut(ListStatePut.newBuilder().build()).build()
    stateServer.handleListStateRequest(message)
    verify(transformWithStateInPandasDeserializer).readArrowBatches(any)
    verify(listState).put(any)
  }

  test("list state append value") {
    val byteString: ByteString = ByteString.copyFrom(byteArray)
    val message = ListStateCall.newBuilder().setStateName(stateName)
      .setAppendValue(AppendValue.newBuilder().setValue(byteString).build()).build()
    stateServer.handleListStateRequest(message)
    verify(listState).appendValue(any[Row])
  }

  test("list state append list") {
    val message = ListStateCall.newBuilder().setStateName(stateName)
      .setAppendList(AppendList.newBuilder().build()).build()
    stateServer.handleListStateRequest(message)
    verify(transformWithStateInPandasDeserializer).readArrowBatches(any)
    verify(listState).appendList(any)
  }

<<<<<<< HEAD
  test("stateful processor - is first batch") {
    val message = UtilsCallCommand.newBuilder().setIsFirstBatch(
      IsFirstBatch.newBuilder().build()).build()
    stateServer.handleStatefulProcessorUtilRequest(message)
    verify(outputStream).writeInt(0)
=======
  test("map state exists") {
    val message = MapStateCall.newBuilder().setStateName(stateName)
      .setExists(Exists.newBuilder().build()).build()
    stateServer.handleMapStateRequest(message)
    verify(mapState).exists()
  }

  test("map state get") {
    val byteString: ByteString = ByteString.copyFrom(byteArray)
    val message = MapStateCall.newBuilder().setStateName(stateName)
      .setGetValue(GetValue.newBuilder().setUserKey(byteString).build()).build()
    val schema = new StructType().add("value", "int")
    when(mapState.getValue(any[Row])).thenReturn(getIntegerRow(1))
    stateServer.handleMapStateRequest(message)
    verify(mapState).getValue(any[Row])
    verify(outputStream).writeInt(argThat((x: Int) => x > 0))
  }

  test("map state contains key") {
    val byteString: ByteString = ByteString.copyFrom(byteArray)
    val message = MapStateCall.newBuilder().setStateName(stateName)
      .setContainsKey(ContainsKey.newBuilder().setUserKey(byteString).build()).build()
    stateServer.handleMapStateRequest(message)
    verify(mapState).containsKey(any[Row])
  }

  test("map state update value") {
    val byteString: ByteString = ByteString.copyFrom(byteArray)
    val message = MapStateCall.newBuilder().setStateName(stateName)
      .setUpdateValue(UpdateValue.newBuilder().setUserKey(byteString).setValue(byteString).build())
      .build()
    stateServer.handleMapStateRequest(message)
    verify(mapState).updateValue(any[Row], any[Row])
  }

  test("map state iterator - iterator in map") {
    val message = MapStateCall.newBuilder().setStateName(stateName)
      .setIterator(StateMessage.Iterator.newBuilder().setIteratorId(iteratorId).build()).build()
    stateServer.handleMapStateRequest(message)
    verify(mapState, times(0)).iterator()
    verify(arrowStreamWriter).writeRow(any)
    verify(arrowStreamWriter).finalizeCurrentArrowBatch()
  }

  test("map state iterator - iterator in map with multiple batches") {
    val maxRecordsPerBatch = 2
    val message = MapStateCall.newBuilder().setStateName(stateName)
      .setIterator(StateMessage.Iterator.newBuilder().setIteratorId(iteratorId).build()).build()
    val keyValueIteratorMap = mutable.HashMap[String, Iterator[(Row, Row)]](iteratorId ->
      Iterator((getIntegerRow(1), getIntegerRow(1)), (getIntegerRow(2), getIntegerRow(2)),
        (getIntegerRow(3), getIntegerRow(3)), (getIntegerRow(4), getIntegerRow(4))))
    stateServer = new TransformWithStateInPandasStateServer(serverSocket,
      statefulProcessorHandle, groupingKeySchema, "", false, false,
      maxRecordsPerBatch, outputStream, valueStateMap, transformWithStateInPandasDeserializer,
      arrowStreamWriter, listStateMap, null, mapStateMap, keyValueIteratorMap)
    // First call should send 2 records.
    stateServer.handleMapStateRequest(message)
    verify(mapState, times(0)).iterator()
    verify(arrowStreamWriter, times(maxRecordsPerBatch)).writeRow(any)
    verify(arrowStreamWriter).finalizeCurrentArrowBatch()
    // Second call should send the remaining 2 records.
    stateServer.handleMapStateRequest(message)
    verify(mapState, times(0)).iterator()
    // Since Mockito's verify counts the total number of calls, the expected number of writeRow call
    // should be 2 * maxRecordsPerBatch.
    verify(arrowStreamWriter, times(2 * maxRecordsPerBatch)).writeRow(any)
    verify(arrowStreamWriter, times(2)).finalizeCurrentArrowBatch()
  }

  test("map state iterator - iterator not in map") {
    val maxRecordsPerBatch = 2
    val message = MapStateCall.newBuilder().setStateName(stateName)
      .setIterator(StateMessage.Iterator.newBuilder().setIteratorId(iteratorId).build()).build()
    val keyValueIteratorMap: mutable.HashMap[String, Iterator[(Row, Row)]] = mutable.HashMap()
    stateServer = new TransformWithStateInPandasStateServer(serverSocket,
      statefulProcessorHandle, groupingKeySchema, "", false, false,
      maxRecordsPerBatch, outputStream, valueStateMap, transformWithStateInPandasDeserializer,
      arrowStreamWriter, listStateMap, null, mapStateMap, keyValueIteratorMap)
    when(mapState.iterator()).thenReturn(Iterator((getIntegerRow(1), getIntegerRow(1)),
      (getIntegerRow(2), getIntegerRow(2)), (getIntegerRow(3), getIntegerRow(3))))
    stateServer.handleMapStateRequest(message)
    verify(mapState).iterator()
    // Verify that only maxRecordsPerBatch (2) rows are written to the output stream while still
    // having 1 row left in the iterator.
    verify(arrowStreamWriter, times(maxRecordsPerBatch)).writeRow(any)
    verify(arrowStreamWriter).finalizeCurrentArrowBatch()
  }

  test("map state keys - iterator in map") {
    val message = MapStateCall.newBuilder().setStateName(stateName)
      .setKeys(Keys.newBuilder().setIteratorId(iteratorId).build()).build()
    stateServer.handleMapStateRequest(message)
    verify(mapState, times(0)).keys()
    verify(arrowStreamWriter).writeRow(any)
    verify(arrowStreamWriter).finalizeCurrentArrowBatch()
  }

  test("map state keys - iterator not in map") {
    val maxRecordsPerBatch = 2
    val message = MapStateCall.newBuilder().setStateName(stateName)
      .setKeys(Keys.newBuilder().setIteratorId(iteratorId).build()).build()
    val iteratorMap: mutable.HashMap[String, Iterator[Row]] = mutable.HashMap()
    stateServer = new TransformWithStateInPandasStateServer(serverSocket,
      statefulProcessorHandle, groupingKeySchema, "", false, false,
      maxRecordsPerBatch, outputStream, valueStateMap, transformWithStateInPandasDeserializer,
      arrowStreamWriter, listStateMap, iteratorMap, mapStateMap)
    when(mapState.keys()).thenReturn(Iterator(getIntegerRow(1), getIntegerRow(2), getIntegerRow(3)))
    stateServer.handleMapStateRequest(message)
    verify(mapState).keys()
    // Verify that only maxRecordsPerBatch (2) rows are written to the output stream while still
    // having 1 row left in the iterator.
    verify(arrowStreamWriter, times(maxRecordsPerBatch)).writeRow(any)
    verify(arrowStreamWriter).finalizeCurrentArrowBatch()
  }

  test("map state values - iterator in map") {
    val message = MapStateCall.newBuilder().setStateName(stateName)
      .setValues(Values.newBuilder().setIteratorId(iteratorId).build()).build()
    stateServer.handleMapStateRequest(message)
    verify(mapState, times(0)).values()
    verify(arrowStreamWriter).writeRow(any)
    verify(arrowStreamWriter).finalizeCurrentArrowBatch()
  }

  test("map state values - iterator not in map") {
    val maxRecordsPerBatch = 2
    val message = MapStateCall.newBuilder().setStateName(stateName)
      .setValues(Values.newBuilder().setIteratorId(iteratorId).build()).build()
    val iteratorMap: mutable.HashMap[String, Iterator[Row]] = mutable.HashMap()
    stateServer = new TransformWithStateInPandasStateServer(serverSocket,
      statefulProcessorHandle, groupingKeySchema, "", false, false,
      maxRecordsPerBatch, outputStream, valueStateMap, transformWithStateInPandasDeserializer,
      arrowStreamWriter, listStateMap, iteratorMap, mapStateMap)
    when(mapState.values()).thenReturn(Iterator(getIntegerRow(1), getIntegerRow(2),
      getIntegerRow(3)))
    stateServer.handleMapStateRequest(message)
    verify(mapState).values()
    // Verify that only maxRecordsPerBatch (2) rows are written to the output stream while still
    // having 1 row left in the iterator.
    verify(arrowStreamWriter, times(maxRecordsPerBatch)).writeRow(any)
    verify(arrowStreamWriter).finalizeCurrentArrowBatch()
  }

  test("remove key") {
    val byteString: ByteString = ByteString.copyFrom(byteArray)
    val message = MapStateCall.newBuilder().setStateName(stateName)
      .setRemoveKey(RemoveKey.newBuilder().setUserKey(byteString).build()).build()
    stateServer.handleMapStateRequest(message)
    verify(mapState).removeKey(any[Row])
  }

  private def getIntegerRow(value: Int): Row = {
    new GenericRowWithSchema(Array(value), stateSchema)
>>>>>>> cfe14c9c
  }
}<|MERGE_RESOLUTION|>--- conflicted
+++ resolved
@@ -33,13 +33,8 @@
 import org.apache.spark.sql.catalyst.expressions.GenericRowWithSchema
 import org.apache.spark.sql.execution.streaming.{StatefulProcessorHandleImpl, StatefulProcessorHandleState}
 import org.apache.spark.sql.execution.streaming.state.StateMessage
-<<<<<<< HEAD
-import org.apache.spark.sql.execution.streaming.state.StateMessage.{AppendList, AppendValue, Clear, Exists, Get, HandleState, IsFirstBatch, ListStateCall, ListStateGet, ListStatePut, SetHandleState, StateCallCommand, StatefulProcessorCall, UtilsCallCommand, ValueStateCall, ValueStateUpdate}
-import org.apache.spark.sql.streaming.{ListState, TTLConfig, ValueState}
-=======
-import org.apache.spark.sql.execution.streaming.state.StateMessage.{AppendList, AppendValue, Clear, ContainsKey, Exists, Get, GetValue, HandleState, Keys, ListStateCall, ListStateGet, ListStatePut, MapStateCall, RemoveKey, SetHandleState, StateCallCommand, StatefulProcessorCall, UpdateValue, Values, ValueStateCall, ValueStateUpdate}
+import org.apache.spark.sql.execution.streaming.state.StateMessage.{AppendList, AppendValue, Clear, ContainsKey, Exists, Get, GetValue, HandleState, IsFirstBatch, Keys, ListStateCall, ListStateGet, ListStatePut, MapStateCall, RemoveKey, SetHandleState, StateCallCommand, StatefulProcessorCall, UpdateValue, Values, ValueStateCall, ValueStateUpdate}
 import org.apache.spark.sql.streaming.{ListState, MapState, TTLConfig, ValueState}
->>>>>>> cfe14c9c
 import org.apache.spark.sql.types.{IntegerType, StructField, StructType}
 
 class TransformWithStateInPandasStateServerSuite extends SparkFunSuite with BeforeAndAfterEach {
@@ -63,16 +58,13 @@
   var stateServer: TransformWithStateInPandasStateServer = _
   var stateDeserializer: ExpressionEncoder.Deserializer[Row] = _
   var stateSerializer: ExpressionEncoder.Serializer[Row] = _
+  var initialStateSchema: StructType = StructType(Seq())
+  var initialStateDataIterator: Iterator[(InternalRow, Iterator[InternalRow])] = _
   var transformWithStateInPandasDeserializer: TransformWithStateInPandasDeserializer = _
   var arrowStreamWriter: BaseStreamingArrowWriter = _
   var valueStateMap: mutable.HashMap[String, ValueStateInfo] = mutable.HashMap()
   var listStateMap: mutable.HashMap[String, ListStateInfo] = mutable.HashMap()
-<<<<<<< HEAD
-  var initialStateSchema: StructType = StructType(Seq())
-  var initialStateDataIterator: Iterator[(InternalRow, Iterator[InternalRow])] = _
-=======
   var mapStateMap: mutable.HashMap[String, MapStateInfo] = mutable.HashMap()
->>>>>>> cfe14c9c
 
   override def beforeEach(): Unit = {
     statefulProcessorHandle = mock(classOf[StatefulProcessorHandleImpl])
@@ -86,16 +78,13 @@
       ValueStateInfo(valueState, stateSchema, stateDeserializer))
     listStateMap = mutable.HashMap[String, ListStateInfo](stateName ->
       ListStateInfo(listState, stateSchema, stateDeserializer, stateSerializer))
-<<<<<<< HEAD
     initialStateDataIterator = mock(classOf[Iterator[(InternalRow, Iterator[InternalRow])]])
     // Iterator map for list state. Please note that `handleImplicitGroupingKeyRequest` would
-=======
     mapStateMap = mutable.HashMap[String, MapStateInfo](stateName ->
       MapStateInfo(mapState, stateSchema, stateSchema, stateDeserializer,
         stateSerializer, stateDeserializer, stateSerializer))
 
     // Iterator map for list/map state. Please note that `handleImplicitGroupingKeyRequest` would
->>>>>>> cfe14c9c
     // reset the iterator map to empty so be careful to call it if you want to access the iterator
     // map later.
     val testRow = getIntegerRow(1)
@@ -105,14 +94,9 @@
     transformWithStateInPandasDeserializer = mock(classOf[TransformWithStateInPandasDeserializer])
     arrowStreamWriter = mock(classOf[BaseStreamingArrowWriter])
     stateServer = new TransformWithStateInPandasStateServer(serverSocket,
-      statefulProcessorHandle, groupingKeySchema, "", false, false, 2,
+      statefulProcessorHandle, groupingKeySchema, "", false, false, 2, hasInitialState = true,
       outputStream, valueStateMap, transformWithStateInPandasDeserializer, arrowStreamWriter,
-<<<<<<< HEAD
-      listStateMap, listStateIteratorMap,
-      hasInitialState = true)
-=======
       listStateMap, iteratorMap, mapStateMap, keyValueIteratorMap)
->>>>>>> cfe14c9c
     when(transformWithStateInPandasDeserializer.readArrowBatches(any))
       .thenReturn(Seq(getIntegerRow(1)))
   }
@@ -330,13 +314,13 @@
     verify(listState).appendList(any)
   }
 
-<<<<<<< HEAD
   test("stateful processor - is first batch") {
     val message = UtilsCallCommand.newBuilder().setIsFirstBatch(
       IsFirstBatch.newBuilder().build()).build()
     stateServer.handleStatefulProcessorUtilRequest(message)
     verify(outputStream).writeInt(0)
-=======
+  }
+
   test("map state exists") {
     val message = MapStateCall.newBuilder().setStateName(stateName)
       .setExists(Exists.newBuilder().build()).build()
@@ -490,6 +474,5 @@
 
   private def getIntegerRow(value: Int): Row = {
     new GenericRowWithSchema(Array(value), stateSchema)
->>>>>>> cfe14c9c
   }
 }