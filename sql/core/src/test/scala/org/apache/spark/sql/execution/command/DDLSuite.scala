--- conflicted
+++ resolved
@@ -85,10 +85,6 @@
       createTime = 0L), ignoreIfExists = false)
   }
 
-  private def dropTable(catalog: SessionCatalog, name: TableIdentifier): Unit = {
-    catalog.dropTable(name, ignoreIfNotExists = false)
-  }
-
   private def createTablePartition(
       catalog: SessionCatalog,
       spec: TablePartitionSpec,
@@ -97,7 +93,14 @@
     catalog.createPartitions(tableName, Seq(part), ignoreIfExists = false)
   }
 
-<<<<<<< HEAD
+  private def dropTable(catalog: SessionCatalog, name: TableIdentifier): Unit = {
+    catalog.dropTable(name, ignoreIfNotExists = false)
+  }
+
+  private def appendTrailingSlash(path: String): String = {
+    if (!path.endsWith(File.separator)) path + File.separator else path
+  }
+
   test("the qualified path of a database is stored in the catalog") {
     val catalog = sqlContext.sessionState.catalog
 
@@ -107,14 +110,16 @@
     sql(s"CREATE DATABASE db1 LOCATION '$path'")
     val pathInCatalog = new Path(catalog.getDatabaseMetadata("db1").locationUri).toUri
     assert("file" === pathInCatalog.getScheme)
-    assert(path === pathInCatalog.getPath)
+    val expectedPath = if (path.endsWith(File.separator)) path.dropRight(1) else path
+    assert(expectedPath === pathInCatalog.getPath)
 
     withSQLConf(
-      SQLConf.WAREHOUSE_PATH.key -> (System.getProperty("java.io.tmpdir"))) {
+      SQLConf.WAREHOUSE_PATH.key -> System.getProperty("java.io.tmpdir")) {
       sql(s"CREATE DATABASE db2")
       val pathInCatalog = new Path(catalog.getDatabaseMetadata("db2").locationUri).toUri
       assert("file" === pathInCatalog.getScheme)
-      assert(s"${sqlContext.conf.warehousePath}/db2.db" === pathInCatalog.getPath)
+      val expectedPath = appendTrailingSlash(sqlContext.conf.warehousePath) + "db2.db"
+      assert(expectedPath === pathInCatalog.getPath)
     }
 
     sql("DROP DATABASE db1")
@@ -125,7 +130,6 @@
     withSQLConf(
         SQLConf.WAREHOUSE_PATH.key -> (System.getProperty("java.io.tmpdir") + File.separator)) {
       val catalog = sqlContext.sessionState.catalog
-
       val databaseNames = Seq("db1", "`database`")
 
       databaseNames.foreach { dbName =>
@@ -135,8 +139,8 @@
           sql(s"CREATE DATABASE $dbName")
           val db1 = catalog.getDatabaseMetadata(dbNameWithoutBackTicks)
           val expectedLocation =
-            "file:" + System.getProperty("java.io.tmpdir") +
-              File.separator + s"$dbNameWithoutBackTicks.db"
+            "file:" + appendTrailingSlash(System.getProperty("java.io.tmpdir")) +
+              s"$dbNameWithoutBackTicks.db"
           assert(db1 == CatalogDatabase(
             dbNameWithoutBackTicks,
             "",
@@ -147,38 +151,14 @@
         } finally {
           catalog.reset()
         }
-=======
-  private def appendTrailingSlash(path: String): String = {
-    if (!path.endsWith("/")) path + "/" else path
-  }
-
-  test("Create/Drop Database") {
+      }
+    }
+  }
+
+  test("Create/Drop Database - location") {
     val catalog = sqlContext.sessionState.catalog
     val databaseNames = Seq("db1", "`database`")
-
-    databaseNames.foreach { dbName =>
-      try {
-        val dbNameWithoutBackTicks = cleanIdentifier(dbName)
-
-        sql(s"CREATE DATABASE $dbName")
-        val db1 = catalog.getDatabaseMetadata(dbNameWithoutBackTicks)
-        assert(db1 == CatalogDatabase(
-          dbNameWithoutBackTicks,
-          "",
-          appendTrailingSlash(System.getProperty("java.io.tmpdir")) + s"$dbNameWithoutBackTicks.db",
-          Map.empty))
-        sql(s"DROP DATABASE $dbName CASCADE")
-        assert(!catalog.databaseExists(dbNameWithoutBackTicks))
-      } finally {
-        catalog.reset()
-      }
-    }
-  }
-
-  test("Create/Drop Database - location") {
-    val catalog = sqlContext.sessionState.catalog
-    val databaseNames = Seq("db1", "`database`")
-    val defaultPath = System.getProperty("java.io.tmpdir")
+    val dbath = "file:" + System.getProperty("java.io.tmpdir")
 
     databaseNames.foreach { dbName =>
       try {
@@ -188,19 +168,17 @@
         assert(db1 == CatalogDatabase(
           dbNameWithoutBackTicks,
           "",
-          if (defaultPath.endsWith(File.separator)) defaultPath.dropRight(1) else defaultPath,
+          if (dbath.endsWith(File.separator)) dbath.dropRight(1) else dbath,
           Map.empty))
         sql(s"DROP DATABASE $dbName CASCADE")
         assert(!catalog.databaseExists(dbNameWithoutBackTicks))
       } finally {
         catalog.reset()
->>>>>>> 1da261a3
       }
     }
   }
 
   test("Create Database - database already exists") {
-<<<<<<< HEAD
     withSQLConf(
       SQLConf.WAREHOUSE_PATH.key -> (System.getProperty("java.io.tmpdir") + File.separator)) {
       val catalog = sqlContext.sessionState.catalog
@@ -209,28 +187,11 @@
       databaseNames.foreach { dbName =>
         try {
           val dbNameWithoutBackTicks = cleanIdentifier(dbName)
-=======
-    val catalog = sqlContext.sessionState.catalog
-    val databaseNames = Seq("db1", "`database`")
-
-    databaseNames.foreach { dbName =>
-      try {
-        val dbNameWithoutBackTicks = cleanIdentifier(dbName)
-        sql(s"CREATE DATABASE $dbName")
-        val db1 = catalog.getDatabaseMetadata(dbNameWithoutBackTicks)
-        assert(db1 == CatalogDatabase(
-          dbNameWithoutBackTicks,
-          "",
-          appendTrailingSlash(System.getProperty("java.io.tmpdir")) + s"$dbNameWithoutBackTicks.db",
-          Map.empty))
-
-        val message = intercept[AnalysisException] {
->>>>>>> 1da261a3
           sql(s"CREATE DATABASE $dbName")
           val db1 = catalog.getDatabaseMetadata(dbNameWithoutBackTicks)
           val expectedLocation =
-            "file:" + System.getProperty("java.io.tmpdir") +
-              File.separator + s"$dbNameWithoutBackTicks.db"
+            "file:" + appendTrailingSlash(System.getProperty("java.io.tmpdir")) +
+              s"$dbNameWithoutBackTicks.db"
           assert(db1 == CatalogDatabase(
             dbNameWithoutBackTicks,
             "",
@@ -258,37 +219,10 @@
         try {
           val dbNameWithoutBackTicks = cleanIdentifier(dbName)
           val location =
-            "file:" + System.getProperty("java.io.tmpdir") +
-              File.separator + s"$dbNameWithoutBackTicks.db"
-
-<<<<<<< HEAD
+            "file:" + appendTrailingSlash(System.getProperty("java.io.tmpdir")) +
+              s"$dbNameWithoutBackTicks.db"
+
           sql(s"CREATE DATABASE $dbName")
-=======
-    databaseNames.foreach { dbName =>
-      try {
-        val dbNameWithoutBackTicks = cleanIdentifier(dbName)
-        val location =
-          appendTrailingSlash(System.getProperty("java.io.tmpdir")) + s"$dbNameWithoutBackTicks.db"
-        sql(s"CREATE DATABASE $dbName")
-
-        checkAnswer(
-          sql(s"DESCRIBE DATABASE EXTENDED $dbName"),
-          Row("Database Name", dbNameWithoutBackTicks) ::
-            Row("Description", "") ::
-            Row("Location", location) ::
-            Row("Properties", "") :: Nil)
-
-        sql(s"ALTER DATABASE $dbName SET DBPROPERTIES ('a'='a', 'b'='b', 'c'='c')")
-
-        checkAnswer(
-          sql(s"DESCRIBE DATABASE EXTENDED $dbName"),
-          Row("Database Name", dbNameWithoutBackTicks) ::
-            Row("Description", "") ::
-            Row("Location", location) ::
-            Row("Properties", "((a,a), (b,b), (c,c))") :: Nil)
-
-        sql(s"ALTER DATABASE $dbName SET DBPROPERTIES ('d'='d')")
->>>>>>> 1da261a3
 
           checkAnswer(
             sql(s"DESCRIBE DATABASE EXTENDED $dbName"),
