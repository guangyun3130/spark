/*
 * Licensed to the Apache Software Foundation (ASF) under one or more
 * contributor license agreements.  See the NOTICE file distributed with
 * this work for additional information regarding copyright ownership.
 * The ASF licenses this file to You under the Apache License, Version 2.0
 * (the "License"); you may not use this file except in compliance with
 * the License.  You may obtain a copy of the License at
 *
 *    http://www.apache.org/licenses/LICENSE-2.0
 *
 * Unless required by applicable law or agreed to in writing, software
 * distributed under the License is distributed on an "AS IS" BASIS,
 * WITHOUT WARRANTIES OR CONDITIONS OF ANY KIND, either express or implied.
 * See the License for the specific language governing permissions and
 * limitations under the License.
 */

package org.apache.spark.sql.execution.command

import java.io.File
import java.net.URI

import org.apache.hadoop.fs.Path
import org.scalatest.BeforeAndAfterEach

import org.apache.spark.sql.{AnalysisException, QueryTest, Row, SaveMode}
import org.apache.spark.sql.catalyst.TableIdentifier
import org.apache.spark.sql.catalyst.analysis.{DatabaseAlreadyExistsException, FunctionRegistry, NoSuchPartitionException, NoSuchTableException, TempTableAlreadyExistsException}
import org.apache.spark.sql.catalyst.catalog._
import org.apache.spark.sql.catalyst.catalog.CatalogTypes.TablePartitionSpec
import org.apache.spark.sql.internal.SQLConf
import org.apache.spark.sql.internal.StaticSQLConf.CATALOG_IMPLEMENTATION
import org.apache.spark.sql.test.{SharedSQLContext, SQLTestUtils}
import org.apache.spark.sql.types._
import org.apache.spark.util.Utils


class InMemoryCatalogedDDLSuite extends DDLSuite with SharedSQLContext with BeforeAndAfterEach {
  override def afterEach(): Unit = {
    try {
      // drop all databases, tables and functions after each test
      spark.sessionState.catalog.reset()
    } finally {
      Utils.deleteRecursively(new File(spark.sessionState.conf.warehousePath))
      super.afterEach()
    }
  }

  protected override def generateTable(
      catalog: SessionCatalog,
      name: TableIdentifier): CatalogTable = {
    val storage =
      CatalogStorageFormat.empty.copy(locationUri = Some(catalog.defaultTablePath(name)))
    val metadata = new MetadataBuilder()
      .putString("key", "value")
      .build()
    CatalogTable(
      identifier = name,
      tableType = CatalogTableType.EXTERNAL,
      storage = storage,
      schema = new StructType()
        .add("col1", "int", nullable = true, metadata = metadata)
        .add("col2", "string")
        .add("a", "int")
        .add("b", "int"),
      provider = Some("parquet"),
      partitionColumnNames = Seq("a", "b"),
      createTime = 0L,
      tracksPartitionsInCatalog = true)
  }

  test("desc table for parquet data source table using in-memory catalog") {
    val tabName = "tab1"
    withTable(tabName) {
      sql(s"CREATE TABLE $tabName(a int comment 'test') USING parquet ")

      checkAnswer(
        sql(s"DESC $tabName").select("col_name", "data_type", "comment"),
        Row("a", "int", "test")
      )
    }
  }

  test("alter table: set location (datasource table)") {
    testSetLocation(isDatasourceTable = true)
  }

  test("alter table: set properties (datasource table)") {
    testSetProperties(isDatasourceTable = true)
  }

  test("alter table: unset properties (datasource table)") {
    testUnsetProperties(isDatasourceTable = true)
  }

  test("alter table: set serde (datasource table)") {
    testSetSerde(isDatasourceTable = true)
  }

  test("alter table: set serde partition (datasource table)") {
    testSetSerdePartition(isDatasourceTable = true)
  }

  test("alter table: change column (datasource table)") {
    testChangeColumn(isDatasourceTable = true)
  }

  test("alter table: add partition (datasource table)") {
    testAddPartitions(isDatasourceTable = true)
  }

  test("alter table: drop partition (datasource table)") {
    testDropPartitions(isDatasourceTable = true)
  }

  test("alter table: rename partition (datasource table)") {
    testRenamePartitions(isDatasourceTable = true)
  }

  test("drop table - data source table") {
    testDropTable(isDatasourceTable = true)
  }

  test("create a managed Hive source table") {
    assume(spark.sparkContext.conf.get(CATALOG_IMPLEMENTATION) == "in-memory")
    val tabName = "tbl"
    withTable(tabName) {
      val e = intercept[AnalysisException] {
        sql(s"CREATE TABLE $tabName (i INT, j STRING)")
      }.getMessage
      assert(e.contains("Hive support is required to CREATE Hive TABLE"))
    }
  }

  test("create an external Hive source table") {
    assume(spark.sparkContext.conf.get(CATALOG_IMPLEMENTATION) == "in-memory")
    withTempDir { tempDir =>
      val tabName = "tbl"
      withTable(tabName) {
        val e = intercept[AnalysisException] {
          sql(
            s"""
               |CREATE EXTERNAL TABLE $tabName (i INT, j STRING)
               |ROW FORMAT DELIMITED FIELDS TERMINATED BY ','
               |LOCATION '${tempDir.toURI}'
             """.stripMargin)
        }.getMessage
        assert(e.contains("Hive support is required to CREATE Hive TABLE"))
      }
    }
  }

  test("Create Hive Table As Select") {
    import testImplicits._
    withTable("t", "t1") {
      var e = intercept[AnalysisException] {
        sql("CREATE TABLE t SELECT 1 as a, 1 as b")
      }.getMessage
      assert(e.contains("Hive support is required to CREATE Hive TABLE (AS SELECT)"))

      spark.range(1).select('id as 'a, 'id as 'b).write.saveAsTable("t1")
      e = intercept[AnalysisException] {
        sql("CREATE TABLE t SELECT a, b from t1")
      }.getMessage
      assert(e.contains("Hive support is required to CREATE Hive TABLE (AS SELECT)"))
    }
  }

}

abstract class DDLSuite extends QueryTest with SQLTestUtils {

  protected def isUsingHiveMetastore: Boolean = {
    spark.sparkContext.conf.get(CATALOG_IMPLEMENTATION) == "hive"
  }

  protected def generateTable(catalog: SessionCatalog, name: TableIdentifier): CatalogTable

  private val escapedIdentifier = "`(.+)`".r

  protected def normalizeCatalogTable(table: CatalogTable): CatalogTable = table

  private def normalizeSerdeProp(props: Map[String, String]): Map[String, String] = {
    props.filterNot(p => Seq("serialization.format", "path").contains(p._1))
  }

  private def checkCatalogTables(expected: CatalogTable, actual: CatalogTable): Unit = {
    assert(normalizeCatalogTable(actual) == normalizeCatalogTable(expected))
  }

  /**
   * Strip backticks, if any, from the string.
   */
  private def cleanIdentifier(ident: String): String = {
    ident match {
      case escapedIdentifier(i) => i
      case plainIdent => plainIdent
    }
  }

  private def assertUnsupported(query: String): Unit = {
    val e = intercept[AnalysisException] {
      sql(query)
    }
    assert(e.getMessage.toLowerCase.contains("operation not allowed"))
  }

  private def maybeWrapException[T](expectException: Boolean)(body: => T): Unit = {
    if (expectException) intercept[AnalysisException] { body } else body
  }

  private def createDatabase(catalog: SessionCatalog, name: String): Unit = {
    catalog.createDatabase(
      CatalogDatabase(
        name, "", CatalogUtils.stringToURI(spark.sessionState.conf.warehousePath), Map()),
      ignoreIfExists = false)
  }

  private def createTable(catalog: SessionCatalog, name: TableIdentifier): Unit = {
    catalog.createTable(generateTable(catalog, name), ignoreIfExists = false)
  }

  private def createTablePartition(
      catalog: SessionCatalog,
      spec: TablePartitionSpec,
      tableName: TableIdentifier): Unit = {
    val part = CatalogTablePartition(
      spec, CatalogStorageFormat(None, None, None, None, false, Map()))
    catalog.createPartitions(tableName, Seq(part), ignoreIfExists = false)
  }

  test("the qualified path of a database is stored in the catalog") {
    val catalog = spark.sessionState.catalog

    withTempDir { tmpDir =>
      val path = tmpDir.getCanonicalPath
      // The generated temp path is not qualified.
      assert(!path.startsWith("file:/"))
      val uri = tmpDir.toURI
      sql(s"CREATE DATABASE db1 LOCATION '$uri'")
      val pathInCatalog = new Path(catalog.getDatabaseMetadata("db1").locationUri).toUri
      assert("file" === pathInCatalog.getScheme)
      val expectedPath = new Path(path).toUri
      assert(expectedPath.getPath === pathInCatalog.getPath)
      sql("DROP DATABASE db1")
    }
  }

<<<<<<< HEAD
  private def makeQualifiedPath(path: String): URI = {
    // copy-paste from SessionCatalog
    val hadoopPath = new Path(path)
    val fs = hadoopPath.getFileSystem(sparkContext.hadoopConfiguration)
    fs.makeQualified(hadoopPath).toUri
  }

  private def getDBPath(dbName: String): URI = {
    val warehousePath = s"file:${spark.sessionState.conf.warehousePath.stripPrefix("file:")}"
    new Path(warehousePath, s"$dbName.db").toUri
  }

=======
>>>>>>> 6570cfd7
  test("Create Database using Default Warehouse Path") {
    val catalog = spark.sessionState.catalog
    val dbName = "db1"
    try {
      sql(s"CREATE DATABASE $dbName")
      val db1 = catalog.getDatabaseMetadata(dbName)
      assert(db1 == CatalogDatabase(
        dbName,
        "",
        getDBPath(dbName),
        Map.empty))
      sql(s"DROP DATABASE $dbName CASCADE")
      assert(!catalog.databaseExists(dbName))
    } finally {
      catalog.reset()
    }
  }

  test("Create/Drop Database - location") {
    val catalog = spark.sessionState.catalog
    val databaseNames = Seq("db1", "`database`")
    withTempDir { tmpDir =>
      val path = new Path(tmpDir.getCanonicalPath).toUri
      databaseNames.foreach { dbName =>
        try {
          val dbNameWithoutBackTicks = cleanIdentifier(dbName)
          sql(s"CREATE DATABASE $dbName Location '$path'")
          val db1 = catalog.getDatabaseMetadata(dbNameWithoutBackTicks)
          val expPath = makeQualifiedPath(tmpDir.toString)
          assert(db1 == CatalogDatabase(
            dbNameWithoutBackTicks,
            "",
            expPath,
            Map.empty))
          sql(s"DROP DATABASE $dbName CASCADE")
          assert(!catalog.databaseExists(dbNameWithoutBackTicks))
        } finally {
          catalog.reset()
        }
      }
    }
  }

  test("Create Database - database already exists") {
    val catalog = spark.sessionState.catalog
    val databaseNames = Seq("db1", "`database`")

    databaseNames.foreach { dbName =>
      try {
        val dbNameWithoutBackTicks = cleanIdentifier(dbName)
        sql(s"CREATE DATABASE $dbName")
        val db1 = catalog.getDatabaseMetadata(dbNameWithoutBackTicks)
        assert(db1 == CatalogDatabase(
          dbNameWithoutBackTicks,
          "",
          getDBPath(dbNameWithoutBackTicks),
          Map.empty))

        // TODO: HiveExternalCatalog should throw DatabaseAlreadyExistsException
        val e = intercept[AnalysisException] {
          sql(s"CREATE DATABASE $dbName")
        }.getMessage
        assert(e.contains(s"already exists"))
      } finally {
        catalog.reset()
      }
    }
  }

  private def checkSchemaInCreatedDataSourceTable(
      path: File,
      userSpecifiedSchema: Option[String],
      userSpecifiedPartitionCols: Option[String],
      expectedSchema: StructType,
      expectedPartitionCols: Seq[String]): Unit = {
    val tabName = "tab1"
    withTable(tabName) {
      val partitionClause =
        userSpecifiedPartitionCols.map(p => s"PARTITIONED BY ($p)").getOrElse("")
      val schemaClause = userSpecifiedSchema.map(s => s"($s)").getOrElse("")
      val uri = path.toURI
      val sqlCreateTable =
        s"""
           |CREATE TABLE $tabName $schemaClause
           |USING parquet
           |OPTIONS (
           |  path '$uri'
           |)
           |$partitionClause
         """.stripMargin
      if (userSpecifiedSchema.isEmpty && userSpecifiedPartitionCols.nonEmpty) {
        val e = intercept[AnalysisException](sql(sqlCreateTable)).getMessage
        assert(e.contains(
          "not allowed to specify partition columns when the table schema is not defined"))
      } else {
        sql(sqlCreateTable)
        val tableMetadata = spark.sessionState.catalog.getTableMetadata(TableIdentifier(tabName))

        assert(expectedSchema == tableMetadata.schema)
        assert(expectedPartitionCols == tableMetadata.partitionColumnNames)
      }
    }
  }

  test("Create partitioned data source table without user specified schema") {
    import testImplicits._
    val df = sparkContext.parallelize(1 to 10).map(i => (i, i.toString)).toDF("num", "str")

    // Case 1: with partitioning columns but no schema: Option("inexistentColumns")
    // Case 2: without schema and partitioning columns: None
    Seq(Option("inexistentColumns"), None).foreach { partitionCols =>
      withTempPath { pathToPartitionedTable =>
        df.write.format("parquet").partitionBy("num")
          .save(pathToPartitionedTable.getCanonicalPath)
        checkSchemaInCreatedDataSourceTable(
          pathToPartitionedTable,
          userSpecifiedSchema = None,
          userSpecifiedPartitionCols = partitionCols,
          expectedSchema = new StructType().add("str", StringType).add("num", IntegerType),
          expectedPartitionCols = Seq("num"))
      }
    }
  }

  test("Create partitioned data source table with user specified schema") {
    import testImplicits._
    val df = sparkContext.parallelize(1 to 10).map(i => (i, i.toString)).toDF("num", "str")

    // Case 1: with partitioning columns but no schema: Option("num")
    // Case 2: without schema and partitioning columns: None
    Seq(Option("num"), None).foreach { partitionCols =>
      withTempPath { pathToPartitionedTable =>
        df.write.format("parquet").partitionBy("num")
          .save(pathToPartitionedTable.getCanonicalPath)
        checkSchemaInCreatedDataSourceTable(
          pathToPartitionedTable,
          userSpecifiedSchema = Option("num int, str string"),
          userSpecifiedPartitionCols = partitionCols,
          expectedSchema = new StructType().add("str", StringType).add("num", IntegerType),
          expectedPartitionCols = partitionCols.map(Seq(_)).getOrElse(Seq.empty[String]))
      }
    }
  }

  test("Create non-partitioned data source table without user specified schema") {
    import testImplicits._
    val df = sparkContext.parallelize(1 to 10).map(i => (i, i.toString)).toDF("num", "str")

    // Case 1: with partitioning columns but no schema: Option("inexistentColumns")
    // Case 2: without schema and partitioning columns: None
    Seq(Option("inexistentColumns"), None).foreach { partitionCols =>
      withTempPath { pathToNonPartitionedTable =>
        df.write.format("parquet").save(pathToNonPartitionedTable.getCanonicalPath)
        checkSchemaInCreatedDataSourceTable(
          pathToNonPartitionedTable,
          userSpecifiedSchema = None,
          userSpecifiedPartitionCols = partitionCols,
          expectedSchema = new StructType().add("num", IntegerType).add("str", StringType),
          expectedPartitionCols = Seq.empty[String])
      }
    }
  }

  test("Create non-partitioned data source table with user specified schema") {
    import testImplicits._
    val df = sparkContext.parallelize(1 to 10).map(i => (i, i.toString)).toDF("num", "str")

    // Case 1: with partitioning columns but no schema: Option("inexistentColumns")
    // Case 2: without schema and partitioning columns: None
    Seq(Option("num"), None).foreach { partitionCols =>
      withTempPath { pathToNonPartitionedTable =>
        df.write.format("parquet").save(pathToNonPartitionedTable.getCanonicalPath)
        checkSchemaInCreatedDataSourceTable(
          pathToNonPartitionedTable,
          userSpecifiedSchema = Option("num int, str string"),
          userSpecifiedPartitionCols = partitionCols,
          expectedSchema = if (partitionCols.isDefined) {
            // we skipped inference, so the partition col is ordered at the end
            new StructType().add("str", StringType).add("num", IntegerType)
          } else {
            // no inferred partitioning, so schema is in original order
            new StructType().add("num", IntegerType).add("str", StringType)
          },
          expectedPartitionCols = partitionCols.map(Seq(_)).getOrElse(Seq.empty[String]))
      }
    }
  }

  test("create table - duplicate column names in the table definition") {
    val e = intercept[AnalysisException] {
      sql("CREATE TABLE tbl(a int, a string) USING json")
    }
    assert(e.message == "Found duplicate column(s) in table definition of `tbl`: a")

    withSQLConf(SQLConf.CASE_SENSITIVE.key -> "false") {
      val e2 = intercept[AnalysisException] {
        sql("CREATE TABLE tbl(a int, A string) USING json")
      }
      assert(e2.message == "Found duplicate column(s) in table definition of `tbl`: a")
    }
  }

  test("create table - partition column names not in table definition") {
    val e = intercept[AnalysisException] {
      sql("CREATE TABLE tbl(a int, b string) USING json PARTITIONED BY (c)")
    }
    assert(e.message == "partition column c is not defined in table tbl, " +
      "defined table columns are: a, b")
  }

  test("create table - bucket column names not in table definition") {
    val e = intercept[AnalysisException] {
      sql("CREATE TABLE tbl(a int, b string) USING json CLUSTERED BY (c) INTO 4 BUCKETS")
    }
    assert(e.message == "bucket column c is not defined in table tbl, " +
      "defined table columns are: a, b")
  }

  test("create table - column repeated in partition columns") {
    val e = intercept[AnalysisException] {
      sql("CREATE TABLE tbl(a int) USING json PARTITIONED BY (a, a)")
    }
    assert(e.message == "Found duplicate column(s) in partition: a")
  }

  test("create table - column repeated in bucket columns") {
    val e = intercept[AnalysisException] {
      sql("CREATE TABLE tbl(a int) USING json CLUSTERED BY (a, a) INTO 4 BUCKETS")
    }
    assert(e.message == "Found duplicate column(s) in bucket: a")
  }

  test("Refresh table after changing the data source table partitioning") {
    import testImplicits._

    val tabName = "tab1"
    val catalog = spark.sessionState.catalog
    withTempPath { dir =>
      val path = dir.getCanonicalPath
      val df = sparkContext.parallelize(1 to 10).map(i => (i, i.toString, i, i))
        .toDF("col1", "col2", "col3", "col4")
      df.write.format("json").partitionBy("col1", "col3").save(path)
      val schema = new StructType()
        .add("col2", StringType).add("col4", LongType)
        .add("col1", IntegerType).add("col3", IntegerType)
      val partitionCols = Seq("col1", "col3")
      val uri = dir.toURI

      withTable(tabName) {
        spark.sql(
          s"""
             |CREATE TABLE $tabName
             |USING json
             |OPTIONS (
             |  path '$uri'
             |)
           """.stripMargin)
        val tableMetadata = catalog.getTableMetadata(TableIdentifier(tabName))
        assert(tableMetadata.schema == schema)
        assert(tableMetadata.partitionColumnNames == partitionCols)

        // Change the schema
        val newDF = sparkContext.parallelize(1 to 10).map(i => (i, i.toString))
          .toDF("newCol1", "newCol2")
        newDF.write.format("json").partitionBy("newCol1").mode(SaveMode.Overwrite).save(path)

        // No change on the schema
        val tableMetadataBeforeRefresh = catalog.getTableMetadata(TableIdentifier(tabName))
        assert(tableMetadataBeforeRefresh.schema == schema)
        assert(tableMetadataBeforeRefresh.partitionColumnNames == partitionCols)

        // Refresh does not affect the schema
        spark.catalog.refreshTable(tabName)

        val tableMetadataAfterRefresh = catalog.getTableMetadata(TableIdentifier(tabName))
        assert(tableMetadataAfterRefresh.schema == schema)
        assert(tableMetadataAfterRefresh.partitionColumnNames == partitionCols)
      }
    }
  }

  test("Alter/Describe Database") {
    val catalog = spark.sessionState.catalog
    val databaseNames = Seq("db1", "`database`")

    databaseNames.foreach { dbName =>
      try {
        val dbNameWithoutBackTicks = cleanIdentifier(dbName)
        val location = getDBPath(dbNameWithoutBackTicks)

        sql(s"CREATE DATABASE $dbName")

        checkAnswer(
          sql(s"DESCRIBE DATABASE EXTENDED $dbName"),
          Row("Database Name", dbNameWithoutBackTicks) ::
            Row("Description", "") ::
            Row("Location", CatalogUtils.URIToString(location)) ::
            Row("Properties", "") :: Nil)

        sql(s"ALTER DATABASE $dbName SET DBPROPERTIES ('a'='a', 'b'='b', 'c'='c')")

        checkAnswer(
          sql(s"DESCRIBE DATABASE EXTENDED $dbName"),
          Row("Database Name", dbNameWithoutBackTicks) ::
            Row("Description", "") ::
            Row("Location", CatalogUtils.URIToString(location)) ::
            Row("Properties", "((a,a), (b,b), (c,c))") :: Nil)

        sql(s"ALTER DATABASE $dbName SET DBPROPERTIES ('d'='d')")

        checkAnswer(
          sql(s"DESCRIBE DATABASE EXTENDED $dbName"),
          Row("Database Name", dbNameWithoutBackTicks) ::
            Row("Description", "") ::
            Row("Location", CatalogUtils.URIToString(location)) ::
            Row("Properties", "((a,a), (b,b), (c,c), (d,d))") :: Nil)
      } finally {
        catalog.reset()
      }
    }
  }

  test("Drop/Alter/Describe Database - database does not exists") {
    val databaseNames = Seq("db1", "`database`")

    databaseNames.foreach { dbName =>
      val dbNameWithoutBackTicks = cleanIdentifier(dbName)
      assert(!spark.sessionState.catalog.databaseExists(dbNameWithoutBackTicks))

      var message = intercept[AnalysisException] {
        sql(s"DROP DATABASE $dbName")
      }.getMessage
      // TODO: Unify the exception.
      if (isUsingHiveMetastore) {
        assert(message.contains(s"NoSuchObjectException: $dbNameWithoutBackTicks"))
      } else {
        assert(message.contains(s"Database '$dbNameWithoutBackTicks' not found"))
      }

      message = intercept[AnalysisException] {
        sql(s"ALTER DATABASE $dbName SET DBPROPERTIES ('d'='d')")
      }.getMessage
      assert(message.contains(s"Database '$dbNameWithoutBackTicks' not found"))

      message = intercept[AnalysisException] {
        sql(s"DESCRIBE DATABASE EXTENDED $dbName")
      }.getMessage
      assert(message.contains(s"Database '$dbNameWithoutBackTicks' not found"))

      sql(s"DROP DATABASE IF EXISTS $dbName")
    }
  }

  test("drop non-empty database in restrict mode") {
    val catalog = spark.sessionState.catalog
    val dbName = "db1"
    sql(s"CREATE DATABASE $dbName")

    // create a table in database
    val tableIdent1 = TableIdentifier("tab1", Some(dbName))
    createTable(catalog, tableIdent1)

    // drop a non-empty database in Restrict mode
    val message = intercept[AnalysisException] {
      sql(s"DROP DATABASE $dbName RESTRICT")
    }.getMessage
    // TODO: Unify the exception.
    if (isUsingHiveMetastore) {
      assert(message.contains(s"Database $dbName is not empty. One or more tables exist"))
    } else {
      assert(message.contains(s"Database '$dbName' is not empty. One or more tables exist"))
    }

    catalog.dropTable(tableIdent1, ignoreIfNotExists = false, purge = false)

    assert(catalog.listDatabases().contains(dbName))
    sql(s"DROP DATABASE $dbName RESTRICT")
    assert(!catalog.listDatabases().contains(dbName))
  }

  test("drop non-empty database in cascade mode") {
    val catalog = spark.sessionState.catalog
    val dbName = "db1"
    sql(s"CREATE DATABASE $dbName")

    // create a table in database
    val tableIdent1 = TableIdentifier("tab1", Some(dbName))
    createTable(catalog, tableIdent1)

    // drop a non-empty database in CASCADE mode
    assert(catalog.listTables(dbName).contains(tableIdent1))
    assert(catalog.listDatabases().contains(dbName))
    sql(s"DROP DATABASE $dbName CASCADE")
    assert(!catalog.listDatabases().contains(dbName))
  }

  test("create table in default db") {
    val catalog = spark.sessionState.catalog
    val tableIdent1 = TableIdentifier("tab1", None)
    createTable(catalog, tableIdent1)
    val expectedTableIdent = tableIdent1.copy(database = Some("default"))
    val expectedTable = generateTable(catalog, expectedTableIdent)
    checkCatalogTables(expectedTable, catalog.getTableMetadata(tableIdent1))
  }

  test("create table in a specific db") {
    val catalog = spark.sessionState.catalog
    createDatabase(catalog, "dbx")
    val tableIdent1 = TableIdentifier("tab1", Some("dbx"))
    createTable(catalog, tableIdent1)
    val expectedTable = generateTable(catalog, tableIdent1)
    checkCatalogTables(expectedTable, catalog.getTableMetadata(tableIdent1))
  }

  test("create table using") {
    val catalog = spark.sessionState.catalog
    withTable("tbl") {
      sql("CREATE TABLE tbl(a INT, b INT) USING parquet")
      val table = catalog.getTableMetadata(TableIdentifier("tbl"))
      assert(table.tableType == CatalogTableType.MANAGED)
      assert(table.schema == new StructType().add("a", "int").add("b", "int"))
      assert(table.provider == Some("parquet"))
    }
  }

  test("create table using - with partitioned by") {
    val catalog = spark.sessionState.catalog
    withTable("tbl") {
      sql("CREATE TABLE tbl(a INT, b INT) USING parquet PARTITIONED BY (a)")
      val table = catalog.getTableMetadata(TableIdentifier("tbl"))
      assert(table.tableType == CatalogTableType.MANAGED)
      assert(table.provider == Some("parquet"))
      // a is ordered last since it is a user-specified partitioning column
      assert(table.schema == new StructType().add("b", IntegerType).add("a", IntegerType))
      assert(table.partitionColumnNames == Seq("a"))
    }
  }

  test("create table using - with bucket") {
    val catalog = spark.sessionState.catalog
    withTable("tbl") {
      sql("CREATE TABLE tbl(a INT, b INT) USING parquet " +
        "CLUSTERED BY (a) SORTED BY (b) INTO 5 BUCKETS")
      val table = catalog.getTableMetadata(TableIdentifier("tbl"))
      assert(table.tableType == CatalogTableType.MANAGED)
      assert(table.provider == Some("parquet"))
      assert(table.schema == new StructType().add("a", IntegerType).add("b", IntegerType))
      assert(table.bucketSpec == Some(BucketSpec(5, Seq("a"), Seq("b"))))
    }
  }

  test("create temporary view using") {
    val csvFile =
      Thread.currentThread().getContextClassLoader.getResource("test-data/cars.csv").toString
    withView("testview") {
      sql(s"CREATE OR REPLACE TEMPORARY VIEW testview (c1 String, c2 String)  USING " +
        "org.apache.spark.sql.execution.datasources.csv.CSVFileFormat  " +
        s"OPTIONS (PATH '$csvFile')")

      checkAnswer(
        sql("select c1, c2 from testview order by c1 limit 1"),
          Row("1997", "Ford") :: Nil)

      // Fails if creating a new view with the same name
      intercept[TempTableAlreadyExistsException] {
        sql(s"CREATE TEMPORARY VIEW testview USING " +
          s"org.apache.spark.sql.execution.datasources.csv.CSVFileFormat OPTIONS (PATH '$csvFile')")
      }
    }
  }

  test("alter table: rename") {
    val catalog = spark.sessionState.catalog
    val tableIdent1 = TableIdentifier("tab1", Some("dbx"))
    val tableIdent2 = TableIdentifier("tab2", Some("dbx"))
    createDatabase(catalog, "dbx")
    createDatabase(catalog, "dby")
    createTable(catalog, tableIdent1)

    assert(catalog.listTables("dbx") == Seq(tableIdent1))
    sql("ALTER TABLE dbx.tab1 RENAME TO dbx.tab2")
    assert(catalog.listTables("dbx") == Seq(tableIdent2))

    // The database in destination table name can be omitted, and we will use the database of source
    // table for it.
    sql("ALTER TABLE dbx.tab2 RENAME TO tab1")
    assert(catalog.listTables("dbx") == Seq(tableIdent1))

    catalog.setCurrentDatabase("dbx")
    // rename without explicitly specifying database
    sql("ALTER TABLE tab1 RENAME TO tab2")
    assert(catalog.listTables("dbx") == Seq(tableIdent2))
    // table to rename does not exist
    intercept[AnalysisException] {
      sql("ALTER TABLE dbx.does_not_exist RENAME TO dbx.tab2")
    }
    // destination database is different
    intercept[AnalysisException] {
      sql("ALTER TABLE dbx.tab1 RENAME TO dby.tab2")
    }
  }

  test("alter table: rename cached table") {
    import testImplicits._
    sql("CREATE TABLE students (age INT, name STRING) USING parquet")
    val df = (1 to 2).map { i => (i, i.toString) }.toDF("age", "name")
    df.write.insertInto("students")
    spark.catalog.cacheTable("students")
    assume(spark.table("students").collect().toSeq == df.collect().toSeq, "bad test: wrong data")
    assume(spark.catalog.isCached("students"), "bad test: table was not cached in the first place")
    sql("ALTER TABLE students RENAME TO teachers")
    sql("CREATE TABLE students (age INT, name STRING) USING parquet")
    // Now we have both students and teachers.
    // The cached data for the old students table should not be read by the new students table.
    assert(!spark.catalog.isCached("students"))
    assert(spark.catalog.isCached("teachers"))
    assert(spark.table("students").collect().isEmpty)
    assert(spark.table("teachers").collect().toSeq == df.collect().toSeq)
  }

  test("rename temporary table - destination table with database name") {
    withTempView("tab1") {
      sql(
        """
          |CREATE TEMPORARY TABLE tab1
          |USING org.apache.spark.sql.sources.DDLScanSource
          |OPTIONS (
          |  From '1',
          |  To '10',
          |  Table 'test1'
          |)
        """.stripMargin)

      val e = intercept[AnalysisException] {
        sql("ALTER TABLE tab1 RENAME TO default.tab2")
      }
      assert(e.getMessage.contains(
        "RENAME TEMPORARY TABLE from '`tab1`' to '`default`.`tab2`': " +
          "cannot specify database name 'default' in the destination table"))

      val catalog = spark.sessionState.catalog
      assert(catalog.listTables("default") == Seq(TableIdentifier("tab1")))
    }
  }

  test("rename temporary table") {
    withTempView("tab1", "tab2") {
      spark.range(10).createOrReplaceTempView("tab1")
      sql("ALTER TABLE tab1 RENAME TO tab2")
      checkAnswer(spark.table("tab2"), spark.range(10).toDF())
      intercept[NoSuchTableException] { spark.table("tab1") }
      sql("ALTER VIEW tab2 RENAME TO tab1")
      checkAnswer(spark.table("tab1"), spark.range(10).toDF())
      intercept[NoSuchTableException] { spark.table("tab2") }
    }
  }

  test("rename temporary table - destination table already exists") {
    withTempView("tab1", "tab2") {
      sql(
        """
          |CREATE TEMPORARY TABLE tab1
          |USING org.apache.spark.sql.sources.DDLScanSource
          |OPTIONS (
          |  From '1',
          |  To '10',
          |  Table 'test1'
          |)
        """.stripMargin)

      sql(
        """
          |CREATE TEMPORARY TABLE tab2
          |USING org.apache.spark.sql.sources.DDLScanSource
          |OPTIONS (
          |  From '1',
          |  To '10',
          |  Table 'test1'
          |)
        """.stripMargin)

      val e = intercept[AnalysisException] {
        sql("ALTER TABLE tab1 RENAME TO tab2")
      }
      assert(e.getMessage.contains(
        "RENAME TEMPORARY TABLE from '`tab1`' to '`tab2`': destination table already exists"))

      val catalog = spark.sessionState.catalog
      assert(catalog.listTables("default") == Seq(TableIdentifier("tab1"), TableIdentifier("tab2")))
    }
  }

  test("alter table: set location") {
    testSetLocation(isDatasourceTable = false)
  }

  test("alter table: set properties") {
    testSetProperties(isDatasourceTable = false)
  }

  test("alter table: unset properties") {
    testUnsetProperties(isDatasourceTable = false)
  }

  // TODO: move this test to HiveDDLSuite.scala
  ignore("alter table: set serde") {
    testSetSerde(isDatasourceTable = false)
  }

  // TODO: move this test to HiveDDLSuite.scala
  ignore("alter table: set serde partition") {
    testSetSerdePartition(isDatasourceTable = false)
  }

  test("alter table: change column") {
    testChangeColumn(isDatasourceTable = false)
  }

  test("alter table: bucketing is not supported") {
    val catalog = spark.sessionState.catalog
    val tableIdent = TableIdentifier("tab1", Some("dbx"))
    createDatabase(catalog, "dbx")
    createTable(catalog, tableIdent)
    assertUnsupported("ALTER TABLE dbx.tab1 CLUSTERED BY (blood, lemon, grape) INTO 11 BUCKETS")
    assertUnsupported("ALTER TABLE dbx.tab1 CLUSTERED BY (fuji) SORTED BY (grape) INTO 5 BUCKETS")
    assertUnsupported("ALTER TABLE dbx.tab1 NOT CLUSTERED")
    assertUnsupported("ALTER TABLE dbx.tab1 NOT SORTED")
  }

  test("alter table: skew is not supported") {
    val catalog = spark.sessionState.catalog
    val tableIdent = TableIdentifier("tab1", Some("dbx"))
    createDatabase(catalog, "dbx")
    createTable(catalog, tableIdent)
    assertUnsupported("ALTER TABLE dbx.tab1 SKEWED BY (dt, country) ON " +
      "(('2008-08-08', 'us'), ('2009-09-09', 'uk'), ('2010-10-10', 'cn'))")
    assertUnsupported("ALTER TABLE dbx.tab1 SKEWED BY (dt, country) ON " +
      "(('2008-08-08', 'us'), ('2009-09-09', 'uk')) STORED AS DIRECTORIES")
    assertUnsupported("ALTER TABLE dbx.tab1 NOT SKEWED")
    assertUnsupported("ALTER TABLE dbx.tab1 NOT STORED AS DIRECTORIES")
  }

  test("alter table: add partition") {
    testAddPartitions(isDatasourceTable = false)
  }

  test("alter table: recover partitions (sequential)") {
    withSQLConf("spark.rdd.parallelListingThreshold" -> "10") {
      testRecoverPartitions()
    }
  }

  test("alter table: recover partition (parallel)") {
    withSQLConf("spark.rdd.parallelListingThreshold" -> "1") {
      testRecoverPartitions()
    }
  }

  protected def testRecoverPartitions() {
    val catalog = spark.sessionState.catalog
    // table to alter does not exist
    intercept[AnalysisException] {
      sql("ALTER TABLE does_not_exist RECOVER PARTITIONS")
    }

    val tableIdent = TableIdentifier("tab1")
    createTable(catalog, tableIdent)
    val part1 = Map("a" -> "1", "b" -> "5")
    createTablePartition(catalog, part1, tableIdent)
    assert(catalog.listPartitions(tableIdent).map(_.spec).toSet == Set(part1))

    val part2 = Map("a" -> "2", "b" -> "6")
    val root = new Path(catalog.getTableMetadata(tableIdent).location)
    val fs = root.getFileSystem(spark.sparkContext.hadoopConfiguration)
    // valid
    fs.mkdirs(new Path(new Path(root, "a=1"), "b=5"))
    fs.createNewFile(new Path(new Path(root, "a=1/b=5"), "a.csv"))  // file
    fs.createNewFile(new Path(new Path(root, "a=1/b=5"), "_SUCCESS"))  // file
    fs.mkdirs(new Path(new Path(root, "A=2"), "B=6"))
    fs.createNewFile(new Path(new Path(root, "A=2/B=6"), "b.csv"))  // file
    fs.createNewFile(new Path(new Path(root, "A=2/B=6"), "c.csv"))  // file
    fs.createNewFile(new Path(new Path(root, "A=2/B=6"), ".hiddenFile"))  // file
    fs.mkdirs(new Path(new Path(root, "A=2/B=6"), "_temporary"))

    // invalid
    fs.mkdirs(new Path(new Path(root, "a"), "b"))  // bad name
    fs.mkdirs(new Path(new Path(root, "b=1"), "a=1"))  // wrong order
    fs.mkdirs(new Path(root, "a=4")) // not enough columns
    fs.createNewFile(new Path(new Path(root, "a=1"), "b=4"))  // file
    fs.createNewFile(new Path(new Path(root, "a=1"), "_SUCCESS"))  // _SUCCESS
    fs.mkdirs(new Path(new Path(root, "a=1"), "_temporary"))  // _temporary
    fs.mkdirs(new Path(new Path(root, "a=1"), ".b=4"))  // start with .

    try {
      sql("ALTER TABLE tab1 RECOVER PARTITIONS")
      assert(catalog.listPartitions(tableIdent).map(_.spec).toSet ==
        Set(part1, part2))
      if (!isUsingHiveMetastore) {
        assert(catalog.getPartition(tableIdent, part1).parameters("numFiles") == "1")
        assert(catalog.getPartition(tableIdent, part2).parameters("numFiles") == "2")
      } else {
        // After ALTER TABLE, the statistics of the first partition is removed by Hive megastore
        assert(catalog.getPartition(tableIdent, part1).parameters.get("numFiles").isEmpty)
        assert(catalog.getPartition(tableIdent, part2).parameters("numFiles") == "2")
      }
    } finally {
      fs.delete(root, true)
    }
  }

  test("alter table: add partition is not supported for views") {
    assertUnsupported("ALTER VIEW dbx.tab1 ADD IF NOT EXISTS PARTITION (b='2')")
  }

  test("alter table: drop partition") {
    testDropPartitions(isDatasourceTable = false)
  }

  test("alter table: drop partition is not supported for views") {
    assertUnsupported("ALTER VIEW dbx.tab1 DROP IF EXISTS PARTITION (b='2')")
  }

  test("alter table: rename partition") {
    testRenamePartitions(isDatasourceTable = false)
  }

  test("show table extended") {
    withTempView("show1a", "show2b") {
      sql(
        """
         |CREATE TEMPORARY VIEW show1a
         |USING org.apache.spark.sql.sources.DDLScanSource
         |OPTIONS (
         |  From '1',
         |  To '10',
         |  Table 'test1'
         |
         |)
        """.stripMargin)
      sql(
        """
         |CREATE TEMPORARY VIEW show2b
         |USING org.apache.spark.sql.sources.DDLScanSource
         |OPTIONS (
         |  From '1',
         |  To '10',
         |  Table 'test1'
         |)
        """.stripMargin)
      assert(
        sql("SHOW TABLE EXTENDED LIKE 'show*'").count() >= 2)
      assert(
        sql("SHOW TABLE EXTENDED LIKE 'show*'").schema ==
          StructType(StructField("database", StringType, false) ::
            StructField("tableName", StringType, false) ::
            StructField("isTemporary", BooleanType, false) ::
            StructField("information", StringType, false) :: Nil))
    }
  }

  test("show databases") {
    sql("CREATE DATABASE showdb2B")
    sql("CREATE DATABASE showdb1A")

    // check the result as well as its order
    checkDataset(sql("SHOW DATABASES"), Row("default"), Row("showdb1a"), Row("showdb2b"))

    checkAnswer(
      sql("SHOW DATABASES LIKE '*db1A'"),
      Row("showdb1a") :: Nil)

    checkAnswer(
      sql("SHOW DATABASES LIKE 'showdb1A'"),
      Row("showdb1a") :: Nil)

    checkAnswer(
      sql("SHOW DATABASES LIKE '*db1A|*db2B'"),
      Row("showdb1a") ::
        Row("showdb2b") :: Nil)

    checkAnswer(
      sql("SHOW DATABASES LIKE 'non-existentdb'"),
      Nil)
  }

  test("drop view - temporary view") {
    val catalog = spark.sessionState.catalog
    sql(
      """
       |CREATE TEMPORARY VIEW tab1
       |USING org.apache.spark.sql.sources.DDLScanSource
       |OPTIONS (
       |  From '1',
       |  To '10',
       |  Table 'test1'
       |)
      """.stripMargin)
    assert(catalog.listTables("default") == Seq(TableIdentifier("tab1")))
    sql("DROP VIEW tab1")
    assert(catalog.listTables("default") == Nil)
  }

  test("drop table") {
    testDropTable(isDatasourceTable = false)
  }

  protected def testDropTable(isDatasourceTable: Boolean): Unit = {
    val catalog = spark.sessionState.catalog
    val tableIdent = TableIdentifier("tab1", Some("dbx"))
    createDatabase(catalog, "dbx")
    createTable(catalog, tableIdent)
    if (isDatasourceTable) {
      convertToDatasourceTable(catalog, tableIdent)
    }
    assert(catalog.listTables("dbx") == Seq(tableIdent))
    sql("DROP TABLE dbx.tab1")
    assert(catalog.listTables("dbx") == Nil)
    sql("DROP TABLE IF EXISTS dbx.tab1")
    intercept[AnalysisException] {
      sql("DROP TABLE dbx.tab1")
    }
  }

  test("drop view") {
    val catalog = spark.sessionState.catalog
    val tableIdent = TableIdentifier("tab1", Some("dbx"))
    createDatabase(catalog, "dbx")
    createTable(catalog, tableIdent)
    assert(catalog.listTables("dbx") == Seq(tableIdent))

    val e = intercept[AnalysisException] {
      sql("DROP VIEW dbx.tab1")
    }
    assert(
      e.getMessage.contains("Cannot drop a table with DROP VIEW. Please use DROP TABLE instead"))
  }

  private def convertToDatasourceTable(
      catalog: SessionCatalog,
      tableIdent: TableIdentifier): Unit = {
    catalog.alterTable(catalog.getTableMetadata(tableIdent).copy(
      provider = Some("csv")))
    assert(catalog.getTableMetadata(tableIdent).provider == Some("csv"))
  }

  protected def testSetProperties(isDatasourceTable: Boolean): Unit = {
    val catalog = spark.sessionState.catalog
    val tableIdent = TableIdentifier("tab1", Some("dbx"))
    createDatabase(catalog, "dbx")
    createTable(catalog, tableIdent)
    if (isDatasourceTable) {
      convertToDatasourceTable(catalog, tableIdent)
    }
    def getProps: Map[String, String] = {
      if (isUsingHiveMetastore) {
        normalizeCatalogTable(catalog.getTableMetadata(tableIdent)).properties
      } else {
        catalog.getTableMetadata(tableIdent).properties
      }
    }
    assert(getProps.isEmpty)
    // set table properties
    sql("ALTER TABLE dbx.tab1 SET TBLPROPERTIES ('andrew' = 'or14', 'kor' = 'bel')")
    assert(getProps == Map("andrew" -> "or14", "kor" -> "bel"))
    // set table properties without explicitly specifying database
    catalog.setCurrentDatabase("dbx")
    sql("ALTER TABLE tab1 SET TBLPROPERTIES ('kor' = 'belle', 'kar' = 'bol')")
    assert(getProps == Map("andrew" -> "or14", "kor" -> "belle", "kar" -> "bol"))
    // table to alter does not exist
    intercept[AnalysisException] {
      sql("ALTER TABLE does_not_exist SET TBLPROPERTIES ('winner' = 'loser')")
    }
  }

  protected def testUnsetProperties(isDatasourceTable: Boolean): Unit = {
    val catalog = spark.sessionState.catalog
    val tableIdent = TableIdentifier("tab1", Some("dbx"))
    createDatabase(catalog, "dbx")
    createTable(catalog, tableIdent)
    if (isDatasourceTable) {
      convertToDatasourceTable(catalog, tableIdent)
    }
    def getProps: Map[String, String] = {
      if (isUsingHiveMetastore) {
        normalizeCatalogTable(catalog.getTableMetadata(tableIdent)).properties
      } else {
        catalog.getTableMetadata(tableIdent).properties
      }
    }
    // unset table properties
    sql("ALTER TABLE dbx.tab1 SET TBLPROPERTIES ('j' = 'am', 'p' = 'an', 'c' = 'lan', 'x' = 'y')")
    sql("ALTER TABLE dbx.tab1 UNSET TBLPROPERTIES ('j')")
    assert(getProps == Map("p" -> "an", "c" -> "lan", "x" -> "y"))
    // unset table properties without explicitly specifying database
    catalog.setCurrentDatabase("dbx")
    sql("ALTER TABLE tab1 UNSET TBLPROPERTIES ('p')")
    assert(getProps == Map("c" -> "lan", "x" -> "y"))
    // table to alter does not exist
    intercept[AnalysisException] {
      sql("ALTER TABLE does_not_exist UNSET TBLPROPERTIES ('c' = 'lan')")
    }
    // property to unset does not exist
    val e = intercept[AnalysisException] {
      sql("ALTER TABLE tab1 UNSET TBLPROPERTIES ('c', 'xyz')")
    }
    assert(e.getMessage.contains("xyz"))
    // property to unset does not exist, but "IF EXISTS" is specified
    sql("ALTER TABLE tab1 UNSET TBLPROPERTIES IF EXISTS ('c', 'xyz')")
    assert(getProps == Map("x" -> "y"))
  }

  protected def testSetLocation(isDatasourceTable: Boolean): Unit = {
    val catalog = spark.sessionState.catalog
    val tableIdent = TableIdentifier("tab1", Some("dbx"))
    val partSpec = Map("a" -> "1", "b" -> "2")
    createDatabase(catalog, "dbx")
    createTable(catalog, tableIdent)
    createTablePartition(catalog, partSpec, tableIdent)
    if (isDatasourceTable) {
      convertToDatasourceTable(catalog, tableIdent)
    }
    assert(catalog.getTableMetadata(tableIdent).storage.locationUri.isDefined)
    assert(normalizeSerdeProp(catalog.getTableMetadata(tableIdent).storage.properties).isEmpty)
    assert(catalog.getPartition(tableIdent, partSpec).storage.locationUri.isDefined)
    assert(
      normalizeSerdeProp(catalog.getPartition(tableIdent, partSpec).storage.properties).isEmpty)

    // Verify that the location is set to the expected string
    def verifyLocation(expected: URI, spec: Option[TablePartitionSpec] = None): Unit = {
      val storageFormat = spec
        .map { s => catalog.getPartition(tableIdent, s).storage }
        .getOrElse { catalog.getTableMetadata(tableIdent).storage }
      // TODO(gatorsmile): fix the bug in alter table set location.
      // if (isUsingHiveMetastore) {
      //  assert(storageFormat.properties.get("path") === expected)
      // }
      assert(storageFormat.locationUri === Some(expected))
    }
    // set table location
    sql("ALTER TABLE dbx.tab1 SET LOCATION '/path/to/your/lovely/heart'")
    verifyLocation(new URI("/path/to/your/lovely/heart"))
    // set table partition location
    sql("ALTER TABLE dbx.tab1 PARTITION (a='1', b='2') SET LOCATION '/path/to/part/ways'")
    verifyLocation(new URI("/path/to/part/ways"), Some(partSpec))
    // set table location without explicitly specifying database
    catalog.setCurrentDatabase("dbx")
    sql("ALTER TABLE tab1 SET LOCATION '/swanky/steak/place'")
    verifyLocation(new URI("/swanky/steak/place"))
    // set table partition location without explicitly specifying database
    sql("ALTER TABLE tab1 PARTITION (a='1', b='2') SET LOCATION 'vienna'")
    verifyLocation(new URI("vienna"), Some(partSpec))
    // table to alter does not exist
    intercept[AnalysisException] {
      sql("ALTER TABLE dbx.does_not_exist SET LOCATION '/mister/spark'")
    }
    // partition to alter does not exist
    intercept[AnalysisException] {
      sql("ALTER TABLE dbx.tab1 PARTITION (b='2') SET LOCATION '/mister/spark'")
    }
  }

  protected def testSetSerde(isDatasourceTable: Boolean): Unit = {
    val catalog = spark.sessionState.catalog
    val tableIdent = TableIdentifier("tab1", Some("dbx"))
    createDatabase(catalog, "dbx")
    createTable(catalog, tableIdent)
    if (isDatasourceTable) {
      convertToDatasourceTable(catalog, tableIdent)
    }
    def checkSerdeProps(expectedSerdeProps: Map[String, String]): Unit = {
      val serdeProp = catalog.getTableMetadata(tableIdent).storage.properties
      if (isUsingHiveMetastore) {
        assert(normalizeSerdeProp(serdeProp) == expectedSerdeProps)
      } else {
        assert(serdeProp == expectedSerdeProps)
      }
    }
    if (isUsingHiveMetastore) {
      assert(catalog.getTableMetadata(tableIdent).storage.serde ==
        Some("org.apache.hadoop.hive.serde2.lazy.LazySimpleSerDe"))
    } else {
      assert(catalog.getTableMetadata(tableIdent).storage.serde.isEmpty)
    }
    checkSerdeProps(Map.empty[String, String])
    // set table serde and/or properties (should fail on datasource tables)
    if (isDatasourceTable) {
      val e1 = intercept[AnalysisException] {
        sql("ALTER TABLE dbx.tab1 SET SERDE 'whatever'")
      }
      val e2 = intercept[AnalysisException] {
        sql("ALTER TABLE dbx.tab1 SET SERDE 'org.apache.madoop' " +
          "WITH SERDEPROPERTIES ('k' = 'v', 'kay' = 'vee')")
      }
      assert(e1.getMessage.contains("datasource"))
      assert(e2.getMessage.contains("datasource"))
    } else {
      val newSerde = "org.apache.hadoop.hive.ql.io.parquet.serde.ParquetHiveSerDe"
      sql(s"ALTER TABLE dbx.tab1 SET SERDE '$newSerde'")
      assert(catalog.getTableMetadata(tableIdent).storage.serde == Some(newSerde))
      checkSerdeProps(Map.empty[String, String])
      val serde2 = "org.apache.hadoop.hive.serde2.columnar.LazyBinaryColumnarSerDe"
      sql(s"ALTER TABLE dbx.tab1 SET SERDE '$serde2' " +
        "WITH SERDEPROPERTIES ('k' = 'v', 'kay' = 'vee')")
      assert(catalog.getTableMetadata(tableIdent).storage.serde == Some(serde2))
      checkSerdeProps(Map("k" -> "v", "kay" -> "vee"))
    }
    // set serde properties only
    sql("ALTER TABLE dbx.tab1 SET SERDEPROPERTIES ('k' = 'vvv', 'kay' = 'vee')")
    checkSerdeProps(Map("k" -> "vvv", "kay" -> "vee"))
    // set things without explicitly specifying database
    catalog.setCurrentDatabase("dbx")
    sql("ALTER TABLE tab1 SET SERDEPROPERTIES ('kay' = 'veee')")
    checkSerdeProps(Map("k" -> "vvv", "kay" -> "veee"))
    // table to alter does not exist
    intercept[AnalysisException] {
      sql("ALTER TABLE does_not_exist SET SERDEPROPERTIES ('x' = 'y')")
    }
  }

  protected def testSetSerdePartition(isDatasourceTable: Boolean): Unit = {
    val catalog = spark.sessionState.catalog
    val tableIdent = TableIdentifier("tab1", Some("dbx"))
    val spec = Map("a" -> "1", "b" -> "2")
    createDatabase(catalog, "dbx")
    createTable(catalog, tableIdent)
    createTablePartition(catalog, spec, tableIdent)
    createTablePartition(catalog, Map("a" -> "1", "b" -> "3"), tableIdent)
    createTablePartition(catalog, Map("a" -> "2", "b" -> "2"), tableIdent)
    createTablePartition(catalog, Map("a" -> "2", "b" -> "3"), tableIdent)
    if (isDatasourceTable) {
      convertToDatasourceTable(catalog, tableIdent)
    }
    def checkPartitionSerdeProps(expectedSerdeProps: Map[String, String]): Unit = {
      val serdeProp = catalog.getPartition(tableIdent, spec).storage.properties
      if (isUsingHiveMetastore) {
        assert(normalizeSerdeProp(serdeProp) == expectedSerdeProps)
      } else {
        assert(serdeProp == expectedSerdeProps)
      }
    }
    if (isUsingHiveMetastore) {
      assert(catalog.getPartition(tableIdent, spec).storage.serde ==
        Some("org.apache.hadoop.hive.serde2.lazy.LazySimpleSerDe"))
    } else {
      assert(catalog.getPartition(tableIdent, spec).storage.serde.isEmpty)
    }
    checkPartitionSerdeProps(Map.empty[String, String])
    // set table serde and/or properties (should fail on datasource tables)
    if (isDatasourceTable) {
      val e1 = intercept[AnalysisException] {
        sql("ALTER TABLE dbx.tab1 PARTITION (a=1, b=2) SET SERDE 'whatever'")
      }
      val e2 = intercept[AnalysisException] {
        sql("ALTER TABLE dbx.tab1 PARTITION (a=1, b=2) SET SERDE 'org.apache.madoop' " +
          "WITH SERDEPROPERTIES ('k' = 'v', 'kay' = 'vee')")
      }
      assert(e1.getMessage.contains("datasource"))
      assert(e2.getMessage.contains("datasource"))
    } else {
      sql("ALTER TABLE dbx.tab1 PARTITION (a=1, b=2) SET SERDE 'org.apache.jadoop'")
      assert(catalog.getPartition(tableIdent, spec).storage.serde == Some("org.apache.jadoop"))
      checkPartitionSerdeProps(Map.empty[String, String])
      sql("ALTER TABLE dbx.tab1 PARTITION (a=1, b=2) SET SERDE 'org.apache.madoop' " +
        "WITH SERDEPROPERTIES ('k' = 'v', 'kay' = 'vee')")
      assert(catalog.getPartition(tableIdent, spec).storage.serde == Some("org.apache.madoop"))
      checkPartitionSerdeProps(Map("k" -> "v", "kay" -> "vee"))
    }
    // set serde properties only
    maybeWrapException(isDatasourceTable) {
      sql("ALTER TABLE dbx.tab1 PARTITION (a=1, b=2) " +
        "SET SERDEPROPERTIES ('k' = 'vvv', 'kay' = 'vee')")
      checkPartitionSerdeProps(Map("k" -> "vvv", "kay" -> "vee"))
    }
    // set things without explicitly specifying database
    catalog.setCurrentDatabase("dbx")
    maybeWrapException(isDatasourceTable) {
      sql("ALTER TABLE tab1 PARTITION (a=1, b=2) SET SERDEPROPERTIES ('kay' = 'veee')")
      checkPartitionSerdeProps(Map("k" -> "vvv", "kay" -> "veee"))
    }
    // table to alter does not exist
    intercept[AnalysisException] {
      sql("ALTER TABLE does_not_exist PARTITION (a=1, b=2) SET SERDEPROPERTIES ('x' = 'y')")
    }
  }

  protected def testAddPartitions(isDatasourceTable: Boolean): Unit = {
    val catalog = spark.sessionState.catalog
    val tableIdent = TableIdentifier("tab1", Some("dbx"))
    val part1 = Map("a" -> "1", "b" -> "5")
    val part2 = Map("a" -> "2", "b" -> "6")
    val part3 = Map("a" -> "3", "b" -> "7")
    val part4 = Map("a" -> "4", "b" -> "8")
    val part5 = Map("a" -> "9", "b" -> "9")
    createDatabase(catalog, "dbx")
    createTable(catalog, tableIdent)
    createTablePartition(catalog, part1, tableIdent)
    if (isDatasourceTable) {
      convertToDatasourceTable(catalog, tableIdent)
    }
    assert(catalog.listPartitions(tableIdent).map(_.spec).toSet == Set(part1))

    // basic add partition
    sql("ALTER TABLE dbx.tab1 ADD IF NOT EXISTS " +
      "PARTITION (a='2', b='6') LOCATION 'paris' PARTITION (a='3', b='7')")
    assert(catalog.listPartitions(tableIdent).map(_.spec).toSet == Set(part1, part2, part3))
    assert(catalog.getPartition(tableIdent, part1).storage.locationUri.isDefined)
    val partitionLocation = if (isUsingHiveMetastore) {
      val tableLocation = catalog.getTableMetadata(tableIdent).storage.locationUri
      assert(tableLocation.isDefined)
      makeQualifiedPath(tableLocation.get + "/paris")
    } else {
      new URI("paris")
    }

    assert(catalog.getPartition(tableIdent, part2).storage.locationUri == Option(partitionLocation))
    assert(catalog.getPartition(tableIdent, part3).storage.locationUri.isDefined)

    // add partitions without explicitly specifying database
    catalog.setCurrentDatabase("dbx")
    sql("ALTER TABLE tab1 ADD IF NOT EXISTS PARTITION (a='4', b='8')")
    assert(catalog.listPartitions(tableIdent).map(_.spec).toSet ==
      Set(part1, part2, part3, part4))

    // table to alter does not exist
    intercept[AnalysisException] {
      sql("ALTER TABLE does_not_exist ADD IF NOT EXISTS PARTITION (a='4', b='9')")
    }

    // partition to add already exists
    intercept[AnalysisException] {
      sql("ALTER TABLE tab1 ADD PARTITION (a='4', b='8')")
    }

    // partition to add already exists when using IF NOT EXISTS
    sql("ALTER TABLE tab1 ADD IF NOT EXISTS PARTITION (a='4', b='8')")
    assert(catalog.listPartitions(tableIdent).map(_.spec).toSet ==
      Set(part1, part2, part3, part4))

    // partition spec in ADD PARTITION should be case insensitive by default
    sql("ALTER TABLE tab1 ADD PARTITION (A='9', B='9')")
    assert(catalog.listPartitions(tableIdent).map(_.spec).toSet ==
      Set(part1, part2, part3, part4, part5))
  }

  protected def testDropPartitions(isDatasourceTable: Boolean): Unit = {
    val catalog = spark.sessionState.catalog
    val tableIdent = TableIdentifier("tab1", Some("dbx"))
    val part1 = Map("a" -> "1", "b" -> "5")
    val part2 = Map("a" -> "2", "b" -> "6")
    val part3 = Map("a" -> "3", "b" -> "7")
    val part4 = Map("a" -> "4", "b" -> "8")
    val part5 = Map("a" -> "9", "b" -> "9")
    createDatabase(catalog, "dbx")
    createTable(catalog, tableIdent)
    createTablePartition(catalog, part1, tableIdent)
    createTablePartition(catalog, part2, tableIdent)
    createTablePartition(catalog, part3, tableIdent)
    createTablePartition(catalog, part4, tableIdent)
    createTablePartition(catalog, part5, tableIdent)
    assert(catalog.listPartitions(tableIdent).map(_.spec).toSet ==
      Set(part1, part2, part3, part4, part5))
    if (isDatasourceTable) {
      convertToDatasourceTable(catalog, tableIdent)
    }

    // basic drop partition
    sql("ALTER TABLE dbx.tab1 DROP IF EXISTS PARTITION (a='4', b='8'), PARTITION (a='3', b='7')")
    assert(catalog.listPartitions(tableIdent).map(_.spec).toSet == Set(part1, part2, part5))

    // drop partitions without explicitly specifying database
    catalog.setCurrentDatabase("dbx")
    sql("ALTER TABLE tab1 DROP IF EXISTS PARTITION (a='2', b ='6')")
    assert(catalog.listPartitions(tableIdent).map(_.spec).toSet == Set(part1, part5))

    // table to alter does not exist
    intercept[AnalysisException] {
      sql("ALTER TABLE does_not_exist DROP IF EXISTS PARTITION (a='2')")
    }

    // partition to drop does not exist
    intercept[AnalysisException] {
      sql("ALTER TABLE tab1 DROP PARTITION (a='300')")
    }

    // partition to drop does not exist when using IF EXISTS
    sql("ALTER TABLE tab1 DROP IF EXISTS PARTITION (a='300')")
    assert(catalog.listPartitions(tableIdent).map(_.spec).toSet == Set(part1, part5))

    // partition spec in DROP PARTITION should be case insensitive by default
    sql("ALTER TABLE tab1 DROP PARTITION (A='1', B='5')")
    assert(catalog.listPartitions(tableIdent).map(_.spec).toSet == Set(part5))

    // use int literal as partition value for int type partition column
    sql("ALTER TABLE tab1 DROP PARTITION (a=9, b=9)")
    assert(catalog.listPartitions(tableIdent).isEmpty)
  }

  protected def testRenamePartitions(isDatasourceTable: Boolean): Unit = {
    val catalog = spark.sessionState.catalog
    val tableIdent = TableIdentifier("tab1", Some("dbx"))
    val part1 = Map("a" -> "1", "b" -> "q")
    val part2 = Map("a" -> "2", "b" -> "c")
    val part3 = Map("a" -> "3", "b" -> "p")
    createDatabase(catalog, "dbx")
    createTable(catalog, tableIdent)
    createTablePartition(catalog, part1, tableIdent)
    createTablePartition(catalog, part2, tableIdent)
    createTablePartition(catalog, part3, tableIdent)
    assert(catalog.listPartitions(tableIdent).map(_.spec).toSet == Set(part1, part2, part3))
    if (isDatasourceTable) {
      convertToDatasourceTable(catalog, tableIdent)
    }

    // basic rename partition
    sql("ALTER TABLE dbx.tab1 PARTITION (a='1', b='q') RENAME TO PARTITION (a='100', b='p')")
    sql("ALTER TABLE dbx.tab1 PARTITION (a='2', b='c') RENAME TO PARTITION (a='20', b='c')")
    assert(catalog.listPartitions(tableIdent).map(_.spec).toSet ==
      Set(Map("a" -> "100", "b" -> "p"), Map("a" -> "20", "b" -> "c"), Map("a" -> "3", "b" -> "p")))

    // rename without explicitly specifying database
    catalog.setCurrentDatabase("dbx")
    sql("ALTER TABLE tab1 PARTITION (a='100', b='p') RENAME TO PARTITION (a='10', b='p')")
    assert(catalog.listPartitions(tableIdent).map(_.spec).toSet ==
      Set(Map("a" -> "10", "b" -> "p"), Map("a" -> "20", "b" -> "c"), Map("a" -> "3", "b" -> "p")))

    // table to alter does not exist
    intercept[NoSuchTableException] {
      sql("ALTER TABLE does_not_exist PARTITION (c='3') RENAME TO PARTITION (c='333')")
    }

    // partition to rename does not exist
    intercept[NoSuchPartitionException] {
      sql("ALTER TABLE tab1 PARTITION (a='not_found', b='1') RENAME TO PARTITION (a='1', b='2')")
    }

    // partition spec in RENAME PARTITION should be case insensitive by default
    sql("ALTER TABLE tab1 PARTITION (A='10', B='p') RENAME TO PARTITION (A='1', B='p')")
    assert(catalog.listPartitions(tableIdent).map(_.spec).toSet ==
      Set(Map("a" -> "1", "b" -> "p"), Map("a" -> "20", "b" -> "c"), Map("a" -> "3", "b" -> "p")))
  }

  protected def testChangeColumn(isDatasourceTable: Boolean): Unit = {
    val catalog = spark.sessionState.catalog
    val resolver = spark.sessionState.conf.resolver
    val tableIdent = TableIdentifier("tab1", Some("dbx"))
    createDatabase(catalog, "dbx")
    createTable(catalog, tableIdent)
    if (isDatasourceTable) {
      convertToDatasourceTable(catalog, tableIdent)
    }
    def getMetadata(colName: String): Metadata = {
      val column = catalog.getTableMetadata(tableIdent).schema.fields.find { field =>
        resolver(field.name, colName)
      }
      column.map(_.metadata).getOrElse(Metadata.empty)
    }
    // Ensure that change column will preserve other metadata fields.
    sql("ALTER TABLE dbx.tab1 CHANGE COLUMN col1 col1 INT COMMENT 'this is col1'")
    assert(getMetadata("col1").getString("key") == "value")
  }

  test("drop build-in function") {
    Seq("true", "false").foreach { caseSensitive =>
      withSQLConf(SQLConf.CASE_SENSITIVE.key -> caseSensitive) {
        // partition to add already exists
        var e = intercept[AnalysisException] {
          sql("DROP TEMPORARY FUNCTION year")
        }
        assert(e.getMessage.contains("Cannot drop native function 'year'"))

        e = intercept[AnalysisException] {
          sql("DROP TEMPORARY FUNCTION YeAr")
        }
        assert(e.getMessage.contains("Cannot drop native function 'YeAr'"))

        e = intercept[AnalysisException] {
          sql("DROP TEMPORARY FUNCTION `YeAr`")
        }
        assert(e.getMessage.contains("Cannot drop native function 'YeAr'"))
      }
    }
  }

  test("describe function") {
    checkAnswer(
      sql("DESCRIBE FUNCTION log"),
      Row("Class: org.apache.spark.sql.catalyst.expressions.Logarithm") ::
        Row("Function: log") ::
        Row("Usage: log(base, expr) - Returns the logarithm of `expr` with `base`.") :: Nil
    )
    // predicate operator
    checkAnswer(
      sql("DESCRIBE FUNCTION or"),
      Row("Class: org.apache.spark.sql.catalyst.expressions.Or") ::
        Row("Function: or") ::
        Row("Usage: expr1 or expr2 - Logical OR.") :: Nil
    )
    checkAnswer(
      sql("DESCRIBE FUNCTION !"),
      Row("Class: org.apache.spark.sql.catalyst.expressions.Not") ::
        Row("Function: !") ::
        Row("Usage: ! expr - Logical not.") :: Nil
    )
    // arithmetic operators
    checkAnswer(
      sql("DESCRIBE FUNCTION +"),
      Row("Class: org.apache.spark.sql.catalyst.expressions.Add") ::
        Row("Function: +") ::
        Row("Usage: expr1 + expr2 - Returns `expr1`+`expr2`.") :: Nil
    )
    // comparison operators
    checkAnswer(
      sql("DESCRIBE FUNCTION <"),
      Row("Class: org.apache.spark.sql.catalyst.expressions.LessThan") ::
        Row("Function: <") ::
        Row("Usage: expr1 < expr2 - Returns true if `expr1` is less than `expr2`.") :: Nil
    )
    // STRING
    checkAnswer(
      sql("DESCRIBE FUNCTION 'concat'"),
      Row("Class: org.apache.spark.sql.catalyst.expressions.Concat") ::
        Row("Function: concat") ::
        Row("Usage: concat(str1, str2, ..., strN) - " +
            "Returns the concatenation of str1, str2, ..., strN.") :: Nil
    )
    // extended mode
    checkAnswer(
      sql("DESCRIBE FUNCTION EXTENDED ^"),
      Row("Class: org.apache.spark.sql.catalyst.expressions.BitwiseXor") ::
        Row(
          """Extended Usage:
            |    Examples:
            |      > SELECT 3 ^ 5;
            |       2
            |  """.stripMargin) ::
        Row("Function: ^") ::
        Row("Usage: expr1 ^ expr2 - Returns the result of " +
          "bitwise exclusive OR of `expr1` and `expr2`.") :: Nil
    )
  }

  test("create a data source table without schema") {
    import testImplicits._
    withTempPath { tempDir =>
      withTable("tab1", "tab2") {
        (("a", "b") :: Nil).toDF().write.json(tempDir.getCanonicalPath)

        val e = intercept[AnalysisException] { sql("CREATE TABLE tab1 USING json") }.getMessage
        assert(e.contains("Unable to infer schema for JSON. It must be specified manually"))

        sql(s"CREATE TABLE tab2 using json location '${tempDir.toURI}'")
        checkAnswer(spark.table("tab2"), Row("a", "b"))
      }
    }
  }

  test("create table using CLUSTERED BY without schema specification") {
    import testImplicits._
    withTempPath { tempDir =>
      withTable("jsonTable") {
        (("a", "b") :: Nil).toDF().write.json(tempDir.getCanonicalPath)

        val e = intercept[AnalysisException] {
        sql(
          s"""
             |CREATE TABLE jsonTable
             |USING org.apache.spark.sql.json
             |OPTIONS (
             |  path '${tempDir.getCanonicalPath}'
             |)
             |CLUSTERED BY (inexistentColumnA) SORTED BY (inexistentColumnB) INTO 2 BUCKETS
           """.stripMargin)
        }
        assert(e.message == "Cannot specify bucketing information if the table schema is not " +
          "specified when creating and will be inferred at runtime")
      }
    }
  }

  test("Create Data Source Table As Select") {
    import testImplicits._
    withTable("t", "t1", "t2") {
      sql("CREATE TABLE t USING parquet SELECT 1 as a, 1 as b")
      checkAnswer(spark.table("t"), Row(1, 1) :: Nil)

      spark.range(1).select('id as 'a, 'id as 'b).write.saveAsTable("t1")
      sql("CREATE TABLE t2 USING parquet SELECT a, b from t1")
      checkAnswer(spark.table("t2"), spark.table("t1"))
    }
  }

  test("drop current database") {
    sql("CREATE DATABASE temp")
    sql("USE temp")
    sql("DROP DATABASE temp")
    val e = intercept[AnalysisException] {
        sql("CREATE TABLE t (a INT, b INT) USING parquet")
      }.getMessage
    assert(e.contains("Database 'temp' not found"))
  }

  test("drop default database") {
    val caseSensitiveOptions = if (isUsingHiveMetastore) Seq("false") else Seq("true", "false")
    caseSensitiveOptions.foreach { caseSensitive =>
      withSQLConf(SQLConf.CASE_SENSITIVE.key -> caseSensitive) {
        var message = intercept[AnalysisException] {
          sql("DROP DATABASE default")
        }.getMessage
        assert(message.contains("Can not drop default database"))

        message = intercept[AnalysisException] {
          sql("DROP DATABASE DeFault")
        }.getMessage
        if (caseSensitive == "true") {
          assert(message.contains("Database 'DeFault' not found"))
        } else {
          assert(message.contains("Can not drop default database"))
        }
      }
    }
  }

  test("truncate table - datasource table") {
    import testImplicits._

    val data = (1 to 10).map { i => (i, i) }.toDF("width", "length")
    // Test both a Hive compatible and incompatible code path.
    Seq("json", "parquet").foreach { format =>
      withTable("rectangles") {
        data.write.format(format).saveAsTable("rectangles")
        assume(spark.table("rectangles").collect().nonEmpty,
          "bad test; table was empty to begin with")

        sql("TRUNCATE TABLE rectangles")
        assert(spark.table("rectangles").collect().isEmpty)

        // not supported since the table is not partitioned
        assertUnsupported("TRUNCATE TABLE rectangles PARTITION (width=1)")
      }
    }
  }

  test("truncate partitioned table - datasource table") {
    import testImplicits._

    val data = (1 to 10).map { i => (i % 3, i % 5, i) }.toDF("width", "length", "height")

    withTable("partTable") {
      data.write.partitionBy("width", "length").saveAsTable("partTable")
      // supported since partitions are stored in the metastore
      sql("TRUNCATE TABLE partTable PARTITION (width=1, length=1)")
      assert(spark.table("partTable").filter($"width" === 1).collect().nonEmpty)
      assert(spark.table("partTable").filter($"width" === 1 && $"length" === 1).collect().isEmpty)
    }

    withTable("partTable") {
      data.write.partitionBy("width", "length").saveAsTable("partTable")
      // support partial partition spec
      sql("TRUNCATE TABLE partTable PARTITION (width=1)")
      assert(spark.table("partTable").collect().nonEmpty)
      assert(spark.table("partTable").filter($"width" === 1).collect().isEmpty)
    }

    withTable("partTable") {
      data.write.partitionBy("width", "length").saveAsTable("partTable")
      // do nothing if no partition is matched for the given partial partition spec
      sql("TRUNCATE TABLE partTable PARTITION (width=100)")
      assert(spark.table("partTable").count() == data.count())

      // throw exception if no partition is matched for the given non-partial partition spec.
      intercept[NoSuchPartitionException] {
        sql("TRUNCATE TABLE partTable PARTITION (width=100, length=100)")
      }

      // throw exception if the column in partition spec is not a partition column.
      val e = intercept[AnalysisException] {
        sql("TRUNCATE TABLE partTable PARTITION (unknown=1)")
      }
      assert(e.message.contains("unknown is not a valid partition column"))
    }
  }

  test("create temporary view with mismatched schema") {
    withTable("tab1") {
      spark.range(10).write.saveAsTable("tab1")
      withView("view1") {
        val e = intercept[AnalysisException] {
          sql("CREATE TEMPORARY VIEW view1 (col1, col3) AS SELECT * FROM tab1")
        }.getMessage
        assert(e.contains("the SELECT clause (num: `1`) does not match")
          && e.contains("CREATE VIEW (num: `2`)"))
      }
    }
  }

  test("create temporary view with specified schema") {
    withView("view1") {
      sql("CREATE TEMPORARY VIEW view1 (col1, col2) AS SELECT 1, 2")
      checkAnswer(
        sql("SELECT * FROM view1"),
        Row(1, 2) :: Nil
      )
    }
  }

  test("block creating duplicate temp table") {
    withView("t_temp") {
      sql("CREATE TEMPORARY VIEW t_temp AS SELECT 1, 2")
      val e = intercept[TempTableAlreadyExistsException] {
        sql("CREATE TEMPORARY TABLE t_temp (c3 int, c4 string) USING JSON")
      }.getMessage
      assert(e.contains("Temporary table 't_temp' already exists"))
    }
  }

  test("truncate table - external table, temporary table, view (not allowed)") {
    import testImplicits._
    withTempPath { tempDir =>
      withTable("my_ext_tab") {
        (("a", "b") :: Nil).toDF().write.parquet(tempDir.getCanonicalPath)
        (1 to 10).map { i => (i, i) }.toDF("a", "b").createTempView("my_temp_tab")
        sql(s"CREATE TABLE my_ext_tab using parquet LOCATION '${tempDir.toURI}'")
        sql(s"CREATE VIEW my_view AS SELECT 1")
        intercept[NoSuchTableException] {
          sql("TRUNCATE TABLE my_temp_tab")
        }
        assertUnsupported("TRUNCATE TABLE my_ext_tab")
        assertUnsupported("TRUNCATE TABLE my_view")
      }
    }
  }

  test("truncate table - non-partitioned table (not allowed)") {
    withTable("my_tab") {
      sql("CREATE TABLE my_tab (age INT, name STRING) using parquet")
      sql("INSERT INTO my_tab values (10, 'a')")
      assertUnsupported("TRUNCATE TABLE my_tab PARTITION (age=10)")
    }
  }

  test("SPARK-16034 Partition columns should match when appending to existing data source tables") {
    import testImplicits._
    val df = Seq((1, 2, 3)).toDF("a", "b", "c")
    withTable("partitionedTable") {
      df.write.mode("overwrite").partitionBy("a", "b").saveAsTable("partitionedTable")
      // Misses some partition columns
      intercept[AnalysisException] {
        df.write.mode("append").partitionBy("a").saveAsTable("partitionedTable")
      }
      // Wrong order
      intercept[AnalysisException] {
        df.write.mode("append").partitionBy("b", "a").saveAsTable("partitionedTable")
      }
      // Partition columns not specified
      intercept[AnalysisException] {
        df.write.mode("append").saveAsTable("partitionedTable")
      }
      assert(sql("select * from partitionedTable").collect().size == 1)
      // Inserts new data successfully when partition columns are correctly specified in
      // partitionBy(...).
      // TODO: Right now, partition columns are always treated in a case-insensitive way.
      // See the write method in DataSource.scala.
      Seq((4, 5, 6)).toDF("a", "B", "c")
        .write
        .mode("append")
        .partitionBy("a", "B")
        .saveAsTable("partitionedTable")

      Seq((7, 8, 9)).toDF("a", "b", "c")
        .write
        .mode("append")
        .partitionBy("a", "b")
        .saveAsTable("partitionedTable")

      checkAnswer(
        sql("select a, b, c from partitionedTable"),
        Row(1, 2, 3) :: Row(4, 5, 6) :: Row(7, 8, 9) :: Nil
      )
    }
  }

  test("show functions") {
    withUserDefinedFunction("add_one" -> true) {
      val numFunctions = FunctionRegistry.functionSet.size.toLong
      assert(sql("show functions").count() === numFunctions)
      assert(sql("show system functions").count() === numFunctions)
      assert(sql("show all functions").count() === numFunctions)
      assert(sql("show user functions").count() === 0L)
      spark.udf.register("add_one", (x: Long) => x + 1)
      assert(sql("show functions").count() === numFunctions + 1L)
      assert(sql("show system functions").count() === numFunctions)
      assert(sql("show all functions").count() === numFunctions + 1L)
      assert(sql("show user functions").count() === 1L)
    }
  }

  test("show columns - negative test") {
    // When case sensitivity is true, the user supplied database name in table identifier
    // should match the supplied database name in case sensitive way.
    withSQLConf(SQLConf.CASE_SENSITIVE.key -> "true") {
      withTempDatabase { db =>
        val tabName = s"$db.showcolumn"
        withTable(tabName) {
          sql(s"CREATE TABLE $tabName(col1 int, col2 string) USING parquet ")
          val message = intercept[AnalysisException] {
            sql(s"SHOW COLUMNS IN $db.showcolumn FROM ${db.toUpperCase}")
          }.getMessage
          assert(message.contains("SHOW COLUMNS with conflicting databases"))
        }
      }
    }
  }

  test("SPARK-18009 calling toLocalIterator on commands") {
    import scala.collection.JavaConverters._
    val df = sql("show databases")
    val rows: Seq[Row] = df.toLocalIterator().asScala.toSeq
    assert(rows.length > 0)
  }

  test("SET LOCATION for managed table") {
    withTable("tbl") {
      withTempDir { dir =>
        sql("CREATE TABLE tbl(i INT) USING parquet")
        sql("INSERT INTO tbl SELECT 1")
        checkAnswer(spark.table("tbl"), Row(1))
        val defaultTablePath = spark.sessionState.catalog
          .getTableMetadata(TableIdentifier("tbl")).storage.locationUri.get

        sql(s"ALTER TABLE tbl SET LOCATION '${dir.toURI}'")
        spark.catalog.refreshTable("tbl")
        // SET LOCATION won't move data from previous table path to new table path.
        assert(spark.table("tbl").count() == 0)
        // the previous table path should be still there.
        assert(new File(defaultTablePath).exists())

        sql("INSERT INTO tbl SELECT 2")
        checkAnswer(spark.table("tbl"), Row(2))
        // newly inserted data will go to the new table path.
        assert(dir.listFiles().nonEmpty)

        sql("DROP TABLE tbl")
        // the new table path will be removed after DROP TABLE.
        assert(!dir.exists())
      }
    }
  }

  test("insert data to a data source table which has a not existed location should succeed") {
    withTable("t") {
      withTempDir { dir =>
        spark.sql(
          s"""
             |CREATE TABLE t(a string, b int)
             |USING parquet
             |OPTIONS(path "$dir")
           """.stripMargin)
        val table = spark.sessionState.catalog.getTableMetadata(TableIdentifier("t"))
        assert(table.location == new URI(dir.getAbsolutePath))

        dir.delete
        assert(!dir.exists)
        spark.sql("INSERT INTO TABLE t SELECT 'c', 1")
        assert(dir.exists)
        checkAnswer(spark.table("t"), Row("c", 1) :: Nil)

        Utils.deleteRecursively(dir)
        assert(!dir.exists)
        spark.sql("INSERT OVERWRITE TABLE t SELECT 'c', 1")
        assert(dir.exists)
        checkAnswer(spark.table("t"), Row("c", 1) :: Nil)

        val newDirFile = new File(dir, "x")
        val newDir = newDirFile.getAbsolutePath
        spark.sql(s"ALTER TABLE t SET LOCATION '$newDir'")
        spark.sessionState.catalog.refreshTable(TableIdentifier("t"))

        val table1 = spark.sessionState.catalog.getTableMetadata(TableIdentifier("t"))
        assert(table1.location == new URI(newDir))
        assert(!newDirFile.exists)

        spark.sql("INSERT INTO TABLE t SELECT 'c', 1")
        assert(newDirFile.exists)
        checkAnswer(spark.table("t"), Row("c", 1) :: Nil)
      }
    }
  }

  test("insert into a data source table with no existed partition location should succeed") {
    withTable("t") {
      withTempDir { dir =>
        spark.sql(
          s"""
             |CREATE TABLE t(a int, b int, c int, d int)
             |USING parquet
             |PARTITIONED BY(a, b)
             |LOCATION "$dir"
           """.stripMargin)
        val table = spark.sessionState.catalog.getTableMetadata(TableIdentifier("t"))
        assert(table.location == new URI(dir.getAbsolutePath))

        spark.sql("INSERT INTO TABLE t PARTITION(a=1, b=2) SELECT 3, 4")
        checkAnswer(spark.table("t"), Row(3, 4, 1, 2) :: Nil)

        val partLoc = new File(s"${dir.getAbsolutePath}/a=1")
        Utils.deleteRecursively(partLoc)
        assert(!partLoc.exists())
        // insert overwrite into a partition which location has been deleted.
        spark.sql("INSERT OVERWRITE TABLE t PARTITION(a=1, b=2) SELECT 7, 8")
        assert(partLoc.exists())
        checkAnswer(spark.table("t"), Row(7, 8, 1, 2) :: Nil)
      }
    }
  }

  test("read data from a data source table which has a not existed location should succeed") {
    withTable("t") {
      withTempDir { dir =>
        spark.sql(
          s"""
             |CREATE TABLE t(a string, b int)
             |USING parquet
             |OPTIONS(path "$dir")
           """.stripMargin)
        val table = spark.sessionState.catalog.getTableMetadata(TableIdentifier("t"))
        assert(table.location == new URI(dir.getAbsolutePath))

        dir.delete()
        checkAnswer(spark.table("t"), Nil)

        val newDirFile = new File(dir, "x")
        val newDir = newDirFile.toURI
        spark.sql(s"ALTER TABLE t SET LOCATION '$newDir'")

        val table1 = spark.sessionState.catalog.getTableMetadata(TableIdentifier("t"))
        assert(table1.location == newDir)
        assert(!newDirFile.exists())
        checkAnswer(spark.table("t"), Nil)
      }
    }
  }

  test("read data from a data source table with no existed partition location should succeed") {
    withTable("t") {
      withTempDir { dir =>
        spark.sql(
          s"""
             |CREATE TABLE t(a int, b int, c int, d int)
             |USING parquet
             |PARTITIONED BY(a, b)
             |LOCATION "$dir"
           """.stripMargin)
        spark.sql("INSERT INTO TABLE t PARTITION(a=1, b=2) SELECT 3, 4")
        checkAnswer(spark.table("t"), Row(3, 4, 1, 2) :: Nil)

        // select from a partition which location has been deleted.
        Utils.deleteRecursively(dir)
        assert(!dir.exists())
        spark.sql("REFRESH TABLE t")
        checkAnswer(spark.sql("select * from t where a=1 and b=2"), Nil)
      }
    }
  }

  Seq(true, false).foreach { shouldDelete =>
    val tcName = if (shouldDelete) "non-existent" else "existed"
    test(s"CTAS for external data source table with a $tcName location") {
      withTable("t", "t1") {
        withTempDir {
          dir =>
            if (shouldDelete) {
              dir.delete()
            }
            spark.sql(
              s"""
                 |CREATE TABLE t
                 |USING parquet
                 |LOCATION '$dir'
                 |AS SELECT 3 as a, 4 as b, 1 as c, 2 as d
               """.stripMargin)
            val table = spark.sessionState.catalog.getTableMetadata(TableIdentifier("t"))
            assert(table.location == new URI(dir.getAbsolutePath))

            checkAnswer(spark.table("t"), Row(3, 4, 1, 2))
        }
        // partition table
        withTempDir {
          dir =>
            if (shouldDelete) {
              dir.delete()
            }
            spark.sql(
              s"""
                 |CREATE TABLE t1
                 |USING parquet
                 |PARTITIONED BY(a, b)
                 |LOCATION '$dir'
                 |AS SELECT 3 as a, 4 as b, 1 as c, 2 as d
               """.stripMargin)
            val table = spark.sessionState.catalog.getTableMetadata(TableIdentifier("t1"))
            assert(table.location == new URI(dir.getAbsolutePath))

            val partDir = new File(dir, "a=3")
            assert(partDir.exists())

            checkAnswer(spark.table("t1"), Row(1, 2, 3, 4))
        }
      }
    }
  }

  Seq("a b", "a:b", "a%b", "a,b").foreach { specialChars =>
    test(s"data source table:partition column name containing $specialChars") {
      withTable("t") {
        withTempDir { dir =>
          spark.sql(
            s"""
               |CREATE TABLE t(a string, `$specialChars` string)
               |USING parquet
               |PARTITIONED BY(`$specialChars`)
               |LOCATION '$dir'
             """.stripMargin)

          assert(dir.listFiles().isEmpty)
          spark.sql(s"INSERT INTO TABLE t PARTITION(`$specialChars`=2) SELECT 1")
          val partEscaped = s"${ExternalCatalogUtils.escapePathName(specialChars)}=2"
          val partFile = new File(dir, partEscaped)
          assert(partFile.listFiles().length >= 1)
          checkAnswer(spark.table("t"), Row("1", "2") :: Nil)
        }
      }
    }
  }

  Seq("a b", "a:b", "a%b").foreach { specialChars =>
    test(s"location uri contains $specialChars for datasource table") {
      withTable("t", "t1") {
        withTempDir { dir =>
          val loc = new File(dir, specialChars)
          loc.mkdir()
          spark.sql(
            s"""
               |CREATE TABLE t(a string)
               |USING parquet
               |LOCATION '$loc'
             """.stripMargin)

          val table = spark.sessionState.catalog.getTableMetadata(TableIdentifier("t"))
          assert(table.location == new Path(loc.getAbsolutePath).toUri)
          assert(new Path(table.location).toString.contains(specialChars))

          assert(loc.listFiles().isEmpty)
          spark.sql("INSERT INTO TABLE t SELECT 1")
          assert(loc.listFiles().length >= 1)
          checkAnswer(spark.table("t"), Row("1") :: Nil)
        }

        withTempDir { dir =>
          val loc = new File(dir, specialChars)
          loc.mkdir()
          spark.sql(
            s"""
               |CREATE TABLE t1(a string, b string)
               |USING parquet
               |PARTITIONED BY(b)
               |LOCATION '$loc'
             """.stripMargin)

          val table = spark.sessionState.catalog.getTableMetadata(TableIdentifier("t1"))
          assert(table.location == new Path(loc.getAbsolutePath).toUri)
          assert(new Path(table.location).toString.contains(specialChars))

          assert(loc.listFiles().isEmpty)
          spark.sql("INSERT INTO TABLE t1 PARTITION(b=2) SELECT 1")
          val partFile = new File(loc, "b=2")
          assert(partFile.listFiles().length >= 1)
          checkAnswer(spark.table("t1"), Row("1", "2") :: Nil)

          spark.sql("INSERT INTO TABLE t1 PARTITION(b='2017-03-03 12:13%3A14') SELECT 1")
          val partFile1 = new File(loc, "b=2017-03-03 12:13%3A14")
          assert(!partFile1.exists())
          val partFile2 = new File(loc, "b=2017-03-03 12%3A13%253A14")
          assert(partFile2.listFiles().length >= 1)
          checkAnswer(spark.table("t1"), Row("1", "2") :: Row("1", "2017-03-03 12:13%3A14") :: Nil)
        }
      }
    }
  }

  Seq("a b", "a:b", "a%b").foreach { specialChars =>
    test(s"location uri contains $specialChars for database") {
      try {
        withTable("t") {
          withTempDir { dir =>
            val loc = new File(dir, specialChars)
            spark.sql(s"CREATE DATABASE tmpdb LOCATION '$loc'")
            spark.sql("USE tmpdb")

            import testImplicits._
            Seq(1).toDF("a").write.saveAsTable("t")
            val tblloc = new File(loc, "t")
            val table = spark.sessionState.catalog.getTableMetadata(TableIdentifier("t"))
            assert(table.location == makeQualifiedPath(tblloc.getAbsolutePath))
            assert(tblloc.listFiles().nonEmpty)
          }
        }
      } finally {
        spark.sql("DROP DATABASE IF EXISTS tmpdb")
      }
    }
  }
}<|MERGE_RESOLUTION|>--- conflicted
+++ resolved
@@ -229,6 +229,11 @@
     catalog.createPartitions(tableName, Seq(part), ignoreIfExists = false)
   }
 
+  private def getDBPath(dbName: String): URI = {
+    val warehousePath = s"file:${spark.sessionState.conf.warehousePath.stripPrefix("file:")}"
+    new Path(warehousePath, s"$dbName.db").toUri
+  }
+
   test("the qualified path of a database is stored in the catalog") {
     val catalog = spark.sessionState.catalog
 
@@ -246,21 +251,6 @@
     }
   }
 
-<<<<<<< HEAD
-  private def makeQualifiedPath(path: String): URI = {
-    // copy-paste from SessionCatalog
-    val hadoopPath = new Path(path)
-    val fs = hadoopPath.getFileSystem(sparkContext.hadoopConfiguration)
-    fs.makeQualified(hadoopPath).toUri
-  }
-
-  private def getDBPath(dbName: String): URI = {
-    val warehousePath = s"file:${spark.sessionState.conf.warehousePath.stripPrefix("file:")}"
-    new Path(warehousePath, s"$dbName.db").toUri
-  }
-
-=======
->>>>>>> 6570cfd7
   test("Create Database using Default Warehouse Path") {
     val catalog = spark.sessionState.catalog
     val dbName = "db1"
@@ -1370,7 +1360,7 @@
     val partitionLocation = if (isUsingHiveMetastore) {
       val tableLocation = catalog.getTableMetadata(tableIdent).storage.locationUri
       assert(tableLocation.isDefined)
-      makeQualifiedPath(tableLocation.get + "/paris")
+      makeQualifiedPath(new Path(tableLocation.get.toString, "paris"))
     } else {
       new URI("paris")
     }
