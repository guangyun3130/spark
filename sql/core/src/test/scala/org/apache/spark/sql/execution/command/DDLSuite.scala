--- conflicted
+++ resolved
@@ -2709,7 +2709,13 @@
     }
   }
 
-<<<<<<< HEAD
+  test("set command rejects SparkConf entries") {
+    val ex = intercept[AnalysisException] {
+      sql(s"SET ${config.CPUS_PER_TASK.key} = 4")
+    }
+    assert(ex.getMessage.contains("Spark config"))
+  }
+
   test("SPARK-25403 refresh the table after inserting data") {
     withTable("t") {
       val catalog = spark.sessionState.catalog
@@ -2739,12 +2745,5 @@
         assert(catalog.getCachedTable(table) !== null, "Table relation should be cached.")
       }
     }
-=======
-  test("set command rejects SparkConf entries") {
-    val ex = intercept[AnalysisException] {
-      sql(s"SET ${config.CPUS_PER_TASK.key} = 4")
-    }
-    assert(ex.getMessage.contains("Spark config"))
->>>>>>> 93f5592a
   }
 }