--- conflicted
+++ resolved
@@ -127,11 +127,6 @@
  * data from executing the query end-to-end.
  *
  * Each case has a golden result file in "spark/sql/core/src/test/resources/sql-tests/analyzer-results".
-<<<<<<< HEAD
-=======
- * Only input filenames in the "analyzerTestCaseList" below are included for this type of testing.
- * In the future, we may expand the coverage to all of the input test files instead.
->>>>>>> 67a254c7
  */
 // scalastyle:on line.size.limit
 @ExtendedSQLTest
@@ -173,12 +168,6 @@
   // Create all the test cases.
   listTestCases.foreach(createScalaTestCase)
 
-<<<<<<< HEAD
-=======
-  /** List of test cases to perform analyzer tests for. */
-  protected def analyzerTestCaseList = Seq("array.sql")
-
->>>>>>> 67a254c7
   /** A test case. */
   protected trait TestCase {
     val name: String
@@ -197,13 +186,9 @@
   protected trait AnsiTest
 
   /** Trait that indicates an analyzer test that shows the analyzed plan string as output. */
-<<<<<<< HEAD
   protected trait AnalyzerTest extends TestCase {
     override def asAnalyzerTest(newName: String, newResultFile: String): AnalyzerTest = this
   }
-=======
-  protected trait AnalyzerTest
->>>>>>> 67a254c7
 
   /** Trait that indicates the default timestamp type is TimestampNTZType. */
   protected trait TimestampNTZTest
@@ -266,14 +251,10 @@
       name: String,
       inputFile: String,
       resultFile: String,
-<<<<<<< HEAD
       udf: TestUDF) extends TestCase with UDFTest with PgSQLTest {
     override def asAnalyzerTest(newName: String, newResultFile: String): TestCase =
       UDFPgSQLAnalyzerTestCase(newName, inputFile, newResultFile, udf)
   }
-=======
-      udf: TestUDF) extends TestCase with UDFTest with PgSQLTest
->>>>>>> 67a254c7
 
   /** An date time test case with default timestamp as TimestampNTZType */
   protected case class TimestampNTZTestCase(
@@ -487,18 +468,10 @@
           val (_, output) =
             handleExceptions(getNormalizedQueryAnalysisResult(localSparkSession, sql))
           // We might need to do some query canonicalization in the future.
-<<<<<<< HEAD
-          val result = AnalyzerOutput(
-            sql = sql,
-            schema = None,
-            output = output.mkString("\n").replaceAll("\\s+$", ""))
-          result
-=======
           AnalyzerOutput(
             sql = sql,
             schema = None,
             output = output.mkString("\n").replaceAll("\\s+$", ""))
->>>>>>> 67a254c7
         case _ =>
           val (schema, output) =
             handleExceptions(getNormalizedQueryExecutionResult(localSparkSession, sql))
@@ -548,11 +521,7 @@
 
     withClue(clue) {
       testCase match {
-<<<<<<< HEAD
         case _: AnalyzerTest =>
-=======
-        case _: AnalyzerTestCase =>
->>>>>>> 67a254c7
           readGoldenFileAndCompareResults(testCase.resultFile, outputs, AnalyzerOutput)
         case _ =>
           readGoldenFileAndCompareResults(testCase.resultFile, outputs, ExecutionOutput)
@@ -569,12 +538,8 @@
       val testCaseName = absPath.stripPrefix(inputFilePath).stripPrefix(File.separator)
       val analyzerTestCaseName = s"${testCaseName}_analyzer_test"
 
-<<<<<<< HEAD
       // Create test cases of test types that depend on the input filename.
       val newTestCases: Seq[TestCase] = if (file.getAbsolutePath.startsWith(
-=======
-      val newTestCase = if (file.getAbsolutePath.startsWith(
->>>>>>> 67a254c7
         s"$inputFilePath${File.separator}udf${File.separator}postgreSQL")) {
         Seq(TestScalaUDF("udf"), TestPythonUDF("udf"), TestScalarPandasUDF("udf")).map { udf =>
           UDFPgSQLTestCase(
@@ -599,7 +564,6 @@
       } else {
         RegularTestCase(testCaseName, absPath, resultFile) :: Nil
       }
-<<<<<<< HEAD
       // Also include a copy of each of the above test cases as an analyzer test.
       newTestCases.flatMap { test =>
         Seq(
@@ -607,12 +571,6 @@
           test.asAnalyzerTest(
             newName = s"${test.name}_analyzer_test",
             newResultFile = analyzerResultFile))
-=======
-      if (analyzerTestCaseList.contains(file.getName.toLowerCase(Locale.ROOT))) {
-        AnalyzerTestCase(analyzerTestCaseName, absPath, analyzerResultFile) +: newTestCase
-      } else {
-        newTestCase
->>>>>>> 67a254c7
       }
     }.sortBy(_.name)
   }
