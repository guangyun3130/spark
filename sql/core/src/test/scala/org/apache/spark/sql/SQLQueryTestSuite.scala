/*
 * Licensed to the Apache Software Foundation (ASF) under one or more
 * contributor license agreements.  See the NOTICE file distributed with
 * this work for additional information regarding copyright ownership.
 * The ASF licenses this file to You under the Apache License, Version 2.0
 * (the "License"); you may not use this file except in compliance with
 * the License.  You may obtain a copy of the License at
 *
 *    http://www.apache.org/licenses/LICENSE-2.0
 *
 * Unless required by applicable law or agreed to in writing, software
 * distributed under the License is distributed on an "AS IS" BASIS,
 * WITHOUT WARRANTIES OR CONDITIONS OF ANY KIND, either express or implied.
 * See the License for the specific language governing permissions and
 * limitations under the License.
 */

package org.apache.spark.sql

import java.io.File
import java.util.{Locale, TimeZone}
import java.util.regex.Pattern

import scala.collection.mutable.{ArrayBuffer, HashMap}
import scala.util.control.NonFatal

import org.apache.spark.{SparkConf, SparkException}
import org.apache.spark.sql.catalyst.planning.PhysicalOperation
import org.apache.spark.sql.catalyst.plans.logical._
import org.apache.spark.sql.catalyst.rules.RuleExecutor
import org.apache.spark.sql.catalyst.util.{fileToString, stringToFile}
import org.apache.spark.sql.execution.HiveResult.hiveResultString
import org.apache.spark.sql.execution.SQLExecution
import org.apache.spark.sql.execution.command.{DescribeColumnCommand, DescribeCommandBase}
import org.apache.spark.sql.internal.SQLConf
import org.apache.spark.sql.test.SharedSparkSession
import org.apache.spark.sql.types.StructType
import org.apache.spark.tags.ExtendedSQLTest

/**
 * End-to-end test cases for SQL queries.
 *
 * Each case is loaded from a file in "spark/sql/core/src/test/resources/sql-tests/inputs".
 * Each case has a golden result file in "spark/sql/core/src/test/resources/sql-tests/results".
 *
 * To run the entire test suite:
 * {{{
 *   build/sbt "sql/test-only *SQLQueryTestSuite"
 * }}}
 *
 * To run a single test file upon change:
 * {{{
 *   build/sbt "~sql/test-only *SQLQueryTestSuite -- -z inline-table.sql"
 * }}}
 *
 * To re-generate golden files for entire suite, run:
 * {{{
 *   SPARK_GENERATE_GOLDEN_FILES=1 build/sbt "sql/test-only *SQLQueryTestSuite"
 * }}}
 *
 * To re-generate golden file for a single test, run:
 * {{{
 *   SPARK_GENERATE_GOLDEN_FILES=1 build/sbt "sql/test-only *SQLQueryTestSuite -- -z describe.sql"
 * }}}
 *
 * The format for input files is simple:
 *  1. A list of SQL queries separated by semicolons by default. If the semicolon cannot effectively
 *     separate the SQL queries in the test file(e.g. bracketed comments), please use
 *     --QUERY-DELIMITER-START and --QUERY-DELIMITER-END. Lines starting with
 *     --QUERY-DELIMITER-START and --QUERY-DELIMITER-END represent the beginning and end of a query,
 *     respectively. Code that is not surrounded by lines that begin with --QUERY-DELIMITER-START
 *     and --QUERY-DELIMITER-END is still separated by semicolons.
 *  2. Lines starting with -- are treated as comments and ignored.
 *  3. Lines starting with --SET are used to specify the configs when running this testing file. You
 *     can set multiple configs in one --SET, using comma to separate them. Or you can use multiple
 *     --SET statements.
 *  4. Lines starting with --IMPORT are used to load queries from another test file.
 *  5. Lines starting with --CONFIG_DIM are used to specify config dimensions of this testing file.
 *     The dimension name is decided by the string after --CONFIG_DIM. For example, --CONFIG_DIM1
 *     belongs to dimension 1. One dimension can have multiple lines, each line representing one
 *     config set (one or more configs, separated by comma). Spark will run this testing file many
 *     times, each time picks one config set from each dimension, until all the combinations are
 *     tried. For example, if dimension 1 has 2 lines, dimension 2 has 3 lines, this testing file
 *     will be run 6 times (cartesian product).
 *
 * For example:
 * {{{
 *   -- this is a comment
 *   select 1, -1;
 *   select current_date;
 * }}}
 *
 * The format for golden result files look roughly like:
 * {{{
 *   -- some header information
 *
 *   -- !query
 *   select 1, -1
 *   -- !query schema
 *   struct<...schema...>
 *   -- !query output
 *   ... data row 1 ...
 *   ... data row 2 ...
 *   ...
 *
 *   -- !query
 *   ...
 * }}}
 *
 * Note that UDF tests work differently. After the test files under 'inputs/udf' directory are
 * detected, it creates three test cases:
 *
 *  - Scala UDF test case with a Scalar UDF registered as the name 'udf'.
 *
 *  - Python UDF test case with a Python UDF registered as the name 'udf'
 *    iff Python executable and pyspark are available.
 *
 *  - Scalar Pandas UDF test case with a Scalar Pandas UDF registered as the name 'udf'
 *    iff Python executable, pyspark, pandas and pyarrow are available.
 *
 * Therefore, UDF test cases should have single input and output files but executed by three
 * different types of UDFs. See 'udf/udf-inner-join.sql' as an example.
 */
@ExtendedSQLTest
class SQLQueryTestSuite extends QueryTest with SharedSparkSession {

  import IntegratedUDFTestUtils._

  private val regenerateGoldenFiles: Boolean = System.getenv("SPARK_GENERATE_GOLDEN_FILES") == "1"

  protected val baseResourcePath = {
    // We use a path based on Spark home for 2 reasons:
    //   1. Maven can't get correct resource directory when resources in other jars.
    //   2. We test subclasses in the hive-thriftserver module.
    val sparkHome = {
      assert(sys.props.contains("spark.test.home") ||
        sys.env.contains("SPARK_HOME"), "spark.test.home or SPARK_HOME is not set.")
      sys.props.getOrElse("spark.test.home", sys.env("SPARK_HOME"))
    }

    java.nio.file.Paths.get(sparkHome,
      "sql", "core", "src", "test", "resources", "sql-tests").toFile
  }

  protected val inputFilePath = new File(baseResourcePath, "inputs").getAbsolutePath
  protected val goldenFilePath = new File(baseResourcePath, "results").getAbsolutePath

  protected val validFileExtensions = ".sql"

  private val notIncludedMsg = "[not included in comparison]"
  private val clsName = this.getClass.getCanonicalName

  protected val emptySchema = StructType(Seq.empty).catalogString

  protected override def sparkConf: SparkConf = super.sparkConf
    // Fewer shuffle partitions to speed up testing.
    .set(SQLConf.SHUFFLE_PARTITIONS, 4)

  /** List of test cases to ignore, in lower cases. */
  protected def blackList: Set[String] = Set(
    "blacklist.sql"   // Do NOT remove this one. It is here to test the blacklist functionality.
  )

  // Create all the test cases.
  listTestCases.foreach(createScalaTestCase)

  /** A single SQL query's output. */
  protected case class QueryOutput(sql: String, schema: String, output: String) {
    override def toString: String = {
      // We are explicitly not using multi-line string due to stripMargin removing "|" in output.
      s"-- !query\n" +
        sql + "\n" +
        s"-- !query schema\n" +
        schema + "\n" +
        s"-- !query output\n" +
        output
    }
  }

  /** A test case. */
  protected trait TestCase {
    val name: String
    val inputFile: String
    val resultFile: String
  }

  /**
   * traits that indicate UDF or PgSQL to trigger the code path specific to each. For instance,
   * PgSQL tests require to register some UDF functions.
   */
  protected trait PgSQLTest

  /**
   * traits that indicate ANSI-related tests with the ANSI mode enabled.
   */
  protected trait AnsiTest

  protected trait UDFTest {
    val udf: TestUDF
  }

  /** A regular test case. */
  protected case class RegularTestCase(
      name: String, inputFile: String, resultFile: String) extends TestCase

  /** A PostgreSQL test case. */
  protected case class PgSQLTestCase(
      name: String, inputFile: String, resultFile: String) extends TestCase with PgSQLTest

  /** A UDF test case. */
  protected case class UDFTestCase(
      name: String,
      inputFile: String,
      resultFile: String,
      udf: TestUDF) extends TestCase with UDFTest

  /** A UDF PostgreSQL test case. */
  protected case class UDFPgSQLTestCase(
      name: String,
      inputFile: String,
      resultFile: String,
      udf: TestUDF) extends TestCase with UDFTest with PgSQLTest

  /** An ANSI-related test case. */
  protected case class AnsiTestCase(
      name: String, inputFile: String, resultFile: String) extends TestCase with AnsiTest

  protected def createScalaTestCase(testCase: TestCase): Unit = {
    if (blackList.exists(t =>
        testCase.name.toLowerCase(Locale.ROOT).contains(t.toLowerCase(Locale.ROOT)))) {
      // Create a test case to ignore this case.
      ignore(testCase.name) { /* Do nothing */ }
    } else testCase match {
      case udfTestCase: UDFTest
          if udfTestCase.udf.isInstanceOf[TestPythonUDF] && !shouldTestPythonUDFs =>
        ignore(s"${testCase.name} is skipped because " +
          s"[$pythonExec] and/or pyspark were not available.") {
          /* Do nothing */
        }
      case udfTestCase: UDFTest
          if udfTestCase.udf.isInstanceOf[TestScalarPandasUDF] && !shouldTestScalarPandasUDFs =>
        ignore(s"${testCase.name} is skipped because pyspark," +
          s"pandas and/or pyarrow were not available in [$pythonExec].") {
          /* Do nothing */
        }
      case _ =>
        // Create a test case to run this case.
        test(testCase.name) {
          runTest(testCase)
        }
    }
  }

  /** Run a test case. */
  protected def runTest(testCase: TestCase): Unit = {
    def splitWithSemicolon(seq: Seq[String]) = {
      seq.mkString("\n").split("(?<=[^\\\\]);")
    }
    val input = fileToString(new File(testCase.inputFile))

    val (comments, code) = input.split("\n").partition { line =>
      val newLine = line.trim
      newLine.startsWith("--") && !newLine.startsWith("--QUERY-DELIMITER")
    }

    // If `--IMPORT` found, load code from another test case file, then insert them
    // into the head in this test.
    val importedTestCaseName = comments.filter(_.startsWith("--IMPORT ")).map(_.substring(9))
    val importedCode = importedTestCaseName.flatMap { testCaseName =>
      listTestCases.find(_.name == testCaseName).map { testCase =>
        val input = fileToString(new File(testCase.inputFile))
        val (_, code) = input.split("\n").partition(_.trim.startsWith("--"))
        code
      }
    }.flatten

    val allCode = importedCode ++ code
    val tempQueries = if (allCode.exists(_.trim.startsWith("--QUERY-DELIMITER"))) {
      // Although the loop is heavy, only used for bracketed comments test.
      val querys = new ArrayBuffer[String]
      val otherCodes = new ArrayBuffer[String]
      var tempStr = ""
      var start = false
      for (c <- allCode) {
        if (c.trim.startsWith("--QUERY-DELIMITER-START")) {
          start = true
          querys ++= splitWithSemicolon(otherCodes.toSeq)
          otherCodes.clear()
        } else if (c.trim.startsWith("--QUERY-DELIMITER-END")) {
          start = false
          querys += s"\n${tempStr.stripSuffix(";")}"
          tempStr = ""
        } else if (start) {
          tempStr += s"\n$c"
        } else {
          otherCodes += c
        }
      }
      if (otherCodes.nonEmpty) {
        querys ++= splitWithSemicolon(otherCodes.toSeq)
      }
      querys.toSeq
    } else {
      splitWithSemicolon(allCode).toSeq
    }

    // List of SQL queries to run
    val queries = tempQueries.map(_.trim).filter(_ != "").toSeq
      // Fix misplacement when comment is at the end of the query.
      .map(_.split("\n").filterNot(_.startsWith("--")).mkString("\n")).map(_.trim).filter(_ != "")

    val settingLines = comments.filter(_.startsWith("--SET ")).map(_.substring(6))
    val settings = settingLines.flatMap(_.split(",").map { kv =>
      val (conf, value) = kv.span(_ != '=')
      conf.trim -> value.substring(1).trim
    })

    if (regenerateGoldenFiles) {
      runQueries(queries, testCase, settings)
    } else {
      // A config dimension has multiple config sets, and a config set has multiple configs.
      // - config dim:     Seq[Seq[(String, String)]]
      //   - config set:   Seq[(String, String)]
      //     - config:     (String, String))
      // We need to do cartesian product for all the config dimensions, to get a list of
      // config sets, and run the query once for each config set.
      val configDimLines = comments.filter(_.startsWith("--CONFIG_DIM")).map(_.substring(12))
      val configDims = configDimLines.groupBy(_.takeWhile(_ != ' ')).mapValues { lines =>
        lines.map(_.dropWhile(_ != ' ').substring(1)).map(_.split(",").map { kv =>
          val (conf, value) = kv.span(_ != '=')
          conf.trim -> value.substring(1).trim
        }.toSeq).toSeq
      }

      val configSets = configDims.values.foldLeft(Seq(Seq[(String, String)]())) { (res, dim) =>
        dim.flatMap { configSet => res.map(_ ++ configSet) }
      }

      configSets.foreach { configSet =>
        try {
          runQueries(queries, testCase, settings ++ configSet)
        } catch {
          case e: Throwable =>
            val configs = configSet.map {
              case (k, v) => s"$k=$v"
            }
            logError(s"Error using configs: ${configs.mkString(",")}")
            throw e
        }
      }
    }
  }

  protected def runQueries(
      queries: Seq[String],
      testCase: TestCase,
      configSet: Seq[(String, String)]): Unit = {
    // Create a local SparkSession to have stronger isolation between different test cases.
    // This does not isolate catalog changes.
    val localSparkSession = spark.newSession()
    loadTestData(localSparkSession)

    testCase match {
      case udfTestCase: UDFTest =>
        registerTestUDF(udfTestCase.udf, localSparkSession)
      case _ =>
    }

    testCase match {
      case _: PgSQLTest =>
        // booleq/boolne used by boolean.sql
        localSparkSession.udf.register("booleq", (b1: Boolean, b2: Boolean) => b1 == b2)
        localSparkSession.udf.register("boolne", (b1: Boolean, b2: Boolean) => b1 != b2)
        // vol used by boolean.sql and case.sql.
        localSparkSession.udf.register("vol", (s: String) => s)
        localSparkSession.conf.set(SQLConf.ANSI_ENABLED.key, true)
      case _: AnsiTest =>
        localSparkSession.conf.set(SQLConf.ANSI_ENABLED.key, true)
      case _ =>
    }

    if (configSet.nonEmpty) {
      // Execute the list of set operation in order to add the desired configs
      val setOperations = configSet.map { case (key, value) => s"set $key=$value" }
      logInfo(s"Setting configs: ${setOperations.mkString(", ")}")
      setOperations.foreach(localSparkSession.sql)
    }

    // Run the SQL queries preparing them for comparison.
    val outputs: Seq[QueryOutput] = queries.map { sql =>
      val (schema, output) = handleExceptions(getNormalizedResult(localSparkSession, sql))
      // We might need to do some query canonicalization in the future.
      QueryOutput(
        sql = sql,
        schema = schema,
        output = output.mkString("\n").replaceAll("\\s+$", ""))
    }

    if (regenerateGoldenFiles) {
      // Again, we are explicitly not using multi-line string due to stripMargin removing "|".
      val goldenOutput = {
        s"-- Automatically generated by ${getClass.getSimpleName}\n" +
        s"-- Number of queries: ${outputs.size}\n\n\n" +
        outputs.zipWithIndex.map{case (qr, i) => qr.toString}.mkString("\n\n\n") + "\n"
      }
      val resultFile = new File(testCase.resultFile)
      val parent = resultFile.getParentFile
      if (!parent.exists()) {
        assert(parent.mkdirs(), "Could not create directory: " + parent)
      }
      stringToFile(resultFile, goldenOutput)
    }

    // This is a temporary workaround for SPARK-28894. The test names are truncated after
    // the last dot due to a bug in SBT. This makes easier to debug via Jenkins test result
    // report. See SPARK-28894.
    // See also SPARK-29127. It is difficult to see the version information in the failed test
    // cases so the version information related to Python was also added.
    val clue = testCase match {
      case udfTestCase: UDFTest
          if udfTestCase.udf.isInstanceOf[TestPythonUDF] && shouldTestPythonUDFs =>
        s"${testCase.name}${System.lineSeparator()}Python: $pythonVer${System.lineSeparator()}"
      case udfTestCase: UDFTest
          if udfTestCase.udf.isInstanceOf[TestScalarPandasUDF] && shouldTestScalarPandasUDFs =>
        s"${testCase.name}${System.lineSeparator()}" +
          s"Python: $pythonVer Pandas: $pandasVer PyArrow: $pyarrowVer${System.lineSeparator()}"
      case _ =>
        s"${testCase.name}${System.lineSeparator()}"
    }

    withClue(clue) {
      // Read back the golden file.
      val expectedOutputs: Seq[QueryOutput] = {
        val goldenOutput = fileToString(new File(testCase.resultFile))
        val segments = goldenOutput.split("-- !query.*\n")

        // each query has 3 segments, plus the header
        assert(segments.size == outputs.size * 3 + 1,
          s"Expected ${outputs.size * 3 + 1} blocks in result file but got ${segments.size}. " +
            s"Try regenerate the result files.")
        Seq.tabulate(outputs.size) { i =>
          QueryOutput(
            sql = segments(i * 3 + 1).trim,
            schema = segments(i * 3 + 2).trim,
            output = segments(i * 3 + 3).replaceAll("\\s+$", "")
          )
        }
      }

      // Compare results.
      assertResult(expectedOutputs.size, s"Number of queries should be ${expectedOutputs.size}") {
        outputs.size
      }

      outputs.zip(expectedOutputs).zipWithIndex.foreach { case ((output, expected), i) =>
        assertResult(expected.sql, s"SQL query did not match for query #$i\n${expected.sql}") {
          output.sql
        }
        assertResult(expected.schema,
          s"Schema did not match for query #$i\n${expected.sql}: $output") {
          output.schema
        }
        assertResult(expected.output, s"Result did not match" +
          s" for query #$i\n${expected.sql}") { output.output }
      }
    }
  }

  /**
   * This method handles exceptions occurred during query execution as they may need special care
   * to become comparable to the expected output.
   *
   * @param result a function that returns a pair of schema and output
   */
  protected def handleExceptions(result: => (String, Seq[String])): (String, Seq[String]) = {
    try {
      result
    } catch {
      case a: AnalysisException =>
        // Do not output the logical plan tree which contains expression IDs.
        // Also implement a crude way of masking expression IDs in the error message
        // with a generic pattern "###".
        val msg = if (a.plan.nonEmpty) a.getSimpleMessage else a.getMessage
        (emptySchema, Seq(a.getClass.getName, msg.replaceAll("#\\d+", "#x")))
      case s: SparkException if s.getCause != null =>
        // For a runtime exception, it is hard to match because its message contains
        // information of stage, task ID, etc.
        // To make result matching simpler, here we match the cause of the exception if it exists.
        val cause = s.getCause
        (emptySchema, Seq(cause.getClass.getName, cause.getMessage))
      case NonFatal(e) =>
        // If there is an exception, put the exception class followed by the message.
        (emptySchema, Seq(e.getClass.getName, e.getMessage))
    }
  }

  /** Executes a query and returns the result as (schema of the output, normalized output). */
  private def getNormalizedResult(session: SparkSession, sql: String): (String, Seq[String]) = {
    // Returns true if the plan is supposed to be sorted.
    def isSorted(plan: LogicalPlan): Boolean = plan match {
      case _: Join | _: Aggregate | _: Generate | _: Sample | _: Distinct => false
      case _: DescribeCommandBase
          | _: DescribeColumnCommand
          | _: DescribeRelation
          | _: DescribeColumnStatement => true
      case PhysicalOperation(_, _, Sort(_, true, _)) => true
      case _ => plan.children.iterator.exists(isSorted)
    }

    val df = session.sql(sql)
    val schema = df.schema.catalogString
    // Get answer, but also get rid of the #1234 expression ids that show up in explain plans
<<<<<<< HEAD
    val answer = SQLExecution.withNewExecutionId(session, df.queryExecution, Some(sql)) {
      hiveResultString(df).map(replaceNotIncludedMsg)
=======
    val answer = SQLExecution.withNewExecutionId(df.queryExecution, Some(sql)) {
      hiveResultString(df.queryExecution.executedPlan).map(replaceNotIncludedMsg)
>>>>>>> 8ebbf85a
    }

    // If the output is not pre-sorted, sort it.
    if (isSorted(df.queryExecution.analyzed)) (schema, answer) else (schema, answer.sorted)
  }

  protected def replaceNotIncludedMsg(line: String): String = {
    line.replaceAll("#\\d+", "#x")
      .replaceAll(
        s"Location.*$clsName/",
        s"Location $notIncludedMsg/{warehouse_dir}/")
      .replaceAll("Created By.*", s"Created By $notIncludedMsg")
      .replaceAll("Created Time.*", s"Created Time $notIncludedMsg")
      .replaceAll("Last Access.*", s"Last Access $notIncludedMsg")
      .replaceAll("Partition Statistics\t\\d+", s"Partition Statistics\t$notIncludedMsg")
      .replaceAll("\\*\\(\\d+\\) ", "*") // remove the WholeStageCodegen codegenStageIds
  }

  protected lazy val listTestCases: Seq[TestCase] = {
    listFilesRecursively(new File(inputFilePath)).flatMap { file =>
      val resultFile = file.getAbsolutePath.replace(inputFilePath, goldenFilePath) + ".out"
      val absPath = file.getAbsolutePath
      val testCaseName = absPath.stripPrefix(inputFilePath).stripPrefix(File.separator)

      if (file.getAbsolutePath.startsWith(
        s"$inputFilePath${File.separator}udf${File.separator}postgreSQL")) {
        Seq(TestScalaUDF("udf"), TestPythonUDF("udf"), TestScalarPandasUDF("udf")).map { udf =>
          UDFPgSQLTestCase(
            s"$testCaseName - ${udf.prettyName}", absPath, resultFile, udf)
        }
      } else if (file.getAbsolutePath.startsWith(s"$inputFilePath${File.separator}udf")) {
        Seq(TestScalaUDF("udf"), TestPythonUDF("udf"), TestScalarPandasUDF("udf")).map { udf =>
          UDFTestCase(
            s"$testCaseName - ${udf.prettyName}", absPath, resultFile, udf)
        }
      } else if (file.getAbsolutePath.startsWith(s"$inputFilePath${File.separator}postgreSQL")) {
        PgSQLTestCase(testCaseName, absPath, resultFile) :: Nil
      } else if (file.getAbsolutePath.startsWith(s"$inputFilePath${File.separator}ansi")) {
        AnsiTestCase(testCaseName, absPath, resultFile) :: Nil
      } else {
        RegularTestCase(testCaseName, absPath, resultFile) :: Nil
      }
    }
  }

  /** Returns all the files (not directories) in a directory, recursively. */
  protected def listFilesRecursively(path: File): Seq[File] = {
    val (dirs, files) = path.listFiles().partition(_.isDirectory)
    // Filter out test files with invalid extensions such as temp files created
    // by vi (.swp), Mac (.DS_Store) etc.
    val filteredFiles = files.filter(_.getName.endsWith(validFileExtensions))
    filteredFiles ++ dirs.flatMap(listFilesRecursively)
  }

  /** Load built-in test tables into the SparkSession. */
  private def loadTestData(session: SparkSession): Unit = {
    import session.implicits._

    (1 to 100).map(i => (i, i.toString)).toDF("key", "value").createOrReplaceTempView("testdata")

    ((Seq(1, 2, 3), Seq(Seq(1, 2, 3))) :: (Seq(2, 3, 4), Seq(Seq(2, 3, 4))) :: Nil)
      .toDF("arraycol", "nestedarraycol")
      .createOrReplaceTempView("arraydata")

    (Tuple1(Map(1 -> "a1", 2 -> "b1", 3 -> "c1", 4 -> "d1", 5 -> "e1")) ::
      Tuple1(Map(1 -> "a2", 2 -> "b2", 3 -> "c2", 4 -> "d2")) ::
      Tuple1(Map(1 -> "a3", 2 -> "b3", 3 -> "c3")) ::
      Tuple1(Map(1 -> "a4", 2 -> "b4")) ::
      Tuple1(Map(1 -> "a5")) :: Nil)
      .toDF("mapcol")
      .createOrReplaceTempView("mapdata")

    session
      .read
      .format("csv")
      .options(Map("delimiter" -> "\t", "header" -> "false"))
      .schema("a int, b float")
      .load(testFile("test-data/postgresql/agg.data"))
      .createOrReplaceTempView("aggtest")

    session
      .read
      .format("csv")
      .options(Map("delimiter" -> "\t", "header" -> "false"))
      .schema(
        """
          |unique1 int,
          |unique2 int,
          |two int,
          |four int,
          |ten int,
          |twenty int,
          |hundred int,
          |thousand int,
          |twothousand int,
          |fivethous int,
          |tenthous int,
          |odd int,
          |even int,
          |stringu1 string,
          |stringu2 string,
          |string4 string
        """.stripMargin)
      .load(testFile("test-data/postgresql/onek.data"))
      .createOrReplaceTempView("onek")

    session
      .read
      .format("csv")
      .options(Map("delimiter" -> "\t", "header" -> "false"))
      .schema(
        """
          |unique1 int,
          |unique2 int,
          |two int,
          |four int,
          |ten int,
          |twenty int,
          |hundred int,
          |thousand int,
          |twothousand int,
          |fivethous int,
          |tenthous int,
          |odd int,
          |even int,
          |stringu1 string,
          |stringu2 string,
          |string4 string
        """.stripMargin)
      .load(testFile("test-data/postgresql/tenk.data"))
      .createOrReplaceTempView("tenk1")
  }

  private val originalTimeZone = TimeZone.getDefault
  private val originalLocale = Locale.getDefault

  override def beforeAll(): Unit = {
    super.beforeAll()
    // Timezone is fixed to America/Los_Angeles for those timezone sensitive tests (timestamp_*)
    TimeZone.setDefault(TimeZone.getTimeZone("America/Los_Angeles"))
    // Add Locale setting
    Locale.setDefault(Locale.US)
    RuleExecutor.resetMetrics()
  }

  override def afterAll(): Unit = {
    try {
      TimeZone.setDefault(originalTimeZone)
      Locale.setDefault(originalLocale)

      // For debugging dump some statistics about how much time was spent in various optimizer rules
      logWarning(RuleExecutor.dumpTimeSpent())
    } finally {
      super.afterAll()
    }
  }
}<|MERGE_RESOLUTION|>--- conflicted
+++ resolved
@@ -510,13 +510,8 @@
     val df = session.sql(sql)
     val schema = df.schema.catalogString
     // Get answer, but also get rid of the #1234 expression ids that show up in explain plans
-<<<<<<< HEAD
-    val answer = SQLExecution.withNewExecutionId(session, df.queryExecution, Some(sql)) {
+    val answer = SQLExecution.withNewExecutionId(df.queryExecution, Some(sql)) {
       hiveResultString(df).map(replaceNotIncludedMsg)
-=======
-    val answer = SQLExecution.withNewExecutionId(df.queryExecution, Some(sql)) {
-      hiveResultString(df.queryExecution.executedPlan).map(replaceNotIncludedMsg)
->>>>>>> 8ebbf85a
     }
 
     // If the output is not pre-sorted, sort it.
