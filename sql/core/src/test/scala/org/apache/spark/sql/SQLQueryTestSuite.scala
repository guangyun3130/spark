--- conflicted
+++ resolved
@@ -312,13 +312,8 @@
         localSparkSession.conf.set(SQLConf.PREFER_INTEGRAL_DIVISION.key, true)
         // Propagate the SQL conf ANSI_ENABLED to executor.
         // TODO: remove this after SPARK-29122 is resolved.
-<<<<<<< HEAD
-        localSparkSession.sparkContext.setLocalProperty(
-          SQLConf.FAIL_ON_INTEGRAL_TYPE_OVERFLOW.key, "true")
+        localSparkSession.sparkContext.setLocalProperty(SQLConf.ANSI_ENABLED.key, "true")
         localSparkSession.conf.set(SQLConf.DIALECT.key, SQLConf.Dialect.POSTGRESQL.toString)
-=======
-        localSparkSession.sparkContext.setLocalProperty(SQLConf.ANSI_ENABLED.key, "true")
->>>>>>> b917a659
       case _ =>
     }
 
