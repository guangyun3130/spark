/*
 * Licensed to the Apache Software Foundation (ASF) under one or more
 * contributor license agreements.  See the NOTICE file distributed with
 * this work for additional information regarding copyright ownership.
 * The ASF licenses this file to You under the Apache License, Version 2.0
 * (the "License"); you may not use this file except in compliance with
 * the License.  You may obtain a copy of the License at
 *
 *    http://www.apache.org/licenses/LICENSE-2.0
 *
 * Unless required by applicable law or agreed to in writing, software
 * distributed under the License is distributed on an "AS IS" BASIS,
 * WITHOUT WARRANTIES OR CONDITIONS OF ANY KIND, either express or implied.
 * See the License for the specific language governing permissions and
 * limitations under the License.
 */

package org.apache.spark.sql

import java.io.File
import java.net.URI
import java.util.Locale

import scala.collection.mutable.ArrayBuffer

import org.apache.spark.{SparkConf, TestUtils}
import org.apache.spark.sql.catalyst.expressions.codegen.CodeGenerator
import org.apache.spark.sql.catalyst.parser.ParseException
import org.apache.spark.sql.catalyst.plans.SQLHelper
import org.apache.spark.sql.catalyst.plans.logical.{Command, LogicalPlan}
import org.apache.spark.sql.catalyst.rules.RuleExecutor
import org.apache.spark.sql.catalyst.util.{fileToString, stringToFile}
import org.apache.spark.sql.catalyst.util.DateTimeConstants.NANOS_PER_SECOND
import org.apache.spark.sql.execution.WholeStageCodegenExec
import org.apache.spark.sql.internal.SQLConf
import org.apache.spark.sql.internal.SQLConf.TimestampTypes
import org.apache.spark.sql.test.SharedSparkSession
import org.apache.spark.tags.ExtendedSQLTest
import org.apache.spark.util.Utils

// scalastyle:off line.size.limit
/**
 * End-to-end test cases for SQL queries.
 *
 * Each case is loaded from a file in "spark/sql/core/src/test/resources/sql-tests/inputs". Each
 * case has a golden result file in "spark/sql/core/src/test/resources/sql-tests/results".
 *
 * To run the entire test suite:
 * {{{
 *   build/sbt "sql/testOnly org.apache.spark.sql.SQLQueryTestSuite"
 * }}}
 *
 * To run a single test file upon change:
 * {{{
 *   build/sbt "~sql/testOnly org.apache.spark.sql.SQLQueryTestSuite -- -z inline-table.sql"
 * }}}
 *
 * To re-generate golden files for entire suite, run:
 * {{{
 *   SPARK_GENERATE_GOLDEN_FILES=1 build/sbt "sql/testOnly org.apache.spark.sql.SQLQueryTestSuite"
 * }}}
 *
 * To re-generate golden file for a single test, run:
 * {{{
 *   SPARK_GENERATE_GOLDEN_FILES=1 build/sbt "sql/testOnly org.apache.spark.sql.SQLQueryTestSuite -- -z describe.sql"
 * }}}
 *
 * The format for input files is simple:
 *   1. A list of SQL queries separated by semicolons by default. If the semicolon cannot
 *      effectively separate the SQL queries in the test file(e.g. bracketed comments), please use
 *      --QUERY-DELIMITER-START and --QUERY-DELIMITER-END. Lines starting with
 *      --QUERY-DELIMITER-START and --QUERY-DELIMITER-END represent the beginning and end of a
 *      query, respectively. Code that is not surrounded by lines that begin with
 *      --QUERY-DELIMITER-START and --QUERY-DELIMITER-END is still separated by semicolons. 2.
 *      Lines starting with -- are treated as comments and ignored. 3. Lines starting with --SET
 *      are used to specify the configs when running this testing file. You can set multiple
 *      configs in one --SET, using comma to separate them. Or you can use multiple --SET
 *      statements. 4. Lines starting with --IMPORT are used to load queries from another test
 *      file. 5. Lines starting with --CONFIG_DIM are used to specify config dimensions of this
 *      testing file. The dimension name is decided by the string after --CONFIG_DIM. For example,
 *      --CONFIG_DIM1 belongs to dimension 1. One dimension can have multiple lines, each line
 *      representing one config set (one or more configs, separated by comma). Spark will run this
 *      testing file many times, each time picks one config set from each dimension, until all the
 *      combinations are tried. For example, if dimension 1 has 2 lines, dimension 2 has 3 lines,
 *      this testing file will be run 6 times (cartesian product).
 *
 * For example:
 * {{{
 *   -- this is a comment
 *   select 1, -1;
 *   select current_date;
 * }}}
 *
 * The format for golden result files look roughly like:
 * {{{
 *   -- some header information
 *
 *   -- !query
 *   select 1, -1
 *   -- !query schema
 *   struct<...schema...>
 *   -- !query output
 *   ... data row 1 ...
 *   ... data row 2 ...
 *   ...
 *
 *   -- !query
 *   ...
 * }}}
 *
 * Note that UDF tests work differently. After the test files under 'inputs/udf' directory are
 * detected, it creates three test cases:
 *
 *   - Scala UDF test case with a Scalar UDF registered as the name 'udf'.
 *
 *   - Python UDF test case with a Python UDF registered as the name 'udf' iff Python executable
 *     and pyspark are available.
 *
 *   - Scalar Pandas UDF test case with a Scalar Pandas UDF registered as the name 'udf' iff
 *     Python executable, pyspark, pandas and pyarrow are available.
 *
 * Therefore, UDF test cases should have single input and output files but executed by three
 * different types of UDFs. See 'udf/udf-inner-join.sql' as an example.
 *
 * This test suite also implements end-to-end test cases using golden files for the purposes of
 * exercising the analysis of SQL queries. The output of each test case for this suite is the
 * string representation of the logical plan returned as output from the analyzer, rather than the
 * result data from executing the query end-to-end.
 *
 * Each case has a golden result file in
 * "spark/sql/core/src/test/resources/sql-tests/analyzer-results".
 */
// scalastyle:on line.size.limit
@ExtendedSQLTest
class SQLQueryTestSuite
    extends QueryTest
    with SharedSparkSession
    with SQLHelper
    with SQLQueryTestHelper {

  import IntegratedUDFTestUtils._

  protected val baseResourcePath = {
    // We use a path based on Spark home for 2 reasons:
    //   1. Maven can't get correct resource directory when resources in other jars.
    //   2. We test subclasses in the hive-thriftserver module.
    getWorkspaceFilePath("sql", "core", "src", "test", "resources", "sql-tests").toFile
  }

  protected val inputFilePath = new File(baseResourcePath, "inputs").getAbsolutePath
  protected val goldenFilePath = new File(baseResourcePath, "results").getAbsolutePath
  protected val analyzerGoldenFilePath =
    new File(baseResourcePath, "analyzer-results").getAbsolutePath

  protected override def sparkConf: SparkConf = super.sparkConf
    // Fewer shuffle partitions to speed up testing.
    .set(SQLConf.SHUFFLE_PARTITIONS, 4)
    // use Java 8 time API to handle negative years properly
    .set(SQLConf.DATETIME_JAVA8API_ENABLED, true)
    // SPARK-39564: don't print out serde to avoid introducing complicated and error-prone
    // regex magic.
    .set("spark.test.noSerdeInExplain", "true")

  // SPARK-32106 Since we add SQL test 'transform.sql' will use `cat` command,
  // here we need to ignore it.
  private val otherIgnoreList =
    if (TestUtils.testCommandAvailable("/bin/bash")) Nil else Set("transform.sql")

  /** List of test cases to ignore, in lower cases. */
  protected def ignoreList: Set[String] = Set(
    "ignored.sql" // Do NOT remove this one. It is here to test the ignore functionality.
  ) ++ otherIgnoreList

  // Create all the test cases.
  listTestCases.foreach(createScalaTestCase)

  /** A test case. */
  protected trait TestCase {
    val name: String
    val inputFile: String
    val resultFile: String
    def asAnalyzerTest(newName: String, newResultFile: String): TestCase
  }

  /**
   * traits that indicate UDF or PgSQL to trigger the code path specific to each. For instance,
   * PgSQL tests require to register some UDF functions.
   */
  protected trait PgSQLTest

  /** Trait that indicates ANSI-related tests with the ANSI mode enabled. */
  protected trait AnsiTest

  /** Trait that indicates an analyzer test that shows the analyzed plan string as output. */
  protected trait AnalyzerTest extends TestCase {
    override def asAnalyzerTest(newName: String, newResultFile: String): AnalyzerTest = this
  }

  /** Trait that indicates the default timestamp type is TimestampNTZType. */
  protected trait TimestampNTZTest

  /** Trait that indicates CTE test cases need their create view versions */
  protected trait CTETest

  protected trait UDFTest {
    val udf: TestUDF
  }

  protected trait UDTFSetTest {
    val udtfSet: TestUDTFSet
  }

  /** A regular test case. */
  protected case class RegularTestCase(name: String, inputFile: String, resultFile: String)
      extends TestCase {
    override def asAnalyzerTest(newName: String, newResultFile: String): TestCase =
      RegularAnalyzerTestCase(newName, inputFile, newResultFile)
  }

  /** An ANSI-related test case. */
  protected case class AnsiTestCase(name: String, inputFile: String, resultFile: String)
      extends TestCase
      with AnsiTest {
    override def asAnalyzerTest(newName: String, newResultFile: String): TestCase =
      AnsiAnalyzerTestCase(newName, inputFile, newResultFile)
  }

  /** An analyzer test that shows the analyzed plan string as output. */
  protected case class AnalyzerTestCase(name: String, inputFile: String, resultFile: String)
      extends TestCase
      with AnalyzerTest

  /** A PostgreSQL test case. */
  protected case class PgSQLTestCase(name: String, inputFile: String, resultFile: String)
      extends TestCase
      with PgSQLTest {
    override def asAnalyzerTest(newName: String, newResultFile: String): TestCase =
      PgSQLAnalyzerTestCase(newName, inputFile, newResultFile)
  }

  /** A UDF test case. */
  protected case class UDFTestCase(
      name: String,
      inputFile: String,
      resultFile: String,
      udf: TestUDF)
      extends TestCase
      with UDFTest {
    override def asAnalyzerTest(newName: String, newResultFile: String): TestCase =
      UDFAnalyzerTestCase(newName, inputFile, newResultFile, udf)
  }

  protected case class UDTFSetTestCase(
      name: String,
      inputFile: String,
      resultFile: String,
      udtfSet: TestUDTFSet)
      extends TestCase
      with UDTFSetTest {

    override def asAnalyzerTest(newName: String, newResultFile: String): TestCase =
      UDTFSetAnalyzerTestCase(newName, inputFile, newResultFile, udtfSet)
  }

  /** A UDAF test case. */
  protected case class UDAFTestCase(
      name: String,
      inputFile: String,
      resultFile: String,
      udf: TestUDF)
      extends TestCase
      with UDFTest {
    override def asAnalyzerTest(newName: String, newResultFile: String): TestCase =
      UDAFAnalyzerTestCase(newName, inputFile, newResultFile, udf)
  }

  /** A UDF PostgreSQL test case. */
  protected case class UDFPgSQLTestCase(
      name: String,
      inputFile: String,
      resultFile: String,
      udf: TestUDF)
      extends TestCase
      with UDFTest
      with PgSQLTest {
    override def asAnalyzerTest(newName: String, newResultFile: String): TestCase =
      UDFPgSQLAnalyzerTestCase(newName, inputFile, newResultFile, udf)
  }

  /** An date time test case with default timestamp as TimestampNTZType */
  protected case class TimestampNTZTestCase(name: String, inputFile: String, resultFile: String)
      extends TestCase
      with TimestampNTZTest {
    override def asAnalyzerTest(newName: String, newResultFile: String): TestCase =
      TimestampNTZAnalyzerTestCase(newName, inputFile, newResultFile)
  }

  /** A CTE test case with special handling */
  protected case class CTETestCase(name: String, inputFile: String, resultFile: String)
      extends TestCase
      with CTETest {
    override def asAnalyzerTest(newName: String, newResultFile: String): TestCase =
      CTEAnalyzerTestCase(newName, inputFile, newResultFile)
  }

  /** These are versions of the above test cases, but only exercising analysis. */
  protected case class RegularAnalyzerTestCase(
      name: String,
      inputFile: String,
      resultFile: String)
      extends AnalyzerTest
  protected case class AnsiAnalyzerTestCase(name: String, inputFile: String, resultFile: String)
      extends AnalyzerTest
      with AnsiTest
  protected case class PgSQLAnalyzerTestCase(name: String, inputFile: String, resultFile: String)
      extends AnalyzerTest
      with PgSQLTest
  protected case class UDFAnalyzerTestCase(
      name: String,
      inputFile: String,
      resultFile: String,
      udf: TestUDF)
      extends AnalyzerTest
      with UDFTest
  protected case class UDTFSetAnalyzerTestCase(
      name: String,
      inputFile: String,
      resultFile: String,
      udtfSet: TestUDTFSet)
      extends AnalyzerTest
      with UDTFSetTest
  protected case class UDAFAnalyzerTestCase(
      name: String,
      inputFile: String,
      resultFile: String,
      udf: TestUDF)
      extends AnalyzerTest
      with UDFTest
  protected case class UDFPgSQLAnalyzerTestCase(
      name: String,
      inputFile: String,
      resultFile: String,
      udf: TestUDF)
      extends AnalyzerTest
      with UDFTest
      with PgSQLTest
  protected case class TimestampNTZAnalyzerTestCase(
      name: String,
      inputFile: String,
      resultFile: String)
      extends AnalyzerTest
      with TimestampNTZTest
  protected case class CTEAnalyzerTestCase(name: String, inputFile: String, resultFile: String)
      extends AnalyzerTest
      with CTETest

  protected def createScalaTestCase(testCase: TestCase): Unit = {
    if (ignoreList.exists(t =>
        testCase.name.toLowerCase(Locale.ROOT).contains(t.toLowerCase(Locale.ROOT)))) {
      // Create a test case to ignore this case.
      ignore(testCase.name) { /* Do nothing */ }
<<<<<<< HEAD
    } else {
      testCase match {
        case udfTestCase: UDFTest
            if udfTestCase.udf.isInstanceOf[TestPythonUDF] && !shouldTestPythonUDFs =>
          ignore(
            s"${testCase.name} is skipped because " +
              s"[$pythonExec] and/or pyspark were not available.") {
            /* Do nothing */
          }
        case udfTestCase: UDFTest
            if udfTestCase.udf.isInstanceOf[TestScalarPandasUDF] && !shouldTestPandasUDFs =>
          ignore(
            s"${testCase.name} is skipped because pyspark," +
              s"pandas and/or pyarrow were not available in [$pythonExec].") {
            /* Do nothing */
          }
        case udfTestCase: UDFTest
            if udfTestCase.udf.isInstanceOf[TestGroupedAggPandasUDF] &&
              !shouldTestPandasUDFs =>
          ignore(
            s"${testCase.name} is skipped because pyspark," +
              s"pandas and/or pyarrow were not available in [$pythonExec].") {
            /* Do nothing */
          }
        case _ =>
          // Create a test case to run this case.
          test(testCase.name) {
            runSqlTestCase(testCase, listTestCases)
          }
      }
=======
    } else testCase match {
      case udfTestCase: SQLQueryTestSuite#UDFTest
          if udfTestCase.udf.isInstanceOf[TestPythonUDF] && !shouldTestPythonUDFs =>
        ignore(s"${testCase.name} is skipped because " +
          s"[$pythonExec] and/or pyspark were not available.") {
          /* Do nothing */
        }
      case udfTestCase: SQLQueryTestSuite#UDFTest
          if udfTestCase.udf.isInstanceOf[TestScalarPandasUDF] && !shouldTestPandasUDFs =>
        ignore(s"${testCase.name} is skipped because pyspark," +
          s"pandas and/or pyarrow were not available in [$pythonExec].") {
          /* Do nothing */
        }
      case udfTestCase: SQLQueryTestSuite#UDFTest
          if udfTestCase.udf.isInstanceOf[TestGroupedAggPandasUDF] &&
            !shouldTestPandasUDFs =>
        ignore(s"${testCase.name} is skipped because pyspark," +
          s"pandas and/or pyarrow were not available in [$pythonExec].") {
          /* Do nothing */
        }
      case _ =>
        // Create a test case to run this case.
        test(testCase.name) {
          runSqlTestCase(testCase, listTestCases)
        }
>>>>>>> 936c1cd2
    }
  }

  /** Run a test case. */
  protected def runSqlTestCase(testCase: TestCase, listTestCases: Seq[TestCase]): Unit = {
    def splitWithSemicolon(seq: Seq[String]) = {
      seq.mkString("\n").split("(?<=[^\\\\]);")
    }

    def splitCommentsAndCodes(input: String) = input.split("\n").partition { line =>
      val newLine = line.trim
      newLine.startsWith("--") && !newLine.startsWith("--QUERY-DELIMITER")
    }

    val input = fileToString(new File(testCase.inputFile))

    val (comments, code) = splitCommentsAndCodes(input)

    // If `--IMPORT` found, load code from another test case file, then insert them
    // into the head in this test.
    val importedTestCaseName = comments.filter(_.startsWith("--IMPORT ")).map(_.substring(9))
    val importedCode = importedTestCaseName.flatMap { testCaseName =>
      listTestCases.find(_.name == testCaseName).map { testCase =>
        val input = fileToString(new File(testCase.inputFile))
        val (_, code) = splitCommentsAndCodes(input)
        code
      }
    }.flatten

    val allCode = importedCode ++ code
    val tempQueries = if (allCode.exists(_.trim.startsWith("--QUERY-DELIMITER"))) {
      // Although the loop is heavy, only used for bracketed comments test.
      val queries = new ArrayBuffer[String]
      val otherCodes = new ArrayBuffer[String]
      var tempStr = ""
      var start = false
      for (c <- allCode) {
        if (c.trim.startsWith("--QUERY-DELIMITER-START")) {
          start = true
          queries ++= splitWithSemicolon(otherCodes.toSeq)
          otherCodes.clear()
        } else if (c.trim.startsWith("--QUERY-DELIMITER-END")) {
          start = false
          queries += s"\n${tempStr.stripSuffix(";")}"
          tempStr = ""
        } else if (start) {
          tempStr += s"\n$c"
        } else {
          otherCodes += c
        }
      }
      if (otherCodes.nonEmpty) {
        queries ++= splitWithSemicolon(otherCodes.toSeq)
      }
      queries.toSeq
    } else {
      splitWithSemicolon(allCode).toSeq
    }

    // List of SQL queries to run
    val queries = tempQueries
      .map(_.trim)
      .filter(_ != "")
      .toSeq
      // Fix misplacement when comment is at the end of the query.
      .map(_.split("\n").filterNot(_.startsWith("--")).mkString("\n"))
      .map(_.trim)
      .filter(_ != "")

    val settingLines = comments.filter(_.startsWith("--SET ")).map(_.substring(6))
    val settings = settingLines.flatMap(_.split(",").map { kv =>
      val (conf, value) = kv.span(_ != '=')
      conf.trim -> value.substring(1).trim
    })

    if (regenerateGoldenFiles) {
      runQueries(queries, testCase, settings)
    } else {
      // A config dimension has multiple config sets, and a config set has multiple configs.
      // - config dim:     Seq[Seq[(String, String)]]
      //   - config set:   Seq[(String, String)]
      //     - config:     (String, String))
      // We need to do cartesian product for all the config dimensions, to get a list of
      // config sets, and run the query once for each config set.
      val configDimLines = comments.filter(_.startsWith("--CONFIG_DIM")).map(_.substring(12))
      val configDims = configDimLines.groupBy(_.takeWhile(_ != ' ')).view.mapValues { lines =>
        lines.map(_.dropWhile(_ != ' ').substring(1)).map(_.split(",").map { kv =>
          val (conf, value) = kv.span(_ != '=')
          conf.trim -> value.substring(1).trim
        }.toSeq).toSeq
      }

      val configSets = configDims.values.foldLeft(Seq(Seq[(String, String)]())) { (res, dim) =>
        dim.flatMap { configSet => res.map(_ ++ configSet) }
      }

      configSets.foreach { configSet =>
        try {
          runQueries(queries, testCase, settings ++ configSet)
        } catch {
          case e: Throwable =>
            val configs = configSet.map { case (k, v) =>
              s"$k=$v"
            }
            logError(s"Error using configs: ${configs.mkString(",")}")
            throw e
        }
      }
    }
  }

  def hasNoDuplicateColumns(schema: String): Boolean = {
    val columnAndTypes = schema.replaceFirst("^struct<", "").stripSuffix(">").split(",")
    columnAndTypes.size == columnAndTypes.distinct.size
  }

  def expandCTEQueryAndCompareResult(
      session: SparkSession,
      query: String,
      output: ExecutionOutput): Unit = {
    val triggerCreateViewTest =
      try {
        val logicalPlan: LogicalPlan = session.sessionState.sqlParser.parsePlan(query)
        !logicalPlan.isInstanceOf[Command] &&
        output.schema.get != emptySchema &&
        hasNoDuplicateColumns(output.schema.get)
      } catch {
        case _: ParseException => return
      }

    // For non-command query with CTE, compare the results of selecting from view created on the
    // original query.
    if (triggerCreateViewTest) {
      val createView = s"CREATE temporary VIEW cte_view AS $query"
      val selectFromView = "SELECT * FROM cte_view"
      val dropViewIfExists = "DROP VIEW IF EXISTS cte_view"
      session.sql(createView)
      val (selectViewSchema, selectViewOutput) =
        handleExceptions(getNormalizedQueryExecutionResult(session, selectFromView))
      // Compare results.
      assertResult(
        output.schema.get,
        s"Schema did not match for CTE query and select from its view: \n$output") {
        selectViewSchema
      }
      assertResult(
        output.output,
        s"Result did not match for CTE query and select from its view: \n${output.sql}") {
        selectViewOutput.mkString("\n").replaceAll("\\s+$", "")
      }
      // Drop view.
      session.sql(dropViewIfExists)
    }
  }

  protected def runQueries(
      queries: Seq[String],
      testCase: TestCase,
      configSet: Seq[(String, String)]): Unit = {
    // Create a local SparkSession to have stronger isolation between different test cases.
    // This does not isolate catalog changes.
    val localSparkSession = spark.newSession()

    testCase match {
      case udfTestCase: SQLQueryTestSuite#UDFTest =>
        registerTestUDF(udfTestCase.udf, localSparkSession)
      case udtfTestCase: SQLQueryTestSuite#UDTFSetTest =>
        registerTestUDTFs(udtfTestCase.udtfSet, localSparkSession)
      case _ =>
    }

    testCase match {
      case _: SQLQueryTestSuite#PgSQLTest =>
        // booleq/boolne used by boolean.sql
        localSparkSession.udf.register("booleq", (b1: Boolean, b2: Boolean) => b1 == b2)
        localSparkSession.udf.register("boolne", (b1: Boolean, b2: Boolean) => b1 != b2)
        // vol used by boolean.sql and case.sql.
        localSparkSession.udf.register("vol", (s: String) => s)
        localSparkSession.conf.set(SQLConf.ANSI_ENABLED.key, true)
        localSparkSession.conf.set(SQLConf.LEGACY_INTERVAL_ENABLED.key, true)
      case _: SQLQueryTestSuite#AnsiTest =>
        localSparkSession.conf.set(SQLConf.ANSI_ENABLED.key, true)
<<<<<<< HEAD
      case _: TimestampNTZTest =>
        localSparkSession.conf.set(
          SQLConf.TIMESTAMP_TYPE.key,
=======
      case _: SQLQueryTestSuite#TimestampNTZTest =>
        localSparkSession.conf.set(SQLConf.TIMESTAMP_TYPE.key,
>>>>>>> 936c1cd2
          TimestampTypes.TIMESTAMP_NTZ.toString)
      case _ =>
        localSparkSession.conf.set(SQLConf.ANSI_ENABLED.key, false)
    }

    if (configSet.nonEmpty) {
      // Execute the list of set operation in order to add the desired configs
      val setOperations = configSet.map { case (key, value) => s"set $key=$value" }
      logInfo(s"Setting configs: ${setOperations.mkString(", ")}")
      setOperations.foreach(localSparkSession.sql)
    }

    // Run the SQL queries preparing them for comparison.
    val outputs: Seq[QueryTestOutput] = queries.map { sql =>
      testCase match {
        case _: AnalyzerTest =>
          val (_, output) =
            handleExceptions(getNormalizedQueryAnalysisResult(localSparkSession, sql))
          // We do some query canonicalization now.
          AnalyzerOutput(
            sql = sql,
            schema = None,
            output = normalizeTestResults(output.mkString("\n")))
        case _ =>
          val (schema, output) =
            handleExceptions(getNormalizedQueryExecutionResult(localSparkSession, sql))
          // We do some query canonicalization now.
          val executionOutput = ExecutionOutput(
            sql = sql,
            schema = Some(schema),
            output = normalizeTestResults(output.mkString("\n")))
          if (testCase.isInstanceOf[CTETest]) {
            expandCTEQueryAndCompareResult(localSparkSession, sql, executionOutput)
          }
          executionOutput
      }
    }

    if (regenerateGoldenFiles) {
      // Again, we are explicitly not using multi-line string due to stripMargin removing "|".
      val goldenOutput = {
        s"-- Automatically generated by ${getClass.getSimpleName}\n" +
          outputs.mkString("\n\n\n") + "\n"
      }
      val resultFile = new File(testCase.resultFile)
      val parent = resultFile.getParentFile
      if (!parent.exists()) {
        assert(parent.mkdirs(), "Could not create directory: " + parent)
      }
      stringToFile(resultFile, goldenOutput)
    }

    // This is a temporary workaround for SPARK-28894. The test names are truncated after
    // the last dot due to a bug in SBT. This makes easier to debug via Jenkins test result
    // report. See SPARK-28894.
    // See also SPARK-29127. It is difficult to see the version information in the failed test
    // cases so the version information related to Python was also added.
    val clue = testCase match {
      case udfTestCase: SQLQueryTestSuite#UDFTest
          if udfTestCase.udf.isInstanceOf[TestPythonUDF] && shouldTestPythonUDFs =>
        s"${testCase.name}${System.lineSeparator()}Python: $pythonVer${System.lineSeparator()}"
      case udfTestCase: SQLQueryTestSuite#UDFTest
          if udfTestCase.udf.isInstanceOf[TestScalarPandasUDF] && shouldTestPandasUDFs =>
        s"${testCase.name}${System.lineSeparator()}" +
          s"Python: $pythonVer Pandas: $pandasVer PyArrow: $pyarrowVer${System.lineSeparator()}"
      case udfTestCase: SQLQueryTestSuite#UDFTest
          if udfTestCase.udf.isInstanceOf[TestGroupedAggPandasUDF] &&
            shouldTestPandasUDFs =>
        s"${testCase.name}${System.lineSeparator()}" +
          s"Python: $pythonVer Pandas: $pandasVer PyArrow: $pyarrowVer${System.lineSeparator()}"
      case udtfTestCase: SQLQueryTestSuite#UDTFSetTest
          if udtfTestCase.udtfSet.udtfs.forall(_.isInstanceOf[TestPythonUDTF]) &&
            shouldTestPythonUDFs =>
        s"${testCase.name}${System.lineSeparator()}Python: $pythonVer${System.lineSeparator()}"
      case _ =>
        s"${testCase.name}${System.lineSeparator()}"
    }

    withClue(clue) {
      testCase match {
        case _: AnalyzerTest =>
          readGoldenFileAndCompareResults(testCase.resultFile, outputs, AnalyzerOutput)
        case _ =>
          readGoldenFileAndCompareResults(testCase.resultFile, outputs, ExecutionOutput)
      }
    }
  }

  protected lazy val listTestCases: Seq[TestCase] = {
    listFilesRecursively(new File(inputFilePath))
      .flatMap { file =>
        var resultFile = file.getAbsolutePath.replace(inputFilePath, goldenFilePath) + ".out"
        var analyzerResultFile =
          file.getAbsolutePath.replace(inputFilePath, analyzerGoldenFilePath) + ".out"
        // JDK-4511638 changes 'toString' result of Float/Double
        // JDK-8282081 changes DataTimeFormatter 'F' symbol
        if (Utils.isJavaVersionAtLeast21) {
          if (new File(resultFile + ".java21").exists()) resultFile += ".java21"
          if (new File(analyzerResultFile + ".java21").exists()) analyzerResultFile += ".java21"
        }
        val absPath = file.getAbsolutePath
        val testCaseName = absPath.stripPrefix(inputFilePath).stripPrefix(File.separator)
        val analyzerTestCaseName = s"${testCaseName}_analyzer_test"

        // Create test cases of test types that depend on the input filename.
        val newTestCases: Seq[TestCase] =
          if (file.getAbsolutePath.startsWith(
              s"$inputFilePath${File.separator}udf${File.separator}postgreSQL")) {
            Seq(TestScalaUDF("udf"), TestPythonUDF("udf"), TestScalarPandasUDF("udf")).map {
              udf =>
                UDFPgSQLTestCase(s"$testCaseName - ${udf.prettyName}", absPath, resultFile, udf)
            }
          } else if (file.getAbsolutePath.startsWith(s"$inputFilePath${File.separator}udf")) {
            Seq(TestScalaUDF("udf"), TestPythonUDF("udf"), TestScalarPandasUDF("udf")).map {
              udf =>
                UDFTestCase(s"$testCaseName - ${udf.prettyName}", absPath, resultFile, udf)
            }
          } else if (file.getAbsolutePath.startsWith(s"$inputFilePath${File.separator}udaf")) {
            Seq(TestGroupedAggPandasUDF("udaf")).map { udf =>
              UDAFTestCase(s"$testCaseName - ${udf.prettyName}", absPath, resultFile, udf)
            }
          } else if (file.getAbsolutePath.startsWith(s"$inputFilePath${File.separator}udtf")) {
            Seq(
              TestUDTFSet(Seq(
                TestPythonUDTF("udtf"),
                TestPythonUDTFCountSumLast,
                TestPythonUDTFLastString,
                TestPythonUDTFWithSinglePartition,
                TestPythonUDTFPartitionBy,
                InvalidPartitionByAndWithSinglePartition,
                InvalidOrderByWithoutPartitionBy,
                InvalidEvalReturnsNoneToNonNullableColumnScalarType,
                InvalidEvalReturnsNoneToNonNullableColumnArrayType,
                InvalidEvalReturnsNoneToNonNullableColumnArrayElementType,
                InvalidEvalReturnsNoneToNonNullableColumnStructType,
                InvalidEvalReturnsNoneToNonNullableColumnMapType,
                InvalidTerminateReturnsNoneToNonNullableColumnScalarType,
                InvalidTerminateReturnsNoneToNonNullableColumnArrayType,
                InvalidTerminateReturnsNoneToNonNullableColumnArrayElementType,
                InvalidTerminateReturnsNoneToNonNullableColumnStructType,
                InvalidTerminateReturnsNoneToNonNullableColumnMapType))).map { udtfSet =>
              UDTFSetTestCase(s"$testCaseName - Python UDTFs", absPath, resultFile, udtfSet)
            }
          } else if (file.getAbsolutePath.startsWith(
              s"$inputFilePath${File.separator}postgreSQL")) {
            PgSQLTestCase(testCaseName, absPath, resultFile) :: Nil
          } else if (file.getAbsolutePath.startsWith(s"$inputFilePath${File.separator}ansi")) {
            AnsiTestCase(testCaseName, absPath, resultFile) :: Nil
          } else if (file.getAbsolutePath.startsWith(
              s"$inputFilePath${File.separator}timestampNTZ")) {
            TimestampNTZTestCase(testCaseName, absPath, resultFile) :: Nil
          } else if (file.getAbsolutePath.startsWith(s"$inputFilePath${File.separator}cte.sql")) {
            CTETestCase(testCaseName, absPath, resultFile) :: Nil
          } else {
            RegularTestCase(testCaseName, absPath, resultFile) :: Nil
          }
        // Also include a copy of each of the above test cases as an analyzer test.
        newTestCases.flatMap { test =>
          test match {
            case _: UDAFTestCase =>
              // Skip creating analyzer test cases for UDAF tests as they are hard to update
              // locally.
              Seq(test)
            case _ =>
              Seq(
                test,
                test.asAnalyzerTest(
                  newName = s"${test.name}_analyzer_test",
                  newResultFile = analyzerResultFile))
          }
        }
      }
      .sortBy(_.name)
  }

  /** Returns all the files (not directories) in a directory, recursively. */
  protected def listFilesRecursively(path: File): Seq[File] = {
    val (dirs, files) = path.listFiles().partition(_.isDirectory)
    // Filter out test files with invalid extensions such as temp files created
    // by vi (.swp), Mac (.DS_Store) etc.
    val filteredFiles = files.filter(_.getName.endsWith(validFileExtensions))
    filteredFiles ++ dirs.flatMap(listFilesRecursively)
  }

  protected def saveAsTable(df: DataFrame, tableName: String, format: String): Unit =
    df.write.format(format).saveAsTable(tableName)

  /** Load built-in test tables into the SparkSession. */
  protected def createTestTables(session: SparkSession): Unit = {
    import session.implicits._

    // Before creating test tables, deletes warehouse dir
    val f = new File(new URI(conf.warehousePath))
    if (f.exists()) {
      Utils.deleteRecursively(f)
    }

    saveAsTable(
      (1 to 100)
        .map(i => (i, i.toString))
        .toDF("key", "value")
        .repartition(1),
      "default.testdata",
      "parquet")

    saveAsTable(
      ((Seq(1, 2, 3), Seq(Seq(1, 2, 3))) :: (Seq(2, 3, 4), Seq(Seq(2, 3, 4))) :: Nil)
        .toDF("arraycol", "nestedarraycol"),
      "default.arraydata",
      "parquet")

    saveAsTable(
      (Tuple1(Map(1 -> "a1", 2 -> "b1", 3 -> "c1", 4 -> "d1", 5 -> "e1")) ::
        Tuple1(Map(1 -> "a2", 2 -> "b2", 3 -> "c2", 4 -> "d2")) ::
        Tuple1(Map(1 -> "a3", 2 -> "b3", 3 -> "c3")) ::
        Tuple1(Map(1 -> "a4", 2 -> "b4")) ::
        Tuple1(Map(1 -> "a5")) :: Nil)
        .toDF("mapcol"),
      "default.mapdata",
      "parquet")

    saveAsTable(
      session.read
        .format("csv")
        .options(Map("delimiter" -> "\t", "header" -> "false"))
        .schema("a int, b float")
        .load(testFile("test-data/postgresql/agg.data")),
      "default.aggtest",
      "parquet")

    saveAsTable(
      session.read
        .format("csv")
        .options(Map("delimiter" -> "\t", "header" -> "false"))
        .schema("""
          |unique1 int,
          |unique2 int,
          |two int,
          |four int,
          |ten int,
          |twenty int,
          |hundred int,
          |thousand int,
          |twothousand int,
          |fivethous int,
          |tenthous int,
          |odd int,
          |even int,
          |stringu1 string,
          |stringu2 string,
          |string4 string
        """.stripMargin)
        .load(testFile("test-data/postgresql/onek.data")),
      "default.onek",
      "parquet")

    saveAsTable(
      session.read
        .format("csv")
        .options(Map("delimiter" -> "\t", "header" -> "false"))
        .schema("""
          |unique1 int,
          |unique2 int,
          |two int,
          |four int,
          |ten int,
          |twenty int,
          |hundred int,
          |thousand int,
          |twothousand int,
          |fivethous int,
          |tenthous int,
          |odd int,
          |even int,
          |stringu1 string,
          |stringu2 string,
          |string4 string
        """.stripMargin)
        .load(testFile("test-data/postgresql/tenk.data")),
      "default.tenk1",
      "parquet")
  }

  protected def removeTestTables(session: SparkSession): Unit = {
    session.sql("DROP TABLE IF EXISTS testdata")
    session.sql("DROP TABLE IF EXISTS arraydata")
    session.sql("DROP TABLE IF EXISTS mapdata")
    session.sql("DROP TABLE IF EXISTS aggtest")
    session.sql("DROP TABLE IF EXISTS onek")
    session.sql("DROP TABLE IF EXISTS tenk1")
  }

  override def beforeAll(): Unit = {
    super.beforeAll()
    createTestTables(spark)
    RuleExecutor.resetMetrics()
    CodeGenerator.resetCompileTime()
    WholeStageCodegenExec.resetCodeGenTime()
  }

  override def afterAll(): Unit = {
    try {
      removeTestTables(spark)

      // For debugging dump some statistics about how much time was spent in various optimizer rules
      logWarning(RuleExecutor.dumpTimeSpent())

      val codeGenTime = WholeStageCodegenExec.codeGenTime.toDouble / NANOS_PER_SECOND
      val compileTime = CodeGenerator.compileTime.toDouble / NANOS_PER_SECOND
      val codegenInfo =
        s"""
           |=== Metrics of Whole-stage Codegen ===
           |Total code generation time: $codeGenTime seconds
           |Total compile time: $compileTime seconds
         """.stripMargin
      logWarning(codegenInfo)
    } finally {
      super.afterAll()
    }
  }

  /**
   * Consumes contents from a single golden file and compares the expected results against the
   * output of running a query.
   */
  def readGoldenFileAndCompareResults(
      resultFile: String,
      outputs: Seq[QueryTestOutput],
      makeOutput: (String, Option[String], String) => QueryTestOutput): Unit = {
    // Read back the golden file.
    val expectedOutputs: Seq[QueryTestOutput] = {
      val goldenOutput = fileToString(new File(resultFile))
      val segments = goldenOutput.split("-- !query.*\n")

      val numSegments = outputs.map(_.numSegments).sum + 1
      assert(
        segments.size == numSegments,
        s"Expected $numSegments blocks in result file but got " +
          s"${segments.size}. Try regenerate the result files.")
      var curSegment = 0

      outputs.map { output =>
        val result = if (output.numSegments == 3) {
          makeOutput(
            segments(curSegment + 1).trim, // SQL
            Some(segments(curSegment + 2).trim), // Schema
            normalizeTestResults(segments(curSegment + 3))
          ) // Output
        } else {
          makeOutput(
            segments(curSegment + 1).trim, // SQL
            None, // Schema
            normalizeTestResults(segments(curSegment + 2))
          ) // Output
        }
        curSegment += output.numSegments
        result
      }
    }

    // Compare results.
    assertResult(expectedOutputs.size, s"Number of queries should be ${expectedOutputs.size}") {
      outputs.size
    }

    outputs.zip(expectedOutputs).zipWithIndex.foreach { case ((output, expected), i) =>
      assertResult(expected.sql, s"SQL query did not match for query #$i\n${expected.sql}") {
        output.sql
      }
      assertResult(
        expected.schema,
        s"Schema did not match for query #$i\n${expected.sql}: $output") {
        output.schema
      }
      assertResult(
        expected.output,
        s"Result did not match" +
          s" for query #$i\n${expected.sql}") {
        output.output
      }
    }
  }

  /** This is a helper function to normalize non-deterministic Python error stacktraces. */
  def normalizeTestResults(output: String): String = {
    val strippedPythonErrors: String = {
      var traceback = false
      output
        .split("\n")
        .filter { line: String =>
          if (line == "Traceback (most recent call last):") {
            traceback = true
          } else if (!line.startsWith(" ")) {
            traceback = false
          }
          !traceback
        }
        .mkString("\n")
    }
    strippedPythonErrors.replaceAll("\\s+$", "")
  }

  /** A single SQL query's output. */
  trait QueryTestOutput {
    def sql: String
    def schema: Option[String]
    def output: String
    def numSegments: Int
  }

  /** A single SQL query's execution output. */
  case class ExecutionOutput(sql: String, schema: Option[String], output: String)
      extends QueryTestOutput {
    override def toString: String = {
      // We are explicitly not using multi-line string due to stripMargin removing "|" in output.
      s"-- !query\n" +
        sql + "\n" +
        s"-- !query schema\n" +
        schema.get + "\n" +
        s"-- !query output\n" +
        output
    }
    override def numSegments: Int = 3
  }

  /** A single SQL query's analysis results. */
  case class AnalyzerOutput(sql: String, schema: Option[String], output: String)
      extends QueryTestOutput {
    override def toString: String = {
      // We are explicitly not using multi-line string due to stripMargin removing "|" in output.
      s"-- !query\n" +
        sql + "\n" +
        s"-- !query analysis\n" +
        output
    }
    override def numSegments: Int = 2
  }
}<|MERGE_RESOLUTION|>--- conflicted
+++ resolved
@@ -359,38 +359,6 @@
         testCase.name.toLowerCase(Locale.ROOT).contains(t.toLowerCase(Locale.ROOT)))) {
       // Create a test case to ignore this case.
       ignore(testCase.name) { /* Do nothing */ }
-<<<<<<< HEAD
-    } else {
-      testCase match {
-        case udfTestCase: UDFTest
-            if udfTestCase.udf.isInstanceOf[TestPythonUDF] && !shouldTestPythonUDFs =>
-          ignore(
-            s"${testCase.name} is skipped because " +
-              s"[$pythonExec] and/or pyspark were not available.") {
-            /* Do nothing */
-          }
-        case udfTestCase: UDFTest
-            if udfTestCase.udf.isInstanceOf[TestScalarPandasUDF] && !shouldTestPandasUDFs =>
-          ignore(
-            s"${testCase.name} is skipped because pyspark," +
-              s"pandas and/or pyarrow were not available in [$pythonExec].") {
-            /* Do nothing */
-          }
-        case udfTestCase: UDFTest
-            if udfTestCase.udf.isInstanceOf[TestGroupedAggPandasUDF] &&
-              !shouldTestPandasUDFs =>
-          ignore(
-            s"${testCase.name} is skipped because pyspark," +
-              s"pandas and/or pyarrow were not available in [$pythonExec].") {
-            /* Do nothing */
-          }
-        case _ =>
-          // Create a test case to run this case.
-          test(testCase.name) {
-            runSqlTestCase(testCase, listTestCases)
-          }
-      }
-=======
     } else testCase match {
       case udfTestCase: SQLQueryTestSuite#UDFTest
           if udfTestCase.udf.isInstanceOf[TestPythonUDF] && !shouldTestPythonUDFs =>
@@ -416,7 +384,6 @@
         test(testCase.name) {
           runSqlTestCase(testCase, listTestCases)
         }
->>>>>>> 936c1cd2
     }
   }
 
@@ -599,14 +566,8 @@
         localSparkSession.conf.set(SQLConf.LEGACY_INTERVAL_ENABLED.key, true)
       case _: SQLQueryTestSuite#AnsiTest =>
         localSparkSession.conf.set(SQLConf.ANSI_ENABLED.key, true)
-<<<<<<< HEAD
-      case _: TimestampNTZTest =>
-        localSparkSession.conf.set(
-          SQLConf.TIMESTAMP_TYPE.key,
-=======
       case _: SQLQueryTestSuite#TimestampNTZTest =>
         localSparkSession.conf.set(SQLConf.TIMESTAMP_TYPE.key,
->>>>>>> 936c1cd2
           TimestampTypes.TIMESTAMP_NTZ.toString)
       case _ =>
         localSparkSession.conf.set(SQLConf.ANSI_ENABLED.key, false)
