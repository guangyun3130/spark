--- conflicted
+++ resolved
@@ -1548,7 +1548,6 @@
       Seq(Row("Amsterdam")))
   }
 
-<<<<<<< HEAD
   test("SPARK-24762: Enable top-level Option of Product encoders") {
     val data = Seq(Some((1, "a")), Some((2, "b")), None)
     val ds = data.toDS()
@@ -1610,7 +1609,8 @@
 
     assert(ds.groupByKey(x => x).count().collect() ===
       Seq((Some((1, 2)), 1), (Some((2, 3)), 1), (Some((1, 3)), 1)))
-=======
+  }
+
   test("SPARK-25942: typed aggregation on primitive type") {
     val ds = Seq(1, 2, 3).toDS()
 
@@ -1623,7 +1623,6 @@
     val ds = Seq((1, 2), (2, 3), (3, 4)).toDS()
     val agg = ds.groupByKey(x => x).agg(sum("_1").as[Long], sum($"_2" + 1).as[Long])
     checkDatasetUnorderly(agg, ((1, 2), 1L, 3L), ((2, 3), 2L, 4L), ((3, 4), 3L, 5L))
->>>>>>> ab61ddb3
   }
 }
 
