--- conflicted
+++ resolved
@@ -21,15 +21,9 @@
 import org.apache.spark.sql.{execution, Row, SQLConf}
 import org.apache.spark.sql.catalyst.InternalRow
 import org.apache.spark.sql.catalyst.expressions.{Ascending, Attribute, Literal, SortOrder}
-import org.apache.spark.sql.catalyst.plans._
-<<<<<<< HEAD
-import org.apache.spark.sql.catalyst.plans.logical.ReturnAnswer
-import org.apache.spark.sql.execution.joins.{BroadcastHashJoin, ShuffledHashJoin}
-=======
-import org.apache.spark.sql.catalyst.plans.logical.LogicalPlan
+import org.apache.spark.sql.catalyst.plans.logical.{LogicalPlan, ReturnAnswer}
 import org.apache.spark.sql.catalyst.plans.physical._
 import org.apache.spark.sql.execution.joins.{BroadcastHashJoin, SortMergeJoin}
->>>>>>> b377b035
 import org.apache.spark.sql.functions._
 import org.apache.spark.sql.test.SharedSQLContext
 import org.apache.spark.sql.types._
@@ -361,13 +355,6 @@
     }
   }
 
-<<<<<<< HEAD
-  test("efficient physical planning of terminal limit operators") {
-    val query = ReturnAnswer(testData.select('value).limit(2).logicalPlan)
-    val planned = BasicOperators(query)
-    assert(planned.head.isInstanceOf[CollectLimit])
-  }
-=======
   test("EnsureRequirements adds sort when there is no existing ordering") {
     val orderingA = SortOrder(Literal(1), Ascending)
     val orderingB = SortOrder(Literal(2), Ascending)
@@ -435,7 +422,7 @@
       fail(s"Topmost Exchange should have been eliminated:\n$outputPlan")
     }
   }
-
+ 
   test("EnsureRequirements does not eliminate Exchange with different partitioning") {
     val distribution = ClusteredDistribution(Literal(1) :: Nil)
     // Number of partitions differ
@@ -456,6 +443,14 @@
     }
   }
 
+ test("efficient physical planning of terminal limit operators") {
+   val planner = sqlContext.planner
+   import planner._
+    val query = ReturnAnswer(testData.select('value).limit(2).logicalPlan)
+    val planned = BasicOperators(query)
+    assert(planned.head.isInstanceOf[CollectLimit])
+  }
+
   // ---------------------------------------------------------------------------------------------
 }
 
@@ -469,5 +464,4 @@
   ) extends SparkPlan {
   override protected def doExecute(): RDD[InternalRow] = throw new NotImplementedError
   override def output: Seq[Attribute] = Seq.empty
->>>>>>> b377b035
 }