--- conflicted
+++ resolved
@@ -680,7 +680,6 @@
     assert(rangeExecInZeroPartition.head.outputPartitioning == UnknownPartitioning(0))
   }
 
-<<<<<<< HEAD
   test("SPARK-24495: EnsureRequirements can return wrong plan when reusing the same key in join") {
     val plan1 = DummySparkPlan(outputOrdering = Seq(orderingA),
       outputPartitioning = HashPartitioning(exprA :: exprA :: Nil, 5))
@@ -696,13 +695,13 @@
         assert(rightKeys == Seq(exprB, exprC))
       case _ => fail()
     }
-=======
+  }
+
   test("SPARK-24500: create union with stream of children") {
     val df = Union(Stream(
       Range(1, 1, 1, 1),
       Range(1, 2, 1, 1)))
     df.queryExecution.executedPlan.execute()
->>>>>>> 534065ef
   }
 }
 
