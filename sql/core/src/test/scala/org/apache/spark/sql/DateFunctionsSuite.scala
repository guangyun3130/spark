/*
 * Licensed to the Apache Software Foundation (ASF) under one or more
 * contributor license agreements.  See the NOTICE file distributed with
 * this work for additional information regarding copyright ownership.
 * The ASF licenses this file to You under the Apache License, Version 2.0
 * (the "License"); you may not use this file except in compliance with
 * the License.  You may obtain a copy of the License at
 *
 *    http://www.apache.org/licenses/LICENSE-2.0
 *
 * Unless required by applicable law or agreed to in writing, software
 * distributed under the License is distributed on an "AS IS" BASIS,
 * WITHOUT WARRANTIES OR CONDITIONS OF ANY KIND, either express or implied.
 * See the License for the specific language governing permissions and
 * limitations under the License.
 */

package org.apache.spark.sql

import java.sql.{Date, Timestamp}
import java.text.SimpleDateFormat
import java.time.{Instant, LocalDateTime, ZoneId}
import java.util.{Locale, TimeZone}
import java.util.concurrent.TimeUnit

import org.apache.spark.{SPARK_DOC_ROOT, SparkConf, SparkException, SparkUpgradeException}
import org.apache.spark.sql.catalyst.util.DateTimeTestUtils.{CEST, LA}
import org.apache.spark.sql.catalyst.util.DateTimeUtils
import org.apache.spark.sql.functions._
import org.apache.spark.sql.internal.SQLConf
import org.apache.spark.sql.test.SharedSparkSession
import org.apache.spark.sql.types.DoubleType
import org.apache.spark.unsafe.types.CalendarInterval

class DateFunctionsSuite extends QueryTest with SharedSparkSession {
  import testImplicits._

  // The test cases which throw exceptions under ANSI mode are covered by date.sql and
  // datetime-parsing-invalid.sql in org.apache.spark.sql.SQLQueryTestSuite.
  override def sparkConf: SparkConf = super.sparkConf.set(SQLConf.ANSI_ENABLED.key, "false")

  test("function current_date") {
    val df1 = Seq((1, 2), (3, 1)).toDF("a", "b")
    val d0 = DateTimeUtils.currentDate(ZoneId.systemDefault())
    val d1 = DateTimeUtils.fromJavaDate(df1.select(current_date()).collect().head.getDate(0))
    val d2 = DateTimeUtils.fromJavaDate(
      sql("""SELECT CURRENT_DATE()""").collect().head.getDate(0))
    val d3 = DateTimeUtils.fromJavaDate(
      sql("""SELECT CURDATE()""").collect().head.getDate(0))
    val d4 = DateTimeUtils.currentDate(ZoneId.systemDefault())
    assert(d0 <= d1 && d1 <= d2 && d2 <= d3 && d3 <= d4 && d4 - d0 <= 1)

    checkError(
      exception = intercept[AnalysisException] {
        sql("SELECT CURDATE(1)")
      },
      errorClass = "WRONG_NUM_ARGS.WITHOUT_SUGGESTION",
      parameters = Map(
        "functionName" -> "`curdate`",
        "expectedNum" -> "0",
        "actualNum" -> "1",
        "docroot" -> SPARK_DOC_ROOT
      ),
      context = ExpectedContext("", "", 7, 16, "CURDATE(1)")
    )
  }

  test("function current_timestamp and now") {
    val df1 = Seq((1, 2), (3, 1)).toDF("a", "b")
    checkAnswer(df1.select(count_distinct(current_timestamp())), Row(1))

    // Execution in one query should return the same value
    checkAnswer(sql("""SELECT CURRENT_TIMESTAMP() = CURRENT_TIMESTAMP()"""), Row(true))

    // Current timestamp should return the current timestamp ...
    val before = System.currentTimeMillis
    val got = sql("SELECT CURRENT_TIMESTAMP()").collect().head.getTimestamp(0).getTime
    val after = System.currentTimeMillis
    assert(got >= before && got <= after)

    // Now alias
    checkAnswer(sql("""SELECT CURRENT_TIMESTAMP() = NOW()"""), Row(true))
  }

  val sdf = new SimpleDateFormat("yyyy-MM-dd HH:mm:ss", Locale.US)
  val sdfDate = new SimpleDateFormat("yyyy-MM-dd", Locale.US)
  val d = new Date(sdf.parse("2015-04-08 13:10:15").getTime)
  val ts = new Timestamp(sdf.parse("2013-04-08 13:10:15").getTime)

  test("timestamp comparison with date strings") {
    val df = Seq(
      (1, Timestamp.valueOf("2015-01-01 00:00:00")),
      (2, Timestamp.valueOf("2014-01-01 00:00:00"))).toDF("i", "t")

    checkAnswer(
      df.select("t").filter($"t" <= "2014-06-01"),
      Row(Timestamp.valueOf("2014-01-01 00:00:00")) :: Nil)


    checkAnswer(
      df.select("t").filter($"t" >= "2014-06-01"),
      Row(Timestamp.valueOf("2015-01-01 00:00:00")) :: Nil)
  }

  test("date comparison with date strings") {
    val df = Seq(
      (1, Date.valueOf("2015-01-01")),
      (2, Date.valueOf("2014-01-01"))).toDF("i", "t")

    checkAnswer(
      df.select("t").filter($"t" <= "2014-06-01"),
      Row(Date.valueOf("2014-01-01")) :: Nil)


    checkAnswer(
      df.select("t").filter($"t" >= "2015"),
      Row(Date.valueOf("2015-01-01")) :: Nil)
  }

  test("date format") {
    Seq("legacy", "corrected").foreach { legacyParserPolicy =>
      withSQLConf(SQLConf.LEGACY_TIME_PARSER_POLICY.key -> legacyParserPolicy) {
        val df = Seq((d, sdf.format(d), ts)).toDF("a", "b", "c")

        checkAnswer(
          df.select(date_format($"a", "y"), date_format($"b", "y"), date_format($"c", "y")),
          Row("2015", "2015", "2013"))

        checkAnswer(
          df.selectExpr("date_format(a, 'y')", "date_format(b, 'y')", "date_format(c, 'y')"),
          Row("2015", "2015", "2013"))
      }
    }
  }

  test("year") {
    val df = Seq((d, sdfDate.format(d), ts)).toDF("a", "b", "c")

    checkAnswer(
      df.select(year($"a"), year($"b"), year($"c")),
      Row(2015, 2015, 2013))

    checkAnswer(
      df.selectExpr("year(a)", "year(b)", "year(c)"),
      Row(2015, 2015, 2013))
  }

  test("quarter") {
    val ts = new Timestamp(sdf.parse("2013-11-08 13:10:15").getTime)

    val df = Seq((d, sdfDate.format(d), ts)).toDF("a", "b", "c")

    checkAnswer(
      df.select(quarter($"a"), quarter($"b"), quarter($"c")),
      Row(2, 2, 4))

    checkAnswer(
      df.selectExpr("quarter(a)", "quarter(b)", "quarter(c)"),
      Row(2, 2, 4))
  }

  test("month") {
    val df = Seq((d, sdfDate.format(d), ts)).toDF("a", "b", "c")

    checkAnswer(
      df.select(month($"a"), month($"b"), month($"c")),
      Row(4, 4, 4))

    checkAnswer(
      df.selectExpr("month(a)", "month(b)", "month(c)"),
      Row(4, 4, 4))
  }

  test("dayofmonth") {
    val df = Seq((d, sdfDate.format(d), ts)).toDF("a", "b", "c")

    checkAnswer(
      df.select(dayofmonth($"a"), dayofmonth($"b"), dayofmonth($"c")),
      Row(8, 8, 8))

    checkAnswer(
      df.selectExpr("day(a)", "day(b)", "dayofmonth(c)"),
      Row(8, 8, 8))
  }

  test("dayofyear") {
    val df = Seq((d, sdfDate.format(d), ts)).toDF("a", "b", "c")

    checkAnswer(
      df.select(dayofyear($"a"), dayofyear($"b"), dayofyear($"c")),
      Row(98, 98, 98))

    checkAnswer(
      df.selectExpr("dayofyear(a)", "dayofyear(b)", "dayofyear(c)"),
      Row(98, 98, 98))
  }

  test("hour") {
    val df = Seq((d, sdf.format(d), ts)).toDF("a", "b", "c")

    checkAnswer(
      df.select(hour($"a"), hour($"b"), hour($"c")),
      Row(0, 13, 13))

    checkAnswer(
      df.selectExpr("hour(a)", "hour(b)", "hour(c)"),
      Row(0, 13, 13))
  }

  test("minute") {
    val df = Seq((d, sdf.format(d), ts)).toDF("a", "b", "c")

    checkAnswer(
      df.select(minute($"a"), minute($"b"), minute($"c")),
      Row(0, 10, 10))

    checkAnswer(
      df.selectExpr("minute(a)", "minute(b)", "minute(c)"),
      Row(0, 10, 10))
  }

  test("second") {
    val df = Seq((d, sdf.format(d), ts)).toDF("a", "b", "c")

    checkAnswer(
      df.select(second($"a"), second($"b"), second($"c")),
      Row(0, 15, 15))

    checkAnswer(
      df.selectExpr("second(a)", "second(b)", "second(c)"),
      Row(0, 15, 15))
  }

  test("weekofyear") {
    val df = Seq((d, sdfDate.format(d), ts)).toDF("a", "b", "c")

    checkAnswer(
      df.select(weekofyear($"a"), weekofyear($"b"), weekofyear($"c")),
      Row(15, 15, 15))

    checkAnswer(
      df.selectExpr("weekofyear(a)", "weekofyear(b)", "weekofyear(c)"),
      Row(15, 15, 15))
  }

  test("function date_add") {
    val st1 = "2015-06-01 12:34:56"
    val st2 = "2015-06-02 12:34:56"
    val t1 = Timestamp.valueOf(st1)
    val t2 = Timestamp.valueOf(st2)
    val s1 = "2015-06-01"
    val s2 = "2015-06-02"
    val d1 = Date.valueOf(s1)
    val d2 = Date.valueOf(s2)
    val df = Seq((t1, d1, s1, st1), (t2, d2, s2, st2)).toDF("t", "d", "s", "ss")
    checkAnswer(
      df.select(date_add(col("d"), 1)),
      Seq(Row(Date.valueOf("2015-06-02")), Row(Date.valueOf("2015-06-03"))))
    checkAnswer(
      df.select(date_add(col("t"), 3)),
      Seq(Row(Date.valueOf("2015-06-04")), Row(Date.valueOf("2015-06-05"))))
    checkAnswer(
      df.select(date_add(col("s"), 5)),
      Seq(Row(Date.valueOf("2015-06-06")), Row(Date.valueOf("2015-06-07"))))
    checkAnswer(
      df.select(date_add(col("ss"), 7)),
      Seq(Row(Date.valueOf("2015-06-08")), Row(Date.valueOf("2015-06-09"))))

    checkAnswer(
      df.withColumn("x", lit(1)).select(date_add(col("d"), col("x"))),
      Seq(Row(Date.valueOf("2015-06-02")), Row(Date.valueOf("2015-06-03"))))

    checkAnswer(df.selectExpr("DATE_ADD(null, 1)"), Seq(Row(null), Row(null)))
    checkAnswer(
      df.selectExpr("""DATE_ADD(d, 1)"""),
      Seq(Row(Date.valueOf("2015-06-02")), Row(Date.valueOf("2015-06-03"))))
    checkAnswer(
      df.selectExpr("""DATEADD(d, 1)"""),
      Seq(Row(Date.valueOf("2015-06-02")), Row(Date.valueOf("2015-06-03"))))
  }

  test("function date_sub") {
    val st1 = "2015-06-01 12:34:56"
    val st2 = "2015-06-02 12:34:56"
    val t1 = Timestamp.valueOf(st1)
    val t2 = Timestamp.valueOf(st2)
    val s1 = "2015-06-01"
    val s2 = "2015-06-02"
    val d1 = Date.valueOf(s1)
    val d2 = Date.valueOf(s2)
    val df = Seq((t1, d1, s1, st1), (t2, d2, s2, st2)).toDF("t", "d", "s", "ss")
    checkAnswer(
      df.select(date_sub(col("d"), 1)),
      Seq(Row(Date.valueOf("2015-05-31")), Row(Date.valueOf("2015-06-01"))))
    checkAnswer(
      df.select(date_sub(col("t"), 1)),
      Seq(Row(Date.valueOf("2015-05-31")), Row(Date.valueOf("2015-06-01"))))
    checkAnswer(
      df.select(date_sub(col("s"), 1)),
      Seq(Row(Date.valueOf("2015-05-31")), Row(Date.valueOf("2015-06-01"))))
    checkAnswer(
      df.select(date_sub(col("ss"), 1)),
      Seq(Row(Date.valueOf("2015-05-31")), Row(Date.valueOf("2015-06-01"))))
    checkAnswer(
      df.select(date_sub(lit(null), 1)).limit(1), Row(null))

    checkAnswer(
      df.withColumn("x", lit(1)).select(date_sub(col("d"), col("x"))),
      Seq(Row(Date.valueOf("2015-05-31")), Row(Date.valueOf("2015-06-01"))))

    checkAnswer(df.selectExpr("""DATE_SUB(d, null)"""), Seq(Row(null), Row(null)))
    checkAnswer(
      df.selectExpr("""DATE_SUB(d, 1)"""),
      Seq(Row(Date.valueOf("2015-05-31")), Row(Date.valueOf("2015-06-01"))))
  }

  test("time_add") {
    val t1 = Timestamp.valueOf("2015-07-31 23:59:59")
    val t2 = Timestamp.valueOf("2015-12-31 00:00:00")
    val d1 = Date.valueOf("2015-07-31")
    val d2 = Date.valueOf("2015-12-31")
    val i = new CalendarInterval(2, 2, 2000000L)
    val day = "1 day"
    val ym = "1 year 2 month"
    val dt = "1 day 2 hour 3 minute 4 second 5 millisecond 6 microsecond"
    val df = Seq((1, t1, d1), (3, t2, d2)).toDF("n", "t", "d")
    checkAnswer(
      df.selectExpr(s"d + INTERVAL'$ym'"),
      Seq(Row(Date.valueOf("2016-09-30")),
        Row(Date.valueOf("2017-02-28"))))
    checkAnswer(
      df.selectExpr(s"t + INTERVAL'$ym'"),
      Seq(Row(Timestamp.valueOf("2016-09-30 23:59:59")),
        Row(Timestamp.valueOf("2017-02-28 00:00:00"))))
    checkAnswer(
      df.selectExpr(s"d + INTERVAL'$dt'"),
      Seq(Row(Timestamp.valueOf("2015-08-01 02:03:04.005006")),
        Row(Timestamp.valueOf("2016-01-01 02:03:04.005006"))))
    checkAnswer(
      df.selectExpr(s"d + INTERVAL '$day'"),
      Seq(Row(Date.valueOf("2015-08-01")),
        Row(Date.valueOf("2016-01-01"))))
    checkAnswer(
      df.selectExpr(s"t + INTERVAL'$dt'"),
      Seq(Row(Timestamp.valueOf("2015-08-02 02:03:03.005006")),
        Row(Timestamp.valueOf("2016-01-01 02:03:04.005006"))))
    withSQLConf(SQLConf.LEGACY_INTERVAL_ENABLED.key -> "true") {
      checkAnswer(
        df.selectExpr(s"d + INTERVAL'${i.toString}'"),
        Seq(Row(Date.valueOf("2015-10-02")), Row(Date.valueOf("2016-03-02"))))
      checkAnswer(
        df.selectExpr(s"t + INTERVAL'${i.toString}'"),
        Seq(Row(Timestamp.valueOf("2015-10-03 00:00:01")),
          Row(Timestamp.valueOf("2016-03-02 00:00:02"))))
    }
  }

  test("time_sub") {
    val t1 = Timestamp.valueOf("2015-10-01 00:00:01")
    val t2 = Timestamp.valueOf("2016-02-29 00:00:02")
    val d1 = Date.valueOf("2015-09-30")
    val d2 = Date.valueOf("2016-02-29")
    val i = new CalendarInterval(2, 2, 2000000L)
    val day = "1 day"
    val ym = "1 year 2 month"
    val dt = "1 day 2 hour 3 minute 4 second 5 millisecond 6 microsecond"
    val df = Seq((1, t1, d1), (3, t2, d2)).toDF("n", "t", "d")
    checkAnswer(
      df.selectExpr(s"d - INTERVAL'$ym'"),
      Seq(Row(Date.valueOf("2014-07-30")),
        Row(Date.valueOf("2014-12-29"))))
    checkAnswer(
      df.selectExpr(s"t - INTERVAL'$ym'"),
      Seq(Row(Timestamp.valueOf("2014-08-01 00:00:01")),
        Row(Timestamp.valueOf("2014-12-29 00:00:02"))))
    checkAnswer(
      df.selectExpr(s"d - INTERVAL'$dt'"),
      Seq(Row(Timestamp.valueOf("2015-09-28 21:56:55.994994")),
        Row(Timestamp.valueOf("2016-02-27 21:56:55.994994"))))
    checkAnswer(
      df.selectExpr(s"d - INTERVAL '$day'"),
      Seq(Row(Date.valueOf("2015-09-29")),
        Row(Date.valueOf("2016-02-28"))))
    checkAnswer(
      df.selectExpr(s"t - INTERVAL'$dt'"),
      Seq(Row(Timestamp.valueOf("2015-09-29 21:56:56.994994")),
        Row(Timestamp.valueOf("2016-02-27 21:56:57.994994"))))
    withSQLConf(SQLConf.LEGACY_INTERVAL_ENABLED.key -> "true") {
      checkAnswer(
        df.selectExpr(s"d - INTERVAL'${i.toString}'"),
        Seq(Row(Date.valueOf("2015-07-27")), Row(Date.valueOf("2015-12-26"))))
      checkAnswer(
        df.selectExpr(s"t - INTERVAL'${i.toString}'"),
        Seq(Row(Timestamp.valueOf("2015-07-29 23:59:59")),
          Row(Timestamp.valueOf("2015-12-27 00:00:00"))))
    }
  }

  test("function add_months") {
    val d1 = Date.valueOf("2015-08-31")
    val d2 = Date.valueOf("2015-02-28")
    val df = Seq((1, d1), (2, d2)).toDF("n", "d")
    checkAnswer(
      df.select(add_months(col("d"), 1)),
      Seq(Row(Date.valueOf("2015-09-30")), Row(Date.valueOf("2015-03-28"))))
    checkAnswer(
      df.selectExpr("add_months(d, -1)"),
      Seq(Row(Date.valueOf("2015-07-31")), Row(Date.valueOf("2015-01-28"))))
    checkAnswer(
      df.withColumn("x", lit(1)).select(add_months(col("d"), col("x"))),
      Seq(Row(Date.valueOf("2015-09-30")), Row(Date.valueOf("2015-03-28"))))
  }

  test("function months_between") {
    val d1 = Date.valueOf("2015-07-31")
    val d2 = Date.valueOf("2015-02-16")
    val t1 = Timestamp.valueOf("2014-09-30 23:30:00")
    val t2 = Timestamp.valueOf("2015-09-16 12:00:00")
    val s1 = "2014-09-15 11:30:00"
    val s2 = "2015-10-01 00:00:00"
    val df = Seq((t1, d1, s1), (t2, d2, s2)).toDF("t", "d", "s")
    checkAnswer(df.select(months_between(col("t"), col("d"))), Seq(Row(-10.0), Row(7.0)))
    checkAnswer(df.selectExpr("months_between(t, s)"), Seq(Row(0.5), Row(-0.5)))
    checkAnswer(df.selectExpr("months_between(t, s, true)"), Seq(Row(0.5), Row(-0.5)))
    Seq(true, false).foreach { roundOff =>
      checkAnswer(df.select(months_between(col("t"), col("d"), roundOff)),
        Seq(Row(-10.0), Row(7.0)))
      checkAnswer(df.withColumn("r", lit(false)).selectExpr("months_between(t, s, r)"),
        Seq(Row(0.5), Row(-0.5)))
    }
  }

  test("function last_day") {
    val df1 = Seq((1, "2015-07-23"), (2, "2015-07-24")).toDF("i", "d")
    val df2 = Seq((1, "2015-07-23 00:11:22"), (2, "2015-07-24 11:22:33")).toDF("i", "t")
    checkAnswer(
      df1.select(last_day(col("d"))),
      Seq(Row(Date.valueOf("2015-07-31")), Row(Date.valueOf("2015-07-31"))))
    checkAnswer(
      df2.select(last_day(col("t"))),
      Seq(Row(Date.valueOf("2015-07-31")), Row(Date.valueOf("2015-07-31"))))
  }

  test("function next_day") {
    val df1 = Seq(("mon", "2015-07-23"), ("tuesday", "2015-07-20")).toDF("dow", "d")
    val df2 = Seq(("th", "2015-07-23 00:11:22"), ("xx", "2015-07-24 11:22:33")).toDF("dow", "t")
    checkAnswer(
      df1.select(
        next_day(col("d"), "MONDAY"),
        next_day(col("d"), col("dow")),
        next_day(col("d"), "NonValidDay")),
      Seq(
        Row(Date.valueOf("2015-07-27"), Date.valueOf("2015-07-27"), null),
        Row(Date.valueOf("2015-07-27"), Date.valueOf("2015-07-21"), null)))
    checkAnswer(
      df2.select(
        next_day(col("t"), "th"),
        next_day(col("t"), col("dow")),
        next_day(col("t"), "NonValidDay")),
      Seq(
        Row(Date.valueOf("2015-07-30"), Date.valueOf("2015-07-30"), null),
        Row(Date.valueOf("2015-07-30"), null, null)))
  }

  def checkExceptionMessage(df: DataFrame): Unit = {
    val message = intercept[SparkException] {
      df.collect()
    }.getCause.getMessage
    assert(message.contains("Fail to parse"))
  }

  test("function to_date") {
    val d1 = Date.valueOf("2015-07-22")
    val d2 = Date.valueOf("2015-07-01")
    val d3 = Date.valueOf("2014-12-31")
    val t1 = Timestamp.valueOf("2015-07-22 10:00:00")
    val t2 = Timestamp.valueOf("2014-12-31 23:59:59")
    val t3 = Timestamp.valueOf("2014-12-31 23:59:59")
    val s1 = "2015-07-22 10:00:00"
    val s2 = "2014-12-31"
    val s3 = "2014-31-12"
    val df = Seq((d1, t1, s1), (d2, t2, s2), (d3, t3, s3)).toDF("d", "t", "s")

    checkAnswer(
      df.select(to_date(col("t"))),
      Seq(Row(Date.valueOf("2015-07-22")), Row(Date.valueOf("2014-12-31")),
        Row(Date.valueOf("2014-12-31"))))
    checkAnswer(
      df.select(to_date(col("d"))),
      Seq(Row(Date.valueOf("2015-07-22")), Row(Date.valueOf("2015-07-01")),
        Row(Date.valueOf("2014-12-31"))))
    checkAnswer(
      df.select(to_date(col("s"))),
      Seq(Row(Date.valueOf("2015-07-22")), Row(Date.valueOf("2014-12-31")), Row(null)))

    checkAnswer(
      df.selectExpr("to_date(t)"),
      Seq(Row(Date.valueOf("2015-07-22")), Row(Date.valueOf("2014-12-31")),
        Row(Date.valueOf("2014-12-31"))))
    checkAnswer(
      df.selectExpr("to_date(d)"),
      Seq(Row(Date.valueOf("2015-07-22")), Row(Date.valueOf("2015-07-01")),
        Row(Date.valueOf("2014-12-31"))))
    checkAnswer(
      df.selectExpr("to_date(s)"),
      Seq(Row(Date.valueOf("2015-07-22")), Row(Date.valueOf("2014-12-31")), Row(null)))

    // now with format
    checkAnswer(
      df.select(to_date(col("t"), "yyyy-MM-dd")),
      Seq(Row(Date.valueOf("2015-07-22")), Row(Date.valueOf("2014-12-31")),
        Row(Date.valueOf("2014-12-31"))))
    checkAnswer(
      df.select(to_date(col("d"), "yyyy-MM-dd")),
      Seq(Row(Date.valueOf("2015-07-22")), Row(Date.valueOf("2015-07-01")),
        Row(Date.valueOf("2014-12-31"))))
    val confKey = SQLConf.LEGACY_TIME_PARSER_POLICY.key
    withSQLConf(confKey -> "corrected") {
      checkAnswer(
        df.select(to_date(col("s"), "yyyy-MM-dd")),
        Seq(Row(null), Row(Date.valueOf("2014-12-31")), Row(null)))
    }
    withSQLConf(confKey -> "exception") {
      checkExceptionMessage(df.select(to_date(col("s"), "yyyy-MM-dd")))
    }

    // now switch format
    checkAnswer(
      df.select(to_date(col("s"), "yyyy-dd-MM")),
      Seq(Row(null), Row(null), Row(Date.valueOf("2014-12-31"))))

    // invalid format
    checkAnswer(
      df.select(to_date(col("s"), "yyyy-hh-MM")),
      Seq(Row(null), Row(null), Row(null)))
    val e = intercept[SparkUpgradeException](df.select(to_date(col("s"), "yyyy-dd-aa")).collect())
    assert(e.getCause.isInstanceOf[IllegalArgumentException])
    assert(e.getMessage.contains("You may get a different result due to the upgrading to Spark"))

    // February
    val x1 = "2016-02-29"
    val x2 = "2017-02-29"
    val df1 = Seq(x1, x2).toDF("x")
    checkAnswer(
      df1.select(to_date(col("x"))), Row(Date.valueOf("2016-02-29")) :: Row(null) :: Nil)
  }

  test("function unix_date") {
    val d1 = Date.valueOf("2015-07-22")
    val d2 = Date.valueOf("2015-07-01")
    val d3 = Date.valueOf("2014-12-31")
    val df = Seq(d1, d2, d3).toDF("d")

    val result1 = df.selectExpr("unix_date(d)")
    val result2 = df.select(unix_date(col("d")))
    checkAnswer(result1, result2)
  }

  test("function unix_micros") {
    val t1 = Timestamp.valueOf("2015-07-22 10:00:00")
    val t2 = Timestamp.valueOf("2014-12-31 23:59:59")
    val t3 = Timestamp.valueOf("2014-12-31 23:59:59")
    val df = Seq(t1, t2, t3).toDF("t")

    val result1 = df.selectExpr("unix_micros(t)")
    val result2 = df.select(unix_micros(col("t")))
    checkAnswer(result1, result2)
  }

  test("function unix_millis") {
    val t1 = Timestamp.valueOf("2015-07-22 10:00:00")
    val t2 = Timestamp.valueOf("2014-12-31 23:59:59")
    val t3 = Timestamp.valueOf("2014-12-31 23:59:59")
    val df = Seq(t1, t2, t3).toDF("t")

    val result1 = df.selectExpr("unix_millis(t)")
    val result2 = df.select(unix_millis(col("t")))
    checkAnswer(result1, result2)
  }

  test("function unix_seconds") {
    val t1 = Timestamp.valueOf("2015-07-22 10:00:00")
    val t2 = Timestamp.valueOf("2014-12-31 23:59:59")
    val t3 = Timestamp.valueOf("2014-12-31 23:59:59")
    val df = Seq(t1, t2, t3).toDF("t")

    val result1 = df.selectExpr("unix_seconds(t)")
    val result2 = df.select(unix_seconds(col("t")))
    checkAnswer(result1, result2)
  }

  test("function trunc") {
    val df = Seq(
      (1, Timestamp.valueOf("2015-07-22 10:00:00")),
      (2, Timestamp.valueOf("2014-12-31 00:00:00"))).toDF("i", "t")

    checkAnswer(
      df.select(trunc(col("t"), "YY")),
      Seq(Row(Date.valueOf("2015-01-01")), Row(Date.valueOf("2014-01-01"))))

    checkAnswer(
      df.selectExpr("trunc(t, 'Month')"),
      Seq(Row(Date.valueOf("2015-07-01")), Row(Date.valueOf("2014-12-01"))))
  }

  test("function date_trunc") {
    val df = Seq(
      (1, Timestamp.valueOf("2015-07-22 10:01:40.123456")),
      (2, Timestamp.valueOf("2014-12-31 05:29:06.123456"))).toDF("i", "t")

    checkAnswer(
      df.select(date_trunc("YY", col("t"))),
      Seq(Row(Timestamp.valueOf("2015-01-01 00:00:00")),
        Row(Timestamp.valueOf("2014-01-01 00:00:00"))))

    checkAnswer(
      df.selectExpr("date_trunc('MONTH', t)"),
      Seq(Row(Timestamp.valueOf("2015-07-01 00:00:00")),
        Row(Timestamp.valueOf("2014-12-01 00:00:00"))))

    checkAnswer(
      df.selectExpr("date_trunc('DAY', t)"),
      Seq(Row(Timestamp.valueOf("2015-07-22 00:00:00")),
        Row(Timestamp.valueOf("2014-12-31 00:00:00"))))

    checkAnswer(
      df.selectExpr("date_trunc('HOUR', t)"),
      Seq(Row(Timestamp.valueOf("2015-07-22 10:00:00")),
        Row(Timestamp.valueOf("2014-12-31 05:00:00"))))

    checkAnswer(
      df.selectExpr("date_trunc('MINUTE', t)"),
      Seq(Row(Timestamp.valueOf("2015-07-22 10:01:00")),
        Row(Timestamp.valueOf("2014-12-31 05:29:00"))))

    checkAnswer(
      df.selectExpr("date_trunc('SECOND', t)"),
      Seq(Row(Timestamp.valueOf("2015-07-22 10:01:40")),
        Row(Timestamp.valueOf("2014-12-31 05:29:06"))))

    checkAnswer(
      df.selectExpr("date_trunc('WEEK', t)"),
      Seq(Row(Timestamp.valueOf("2015-07-20 00:00:00")),
        Row(Timestamp.valueOf("2014-12-29 00:00:00"))))

    checkAnswer(
      df.selectExpr("date_trunc('QUARTER', t)"),
      Seq(Row(Timestamp.valueOf("2015-07-01 00:00:00")),
        Row(Timestamp.valueOf("2014-10-01 00:00:00"))))

    checkAnswer(
      df.selectExpr("date_trunc('MILLISECOND', t)"),
      Seq(Row(Timestamp.valueOf("2015-07-22 10:01:40.123")),
        Row(Timestamp.valueOf("2014-12-31 05:29:06.123"))))
  }

  test("unsupported fmt fields for trunc/date_trunc results null") {
    Seq("INVALID", "decade", "century", "millennium", "whatever", null).foreach { f =>
    checkAnswer(
      Seq(Date.valueOf("2014-12-31"))
        .toDF("dt")
        .selectExpr(s"date_trunc('$f', dt)", "trunc(dt, '$f')"),
      Row(null, null))
    }
  }

  test("from_unixtime") {
    Seq("corrected", "legacy").foreach { legacyParserPolicy =>
      withSQLConf(SQLConf.LEGACY_TIME_PARSER_POLICY.key -> legacyParserPolicy) {
        val sdf1 = new SimpleDateFormat("yyyy-MM-dd HH:mm:ss", Locale.US)
        val fmt2 = "yyyy-MM-dd HH:mm:ss.SSS"
        val sdf2 = new SimpleDateFormat(fmt2, Locale.US)
        val fmt3 = "yy-MM-dd HH-mm-ss"
        val sdf3 = new SimpleDateFormat(fmt3, Locale.US)
        val df = Seq((1000, "yyyy-MM-dd HH:mm:ss.SSS"), (-1000, "yy-MM-dd HH-mm-ss")).toDF("a", "b")
        checkAnswer(
          df.select(from_unixtime(col("a"))),
          Seq(Row(sdf1.format(new Timestamp(1000000))), Row(sdf1.format(new Timestamp(-1000000)))))
        checkAnswer(
          df.select(from_unixtime(col("a"), fmt2)),
          Seq(Row(sdf2.format(new Timestamp(1000000))), Row(sdf2.format(new Timestamp(-1000000)))))
        checkAnswer(
          df.select(from_unixtime(col("a"), fmt3)),
          Seq(Row(sdf3.format(new Timestamp(1000000))), Row(sdf3.format(new Timestamp(-1000000)))))
        checkAnswer(
          df.selectExpr("from_unixtime(a)"),
          Seq(Row(sdf1.format(new Timestamp(1000000))), Row(sdf1.format(new Timestamp(-1000000)))))
        checkAnswer(
          df.selectExpr(s"from_unixtime(a, '$fmt2')"),
          Seq(Row(sdf2.format(new Timestamp(1000000))), Row(sdf2.format(new Timestamp(-1000000)))))
        checkAnswer(
          df.selectExpr(s"from_unixtime(a, '$fmt3')"),
          Seq(Row(sdf3.format(new Timestamp(1000000))), Row(sdf3.format(new Timestamp(-1000000)))))
      }
    }
  }

  private def secs(millis: Long): Long = TimeUnit.MILLISECONDS.toSeconds(millis)

  test("unix_timestamp") {
    Seq("corrected", "legacy").foreach { legacyParserPolicy =>
      withSQLConf(SQLConf.LEGACY_TIME_PARSER_POLICY.key -> legacyParserPolicy) {
        val date1 = Date.valueOf("2015-07-24")
        val date2 = Date.valueOf("2015-07-25")
        val ts1 = Timestamp.valueOf("2015-07-24 10:00:00.3")
        val ts2 = Timestamp.valueOf("2015-07-25 02:02:02.2")
        val ntzTs1 = LocalDateTime.parse("2015-07-24T10:00:00.3")
        val ntzTs2 = LocalDateTime.parse("2015-07-25T02:02:02.2")
        val s1 = "2015/07/24 10:00:00.5"
        val s2 = "2015/07/25 02:02:02.6"
        val ss1 = "2015-07-24 10:00:00"
        val ss2 = "2015-07-25 02:02:02"
        val fmt = "yyyy/MM/dd HH:mm:ss.S"
        val df = Seq((date1, ts1, ntzTs1, s1, ss1), (date2, ts2, ntzTs2, s2, ss2)).toDF(
          "d", "ts", "ntzTs", "s", "ss")
        checkAnswer(df.select(unix_timestamp(col("ts"))), Seq(
          Row(secs(ts1.getTime)), Row(secs(ts2.getTime))))
        checkAnswer(df.select(unix_timestamp(col("ss"))), Seq(
          Row(secs(ts1.getTime)), Row(secs(ts2.getTime))))
        checkAnswer(df.select(unix_timestamp(col("ntzTs"))), Seq(
          Row(secs(DateTimeUtils.microsToMillis(DateTimeUtils.localDateTimeToMicros(ntzTs1)))),
          Row(secs(DateTimeUtils.microsToMillis(DateTimeUtils.localDateTimeToMicros(ntzTs2))))))
        checkAnswer(df.select(unix_timestamp(col("d"), fmt)), Seq(
          Row(secs(date1.getTime)), Row(secs(date2.getTime))))
        checkAnswer(df.select(unix_timestamp(col("s"), fmt)), Seq(
          Row(secs(ts1.getTime)), Row(secs(ts2.getTime))))
        checkAnswer(df.selectExpr("unix_timestamp(ts)"), Seq(
          Row(secs(ts1.getTime)), Row(secs(ts2.getTime))))
        checkAnswer(df.selectExpr("unix_timestamp(ss)"), Seq(
          Row(secs(ts1.getTime)), Row(secs(ts2.getTime))))
        checkAnswer(df.selectExpr("unix_timestamp(ntzTs)"), Seq(
          Row(secs(DateTimeUtils.microsToMillis(DateTimeUtils.localDateTimeToMicros(ntzTs1)))),
          Row(secs(DateTimeUtils.microsToMillis(DateTimeUtils.localDateTimeToMicros(ntzTs2))))))
        checkAnswer(df.selectExpr(s"unix_timestamp(d, '$fmt')"), Seq(
          Row(secs(date1.getTime)), Row(secs(date2.getTime))))
        checkAnswer(df.selectExpr(s"unix_timestamp(s, '$fmt')"), Seq(
          Row(secs(ts1.getTime)), Row(secs(ts2.getTime))))

        val x1 = "2015-07-24 10:00:00"
        val x2 = "2015-25-07 02:02:02"
        val x3 = "2015-07-24 25:02:02"
        val x4 = "2015-24-07 26:02:02"
        val ts3 = Timestamp.valueOf("2015-07-24 02:25:02")
        val ts4 = Timestamp.valueOf("2015-07-24 00:10:00")

        val df1 = Seq(x1, x2, x3, x4).toDF("x")
        checkAnswer(df1.select(unix_timestamp(col("x"))), Seq(
          Row(secs(ts1.getTime)), Row(null), Row(null), Row(null)))
        checkAnswer(df1.selectExpr("unix_timestamp(x)"), Seq(
          Row(secs(ts1.getTime)), Row(null), Row(null), Row(null)))
        checkAnswer(df1.select(unix_timestamp(col("x"), "yyyy-dd-MM HH:mm:ss")), Seq(
          Row(null), Row(secs(ts2.getTime)), Row(null), Row(null)))
        checkAnswer(df1.selectExpr(s"unix_timestamp(x, 'yyyy-MM-dd mm:HH:ss')"), Seq(
          Row(secs(ts4.getTime)), Row(null), Row(secs(ts3.getTime)), Row(null)))

        // invalid format
        val invalid = df1.selectExpr(s"unix_timestamp(x, 'yyyy-MM-dd aa:HH:ss')")
        if (legacyParserPolicy == "legacy") {
          checkAnswer(invalid,
            Seq(Row(null), Row(null), Row(null), Row(null)))
        } else {
          val e = intercept[SparkUpgradeException](invalid.collect())
          assert(e.getCause.isInstanceOf[IllegalArgumentException])
          assert(
            e.getMessage.contains("You may get a different result due to the upgrading to Spark"))
        }

        // February
        val y1 = "2016-02-29"
        val y2 = "2017-02-29"
        val ts5 = Timestamp.valueOf("2016-02-29 00:00:00")
        val df2 = Seq(y1, y2).toDF("y")
        checkAnswer(df2.select(unix_timestamp(col("y"), "yyyy-MM-dd")), Seq(
          Row(secs(ts5.getTime)), Row(null)))

        val now = sql("select unix_timestamp()").collect().head.getLong(0)
        checkAnswer(
          sql(s"select timestamp_seconds($now)"),
          Row(new java.util.Date(TimeUnit.SECONDS.toMillis(now))))
      }
    }
  }

  test("to_unix_timestamp") {
    Seq("corrected", "legacy").foreach { legacyParserPolicy =>
      withSQLConf(SQLConf.LEGACY_TIME_PARSER_POLICY.key -> legacyParserPolicy) {
        val date1 = Date.valueOf("2015-07-24")
        val date2 = Date.valueOf("2015-07-25")
        val ts1 = Timestamp.valueOf("2015-07-24 10:00:00.3")
        val ts2 = Timestamp.valueOf("2015-07-25 02:02:02.2")
        val s1 = "2015/07/24 10:00:00.5"
        val s2 = "2015/07/25 02:02:02.6"
        val ss1 = "2015-07-24 10:00:00"
        val ss2 = "2015-07-25 02:02:02"
        val fmt = "yyyy/MM/dd HH:mm:ss.S"
        val df = Seq((date1, ts1, s1, ss1), (date2, ts2, s2, ss2)).toDF("d", "ts", "s", "ss")
        checkAnswer(df.selectExpr("to_unix_timestamp(ts)"), Seq(
          Row(secs(ts1.getTime)), Row(secs(ts2.getTime))))
        checkAnswer(df.select(to_unix_timestamp(col("ts"))), Seq(
          Row(secs(ts1.getTime)), Row(secs(ts2.getTime))))

        checkAnswer(df.selectExpr("to_unix_timestamp(ss)"), Seq(
          Row(secs(ts1.getTime)), Row(secs(ts2.getTime))))
        checkAnswer(df.select(to_unix_timestamp(col("ss"))), Seq(
          Row(secs(ts1.getTime)), Row(secs(ts2.getTime))))

        checkAnswer(df.selectExpr(s"to_unix_timestamp(d, '$fmt')"), Seq(
          Row(secs(date1.getTime)), Row(secs(date2.getTime))))
        checkAnswer(df.select(to_unix_timestamp(col("d"), lit("$fmt"))), Seq(
          Row(secs(date1.getTime)), Row(secs(date2.getTime))))

        checkAnswer(df.selectExpr(s"to_unix_timestamp(s, '$fmt')"), Seq(
          Row(secs(ts1.getTime)), Row(secs(ts2.getTime))))
        checkAnswer(df.select(to_unix_timestamp(col("s"), lit(fmt))), Seq(
          Row(secs(ts1.getTime)), Row(secs(ts2.getTime))))

        val x1 = "2015-07-24 10:00:00"
        val x2 = "2015-25-07 02:02:02"
        val x3 = "2015-07-24 25:02:02"
        val x4 = "2015-24-07 26:02:02"
        val ts3 = Timestamp.valueOf("2015-07-24 02:25:02")
        val ts4 = Timestamp.valueOf("2015-07-24 00:10:00")

        val df1 = Seq(x1, x2, x3, x4).toDF("x")
        checkAnswer(df1.selectExpr("to_unix_timestamp(x)"), Seq(
          Row(secs(ts1.getTime)), Row(null), Row(null), Row(null)))
        checkAnswer(df1.selectExpr(s"to_unix_timestamp(x, 'yyyy-MM-dd mm:HH:ss')"), Seq(
          Row(secs(ts4.getTime)), Row(null), Row(secs(ts3.getTime)), Row(null)))

        // February
        val y1 = "2016-02-29"
        val y2 = "2017-02-29"
        val ts5 = Timestamp.valueOf("2016-02-29 00:00:00")
        val df2 = Seq(y1, y2).toDF("y")
        checkAnswer(df2.select(unix_timestamp(col("y"), "yyyy-MM-dd")), Seq(
          Row(secs(ts5.getTime)), Row(null)))

        // invalid format
        val invalid = df1.selectExpr(s"to_unix_timestamp(x, 'yyyy-MM-dd bb:HH:ss')")
        val e = intercept[IllegalArgumentException](invalid.collect())
        assert(e.getMessage.contains('b'))

        val df3 = Seq("2016-04-08").toDF("a")
        checkAnswer(df3.selectExpr("unix_timestamp(a)"), Seq(Row(null)))
        checkAnswer(df3.select(unix_timestamp(col("a"))), Seq(Row(null)))
      }
    }
  }


  test("to_timestamp") {
    Seq("legacy", "corrected").foreach { legacyParserPolicy =>
      withSQLConf(SQLConf.LEGACY_TIME_PARSER_POLICY.key -> legacyParserPolicy) {
        val date1 = Date.valueOf("2015-07-24")
        val date2 = Date.valueOf("2015-07-25")
        val ts_date1 = Timestamp.valueOf("2015-07-24 00:00:00")
        val ts_date2 = Timestamp.valueOf("2015-07-25 00:00:00")
        val ts1 = Timestamp.valueOf("2015-07-24 10:00:00")
        val ts2 = Timestamp.valueOf("2015-07-25 02:02:02")
        val s1 = "2015/07/24 10:00:00.5"
        val s2 = "2015/07/25 02:02:02.6"
        val ts1m = Timestamp.valueOf("2015-07-24 10:00:00.5")
        val ts2m = Timestamp.valueOf("2015-07-25 02:02:02.6")
        val ss1 = "2015-07-24 10:00:00"
        val ss2 = "2015-07-25 02:02:02"
        val fmt = "yyyy/MM/dd HH:mm:ss.S"
        val df = Seq((date1, ts1, s1, ss1), (date2, ts2, s2, ss2)).toDF("d", "ts", "s", "ss")

        checkAnswer(df.select(to_timestamp(col("ss"))),
          df.select(timestamp_seconds(unix_timestamp(col("ss")))))
        checkAnswer(df.select(to_timestamp(col("ss"))), Seq(
          Row(ts1), Row(ts2)))
        if (legacyParserPolicy == "legacy") {
          // In Spark 2.4 and earlier, to_timestamp() parses in seconds precision and cuts off
          // the fractional part of seconds. The behavior was changed by SPARK-27438.
          val legacyFmt = "yyyy/MM/dd HH:mm:ss"
          checkAnswer(df.select(to_timestamp(col("s"), legacyFmt)), Seq(
            Row(ts1), Row(ts2)))
        } else {
          checkAnswer(df.select(to_timestamp(col("s"), fmt)), Seq(
            Row(ts1m), Row(ts2m)))
        }
        checkAnswer(df.select(to_timestamp(col("ts"), fmt)), Seq(
          Row(ts1), Row(ts2)))
        checkAnswer(df.select(to_timestamp(col("d"), "yyyy-MM-dd")), Seq(
          Row(ts_date1), Row(ts_date2)))
      }
    }
  }

  test("datediff") {
    val df = Seq(
      (Date.valueOf("2015-07-24"), Timestamp.valueOf("2015-07-24 01:00:00"),
        "2015-07-23", "2015-07-23 03:00:00"),
      (Date.valueOf("2015-07-25"), Timestamp.valueOf("2015-07-25 02:00:00"),
        "2015-07-24", "2015-07-24 04:00:00")
    ).toDF("a", "b", "c", "d")
    checkAnswer(df.select(datediff(col("a"), col("b"))), Seq(Row(0), Row(0)))
    checkAnswer(df.select(datediff(col("a"), col("c"))), Seq(Row(1), Row(1)))
    checkAnswer(df.select(datediff(col("d"), col("b"))), Seq(Row(-1), Row(-1)))
    checkAnswer(df.selectExpr("datediff(a, d)"), Seq(Row(1), Row(1)))
    checkAnswer(df.selectExpr("date_diff(a, d)"), Seq(Row(1), Row(1)))
  }

  test("to_timestamp with microseconds precision") {
    withSQLConf(SQLConf.DATETIME_JAVA8API_ENABLED.key -> "true") {
      val timestamp = "1970-01-01T00:00:00.123456Z"
      val df = Seq(timestamp).toDF("t")
      checkAnswer(df.select(to_timestamp($"t", "yyyy-MM-dd'T'HH:mm:ss.SSSSSSX")),
        Seq(Row(Instant.parse(timestamp))))
    }
  }

  test("from_utc_timestamp with literal zone") {
    val df = Seq(
      (Timestamp.valueOf("2015-07-24 00:00:00"), "2015-07-24 00:00:00"),
      (Timestamp.valueOf("2015-07-25 00:00:00"), "2015-07-25 00:00:00")
    ).toDF("a", "b")
    checkAnswer(
      df.select(from_utc_timestamp(col("a"), LA.getId)),
      Seq(
        Row(Timestamp.valueOf("2015-07-23 17:00:00")),
        Row(Timestamp.valueOf("2015-07-24 17:00:00"))))
    checkAnswer(
      df.select(from_utc_timestamp(col("b"), LA.getId)),
      Seq(
        Row(Timestamp.valueOf("2015-07-23 17:00:00")),
        Row(Timestamp.valueOf("2015-07-24 17:00:00"))))
  }

  test("from_utc_timestamp with column zone") {
    val df = Seq(
      (Timestamp.valueOf("2015-07-24 00:00:00"), "2015-07-24 00:00:00", CEST.getId),
      (Timestamp.valueOf("2015-07-25 00:00:00"), "2015-07-25 00:00:00", LA.getId)
    ).toDF("a", "b", "c")
    checkAnswer(
      df.select(from_utc_timestamp(col("a"), col("c"))),
      Seq(
        Row(Timestamp.valueOf("2015-07-24 02:00:00")),
        Row(Timestamp.valueOf("2015-07-24 17:00:00"))))
    checkAnswer(
      df.select(from_utc_timestamp(col("b"), col("c"))),
      Seq(
        Row(Timestamp.valueOf("2015-07-24 02:00:00")),
        Row(Timestamp.valueOf("2015-07-24 17:00:00"))))
  }

  test("handling null field by date_part") {
    val input = Seq(Date.valueOf("2019-09-20")).toDF("d")
    Seq("date_part(null, d)", "date_part(null, date'2019-09-20')").foreach { expr =>
      val df = input.selectExpr(expr)
      assert(df.schema.headOption.get.dataType == DoubleType)
      checkAnswer(df, Row(null))
    }
  }

  test("to_utc_timestamp with literal zone") {
    val df = Seq(
      (Timestamp.valueOf("2015-07-24 00:00:00"), "2015-07-24 00:00:00"),
      (Timestamp.valueOf("2015-07-25 00:00:00"), "2015-07-25 00:00:00")
    ).toDF("a", "b")
    checkAnswer(
      df.select(to_utc_timestamp(col("a"), LA.getId)),
      Seq(
        Row(Timestamp.valueOf("2015-07-24 07:00:00")),
        Row(Timestamp.valueOf("2015-07-25 07:00:00"))))
    checkAnswer(
      df.select(to_utc_timestamp(col("b"), LA.getId)),
      Seq(
        Row(Timestamp.valueOf("2015-07-24 07:00:00")),
        Row(Timestamp.valueOf("2015-07-25 07:00:00"))))
  }

  test("to_utc_timestamp with column zone") {
    val df = Seq(
      (Timestamp.valueOf("2015-07-24 00:00:00"), "2015-07-24 00:00:00", LA.getId),
      (Timestamp.valueOf("2015-07-25 00:00:00"), "2015-07-25 00:00:00", CEST.getId)
    ).toDF("a", "b", "c")
    checkAnswer(
      df.select(to_utc_timestamp(col("a"), col("c"))),
      Seq(
        Row(Timestamp.valueOf("2015-07-24 07:00:00")),
        Row(Timestamp.valueOf("2015-07-24 22:00:00"))))
    checkAnswer(
      df.select(to_utc_timestamp(col("b"), col("c"))),
      Seq(
        Row(Timestamp.valueOf("2015-07-24 07:00:00")),
        Row(Timestamp.valueOf("2015-07-24 22:00:00"))))
  }

  test("SPARK-30668: use legacy timestamp parser in to_timestamp") {
    val confKey = SQLConf.LEGACY_TIME_PARSER_POLICY.key
    val df = Seq("2020-01-27T20:06:11.847-0800").toDF("ts")
    withSQLConf(confKey -> "legacy") {
      val expected = Timestamp.valueOf("2020-01-27 20:06:11.847")
      checkAnswer(df.select(to_timestamp(col("ts"), "yyyy-MM-dd'T'HH:mm:ss.SSSz")),
        Row(expected))
    }
    withSQLConf(confKey -> "corrected") {
      checkAnswer(df.select(to_timestamp(col("ts"), "yyyy-MM-dd'T'HH:mm:ss.SSSz")), Row(null))
    }
    withSQLConf(confKey -> "exception") {
      checkExceptionMessage(df.select(to_timestamp(col("ts"), "yyyy-MM-dd'T'HH:mm:ss.SSSz")))
    }
  }

  test("SPARK-30752: convert time zones on a daylight saving day") {
    val systemTz = LA.getId
    val sessionTz = "UTC"
    val fromTz = "Asia/Hong_Kong"
    val fromTs = "2019-11-03T12:00:00" // daylight saving date in America/Los_Angeles
    val utsTs = "2019-11-03T04:00:00"
    val defaultTz = TimeZone.getDefault
    try {
      TimeZone.setDefault(DateTimeUtils.getTimeZone(systemTz))
      withSQLConf(
        SQLConf.DATETIME_JAVA8API_ENABLED.key -> "true",
        SQLConf.SESSION_LOCAL_TIMEZONE.key -> sessionTz) {
        val expected = LocalDateTime.parse(utsTs)
          .atZone(DateTimeUtils.getZoneId(sessionTz))
          .toInstant
        val df = Seq(fromTs).toDF("localTs")
        checkAnswer(
          df.select(to_utc_timestamp(col("localTs"), fromTz)),
          Row(expected))
      }
    } finally {
      TimeZone.setDefault(defaultTz)
    }
  }

  test("SPARK-30766: date_trunc of old timestamps to hours and days") {
    def checkTrunc(level: String, expected: String): Unit = {
      val df = Seq("0010-01-01 01:02:03.123456")
        .toDF()
        .select($"value".cast("timestamp").as("ts"))
        .select(date_trunc(level, $"ts").cast("string"))
      checkAnswer(df, Row(expected))
    }

    checkTrunc("HOUR", "0010-01-01 01:00:00")
    checkTrunc("DAY", "0010-01-01 00:00:00")
  }

  test("SPARK-30793: truncate timestamps before the epoch to seconds and minutes") {
    def checkTrunc(level: String, expected: String): Unit = {
      val df = Seq("1961-04-12 00:01:02.345")
        .toDF()
        .select($"value".cast("timestamp").as("ts"))
        .select(date_trunc(level, $"ts").cast("string"))
      checkAnswer(df, Row(expected))
    }

    checkTrunc("SECOND", "1961-04-12 00:01:02")
    checkTrunc("MINUTE", "1961-04-12 00:01:00")
  }

<<<<<<< HEAD
  test("make_dt_interval") {
    val df = Seq((1, 12, 30, 01.001001)).toDF("day", "hour", "min", "sec")

    val result1 = df.selectExpr(s"make_dt_interval(day, hour, min, sec)")
    val result2 = df.select(make_dt_interval(col("day"), col("hour"), col("min"), col("sec")))
    checkAnswer(result1, result2)

    val result3 = df.selectExpr(s"make_dt_interval(day, hour, min)")
    val result4 = df.select(make_dt_interval(col("day"), col("hour"), col("min")))
    checkAnswer(result3, result4)

    val result5 = df.selectExpr(s"make_dt_interval(day, hour)")
    val result6 = df.select(make_dt_interval(col("day"), col("hour")))
    checkAnswer(result5, result6)

    val result7 = df.selectExpr(s"make_dt_interval(day)")
    val result8 = df.select(make_dt_interval(col("day")))
    checkAnswer(result7, result8)

    val result9 = df.selectExpr(s"make_dt_interval()")
    val result10 = df.select(make_dt_interval())
    checkAnswer(result9, result10)
  }

  test("make_interval") {
    val df = Seq((100, 11, 1, 1, 12, 30, 01.001001)).
      toDF("year", "month", "week", "day", "hour", "min", "sec")

    val result1 = df.selectExpr(s"make_interval(year, month, week, day, hour, min, sec)")
    val result2 = df.select(make_interval(
      col("year"), col("month"), col("week"), col("day"), col("hour"), col("min"), col("sec")))
    checkAnswer(result1, result2)

    val result3 = df.selectExpr(s"make_interval(year, month, week, day, hour, min)")
    val result4 = df.select(make_interval(
      col("year"), col("month"), col("week"), col("day"), col("hour"), col("min")))
    checkAnswer(result3, result4)

    val result5 = df.selectExpr(s"make_interval(year, month, week, day, hour)")
    val result6 = df.select(make_interval(
      col("year"), col("month"), col("week"), col("day"), col("hour")))
    checkAnswer(result5, result6)

    val result7 = df.selectExpr(s"make_interval(year, month, week, day)")
    val result8 = df.select(make_interval(
      col("year"), col("month"), col("week"), col("day")))
    checkAnswer(result7, result8)

    val result9 = df.selectExpr(s"make_interval(year, month, week)")
    val result10 = df.select(make_interval(col("year"), col("month"), col("week")))
    checkAnswer(result9, result10)

    val result11 = df.selectExpr(s"make_interval(year, month)")
    val result12 = df.select(make_interval(col("year"), col("month")))
    checkAnswer(result11, result12)

    val result13 = df.selectExpr(s"make_interval(year)")
    val result14 = df.select(make_interval(col("year")))
    checkAnswer(result13, result14)

    val result15 = df.selectExpr(s"make_interval()")
    val result16 = df.select(make_interval())
    checkAnswer(result15, result16)
  }

  test("make_timestamp") {
    val df = Seq((100, 11, 1, 12, 30, 01.001001, "UTC")).
      toDF("year", "month", "day", "hour", "min", "sec", "timezone")

    val result1 = df.selectExpr(s"make_timestamp(year, month, day, hour, min, sec, timezone)")
    val result2 = df.select(make_timestamp(
      col("year"), col("month"), col("day"), col("hour"),
      col("min"), col("sec"), col("timezone")))
    checkAnswer(result1, result2)

    val result3 = df.selectExpr(s"make_timestamp(year, month, day, hour, min, sec)")
    val result4 = df.select(make_timestamp(
      col("year"), col("month"), col("day"), col("hour"),
      col("min"), col("sec")))
    checkAnswer(result3, result4)
  }

  test("make_timestamp_ltz") {
    val df = Seq((100, 11, 1, 12, 30, 01.001001, "UTC")).
      toDF("year", "month", "day", "hour", "min", "sec", "timezone")

    val result1 = df.selectExpr(s"make_timestamp_ltz(year, month, day, hour, min, sec, timezone)")
    val result2 = df.select(make_timestamp_ltz(
      col("year"), col("month"), col("day"), col("hour"),
      col("min"), col("sec"), col("timezone")))
    checkAnswer(result1, result2)

    val result3 = df.selectExpr(s"make_timestamp_ltz(year, month, day, hour, min, sec)")
    val result4 = df.select(make_timestamp_ltz(
      col("year"), col("month"), col("day"), col("hour"),
      col("min"), col("sec")))
    checkAnswer(result3, result4)
  }

  test("make_timestamp_ntz") {
    val df = Seq((100, 11, 1, 12, 30, 01.001001)).
      toDF("year", "month", "day", "hour", "min", "sec")

    val result1 = df.selectExpr(s"make_timestamp_ntz(year, month, day, hour, min, sec)")
    val result2 = df.select(make_timestamp_ntz(
      col("year"), col("month"), col("day"), col("hour"),
      col("min"), col("sec")))
    checkAnswer(result1, result2)
  }

  test("make_ym_interval") {
    val df = Seq((100, 11)).toDF("year", "month")

    val result1 = df.selectExpr(s"make_ym_interval(year, month)")
    val result2 = df.select(make_ym_interval(col("year"), col("month")))
    checkAnswer(result1, result2)

    val result3 = df.selectExpr(s"make_ym_interval(year)")
    val result4 = df.select(make_ym_interval(col("year")))
    checkAnswer(result3, result4)

    val result5 = df.selectExpr(s"make_ym_interval()")
    val result6 = df.select(make_ym_interval())
    checkAnswer(result5, result6)
=======
  test("to_timestamp_ltz") {
    withSQLConf(SQLConf.SESSION_LOCAL_TIMEZONE.key -> "UTC") {
      val df = Seq("2012-11-30").toDF("d")
      checkAnswer(
        df.selectExpr("to_timestamp_ltz(d, 'yyyy-MM-dd')"),
        df.select(to_timestamp_ltz(col("d"), lit("yyyy-MM-dd")))
      )
    }
  }

  test("to_timestamp_ntz") {
    withSQLConf(SQLConf.SESSION_LOCAL_TIMEZONE.key -> "UTC") {
      val df = Seq("1990-11-22").toDF("d")
      checkAnswer(
        df.selectExpr("to_timestamp_ntz(d, 'yyyy-MM-dd')"),
        df.select(to_timestamp_ntz(col("d"), lit("yyyy-MM-dd")))
      )
    }
>>>>>>> 933dfd9c
  }
}<|MERGE_RESOLUTION|>--- conflicted
+++ resolved
@@ -847,7 +847,6 @@
     }
   }
 
-
   test("to_timestamp") {
     Seq("legacy", "corrected").foreach { legacyParserPolicy =>
       withSQLConf(SQLConf.LEGACY_TIME_PARSER_POLICY.key -> legacyParserPolicy) {
@@ -1055,132 +1054,6 @@
     checkTrunc("MINUTE", "1961-04-12 00:01:00")
   }
 
-<<<<<<< HEAD
-  test("make_dt_interval") {
-    val df = Seq((1, 12, 30, 01.001001)).toDF("day", "hour", "min", "sec")
-
-    val result1 = df.selectExpr(s"make_dt_interval(day, hour, min, sec)")
-    val result2 = df.select(make_dt_interval(col("day"), col("hour"), col("min"), col("sec")))
-    checkAnswer(result1, result2)
-
-    val result3 = df.selectExpr(s"make_dt_interval(day, hour, min)")
-    val result4 = df.select(make_dt_interval(col("day"), col("hour"), col("min")))
-    checkAnswer(result3, result4)
-
-    val result5 = df.selectExpr(s"make_dt_interval(day, hour)")
-    val result6 = df.select(make_dt_interval(col("day"), col("hour")))
-    checkAnswer(result5, result6)
-
-    val result7 = df.selectExpr(s"make_dt_interval(day)")
-    val result8 = df.select(make_dt_interval(col("day")))
-    checkAnswer(result7, result8)
-
-    val result9 = df.selectExpr(s"make_dt_interval()")
-    val result10 = df.select(make_dt_interval())
-    checkAnswer(result9, result10)
-  }
-
-  test("make_interval") {
-    val df = Seq((100, 11, 1, 1, 12, 30, 01.001001)).
-      toDF("year", "month", "week", "day", "hour", "min", "sec")
-
-    val result1 = df.selectExpr(s"make_interval(year, month, week, day, hour, min, sec)")
-    val result2 = df.select(make_interval(
-      col("year"), col("month"), col("week"), col("day"), col("hour"), col("min"), col("sec")))
-    checkAnswer(result1, result2)
-
-    val result3 = df.selectExpr(s"make_interval(year, month, week, day, hour, min)")
-    val result4 = df.select(make_interval(
-      col("year"), col("month"), col("week"), col("day"), col("hour"), col("min")))
-    checkAnswer(result3, result4)
-
-    val result5 = df.selectExpr(s"make_interval(year, month, week, day, hour)")
-    val result6 = df.select(make_interval(
-      col("year"), col("month"), col("week"), col("day"), col("hour")))
-    checkAnswer(result5, result6)
-
-    val result7 = df.selectExpr(s"make_interval(year, month, week, day)")
-    val result8 = df.select(make_interval(
-      col("year"), col("month"), col("week"), col("day")))
-    checkAnswer(result7, result8)
-
-    val result9 = df.selectExpr(s"make_interval(year, month, week)")
-    val result10 = df.select(make_interval(col("year"), col("month"), col("week")))
-    checkAnswer(result9, result10)
-
-    val result11 = df.selectExpr(s"make_interval(year, month)")
-    val result12 = df.select(make_interval(col("year"), col("month")))
-    checkAnswer(result11, result12)
-
-    val result13 = df.selectExpr(s"make_interval(year)")
-    val result14 = df.select(make_interval(col("year")))
-    checkAnswer(result13, result14)
-
-    val result15 = df.selectExpr(s"make_interval()")
-    val result16 = df.select(make_interval())
-    checkAnswer(result15, result16)
-  }
-
-  test("make_timestamp") {
-    val df = Seq((100, 11, 1, 12, 30, 01.001001, "UTC")).
-      toDF("year", "month", "day", "hour", "min", "sec", "timezone")
-
-    val result1 = df.selectExpr(s"make_timestamp(year, month, day, hour, min, sec, timezone)")
-    val result2 = df.select(make_timestamp(
-      col("year"), col("month"), col("day"), col("hour"),
-      col("min"), col("sec"), col("timezone")))
-    checkAnswer(result1, result2)
-
-    val result3 = df.selectExpr(s"make_timestamp(year, month, day, hour, min, sec)")
-    val result4 = df.select(make_timestamp(
-      col("year"), col("month"), col("day"), col("hour"),
-      col("min"), col("sec")))
-    checkAnswer(result3, result4)
-  }
-
-  test("make_timestamp_ltz") {
-    val df = Seq((100, 11, 1, 12, 30, 01.001001, "UTC")).
-      toDF("year", "month", "day", "hour", "min", "sec", "timezone")
-
-    val result1 = df.selectExpr(s"make_timestamp_ltz(year, month, day, hour, min, sec, timezone)")
-    val result2 = df.select(make_timestamp_ltz(
-      col("year"), col("month"), col("day"), col("hour"),
-      col("min"), col("sec"), col("timezone")))
-    checkAnswer(result1, result2)
-
-    val result3 = df.selectExpr(s"make_timestamp_ltz(year, month, day, hour, min, sec)")
-    val result4 = df.select(make_timestamp_ltz(
-      col("year"), col("month"), col("day"), col("hour"),
-      col("min"), col("sec")))
-    checkAnswer(result3, result4)
-  }
-
-  test("make_timestamp_ntz") {
-    val df = Seq((100, 11, 1, 12, 30, 01.001001)).
-      toDF("year", "month", "day", "hour", "min", "sec")
-
-    val result1 = df.selectExpr(s"make_timestamp_ntz(year, month, day, hour, min, sec)")
-    val result2 = df.select(make_timestamp_ntz(
-      col("year"), col("month"), col("day"), col("hour"),
-      col("min"), col("sec")))
-    checkAnswer(result1, result2)
-  }
-
-  test("make_ym_interval") {
-    val df = Seq((100, 11)).toDF("year", "month")
-
-    val result1 = df.selectExpr(s"make_ym_interval(year, month)")
-    val result2 = df.select(make_ym_interval(col("year"), col("month")))
-    checkAnswer(result1, result2)
-
-    val result3 = df.selectExpr(s"make_ym_interval(year)")
-    val result4 = df.select(make_ym_interval(col("year")))
-    checkAnswer(result3, result4)
-
-    val result5 = df.selectExpr(s"make_ym_interval()")
-    val result6 = df.select(make_ym_interval())
-    checkAnswer(result5, result6)
-=======
   test("to_timestamp_ltz") {
     withSQLConf(SQLConf.SESSION_LOCAL_TIMEZONE.key -> "UTC") {
       val df = Seq("2012-11-30").toDF("d")
@@ -1199,6 +1072,131 @@
         df.select(to_timestamp_ntz(col("d"), lit("yyyy-MM-dd")))
       )
     }
->>>>>>> 933dfd9c
+  }
+
+  test("make_dt_interval") {
+    val df = Seq((1, 12, 30, 01.001001)).toDF("day", "hour", "min", "sec")
+
+    val result1 = df.selectExpr(s"make_dt_interval(day, hour, min, sec)")
+    val result2 = df.select(make_dt_interval(col("day"), col("hour"), col("min"), col("sec")))
+    checkAnswer(result1, result2)
+
+    val result3 = df.selectExpr(s"make_dt_interval(day, hour, min)")
+    val result4 = df.select(make_dt_interval(col("day"), col("hour"), col("min")))
+    checkAnswer(result3, result4)
+
+    val result5 = df.selectExpr(s"make_dt_interval(day, hour)")
+    val result6 = df.select(make_dt_interval(col("day"), col("hour")))
+    checkAnswer(result5, result6)
+
+    val result7 = df.selectExpr(s"make_dt_interval(day)")
+    val result8 = df.select(make_dt_interval(col("day")))
+    checkAnswer(result7, result8)
+
+    val result9 = df.selectExpr(s"make_dt_interval()")
+    val result10 = df.select(make_dt_interval())
+    checkAnswer(result9, result10)
+  }
+
+  test("make_interval") {
+    val df = Seq((100, 11, 1, 1, 12, 30, 01.001001)).
+      toDF("year", "month", "week", "day", "hour", "min", "sec")
+
+    val result1 = df.selectExpr(s"make_interval(year, month, week, day, hour, min, sec)")
+    val result2 = df.select(make_interval(
+      col("year"), col("month"), col("week"), col("day"), col("hour"), col("min"), col("sec")))
+    checkAnswer(result1, result2)
+
+    val result3 = df.selectExpr(s"make_interval(year, month, week, day, hour, min)")
+    val result4 = df.select(make_interval(
+      col("year"), col("month"), col("week"), col("day"), col("hour"), col("min")))
+    checkAnswer(result3, result4)
+
+    val result5 = df.selectExpr(s"make_interval(year, month, week, day, hour)")
+    val result6 = df.select(make_interval(
+      col("year"), col("month"), col("week"), col("day"), col("hour")))
+    checkAnswer(result5, result6)
+
+    val result7 = df.selectExpr(s"make_interval(year, month, week, day)")
+    val result8 = df.select(make_interval(
+      col("year"), col("month"), col("week"), col("day")))
+    checkAnswer(result7, result8)
+
+    val result9 = df.selectExpr(s"make_interval(year, month, week)")
+    val result10 = df.select(make_interval(col("year"), col("month"), col("week")))
+    checkAnswer(result9, result10)
+
+    val result11 = df.selectExpr(s"make_interval(year, month)")
+    val result12 = df.select(make_interval(col("year"), col("month")))
+    checkAnswer(result11, result12)
+
+    val result13 = df.selectExpr(s"make_interval(year)")
+    val result14 = df.select(make_interval(col("year")))
+    checkAnswer(result13, result14)
+
+    val result15 = df.selectExpr(s"make_interval()")
+    val result16 = df.select(make_interval())
+    checkAnswer(result15, result16)
+  }
+
+  test("make_timestamp") {
+    val df = Seq((100, 11, 1, 12, 30, 01.001001, "UTC")).
+      toDF("year", "month", "day", "hour", "min", "sec", "timezone")
+
+    val result1 = df.selectExpr(s"make_timestamp(year, month, day, hour, min, sec, timezone)")
+    val result2 = df.select(make_timestamp(
+      col("year"), col("month"), col("day"), col("hour"),
+      col("min"), col("sec"), col("timezone")))
+    checkAnswer(result1, result2)
+
+    val result3 = df.selectExpr(s"make_timestamp(year, month, day, hour, min, sec)")
+    val result4 = df.select(make_timestamp(
+      col("year"), col("month"), col("day"), col("hour"),
+      col("min"), col("sec")))
+    checkAnswer(result3, result4)
+  }
+
+  test("make_timestamp_ltz") {
+    val df = Seq((100, 11, 1, 12, 30, 01.001001, "UTC")).
+      toDF("year", "month", "day", "hour", "min", "sec", "timezone")
+
+    val result1 = df.selectExpr(s"make_timestamp_ltz(year, month, day, hour, min, sec, timezone)")
+    val result2 = df.select(make_timestamp_ltz(
+      col("year"), col("month"), col("day"), col("hour"),
+      col("min"), col("sec"), col("timezone")))
+    checkAnswer(result1, result2)
+
+    val result3 = df.selectExpr(s"make_timestamp_ltz(year, month, day, hour, min, sec)")
+    val result4 = df.select(make_timestamp_ltz(
+      col("year"), col("month"), col("day"), col("hour"),
+      col("min"), col("sec")))
+    checkAnswer(result3, result4)
+  }
+
+  test("make_timestamp_ntz") {
+    val df = Seq((100, 11, 1, 12, 30, 01.001001)).
+      toDF("year", "month", "day", "hour", "min", "sec")
+
+    val result1 = df.selectExpr(s"make_timestamp_ntz(year, month, day, hour, min, sec)")
+    val result2 = df.select(make_timestamp_ntz(
+      col("year"), col("month"), col("day"), col("hour"),
+      col("min"), col("sec")))
+    checkAnswer(result1, result2)
+  }
+
+  test("make_ym_interval") {
+    val df = Seq((100, 11)).toDF("year", "month")
+
+    val result1 = df.selectExpr(s"make_ym_interval(year, month)")
+    val result2 = df.select(make_ym_interval(col("year"), col("month")))
+    checkAnswer(result1, result2)
+
+    val result3 = df.selectExpr(s"make_ym_interval(year)")
+    val result4 = df.select(make_ym_interval(col("year")))
+    checkAnswer(result3, result4)
+
+    val result5 = df.selectExpr(s"make_ym_interval()")
+    val result6 = df.select(make_ym_interval())
+    checkAnswer(result5, result6)
   }
 }