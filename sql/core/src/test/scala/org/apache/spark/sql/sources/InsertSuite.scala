--- conflicted
+++ resolved
@@ -1658,11 +1658,7 @@
   }
 
   test("SPARK-39359 Restrict DEFAULT columns to allowlist of supported data source types") {
-<<<<<<< HEAD
     withSQLConf(SQLConf.DEFAULT_COLUMN_ALLOWED_PROVIDERS.key -> "csv,inmemory,json,orc") {
-=======
-    withSQLConf(SQLConf.DEFAULT_COLUMN_ALLOWED_PROVIDERS.key -> "csv,json,orc") {
->>>>>>> 778f650a
       val unsupported = "DEFAULT values are not supported for target data source"
       assert(intercept[AnalysisException] {
         sql(s"create table t(a string default 'abc') using parquet")
