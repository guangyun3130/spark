--- conflicted
+++ resolved
@@ -1100,74 +1100,6 @@
     }
   }
 
-<<<<<<< HEAD
-  test("INSERT INTO columns with defaults set by ALTER TABLE ALTER COLUMN: positive tests") {
-    withTable("t") {
-      sql("create table t(i boolean, s string, k bigint) using parquet")
-      // The default value for the DEFAULT keyword is the NULL literal.
-      sql("insert into t values(true, default, default)")
-      // There is a complex expression in the default value.
-      sql("alter table t alter column s set default concat('abc', 'def')")
-      sql("insert into t values(true, default, default)")
-      // The default value parses correctly and the provided value type is different but coercible.
-      sql("alter table t alter column k set default 42")
-      sql("insert into t values(true, default, default)")
-      // After dropping the default, inserting more values should add NULLs.
-      sql("alter table t alter column k drop default")
-      sql("insert into t values(true, default, default)")
-      checkAnswer(spark.table("t"),
-        Seq(
-          Row(true, null, null),
-          Row(true, "abcdef", null),
-          Row(true, "abcdef", 42),
-          Row(true, "abcdef", null)
-        ))
-    }
-  }
-
-  test("INSERT INTO columns with defaults set by ALTER TABLE ALTER COLUMN: negative tests") {
-    object Errors {
-      val COMMON_SUBSTRING = " has a DEFAULT value"
-      val BAD_SUBQUERY =
-        "cannot evaluate expression CAST(scalarsubquery() AS BIGINT) in inline table definition"
-    }
-    val createTable = "create table t(i boolean, s bigint) using parquet"
-    val insertDefaults = "insert into t values (default, default)"
-    withTable("t") {
-      sql(createTable)
-      // The default value fails to analyze.
-      sql("alter table t alter column s set default badvalue")
-      assert(intercept[AnalysisException] {
-        sql(insertDefaults)
-      }.getMessage.contains(Errors.COMMON_SUBSTRING))
-      // The default value analyzes to a table not in the catalog.
-      sql("alter table t alter column s set default (select min(x) from badtable)")
-      assert(intercept[AnalysisException] {
-        sql(insertDefaults)
-      }.getMessage.contains(Errors.COMMON_SUBSTRING))
-      // The default value has an explicit alias. It fails to evaluate when inlined into the VALUES
-      // list at the INSERT INTO time.
-      sql("alter table t alter column s set default (select 42 as alias)")
-      assert(intercept[AnalysisException] {
-        sql(insertDefaults)
-      }.getMessage.contains(Errors.BAD_SUBQUERY))
-      // The default value parses but the type is not coercible.
-      sql("alter table t alter column s set default false")
-      assert(intercept[AnalysisException] {
-        sql(insertDefaults)
-      }.getMessage.contains("provided a value of incompatible type"))
-      // The default value is disabled per configuration.
-      withSQLConf(SQLConf.ENABLE_DEFAULT_COLUMNS.key -> "false") {
-        sql("alter table t alter column s set default 41 + 1")
-      }
-    }
-    // Attempting to set a default value for a partitioning column is not allowed.
-    withTable("t") {
-      sql("create table t(i boolean, s bigint, q int default 42) using parquet partitioned by (i)")
-      assert(intercept[AnalysisException] {
-        sql("alter table t alter column i set default false")
-      }.getMessage.contains("Can't find column `i` given table data columns [`s`, `q`]"))
-=======
   test("SPARK-38795 INSERT INTO with user specified columns and defaults: positive tests") {
     Seq(
       "insert into t (i, s) values (true, default)",
@@ -1478,7 +1410,75 @@
       assert(intercept[AnalysisException] {
         sql("insert into t values(1)")
       }.getMessage.contains("expected 3 columns but found"))
->>>>>>> bcb235f2
+    }
+  }
+
+  test("SPARK-38838 INSERT INTO with defaults set by ALTER TABLE ALTER COLUMN: positive tests") {
+    withTable("t") {
+      sql("create table t(i boolean, s string, k bigint) using parquet")
+      // The default value for the DEFAULT keyword is the NULL literal.
+      sql("insert into t values(true, default, default)")
+      // There is a complex expression in the default value.
+      sql("alter table t alter column s set default concat('abc', 'def')")
+      sql("insert into t values(true, default, default)")
+      // The default value parses correctly and the provided value type is different but coercible.
+      sql("alter table t alter column k set default 42")
+      sql("insert into t values(true, default, default)")
+      // After dropping the default, inserting more values should add NULLs.
+      sql("alter table t alter column k drop default")
+      sql("insert into t values(true, default, default)")
+      checkAnswer(spark.table("t"),
+        Seq(
+          Row(true, null, null),
+          Row(true, "abcdef", null),
+          Row(true, "abcdef", 42),
+          Row(true, "abcdef", null)
+        ))
+    }
+  }
+
+  test("SPARK-38338 INSERT INTO with defaults set by ALTER TABLE ALTER COLUMN: negative tests") {
+    object Errors {
+      val COMMON_SUBSTRING = " has a DEFAULT value"
+      val BAD_SUBQUERY =
+        "cannot evaluate expression CAST(scalarsubquery() AS BIGINT) in inline table definition"
+    }
+    val createTable = "create table t(i boolean, s bigint) using parquet"
+    val insertDefaults = "insert into t values (default, default)"
+    withTable("t") {
+      sql(createTable)
+      // The default value fails to analyze.
+      sql("alter table t alter column s set default badvalue")
+      assert(intercept[AnalysisException] {
+        sql(insertDefaults)
+      }.getMessage.contains(Errors.COMMON_SUBSTRING))
+      // The default value analyzes to a table not in the catalog.
+      sql("alter table t alter column s set default (select min(x) from badtable)")
+      assert(intercept[AnalysisException] {
+        sql(insertDefaults)
+      }.getMessage.contains(Errors.COMMON_SUBSTRING))
+      // The default value has an explicit alias. It fails to evaluate when inlined into the VALUES
+      // list at the INSERT INTO time.
+      sql("alter table t alter column s set default (select 42 as alias)")
+      assert(intercept[AnalysisException] {
+        sql(insertDefaults)
+      }.getMessage.contains(Errors.BAD_SUBQUERY))
+      // The default value parses but the type is not coercible.
+      sql("alter table t alter column s set default false")
+      assert(intercept[AnalysisException] {
+        sql(insertDefaults)
+      }.getMessage.contains("provided a value of incompatible type"))
+      // The default value is disabled per configuration.
+      withSQLConf(SQLConf.ENABLE_DEFAULT_COLUMNS.key -> "false") {
+        sql("alter table t alter column s set default 41 + 1")
+      }
+    }
+    // Attempting to set a default value for a partitioning column is not allowed.
+    withTable("t") {
+      sql("create table t(i boolean, s bigint, q int default 42) using parquet partitioned by (i)")
+      assert(intercept[AnalysisException] {
+        sql("alter table t alter column i set default false")
+      }.getMessage.contains("Can't find column `i` given table data columns [`s`, `q`]"))
     }
   }
 
