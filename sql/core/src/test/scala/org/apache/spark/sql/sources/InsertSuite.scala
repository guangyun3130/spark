--- conflicted
+++ resolved
@@ -1671,7 +1671,6 @@
     }
   }
 
-<<<<<<< HEAD
   test("SPARK-39557 INSERT INTO statements with tables with array defaults") {
     // Positive tests: array types are supported as default values.
     case class TestCase(
@@ -1741,8 +1740,8 @@
   test("SPARK-39557 INSERT INTO statements with tables with map defaults") {
     // Positive tests: map types are supported as default values.
     case class TestCase(
-        dataSource: String,
-        insertNullsToStorage: Boolean = true)
+                         dataSource: String,
+                         insertNullsToStorage: Boolean = true)
     Seq(
       TestCase(
         "parquet"),
@@ -1823,7 +1822,9 @@
       assert(intercept[AnalysisException] {
         sql("alter table t add column s map<boolean, string> default map(42, 56)")
       }.getMessage.contains(incompatibleDefault))
-=======
+    }
+  }
+
   test("SPARK-39643 Prohibit subquery expressions in DEFAULT values") {
     Seq(
       "create table t(a string default (select 'abc')) using parquet",
@@ -1834,7 +1835,6 @@
         sql(query)
       }.getMessage.contains(
         QueryCompilationErrors.defaultValuesMayNotContainSubQueryExpressions().getMessage))
->>>>>>> 06ee7c2c
     }
   }
 
