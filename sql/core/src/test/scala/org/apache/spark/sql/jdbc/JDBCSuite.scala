--- conflicted
+++ resolved
@@ -190,11 +190,7 @@
     assert(stripSparkFilter(sql("SELECT * FROM foobar WHERE NAME IN ('mary', 'fred')"))
       .collect().size == 2)
     assert(stripSparkFilter(sql("SELECT * FROM foobar WHERE NAME NOT IN ('fred')"))
-<<<<<<< HEAD
       .collect().size == 2)
-=======
-      .collect().size === 2)
->>>>>>> be33a0cd
     assert(stripSparkFilter(sql("SELECT * FROM foobar WHERE THEID = 1 OR NAME = 'mary'"))
       .collect().size == 2)
     assert(stripSparkFilter(sql("SELECT * FROM foobar WHERE THEID = 1 OR NAME = 'mary' "
