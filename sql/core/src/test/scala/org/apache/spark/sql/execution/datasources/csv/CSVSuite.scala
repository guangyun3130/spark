--- conflicted
+++ resolved
@@ -45,11 +45,8 @@
   private val disableCommentsFile = "disable_comments.csv"
   private val boolFile = "bool.csv"
   private val simpleSparseFile = "simple_sparse.csv"
-<<<<<<< HEAD
   private val numbersFile = "numbers.csv"
-=======
   private val unescapedQuotesFile = "unescaped-quotes.csv"
->>>>>>> 94de6305
 
   private def testFile(fileName: String): String = {
     Thread.currentThread().getContextClassLoader.getResource(fileName).toString
