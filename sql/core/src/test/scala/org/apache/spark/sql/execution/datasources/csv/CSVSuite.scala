--- conflicted
+++ resolved
@@ -1987,7 +1987,6 @@
     assert(errMsg2.contains("'lineSep' can contain only 1 character"))
   }
 
-<<<<<<< HEAD
   test("SPARK-26208: write and read empty data to csv file with header") {
     withTempPath { path =>
       val df1 = Seq.empty[(String, String)].toDF("x", "y")
@@ -1997,14 +1996,15 @@
       df2.printSchema
       assert(df1.schema === df2.schema)
       checkAnswer(df1, df2)
-=======
+    }
+  }
+
   test("do not produce empty files for empty partitions") {
     withTempPath { dir =>
       val path = dir.getCanonicalPath
       spark.emptyDataset[String].write.csv(path)
       val files = new File(path).listFiles()
       assert(!files.exists(_.getName.endsWith("csv")))
->>>>>>> de422815
     }
   }
 }