--- conflicted
+++ resolved
@@ -2295,7 +2295,13 @@
     }
   }
 
-<<<<<<< HEAD
+  test("SPARK-30810: parses and convert a CSV Dataset having different column from 'value'") {
+    val ds = spark.range(2).selectExpr("concat('a,b,', id) AS `a.text`").as[String]
+    val csv = spark.read.option("header", true).option("inferSchema", true).csv(ds)
+    assert(csv.schema.fieldNames === Seq("a", "b", "0"))
+    checkAnswer(csv, Row("a", "b", 1))
+  }
+
   test("case sensitivity of filters references") {
     Seq(true, false).foreach { filterPushdown =>
       withSQLConf(SQLConf.CSV_FILTER_PUSHDOWN_ENABLED.key -> filterPushdown.toString) {
@@ -2324,13 +2330,6 @@
         }
       }
     }
-=======
-  test("SPARK-30810: parses and convert a CSV Dataset having different column from 'value'") {
-    val ds = spark.range(2).selectExpr("concat('a,b,', id) AS `a.text`").as[String]
-    val csv = spark.read.option("header", true).option("inferSchema", true).csv(ds)
-    assert(csv.schema.fieldNames === Seq("a", "b", "0"))
-    checkAnswer(csv, Row("a", "b", 1))
->>>>>>> 2a270a73
   }
 }
 
