--- conflicted
+++ resolved
@@ -134,13 +134,8 @@
       msg = """The value '111111111111xe23' of the type "STRING" cannot be cast to "DOUBLE" """ +
         "because it is malformed. Correct the value as per the syntax, " +
         "or change its target type. To return NULL instead, use `try_cast`. If necessary set " +
-<<<<<<< HEAD
         s"""$ansiConf to $ansiConfVal to bypass this error.
-          |== SQL(line 1, position 7) ==
-=======
-        s"""$ansiConf to \"false\" to bypass this error.
           |== SQL(line 1, position 8) ==
->>>>>>> 2172b0f4
           |select CAST('111111111111xe23' AS DOUBLE)
           |       ^^^^^^^^^^^^^^^^^^^^^^^^^^^^^^^^^^
           |""".stripMargin)
