--- conflicted
+++ resolved
@@ -132,14 +132,9 @@
       },
       errorClass = "CAST_INVALID_INPUT",
       msg = """The value '111111111111xe23' of the type "STRING" cannot be cast to "DOUBLE" """ +
-<<<<<<< HEAD
-        """because it is malformed. To return NULL instead, use `try_cast`. If necessary set """ +
-        s"""$ansiConf to $ansiConfVal to bypass this error.
-=======
         "because it is malformed. Correct the value as per the syntax, " +
         "or change its target type. To return NULL instead, use `try_cast`. If necessary set " +
-        s"""$ansiConf to \"false\" to bypass this error.
->>>>>>> 625afb4e
+        s"""$ansiConf to $ansiConfVal to bypass this error.
           |== SQL(line 1, position 7) ==
           |select CAST('111111111111xe23' AS DOUBLE)
           |       ^^^^^^^^^^^^^^^^^^^^^^^^^^^^^^^^^^
