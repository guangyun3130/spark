--- conflicted
+++ resolved
@@ -132,12 +132,6 @@
 -- !query output
 org.apache.spark.sql.catalyst.parser.ParseException
 {
-<<<<<<< HEAD
-  "errorClass" : "LEGACY",
-  "messageParameters" : {
-    "message" : "\nEmpty set in ROLLUP grouping sets is not supported.(line 1, pos 61)\n\n== SQL ==\nSELECT course, year, SUM(earnings) FROM courseSales GROUP BY ROLLUP(course, year, (course, year), ()) ORDER BY course, year\n-------------------------------------------------------------^^^\n"
-  }
-=======
   "errorClass" : "_LEGACY_ERROR_TEMP_0051",
   "messageParameters" : {
     "element" : "ROLLUP"
@@ -149,7 +143,6 @@
     "stopIndex" : 101,
     "fragment" : "GROUP BY ROLLUP(course, year, (course, year), ())"
   } ]
->>>>>>> a428e44d
 }
 
 
@@ -208,12 +201,6 @@
 -- !query output
 org.apache.spark.sql.catalyst.parser.ParseException
 {
-<<<<<<< HEAD
-  "errorClass" : "LEGACY",
-  "messageParameters" : {
-    "message" : "\nEmpty set in CUBE grouping sets is not supported.(line 1, pos 61)\n\n== SQL ==\nSELECT course, year, SUM(earnings) FROM courseSales GROUP BY CUBE(course, year, (course, year), ()) ORDER BY course, year\n-------------------------------------------------------------^^^\n"
-  }
-=======
   "errorClass" : "_LEGACY_ERROR_TEMP_0051",
   "messageParameters" : {
     "element" : "CUBE"
@@ -225,7 +212,6 @@
     "stopIndex" : 99,
     "fragment" : "GROUP BY CUBE(course, year, (course, year), ())"
   } ]
->>>>>>> a428e44d
 }
 
 
@@ -480,12 +466,6 @@
 -- !query output
 org.apache.spark.sql.AnalysisException
 {
-<<<<<<< HEAD
-  "errorClass" : "LEGACY",
-  "messageParameters" : {
-    "message" : "grouping() can only be used with GroupingSets/Cube/Rollup;\n!Aggregate [course#x, year#x], [course#x, year#x, grouping(course#x) AS grouping(course)#x]\n+- SubqueryAlias coursesales\n   +- View (`courseSales`, [course#x,year#x,earnings#x])\n      +- Project [cast(course#x as string) AS course#x, cast(year#x as int) AS year#x, cast(earnings#x as int) AS earnings#x]\n         +- Project [course#x, year#x, earnings#x]\n            +- SubqueryAlias courseSales\n               +- LocalRelation [course#x, year#x, earnings#x]\n"
-  }
-=======
   "errorClass" : "_LEGACY_ERROR_TEMP_2445",
   "queryContext" : [ {
     "objectType" : "",
@@ -494,7 +474,6 @@
     "stopIndex" : 37,
     "fragment" : "GROUPING(course)"
   } ]
->>>>>>> a428e44d
 }
 
 
@@ -505,12 +484,6 @@
 -- !query output
 org.apache.spark.sql.AnalysisException
 {
-<<<<<<< HEAD
-  "errorClass" : "LEGACY",
-  "messageParameters" : {
-    "message" : "grouping_id() can only be used with GroupingSets/Cube/Rollup;\n!Aggregate [course#x, year#x], [course#x, year#x, grouping_id(course#x, year#x) AS grouping_id(course, year)#xL]\n+- SubqueryAlias coursesales\n   +- View (`courseSales`, [course#x,year#x,earnings#x])\n      +- Project [cast(course#x as string) AS course#x, cast(year#x as int) AS year#x, cast(earnings#x as int) AS earnings#x]\n         +- Project [course#x, year#x, earnings#x]\n            +- SubqueryAlias courseSales\n               +- LocalRelation [course#x, year#x, earnings#x]\n"
-  }
-=======
   "errorClass" : "_LEGACY_ERROR_TEMP_2407",
   "queryContext" : [ {
     "objectType" : "",
@@ -519,7 +492,6 @@
     "stopIndex" : 46,
     "fragment" : "GROUPING_ID(course, year)"
   } ]
->>>>>>> a428e44d
 }
 
 
