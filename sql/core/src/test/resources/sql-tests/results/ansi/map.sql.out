--- conflicted
+++ resolved
@@ -4,12 +4,7 @@
 -- !query schema
 struct<element_at(map(1, a, 2, b), 5):string>
 -- !query output
-<<<<<<< HEAD
-org.apache.spark.SparkNoSuchElementException
-{"errorClass":"MAP_KEY_DOES_NOT_EXIST","messageParameters":{"keyValue":"5","config":"\"spark.sql.ansi.enabled\""},"queryContext":[{"objectType":"","objectName":"","startIndex":7,"stopIndex":40,"fragment":"element_at(map(1, 'a', 2, 'b'), 5"}]}
-=======
 NULL
->>>>>>> abb43450
 
 
 -- !query
@@ -17,12 +12,7 @@
 -- !query schema
 struct<map(1, a, 2, b)[5]:string>
 -- !query output
-<<<<<<< HEAD
-org.apache.spark.SparkNoSuchElementException
-{"errorClass":"MAP_KEY_DOES_NOT_EXIST","messageParameters":{"keyValue":"5","config":"\"spark.sql.ansi.enabled\""},"queryContext":[{"objectType":"","objectName":"","startIndex":7,"stopIndex":28,"fragment":"map(1, 'a', 2, 'b')[5"}]}
-=======
 NULL
->>>>>>> abb43450
 
 
 -- !query
@@ -79,7 +69,12 @@
 struct<>
 -- !query output
 org.apache.spark.sql.AnalysisException
-{"errorClass":"legacy","messageParameters":{"message":"cannot resolve 'map_contains_key(map('1', 'a', '2', 'b'), 1)' due to data type mismatch: Input to function map_contains_key should have been map followed by a value with same key type, but it's [map<string,string>, int].; line 1 pos 7"},"queryContext":[]}
+{
+  "errorClass" : "LEGACY",
+  "messageParameters" : {
+    "message" : "cannot resolve 'map_contains_key(map('1', 'a', '2', 'b'), 1)' due to data type mismatch: Input to function map_contains_key should have been map followed by a value with same key type, but it's [map<string,string>, int].; line 1 pos 7"
+  }
+}
 
 
 -- !query
@@ -88,42 +83,9 @@
 struct<>
 -- !query output
 org.apache.spark.sql.AnalysisException
-<<<<<<< HEAD
-{"errorClass":"legacy","messageParameters":{"message":"cannot resolve 'map_contains_key(map(1, 'a', 2, 'b'), '1')' due to data type mismatch: Input to function map_contains_key should have been map followed by a value with same key type, but it's [map<int,string>, string].; line 1 pos 7"},"queryContext":[]}
-
-
--- !query
-set spark.sql.ansi.strictIndexOperator=false
--- !query schema
-struct<key:string,value:string>
--- !query output
-spark.sql.ansi.strictIndexOperator	false
-
-
--- !query
-select map(1, 'a', 2, 'b')[5]
--- !query schema
-struct<map(1, a, 2, b)[5]:string>
--- !query output
-NULL
-
-
--- !query
-select element_at(map(1, 'a', 2, 'b'), 5)
--- !query schema
-struct<>
--- !query output
-org.apache.spark.SparkNoSuchElementException
-{"errorClass":"MAP_KEY_DOES_NOT_EXIST","messageParameters":{"keyValue":"5","config":"\"spark.sql.ansi.enabled\""},"queryContext":[{"objectType":"","objectName":"","startIndex":7,"stopIndex":40,"fragment":"element_at(map(1, 'a', 2, 'b'), 5"}]}
-
-
--- !query
-select element_at(map('a', 1, 'b', 2), 'c')
--- !query schema
-struct<>
--- !query output
-org.apache.spark.SparkNoSuchElementException
-{"errorClass":"MAP_KEY_DOES_NOT_EXIST","messageParameters":{"keyValue":"'c'","config":"\"spark.sql.ansi.enabled\""},"queryContext":[{"objectType":"","objectName":"","startIndex":7,"stopIndex":42,"fragment":"element_at(map('a', 1, 'b', 2), 'c'"}]}
-=======
-cannot resolve 'map_contains_key(map(1, 'a', 2, 'b'), '1')' due to data type mismatch: Input to function map_contains_key should have been map followed by a value with same key type, but it's [map<int,string>, string].; line 1 pos 7
->>>>>>> abb43450
+{
+  "errorClass" : "LEGACY",
+  "messageParameters" : {
+    "message" : "cannot resolve 'map_contains_key(map(1, 'a', 2, 'b'), '1')' due to data type mismatch: Input to function map_contains_key should have been map followed by a value with same key type, but it's [map<int,string>, string].; line 1 pos 7"
+  }
+}