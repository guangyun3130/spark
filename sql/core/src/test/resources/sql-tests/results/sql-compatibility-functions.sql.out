--- conflicted
+++ resolved
@@ -94,12 +94,6 @@
 -- !query output
 org.apache.spark.sql.AnalysisException
 {
-<<<<<<< HEAD
-  "errorClass" : "LEGACY",
-  "messageParameters" : {
-    "message" : "Function string accepts only one argument; line 1 pos 7"
-  }
-=======
   "errorClass" : "_LEGACY_ERROR_TEMP_1044",
   "messageParameters" : {
     "name" : "string"
@@ -111,7 +105,6 @@
     "stopIndex" : 19,
     "fragment" : "string(1, 2)"
   } ]
->>>>>>> a428e44d
 }
 
 
