--- conflicted
+++ resolved
@@ -94,106 +94,74 @@
 2
 
 
-<<<<<<< HEAD
--- !query 9
+-- !query
 SELECT COUNT(DISTINCT id) FILTER (WHERE date_format(hiredate, "yyyy-MM-dd HH:mm:ss") = "2001-01-01 00:00:00") FROM emp
--- !query 9 schema
+-- !query schema
 struct<count(DISTINCT id) FILTER (WHERE (date_format(CAST(hiredate AS TIMESTAMP), yyyy-MM-dd HH:mm:ss) = 2001-01-01 00:00:00)):bigint>
--- !query 9 output
+-- !query output
 2
 
 
--- !query 10
+-- !query
 SELECT COUNT(DISTINCT id), COUNT(DISTINCT id) FILTER (WHERE date_format(hiredate, "yyyy-MM-dd HH:mm:ss") = "2001-01-01 00:00:00") FROM emp
--- !query 10 schema
+-- !query schema
 struct<count(DISTINCT id):bigint,count(DISTINCT id) FILTER (WHERE (date_format(CAST(hiredate AS TIMESTAMP), yyyy-MM-dd HH:mm:ss) = 2001-01-01 00:00:00)):bigint>
--- !query 10 output
+-- !query output
 8	2
 
 
--- !query 11
+-- !query
 SELECT COUNT(DISTINCT id) FILTER (WHERE hiredate = to_timestamp("2001-01-01 00:00:00")), COUNT(DISTINCT id) FILTER (WHERE hiredate = to_date('2001-01-01 00:00:00')) FROM emp
--- !query 11 schema
+-- !query schema
 struct<count(DISTINCT id) FILTER (WHERE (CAST(hiredate AS TIMESTAMP) = to_timestamp('2001-01-01 00:00:00'))):bigint,count(DISTINCT id) FILTER (WHERE (hiredate = to_date('2001-01-01 00:00:00'))):bigint>
--- !query 11 output
+-- !query output
 2	2
 
 
--- !query 12
+-- !query
 SELECT SUM(salary), COUNT(DISTINCT id), COUNT(DISTINCT id) FILTER (WHERE hiredate = date "2001-01-01") FROM emp
--- !query 12 schema
+-- !query schema
 struct<sum(salary):double,count(DISTINCT id):bigint,count(DISTINCT id) FILTER (WHERE (hiredate = DATE '2001-01-01')):bigint>
--- !query 12 output
+-- !query output
 2450.0	8	2
 
 
--- !query 13
+-- !query
 SELECT a, COUNT(b) FILTER (WHERE a >= 2) FROM testData GROUP BY a
--- !query 13 schema
+-- !query schema
 struct<a:int,count(b) FILTER (WHERE (a >= 2)):bigint>
--- !query 13 output
-=======
--- !query
-SELECT a, COUNT(b) FILTER (WHERE a >= 2) FROM testData GROUP BY a
--- !query schema
-struct<a:int,count(b) FILTER (WHERE (a >= 2)):bigint>
--- !query output
->>>>>>> 5c091786
+-- !query output
 1	0
 2	2
 3	2
 NULL	0
 
 
-<<<<<<< HEAD
--- !query 14
+-- !query
 SELECT a, COUNT(b) FILTER (WHERE a != 2) FROM testData GROUP BY b
--- !query 14 schema
-struct<>
--- !query 14 output
-=======
--- !query
-SELECT a, COUNT(b) FILTER (WHERE a != 2) FROM testData GROUP BY b
--- !query schema
-struct<>
--- !query output
->>>>>>> 5c091786
+-- !query schema
+struct<>
+-- !query output
 org.apache.spark.sql.AnalysisException
 expression 'testdata.`a`' is neither present in the group by, nor is it an aggregate function. Add to group by or wrap in first() (or first_value) if you don't care which value you get.;
 
 
-<<<<<<< HEAD
--- !query 15
+-- !query
 SELECT COUNT(a) FILTER (WHERE a >= 0), COUNT(b) FILTER (WHERE a >= 3) FROM testData GROUP BY a
--- !query 15 schema
+-- !query schema
 struct<count(a) FILTER (WHERE (a >= 0)):bigint,count(b) FILTER (WHERE (a >= 3)):bigint>
--- !query 15 output
-=======
--- !query
-SELECT COUNT(a) FILTER (WHERE a >= 0), COUNT(b) FILTER (WHERE a >= 3) FROM testData GROUP BY a
--- !query schema
-struct<count(a) FILTER (WHERE (a >= 0)):bigint,count(b) FILTER (WHERE (a >= 3)):bigint>
--- !query output
->>>>>>> 5c091786
+-- !query output
 0	0
 2	0
 2	0
 3	2
 
 
-<<<<<<< HEAD
--- !query 16
+-- !query
 SELECT dept_id, SUM(salary) FILTER (WHERE hiredate > date "2003-01-01") FROM emp GROUP BY dept_id
--- !query 16 schema
+-- !query schema
 struct<dept_id:int,sum(salary) FILTER (WHERE (hiredate > DATE '2003-01-01')):double>
--- !query 16 output
-=======
--- !query
-SELECT dept_id, SUM(salary) FILTER (WHERE hiredate > date "2003-01-01") FROM emp GROUP BY dept_id
--- !query schema
-struct<dept_id:int,sum(salary) FILTER (WHERE (hiredate > DATE '2003-01-01')):double>
--- !query output
->>>>>>> 5c091786
+-- !query output
 10	200.0
 100	400.0
 20	NULL
@@ -202,19 +170,11 @@
 NULL	NULL
 
 
-<<<<<<< HEAD
--- !query 17
+-- !query
 SELECT dept_id, SUM(salary) FILTER (WHERE hiredate > to_date("2003-01-01")) FROM emp GROUP BY dept_id
--- !query 17 schema
+-- !query schema
 struct<dept_id:int,sum(salary) FILTER (WHERE (hiredate > to_date('2003-01-01'))):double>
--- !query 17 output
-=======
--- !query
-SELECT dept_id, SUM(salary) FILTER (WHERE hiredate > to_date("2003-01-01")) FROM emp GROUP BY dept_id
--- !query schema
-struct<dept_id:int,sum(salary) FILTER (WHERE (hiredate > to_date('2003-01-01'))):double>
--- !query output
->>>>>>> 5c091786
+-- !query output
 10	200.0
 100	400.0
 20	NULL
@@ -223,19 +183,11 @@
 NULL	NULL
 
 
-<<<<<<< HEAD
--- !query 18
+-- !query
 SELECT dept_id, SUM(salary) FILTER (WHERE hiredate > to_timestamp("2003-01-01 00:00:00")) FROM emp GROUP BY dept_id
--- !query 18 schema
+-- !query schema
 struct<dept_id:int,sum(salary) FILTER (WHERE (CAST(hiredate AS TIMESTAMP) > to_timestamp('2003-01-01 00:00:00'))):double>
--- !query 18 output
-=======
--- !query
-SELECT dept_id, SUM(salary) FILTER (WHERE hiredate > to_timestamp("2003-01-01 00:00:00")) FROM emp GROUP BY dept_id
--- !query schema
-struct<dept_id:int,sum(salary) FILTER (WHERE (CAST(hiredate AS TIMESTAMP) > to_timestamp('2003-01-01 00:00:00'))):double>
--- !query output
->>>>>>> 5c091786
+-- !query output
 10	200.0
 100	400.0
 20	NULL
@@ -244,19 +196,11 @@
 NULL	NULL
 
 
-<<<<<<< HEAD
--- !query 19
+-- !query
 SELECT dept_id, SUM(salary) FILTER (WHERE date_format(hiredate, "yyyy-MM-dd") > "2003-01-01") FROM emp GROUP BY dept_id
--- !query 19 schema
+-- !query schema
 struct<dept_id:int,sum(salary) FILTER (WHERE (date_format(CAST(hiredate AS TIMESTAMP), yyyy-MM-dd) > 2003-01-01)):double>
--- !query 19 output
-=======
--- !query
-SELECT dept_id, SUM(salary) FILTER (WHERE date_format(hiredate, "yyyy-MM-dd") > "2003-01-01") FROM emp GROUP BY dept_id
--- !query schema
-struct<dept_id:int,sum(salary) FILTER (WHERE (date_format(CAST(hiredate AS TIMESTAMP), yyyy-MM-dd) > 2003-01-01)):double>
--- !query output
->>>>>>> 5c091786
+-- !query output
 10	200.0
 100	400.0
 20	NULL
@@ -265,12 +209,11 @@
 NULL	NULL
 
 
-<<<<<<< HEAD
--- !query 20
+-- !query
 SELECT dept_id, SUM(DISTINCT salary) FILTER (WHERE date_format(hiredate, "yyyy-MM-dd HH:mm:ss") > "2001-01-01 00:00:00") FROM emp GROUP BY dept_id
--- !query 20 schema
+-- !query schema
 struct<dept_id:int,sum(DISTINCT salary) FILTER (WHERE (date_format(CAST(hiredate AS TIMESTAMP), yyyy-MM-dd HH:mm:ss) > 2001-01-01 00:00:00)):double>
--- !query 20 output
+-- !query output
 10	300.0
 100	400.0
 20	300.0
@@ -279,11 +222,11 @@
 NULL	NULL
 
 
--- !query 21
+-- !query
 SELECT dept_id, SUM(DISTINCT salary), SUM(DISTINCT salary) FILTER (WHERE date_format(hiredate, "yyyy-MM-dd HH:mm:ss") > "2001-01-01 00:00:00") FROM emp GROUP BY dept_id
--- !query 21 schema
+-- !query schema
 struct<dept_id:int,sum(DISTINCT salary):double,sum(DISTINCT salary) FILTER (WHERE (date_format(CAST(hiredate AS TIMESTAMP), yyyy-MM-dd HH:mm:ss) > 2001-01-01 00:00:00)):double>
--- !query 21 output
+-- !query output
 10	300.0	300.0
 100	400.0	400.0
 20	300.0	300.0
@@ -292,11 +235,11 @@
 NULL	400.0	NULL
 
 
--- !query 22
+-- !query
 SELECT dept_id, SUM(DISTINCT salary) FILTER (WHERE hiredate > date "2001-01-01"), SUM(DISTINCT salary) FILTER (WHERE date_format(hiredate, "yyyy-MM-dd HH:mm:ss") > "2001-01-01 00:00:00") FROM emp GROUP BY dept_id
--- !query 22 schema
+-- !query schema
 struct<dept_id:int,sum(DISTINCT salary) FILTER (WHERE (hiredate > DATE '2001-01-01')):double,sum(DISTINCT salary) FILTER (WHERE (date_format(CAST(hiredate AS TIMESTAMP), yyyy-MM-dd HH:mm:ss) > 2001-01-01 00:00:00)):double>
--- !query 22 output
+-- !query output
 10	300.0	300.0
 100	400.0	400.0
 20	300.0	300.0
@@ -305,11 +248,11 @@
 NULL	NULL	NULL
 
 
--- !query 23
+-- !query
 SELECT dept_id, COUNT(id), SUM(DISTINCT salary), SUM(DISTINCT salary) FILTER (WHERE date_format(hiredate, "yyyy-MM-dd") > "2001-01-01") FROM emp GROUP BY dept_id
--- !query 23 schema
+-- !query schema
 struct<dept_id:int,count(id):bigint,sum(DISTINCT salary):double,sum(DISTINCT salary) FILTER (WHERE (date_format(CAST(hiredate AS TIMESTAMP), yyyy-MM-dd) > 2001-01-01)):double>
--- !query 23 output
+-- !query output
 10	3	300.0	300.0
 100	2	400.0	400.0
 20	1	300.0	300.0
@@ -318,82 +261,43 @@
 NULL	1	400.0	NULL
 
 
--- !query 24
+-- !query
 SELECT 'foo', COUNT(a) FILTER (WHERE b <= 2) FROM testData GROUP BY 1
--- !query 24 schema
+-- !query schema
 struct<foo:string,count(a) FILTER (WHERE (b <= 2)):bigint>
--- !query 24 output
+-- !query output
 foo	6
 
 
--- !query 25
+-- !query
 SELECT 'foo', SUM(salary) FILTER (WHERE hiredate >= date "2003-01-01") FROM emp GROUP BY 1
--- !query 25 schema
+-- !query schema
 struct<foo:string,sum(salary) FILTER (WHERE (hiredate >= DATE '2003-01-01')):double>
--- !query 25 output
+-- !query output
 foo	1350.0
 
 
--- !query 26
+-- !query
 SELECT 'foo', SUM(salary) FILTER (WHERE hiredate >= to_date("2003-01-01")) FROM emp GROUP BY 1
--- !query 26 schema
+-- !query schema
 struct<foo:string,sum(salary) FILTER (WHERE (hiredate >= to_date('2003-01-01'))):double>
--- !query 26 output
+-- !query output
 foo	1350.0
 
 
--- !query 27
+-- !query
 SELECT 'foo', SUM(salary) FILTER (WHERE hiredate >= to_timestamp("2003-01-01")) FROM emp GROUP BY 1
--- !query 27 schema
+-- !query schema
 struct<foo:string,sum(salary) FILTER (WHERE (CAST(hiredate AS TIMESTAMP) >= to_timestamp('2003-01-01'))):double>
--- !query 27 output
+-- !query output
 foo	1350.0
 
 
--- !query 28
+-- !query
 select dept_id, count(distinct emp_name), count(distinct hiredate), sum(salary), sum(salary) filter (where id > 200) from emp group by dept_id
--- !query 28 schema
+-- !query schema
 struct<dept_id:int,count(DISTINCT emp_name):bigint,count(DISTINCT hiredate):bigint,sum(salary):double,sum(salary) FILTER (WHERE (id > 200)):double>
--- !query 28 output
-=======
--- !query
-SELECT 'foo', COUNT(a) FILTER (WHERE b <= 2) FROM testData GROUP BY 1
--- !query schema
-struct<foo:string,count(a) FILTER (WHERE (b <= 2)):bigint>
--- !query output
-foo	6
-
-
--- !query
-SELECT 'foo', SUM(salary) FILTER (WHERE hiredate >= date "2003-01-01") FROM emp GROUP BY 1
--- !query schema
-struct<foo:string,sum(salary) FILTER (WHERE (hiredate >= DATE '2003-01-01')):double>
--- !query output
-foo	1350.0
-
-
--- !query
-SELECT 'foo', SUM(salary) FILTER (WHERE hiredate >= to_date("2003-01-01")) FROM emp GROUP BY 1
--- !query schema
-struct<foo:string,sum(salary) FILTER (WHERE (hiredate >= to_date('2003-01-01'))):double>
--- !query output
-foo	1350.0
-
-
--- !query
-SELECT 'foo', SUM(salary) FILTER (WHERE hiredate >= to_timestamp("2003-01-01")) FROM emp GROUP BY 1
--- !query schema
-struct<foo:string,sum(salary) FILTER (WHERE (CAST(hiredate AS TIMESTAMP) >= to_timestamp('2003-01-01'))):double>
--- !query output
-foo	1350.0
-
-
--- !query
-select dept_id, count(distinct emp_name), count(distinct hiredate), sum(salary), sum(salary) filter (where id > 200) from emp group by dept_id
--- !query schema
-struct<dept_id:int,count(DISTINCT emp_name):bigint,count(DISTINCT hiredate):bigint,sum(salary):double,sum(salary) FILTER (WHERE (id > 200)):double>
--- !query output
->>>>>>> 5c091786
+-- !query output
 10	2	2	400.0	NULL
 100	2	2	800.0	800.0
 20	1	1	300.0	300.0
@@ -402,19 +306,11 @@
 NULL	1	1	400.0	400.0
 
 
-<<<<<<< HEAD
--- !query 29
+-- !query
 select dept_id, count(distinct emp_name), count(distinct hiredate), sum(salary), sum(salary) filter (where id + dept_id > 500) from emp group by dept_id
--- !query 29 schema
+-- !query schema
 struct<dept_id:int,count(DISTINCT emp_name):bigint,count(DISTINCT hiredate):bigint,sum(salary):double,sum(salary) FILTER (WHERE ((id + dept_id) > 500)):double>
--- !query 29 output
-=======
--- !query
-select dept_id, count(distinct emp_name), count(distinct hiredate), sum(salary), sum(salary) filter (where id + dept_id > 500) from emp group by dept_id
--- !query schema
-struct<dept_id:int,count(DISTINCT emp_name):bigint,count(DISTINCT hiredate):bigint,sum(salary):double,sum(salary) FILTER (WHERE ((id + dept_id) > 500)):double>
--- !query output
->>>>>>> 5c091786
+-- !query output
 10	2	2	400.0	NULL
 100	2	2	800.0	800.0
 20	1	1	300.0	NULL
@@ -423,19 +319,11 @@
 NULL	1	1	400.0	NULL
 
 
-<<<<<<< HEAD
--- !query 30
+-- !query
 select dept_id, count(distinct emp_name), count(distinct hiredate), sum(salary) filter (where salary < 400.00D), sum(salary) filter (where id > 200) from emp group by dept_id
--- !query 30 schema
+-- !query schema
 struct<dept_id:int,count(DISTINCT emp_name):bigint,count(DISTINCT hiredate):bigint,sum(salary) FILTER (WHERE (salary < 400.0)):double,sum(salary) FILTER (WHERE (id > 200)):double>
--- !query 30 output
-=======
--- !query
-select dept_id, count(distinct emp_name), count(distinct hiredate), sum(salary) filter (where salary < 400.00D), sum(salary) filter (where id > 200) from emp group by dept_id
--- !query schema
-struct<dept_id:int,count(DISTINCT emp_name):bigint,count(DISTINCT hiredate):bigint,sum(salary) FILTER (WHERE (salary < 400.0)):double,sum(salary) FILTER (WHERE (id > 200)):double>
--- !query output
->>>>>>> 5c091786
+-- !query output
 10	2	2	400.0	NULL
 100	2	2	NULL	800.0
 20	1	1	300.0	300.0
@@ -444,19 +332,11 @@
 NULL	1	1	NULL	400.0
 
 
-<<<<<<< HEAD
--- !query 31
+-- !query
 select dept_id, count(distinct emp_name), count(distinct hiredate), sum(salary) filter (where salary < 400.00D), sum(salary) filter (where id + dept_id > 500) from emp group by dept_id
--- !query 31 schema
+-- !query schema
 struct<dept_id:int,count(DISTINCT emp_name):bigint,count(DISTINCT hiredate):bigint,sum(salary) FILTER (WHERE (salary < 400.0)):double,sum(salary) FILTER (WHERE ((id + dept_id) > 500)):double>
--- !query 31 output
-=======
--- !query
-select dept_id, count(distinct emp_name), count(distinct hiredate), sum(salary) filter (where salary < 400.00D), sum(salary) filter (where id + dept_id > 500) from emp group by dept_id
--- !query schema
-struct<dept_id:int,count(DISTINCT emp_name):bigint,count(DISTINCT hiredate):bigint,sum(salary) FILTER (WHERE (salary < 400.0)):double,sum(salary) FILTER (WHERE ((id + dept_id) > 500)):double>
--- !query output
->>>>>>> 5c091786
+-- !query output
 10	2	2	400.0	NULL
 100	2	2	NULL	800.0
 20	1	1	300.0	NULL
@@ -465,12 +345,11 @@
 NULL	1	1	NULL	NULL
 
 
-<<<<<<< HEAD
--- !query 32
+-- !query
 select dept_id, count(distinct emp_name) filter (where id > 200), sum(salary) from emp group by dept_id
--- !query 32 schema
+-- !query schema
 struct<dept_id:int,count(DISTINCT emp_name) FILTER (WHERE (id > 200)):bigint,sum(salary):double>
--- !query 32 output
+-- !query output
 10	0	400.0
 100	2	800.0
 20	1	300.0
@@ -479,11 +358,11 @@
 NULL	1	400.0
 
 
--- !query 33
+-- !query
 select dept_id, count(distinct emp_name) filter (where id + dept_id > 500), sum(salary) from emp group by dept_id
--- !query 33 schema
+-- !query schema
 struct<dept_id:int,count(DISTINCT emp_name) FILTER (WHERE ((id + dept_id) > 500)):bigint,sum(salary):double>
--- !query 33 output
+-- !query output
 10	0	400.0
 100	2	800.0
 20	0	300.0
@@ -492,11 +371,11 @@
 NULL	0	400.0
 
 
--- !query 34
+-- !query
 select dept_id, count(distinct emp_name), count(distinct emp_name) filter (where id > 200), sum(salary) from emp group by dept_id
--- !query 34 schema
+-- !query schema
 struct<dept_id:int,count(DISTINCT emp_name):bigint,count(DISTINCT emp_name) FILTER (WHERE (id > 200)):bigint,sum(salary):double>
--- !query 34 output
+-- !query output
 10	2	0	400.0
 100	2	2	800.0
 20	1	1	300.0
@@ -505,11 +384,11 @@
 NULL	1	1	400.0
 
 
--- !query 35
+-- !query
 select dept_id, count(distinct emp_name), count(distinct emp_name) filter (where id + dept_id > 500), sum(salary) from emp group by dept_id
--- !query 35 schema
+-- !query schema
 struct<dept_id:int,count(DISTINCT emp_name):bigint,count(DISTINCT emp_name) FILTER (WHERE ((id + dept_id) > 500)):bigint,sum(salary):double>
--- !query 35 output
+-- !query output
 10	2	0	400.0
 100	2	2	800.0
 20	1	0	300.0
@@ -518,11 +397,11 @@
 NULL	1	0	400.0
 
 
--- !query 36
+-- !query
 select dept_id, count(distinct emp_name), count(distinct emp_name) filter (where id > 200), sum(salary), sum(salary) filter (where id > 200) from emp group by dept_id
--- !query 36 schema
+-- !query schema
 struct<dept_id:int,count(DISTINCT emp_name):bigint,count(DISTINCT emp_name) FILTER (WHERE (id > 200)):bigint,sum(salary):double,sum(salary) FILTER (WHERE (id > 200)):double>
--- !query 36 output
+-- !query output
 10	2	0	400.0	NULL
 100	2	2	800.0	800.0
 20	1	1	300.0	300.0
@@ -531,11 +410,11 @@
 NULL	1	1	400.0	400.0
 
 
--- !query 37
+-- !query
 select dept_id, count(distinct emp_name), count(distinct emp_name) filter (where id + dept_id > 500), sum(salary), sum(salary) filter (where id > 200) from emp group by dept_id
--- !query 37 schema
+-- !query schema
 struct<dept_id:int,count(DISTINCT emp_name):bigint,count(DISTINCT emp_name) FILTER (WHERE ((id + dept_id) > 500)):bigint,sum(salary):double,sum(salary) FILTER (WHERE (id > 200)):double>
--- !query 37 output
+-- !query output
 10	2	0	400.0	NULL
 100	2	2	800.0	800.0
 20	1	0	300.0	300.0
@@ -544,11 +423,11 @@
 NULL	1	0	400.0	400.0
 
 
--- !query 38
+-- !query
 select dept_id, count(distinct emp_name) filter (where id > 200), count(distinct hiredate), sum(salary) from emp group by dept_id
--- !query 38 schema
+-- !query schema
 struct<dept_id:int,count(DISTINCT emp_name) FILTER (WHERE (id > 200)):bigint,count(DISTINCT hiredate):bigint,sum(salary):double>
--- !query 38 output
+-- !query output
 10	0	2	400.0
 100	2	2	800.0
 20	1	1	300.0
@@ -557,11 +436,11 @@
 NULL	1	1	400.0
 
 
--- !query 39
+-- !query
 select dept_id, count(distinct emp_name) filter (where id > 200), count(distinct hiredate) filter (where hiredate > date "2003-01-01"), sum(salary) from emp group by dept_id
--- !query 39 schema
+-- !query schema
 struct<dept_id:int,count(DISTINCT emp_name) FILTER (WHERE (id > 200)):bigint,count(DISTINCT hiredate) FILTER (WHERE (hiredate > DATE '2003-01-01')):bigint,sum(salary):double>
--- !query 39 output
+-- !query output
 10	0	1	400.0
 100	2	1	800.0
 20	1	0	300.0
@@ -570,11 +449,11 @@
 NULL	1	0	400.0
 
 
--- !query 40
+-- !query
 select dept_id, count(distinct emp_name) filter (where id > 200), count(distinct hiredate) filter (where hiredate > date "2003-01-01"), sum(salary) filter (where salary < 400.00D) from emp group by dept_id
--- !query 40 schema
+-- !query schema
 struct<dept_id:int,count(DISTINCT emp_name) FILTER (WHERE (id > 200)):bigint,count(DISTINCT hiredate) FILTER (WHERE (hiredate > DATE '2003-01-01')):bigint,sum(salary) FILTER (WHERE (salary < 400.0)):double>
--- !query 40 output
+-- !query output
 10	0	1	400.0
 100	2	1	NULL
 20	1	0	300.0
@@ -583,11 +462,11 @@
 NULL	1	0	NULL
 
 
--- !query 41
+-- !query
 select dept_id, count(distinct emp_name) filter (where id > 200), count(distinct hiredate) filter (where hiredate > date "2003-01-01"), sum(salary) filter (where salary < 400.00D), sum(salary) filter (where id > 200) from emp group by dept_id
--- !query 41 schema
+-- !query schema
 struct<dept_id:int,count(DISTINCT emp_name) FILTER (WHERE (id > 200)):bigint,count(DISTINCT hiredate) FILTER (WHERE (hiredate > DATE '2003-01-01')):bigint,sum(salary) FILTER (WHERE (salary < 400.0)):double,sum(salary) FILTER (WHERE (id > 200)):double>
--- !query 41 output
+-- !query output
 10	0	1	400.0	NULL
 100	2	1	NULL	800.0
 20	1	0	300.0	300.0
@@ -596,11 +475,11 @@
 NULL	1	0	NULL	400.0
 
 
--- !query 42
+-- !query
 select dept_id, count(distinct emp_name) filter (where id > 200), count(distinct emp_name), sum(salary) from emp group by dept_id
--- !query 42 schema
+-- !query schema
 struct<dept_id:int,count(DISTINCT emp_name) FILTER (WHERE (id > 200)):bigint,count(DISTINCT emp_name):bigint,sum(salary):double>
--- !query 42 output
+-- !query output
 10	0	2	400.0
 100	2	2	800.0
 20	1	1	300.0
@@ -609,11 +488,11 @@
 NULL	1	1	400.0
 
 
--- !query 43
+-- !query
 select dept_id, count(distinct emp_name) filter (where id > 200), count(distinct emp_name) filter (where hiredate > date "2003-01-01"), sum(salary) from emp group by dept_id
--- !query 43 schema
+-- !query schema
 struct<dept_id:int,count(DISTINCT emp_name) FILTER (WHERE (id > 200)):bigint,count(DISTINCT emp_name) FILTER (WHERE (hiredate > DATE '2003-01-01')):bigint,sum(salary):double>
--- !query 43 output
+-- !query output
 10	0	1	400.0
 100	2	1	800.0
 20	1	0	300.0
@@ -622,11 +501,11 @@
 NULL	1	0	400.0
 
 
--- !query 44
+-- !query
 select dept_id, sum(distinct (id + dept_id)) filter (where id > 200), count(distinct hiredate), sum(salary) from emp group by dept_id
--- !query 44 schema
+-- !query schema
 struct<dept_id:int,sum(DISTINCT (id + dept_id)) FILTER (WHERE (id > 200)):bigint,count(DISTINCT hiredate):bigint,sum(salary):double>
--- !query 44 output
+-- !query output
 10	NULL	2	400.0
 100	1500	2	800.0
 20	320	1	300.0
@@ -635,11 +514,11 @@
 NULL	NULL	1	400.0
 
 
--- !query 45
+-- !query
 select dept_id, sum(distinct (id + dept_id)) filter (where id > 200), count(distinct hiredate) filter (where hiredate > date "2003-01-01"), sum(salary) from emp group by dept_id
--- !query 45 schema
+-- !query schema
 struct<dept_id:int,sum(DISTINCT (id + dept_id)) FILTER (WHERE (id > 200)):bigint,count(DISTINCT hiredate) FILTER (WHERE (hiredate > DATE '2003-01-01')):bigint,sum(salary):double>
--- !query 45 output
+-- !query output
 10	NULL	1	400.0
 100	1500	1	800.0
 20	320	0	300.0
@@ -648,11 +527,11 @@
 NULL	NULL	0	400.0
 
 
--- !query 46
+-- !query
 select dept_id, avg(distinct (id + dept_id)) filter (where id > 200), count(distinct hiredate) filter (where hiredate > date "2003-01-01"), sum(salary) filter (where salary < 400.00D) from emp group by dept_id
--- !query 46 schema
+-- !query schema
 struct<dept_id:int,avg(DISTINCT (id + dept_id)) FILTER (WHERE (id > 200)):double,count(DISTINCT hiredate) FILTER (WHERE (hiredate > DATE '2003-01-01')):bigint,sum(salary) FILTER (WHERE (salary < 400.0)):double>
--- !query 46 output
+-- !query output
 10	NULL	1	400.0
 100	750.0	1	NULL
 20	320.0	0	300.0
@@ -661,50 +540,27 @@
 NULL	NULL	0	NULL
 
 
--- !query 47
+-- !query
 SELECT 'foo', APPROX_COUNT_DISTINCT(a) FILTER (WHERE b >= 0) FROM testData WHERE a = 0 GROUP BY 1
--- !query 47 schema
+-- !query schema
 struct<foo:string,approx_count_distinct(a) FILTER (WHERE (b >= 0)):bigint>
--- !query 47 output
-
-
-
--- !query 48
+-- !query output
+
+
+
+-- !query
 SELECT 'foo', MAX(STRUCT(a)) FILTER (WHERE b >= 1) FROM testData WHERE a = 0 GROUP BY 1
--- !query 48 schema
+-- !query schema
 struct<foo:string,max(named_struct(a, a)) FILTER (WHERE (b >= 1)):struct<a:int>>
--- !query 48 output
-
-
-
--- !query 49
+-- !query output
+
+
+
+-- !query
 SELECT a + b, COUNT(b) FILTER (WHERE b >= 2) FROM testData GROUP BY a + b
--- !query 49 schema
+-- !query schema
 struct<(a + b):int,count(b) FILTER (WHERE (b >= 2)):bigint>
--- !query 49 output
-=======
--- !query
-SELECT 'foo', APPROX_COUNT_DISTINCT(a) FILTER (WHERE b >= 0) FROM testData WHERE a = 0 GROUP BY 1
--- !query schema
-struct<foo:string,approx_count_distinct(a) FILTER (WHERE (b >= 0)):bigint>
--- !query output
-
-
-
--- !query
-SELECT 'foo', MAX(STRUCT(a)) FILTER (WHERE b >= 1) FROM testData WHERE a = 0 GROUP BY 1
--- !query schema
-struct<foo:string,max(named_struct(a, a)) FILTER (WHERE (b >= 1)):struct<a:int>>
--- !query output
-
-
-
--- !query
-SELECT a + b, COUNT(b) FILTER (WHERE b >= 2) FROM testData GROUP BY a + b
--- !query schema
-struct<(a + b):int,count(b) FILTER (WHERE (b >= 2)):bigint>
--- !query output
->>>>>>> 5c091786
+-- !query output
 2	0
 3	1
 4	1
@@ -712,89 +568,55 @@
 NULL	0
 
 
-<<<<<<< HEAD
--- !query 50
+-- !query
 SELECT a + 2, COUNT(b) FILTER (WHERE b IN (1, 2)) FROM testData GROUP BY a + 1
--- !query 50 schema
-struct<>
--- !query 50 output
-=======
--- !query
-SELECT a + 2, COUNT(b) FILTER (WHERE b IN (1, 2)) FROM testData GROUP BY a + 1
--- !query schema
-struct<>
--- !query output
->>>>>>> 5c091786
+-- !query schema
+struct<>
+-- !query output
 org.apache.spark.sql.AnalysisException
 expression 'testdata.`a`' is neither present in the group by, nor is it an aggregate function. Add to group by or wrap in first() (or first_value) if you don't care which value you get.;
 
 
-<<<<<<< HEAD
--- !query 51
+-- !query
 SELECT a + 1 + 1, COUNT(b) FILTER (WHERE b > 0) FROM testData GROUP BY a + 1
--- !query 51 schema
+-- !query schema
 struct<((a + 1) + 1):int,count(b) FILTER (WHERE (b > 0)):bigint>
--- !query 51 output
-=======
--- !query
-SELECT a + 1 + 1, COUNT(b) FILTER (WHERE b > 0) FROM testData GROUP BY a + 1
--- !query schema
-struct<((a + 1) + 1):int,count(b) FILTER (WHERE (b > 0)):bigint>
--- !query output
->>>>>>> 5c091786
+-- !query output
 3	2
 4	2
 5	2
 NULL	1
 
 
-<<<<<<< HEAD
--- !query 52
+-- !query
 SELECT COUNT(DISTINCT b) FILTER (WHERE b > 0), COUNT(DISTINCT b, c) FILTER (WHERE b > 0 AND c > 2)
 FROM (SELECT 1 AS a, 2 AS b, 3 AS c) GROUP BY a
--- !query 52 schema
+-- !query schema
 struct<count(DISTINCT b) FILTER (WHERE (b > 0)):bigint,count(DISTINCT b, c) FILTER (WHERE ((b > 0) AND (c > 2))):bigint>
--- !query 52 output
+-- !query output
 1	1
 
 
--- !query 53
+-- !query
 SELECT a AS k, COUNT(b) FILTER (WHERE b > 0) FROM testData GROUP BY k
--- !query 53 schema
+-- !query schema
 struct<k:int,count(b) FILTER (WHERE (b > 0)):bigint>
--- !query 53 output
-=======
--- !query
-SELECT a AS k, COUNT(b) FILTER (WHERE b > 0) FROM testData GROUP BY k
--- !query schema
-struct<k:int,count(b) FILTER (WHERE (b > 0)):bigint>
--- !query output
->>>>>>> 5c091786
+-- !query output
 1	2
 2	2
 3	2
 NULL	1
 
 
-<<<<<<< HEAD
--- !query 54
-=======
--- !query
->>>>>>> 5c091786
+-- !query
 SELECT emp.dept_id,
        avg(salary),
        avg(salary) FILTER (WHERE id > (SELECT 200))
 FROM emp
 GROUP BY dept_id
-<<<<<<< HEAD
--- !query 54 schema
+-- !query schema
 struct<dept_id:int,avg(salary):double,avg(salary) FILTER (WHERE (id > scalarsubquery())):double>
--- !query 54 output
-=======
--- !query schema
-struct<dept_id:int,avg(salary):double,avg(salary) FILTER (WHERE (id > scalarsubquery())):double>
--- !query output
->>>>>>> 5c091786
+-- !query output
 10	133.33333333333334	NULL
 100	400.0	400.0
 20	300.0	300.0
@@ -803,25 +625,15 @@
 NULL	400.0	400.0
 
 
-<<<<<<< HEAD
--- !query 55
-=======
--- !query
->>>>>>> 5c091786
+-- !query
 SELECT emp.dept_id,
        avg(salary),
        avg(salary) FILTER (WHERE emp.dept_id = (SELECT dept_id FROM dept LIMIT 1))
 FROM emp
 GROUP BY dept_id
-<<<<<<< HEAD
--- !query 55 schema
+-- !query schema
 struct<dept_id:int,avg(salary):double,avg(salary) FILTER (WHERE (dept_id = scalarsubquery())):double>
--- !query 55 output
-=======
--- !query schema
-struct<dept_id:int,avg(salary):double,avg(salary) FILTER (WHERE (dept_id = scalarsubquery())):double>
--- !query output
->>>>>>> 5c091786
+-- !query output
 10	133.33333333333334	133.33333333333334
 100	400.0	NULL
 20	300.0	NULL
@@ -830,11 +642,7 @@
 NULL	400.0	NULL
 
 
-<<<<<<< HEAD
--- !query 56
-=======
--- !query
->>>>>>> 5c091786
+-- !query
 SELECT emp.dept_id,
        avg(salary),
        avg(salary) FILTER (WHERE EXISTS (SELECT state
@@ -842,15 +650,9 @@
                WHERE dept.dept_id = emp.dept_id))
 FROM emp
 GROUP BY dept_id
-<<<<<<< HEAD
--- !query 56 schema
-struct<>
--- !query 56 output
-=======
--- !query schema
-struct<>
--- !query output
->>>>>>> 5c091786
+-- !query schema
+struct<>
+-- !query output
 org.apache.spark.sql.AnalysisException
 IN/EXISTS predicate sub-queries can only be used in Filter/Join and a few commands: Aggregate [dept_id#x], [dept_id#x, avg(salary#x) AS avg(salary)#x, avg(salary#x) FILTER (WHERE exists#x [dept_id#x]) AS avg(salary) FILTER (WHERE exists(dept_id))#x]
 :  +- Project [state#x]
@@ -866,11 +668,7 @@
 ;
 
 
-<<<<<<< HEAD
--- !query 57
-=======
--- !query
->>>>>>> 5c091786
+-- !query
 SELECT emp.dept_id, 
        Sum(salary),
        Sum(salary) FILTER (WHERE NOT EXISTS (SELECT state 
@@ -878,15 +676,9 @@
                    WHERE dept.dept_id = emp.dept_id))
 FROM emp 
 GROUP BY dept_id
-<<<<<<< HEAD
--- !query 57 schema
-struct<>
--- !query 57 output
-=======
--- !query schema
-struct<>
--- !query output
->>>>>>> 5c091786
+-- !query schema
+struct<>
+-- !query output
 org.apache.spark.sql.AnalysisException
 IN/EXISTS predicate sub-queries can only be used in Filter/Join and a few commands: Aggregate [dept_id#x], [dept_id#x, sum(salary#x) AS sum(salary)#x, sum(salary#x) FILTER (WHERE NOT exists#x [dept_id#x]) AS sum(salary) FILTER (WHERE (NOT exists(dept_id)))#x]
 :  +- Project [state#x]
@@ -902,26 +694,16 @@
 ;
 
 
-<<<<<<< HEAD
--- !query 58
-=======
--- !query
->>>>>>> 5c091786
+-- !query
 SELECT emp.dept_id, 
        avg(salary),
        avg(salary) FILTER (WHERE emp.dept_id IN (SELECT DISTINCT dept_id
                FROM dept))
 FROM emp 
 GROUP BY dept_id
-<<<<<<< HEAD
--- !query 58 schema
-struct<>
--- !query 58 output
-=======
--- !query schema
-struct<>
--- !query output
->>>>>>> 5c091786
+-- !query schema
+struct<>
+-- !query output
 org.apache.spark.sql.AnalysisException
 IN/EXISTS predicate sub-queries can only be used in Filter/Join and a few commands: Aggregate [dept_id#x], [dept_id#x, avg(salary#x) AS avg(salary)#x, avg(salary#x) FILTER (WHERE dept_id#x IN (list#x [])) AS avg(salary) FILTER (WHERE (dept_id IN (listquery())))#x]
 :  +- Distinct
@@ -937,26 +719,16 @@
 ;
 
 
-<<<<<<< HEAD
--- !query 59
-=======
--- !query
->>>>>>> 5c091786
+-- !query
 SELECT emp.dept_id, 
        Sum(salary),
        Sum(salary) FILTER (WHERE emp.dept_id NOT IN (SELECT DISTINCT dept_id
                FROM dept))
 FROM emp 
 GROUP BY dept_id
-<<<<<<< HEAD
--- !query 59 schema
-struct<>
--- !query 59 output
-=======
--- !query schema
-struct<>
--- !query output
->>>>>>> 5c091786
+-- !query schema
+struct<>
+-- !query output
 org.apache.spark.sql.AnalysisException
 IN/EXISTS predicate sub-queries can only be used in Filter/Join and a few commands: Aggregate [dept_id#x], [dept_id#x, sum(salary#x) AS sum(salary)#x, sum(salary#x) FILTER (WHERE NOT dept_id#x IN (list#x [])) AS sum(salary) FILTER (WHERE (NOT (dept_id IN (listquery()))))#x]
 :  +- Distinct
@@ -972,17 +744,9 @@
 ;
 
 
-<<<<<<< HEAD
--- !query 60
+-- !query
 SELECT t1.b FROM (SELECT COUNT(b) FILTER (WHERE a >= 2) AS b FROM testData) t1
--- !query 60 schema
+-- !query schema
 struct<b:bigint>
--- !query 60 output
-=======
--- !query
-SELECT t1.b FROM (SELECT COUNT(b) FILTER (WHERE a >= 2) AS b FROM testData) t1
--- !query schema
-struct<b:bigint>
--- !query output
->>>>>>> 5c091786
+-- !query output
 4