-- Automatically generated by SQLQueryTestSuite
-- Number of queries: 55


-- !query 0
create temp view gstest1(a,b,v)
  as values (1,1,10),(1,1,11),(1,2,12),(1,2,13),(1,3,14),
            (2,3,15),
            (3,3,16),(3,4,17),
            (4,1,18),(4,1,19)
-- !query 0 schema
struct<>
-- !query 0 output



-- !query 1
create table gstest2 (a integer, b integer, c integer, d integer,
                      e integer, f integer, g integer, h integer) using parquet
-- !query 1 schema
struct<>
-- !query 1 output



-- !query 2
insert into gstest2 values
  (1, 1, 1, 1, 1, 1, 1, 1),
  (1, 1, 1, 1, 1, 1, 1, 2),
  (1, 1, 1, 1, 1, 1, 2, 2),
  (1, 1, 1, 1, 1, 2, 2, 2),
  (1, 1, 1, 1, 2, 2, 2, 2),
  (1, 1, 1, 2, 2, 2, 2, 2),
  (1, 1, 2, 2, 2, 2, 2, 2),
  (1, 2, 2, 2, 2, 2, 2, 2),
  (2, 2, 2, 2, 2, 2, 2, 2)
-- !query 2 schema
struct<>
-- !query 2 output



-- !query 3
create table gstest3 (a integer, b integer, c integer, d integer) using parquet
-- !query 3 schema
struct<>
-- !query 3 output



-- !query 4
insert into gstest3 values
  (1, 1, 1, 1),
  (2, 2, 2, 2)
-- !query 4 schema
struct<>
-- !query 4 output



-- !query 5
create table gstest4(id integer, v integer,
                     unhashable_col /* bit(4) */ byte, unsortable_col /* xid */ integer) using parquet
-- !query 5 schema
struct<>
-- !query 5 output



-- !query 6
insert into gstest4
values (1,1,tinyint('0'),1), (2,2,tinyint('1'),1),
       (3,4,tinyint('2'),2), (4,8,tinyint('3'),2),
       (5,16,tinyint('0'),2), (6,32,tinyint('1'),2),
       (7,64,tinyint('2'),1), (8,128,tinyint('3'),1)
-- !query 6 schema
struct<>
-- !query 6 output



-- !query 7
create table gstest_empty (a integer, b integer, v integer) using parquet
-- !query 7 schema
struct<>
-- !query 7 output



-- !query 8
select a, b, grouping(a), grouping(b), sum(v), count(*), max(v)
  from gstest1 group by rollup (a,b)
-- !query 8 schema
struct<a:int,b:int,grouping(a):tinyint,grouping(b):tinyint,sum(v):bigint,count(1):bigint,max(v):int>
-- !query 8 output
1	1	0	0	21	2	11
1	2	0	0	25	2	13
1	3	0	0	14	1	14
1	NULL	0	1	60	5	14
2	3	0	0	15	1	15
2	NULL	0	1	15	1	15
3	3	0	0	16	1	16
3	4	0	0	17	1	17
3	NULL	0	1	33	2	17
4	1	0	0	37	2	19
4	NULL	0	1	37	2	19
NULL	NULL	1	1	145	10	19


-- !query 9
select a, b, grouping(a), grouping(b), sum(v), count(*), max(v)
  from gstest1 group by rollup (a,b) order by a,b
-- !query 9 schema
struct<a:int,b:int,grouping(a):tinyint,grouping(b):tinyint,sum(v):bigint,count(1):bigint,max(v):int>
-- !query 9 output
NULL	NULL	1	1	145	10	19
1	NULL	0	1	60	5	14
1	1	0	0	21	2	11
1	2	0	0	25	2	13
1	3	0	0	14	1	14
2	NULL	0	1	15	1	15
2	3	0	0	15	1	15
3	NULL	0	1	33	2	17
3	3	0	0	16	1	16
3	4	0	0	17	1	17
4	NULL	0	1	37	2	19
4	1	0	0	37	2	19


-- !query 10
select a, b, grouping(a), grouping(b), sum(v), count(*), max(v)
  from gstest1 group by rollup (a,b) order by b desc, a
-- !query 10 schema
struct<a:int,b:int,grouping(a):tinyint,grouping(b):tinyint,sum(v):bigint,count(1):bigint,max(v):int>
-- !query 10 output
3	4	0	0	17	1	17
1	3	0	0	14	1	14
2	3	0	0	15	1	15
3	3	0	0	16	1	16
1	2	0	0	25	2	13
1	1	0	0	21	2	11
4	1	0	0	37	2	19
NULL	NULL	1	1	145	10	19
1	NULL	0	1	60	5	14
2	NULL	0	1	15	1	15
3	NULL	0	1	33	2	17
4	NULL	0	1	37	2	19


-- !query 11
select a, b, grouping(a), grouping(b), sum(v), count(*), max(v)
  from gstest1 group by rollup (a,b) order by coalesce(a,0)+coalesce(b,0)
-- !query 11 schema
struct<a:int,b:int,grouping(a):tinyint,grouping(b):tinyint,sum(v):bigint,count(1):bigint,max(v):int>
-- !query 11 output
NULL	NULL	1	1	145	10	19
1	NULL	0	1	60	5	14
1	1	0	0	21	2	11
2	NULL	0	1	15	1	15
1	2	0	0	25	2	13
3	NULL	0	1	33	2	17
1	3	0	0	14	1	14
4	NULL	0	1	37	2	19
4	1	0	0	37	2	19
2	3	0	0	15	1	15
3	3	0	0	16	1	16
3	4	0	0	17	1	17


-- !query 12
select a, b, sum(c), sum(sum(c)) over (order by a,b) as rsum
  from gstest2 group by rollup (a,b) order by rsum, a, b
-- !query 12 schema
struct<a:int,b:int,sum(c):bigint,rsum:bigint>
-- !query 12 output
NULL	NULL	12	12
1	NULL	10	22
1	1	8	30
1	2	2	32
2	NULL	2	34
2	2	2	36


-- !query 13
select a, b, sum(v), count(*) from gstest_empty group by grouping sets ((a,b),a)
-- !query 13 schema
struct<a:int,b:int,sum(v):bigint,count(1):bigint>
-- !query 13 output



-- !query 14
select a, b, sum(v), count(*) from gstest_empty group by grouping sets ((a,b),())
-- !query 14 schema
struct<a:int,b:int,sum(v):bigint,count(1):bigint>
-- !query 14 output



-- !query 15
select a, b, sum(v), count(*) from gstest_empty group by grouping sets ((a,b),(),(),())
-- !query 15 schema
struct<a:int,b:int,sum(v):bigint,count(1):bigint>
-- !query 15 output



-- !query 16
select sum(v), count(*) from gstest_empty group by grouping sets ((),(),())
-- !query 16 schema
struct<sum(v):bigint,count(1):bigint>
-- !query 16 output



-- !query 17
select t1.a, t2.b, sum(t1.v), count(*) from gstest_empty t1, gstest_empty t2
 group by grouping sets ((t1.a,t2.b),())
-- !query 17 schema
struct<a:int,b:int,sum(v):bigint,count(1):bigint>
-- !query 17 output



-- !query 18
select t1.a, t2.b, grouping(t1.a), grouping(t2.b), sum(t1.v), max(t2.a)
  from gstest1 t1, gstest2 t2
 group by grouping sets ((t1.a, t2.b), ())
-- !query 18 schema
struct<a:int,b:int,grouping(a):tinyint,grouping(b):tinyint,sum(v):bigint,max(a):int>
-- !query 18 output
1	1	0	0	420	1
1	2	0	0	120	2
2	1	0	0	105	1
2	2	0	0	30	2
3	1	0	0	231	1
3	2	0	0	66	2
4	1	0	0	259	1
4	2	0	0	74	2
NULL	NULL	1	1	1305	2


-- !query 19
select t1.a, t2.b, grouping(t1.a), grouping(t2.b), sum(t1.v), max(t2.a)
  from gstest1 t1 join gstest2 t2 on (t1.a=t2.a)
 group by grouping sets ((t1.a, t2.b), ())
-- !query 19 schema
struct<a:int,b:int,grouping(a):tinyint,grouping(b):tinyint,sum(v):bigint,max(a):int>
-- !query 19 output
1	1	0	0	420	1
1	2	0	0	60	1
2	2	0	0	15	2
NULL	NULL	1	1	495	2


-- !query 20
select a, b, grouping(a), grouping(b), sum(t1.v), max(t2.c)
  from gstest1 t1 join gstest2 t2 using (a,b)
 group by grouping sets ((a, b), ())
-- !query 20 schema
struct<a:int,b:int,grouping(a):tinyint,grouping(b):tinyint,sum(v):bigint,max(c):int>
-- !query 20 output
1	1	0	0	147	2
1	2	0	0	25	2
NULL	NULL	1	1	172	2


-- !query 21
select four, x
  from (select four, ten, 'foo' as x from tenk1) as t
  group by grouping sets (four, x)
  having x = 'foo'
-- !query 21 schema
struct<four:int,x:string>
-- !query 21 output
NULL	foo


-- !query 22
select four, x || 'x'
  from (select four, ten, 'foo' as x from tenk1) as t
  group by grouping sets (four, x)
  order by four
-- !query 22 schema
struct<four:int,concat(x, x):string>
-- !query 22 output
NULL	foox
0	NULL
1	NULL
2	NULL
3	NULL


-- !query 23
select (x+y)*1, sum(z)
 from (select 1 as x, 2 as y, 3 as z) s
 group by grouping sets (x+y, x)
-- !query 23 schema
struct<((x + y) * 1):int,sum(z):bigint>
-- !query 23 output
3	3
NULL	3


-- !query 24
CREATE TEMP VIEW int8_tbl AS SELECT * FROM VALUES
  (123L, 456L),
  (123L, 4567890123456789L),
  (4567890123456789L, 123L),
  (4567890123456789L, 4567890123456789L),
  (4567890123456789L, -4567890123456789L) as int8_tbl(q1, q2)
-- !query 24 schema
struct<>
-- !query 24 output



-- !query 25
select x, not x as not_x, q2 from
  (select *, q1 = 1 as x from int8_tbl i1) as t
  group by grouping sets(x, q2)
  order by x, q2
-- !query 25 schema
struct<x:boolean,not_x:boolean,q2:bigint>
-- !query 25 output
NULL	NULL	-4567890123456789
NULL	NULL	123
NULL	NULL	456
NULL	NULL	4567890123456789
false	true	NULL


-- !query 26
DROP VIEW int8_tbl
-- !query 26 schema
struct<>
-- !query 26 output



-- !query 27
select ten, sum(distinct four) from onek a
group by grouping sets((ten,four),(ten))
having exists (select 1 from onek b where sum(distinct a.four) = b.four)
-- !query 27 schema
struct<ten:int,sum(DISTINCT four):bigint>
-- !query 27 output
0	0
0	2
0	2
1	1
1	3
2	0
2	2
2	2
3	1
3	3
4	0
4	2
4	2
5	1
5	3
6	0
6	2
6	2
7	1
7	3
8	0
8	2
8	2
9	1
9	3


-- !query 28
select a,count(*) from gstest2 group by rollup(a) order by a
-- !query 28 schema
struct<a:int,count(1):bigint>
-- !query 28 output
NULL	9
1	8
2	1


-- !query 29
select a,count(*) from gstest2 group by rollup(a) having a is distinct from 1 order by a
-- !query 29 schema
struct<a:int,count(1):bigint>
-- !query 29 output
NULL	9
2	1


-- !query 30
select ten, grouping(ten) from onek
group by grouping sets(ten) having grouping(ten) >= 0
order by 2,1
-- !query 30 schema
struct<ten:int,grouping(ten):tinyint>
-- !query 30 output
0	0
1	0
2	0
3	0
4	0
5	0
6	0
7	0
8	0
9	0


-- !query 31
select ten, grouping(ten) from onek
group by grouping sets(ten, four) having grouping(ten) > 0
order by 2,1
-- !query 31 schema
struct<ten:int,grouping(ten):tinyint>
-- !query 31 output
NULL	1
NULL	1
NULL	1
NULL	1


-- !query 32
select ten, grouping(ten) from onek
group by rollup(ten) having grouping(ten) > 0
order by 2,1
-- !query 32 schema
struct<ten:int,grouping(ten):tinyint>
-- !query 32 output
NULL	1


-- !query 33
select ten, grouping(ten) from onek
group by cube(ten) having grouping(ten) > 0
order by 2,1
-- !query 33 schema
struct<ten:int,grouping(ten):tinyint>
-- !query 33 output
NULL	1


-- !query 34
select ten, sum(distinct four) filter (where string(four) like '123') from onek a
group by rollup(ten)
-- !query 34 schema
struct<ten:int,sum(DISTINCT four):bigint>
-- !query 34 output
0	NULL
1	NULL
2	NULL
3	NULL
4	NULL
5	NULL
6	NULL
7	NULL
8	NULL
9	NULL
NULL	NULL


-- !query 35
select count(*) from gstest4 group by rollup(unhashable_col,unsortable_col)
-- !query 35 schema
struct<count(1):bigint>
-- !query 35 output
1
1
1
1
1
1
1
1
2
2
2
2
8


-- !query 36
select a, b, grouping(a), grouping(b), sum(v), count(*), max(v)
  from gstest1 group by grouping sets ((a),(b)) order by 3,4,1,2 /* 3,1,2 */
-- !query 36 schema
struct<a:int,b:int,grouping(a):tinyint,grouping(b):tinyint,sum(v):bigint,count(1):bigint,max(v):int>
-- !query 36 output
1	NULL	0	1	60	5	14
2	NULL	0	1	15	1	15
3	NULL	0	1	33	2	17
4	NULL	0	1	37	2	19
NULL	1	1	0	58	4	19
NULL	2	1	0	25	2	13
NULL	3	1	0	45	3	16
NULL	4	1	0	17	1	17


-- !query 37
select a, b, grouping(a), grouping(b), sum(v), count(*), max(v)
  from gstest1 group by cube(a,b) order by 3,4,1,2 /* 3,1,2 */
-- !query 37 schema
struct<a:int,b:int,grouping(a):tinyint,grouping(b):tinyint,sum(v):bigint,count(1):bigint,max(v):int>
-- !query 37 output
1	1	0	0	21	2	11
1	2	0	0	25	2	13
1	3	0	0	14	1	14
2	3	0	0	15	1	15
3	3	0	0	16	1	16
3	4	0	0	17	1	17
4	1	0	0	37	2	19
1	NULL	0	1	60	5	14
2	NULL	0	1	15	1	15
3	NULL	0	1	33	2	17
4	NULL	0	1	37	2	19
NULL	1	1	0	58	4	19
NULL	2	1	0	25	2	13
NULL	3	1	0	45	3	16
NULL	4	1	0	17	1	17
NULL	NULL	1	1	145	10	19


-- !query 38
select unsortable_col, count(*)
  from gstest4 group by grouping sets ((unsortable_col),(unsortable_col))
  order by string(unsortable_col)
-- !query 38 schema
struct<unsortable_col:int,count(1):bigint>
<<<<<<< HEAD
-- !query 38 output
1	8
2	8
=======
-- !query 37 output
1	4
1	4
2	4
2	4
>>>>>>> a704a57b


-- !query 39
select unhashable_col, unsortable_col,
       grouping(unhashable_col), grouping(unsortable_col),
       count(*), sum(v)
  from gstest4 group by grouping sets ((unhashable_col),(unsortable_col))
 order by 3, 4, 6 /* 3, 5 */
-- !query 39 schema
struct<unhashable_col:tinyint,unsortable_col:int,grouping(unhashable_col):tinyint,grouping(unsortable_col):tinyint,count(1):bigint,sum(v):bigint>
-- !query 39 output
0	NULL	0	1	2	17
1	NULL	0	1	2	34
2	NULL	0	1	2	68
3	NULL	0	1	2	136
NULL	2	1	0	4	60
NULL	1	1	0	4	195


-- !query 40
select unhashable_col, unsortable_col,
       grouping(unhashable_col), grouping(unsortable_col),
       count(*), sum(v)
  from gstest4 group by grouping sets ((v,unhashable_col),(v,unsortable_col))
 order by 3, 4, 6 /* 3,5 */
-- !query 40 schema
struct<unhashable_col:tinyint,unsortable_col:int,grouping(unhashable_col):tinyint,grouping(unsortable_col):tinyint,count(1):bigint,sum(v):bigint>
-- !query 40 output
0	NULL	0	1	1	1
1	NULL	0	1	1	2
2	NULL	0	1	1	4
3	NULL	0	1	1	8
0	NULL	0	1	1	16
1	NULL	0	1	1	32
2	NULL	0	1	1	64
3	NULL	0	1	1	128
NULL	1	1	0	1	1
NULL	1	1	0	1	2
NULL	2	1	0	1	4
NULL	2	1	0	1	8
NULL	2	1	0	1	16
NULL	2	1	0	1	32
NULL	1	1	0	1	64
NULL	1	1	0	1	128


-- !query 41
select a, b, sum(v), count(*) from gstest_empty group by grouping sets ((a,b),a)
-- !query 41 schema
struct<a:int,b:int,sum(v):bigint,count(1):bigint>
-- !query 41 output



-- !query 42
select a, b, sum(v), count(*) from gstest_empty group by grouping sets ((a,b),())
-- !query 42 schema
struct<a:int,b:int,sum(v):bigint,count(1):bigint>
-- !query 42 output



-- !query 43
select a, b, sum(v), count(*) from gstest_empty group by grouping sets ((a,b),(),(),())
-- !query 43 schema
struct<a:int,b:int,sum(v):bigint,count(1):bigint>
-- !query 43 output



-- !query 44
select sum(v), count(*) from gstest_empty group by grouping sets ((),(),())
-- !query 44 schema
struct<sum(v):bigint,count(1):bigint>
-- !query 44 output



-- !query 45
select a, b, grouping(a), grouping(b), sum(v), count(*), max(v)
  from gstest1 group by grouping sets ((a,b),(a+1,b+1),(a+2,b+2)) order by 3,4,7 /* 3,6 */
-- !query 45 schema
struct<a:int,b:int,grouping(a):tinyint,grouping(b):tinyint,sum(v):bigint,count(1):bigint,max(v):int>
-- !query 45 output
1	1	0	0	21	2	11
1	2	0	0	25	2	13
1	3	0	0	14	1	14
2	3	0	0	15	1	15
3	3	0	0	16	1	16
3	4	0	0	17	1	17
4	1	0	0	37	2	19
NULL	NULL	1	1	21	2	11
NULL	NULL	1	1	21	2	11
NULL	NULL	1	1	25	2	13
NULL	NULL	1	1	25	2	13
NULL	NULL	1	1	14	1	14
NULL	NULL	1	1	14	1	14
NULL	NULL	1	1	15	1	15
NULL	NULL	1	1	15	1	15
NULL	NULL	1	1	16	1	16
NULL	NULL	1	1	16	1	16
NULL	NULL	1	1	17	1	17
NULL	NULL	1	1	17	1	17
NULL	NULL	1	1	37	2	19
NULL	NULL	1	1	37	2	19


-- !query 46
select a, b, sum(c), sum(sum(c)) over (order by a,b) as rsum
  from gstest2 group by cube (a,b) order by rsum, a, b
-- !query 46 schema
struct<a:int,b:int,sum(c):bigint,rsum:bigint>
-- !query 46 output
NULL	NULL	12	12
NULL	1	8	20
NULL	2	4	24
1	NULL	10	34
1	1	8	42
1	2	2	44
2	NULL	2	46
2	2	2	48


-- !query 47
SELECT a, b, count(*), max(a), max(b) FROM gstest3 GROUP BY GROUPING SETS(a, b,()) ORDER BY a, b
-- !query 47 schema
struct<a:int,b:int,count(1):bigint,max(a):int,max(b):int>
-- !query 47 output
NULL	NULL	2	2	2
NULL	1	1	1	1
NULL	2	1	2	2
1	NULL	1	1	1
2	NULL	1	2	2


-- !query 48
select v||'a', case grouping(v||'a') when 1 then 1 else 0 end, count(*)
  from values (1, 'a'), (1, 'b') u(i,v)
 group by rollup(i, v||'a') order by 1,3
-- !query 48 schema
struct<concat(v, a):string,CASE WHEN (CAST(grouping(concat(v, a)) AS INT) = 1) THEN 1 ELSE 0 END:int,count(1):bigint>
-- !query 48 output
NULL	1	2
NULL	1	2
aa	0	1
ba	0	1


-- !query 49
select v||'a', case when grouping(v||'a') = 1 then 1 else 0 end, count(*)
  from values (1, 'a'), (1, 'b') u(i,v)
 group by rollup(i, v||'a') order by 1,3
-- !query 49 schema
struct<concat(v, a):string,CASE WHEN (CAST(grouping(concat(v, a)) AS INT) = 1) THEN 1 ELSE 0 END:int,count(1):bigint>
-- !query 49 output
NULL	1	2
NULL	1	2
aa	0	1
ba	0	1


-- !query 50
DROP VIEW gstest1
-- !query 50 schema
struct<>
-- !query 50 output



-- !query 51
DROP TABLE gstest2
-- !query 51 schema
struct<>
-- !query 51 output



-- !query 52
DROP TABLE gstest3
-- !query 52 schema
struct<>
-- !query 52 output



-- !query 53
DROP TABLE gstest4
-- !query 53 schema
struct<>
-- !query 53 output



-- !query 54
DROP TABLE gstest_empty
-- !query 54 schema
struct<>
-- !query 54 output
<|MERGE_RESOLUTION|>--- conflicted
+++ resolved
@@ -528,17 +528,11 @@
   order by string(unsortable_col)
 -- !query 38 schema
 struct<unsortable_col:int,count(1):bigint>
-<<<<<<< HEAD
--- !query 38 output
-1	8
-2	8
-=======
 -- !query 37 output
 1	4
 1	4
 2	4
 2	4
->>>>>>> a704a57b
 
 
 -- !query 39
