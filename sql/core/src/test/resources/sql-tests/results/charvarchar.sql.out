-- Automatically generated by SQLQueryTestSuite
-- !query
create table char_tbl(c char(5), v varchar(6)) using parquet
-- !query schema
struct<>
-- !query output



-- !query
desc formatted char_tbl
-- !query schema
struct<col_name:string,data_type:string,comment:string>
-- !query output
c                   	char(5)             	                    
v                   	varchar(6)          	                    
                    	                    	                    
# Detailed Table Information	                    	                    
Catalog             	spark_catalog       	                    
Database            	default             	                    
Table               	char_tbl            	                    
Created Time [not included in comparison]
Last Access [not included in comparison]
Created By [not included in comparison]
Type                	MANAGED             	                    
Provider            	parquet             	                    
Location [not included in comparison]/{warehouse_dir}/char_tbl


-- !query
desc formatted char_tbl c
-- !query schema
struct<info_name:string,info_value:string>
-- !query output
col_name	c
data_type	char(5)
comment	NULL
min	NULL
max	NULL
num_nulls	NULL
distinct_count	NULL
avg_col_len	NULL
max_col_len	NULL
histogram	NULL


-- !query
show create table char_tbl
-- !query schema
struct<createtab_stmt:string>
-- !query output
CREATE TABLE default.char_tbl (
  c CHAR(5),
  v VARCHAR(6))
USING parquet


-- !query
create table char_tbl2 using parquet as select * from char_tbl
-- !query schema
struct<>
-- !query output



-- !query
show create table char_tbl2
-- !query schema
struct<createtab_stmt:string>
-- !query output
CREATE TABLE default.char_tbl2 (
  c CHAR(5),
  v VARCHAR(6))
USING parquet


-- !query
desc formatted char_tbl2
-- !query schema
struct<col_name:string,data_type:string,comment:string>
-- !query output
c                   	char(5)             	                    
v                   	varchar(6)          	                    
                    	                    	                    
# Detailed Table Information	                    	                    
Catalog             	spark_catalog       	                    
Database            	default             	                    
Table               	char_tbl2           	                    
Created Time [not included in comparison]
Last Access [not included in comparison]
Created By [not included in comparison]
Type                	MANAGED             	                    
Provider            	parquet             	                    
Location [not included in comparison]/{warehouse_dir}/char_tbl2


-- !query
desc formatted char_tbl2 c
-- !query schema
struct<info_name:string,info_value:string>
-- !query output
col_name	c
data_type	char(5)
comment	NULL
min	NULL
max	NULL
num_nulls	NULL
distinct_count	NULL
avg_col_len	NULL
max_col_len	NULL
histogram	NULL


-- !query
create table char_tbl3 like char_tbl
-- !query schema
struct<>
-- !query output



-- !query
desc formatted char_tbl3
-- !query schema
struct<col_name:string,data_type:string,comment:string>
-- !query output
c                   	char(5)             	                    
v                   	varchar(6)          	                    
                    	                    	                    
# Detailed Table Information	                    	                    
Catalog             	spark_catalog       	                    
Database            	default             	                    
Table               	char_tbl3           	                    
Created Time [not included in comparison]
Last Access [not included in comparison]
Created By [not included in comparison]
Type                	MANAGED             	                    
Provider            	parquet             	                    
Location [not included in comparison]/{warehouse_dir}/char_tbl3


-- !query
desc formatted char_tbl3 c
-- !query schema
struct<info_name:string,info_value:string>
-- !query output
col_name	c
data_type	char(5)
comment	NULL
min	NULL
max	NULL
num_nulls	NULL
distinct_count	NULL
avg_col_len	NULL
max_col_len	NULL
histogram	NULL


-- !query
show create table char_tbl3
-- !query schema
struct<createtab_stmt:string>
-- !query output
CREATE TABLE default.char_tbl3 (
  c CHAR(5),
  v VARCHAR(6))
USING parquet


-- !query
create view char_view as select * from char_tbl
-- !query schema
struct<>
-- !query output



-- !query
desc formatted char_view
-- !query schema
struct<col_name:string,data_type:string,comment:string>
-- !query output
c                   	char(5)             	                    
v                   	varchar(6)          	                    
                    	                    	                    
# Detailed Table Information	                    	                    
Catalog             	spark_catalog       	                    
Database            	default             	                    
Table               	char_view           	                    
Created Time [not included in comparison]
Last Access [not included in comparison]
Created By [not included in comparison]
Type                	VIEW                	                    
View Text           	select * from char_tbl	                    
View Original Text  	select * from char_tbl	                    
View Catalog and Namespace	spark_catalog.default	                    
View Query Output Columns	[c, v]


-- !query
desc formatted char_view c
-- !query schema
struct<info_name:string,info_value:string>
-- !query output
col_name	c
data_type	char(5)
comment	NULL
min	NULL
max	NULL
num_nulls	NULL
distinct_count	NULL
avg_col_len	NULL
max_col_len	NULL
histogram	NULL


-- !query
show create table char_view
-- !query schema
struct<createtab_stmt:string>
-- !query output
CREATE VIEW default.char_view (
  c,
  v)
AS select * from char_tbl


-- !query
alter table char_tbl rename to char_tbl1
-- !query schema
struct<>
-- !query output



-- !query
desc formatted char_tbl1
-- !query schema
struct<col_name:string,data_type:string,comment:string>
-- !query output
c                   	char(5)             	                    
v                   	varchar(6)          	                    
                    	                    	                    
# Detailed Table Information	                    	                    
Catalog             	spark_catalog       	                    
Database            	default             	                    
Table               	char_tbl1           	                    
Created Time [not included in comparison]
Last Access [not included in comparison]
Created By [not included in comparison]
Type                	MANAGED             	                    
Provider            	parquet             	                    
Location [not included in comparison]/{warehouse_dir}/char_tbl1


-- !query
alter table char_tbl1 change column c type char(6)
-- !query schema
struct<>
-- !query output
org.apache.spark.sql.AnalysisException
{
<<<<<<< HEAD
  "errorClass" : "LEGACY",
  "messageParameters" : {
    "message" : "ALTER TABLE CHANGE COLUMN is not supported for changing column 'c' with type 'CharType(5)' to 'c' with type 'CharType(6)'"
=======
  "errorClass" : "_LEGACY_ERROR_TEMP_1245",
  "messageParameters" : {
    "newName" : "c",
    "newType" : "CharType(6)",
    "originName" : "c",
    "originType" : "CharType(5)"
>>>>>>> a428e44d
  }
}


-- !query
alter table char_tbl1 change column c type char(5)
-- !query schema
struct<>
-- !query output



-- !query
desc formatted char_tbl1
-- !query schema
struct<col_name:string,data_type:string,comment:string>
-- !query output
c                   	char(5)             	                    
v                   	varchar(6)          	                    
                    	                    	                    
# Detailed Table Information	                    	                    
Catalog             	spark_catalog       	                    
Database            	default             	                    
Table               	char_tbl1           	                    
Created Time [not included in comparison]
Last Access [not included in comparison]
Created By [not included in comparison]
Type                	MANAGED             	                    
Provider            	parquet             	                    
Location [not included in comparison]/{warehouse_dir}/char_tbl1


-- !query
alter table char_tbl1 add columns (d char(5))
-- !query schema
struct<>
-- !query output



-- !query
desc formatted char_tbl1
-- !query schema
struct<col_name:string,data_type:string,comment:string>
-- !query output
c                   	char(5)             	                    
v                   	varchar(6)          	                    
d                   	char(5)             	                    
                    	                    	                    
# Detailed Table Information	                    	                    
Catalog             	spark_catalog       	                    
Database            	default             	                    
Table               	char_tbl1           	                    
Created Time [not included in comparison]
Last Access [not included in comparison]
Created By [not included in comparison]
Type                	MANAGED             	                    
Provider            	parquet             	                    
Location [not included in comparison]/{warehouse_dir}/char_tbl1


-- !query
alter view char_view as select * from char_tbl2
-- !query schema
struct<>
-- !query output



-- !query
desc formatted char_view
-- !query schema
struct<col_name:string,data_type:string,comment:string>
-- !query output
c                   	char(5)             	                    
v                   	varchar(6)          	                    
                    	                    	                    
# Detailed Table Information	                    	                    
Catalog             	spark_catalog       	                    
Database            	default             	                    
Table               	char_view           	                    
Created Time [not included in comparison]
Last Access [not included in comparison]
Created By [not included in comparison]
Type                	VIEW                	                    
View Text           	select * from char_tbl2	                    
View Original Text  	select * from char_tbl2	                    
View Catalog and Namespace	spark_catalog.default	                    
View Query Output Columns	[c, v]


-- !query
alter table char_tbl1 SET TBLPROPERTIES('yes'='no')
-- !query schema
struct<>
-- !query output



-- !query
desc formatted char_tbl1
-- !query schema
struct<col_name:string,data_type:string,comment:string>
-- !query output
c                   	char(5)             	                    
v                   	varchar(6)          	                    
d                   	char(5)             	                    
                    	                    	                    
# Detailed Table Information	                    	                    
Catalog             	spark_catalog       	                    
Database            	default             	                    
Table               	char_tbl1           	                    
Created Time [not included in comparison]
Last Access [not included in comparison]
Created By [not included in comparison]
Type                	MANAGED             	                    
Provider            	parquet             	                    
Table Properties    	[yes=no]            	                    
Location [not included in comparison]/{warehouse_dir}/char_tbl1


-- !query
alter view char_view SET TBLPROPERTIES('yes'='no')
-- !query schema
struct<>
-- !query output



-- !query
desc formatted char_view
-- !query schema
struct<col_name:string,data_type:string,comment:string>
-- !query output
c                   	char(5)             	                    
v                   	varchar(6)          	                    
                    	                    	                    
# Detailed Table Information	                    	                    
Catalog             	spark_catalog       	                    
Database            	default             	                    
Table               	char_view           	                    
Created Time [not included in comparison]
Last Access [not included in comparison]
Created By [not included in comparison]
Type                	VIEW                	                    
View Text           	select * from char_tbl2	                    
View Original Text  	select * from char_tbl2	                    
View Catalog and Namespace	spark_catalog.default	                    
View Query Output Columns	[c, v]              	                    
Table Properties    	[yes=no]


-- !query
alter table char_tbl1 UNSET TBLPROPERTIES('yes')
-- !query schema
struct<>
-- !query output



-- !query
desc formatted char_tbl1
-- !query schema
struct<col_name:string,data_type:string,comment:string>
-- !query output
c                   	char(5)             	                    
v                   	varchar(6)          	                    
d                   	char(5)             	                    
                    	                    	                    
# Detailed Table Information	                    	                    
Catalog             	spark_catalog       	                    
Database            	default             	                    
Table               	char_tbl1           	                    
Created Time [not included in comparison]
Last Access [not included in comparison]
Created By [not included in comparison]
Type                	MANAGED             	                    
Provider            	parquet             	                    
Location [not included in comparison]/{warehouse_dir}/char_tbl1


-- !query
alter view char_view UNSET TBLPROPERTIES('yes')
-- !query schema
struct<>
-- !query output



-- !query
desc formatted char_view
-- !query schema
struct<col_name:string,data_type:string,comment:string>
-- !query output
c                   	char(5)             	                    
v                   	varchar(6)          	                    
                    	                    	                    
# Detailed Table Information	                    	                    
Catalog             	spark_catalog       	                    
Database            	default             	                    
Table               	char_view           	                    
Created Time [not included in comparison]
Last Access [not included in comparison]
Created By [not included in comparison]
Type                	VIEW                	                    
View Text           	select * from char_tbl2	                    
View Original Text  	select * from char_tbl2	                    
View Catalog and Namespace	spark_catalog.default	                    
View Query Output Columns	[c, v]


-- !query
alter table char_tbl1 SET SERDEPROPERTIES('yes'='no')
-- !query schema
struct<>
-- !query output



-- !query
desc formatted char_tbl1
-- !query schema
struct<col_name:string,data_type:string,comment:string>
-- !query output
c                   	char(5)             	                    
v                   	varchar(6)          	                    
d                   	char(5)             	                    
                    	                    	                    
# Detailed Table Information	                    	                    
Catalog             	spark_catalog       	                    
Database            	default             	                    
Table               	char_tbl1           	                    
Created Time [not included in comparison]
Last Access [not included in comparison]
Created By [not included in comparison]
Type                	MANAGED             	                    
Provider            	parquet             	                    
Location [not included in comparison]/{warehouse_dir}/char_tbl1	                    
Storage Properties  	[yes=no]


-- !query
create table char_part(c1 char(5), c2 char(2), v1 varchar(6), v2 varchar(2)) using parquet partitioned by (v2, c2)
-- !query schema
struct<>
-- !query output



-- !query
desc formatted char_part
-- !query schema
struct<col_name:string,data_type:string,comment:string>
-- !query output
c1                  	char(5)             	                    
v1                  	varchar(6)          	                    
v2                  	varchar(2)          	                    
c2                  	char(2)             	                    
# Partition Information	                    	                    
# col_name          	data_type           	comment             
v2                  	varchar(2)          	                    
c2                  	char(2)             	                    
                    	                    	                    
# Detailed Table Information	                    	                    
Catalog             	spark_catalog       	                    
Database            	default             	                    
Table               	char_part           	                    
Created Time [not included in comparison]
Last Access [not included in comparison]
Created By [not included in comparison]
Type                	MANAGED             	                    
Provider            	parquet             	                    
Location [not included in comparison]/{warehouse_dir}/char_part	                    
Partition Provider  	Catalog


-- !query
alter table char_part add partition (v2='ke', c2='nt') location 'loc1'
-- !query schema
struct<>
-- !query output



-- !query
desc formatted char_part
-- !query schema
struct<col_name:string,data_type:string,comment:string>
-- !query output
c1                  	char(5)             	                    
v1                  	varchar(6)          	                    
v2                  	varchar(2)          	                    
c2                  	char(2)             	                    
# Partition Information	                    	                    
# col_name          	data_type           	comment             
v2                  	varchar(2)          	                    
c2                  	char(2)             	                    
                    	                    	                    
# Detailed Table Information	                    	                    
Catalog             	spark_catalog       	                    
Database            	default             	                    
Table               	char_part           	                    
Created Time [not included in comparison]
Last Access [not included in comparison]
Created By [not included in comparison]
Type                	MANAGED             	                    
Provider            	parquet             	                    
Location [not included in comparison]/{warehouse_dir}/char_part	                    
Partition Provider  	Catalog


-- !query
alter table char_part partition (v2='ke') rename to partition (v2='nt')
-- !query schema
struct<>
-- !query output
org.apache.spark.sql.AnalysisException
{
<<<<<<< HEAD
  "errorClass" : "LEGACY",
  "messageParameters" : {
    "message" : "Partition spec is invalid. The spec (v2) must match the partition spec (v2, c2) defined in table '`spark_catalog`.`default`.`char_part`'"
=======
  "errorClass" : "_LEGACY_ERROR_TEMP_1232",
  "messageParameters" : {
    "partitionColumnNames" : "v2, c2",
    "specKeys" : "v2",
    "tableName" : "`spark_catalog`.`default`.`char_part`"
>>>>>>> a428e44d
  }
}


-- !query
desc formatted char_part
-- !query schema
struct<col_name:string,data_type:string,comment:string>
-- !query output
c1                  	char(5)             	                    
v1                  	varchar(6)          	                    
v2                  	varchar(2)          	                    
c2                  	char(2)             	                    
# Partition Information	                    	                    
# col_name          	data_type           	comment             
v2                  	varchar(2)          	                    
c2                  	char(2)             	                    
                    	                    	                    
# Detailed Table Information	                    	                    
Catalog             	spark_catalog       	                    
Database            	default             	                    
Table               	char_part           	                    
Created Time [not included in comparison]
Last Access [not included in comparison]
Created By [not included in comparison]
Type                	MANAGED             	                    
Provider            	parquet             	                    
Location [not included in comparison]/{warehouse_dir}/char_part	                    
Partition Provider  	Catalog


-- !query
alter table char_part partition (v2='ke', c2='nt') set location 'loc2'
-- !query schema
struct<>
-- !query output



-- !query
desc formatted char_part
-- !query schema
struct<col_name:string,data_type:string,comment:string>
-- !query output
c1                  	char(5)             	                    
v1                  	varchar(6)          	                    
v2                  	varchar(2)          	                    
c2                  	char(2)             	                    
# Partition Information	                    	                    
# col_name          	data_type           	comment             
v2                  	varchar(2)          	                    
c2                  	char(2)             	                    
                    	                    	                    
# Detailed Table Information	                    	                    
Catalog             	spark_catalog       	                    
Database            	default             	                    
Table               	char_part           	                    
Created Time [not included in comparison]
Last Access [not included in comparison]
Created By [not included in comparison]
Type                	MANAGED             	                    
Provider            	parquet             	                    
Location [not included in comparison]/{warehouse_dir}/char_part	                    
Partition Provider  	Catalog


-- !query
MSCK REPAIR TABLE char_part
-- !query schema
struct<>
-- !query output



-- !query
desc formatted char_part
-- !query schema
struct<col_name:string,data_type:string,comment:string>
-- !query output
c1                  	char(5)             	                    
v1                  	varchar(6)          	                    
v2                  	varchar(2)          	                    
c2                  	char(2)             	                    
# Partition Information	                    	                    
# col_name          	data_type           	comment             
v2                  	varchar(2)          	                    
c2                  	char(2)             	                    
                    	                    	                    
# Detailed Table Information	                    	                    
Catalog             	spark_catalog       	                    
Database            	default             	                    
Table               	char_part           	                    
Created Time [not included in comparison]
Last Access [not included in comparison]
Created By [not included in comparison]
Type                	MANAGED             	                    
Provider            	parquet             	                    
Location [not included in comparison]/{warehouse_dir}/char_part	                    
Partition Provider  	Catalog


-- !query
create temporary view str_view as select c, v from values
    (null, null),
    (null, 'S'),
    ('N', 'N '),
    ('Ne', 'Sp'),
    ('Net  ', 'Spa  '),
    ('NetE', 'Spar'),
    ('NetEa ', 'Spark '),
    ('NetEas ', 'Spark'),
    ('NetEase', 'Spark-') t(c, v)
-- !query schema
struct<>
-- !query output



-- !query
create table char_tbl4(c7 char(7), c8 char(8), v varchar(6), s string) using parquet
-- !query schema
struct<>
-- !query output



-- !query
insert into char_tbl4 select c, c, v, c from str_view
-- !query schema
struct<>
-- !query output



-- !query
select c7, c8, v, s from char_tbl4
-- !query schema
struct<c7:string,c8:string,v:string,s:string>
-- !query output
N      	N       	N 	N
NULL	NULL	NULL	NULL
NULL	NULL	S	NULL
Ne     	Ne      	Sp	Ne
Net    	Net     	Spa  	Net  
NetE   	NetE    	Spar	NetE
NetEa  	NetEa   	Spark 	NetEa 
NetEas 	NetEas  	Spark	NetEas 
NetEase	NetEase 	Spark-	NetEase


-- !query
select c7, c8, v, s from char_tbl4 where c7 = c8
-- !query schema
struct<c7:string,c8:string,v:string,s:string>
-- !query output
N      	N       	N 	N
Ne     	Ne      	Sp	Ne
Net    	Net     	Spa  	Net  
NetE   	NetE    	Spar	NetE
NetEa  	NetEa   	Spark 	NetEa 
NetEas 	NetEas  	Spark	NetEas 
NetEase	NetEase 	Spark-	NetEase


-- !query
select c7, c8, v, s from char_tbl4 where c7 = v
-- !query schema
struct<c7:string,c8:string,v:string,s:string>
-- !query output



-- !query
select c7, c8, v, s from char_tbl4 where c7 = s
-- !query schema
struct<c7:string,c8:string,v:string,s:string>
-- !query output
NetEas 	NetEas  	Spark	NetEas 
NetEase	NetEase 	Spark-	NetEase


-- !query
select c7, c8, v, s from char_tbl4 where c7 = 'NetEase               '
-- !query schema
struct<c7:string,c8:string,v:string,s:string>
-- !query output
NetEase	NetEase 	Spark-	NetEase


-- !query
select c7, c8, v, s from char_tbl4 where v = 'Spark '
-- !query schema
struct<c7:string,c8:string,v:string,s:string>
-- !query output
NetEa  	NetEa   	Spark 	NetEa


-- !query
select c7, c8, v, s from char_tbl4 order by c7
-- !query schema
struct<c7:string,c8:string,v:string,s:string>
-- !query output
NULL	NULL	NULL	NULL
NULL	NULL	S	NULL
N      	N       	N 	N
Ne     	Ne      	Sp	Ne
Net    	Net     	Spa  	Net  
NetE   	NetE    	Spar	NetE
NetEa  	NetEa   	Spark 	NetEa 
NetEas 	NetEas  	Spark	NetEas 
NetEase	NetEase 	Spark-	NetEase


-- !query
select c7, c8, v, s from char_tbl4 order by v
-- !query schema
struct<c7:string,c8:string,v:string,s:string>
-- !query output
NULL	NULL	NULL	NULL
N      	N       	N 	N
NULL	NULL	S	NULL
Ne     	Ne      	Sp	Ne
Net    	Net     	Spa  	Net  
NetE   	NetE    	Spar	NetE
NetEas 	NetEas  	Spark	NetEas 
NetEa  	NetEa   	Spark 	NetEa 
NetEase	NetEase 	Spark-	NetEase


-- !query
select ascii(c7), ascii(c8), ascii(v), ascii(s) from char_tbl4
-- !query schema
struct<ascii(c7):int,ascii(c8):int,ascii(v):int,ascii(s):int>
-- !query output
78	78	78	78
78	78	83	78
78	78	83	78
78	78	83	78
78	78	83	78
78	78	83	78
78	78	83	78
NULL	NULL	83	NULL
NULL	NULL	NULL	NULL


-- !query
select base64(c7), base64(c8), base64(v), ascii(s) from char_tbl4
-- !query schema
struct<base64(c7):string,base64(c8):string,base64(v):string,ascii(s):int>
-- !query output
NULL	NULL	NULL	NULL
NULL	NULL	Uw==	NULL
TiAgICAgIA==	TiAgICAgICA=	TiA=	78
TmUgICAgIA==	TmUgICAgICA=	U3A=	78
TmV0ICAgIA==	TmV0ICAgICA=	U3BhICA=	78
TmV0RSAgIA==	TmV0RSAgICA=	U3Bhcg==	78
TmV0RWEgIA==	TmV0RWEgICA=	U3Bhcmsg	78
TmV0RWFzIA==	TmV0RWFzICA=	U3Bhcms=	78
TmV0RWFzZQ==	TmV0RWFzZSA=	U3Bhcmst	78


-- !query
select bit_length(c7), bit_length(c8), bit_length(v), bit_length(s) from char_tbl4
-- !query schema
struct<bit_length(c7):int,bit_length(c8):int,bit_length(v):int,bit_length(s):int>
-- !query output
56	64	16	16
56	64	16	8
56	64	32	32
56	64	40	40
56	64	40	56
56	64	48	48
56	64	48	56
NULL	NULL	8	NULL
NULL	NULL	NULL	NULL


-- !query
select char_length(c7), char_length(c8), char_length(v), char_length(s) from char_tbl4
-- !query schema
struct<char_length(c7):int,char_length(c8):int,char_length(v):int,char_length(s):int>
-- !query output
7	8	2	1
7	8	2	2
7	8	4	4
7	8	5	5
7	8	5	7
7	8	6	6
7	8	6	7
NULL	NULL	1	NULL
NULL	NULL	NULL	NULL


-- !query
select octet_length(c7), octet_length(c8), octet_length(v), octet_length(s) from char_tbl4
-- !query schema
struct<octet_length(c7):int,octet_length(c8):int,octet_length(v):int,octet_length(s):int>
-- !query output
7	8	2	1
7	8	2	2
7	8	4	4
7	8	5	5
7	8	5	7
7	8	6	6
7	8	6	7
NULL	NULL	1	NULL
NULL	NULL	NULL	NULL


-- !query
select concat_ws('|', c7, c8), concat_ws('|', c7, v), concat_ws('|', c7, s), concat_ws('|', v, s) from char_tbl4
-- !query schema
struct<concat_ws(|, c7, c8):string,concat_ws(|, c7, v):string,concat_ws(|, c7, s):string,concat_ws(|, v, s):string>
-- !query output
			
	S		S
N      |N       	N      |N 	N      |N	N |N
Ne     |Ne      	Ne     |Sp	Ne     |Ne	Sp|Ne
Net    |Net     	Net    |Spa  	Net    |Net  	Spa  |Net  
NetE   |NetE    	NetE   |Spar	NetE   |NetE	Spar|NetE
NetEa  |NetEa   	NetEa  |Spark 	NetEa  |NetEa 	Spark |NetEa 
NetEas |NetEas  	NetEas |Spark	NetEas |NetEas 	Spark|NetEas 
NetEase|NetEase 	NetEase|Spark-	NetEase|NetEase	Spark-|NetEase


-- !query
select concat(c7, c8), concat(c7, v), concat(c7, s), concat(v, s) from char_tbl4
-- !query schema
struct<concat(c7, c8):string,concat(c7, v):string,concat(c7, s):string,concat(v, s):string>
-- !query output
N      N       	N      N 	N      N	N N
NULL	NULL	NULL	NULL
NULL	NULL	NULL	NULL
Ne     Ne      	Ne     Sp	Ne     Ne	SpNe
Net    Net     	Net    Spa  	Net    Net  	Spa  Net  
NetE   NetE    	NetE   Spar	NetE   NetE	SparNetE
NetEa  NetEa   	NetEa  Spark 	NetEa  NetEa 	Spark NetEa 
NetEas NetEas  	NetEas Spark	NetEas NetEas 	SparkNetEas 
NetEaseNetEase 	NetEaseSpark-	NetEaseNetEase	Spark-NetEase


-- !query
select like(c7, 'Ne     _'), like(c8, 'Ne     _') from char_tbl4
-- !query schema
struct<c7 LIKE Ne     _:boolean,c8 LIKE Ne     _:boolean>
-- !query output
NULL	NULL
NULL	NULL
false	false
false	false
false	false
false	false
false	false
false	false
false	true


-- !query
select like(v, 'Spark_') from char_tbl4
-- !query schema
struct<v LIKE Spark_:boolean>
-- !query output
NULL
false
false
false
false
false
false
true
true


-- !query
select c7 = c8, upper(c7) = upper(c8), lower(c7) = lower(c8) from char_tbl4 where s = 'NetEase'
-- !query schema
struct<(c7 = c8):boolean,(upper(c7) = upper(c8)):boolean,(lower(c7) = lower(c8)):boolean>
-- !query output
true	false	false


-- !query
select c7 = s, upper(c7) = upper(s), lower(c7) = lower(s) from char_tbl4 where s = 'NetEase'
-- !query schema
struct<(c7 = s):boolean,(upper(c7) = upper(s)):boolean,(lower(c7) = lower(s)):boolean>
-- !query output
true	true	true


-- !query
select c7 = 'NetEase', upper(c7) = upper('NetEase'), lower(c7) = lower('NetEase') from char_tbl4 where s = 'NetEase'
-- !query schema
struct<(c7 = NetEase):boolean,(upper(c7) = upper(NetEase)):boolean,(lower(c7) = lower(NetEase)):boolean>
-- !query output
true	true	true


-- !query
select printf('Hey, %s%s%s%s', c7, c8, v, s) from char_tbl4
-- !query schema
struct<printf(Hey, %s%s%s%s, c7, c8, v, s):string>
-- !query output
Hey, N      N       N N
Hey, Ne     Ne      SpNe
Hey, Net    Net     Spa  Net  
Hey, NetE   NetE    SparNetE
Hey, NetEa  NetEa   Spark NetEa 
Hey, NetEas NetEas  SparkNetEas 
Hey, NetEaseNetEase Spark-NetEase
Hey, nullnullSnull
Hey, nullnullnullnull


-- !query
select repeat(c7, 2), repeat(c8, 2), repeat(v, 2), repeat(s, 2) from char_tbl4
-- !query schema
struct<repeat(c7, 2):string,repeat(c8, 2):string,repeat(v, 2):string,repeat(s, 2):string>
-- !query output
N      N      	N       N       	N N 	NN
NULL	NULL	NULL	NULL
NULL	NULL	SS	NULL
Ne     Ne     	Ne      Ne      	SpSp	NeNe
Net    Net    	Net     Net     	Spa  Spa  	Net  Net  
NetE   NetE   	NetE    NetE    	SparSpar	NetENetE
NetEa  NetEa  	NetEa   NetEa   	Spark Spark 	NetEa NetEa 
NetEas NetEas 	NetEas  NetEas  	SparkSpark	NetEas NetEas 
NetEaseNetEase	NetEase NetEase 	Spark-Spark-	NetEaseNetEase


-- !query
select replace(c7, 'Net', 'Apache'), replace(c8, 'Net', 'Apache'), replace(v, 'Spark', 'Kyuubi'), replace(s, 'Net', 'Apache') from char_tbl4
-- !query schema
struct<replace(c7, Net, Apache):string,replace(c8, Net, Apache):string,replace(v, Spark, Kyuubi):string,replace(s, Net, Apache):string>
-- !query output
Apache    	Apache     	Spa  	Apache  
ApacheE   	ApacheE    	Spar	ApacheE
ApacheEa  	ApacheEa   	Kyuubi 	ApacheEa 
ApacheEas 	ApacheEas  	Kyuubi	ApacheEas 
ApacheEase	ApacheEase 	Kyuubi-	ApacheEase
N      	N       	N 	N
NULL	NULL	NULL	NULL
NULL	NULL	S	NULL
Ne     	Ne      	Sp	Ne


-- !query
select rpad(c7, 10), rpad(c8, 5), rpad(v, 5), rpad(s, 5)  from char_tbl4
-- !query schema
struct<rpad(c7, 10,  ):string,rpad(c8, 5,  ):string,rpad(v, 5,  ):string,rpad(s, 5,  ):string>
-- !query output
N         	N    	N    	N    
NULL	NULL	NULL	NULL
NULL	NULL	S    	NULL
Ne        	Ne   	Sp   	Ne   
Net       	Net  	Spa  	Net  
NetE      	NetE 	Spar 	NetE 
NetEa     	NetEa	Spark	NetEa
NetEas    	NetEa	Spark	NetEa
NetEase   	NetEa	Spark	NetEa


-- !query
select rtrim(c7), rtrim(c8), rtrim(v), rtrim(s) from char_tbl4
-- !query schema
struct<rtrim(c7):string,rtrim(c8):string,rtrim(v):string,rtrim(s):string>
-- !query output
N	N	N	N
NULL	NULL	NULL	NULL
NULL	NULL	S	NULL
Ne	Ne	Sp	Ne
Net	Net	Spa	Net
NetE	NetE	Spar	NetE
NetEa	NetEa	Spark	NetEa
NetEas	NetEas	Spark	NetEas
NetEase	NetEase	Spark-	NetEase


-- !query
select split(c7, 'e'), split(c8, 'e'), split(v, 'a'), split(s, 'e') from char_tbl4
-- !query schema
struct<split(c7, e, -1):array<string>,split(c8, e, -1):array<string>,split(v, a, -1):array<string>,split(s, e, -1):array<string>>
-- !query output
NULL	NULL	NULL	NULL
NULL	NULL	["S"]	NULL
["N      "]	["N       "]	["N "]	["N"]
["N","     "]	["N","      "]	["Sp"]	["N",""]
["N","t    "]	["N","t     "]	["Sp","  "]	["N","t  "]
["N","tE   "]	["N","tE    "]	["Sp","r"]	["N","tE"]
["N","tEa  "]	["N","tEa   "]	["Sp","rk "]	["N","tEa "]
["N","tEas "]	["N","tEas  "]	["Sp","rk"]	["N","tEas "]
["N","tEas",""]	["N","tEas"," "]	["Sp","rk-"]	["N","tEas",""]


-- !query
select substring(c7, 2), substring(c8, 2), substring(v, 3), substring(s, 2) from char_tbl4
-- !query schema
struct<substring(c7, 2, 2147483647):string,substring(c8, 2, 2147483647):string,substring(v, 3, 2147483647):string,substring(s, 2, 2147483647):string>
-- !query output
      	       		
NULL	NULL		NULL
NULL	NULL	NULL	NULL
e     	e      		e
et    	et     	a  	et  
etE   	etE    	ar	etE
etEa  	etEa   	ark 	etEa 
etEas 	etEas  	ark	etEas 
etEase	etEase 	ark-	etEase


-- !query
select left(c7, 2), left(c8, 2), left(v, 3), left(s, 2) from char_tbl4
-- !query schema
struct<left(c7, 2):string,left(c8, 2):string,left(v, 3):string,left(s, 2):string>
-- !query output
N 	N 	N 	N
NULL	NULL	NULL	NULL
NULL	NULL	S	NULL
Ne	Ne	Sp	Ne
Ne	Ne	Spa	Ne
Ne	Ne	Spa	Ne
Ne	Ne	Spa	Ne
Ne	Ne	Spa	Ne
Ne	Ne	Spa	Ne


-- !query
select right(c7, 2), right(c8, 2), right(v, 3), right(s, 2) from char_tbl4
-- !query schema
struct<right(c7, 2):string,right(c8, 2):string,right(v, 3):string,right(s, 2):string>
-- !query output
  	  	N 	N
  	  	Sp	Ne
  	  	a  	  
  	  	par	tE
  	  	rk 	a 
NULL	NULL	NULL	NULL
NULL	NULL	S	NULL
s 	  	ark	s 
se	e 	rk-	se


-- !query
select typeof(c7), typeof(c8), typeof(v), typeof(s) from char_tbl4 limit 1
-- !query schema
struct<typeof(c7):string,typeof(c8):string,typeof(v):string,typeof(s):string>
-- !query output
string	string	string	string


-- !query
select cast(c7 as char(1)), cast(c8 as char(10)), cast(v as char(1)), cast(v as varchar(1)), cast(s as char(5)) from char_tbl4
-- !query schema
struct<c7:string,c8:string,v:string,v:string,s:string>
-- !query output
N      	N       	N 	N 	N
NULL	NULL	NULL	NULL	NULL
NULL	NULL	S	S	NULL
Ne     	Ne      	Sp	Sp	Ne
Net    	Net     	Spa  	Spa  	Net  
NetE   	NetE    	Spar	Spar	NetE
NetEa  	NetEa   	Spark 	Spark 	NetEa 
NetEas 	NetEas  	Spark	Spark	NetEas 
NetEase	NetEase 	Spark-	Spark-	NetEase


-- !query
drop table char_tbl1
-- !query schema
struct<>
-- !query output



-- !query
drop table char_tbl2
-- !query schema
struct<>
-- !query output



-- !query
drop table char_tbl3
-- !query schema
struct<>
-- !query output



-- !query
drop table char_tbl4
-- !query schema
struct<>
-- !query output



-- !query
select ascii('§'), ascii('÷'), ascii('×10')
-- !query schema
struct<ascii(§):int,ascii(÷):int,ascii(×10):int>
-- !query output
167	247	215


-- !query
select chr(167), chr(247), chr(215)
-- !query schema
struct<chr(167):string,chr(247):string,chr(215):string>
-- !query output
§	÷	×<|MERGE_RESOLUTION|>--- conflicted
+++ resolved
@@ -260,18 +260,12 @@
 -- !query output
 org.apache.spark.sql.AnalysisException
 {
-<<<<<<< HEAD
-  "errorClass" : "LEGACY",
-  "messageParameters" : {
-    "message" : "ALTER TABLE CHANGE COLUMN is not supported for changing column 'c' with type 'CharType(5)' to 'c' with type 'CharType(6)'"
-=======
   "errorClass" : "_LEGACY_ERROR_TEMP_1245",
   "messageParameters" : {
     "newName" : "c",
     "newType" : "CharType(6)",
     "originName" : "c",
     "originType" : "CharType(5)"
->>>>>>> a428e44d
   }
 }
 
@@ -590,17 +584,11 @@
 -- !query output
 org.apache.spark.sql.AnalysisException
 {
-<<<<<<< HEAD
-  "errorClass" : "LEGACY",
-  "messageParameters" : {
-    "message" : "Partition spec is invalid. The spec (v2) must match the partition spec (v2, c2) defined in table '`spark_catalog`.`default`.`char_part`'"
-=======
   "errorClass" : "_LEGACY_ERROR_TEMP_1232",
   "messageParameters" : {
     "partitionColumnNames" : "v2, c2",
     "specKeys" : "v2",
     "tableName" : "`spark_catalog`.`default`.`char_part`"
->>>>>>> a428e44d
   }
 }
 
