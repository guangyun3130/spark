-- Automatically generated by SQLQueryTestSuite
-- !query
select timestamp '2019-01-01\t'
-- !query schema
struct<TIMESTAMP '2019-01-01 00:00:00':timestamp>
-- !query output
2019-01-01 00:00:00


-- !query
select timestamp '2019-01-01中文'
-- !query schema
struct<>
-- !query output
org.apache.spark.sql.catalyst.parser.ParseException
{
<<<<<<< HEAD
  "errorClass" : "LEGACY",
  "messageParameters" : {
    "message" : "\nCannot parse the TIMESTAMP value: 2019-01-01中文(line 1, pos 7)\n\n== SQL ==\nselect timestamp '2019-01-01中文'\n-------^^^\n"
  }
=======
  "errorClass" : "_LEGACY_ERROR_TEMP_0019",
  "messageParameters" : {
    "value" : "2019-01-01中文",
    "valueType" : "TIMESTAMP"
  },
  "queryContext" : [ {
    "objectType" : "",
    "objectName" : "",
    "startIndex" : 8,
    "stopIndex" : 31,
    "fragment" : "timestamp '2019-01-01中文'"
  } ]
>>>>>>> a428e44d
}


-- !query
select timestamp'4294967297'
-- !query schema
struct<>
-- !query output
org.apache.spark.sql.catalyst.parser.ParseException
{
<<<<<<< HEAD
  "errorClass" : "LEGACY",
  "messageParameters" : {
    "message" : "\nCannot parse the TIMESTAMP value: 4294967297(line 1, pos 7)\n\n== SQL ==\nselect timestamp'4294967297'\n-------^^^\n"
  }
=======
  "errorClass" : "_LEGACY_ERROR_TEMP_0019",
  "messageParameters" : {
    "value" : "4294967297",
    "valueType" : "TIMESTAMP"
  },
  "queryContext" : [ {
    "objectType" : "",
    "objectName" : "",
    "startIndex" : 8,
    "stopIndex" : 28,
    "fragment" : "timestamp'4294967297'"
  } ]
>>>>>>> a428e44d
}


-- !query
select timestamp'2021-01-01T12:30:4294967297.123456'
-- !query schema
struct<>
-- !query output
org.apache.spark.sql.catalyst.parser.ParseException
{
<<<<<<< HEAD
  "errorClass" : "LEGACY",
  "messageParameters" : {
    "message" : "\nCannot parse the TIMESTAMP value: 2021-01-01T12:30:4294967297.123456(line 1, pos 7)\n\n== SQL ==\nselect timestamp'2021-01-01T12:30:4294967297.123456'\n-------^^^\n"
  }
=======
  "errorClass" : "_LEGACY_ERROR_TEMP_0019",
  "messageParameters" : {
    "value" : "2021-01-01T12:30:4294967297.123456",
    "valueType" : "TIMESTAMP"
  },
  "queryContext" : [ {
    "objectType" : "",
    "objectName" : "",
    "startIndex" : 8,
    "stopIndex" : 52,
    "fragment" : "timestamp'2021-01-01T12:30:4294967297.123456'"
  } ]
>>>>>>> a428e44d
}


-- !query
select current_timestamp = current_timestamp
-- !query schema
struct<(current_timestamp() = current_timestamp()):boolean>
-- !query output
true


-- !query
select current_timestamp() = current_timestamp()
-- !query schema
struct<(current_timestamp() = current_timestamp()):boolean>
-- !query output
true


-- !query
select localtimestamp() = localtimestamp()
-- !query schema
struct<(localtimestamp() = localtimestamp()):boolean>
-- !query output
true


-- !query
SELECT make_timestamp(2021, 07, 11, 6, 30, 45.678)
-- !query schema
struct<make_timestamp(2021, 7, 11, 6, 30, 45.678):timestamp>
-- !query output
2021-07-11 06:30:45.678


-- !query
SELECT make_timestamp(2021, 07, 11, 6, 30, 45.678, 'CET')
-- !query schema
struct<make_timestamp(2021, 7, 11, 6, 30, 45.678, CET):timestamp>
-- !query output
2021-07-10 21:30:45.678


-- !query
SELECT make_timestamp(2021, 07, 11, 6, 30, 60.007)
-- !query schema
struct<make_timestamp(2021, 7, 11, 6, 30, 60.007):timestamp>
-- !query output
NULL


-- !query
SELECT make_timestamp(1, 1, 1, 1, 1, 1)
-- !query schema
struct<make_timestamp(1, 1, 1, 1, 1, 1):timestamp>
-- !query output
0001-01-01 01:01:01


-- !query
SELECT make_timestamp(1, 1, 1, 1, 1, 60)
-- !query schema
struct<make_timestamp(1, 1, 1, 1, 1, 60):timestamp>
-- !query output
0001-01-01 01:02:00


-- !query
SELECT make_timestamp(1, 1, 1, 1, 1, 61)
-- !query schema
struct<make_timestamp(1, 1, 1, 1, 1, 61):timestamp>
-- !query output
NULL


-- !query
SELECT make_timestamp(1, 1, 1, 1, 1, null)
-- !query schema
struct<make_timestamp(1, 1, 1, 1, 1, NULL):timestamp>
-- !query output
NULL


-- !query
SELECT make_timestamp(1, 1, 1, 1, 1, 59.999999)
-- !query schema
struct<make_timestamp(1, 1, 1, 1, 1, 59.999999):timestamp>
-- !query output
0001-01-01 01:01:59.999999


-- !query
SELECT make_timestamp(1, 1, 1, 1, 1, 99.999999)
-- !query schema
struct<make_timestamp(1, 1, 1, 1, 1, 99.999999):timestamp>
-- !query output
NULL


-- !query
SELECT make_timestamp(1, 1, 1, 1, 1, 999.999999)
-- !query schema
struct<make_timestamp(1, 1, 1, 1, 1, 999.999999):timestamp>
-- !query output
NULL


-- !query
select TIMESTAMP_SECONDS(1230219000),TIMESTAMP_SECONDS(-1230219000),TIMESTAMP_SECONDS(null)
-- !query schema
struct<timestamp_seconds(1230219000):timestamp,timestamp_seconds(-1230219000):timestamp,timestamp_seconds(NULL):timestamp>
-- !query output
2008-12-25 07:30:00	1931-01-07 00:30:00	NULL


-- !query
select TIMESTAMP_SECONDS(1.23), TIMESTAMP_SECONDS(1.23d), TIMESTAMP_SECONDS(FLOAT(1.23))
-- !query schema
struct<timestamp_seconds(1.23):timestamp,timestamp_seconds(1.23):timestamp,timestamp_seconds(1.23):timestamp>
-- !query output
1969-12-31 16:00:01.23	1969-12-31 16:00:01.23	1969-12-31 16:00:01.23


-- !query
select TIMESTAMP_MILLIS(1230219000123),TIMESTAMP_MILLIS(-1230219000123),TIMESTAMP_MILLIS(null)
-- !query schema
struct<timestamp_millis(1230219000123):timestamp,timestamp_millis(-1230219000123):timestamp,timestamp_millis(NULL):timestamp>
-- !query output
2008-12-25 07:30:00.123	1931-01-07 00:29:59.877	NULL


-- !query
select TIMESTAMP_MICROS(1230219000123123),TIMESTAMP_MICROS(-1230219000123123),TIMESTAMP_MICROS(null)
-- !query schema
struct<timestamp_micros(1230219000123123):timestamp,timestamp_micros(-1230219000123123):timestamp,timestamp_micros(NULL):timestamp>
-- !query output
2008-12-25 07:30:00.123123	1931-01-07 00:29:59.876877	NULL


-- !query
select TIMESTAMP_SECONDS(1230219000123123)
-- !query schema
struct<>
-- !query output
java.lang.ArithmeticException
long overflow


-- !query
select TIMESTAMP_SECONDS(-1230219000123123)
-- !query schema
struct<>
-- !query output
java.lang.ArithmeticException
long overflow


-- !query
select TIMESTAMP_MILLIS(92233720368547758)
-- !query schema
struct<>
-- !query output
java.lang.ArithmeticException
long overflow


-- !query
select TIMESTAMP_MILLIS(-92233720368547758)
-- !query schema
struct<>
-- !query output
java.lang.ArithmeticException
long overflow


-- !query
select TIMESTAMP_SECONDS(0.1234567)
-- !query schema
struct<>
-- !query output
java.lang.ArithmeticException
Rounding necessary


-- !query
select TIMESTAMP_SECONDS(0.1234567d), TIMESTAMP_SECONDS(FLOAT(0.1234567))
-- !query schema
struct<timestamp_seconds(0.1234567):timestamp,timestamp_seconds(0.1234567):timestamp>
-- !query output
1969-12-31 16:00:00.123456	1969-12-31 16:00:00.123456


-- !query
create temporary view ttf1 as select * from values
  (1, 2),
  (2, 3)
  as ttf1(`current_date`, `current_timestamp`)
-- !query schema
struct<>
-- !query output



-- !query
select typeof(current_date), typeof(current_timestamp) from ttf1
-- !query schema
struct<typeof(current_date):string,typeof(current_timestamp):string>
-- !query output
int	int
int	int


-- !query
create temporary view ttf2 as select * from values
  (1, 2),
  (2, 3)
  as ttf2(a, b)
-- !query schema
struct<>
-- !query output



-- !query
select current_date = current_date(), current_timestamp = current_timestamp(), a, b from ttf2
-- !query schema
struct<(current_date() = current_date()):boolean,(current_timestamp() = current_timestamp()):boolean,a:int,b:int>
-- !query output
true	true	1	2
true	true	2	3


-- !query
select a, b from ttf2 order by a, current_date
-- !query schema
struct<a:int,b:int>
-- !query output
1	2
2	3


-- !query
select UNIX_SECONDS(timestamp'2020-12-01 14:30:08Z'), UNIX_SECONDS(timestamp'2020-12-01 14:30:08.999999Z'), UNIX_SECONDS(null)
-- !query schema
struct<unix_seconds(TIMESTAMP '2020-12-01 06:30:08'):bigint,unix_seconds(TIMESTAMP '2020-12-01 06:30:08.999999'):bigint,unix_seconds(NULL):bigint>
-- !query output
1606833008	1606833008	NULL


-- !query
select UNIX_MILLIS(timestamp'2020-12-01 14:30:08Z'), UNIX_MILLIS(timestamp'2020-12-01 14:30:08.999999Z'), UNIX_MILLIS(null)
-- !query schema
struct<unix_millis(TIMESTAMP '2020-12-01 06:30:08'):bigint,unix_millis(TIMESTAMP '2020-12-01 06:30:08.999999'):bigint,unix_millis(NULL):bigint>
-- !query output
1606833008000	1606833008999	NULL


-- !query
select UNIX_MICROS(timestamp'2020-12-01 14:30:08Z'), UNIX_MICROS(timestamp'2020-12-01 14:30:08.999999Z'), UNIX_MICROS(null)
-- !query schema
struct<unix_micros(TIMESTAMP '2020-12-01 06:30:08'):bigint,unix_micros(TIMESTAMP '2020-12-01 06:30:08.999999'):bigint,unix_micros(NULL):bigint>
-- !query output
1606833008000000	1606833008999999	NULL


-- !query
select to_timestamp(null), to_timestamp('2016-12-31 00:12:00'), to_timestamp('2016-12-31', 'yyyy-MM-dd')
-- !query schema
struct<to_timestamp(NULL):timestamp,to_timestamp(2016-12-31 00:12:00):timestamp,to_timestamp(2016-12-31, yyyy-MM-dd):timestamp>
-- !query output
NULL	2016-12-31 00:12:00	2016-12-31 00:00:00


-- !query
select to_timestamp(1)
-- !query schema
struct<to_timestamp(1):timestamp>
-- !query output
1969-12-31 16:00:01


-- !query
select to_timestamp('2019-10-06 10:11:12.', 'yyyy-MM-dd HH:mm:ss.SSSSSS[zzz]')
-- !query schema
struct<to_timestamp(2019-10-06 10:11:12., yyyy-MM-dd HH:mm:ss.SSSSSS[zzz]):timestamp>
-- !query output
NULL


-- !query
select to_timestamp('2019-10-06 10:11:12.0', 'yyyy-MM-dd HH:mm:ss.SSSSSS[zzz]')
-- !query schema
struct<to_timestamp(2019-10-06 10:11:12.0, yyyy-MM-dd HH:mm:ss.SSSSSS[zzz]):timestamp>
-- !query output
2019-10-06 10:11:12


-- !query
select to_timestamp('2019-10-06 10:11:12.1', 'yyyy-MM-dd HH:mm:ss.SSSSSS[zzz]')
-- !query schema
struct<to_timestamp(2019-10-06 10:11:12.1, yyyy-MM-dd HH:mm:ss.SSSSSS[zzz]):timestamp>
-- !query output
2019-10-06 10:11:12.1


-- !query
select to_timestamp('2019-10-06 10:11:12.12', 'yyyy-MM-dd HH:mm:ss.SSSSSS[zzz]')
-- !query schema
struct<to_timestamp(2019-10-06 10:11:12.12, yyyy-MM-dd HH:mm:ss.SSSSSS[zzz]):timestamp>
-- !query output
2019-10-06 10:11:12.12


-- !query
select to_timestamp('2019-10-06 10:11:12.123UTC', 'yyyy-MM-dd HH:mm:ss.SSSSSS[zzz]')
-- !query schema
struct<to_timestamp(2019-10-06 10:11:12.123UTC, yyyy-MM-dd HH:mm:ss.SSSSSS[zzz]):timestamp>
-- !query output
2019-10-06 03:11:12.123


-- !query
select to_timestamp('2019-10-06 10:11:12.1234', 'yyyy-MM-dd HH:mm:ss.SSSSSS[zzz]')
-- !query schema
struct<to_timestamp(2019-10-06 10:11:12.1234, yyyy-MM-dd HH:mm:ss.SSSSSS[zzz]):timestamp>
-- !query output
2019-10-06 10:11:12.1234


-- !query
select to_timestamp('2019-10-06 10:11:12.12345CST', 'yyyy-MM-dd HH:mm:ss.SSSSSS[zzz]')
-- !query schema
struct<to_timestamp(2019-10-06 10:11:12.12345CST, yyyy-MM-dd HH:mm:ss.SSSSSS[zzz]):timestamp>
-- !query output
2019-10-06 08:11:12.12345


-- !query
select to_timestamp('2019-10-06 10:11:12.123456PST', 'yyyy-MM-dd HH:mm:ss.SSSSSS[zzz]')
-- !query schema
struct<to_timestamp(2019-10-06 10:11:12.123456PST, yyyy-MM-dd HH:mm:ss.SSSSSS[zzz]):timestamp>
-- !query output
2019-10-06 10:11:12.123456


-- !query
select to_timestamp('2019-10-06 10:11:12.1234567PST', 'yyyy-MM-dd HH:mm:ss.SSSSSS[zzz]')
-- !query schema
struct<to_timestamp(2019-10-06 10:11:12.1234567PST, yyyy-MM-dd HH:mm:ss.SSSSSS[zzz]):timestamp>
-- !query output
NULL


-- !query
select to_timestamp('123456 2019-10-06 10:11:12.123456PST', 'SSSSSS yyyy-MM-dd HH:mm:ss.SSSSSS[zzz]')
-- !query schema
struct<to_timestamp(123456 2019-10-06 10:11:12.123456PST, SSSSSS yyyy-MM-dd HH:mm:ss.SSSSSS[zzz]):timestamp>
-- !query output
2019-10-06 10:11:12.123456


-- !query
select to_timestamp('223456 2019-10-06 10:11:12.123456PST', 'SSSSSS yyyy-MM-dd HH:mm:ss.SSSSSS[zzz]')
-- !query schema
struct<to_timestamp(223456 2019-10-06 10:11:12.123456PST, SSSSSS yyyy-MM-dd HH:mm:ss.SSSSSS[zzz]):timestamp>
-- !query output
NULL


-- !query
select to_timestamp('2019-10-06 10:11:12.1234', 'yyyy-MM-dd HH:mm:ss.[SSSSSS]')
-- !query schema
struct<to_timestamp(2019-10-06 10:11:12.1234, yyyy-MM-dd HH:mm:ss.[SSSSSS]):timestamp>
-- !query output
2019-10-06 10:11:12.1234


-- !query
select to_timestamp('2019-10-06 10:11:12.123', 'yyyy-MM-dd HH:mm:ss[.SSSSSS]')
-- !query schema
struct<to_timestamp(2019-10-06 10:11:12.123, yyyy-MM-dd HH:mm:ss[.SSSSSS]):timestamp>
-- !query output
2019-10-06 10:11:12.123


-- !query
select to_timestamp('2019-10-06 10:11:12', 'yyyy-MM-dd HH:mm:ss[.SSSSSS]')
-- !query schema
struct<to_timestamp(2019-10-06 10:11:12, yyyy-MM-dd HH:mm:ss[.SSSSSS]):timestamp>
-- !query output
2019-10-06 10:11:12


-- !query
select to_timestamp('2019-10-06 10:11:12.12', 'yyyy-MM-dd HH:mm[:ss.SSSSSS]')
-- !query schema
struct<to_timestamp(2019-10-06 10:11:12.12, yyyy-MM-dd HH:mm[:ss.SSSSSS]):timestamp>
-- !query output
2019-10-06 10:11:12.12


-- !query
select to_timestamp('2019-10-06 10:11', 'yyyy-MM-dd HH:mm[:ss.SSSSSS]')
-- !query schema
struct<to_timestamp(2019-10-06 10:11, yyyy-MM-dd HH:mm[:ss.SSSSSS]):timestamp>
-- !query output
2019-10-06 10:11:00


-- !query
select to_timestamp("2019-10-06S10:11:12.12345", "yyyy-MM-dd'S'HH:mm:ss.SSSSSS")
-- !query schema
struct<to_timestamp(2019-10-06S10:11:12.12345, yyyy-MM-dd'S'HH:mm:ss.SSSSSS):timestamp>
-- !query output
2019-10-06 10:11:12.12345


-- !query
select to_timestamp("12.12342019-10-06S10:11", "ss.SSSSyyyy-MM-dd'S'HH:mm")
-- !query schema
struct<to_timestamp(12.12342019-10-06S10:11, ss.SSSSyyyy-MM-dd'S'HH:mm):timestamp>
-- !query output
2019-10-06 10:11:12.1234


-- !query
select to_timestamp("12.1232019-10-06S10:11", "ss.SSSSyyyy-MM-dd'S'HH:mm")
-- !query schema
struct<to_timestamp(12.1232019-10-06S10:11, ss.SSSSyyyy-MM-dd'S'HH:mm):timestamp>
-- !query output
NULL


-- !query
select to_timestamp("12.1232019-10-06S10:11", "ss.SSSSyy-MM-dd'S'HH:mm")
-- !query schema
struct<to_timestamp(12.1232019-10-06S10:11, ss.SSSSyy-MM-dd'S'HH:mm):timestamp>
-- !query output
NULL


-- !query
select to_timestamp("12.1234019-10-06S10:11", "ss.SSSSy-MM-dd'S'HH:mm")
-- !query schema
struct<to_timestamp(12.1234019-10-06S10:11, ss.SSSSy-MM-dd'S'HH:mm):timestamp>
-- !query output
0019-10-06 10:11:12.1234


-- !query
select to_timestamp("2019-10-06S", "yyyy-MM-dd'S'")
-- !query schema
struct<to_timestamp(2019-10-06S, yyyy-MM-dd'S'):timestamp>
-- !query output
2019-10-06 00:00:00


-- !query
select to_timestamp("S2019-10-06", "'S'yyyy-MM-dd")
-- !query schema
struct<to_timestamp(S2019-10-06, 'S'yyyy-MM-dd):timestamp>
-- !query output
2019-10-06 00:00:00


-- !query
select to_timestamp("2019-10-06T10:11:12'12", "yyyy-MM-dd'T'HH:mm:ss''SSSS")
-- !query schema
struct<to_timestamp(2019-10-06T10:11:12'12, yyyy-MM-dd'T'HH:mm:ss''SSSS):timestamp>
-- !query output
2019-10-06 10:11:12.12


-- !query
select to_timestamp("2019-10-06T10:11:12'", "yyyy-MM-dd'T'HH:mm:ss''")
-- !query schema
struct<to_timestamp(2019-10-06T10:11:12', yyyy-MM-dd'T'HH:mm:ss''):timestamp>
-- !query output
2019-10-06 10:11:12


-- !query
select to_timestamp("'2019-10-06T10:11:12", "''yyyy-MM-dd'T'HH:mm:ss")
-- !query schema
struct<to_timestamp('2019-10-06T10:11:12, ''yyyy-MM-dd'T'HH:mm:ss):timestamp>
-- !query output
2019-10-06 10:11:12


-- !query
select to_timestamp("P2019-10-06T10:11:12", "'P'yyyy-MM-dd'T'HH:mm:ss")
-- !query schema
struct<to_timestamp(P2019-10-06T10:11:12, 'P'yyyy-MM-dd'T'HH:mm:ss):timestamp>
-- !query output
2019-10-06 10:11:12


-- !query
select to_timestamp("16", "dd")
-- !query schema
struct<to_timestamp(16, dd):timestamp>
-- !query output
1970-01-16 00:00:00


-- !query
select to_timestamp("02-29", "MM-dd")
-- !query schema
struct<to_timestamp(02-29, MM-dd):timestamp>
-- !query output
NULL


-- !query
select to_timestamp("2019 40", "yyyy mm")
-- !query schema
struct<to_timestamp(2019 40, yyyy mm):timestamp>
-- !query output
2019-01-01 00:40:00


-- !query
select to_timestamp("2019 10:10:10", "yyyy hh:mm:ss")
-- !query schema
struct<to_timestamp(2019 10:10:10, yyyy hh:mm:ss):timestamp>
-- !query output
2019-01-01 10:10:10


-- !query
select timestamp'2011-11-11 11:11:11' - timestamp'2011-11-11 11:11:10'
-- !query schema
struct<(TIMESTAMP '2011-11-11 11:11:11' - TIMESTAMP '2011-11-11 11:11:10'):interval day to second>
-- !query output
0 00:00:01.000000000


-- !query
select date'2020-01-01' - timestamp'2019-10-06 10:11:12.345678'
-- !query schema
struct<(DATE '2020-01-01' - TIMESTAMP '2019-10-06 10:11:12.345678'):interval day to second>
-- !query output
86 13:48:47.654322000


-- !query
select timestamp'2019-10-06 10:11:12.345678' - date'2020-01-01'
-- !query schema
struct<(TIMESTAMP '2019-10-06 10:11:12.345678' - DATE '2020-01-01'):interval day to second>
-- !query output
-86 13:48:47.654322000


-- !query
select timestamp'2011-11-11 11:11:11' - '2011-11-11 11:11:10'
-- !query schema
struct<>
-- !query output
org.apache.spark.sql.AnalysisException
{
<<<<<<< HEAD
  "errorClass" : "LEGACY",
  "messageParameters" : {
    "message" : "cannot resolve '(TIMESTAMP '2011-11-11 11:11:11' - '2011-11-11 11:11:10')' due to data type mismatch: argument 2 requires (timestamp or timestamp without time zone) type, however, ''2011-11-11 11:11:10'' is of string type.; line 1 pos 7;\n'Project [unresolvedalias((2011-11-11 11:11:11 - 2011-11-11 11:11:10), None)]\n+- OneRowRelation\n"
  }
=======
  "errorClass" : "DATATYPE_MISMATCH.UNEXPECTED_INPUT_TYPE",
  "messageParameters" : {
    "inputSql" : "\"2011-11-11 11:11:10\"",
    "inputType" : "\"STRING\"",
    "paramIndex" : "2",
    "requiredType" : "\"(TIMESTAMP OR TIMESTAMP WITHOUT TIME ZONE)\"",
    "sqlExpr" : "\"(TIMESTAMP '2011-11-11 11:11:11' - 2011-11-11 11:11:10)\""
  },
  "queryContext" : [ {
    "objectType" : "",
    "objectName" : "",
    "startIndex" : 8,
    "stopIndex" : 61,
    "fragment" : "timestamp'2011-11-11 11:11:11' - '2011-11-11 11:11:10'"
  } ]
>>>>>>> a428e44d
}


-- !query
select '2011-11-11 11:11:11' - timestamp'2011-11-11 11:11:10'
-- !query schema
struct<>
-- !query output
org.apache.spark.sql.AnalysisException
{
<<<<<<< HEAD
  "errorClass" : "LEGACY",
  "messageParameters" : {
    "message" : "cannot resolve '('2011-11-11 11:11:11' - TIMESTAMP '2011-11-11 11:11:10')' due to data type mismatch: argument 1 requires (timestamp or timestamp without time zone) type, however, ''2011-11-11 11:11:11'' is of string type.; line 1 pos 7;\n'Project [unresolvedalias((2011-11-11 11:11:11 - 2011-11-11 11:11:10), None)]\n+- OneRowRelation\n"
  }
=======
  "errorClass" : "DATATYPE_MISMATCH.UNEXPECTED_INPUT_TYPE",
  "messageParameters" : {
    "inputSql" : "\"2011-11-11 11:11:11\"",
    "inputType" : "\"STRING\"",
    "paramIndex" : "1",
    "requiredType" : "\"(TIMESTAMP OR TIMESTAMP WITHOUT TIME ZONE)\"",
    "sqlExpr" : "\"(2011-11-11 11:11:11 - TIMESTAMP '2011-11-11 11:11:10')\""
  },
  "queryContext" : [ {
    "objectType" : "",
    "objectName" : "",
    "startIndex" : 8,
    "stopIndex" : 61,
    "fragment" : "'2011-11-11 11:11:11' - timestamp'2011-11-11 11:11:10'"
  } ]
>>>>>>> a428e44d
}


-- !query
select timestamp'2011-11-11 11:11:11' - null
-- !query schema
struct<(TIMESTAMP '2011-11-11 11:11:11' - NULL):interval day to second>
-- !query output
NULL


-- !query
select null - timestamp'2011-11-11 11:11:11'
-- !query schema
struct<(NULL - TIMESTAMP '2011-11-11 11:11:11'):interval day to second>
-- !query output
NULL


-- !query
create temporary view ts_view as select '2011-11-11 11:11:11' str
-- !query schema
struct<>
-- !query output



-- !query
select str - timestamp'2011-11-11 11:11:11' from ts_view
-- !query schema
struct<>
-- !query output
org.apache.spark.sql.AnalysisException
{
<<<<<<< HEAD
  "errorClass" : "LEGACY",
  "messageParameters" : {
    "message" : "cannot resolve '(ts_view.str - TIMESTAMP '2011-11-11 11:11:11')' due to data type mismatch: argument 1 requires (timestamp or timestamp without time zone) type, however, 'ts_view.str' is of string type.; line 1 pos 7;\n'Project [unresolvedalias((str#x - 2011-11-11 11:11:11), None)]\n+- SubqueryAlias ts_view\n   +- View (`ts_view`, [str#x])\n      +- Project [cast(str#x as string) AS str#x]\n         +- Project [2011-11-11 11:11:11 AS str#x]\n            +- OneRowRelation\n"
  }
=======
  "errorClass" : "DATATYPE_MISMATCH.UNEXPECTED_INPUT_TYPE",
  "messageParameters" : {
    "inputSql" : "\"str\"",
    "inputType" : "\"STRING\"",
    "paramIndex" : "1",
    "requiredType" : "\"(TIMESTAMP OR TIMESTAMP WITHOUT TIME ZONE)\"",
    "sqlExpr" : "\"(str - TIMESTAMP '2011-11-11 11:11:11')\""
  },
  "queryContext" : [ {
    "objectType" : "",
    "objectName" : "",
    "startIndex" : 8,
    "stopIndex" : 43,
    "fragment" : "str - timestamp'2011-11-11 11:11:11'"
  } ]
>>>>>>> a428e44d
}


-- !query
select timestamp'2011-11-11 11:11:11' - str from ts_view
-- !query schema
struct<>
-- !query output
org.apache.spark.sql.AnalysisException
{
<<<<<<< HEAD
  "errorClass" : "LEGACY",
  "messageParameters" : {
    "message" : "cannot resolve '(TIMESTAMP '2011-11-11 11:11:11' - ts_view.str)' due to data type mismatch: argument 2 requires (timestamp or timestamp without time zone) type, however, 'ts_view.str' is of string type.; line 1 pos 7;\n'Project [unresolvedalias((2011-11-11 11:11:11 - str#x), None)]\n+- SubqueryAlias ts_view\n   +- View (`ts_view`, [str#x])\n      +- Project [cast(str#x as string) AS str#x]\n         +- Project [2011-11-11 11:11:11 AS str#x]\n            +- OneRowRelation\n"
  }
=======
  "errorClass" : "DATATYPE_MISMATCH.UNEXPECTED_INPUT_TYPE",
  "messageParameters" : {
    "inputSql" : "\"str\"",
    "inputType" : "\"STRING\"",
    "paramIndex" : "2",
    "requiredType" : "\"(TIMESTAMP OR TIMESTAMP WITHOUT TIME ZONE)\"",
    "sqlExpr" : "\"(TIMESTAMP '2011-11-11 11:11:11' - str)\""
  },
  "queryContext" : [ {
    "objectType" : "",
    "objectName" : "",
    "startIndex" : 8,
    "stopIndex" : 43,
    "fragment" : "timestamp'2011-11-11 11:11:11' - str"
  } ]
>>>>>>> a428e44d
}


-- !query
select timestamp'2011-11-11 11:11:11' + '1'
-- !query schema
struct<>
-- !query output
org.apache.spark.sql.AnalysisException
{
<<<<<<< HEAD
  "errorClass" : "LEGACY",
  "messageParameters" : {
    "message" : "cannot resolve '(TIMESTAMP '2011-11-11 11:11:11' + CAST('1' AS DOUBLE))' due to data type mismatch: differing types in '(TIMESTAMP '2011-11-11 11:11:11' + CAST('1' AS DOUBLE))' (timestamp and double).; line 1 pos 7;\n'Project [unresolvedalias((2011-11-11 11:11:11 + cast(1 as double)), None)]\n+- OneRowRelation\n"
  }
=======
  "errorClass" : "DATATYPE_MISMATCH.BINARY_OP_DIFF_TYPES",
  "messageParameters" : {
    "left" : "\"TIMESTAMP\"",
    "right" : "\"DOUBLE\"",
    "sqlExpr" : "\"(TIMESTAMP '2011-11-11 11:11:11' + 1)\""
  },
  "queryContext" : [ {
    "objectType" : "",
    "objectName" : "",
    "startIndex" : 8,
    "stopIndex" : 43,
    "fragment" : "timestamp'2011-11-11 11:11:11' + '1'"
  } ]
>>>>>>> a428e44d
}


-- !query
select '1' + timestamp'2011-11-11 11:11:11'
-- !query schema
struct<>
-- !query output
org.apache.spark.sql.AnalysisException
{
<<<<<<< HEAD
  "errorClass" : "LEGACY",
  "messageParameters" : {
    "message" : "cannot resolve '(CAST('1' AS DOUBLE) + TIMESTAMP '2011-11-11 11:11:11')' due to data type mismatch: differing types in '(CAST('1' AS DOUBLE) + TIMESTAMP '2011-11-11 11:11:11')' (double and timestamp).; line 1 pos 7;\n'Project [unresolvedalias((cast(1 as double) + 2011-11-11 11:11:11), None)]\n+- OneRowRelation\n"
  }
=======
  "errorClass" : "DATATYPE_MISMATCH.BINARY_OP_DIFF_TYPES",
  "messageParameters" : {
    "left" : "\"DOUBLE\"",
    "right" : "\"TIMESTAMP\"",
    "sqlExpr" : "\"(1 + TIMESTAMP '2011-11-11 11:11:11')\""
  },
  "queryContext" : [ {
    "objectType" : "",
    "objectName" : "",
    "startIndex" : 8,
    "stopIndex" : 43,
    "fragment" : "'1' + timestamp'2011-11-11 11:11:11'"
  } ]
>>>>>>> a428e44d
}


-- !query
select timestamp'2011-11-11 11:11:11' + null
-- !query schema
struct<>
-- !query output
org.apache.spark.sql.AnalysisException
{
<<<<<<< HEAD
  "errorClass" : "LEGACY",
  "messageParameters" : {
    "message" : "cannot resolve '(TIMESTAMP '2011-11-11 11:11:11' + NULL)' due to data type mismatch: differing types in '(TIMESTAMP '2011-11-11 11:11:11' + NULL)' (timestamp and void).; line 1 pos 7;\n'Project [unresolvedalias((2011-11-11 11:11:11 + null), None)]\n+- OneRowRelation\n"
  }
=======
  "errorClass" : "DATATYPE_MISMATCH.BINARY_OP_DIFF_TYPES",
  "messageParameters" : {
    "left" : "\"TIMESTAMP\"",
    "right" : "\"VOID\"",
    "sqlExpr" : "\"(TIMESTAMP '2011-11-11 11:11:11' + NULL)\""
  },
  "queryContext" : [ {
    "objectType" : "",
    "objectName" : "",
    "startIndex" : 8,
    "stopIndex" : 44,
    "fragment" : "timestamp'2011-11-11 11:11:11' + null"
  } ]
>>>>>>> a428e44d
}


-- !query
select null + timestamp'2011-11-11 11:11:11'
-- !query schema
struct<>
-- !query output
org.apache.spark.sql.AnalysisException
{
<<<<<<< HEAD
  "errorClass" : "LEGACY",
  "messageParameters" : {
    "message" : "cannot resolve '(NULL + TIMESTAMP '2011-11-11 11:11:11')' due to data type mismatch: differing types in '(NULL + TIMESTAMP '2011-11-11 11:11:11')' (void and timestamp).; line 1 pos 7;\n'Project [unresolvedalias((null + 2011-11-11 11:11:11), None)]\n+- OneRowRelation\n"
  }
=======
  "errorClass" : "DATATYPE_MISMATCH.BINARY_OP_DIFF_TYPES",
  "messageParameters" : {
    "left" : "\"VOID\"",
    "right" : "\"TIMESTAMP\"",
    "sqlExpr" : "\"(NULL + TIMESTAMP '2011-11-11 11:11:11')\""
  },
  "queryContext" : [ {
    "objectType" : "",
    "objectName" : "",
    "startIndex" : 8,
    "stopIndex" : 44,
    "fragment" : "null + timestamp'2011-11-11 11:11:11'"
  } ]
>>>>>>> a428e44d
}


-- !query
select timestamp'2011-11-11 11:11:11' + interval '2' day,
       timestamp'2011-11-11 11:11:11' - interval '2-2' year to month,
       timestamp'2011-11-11 11:11:11' + interval '-2' second,
       timestamp'2011-11-11 11:11:11' - interval '12:12:12.123456789' hour to second,
       - interval 2 years + timestamp'2011-11-11 11:11:11',
       interval '1 12' day to hour + timestamp'2011-11-11 11:11:11'
-- !query schema
struct<TIMESTAMP '2011-11-11 11:11:11' + INTERVAL '2' DAY:timestamp,TIMESTAMP '2011-11-11 11:11:11' - INTERVAL '2-2' YEAR TO MONTH:timestamp,TIMESTAMP '2011-11-11 11:11:11' + INTERVAL '-02' SECOND:timestamp,TIMESTAMP '2011-11-11 11:11:11' - INTERVAL '12:12:12.123456' HOUR TO SECOND:timestamp,TIMESTAMP '2011-11-11 11:11:11' + (- INTERVAL '2' YEAR):timestamp,TIMESTAMP '2011-11-11 11:11:11' + INTERVAL '1 12' DAY TO HOUR:timestamp>
-- !query output
2011-11-13 11:11:11	2009-09-11 11:11:11	2011-11-11 11:11:09	2011-11-10 22:58:58.876544	2009-11-11 11:11:11	2011-11-12 23:11:11


-- !query
select date '2012-01-01' - interval 3 hours,
       date '2012-01-01' + interval '12:12:12' hour to second,
       interval '2' minute + date '2012-01-01'
-- !query schema
struct<DATE '2012-01-01' - INTERVAL '03' HOUR:timestamp,DATE '2012-01-01' + INTERVAL '12:12:12' HOUR TO SECOND:timestamp,DATE '2012-01-01' + INTERVAL '02' MINUTE:timestamp>
-- !query output
2011-12-31 21:00:00	2012-01-01 12:12:12	2012-01-01 00:02:00


-- !query
select to_timestamp('2019-10-06 A', 'yyyy-MM-dd GGGGG')
-- !query schema
struct<>
-- !query output
org.apache.spark.SparkUpgradeException
{
  "errorClass" : "INCONSISTENT_BEHAVIOR_CROSS_VERSION.DATETIME_PATTERN_RECOGNITION",
  "messageParameters" : {
    "config" : "\"spark.sql.legacy.timeParserPolicy\"",
    "pattern" : "'yyyy-MM-dd GGGGG'"
  }
}


-- !query
select to_timestamp('22 05 2020 Friday', 'dd MM yyyy EEEEEE')
-- !query schema
struct<>
-- !query output
org.apache.spark.SparkUpgradeException
{
  "errorClass" : "INCONSISTENT_BEHAVIOR_CROSS_VERSION.DATETIME_PATTERN_RECOGNITION",
  "messageParameters" : {
    "config" : "\"spark.sql.legacy.timeParserPolicy\"",
    "pattern" : "'dd MM yyyy EEEEEE'"
  }
}


-- !query
select to_timestamp('22 05 2020 Friday', 'dd MM yyyy EEEEE')
-- !query schema
struct<>
-- !query output
org.apache.spark.SparkUpgradeException
{
  "errorClass" : "INCONSISTENT_BEHAVIOR_CROSS_VERSION.DATETIME_PATTERN_RECOGNITION",
  "messageParameters" : {
    "config" : "\"spark.sql.legacy.timeParserPolicy\"",
    "pattern" : "'dd MM yyyy EEEEE'"
  }
}


-- !query
select unix_timestamp('22 05 2020 Friday', 'dd MM yyyy EEEEE')
-- !query schema
struct<>
-- !query output
org.apache.spark.SparkUpgradeException
{
  "errorClass" : "INCONSISTENT_BEHAVIOR_CROSS_VERSION.DATETIME_PATTERN_RECOGNITION",
  "messageParameters" : {
    "config" : "\"spark.sql.legacy.timeParserPolicy\"",
    "pattern" : "'dd MM yyyy EEEEE'"
  }
}


-- !query
select from_json('{"t":"26/October/2015"}', 't Timestamp', map('timestampFormat', 'dd/MMMMM/yyyy'))
-- !query schema
struct<>
-- !query output
org.apache.spark.SparkUpgradeException
{
  "errorClass" : "INCONSISTENT_BEHAVIOR_CROSS_VERSION.DATETIME_PATTERN_RECOGNITION",
  "messageParameters" : {
    "config" : "\"spark.sql.legacy.timeParserPolicy\"",
    "pattern" : "'dd/MMMMM/yyyy'"
  }
}


-- !query
select from_csv('26/October/2015', 't Timestamp', map('timestampFormat', 'dd/MMMMM/yyyy'))
-- !query schema
struct<>
-- !query output
org.apache.spark.SparkUpgradeException
{
  "errorClass" : "INCONSISTENT_BEHAVIOR_CROSS_VERSION.DATETIME_PATTERN_RECOGNITION",
  "messageParameters" : {
    "config" : "\"spark.sql.legacy.timeParserPolicy\"",
    "pattern" : "'dd/MMMMM/yyyy'"
  }
}


-- !query
select timestampadd(MONTH, -1, timestamp'2022-02-14 01:02:03')
-- !query schema
struct<timestampadd(MONTH, -1, TIMESTAMP '2022-02-14 01:02:03'):timestamp>
-- !query output
2022-01-14 01:02:03


-- !query
select timestampadd(MINUTE, 58, timestamp'2022-02-14 01:02:03')
-- !query schema
struct<timestampadd(MINUTE, 58, TIMESTAMP '2022-02-14 01:02:03'):timestamp>
-- !query output
2022-02-14 02:00:03


-- !query
select timestampadd(YEAR, 1, date'2022-02-15')
-- !query schema
struct<timestampadd(YEAR, 1, DATE '2022-02-15'):timestamp>
-- !query output
2023-02-15 00:00:00


-- !query
select timestampadd(SECOND, -1, date'2022-02-15')
-- !query schema
struct<timestampadd(SECOND, -1, DATE '2022-02-15'):timestamp>
-- !query output
2022-02-14 23:59:59


-- !query
select timestampdiff(MONTH, timestamp'2022-02-14 01:02:03', timestamp'2022-01-14 01:02:03')
-- !query schema
struct<timestampdiff(MONTH, TIMESTAMP '2022-02-14 01:02:03', TIMESTAMP '2022-01-14 01:02:03'):bigint>
-- !query output
-1


-- !query
select timestampdiff(MINUTE, timestamp'2022-02-14 01:02:03', timestamp'2022-02-14 02:00:03')
-- !query schema
struct<timestampdiff(MINUTE, TIMESTAMP '2022-02-14 01:02:03', TIMESTAMP '2022-02-14 02:00:03'):bigint>
-- !query output
58


-- !query
select timestampdiff(YEAR, date'2022-02-15', date'2023-02-15')
-- !query schema
struct<timestampdiff(YEAR, DATE '2022-02-15', DATE '2023-02-15'):bigint>
-- !query output
1


-- !query
select timestampdiff(SECOND, date'2022-02-15', timestamp'2022-02-14 23:59:59')
-- !query schema
struct<timestampdiff(SECOND, DATE '2022-02-15', TIMESTAMP '2022-02-14 23:59:59'):bigint>
-- !query output
-1<|MERGE_RESOLUTION|>--- conflicted
+++ resolved
@@ -14,12 +14,6 @@
 -- !query output
 org.apache.spark.sql.catalyst.parser.ParseException
 {
-<<<<<<< HEAD
-  "errorClass" : "LEGACY",
-  "messageParameters" : {
-    "message" : "\nCannot parse the TIMESTAMP value: 2019-01-01中文(line 1, pos 7)\n\n== SQL ==\nselect timestamp '2019-01-01中文'\n-------^^^\n"
-  }
-=======
   "errorClass" : "_LEGACY_ERROR_TEMP_0019",
   "messageParameters" : {
     "value" : "2019-01-01中文",
@@ -32,7 +26,6 @@
     "stopIndex" : 31,
     "fragment" : "timestamp '2019-01-01中文'"
   } ]
->>>>>>> a428e44d
 }
 
 
@@ -43,12 +36,6 @@
 -- !query output
 org.apache.spark.sql.catalyst.parser.ParseException
 {
-<<<<<<< HEAD
-  "errorClass" : "LEGACY",
-  "messageParameters" : {
-    "message" : "\nCannot parse the TIMESTAMP value: 4294967297(line 1, pos 7)\n\n== SQL ==\nselect timestamp'4294967297'\n-------^^^\n"
-  }
-=======
   "errorClass" : "_LEGACY_ERROR_TEMP_0019",
   "messageParameters" : {
     "value" : "4294967297",
@@ -61,7 +48,6 @@
     "stopIndex" : 28,
     "fragment" : "timestamp'4294967297'"
   } ]
->>>>>>> a428e44d
 }
 
 
@@ -72,12 +58,6 @@
 -- !query output
 org.apache.spark.sql.catalyst.parser.ParseException
 {
-<<<<<<< HEAD
-  "errorClass" : "LEGACY",
-  "messageParameters" : {
-    "message" : "\nCannot parse the TIMESTAMP value: 2021-01-01T12:30:4294967297.123456(line 1, pos 7)\n\n== SQL ==\nselect timestamp'2021-01-01T12:30:4294967297.123456'\n-------^^^\n"
-  }
-=======
   "errorClass" : "_LEGACY_ERROR_TEMP_0019",
   "messageParameters" : {
     "value" : "2021-01-01T12:30:4294967297.123456",
@@ -90,7 +70,6 @@
     "stopIndex" : 52,
     "fragment" : "timestamp'2021-01-01T12:30:4294967297.123456'"
   } ]
->>>>>>> a428e44d
 }
 
 
@@ -651,12 +630,6 @@
 -- !query output
 org.apache.spark.sql.AnalysisException
 {
-<<<<<<< HEAD
-  "errorClass" : "LEGACY",
-  "messageParameters" : {
-    "message" : "cannot resolve '(TIMESTAMP '2011-11-11 11:11:11' - '2011-11-11 11:11:10')' due to data type mismatch: argument 2 requires (timestamp or timestamp without time zone) type, however, ''2011-11-11 11:11:10'' is of string type.; line 1 pos 7;\n'Project [unresolvedalias((2011-11-11 11:11:11 - 2011-11-11 11:11:10), None)]\n+- OneRowRelation\n"
-  }
-=======
   "errorClass" : "DATATYPE_MISMATCH.UNEXPECTED_INPUT_TYPE",
   "messageParameters" : {
     "inputSql" : "\"2011-11-11 11:11:10\"",
@@ -672,7 +645,6 @@
     "stopIndex" : 61,
     "fragment" : "timestamp'2011-11-11 11:11:11' - '2011-11-11 11:11:10'"
   } ]
->>>>>>> a428e44d
 }
 
 
@@ -683,12 +655,6 @@
 -- !query output
 org.apache.spark.sql.AnalysisException
 {
-<<<<<<< HEAD
-  "errorClass" : "LEGACY",
-  "messageParameters" : {
-    "message" : "cannot resolve '('2011-11-11 11:11:11' - TIMESTAMP '2011-11-11 11:11:10')' due to data type mismatch: argument 1 requires (timestamp or timestamp without time zone) type, however, ''2011-11-11 11:11:11'' is of string type.; line 1 pos 7;\n'Project [unresolvedalias((2011-11-11 11:11:11 - 2011-11-11 11:11:10), None)]\n+- OneRowRelation\n"
-  }
-=======
   "errorClass" : "DATATYPE_MISMATCH.UNEXPECTED_INPUT_TYPE",
   "messageParameters" : {
     "inputSql" : "\"2011-11-11 11:11:11\"",
@@ -704,7 +670,6 @@
     "stopIndex" : 61,
     "fragment" : "'2011-11-11 11:11:11' - timestamp'2011-11-11 11:11:10'"
   } ]
->>>>>>> a428e44d
 }
 
 
@@ -739,12 +704,6 @@
 -- !query output
 org.apache.spark.sql.AnalysisException
 {
-<<<<<<< HEAD
-  "errorClass" : "LEGACY",
-  "messageParameters" : {
-    "message" : "cannot resolve '(ts_view.str - TIMESTAMP '2011-11-11 11:11:11')' due to data type mismatch: argument 1 requires (timestamp or timestamp without time zone) type, however, 'ts_view.str' is of string type.; line 1 pos 7;\n'Project [unresolvedalias((str#x - 2011-11-11 11:11:11), None)]\n+- SubqueryAlias ts_view\n   +- View (`ts_view`, [str#x])\n      +- Project [cast(str#x as string) AS str#x]\n         +- Project [2011-11-11 11:11:11 AS str#x]\n            +- OneRowRelation\n"
-  }
-=======
   "errorClass" : "DATATYPE_MISMATCH.UNEXPECTED_INPUT_TYPE",
   "messageParameters" : {
     "inputSql" : "\"str\"",
@@ -760,7 +719,6 @@
     "stopIndex" : 43,
     "fragment" : "str - timestamp'2011-11-11 11:11:11'"
   } ]
->>>>>>> a428e44d
 }
 
 
@@ -771,12 +729,6 @@
 -- !query output
 org.apache.spark.sql.AnalysisException
 {
-<<<<<<< HEAD
-  "errorClass" : "LEGACY",
-  "messageParameters" : {
-    "message" : "cannot resolve '(TIMESTAMP '2011-11-11 11:11:11' - ts_view.str)' due to data type mismatch: argument 2 requires (timestamp or timestamp without time zone) type, however, 'ts_view.str' is of string type.; line 1 pos 7;\n'Project [unresolvedalias((2011-11-11 11:11:11 - str#x), None)]\n+- SubqueryAlias ts_view\n   +- View (`ts_view`, [str#x])\n      +- Project [cast(str#x as string) AS str#x]\n         +- Project [2011-11-11 11:11:11 AS str#x]\n            +- OneRowRelation\n"
-  }
-=======
   "errorClass" : "DATATYPE_MISMATCH.UNEXPECTED_INPUT_TYPE",
   "messageParameters" : {
     "inputSql" : "\"str\"",
@@ -792,7 +744,6 @@
     "stopIndex" : 43,
     "fragment" : "timestamp'2011-11-11 11:11:11' - str"
   } ]
->>>>>>> a428e44d
 }
 
 
@@ -803,12 +754,6 @@
 -- !query output
 org.apache.spark.sql.AnalysisException
 {
-<<<<<<< HEAD
-  "errorClass" : "LEGACY",
-  "messageParameters" : {
-    "message" : "cannot resolve '(TIMESTAMP '2011-11-11 11:11:11' + CAST('1' AS DOUBLE))' due to data type mismatch: differing types in '(TIMESTAMP '2011-11-11 11:11:11' + CAST('1' AS DOUBLE))' (timestamp and double).; line 1 pos 7;\n'Project [unresolvedalias((2011-11-11 11:11:11 + cast(1 as double)), None)]\n+- OneRowRelation\n"
-  }
-=======
   "errorClass" : "DATATYPE_MISMATCH.BINARY_OP_DIFF_TYPES",
   "messageParameters" : {
     "left" : "\"TIMESTAMP\"",
@@ -822,7 +767,6 @@
     "stopIndex" : 43,
     "fragment" : "timestamp'2011-11-11 11:11:11' + '1'"
   } ]
->>>>>>> a428e44d
 }
 
 
@@ -833,12 +777,6 @@
 -- !query output
 org.apache.spark.sql.AnalysisException
 {
-<<<<<<< HEAD
-  "errorClass" : "LEGACY",
-  "messageParameters" : {
-    "message" : "cannot resolve '(CAST('1' AS DOUBLE) + TIMESTAMP '2011-11-11 11:11:11')' due to data type mismatch: differing types in '(CAST('1' AS DOUBLE) + TIMESTAMP '2011-11-11 11:11:11')' (double and timestamp).; line 1 pos 7;\n'Project [unresolvedalias((cast(1 as double) + 2011-11-11 11:11:11), None)]\n+- OneRowRelation\n"
-  }
-=======
   "errorClass" : "DATATYPE_MISMATCH.BINARY_OP_DIFF_TYPES",
   "messageParameters" : {
     "left" : "\"DOUBLE\"",
@@ -852,7 +790,6 @@
     "stopIndex" : 43,
     "fragment" : "'1' + timestamp'2011-11-11 11:11:11'"
   } ]
->>>>>>> a428e44d
 }
 
 
@@ -863,12 +800,6 @@
 -- !query output
 org.apache.spark.sql.AnalysisException
 {
-<<<<<<< HEAD
-  "errorClass" : "LEGACY",
-  "messageParameters" : {
-    "message" : "cannot resolve '(TIMESTAMP '2011-11-11 11:11:11' + NULL)' due to data type mismatch: differing types in '(TIMESTAMP '2011-11-11 11:11:11' + NULL)' (timestamp and void).; line 1 pos 7;\n'Project [unresolvedalias((2011-11-11 11:11:11 + null), None)]\n+- OneRowRelation\n"
-  }
-=======
   "errorClass" : "DATATYPE_MISMATCH.BINARY_OP_DIFF_TYPES",
   "messageParameters" : {
     "left" : "\"TIMESTAMP\"",
@@ -882,7 +813,6 @@
     "stopIndex" : 44,
     "fragment" : "timestamp'2011-11-11 11:11:11' + null"
   } ]
->>>>>>> a428e44d
 }
 
 
@@ -893,12 +823,6 @@
 -- !query output
 org.apache.spark.sql.AnalysisException
 {
-<<<<<<< HEAD
-  "errorClass" : "LEGACY",
-  "messageParameters" : {
-    "message" : "cannot resolve '(NULL + TIMESTAMP '2011-11-11 11:11:11')' due to data type mismatch: differing types in '(NULL + TIMESTAMP '2011-11-11 11:11:11')' (void and timestamp).; line 1 pos 7;\n'Project [unresolvedalias((null + 2011-11-11 11:11:11), None)]\n+- OneRowRelation\n"
-  }
-=======
   "errorClass" : "DATATYPE_MISMATCH.BINARY_OP_DIFF_TYPES",
   "messageParameters" : {
     "left" : "\"VOID\"",
@@ -912,7 +836,6 @@
     "stopIndex" : 44,
     "fragment" : "null + timestamp'2011-11-11 11:11:11'"
   } ]
->>>>>>> a428e44d
 }
 
 
