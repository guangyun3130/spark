-- Automatically generated by SQLQueryTestSuite
-- !query
CREATE OR REPLACE TEMPORARY VIEW testData AS SELECT * FROM VALUES
(null, 1L, 1.0D, date("2017-08-01"), timestamp_seconds(1501545600), "a"),
(1, 1L, 1.0D, date("2017-08-01"), timestamp_seconds(1501545600), "a"),
(1, 2L, 2.5D, date("2017-08-02"), timestamp_seconds(1502000000), "a"),
(2, 2147483650L, 100.001D, date("2020-12-31"), timestamp_seconds(1609372800), "a"),
(1, null, 1.0D, date("2017-08-01"), timestamp_seconds(1501545600), "b"),
(2, 3L, 3.3D, date("2017-08-03"), timestamp_seconds(1503000000), "b"),
(3, 2147483650L, 100.001D, date("2020-12-31"), timestamp_seconds(1609372800), "b"),
(null, null, null, null, null, null),
(3, 1L, 1.0D, date("2017-08-01"), timestamp_seconds(1501545600), null)
AS testData(val, val_long, val_double, val_date, val_timestamp, cate)
-- !query schema
struct<>
-- !query output



-- !query
SELECT udf(val), cate, count(val) OVER(PARTITION BY cate ORDER BY udf(val) ROWS CURRENT ROW) FROM testData
ORDER BY cate, udf(val)
-- !query schema
struct<udf(val):int,cate:string,count(val) OVER (PARTITION BY cate ORDER BY udf(val) ASC NULLS FIRST ROWS BETWEEN CURRENT ROW AND CURRENT ROW):bigint>
-- !query output
NULL	NULL	0
3	NULL	1
NULL	a	0
1	a	1
1	a	1
2	a	1
1	b	1
2	b	1
3	b	1


-- !query
SELECT udf(val), cate, sum(val) OVER(PARTITION BY cate ORDER BY udf(val)
ROWS BETWEEN UNBOUNDED PRECEDING AND 1 FOLLOWING) FROM testData ORDER BY cate, udf(val)
-- !query schema
struct<udf(val):int,cate:string,sum(val) OVER (PARTITION BY cate ORDER BY udf(val) ASC NULLS FIRST ROWS BETWEEN UNBOUNDED PRECEDING AND 1 FOLLOWING):bigint>
-- !query output
NULL	NULL	3
3	NULL	3
NULL	a	1
1	a	2
1	a	4
2	a	4
1	b	3
2	b	6
3	b	6


-- !query
SELECT val_long, udf(cate), sum(val_long) OVER(PARTITION BY cate ORDER BY udf(val_long)
ROWS BETWEEN CURRENT ROW AND 2147483648 FOLLOWING) FROM testData ORDER BY udf(cate), val_long
-- !query schema
struct<>
-- !query output
org.apache.spark.sql.AnalysisException
{
<<<<<<< HEAD
  "errorClass" : "LEGACY",
  "messageParameters" : {
    "message" : "cannot resolve 'ROWS BETWEEN CURRENT ROW AND 2147483648L FOLLOWING' due to data type mismatch: The data type of the upper bound 'bigint' does not match the expected data type 'int'.; line 1 pos 46;\n'Sort ['udf('cate) ASC NULLS FIRST, 'val_long ASC NULLS FIRST], true\n+- 'Project [val_long#xL, cast(udf(cast(cate#x as string)) as string) AS udf(cate)#x, unresolvedalias(sum(val_long#xL) windowspecdefinition(cate#x, cast(udf(cast(val_long#xL as string)) as bigint) ASC NULLS FIRST, specifiedwindowframe(RowFrame, currentrow$(), 2147483648)), None)]\n   +- SubqueryAlias testdata\n      +- View (`testData`, [val#x,val_long#xL,val_double#x,val_date#x,val_timestamp#x,cate#x])\n         +- Project [cast(val#x as int) AS val#x, cast(val_long#xL as bigint) AS val_long#xL, cast(val_double#x as double) AS val_double#x, cast(val_date#x as date) AS val_date#x, cast(val_timestamp#x as timestamp) AS val_timestamp#x, cast(cate#x as string) AS cate#x]\n            +- Project [val#x, val_long#xL, val_double#x, val_date#x, val_timestamp#x, cate#x]\n               +- SubqueryAlias testData\n                  +- LocalRelation [val#x, val_long#xL, val_double#x, val_date#x, val_timestamp#x, cate#x]\n"
  }
=======
  "errorClass" : "DATATYPE_MISMATCH.SPECIFIED_WINDOW_FRAME_UNACCEPTED_TYPE",
  "messageParameters" : {
    "expectedType" : "\"INT\"",
    "exprType" : "\"BIGINT\"",
    "location" : "upper",
    "sqlExpr" : "\"ROWS BETWEEN CURRENT ROW AND 2147483648 FOLLOWING\""
  },
  "queryContext" : [ {
    "objectType" : "",
    "objectName" : "",
    "startIndex" : 47,
    "stopIndex" : 138,
    "fragment" : "(PARTITION BY cate ORDER BY udf(val_long)\nROWS BETWEEN CURRENT ROW AND 2147483648 FOLLOWING)"
  } ]
>>>>>>> a428e44d
}


-- !query
SELECT udf(val), cate, count(val) OVER(PARTITION BY udf(cate) ORDER BY val RANGE 1 PRECEDING) FROM testData
ORDER BY cate, udf(val)
-- !query schema
struct<udf(val):int,cate:string,count(val) OVER (PARTITION BY udf(cate) ORDER BY val ASC NULLS FIRST RANGE BETWEEN 1 PRECEDING AND CURRENT ROW):bigint>
-- !query output
NULL	NULL	0
3	NULL	1
NULL	a	0
1	a	2
1	a	2
2	a	3
1	b	1
2	b	2
3	b	2


-- !query
SELECT val, udf(cate), sum(val) OVER(PARTITION BY udf(cate) ORDER BY val
RANGE BETWEEN CURRENT ROW AND 1 FOLLOWING) FROM testData ORDER BY udf(cate), val
-- !query schema
struct<val:int,udf(cate):string,sum(val) OVER (PARTITION BY udf(cate) ORDER BY val ASC NULLS FIRST RANGE BETWEEN CURRENT ROW AND 1 FOLLOWING):bigint>
-- !query output
NULL	NULL	NULL
3	NULL	3
NULL	a	NULL
1	a	4
1	a	4
2	a	2
1	b	3
2	b	5
3	b	3


-- !query
SELECT val_long, udf(cate), sum(val_long) OVER(PARTITION BY udf(cate) ORDER BY val_long
RANGE BETWEEN CURRENT ROW AND 2147483648 FOLLOWING) FROM testData ORDER BY udf(cate), val_long
-- !query schema
struct<val_long:bigint,udf(cate):string,sum(val_long) OVER (PARTITION BY udf(cate) ORDER BY val_long ASC NULLS FIRST RANGE BETWEEN CURRENT ROW AND 2147483648 FOLLOWING):bigint>
-- !query output
NULL	NULL	NULL
1	NULL	1
1	a	4
1	a	4
2	a	2147483652
2147483650	a	2147483650
NULL	b	NULL
3	b	2147483653
2147483650	b	2147483650


-- !query
SELECT val_double, udf(cate), sum(val_double) OVER(PARTITION BY udf(cate) ORDER BY val_double
RANGE BETWEEN CURRENT ROW AND 2.5 FOLLOWING) FROM testData ORDER BY udf(cate), val_double
-- !query schema
struct<val_double:double,udf(cate):string,sum(val_double) OVER (PARTITION BY udf(cate) ORDER BY val_double ASC NULLS FIRST RANGE BETWEEN CURRENT ROW AND 2.5 FOLLOWING):double>
-- !query output
NULL	NULL	NULL
1.0	NULL	1.0
1.0	a	4.5
1.0	a	4.5
2.5	a	2.5
100.001	a	100.001
1.0	b	4.3
3.3	b	3.3
100.001	b	100.001


-- !query
SELECT val_date, udf(cate), max(val_date) OVER(PARTITION BY udf(cate) ORDER BY val_date
RANGE BETWEEN CURRENT ROW AND 2 FOLLOWING) FROM testData ORDER BY udf(cate), val_date
-- !query schema
struct<val_date:date,udf(cate):string,max(val_date) OVER (PARTITION BY udf(cate) ORDER BY val_date ASC NULLS FIRST RANGE BETWEEN CURRENT ROW AND 2 FOLLOWING):date>
-- !query output
NULL	NULL	NULL
2017-08-01	NULL	2017-08-01
2017-08-01	a	2017-08-02
2017-08-01	a	2017-08-02
2017-08-02	a	2017-08-02
2020-12-31	a	2020-12-31
2017-08-01	b	2017-08-03
2017-08-03	b	2017-08-03
2020-12-31	b	2020-12-31


-- !query
SELECT val_timestamp, udf(cate), avg(val_timestamp) OVER(PARTITION BY udf(cate) ORDER BY val_timestamp
RANGE BETWEEN CURRENT ROW AND interval 23 days 4 hours FOLLOWING) FROM testData
ORDER BY udf(cate), val_timestamp
-- !query schema
struct<val_timestamp:timestamp,udf(cate):string,avg(val_timestamp) OVER (PARTITION BY udf(cate) ORDER BY val_timestamp ASC NULLS FIRST RANGE BETWEEN CURRENT ROW AND INTERVAL '23 04' DAY TO HOUR FOLLOWING):double>
-- !query output
NULL	NULL	NULL
2017-07-31 17:00:00	NULL	1.5015456E9
2017-07-31 17:00:00	a	1.5016970666666667E9
2017-07-31 17:00:00	a	1.5016970666666667E9
2017-08-05 23:13:20	a	1.502E9
2020-12-30 16:00:00	a	1.6093728E9
2017-07-31 17:00:00	b	1.5022728E9
2017-08-17 13:00:00	b	1.503E9
2020-12-30 16:00:00	b	1.6093728E9


-- !query
SELECT val, udf(cate), sum(val) OVER(PARTITION BY cate ORDER BY val DESC
RANGE BETWEEN CURRENT ROW AND 1 FOLLOWING) FROM testData ORDER BY cate, val
-- !query schema
struct<val:int,udf(cate):string,sum(val) OVER (PARTITION BY cate ORDER BY val DESC NULLS LAST RANGE BETWEEN CURRENT ROW AND 1 FOLLOWING):bigint>
-- !query output
NULL	NULL	NULL
3	NULL	3
NULL	a	NULL
1	a	2
1	a	2
2	a	4
1	b	1
2	b	3
3	b	5


-- !query
SELECT udf(val), cate, count(val) OVER(PARTITION BY udf(cate)
ROWS BETWEEN UNBOUNDED FOLLOWING AND 1 FOLLOWING) FROM testData ORDER BY cate, udf(val)
-- !query schema
struct<>
-- !query output
org.apache.spark.sql.AnalysisException
{
<<<<<<< HEAD
  "errorClass" : "LEGACY",
  "messageParameters" : {
    "message" : "cannot resolve 'ROWS BETWEEN UNBOUNDED FOLLOWING AND 1 FOLLOWING' due to data type mismatch: Window frame upper bound '1' does not follow the lower bound 'unboundedfollowing$()'.; line 1 pos 38;\n'Sort ['cate ASC NULLS FIRST, 'udf('val) ASC NULLS FIRST], true\n+- 'Project [cast(udf(cast(val#x as string)) as int) AS udf(val)#x, cate#x, unresolvedalias(count(val#x) windowspecdefinition(cast(udf(cast(cate#x as string)) as string), specifiedwindowframe(RowFrame, unboundedfollowing$(), 1)), None)]\n   +- SubqueryAlias testdata\n      +- View (`testData`, [val#x,val_long#xL,val_double#x,val_date#x,val_timestamp#x,cate#x])\n         +- Project [cast(val#x as int) AS val#x, cast(val_long#xL as bigint) AS val_long#xL, cast(val_double#x as double) AS val_double#x, cast(val_date#x as date) AS val_date#x, cast(val_timestamp#x as timestamp) AS val_timestamp#x, cast(cate#x as string) AS cate#x]\n            +- Project [val#x, val_long#xL, val_double#x, val_date#x, val_timestamp#x, cate#x]\n               +- SubqueryAlias testData\n                  +- LocalRelation [val#x, val_long#xL, val_double#x, val_date#x, val_timestamp#x, cate#x]\n"
  }
=======
  "errorClass" : "DATATYPE_MISMATCH.SPECIFIED_WINDOW_FRAME_INVALID_BOUND",
  "messageParameters" : {
    "lower" : "\"UNBOUNDED FOLLOWING\"",
    "sqlExpr" : "\"ROWS BETWEEN UNBOUNDED FOLLOWING AND 1 FOLLOWING\"",
    "upper" : "\"1\""
  },
  "queryContext" : [ {
    "objectType" : "",
    "objectName" : "",
    "startIndex" : 39,
    "stopIndex" : 111,
    "fragment" : "(PARTITION BY udf(cate)\nROWS BETWEEN UNBOUNDED FOLLOWING AND 1 FOLLOWING)"
  } ]
>>>>>>> a428e44d
}


-- !query
SELECT udf(val), cate, count(val) OVER(PARTITION BY udf(cate)
RANGE BETWEEN CURRENT ROW AND 1 FOLLOWING) FROM testData ORDER BY cate, udf(val)
-- !query schema
struct<>
-- !query output
org.apache.spark.sql.AnalysisException
{
<<<<<<< HEAD
  "errorClass" : "LEGACY",
  "messageParameters" : {
    "message" : "cannot resolve '(PARTITION BY CAST(udf(cast(cate as string)) AS STRING) RANGE BETWEEN CURRENT ROW AND 1 FOLLOWING)' due to data type mismatch: A range window frame cannot be used in an unordered window specification.; line 1 pos 38;\n'Sort ['cate ASC NULLS FIRST, 'udf('val) ASC NULLS FIRST], true\n+- 'Project [cast(udf(cast(val#x as string)) as int) AS udf(val)#x, cate#x, unresolvedalias(count(val#x) windowspecdefinition(cast(udf(cast(cate#x as string)) as string), specifiedwindowframe(RangeFrame, currentrow$(), 1)), None)]\n   +- SubqueryAlias testdata\n      +- View (`testData`, [val#x,val_long#xL,val_double#x,val_date#x,val_timestamp#x,cate#x])\n         +- Project [cast(val#x as int) AS val#x, cast(val_long#xL as bigint) AS val_long#xL, cast(val_double#x as double) AS val_double#x, cast(val_date#x as date) AS val_date#x, cast(val_timestamp#x as timestamp) AS val_timestamp#x, cast(cate#x as string) AS cate#x]\n            +- Project [val#x, val_long#xL, val_double#x, val_date#x, val_timestamp#x, cate#x]\n               +- SubqueryAlias testData\n                  +- LocalRelation [val#x, val_long#xL, val_double#x, val_date#x, val_timestamp#x, cate#x]\n"
  }
=======
  "errorClass" : "DATATYPE_MISMATCH.RANGE_FRAME_WITHOUT_ORDER",
  "messageParameters" : {
    "sqlExpr" : "\"(PARTITION BY udf(cate) RANGE BETWEEN CURRENT ROW AND 1 FOLLOWING)\""
  },
  "queryContext" : [ {
    "objectType" : "",
    "objectName" : "",
    "startIndex" : 39,
    "stopIndex" : 104,
    "fragment" : "(PARTITION BY udf(cate)\nRANGE BETWEEN CURRENT ROW AND 1 FOLLOWING)"
  } ]
>>>>>>> a428e44d
}


-- !query
SELECT udf(val), cate, count(val) OVER(PARTITION BY udf(cate) ORDER BY udf(val), cate
RANGE BETWEEN CURRENT ROW AND 1 FOLLOWING) FROM testData ORDER BY cate, udf(val)
-- !query schema
struct<>
-- !query output
org.apache.spark.sql.AnalysisException
{
<<<<<<< HEAD
  "errorClass" : "LEGACY",
  "messageParameters" : {
    "message" : "cannot resolve '(PARTITION BY CAST(udf(cast(cate as string)) AS STRING) ORDER BY CAST(udf(cast(val as string)) AS INT) ASC NULLS FIRST, testdata.cate ASC NULLS FIRST RANGE BETWEEN CURRENT ROW AND 1 FOLLOWING)' due to data type mismatch: A range window frame with value boundaries cannot be used in a window specification with multiple order by expressions: cast(udf(cast(val#x as string)) as int) ASC NULLS FIRST,cate#x ASC NULLS FIRST; line 1 pos 38;\n'Sort ['cate ASC NULLS FIRST, 'udf('val) ASC NULLS FIRST], true\n+- 'Project [cast(udf(cast(val#x as string)) as int) AS udf(val)#x, cate#x, unresolvedalias(count(val#x) windowspecdefinition(cast(udf(cast(cate#x as string)) as string), cast(udf(cast(val#x as string)) as int) ASC NULLS FIRST, cate#x ASC NULLS FIRST, specifiedwindowframe(RangeFrame, currentrow$(), 1)), None)]\n   +- SubqueryAlias testdata\n      +- View (`testData`, [val#x,val_long#xL,val_double#x,val_date#x,val_timestamp#x,cate#x])\n         +- Project [cast(val#x as int) AS val#x, cast(val_long#xL as bigint) AS val_long#xL, cast(val_double#x as double) AS val_double#x, cast(val_date#x as date) AS val_date#x, cast(val_timestamp#x as timestamp) AS val_timestamp#x, cast(cate#x as string) AS cate#x]\n            +- Project [val#x, val_long#xL, val_double#x, val_date#x, val_timestamp#x, cate#x]\n               +- SubqueryAlias testData\n                  +- LocalRelation [val#x, val_long#xL, val_double#x, val_date#x, val_timestamp#x, cate#x]\n"
  }
=======
  "errorClass" : "DATATYPE_MISMATCH.RANGE_FRAME_MULTI_ORDER",
  "messageParameters" : {
    "orderSpec" : "cast(udf(cast(val#x as string)) as int) ASC NULLS FIRST,cate#x ASC NULLS FIRST",
    "sqlExpr" : "\"(PARTITION BY udf(cate) ORDER BY udf(val) ASC NULLS FIRST, cate ASC NULLS FIRST RANGE BETWEEN CURRENT ROW AND 1 FOLLOWING)\""
  },
  "queryContext" : [ {
    "objectType" : "",
    "objectName" : "",
    "startIndex" : 39,
    "stopIndex" : 128,
    "fragment" : "(PARTITION BY udf(cate) ORDER BY udf(val), cate\nRANGE BETWEEN CURRENT ROW AND 1 FOLLOWING)"
  } ]
>>>>>>> a428e44d
}


-- !query
SELECT udf(val), cate, count(val) OVER(PARTITION BY udf(cate) ORDER BY current_timestamp
RANGE BETWEEN CURRENT ROW AND 1 FOLLOWING) FROM testData ORDER BY cate, udf(val)
-- !query schema
struct<>
-- !query output
org.apache.spark.sql.AnalysisException
{
<<<<<<< HEAD
  "errorClass" : "LEGACY",
  "messageParameters" : {
    "message" : "cannot resolve '(PARTITION BY CAST(udf(cast(cate as string)) AS STRING) ORDER BY current_timestamp() ASC NULLS FIRST RANGE BETWEEN CURRENT ROW AND 1 FOLLOWING)' due to data type mismatch: The data type 'timestamp' used in the order specification does not match the data type 'int' which is used in the range frame.; line 1 pos 38;\n'Sort ['cate ASC NULLS FIRST, 'udf('val) ASC NULLS FIRST], true\n+- 'Project [cast(udf(cast(val#x as string)) as int) AS udf(val)#x, cate#x, unresolvedalias(count(val#x) windowspecdefinition(cast(udf(cast(cate#x as string)) as string), current_timestamp() ASC NULLS FIRST, specifiedwindowframe(RangeFrame, currentrow$(), 1)), None)]\n   +- SubqueryAlias testdata\n      +- View (`testData`, [val#x,val_long#xL,val_double#x,val_date#x,val_timestamp#x,cate#x])\n         +- Project [cast(val#x as int) AS val#x, cast(val_long#xL as bigint) AS val_long#xL, cast(val_double#x as double) AS val_double#x, cast(val_date#x as date) AS val_date#x, cast(val_timestamp#x as timestamp) AS val_timestamp#x, cast(cate#x as string) AS cate#x]\n            +- Project [val#x, val_long#xL, val_double#x, val_date#x, val_timestamp#x, cate#x]\n               +- SubqueryAlias testData\n                  +- LocalRelation [val#x, val_long#xL, val_double#x, val_date#x, val_timestamp#x, cate#x]\n"
  }
=======
  "errorClass" : "DATATYPE_MISMATCH.RANGE_FRAME_INVALID_TYPE",
  "messageParameters" : {
    "orderSpecType" : "\"TIMESTAMP\"",
    "sqlExpr" : "\"(PARTITION BY udf(cate) ORDER BY current_timestamp() ASC NULLS FIRST RANGE BETWEEN CURRENT ROW AND 1 FOLLOWING)\"",
    "valueBoundaryType" : "\"INT\""
  },
  "queryContext" : [ {
    "objectType" : "",
    "objectName" : "",
    "startIndex" : 39,
    "stopIndex" : 131,
    "fragment" : "(PARTITION BY udf(cate) ORDER BY current_timestamp\nRANGE BETWEEN CURRENT ROW AND 1 FOLLOWING)"
  } ]
>>>>>>> a428e44d
}


-- !query
SELECT udf(val), cate, count(val) OVER(PARTITION BY udf(cate) ORDER BY val
RANGE BETWEEN 1 FOLLOWING AND 1 PRECEDING) FROM testData ORDER BY udf(cate), val
-- !query schema
struct<>
-- !query output
org.apache.spark.sql.AnalysisException
{
<<<<<<< HEAD
  "errorClass" : "LEGACY",
  "messageParameters" : {
    "message" : "cannot resolve 'RANGE BETWEEN 1 FOLLOWING AND 1 PRECEDING' due to data type mismatch: The lower bound of a window frame must be less than or equal to the upper bound; line 1 pos 38;\n'Sort ['udf('cate) ASC NULLS FIRST, 'val ASC NULLS FIRST], true\n+- 'Project [cast(udf(cast(val#x as string)) as int) AS udf(val)#x, cate#x, unresolvedalias(count(val#x) windowspecdefinition(cast(udf(cast(cate#x as string)) as string), val#x ASC NULLS FIRST, specifiedwindowframe(RangeFrame, 1, -1)), None)]\n   +- SubqueryAlias testdata\n      +- View (`testData`, [val#x,val_long#xL,val_double#x,val_date#x,val_timestamp#x,cate#x])\n         +- Project [cast(val#x as int) AS val#x, cast(val_long#xL as bigint) AS val_long#xL, cast(val_double#x as double) AS val_double#x, cast(val_date#x as date) AS val_date#x, cast(val_timestamp#x as timestamp) AS val_timestamp#x, cast(cate#x as string) AS cate#x]\n            +- Project [val#x, val_long#xL, val_double#x, val_date#x, val_timestamp#x, cate#x]\n               +- SubqueryAlias testData\n                  +- LocalRelation [val#x, val_long#xL, val_double#x, val_date#x, val_timestamp#x, cate#x]\n"
  }
=======
  "errorClass" : "DATATYPE_MISMATCH.SPECIFIED_WINDOW_FRAME_WRONG_COMPARISON",
  "messageParameters" : {
    "comparison" : "less than or equal",
    "sqlExpr" : "\"RANGE BETWEEN 1 FOLLOWING AND 1 PRECEDING\""
  },
  "queryContext" : [ {
    "objectType" : "",
    "objectName" : "",
    "startIndex" : 39,
    "stopIndex" : 117,
    "fragment" : "(PARTITION BY udf(cate) ORDER BY val\nRANGE BETWEEN 1 FOLLOWING AND 1 PRECEDING)"
  } ]
>>>>>>> a428e44d
}


-- !query
SELECT udf(val), cate, count(val) OVER(PARTITION BY udf(cate) ORDER BY udf(val)
RANGE BETWEEN CURRENT ROW AND current_date PRECEDING) FROM testData ORDER BY cate, val(val)
-- !query schema
struct<>
-- !query output
org.apache.spark.sql.catalyst.parser.ParseException
{
<<<<<<< HEAD
  "errorClass" : "LEGACY",
  "messageParameters" : {
    "message" : "\nFrame bound value must be a literal.(line 2, pos 30)\n\n== SQL ==\nSELECT udf(val), cate, count(val) OVER(PARTITION BY udf(cate) ORDER BY udf(val)\nRANGE BETWEEN CURRENT ROW AND current_date PRECEDING) FROM testData ORDER BY cate, val(val)\n------------------------------^^^\n"
  }
=======
  "errorClass" : "_LEGACY_ERROR_TEMP_0064",
  "messageParameters" : {
    "msg" : "Frame bound value must be a literal."
  },
  "queryContext" : [ {
    "objectType" : "",
    "objectName" : "",
    "startIndex" : 111,
    "stopIndex" : 132,
    "fragment" : "current_date PRECEDING"
  } ]
>>>>>>> a428e44d
}


-- !query
SELECT udf(val), cate,
max(udf(val)) OVER w AS max,
min(udf(val)) OVER w AS min,
min(udf(val)) OVER w AS min,
count(udf(val)) OVER w AS count,
sum(udf(val)) OVER w AS sum,
avg(udf(val)) OVER w AS avg,
stddev(udf(val)) OVER w AS stddev,
first_value(udf(val)) OVER w AS first_value,
first_value(udf(val), true) OVER w AS first_value_ignore_null,
first_value(udf(val), false) OVER w AS first_value_contain_null,
any_value(udf(val)) OVER w AS any_value,
any_value(udf(val), true) OVER w AS any_value_ignore_null,
any_value(udf(val), false) OVER w AS any_value_contain_null,
last_value(udf(val)) OVER w AS last_value,
last_value(udf(val), true) OVER w AS last_value_ignore_null,
last_value(udf(val), false) OVER w AS last_value_contain_null,
rank() OVER w AS rank,
dense_rank() OVER w AS dense_rank,
cume_dist() OVER w AS cume_dist,
percent_rank() OVER w AS percent_rank,
ntile(2) OVER w AS ntile,
row_number() OVER w AS row_number,
var_pop(udf(val)) OVER w AS var_pop,
var_samp(udf(val)) OVER w AS var_samp,
approx_count_distinct(udf(val)) OVER w AS approx_count_distinct,
covar_pop(udf(val), udf(val_long)) OVER w AS covar_pop,
corr(udf(val), udf(val_long)) OVER w AS corr,
stddev_samp(udf(val)) OVER w AS stddev_samp,
stddev_pop(udf(val)) OVER w AS stddev_pop,
collect_list(udf(val)) OVER w AS collect_list,
collect_set(udf(val)) OVER w AS collect_set,
skewness(udf(val_double)) OVER w AS skewness,
kurtosis(udf(val_double)) OVER w AS kurtosis
FROM testData
WINDOW w AS (PARTITION BY udf(cate) ORDER BY udf(val))
ORDER BY cate, udf(val)
-- !query schema
struct<udf(val):int,cate:string,max:int,min:int,min:int,count:bigint,sum:bigint,avg:double,stddev:double,first_value:int,first_value_ignore_null:int,first_value_contain_null:int,any_value:int,any_value_ignore_null:int,any_value_contain_null:int,last_value:int,last_value_ignore_null:int,last_value_contain_null:int,rank:int,dense_rank:int,cume_dist:double,percent_rank:double,ntile:int,row_number:int,var_pop:double,var_samp:double,approx_count_distinct:bigint,covar_pop:double,corr:double,stddev_samp:double,stddev_pop:double,collect_list:array<int>,collect_set:array<int>,skewness:double,kurtosis:double>
-- !query output
NULL	NULL	NULL	NULL	NULL	0	NULL	NULL	NULL	NULL	NULL	NULL	NULL	NULL	NULL	NULL	NULL	NULL	1	1	0.5	0.0	1	1	NULL	NULL	0	NULL	NULL	NULL	NULL	[]	[]	NULL	NULL
3	NULL	3	3	3	1	3	3.0	NULL	NULL	3	NULL	NULL	3	NULL	3	3	3	2	2	1.0	1.0	2	2	0.0	NULL	1	0.0	NULL	NULL	0.0	[3]	[3]	NULL	NULL
NULL	a	NULL	NULL	NULL	0	NULL	NULL	NULL	NULL	NULL	NULL	NULL	NULL	NULL	NULL	NULL	NULL	1	1	0.25	0.0	1	1	NULL	NULL	0	NULL	NULL	NULL	NULL	[]	[]	NULL	NULL
1	a	1	1	1	2	2	1.0	0.0	NULL	1	NULL	NULL	1	NULL	1	1	1	2	2	0.75	0.3333333333333333	1	2	0.0	0.0	1	0.0	NULL	0.0	0.0	[1,1]	[1]	0.7071067811865476	-1.5
1	a	1	1	1	2	2	1.0	0.0	NULL	1	NULL	NULL	1	NULL	1	1	1	2	2	0.75	0.3333333333333333	2	3	0.0	0.0	1	0.0	NULL	0.0	0.0	[1,1]	[1]	0.7071067811865476	-1.5
2	a	2	1	1	3	4	1.3333333333333333	0.5773502691896258	NULL	1	NULL	NULL	1	NULL	2	2	2	4	3	1.0	1.0	2	4	0.22222222222222224	0.33333333333333337	2	4.772185885555555E8	1.0	0.5773502691896258	0.4714045207910317	[1,1,2]	[1,2]	1.1539890888012805	-0.6672217220327235
1	b	1	1	1	1	1	1.0	NULL	1	1	1	1	1	1	1	1	1	1	1	0.3333333333333333	0.0	1	1	0.0	NULL	1	NULL	NULL	NULL	0.0	[1]	[1]	NULL	NULL
2	b	2	1	1	2	3	1.5	0.7071067811865476	1	1	1	1	1	1	2	2	2	2	2	0.6666666666666666	0.5	1	2	0.25	0.5	2	0.0	NULL	0.7071067811865476	0.5	[1,2]	[1,2]	0.0	-2.0000000000000013
3	b	3	1	1	3	6	2.0	1.0	1	1	1	1	1	1	3	3	3	3	3	1.0	1.0	2	3	0.6666666666666666	1.0	3	5.3687091175E8	1.0	1.0	0.816496580927726	[1,2,3]	[1,2,3]	0.7057890433107311	-1.4999999999999984


-- !query
SELECT udf(val), cate, avg(null) OVER(PARTITION BY cate ORDER BY val) FROM testData ORDER BY cate, val
-- !query schema
struct<udf(val):int,cate:string,avg(NULL) OVER (PARTITION BY cate ORDER BY val ASC NULLS FIRST RANGE BETWEEN UNBOUNDED PRECEDING AND CURRENT ROW):double>
-- !query output
NULL	NULL	NULL
3	NULL	NULL
NULL	a	NULL
1	a	NULL
1	a	NULL
2	a	NULL
1	b	NULL
2	b	NULL
3	b	NULL


-- !query
SELECT udf(val), cate, row_number() OVER(PARTITION BY cate) FROM testData ORDER BY cate, udf(val)
-- !query schema
struct<>
-- !query output
org.apache.spark.sql.AnalysisException
{
<<<<<<< HEAD
  "errorClass" : "LEGACY",
  "messageParameters" : {
    "message" : "Window function row_number() requires window to be ordered, please add ORDER BY clause. For example SELECT row_number()(value_expr) OVER (PARTITION BY window_partition ORDER BY window_ordering) from table"
=======
  "errorClass" : "_LEGACY_ERROR_TEMP_1037",
  "messageParameters" : {
    "wf" : "row_number()"
>>>>>>> a428e44d
  }
}


-- !query
SELECT udf(val), cate, sum(val) OVER(), avg(val) OVER() FROM testData ORDER BY cate, val
-- !query schema
struct<udf(val):int,cate:string,sum(val) OVER (ROWS BETWEEN UNBOUNDED PRECEDING AND UNBOUNDED FOLLOWING):bigint,avg(val) OVER (ROWS BETWEEN UNBOUNDED PRECEDING AND UNBOUNDED FOLLOWING):double>
-- !query output
NULL	NULL	13	1.8571428571428572
3	NULL	13	1.8571428571428572
NULL	a	13	1.8571428571428572
1	a	13	1.8571428571428572
1	a	13	1.8571428571428572
2	a	13	1.8571428571428572
1	b	13	1.8571428571428572
2	b	13	1.8571428571428572
3	b	13	1.8571428571428572


-- !query
SELECT udf(val), cate,
first_value(false) OVER w AS first_value,
first_value(true, true) OVER w AS first_value_ignore_null,
first_value(false, false) OVER w AS first_value_contain_null,
any_value(false) OVER w AS any_value,
any_value(true, true) OVER w AS any_value_ignore_null,
any_value(false, false) OVER w AS any_value_contain_null,
last_value(false) OVER w AS last_value,
last_value(true, true) OVER w AS last_value_ignore_null,
last_value(false, false) OVER w AS last_value_contain_null
FROM testData
WINDOW w AS ()
ORDER BY cate, val
-- !query schema
struct<udf(val):int,cate:string,first_value:boolean,first_value_ignore_null:boolean,first_value_contain_null:boolean,any_value:boolean,any_value_ignore_null:boolean,any_value_contain_null:boolean,last_value:boolean,last_value_ignore_null:boolean,last_value_contain_null:boolean>
-- !query output
NULL	NULL	false	true	false	false	true	false	false	true	false
3	NULL	false	true	false	false	true	false	false	true	false
NULL	a	false	true	false	false	true	false	false	true	false
1	a	false	true	false	false	true	false	false	true	false
1	a	false	true	false	false	true	false	false	true	false
2	a	false	true	false	false	true	false	false	true	false
1	b	false	true	false	false	true	false	false	true	false
2	b	false	true	false	false	true	false	false	true	false
3	b	false	true	false	false	true	false	false	true	false


-- !query
SELECT udf(cate), sum(val) OVER (w)
FROM testData
WHERE val is not null
WINDOW w AS (PARTITION BY cate ORDER BY val)
-- !query schema
struct<udf(cate):string,sum(val) OVER (PARTITION BY cate ORDER BY val ASC NULLS FIRST RANGE BETWEEN UNBOUNDED PRECEDING AND CURRENT ROW):bigint>
-- !query output
NULL	3
a	2
a	2
a	4
b	1
b	3
b	6<|MERGE_RESOLUTION|>--- conflicted
+++ resolved
@@ -59,12 +59,6 @@
 -- !query output
 org.apache.spark.sql.AnalysisException
 {
-<<<<<<< HEAD
-  "errorClass" : "LEGACY",
-  "messageParameters" : {
-    "message" : "cannot resolve 'ROWS BETWEEN CURRENT ROW AND 2147483648L FOLLOWING' due to data type mismatch: The data type of the upper bound 'bigint' does not match the expected data type 'int'.; line 1 pos 46;\n'Sort ['udf('cate) ASC NULLS FIRST, 'val_long ASC NULLS FIRST], true\n+- 'Project [val_long#xL, cast(udf(cast(cate#x as string)) as string) AS udf(cate)#x, unresolvedalias(sum(val_long#xL) windowspecdefinition(cate#x, cast(udf(cast(val_long#xL as string)) as bigint) ASC NULLS FIRST, specifiedwindowframe(RowFrame, currentrow$(), 2147483648)), None)]\n   +- SubqueryAlias testdata\n      +- View (`testData`, [val#x,val_long#xL,val_double#x,val_date#x,val_timestamp#x,cate#x])\n         +- Project [cast(val#x as int) AS val#x, cast(val_long#xL as bigint) AS val_long#xL, cast(val_double#x as double) AS val_double#x, cast(val_date#x as date) AS val_date#x, cast(val_timestamp#x as timestamp) AS val_timestamp#x, cast(cate#x as string) AS cate#x]\n            +- Project [val#x, val_long#xL, val_double#x, val_date#x, val_timestamp#x, cate#x]\n               +- SubqueryAlias testData\n                  +- LocalRelation [val#x, val_long#xL, val_double#x, val_date#x, val_timestamp#x, cate#x]\n"
-  }
-=======
   "errorClass" : "DATATYPE_MISMATCH.SPECIFIED_WINDOW_FRAME_UNACCEPTED_TYPE",
   "messageParameters" : {
     "expectedType" : "\"INT\"",
@@ -79,7 +73,6 @@
     "stopIndex" : 138,
     "fragment" : "(PARTITION BY cate ORDER BY udf(val_long)\nROWS BETWEEN CURRENT ROW AND 2147483648 FOLLOWING)"
   } ]
->>>>>>> a428e44d
 }
 
 
@@ -211,12 +204,6 @@
 -- !query output
 org.apache.spark.sql.AnalysisException
 {
-<<<<<<< HEAD
-  "errorClass" : "LEGACY",
-  "messageParameters" : {
-    "message" : "cannot resolve 'ROWS BETWEEN UNBOUNDED FOLLOWING AND 1 FOLLOWING' due to data type mismatch: Window frame upper bound '1' does not follow the lower bound 'unboundedfollowing$()'.; line 1 pos 38;\n'Sort ['cate ASC NULLS FIRST, 'udf('val) ASC NULLS FIRST], true\n+- 'Project [cast(udf(cast(val#x as string)) as int) AS udf(val)#x, cate#x, unresolvedalias(count(val#x) windowspecdefinition(cast(udf(cast(cate#x as string)) as string), specifiedwindowframe(RowFrame, unboundedfollowing$(), 1)), None)]\n   +- SubqueryAlias testdata\n      +- View (`testData`, [val#x,val_long#xL,val_double#x,val_date#x,val_timestamp#x,cate#x])\n         +- Project [cast(val#x as int) AS val#x, cast(val_long#xL as bigint) AS val_long#xL, cast(val_double#x as double) AS val_double#x, cast(val_date#x as date) AS val_date#x, cast(val_timestamp#x as timestamp) AS val_timestamp#x, cast(cate#x as string) AS cate#x]\n            +- Project [val#x, val_long#xL, val_double#x, val_date#x, val_timestamp#x, cate#x]\n               +- SubqueryAlias testData\n                  +- LocalRelation [val#x, val_long#xL, val_double#x, val_date#x, val_timestamp#x, cate#x]\n"
-  }
-=======
   "errorClass" : "DATATYPE_MISMATCH.SPECIFIED_WINDOW_FRAME_INVALID_BOUND",
   "messageParameters" : {
     "lower" : "\"UNBOUNDED FOLLOWING\"",
@@ -230,7 +217,6 @@
     "stopIndex" : 111,
     "fragment" : "(PARTITION BY udf(cate)\nROWS BETWEEN UNBOUNDED FOLLOWING AND 1 FOLLOWING)"
   } ]
->>>>>>> a428e44d
 }
 
 
@@ -242,12 +228,6 @@
 -- !query output
 org.apache.spark.sql.AnalysisException
 {
-<<<<<<< HEAD
-  "errorClass" : "LEGACY",
-  "messageParameters" : {
-    "message" : "cannot resolve '(PARTITION BY CAST(udf(cast(cate as string)) AS STRING) RANGE BETWEEN CURRENT ROW AND 1 FOLLOWING)' due to data type mismatch: A range window frame cannot be used in an unordered window specification.; line 1 pos 38;\n'Sort ['cate ASC NULLS FIRST, 'udf('val) ASC NULLS FIRST], true\n+- 'Project [cast(udf(cast(val#x as string)) as int) AS udf(val)#x, cate#x, unresolvedalias(count(val#x) windowspecdefinition(cast(udf(cast(cate#x as string)) as string), specifiedwindowframe(RangeFrame, currentrow$(), 1)), None)]\n   +- SubqueryAlias testdata\n      +- View (`testData`, [val#x,val_long#xL,val_double#x,val_date#x,val_timestamp#x,cate#x])\n         +- Project [cast(val#x as int) AS val#x, cast(val_long#xL as bigint) AS val_long#xL, cast(val_double#x as double) AS val_double#x, cast(val_date#x as date) AS val_date#x, cast(val_timestamp#x as timestamp) AS val_timestamp#x, cast(cate#x as string) AS cate#x]\n            +- Project [val#x, val_long#xL, val_double#x, val_date#x, val_timestamp#x, cate#x]\n               +- SubqueryAlias testData\n                  +- LocalRelation [val#x, val_long#xL, val_double#x, val_date#x, val_timestamp#x, cate#x]\n"
-  }
-=======
   "errorClass" : "DATATYPE_MISMATCH.RANGE_FRAME_WITHOUT_ORDER",
   "messageParameters" : {
     "sqlExpr" : "\"(PARTITION BY udf(cate) RANGE BETWEEN CURRENT ROW AND 1 FOLLOWING)\""
@@ -259,7 +239,6 @@
     "stopIndex" : 104,
     "fragment" : "(PARTITION BY udf(cate)\nRANGE BETWEEN CURRENT ROW AND 1 FOLLOWING)"
   } ]
->>>>>>> a428e44d
 }
 
 
@@ -271,12 +250,6 @@
 -- !query output
 org.apache.spark.sql.AnalysisException
 {
-<<<<<<< HEAD
-  "errorClass" : "LEGACY",
-  "messageParameters" : {
-    "message" : "cannot resolve '(PARTITION BY CAST(udf(cast(cate as string)) AS STRING) ORDER BY CAST(udf(cast(val as string)) AS INT) ASC NULLS FIRST, testdata.cate ASC NULLS FIRST RANGE BETWEEN CURRENT ROW AND 1 FOLLOWING)' due to data type mismatch: A range window frame with value boundaries cannot be used in a window specification with multiple order by expressions: cast(udf(cast(val#x as string)) as int) ASC NULLS FIRST,cate#x ASC NULLS FIRST; line 1 pos 38;\n'Sort ['cate ASC NULLS FIRST, 'udf('val) ASC NULLS FIRST], true\n+- 'Project [cast(udf(cast(val#x as string)) as int) AS udf(val)#x, cate#x, unresolvedalias(count(val#x) windowspecdefinition(cast(udf(cast(cate#x as string)) as string), cast(udf(cast(val#x as string)) as int) ASC NULLS FIRST, cate#x ASC NULLS FIRST, specifiedwindowframe(RangeFrame, currentrow$(), 1)), None)]\n   +- SubqueryAlias testdata\n      +- View (`testData`, [val#x,val_long#xL,val_double#x,val_date#x,val_timestamp#x,cate#x])\n         +- Project [cast(val#x as int) AS val#x, cast(val_long#xL as bigint) AS val_long#xL, cast(val_double#x as double) AS val_double#x, cast(val_date#x as date) AS val_date#x, cast(val_timestamp#x as timestamp) AS val_timestamp#x, cast(cate#x as string) AS cate#x]\n            +- Project [val#x, val_long#xL, val_double#x, val_date#x, val_timestamp#x, cate#x]\n               +- SubqueryAlias testData\n                  +- LocalRelation [val#x, val_long#xL, val_double#x, val_date#x, val_timestamp#x, cate#x]\n"
-  }
-=======
   "errorClass" : "DATATYPE_MISMATCH.RANGE_FRAME_MULTI_ORDER",
   "messageParameters" : {
     "orderSpec" : "cast(udf(cast(val#x as string)) as int) ASC NULLS FIRST,cate#x ASC NULLS FIRST",
@@ -289,7 +262,6 @@
     "stopIndex" : 128,
     "fragment" : "(PARTITION BY udf(cate) ORDER BY udf(val), cate\nRANGE BETWEEN CURRENT ROW AND 1 FOLLOWING)"
   } ]
->>>>>>> a428e44d
 }
 
 
@@ -301,12 +273,6 @@
 -- !query output
 org.apache.spark.sql.AnalysisException
 {
-<<<<<<< HEAD
-  "errorClass" : "LEGACY",
-  "messageParameters" : {
-    "message" : "cannot resolve '(PARTITION BY CAST(udf(cast(cate as string)) AS STRING) ORDER BY current_timestamp() ASC NULLS FIRST RANGE BETWEEN CURRENT ROW AND 1 FOLLOWING)' due to data type mismatch: The data type 'timestamp' used in the order specification does not match the data type 'int' which is used in the range frame.; line 1 pos 38;\n'Sort ['cate ASC NULLS FIRST, 'udf('val) ASC NULLS FIRST], true\n+- 'Project [cast(udf(cast(val#x as string)) as int) AS udf(val)#x, cate#x, unresolvedalias(count(val#x) windowspecdefinition(cast(udf(cast(cate#x as string)) as string), current_timestamp() ASC NULLS FIRST, specifiedwindowframe(RangeFrame, currentrow$(), 1)), None)]\n   +- SubqueryAlias testdata\n      +- View (`testData`, [val#x,val_long#xL,val_double#x,val_date#x,val_timestamp#x,cate#x])\n         +- Project [cast(val#x as int) AS val#x, cast(val_long#xL as bigint) AS val_long#xL, cast(val_double#x as double) AS val_double#x, cast(val_date#x as date) AS val_date#x, cast(val_timestamp#x as timestamp) AS val_timestamp#x, cast(cate#x as string) AS cate#x]\n            +- Project [val#x, val_long#xL, val_double#x, val_date#x, val_timestamp#x, cate#x]\n               +- SubqueryAlias testData\n                  +- LocalRelation [val#x, val_long#xL, val_double#x, val_date#x, val_timestamp#x, cate#x]\n"
-  }
-=======
   "errorClass" : "DATATYPE_MISMATCH.RANGE_FRAME_INVALID_TYPE",
   "messageParameters" : {
     "orderSpecType" : "\"TIMESTAMP\"",
@@ -320,7 +286,6 @@
     "stopIndex" : 131,
     "fragment" : "(PARTITION BY udf(cate) ORDER BY current_timestamp\nRANGE BETWEEN CURRENT ROW AND 1 FOLLOWING)"
   } ]
->>>>>>> a428e44d
 }
 
 
@@ -332,12 +297,6 @@
 -- !query output
 org.apache.spark.sql.AnalysisException
 {
-<<<<<<< HEAD
-  "errorClass" : "LEGACY",
-  "messageParameters" : {
-    "message" : "cannot resolve 'RANGE BETWEEN 1 FOLLOWING AND 1 PRECEDING' due to data type mismatch: The lower bound of a window frame must be less than or equal to the upper bound; line 1 pos 38;\n'Sort ['udf('cate) ASC NULLS FIRST, 'val ASC NULLS FIRST], true\n+- 'Project [cast(udf(cast(val#x as string)) as int) AS udf(val)#x, cate#x, unresolvedalias(count(val#x) windowspecdefinition(cast(udf(cast(cate#x as string)) as string), val#x ASC NULLS FIRST, specifiedwindowframe(RangeFrame, 1, -1)), None)]\n   +- SubqueryAlias testdata\n      +- View (`testData`, [val#x,val_long#xL,val_double#x,val_date#x,val_timestamp#x,cate#x])\n         +- Project [cast(val#x as int) AS val#x, cast(val_long#xL as bigint) AS val_long#xL, cast(val_double#x as double) AS val_double#x, cast(val_date#x as date) AS val_date#x, cast(val_timestamp#x as timestamp) AS val_timestamp#x, cast(cate#x as string) AS cate#x]\n            +- Project [val#x, val_long#xL, val_double#x, val_date#x, val_timestamp#x, cate#x]\n               +- SubqueryAlias testData\n                  +- LocalRelation [val#x, val_long#xL, val_double#x, val_date#x, val_timestamp#x, cate#x]\n"
-  }
-=======
   "errorClass" : "DATATYPE_MISMATCH.SPECIFIED_WINDOW_FRAME_WRONG_COMPARISON",
   "messageParameters" : {
     "comparison" : "less than or equal",
@@ -350,7 +309,6 @@
     "stopIndex" : 117,
     "fragment" : "(PARTITION BY udf(cate) ORDER BY val\nRANGE BETWEEN 1 FOLLOWING AND 1 PRECEDING)"
   } ]
->>>>>>> a428e44d
 }
 
 
@@ -362,12 +320,6 @@
 -- !query output
 org.apache.spark.sql.catalyst.parser.ParseException
 {
-<<<<<<< HEAD
-  "errorClass" : "LEGACY",
-  "messageParameters" : {
-    "message" : "\nFrame bound value must be a literal.(line 2, pos 30)\n\n== SQL ==\nSELECT udf(val), cate, count(val) OVER(PARTITION BY udf(cate) ORDER BY udf(val)\nRANGE BETWEEN CURRENT ROW AND current_date PRECEDING) FROM testData ORDER BY cate, val(val)\n------------------------------^^^\n"
-  }
-=======
   "errorClass" : "_LEGACY_ERROR_TEMP_0064",
   "messageParameters" : {
     "msg" : "Frame bound value must be a literal."
@@ -379,7 +331,6 @@
     "stopIndex" : 132,
     "fragment" : "current_date PRECEDING"
   } ]
->>>>>>> a428e44d
 }
 
 
@@ -458,15 +409,9 @@
 -- !query output
 org.apache.spark.sql.AnalysisException
 {
-<<<<<<< HEAD
-  "errorClass" : "LEGACY",
-  "messageParameters" : {
-    "message" : "Window function row_number() requires window to be ordered, please add ORDER BY clause. For example SELECT row_number()(value_expr) OVER (PARTITION BY window_partition ORDER BY window_ordering) from table"
-=======
   "errorClass" : "_LEGACY_ERROR_TEMP_1037",
   "messageParameters" : {
     "wf" : "row_number()"
->>>>>>> a428e44d
   }
 }
 
