--- conflicted
+++ resolved
@@ -562,14 +562,6 @@
 
 
 -- !query
-<<<<<<< HEAD
-select c1, c2, (select count(*) cnt from t1 t1_inner where t1_inner.c1 = t1_outer.c1 having cnt = 0) from t1 t1_outer
--- !query schema
-struct<c1:int,c2:int,scalarsubquery(c1):bigint>
--- !query output
-0	1	NULL
-1	2	NULL
-=======
 set spark.sql.optimizer.optimizeOneRowRelationSubquery.alwaysInline=false
 -- !query schema
 struct<key:string,value:string>
@@ -606,4 +598,12 @@
 struct<c1:bigint,c2:bigint>
 -- !query output
 1	1
->>>>>>> 0effbec1
+
+
+-- !query
+select c1, c2, (select count(*) cnt from t1 t1_inner where t1_inner.c1 = t1_outer.c1 having cnt = 0) from t1 t1_outer
+-- !query schema
+struct<c1:int,c2:int,scalarsubquery(c1):bigint>
+-- !query output
+0	1	NULL
+1	2	NULL