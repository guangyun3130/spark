--- conflicted
+++ resolved
@@ -562,7 +562,31 @@
 
 
 -- !query
-<<<<<<< HEAD
+set spark.sql.optimizer.optimizeOneRowRelationSubquery.alwaysInline=false
+-- !query schema
+struct<key:string,value:string>
+-- !query output
+spark.sql.optimizer.optimizeOneRowRelationSubquery.alwaysInline	false
+
+
+-- !query
+WITH T AS (SELECT 1 AS a)
+SELECT (SELECT sum(1) FROM T WHERE a = col OR upper(col)= 'Y')
+FROM (SELECT null as col) as foo
+-- !query schema
+struct<scalarsubquery(col, col):bigint>
+-- !query output
+NULL
+
+
+-- !query
+set spark.sql.optimizer.optimizeOneRowRelationSubquery.alwaysInline=true
+-- !query schema
+struct<key:string,value:string>
+-- !query output
+spark.sql.optimizer.optimizeOneRowRelationSubquery.alwaysInline	true
+
+-- !query
 select * from (
  select t1.id c1, (
   select t2.id c from range (1, 2) t2
@@ -572,29 +596,4 @@
 -- !query schema
 struct<c1:bigint,c2:bigint>
 -- !query output
-1	1
-=======
-set spark.sql.optimizer.optimizeOneRowRelationSubquery.alwaysInline=false
--- !query schema
-struct<key:string,value:string>
--- !query output
-spark.sql.optimizer.optimizeOneRowRelationSubquery.alwaysInline	false
-
-
--- !query
-WITH T AS (SELECT 1 AS a)
-SELECT (SELECT sum(1) FROM T WHERE a = col OR upper(col)= 'Y')
-FROM (SELECT null as col) as foo
--- !query schema
-struct<scalarsubquery(col, col):bigint>
--- !query output
-NULL
-
-
--- !query
-set spark.sql.optimizer.optimizeOneRowRelationSubquery.alwaysInline=true
--- !query schema
-struct<key:string,value:string>
--- !query output
-spark.sql.optimizer.optimizeOneRowRelationSubquery.alwaysInline	true
->>>>>>> 295f540a
+1	1