--- conflicted
+++ resolved
@@ -11,19 +11,13 @@
 SELECT /* both embedded and trailing single line */ 'both' AS third; -- trailing single line
 
 SELECT 'before multi-line' AS fourth;
-<<<<<<< HEAD
--- [SPARK-30758] Spark SQL can't display bracketed comments well in generated golden files
-=======
 --QUERY-DELIMITER-START
--- [SPARK-28880] ANSI SQL: Bracketed comments
->>>>>>> 57254c97
 /* This is an example of SQL which should not execute:
  * select 'multi-line';
  */
 SELECT 'after multi-line' AS fifth;
 --QUERY-DELIMITER-END
 
--- [SPARK-30758] Spark SQL can't display bracketed comments well in generated golden files
 --
 -- Nested comments
 --
@@ -51,4 +45,5 @@
 */
 'deeply nested example' AS sixth;
 --QUERY-DELIMITER-END
-/* and this is the end of the file */+-- [SPARK-30824] Support submit sql content only contains comments.
+-- /* and this is the end of the file */