--- conflicted
+++ resolved
@@ -110,8 +110,8 @@
 select -date '1999-01-01';
 select -timestamp '1999-01-01';
 select -x'2379ACFe';
-<<<<<<< HEAD
 select +integer '7';
+
 select +interval '1 second';
 
 -- typed literals
@@ -161,7 +161,4 @@
 select decimal(10, 2) '11.1';
 select decimal(2, 0) '11.1';
 select decimal(2, 1) '11.1';
-select decimal(39, 1) '11.1';
-=======
-select +integer '7';
->>>>>>> e46e487b
+select decimal(39, 1) '11.1';