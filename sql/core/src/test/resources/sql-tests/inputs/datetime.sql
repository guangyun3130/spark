-- date time functions

-- [SPARK-31710] TIMESTAMP_SECONDS, TIMESTAMP_MILLISECONDS and TIMESTAMP_MICROSECONDS to timestamp transfer
select TIMESTAMP_SECONDS(1230219000),TIMESTAMP_SECONDS(-1230219000),TIMESTAMP_SECONDS(null);
select TIMESTAMP_SECONDS(1.23), TIMESTAMP_SECONDS(1.23d), TIMESTAMP_SECONDS(FLOAT(1.23));
select TIMESTAMP_MILLIS(1230219000123),TIMESTAMP_MILLIS(-1230219000123),TIMESTAMP_MILLIS(null);
select TIMESTAMP_MICROS(1230219000123123),TIMESTAMP_MICROS(-1230219000123123),TIMESTAMP_MICROS(null);
-- overflow exception
select TIMESTAMP_SECONDS(1230219000123123);
select TIMESTAMP_SECONDS(-1230219000123123);
select TIMESTAMP_MILLIS(92233720368547758);
select TIMESTAMP_MILLIS(-92233720368547758);
-- truncate exception
select TIMESTAMP_SECONDS(0.1234567);
-- truncation is OK for float/double
select TIMESTAMP_SECONDS(0.1234567d), TIMESTAMP_SECONDS(FLOAT(0.1234567));
-- UNIX_SECONDS, UNIX_MILLISECONDS and UNIX_MICROSECONDS
select UNIX_SECONDS(TIMESTAMP('2020-12-01 14:30:08Z')), UNIX_SECONDS(TIMESTAMP('2020-12-01 14:30:08.999999Z')), UNIX_SECONDS(null);
select UNIX_MILLIS(TIMESTAMP('2020-12-01 14:30:08Z')), UNIX_MILLIS(TIMESTAMP('2020-12-01 14:30:08.999999Z')), UNIX_MILLIS(null);
select UNIX_MICROS(TIMESTAMP('2020-12-01 14:30:08Z')), UNIX_MICROS(TIMESTAMP('2020-12-01 14:30:08.999999Z')), UNIX_MICROS(null);
-- DATE_FROM_UNIX_DATE
select DATE_FROM_UNIX_DATE(0), DATE_FROM_UNIX_DATE(1000), DATE_FROM_UNIX_DATE(null);
-- UNIX_DATE
select UNIX_DATE(DATE('1970-01-01')), UNIX_DATE(DATE('2020-12-04')), UNIX_DATE(null);
-- [SPARK-16836] current_date and current_timestamp literals
select current_date = current_date(), current_timestamp = current_timestamp();

select to_date(null), to_date('2016-12-31'), to_date('2016-12-31', 'yyyy-MM-dd');

select to_timestamp(null), to_timestamp('2016-12-31 00:12:00'), to_timestamp('2016-12-31', 'yyyy-MM-dd');

select to_timestamp_ntz(null), to_timestamp_ntz('2016-12-31 00:12:00'), to_timestamp_ntz('2016-12-31', 'yyyy-MM-dd');
select to_timestamp_ntz(to_date(null)), to_timestamp_ntz(to_date('2016-12-31')), to_timestamp_ntz(to_date('2016-12-31', 'yyyy-MM-dd'));
select to_timestamp_ntz(to_timestamp(null)), to_timestamp_ntz(to_timestamp('2016-12-31 00:12:00')), to_timestamp_ntz(to_timestamp('2016-12-31', 'yyyy-MM-dd'));

select dayofweek('2007-02-03'), dayofweek('2009-07-30'), dayofweek('2017-05-27'), dayofweek(null), dayofweek('1582-10-15 13:10:15');

-- [SPARK-22333]: timeFunctionCall has conflicts with columnReference
create temporary view ttf1 as select * from values
  (1, 2),
  (2, 3)
  as ttf1(current_date, current_timestamp);
  
select current_date, current_timestamp from ttf1;

create temporary view ttf2 as select * from values
  (1, 2),
  (2, 3)
  as ttf2(a, b);
  
select current_date = current_date(), current_timestamp = current_timestamp(), a, b from ttf2;

select a, b from ttf2 order by a, current_date;

select weekday('2007-02-03'), weekday('2009-07-30'), weekday('2017-05-27'), weekday(null), weekday('1582-10-15 13:10:15');

select year('1500-01-01'), month('1500-01-01'), dayOfYear('1500-01-01');


select date '2019-01-01\t';
select timestamp '2019-01-01\t';
select date '2020-01-01中文';
select timestamp '2019-01-01中文';

-- time add/sub
select timestamp'2011-11-11 11:11:11' + interval '2' day;
select timestamp'2011-11-11 11:11:11' - interval '2' day;
select date'2011-11-11 11:11:11' + interval '2' second;
select date'2011-11-11 11:11:11' - interval '2' second;
select '2011-11-11' - interval '2' day;
select '2011-11-11 11:11:11' - interval '2' second;
select '1' - interval '2' second;
select 1 - interval '2' second;

-- subtract timestamps
select date'2020-01-01' - timestamp'2019-10-06 10:11:12.345678';
select timestamp'2019-10-06 10:11:12.345678' - date'2020-01-01';
select timestamp'2019-10-06 10:11:12.345678' - null;
select null - timestamp'2019-10-06 10:11:12.345678';

-- subtract timestamps without time zone
select date'2020-01-01' - to_timestamp_ntz('2019-10-06 10:11:12.345678');
select to_timestamp_ntz('2019-10-06 10:11:12.345678') - date'2020-01-01';
select to_timestamp_ntz('2019-10-06 10:11:12.345678') - null;
select null - to_timestamp_ntz('2019-10-06 10:11:12.345678');
select to_timestamp_ntz('2019-10-07 10:11:12.345678') - to_timestamp_ntz('2019-10-06 10:11:12.345677');
select to_timestamp_ntz('2019-10-06 10:11:12.345677') - to_timestamp_ntz('2019-10-07 10:11:12.345678');
select to_timestamp_ntz('2019-10-07 10:11:12.345678') - to_timestamp('2019-10-06 10:11:12.345678');
select to_timestamp('2019-10-06 10:11:12.345678') - to_timestamp_ntz('2019-10-07 10:11:12.345678');

-- date add/sub
select date_add('2011-11-11', 1Y);
select date_add('2011-11-11', 1S);
select date_add('2011-11-11', 1);
select date_add('2011-11-11', 1L);
select date_add('2011-11-11', 1.0);
select date_add('2011-11-11', 1E1);
select date_add('2011-11-11', '1');
select date_add('2011-11-11', '1.2');
select date_add(date'2011-11-11', 1);
select date_add(timestamp'2011-11-11', 1);
select date_sub(date'2011-11-11', 1);
select date_sub(date'2011-11-11', '1');
select date_sub(date'2011-11-11', '1.2');
select date_sub(timestamp'2011-11-11', 1);
select date_sub(null, 1);
select date_sub(date'2011-11-11', null);
select date'2011-11-11' + 1E1;
select date'2011-11-11' + '1';
select null + date '2001-09-28';
select date '2001-09-28' + 7Y;
select 7S + date '2001-09-28';
select date '2001-10-01' - 7;
select date '2001-10-01' - '7';
select date '2001-09-28' + null;
select date '2001-09-28' - null;

-- date add/sub with non-literal string column
create temp view v as select '1' str;
select date_add('2011-11-11', str) from v;
select date_sub('2011-11-11', str) from v;

-- subtract dates
select null - date '2019-10-06';
select date '2001-10-01' - date '2001-09-28';

-- variable-length second fraction tests
select to_timestamp('2019-10-06 10:11:12.', 'yyyy-MM-dd HH:mm:ss.SSSSSS[zzz]');
select to_timestamp('2019-10-06 10:11:12.0', 'yyyy-MM-dd HH:mm:ss.SSSSSS[zzz]');
select to_timestamp('2019-10-06 10:11:12.1', 'yyyy-MM-dd HH:mm:ss.SSSSSS[zzz]');
select to_timestamp('2019-10-06 10:11:12.12', 'yyyy-MM-dd HH:mm:ss.SSSSSS[zzz]');
select to_timestamp('2019-10-06 10:11:12.123UTC', 'yyyy-MM-dd HH:mm:ss.SSSSSS[zzz]');
select to_timestamp('2019-10-06 10:11:12.1234', 'yyyy-MM-dd HH:mm:ss.SSSSSS[zzz]');
select to_timestamp('2019-10-06 10:11:12.12345CST', 'yyyy-MM-dd HH:mm:ss.SSSSSS[zzz]');
select to_timestamp('2019-10-06 10:11:12.123456PST', 'yyyy-MM-dd HH:mm:ss.SSSSSS[zzz]');
-- second fraction exceeded max variable length
select to_timestamp('2019-10-06 10:11:12.1234567PST', 'yyyy-MM-dd HH:mm:ss.SSSSSS[zzz]');
-- special cases
select to_timestamp('123456 2019-10-06 10:11:12.123456PST', 'SSSSSS yyyy-MM-dd HH:mm:ss.SSSSSS[zzz]');
select to_timestamp('223456 2019-10-06 10:11:12.123456PST', 'SSSSSS yyyy-MM-dd HH:mm:ss.SSSSSS[zzz]');
select to_timestamp('2019-10-06 10:11:12.1234', 'yyyy-MM-dd HH:mm:ss.[SSSSSS]');
select to_timestamp('2019-10-06 10:11:12.123', 'yyyy-MM-dd HH:mm:ss[.SSSSSS]');
select to_timestamp('2019-10-06 10:11:12', 'yyyy-MM-dd HH:mm:ss[.SSSSSS]');
select to_timestamp('2019-10-06 10:11:12.12', 'yyyy-MM-dd HH:mm[:ss.SSSSSS]');
select to_timestamp('2019-10-06 10:11', 'yyyy-MM-dd HH:mm[:ss.SSSSSS]');
select to_timestamp("2019-10-06S10:11:12.12345", "yyyy-MM-dd'S'HH:mm:ss.SSSSSS");
select to_timestamp("12.12342019-10-06S10:11", "ss.SSSSyyyy-MM-dd'S'HH:mm");
select to_timestamp("12.1232019-10-06S10:11", "ss.SSSSyyyy-MM-dd'S'HH:mm");
select to_timestamp("12.1232019-10-06S10:11", "ss.SSSSyy-MM-dd'S'HH:mm");
select to_timestamp("12.1234019-10-06S10:11", "ss.SSSSy-MM-dd'S'HH:mm");

select to_timestamp("2019-10-06S", "yyyy-MM-dd'S'");
select to_timestamp("S2019-10-06", "'S'yyyy-MM-dd");

select to_timestamp("2019-10-06T10:11:12'12", "yyyy-MM-dd'T'HH:mm:ss''SSSS"); -- middle
select to_timestamp("2019-10-06T10:11:12'", "yyyy-MM-dd'T'HH:mm:ss''"); -- tail
select to_timestamp("'2019-10-06T10:11:12", "''yyyy-MM-dd'T'HH:mm:ss"); -- head
select to_timestamp("P2019-10-06T10:11:12", "'P'yyyy-MM-dd'T'HH:mm:ss"); -- head but as single quote

-- variable-length second fraction tests
select to_timestamp_ntz('2019-10-06 10:11:12.', 'yyyy-MM-dd HH:mm:ss.SSSSSS[zzz]');
select to_timestamp_ntz('2019-10-06 10:11:12.0', 'yyyy-MM-dd HH:mm:ss.SSSSSS[zzz]');
select to_timestamp_ntz('2019-10-06 10:11:12.1', 'yyyy-MM-dd HH:mm:ss.SSSSSS[zzz]');
select to_timestamp_ntz('2019-10-06 10:11:12.12', 'yyyy-MM-dd HH:mm:ss.SSSSSS[zzz]');
select to_timestamp_ntz('2019-10-06 10:11:12.123UTC', 'yyyy-MM-dd HH:mm:ss.SSSSSS[zzz]');
select to_timestamp_ntz('2019-10-06 10:11:12.1234', 'yyyy-MM-dd HH:mm:ss.SSSSSS[zzz]');
select to_timestamp_ntz('2019-10-06 10:11:12.12345CST', 'yyyy-MM-dd HH:mm:ss.SSSSSS[zzz]');
select to_timestamp_ntz('2019-10-06 10:11:12.123456PST', 'yyyy-MM-dd HH:mm:ss.SSSSSS[zzz]');
-- second fraction exceeded max variable length
select to_timestamp_ntz('2019-10-06 10:11:12.1234567PST', 'yyyy-MM-dd HH:mm:ss.SSSSSS[zzz]');
-- special cases
select to_timestamp_ntz('123456 2019-10-06 10:11:12.123456PST', 'SSSSSS yyyy-MM-dd HH:mm:ss.SSSSSS[zzz]');
select to_timestamp_ntz('223456 2019-10-06 10:11:12.123456PST', 'SSSSSS yyyy-MM-dd HH:mm:ss.SSSSSS[zzz]');
select to_timestamp_ntz('2019-10-06 10:11:12.1234', 'yyyy-MM-dd HH:mm:ss.[SSSSSS]');
select to_timestamp_ntz('2019-10-06 10:11:12.123', 'yyyy-MM-dd HH:mm:ss[.SSSSSS]');
select to_timestamp_ntz('2019-10-06 10:11:12', 'yyyy-MM-dd HH:mm:ss[.SSSSSS]');
select to_timestamp_ntz('2019-10-06 10:11:12.12', 'yyyy-MM-dd HH:mm[:ss.SSSSSS]');
select to_timestamp_ntz('2019-10-06 10:11', 'yyyy-MM-dd HH:mm[:ss.SSSSSS]');
select to_timestamp_ntz("2019-10-06S10:11:12.12345", "yyyy-MM-dd'S'HH:mm:ss.SSSSSS");
select to_timestamp_ntz("12.12342019-10-06S10:11", "ss.SSSSyyyy-MM-dd'S'HH:mm");
select to_timestamp_ntz("12.1232019-10-06S10:11", "ss.SSSSyyyy-MM-dd'S'HH:mm");
select to_timestamp_ntz("12.1232019-10-06S10:11", "ss.SSSSyy-MM-dd'S'HH:mm");
select to_timestamp_ntz("12.1234019-10-06S10:11", "ss.SSSSy-MM-dd'S'HH:mm");

select to_timestamp_ntz("2019-10-06S", "yyyy-MM-dd'S'");
select to_timestamp_ntz("S2019-10-06", "'S'yyyy-MM-dd");

select to_timestamp_ntz("2019-10-06T10:11:12'12", "yyyy-MM-dd'T'HH:mm:ss''SSSS"); -- middle
select to_timestamp_ntz("2019-10-06T10:11:12'", "yyyy-MM-dd'T'HH:mm:ss''"); -- tail
select to_timestamp_ntz("'2019-10-06T10:11:12", "''yyyy-MM-dd'T'HH:mm:ss"); -- head
select to_timestamp_ntz("P2019-10-06T10:11:12", "'P'yyyy-MM-dd'T'HH:mm:ss"); -- head but as single quote

-- missing fields
select to_timestamp("16", "dd");
select to_timestamp("02-29", "MM-dd");
select to_timestamp_ntz("16", "dd");
select to_timestamp_ntz("02-29", "MM-dd");
select to_date("16", "dd");
select to_date("02-29", "MM-dd");
select to_timestamp("2019 40", "yyyy mm");
select to_timestamp("2019 10:10:10", "yyyy hh:mm:ss");
select to_timestamp_ntz("2019 40", "yyyy mm");
select to_timestamp_ntz("2019 10:10:10", "yyyy hh:mm:ss");

-- Unsupported narrow text style
select to_timestamp('2019-10-06 A', 'yyyy-MM-dd GGGGG');
select to_timestamp('22 05 2020 Friday', 'dd MM yyyy EEEEEE');
select to_timestamp('22 05 2020 Friday', 'dd MM yyyy EEEEE');
select to_timestamp_ntz('2019-10-06 A', 'yyyy-MM-dd GGGGG');
select to_timestamp_ntz('22 05 2020 Friday', 'dd MM yyyy EEEEEE');
select to_timestamp_ntz('22 05 2020 Friday', 'dd MM yyyy EEEEE');
select unix_timestamp('22 05 2020 Friday', 'dd MM yyyy EEEEE');
select from_json('{"t":"26/October/2015"}', 't Timestamp', map('timestampFormat', 'dd/MMMMM/yyyy'));
select from_json('{"d":"26/October/2015"}', 'd Date', map('dateFormat', 'dd/MMMMM/yyyy'));
select from_csv('26/October/2015', 't Timestamp', map('timestampFormat', 'dd/MMMMM/yyyy'));
select from_csv('26/October/2015', 'd Date', map('dateFormat', 'dd/MMMMM/yyyy'));

-- Datetime types parse error
select to_date("2020-01-27T20:06:11.847", "yyyy-MM-dd HH:mm:ss.SSS");
select to_date("Unparseable", "yyyy-MM-dd HH:mm:ss.SSS");
select to_timestamp("2020-01-27T20:06:11.847", "yyyy-MM-dd HH:mm:ss.SSS");
select to_timestamp("Unparseable", "yyyy-MM-dd HH:mm:ss.SSS");
select to_timestamp_ntz("2020-01-27T20:06:11.847", "yyyy-MM-dd HH:mm:ss.SSS");
select to_timestamp_ntz("Unparseable", "yyyy-MM-dd HH:mm:ss.SSS");
select unix_timestamp("2020-01-27T20:06:11.847", "yyyy-MM-dd HH:mm:ss.SSS");
select unix_timestamp("Unparseable", "yyyy-MM-dd HH:mm:ss.SSS");
select to_unix_timestamp("2020-01-27T20:06:11.847", "yyyy-MM-dd HH:mm:ss.SSS");
select to_unix_timestamp("Unparseable", "yyyy-MM-dd HH:mm:ss.SSS");
select cast("Unparseable" as timestamp);
select cast("Unparseable" as date);

-- next_day
select next_day("2015-07-23", "Mon");
select next_day("2015-07-23", "xx");
select next_day("xx", "Mon");
select next_day(null, "Mon");
select next_day(null, "xx");

-- TimestampNTZ + Intervals
select to_timestamp_ntz('2021-06-25 10:11:12') + interval 2 day;
select to_timestamp_ntz('2021-06-25 10:11:12') + interval '0-0' year to month;
select to_timestamp_ntz('2021-06-25 10:11:12') + interval '1-2' year to month;
select to_timestamp_ntz('2021-06-25 10:11:12') + interval '0 0:0:0' day to second;
select to_timestamp_ntz('2021-06-25 10:11:12') + interval '0 0:0:0.1' day to second;
select to_timestamp_ntz('2021-06-25 10:11:12') + interval '10-9' year to month;
select to_timestamp_ntz('2021-06-25 10:11:12') + interval '20 15' day to hour;
select to_timestamp_ntz('2021-06-25 10:11:12') + interval '20 15:40' day to minute;
select to_timestamp_ntz('2021-06-25 10:11:12') + interval '20 15:40:32.99899999' day to second;

-- TimestampNTZ - Intervals
select to_timestamp_ntz('2021-06-25 10:11:12') - interval 2 day;
select to_timestamp_ntz('2021-06-25 10:11:12') - interval '0-0' year to month;
select to_timestamp_ntz('2021-06-25 10:11:12') - interval '1-2' year to month;
select to_timestamp_ntz('2021-06-25 10:11:12') - interval '0 0:0:0' day to second;
select to_timestamp_ntz('2021-06-25 10:11:12') - interval '0 0:0:0.1' day to second;
select to_timestamp_ntz('2021-06-25 10:11:12') - interval '10-9' year to month;
select to_timestamp_ntz('2021-06-25 10:11:12') - interval '20 15' day to hour;
select to_timestamp_ntz('2021-06-25 10:11:12') - interval '20 15:40' day to minute;
select to_timestamp_ntz('2021-06-25 10:11:12') - interval '20 15:40:32.99899999' day to second;

-- timestamp numeric fields constructor
SELECT make_timestamp(2021, 07, 11, 6, 30, 45.678);
<<<<<<< HEAD
SELECT make_timestamp(2021, 07, 11, 6, 30, 60.007);

-- datetime with year outside [0000-9999]
select date'999999-03-18';
select date'-0001-1-28';
select date'0015';
select cast('015' as date);
select cast('2021-4294967297-11' as date);

select timestamp'-1969-12-31 16:00:00';
select timestamp'0015-03-18 16:00:00';
select timestamp'-000001';
select timestamp'99999-03-18T12:03:17';
select cast('4294967297' as timestamp);
select cast('2021-01-01T12:30:4294967297.123456' as timestamp);
=======
SELECT make_timestamp(2021, 07, 11, 6, 30, 45.678, 'CET');
SELECT make_timestamp(2021, 07, 11, 6, 30, 60.007);

-- TimestampNTZ numeric fields constructor
SELECT make_timestamp_ntz(2021, 07, 11, 6, 30, 45.678);
-- make_timestamp_ntz should not accept time zone input
SELECT make_timestamp_ntz(2021, 07, 11, 6, 30, 45.678, 'CET');
SELECT make_timestamp_ntz(2021, 07, 11, 6, 30, 60.007);

-- TimestampLTZ numeric fields constructor
SELECT make_timestamp_ltz(2021, 07, 11, 6, 30, 45.678);
SELECT make_timestamp_ltz(2021, 07, 11, 6, 30, 45.678, 'CET');
SELECT make_timestamp_ltz(2021, 07, 11, 6, 30, 60.007);
>>>>>>> c46342e3
<|MERGE_RESOLUTION|>--- conflicted
+++ resolved
@@ -260,8 +260,19 @@
 
 -- timestamp numeric fields constructor
 SELECT make_timestamp(2021, 07, 11, 6, 30, 45.678);
-<<<<<<< HEAD
+SELECT make_timestamp(2021, 07, 11, 6, 30, 45.678, 'CET');
 SELECT make_timestamp(2021, 07, 11, 6, 30, 60.007);
+
+-- TimestampNTZ numeric fields constructor
+SELECT make_timestamp_ntz(2021, 07, 11, 6, 30, 45.678);
+-- make_timestamp_ntz should not accept time zone input
+SELECT make_timestamp_ntz(2021, 07, 11, 6, 30, 45.678, 'CET');
+SELECT make_timestamp_ntz(2021, 07, 11, 6, 30, 60.007);
+
+-- TimestampLTZ numeric fields constructor
+SELECT make_timestamp_ltz(2021, 07, 11, 6, 30, 45.678);
+SELECT make_timestamp_ltz(2021, 07, 11, 6, 30, 45.678, 'CET');
+SELECT make_timestamp_ltz(2021, 07, 11, 6, 30, 60.007);
 
 -- datetime with year outside [0000-9999]
 select date'999999-03-18';
@@ -276,18 +287,3 @@
 select timestamp'99999-03-18T12:03:17';
 select cast('4294967297' as timestamp);
 select cast('2021-01-01T12:30:4294967297.123456' as timestamp);
-=======
-SELECT make_timestamp(2021, 07, 11, 6, 30, 45.678, 'CET');
-SELECT make_timestamp(2021, 07, 11, 6, 30, 60.007);
-
--- TimestampNTZ numeric fields constructor
-SELECT make_timestamp_ntz(2021, 07, 11, 6, 30, 45.678);
--- make_timestamp_ntz should not accept time zone input
-SELECT make_timestamp_ntz(2021, 07, 11, 6, 30, 45.678, 'CET');
-SELECT make_timestamp_ntz(2021, 07, 11, 6, 30, 60.007);
-
--- TimestampLTZ numeric fields constructor
-SELECT make_timestamp_ltz(2021, 07, 11, 6, 30, 45.678);
-SELECT make_timestamp_ltz(2021, 07, 11, 6, 30, 45.678, 'CET');
-SELECT make_timestamp_ltz(2021, 07, 11, 6, 30, 60.007);
->>>>>>> c46342e3
