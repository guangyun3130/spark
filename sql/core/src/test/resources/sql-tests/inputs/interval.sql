--- conflicted
+++ resolved
@@ -258,7 +258,10 @@
   interval '99 11:22:33.123456789' day to second - interval '10 9:8:7.123456789' day to second
 from interval_arithmetic;
 
-<<<<<<< HEAD
+-- control characters as white spaces
+select interval '\t interval 1 day';
+
+
 select interval '1.41666666666666 year';
 select interval '1.41666666666667 year';
 select interval '1.1333333333301 months';
@@ -270,8 +273,4 @@
 select interval '0.50 microseconds';
 select interval '87649415 hours 59 minutes 59 seconds 999 milliseconds 999 microseconds';
 select interval '-0.51 year';
-select interval '-0.41 year';
-=======
--- control characters as white spaces
-select interval '\t interval 1 day';
->>>>>>> de21f28f
+select interval '-0.41 year';