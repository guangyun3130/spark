--- conflicted
+++ resolved
@@ -68,45 +68,11 @@
                                                   Project [page_sk,sales_price,profit,return_amt,net_loss]
                                                     BroadcastHashJoin [date_sk,d_date_sk]
                                                       InputAdapter
-<<<<<<< HEAD
-                                                        Exchange [web_site_id] #9
-                                                          WholeStageCodegen (18)
-                                                            HashAggregate [net_loss,profit,return_amt,sales_price,web_site_id] [sum,sum,sum,sum,sum,sum,sum,sum]
-                                                              Project [net_loss,profit,return_amt,sales_price,web_site_id]
-                                                                BroadcastHashJoin [web_site_sk,wsr_web_site_sk]
-                                                                  Project [net_loss,profit,return_amt,sales_price,wsr_web_site_sk]
-                                                                    BroadcastHashJoin [d_date_sk,date_sk]
-                                                                      InputAdapter
-                                                                        Union
-                                                                          WholeStageCodegen (13)
-                                                                            Project [ws_ext_sales_price,ws_net_profit,ws_sold_date_sk,ws_web_site_sk]
-                                                                              Filter [ws_sold_date_sk,ws_web_site_sk]
-                                                                                ColumnarToRow
-                                                                                  InputAdapter
-                                                                                    Scan parquet default.web_sales [ws_ext_sales_price,ws_net_profit,ws_sold_date_sk,ws_web_site_sk]
-                                                                          WholeStageCodegen (15)
-                                                                            Project [wr_net_loss,wr_return_amt,wr_returned_date_sk,ws_web_site_sk]
-                                                                              BroadcastHashJoin [wr_item_sk,wr_order_number,ws_item_sk,ws_order_number]
-                                                                                Filter [wr_item_sk,wr_order_number,wr_returned_date_sk]
-                                                                                  ColumnarToRow
-                                                                                    InputAdapter
-                                                                                      Scan parquet default.web_returns [wr_item_sk,wr_net_loss,wr_order_number,wr_return_amt,wr_returned_date_sk]
-                                                                                InputAdapter
-                                                                                  BroadcastExchange #10
-                                                                                    WholeStageCodegen (14)
-                                                                                      Filter [ws_item_sk,ws_order_number,ws_web_site_sk]
-                                                                                        ColumnarToRow
-                                                                                          InputAdapter
-                                                                                            Scan parquet default.web_sales [ws_item_sk,ws_order_number,ws_web_site_sk]
-                                                                      InputAdapter
-                                                                        ReusedExchange [d_date_sk] #5
-=======
                                                         Union
                                                           WholeStageCodegen (7)
                                                             Project [cs_catalog_page_sk,cs_sold_date_sk,cs_ext_sales_price,cs_net_profit]
                                                               Filter [cs_catalog_page_sk]
                                                                 ColumnarToRow
->>>>>>> 1fbd5764
                                                                   InputAdapter
                                                                     Scan parquet default.catalog_sales [cs_catalog_page_sk,cs_ext_sales_price,cs_net_profit,cs_sold_date_sk]
                                                                       SubqueryBroadcast [d_date_sk] #2
