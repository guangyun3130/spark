--- conflicted
+++ resolved
@@ -19,13 +19,13 @@
             :           :                 :     :- * BroadcastHashJoin LeftSemi BuildRight (51)
             :           :                 :     :  :- * Filter (3)
             :           :                 :     :  :  +- * ColumnarToRow (2)
-            :           :                 :     :  :     +- Scan parquet spark_catalog.default.store_sales (1)
+            :           :                 :     :  :     +- Scan parquet default.store_sales (1)
             :           :                 :     :  +- BroadcastExchange (50)
             :           :                 :     :     +- * Project (49)
             :           :                 :     :        +- * BroadcastHashJoin Inner BuildRight (48)
             :           :                 :     :           :- * Filter (6)
             :           :                 :     :           :  +- * ColumnarToRow (5)
-            :           :                 :     :           :     +- Scan parquet spark_catalog.default.item (4)
+            :           :                 :     :           :     +- Scan parquet default.item (4)
             :           :                 :     :           +- BroadcastExchange (47)
             :           :                 :     :              +- * BroadcastHashJoin LeftSemi BuildRight (46)
             :           :                 :     :                 :- * HashAggregate (35)
@@ -37,12 +37,12 @@
             :           :                 :     :                 :              :  +- * BroadcastHashJoin Inner BuildRight (28)
             :           :                 :     :                 :              :     :- * Filter (9)
             :           :                 :     :                 :              :     :  +- * ColumnarToRow (8)
-            :           :                 :     :                 :              :     :     +- Scan parquet spark_catalog.default.store_sales (7)
+            :           :                 :     :                 :              :     :     +- Scan parquet default.store_sales (7)
             :           :                 :     :                 :              :     +- BroadcastExchange (27)
             :           :                 :     :                 :              :        +- * BroadcastHashJoin LeftSemi BuildRight (26)
             :           :                 :     :                 :              :           :- * Filter (12)
             :           :                 :     :                 :              :           :  +- * ColumnarToRow (11)
-            :           :                 :     :                 :              :           :     +- Scan parquet spark_catalog.default.item (10)
+            :           :                 :     :                 :              :           :     +- Scan parquet default.item (10)
             :           :                 :     :                 :              :           +- BroadcastExchange (25)
             :           :                 :     :                 :              :              +- * Project (24)
             :           :                 :     :                 :              :                 +- * BroadcastHashJoin Inner BuildRight (23)
@@ -50,11 +50,11 @@
             :           :                 :     :                 :              :                    :  +- * BroadcastHashJoin Inner BuildRight (20)
             :           :                 :     :                 :              :                    :     :- * Filter (15)
             :           :                 :     :                 :              :                    :     :  +- * ColumnarToRow (14)
-            :           :                 :     :                 :              :                    :     :     +- Scan parquet spark_catalog.default.catalog_sales (13)
+            :           :                 :     :                 :              :                    :     :     +- Scan parquet default.catalog_sales (13)
             :           :                 :     :                 :              :                    :     +- BroadcastExchange (19)
             :           :                 :     :                 :              :                    :        +- * Filter (18)
             :           :                 :     :                 :              :                    :           +- * ColumnarToRow (17)
-            :           :                 :     :                 :              :                    :              +- Scan parquet spark_catalog.default.item (16)
+            :           :                 :     :                 :              :                    :              +- Scan parquet default.item (16)
             :           :                 :     :                 :              :                    +- ReusedExchange (22)
             :           :                 :     :                 :              +- ReusedExchange (30)
             :           :                 :     :                 +- BroadcastExchange (45)
@@ -64,48 +64,9 @@
             :           :                 :     :                          :  +- * BroadcastHashJoin Inner BuildRight (40)
             :           :                 :     :                          :     :- * Filter (38)
             :           :                 :     :                          :     :  +- * ColumnarToRow (37)
-            :           :                 :     :                          :     :     +- Scan parquet spark_catalog.default.web_sales (36)
+            :           :                 :     :                          :     :     +- Scan parquet default.web_sales (36)
             :           :                 :     :                          :     +- ReusedExchange (39)
             :           :                 :     :                          +- ReusedExchange (42)
-<<<<<<< HEAD
-            :           :                 :     +- BroadcastExchange (57)
-            :           :                 :        +- * BroadcastHashJoin LeftSemi BuildRight (56)
-            :           :                 :           :- * Filter (54)
-            :           :                 :           :  +- * ColumnarToRow (53)
-            :           :                 :           :     +- Scan parquet spark_catalog.default.item (52)
-            :           :                 :           +- ReusedExchange (55)
-            :           :                 +- ReusedExchange (60)
-            :           :- * Filter (81)
-            :           :  +- * HashAggregate (80)
-            :           :     +- Exchange (79)
-            :           :        +- * HashAggregate (78)
-            :           :           +- * Project (77)
-            :           :              +- * BroadcastHashJoin Inner BuildRight (76)
-            :           :                 :- * Project (74)
-            :           :                 :  +- * BroadcastHashJoin Inner BuildRight (73)
-            :           :                 :     :- * BroadcastHashJoin LeftSemi BuildRight (71)
-            :           :                 :     :  :- * Filter (69)
-            :           :                 :     :  :  +- * ColumnarToRow (68)
-            :           :                 :     :  :     +- Scan parquet spark_catalog.default.catalog_sales (67)
-            :           :                 :     :  +- ReusedExchange (70)
-            :           :                 :     +- ReusedExchange (72)
-            :           :                 +- ReusedExchange (75)
-            :           +- * Filter (96)
-            :              +- * HashAggregate (95)
-            :                 +- Exchange (94)
-            :                    +- * HashAggregate (93)
-            :                       +- * Project (92)
-            :                          +- * BroadcastHashJoin Inner BuildRight (91)
-            :                             :- * Project (89)
-            :                             :  +- * BroadcastHashJoin Inner BuildRight (88)
-            :                             :     :- * BroadcastHashJoin LeftSemi BuildRight (86)
-            :                             :     :  :- * Filter (84)
-            :                             :     :  :  +- * ColumnarToRow (83)
-            :                             :     :  :     +- Scan parquet spark_catalog.default.web_sales (82)
-            :                             :     :  +- ReusedExchange (85)
-            :                             :     +- ReusedExchange (87)
-            :                             +- ReusedExchange (90)
-=======
             :           :                 :     +- ReusedExchange (52)
             :           :                 +- ReusedExchange (55)
             :           :- * Filter (76)
@@ -143,7 +104,6 @@
             :     +- * HashAggregate (98)
             :        +- * HashAggregate (97)
             :           +- ReusedExchange (96)
->>>>>>> 2ffd9892
             :- * HashAggregate (105)
             :  +- Exchange (104)
             :     +- * HashAggregate (103)
@@ -161,7 +121,7 @@
                         +- ReusedExchange (111)
 
 
-(1) Scan parquet spark_catalog.default.store_sales
+(1) Scan parquet default.store_sales
 Output [4]: [ss_item_sk#1, ss_quantity#2, ss_list_price#3, ss_sold_date_sk#4]
 Batched: true
 Location: InMemoryFileIndex []
@@ -176,7 +136,7 @@
 Input [4]: [ss_item_sk#1, ss_quantity#2, ss_list_price#3, ss_sold_date_sk#4]
 Condition : isnotnull(ss_item_sk#1)
 
-(4) Scan parquet spark_catalog.default.item
+(4) Scan parquet default.item
 Output [4]: [i_item_sk#6, i_brand_id#7, i_class_id#8, i_category_id#9]
 Batched: true
 Location [not included in comparison]/{warehouse_dir}/item]
@@ -190,7 +150,7 @@
 Input [4]: [i_item_sk#6, i_brand_id#7, i_class_id#8, i_category_id#9]
 Condition : ((isnotnull(i_brand_id#7) AND isnotnull(i_class_id#8)) AND isnotnull(i_category_id#9))
 
-(7) Scan parquet spark_catalog.default.store_sales
+(7) Scan parquet default.store_sales
 Output [2]: [ss_item_sk#10, ss_sold_date_sk#11]
 Batched: true
 Location: InMemoryFileIndex []
@@ -205,7 +165,7 @@
 Input [2]: [ss_item_sk#10, ss_sold_date_sk#11]
 Condition : isnotnull(ss_item_sk#10)
 
-(10) Scan parquet spark_catalog.default.item
+(10) Scan parquet default.item
 Output [4]: [i_item_sk#13, i_brand_id#14, i_class_id#15, i_category_id#16]
 Batched: true
 Location [not included in comparison]/{warehouse_dir}/item]
@@ -219,7 +179,7 @@
 Input [4]: [i_item_sk#13, i_brand_id#14, i_class_id#15, i_category_id#16]
 Condition : (((isnotnull(i_item_sk#13) AND isnotnull(i_brand_id#14)) AND isnotnull(i_class_id#15)) AND isnotnull(i_category_id#16))
 
-(13) Scan parquet spark_catalog.default.catalog_sales
+(13) Scan parquet default.catalog_sales
 Output [2]: [cs_item_sk#17, cs_sold_date_sk#18]
 Batched: true
 Location: InMemoryFileIndex []
@@ -234,7 +194,7 @@
 Input [2]: [cs_item_sk#17, cs_sold_date_sk#18]
 Condition : isnotnull(cs_item_sk#17)
 
-(16) Scan parquet spark_catalog.default.item
+(16) Scan parquet default.item
 Output [4]: [i_item_sk#19, i_brand_id#20, i_class_id#21, i_category_id#22]
 Batched: true
 Location [not included in comparison]/{warehouse_dir}/item]
@@ -250,541 +210,168 @@
 
 (19) BroadcastExchange
 Input [4]: [i_item_sk#19, i_brand_id#20, i_class_id#21, i_category_id#22]
-Arguments: HashedRelationBroadcastMode(List(cast(input[0, int, false] as bigint)),false), [plan_id=1]
+Arguments: HashedRelationBroadcastMode(List(cast(input[0, int, false] as bigint)),false), [id=#23]
 
 (20) BroadcastHashJoin [codegen id : 3]
 Left keys [1]: [cs_item_sk#17]
 Right keys [1]: [i_item_sk#19]
-Join type: Inner
 Join condition: None
 
 (21) Project [codegen id : 3]
 Output [4]: [cs_sold_date_sk#18, i_brand_id#20, i_class_id#21, i_category_id#22]
 Input [6]: [cs_item_sk#17, cs_sold_date_sk#18, i_item_sk#19, i_brand_id#20, i_class_id#21, i_category_id#22]
 
-<<<<<<< HEAD
-(22) ReusedExchange [Reuses operator id: 159]
-Output [1]: [d_date_sk#23]
-=======
 (22) ReusedExchange [Reuses operator id: 154]
 Output [1]: [d_date_sk#24]
->>>>>>> 2ffd9892
 
 (23) BroadcastHashJoin [codegen id : 3]
 Left keys [1]: [cs_sold_date_sk#18]
-Right keys [1]: [d_date_sk#23]
-Join type: Inner
+Right keys [1]: [d_date_sk#24]
 Join condition: None
 
 (24) Project [codegen id : 3]
 Output [3]: [i_brand_id#20, i_class_id#21, i_category_id#22]
-Input [5]: [cs_sold_date_sk#18, i_brand_id#20, i_class_id#21, i_category_id#22, d_date_sk#23]
+Input [5]: [cs_sold_date_sk#18, i_brand_id#20, i_class_id#21, i_category_id#22, d_date_sk#24]
 
 (25) BroadcastExchange
 Input [3]: [i_brand_id#20, i_class_id#21, i_category_id#22]
-Arguments: HashedRelationBroadcastMode(List(coalesce(input[0, int, true], 0), isnull(input[0, int, true]), coalesce(input[1, int, true], 0), isnull(input[1, int, true]), coalesce(input[2, int, true], 0), isnull(input[2, int, true])),false), [plan_id=2]
+Arguments: HashedRelationBroadcastMode(List(coalesce(input[0, int, true], 0), isnull(input[0, int, true]), coalesce(input[1, int, true], 0), isnull(input[1, int, true]), coalesce(input[2, int, true], 0), isnull(input[2, int, true])),false), [id=#25]
 
 (26) BroadcastHashJoin [codegen id : 4]
 Left keys [6]: [coalesce(i_brand_id#14, 0), isnull(i_brand_id#14), coalesce(i_class_id#15, 0), isnull(i_class_id#15), coalesce(i_category_id#16, 0), isnull(i_category_id#16)]
 Right keys [6]: [coalesce(i_brand_id#20, 0), isnull(i_brand_id#20), coalesce(i_class_id#21, 0), isnull(i_class_id#21), coalesce(i_category_id#22, 0), isnull(i_category_id#22)]
-Join type: LeftSemi
 Join condition: None
 
 (27) BroadcastExchange
 Input [4]: [i_item_sk#13, i_brand_id#14, i_class_id#15, i_category_id#16]
-Arguments: HashedRelationBroadcastMode(List(cast(input[0, int, false] as bigint)),false), [plan_id=3]
+Arguments: HashedRelationBroadcastMode(List(cast(input[0, int, false] as bigint)),false), [id=#26]
 
 (28) BroadcastHashJoin [codegen id : 6]
 Left keys [1]: [ss_item_sk#10]
 Right keys [1]: [i_item_sk#13]
-Join type: Inner
 Join condition: None
 
 (29) Project [codegen id : 6]
 Output [4]: [ss_sold_date_sk#11, i_brand_id#14, i_class_id#15, i_category_id#16]
 Input [6]: [ss_item_sk#10, ss_sold_date_sk#11, i_item_sk#13, i_brand_id#14, i_class_id#15, i_category_id#16]
 
-<<<<<<< HEAD
-(30) ReusedExchange [Reuses operator id: 159]
-Output [1]: [d_date_sk#24]
-=======
 (30) ReusedExchange [Reuses operator id: 154]
 Output [1]: [d_date_sk#27]
->>>>>>> 2ffd9892
 
 (31) BroadcastHashJoin [codegen id : 6]
 Left keys [1]: [ss_sold_date_sk#11]
-Right keys [1]: [d_date_sk#24]
-Join type: Inner
+Right keys [1]: [d_date_sk#27]
 Join condition: None
 
 (32) Project [codegen id : 6]
-Output [3]: [i_brand_id#14 AS brand_id#25, i_class_id#15 AS class_id#26, i_category_id#16 AS category_id#27]
-Input [5]: [ss_sold_date_sk#11, i_brand_id#14, i_class_id#15, i_category_id#16, d_date_sk#24]
+Output [3]: [i_brand_id#14 AS brand_id#28, i_class_id#15 AS class_id#29, i_category_id#16 AS category_id#30]
+Input [5]: [ss_sold_date_sk#11, i_brand_id#14, i_class_id#15, i_category_id#16, d_date_sk#27]
 
 (33) HashAggregate [codegen id : 6]
-Input [3]: [brand_id#25, class_id#26, category_id#27]
-Keys [3]: [brand_id#25, class_id#26, category_id#27]
+Input [3]: [brand_id#28, class_id#29, category_id#30]
+Keys [3]: [brand_id#28, class_id#29, category_id#30]
 Functions: []
 Aggregate Attributes: []
-Results [3]: [brand_id#25, class_id#26, category_id#27]
+Results [3]: [brand_id#28, class_id#29, category_id#30]
 
 (34) Exchange
-Input [3]: [brand_id#25, class_id#26, category_id#27]
-Arguments: hashpartitioning(brand_id#25, class_id#26, category_id#27, 5), ENSURE_REQUIREMENTS, [plan_id=4]
+Input [3]: [brand_id#28, class_id#29, category_id#30]
+Arguments: hashpartitioning(brand_id#28, class_id#29, category_id#30, 5), ENSURE_REQUIREMENTS, [id=#31]
 
 (35) HashAggregate [codegen id : 10]
-Input [3]: [brand_id#25, class_id#26, category_id#27]
-Keys [3]: [brand_id#25, class_id#26, category_id#27]
+Input [3]: [brand_id#28, class_id#29, category_id#30]
+Keys [3]: [brand_id#28, class_id#29, category_id#30]
 Functions: []
 Aggregate Attributes: []
-Results [3]: [brand_id#25, class_id#26, category_id#27]
-
-(36) Scan parquet spark_catalog.default.web_sales
-Output [2]: [ws_item_sk#28, ws_sold_date_sk#29]
+Results [3]: [brand_id#28, class_id#29, category_id#30]
+
+(36) Scan parquet default.web_sales
+Output [2]: [ws_item_sk#32, ws_sold_date_sk#33]
 Batched: true
 Location: InMemoryFileIndex []
-PartitionFilters: [isnotnull(ws_sold_date_sk#29), dynamicpruningexpression(ws_sold_date_sk#29 IN dynamicpruning#12)]
+PartitionFilters: [isnotnull(ws_sold_date_sk#33), dynamicpruningexpression(ws_sold_date_sk#33 IN dynamicpruning#12)]
 PushedFilters: [IsNotNull(ws_item_sk)]
 ReadSchema: struct<ws_item_sk:int>
 
 (37) ColumnarToRow [codegen id : 9]
-Input [2]: [ws_item_sk#28, ws_sold_date_sk#29]
+Input [2]: [ws_item_sk#32, ws_sold_date_sk#33]
 
 (38) Filter [codegen id : 9]
-Input [2]: [ws_item_sk#28, ws_sold_date_sk#29]
-Condition : isnotnull(ws_item_sk#28)
+Input [2]: [ws_item_sk#32, ws_sold_date_sk#33]
+Condition : isnotnull(ws_item_sk#32)
 
 (39) ReusedExchange [Reuses operator id: 19]
-Output [4]: [i_item_sk#30, i_brand_id#31, i_class_id#32, i_category_id#33]
+Output [4]: [i_item_sk#34, i_brand_id#35, i_class_id#36, i_category_id#37]
 
 (40) BroadcastHashJoin [codegen id : 9]
-Left keys [1]: [ws_item_sk#28]
-Right keys [1]: [i_item_sk#30]
-Join type: Inner
+Left keys [1]: [ws_item_sk#32]
+Right keys [1]: [i_item_sk#34]
 Join condition: None
 
 (41) Project [codegen id : 9]
-Output [4]: [ws_sold_date_sk#29, i_brand_id#31, i_class_id#32, i_category_id#33]
-Input [6]: [ws_item_sk#28, ws_sold_date_sk#29, i_item_sk#30, i_brand_id#31, i_class_id#32, i_category_id#33]
-
-<<<<<<< HEAD
-(42) ReusedExchange [Reuses operator id: 159]
-Output [1]: [d_date_sk#34]
-=======
+Output [4]: [ws_sold_date_sk#33, i_brand_id#35, i_class_id#36, i_category_id#37]
+Input [6]: [ws_item_sk#32, ws_sold_date_sk#33, i_item_sk#34, i_brand_id#35, i_class_id#36, i_category_id#37]
+
 (42) ReusedExchange [Reuses operator id: 154]
 Output [1]: [d_date_sk#38]
->>>>>>> 2ffd9892
 
 (43) BroadcastHashJoin [codegen id : 9]
-Left keys [1]: [ws_sold_date_sk#29]
-Right keys [1]: [d_date_sk#34]
-Join type: Inner
+Left keys [1]: [ws_sold_date_sk#33]
+Right keys [1]: [d_date_sk#38]
 Join condition: None
 
 (44) Project [codegen id : 9]
-Output [3]: [i_brand_id#31, i_class_id#32, i_category_id#33]
-Input [5]: [ws_sold_date_sk#29, i_brand_id#31, i_class_id#32, i_category_id#33, d_date_sk#34]
+Output [3]: [i_brand_id#35, i_class_id#36, i_category_id#37]
+Input [5]: [ws_sold_date_sk#33, i_brand_id#35, i_class_id#36, i_category_id#37, d_date_sk#38]
 
 (45) BroadcastExchange
-Input [3]: [i_brand_id#31, i_class_id#32, i_category_id#33]
-Arguments: HashedRelationBroadcastMode(List(coalesce(input[0, int, true], 0), isnull(input[0, int, true]), coalesce(input[1, int, true], 0), isnull(input[1, int, true]), coalesce(input[2, int, true], 0), isnull(input[2, int, true])),false), [plan_id=5]
+Input [3]: [i_brand_id#35, i_class_id#36, i_category_id#37]
+Arguments: HashedRelationBroadcastMode(List(coalesce(input[0, int, true], 0), isnull(input[0, int, true]), coalesce(input[1, int, true], 0), isnull(input[1, int, true]), coalesce(input[2, int, true], 0), isnull(input[2, int, true])),false), [id=#39]
 
 (46) BroadcastHashJoin [codegen id : 10]
-Left keys [6]: [coalesce(brand_id#25, 0), isnull(brand_id#25), coalesce(class_id#26, 0), isnull(class_id#26), coalesce(category_id#27, 0), isnull(category_id#27)]
-Right keys [6]: [coalesce(i_brand_id#31, 0), isnull(i_brand_id#31), coalesce(i_class_id#32, 0), isnull(i_class_id#32), coalesce(i_category_id#33, 0), isnull(i_category_id#33)]
-Join type: LeftSemi
+Left keys [6]: [coalesce(brand_id#28, 0), isnull(brand_id#28), coalesce(class_id#29, 0), isnull(class_id#29), coalesce(category_id#30, 0), isnull(category_id#30)]
+Right keys [6]: [coalesce(i_brand_id#35, 0), isnull(i_brand_id#35), coalesce(i_class_id#36, 0), isnull(i_class_id#36), coalesce(i_category_id#37, 0), isnull(i_category_id#37)]
 Join condition: None
 
 (47) BroadcastExchange
-Input [3]: [brand_id#25, class_id#26, category_id#27]
-Arguments: HashedRelationBroadcastMode(List(input[0, int, true], input[1, int, true], input[2, int, true]),false), [plan_id=6]
+Input [3]: [brand_id#28, class_id#29, category_id#30]
+Arguments: HashedRelationBroadcastMode(List(input[0, int, true], input[1, int, true], input[2, int, true]),false), [id=#40]
 
 (48) BroadcastHashJoin [codegen id : 11]
 Left keys [3]: [i_brand_id#7, i_class_id#8, i_category_id#9]
-Right keys [3]: [brand_id#25, class_id#26, category_id#27]
-Join type: Inner
+Right keys [3]: [brand_id#28, class_id#29, category_id#30]
 Join condition: None
 
 (49) Project [codegen id : 11]
-Output [1]: [i_item_sk#6 AS ss_item_sk#35]
-Input [7]: [i_item_sk#6, i_brand_id#7, i_class_id#8, i_category_id#9, brand_id#25, class_id#26, category_id#27]
+Output [1]: [i_item_sk#6 AS ss_item_sk#41]
+Input [7]: [i_item_sk#6, i_brand_id#7, i_class_id#8, i_category_id#9, brand_id#28, class_id#29, category_id#30]
 
 (50) BroadcastExchange
-Input [1]: [ss_item_sk#35]
-Arguments: HashedRelationBroadcastMode(List(cast(input[0, int, true] as bigint)),false), [plan_id=7]
+Input [1]: [ss_item_sk#41]
+Arguments: HashedRelationBroadcastMode(List(cast(input[0, int, true] as bigint)),false), [id=#42]
 
 (51) BroadcastHashJoin [codegen id : 14]
 Left keys [1]: [ss_item_sk#1]
-Right keys [1]: [ss_item_sk#35]
-Join type: LeftSemi
-Join condition: None
-
-<<<<<<< HEAD
-(52) Scan parquet spark_catalog.default.item
-Output [4]: [i_item_sk#36, i_brand_id#37, i_class_id#38, i_category_id#39]
-Batched: true
-Location [not included in comparison]/{warehouse_dir}/item]
-PushedFilters: [IsNotNull(i_item_sk)]
-ReadSchema: struct<i_item_sk:int,i_brand_id:int,i_class_id:int,i_category_id:int>
-
-(53) ColumnarToRow [codegen id : 23]
-Input [4]: [i_item_sk#36, i_brand_id#37, i_class_id#38, i_category_id#39]
-
-(54) Filter [codegen id : 23]
-Input [4]: [i_item_sk#36, i_brand_id#37, i_class_id#38, i_category_id#39]
-Condition : isnotnull(i_item_sk#36)
-
-(55) ReusedExchange [Reuses operator id: 50]
-Output [1]: [ss_item_sk#35]
-
-(56) BroadcastHashJoin [codegen id : 23]
-Left keys [1]: [i_item_sk#36]
-Right keys [1]: [ss_item_sk#35]
-Join type: LeftSemi
-Join condition: None
-
-(57) BroadcastExchange
-Input [4]: [i_item_sk#36, i_brand_id#37, i_class_id#38, i_category_id#39]
-Arguments: HashedRelationBroadcastMode(List(cast(input[0, int, false] as bigint)),false), [plan_id=8]
-
-(58) BroadcastHashJoin [codegen id : 25]
-=======
+Right keys [1]: [ss_item_sk#41]
+Join condition: None
+
 (52) ReusedExchange [Reuses operator id: 19]
 Output [4]: [i_item_sk#43, i_brand_id#44, i_class_id#45, i_category_id#46]
 
 (53) BroadcastHashJoin [codegen id : 14]
->>>>>>> 2ffd9892
 Left keys [1]: [ss_item_sk#1]
-Right keys [1]: [i_item_sk#36]
-Join type: Inner
-Join condition: None
-
-<<<<<<< HEAD
-(59) Project [codegen id : 25]
-Output [6]: [ss_quantity#2, ss_list_price#3, ss_sold_date_sk#4, i_brand_id#37, i_class_id#38, i_category_id#39]
-Input [8]: [ss_item_sk#1, ss_quantity#2, ss_list_price#3, ss_sold_date_sk#4, i_item_sk#36, i_brand_id#37, i_class_id#38, i_category_id#39]
-
-(60) ReusedExchange [Reuses operator id: 154]
-Output [1]: [d_date_sk#40]
-=======
+Right keys [1]: [i_item_sk#43]
+Join condition: None
+
 (54) Project [codegen id : 14]
 Output [6]: [ss_quantity#2, ss_list_price#3, ss_sold_date_sk#4, i_brand_id#44, i_class_id#45, i_category_id#46]
 Input [8]: [ss_item_sk#1, ss_quantity#2, ss_list_price#3, ss_sold_date_sk#4, i_item_sk#43, i_brand_id#44, i_class_id#45, i_category_id#46]
 
 (55) ReusedExchange [Reuses operator id: 149]
 Output [1]: [d_date_sk#47]
->>>>>>> 2ffd9892
 
 (56) BroadcastHashJoin [codegen id : 14]
 Left keys [1]: [ss_sold_date_sk#4]
-<<<<<<< HEAD
-Right keys [1]: [d_date_sk#40]
-Join type: Inner
-Join condition: None
-
-(62) Project [codegen id : 25]
-Output [5]: [ss_quantity#2, ss_list_price#3, i_brand_id#37, i_class_id#38, i_category_id#39]
-Input [7]: [ss_quantity#2, ss_list_price#3, ss_sold_date_sk#4, i_brand_id#37, i_class_id#38, i_category_id#39, d_date_sk#40]
-
-(63) HashAggregate [codegen id : 25]
-Input [5]: [ss_quantity#2, ss_list_price#3, i_brand_id#37, i_class_id#38, i_category_id#39]
-Keys [3]: [i_brand_id#37, i_class_id#38, i_category_id#39]
-Functions [2]: [partial_sum((cast(ss_quantity#2 as decimal(10,0)) * ss_list_price#3)), partial_count(1)]
-Aggregate Attributes [3]: [sum#41, isEmpty#42, count#43]
-Results [6]: [i_brand_id#37, i_class_id#38, i_category_id#39, sum#44, isEmpty#45, count#46]
-
-(64) Exchange
-Input [6]: [i_brand_id#37, i_class_id#38, i_category_id#39, sum#44, isEmpty#45, count#46]
-Arguments: hashpartitioning(i_brand_id#37, i_class_id#38, i_category_id#39, 5), ENSURE_REQUIREMENTS, [plan_id=9]
-
-(65) HashAggregate [codegen id : 26]
-Input [6]: [i_brand_id#37, i_class_id#38, i_category_id#39, sum#44, isEmpty#45, count#46]
-Keys [3]: [i_brand_id#37, i_class_id#38, i_category_id#39]
-Functions [2]: [sum((cast(ss_quantity#2 as decimal(10,0)) * ss_list_price#3)), count(1)]
-Aggregate Attributes [2]: [sum((cast(ss_quantity#2 as decimal(10,0)) * ss_list_price#3))#47, count(1)#48]
-Results [6]: [store AS channel#49, i_brand_id#37, i_class_id#38, i_category_id#39, sum((cast(ss_quantity#2 as decimal(10,0)) * ss_list_price#3))#47 AS sales#50, count(1)#48 AS number_sales#51]
-
-(66) Filter [codegen id : 26]
-Input [6]: [channel#49, i_brand_id#37, i_class_id#38, i_category_id#39, sales#50, number_sales#51]
-Condition : (isnotnull(sales#50) AND (cast(sales#50 as decimal(32,6)) > cast(Subquery scalar-subquery#52, [id=#53] as decimal(32,6))))
-
-(67) Scan parquet spark_catalog.default.catalog_sales
-Output [4]: [cs_item_sk#54, cs_quantity#55, cs_list_price#56, cs_sold_date_sk#57]
-Batched: true
-Location: InMemoryFileIndex []
-PartitionFilters: [isnotnull(cs_sold_date_sk#57), dynamicpruningexpression(cs_sold_date_sk#57 IN dynamicpruning#5)]
-PushedFilters: [IsNotNull(cs_item_sk)]
-ReadSchema: struct<cs_item_sk:int,cs_quantity:int,cs_list_price:decimal(7,2)>
-
-(68) ColumnarToRow [codegen id : 51]
-Input [4]: [cs_item_sk#54, cs_quantity#55, cs_list_price#56, cs_sold_date_sk#57]
-
-(69) Filter [codegen id : 51]
-Input [4]: [cs_item_sk#54, cs_quantity#55, cs_list_price#56, cs_sold_date_sk#57]
-Condition : isnotnull(cs_item_sk#54)
-
-(70) ReusedExchange [Reuses operator id: 50]
-Output [1]: [ss_item_sk#35]
-
-(71) BroadcastHashJoin [codegen id : 51]
-Left keys [1]: [cs_item_sk#54]
-Right keys [1]: [ss_item_sk#35]
-Join type: LeftSemi
-Join condition: None
-
-(72) ReusedExchange [Reuses operator id: 57]
-Output [4]: [i_item_sk#58, i_brand_id#59, i_class_id#60, i_category_id#61]
-
-(73) BroadcastHashJoin [codegen id : 51]
-Left keys [1]: [cs_item_sk#54]
-Right keys [1]: [i_item_sk#58]
-Join type: Inner
-Join condition: None
-
-(74) Project [codegen id : 51]
-Output [6]: [cs_quantity#55, cs_list_price#56, cs_sold_date_sk#57, i_brand_id#59, i_class_id#60, i_category_id#61]
-Input [8]: [cs_item_sk#54, cs_quantity#55, cs_list_price#56, cs_sold_date_sk#57, i_item_sk#58, i_brand_id#59, i_class_id#60, i_category_id#61]
-
-(75) ReusedExchange [Reuses operator id: 154]
-Output [1]: [d_date_sk#62]
-
-(76) BroadcastHashJoin [codegen id : 51]
-Left keys [1]: [cs_sold_date_sk#57]
-Right keys [1]: [d_date_sk#62]
-Join type: Inner
-Join condition: None
-
-(77) Project [codegen id : 51]
-Output [5]: [cs_quantity#55, cs_list_price#56, i_brand_id#59, i_class_id#60, i_category_id#61]
-Input [7]: [cs_quantity#55, cs_list_price#56, cs_sold_date_sk#57, i_brand_id#59, i_class_id#60, i_category_id#61, d_date_sk#62]
-
-(78) HashAggregate [codegen id : 51]
-Input [5]: [cs_quantity#55, cs_list_price#56, i_brand_id#59, i_class_id#60, i_category_id#61]
-Keys [3]: [i_brand_id#59, i_class_id#60, i_category_id#61]
-Functions [2]: [partial_sum((cast(cs_quantity#55 as decimal(10,0)) * cs_list_price#56)), partial_count(1)]
-Aggregate Attributes [3]: [sum#63, isEmpty#64, count#65]
-Results [6]: [i_brand_id#59, i_class_id#60, i_category_id#61, sum#66, isEmpty#67, count#68]
-
-(79) Exchange
-Input [6]: [i_brand_id#59, i_class_id#60, i_category_id#61, sum#66, isEmpty#67, count#68]
-Arguments: hashpartitioning(i_brand_id#59, i_class_id#60, i_category_id#61, 5), ENSURE_REQUIREMENTS, [plan_id=10]
-
-(80) HashAggregate [codegen id : 52]
-Input [6]: [i_brand_id#59, i_class_id#60, i_category_id#61, sum#66, isEmpty#67, count#68]
-Keys [3]: [i_brand_id#59, i_class_id#60, i_category_id#61]
-Functions [2]: [sum((cast(cs_quantity#55 as decimal(10,0)) * cs_list_price#56)), count(1)]
-Aggregate Attributes [2]: [sum((cast(cs_quantity#55 as decimal(10,0)) * cs_list_price#56))#69, count(1)#70]
-Results [6]: [catalog AS channel#71, i_brand_id#59, i_class_id#60, i_category_id#61, sum((cast(cs_quantity#55 as decimal(10,0)) * cs_list_price#56))#69 AS sales#72, count(1)#70 AS number_sales#73]
-
-(81) Filter [codegen id : 52]
-Input [6]: [channel#71, i_brand_id#59, i_class_id#60, i_category_id#61, sales#72, number_sales#73]
-Condition : (isnotnull(sales#72) AND (cast(sales#72 as decimal(32,6)) > cast(ReusedSubquery Subquery scalar-subquery#52, [id=#53] as decimal(32,6))))
-
-(82) Scan parquet spark_catalog.default.web_sales
-Output [4]: [ws_item_sk#74, ws_quantity#75, ws_list_price#76, ws_sold_date_sk#77]
-Batched: true
-Location: InMemoryFileIndex []
-PartitionFilters: [isnotnull(ws_sold_date_sk#77), dynamicpruningexpression(ws_sold_date_sk#77 IN dynamicpruning#5)]
-PushedFilters: [IsNotNull(ws_item_sk)]
-ReadSchema: struct<ws_item_sk:int,ws_quantity:int,ws_list_price:decimal(7,2)>
-
-(83) ColumnarToRow [codegen id : 77]
-Input [4]: [ws_item_sk#74, ws_quantity#75, ws_list_price#76, ws_sold_date_sk#77]
-
-(84) Filter [codegen id : 77]
-Input [4]: [ws_item_sk#74, ws_quantity#75, ws_list_price#76, ws_sold_date_sk#77]
-Condition : isnotnull(ws_item_sk#74)
-
-(85) ReusedExchange [Reuses operator id: 50]
-Output [1]: [ss_item_sk#35]
-
-(86) BroadcastHashJoin [codegen id : 77]
-Left keys [1]: [ws_item_sk#74]
-Right keys [1]: [ss_item_sk#35]
-Join type: LeftSemi
-Join condition: None
-
-(87) ReusedExchange [Reuses operator id: 57]
-Output [4]: [i_item_sk#78, i_brand_id#79, i_class_id#80, i_category_id#81]
-
-(88) BroadcastHashJoin [codegen id : 77]
-Left keys [1]: [ws_item_sk#74]
-Right keys [1]: [i_item_sk#78]
-Join type: Inner
-Join condition: None
-
-(89) Project [codegen id : 77]
-Output [6]: [ws_quantity#75, ws_list_price#76, ws_sold_date_sk#77, i_brand_id#79, i_class_id#80, i_category_id#81]
-Input [8]: [ws_item_sk#74, ws_quantity#75, ws_list_price#76, ws_sold_date_sk#77, i_item_sk#78, i_brand_id#79, i_class_id#80, i_category_id#81]
-
-(90) ReusedExchange [Reuses operator id: 154]
-Output [1]: [d_date_sk#82]
-
-(91) BroadcastHashJoin [codegen id : 77]
-Left keys [1]: [ws_sold_date_sk#77]
-Right keys [1]: [d_date_sk#82]
-Join type: Inner
-Join condition: None
-
-(92) Project [codegen id : 77]
-Output [5]: [ws_quantity#75, ws_list_price#76, i_brand_id#79, i_class_id#80, i_category_id#81]
-Input [7]: [ws_quantity#75, ws_list_price#76, ws_sold_date_sk#77, i_brand_id#79, i_class_id#80, i_category_id#81, d_date_sk#82]
-
-(93) HashAggregate [codegen id : 77]
-Input [5]: [ws_quantity#75, ws_list_price#76, i_brand_id#79, i_class_id#80, i_category_id#81]
-Keys [3]: [i_brand_id#79, i_class_id#80, i_category_id#81]
-Functions [2]: [partial_sum((cast(ws_quantity#75 as decimal(10,0)) * ws_list_price#76)), partial_count(1)]
-Aggregate Attributes [3]: [sum#83, isEmpty#84, count#85]
-Results [6]: [i_brand_id#79, i_class_id#80, i_category_id#81, sum#86, isEmpty#87, count#88]
-
-(94) Exchange
-Input [6]: [i_brand_id#79, i_class_id#80, i_category_id#81, sum#86, isEmpty#87, count#88]
-Arguments: hashpartitioning(i_brand_id#79, i_class_id#80, i_category_id#81, 5), ENSURE_REQUIREMENTS, [plan_id=11]
-
-(95) HashAggregate [codegen id : 78]
-Input [6]: [i_brand_id#79, i_class_id#80, i_category_id#81, sum#86, isEmpty#87, count#88]
-Keys [3]: [i_brand_id#79, i_class_id#80, i_category_id#81]
-Functions [2]: [sum((cast(ws_quantity#75 as decimal(10,0)) * ws_list_price#76)), count(1)]
-Aggregate Attributes [2]: [sum((cast(ws_quantity#75 as decimal(10,0)) * ws_list_price#76))#89, count(1)#90]
-Results [6]: [web AS channel#91, i_brand_id#79, i_class_id#80, i_category_id#81, sum((cast(ws_quantity#75 as decimal(10,0)) * ws_list_price#76))#89 AS sales#92, count(1)#90 AS number_sales#93]
-
-(96) Filter [codegen id : 78]
-Input [6]: [channel#91, i_brand_id#79, i_class_id#80, i_category_id#81, sales#92, number_sales#93]
-Condition : (isnotnull(sales#92) AND (cast(sales#92 as decimal(32,6)) > cast(ReusedSubquery Subquery scalar-subquery#52, [id=#53] as decimal(32,6))))
-
-(97) Union
-
-(98) HashAggregate [codegen id : 79]
-Input [6]: [channel#49, i_brand_id#37, i_class_id#38, i_category_id#39, sales#50, number_sales#51]
-Keys [4]: [channel#49, i_brand_id#37, i_class_id#38, i_category_id#39]
-Functions [2]: [partial_sum(sales#50), partial_sum(number_sales#51)]
-Aggregate Attributes [3]: [sum#94, isEmpty#95, sum#96]
-Results [7]: [channel#49, i_brand_id#37, i_class_id#38, i_category_id#39, sum#97, isEmpty#98, sum#99]
-
-(99) Exchange
-Input [7]: [channel#49, i_brand_id#37, i_class_id#38, i_category_id#39, sum#97, isEmpty#98, sum#99]
-Arguments: hashpartitioning(channel#49, i_brand_id#37, i_class_id#38, i_category_id#39, 5), ENSURE_REQUIREMENTS, [plan_id=12]
-
-(100) HashAggregate [codegen id : 80]
-Input [7]: [channel#49, i_brand_id#37, i_class_id#38, i_category_id#39, sum#97, isEmpty#98, sum#99]
-Keys [4]: [channel#49, i_brand_id#37, i_class_id#38, i_category_id#39]
-Functions [2]: [sum(sales#50), sum(number_sales#51)]
-Aggregate Attributes [2]: [sum(sales#50)#100, sum(number_sales#51)#101]
-Results [6]: [channel#49, i_brand_id#37, i_class_id#38, i_category_id#39, sum(sales#50)#100 AS sum_sales#102, sum(number_sales#51)#101 AS number_sales#103]
-
-(101) ReusedExchange [Reuses operator id: 99]
-Output [7]: [channel#49, i_brand_id#37, i_class_id#38, i_category_id#39, sum#97, isEmpty#98, sum#99]
-
-(102) HashAggregate [codegen id : 160]
-Input [7]: [channel#49, i_brand_id#37, i_class_id#38, i_category_id#39, sum#97, isEmpty#98, sum#99]
-Keys [4]: [channel#49, i_brand_id#37, i_class_id#38, i_category_id#39]
-Functions [2]: [sum(sales#50), sum(number_sales#51)]
-Aggregate Attributes [2]: [sum(sales#50)#100, sum(number_sales#51)#101]
-Results [5]: [channel#49, i_brand_id#37, i_class_id#38, sum(sales#50)#100 AS sum_sales#102, sum(number_sales#51)#101 AS number_sales#103]
-
-(103) HashAggregate [codegen id : 160]
-Input [5]: [channel#49, i_brand_id#37, i_class_id#38, sum_sales#102, number_sales#103]
-Keys [3]: [channel#49, i_brand_id#37, i_class_id#38]
-Functions [2]: [partial_sum(sum_sales#102), partial_sum(number_sales#103)]
-Aggregate Attributes [3]: [sum#104, isEmpty#105, sum#106]
-Results [6]: [channel#49, i_brand_id#37, i_class_id#38, sum#107, isEmpty#108, sum#109]
-
-(104) Exchange
-Input [6]: [channel#49, i_brand_id#37, i_class_id#38, sum#107, isEmpty#108, sum#109]
-Arguments: hashpartitioning(channel#49, i_brand_id#37, i_class_id#38, 5), ENSURE_REQUIREMENTS, [plan_id=13]
-
-(105) HashAggregate [codegen id : 161]
-Input [6]: [channel#49, i_brand_id#37, i_class_id#38, sum#107, isEmpty#108, sum#109]
-Keys [3]: [channel#49, i_brand_id#37, i_class_id#38]
-Functions [2]: [sum(sum_sales#102), sum(number_sales#103)]
-Aggregate Attributes [2]: [sum(sum_sales#102)#110, sum(number_sales#103)#111]
-Results [6]: [channel#49, i_brand_id#37, i_class_id#38, null AS i_category_id#112, sum(sum_sales#102)#110 AS sum(sum_sales)#113, sum(number_sales#103)#111 AS sum(number_sales)#114]
-
-(106) ReusedExchange [Reuses operator id: 99]
-Output [7]: [channel#49, i_brand_id#37, i_class_id#38, i_category_id#39, sum#97, isEmpty#98, sum#99]
-
-(107) HashAggregate [codegen id : 241]
-Input [7]: [channel#49, i_brand_id#37, i_class_id#38, i_category_id#39, sum#97, isEmpty#98, sum#99]
-Keys [4]: [channel#49, i_brand_id#37, i_class_id#38, i_category_id#39]
-Functions [2]: [sum(sales#50), sum(number_sales#51)]
-Aggregate Attributes [2]: [sum(sales#50)#100, sum(number_sales#51)#101]
-Results [4]: [channel#49, i_brand_id#37, sum(sales#50)#100 AS sum_sales#102, sum(number_sales#51)#101 AS number_sales#103]
-
-(108) HashAggregate [codegen id : 241]
-Input [4]: [channel#49, i_brand_id#37, sum_sales#102, number_sales#103]
-Keys [2]: [channel#49, i_brand_id#37]
-Functions [2]: [partial_sum(sum_sales#102), partial_sum(number_sales#103)]
-Aggregate Attributes [3]: [sum#115, isEmpty#116, sum#117]
-Results [5]: [channel#49, i_brand_id#37, sum#118, isEmpty#119, sum#120]
-
-(109) Exchange
-Input [5]: [channel#49, i_brand_id#37, sum#118, isEmpty#119, sum#120]
-Arguments: hashpartitioning(channel#49, i_brand_id#37, 5), ENSURE_REQUIREMENTS, [plan_id=14]
-
-(110) HashAggregate [codegen id : 242]
-Input [5]: [channel#49, i_brand_id#37, sum#118, isEmpty#119, sum#120]
-Keys [2]: [channel#49, i_brand_id#37]
-Functions [2]: [sum(sum_sales#102), sum(number_sales#103)]
-Aggregate Attributes [2]: [sum(sum_sales#102)#121, sum(number_sales#103)#122]
-Results [6]: [channel#49, i_brand_id#37, null AS i_class_id#123, null AS i_category_id#124, sum(sum_sales#102)#121 AS sum(sum_sales)#125, sum(number_sales#103)#122 AS sum(number_sales)#126]
-
-(111) ReusedExchange [Reuses operator id: 99]
-Output [7]: [channel#49, i_brand_id#37, i_class_id#38, i_category_id#39, sum#97, isEmpty#98, sum#99]
-
-(112) HashAggregate [codegen id : 322]
-Input [7]: [channel#49, i_brand_id#37, i_class_id#38, i_category_id#39, sum#97, isEmpty#98, sum#99]
-Keys [4]: [channel#49, i_brand_id#37, i_class_id#38, i_category_id#39]
-Functions [2]: [sum(sales#50), sum(number_sales#51)]
-Aggregate Attributes [2]: [sum(sales#50)#100, sum(number_sales#51)#101]
-Results [3]: [channel#49, sum(sales#50)#100 AS sum_sales#102, sum(number_sales#51)#101 AS number_sales#103]
-
-(113) HashAggregate [codegen id : 322]
-Input [3]: [channel#49, sum_sales#102, number_sales#103]
-Keys [1]: [channel#49]
-Functions [2]: [partial_sum(sum_sales#102), partial_sum(number_sales#103)]
-Aggregate Attributes [3]: [sum#127, isEmpty#128, sum#129]
-Results [4]: [channel#49, sum#130, isEmpty#131, sum#132]
-
-(114) Exchange
-Input [4]: [channel#49, sum#130, isEmpty#131, sum#132]
-Arguments: hashpartitioning(channel#49, 5), ENSURE_REQUIREMENTS, [plan_id=15]
-
-(115) HashAggregate [codegen id : 323]
-Input [4]: [channel#49, sum#130, isEmpty#131, sum#132]
-Keys [1]: [channel#49]
-Functions [2]: [sum(sum_sales#102), sum(number_sales#103)]
-Aggregate Attributes [2]: [sum(sum_sales#102)#133, sum(number_sales#103)#134]
-Results [6]: [channel#49, null AS i_brand_id#135, null AS i_class_id#136, null AS i_category_id#137, sum(sum_sales#102)#133 AS sum(sum_sales)#138, sum(number_sales#103)#134 AS sum(number_sales)#139]
-
-(116) ReusedExchange [Reuses operator id: 99]
-Output [7]: [channel#49, i_brand_id#37, i_class_id#38, i_category_id#39, sum#97, isEmpty#98, sum#99]
-
-(117) HashAggregate [codegen id : 403]
-Input [7]: [channel#49, i_brand_id#37, i_class_id#38, i_category_id#39, sum#97, isEmpty#98, sum#99]
-Keys [4]: [channel#49, i_brand_id#37, i_class_id#38, i_category_id#39]
-Functions [2]: [sum(sales#50), sum(number_sales#51)]
-Aggregate Attributes [2]: [sum(sales#50)#100, sum(number_sales#51)#101]
-Results [2]: [sum(sales#50)#100 AS sum_sales#102, sum(number_sales#51)#101 AS number_sales#103]
-
-(118) HashAggregate [codegen id : 403]
-Input [2]: [sum_sales#102, number_sales#103]
-Keys: []
-Functions [2]: [partial_sum(sum_sales#102), partial_sum(number_sales#103)]
-Aggregate Attributes [3]: [sum#140, isEmpty#141, sum#142]
-Results [3]: [sum#143, isEmpty#144, sum#145]
-
-(119) Exchange
-Input [3]: [sum#143, isEmpty#144, sum#145]
-Arguments: SinglePartition, ENSURE_REQUIREMENTS, [plan_id=16]
-
-(120) HashAggregate [codegen id : 404]
-Input [3]: [sum#143, isEmpty#144, sum#145]
-Keys: []
-Functions [2]: [sum(sum_sales#102), sum(number_sales#103)]
-Aggregate Attributes [2]: [sum(sum_sales#102)#146, sum(number_sales#103)#147]
-Results [6]: [null AS channel#148, null AS i_brand_id#149, null AS i_class_id#150, null AS i_category_id#151, sum(sum_sales#102)#146 AS sum(sum_sales)#152, sum(number_sales#103)#147 AS sum(number_sales)#153]
-=======
 Right keys [1]: [d_date_sk#47]
 Join condition: None
 
@@ -1083,126 +670,9 @@
 Functions [2]: [sum(sum_sales#113), sum(number_sales#114)]
 Aggregate Attributes [2]: [sum(sum_sales#113)#161, sum(number_sales#114)#162]
 Results [6]: [null AS channel#163, null AS i_brand_id#164, null AS i_class_id#165, null AS i_category_id#166, sum(sum_sales#113)#161 AS sum(sum_sales)#167, sum(number_sales#114)#162 AS sum(number_sales)#168]
->>>>>>> 2ffd9892
 
 (116) Union
 
-<<<<<<< HEAD
-(122) HashAggregate [codegen id : 405]
-Input [6]: [channel#49, i_brand_id#37, i_class_id#38, i_category_id#39, sum_sales#102, number_sales#103]
-Keys [6]: [channel#49, i_brand_id#37, i_class_id#38, i_category_id#39, sum_sales#102, number_sales#103]
-Functions: []
-Aggregate Attributes: []
-Results [6]: [channel#49, i_brand_id#37, i_class_id#38, i_category_id#39, sum_sales#102, number_sales#103]
-
-(123) Exchange
-Input [6]: [channel#49, i_brand_id#37, i_class_id#38, i_category_id#39, sum_sales#102, number_sales#103]
-Arguments: hashpartitioning(channel#49, i_brand_id#37, i_class_id#38, i_category_id#39, sum_sales#102, number_sales#103, 5), ENSURE_REQUIREMENTS, [plan_id=17]
-
-(124) HashAggregate [codegen id : 406]
-Input [6]: [channel#49, i_brand_id#37, i_class_id#38, i_category_id#39, sum_sales#102, number_sales#103]
-Keys [6]: [channel#49, i_brand_id#37, i_class_id#38, i_category_id#39, sum_sales#102, number_sales#103]
-Functions: []
-Aggregate Attributes: []
-Results [6]: [channel#49, i_brand_id#37, i_class_id#38, i_category_id#39, sum_sales#102, number_sales#103]
-
-(125) TakeOrderedAndProject
-Input [6]: [channel#49, i_brand_id#37, i_class_id#38, i_category_id#39, sum_sales#102, number_sales#103]
-Arguments: 100, [channel#49 ASC NULLS FIRST, i_brand_id#37 ASC NULLS FIRST, i_class_id#38 ASC NULLS FIRST, i_category_id#39 ASC NULLS FIRST], [channel#49, i_brand_id#37, i_class_id#38, i_category_id#39, sum_sales#102, number_sales#103]
-
-===== Subqueries =====
-
-Subquery:1 Hosting operator id = 66 Hosting Expression = Subquery scalar-subquery#52, [id=#53]
-* HashAggregate (144)
-+- Exchange (143)
-   +- * HashAggregate (142)
-      +- Union (141)
-         :- * Project (130)
-         :  +- * BroadcastHashJoin Inner BuildRight (129)
-         :     :- * ColumnarToRow (127)
-         :     :  +- Scan parquet spark_catalog.default.store_sales (126)
-         :     +- ReusedExchange (128)
-         :- * Project (135)
-         :  +- * BroadcastHashJoin Inner BuildRight (134)
-         :     :- * ColumnarToRow (132)
-         :     :  +- Scan parquet spark_catalog.default.catalog_sales (131)
-         :     +- ReusedExchange (133)
-         +- * Project (140)
-            +- * BroadcastHashJoin Inner BuildRight (139)
-               :- * ColumnarToRow (137)
-               :  +- Scan parquet spark_catalog.default.web_sales (136)
-               +- ReusedExchange (138)
-
-
-(126) Scan parquet spark_catalog.default.store_sales
-Output [3]: [ss_quantity#154, ss_list_price#155, ss_sold_date_sk#156]
-Batched: true
-Location: InMemoryFileIndex []
-PartitionFilters: [isnotnull(ss_sold_date_sk#156), dynamicpruningexpression(ss_sold_date_sk#156 IN dynamicpruning#12)]
-ReadSchema: struct<ss_quantity:int,ss_list_price:decimal(7,2)>
-
-(127) ColumnarToRow [codegen id : 2]
-Input [3]: [ss_quantity#154, ss_list_price#155, ss_sold_date_sk#156]
-
-(128) ReusedExchange [Reuses operator id: 159]
-Output [1]: [d_date_sk#157]
-
-(129) BroadcastHashJoin [codegen id : 2]
-Left keys [1]: [ss_sold_date_sk#156]
-Right keys [1]: [d_date_sk#157]
-Join type: Inner
-Join condition: None
-
-(130) Project [codegen id : 2]
-Output [2]: [ss_quantity#154 AS quantity#158, ss_list_price#155 AS list_price#159]
-Input [4]: [ss_quantity#154, ss_list_price#155, ss_sold_date_sk#156, d_date_sk#157]
-
-(131) Scan parquet spark_catalog.default.catalog_sales
-Output [3]: [cs_quantity#160, cs_list_price#161, cs_sold_date_sk#162]
-Batched: true
-Location: InMemoryFileIndex []
-PartitionFilters: [isnotnull(cs_sold_date_sk#162), dynamicpruningexpression(cs_sold_date_sk#162 IN dynamicpruning#163)]
-ReadSchema: struct<cs_quantity:int,cs_list_price:decimal(7,2)>
-
-(132) ColumnarToRow [codegen id : 4]
-Input [3]: [cs_quantity#160, cs_list_price#161, cs_sold_date_sk#162]
-
-(133) ReusedExchange [Reuses operator id: 149]
-Output [1]: [d_date_sk#164]
-
-(134) BroadcastHashJoin [codegen id : 4]
-Left keys [1]: [cs_sold_date_sk#162]
-Right keys [1]: [d_date_sk#164]
-Join type: Inner
-Join condition: None
-
-(135) Project [codegen id : 4]
-Output [2]: [cs_quantity#160 AS quantity#165, cs_list_price#161 AS list_price#166]
-Input [4]: [cs_quantity#160, cs_list_price#161, cs_sold_date_sk#162, d_date_sk#164]
-
-(136) Scan parquet spark_catalog.default.web_sales
-Output [3]: [ws_quantity#167, ws_list_price#168, ws_sold_date_sk#169]
-Batched: true
-Location: InMemoryFileIndex []
-PartitionFilters: [isnotnull(ws_sold_date_sk#169), dynamicpruningexpression(ws_sold_date_sk#169 IN dynamicpruning#163)]
-ReadSchema: struct<ws_quantity:int,ws_list_price:decimal(7,2)>
-
-(137) ColumnarToRow [codegen id : 6]
-Input [3]: [ws_quantity#167, ws_list_price#168, ws_sold_date_sk#169]
-
-(138) ReusedExchange [Reuses operator id: 149]
-Output [1]: [d_date_sk#170]
-
-(139) BroadcastHashJoin [codegen id : 6]
-Left keys [1]: [ws_sold_date_sk#169]
-Right keys [1]: [d_date_sk#170]
-Join type: Inner
-Join condition: None
-
-(140) Project [codegen id : 6]
-Output [2]: [ws_quantity#167 AS quantity#171, ws_list_price#168 AS list_price#172]
-Input [4]: [ws_quantity#167, ws_list_price#168, ws_sold_date_sk#169, d_date_sk#170]
-=======
 (117) HashAggregate [codegen id : 240]
 Input [6]: [channel#57, i_brand_id#44, i_class_id#45, i_category_id#46, sum_sales#113, number_sales#114]
 Keys [6]: [channel#57, i_brand_id#44, i_class_id#45, i_category_id#46, sum_sales#113, number_sales#114]
@@ -1314,33 +784,9 @@
 (135) Project [codegen id : 6]
 Output [2]: [ws_quantity#183 AS quantity#187, ws_list_price#184 AS list_price#188]
 Input [4]: [ws_quantity#183, ws_list_price#184, ws_sold_date_sk#185, d_date_sk#186]
->>>>>>> 2ffd9892
 
 (136) Union
 
-<<<<<<< HEAD
-(142) HashAggregate [codegen id : 7]
-Input [2]: [quantity#158, list_price#159]
-Keys: []
-Functions [1]: [partial_avg((cast(quantity#158 as decimal(10,0)) * list_price#159))]
-Aggregate Attributes [2]: [sum#173, count#174]
-Results [2]: [sum#175, count#176]
-
-(143) Exchange
-Input [2]: [sum#175, count#176]
-Arguments: SinglePartition, ENSURE_REQUIREMENTS, [plan_id=18]
-
-(144) HashAggregate [codegen id : 8]
-Input [2]: [sum#175, count#176]
-Keys: []
-Functions [1]: [avg((cast(quantity#158 as decimal(10,0)) * list_price#159))]
-Aggregate Attributes [1]: [avg((cast(quantity#158 as decimal(10,0)) * list_price#159))#177]
-Results [1]: [avg((cast(quantity#158 as decimal(10,0)) * list_price#159))#177 AS average_sales#178]
-
-Subquery:2 Hosting operator id = 126 Hosting Expression = ss_sold_date_sk#156 IN dynamicpruning#12
-
-Subquery:3 Hosting operator id = 131 Hosting Expression = cs_sold_date_sk#162 IN dynamicpruning#163
-=======
 (137) HashAggregate [codegen id : 7]
 Input [2]: [quantity#174, list_price#175]
 Keys: []
@@ -1394,44 +840,21 @@
 Subquery:4 Hosting operator id = 131 Hosting Expression = ws_sold_date_sk#185 IN dynamicpruning#179
 
 Subquery:5 Hosting operator id = 1 Hosting Expression = ss_sold_date_sk#4 IN dynamicpruning#5
->>>>>>> 2ffd9892
 BroadcastExchange (149)
 +- * Project (148)
    +- * Filter (147)
       +- * ColumnarToRow (146)
-         +- Scan parquet spark_catalog.default.date_dim (145)
-
-
-<<<<<<< HEAD
-(145) Scan parquet spark_catalog.default.date_dim
-Output [2]: [d_date_sk#164, d_year#179]
-=======
+         +- Scan parquet default.date_dim (145)
+
+
 (145) Scan parquet default.date_dim
 Output [3]: [d_date_sk#47, d_year#198, d_moy#199]
->>>>>>> 2ffd9892
 Batched: true
 Location [not included in comparison]/{warehouse_dir}/date_dim]
 PushedFilters: [IsNotNull(d_year), IsNotNull(d_moy), EqualTo(d_year,2000), EqualTo(d_moy,11), IsNotNull(d_date_sk)]
 ReadSchema: struct<d_date_sk:int,d_year:int,d_moy:int>
 
 (146) ColumnarToRow [codegen id : 1]
-<<<<<<< HEAD
-Input [2]: [d_date_sk#164, d_year#179]
-
-(147) Filter [codegen id : 1]
-Input [2]: [d_date_sk#164, d_year#179]
-Condition : (((isnotnull(d_year#179) AND (d_year#179 >= 1998)) AND (d_year#179 <= 2000)) AND isnotnull(d_date_sk#164))
-
-(148) Project [codegen id : 1]
-Output [1]: [d_date_sk#164]
-Input [2]: [d_date_sk#164, d_year#179]
-
-(149) BroadcastExchange
-Input [1]: [d_date_sk#164]
-Arguments: HashedRelationBroadcastMode(List(cast(input[0, int, true] as bigint)),false), [plan_id=19]
-
-Subquery:4 Hosting operator id = 136 Hosting Expression = ws_sold_date_sk#169 IN dynamicpruning#163
-=======
 Input [3]: [d_date_sk#47, d_year#198, d_moy#199]
 
 (147) Filter [codegen id : 1]
@@ -1445,74 +868,23 @@
 (149) BroadcastExchange
 Input [1]: [d_date_sk#47]
 Arguments: HashedRelationBroadcastMode(List(cast(input[0, int, true] as bigint)),false), [id=#200]
->>>>>>> 2ffd9892
 
 Subquery:6 Hosting operator id = 7 Hosting Expression = ss_sold_date_sk#11 IN dynamicpruning#12
 BroadcastExchange (154)
 +- * Project (153)
    +- * Filter (152)
       +- * ColumnarToRow (151)
-         +- Scan parquet spark_catalog.default.date_dim (150)
-
-
-<<<<<<< HEAD
-(150) Scan parquet spark_catalog.default.date_dim
-Output [3]: [d_date_sk#40, d_year#180, d_moy#181]
-=======
+         +- Scan parquet default.date_dim (150)
+
+
 (150) Scan parquet default.date_dim
 Output [2]: [d_date_sk#27, d_year#201]
->>>>>>> 2ffd9892
 Batched: true
 Location [not included in comparison]/{warehouse_dir}/date_dim]
 PushedFilters: [IsNotNull(d_year), GreaterThanOrEqual(d_year,1999), LessThanOrEqual(d_year,2001), IsNotNull(d_date_sk)]
 ReadSchema: struct<d_date_sk:int,d_year:int>
 
 (151) ColumnarToRow [codegen id : 1]
-<<<<<<< HEAD
-Input [3]: [d_date_sk#40, d_year#180, d_moy#181]
-
-(152) Filter [codegen id : 1]
-Input [3]: [d_date_sk#40, d_year#180, d_moy#181]
-Condition : ((((isnotnull(d_year#180) AND isnotnull(d_moy#181)) AND (d_year#180 = 2000)) AND (d_moy#181 = 11)) AND isnotnull(d_date_sk#40))
-
-(153) Project [codegen id : 1]
-Output [1]: [d_date_sk#40]
-Input [3]: [d_date_sk#40, d_year#180, d_moy#181]
-
-(154) BroadcastExchange
-Input [1]: [d_date_sk#40]
-Arguments: HashedRelationBroadcastMode(List(cast(input[0, int, true] as bigint)),false), [plan_id=20]
-
-Subquery:6 Hosting operator id = 7 Hosting Expression = ss_sold_date_sk#11 IN dynamicpruning#12
-BroadcastExchange (159)
-+- * Project (158)
-   +- * Filter (157)
-      +- * ColumnarToRow (156)
-         +- Scan parquet spark_catalog.default.date_dim (155)
-
-
-(155) Scan parquet spark_catalog.default.date_dim
-Output [2]: [d_date_sk#24, d_year#182]
-Batched: true
-Location [not included in comparison]/{warehouse_dir}/date_dim]
-PushedFilters: [IsNotNull(d_year), GreaterThanOrEqual(d_year,1999), LessThanOrEqual(d_year,2001), IsNotNull(d_date_sk)]
-ReadSchema: struct<d_date_sk:int,d_year:int>
-
-(156) ColumnarToRow [codegen id : 1]
-Input [2]: [d_date_sk#24, d_year#182]
-
-(157) Filter [codegen id : 1]
-Input [2]: [d_date_sk#24, d_year#182]
-Condition : (((isnotnull(d_year#182) AND (d_year#182 >= 1999)) AND (d_year#182 <= 2001)) AND isnotnull(d_date_sk#24))
-
-(158) Project [codegen id : 1]
-Output [1]: [d_date_sk#24]
-Input [2]: [d_date_sk#24, d_year#182]
-
-(159) BroadcastExchange
-Input [1]: [d_date_sk#24]
-Arguments: HashedRelationBroadcastMode(List(cast(input[0, int, true] as bigint)),false), [plan_id=21]
-=======
 Input [2]: [d_date_sk#27, d_year#201]
 
 (152) Filter [codegen id : 1]
@@ -1526,21 +898,11 @@
 (154) BroadcastExchange
 Input [1]: [d_date_sk#27]
 Arguments: HashedRelationBroadcastMode(List(cast(input[0, int, true] as bigint)),false), [id=#202]
->>>>>>> 2ffd9892
 
 Subquery:7 Hosting operator id = 13 Hosting Expression = cs_sold_date_sk#18 IN dynamicpruning#12
 
-Subquery:8 Hosting operator id = 36 Hosting Expression = ws_sold_date_sk#29 IN dynamicpruning#12
-
-<<<<<<< HEAD
-Subquery:9 Hosting operator id = 81 Hosting Expression = ReusedSubquery Subquery scalar-subquery#52, [id=#53]
-
-Subquery:10 Hosting operator id = 67 Hosting Expression = cs_sold_date_sk#57 IN dynamicpruning#5
-
-Subquery:11 Hosting operator id = 96 Hosting Expression = ReusedSubquery Subquery scalar-subquery#52, [id=#53]
-
-Subquery:12 Hosting operator id = 82 Hosting Expression = ws_sold_date_sk#77 IN dynamicpruning#5
-=======
+Subquery:8 Hosting operator id = 36 Hosting Expression = ws_sold_date_sk#33 IN dynamicpruning#12
+
 Subquery:9 Hosting operator id = 76 Hosting Expression = ReusedSubquery Subquery scalar-subquery#60, [id=#61]
 
 Subquery:10 Hosting operator id = 62 Hosting Expression = cs_sold_date_sk#65 IN dynamicpruning#5
@@ -1548,5 +910,4 @@
 Subquery:11 Hosting operator id = 91 Hosting Expression = ReusedSubquery Subquery scalar-subquery#60, [id=#61]
 
 Subquery:12 Hosting operator id = 77 Hosting Expression = ws_sold_date_sk#86 IN dynamicpruning#5
->>>>>>> 2ffd9892
-
+
