--- conflicted
+++ resolved
@@ -1,170 +1,53 @@
 == Physical Plan ==
-<<<<<<< HEAD
-TakeOrderedAndProject (130)
-+- * HashAggregate (129)
-   +- Exchange (128)
-      +- * HashAggregate (127)
-         +- Union (126)
-            :- * HashAggregate (105)
-            :  +- Exchange (104)
-            :     +- * HashAggregate (103)
-            :        +- Union (102)
-            :           :- * Project (69)
-            :           :  +- * Filter (68)
-            :           :     +- * HashAggregate (67)
-            :           :        +- Exchange (66)
-            :           :           +- * HashAggregate (65)
-            :           :              +- * Project (64)
-            :           :                 +- * BroadcastHashJoin Inner BuildRight (63)
-            :           :                    :- * Project (61)
-            :           :                    :  +- * BroadcastHashJoin Inner BuildRight (60)
-            :           :                    :     :- * BroadcastHashJoin LeftSemi BuildRight (53)
-            :           :                    :     :  :- * Filter (3)
-            :           :                    :     :  :  +- * ColumnarToRow (2)
-            :           :                    :     :  :     +- Scan parquet default.store_sales (1)
-            :           :                    :     :  +- BroadcastExchange (52)
-            :           :                    :     :     +- * Project (51)
-            :           :                    :     :        +- * BroadcastHashJoin Inner BuildRight (50)
-            :           :                    :     :           :- * Filter (6)
-            :           :                    :     :           :  +- * ColumnarToRow (5)
-            :           :                    :     :           :     +- Scan parquet default.item (4)
-            :           :                    :     :           +- BroadcastExchange (49)
-            :           :                    :     :              +- * HashAggregate (48)
-            :           :                    :     :                 +- * HashAggregate (47)
-            :           :                    :     :                    +- * BroadcastHashJoin LeftSemi BuildRight (46)
-            :           :                    :     :                       :- * HashAggregate (35)
-            :           :                    :     :                       :  +- Exchange (34)
-            :           :                    :     :                       :     +- * HashAggregate (33)
-            :           :                    :     :                       :        +- * Project (32)
-            :           :                    :     :                       :           +- * BroadcastHashJoin Inner BuildRight (31)
-            :           :                    :     :                       :              :- * Project (29)
-            :           :                    :     :                       :              :  +- * BroadcastHashJoin Inner BuildRight (28)
-            :           :                    :     :                       :              :     :- * Filter (9)
-            :           :                    :     :                       :              :     :  +- * ColumnarToRow (8)
-            :           :                    :     :                       :              :     :     +- Scan parquet default.store_sales (7)
-            :           :                    :     :                       :              :     +- BroadcastExchange (27)
-            :           :                    :     :                       :              :        +- * BroadcastHashJoin LeftSemi BuildRight (26)
-            :           :                    :     :                       :              :           :- * Filter (12)
-            :           :                    :     :                       :              :           :  +- * ColumnarToRow (11)
-            :           :                    :     :                       :              :           :     +- Scan parquet default.item (10)
-            :           :                    :     :                       :              :           +- BroadcastExchange (25)
-            :           :                    :     :                       :              :              +- * Project (24)
-            :           :                    :     :                       :              :                 +- * BroadcastHashJoin Inner BuildRight (23)
-            :           :                    :     :                       :              :                    :- * Project (21)
-            :           :                    :     :                       :              :                    :  +- * BroadcastHashJoin Inner BuildRight (20)
-            :           :                    :     :                       :              :                    :     :- * Filter (15)
-            :           :                    :     :                       :              :                    :     :  +- * ColumnarToRow (14)
-            :           :                    :     :                       :              :                    :     :     +- Scan parquet default.catalog_sales (13)
-            :           :                    :     :                       :              :                    :     +- BroadcastExchange (19)
-            :           :                    :     :                       :              :                    :        +- * Filter (18)
-            :           :                    :     :                       :              :                    :           +- * ColumnarToRow (17)
-            :           :                    :     :                       :              :                    :              +- Scan parquet default.item (16)
-            :           :                    :     :                       :              :                    +- ReusedExchange (22)
-            :           :                    :     :                       :              +- ReusedExchange (30)
-            :           :                    :     :                       +- BroadcastExchange (45)
-            :           :                    :     :                          +- * Project (44)
-            :           :                    :     :                             +- * BroadcastHashJoin Inner BuildRight (43)
-            :           :                    :     :                                :- * Project (41)
-            :           :                    :     :                                :  +- * BroadcastHashJoin Inner BuildRight (40)
-            :           :                    :     :                                :     :- * Filter (38)
-            :           :                    :     :                                :     :  +- * ColumnarToRow (37)
-            :           :                    :     :                                :     :     +- Scan parquet default.web_sales (36)
-            :           :                    :     :                                :     +- ReusedExchange (39)
-            :           :                    :     :                                +- ReusedExchange (42)
-            :           :                    :     +- BroadcastExchange (59)
-            :           :                    :        +- * BroadcastHashJoin LeftSemi BuildRight (58)
-            :           :                    :           :- * Filter (56)
-            :           :                    :           :  +- * ColumnarToRow (55)
-            :           :                    :           :     +- Scan parquet default.item (54)
-            :           :                    :           +- ReusedExchange (57)
-            :           :                    +- ReusedExchange (62)
-            :           :- * Project (85)
-            :           :  +- * Filter (84)
-            :           :     +- * HashAggregate (83)
-            :           :        +- Exchange (82)
-            :           :           +- * HashAggregate (81)
-            :           :              +- * Project (80)
-            :           :                 +- * BroadcastHashJoin Inner BuildRight (79)
-            :           :                    :- * Project (77)
-            :           :                    :  +- * BroadcastHashJoin Inner BuildRight (76)
-            :           :                    :     :- * BroadcastHashJoin LeftSemi BuildRight (74)
-            :           :                    :     :  :- * Filter (72)
-            :           :                    :     :  :  +- * ColumnarToRow (71)
-            :           :                    :     :  :     +- Scan parquet default.catalog_sales (70)
-            :           :                    :     :  +- ReusedExchange (73)
-            :           :                    :     +- ReusedExchange (75)
-            :           :                    +- ReusedExchange (78)
-            :           +- * Project (101)
-            :              +- * Filter (100)
-            :                 +- * HashAggregate (99)
-            :                    +- Exchange (98)
-            :                       +- * HashAggregate (97)
-            :                          +- * Project (96)
-            :                             +- * BroadcastHashJoin Inner BuildRight (95)
-            :                                :- * Project (93)
-            :                                :  +- * BroadcastHashJoin Inner BuildRight (92)
-            :                                :     :- * BroadcastHashJoin LeftSemi BuildRight (90)
-            :                                :     :  :- * Filter (88)
-            :                                :     :  :  +- * ColumnarToRow (87)
-            :                                :     :  :     +- Scan parquet default.web_sales (86)
-            :                                :     :  +- ReusedExchange (89)
-            :                                :     +- ReusedExchange (91)
-            :                                +- ReusedExchange (94)
-            :- * HashAggregate (110)
-            :  +- Exchange (109)
-            :     +- * HashAggregate (108)
-            :        +- * HashAggregate (107)
-            :           +- ReusedExchange (106)
-=======
-TakeOrderedAndProject (135)
-+- * HashAggregate (134)
-   +- Exchange (133)
-      +- * HashAggregate (132)
-         +- Union (131)
-            :- * HashAggregate (110)
-            :  +- Exchange (109)
-            :     +- * HashAggregate (108)
-            :        +- Union (107)
-            :           :- * Filter (76)
-            :           :  +- * HashAggregate (75)
-            :           :     +- Exchange (74)
-            :           :        +- * HashAggregate (73)
-            :           :           +- * Project (72)
-            :           :              +- * BroadcastHashJoin Inner BuildRight (71)
-            :           :                 :- * Project (65)
-            :           :                 :  +- * BroadcastHashJoin Inner BuildRight (64)
-            :           :                 :     :- * BroadcastHashJoin LeftSemi BuildRight (57)
+TakeOrderedAndProject (127)
++- * HashAggregate (126)
+   +- Exchange (125)
+      +- * HashAggregate (124)
+         +- Union (123)
+            :- * HashAggregate (102)
+            :  +- Exchange (101)
+            :     +- * HashAggregate (100)
+            :        +- Union (99)
+            :           :- * Filter (68)
+            :           :  +- * HashAggregate (67)
+            :           :     +- Exchange (66)
+            :           :        +- * HashAggregate (65)
+            :           :           +- * Project (64)
+            :           :              +- * BroadcastHashJoin Inner BuildRight (63)
+            :           :                 :- * Project (61)
+            :           :                 :  +- * BroadcastHashJoin Inner BuildRight (60)
+            :           :                 :     :- * BroadcastHashJoin LeftSemi BuildRight (53)
             :           :                 :     :  :- * Filter (3)
             :           :                 :     :  :  +- * ColumnarToRow (2)
             :           :                 :     :  :     +- Scan parquet default.store_sales (1)
-            :           :                 :     :  +- BroadcastExchange (56)
-            :           :                 :     :     +- * Project (55)
-            :           :                 :     :        +- * BroadcastHashJoin Inner BuildRight (54)
+            :           :                 :     :  +- BroadcastExchange (52)
+            :           :                 :     :     +- * Project (51)
+            :           :                 :     :        +- * BroadcastHashJoin Inner BuildRight (50)
             :           :                 :     :           :- * Filter (6)
             :           :                 :     :           :  +- * ColumnarToRow (5)
             :           :                 :     :           :     +- Scan parquet default.item (4)
-            :           :                 :     :           +- BroadcastExchange (53)
-            :           :                 :     :              +- * HashAggregate (52)
-            :           :                 :     :                 +- * HashAggregate (51)
-            :           :                 :     :                    +- * BroadcastHashJoin LeftSemi BuildRight (50)
-            :           :                 :     :                       :- * HashAggregate (39)
-            :           :                 :     :                       :  +- Exchange (38)
-            :           :                 :     :                       :     +- * HashAggregate (37)
-            :           :                 :     :                       :        +- * Project (36)
-            :           :                 :     :                       :           +- * BroadcastHashJoin Inner BuildRight (35)
-            :           :                 :     :                       :              :- * Project (33)
-            :           :                 :     :                       :              :  +- * BroadcastHashJoin Inner BuildRight (32)
+            :           :                 :     :           +- BroadcastExchange (49)
+            :           :                 :     :              +- * HashAggregate (48)
+            :           :                 :     :                 +- * HashAggregate (47)
+            :           :                 :     :                    +- * BroadcastHashJoin LeftSemi BuildRight (46)
+            :           :                 :     :                       :- * HashAggregate (35)
+            :           :                 :     :                       :  +- Exchange (34)
+            :           :                 :     :                       :     +- * HashAggregate (33)
+            :           :                 :     :                       :        +- * Project (32)
+            :           :                 :     :                       :           +- * BroadcastHashJoin Inner BuildRight (31)
+            :           :                 :     :                       :              :- * Project (29)
+            :           :                 :     :                       :              :  +- * BroadcastHashJoin Inner BuildRight (28)
             :           :                 :     :                       :              :     :- * Filter (9)
             :           :                 :     :                       :              :     :  +- * ColumnarToRow (8)
             :           :                 :     :                       :              :     :     +- Scan parquet default.store_sales (7)
-            :           :                 :     :                       :              :     +- BroadcastExchange (31)
-            :           :                 :     :                       :              :        +- * BroadcastHashJoin LeftSemi BuildRight (30)
+            :           :                 :     :                       :              :     +- BroadcastExchange (27)
+            :           :                 :     :                       :              :        +- * BroadcastHashJoin LeftSemi BuildRight (26)
             :           :                 :     :                       :              :           :- * Filter (12)
             :           :                 :     :                       :              :           :  +- * ColumnarToRow (11)
             :           :                 :     :                       :              :           :     +- Scan parquet default.item (10)
-            :           :                 :     :                       :              :           +- BroadcastExchange (29)
-            :           :                 :     :                       :              :              +- * Project (28)
-            :           :                 :     :                       :              :                 +- * BroadcastHashJoin Inner BuildRight (27)
+            :           :                 :     :                       :              :           +- BroadcastExchange (25)
+            :           :                 :     :                       :              :              +- * Project (24)
+            :           :                 :     :                       :              :                 +- * BroadcastHashJoin Inner BuildRight (23)
             :           :                 :     :                       :              :                    :- * Project (21)
             :           :                 :     :                       :              :                    :  +- * BroadcastHashJoin Inner BuildRight (20)
             :           :                 :     :                       :              :                    :     :- * Filter (15)
@@ -174,92 +57,75 @@
             :           :                 :     :                       :              :                    :        +- * Filter (18)
             :           :                 :     :                       :              :                    :           +- * ColumnarToRow (17)
             :           :                 :     :                       :              :                    :              +- Scan parquet default.item (16)
-            :           :                 :     :                       :              :                    +- BroadcastExchange (26)
-            :           :                 :     :                       :              :                       +- * Project (25)
-            :           :                 :     :                       :              :                          +- * Filter (24)
-            :           :                 :     :                       :              :                             +- * ColumnarToRow (23)
-            :           :                 :     :                       :              :                                +- Scan parquet default.date_dim (22)
-            :           :                 :     :                       :              +- ReusedExchange (34)
-            :           :                 :     :                       +- BroadcastExchange (49)
-            :           :                 :     :                          +- * Project (48)
-            :           :                 :     :                             +- * BroadcastHashJoin Inner BuildRight (47)
-            :           :                 :     :                                :- * Project (45)
-            :           :                 :     :                                :  +- * BroadcastHashJoin Inner BuildRight (44)
-            :           :                 :     :                                :     :- * Filter (42)
-            :           :                 :     :                                :     :  +- * ColumnarToRow (41)
-            :           :                 :     :                                :     :     +- Scan parquet default.web_sales (40)
-            :           :                 :     :                                :     +- ReusedExchange (43)
-            :           :                 :     :                                +- ReusedExchange (46)
-            :           :                 :     +- BroadcastExchange (63)
-            :           :                 :        +- * BroadcastHashJoin LeftSemi BuildRight (62)
-            :           :                 :           :- * Filter (60)
-            :           :                 :           :  +- * ColumnarToRow (59)
-            :           :                 :           :     +- Scan parquet default.item (58)
-            :           :                 :           +- ReusedExchange (61)
-            :           :                 +- BroadcastExchange (70)
-            :           :                    +- * Project (69)
-            :           :                       +- * Filter (68)
-            :           :                          +- * ColumnarToRow (67)
-            :           :                             +- Scan parquet default.date_dim (66)
-            :           :- * Filter (91)
-            :           :  +- * HashAggregate (90)
-            :           :     +- Exchange (89)
-            :           :        +- * HashAggregate (88)
-            :           :           +- * Project (87)
-            :           :              +- * BroadcastHashJoin Inner BuildRight (86)
-            :           :                 :- * Project (84)
-            :           :                 :  +- * BroadcastHashJoin Inner BuildRight (83)
-            :           :                 :     :- * BroadcastHashJoin LeftSemi BuildRight (81)
-            :           :                 :     :  :- * Filter (79)
-            :           :                 :     :  :  +- * ColumnarToRow (78)
-            :           :                 :     :  :     +- Scan parquet default.catalog_sales (77)
-            :           :                 :     :  +- ReusedExchange (80)
-            :           :                 :     +- ReusedExchange (82)
-            :           :                 +- ReusedExchange (85)
-            :           +- * Filter (106)
-            :              +- * HashAggregate (105)
-            :                 +- Exchange (104)
-            :                    +- * HashAggregate (103)
-            :                       +- * Project (102)
-            :                          +- * BroadcastHashJoin Inner BuildRight (101)
-            :                             :- * Project (99)
-            :                             :  +- * BroadcastHashJoin Inner BuildRight (98)
-            :                             :     :- * BroadcastHashJoin LeftSemi BuildRight (96)
-            :                             :     :  :- * Filter (94)
-            :                             :     :  :  +- * ColumnarToRow (93)
-            :                             :     :  :     +- Scan parquet default.web_sales (92)
-            :                             :     :  +- ReusedExchange (95)
-            :                             :     +- ReusedExchange (97)
-            :                             +- ReusedExchange (100)
->>>>>>> abf9675a
-            :- * HashAggregate (115)
-            :  +- Exchange (114)
-            :     +- * HashAggregate (113)
-            :        +- * HashAggregate (112)
-            :           +- ReusedExchange (111)
-            :- * HashAggregate (120)
-            :  +- Exchange (119)
-            :     +- * HashAggregate (118)
-            :        +- * HashAggregate (117)
-            :           +- ReusedExchange (116)
-<<<<<<< HEAD
-            +- * HashAggregate (125)
-               +- Exchange (124)
-                  +- * HashAggregate (123)
-                     +- * HashAggregate (122)
-                        +- ReusedExchange (121)
-=======
-            :- * HashAggregate (125)
-            :  +- Exchange (124)
-            :     +- * HashAggregate (123)
-            :        +- * HashAggregate (122)
-            :           +- ReusedExchange (121)
-            +- * HashAggregate (130)
-               +- Exchange (129)
-                  +- * HashAggregate (128)
-                     +- * HashAggregate (127)
-                        +- ReusedExchange (126)
->>>>>>> abf9675a
+            :           :                 :     :                       :              :                    +- ReusedExchange (22)
+            :           :                 :     :                       :              +- ReusedExchange (30)
+            :           :                 :     :                       +- BroadcastExchange (45)
+            :           :                 :     :                          +- * Project (44)
+            :           :                 :     :                             +- * BroadcastHashJoin Inner BuildRight (43)
+            :           :                 :     :                                :- * Project (41)
+            :           :                 :     :                                :  +- * BroadcastHashJoin Inner BuildRight (40)
+            :           :                 :     :                                :     :- * Filter (38)
+            :           :                 :     :                                :     :  +- * ColumnarToRow (37)
+            :           :                 :     :                                :     :     +- Scan parquet default.web_sales (36)
+            :           :                 :     :                                :     +- ReusedExchange (39)
+            :           :                 :     :                                +- ReusedExchange (42)
+            :           :                 :     +- BroadcastExchange (59)
+            :           :                 :        +- * BroadcastHashJoin LeftSemi BuildRight (58)
+            :           :                 :           :- * Filter (56)
+            :           :                 :           :  +- * ColumnarToRow (55)
+            :           :                 :           :     +- Scan parquet default.item (54)
+            :           :                 :           +- ReusedExchange (57)
+            :           :                 +- ReusedExchange (62)
+            :           :- * Filter (83)
+            :           :  +- * HashAggregate (82)
+            :           :     +- Exchange (81)
+            :           :        +- * HashAggregate (80)
+            :           :           +- * Project (79)
+            :           :              +- * BroadcastHashJoin Inner BuildRight (78)
+            :           :                 :- * Project (76)
+            :           :                 :  +- * BroadcastHashJoin Inner BuildRight (75)
+            :           :                 :     :- * BroadcastHashJoin LeftSemi BuildRight (73)
+            :           :                 :     :  :- * Filter (71)
+            :           :                 :     :  :  +- * ColumnarToRow (70)
+            :           :                 :     :  :     +- Scan parquet default.catalog_sales (69)
+            :           :                 :     :  +- ReusedExchange (72)
+            :           :                 :     +- ReusedExchange (74)
+            :           :                 +- ReusedExchange (77)
+            :           +- * Filter (98)
+            :              +- * HashAggregate (97)
+            :                 +- Exchange (96)
+            :                    +- * HashAggregate (95)
+            :                       +- * Project (94)
+            :                          +- * BroadcastHashJoin Inner BuildRight (93)
+            :                             :- * Project (91)
+            :                             :  +- * BroadcastHashJoin Inner BuildRight (90)
+            :                             :     :- * BroadcastHashJoin LeftSemi BuildRight (88)
+            :                             :     :  :- * Filter (86)
+            :                             :     :  :  +- * ColumnarToRow (85)
+            :                             :     :  :     +- Scan parquet default.web_sales (84)
+            :                             :     :  +- ReusedExchange (87)
+            :                             :     +- ReusedExchange (89)
+            :                             +- ReusedExchange (92)
+            :- * HashAggregate (107)
+            :  +- Exchange (106)
+            :     +- * HashAggregate (105)
+            :        +- * HashAggregate (104)
+            :           +- ReusedExchange (103)
+            :- * HashAggregate (112)
+            :  +- Exchange (111)
+            :     +- * HashAggregate (110)
+            :        +- * HashAggregate (109)
+            :           +- ReusedExchange (108)
+            :- * HashAggregate (117)
+            :  +- Exchange (116)
+            :     +- * HashAggregate (115)
+            :        +- * HashAggregate (114)
+            :           +- ReusedExchange (113)
+            +- * HashAggregate (122)
+               +- Exchange (121)
+                  +- * HashAggregate (120)
+                     +- * HashAggregate (119)
+                        +- ReusedExchange (118)
 
 
 (1) Scan parquet default.store_sales
@@ -362,7 +228,7 @@
 Output [4]: [cs_sold_date_sk#18, i_brand_id#20, i_class_id#21, i_category_id#22]
 Input [6]: [cs_item_sk#17, cs_sold_date_sk#18, i_item_sk#19, i_brand_id#20, i_class_id#21, i_category_id#22]
 
-(22) ReusedExchange [Reuses operator id: 164]
+(22) ReusedExchange [Reuses operator id: 161]
 Output [1]: [d_date_sk#24]
 
 (23) BroadcastHashJoin [codegen id : 3]
@@ -396,7 +262,7 @@
 Output [4]: [ss_sold_date_sk#11, i_brand_id#14, i_class_id#15, i_category_id#16]
 Input [6]: [ss_item_sk#10, ss_sold_date_sk#11, i_item_sk#13, i_brand_id#14, i_class_id#15, i_category_id#16]
 
-(30) ReusedExchange [Reuses operator id: 164]
+(30) ReusedExchange [Reuses operator id: 161]
 Output [1]: [d_date_sk#27]
 
 (31) BroadcastHashJoin [codegen id : 6]
@@ -453,7 +319,7 @@
 Output [4]: [ws_sold_date_sk#33, i_brand_id#35, i_class_id#36, i_category_id#37]
 Input [6]: [ws_item_sk#32, ws_sold_date_sk#33, i_item_sk#34, i_brand_id#35, i_class_id#36, i_category_id#37]
 
-(42) ReusedExchange [Reuses operator id: 164]
+(42) ReusedExchange [Reuses operator id: 161]
 Output [1]: [d_date_sk#38]
 
 (43) BroadcastHashJoin [codegen id : 9]
@@ -545,7 +411,7 @@
 Output [6]: [ss_quantity#2, ss_list_price#3, ss_sold_date_sk#4, i_brand_id#44, i_class_id#45, i_category_id#46]
 Input [8]: [ss_item_sk#1, ss_quantity#2, ss_list_price#3, ss_sold_date_sk#4, i_item_sk#43, i_brand_id#44, i_class_id#45, i_category_id#46]
 
-(62) ReusedExchange [Reuses operator id: 159]
+(62) ReusedExchange [Reuses operator id: 156]
 Output [1]: [d_date_sk#48]
 
 (63) BroadcastHashJoin [codegen id : 25]
@@ -572,1035 +438,520 @@
 Input [6]: [i_brand_id#44, i_class_id#45, i_category_id#46, sum#52, isEmpty#53, count#54]
 Keys [3]: [i_brand_id#44, i_class_id#45, i_category_id#46]
 Functions [2]: [sum(CheckOverflow((promote_precision(cast(cast(ss_quantity#2 as decimal(10,0)) as decimal(12,2))) * promote_precision(cast(ss_list_price#3 as decimal(12,2)))), DecimalType(18,2), true)), count(1)]
-<<<<<<< HEAD
 Aggregate Attributes [2]: [sum(CheckOverflow((promote_precision(cast(cast(ss_quantity#2 as decimal(10,0)) as decimal(12,2))) * promote_precision(cast(ss_list_price#3 as decimal(12,2)))), DecimalType(18,2), true))#56, count(1)#57]
-Results [6]: [i_brand_id#44, i_class_id#45, i_category_id#46, sum(CheckOverflow((promote_precision(cast(cast(ss_quantity#2 as decimal(10,0)) as decimal(12,2))) * promote_precision(cast(ss_list_price#3 as decimal(12,2)))), DecimalType(18,2), true))#56 AS sales#58, count(1)#57 AS number_sales#59, sum(CheckOverflow((promote_precision(cast(cast(ss_quantity#2 as decimal(10,0)) as decimal(12,2))) * promote_precision(cast(ss_list_price#3 as decimal(12,2)))), DecimalType(18,2), true))#56 AS sum(CheckOverflow((promote_precision(cast(cast(ss_quantity#2 as decimal(10,0)) as decimal(12,2))) * promote_precision(cast(ss_list_price#3 as decimal(12,2)))), DecimalType(18,2), true))#60]
+Results [6]: [store AS channel#58, i_brand_id#44, i_class_id#45, i_category_id#46, sum(CheckOverflow((promote_precision(cast(cast(ss_quantity#2 as decimal(10,0)) as decimal(12,2))) * promote_precision(cast(ss_list_price#3 as decimal(12,2)))), DecimalType(18,2), true))#56 AS sales#59, count(1)#57 AS number_sales#60]
 
 (68) Filter [codegen id : 26]
-Input [6]: [i_brand_id#44, i_class_id#45, i_category_id#46, sales#58, number_sales#59, sum(CheckOverflow((promote_precision(cast(cast(ss_quantity#2 as decimal(10,0)) as decimal(12,2))) * promote_precision(cast(ss_list_price#3 as decimal(12,2)))), DecimalType(18,2), true))#60]
-Condition : (isnotnull(sum(CheckOverflow((promote_precision(cast(cast(ss_quantity#2 as decimal(10,0)) as decimal(12,2))) * promote_precision(cast(ss_list_price#3 as decimal(12,2)))), DecimalType(18,2), true))#60) AND (cast(sum(CheckOverflow((promote_precision(cast(cast(ss_quantity#2 as decimal(10,0)) as decimal(12,2))) * promote_precision(cast(ss_list_price#3 as decimal(12,2)))), DecimalType(18,2), true))#60 as decimal(32,6)) > cast(Subquery scalar-subquery#61, [id=#62] as decimal(32,6))))
-
-(69) Project [codegen id : 26]
-Output [6]: [store AS channel#63, i_brand_id#44, i_class_id#45, i_category_id#46, sales#58, number_sales#59]
-Input [6]: [i_brand_id#44, i_class_id#45, i_category_id#46, sales#58, number_sales#59, sum(CheckOverflow((promote_precision(cast(cast(ss_quantity#2 as decimal(10,0)) as decimal(12,2))) * promote_precision(cast(ss_list_price#3 as decimal(12,2)))), DecimalType(18,2), true))#60]
-
-(70) Scan parquet default.catalog_sales
-Output [4]: [cs_item_sk#64, cs_quantity#65, cs_list_price#66, cs_sold_date_sk#67]
+Input [6]: [channel#58, i_brand_id#44, i_class_id#45, i_category_id#46, sales#59, number_sales#60]
+Condition : (isnotnull(sales#59) AND (cast(sales#59 as decimal(32,6)) > cast(Subquery scalar-subquery#61, [id=#62] as decimal(32,6))))
+
+(69) Scan parquet default.catalog_sales
+Output [4]: [cs_item_sk#63, cs_quantity#64, cs_list_price#65, cs_sold_date_sk#66]
 Batched: true
 Location: InMemoryFileIndex []
-PartitionFilters: [isnotnull(cs_sold_date_sk#67), dynamicpruningexpression(cs_sold_date_sk#67 IN dynamicpruning#5)]
+PartitionFilters: [isnotnull(cs_sold_date_sk#66), dynamicpruningexpression(cs_sold_date_sk#66 IN dynamicpruning#5)]
 PushedFilters: [IsNotNull(cs_item_sk)]
 ReadSchema: struct<cs_item_sk:int,cs_quantity:int,cs_list_price:decimal(7,2)>
 
-(71) ColumnarToRow [codegen id : 51]
-Input [4]: [cs_item_sk#64, cs_quantity#65, cs_list_price#66, cs_sold_date_sk#67]
-
-(72) Filter [codegen id : 51]
-Input [4]: [cs_item_sk#64, cs_quantity#65, cs_list_price#66, cs_sold_date_sk#67]
-Condition : isnotnull(cs_item_sk#64)
-
-(73) ReusedExchange [Reuses operator id: 52]
+(70) ColumnarToRow [codegen id : 51]
+Input [4]: [cs_item_sk#63, cs_quantity#64, cs_list_price#65, cs_sold_date_sk#66]
+
+(71) Filter [codegen id : 51]
+Input [4]: [cs_item_sk#63, cs_quantity#64, cs_list_price#65, cs_sold_date_sk#66]
+Condition : isnotnull(cs_item_sk#63)
+
+(72) ReusedExchange [Reuses operator id: 52]
 Output [1]: [ss_item_sk#41]
 
-(74) BroadcastHashJoin [codegen id : 51]
-Left keys [1]: [cs_item_sk#64]
+(73) BroadcastHashJoin [codegen id : 51]
+Left keys [1]: [cs_item_sk#63]
 Right keys [1]: [ss_item_sk#41]
 Join condition: None
 
-(75) ReusedExchange [Reuses operator id: 59]
-Output [4]: [i_item_sk#68, i_brand_id#69, i_class_id#70, i_category_id#71]
-
-(76) BroadcastHashJoin [codegen id : 51]
-Left keys [1]: [cs_item_sk#64]
-Right keys [1]: [i_item_sk#68]
-Join condition: None
-
-(77) Project [codegen id : 51]
-Output [6]: [cs_quantity#65, cs_list_price#66, cs_sold_date_sk#67, i_brand_id#69, i_class_id#70, i_category_id#71]
-Input [8]: [cs_item_sk#64, cs_quantity#65, cs_list_price#66, cs_sold_date_sk#67, i_item_sk#68, i_brand_id#69, i_class_id#70, i_category_id#71]
-
-(78) ReusedExchange [Reuses operator id: 159]
-Output [1]: [d_date_sk#72]
-
-(79) BroadcastHashJoin [codegen id : 51]
-Left keys [1]: [cs_sold_date_sk#67]
-Right keys [1]: [d_date_sk#72]
-Join condition: None
-
-(80) Project [codegen id : 51]
-Output [5]: [cs_quantity#65, cs_list_price#66, i_brand_id#69, i_class_id#70, i_category_id#71]
-Input [7]: [cs_quantity#65, cs_list_price#66, cs_sold_date_sk#67, i_brand_id#69, i_class_id#70, i_category_id#71, d_date_sk#72]
-
-(81) HashAggregate [codegen id : 51]
-Input [5]: [cs_quantity#65, cs_list_price#66, i_brand_id#69, i_class_id#70, i_category_id#71]
-Keys [3]: [i_brand_id#69, i_class_id#70, i_category_id#71]
-Functions [2]: [partial_sum(CheckOverflow((promote_precision(cast(cast(cs_quantity#65 as decimal(10,0)) as decimal(12,2))) * promote_precision(cast(cs_list_price#66 as decimal(12,2)))), DecimalType(18,2), true)), partial_count(1)]
-Aggregate Attributes [3]: [sum#73, isEmpty#74, count#75]
-Results [6]: [i_brand_id#69, i_class_id#70, i_category_id#71, sum#76, isEmpty#77, count#78]
-
-(82) Exchange
-Input [6]: [i_brand_id#69, i_class_id#70, i_category_id#71, sum#76, isEmpty#77, count#78]
-Arguments: hashpartitioning(i_brand_id#69, i_class_id#70, i_category_id#71, 5), ENSURE_REQUIREMENTS, [id=#79]
-
-(83) HashAggregate [codegen id : 52]
-Input [6]: [i_brand_id#69, i_class_id#70, i_category_id#71, sum#76, isEmpty#77, count#78]
-Keys [3]: [i_brand_id#69, i_class_id#70, i_category_id#71]
-Functions [2]: [sum(CheckOverflow((promote_precision(cast(cast(cs_quantity#65 as decimal(10,0)) as decimal(12,2))) * promote_precision(cast(cs_list_price#66 as decimal(12,2)))), DecimalType(18,2), true)), count(1)]
-Aggregate Attributes [2]: [sum(CheckOverflow((promote_precision(cast(cast(cs_quantity#65 as decimal(10,0)) as decimal(12,2))) * promote_precision(cast(cs_list_price#66 as decimal(12,2)))), DecimalType(18,2), true))#80, count(1)#81]
-Results [6]: [i_brand_id#69, i_class_id#70, i_category_id#71, sum(CheckOverflow((promote_precision(cast(cast(cs_quantity#65 as decimal(10,0)) as decimal(12,2))) * promote_precision(cast(cs_list_price#66 as decimal(12,2)))), DecimalType(18,2), true))#80 AS sales#82, count(1)#81 AS number_sales#83, sum(CheckOverflow((promote_precision(cast(cast(cs_quantity#65 as decimal(10,0)) as decimal(12,2))) * promote_precision(cast(cs_list_price#66 as decimal(12,2)))), DecimalType(18,2), true))#80 AS sum(CheckOverflow((promote_precision(cast(cast(cs_quantity#65 as decimal(10,0)) as decimal(12,2))) * promote_precision(cast(cs_list_price#66 as decimal(12,2)))), DecimalType(18,2), true))#84]
-
-(84) Filter [codegen id : 52]
-Input [6]: [i_brand_id#69, i_class_id#70, i_category_id#71, sales#82, number_sales#83, sum(CheckOverflow((promote_precision(cast(cast(cs_quantity#65 as decimal(10,0)) as decimal(12,2))) * promote_precision(cast(cs_list_price#66 as decimal(12,2)))), DecimalType(18,2), true))#84]
-Condition : (isnotnull(sum(CheckOverflow((promote_precision(cast(cast(cs_quantity#65 as decimal(10,0)) as decimal(12,2))) * promote_precision(cast(cs_list_price#66 as decimal(12,2)))), DecimalType(18,2), true))#84) AND (cast(sum(CheckOverflow((promote_precision(cast(cast(cs_quantity#65 as decimal(10,0)) as decimal(12,2))) * promote_precision(cast(cs_list_price#66 as decimal(12,2)))), DecimalType(18,2), true))#84 as decimal(32,6)) > cast(ReusedSubquery Subquery scalar-subquery#61, [id=#62] as decimal(32,6))))
-
-(85) Project [codegen id : 52]
-Output [6]: [catalog AS channel#85, i_brand_id#69, i_class_id#70, i_category_id#71, sales#82, number_sales#83]
-Input [6]: [i_brand_id#69, i_class_id#70, i_category_id#71, sales#82, number_sales#83, sum(CheckOverflow((promote_precision(cast(cast(cs_quantity#65 as decimal(10,0)) as decimal(12,2))) * promote_precision(cast(cs_list_price#66 as decimal(12,2)))), DecimalType(18,2), true))#84]
-
-(86) Scan parquet default.web_sales
-Output [4]: [ws_item_sk#86, ws_quantity#87, ws_list_price#88, ws_sold_date_sk#89]
+(74) ReusedExchange [Reuses operator id: 59]
+Output [4]: [i_item_sk#67, i_brand_id#68, i_class_id#69, i_category_id#70]
+
+(75) BroadcastHashJoin [codegen id : 51]
+Left keys [1]: [cs_item_sk#63]
+Right keys [1]: [i_item_sk#67]
+Join condition: None
+
+(76) Project [codegen id : 51]
+Output [6]: [cs_quantity#64, cs_list_price#65, cs_sold_date_sk#66, i_brand_id#68, i_class_id#69, i_category_id#70]
+Input [8]: [cs_item_sk#63, cs_quantity#64, cs_list_price#65, cs_sold_date_sk#66, i_item_sk#67, i_brand_id#68, i_class_id#69, i_category_id#70]
+
+(77) ReusedExchange [Reuses operator id: 156]
+Output [1]: [d_date_sk#71]
+
+(78) BroadcastHashJoin [codegen id : 51]
+Left keys [1]: [cs_sold_date_sk#66]
+Right keys [1]: [d_date_sk#71]
+Join condition: None
+
+(79) Project [codegen id : 51]
+Output [5]: [cs_quantity#64, cs_list_price#65, i_brand_id#68, i_class_id#69, i_category_id#70]
+Input [7]: [cs_quantity#64, cs_list_price#65, cs_sold_date_sk#66, i_brand_id#68, i_class_id#69, i_category_id#70, d_date_sk#71]
+
+(80) HashAggregate [codegen id : 51]
+Input [5]: [cs_quantity#64, cs_list_price#65, i_brand_id#68, i_class_id#69, i_category_id#70]
+Keys [3]: [i_brand_id#68, i_class_id#69, i_category_id#70]
+Functions [2]: [partial_sum(CheckOverflow((promote_precision(cast(cast(cs_quantity#64 as decimal(10,0)) as decimal(12,2))) * promote_precision(cast(cs_list_price#65 as decimal(12,2)))), DecimalType(18,2), true)), partial_count(1)]
+Aggregate Attributes [3]: [sum#72, isEmpty#73, count#74]
+Results [6]: [i_brand_id#68, i_class_id#69, i_category_id#70, sum#75, isEmpty#76, count#77]
+
+(81) Exchange
+Input [6]: [i_brand_id#68, i_class_id#69, i_category_id#70, sum#75, isEmpty#76, count#77]
+Arguments: hashpartitioning(i_brand_id#68, i_class_id#69, i_category_id#70, 5), ENSURE_REQUIREMENTS, [id=#78]
+
+(82) HashAggregate [codegen id : 52]
+Input [6]: [i_brand_id#68, i_class_id#69, i_category_id#70, sum#75, isEmpty#76, count#77]
+Keys [3]: [i_brand_id#68, i_class_id#69, i_category_id#70]
+Functions [2]: [sum(CheckOverflow((promote_precision(cast(cast(cs_quantity#64 as decimal(10,0)) as decimal(12,2))) * promote_precision(cast(cs_list_price#65 as decimal(12,2)))), DecimalType(18,2), true)), count(1)]
+Aggregate Attributes [2]: [sum(CheckOverflow((promote_precision(cast(cast(cs_quantity#64 as decimal(10,0)) as decimal(12,2))) * promote_precision(cast(cs_list_price#65 as decimal(12,2)))), DecimalType(18,2), true))#79, count(1)#80]
+Results [6]: [catalog AS channel#81, i_brand_id#68, i_class_id#69, i_category_id#70, sum(CheckOverflow((promote_precision(cast(cast(cs_quantity#64 as decimal(10,0)) as decimal(12,2))) * promote_precision(cast(cs_list_price#65 as decimal(12,2)))), DecimalType(18,2), true))#79 AS sales#82, count(1)#80 AS number_sales#83]
+
+(83) Filter [codegen id : 52]
+Input [6]: [channel#81, i_brand_id#68, i_class_id#69, i_category_id#70, sales#82, number_sales#83]
+Condition : (isnotnull(sales#82) AND (cast(sales#82 as decimal(32,6)) > cast(ReusedSubquery Subquery scalar-subquery#61, [id=#62] as decimal(32,6))))
+
+(84) Scan parquet default.web_sales
+Output [4]: [ws_item_sk#84, ws_quantity#85, ws_list_price#86, ws_sold_date_sk#87]
 Batched: true
 Location: InMemoryFileIndex []
-PartitionFilters: [isnotnull(ws_sold_date_sk#89), dynamicpruningexpression(ws_sold_date_sk#89 IN dynamicpruning#5)]
+PartitionFilters: [isnotnull(ws_sold_date_sk#87), dynamicpruningexpression(ws_sold_date_sk#87 IN dynamicpruning#5)]
 PushedFilters: [IsNotNull(ws_item_sk)]
 ReadSchema: struct<ws_item_sk:int,ws_quantity:int,ws_list_price:decimal(7,2)>
 
-(87) ColumnarToRow [codegen id : 77]
-Input [4]: [ws_item_sk#86, ws_quantity#87, ws_list_price#88, ws_sold_date_sk#89]
-
-(88) Filter [codegen id : 77]
-Input [4]: [ws_item_sk#86, ws_quantity#87, ws_list_price#88, ws_sold_date_sk#89]
-Condition : isnotnull(ws_item_sk#86)
-
-(89) ReusedExchange [Reuses operator id: 52]
+(85) ColumnarToRow [codegen id : 77]
+Input [4]: [ws_item_sk#84, ws_quantity#85, ws_list_price#86, ws_sold_date_sk#87]
+
+(86) Filter [codegen id : 77]
+Input [4]: [ws_item_sk#84, ws_quantity#85, ws_list_price#86, ws_sold_date_sk#87]
+Condition : isnotnull(ws_item_sk#84)
+
+(87) ReusedExchange [Reuses operator id: 52]
 Output [1]: [ss_item_sk#41]
 
+(88) BroadcastHashJoin [codegen id : 77]
+Left keys [1]: [ws_item_sk#84]
+Right keys [1]: [ss_item_sk#41]
+Join condition: None
+
+(89) ReusedExchange [Reuses operator id: 59]
+Output [4]: [i_item_sk#88, i_brand_id#89, i_class_id#90, i_category_id#91]
+
 (90) BroadcastHashJoin [codegen id : 77]
-Left keys [1]: [ws_item_sk#86]
-Right keys [1]: [ss_item_sk#41]
-Join condition: None
-
-(91) ReusedExchange [Reuses operator id: 59]
-Output [4]: [i_item_sk#90, i_brand_id#91, i_class_id#92, i_category_id#93]
-
-(92) BroadcastHashJoin [codegen id : 77]
-Left keys [1]: [ws_item_sk#86]
-Right keys [1]: [i_item_sk#90]
-Join condition: None
-
-(93) Project [codegen id : 77]
-Output [6]: [ws_quantity#87, ws_list_price#88, ws_sold_date_sk#89, i_brand_id#91, i_class_id#92, i_category_id#93]
-Input [8]: [ws_item_sk#86, ws_quantity#87, ws_list_price#88, ws_sold_date_sk#89, i_item_sk#90, i_brand_id#91, i_class_id#92, i_category_id#93]
-
-(94) ReusedExchange [Reuses operator id: 159]
-Output [1]: [d_date_sk#94]
-
-(95) BroadcastHashJoin [codegen id : 77]
-Left keys [1]: [ws_sold_date_sk#89]
-Right keys [1]: [d_date_sk#94]
-Join condition: None
-
-(96) Project [codegen id : 77]
-Output [5]: [ws_quantity#87, ws_list_price#88, i_brand_id#91, i_class_id#92, i_category_id#93]
-Input [7]: [ws_quantity#87, ws_list_price#88, ws_sold_date_sk#89, i_brand_id#91, i_class_id#92, i_category_id#93, d_date_sk#94]
-
-(97) HashAggregate [codegen id : 77]
-Input [5]: [ws_quantity#87, ws_list_price#88, i_brand_id#91, i_class_id#92, i_category_id#93]
-Keys [3]: [i_brand_id#91, i_class_id#92, i_category_id#93]
-Functions [2]: [partial_sum(CheckOverflow((promote_precision(cast(cast(ws_quantity#87 as decimal(10,0)) as decimal(12,2))) * promote_precision(cast(ws_list_price#88 as decimal(12,2)))), DecimalType(18,2), true)), partial_count(1)]
-Aggregate Attributes [3]: [sum#95, isEmpty#96, count#97]
-Results [6]: [i_brand_id#91, i_class_id#92, i_category_id#93, sum#98, isEmpty#99, count#100]
-
-(98) Exchange
-Input [6]: [i_brand_id#91, i_class_id#92, i_category_id#93, sum#98, isEmpty#99, count#100]
-Arguments: hashpartitioning(i_brand_id#91, i_class_id#92, i_category_id#93, 5), ENSURE_REQUIREMENTS, [id=#101]
-
-(99) HashAggregate [codegen id : 78]
-Input [6]: [i_brand_id#91, i_class_id#92, i_category_id#93, sum#98, isEmpty#99, count#100]
-Keys [3]: [i_brand_id#91, i_class_id#92, i_category_id#93]
-Functions [2]: [sum(CheckOverflow((promote_precision(cast(cast(ws_quantity#87 as decimal(10,0)) as decimal(12,2))) * promote_precision(cast(ws_list_price#88 as decimal(12,2)))), DecimalType(18,2), true)), count(1)]
-Aggregate Attributes [2]: [sum(CheckOverflow((promote_precision(cast(cast(ws_quantity#87 as decimal(10,0)) as decimal(12,2))) * promote_precision(cast(ws_list_price#88 as decimal(12,2)))), DecimalType(18,2), true))#102, count(1)#103]
-Results [6]: [i_brand_id#91, i_class_id#92, i_category_id#93, sum(CheckOverflow((promote_precision(cast(cast(ws_quantity#87 as decimal(10,0)) as decimal(12,2))) * promote_precision(cast(ws_list_price#88 as decimal(12,2)))), DecimalType(18,2), true))#102 AS sales#104, count(1)#103 AS number_sales#105, sum(CheckOverflow((promote_precision(cast(cast(ws_quantity#87 as decimal(10,0)) as decimal(12,2))) * promote_precision(cast(ws_list_price#88 as decimal(12,2)))), DecimalType(18,2), true))#102 AS sum(CheckOverflow((promote_precision(cast(cast(ws_quantity#87 as decimal(10,0)) as decimal(12,2))) * promote_precision(cast(ws_list_price#88 as decimal(12,2)))), DecimalType(18,2), true))#106]
-
-(100) Filter [codegen id : 78]
-Input [6]: [i_brand_id#91, i_class_id#92, i_category_id#93, sales#104, number_sales#105, sum(CheckOverflow((promote_precision(cast(cast(ws_quantity#87 as decimal(10,0)) as decimal(12,2))) * promote_precision(cast(ws_list_price#88 as decimal(12,2)))), DecimalType(18,2), true))#106]
-Condition : (isnotnull(sum(CheckOverflow((promote_precision(cast(cast(ws_quantity#87 as decimal(10,0)) as decimal(12,2))) * promote_precision(cast(ws_list_price#88 as decimal(12,2)))), DecimalType(18,2), true))#106) AND (cast(sum(CheckOverflow((promote_precision(cast(cast(ws_quantity#87 as decimal(10,0)) as decimal(12,2))) * promote_precision(cast(ws_list_price#88 as decimal(12,2)))), DecimalType(18,2), true))#106 as decimal(32,6)) > cast(ReusedSubquery Subquery scalar-subquery#61, [id=#62] as decimal(32,6))))
-
-(101) Project [codegen id : 78]
-Output [6]: [web AS channel#107, i_brand_id#91, i_class_id#92, i_category_id#93, sales#104, number_sales#105]
-Input [6]: [i_brand_id#91, i_class_id#92, i_category_id#93, sales#104, number_sales#105, sum(CheckOverflow((promote_precision(cast(cast(ws_quantity#87 as decimal(10,0)) as decimal(12,2))) * promote_precision(cast(ws_list_price#88 as decimal(12,2)))), DecimalType(18,2), true))#106]
-
-(102) Union
-
-(103) HashAggregate [codegen id : 79]
-Input [6]: [channel#63, i_brand_id#44, i_class_id#45, i_category_id#46, sales#58, number_sales#59]
-Keys [4]: [channel#63, i_brand_id#44, i_class_id#45, i_category_id#46]
-Functions [2]: [partial_sum(sales#58), partial_sum(number_sales#59)]
-Aggregate Attributes [3]: [sum#108, isEmpty#109, sum#110]
-Results [7]: [channel#63, i_brand_id#44, i_class_id#45, i_category_id#46, sum#111, isEmpty#112, sum#113]
-
-(104) Exchange
-Input [7]: [channel#63, i_brand_id#44, i_class_id#45, i_category_id#46, sum#111, isEmpty#112, sum#113]
-Arguments: hashpartitioning(channel#63, i_brand_id#44, i_class_id#45, i_category_id#46, 5), ENSURE_REQUIREMENTS, [id=#114]
-
-(105) HashAggregate [codegen id : 80]
-Input [7]: [channel#63, i_brand_id#44, i_class_id#45, i_category_id#46, sum#111, isEmpty#112, sum#113]
-Keys [4]: [channel#63, i_brand_id#44, i_class_id#45, i_category_id#46]
-Functions [2]: [sum(sales#58), sum(number_sales#59)]
-Aggregate Attributes [2]: [sum(sales#58)#115, sum(number_sales#59)#116]
-Results [6]: [channel#63, i_brand_id#44, i_class_id#45, i_category_id#46, sum(sales#58)#115 AS sum_sales#117, sum(number_sales#59)#116 AS number_sales#118]
-
-(106) ReusedExchange [Reuses operator id: 104]
-Output [7]: [channel#63, i_brand_id#119, i_class_id#120, i_category_id#121, sum#122, isEmpty#123, sum#124]
-
-(107) HashAggregate [codegen id : 160]
-Input [7]: [channel#63, i_brand_id#119, i_class_id#120, i_category_id#121, sum#122, isEmpty#123, sum#124]
-Keys [4]: [channel#63, i_brand_id#119, i_class_id#120, i_category_id#121]
-Functions [2]: [sum(sales#58), sum(number_sales#59)]
-Aggregate Attributes [2]: [sum(sales#58)#125, sum(number_sales#59)#126]
-Results [5]: [channel#63, i_brand_id#119, i_class_id#120, sum(sales#58)#125 AS sum_sales#117, sum(number_sales#59)#126 AS number_sales#118]
-
-(108) HashAggregate [codegen id : 160]
-Input [5]: [channel#63, i_brand_id#119, i_class_id#120, sum_sales#117, number_sales#118]
-Keys [3]: [channel#63, i_brand_id#119, i_class_id#120]
-Functions [2]: [partial_sum(sum_sales#117), partial_sum(number_sales#118)]
-Aggregate Attributes [3]: [sum#127, isEmpty#128, sum#129]
-Results [6]: [channel#63, i_brand_id#119, i_class_id#120, sum#130, isEmpty#131, sum#132]
-
-(109) Exchange
-Input [6]: [channel#63, i_brand_id#119, i_class_id#120, sum#130, isEmpty#131, sum#132]
-Arguments: hashpartitioning(channel#63, i_brand_id#119, i_class_id#120, 5), ENSURE_REQUIREMENTS, [id=#133]
-
-(110) HashAggregate [codegen id : 161]
-Input [6]: [channel#63, i_brand_id#119, i_class_id#120, sum#130, isEmpty#131, sum#132]
-Keys [3]: [channel#63, i_brand_id#119, i_class_id#120]
-Functions [2]: [sum(sum_sales#117), sum(number_sales#118)]
-Aggregate Attributes [2]: [sum(sum_sales#117)#134, sum(number_sales#118)#135]
-Results [6]: [channel#63, i_brand_id#119, i_class_id#120, null AS i_category_id#136, sum(sum_sales#117)#134 AS sum(sum_sales)#137, sum(number_sales#118)#135 AS sum(number_sales)#138]
-
-(111) ReusedExchange [Reuses operator id: 104]
-Output [7]: [channel#63, i_brand_id#139, i_class_id#140, i_category_id#141, sum#142, isEmpty#143, sum#144]
-
-(112) HashAggregate [codegen id : 241]
-Input [7]: [channel#63, i_brand_id#139, i_class_id#140, i_category_id#141, sum#142, isEmpty#143, sum#144]
-Keys [4]: [channel#63, i_brand_id#139, i_class_id#140, i_category_id#141]
-Functions [2]: [sum(sales#58), sum(number_sales#59)]
-Aggregate Attributes [2]: [sum(sales#58)#145, sum(number_sales#59)#146]
-Results [4]: [channel#63, i_brand_id#139, sum(sales#58)#145 AS sum_sales#117, sum(number_sales#59)#146 AS number_sales#118]
-
-(113) HashAggregate [codegen id : 241]
-Input [4]: [channel#63, i_brand_id#139, sum_sales#117, number_sales#118]
-Keys [2]: [channel#63, i_brand_id#139]
-Functions [2]: [partial_sum(sum_sales#117), partial_sum(number_sales#118)]
-Aggregate Attributes [3]: [sum#147, isEmpty#148, sum#149]
-Results [5]: [channel#63, i_brand_id#139, sum#150, isEmpty#151, sum#152]
-
-(114) Exchange
-Input [5]: [channel#63, i_brand_id#139, sum#150, isEmpty#151, sum#152]
-Arguments: hashpartitioning(channel#63, i_brand_id#139, 5), ENSURE_REQUIREMENTS, [id=#153]
-
-(115) HashAggregate [codegen id : 242]
-Input [5]: [channel#63, i_brand_id#139, sum#150, isEmpty#151, sum#152]
-Keys [2]: [channel#63, i_brand_id#139]
-Functions [2]: [sum(sum_sales#117), sum(number_sales#118)]
-Aggregate Attributes [2]: [sum(sum_sales#117)#154, sum(number_sales#118)#155]
-Results [6]: [channel#63, i_brand_id#139, null AS i_class_id#156, null AS i_category_id#157, sum(sum_sales#117)#154 AS sum(sum_sales)#158, sum(number_sales#118)#155 AS sum(number_sales)#159]
-
-(116) ReusedExchange [Reuses operator id: 104]
-Output [7]: [channel#63, i_brand_id#160, i_class_id#161, i_category_id#162, sum#163, isEmpty#164, sum#165]
-
-(117) HashAggregate [codegen id : 322]
-Input [7]: [channel#63, i_brand_id#160, i_class_id#161, i_category_id#162, sum#163, isEmpty#164, sum#165]
-Keys [4]: [channel#63, i_brand_id#160, i_class_id#161, i_category_id#162]
-Functions [2]: [sum(sales#58), sum(number_sales#59)]
-Aggregate Attributes [2]: [sum(sales#58)#166, sum(number_sales#59)#167]
-Results [3]: [channel#63, sum(sales#58)#166 AS sum_sales#117, sum(number_sales#59)#167 AS number_sales#118]
-
-(118) HashAggregate [codegen id : 322]
-Input [3]: [channel#63, sum_sales#117, number_sales#118]
-Keys [1]: [channel#63]
-Functions [2]: [partial_sum(sum_sales#117), partial_sum(number_sales#118)]
-Aggregate Attributes [3]: [sum#168, isEmpty#169, sum#170]
-Results [4]: [channel#63, sum#171, isEmpty#172, sum#173]
-
-(119) Exchange
-Input [4]: [channel#63, sum#171, isEmpty#172, sum#173]
-Arguments: hashpartitioning(channel#63, 5), ENSURE_REQUIREMENTS, [id=#174]
-
-(120) HashAggregate [codegen id : 323]
-Input [4]: [channel#63, sum#171, isEmpty#172, sum#173]
-Keys [1]: [channel#63]
-Functions [2]: [sum(sum_sales#117), sum(number_sales#118)]
-Aggregate Attributes [2]: [sum(sum_sales#117)#175, sum(number_sales#118)#176]
-Results [6]: [channel#63, null AS i_brand_id#177, null AS i_class_id#178, null AS i_category_id#179, sum(sum_sales#117)#175 AS sum(sum_sales)#180, sum(number_sales#118)#176 AS sum(number_sales)#181]
-
-(121) ReusedExchange [Reuses operator id: 104]
-Output [7]: [channel#63, i_brand_id#182, i_class_id#183, i_category_id#184, sum#185, isEmpty#186, sum#187]
-
-(122) HashAggregate [codegen id : 403]
-Input [7]: [channel#63, i_brand_id#182, i_class_id#183, i_category_id#184, sum#185, isEmpty#186, sum#187]
-Keys [4]: [channel#63, i_brand_id#182, i_class_id#183, i_category_id#184]
-Functions [2]: [sum(sales#58), sum(number_sales#59)]
-Aggregate Attributes [2]: [sum(sales#58)#188, sum(number_sales#59)#189]
-Results [2]: [sum(sales#58)#188 AS sum_sales#117, sum(number_sales#59)#189 AS number_sales#118]
-
-(123) HashAggregate [codegen id : 403]
-Input [2]: [sum_sales#117, number_sales#118]
+Left keys [1]: [ws_item_sk#84]
+Right keys [1]: [i_item_sk#88]
+Join condition: None
+
+(91) Project [codegen id : 77]
+Output [6]: [ws_quantity#85, ws_list_price#86, ws_sold_date_sk#87, i_brand_id#89, i_class_id#90, i_category_id#91]
+Input [8]: [ws_item_sk#84, ws_quantity#85, ws_list_price#86, ws_sold_date_sk#87, i_item_sk#88, i_brand_id#89, i_class_id#90, i_category_id#91]
+
+(92) ReusedExchange [Reuses operator id: 156]
+Output [1]: [d_date_sk#92]
+
+(93) BroadcastHashJoin [codegen id : 77]
+Left keys [1]: [ws_sold_date_sk#87]
+Right keys [1]: [d_date_sk#92]
+Join condition: None
+
+(94) Project [codegen id : 77]
+Output [5]: [ws_quantity#85, ws_list_price#86, i_brand_id#89, i_class_id#90, i_category_id#91]
+Input [7]: [ws_quantity#85, ws_list_price#86, ws_sold_date_sk#87, i_brand_id#89, i_class_id#90, i_category_id#91, d_date_sk#92]
+
+(95) HashAggregate [codegen id : 77]
+Input [5]: [ws_quantity#85, ws_list_price#86, i_brand_id#89, i_class_id#90, i_category_id#91]
+Keys [3]: [i_brand_id#89, i_class_id#90, i_category_id#91]
+Functions [2]: [partial_sum(CheckOverflow((promote_precision(cast(cast(ws_quantity#85 as decimal(10,0)) as decimal(12,2))) * promote_precision(cast(ws_list_price#86 as decimal(12,2)))), DecimalType(18,2), true)), partial_count(1)]
+Aggregate Attributes [3]: [sum#93, isEmpty#94, count#95]
+Results [6]: [i_brand_id#89, i_class_id#90, i_category_id#91, sum#96, isEmpty#97, count#98]
+
+(96) Exchange
+Input [6]: [i_brand_id#89, i_class_id#90, i_category_id#91, sum#96, isEmpty#97, count#98]
+Arguments: hashpartitioning(i_brand_id#89, i_class_id#90, i_category_id#91, 5), ENSURE_REQUIREMENTS, [id=#99]
+
+(97) HashAggregate [codegen id : 78]
+Input [6]: [i_brand_id#89, i_class_id#90, i_category_id#91, sum#96, isEmpty#97, count#98]
+Keys [3]: [i_brand_id#89, i_class_id#90, i_category_id#91]
+Functions [2]: [sum(CheckOverflow((promote_precision(cast(cast(ws_quantity#85 as decimal(10,0)) as decimal(12,2))) * promote_precision(cast(ws_list_price#86 as decimal(12,2)))), DecimalType(18,2), true)), count(1)]
+Aggregate Attributes [2]: [sum(CheckOverflow((promote_precision(cast(cast(ws_quantity#85 as decimal(10,0)) as decimal(12,2))) * promote_precision(cast(ws_list_price#86 as decimal(12,2)))), DecimalType(18,2), true))#100, count(1)#101]
+Results [6]: [web AS channel#102, i_brand_id#89, i_class_id#90, i_category_id#91, sum(CheckOverflow((promote_precision(cast(cast(ws_quantity#85 as decimal(10,0)) as decimal(12,2))) * promote_precision(cast(ws_list_price#86 as decimal(12,2)))), DecimalType(18,2), true))#100 AS sales#103, count(1)#101 AS number_sales#104]
+
+(98) Filter [codegen id : 78]
+Input [6]: [channel#102, i_brand_id#89, i_class_id#90, i_category_id#91, sales#103, number_sales#104]
+Condition : (isnotnull(sales#103) AND (cast(sales#103 as decimal(32,6)) > cast(ReusedSubquery Subquery scalar-subquery#61, [id=#62] as decimal(32,6))))
+
+(99) Union
+
+(100) HashAggregate [codegen id : 79]
+Input [6]: [channel#58, i_brand_id#44, i_class_id#45, i_category_id#46, sales#59, number_sales#60]
+Keys [4]: [channel#58, i_brand_id#44, i_class_id#45, i_category_id#46]
+Functions [2]: [partial_sum(sales#59), partial_sum(number_sales#60)]
+Aggregate Attributes [3]: [sum#105, isEmpty#106, sum#107]
+Results [7]: [channel#58, i_brand_id#44, i_class_id#45, i_category_id#46, sum#108, isEmpty#109, sum#110]
+
+(101) Exchange
+Input [7]: [channel#58, i_brand_id#44, i_class_id#45, i_category_id#46, sum#108, isEmpty#109, sum#110]
+Arguments: hashpartitioning(channel#58, i_brand_id#44, i_class_id#45, i_category_id#46, 5), ENSURE_REQUIREMENTS, [id=#111]
+
+(102) HashAggregate [codegen id : 80]
+Input [7]: [channel#58, i_brand_id#44, i_class_id#45, i_category_id#46, sum#108, isEmpty#109, sum#110]
+Keys [4]: [channel#58, i_brand_id#44, i_class_id#45, i_category_id#46]
+Functions [2]: [sum(sales#59), sum(number_sales#60)]
+Aggregate Attributes [2]: [sum(sales#59)#112, sum(number_sales#60)#113]
+Results [6]: [channel#58, i_brand_id#44, i_class_id#45, i_category_id#46, sum(sales#59)#112 AS sum_sales#114, sum(number_sales#60)#113 AS number_sales#115]
+
+(103) ReusedExchange [Reuses operator id: 101]
+Output [7]: [channel#58, i_brand_id#116, i_class_id#117, i_category_id#118, sum#119, isEmpty#120, sum#121]
+
+(104) HashAggregate [codegen id : 160]
+Input [7]: [channel#58, i_brand_id#116, i_class_id#117, i_category_id#118, sum#119, isEmpty#120, sum#121]
+Keys [4]: [channel#58, i_brand_id#116, i_class_id#117, i_category_id#118]
+Functions [2]: [sum(sales#59), sum(number_sales#60)]
+Aggregate Attributes [2]: [sum(sales#59)#122, sum(number_sales#60)#123]
+Results [5]: [channel#58, i_brand_id#116, i_class_id#117, sum(sales#59)#122 AS sum_sales#114, sum(number_sales#60)#123 AS number_sales#115]
+
+(105) HashAggregate [codegen id : 160]
+Input [5]: [channel#58, i_brand_id#116, i_class_id#117, sum_sales#114, number_sales#115]
+Keys [3]: [channel#58, i_brand_id#116, i_class_id#117]
+Functions [2]: [partial_sum(sum_sales#114), partial_sum(number_sales#115)]
+Aggregate Attributes [3]: [sum#124, isEmpty#125, sum#126]
+Results [6]: [channel#58, i_brand_id#116, i_class_id#117, sum#127, isEmpty#128, sum#129]
+
+(106) Exchange
+Input [6]: [channel#58, i_brand_id#116, i_class_id#117, sum#127, isEmpty#128, sum#129]
+Arguments: hashpartitioning(channel#58, i_brand_id#116, i_class_id#117, 5), ENSURE_REQUIREMENTS, [id=#130]
+
+(107) HashAggregate [codegen id : 161]
+Input [6]: [channel#58, i_brand_id#116, i_class_id#117, sum#127, isEmpty#128, sum#129]
+Keys [3]: [channel#58, i_brand_id#116, i_class_id#117]
+Functions [2]: [sum(sum_sales#114), sum(number_sales#115)]
+Aggregate Attributes [2]: [sum(sum_sales#114)#131, sum(number_sales#115)#132]
+Results [6]: [channel#58, i_brand_id#116, i_class_id#117, null AS i_category_id#133, sum(sum_sales#114)#131 AS sum(sum_sales)#134, sum(number_sales#115)#132 AS sum(number_sales)#135]
+
+(108) ReusedExchange [Reuses operator id: 101]
+Output [7]: [channel#58, i_brand_id#136, i_class_id#137, i_category_id#138, sum#139, isEmpty#140, sum#141]
+
+(109) HashAggregate [codegen id : 241]
+Input [7]: [channel#58, i_brand_id#136, i_class_id#137, i_category_id#138, sum#139, isEmpty#140, sum#141]
+Keys [4]: [channel#58, i_brand_id#136, i_class_id#137, i_category_id#138]
+Functions [2]: [sum(sales#59), sum(number_sales#60)]
+Aggregate Attributes [2]: [sum(sales#59)#142, sum(number_sales#60)#143]
+Results [4]: [channel#58, i_brand_id#136, sum(sales#59)#142 AS sum_sales#114, sum(number_sales#60)#143 AS number_sales#115]
+
+(110) HashAggregate [codegen id : 241]
+Input [4]: [channel#58, i_brand_id#136, sum_sales#114, number_sales#115]
+Keys [2]: [channel#58, i_brand_id#136]
+Functions [2]: [partial_sum(sum_sales#114), partial_sum(number_sales#115)]
+Aggregate Attributes [3]: [sum#144, isEmpty#145, sum#146]
+Results [5]: [channel#58, i_brand_id#136, sum#147, isEmpty#148, sum#149]
+
+(111) Exchange
+Input [5]: [channel#58, i_brand_id#136, sum#147, isEmpty#148, sum#149]
+Arguments: hashpartitioning(channel#58, i_brand_id#136, 5), ENSURE_REQUIREMENTS, [id=#150]
+
+(112) HashAggregate [codegen id : 242]
+Input [5]: [channel#58, i_brand_id#136, sum#147, isEmpty#148, sum#149]
+Keys [2]: [channel#58, i_brand_id#136]
+Functions [2]: [sum(sum_sales#114), sum(number_sales#115)]
+Aggregate Attributes [2]: [sum(sum_sales#114)#151, sum(number_sales#115)#152]
+Results [6]: [channel#58, i_brand_id#136, null AS i_class_id#153, null AS i_category_id#154, sum(sum_sales#114)#151 AS sum(sum_sales)#155, sum(number_sales#115)#152 AS sum(number_sales)#156]
+
+(113) ReusedExchange [Reuses operator id: 101]
+Output [7]: [channel#58, i_brand_id#157, i_class_id#158, i_category_id#159, sum#160, isEmpty#161, sum#162]
+
+(114) HashAggregate [codegen id : 322]
+Input [7]: [channel#58, i_brand_id#157, i_class_id#158, i_category_id#159, sum#160, isEmpty#161, sum#162]
+Keys [4]: [channel#58, i_brand_id#157, i_class_id#158, i_category_id#159]
+Functions [2]: [sum(sales#59), sum(number_sales#60)]
+Aggregate Attributes [2]: [sum(sales#59)#163, sum(number_sales#60)#164]
+Results [3]: [channel#58, sum(sales#59)#163 AS sum_sales#114, sum(number_sales#60)#164 AS number_sales#115]
+
+(115) HashAggregate [codegen id : 322]
+Input [3]: [channel#58, sum_sales#114, number_sales#115]
+Keys [1]: [channel#58]
+Functions [2]: [partial_sum(sum_sales#114), partial_sum(number_sales#115)]
+Aggregate Attributes [3]: [sum#165, isEmpty#166, sum#167]
+Results [4]: [channel#58, sum#168, isEmpty#169, sum#170]
+
+(116) Exchange
+Input [4]: [channel#58, sum#168, isEmpty#169, sum#170]
+Arguments: hashpartitioning(channel#58, 5), ENSURE_REQUIREMENTS, [id=#171]
+
+(117) HashAggregate [codegen id : 323]
+Input [4]: [channel#58, sum#168, isEmpty#169, sum#170]
+Keys [1]: [channel#58]
+Functions [2]: [sum(sum_sales#114), sum(number_sales#115)]
+Aggregate Attributes [2]: [sum(sum_sales#114)#172, sum(number_sales#115)#173]
+Results [6]: [channel#58, null AS i_brand_id#174, null AS i_class_id#175, null AS i_category_id#176, sum(sum_sales#114)#172 AS sum(sum_sales)#177, sum(number_sales#115)#173 AS sum(number_sales)#178]
+
+(118) ReusedExchange [Reuses operator id: 101]
+Output [7]: [channel#58, i_brand_id#179, i_class_id#180, i_category_id#181, sum#182, isEmpty#183, sum#184]
+
+(119) HashAggregate [codegen id : 403]
+Input [7]: [channel#58, i_brand_id#179, i_class_id#180, i_category_id#181, sum#182, isEmpty#183, sum#184]
+Keys [4]: [channel#58, i_brand_id#179, i_class_id#180, i_category_id#181]
+Functions [2]: [sum(sales#59), sum(number_sales#60)]
+Aggregate Attributes [2]: [sum(sales#59)#185, sum(number_sales#60)#186]
+Results [2]: [sum(sales#59)#185 AS sum_sales#114, sum(number_sales#60)#186 AS number_sales#115]
+
+(120) HashAggregate [codegen id : 403]
+Input [2]: [sum_sales#114, number_sales#115]
 Keys: []
-Functions [2]: [partial_sum(sum_sales#117), partial_sum(number_sales#118)]
-Aggregate Attributes [3]: [sum#190, isEmpty#191, sum#192]
-Results [3]: [sum#193, isEmpty#194, sum#195]
-
-(124) Exchange
-Input [3]: [sum#193, isEmpty#194, sum#195]
-Arguments: SinglePartition, ENSURE_REQUIREMENTS, [id=#196]
-
-(125) HashAggregate [codegen id : 404]
-Input [3]: [sum#193, isEmpty#194, sum#195]
+Functions [2]: [partial_sum(sum_sales#114), partial_sum(number_sales#115)]
+Aggregate Attributes [3]: [sum#187, isEmpty#188, sum#189]
+Results [3]: [sum#190, isEmpty#191, sum#192]
+
+(121) Exchange
+Input [3]: [sum#190, isEmpty#191, sum#192]
+Arguments: SinglePartition, ENSURE_REQUIREMENTS, [id=#193]
+
+(122) HashAggregate [codegen id : 404]
+Input [3]: [sum#190, isEmpty#191, sum#192]
 Keys: []
-Functions [2]: [sum(sum_sales#117), sum(number_sales#118)]
-Aggregate Attributes [2]: [sum(sum_sales#117)#197, sum(number_sales#118)#198]
-Results [6]: [null AS channel#199, null AS i_brand_id#200, null AS i_class_id#201, null AS i_category_id#202, sum(sum_sales#117)#197 AS sum(sum_sales)#203, sum(number_sales#118)#198 AS sum(number_sales)#204]
-
-(126) Union
-
-(127) HashAggregate [codegen id : 405]
-Input [6]: [channel#63, i_brand_id#44, i_class_id#45, i_category_id#46, sum_sales#117, number_sales#118]
-Keys [6]: [channel#63, i_brand_id#44, i_class_id#45, i_category_id#46, sum_sales#117, number_sales#118]
+Functions [2]: [sum(sum_sales#114), sum(number_sales#115)]
+Aggregate Attributes [2]: [sum(sum_sales#114)#194, sum(number_sales#115)#195]
+Results [6]: [null AS channel#196, null AS i_brand_id#197, null AS i_class_id#198, null AS i_category_id#199, sum(sum_sales#114)#194 AS sum(sum_sales)#200, sum(number_sales#115)#195 AS sum(number_sales)#201]
+
+(123) Union
+
+(124) HashAggregate [codegen id : 405]
+Input [6]: [channel#58, i_brand_id#44, i_class_id#45, i_category_id#46, sum_sales#114, number_sales#115]
+Keys [6]: [channel#58, i_brand_id#44, i_class_id#45, i_category_id#46, sum_sales#114, number_sales#115]
 Functions: []
 Aggregate Attributes: []
-Results [6]: [channel#63, i_brand_id#44, i_class_id#45, i_category_id#46, sum_sales#117, number_sales#118]
-
-(128) Exchange
-Input [6]: [channel#63, i_brand_id#44, i_class_id#45, i_category_id#46, sum_sales#117, number_sales#118]
-Arguments: hashpartitioning(channel#63, i_brand_id#44, i_class_id#45, i_category_id#46, sum_sales#117, number_sales#118, 5), ENSURE_REQUIREMENTS, [id=#205]
-
-(129) HashAggregate [codegen id : 406]
-Input [6]: [channel#63, i_brand_id#44, i_class_id#45, i_category_id#46, sum_sales#117, number_sales#118]
-Keys [6]: [channel#63, i_brand_id#44, i_class_id#45, i_category_id#46, sum_sales#117, number_sales#118]
+Results [6]: [channel#58, i_brand_id#44, i_class_id#45, i_category_id#46, sum_sales#114, number_sales#115]
+
+(125) Exchange
+Input [6]: [channel#58, i_brand_id#44, i_class_id#45, i_category_id#46, sum_sales#114, number_sales#115]
+Arguments: hashpartitioning(channel#58, i_brand_id#44, i_class_id#45, i_category_id#46, sum_sales#114, number_sales#115, 5), ENSURE_REQUIREMENTS, [id=#202]
+
+(126) HashAggregate [codegen id : 406]
+Input [6]: [channel#58, i_brand_id#44, i_class_id#45, i_category_id#46, sum_sales#114, number_sales#115]
+Keys [6]: [channel#58, i_brand_id#44, i_class_id#45, i_category_id#46, sum_sales#114, number_sales#115]
 Functions: []
 Aggregate Attributes: []
-Results [6]: [channel#63, i_brand_id#44, i_class_id#45, i_category_id#46, sum_sales#117, number_sales#118]
-
-(130) TakeOrderedAndProject
-Input [6]: [channel#63, i_brand_id#44, i_class_id#45, i_category_id#46, sum_sales#117, number_sales#118]
-Arguments: 100, [channel#63 ASC NULLS FIRST, i_brand_id#44 ASC NULLS FIRST, i_class_id#45 ASC NULLS FIRST, i_category_id#46 ASC NULLS FIRST], [channel#63, i_brand_id#44, i_class_id#45, i_category_id#46, sum_sales#117, number_sales#118]
+Results [6]: [channel#58, i_brand_id#44, i_class_id#45, i_category_id#46, sum_sales#114, number_sales#115]
+
+(127) TakeOrderedAndProject
+Input [6]: [channel#58, i_brand_id#44, i_class_id#45, i_category_id#46, sum_sales#114, number_sales#115]
+Arguments: 100, [channel#58 ASC NULLS FIRST, i_brand_id#44 ASC NULLS FIRST, i_class_id#45 ASC NULLS FIRST, i_category_id#46 ASC NULLS FIRST], [channel#58, i_brand_id#44, i_class_id#45, i_category_id#46, sum_sales#114, number_sales#115]
 
 ===== Subqueries =====
 
 Subquery:1 Hosting operator id = 68 Hosting Expression = Subquery scalar-subquery#61, [id=#62]
-* HashAggregate (149)
-+- Exchange (148)
-   +- * HashAggregate (147)
-      +- Union (146)
-         :- * Project (135)
-         :  +- * BroadcastHashJoin Inner BuildRight (134)
-         :     :- * ColumnarToRow (132)
-         :     :  +- Scan parquet default.store_sales (131)
-         :     +- ReusedExchange (133)
-         :- * Project (140)
-         :  +- * BroadcastHashJoin Inner BuildRight (139)
-         :     :- * ColumnarToRow (137)
-         :     :  +- Scan parquet default.catalog_sales (136)
-         :     +- ReusedExchange (138)
-         +- * Project (145)
-            +- * BroadcastHashJoin Inner BuildRight (144)
-               :- * ColumnarToRow (142)
-               :  +- Scan parquet default.web_sales (141)
-               +- ReusedExchange (143)
-
-
-(131) Scan parquet default.store_sales
-Output [3]: [ss_quantity#206, ss_list_price#207, ss_sold_date_sk#208]
+* HashAggregate (146)
++- Exchange (145)
+   +- * HashAggregate (144)
+      +- Union (143)
+         :- * Project (132)
+         :  +- * BroadcastHashJoin Inner BuildRight (131)
+         :     :- * ColumnarToRow (129)
+         :     :  +- Scan parquet default.store_sales (128)
+         :     +- ReusedExchange (130)
+         :- * Project (137)
+         :  +- * BroadcastHashJoin Inner BuildRight (136)
+         :     :- * ColumnarToRow (134)
+         :     :  +- Scan parquet default.catalog_sales (133)
+         :     +- ReusedExchange (135)
+         +- * Project (142)
+            +- * BroadcastHashJoin Inner BuildRight (141)
+               :- * ColumnarToRow (139)
+               :  +- Scan parquet default.web_sales (138)
+               +- ReusedExchange (140)
+
+
+(128) Scan parquet default.store_sales
+Output [3]: [ss_quantity#203, ss_list_price#204, ss_sold_date_sk#205]
 Batched: true
 Location: InMemoryFileIndex []
-PartitionFilters: [isnotnull(ss_sold_date_sk#208), dynamicpruningexpression(ss_sold_date_sk#208 IN dynamicpruning#12)]
+PartitionFilters: [isnotnull(ss_sold_date_sk#205), dynamicpruningexpression(ss_sold_date_sk#205 IN dynamicpruning#12)]
 ReadSchema: struct<ss_quantity:int,ss_list_price:decimal(7,2)>
 
-(132) ColumnarToRow [codegen id : 2]
-Input [3]: [ss_quantity#206, ss_list_price#207, ss_sold_date_sk#208]
-
-(133) ReusedExchange [Reuses operator id: 164]
-Output [1]: [d_date_sk#209]
-
-(134) BroadcastHashJoin [codegen id : 2]
-Left keys [1]: [ss_sold_date_sk#208]
-Right keys [1]: [d_date_sk#209]
-Join condition: None
-
-(135) Project [codegen id : 2]
-Output [2]: [ss_quantity#206 AS quantity#210, ss_list_price#207 AS list_price#211]
-Input [4]: [ss_quantity#206, ss_list_price#207, ss_sold_date_sk#208, d_date_sk#209]
-
-(136) Scan parquet default.catalog_sales
-Output [3]: [cs_quantity#212, cs_list_price#213, cs_sold_date_sk#214]
+(129) ColumnarToRow [codegen id : 2]
+Input [3]: [ss_quantity#203, ss_list_price#204, ss_sold_date_sk#205]
+
+(130) ReusedExchange [Reuses operator id: 161]
+Output [1]: [d_date_sk#206]
+
+(131) BroadcastHashJoin [codegen id : 2]
+Left keys [1]: [ss_sold_date_sk#205]
+Right keys [1]: [d_date_sk#206]
+Join condition: None
+
+(132) Project [codegen id : 2]
+Output [2]: [ss_quantity#203 AS quantity#207, ss_list_price#204 AS list_price#208]
+Input [4]: [ss_quantity#203, ss_list_price#204, ss_sold_date_sk#205, d_date_sk#206]
+
+(133) Scan parquet default.catalog_sales
+Output [3]: [cs_quantity#209, cs_list_price#210, cs_sold_date_sk#211]
 Batched: true
 Location: InMemoryFileIndex []
-PartitionFilters: [isnotnull(cs_sold_date_sk#214), dynamicpruningexpression(cs_sold_date_sk#214 IN dynamicpruning#215)]
+PartitionFilters: [isnotnull(cs_sold_date_sk#211), dynamicpruningexpression(cs_sold_date_sk#211 IN dynamicpruning#212)]
 ReadSchema: struct<cs_quantity:int,cs_list_price:decimal(7,2)>
 
-(137) ColumnarToRow [codegen id : 4]
-Input [3]: [cs_quantity#212, cs_list_price#213, cs_sold_date_sk#214]
-
-(138) ReusedExchange [Reuses operator id: 154]
-Output [1]: [d_date_sk#216]
-
-(139) BroadcastHashJoin [codegen id : 4]
-Left keys [1]: [cs_sold_date_sk#214]
-Right keys [1]: [d_date_sk#216]
-Join condition: None
-
-(140) Project [codegen id : 4]
-Output [2]: [cs_quantity#212 AS quantity#217, cs_list_price#213 AS list_price#218]
-Input [4]: [cs_quantity#212, cs_list_price#213, cs_sold_date_sk#214, d_date_sk#216]
-
-(141) Scan parquet default.web_sales
-Output [3]: [ws_quantity#219, ws_list_price#220, ws_sold_date_sk#221]
+(134) ColumnarToRow [codegen id : 4]
+Input [3]: [cs_quantity#209, cs_list_price#210, cs_sold_date_sk#211]
+
+(135) ReusedExchange [Reuses operator id: 151]
+Output [1]: [d_date_sk#213]
+
+(136) BroadcastHashJoin [codegen id : 4]
+Left keys [1]: [cs_sold_date_sk#211]
+Right keys [1]: [d_date_sk#213]
+Join condition: None
+
+(137) Project [codegen id : 4]
+Output [2]: [cs_quantity#209 AS quantity#214, cs_list_price#210 AS list_price#215]
+Input [4]: [cs_quantity#209, cs_list_price#210, cs_sold_date_sk#211, d_date_sk#213]
+
+(138) Scan parquet default.web_sales
+Output [3]: [ws_quantity#216, ws_list_price#217, ws_sold_date_sk#218]
 Batched: true
 Location: InMemoryFileIndex []
-PartitionFilters: [isnotnull(ws_sold_date_sk#221), dynamicpruningexpression(ws_sold_date_sk#221 IN dynamicpruning#215)]
+PartitionFilters: [isnotnull(ws_sold_date_sk#218), dynamicpruningexpression(ws_sold_date_sk#218 IN dynamicpruning#212)]
 ReadSchema: struct<ws_quantity:int,ws_list_price:decimal(7,2)>
 
-(142) ColumnarToRow [codegen id : 6]
-Input [3]: [ws_quantity#219, ws_list_price#220, ws_sold_date_sk#221]
-
-(143) ReusedExchange [Reuses operator id: 154]
-Output [1]: [d_date_sk#222]
-
-(144) BroadcastHashJoin [codegen id : 6]
-Left keys [1]: [ws_sold_date_sk#221]
-Right keys [1]: [d_date_sk#222]
-Join condition: None
-
-(145) Project [codegen id : 6]
-Output [2]: [ws_quantity#219 AS quantity#223, ws_list_price#220 AS list_price#224]
-Input [4]: [ws_quantity#219, ws_list_price#220, ws_sold_date_sk#221, d_date_sk#222]
-
-(146) Union
-
-(147) HashAggregate [codegen id : 7]
-Input [2]: [quantity#210, list_price#211]
+(139) ColumnarToRow [codegen id : 6]
+Input [3]: [ws_quantity#216, ws_list_price#217, ws_sold_date_sk#218]
+
+(140) ReusedExchange [Reuses operator id: 151]
+Output [1]: [d_date_sk#219]
+
+(141) BroadcastHashJoin [codegen id : 6]
+Left keys [1]: [ws_sold_date_sk#218]
+Right keys [1]: [d_date_sk#219]
+Join condition: None
+
+(142) Project [codegen id : 6]
+Output [2]: [ws_quantity#216 AS quantity#220, ws_list_price#217 AS list_price#221]
+Input [4]: [ws_quantity#216, ws_list_price#217, ws_sold_date_sk#218, d_date_sk#219]
+
+(143) Union
+
+(144) HashAggregate [codegen id : 7]
+Input [2]: [quantity#207, list_price#208]
 Keys: []
-Functions [1]: [partial_avg(CheckOverflow((promote_precision(cast(cast(quantity#210 as decimal(10,0)) as decimal(12,2))) * promote_precision(cast(list_price#211 as decimal(12,2)))), DecimalType(18,2), true))]
-Aggregate Attributes [2]: [sum#225, count#226]
-Results [2]: [sum#227, count#228]
-
-(148) Exchange
-Input [2]: [sum#227, count#228]
-Arguments: SinglePartition, ENSURE_REQUIREMENTS, [id=#229]
-
-(149) HashAggregate [codegen id : 8]
-Input [2]: [sum#227, count#228]
+Functions [1]: [partial_avg(CheckOverflow((promote_precision(cast(cast(quantity#207 as decimal(10,0)) as decimal(12,2))) * promote_precision(cast(list_price#208 as decimal(12,2)))), DecimalType(18,2), true))]
+Aggregate Attributes [2]: [sum#222, count#223]
+Results [2]: [sum#224, count#225]
+
+(145) Exchange
+Input [2]: [sum#224, count#225]
+Arguments: SinglePartition, ENSURE_REQUIREMENTS, [id=#226]
+
+(146) HashAggregate [codegen id : 8]
+Input [2]: [sum#224, count#225]
 Keys: []
-Functions [1]: [avg(CheckOverflow((promote_precision(cast(cast(quantity#210 as decimal(10,0)) as decimal(12,2))) * promote_precision(cast(list_price#211 as decimal(12,2)))), DecimalType(18,2), true))]
-Aggregate Attributes [1]: [avg(CheckOverflow((promote_precision(cast(cast(quantity#210 as decimal(10,0)) as decimal(12,2))) * promote_precision(cast(list_price#211 as decimal(12,2)))), DecimalType(18,2), true))#230]
-Results [1]: [avg(CheckOverflow((promote_precision(cast(cast(quantity#210 as decimal(10,0)) as decimal(12,2))) * promote_precision(cast(list_price#211 as decimal(12,2)))), DecimalType(18,2), true))#230 AS average_sales#231]
-
-Subquery:2 Hosting operator id = 131 Hosting Expression = ss_sold_date_sk#208 IN dynamicpruning#12
-=======
-Aggregate Attributes [2]: [sum(CheckOverflow((promote_precision(cast(cast(ss_quantity#2 as decimal(10,0)) as decimal(12,2))) * promote_precision(cast(ss_list_price#3 as decimal(12,2)))), DecimalType(18,2), true))#61, count(1)#62]
-Results [6]: [store AS channel#63, i_brand_id#46, i_class_id#47, i_category_id#48, sum(CheckOverflow((promote_precision(cast(cast(ss_quantity#2 as decimal(10,0)) as decimal(12,2))) * promote_precision(cast(ss_list_price#3 as decimal(12,2)))), DecimalType(18,2), true))#61 AS sales#64, count(1)#62 AS number_sales#65]
-
-(76) Filter [codegen id : 26]
-Input [6]: [channel#63, i_brand_id#46, i_class_id#47, i_category_id#48, sales#64, number_sales#65]
-Condition : (isnotnull(sales#64) AND (cast(sales#64 as decimal(32,6)) > cast(Subquery scalar-subquery#66, [id=#67] as decimal(32,6))))
-
-(77) Scan parquet default.catalog_sales
-Output [4]: [cs_item_sk#68, cs_quantity#69, cs_list_price#70, cs_sold_date_sk#71]
-Batched: true
-Location: InMemoryFileIndex []
-PartitionFilters: [isnotnull(cs_sold_date_sk#71), dynamicpruningexpression(cs_sold_date_sk#71 IN dynamicpruning#5)]
-PushedFilters: [IsNotNull(cs_item_sk)]
-ReadSchema: struct<cs_item_sk:int,cs_quantity:int,cs_list_price:decimal(7,2)>
-
-(78) ColumnarToRow [codegen id : 51]
-Input [4]: [cs_item_sk#68, cs_quantity#69, cs_list_price#70, cs_sold_date_sk#71]
-
-(79) Filter [codegen id : 51]
-Input [4]: [cs_item_sk#68, cs_quantity#69, cs_list_price#70, cs_sold_date_sk#71]
-Condition : isnotnull(cs_item_sk#68)
-
-(80) ReusedExchange [Reuses operator id: unknown]
-Output [1]: [ss_item_sk#43]
-
-(81) BroadcastHashJoin [codegen id : 51]
-Left keys [1]: [cs_item_sk#68]
-Right keys [1]: [ss_item_sk#43]
-Join condition: None
-
-(82) ReusedExchange [Reuses operator id: 63]
-Output [4]: [i_item_sk#72, i_brand_id#73, i_class_id#74, i_category_id#75]
-
-(83) BroadcastHashJoin [codegen id : 51]
-Left keys [1]: [cs_item_sk#68]
-Right keys [1]: [i_item_sk#72]
-Join condition: None
-
-(84) Project [codegen id : 51]
-Output [6]: [cs_quantity#69, cs_list_price#70, cs_sold_date_sk#71, i_brand_id#73, i_class_id#74, i_category_id#75]
-Input [8]: [cs_item_sk#68, cs_quantity#69, cs_list_price#70, cs_sold_date_sk#71, i_item_sk#72, i_brand_id#73, i_class_id#74, i_category_id#75]
-
-(85) ReusedExchange [Reuses operator id: 70]
-Output [1]: [d_date_sk#76]
-
-(86) BroadcastHashJoin [codegen id : 51]
-Left keys [1]: [cs_sold_date_sk#71]
-Right keys [1]: [d_date_sk#76]
-Join condition: None
-
-(87) Project [codegen id : 51]
-Output [5]: [cs_quantity#69, cs_list_price#70, i_brand_id#73, i_class_id#74, i_category_id#75]
-Input [7]: [cs_quantity#69, cs_list_price#70, cs_sold_date_sk#71, i_brand_id#73, i_class_id#74, i_category_id#75, d_date_sk#76]
-
-(88) HashAggregate [codegen id : 51]
-Input [5]: [cs_quantity#69, cs_list_price#70, i_brand_id#73, i_class_id#74, i_category_id#75]
-Keys [3]: [i_brand_id#73, i_class_id#74, i_category_id#75]
-Functions [2]: [partial_sum(CheckOverflow((promote_precision(cast(cast(cs_quantity#69 as decimal(10,0)) as decimal(12,2))) * promote_precision(cast(cs_list_price#70 as decimal(12,2)))), DecimalType(18,2), true)), partial_count(1)]
-Aggregate Attributes [3]: [sum#77, isEmpty#78, count#79]
-Results [6]: [i_brand_id#73, i_class_id#74, i_category_id#75, sum#80, isEmpty#81, count#82]
-
-(89) Exchange
-Input [6]: [i_brand_id#73, i_class_id#74, i_category_id#75, sum#80, isEmpty#81, count#82]
-Arguments: hashpartitioning(i_brand_id#73, i_class_id#74, i_category_id#75, 5), ENSURE_REQUIREMENTS, [id=#83]
-
-(90) HashAggregate [codegen id : 52]
-Input [6]: [i_brand_id#73, i_class_id#74, i_category_id#75, sum#80, isEmpty#81, count#82]
-Keys [3]: [i_brand_id#73, i_class_id#74, i_category_id#75]
-Functions [2]: [sum(CheckOverflow((promote_precision(cast(cast(cs_quantity#69 as decimal(10,0)) as decimal(12,2))) * promote_precision(cast(cs_list_price#70 as decimal(12,2)))), DecimalType(18,2), true)), count(1)]
-Aggregate Attributes [2]: [sum(CheckOverflow((promote_precision(cast(cast(cs_quantity#69 as decimal(10,0)) as decimal(12,2))) * promote_precision(cast(cs_list_price#70 as decimal(12,2)))), DecimalType(18,2), true))#84, count(1)#85]
-Results [6]: [catalog AS channel#86, i_brand_id#73, i_class_id#74, i_category_id#75, sum(CheckOverflow((promote_precision(cast(cast(cs_quantity#69 as decimal(10,0)) as decimal(12,2))) * promote_precision(cast(cs_list_price#70 as decimal(12,2)))), DecimalType(18,2), true))#84 AS sales#87, count(1)#85 AS number_sales#88]
-
-(91) Filter [codegen id : 52]
-Input [6]: [channel#86, i_brand_id#73, i_class_id#74, i_category_id#75, sales#87, number_sales#88]
-Condition : (isnotnull(sales#87) AND (cast(sales#87 as decimal(32,6)) > cast(ReusedSubquery Subquery scalar-subquery#66, [id=#67] as decimal(32,6))))
-
-(92) Scan parquet default.web_sales
-Output [4]: [ws_item_sk#89, ws_quantity#90, ws_list_price#91, ws_sold_date_sk#92]
-Batched: true
-Location: InMemoryFileIndex []
-PartitionFilters: [isnotnull(ws_sold_date_sk#92), dynamicpruningexpression(ws_sold_date_sk#92 IN dynamicpruning#5)]
-PushedFilters: [IsNotNull(ws_item_sk)]
-ReadSchema: struct<ws_item_sk:int,ws_quantity:int,ws_list_price:decimal(7,2)>
-
-(93) ColumnarToRow [codegen id : 77]
-Input [4]: [ws_item_sk#89, ws_quantity#90, ws_list_price#91, ws_sold_date_sk#92]
-
-(94) Filter [codegen id : 77]
-Input [4]: [ws_item_sk#89, ws_quantity#90, ws_list_price#91, ws_sold_date_sk#92]
-Condition : isnotnull(ws_item_sk#89)
-
-(95) ReusedExchange [Reuses operator id: unknown]
-Output [1]: [ss_item_sk#43]
-
-(96) BroadcastHashJoin [codegen id : 77]
-Left keys [1]: [ws_item_sk#89]
-Right keys [1]: [ss_item_sk#43]
-Join condition: None
-
-(97) ReusedExchange [Reuses operator id: 63]
-Output [4]: [i_item_sk#93, i_brand_id#94, i_class_id#95, i_category_id#96]
-
-(98) BroadcastHashJoin [codegen id : 77]
-Left keys [1]: [ws_item_sk#89]
-Right keys [1]: [i_item_sk#93]
-Join condition: None
-
-(99) Project [codegen id : 77]
-Output [6]: [ws_quantity#90, ws_list_price#91, ws_sold_date_sk#92, i_brand_id#94, i_class_id#95, i_category_id#96]
-Input [8]: [ws_item_sk#89, ws_quantity#90, ws_list_price#91, ws_sold_date_sk#92, i_item_sk#93, i_brand_id#94, i_class_id#95, i_category_id#96]
-
-(100) ReusedExchange [Reuses operator id: 70]
-Output [1]: [d_date_sk#97]
-
-(101) BroadcastHashJoin [codegen id : 77]
-Left keys [1]: [ws_sold_date_sk#92]
-Right keys [1]: [d_date_sk#97]
-Join condition: None
-
-(102) Project [codegen id : 77]
-Output [5]: [ws_quantity#90, ws_list_price#91, i_brand_id#94, i_class_id#95, i_category_id#96]
-Input [7]: [ws_quantity#90, ws_list_price#91, ws_sold_date_sk#92, i_brand_id#94, i_class_id#95, i_category_id#96, d_date_sk#97]
-
-(103) HashAggregate [codegen id : 77]
-Input [5]: [ws_quantity#90, ws_list_price#91, i_brand_id#94, i_class_id#95, i_category_id#96]
-Keys [3]: [i_brand_id#94, i_class_id#95, i_category_id#96]
-Functions [2]: [partial_sum(CheckOverflow((promote_precision(cast(cast(ws_quantity#90 as decimal(10,0)) as decimal(12,2))) * promote_precision(cast(ws_list_price#91 as decimal(12,2)))), DecimalType(18,2), true)), partial_count(1)]
-Aggregate Attributes [3]: [sum#98, isEmpty#99, count#100]
-Results [6]: [i_brand_id#94, i_class_id#95, i_category_id#96, sum#101, isEmpty#102, count#103]
-
-(104) Exchange
-Input [6]: [i_brand_id#94, i_class_id#95, i_category_id#96, sum#101, isEmpty#102, count#103]
-Arguments: hashpartitioning(i_brand_id#94, i_class_id#95, i_category_id#96, 5), ENSURE_REQUIREMENTS, [id=#104]
-
-(105) HashAggregate [codegen id : 78]
-Input [6]: [i_brand_id#94, i_class_id#95, i_category_id#96, sum#101, isEmpty#102, count#103]
-Keys [3]: [i_brand_id#94, i_class_id#95, i_category_id#96]
-Functions [2]: [sum(CheckOverflow((promote_precision(cast(cast(ws_quantity#90 as decimal(10,0)) as decimal(12,2))) * promote_precision(cast(ws_list_price#91 as decimal(12,2)))), DecimalType(18,2), true)), count(1)]
-Aggregate Attributes [2]: [sum(CheckOverflow((promote_precision(cast(cast(ws_quantity#90 as decimal(10,0)) as decimal(12,2))) * promote_precision(cast(ws_list_price#91 as decimal(12,2)))), DecimalType(18,2), true))#105, count(1)#106]
-Results [6]: [web AS channel#107, i_brand_id#94, i_class_id#95, i_category_id#96, sum(CheckOverflow((promote_precision(cast(cast(ws_quantity#90 as decimal(10,0)) as decimal(12,2))) * promote_precision(cast(ws_list_price#91 as decimal(12,2)))), DecimalType(18,2), true))#105 AS sales#108, count(1)#106 AS number_sales#109]
-
-(106) Filter [codegen id : 78]
-Input [6]: [channel#107, i_brand_id#94, i_class_id#95, i_category_id#96, sales#108, number_sales#109]
-Condition : (isnotnull(sales#108) AND (cast(sales#108 as decimal(32,6)) > cast(ReusedSubquery Subquery scalar-subquery#66, [id=#67] as decimal(32,6))))
-
-(107) Union
-
-(108) HashAggregate [codegen id : 79]
-Input [6]: [channel#63, i_brand_id#46, i_class_id#47, i_category_id#48, sales#64, number_sales#65]
-Keys [4]: [channel#63, i_brand_id#46, i_class_id#47, i_category_id#48]
-Functions [2]: [partial_sum(sales#64), partial_sum(number_sales#65)]
-Aggregate Attributes [3]: [sum#110, isEmpty#111, sum#112]
-Results [7]: [channel#63, i_brand_id#46, i_class_id#47, i_category_id#48, sum#113, isEmpty#114, sum#115]
-
-(109) Exchange
-Input [7]: [channel#63, i_brand_id#46, i_class_id#47, i_category_id#48, sum#113, isEmpty#114, sum#115]
-Arguments: hashpartitioning(channel#63, i_brand_id#46, i_class_id#47, i_category_id#48, 5), ENSURE_REQUIREMENTS, [id=#116]
-
-(110) HashAggregate [codegen id : 80]
-Input [7]: [channel#63, i_brand_id#46, i_class_id#47, i_category_id#48, sum#113, isEmpty#114, sum#115]
-Keys [4]: [channel#63, i_brand_id#46, i_class_id#47, i_category_id#48]
-Functions [2]: [sum(sales#64), sum(number_sales#65)]
-Aggregate Attributes [2]: [sum(sales#64)#117, sum(number_sales#65)#118]
-Results [6]: [channel#63, i_brand_id#46, i_class_id#47, i_category_id#48, sum(sales#64)#117 AS sum_sales#119, sum(number_sales#65)#118 AS number_sales#120]
-
-(111) ReusedExchange [Reuses operator id: unknown]
-Output [7]: [channel#63, i_brand_id#121, i_class_id#122, i_category_id#123, sum#124, isEmpty#125, sum#126]
-
-(112) HashAggregate [codegen id : 160]
-Input [7]: [channel#63, i_brand_id#121, i_class_id#122, i_category_id#123, sum#124, isEmpty#125, sum#126]
-Keys [4]: [channel#63, i_brand_id#121, i_class_id#122, i_category_id#123]
-Functions [2]: [sum(sales#64), sum(number_sales#65)]
-Aggregate Attributes [2]: [sum(sales#64)#127, sum(number_sales#65)#128]
-Results [5]: [channel#63, i_brand_id#121, i_class_id#122, sum(sales#64)#127 AS sum_sales#119, sum(number_sales#65)#128 AS number_sales#120]
-
-(113) HashAggregate [codegen id : 160]
-Input [5]: [channel#63, i_brand_id#121, i_class_id#122, sum_sales#119, number_sales#120]
-Keys [3]: [channel#63, i_brand_id#121, i_class_id#122]
-Functions [2]: [partial_sum(sum_sales#119), partial_sum(number_sales#120)]
-Aggregate Attributes [3]: [sum#129, isEmpty#130, sum#131]
-Results [6]: [channel#63, i_brand_id#121, i_class_id#122, sum#132, isEmpty#133, sum#134]
-
-(114) Exchange
-Input [6]: [channel#63, i_brand_id#121, i_class_id#122, sum#132, isEmpty#133, sum#134]
-Arguments: hashpartitioning(channel#63, i_brand_id#121, i_class_id#122, 5), ENSURE_REQUIREMENTS, [id=#135]
-
-(115) HashAggregate [codegen id : 161]
-Input [6]: [channel#63, i_brand_id#121, i_class_id#122, sum#132, isEmpty#133, sum#134]
-Keys [3]: [channel#63, i_brand_id#121, i_class_id#122]
-Functions [2]: [sum(sum_sales#119), sum(number_sales#120)]
-Aggregate Attributes [2]: [sum(sum_sales#119)#136, sum(number_sales#120)#137]
-Results [6]: [channel#63, i_brand_id#121, i_class_id#122, null AS i_category_id#138, sum(sum_sales#119)#136 AS sum(sum_sales)#139, sum(number_sales#120)#137 AS sum(number_sales)#140]
-
-(116) ReusedExchange [Reuses operator id: unknown]
-Output [7]: [channel#63, i_brand_id#141, i_class_id#142, i_category_id#143, sum#144, isEmpty#145, sum#146]
-
-(117) HashAggregate [codegen id : 241]
-Input [7]: [channel#63, i_brand_id#141, i_class_id#142, i_category_id#143, sum#144, isEmpty#145, sum#146]
-Keys [4]: [channel#63, i_brand_id#141, i_class_id#142, i_category_id#143]
-Functions [2]: [sum(sales#64), sum(number_sales#65)]
-Aggregate Attributes [2]: [sum(sales#64)#147, sum(number_sales#65)#148]
-Results [4]: [channel#63, i_brand_id#141, sum(sales#64)#147 AS sum_sales#119, sum(number_sales#65)#148 AS number_sales#120]
-
-(118) HashAggregate [codegen id : 241]
-Input [4]: [channel#63, i_brand_id#141, sum_sales#119, number_sales#120]
-Keys [2]: [channel#63, i_brand_id#141]
-Functions [2]: [partial_sum(sum_sales#119), partial_sum(number_sales#120)]
-Aggregate Attributes [3]: [sum#149, isEmpty#150, sum#151]
-Results [5]: [channel#63, i_brand_id#141, sum#152, isEmpty#153, sum#154]
-
-(119) Exchange
-Input [5]: [channel#63, i_brand_id#141, sum#152, isEmpty#153, sum#154]
-Arguments: hashpartitioning(channel#63, i_brand_id#141, 5), ENSURE_REQUIREMENTS, [id=#155]
-
-(120) HashAggregate [codegen id : 242]
-Input [5]: [channel#63, i_brand_id#141, sum#152, isEmpty#153, sum#154]
-Keys [2]: [channel#63, i_brand_id#141]
-Functions [2]: [sum(sum_sales#119), sum(number_sales#120)]
-Aggregate Attributes [2]: [sum(sum_sales#119)#156, sum(number_sales#120)#157]
-Results [6]: [channel#63, i_brand_id#141, null AS i_class_id#158, null AS i_category_id#159, sum(sum_sales#119)#156 AS sum(sum_sales)#160, sum(number_sales#120)#157 AS sum(number_sales)#161]
-
-(121) ReusedExchange [Reuses operator id: unknown]
-Output [7]: [channel#63, i_brand_id#162, i_class_id#163, i_category_id#164, sum#165, isEmpty#166, sum#167]
-
-(122) HashAggregate [codegen id : 322]
-Input [7]: [channel#63, i_brand_id#162, i_class_id#163, i_category_id#164, sum#165, isEmpty#166, sum#167]
-Keys [4]: [channel#63, i_brand_id#162, i_class_id#163, i_category_id#164]
-Functions [2]: [sum(sales#64), sum(number_sales#65)]
-Aggregate Attributes [2]: [sum(sales#64)#168, sum(number_sales#65)#169]
-Results [3]: [channel#63, sum(sales#64)#168 AS sum_sales#119, sum(number_sales#65)#169 AS number_sales#120]
-
-(123) HashAggregate [codegen id : 322]
-Input [3]: [channel#63, sum_sales#119, number_sales#120]
-Keys [1]: [channel#63]
-Functions [2]: [partial_sum(sum_sales#119), partial_sum(number_sales#120)]
-Aggregate Attributes [3]: [sum#170, isEmpty#171, sum#172]
-Results [4]: [channel#63, sum#173, isEmpty#174, sum#175]
-
-(124) Exchange
-Input [4]: [channel#63, sum#173, isEmpty#174, sum#175]
-Arguments: hashpartitioning(channel#63, 5), ENSURE_REQUIREMENTS, [id=#176]
-
-(125) HashAggregate [codegen id : 323]
-Input [4]: [channel#63, sum#173, isEmpty#174, sum#175]
-Keys [1]: [channel#63]
-Functions [2]: [sum(sum_sales#119), sum(number_sales#120)]
-Aggregate Attributes [2]: [sum(sum_sales#119)#177, sum(number_sales#120)#178]
-Results [6]: [channel#63, null AS i_brand_id#179, null AS i_class_id#180, null AS i_category_id#181, sum(sum_sales#119)#177 AS sum(sum_sales)#182, sum(number_sales#120)#178 AS sum(number_sales)#183]
-
-(126) ReusedExchange [Reuses operator id: unknown]
-Output [7]: [channel#63, i_brand_id#184, i_class_id#185, i_category_id#186, sum#187, isEmpty#188, sum#189]
-
-(127) HashAggregate [codegen id : 403]
-Input [7]: [channel#63, i_brand_id#184, i_class_id#185, i_category_id#186, sum#187, isEmpty#188, sum#189]
-Keys [4]: [channel#63, i_brand_id#184, i_class_id#185, i_category_id#186]
-Functions [2]: [sum(sales#64), sum(number_sales#65)]
-Aggregate Attributes [2]: [sum(sales#64)#190, sum(number_sales#65)#191]
-Results [2]: [sum(sales#64)#190 AS sum_sales#119, sum(number_sales#65)#191 AS number_sales#120]
-
-(128) HashAggregate [codegen id : 403]
-Input [2]: [sum_sales#119, number_sales#120]
-Keys: []
-Functions [2]: [partial_sum(sum_sales#119), partial_sum(number_sales#120)]
-Aggregate Attributes [3]: [sum#192, isEmpty#193, sum#194]
-Results [3]: [sum#195, isEmpty#196, sum#197]
-
-(129) Exchange
-Input [3]: [sum#195, isEmpty#196, sum#197]
-Arguments: SinglePartition, ENSURE_REQUIREMENTS, [id=#198]
-
-(130) HashAggregate [codegen id : 404]
-Input [3]: [sum#195, isEmpty#196, sum#197]
-Keys: []
-Functions [2]: [sum(sum_sales#119), sum(number_sales#120)]
-Aggregate Attributes [2]: [sum(sum_sales#119)#199, sum(number_sales#120)#200]
-Results [6]: [null AS channel#201, null AS i_brand_id#202, null AS i_class_id#203, null AS i_category_id#204, sum(sum_sales#119)#199 AS sum(sum_sales)#205, sum(number_sales#120)#200 AS sum(number_sales)#206]
-
-(131) Union
-
-(132) HashAggregate [codegen id : 405]
-Input [6]: [channel#63, i_brand_id#46, i_class_id#47, i_category_id#48, sum_sales#119, number_sales#120]
-Keys [6]: [channel#63, i_brand_id#46, i_class_id#47, i_category_id#48, sum_sales#119, number_sales#120]
-Functions: []
-Aggregate Attributes: []
-Results [6]: [channel#63, i_brand_id#46, i_class_id#47, i_category_id#48, sum_sales#119, number_sales#120]
-
-(133) Exchange
-Input [6]: [channel#63, i_brand_id#46, i_class_id#47, i_category_id#48, sum_sales#119, number_sales#120]
-Arguments: hashpartitioning(channel#63, i_brand_id#46, i_class_id#47, i_category_id#48, sum_sales#119, number_sales#120, 5), ENSURE_REQUIREMENTS, [id=#207]
-
-(134) HashAggregate [codegen id : 406]
-Input [6]: [channel#63, i_brand_id#46, i_class_id#47, i_category_id#48, sum_sales#119, number_sales#120]
-Keys [6]: [channel#63, i_brand_id#46, i_class_id#47, i_category_id#48, sum_sales#119, number_sales#120]
-Functions: []
-Aggregate Attributes: []
-Results [6]: [channel#63, i_brand_id#46, i_class_id#47, i_category_id#48, sum_sales#119, number_sales#120]
-
-(135) TakeOrderedAndProject
-Input [6]: [channel#63, i_brand_id#46, i_class_id#47, i_category_id#48, sum_sales#119, number_sales#120]
-Arguments: 100, [channel#63 ASC NULLS FIRST, i_brand_id#46 ASC NULLS FIRST, i_class_id#47 ASC NULLS FIRST, i_category_id#48 ASC NULLS FIRST], [channel#63, i_brand_id#46, i_class_id#47, i_category_id#48, sum_sales#119, number_sales#120]
-
-===== Subqueries =====
-
-Subquery:1 Hosting operator id = 76 Hosting Expression = Subquery scalar-subquery#66, [id=#67]
-* HashAggregate (162)
-+- Exchange (161)
-   +- * HashAggregate (160)
-      +- Union (159)
-         :- * Project (144)
-         :  +- * BroadcastHashJoin Inner BuildRight (143)
-         :     :- * ColumnarToRow (137)
-         :     :  +- Scan parquet default.store_sales (136)
-         :     +- BroadcastExchange (142)
-         :        +- * Project (141)
-         :           +- * Filter (140)
-         :              +- * ColumnarToRow (139)
-         :                 +- Scan parquet default.date_dim (138)
-         :- * Project (153)
-         :  +- * BroadcastHashJoin Inner BuildRight (152)
-         :     :- * ColumnarToRow (146)
-         :     :  +- Scan parquet default.catalog_sales (145)
-         :     +- BroadcastExchange (151)
-         :        +- * Project (150)
-         :           +- * Filter (149)
-         :              +- * ColumnarToRow (148)
-         :                 +- Scan parquet default.date_dim (147)
-         +- * Project (158)
-            +- * BroadcastHashJoin Inner BuildRight (157)
-               :- * ColumnarToRow (155)
-               :  +- Scan parquet default.web_sales (154)
-               +- ReusedExchange (156)
-
-
-(136) Scan parquet default.store_sales
-Output [3]: [ss_quantity#208, ss_list_price#209, ss_sold_date_sk#210]
-Batched: true
-Location: InMemoryFileIndex []
-PartitionFilters: [isnotnull(ss_sold_date_sk#210), dynamicpruningexpression(ss_sold_date_sk#210 IN dynamicpruning#211)]
-ReadSchema: struct<ss_quantity:int,ss_list_price:decimal(7,2)>
-
-(137) ColumnarToRow [codegen id : 2]
-Input [3]: [ss_quantity#208, ss_list_price#209, ss_sold_date_sk#210]
-
-(138) Scan parquet default.date_dim
-Output [2]: [d_date_sk#212, d_year#213]
+Functions [1]: [avg(CheckOverflow((promote_precision(cast(cast(quantity#207 as decimal(10,0)) as decimal(12,2))) * promote_precision(cast(list_price#208 as decimal(12,2)))), DecimalType(18,2), true))]
+Aggregate Attributes [1]: [avg(CheckOverflow((promote_precision(cast(cast(quantity#207 as decimal(10,0)) as decimal(12,2))) * promote_precision(cast(list_price#208 as decimal(12,2)))), DecimalType(18,2), true))#227]
+Results [1]: [avg(CheckOverflow((promote_precision(cast(cast(quantity#207 as decimal(10,0)) as decimal(12,2))) * promote_precision(cast(list_price#208 as decimal(12,2)))), DecimalType(18,2), true))#227 AS average_sales#228]
+
+Subquery:2 Hosting operator id = 128 Hosting Expression = ss_sold_date_sk#205 IN dynamicpruning#12
+
+Subquery:3 Hosting operator id = 133 Hosting Expression = cs_sold_date_sk#211 IN dynamicpruning#212
+BroadcastExchange (151)
++- * Project (150)
+   +- * Filter (149)
+      +- * ColumnarToRow (148)
+         +- Scan parquet default.date_dim (147)
+
+
+(147) Scan parquet default.date_dim
+Output [2]: [d_date_sk#213, d_year#229]
+Batched: true
+Location [not included in comparison]/{warehouse_dir}/date_dim]
+PushedFilters: [IsNotNull(d_year), GreaterThanOrEqual(d_year,1998), LessThanOrEqual(d_year,2000), IsNotNull(d_date_sk)]
+ReadSchema: struct<d_date_sk:int,d_year:int>
+
+(148) ColumnarToRow [codegen id : 1]
+Input [2]: [d_date_sk#213, d_year#229]
+
+(149) Filter [codegen id : 1]
+Input [2]: [d_date_sk#213, d_year#229]
+Condition : (((isnotnull(d_year#229) AND (d_year#229 >= 1998)) AND (d_year#229 <= 2000)) AND isnotnull(d_date_sk#213))
+
+(150) Project [codegen id : 1]
+Output [1]: [d_date_sk#213]
+Input [2]: [d_date_sk#213, d_year#229]
+
+(151) BroadcastExchange
+Input [1]: [d_date_sk#213]
+Arguments: HashedRelationBroadcastMode(List(cast(input[0, int, true] as bigint)),false), [id=#230]
+
+Subquery:4 Hosting operator id = 138 Hosting Expression = ws_sold_date_sk#218 IN dynamicpruning#212
+
+Subquery:5 Hosting operator id = 1 Hosting Expression = ss_sold_date_sk#4 IN dynamicpruning#5
+BroadcastExchange (156)
++- * Project (155)
+   +- * Filter (154)
+      +- * ColumnarToRow (153)
+         +- Scan parquet default.date_dim (152)
+
+
+(152) Scan parquet default.date_dim
+Output [3]: [d_date_sk#48, d_year#231, d_moy#232]
+Batched: true
+Location [not included in comparison]/{warehouse_dir}/date_dim]
+PushedFilters: [IsNotNull(d_year), IsNotNull(d_moy), EqualTo(d_year,2000), EqualTo(d_moy,11), IsNotNull(d_date_sk)]
+ReadSchema: struct<d_date_sk:int,d_year:int,d_moy:int>
+
+(153) ColumnarToRow [codegen id : 1]
+Input [3]: [d_date_sk#48, d_year#231, d_moy#232]
+
+(154) Filter [codegen id : 1]
+Input [3]: [d_date_sk#48, d_year#231, d_moy#232]
+Condition : ((((isnotnull(d_year#231) AND isnotnull(d_moy#232)) AND (d_year#231 = 2000)) AND (d_moy#232 = 11)) AND isnotnull(d_date_sk#48))
+
+(155) Project [codegen id : 1]
+Output [1]: [d_date_sk#48]
+Input [3]: [d_date_sk#48, d_year#231, d_moy#232]
+
+(156) BroadcastExchange
+Input [1]: [d_date_sk#48]
+Arguments: HashedRelationBroadcastMode(List(cast(input[0, int, true] as bigint)),false), [id=#233]
+
+Subquery:6 Hosting operator id = 7 Hosting Expression = ss_sold_date_sk#11 IN dynamicpruning#12
+BroadcastExchange (161)
++- * Project (160)
+   +- * Filter (159)
+      +- * ColumnarToRow (158)
+         +- Scan parquet default.date_dim (157)
+
+
+(157) Scan parquet default.date_dim
+Output [2]: [d_date_sk#27, d_year#234]
 Batched: true
 Location [not included in comparison]/{warehouse_dir}/date_dim]
 PushedFilters: [IsNotNull(d_year), GreaterThanOrEqual(d_year,1999), LessThanOrEqual(d_year,2001), IsNotNull(d_date_sk)]
 ReadSchema: struct<d_date_sk:int,d_year:int>
 
-(139) ColumnarToRow [codegen id : 1]
-Input [2]: [d_date_sk#212, d_year#213]
-
-(140) Filter [codegen id : 1]
-Input [2]: [d_date_sk#212, d_year#213]
-Condition : (((isnotnull(d_year#213) AND (d_year#213 >= 1999)) AND (d_year#213 <= 2001)) AND isnotnull(d_date_sk#212))
-
-(141) Project [codegen id : 1]
-Output [1]: [d_date_sk#212]
-Input [2]: [d_date_sk#212, d_year#213]
-
-(142) BroadcastExchange
-Input [1]: [d_date_sk#212]
-Arguments: HashedRelationBroadcastMode(List(cast(input[0, int, true] as bigint)),false), [id=#214]
-
-(143) BroadcastHashJoin [codegen id : 2]
-Left keys [1]: [ss_sold_date_sk#210]
-Right keys [1]: [d_date_sk#212]
-Join condition: None
-
-(144) Project [codegen id : 2]
-Output [2]: [ss_quantity#208 AS quantity#215, ss_list_price#209 AS list_price#216]
-Input [4]: [ss_quantity#208, ss_list_price#209, ss_sold_date_sk#210, d_date_sk#212]
-
-(145) Scan parquet default.catalog_sales
-Output [3]: [cs_quantity#217, cs_list_price#218, cs_sold_date_sk#219]
-Batched: true
-Location: InMemoryFileIndex []
-PartitionFilters: [isnotnull(cs_sold_date_sk#219), dynamicpruningexpression(cs_sold_date_sk#219 IN dynamicpruning#220)]
-ReadSchema: struct<cs_quantity:int,cs_list_price:decimal(7,2)>
-
-(146) ColumnarToRow [codegen id : 4]
-Input [3]: [cs_quantity#217, cs_list_price#218, cs_sold_date_sk#219]
-
-(147) Scan parquet default.date_dim
-Output [2]: [d_date_sk#221, d_year#222]
-Batched: true
-Location [not included in comparison]/{warehouse_dir}/date_dim]
-PushedFilters: [IsNotNull(d_year), GreaterThanOrEqual(d_year,1998), LessThanOrEqual(d_year,2000), IsNotNull(d_date_sk)]
-ReadSchema: struct<d_date_sk:int,d_year:int>
-
-(148) ColumnarToRow [codegen id : 3]
-Input [2]: [d_date_sk#221, d_year#222]
-
-(149) Filter [codegen id : 3]
-Input [2]: [d_date_sk#221, d_year#222]
-Condition : (((isnotnull(d_year#222) AND (d_year#222 >= 1998)) AND (d_year#222 <= 2000)) AND isnotnull(d_date_sk#221))
-
-(150) Project [codegen id : 3]
-Output [1]: [d_date_sk#221]
-Input [2]: [d_date_sk#221, d_year#222]
-
-(151) BroadcastExchange
-Input [1]: [d_date_sk#221]
-Arguments: HashedRelationBroadcastMode(List(cast(input[0, int, true] as bigint)),false), [id=#223]
-
-(152) BroadcastHashJoin [codegen id : 4]
-Left keys [1]: [cs_sold_date_sk#219]
-Right keys [1]: [d_date_sk#221]
-Join condition: None
-
-(153) Project [codegen id : 4]
-Output [2]: [cs_quantity#217 AS quantity#224, cs_list_price#218 AS list_price#225]
-Input [4]: [cs_quantity#217, cs_list_price#218, cs_sold_date_sk#219, d_date_sk#221]
-
-(154) Scan parquet default.web_sales
-Output [3]: [ws_quantity#226, ws_list_price#227, ws_sold_date_sk#228]
-Batched: true
-Location: InMemoryFileIndex []
-PartitionFilters: [isnotnull(ws_sold_date_sk#228), dynamicpruningexpression(ws_sold_date_sk#228 IN dynamicpruning#220)]
-ReadSchema: struct<ws_quantity:int,ws_list_price:decimal(7,2)>
-
-(155) ColumnarToRow [codegen id : 6]
-Input [3]: [ws_quantity#226, ws_list_price#227, ws_sold_date_sk#228]
-
-(156) ReusedExchange [Reuses operator id: 151]
-Output [1]: [d_date_sk#229]
-
-(157) BroadcastHashJoin [codegen id : 6]
-Left keys [1]: [ws_sold_date_sk#228]
-Right keys [1]: [d_date_sk#229]
-Join condition: None
-
-(158) Project [codegen id : 6]
-Output [2]: [ws_quantity#226 AS quantity#230, ws_list_price#227 AS list_price#231]
-Input [4]: [ws_quantity#226, ws_list_price#227, ws_sold_date_sk#228, d_date_sk#229]
-
-(159) Union
-
-(160) HashAggregate [codegen id : 7]
-Input [2]: [quantity#215, list_price#216]
-Keys: []
-Functions [1]: [partial_avg(CheckOverflow((promote_precision(cast(cast(quantity#215 as decimal(10,0)) as decimal(12,2))) * promote_precision(cast(list_price#216 as decimal(12,2)))), DecimalType(18,2), true))]
-Aggregate Attributes [2]: [sum#232, count#233]
-Results [2]: [sum#234, count#235]
-
-(161) Exchange
-Input [2]: [sum#234, count#235]
-Arguments: SinglePartition, ENSURE_REQUIREMENTS, [id=#236]
-
-(162) HashAggregate [codegen id : 8]
-Input [2]: [sum#234, count#235]
-Keys: []
-Functions [1]: [avg(CheckOverflow((promote_precision(cast(cast(quantity#215 as decimal(10,0)) as decimal(12,2))) * promote_precision(cast(list_price#216 as decimal(12,2)))), DecimalType(18,2), true))]
-Aggregate Attributes [1]: [avg(CheckOverflow((promote_precision(cast(cast(quantity#215 as decimal(10,0)) as decimal(12,2))) * promote_precision(cast(list_price#216 as decimal(12,2)))), DecimalType(18,2), true))#237]
-Results [1]: [avg(CheckOverflow((promote_precision(cast(cast(quantity#215 as decimal(10,0)) as decimal(12,2))) * promote_precision(cast(list_price#216 as decimal(12,2)))), DecimalType(18,2), true))#237 AS average_sales#238]
-
-Subquery:2 Hosting operator id = 136 Hosting Expression = ss_sold_date_sk#210 IN dynamicpruning#211
-ReusedExchange (163)
->>>>>>> abf9675a
-
-Subquery:3 Hosting operator id = 136 Hosting Expression = cs_sold_date_sk#214 IN dynamicpruning#215
-BroadcastExchange (154)
-+- * Project (153)
-   +- * Filter (152)
-      +- * ColumnarToRow (151)
-         +- Scan parquet default.date_dim (150)
-
-<<<<<<< HEAD
-
-(150) Scan parquet default.date_dim
-Output [2]: [d_date_sk#216, d_year#232]
-Batched: true
-Location [not included in comparison]/{warehouse_dir}/date_dim]
-PushedFilters: [IsNotNull(d_year), GreaterThanOrEqual(d_year,1998), LessThanOrEqual(d_year,2000), IsNotNull(d_date_sk)]
-ReadSchema: struct<d_date_sk:int,d_year:int>
-=======
-(163) ReusedExchange [Reuses operator id: 142]
-Output [1]: [d_date_sk#212]
-
-Subquery:3 Hosting operator id = 145 Hosting Expression = cs_sold_date_sk#219 IN dynamicpruning#220
-ReusedExchange (164)
->>>>>>> abf9675a
-
-(151) ColumnarToRow [codegen id : 1]
-Input [2]: [d_date_sk#216, d_year#232]
-
-<<<<<<< HEAD
-(152) Filter [codegen id : 1]
-Input [2]: [d_date_sk#216, d_year#232]
-Condition : (((isnotnull(d_year#232) AND (d_year#232 >= 1998)) AND (d_year#232 <= 2000)) AND isnotnull(d_date_sk#216))
-
-(153) Project [codegen id : 1]
-Output [1]: [d_date_sk#216]
-Input [2]: [d_date_sk#216, d_year#232]
-
-(154) BroadcastExchange
-Input [1]: [d_date_sk#216]
-Arguments: HashedRelationBroadcastMode(List(cast(input[0, int, true] as bigint)),false), [id=#233]
-
-Subquery:4 Hosting operator id = 141 Hosting Expression = ws_sold_date_sk#221 IN dynamicpruning#215
-
-Subquery:5 Hosting operator id = 1 Hosting Expression = ss_sold_date_sk#4 IN dynamicpruning#5
-BroadcastExchange (159)
-+- * Project (158)
-   +- * Filter (157)
-      +- * ColumnarToRow (156)
-         +- Scan parquet default.date_dim (155)
-
-=======
-(164) ReusedExchange [Reuses operator id: 151]
-Output [1]: [d_date_sk#221]
-
-Subquery:4 Hosting operator id = 154 Hosting Expression = ws_sold_date_sk#228 IN dynamicpruning#220
-
-Subquery:5 Hosting operator id = 1 Hosting Expression = ss_sold_date_sk#4 IN dynamicpruning#5
-ReusedExchange (165)
->>>>>>> abf9675a
-
-(155) Scan parquet default.date_dim
-Output [3]: [d_date_sk#48, d_year#234, d_moy#235]
-Batched: true
-Location [not included in comparison]/{warehouse_dir}/date_dim]
-PushedFilters: [IsNotNull(d_year), IsNotNull(d_moy), EqualTo(d_year,2000), EqualTo(d_moy,11), IsNotNull(d_date_sk)]
-ReadSchema: struct<d_date_sk:int,d_year:int,d_moy:int>
-
-<<<<<<< HEAD
-(156) ColumnarToRow [codegen id : 1]
-Input [3]: [d_date_sk#48, d_year#234, d_moy#235]
-
-(157) Filter [codegen id : 1]
-Input [3]: [d_date_sk#48, d_year#234, d_moy#235]
-Condition : ((((isnotnull(d_year#234) AND isnotnull(d_moy#235)) AND (d_year#234 = 2000)) AND (d_moy#235 = 11)) AND isnotnull(d_date_sk#48))
-
-(158) Project [codegen id : 1]
-Output [1]: [d_date_sk#48]
-Input [3]: [d_date_sk#48, d_year#234, d_moy#235]
-
-(159) BroadcastExchange
-Input [1]: [d_date_sk#48]
-Arguments: HashedRelationBroadcastMode(List(cast(input[0, int, true] as bigint)),false), [id=#236]
-
-Subquery:6 Hosting operator id = 7 Hosting Expression = ss_sold_date_sk#11 IN dynamicpruning#12
-BroadcastExchange (164)
-+- * Project (163)
-   +- * Filter (162)
-      +- * ColumnarToRow (161)
-         +- Scan parquet default.date_dim (160)
-
-
-(160) Scan parquet default.date_dim
-Output [2]: [d_date_sk#27, d_year#237]
-Batched: true
-Location [not included in comparison]/{warehouse_dir}/date_dim]
-PushedFilters: [IsNotNull(d_year), GreaterThanOrEqual(d_year,1999), LessThanOrEqual(d_year,2001), IsNotNull(d_date_sk)]
-ReadSchema: struct<d_date_sk:int,d_year:int>
-
-(161) ColumnarToRow [codegen id : 1]
-Input [2]: [d_date_sk#27, d_year#237]
-
-(162) Filter [codegen id : 1]
-Input [2]: [d_date_sk#27, d_year#237]
-Condition : (((isnotnull(d_year#237) AND (d_year#237 >= 1999)) AND (d_year#237 <= 2001)) AND isnotnull(d_date_sk#27))
-=======
-(165) ReusedExchange [Reuses operator id: 70]
-Output [1]: [d_date_sk#50]
-
-Subquery:6 Hosting operator id = 7 Hosting Expression = ss_sold_date_sk#11 IN dynamicpruning#12
-ReusedExchange (166)
->>>>>>> abf9675a
-
-(163) Project [codegen id : 1]
+(158) ColumnarToRow [codegen id : 1]
+Input [2]: [d_date_sk#27, d_year#234]
+
+(159) Filter [codegen id : 1]
+Input [2]: [d_date_sk#27, d_year#234]
+Condition : (((isnotnull(d_year#234) AND (d_year#234 >= 1999)) AND (d_year#234 <= 2001)) AND isnotnull(d_date_sk#27))
+
+(160) Project [codegen id : 1]
 Output [1]: [d_date_sk#27]
-Input [2]: [d_date_sk#27, d_year#237]
-
-<<<<<<< HEAD
-(164) BroadcastExchange
+Input [2]: [d_date_sk#27, d_year#234]
+
+(161) BroadcastExchange
 Input [1]: [d_date_sk#27]
-Arguments: HashedRelationBroadcastMode(List(cast(input[0, int, true] as bigint)),false), [id=#238]
-=======
-(166) ReusedExchange [Reuses operator id: 26]
-Output [1]: [d_date_sk#29]
->>>>>>> abf9675a
+Arguments: HashedRelationBroadcastMode(List(cast(input[0, int, true] as bigint)),false), [id=#235]
 
 Subquery:7 Hosting operator id = 13 Hosting Expression = cs_sold_date_sk#18 IN dynamicpruning#12
 
 Subquery:8 Hosting operator id = 36 Hosting Expression = ws_sold_date_sk#33 IN dynamicpruning#12
 
-<<<<<<< HEAD
-Subquery:9 Hosting operator id = 84 Hosting Expression = ReusedSubquery Subquery scalar-subquery#61, [id=#62]
-
-Subquery:10 Hosting operator id = 70 Hosting Expression = cs_sold_date_sk#67 IN dynamicpruning#5
-
-Subquery:11 Hosting operator id = 100 Hosting Expression = ReusedSubquery Subquery scalar-subquery#61, [id=#62]
-
-Subquery:12 Hosting operator id = 86 Hosting Expression = ws_sold_date_sk#89 IN dynamicpruning#5
-=======
-Subquery:9 Hosting operator id = 91 Hosting Expression = ReusedSubquery Subquery scalar-subquery#66, [id=#67]
-
-Subquery:10 Hosting operator id = 77 Hosting Expression = cs_sold_date_sk#71 IN dynamicpruning#5
-
-Subquery:11 Hosting operator id = 106 Hosting Expression = ReusedSubquery Subquery scalar-subquery#66, [id=#67]
-
-Subquery:12 Hosting operator id = 92 Hosting Expression = ws_sold_date_sk#92 IN dynamicpruning#5
->>>>>>> abf9675a
-
+Subquery:9 Hosting operator id = 83 Hosting Expression = ReusedSubquery Subquery scalar-subquery#61, [id=#62]
+
+Subquery:10 Hosting operator id = 69 Hosting Expression = cs_sold_date_sk#66 IN dynamicpruning#5
+
+Subquery:11 Hosting operator id = 98 Hosting Expression = ReusedSubquery Subquery scalar-subquery#61, [id=#62]
+
+Subquery:12 Hosting operator id = 84 Hosting Expression = ws_sold_date_sk#87 IN dynamicpruning#5
+
