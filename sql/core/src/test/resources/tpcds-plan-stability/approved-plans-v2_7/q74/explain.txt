--- conflicted
+++ resolved
@@ -395,15 +395,9 @@
 Arguments: HashedRelationBroadcastMode(List(input[0, string, true]),false), [plan_id=11]
 
 (69) BroadcastHashJoin [codegen id : 16]
-<<<<<<< HEAD
-Left keys [1]: [customer_id#16]
-Right keys [1]: [customer_id#67]
-Join condition: (CASE WHEN (year_total#52 > 0.00) THEN (year_total#68 / year_total#52) END > CASE WHEN (year_total#17 > 0.00) THEN (year_total#35 / year_total#17) END)
-=======
 Left keys [1]: [customer_id#14]
 Right keys [1]: [customer_id#57]
-Join condition: (CASE WHEN (year_total#45 > 0.00) THEN CheckOverflow((promote_precision(year_total#58) / promote_precision(year_total#45)), DecimalType(37,20)) END > CASE WHEN (year_total#15 > 0.00) THEN CheckOverflow((promote_precision(year_total#31) / promote_precision(year_total#15)), DecimalType(37,20)) END)
->>>>>>> a6c724ed
+Join condition: (CASE WHEN (year_total#45 > 0.00) THEN (year_total#58 / year_total#45) END > CASE WHEN (year_total#15 > 0.00) THEN (year_total#31 / year_total#15) END)
 
 (70) Project [codegen id : 16]
 Output [3]: [customer_id#28, customer_first_name#29, customer_last_name#30]
