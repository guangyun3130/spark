== Physical Plan ==
<<<<<<< HEAD
TakeOrderedAndProject (50)
+- * Project (49)
   +- * BroadcastHashJoin Inner BuildRight (48)
      :- * Project (41)
      :  +- * BroadcastHashJoin Inner BuildRight (40)
      :     :- * Project (31)
      :     :  +- * Filter (30)
      :     :     +- Window (29)
      :     :        +- * Filter (28)
      :     :           +- Window (27)
      :     :              +- * Sort (26)
      :     :                 +- Exchange (25)
      :     :                    +- * HashAggregate (24)
      :     :                       +- Exchange (23)
      :     :                          +- * HashAggregate (22)
      :     :                             +- * Project (21)
      :     :                                +- * BroadcastHashJoin Inner BuildRight (20)
      :     :                                   :- * Project (15)
      :     :                                   :  +- * BroadcastHashJoin Inner BuildRight (14)
      :     :                                   :     :- * Project (9)
      :     :                                   :     :  +- * BroadcastHashJoin Inner BuildRight (8)
      :     :                                   :     :     :- * Filter (3)
      :     :                                   :     :     :  +- * ColumnarToRow (2)
      :     :                                   :     :     :     +- Scan parquet default.item (1)
      :     :                                   :     :     +- BroadcastExchange (7)
      :     :                                   :     :        +- * Filter (6)
      :     :                                   :     :           +- * ColumnarToRow (5)
      :     :                                   :     :              +- Scan parquet default.store_sales (4)
      :     :                                   :     +- BroadcastExchange (13)
      :     :                                   :        +- * Filter (12)
      :     :                                   :           +- * ColumnarToRow (11)
      :     :                                   :              +- Scan parquet default.date_dim (10)
      :     :                                   +- BroadcastExchange (19)
      :     :                                      +- * Filter (18)
      :     :                                         +- * ColumnarToRow (17)
      :     :                                            +- Scan parquet default.store (16)
      :     +- BroadcastExchange (39)
      :        +- * Project (38)
      :           +- * Filter (37)
      :              +- Window (36)
      :                 +- * Sort (35)
      :                    +- Exchange (34)
      :                       +- * HashAggregate (33)
      :                          +- ReusedExchange (32)
      +- BroadcastExchange (47)
         +- * Project (46)
            +- * Filter (45)
               +- Window (44)
                  +- * Sort (43)
                     +- ReusedExchange (42)
=======
TakeOrderedAndProject (49)
+- * Project (48)
   +- * BroadcastHashJoin Inner BuildRight (47)
      :- * Project (41)
      :  +- * BroadcastHashJoin Inner BuildRight (40)
      :     :- * Filter (32)
      :     :  +- Window (31)
      :     :     +- * Sort (30)
      :     :        +- Exchange (29)
      :     :           +- * Project (28)
      :     :              +- Window (27)
      :     :                 +- * Sort (26)
      :     :                    +- Exchange (25)
      :     :                       +- * HashAggregate (24)
      :     :                          +- Exchange (23)
      :     :                             +- * HashAggregate (22)
      :     :                                +- * Project (21)
      :     :                                   +- * BroadcastHashJoin Inner BuildRight (20)
      :     :                                      :- * Project (15)
      :     :                                      :  +- * BroadcastHashJoin Inner BuildRight (14)
      :     :                                      :     :- * Project (9)
      :     :                                      :     :  +- * BroadcastHashJoin Inner BuildRight (8)
      :     :                                      :     :     :- * Filter (3)
      :     :                                      :     :     :  +- * ColumnarToRow (2)
      :     :                                      :     :     :     +- Scan parquet default.item (1)
      :     :                                      :     :     +- BroadcastExchange (7)
      :     :                                      :     :        +- * Filter (6)
      :     :                                      :     :           +- * ColumnarToRow (5)
      :     :                                      :     :              +- Scan parquet default.store_sales (4)
      :     :                                      :     +- BroadcastExchange (13)
      :     :                                      :        +- * Filter (12)
      :     :                                      :           +- * ColumnarToRow (11)
      :     :                                      :              +- Scan parquet default.date_dim (10)
      :     :                                      +- BroadcastExchange (19)
      :     :                                         +- * Filter (18)
      :     :                                            +- * ColumnarToRow (17)
      :     :                                               +- Scan parquet default.store (16)
      :     +- BroadcastExchange (39)
      :        +- * Project (38)
      :           +- Window (37)
      :              +- * Sort (36)
      :                 +- Exchange (35)
      :                    +- * HashAggregate (34)
      :                       +- ReusedExchange (33)
      +- BroadcastExchange (46)
         +- * Project (45)
            +- Window (44)
               +- * Sort (43)
                  +- ReusedExchange (42)
>>>>>>> 51cf0cad


(1) Scan parquet default.item
Output [3]: [i_item_sk#1, i_brand#2, i_category#3]
Batched: true
Location [not included in comparison]/{warehouse_dir}/item]
PushedFilters: [IsNotNull(i_item_sk), IsNotNull(i_category), IsNotNull(i_brand)]
ReadSchema: struct<i_item_sk:int,i_brand:string,i_category:string>

(2) ColumnarToRow [codegen id : 4]
Input [3]: [i_item_sk#1, i_brand#2, i_category#3]

(3) Filter [codegen id : 4]
Input [3]: [i_item_sk#1, i_brand#2, i_category#3]
Condition : ((isnotnull(i_item_sk#1) AND isnotnull(i_category#3)) AND isnotnull(i_brand#2))

(4) Scan parquet default.store_sales
Output [4]: [ss_item_sk#4, ss_store_sk#5, ss_sales_price#6, ss_sold_date_sk#7]
Batched: true
Location: InMemoryFileIndex []
PartitionFilters: [isnotnull(ss_sold_date_sk#7), dynamicpruningexpression(ss_sold_date_sk#7 IN dynamicpruning#8)]
PushedFilters: [IsNotNull(ss_item_sk), IsNotNull(ss_store_sk)]
ReadSchema: struct<ss_item_sk:int,ss_store_sk:int,ss_sales_price:decimal(7,2)>

(5) ColumnarToRow [codegen id : 1]
Input [4]: [ss_item_sk#4, ss_store_sk#5, ss_sales_price#6, ss_sold_date_sk#7]

(6) Filter [codegen id : 1]
Input [4]: [ss_item_sk#4, ss_store_sk#5, ss_sales_price#6, ss_sold_date_sk#7]
Condition : (isnotnull(ss_item_sk#4) AND isnotnull(ss_store_sk#5))

(7) BroadcastExchange
Input [4]: [ss_item_sk#4, ss_store_sk#5, ss_sales_price#6, ss_sold_date_sk#7]
Arguments: HashedRelationBroadcastMode(List(cast(input[0, int, false] as bigint)),false), [id=#9]

(8) BroadcastHashJoin [codegen id : 4]
Left keys [1]: [i_item_sk#1]
Right keys [1]: [ss_item_sk#4]
Join condition: None

(9) Project [codegen id : 4]
Output [5]: [i_brand#2, i_category#3, ss_store_sk#5, ss_sales_price#6, ss_sold_date_sk#7]
Input [7]: [i_item_sk#1, i_brand#2, i_category#3, ss_item_sk#4, ss_store_sk#5, ss_sales_price#6, ss_sold_date_sk#7]

(10) Scan parquet default.date_dim
Output [3]: [d_date_sk#10, d_year#11, d_moy#12]
Batched: true
Location [not included in comparison]/{warehouse_dir}/date_dim]
PushedFilters: [Or(Or(EqualTo(d_year,1999),And(EqualTo(d_year,1998),EqualTo(d_moy,12))),And(EqualTo(d_year,2000),EqualTo(d_moy,1))), IsNotNull(d_date_sk)]
ReadSchema: struct<d_date_sk:int,d_year:int,d_moy:int>

(11) ColumnarToRow [codegen id : 2]
Input [3]: [d_date_sk#10, d_year#11, d_moy#12]

(12) Filter [codegen id : 2]
Input [3]: [d_date_sk#10, d_year#11, d_moy#12]
Condition : ((((d_year#11 = 1999) OR ((d_year#11 = 1998) AND (d_moy#12 = 12))) OR ((d_year#11 = 2000) AND (d_moy#12 = 1))) AND isnotnull(d_date_sk#10))

(13) BroadcastExchange
Input [3]: [d_date_sk#10, d_year#11, d_moy#12]
Arguments: HashedRelationBroadcastMode(List(cast(input[0, int, false] as bigint)),false), [id=#13]

(14) BroadcastHashJoin [codegen id : 4]
Left keys [1]: [ss_sold_date_sk#7]
Right keys [1]: [d_date_sk#10]
Join condition: None

(15) Project [codegen id : 4]
Output [6]: [i_brand#2, i_category#3, ss_store_sk#5, ss_sales_price#6, d_year#11, d_moy#12]
Input [8]: [i_brand#2, i_category#3, ss_store_sk#5, ss_sales_price#6, ss_sold_date_sk#7, d_date_sk#10, d_year#11, d_moy#12]

(16) Scan parquet default.store
Output [3]: [s_store_sk#14, s_store_name#15, s_company_name#16]
Batched: true
Location [not included in comparison]/{warehouse_dir}/store]
PushedFilters: [IsNotNull(s_store_sk), IsNotNull(s_store_name), IsNotNull(s_company_name)]
ReadSchema: struct<s_store_sk:int,s_store_name:string,s_company_name:string>

(17) ColumnarToRow [codegen id : 3]
Input [3]: [s_store_sk#14, s_store_name#15, s_company_name#16]

(18) Filter [codegen id : 3]
Input [3]: [s_store_sk#14, s_store_name#15, s_company_name#16]
Condition : ((isnotnull(s_store_sk#14) AND isnotnull(s_store_name#15)) AND isnotnull(s_company_name#16))

(19) BroadcastExchange
Input [3]: [s_store_sk#14, s_store_name#15, s_company_name#16]
Arguments: HashedRelationBroadcastMode(List(cast(input[0, int, false] as bigint)),false), [id=#17]

(20) BroadcastHashJoin [codegen id : 4]
Left keys [1]: [ss_store_sk#5]
Right keys [1]: [s_store_sk#14]
Join condition: None

(21) Project [codegen id : 4]
Output [7]: [i_brand#2, i_category#3, ss_sales_price#6, d_year#11, d_moy#12, s_store_name#15, s_company_name#16]
Input [9]: [i_brand#2, i_category#3, ss_store_sk#5, ss_sales_price#6, d_year#11, d_moy#12, s_store_sk#14, s_store_name#15, s_company_name#16]

(22) HashAggregate [codegen id : 4]
Input [7]: [i_brand#2, i_category#3, ss_sales_price#6, d_year#11, d_moy#12, s_store_name#15, s_company_name#16]
Keys [6]: [i_category#3, i_brand#2, s_store_name#15, s_company_name#16, d_year#11, d_moy#12]
Functions [1]: [partial_sum(UnscaledValue(ss_sales_price#6))]
Aggregate Attributes [1]: [sum#18]
Results [7]: [i_category#3, i_brand#2, s_store_name#15, s_company_name#16, d_year#11, d_moy#12, sum#19]

(23) Exchange
Input [7]: [i_category#3, i_brand#2, s_store_name#15, s_company_name#16, d_year#11, d_moy#12, sum#19]
Arguments: hashpartitioning(i_category#3, i_brand#2, s_store_name#15, s_company_name#16, d_year#11, d_moy#12, 5), ENSURE_REQUIREMENTS, [id=#20]

(24) HashAggregate [codegen id : 5]
Input [7]: [i_category#3, i_brand#2, s_store_name#15, s_company_name#16, d_year#11, d_moy#12, sum#19]
Keys [6]: [i_category#3, i_brand#2, s_store_name#15, s_company_name#16, d_year#11, d_moy#12]
Functions [1]: [sum(UnscaledValue(ss_sales_price#6))]
Aggregate Attributes [1]: [sum(UnscaledValue(ss_sales_price#6))#21]
Results [8]: [i_category#3, i_brand#2, s_store_name#15, s_company_name#16, d_year#11, d_moy#12, MakeDecimal(sum(UnscaledValue(ss_sales_price#6))#21,17,2) AS sum_sales#22, MakeDecimal(sum(UnscaledValue(ss_sales_price#6))#21,17,2) AS _w0#23]

(25) Exchange
Input [8]: [i_category#3, i_brand#2, s_store_name#15, s_company_name#16, d_year#11, d_moy#12, sum_sales#22, _w0#23]
Arguments: hashpartitioning(i_category#3, i_brand#2, s_store_name#15, s_company_name#16, 5), ENSURE_REQUIREMENTS, [id=#24]

(26) Sort [codegen id : 6]
Input [8]: [i_category#3, i_brand#2, s_store_name#15, s_company_name#16, d_year#11, d_moy#12, sum_sales#22, _w0#23]
Arguments: [i_category#3 ASC NULLS FIRST, i_brand#2 ASC NULLS FIRST, s_store_name#15 ASC NULLS FIRST, s_company_name#16 ASC NULLS FIRST, d_year#11 ASC NULLS FIRST, d_moy#12 ASC NULLS FIRST], false, 0

(27) Window
Input [8]: [i_category#3, i_brand#2, s_store_name#15, s_company_name#16, d_year#11, d_moy#12, sum_sales#22, _w0#23]
Arguments: [rank(d_year#11, d_moy#12) windowspecdefinition(i_category#3, i_brand#2, s_store_name#15, s_company_name#16, d_year#11 ASC NULLS FIRST, d_moy#12 ASC NULLS FIRST, specifiedwindowframe(RowFrame, unboundedpreceding$(), currentrow$())) AS rn#25], [i_category#3, i_brand#2, s_store_name#15, s_company_name#16], [d_year#11 ASC NULLS FIRST, d_moy#12 ASC NULLS FIRST]

(28) Filter [codegen id : 7]
Input [9]: [i_category#3, i_brand#2, s_store_name#15, s_company_name#16, d_year#11, d_moy#12, sum_sales#22, _w0#23, rn#25]
Condition : (isnotnull(d_year#11) AND (d_year#11 = 1999))

(29) Window
Input [9]: [i_category#3, i_brand#2, s_store_name#15, s_company_name#16, d_year#11, d_moy#12, sum_sales#22, _w0#23, rn#25]
Arguments: [avg(_w0#23) windowspecdefinition(i_category#3, i_brand#2, s_store_name#15, s_company_name#16, d_year#11, specifiedwindowframe(RowFrame, unboundedpreceding$(), unboundedfollowing$())) AS avg_monthly_sales#26], [i_category#3, i_brand#2, s_store_name#15, s_company_name#16, d_year#11]

(30) Filter [codegen id : 22]
Input [10]: [i_category#3, i_brand#2, s_store_name#15, s_company_name#16, d_year#11, d_moy#12, sum_sales#22, _w0#23, rn#25, avg_monthly_sales#26]
Condition : (((isnotnull(avg_monthly_sales#26) AND (avg_monthly_sales#26 > 0.000000)) AND (CheckOverflow((promote_precision(abs(CheckOverflow((promote_precision(cast(sum_sales#22 as decimal(22,6))) - promote_precision(cast(avg_monthly_sales#26 as decimal(22,6)))), DecimalType(22,6), true), false)) / promote_precision(cast(avg_monthly_sales#26 as decimal(22,6)))), DecimalType(38,16), true) > 0.1000000000000000)) AND isnotnull(rn#25))

<<<<<<< HEAD
(31) Project [codegen id : 22]
Output [9]: [i_category#3, i_brand#2, s_store_name#15, s_company_name#16, d_year#11, d_moy#12, sum_sales#22, avg_monthly_sales#26, rn#25]
Input [10]: [i_category#3, i_brand#2, s_store_name#15, s_company_name#16, d_year#11, d_moy#12, sum_sales#22, _w0#23, rn#25, avg_monthly_sales#26]
=======
(32) Filter [codegen id : 23]
Input [9]: [i_category#3, i_brand#2, s_store_name#15, s_company_name#16, d_year#11, d_moy#12, sum_sales#22, avg_monthly_sales#25, rn#27]
Condition : ((((isnotnull(d_year#11) AND isnotnull(avg_monthly_sales#25)) AND (d_year#11 = 1999)) AND (avg_monthly_sales#25 > 0.000000)) AND (CheckOverflow((promote_precision(abs(CheckOverflow((promote_precision(cast(sum_sales#22 as decimal(22,6))) - promote_precision(cast(avg_monthly_sales#25 as decimal(22,6)))), DecimalType(22,6), true), false)) / promote_precision(cast(avg_monthly_sales#25 as decimal(22,6)))), DecimalType(38,16), true) > 0.1000000000000000))
>>>>>>> 51cf0cad

(32) ReusedExchange [Reuses operator id: unknown]
Output [7]: [i_category#27, i_brand#28, s_store_name#29, s_company_name#30, d_year#31, d_moy#32, sum#33]

(33) HashAggregate [codegen id : 12]
Input [7]: [i_category#27, i_brand#28, s_store_name#29, s_company_name#30, d_year#31, d_moy#32, sum#33]
Keys [6]: [i_category#27, i_brand#28, s_store_name#29, s_company_name#30, d_year#31, d_moy#32]
Functions [1]: [sum(UnscaledValue(ss_sales_price#6))]
Aggregate Attributes [1]: [sum(UnscaledValue(ss_sales_price#6))#34]
Results [7]: [i_category#27, i_brand#28, s_store_name#29, s_company_name#30, d_year#31, d_moy#32, MakeDecimal(sum(UnscaledValue(ss_sales_price#6))#34,17,2) AS sum_sales#35]

(34) Exchange
Input [7]: [i_category#27, i_brand#28, s_store_name#29, s_company_name#30, d_year#31, d_moy#32, sum_sales#35]
Arguments: hashpartitioning(i_category#27, i_brand#28, s_store_name#29, s_company_name#30, 5), ENSURE_REQUIREMENTS, [id=#36]

(35) Sort [codegen id : 13]
Input [7]: [i_category#27, i_brand#28, s_store_name#29, s_company_name#30, d_year#31, d_moy#32, sum_sales#35]
Arguments: [i_category#27 ASC NULLS FIRST, i_brand#28 ASC NULLS FIRST, s_store_name#29 ASC NULLS FIRST, s_company_name#30 ASC NULLS FIRST, d_year#31 ASC NULLS FIRST, d_moy#32 ASC NULLS FIRST], false, 0

(36) Window
Input [7]: [i_category#27, i_brand#28, s_store_name#29, s_company_name#30, d_year#31, d_moy#32, sum_sales#35]
Arguments: [rank(d_year#31, d_moy#32) windowspecdefinition(i_category#27, i_brand#28, s_store_name#29, s_company_name#30, d_year#31 ASC NULLS FIRST, d_moy#32 ASC NULLS FIRST, specifiedwindowframe(RowFrame, unboundedpreceding$(), currentrow$())) AS rn#37], [i_category#27, i_brand#28, s_store_name#29, s_company_name#30], [d_year#31 ASC NULLS FIRST, d_moy#32 ASC NULLS FIRST]

<<<<<<< HEAD
(37) Filter [codegen id : 14]
Input [8]: [i_category#27, i_brand#28, s_store_name#29, s_company_name#30, d_year#31, d_moy#32, sum_sales#35, rn#37]
Condition : isnotnull(rn#37)

(38) Project [codegen id : 14]
Output [6]: [i_category#27, i_brand#28, s_store_name#29, s_company_name#30, sum_sales#35, rn#37]
Input [8]: [i_category#27, i_brand#28, s_store_name#29, s_company_name#30, d_year#31, d_moy#32, sum_sales#35, rn#37]

(39) BroadcastExchange
Input [6]: [i_category#27, i_brand#28, s_store_name#29, s_company_name#30, sum_sales#35, rn#37]
Arguments: HashedRelationBroadcastMode(List(input[0, string, true], input[1, string, true], input[2, string, true], input[3, string, true], (input[5, int, true] + 1)),false), [id=#38]

(40) BroadcastHashJoin [codegen id : 22]
Left keys [5]: [i_category#3, i_brand#2, s_store_name#15, s_company_name#16, rn#25]
Right keys [5]: [i_category#27, i_brand#28, s_store_name#29, s_company_name#30, (rn#37 + 1)]
Join condition: None

(41) Project [codegen id : 22]
Output [10]: [i_category#3, i_brand#2, s_store_name#15, s_company_name#16, d_year#11, d_moy#12, sum_sales#22, avg_monthly_sales#26, rn#25, sum_sales#35]
Input [15]: [i_category#3, i_brand#2, s_store_name#15, s_company_name#16, d_year#11, d_moy#12, sum_sales#22, avg_monthly_sales#26, rn#25, i_category#27, i_brand#28, s_store_name#29, s_company_name#30, sum_sales#35, rn#37]

(42) ReusedExchange [Reuses operator id: 34]
Output [7]: [i_category#39, i_brand#40, s_store_name#41, s_company_name#42, d_year#43, d_moy#44, sum_sales#45]

(43) Sort [codegen id : 20]
Input [7]: [i_category#39, i_brand#40, s_store_name#41, s_company_name#42, d_year#43, d_moy#44, sum_sales#45]
Arguments: [i_category#39 ASC NULLS FIRST, i_brand#40 ASC NULLS FIRST, s_store_name#41 ASC NULLS FIRST, s_company_name#42 ASC NULLS FIRST, d_year#43 ASC NULLS FIRST, d_moy#44 ASC NULLS FIRST], false, 0

(44) Window
Input [7]: [i_category#39, i_brand#40, s_store_name#41, s_company_name#42, d_year#43, d_moy#44, sum_sales#45]
Arguments: [rank(d_year#43, d_moy#44) windowspecdefinition(i_category#39, i_brand#40, s_store_name#41, s_company_name#42, d_year#43 ASC NULLS FIRST, d_moy#44 ASC NULLS FIRST, specifiedwindowframe(RowFrame, unboundedpreceding$(), currentrow$())) AS rn#46], [i_category#39, i_brand#40, s_store_name#41, s_company_name#42], [d_year#43 ASC NULLS FIRST, d_moy#44 ASC NULLS FIRST]

(45) Filter [codegen id : 21]
Input [8]: [i_category#39, i_brand#40, s_store_name#41, s_company_name#42, d_year#43, d_moy#44, sum_sales#45, rn#46]
Condition : isnotnull(rn#46)

(46) Project [codegen id : 21]
Output [6]: [i_category#39, i_brand#40, s_store_name#41, s_company_name#42, sum_sales#45, rn#46]
Input [8]: [i_category#39, i_brand#40, s_store_name#41, s_company_name#42, d_year#43, d_moy#44, sum_sales#45, rn#46]

(47) BroadcastExchange
Input [6]: [i_category#39, i_brand#40, s_store_name#41, s_company_name#42, sum_sales#45, rn#46]
Arguments: HashedRelationBroadcastMode(List(input[0, string, true], input[1, string, true], input[2, string, true], input[3, string, true], (input[5, int, true] - 1)),false), [id=#47]

(48) BroadcastHashJoin [codegen id : 22]
Left keys [5]: [i_category#3, i_brand#2, s_store_name#15, s_company_name#16, rn#25]
Right keys [5]: [i_category#39, i_brand#40, s_store_name#41, s_company_name#42, (rn#46 - 1)]
Join condition: None

(49) Project [codegen id : 22]
Output [7]: [i_category#3, d_year#11, d_moy#12, avg_monthly_sales#26, sum_sales#22, sum_sales#35 AS psum#48, sum_sales#45 AS nsum#49]
Input [16]: [i_category#3, i_brand#2, s_store_name#15, s_company_name#16, d_year#11, d_moy#12, sum_sales#22, avg_monthly_sales#26, rn#25, sum_sales#35, i_category#39, i_brand#40, s_store_name#41, s_company_name#42, sum_sales#45, rn#46]

(50) TakeOrderedAndProject
Input [7]: [i_category#3, d_year#11, d_moy#12, avg_monthly_sales#26, sum_sales#22, psum#48, nsum#49]
Arguments: 100, [CheckOverflow((promote_precision(cast(sum_sales#22 as decimal(22,6))) - promote_precision(cast(avg_monthly_sales#26 as decimal(22,6)))), DecimalType(22,6), true) ASC NULLS FIRST, d_moy#12 ASC NULLS FIRST], [i_category#3, d_year#11, d_moy#12, avg_monthly_sales#26, sum_sales#22, psum#48, nsum#49]
=======
(38) Project [codegen id : 15]
Output [6]: [i_category#28, i_brand#29, s_store_name#30, s_company_name#31, sum_sales#36, rn#38]
Input [8]: [i_category#28, i_brand#29, s_store_name#30, s_company_name#31, d_year#32, d_moy#33, sum_sales#36, rn#38]

(39) BroadcastExchange
Input [6]: [i_category#28, i_brand#29, s_store_name#30, s_company_name#31, sum_sales#36, rn#38]
Arguments: HashedRelationBroadcastMode(List(input[0, string, true], input[1, string, true], input[2, string, true], input[3, string, true], (input[5, int, false] + 1)),false), [id=#39]

(40) BroadcastHashJoin [codegen id : 23]
Left keys [5]: [i_category#3, i_brand#2, s_store_name#15, s_company_name#16, rn#27]
Right keys [5]: [i_category#28, i_brand#29, s_store_name#30, s_company_name#31, (rn#38 + 1)]
Join condition: None

(41) Project [codegen id : 23]
Output [10]: [i_category#3, i_brand#2, s_store_name#15, s_company_name#16, d_year#11, d_moy#12, sum_sales#22, avg_monthly_sales#25, rn#27, sum_sales#36]
Input [15]: [i_category#3, i_brand#2, s_store_name#15, s_company_name#16, d_year#11, d_moy#12, sum_sales#22, avg_monthly_sales#25, rn#27, i_category#28, i_brand#29, s_store_name#30, s_company_name#31, sum_sales#36, rn#38]

(42) ReusedExchange [Reuses operator id: 35]
Output [7]: [i_category#40, i_brand#41, s_store_name#42, s_company_name#43, d_year#44, d_moy#45, sum_sales#46]

(43) Sort [codegen id : 21]
Input [7]: [i_category#40, i_brand#41, s_store_name#42, s_company_name#43, d_year#44, d_moy#45, sum_sales#46]
Arguments: [i_category#40 ASC NULLS FIRST, i_brand#41 ASC NULLS FIRST, s_store_name#42 ASC NULLS FIRST, s_company_name#43 ASC NULLS FIRST, d_year#44 ASC NULLS FIRST, d_moy#45 ASC NULLS FIRST], false, 0

(44) Window
Input [7]: [i_category#40, i_brand#41, s_store_name#42, s_company_name#43, d_year#44, d_moy#45, sum_sales#46]
Arguments: [rank(d_year#44, d_moy#45) windowspecdefinition(i_category#40, i_brand#41, s_store_name#42, s_company_name#43, d_year#44 ASC NULLS FIRST, d_moy#45 ASC NULLS FIRST, specifiedwindowframe(RowFrame, unboundedpreceding$(), currentrow$())) AS rn#47], [i_category#40, i_brand#41, s_store_name#42, s_company_name#43], [d_year#44 ASC NULLS FIRST, d_moy#45 ASC NULLS FIRST]

(45) Project [codegen id : 22]
Output [6]: [i_category#40, i_brand#41, s_store_name#42, s_company_name#43, sum_sales#46, rn#47]
Input [8]: [i_category#40, i_brand#41, s_store_name#42, s_company_name#43, d_year#44, d_moy#45, sum_sales#46, rn#47]

(46) BroadcastExchange
Input [6]: [i_category#40, i_brand#41, s_store_name#42, s_company_name#43, sum_sales#46, rn#47]
Arguments: HashedRelationBroadcastMode(List(input[0, string, true], input[1, string, true], input[2, string, true], input[3, string, true], (input[5, int, false] - 1)),false), [id=#48]

(47) BroadcastHashJoin [codegen id : 23]
Left keys [5]: [i_category#3, i_brand#2, s_store_name#15, s_company_name#16, rn#27]
Right keys [5]: [i_category#40, i_brand#41, s_store_name#42, s_company_name#43, (rn#47 - 1)]
Join condition: None

(48) Project [codegen id : 23]
Output [7]: [i_category#3, d_year#11, d_moy#12, avg_monthly_sales#25, sum_sales#22, sum_sales#36 AS psum#49, sum_sales#46 AS nsum#50]
Input [16]: [i_category#3, i_brand#2, s_store_name#15, s_company_name#16, d_year#11, d_moy#12, sum_sales#22, avg_monthly_sales#25, rn#27, sum_sales#36, i_category#40, i_brand#41, s_store_name#42, s_company_name#43, sum_sales#46, rn#47]

(49) TakeOrderedAndProject
Input [7]: [i_category#3, d_year#11, d_moy#12, avg_monthly_sales#25, sum_sales#22, psum#49, nsum#50]
Arguments: 100, [CheckOverflow((promote_precision(cast(sum_sales#22 as decimal(22,6))) - promote_precision(cast(avg_monthly_sales#25 as decimal(22,6)))), DecimalType(22,6), true) ASC NULLS FIRST, d_moy#12 ASC NULLS FIRST], [i_category#3, d_year#11, d_moy#12, avg_monthly_sales#25, sum_sales#22, psum#49, nsum#50]
>>>>>>> 51cf0cad

===== Subqueries =====

Subquery:1 Hosting operator id = 4 Hosting Expression = ss_sold_date_sk#7 IN dynamicpruning#8
<<<<<<< HEAD
ReusedExchange (51)


(51) ReusedExchange [Reuses operator id: 13]
=======
ReusedExchange (50)


(50) ReusedExchange [Reuses operator id: 13]
>>>>>>> 51cf0cad
Output [3]: [d_date_sk#10, d_year#11, d_moy#12]

<|MERGE_RESOLUTION|>--- conflicted
+++ resolved
@@ -1,56 +1,4 @@
 == Physical Plan ==
-<<<<<<< HEAD
-TakeOrderedAndProject (50)
-+- * Project (49)
-   +- * BroadcastHashJoin Inner BuildRight (48)
-      :- * Project (41)
-      :  +- * BroadcastHashJoin Inner BuildRight (40)
-      :     :- * Project (31)
-      :     :  +- * Filter (30)
-      :     :     +- Window (29)
-      :     :        +- * Filter (28)
-      :     :           +- Window (27)
-      :     :              +- * Sort (26)
-      :     :                 +- Exchange (25)
-      :     :                    +- * HashAggregate (24)
-      :     :                       +- Exchange (23)
-      :     :                          +- * HashAggregate (22)
-      :     :                             +- * Project (21)
-      :     :                                +- * BroadcastHashJoin Inner BuildRight (20)
-      :     :                                   :- * Project (15)
-      :     :                                   :  +- * BroadcastHashJoin Inner BuildRight (14)
-      :     :                                   :     :- * Project (9)
-      :     :                                   :     :  +- * BroadcastHashJoin Inner BuildRight (8)
-      :     :                                   :     :     :- * Filter (3)
-      :     :                                   :     :     :  +- * ColumnarToRow (2)
-      :     :                                   :     :     :     +- Scan parquet default.item (1)
-      :     :                                   :     :     +- BroadcastExchange (7)
-      :     :                                   :     :        +- * Filter (6)
-      :     :                                   :     :           +- * ColumnarToRow (5)
-      :     :                                   :     :              +- Scan parquet default.store_sales (4)
-      :     :                                   :     +- BroadcastExchange (13)
-      :     :                                   :        +- * Filter (12)
-      :     :                                   :           +- * ColumnarToRow (11)
-      :     :                                   :              +- Scan parquet default.date_dim (10)
-      :     :                                   +- BroadcastExchange (19)
-      :     :                                      +- * Filter (18)
-      :     :                                         +- * ColumnarToRow (17)
-      :     :                                            +- Scan parquet default.store (16)
-      :     +- BroadcastExchange (39)
-      :        +- * Project (38)
-      :           +- * Filter (37)
-      :              +- Window (36)
-      :                 +- * Sort (35)
-      :                    +- Exchange (34)
-      :                       +- * HashAggregate (33)
-      :                          +- ReusedExchange (32)
-      +- BroadcastExchange (47)
-         +- * Project (46)
-            +- * Filter (45)
-               +- Window (44)
-                  +- * Sort (43)
-                     +- ReusedExchange (42)
-=======
 TakeOrderedAndProject (49)
 +- * Project (48)
    +- * BroadcastHashJoin Inner BuildRight (47)
@@ -100,7 +48,6 @@
             +- Window (44)
                +- * Sort (43)
                   +- ReusedExchange (42)
->>>>>>> 51cf0cad
 
 
 (1) Scan parquet default.item
@@ -219,118 +166,58 @@
 
 (25) Exchange
 Input [8]: [i_category#3, i_brand#2, s_store_name#15, s_company_name#16, d_year#11, d_moy#12, sum_sales#22, _w0#23]
-Arguments: hashpartitioning(i_category#3, i_brand#2, s_store_name#15, s_company_name#16, 5), ENSURE_REQUIREMENTS, [id=#24]
+Arguments: hashpartitioning(i_category#3, i_brand#2, s_store_name#15, s_company_name#16, d_year#11, 5), ENSURE_REQUIREMENTS, [id=#24]
 
 (26) Sort [codegen id : 6]
 Input [8]: [i_category#3, i_brand#2, s_store_name#15, s_company_name#16, d_year#11, d_moy#12, sum_sales#22, _w0#23]
-Arguments: [i_category#3 ASC NULLS FIRST, i_brand#2 ASC NULLS FIRST, s_store_name#15 ASC NULLS FIRST, s_company_name#16 ASC NULLS FIRST, d_year#11 ASC NULLS FIRST, d_moy#12 ASC NULLS FIRST], false, 0
+Arguments: [i_category#3 ASC NULLS FIRST, i_brand#2 ASC NULLS FIRST, s_store_name#15 ASC NULLS FIRST, s_company_name#16 ASC NULLS FIRST, d_year#11 ASC NULLS FIRST], false, 0
 
 (27) Window
 Input [8]: [i_category#3, i_brand#2, s_store_name#15, s_company_name#16, d_year#11, d_moy#12, sum_sales#22, _w0#23]
-Arguments: [rank(d_year#11, d_moy#12) windowspecdefinition(i_category#3, i_brand#2, s_store_name#15, s_company_name#16, d_year#11 ASC NULLS FIRST, d_moy#12 ASC NULLS FIRST, specifiedwindowframe(RowFrame, unboundedpreceding$(), currentrow$())) AS rn#25], [i_category#3, i_brand#2, s_store_name#15, s_company_name#16], [d_year#11 ASC NULLS FIRST, d_moy#12 ASC NULLS FIRST]
-
-(28) Filter [codegen id : 7]
-Input [9]: [i_category#3, i_brand#2, s_store_name#15, s_company_name#16, d_year#11, d_moy#12, sum_sales#22, _w0#23, rn#25]
-Condition : (isnotnull(d_year#11) AND (d_year#11 = 1999))
-
-(29) Window
-Input [9]: [i_category#3, i_brand#2, s_store_name#15, s_company_name#16, d_year#11, d_moy#12, sum_sales#22, _w0#23, rn#25]
-Arguments: [avg(_w0#23) windowspecdefinition(i_category#3, i_brand#2, s_store_name#15, s_company_name#16, d_year#11, specifiedwindowframe(RowFrame, unboundedpreceding$(), unboundedfollowing$())) AS avg_monthly_sales#26], [i_category#3, i_brand#2, s_store_name#15, s_company_name#16, d_year#11]
-
-(30) Filter [codegen id : 22]
-Input [10]: [i_category#3, i_brand#2, s_store_name#15, s_company_name#16, d_year#11, d_moy#12, sum_sales#22, _w0#23, rn#25, avg_monthly_sales#26]
-Condition : (((isnotnull(avg_monthly_sales#26) AND (avg_monthly_sales#26 > 0.000000)) AND (CheckOverflow((promote_precision(abs(CheckOverflow((promote_precision(cast(sum_sales#22 as decimal(22,6))) - promote_precision(cast(avg_monthly_sales#26 as decimal(22,6)))), DecimalType(22,6), true), false)) / promote_precision(cast(avg_monthly_sales#26 as decimal(22,6)))), DecimalType(38,16), true) > 0.1000000000000000)) AND isnotnull(rn#25))
-
-<<<<<<< HEAD
-(31) Project [codegen id : 22]
-Output [9]: [i_category#3, i_brand#2, s_store_name#15, s_company_name#16, d_year#11, d_moy#12, sum_sales#22, avg_monthly_sales#26, rn#25]
-Input [10]: [i_category#3, i_brand#2, s_store_name#15, s_company_name#16, d_year#11, d_moy#12, sum_sales#22, _w0#23, rn#25, avg_monthly_sales#26]
-=======
+Arguments: [avg(_w0#23) windowspecdefinition(i_category#3, i_brand#2, s_store_name#15, s_company_name#16, d_year#11, specifiedwindowframe(RowFrame, unboundedpreceding$(), unboundedfollowing$())) AS avg_monthly_sales#25], [i_category#3, i_brand#2, s_store_name#15, s_company_name#16, d_year#11]
+
+(28) Project [codegen id : 7]
+Output [8]: [i_category#3, i_brand#2, s_store_name#15, s_company_name#16, d_year#11, d_moy#12, sum_sales#22, avg_monthly_sales#25]
+Input [9]: [i_category#3, i_brand#2, s_store_name#15, s_company_name#16, d_year#11, d_moy#12, sum_sales#22, _w0#23, avg_monthly_sales#25]
+
+(29) Exchange
+Input [8]: [i_category#3, i_brand#2, s_store_name#15, s_company_name#16, d_year#11, d_moy#12, sum_sales#22, avg_monthly_sales#25]
+Arguments: hashpartitioning(i_category#3, i_brand#2, s_store_name#15, s_company_name#16, 5), ENSURE_REQUIREMENTS, [id=#26]
+
+(30) Sort [codegen id : 8]
+Input [8]: [i_category#3, i_brand#2, s_store_name#15, s_company_name#16, d_year#11, d_moy#12, sum_sales#22, avg_monthly_sales#25]
+Arguments: [i_category#3 ASC NULLS FIRST, i_brand#2 ASC NULLS FIRST, s_store_name#15 ASC NULLS FIRST, s_company_name#16 ASC NULLS FIRST, d_year#11 ASC NULLS FIRST, d_moy#12 ASC NULLS FIRST], false, 0
+
+(31) Window
+Input [8]: [i_category#3, i_brand#2, s_store_name#15, s_company_name#16, d_year#11, d_moy#12, sum_sales#22, avg_monthly_sales#25]
+Arguments: [rank(d_year#11, d_moy#12) windowspecdefinition(i_category#3, i_brand#2, s_store_name#15, s_company_name#16, d_year#11 ASC NULLS FIRST, d_moy#12 ASC NULLS FIRST, specifiedwindowframe(RowFrame, unboundedpreceding$(), currentrow$())) AS rn#27], [i_category#3, i_brand#2, s_store_name#15, s_company_name#16], [d_year#11 ASC NULLS FIRST, d_moy#12 ASC NULLS FIRST]
+
 (32) Filter [codegen id : 23]
 Input [9]: [i_category#3, i_brand#2, s_store_name#15, s_company_name#16, d_year#11, d_moy#12, sum_sales#22, avg_monthly_sales#25, rn#27]
 Condition : ((((isnotnull(d_year#11) AND isnotnull(avg_monthly_sales#25)) AND (d_year#11 = 1999)) AND (avg_monthly_sales#25 > 0.000000)) AND (CheckOverflow((promote_precision(abs(CheckOverflow((promote_precision(cast(sum_sales#22 as decimal(22,6))) - promote_precision(cast(avg_monthly_sales#25 as decimal(22,6)))), DecimalType(22,6), true), false)) / promote_precision(cast(avg_monthly_sales#25 as decimal(22,6)))), DecimalType(38,16), true) > 0.1000000000000000))
->>>>>>> 51cf0cad
-
-(32) ReusedExchange [Reuses operator id: unknown]
-Output [7]: [i_category#27, i_brand#28, s_store_name#29, s_company_name#30, d_year#31, d_moy#32, sum#33]
-
-(33) HashAggregate [codegen id : 12]
-Input [7]: [i_category#27, i_brand#28, s_store_name#29, s_company_name#30, d_year#31, d_moy#32, sum#33]
-Keys [6]: [i_category#27, i_brand#28, s_store_name#29, s_company_name#30, d_year#31, d_moy#32]
+
+(33) ReusedExchange [Reuses operator id: unknown]
+Output [7]: [i_category#28, i_brand#29, s_store_name#30, s_company_name#31, d_year#32, d_moy#33, sum#34]
+
+(34) HashAggregate [codegen id : 13]
+Input [7]: [i_category#28, i_brand#29, s_store_name#30, s_company_name#31, d_year#32, d_moy#33, sum#34]
+Keys [6]: [i_category#28, i_brand#29, s_store_name#30, s_company_name#31, d_year#32, d_moy#33]
 Functions [1]: [sum(UnscaledValue(ss_sales_price#6))]
-Aggregate Attributes [1]: [sum(UnscaledValue(ss_sales_price#6))#34]
-Results [7]: [i_category#27, i_brand#28, s_store_name#29, s_company_name#30, d_year#31, d_moy#32, MakeDecimal(sum(UnscaledValue(ss_sales_price#6))#34,17,2) AS sum_sales#35]
-
-(34) Exchange
-Input [7]: [i_category#27, i_brand#28, s_store_name#29, s_company_name#30, d_year#31, d_moy#32, sum_sales#35]
-Arguments: hashpartitioning(i_category#27, i_brand#28, s_store_name#29, s_company_name#30, 5), ENSURE_REQUIREMENTS, [id=#36]
-
-(35) Sort [codegen id : 13]
-Input [7]: [i_category#27, i_brand#28, s_store_name#29, s_company_name#30, d_year#31, d_moy#32, sum_sales#35]
-Arguments: [i_category#27 ASC NULLS FIRST, i_brand#28 ASC NULLS FIRST, s_store_name#29 ASC NULLS FIRST, s_company_name#30 ASC NULLS FIRST, d_year#31 ASC NULLS FIRST, d_moy#32 ASC NULLS FIRST], false, 0
-
-(36) Window
-Input [7]: [i_category#27, i_brand#28, s_store_name#29, s_company_name#30, d_year#31, d_moy#32, sum_sales#35]
-Arguments: [rank(d_year#31, d_moy#32) windowspecdefinition(i_category#27, i_brand#28, s_store_name#29, s_company_name#30, d_year#31 ASC NULLS FIRST, d_moy#32 ASC NULLS FIRST, specifiedwindowframe(RowFrame, unboundedpreceding$(), currentrow$())) AS rn#37], [i_category#27, i_brand#28, s_store_name#29, s_company_name#30], [d_year#31 ASC NULLS FIRST, d_moy#32 ASC NULLS FIRST]
-
-<<<<<<< HEAD
-(37) Filter [codegen id : 14]
-Input [8]: [i_category#27, i_brand#28, s_store_name#29, s_company_name#30, d_year#31, d_moy#32, sum_sales#35, rn#37]
-Condition : isnotnull(rn#37)
-
-(38) Project [codegen id : 14]
-Output [6]: [i_category#27, i_brand#28, s_store_name#29, s_company_name#30, sum_sales#35, rn#37]
-Input [8]: [i_category#27, i_brand#28, s_store_name#29, s_company_name#30, d_year#31, d_moy#32, sum_sales#35, rn#37]
-
-(39) BroadcastExchange
-Input [6]: [i_category#27, i_brand#28, s_store_name#29, s_company_name#30, sum_sales#35, rn#37]
-Arguments: HashedRelationBroadcastMode(List(input[0, string, true], input[1, string, true], input[2, string, true], input[3, string, true], (input[5, int, true] + 1)),false), [id=#38]
-
-(40) BroadcastHashJoin [codegen id : 22]
-Left keys [5]: [i_category#3, i_brand#2, s_store_name#15, s_company_name#16, rn#25]
-Right keys [5]: [i_category#27, i_brand#28, s_store_name#29, s_company_name#30, (rn#37 + 1)]
-Join condition: None
-
-(41) Project [codegen id : 22]
-Output [10]: [i_category#3, i_brand#2, s_store_name#15, s_company_name#16, d_year#11, d_moy#12, sum_sales#22, avg_monthly_sales#26, rn#25, sum_sales#35]
-Input [15]: [i_category#3, i_brand#2, s_store_name#15, s_company_name#16, d_year#11, d_moy#12, sum_sales#22, avg_monthly_sales#26, rn#25, i_category#27, i_brand#28, s_store_name#29, s_company_name#30, sum_sales#35, rn#37]
-
-(42) ReusedExchange [Reuses operator id: 34]
-Output [7]: [i_category#39, i_brand#40, s_store_name#41, s_company_name#42, d_year#43, d_moy#44, sum_sales#45]
-
-(43) Sort [codegen id : 20]
-Input [7]: [i_category#39, i_brand#40, s_store_name#41, s_company_name#42, d_year#43, d_moy#44, sum_sales#45]
-Arguments: [i_category#39 ASC NULLS FIRST, i_brand#40 ASC NULLS FIRST, s_store_name#41 ASC NULLS FIRST, s_company_name#42 ASC NULLS FIRST, d_year#43 ASC NULLS FIRST, d_moy#44 ASC NULLS FIRST], false, 0
-
-(44) Window
-Input [7]: [i_category#39, i_brand#40, s_store_name#41, s_company_name#42, d_year#43, d_moy#44, sum_sales#45]
-Arguments: [rank(d_year#43, d_moy#44) windowspecdefinition(i_category#39, i_brand#40, s_store_name#41, s_company_name#42, d_year#43 ASC NULLS FIRST, d_moy#44 ASC NULLS FIRST, specifiedwindowframe(RowFrame, unboundedpreceding$(), currentrow$())) AS rn#46], [i_category#39, i_brand#40, s_store_name#41, s_company_name#42], [d_year#43 ASC NULLS FIRST, d_moy#44 ASC NULLS FIRST]
-
-(45) Filter [codegen id : 21]
-Input [8]: [i_category#39, i_brand#40, s_store_name#41, s_company_name#42, d_year#43, d_moy#44, sum_sales#45, rn#46]
-Condition : isnotnull(rn#46)
-
-(46) Project [codegen id : 21]
-Output [6]: [i_category#39, i_brand#40, s_store_name#41, s_company_name#42, sum_sales#45, rn#46]
-Input [8]: [i_category#39, i_brand#40, s_store_name#41, s_company_name#42, d_year#43, d_moy#44, sum_sales#45, rn#46]
-
-(47) BroadcastExchange
-Input [6]: [i_category#39, i_brand#40, s_store_name#41, s_company_name#42, sum_sales#45, rn#46]
-Arguments: HashedRelationBroadcastMode(List(input[0, string, true], input[1, string, true], input[2, string, true], input[3, string, true], (input[5, int, true] - 1)),false), [id=#47]
-
-(48) BroadcastHashJoin [codegen id : 22]
-Left keys [5]: [i_category#3, i_brand#2, s_store_name#15, s_company_name#16, rn#25]
-Right keys [5]: [i_category#39, i_brand#40, s_store_name#41, s_company_name#42, (rn#46 - 1)]
-Join condition: None
-
-(49) Project [codegen id : 22]
-Output [7]: [i_category#3, d_year#11, d_moy#12, avg_monthly_sales#26, sum_sales#22, sum_sales#35 AS psum#48, sum_sales#45 AS nsum#49]
-Input [16]: [i_category#3, i_brand#2, s_store_name#15, s_company_name#16, d_year#11, d_moy#12, sum_sales#22, avg_monthly_sales#26, rn#25, sum_sales#35, i_category#39, i_brand#40, s_store_name#41, s_company_name#42, sum_sales#45, rn#46]
-
-(50) TakeOrderedAndProject
-Input [7]: [i_category#3, d_year#11, d_moy#12, avg_monthly_sales#26, sum_sales#22, psum#48, nsum#49]
-Arguments: 100, [CheckOverflow((promote_precision(cast(sum_sales#22 as decimal(22,6))) - promote_precision(cast(avg_monthly_sales#26 as decimal(22,6)))), DecimalType(22,6), true) ASC NULLS FIRST, d_moy#12 ASC NULLS FIRST], [i_category#3, d_year#11, d_moy#12, avg_monthly_sales#26, sum_sales#22, psum#48, nsum#49]
-=======
+Aggregate Attributes [1]: [sum(UnscaledValue(ss_sales_price#6))#35]
+Results [7]: [i_category#28, i_brand#29, s_store_name#30, s_company_name#31, d_year#32, d_moy#33, MakeDecimal(sum(UnscaledValue(ss_sales_price#6))#35,17,2) AS sum_sales#36]
+
+(35) Exchange
+Input [7]: [i_category#28, i_brand#29, s_store_name#30, s_company_name#31, d_year#32, d_moy#33, sum_sales#36]
+Arguments: hashpartitioning(i_category#28, i_brand#29, s_store_name#30, s_company_name#31, 5), ENSURE_REQUIREMENTS, [id=#37]
+
+(36) Sort [codegen id : 14]
+Input [7]: [i_category#28, i_brand#29, s_store_name#30, s_company_name#31, d_year#32, d_moy#33, sum_sales#36]
+Arguments: [i_category#28 ASC NULLS FIRST, i_brand#29 ASC NULLS FIRST, s_store_name#30 ASC NULLS FIRST, s_company_name#31 ASC NULLS FIRST, d_year#32 ASC NULLS FIRST, d_moy#33 ASC NULLS FIRST], false, 0
+
+(37) Window
+Input [7]: [i_category#28, i_brand#29, s_store_name#30, s_company_name#31, d_year#32, d_moy#33, sum_sales#36]
+Arguments: [rank(d_year#32, d_moy#33) windowspecdefinition(i_category#28, i_brand#29, s_store_name#30, s_company_name#31, d_year#32 ASC NULLS FIRST, d_moy#33 ASC NULLS FIRST, specifiedwindowframe(RowFrame, unboundedpreceding$(), currentrow$())) AS rn#38], [i_category#28, i_brand#29, s_store_name#30, s_company_name#31], [d_year#32 ASC NULLS FIRST, d_moy#33 ASC NULLS FIRST]
+
 (38) Project [codegen id : 15]
 Output [6]: [i_category#28, i_brand#29, s_store_name#30, s_company_name#31, sum_sales#36, rn#38]
 Input [8]: [i_category#28, i_brand#29, s_store_name#30, s_company_name#31, d_year#32, d_moy#33, sum_sales#36, rn#38]
@@ -379,21 +266,13 @@
 (49) TakeOrderedAndProject
 Input [7]: [i_category#3, d_year#11, d_moy#12, avg_monthly_sales#25, sum_sales#22, psum#49, nsum#50]
 Arguments: 100, [CheckOverflow((promote_precision(cast(sum_sales#22 as decimal(22,6))) - promote_precision(cast(avg_monthly_sales#25 as decimal(22,6)))), DecimalType(22,6), true) ASC NULLS FIRST, d_moy#12 ASC NULLS FIRST], [i_category#3, d_year#11, d_moy#12, avg_monthly_sales#25, sum_sales#22, psum#49, nsum#50]
->>>>>>> 51cf0cad
 
 ===== Subqueries =====
 
 Subquery:1 Hosting operator id = 4 Hosting Expression = ss_sold_date_sk#7 IN dynamicpruning#8
-<<<<<<< HEAD
-ReusedExchange (51)
-
-
-(51) ReusedExchange [Reuses operator id: 13]
-=======
 ReusedExchange (50)
 
 
 (50) ReusedExchange [Reuses operator id: 13]
->>>>>>> 51cf0cad
 Output [3]: [d_date_sk#10, d_year#11, d_moy#12]
 
