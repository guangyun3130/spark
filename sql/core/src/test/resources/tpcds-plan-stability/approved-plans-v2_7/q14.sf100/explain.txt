--- conflicted
+++ resolved
@@ -1,18 +1,4 @@
 == Physical Plan ==
-<<<<<<< HEAD
-TakeOrderedAndProject (108)
-+- * BroadcastHashJoin Inner BuildRight (107)
-   :- * Project (85)
-   :  +- * Filter (84)
-   :     +- * HashAggregate (83)
-   :        +- Exchange (82)
-   :           +- * HashAggregate (81)
-   :              +- * Project (80)
-   :                 +- * BroadcastHashJoin Inner BuildRight (79)
-   :                    :- * Project (69)
-   :                    :  +- * BroadcastHashJoin Inner BuildRight (68)
-   :                    :     :- SortMergeJoin LeftSemi (62)
-=======
 TakeOrderedAndProject (113)
 +- * BroadcastHashJoin Inner BuildRight (112)
    :- * Project (90)
@@ -25,105 +11,11 @@
    :                    :- * Project (74)
    :                    :  +- * BroadcastHashJoin Inner BuildRight (73)
    :                    :     :- SortMergeJoin LeftSemi (67)
->>>>>>> d6906b3b
    :                    :     :  :- * Sort (5)
    :                    :     :  :  +- Exchange (4)
    :                    :     :  :     +- * Filter (3)
    :                    :     :  :        +- * ColumnarToRow (2)
    :                    :     :  :           +- Scan parquet default.store_sales (1)
-<<<<<<< HEAD
-   :                    :     :  +- * Sort (61)
-   :                    :     :     +- Exchange (60)
-   :                    :     :        +- * Project (59)
-   :                    :     :           +- * BroadcastHashJoin Inner BuildRight (58)
-   :                    :     :              :- * Filter (8)
-   :                    :     :              :  +- * ColumnarToRow (7)
-   :                    :     :              :     +- Scan parquet default.item (6)
-   :                    :     :              +- BroadcastExchange (57)
-   :                    :     :                 +- * HashAggregate (56)
-   :                    :     :                    +- Exchange (55)
-   :                    :     :                       +- * HashAggregate (54)
-   :                    :     :                          +- SortMergeJoin LeftSemi (53)
-   :                    :     :                             :- SortMergeJoin LeftSemi (41)
-   :                    :     :                             :  :- * Sort (26)
-   :                    :     :                             :  :  +- Exchange (25)
-   :                    :     :                             :  :     +- * Project (24)
-   :                    :     :                             :  :        +- * BroadcastHashJoin Inner BuildRight (23)
-   :                    :     :                             :  :           :- * Project (18)
-   :                    :     :                             :  :           :  +- * BroadcastHashJoin Inner BuildRight (17)
-   :                    :     :                             :  :           :     :- * Filter (11)
-   :                    :     :                             :  :           :     :  +- * ColumnarToRow (10)
-   :                    :     :                             :  :           :     :     +- Scan parquet default.store_sales (9)
-   :                    :     :                             :  :           :     +- BroadcastExchange (16)
-   :                    :     :                             :  :           :        +- * Project (15)
-   :                    :     :                             :  :           :           +- * Filter (14)
-   :                    :     :                             :  :           :              +- * ColumnarToRow (13)
-   :                    :     :                             :  :           :                 +- Scan parquet default.date_dim (12)
-   :                    :     :                             :  :           +- BroadcastExchange (22)
-   :                    :     :                             :  :              +- * Filter (21)
-   :                    :     :                             :  :                 +- * ColumnarToRow (20)
-   :                    :     :                             :  :                    +- Scan parquet default.item (19)
-   :                    :     :                             :  +- * Sort (40)
-   :                    :     :                             :     +- Exchange (39)
-   :                    :     :                             :        +- * Project (38)
-   :                    :     :                             :           +- * BroadcastHashJoin Inner BuildRight (37)
-   :                    :     :                             :              :- * Project (32)
-   :                    :     :                             :              :  +- * BroadcastHashJoin Inner BuildRight (31)
-   :                    :     :                             :              :     :- * Filter (29)
-   :                    :     :                             :              :     :  +- * ColumnarToRow (28)
-   :                    :     :                             :              :     :     +- Scan parquet default.catalog_sales (27)
-   :                    :     :                             :              :     +- ReusedExchange (30)
-   :                    :     :                             :              +- BroadcastExchange (36)
-   :                    :     :                             :                 +- * Filter (35)
-   :                    :     :                             :                    +- * ColumnarToRow (34)
-   :                    :     :                             :                       +- Scan parquet default.item (33)
-   :                    :     :                             +- * Sort (52)
-   :                    :     :                                +- Exchange (51)
-   :                    :     :                                   +- * Project (50)
-   :                    :     :                                      +- * BroadcastHashJoin Inner BuildRight (49)
-   :                    :     :                                         :- * Project (47)
-   :                    :     :                                         :  +- * BroadcastHashJoin Inner BuildRight (46)
-   :                    :     :                                         :     :- * Filter (44)
-   :                    :     :                                         :     :  +- * ColumnarToRow (43)
-   :                    :     :                                         :     :     +- Scan parquet default.web_sales (42)
-   :                    :     :                                         :     +- ReusedExchange (45)
-   :                    :     :                                         +- ReusedExchange (48)
-   :                    :     +- BroadcastExchange (67)
-   :                    :        +- * Project (66)
-   :                    :           +- * Filter (65)
-   :                    :              +- * ColumnarToRow (64)
-   :                    :                 +- Scan parquet default.date_dim (63)
-   :                    +- BroadcastExchange (78)
-   :                       +- SortMergeJoin LeftSemi (77)
-   :                          :- * Sort (74)
-   :                          :  +- Exchange (73)
-   :                          :     +- * Filter (72)
-   :                          :        +- * ColumnarToRow (71)
-   :                          :           +- Scan parquet default.item (70)
-   :                          +- * Sort (76)
-   :                             +- ReusedExchange (75)
-   +- BroadcastExchange (106)
-      +- * Project (105)
-         +- * Filter (104)
-            +- * HashAggregate (103)
-               +- Exchange (102)
-                  +- * HashAggregate (101)
-                     +- * Project (100)
-                        +- * BroadcastHashJoin Inner BuildRight (99)
-                           :- * Project (97)
-                           :  +- * BroadcastHashJoin Inner BuildRight (96)
-                           :     :- SortMergeJoin LeftSemi (90)
-                           :     :  :- * Sort (87)
-                           :     :  :  +- ReusedExchange (86)
-                           :     :  +- * Sort (89)
-                           :     :     +- ReusedExchange (88)
-                           :     +- BroadcastExchange (95)
-                           :        +- * Project (94)
-                           :           +- * Filter (93)
-                           :              +- * ColumnarToRow (92)
-                           :                 +- Scan parquet default.date_dim (91)
-                           +- ReusedExchange (98)
-=======
    :                    :     :  +- * Sort (66)
    :                    :     :     +- Exchange (65)
    :                    :     :        +- * Project (64)
@@ -220,7 +112,6 @@
                            :              +- * ColumnarToRow (97)
                            :                 +- Scan parquet default.date_dim (96)
                            +- ReusedExchange (103)
->>>>>>> d6906b3b
 
 
 (1) Scan parquet default.store_sales
@@ -491,50 +382,24 @@
 
 (60) Exchange
 Input [3]: [brand_id#14, class_id#15, category_id#16]
-<<<<<<< HEAD
-=======
 Arguments: hashpartitioning(brand_id#14, class_id#15, category_id#16, 5), ENSURE_REQUIREMENTS, [id=#27]
 
 (61) HashAggregate [codegen id : 19]
 Input [3]: [brand_id#14, class_id#15, category_id#16]
->>>>>>> d6906b3b
 Keys [3]: [brand_id#14, class_id#15, category_id#16]
 Functions: []
 Aggregate Attributes: []
 Results [3]: [brand_id#14, class_id#15, category_id#16]
 
-<<<<<<< HEAD
-(57) BroadcastExchange
-=======
 (62) BroadcastExchange
->>>>>>> d6906b3b
 Input [3]: [brand_id#14, class_id#15, category_id#16]
 Arguments: HashedRelationBroadcastMode(List(input[0, int, true], input[1, int, true], input[2, int, true]),false), [id=#28]
 
-<<<<<<< HEAD
-(58) BroadcastHashJoin [codegen id : 17]
-=======
 (63) BroadcastHashJoin [codegen id : 20]
->>>>>>> d6906b3b
 Left keys [3]: [i_brand_id#7, i_class_id#8, i_category_id#9]
 Right keys [3]: [brand_id#14, class_id#15, category_id#16]
 Join condition: None
 
-<<<<<<< HEAD
-(59) Project [codegen id : 17]
-Output [1]: [i_item_sk#6 AS ss_item_sk#27]
-Input [7]: [i_item_sk#6, i_brand_id#7, i_class_id#8, i_category_id#9, brand_id#14, class_id#15, category_id#16]
-
-(60) Exchange
-Input [1]: [ss_item_sk#27]
-Arguments: hashpartitioning(ss_item_sk#27, 5), true, [id=#28]
-
-(61) Sort [codegen id : 18]
-Input [1]: [ss_item_sk#27]
-Arguments: [ss_item_sk#27 ASC NULLS FIRST], false, 0
-
-(62) SortMergeJoin
-=======
 (64) Project [codegen id : 20]
 Output [1]: [i_item_sk#6 AS ss_item_sk#29]
 Input [7]: [i_item_sk#6, i_brand_id#7, i_class_id#8, i_category_id#9, brand_id#14, class_id#15, category_id#16]
@@ -548,33 +413,17 @@
 Arguments: [ss_item_sk#29 ASC NULLS FIRST], false, 0
 
 (67) SortMergeJoin
->>>>>>> d6906b3b
 Left keys [1]: [ss_item_sk#2]
 Right keys [1]: [ss_item_sk#29]
 Join condition: None
 
-<<<<<<< HEAD
-(63) Scan parquet default.date_dim
-Output [2]: [d_date_sk#10, d_week_seq#29]
-=======
 (68) Scan parquet default.date_dim
 Output [2]: [d_date_sk#10, d_week_seq#31]
->>>>>>> d6906b3b
 Batched: true
 Location [not included in comparison]/{warehouse_dir}/date_dim]
 PushedFilters: [IsNotNull(d_week_seq), IsNotNull(d_date_sk)]
 ReadSchema: struct<d_date_sk:int,d_week_seq:int>
 
-<<<<<<< HEAD
-(64) ColumnarToRow [codegen id : 19]
-Input [2]: [d_date_sk#10, d_week_seq#29]
-
-(65) Filter [codegen id : 19]
-Input [2]: [d_date_sk#10, d_week_seq#29]
-Condition : ((isnotnull(d_week_seq#29) AND (d_week_seq#29 = Subquery scalar-subquery#30, [id=#31])) AND isnotnull(d_date_sk#10))
-
-(66) Project [codegen id : 19]
-=======
 (69) ColumnarToRow [codegen id : 22]
 Input [2]: [d_date_sk#10, d_week_seq#31]
 
@@ -583,82 +432,40 @@
 Condition : ((isnotnull(d_week_seq#31) AND (d_week_seq#31 = Subquery scalar-subquery#32, [id=#33])) AND isnotnull(d_date_sk#10))
 
 (71) Project [codegen id : 22]
->>>>>>> d6906b3b
 Output [1]: [d_date_sk#10]
 Input [2]: [d_date_sk#10, d_week_seq#31]
 
-<<<<<<< HEAD
-(67) BroadcastExchange
-=======
 (72) BroadcastExchange
->>>>>>> d6906b3b
 Input [1]: [d_date_sk#10]
 Arguments: HashedRelationBroadcastMode(List(cast(input[0, int, true] as bigint)),false), [id=#34]
 
-<<<<<<< HEAD
-(68) BroadcastHashJoin [codegen id : 38]
-=======
 (73) BroadcastHashJoin [codegen id : 44]
->>>>>>> d6906b3b
 Left keys [1]: [ss_sold_date_sk#1]
 Right keys [1]: [d_date_sk#10]
 Join condition: None
 
-<<<<<<< HEAD
-(69) Project [codegen id : 38]
-Output [3]: [ss_item_sk#2, ss_quantity#3, ss_list_price#4]
-Input [5]: [ss_sold_date_sk#1, ss_item_sk#2, ss_quantity#3, ss_list_price#4, d_date_sk#10]
-
-(70) Scan parquet default.item
-=======
 (74) Project [codegen id : 44]
 Output [3]: [ss_item_sk#2, ss_quantity#3, ss_list_price#4]
 Input [5]: [ss_sold_date_sk#1, ss_item_sk#2, ss_quantity#3, ss_list_price#4, d_date_sk#10]
 
 (75) Scan parquet default.item
->>>>>>> d6906b3b
 Output [4]: [i_item_sk#6, i_brand_id#7, i_class_id#8, i_category_id#9]
 Batched: true
 Location [not included in comparison]/{warehouse_dir}/item]
 PushedFilters: [IsNotNull(i_item_sk), IsNotNull(i_brand_id), IsNotNull(i_class_id), IsNotNull(i_category_id)]
 ReadSchema: struct<i_item_sk:int,i_brand_id:int,i_class_id:int,i_category_id:int>
 
-<<<<<<< HEAD
-(71) ColumnarToRow [codegen id : 20]
-Input [4]: [i_item_sk#6, i_brand_id#7, i_class_id#8, i_category_id#9]
-
-(72) Filter [codegen id : 20]
+(76) ColumnarToRow [codegen id : 23]
+Input [4]: [i_item_sk#6, i_brand_id#7, i_class_id#8, i_category_id#9]
+
+(77) Filter [codegen id : 23]
 Input [4]: [i_item_sk#6, i_brand_id#7, i_class_id#8, i_category_id#9]
 Condition : (((isnotnull(i_item_sk#6) AND isnotnull(i_brand_id#7)) AND isnotnull(i_class_id#8)) AND isnotnull(i_category_id#9))
 
-(73) Exchange
-=======
-(76) ColumnarToRow [codegen id : 23]
-Input [4]: [i_item_sk#6, i_brand_id#7, i_class_id#8, i_category_id#9]
-
-(77) Filter [codegen id : 23]
-Input [4]: [i_item_sk#6, i_brand_id#7, i_class_id#8, i_category_id#9]
-Condition : (((isnotnull(i_item_sk#6) AND isnotnull(i_brand_id#7)) AND isnotnull(i_class_id#8)) AND isnotnull(i_category_id#9))
-
 (78) Exchange
->>>>>>> d6906b3b
 Input [4]: [i_item_sk#6, i_brand_id#7, i_class_id#8, i_category_id#9]
 Arguments: hashpartitioning(i_item_sk#6, 5), ENSURE_REQUIREMENTS, [id=#35]
 
-<<<<<<< HEAD
-(74) Sort [codegen id : 21]
-Input [4]: [i_item_sk#6, i_brand_id#7, i_class_id#8, i_category_id#9]
-Arguments: [i_item_sk#6 ASC NULLS FIRST], false, 0
-
-(75) ReusedExchange [Reuses operator id: 60]
-Output [1]: [ss_item_sk#27]
-
-(76) Sort [codegen id : 37]
-Input [1]: [ss_item_sk#27]
-Arguments: [ss_item_sk#27 ASC NULLS FIRST], false, 0
-
-(77) SortMergeJoin
-=======
 (79) Sort [codegen id : 24]
 Input [4]: [i_item_sk#6, i_brand_id#7, i_class_id#8, i_category_id#9]
 Arguments: [i_item_sk#6 ASC NULLS FIRST], false, 0
@@ -671,92 +478,41 @@
 Arguments: [ss_item_sk#29 ASC NULLS FIRST], false, 0
 
 (82) SortMergeJoin
->>>>>>> d6906b3b
 Left keys [1]: [i_item_sk#6]
 Right keys [1]: [ss_item_sk#29]
 Join condition: None
 
-<<<<<<< HEAD
-(78) BroadcastExchange
-=======
 (83) BroadcastExchange
->>>>>>> d6906b3b
 Input [4]: [i_item_sk#6, i_brand_id#7, i_class_id#8, i_category_id#9]
 Arguments: HashedRelationBroadcastMode(List(cast(input[0, int, false] as bigint)),false), [id=#36]
 
-<<<<<<< HEAD
-(79) BroadcastHashJoin [codegen id : 38]
-=======
 (84) BroadcastHashJoin [codegen id : 44]
->>>>>>> d6906b3b
 Left keys [1]: [ss_item_sk#2]
 Right keys [1]: [i_item_sk#6]
 Join condition: None
 
-<<<<<<< HEAD
-(80) Project [codegen id : 38]
-Output [5]: [ss_quantity#3, ss_list_price#4, i_brand_id#7, i_class_id#8, i_category_id#9]
-Input [7]: [ss_item_sk#2, ss_quantity#3, ss_list_price#4, i_item_sk#6, i_brand_id#7, i_class_id#8, i_category_id#9]
-
-(81) HashAggregate [codegen id : 38]
-=======
 (85) Project [codegen id : 44]
 Output [5]: [ss_quantity#3, ss_list_price#4, i_brand_id#7, i_class_id#8, i_category_id#9]
 Input [7]: [ss_item_sk#2, ss_quantity#3, ss_list_price#4, i_item_sk#6, i_brand_id#7, i_class_id#8, i_category_id#9]
 
 (86) HashAggregate [codegen id : 44]
->>>>>>> d6906b3b
 Input [5]: [ss_quantity#3, ss_list_price#4, i_brand_id#7, i_class_id#8, i_category_id#9]
 Keys [3]: [i_brand_id#7, i_class_id#8, i_category_id#9]
 Functions [2]: [partial_sum(CheckOverflow((promote_precision(cast(cast(ss_quantity#3 as decimal(10,0)) as decimal(12,2))) * promote_precision(cast(ss_list_price#4 as decimal(12,2)))), DecimalType(18,2), true)), partial_count(1)]
 Aggregate Attributes [3]: [sum#37, isEmpty#38, count#39]
 Results [6]: [i_brand_id#7, i_class_id#8, i_category_id#9, sum#40, isEmpty#41, count#42]
 
-<<<<<<< HEAD
-(82) Exchange
-Input [6]: [i_brand_id#7, i_class_id#8, i_category_id#9, sum#38, isEmpty#39, count#40]
-Arguments: hashpartitioning(i_brand_id#7, i_class_id#8, i_category_id#9, 5), true, [id=#41]
-
-(83) HashAggregate [codegen id : 78]
-Input [6]: [i_brand_id#7, i_class_id#8, i_category_id#9, sum#38, isEmpty#39, count#40]
-=======
 (87) Exchange
 Input [6]: [i_brand_id#7, i_class_id#8, i_category_id#9, sum#40, isEmpty#41, count#42]
 Arguments: hashpartitioning(i_brand_id#7, i_class_id#8, i_category_id#9, 5), ENSURE_REQUIREMENTS, [id=#43]
 
 (88) HashAggregate [codegen id : 90]
 Input [6]: [i_brand_id#7, i_class_id#8, i_category_id#9, sum#40, isEmpty#41, count#42]
->>>>>>> d6906b3b
 Keys [3]: [i_brand_id#7, i_class_id#8, i_category_id#9]
 Functions [2]: [sum(CheckOverflow((promote_precision(cast(cast(ss_quantity#3 as decimal(10,0)) as decimal(12,2))) * promote_precision(cast(ss_list_price#4 as decimal(12,2)))), DecimalType(18,2), true)), count(1)]
 Aggregate Attributes [2]: [sum(CheckOverflow((promote_precision(cast(cast(ss_quantity#3 as decimal(10,0)) as decimal(12,2))) * promote_precision(cast(ss_list_price#4 as decimal(12,2)))), DecimalType(18,2), true))#44, count(1)#45]
 Results [6]: [i_brand_id#7, i_class_id#8, i_category_id#9, sum(CheckOverflow((promote_precision(cast(cast(ss_quantity#3 as decimal(10,0)) as decimal(12,2))) * promote_precision(cast(ss_list_price#4 as decimal(12,2)))), DecimalType(18,2), true))#44 AS sales#46, count(1)#45 AS number_sales#47, sum(CheckOverflow((promote_precision(cast(cast(ss_quantity#3 as decimal(10,0)) as decimal(12,2))) * promote_precision(cast(ss_list_price#4 as decimal(12,2)))), DecimalType(18,2), true))#44 AS sum(CheckOverflow((promote_precision(cast(cast(ss_quantity#3 as decimal(10,0)) as decimal(12,2))) * promote_precision(cast(ss_list_price#4 as decimal(12,2)))), DecimalType(18,2), true))#48]
 
-<<<<<<< HEAD
-(84) Filter [codegen id : 78]
-Input [6]: [i_brand_id#7, i_class_id#8, i_category_id#9, sales#44, number_sales#45, sum(CheckOverflow((promote_precision(cast(cast(ss_quantity#3 as decimal(10,0)) as decimal(12,2))) * promote_precision(cast(ss_list_price#4 as decimal(12,2)))), DecimalType(18,2), true))#46]
-Condition : (isnotnull(sum(CheckOverflow((promote_precision(cast(cast(ss_quantity#3 as decimal(10,0)) as decimal(12,2))) * promote_precision(cast(ss_list_price#4 as decimal(12,2)))), DecimalType(18,2), true))#46) AND (cast(sum(CheckOverflow((promote_precision(cast(cast(ss_quantity#3 as decimal(10,0)) as decimal(12,2))) * promote_precision(cast(ss_list_price#4 as decimal(12,2)))), DecimalType(18,2), true))#46 as decimal(32,6)) > cast(Subquery scalar-subquery#47, [id=#48] as decimal(32,6))))
-
-(85) Project [codegen id : 78]
-Output [6]: [store AS channel#49, i_brand_id#7, i_class_id#8, i_category_id#9, sales#44, number_sales#45]
-Input [6]: [i_brand_id#7, i_class_id#8, i_category_id#9, sales#44, number_sales#45, sum(CheckOverflow((promote_precision(cast(cast(ss_quantity#3 as decimal(10,0)) as decimal(12,2))) * promote_precision(cast(ss_list_price#4 as decimal(12,2)))), DecimalType(18,2), true))#46]
-
-(86) ReusedExchange [Reuses operator id: 4]
-Output [4]: [ss_sold_date_sk#1, ss_item_sk#2, ss_quantity#3, ss_list_price#4]
-
-(87) Sort [codegen id : 40]
-Input [4]: [ss_sold_date_sk#1, ss_item_sk#2, ss_quantity#3, ss_list_price#4]
-Arguments: [ss_item_sk#2 ASC NULLS FIRST], false, 0
-
-(88) ReusedExchange [Reuses operator id: 60]
-Output [1]: [ss_item_sk#27]
-
-(89) Sort [codegen id : 56]
-Input [1]: [ss_item_sk#27]
-Arguments: [ss_item_sk#27 ASC NULLS FIRST], false, 0
-
-(90) SortMergeJoin
-=======
 (89) Filter [codegen id : 90]
 Input [6]: [i_brand_id#7, i_class_id#8, i_category_id#9, sales#46, number_sales#47, sum(CheckOverflow((promote_precision(cast(cast(ss_quantity#3 as decimal(10,0)) as decimal(12,2))) * promote_precision(cast(ss_list_price#4 as decimal(12,2)))), DecimalType(18,2), true))#48]
 Condition : (isnotnull(sum(CheckOverflow((promote_precision(cast(cast(ss_quantity#3 as decimal(10,0)) as decimal(12,2))) * promote_precision(cast(ss_list_price#4 as decimal(12,2)))), DecimalType(18,2), true))#48) AND (cast(sum(CheckOverflow((promote_precision(cast(cast(ss_quantity#3 as decimal(10,0)) as decimal(12,2))) * promote_precision(cast(ss_list_price#4 as decimal(12,2)))), DecimalType(18,2), true))#48 as decimal(32,6)) > cast(Subquery scalar-subquery#49, [id=#50] as decimal(32,6))))
@@ -780,33 +536,17 @@
 Arguments: [ss_item_sk#29 ASC NULLS FIRST], false, 0
 
 (95) SortMergeJoin
->>>>>>> d6906b3b
 Left keys [1]: [ss_item_sk#2]
 Right keys [1]: [ss_item_sk#29]
 Join condition: None
 
-<<<<<<< HEAD
-(91) Scan parquet default.date_dim
-Output [2]: [d_date_sk#10, d_week_seq#29]
-=======
 (96) Scan parquet default.date_dim
 Output [2]: [d_date_sk#10, d_week_seq#31]
->>>>>>> d6906b3b
 Batched: true
 Location [not included in comparison]/{warehouse_dir}/date_dim]
 PushedFilters: [IsNotNull(d_week_seq), IsNotNull(d_date_sk)]
 ReadSchema: struct<d_date_sk:int,d_week_seq:int>
 
-<<<<<<< HEAD
-(92) ColumnarToRow [codegen id : 57]
-Input [2]: [d_date_sk#10, d_week_seq#29]
-
-(93) Filter [codegen id : 57]
-Input [2]: [d_date_sk#10, d_week_seq#29]
-Condition : ((isnotnull(d_week_seq#29) AND (d_week_seq#29 = Subquery scalar-subquery#50, [id=#51])) AND isnotnull(d_date_sk#10))
-
-(94) Project [codegen id : 57]
-=======
 (97) ColumnarToRow [codegen id : 66]
 Input [2]: [d_date_sk#10, d_week_seq#31]
 
@@ -815,37 +555,18 @@
 Condition : ((isnotnull(d_week_seq#31) AND (d_week_seq#31 = Subquery scalar-subquery#52, [id=#53])) AND isnotnull(d_date_sk#10))
 
 (99) Project [codegen id : 66]
->>>>>>> d6906b3b
 Output [1]: [d_date_sk#10]
 Input [2]: [d_date_sk#10, d_week_seq#31]
 
-<<<<<<< HEAD
-(95) BroadcastExchange
-=======
 (100) BroadcastExchange
->>>>>>> d6906b3b
 Input [1]: [d_date_sk#10]
 Arguments: HashedRelationBroadcastMode(List(cast(input[0, int, true] as bigint)),false), [id=#54]
 
-<<<<<<< HEAD
-(96) BroadcastHashJoin [codegen id : 76]
-=======
 (101) BroadcastHashJoin [codegen id : 88]
->>>>>>> d6906b3b
 Left keys [1]: [ss_sold_date_sk#1]
 Right keys [1]: [d_date_sk#10]
 Join condition: None
 
-<<<<<<< HEAD
-(97) Project [codegen id : 76]
-Output [3]: [ss_item_sk#2, ss_quantity#3, ss_list_price#4]
-Input [5]: [ss_sold_date_sk#1, ss_item_sk#2, ss_quantity#3, ss_list_price#4, d_date_sk#10]
-
-(98) ReusedExchange [Reuses operator id: 78]
-Output [4]: [i_item_sk#53, i_brand_id#54, i_class_id#55, i_category_id#56]
-
-(99) BroadcastHashJoin [codegen id : 76]
-=======
 (102) Project [codegen id : 88]
 Output [3]: [ss_item_sk#2, ss_quantity#3, ss_list_price#4]
 Input [5]: [ss_sold_date_sk#1, ss_item_sk#2, ss_quantity#3, ss_list_price#4, d_date_sk#10]
@@ -854,20 +575,10 @@
 Output [4]: [i_item_sk#55, i_brand_id#56, i_class_id#57, i_category_id#58]
 
 (104) BroadcastHashJoin [codegen id : 88]
->>>>>>> d6906b3b
 Left keys [1]: [ss_item_sk#2]
 Right keys [1]: [i_item_sk#55]
 Join condition: None
 
-<<<<<<< HEAD
-(100) Project [codegen id : 76]
-Output [5]: [ss_quantity#3, ss_list_price#4, i_brand_id#54, i_class_id#55, i_category_id#56]
-Input [7]: [ss_item_sk#2, ss_quantity#3, ss_list_price#4, i_item_sk#53, i_brand_id#54, i_class_id#55, i_category_id#56]
-
-(101) HashAggregate [codegen id : 76]
-Input [5]: [ss_quantity#3, ss_list_price#4, i_brand_id#54, i_class_id#55, i_category_id#56]
-Keys [3]: [i_brand_id#54, i_class_id#55, i_category_id#56]
-=======
 (105) Project [codegen id : 88]
 Output [5]: [ss_quantity#3, ss_list_price#4, i_brand_id#56, i_class_id#57, i_category_id#58]
 Input [7]: [ss_item_sk#2, ss_quantity#3, ss_list_price#4, i_item_sk#55, i_brand_id#56, i_class_id#57, i_category_id#58]
@@ -875,20 +586,10 @@
 (106) HashAggregate [codegen id : 88]
 Input [5]: [ss_quantity#3, ss_list_price#4, i_brand_id#56, i_class_id#57, i_category_id#58]
 Keys [3]: [i_brand_id#56, i_class_id#57, i_category_id#58]
->>>>>>> d6906b3b
 Functions [2]: [partial_sum(CheckOverflow((promote_precision(cast(cast(ss_quantity#3 as decimal(10,0)) as decimal(12,2))) * promote_precision(cast(ss_list_price#4 as decimal(12,2)))), DecimalType(18,2), true)), partial_count(1)]
 Aggregate Attributes [3]: [sum#59, isEmpty#60, count#61]
 Results [6]: [i_brand_id#56, i_class_id#57, i_category_id#58, sum#62, isEmpty#63, count#64]
 
-<<<<<<< HEAD
-(102) Exchange
-Input [6]: [i_brand_id#54, i_class_id#55, i_category_id#56, sum#60, isEmpty#61, count#62]
-Arguments: hashpartitioning(i_brand_id#54, i_class_id#55, i_category_id#56, 5), true, [id=#63]
-
-(103) HashAggregate [codegen id : 77]
-Input [6]: [i_brand_id#54, i_class_id#55, i_category_id#56, sum#60, isEmpty#61, count#62]
-Keys [3]: [i_brand_id#54, i_class_id#55, i_category_id#56]
-=======
 (107) Exchange
 Input [6]: [i_brand_id#56, i_class_id#57, i_category_id#58, sum#62, isEmpty#63, count#64]
 Arguments: hashpartitioning(i_brand_id#56, i_class_id#57, i_category_id#58, 5), ENSURE_REQUIREMENTS, [id=#65]
@@ -896,26 +597,10 @@
 (108) HashAggregate [codegen id : 89]
 Input [6]: [i_brand_id#56, i_class_id#57, i_category_id#58, sum#62, isEmpty#63, count#64]
 Keys [3]: [i_brand_id#56, i_class_id#57, i_category_id#58]
->>>>>>> d6906b3b
 Functions [2]: [sum(CheckOverflow((promote_precision(cast(cast(ss_quantity#3 as decimal(10,0)) as decimal(12,2))) * promote_precision(cast(ss_list_price#4 as decimal(12,2)))), DecimalType(18,2), true)), count(1)]
 Aggregate Attributes [2]: [sum(CheckOverflow((promote_precision(cast(cast(ss_quantity#3 as decimal(10,0)) as decimal(12,2))) * promote_precision(cast(ss_list_price#4 as decimal(12,2)))), DecimalType(18,2), true))#66, count(1)#67]
 Results [6]: [i_brand_id#56, i_class_id#57, i_category_id#58, sum(CheckOverflow((promote_precision(cast(cast(ss_quantity#3 as decimal(10,0)) as decimal(12,2))) * promote_precision(cast(ss_list_price#4 as decimal(12,2)))), DecimalType(18,2), true))#66 AS sales#68, count(1)#67 AS number_sales#69, sum(CheckOverflow((promote_precision(cast(cast(ss_quantity#3 as decimal(10,0)) as decimal(12,2))) * promote_precision(cast(ss_list_price#4 as decimal(12,2)))), DecimalType(18,2), true))#66 AS sum(CheckOverflow((promote_precision(cast(cast(ss_quantity#3 as decimal(10,0)) as decimal(12,2))) * promote_precision(cast(ss_list_price#4 as decimal(12,2)))), DecimalType(18,2), true))#70]
 
-<<<<<<< HEAD
-(104) Filter [codegen id : 77]
-Input [6]: [i_brand_id#54, i_class_id#55, i_category_id#56, sales#66, number_sales#67, sum(CheckOverflow((promote_precision(cast(cast(ss_quantity#3 as decimal(10,0)) as decimal(12,2))) * promote_precision(cast(ss_list_price#4 as decimal(12,2)))), DecimalType(18,2), true))#68]
-Condition : (isnotnull(sum(CheckOverflow((promote_precision(cast(cast(ss_quantity#3 as decimal(10,0)) as decimal(12,2))) * promote_precision(cast(ss_list_price#4 as decimal(12,2)))), DecimalType(18,2), true))#68) AND (cast(sum(CheckOverflow((promote_precision(cast(cast(ss_quantity#3 as decimal(10,0)) as decimal(12,2))) * promote_precision(cast(ss_list_price#4 as decimal(12,2)))), DecimalType(18,2), true))#68 as decimal(32,6)) > cast(ReusedSubquery Subquery scalar-subquery#47, [id=#48] as decimal(32,6))))
-
-(105) Project [codegen id : 77]
-Output [6]: [store AS channel#69, i_brand_id#54, i_class_id#55, i_category_id#56, sales#66, number_sales#67]
-Input [6]: [i_brand_id#54, i_class_id#55, i_category_id#56, sales#66, number_sales#67, sum(CheckOverflow((promote_precision(cast(cast(ss_quantity#3 as decimal(10,0)) as decimal(12,2))) * promote_precision(cast(ss_list_price#4 as decimal(12,2)))), DecimalType(18,2), true))#68]
-
-(106) BroadcastExchange
-Input [6]: [channel#69, i_brand_id#54, i_class_id#55, i_category_id#56, sales#66, number_sales#67]
-Arguments: HashedRelationBroadcastMode(List(input[1, int, true], input[2, int, true], input[3, int, true]),false), [id=#70]
-
-(107) BroadcastHashJoin [codegen id : 78]
-=======
 (109) Filter [codegen id : 89]
 Input [6]: [i_brand_id#56, i_class_id#57, i_category_id#58, sales#68, number_sales#69, sum(CheckOverflow((promote_precision(cast(cast(ss_quantity#3 as decimal(10,0)) as decimal(12,2))) * promote_precision(cast(ss_list_price#4 as decimal(12,2)))), DecimalType(18,2), true))#70]
 Condition : (isnotnull(sum(CheckOverflow((promote_precision(cast(cast(ss_quantity#3 as decimal(10,0)) as decimal(12,2))) * promote_precision(cast(ss_list_price#4 as decimal(12,2)))), DecimalType(18,2), true))#70) AND (cast(sum(CheckOverflow((promote_precision(cast(cast(ss_quantity#3 as decimal(10,0)) as decimal(12,2))) * promote_precision(cast(ss_list_price#4 as decimal(12,2)))), DecimalType(18,2), true))#70 as decimal(32,6)) > cast(ReusedSubquery Subquery scalar-subquery#49, [id=#50] as decimal(32,6))))
@@ -929,49 +614,10 @@
 Arguments: HashedRelationBroadcastMode(List(input[1, int, true], input[2, int, true], input[3, int, true]),false), [id=#72]
 
 (112) BroadcastHashJoin [codegen id : 90]
->>>>>>> d6906b3b
 Left keys [3]: [i_brand_id#7, i_class_id#8, i_category_id#9]
 Right keys [3]: [i_brand_id#56, i_class_id#57, i_category_id#58]
 Join condition: None
 
-<<<<<<< HEAD
-(108) TakeOrderedAndProject
-Input [12]: [channel#49, i_brand_id#7, i_class_id#8, i_category_id#9, sales#44, number_sales#45, channel#69, i_brand_id#54, i_class_id#55, i_category_id#56, sales#66, number_sales#67]
-Arguments: 100, [i_brand_id#7 ASC NULLS FIRST, i_class_id#8 ASC NULLS FIRST, i_category_id#9 ASC NULLS FIRST], [channel#49, i_brand_id#7, i_class_id#8, i_category_id#9, sales#44, number_sales#45, channel#69, i_brand_id#54, i_class_id#55, i_category_id#56, sales#66, number_sales#67]
-
-===== Subqueries =====
-
-Subquery:1 Hosting operator id = 84 Hosting Expression = Subquery scalar-subquery#47, [id=#48]
-* HashAggregate (134)
-+- Exchange (133)
-   +- * HashAggregate (132)
-      +- Union (131)
-         :- * Project (118)
-         :  +- * BroadcastHashJoin Inner BuildRight (117)
-         :     :- * Filter (111)
-         :     :  +- * ColumnarToRow (110)
-         :     :     +- Scan parquet default.store_sales (109)
-         :     +- BroadcastExchange (116)
-         :        +- * Project (115)
-         :           +- * Filter (114)
-         :              +- * ColumnarToRow (113)
-         :                 +- Scan parquet default.date_dim (112)
-         :- * Project (124)
-         :  +- * BroadcastHashJoin Inner BuildRight (123)
-         :     :- * Filter (121)
-         :     :  +- * ColumnarToRow (120)
-         :     :     +- Scan parquet default.catalog_sales (119)
-         :     +- ReusedExchange (122)
-         +- * Project (130)
-            +- * BroadcastHashJoin Inner BuildRight (129)
-               :- * Filter (127)
-               :  +- * ColumnarToRow (126)
-               :     +- Scan parquet default.web_sales (125)
-               +- ReusedExchange (128)
-
-
-(109) Scan parquet default.store_sales
-=======
 (113) TakeOrderedAndProject
 Input [12]: [channel#51, i_brand_id#7, i_class_id#8, i_category_id#9, sales#46, number_sales#47, channel#71, i_brand_id#56, i_class_id#57, i_category_id#58, sales#68, number_sales#69]
 Arguments: 100, [i_brand_id#7 ASC NULLS FIRST, i_class_id#8 ASC NULLS FIRST, i_category_id#9 ASC NULLS FIRST], [channel#51, i_brand_id#7, i_class_id#8, i_category_id#9, sales#46, number_sales#47, channel#71, i_brand_id#56, i_class_id#57, i_category_id#58, sales#68, number_sales#69]
@@ -1008,23 +654,12 @@
 
 
 (114) Scan parquet default.store_sales
->>>>>>> d6906b3b
 Output [3]: [ss_sold_date_sk#1, ss_quantity#3, ss_list_price#4]
 Batched: true
 Location [not included in comparison]/{warehouse_dir}/store_sales]
 PushedFilters: [IsNotNull(ss_sold_date_sk)]
 ReadSchema: struct<ss_sold_date_sk:int,ss_quantity:int,ss_list_price:decimal(7,2)>
 
-<<<<<<< HEAD
-(110) ColumnarToRow [codegen id : 2]
-Input [3]: [ss_sold_date_sk#1, ss_quantity#3, ss_list_price#4]
-
-(111) Filter [codegen id : 2]
-Input [3]: [ss_sold_date_sk#1, ss_quantity#3, ss_list_price#4]
-Condition : isnotnull(ss_sold_date_sk#1)
-
-(112) Scan parquet default.date_dim
-=======
 (115) ColumnarToRow [codegen id : 2]
 Input [3]: [ss_sold_date_sk#1, ss_quantity#3, ss_list_price#4]
 
@@ -1033,27 +668,12 @@
 Condition : isnotnull(ss_sold_date_sk#1)
 
 (117) Scan parquet default.date_dim
->>>>>>> d6906b3b
 Output [2]: [d_date_sk#10, d_year#11]
 Batched: true
 Location [not included in comparison]/{warehouse_dir}/date_dim]
 PushedFilters: [IsNotNull(d_year), GreaterThanOrEqual(d_year,1998), LessThanOrEqual(d_year,2000), IsNotNull(d_date_sk)]
 ReadSchema: struct<d_date_sk:int,d_year:int>
 
-<<<<<<< HEAD
-(113) ColumnarToRow [codegen id : 1]
-Input [2]: [d_date_sk#10, d_year#11]
-
-(114) Filter [codegen id : 1]
-Input [2]: [d_date_sk#10, d_year#11]
-Condition : (((isnotnull(d_year#11) AND (d_year#11 >= 1998)) AND (d_year#11 <= 2000)) AND isnotnull(d_date_sk#10))
-
-(115) Project [codegen id : 1]
-Output [1]: [d_date_sk#10]
-Input [2]: [d_date_sk#10, d_year#11]
-
-(116) BroadcastExchange
-=======
 (118) ColumnarToRow [codegen id : 1]
 Input [2]: [d_date_sk#10, d_year#11]
 
@@ -1066,52 +686,25 @@
 Input [2]: [d_date_sk#10, d_year#11]
 
 (121) BroadcastExchange
->>>>>>> d6906b3b
 Input [1]: [d_date_sk#10]
 Arguments: HashedRelationBroadcastMode(List(cast(input[0, int, true] as bigint)),false), [id=#73]
 
-<<<<<<< HEAD
-(117) BroadcastHashJoin [codegen id : 2]
-=======
 (122) BroadcastHashJoin [codegen id : 2]
->>>>>>> d6906b3b
 Left keys [1]: [ss_sold_date_sk#1]
 Right keys [1]: [d_date_sk#10]
 Join condition: None
 
-<<<<<<< HEAD
-(118) Project [codegen id : 2]
-Output [2]: [ss_quantity#3 AS quantity#72, ss_list_price#4 AS list_price#73]
-Input [4]: [ss_sold_date_sk#1, ss_quantity#3, ss_list_price#4, d_date_sk#10]
-
-(119) Scan parquet default.catalog_sales
-Output [3]: [cs_sold_date_sk#18, cs_quantity#74, cs_list_price#75]
-=======
 (123) Project [codegen id : 2]
 Output [2]: [ss_quantity#3 AS quantity#74, ss_list_price#4 AS list_price#75]
 Input [4]: [ss_sold_date_sk#1, ss_quantity#3, ss_list_price#4, d_date_sk#10]
 
 (124) Scan parquet default.catalog_sales
 Output [3]: [cs_sold_date_sk#18, cs_quantity#76, cs_list_price#77]
->>>>>>> d6906b3b
 Batched: true
 Location [not included in comparison]/{warehouse_dir}/catalog_sales]
 PushedFilters: [IsNotNull(cs_sold_date_sk)]
 ReadSchema: struct<cs_sold_date_sk:int,cs_quantity:int,cs_list_price:decimal(7,2)>
 
-<<<<<<< HEAD
-(120) ColumnarToRow [codegen id : 4]
-Input [3]: [cs_sold_date_sk#18, cs_quantity#74, cs_list_price#75]
-
-(121) Filter [codegen id : 4]
-Input [3]: [cs_sold_date_sk#18, cs_quantity#74, cs_list_price#75]
-Condition : isnotnull(cs_sold_date_sk#18)
-
-(122) ReusedExchange [Reuses operator id: 116]
-Output [1]: [d_date_sk#10]
-
-(123) BroadcastHashJoin [codegen id : 4]
-=======
 (125) ColumnarToRow [codegen id : 4]
 Input [3]: [cs_sold_date_sk#18, cs_quantity#76, cs_list_price#77]
 
@@ -1123,56 +716,21 @@
 Output [1]: [d_date_sk#10]
 
 (128) BroadcastHashJoin [codegen id : 4]
->>>>>>> d6906b3b
 Left keys [1]: [cs_sold_date_sk#18]
 Right keys [1]: [d_date_sk#10]
 Join condition: None
 
-<<<<<<< HEAD
-(124) Project [codegen id : 4]
-Output [2]: [cs_quantity#74 AS quantity#76, cs_list_price#75 AS list_price#77]
-Input [4]: [cs_sold_date_sk#18, cs_quantity#74, cs_list_price#75, d_date_sk#10]
-
-(125) Scan parquet default.web_sales
-Output [3]: [ws_sold_date_sk#22, ws_quantity#78, ws_list_price#79]
-=======
 (129) Project [codegen id : 4]
 Output [2]: [cs_quantity#76 AS quantity#78, cs_list_price#77 AS list_price#79]
 Input [4]: [cs_sold_date_sk#18, cs_quantity#76, cs_list_price#77, d_date_sk#10]
 
 (130) Scan parquet default.web_sales
 Output [3]: [ws_sold_date_sk#24, ws_quantity#80, ws_list_price#81]
->>>>>>> d6906b3b
 Batched: true
 Location [not included in comparison]/{warehouse_dir}/web_sales]
 PushedFilters: [IsNotNull(ws_sold_date_sk)]
 ReadSchema: struct<ws_sold_date_sk:int,ws_quantity:int,ws_list_price:decimal(7,2)>
 
-<<<<<<< HEAD
-(126) ColumnarToRow [codegen id : 6]
-Input [3]: [ws_sold_date_sk#22, ws_quantity#78, ws_list_price#79]
-
-(127) Filter [codegen id : 6]
-Input [3]: [ws_sold_date_sk#22, ws_quantity#78, ws_list_price#79]
-Condition : isnotnull(ws_sold_date_sk#22)
-
-(128) ReusedExchange [Reuses operator id: 116]
-Output [1]: [d_date_sk#10]
-
-(129) BroadcastHashJoin [codegen id : 6]
-Left keys [1]: [ws_sold_date_sk#22]
-Right keys [1]: [d_date_sk#10]
-Join condition: None
-
-(130) Project [codegen id : 6]
-Output [2]: [ws_quantity#78 AS quantity#80, ws_list_price#79 AS list_price#81]
-Input [4]: [ws_sold_date_sk#22, ws_quantity#78, ws_list_price#79, d_date_sk#10]
-
-(131) Union
-
-(132) HashAggregate [codegen id : 7]
-Input [2]: [quantity#72, list_price#73]
-=======
 (131) ColumnarToRow [codegen id : 6]
 Input [3]: [ws_sold_date_sk#24, ws_quantity#80, ws_list_price#81]
 
@@ -1196,43 +754,22 @@
 
 (137) HashAggregate [codegen id : 7]
 Input [2]: [quantity#74, list_price#75]
->>>>>>> d6906b3b
 Keys: []
 Functions [1]: [partial_avg(CheckOverflow((promote_precision(cast(cast(quantity#74 as decimal(10,0)) as decimal(12,2))) * promote_precision(cast(list_price#75 as decimal(12,2)))), DecimalType(18,2), true))]
 Aggregate Attributes [2]: [sum#84, count#85]
 Results [2]: [sum#86, count#87]
 
-<<<<<<< HEAD
-(133) Exchange
-Input [2]: [sum#84, count#85]
-Arguments: SinglePartition, true, [id=#86]
-
-(134) HashAggregate [codegen id : 8]
-Input [2]: [sum#84, count#85]
-=======
 (138) Exchange
 Input [2]: [sum#86, count#87]
 Arguments: SinglePartition, ENSURE_REQUIREMENTS, [id=#88]
 
 (139) HashAggregate [codegen id : 8]
 Input [2]: [sum#86, count#87]
->>>>>>> d6906b3b
 Keys: []
 Functions [1]: [avg(CheckOverflow((promote_precision(cast(cast(quantity#74 as decimal(10,0)) as decimal(12,2))) * promote_precision(cast(list_price#75 as decimal(12,2)))), DecimalType(18,2), true))]
 Aggregate Attributes [1]: [avg(CheckOverflow((promote_precision(cast(cast(quantity#74 as decimal(10,0)) as decimal(12,2))) * promote_precision(cast(list_price#75 as decimal(12,2)))), DecimalType(18,2), true))#89]
 Results [1]: [avg(CheckOverflow((promote_precision(cast(cast(quantity#74 as decimal(10,0)) as decimal(12,2))) * promote_precision(cast(list_price#75 as decimal(12,2)))), DecimalType(18,2), true))#89 AS average_sales#90]
 
-<<<<<<< HEAD
-Subquery:2 Hosting operator id = 65 Hosting Expression = Subquery scalar-subquery#30, [id=#31]
-* Project (138)
-+- * Filter (137)
-   +- * ColumnarToRow (136)
-      +- Scan parquet default.date_dim (135)
-
-
-(135) Scan parquet default.date_dim
-Output [4]: [d_week_seq#29, d_year#11, d_moy#89, d_dom#90]
-=======
 Subquery:2 Hosting operator id = 70 Hosting Expression = Subquery scalar-subquery#32, [id=#33]
 * Project (143)
 +- * Filter (142)
@@ -1242,36 +779,11 @@
 
 (140) Scan parquet default.date_dim
 Output [4]: [d_week_seq#31, d_year#11, d_moy#91, d_dom#92]
->>>>>>> d6906b3b
 Batched: true
 Location [not included in comparison]/{warehouse_dir}/date_dim]
 PushedFilters: [IsNotNull(d_year), IsNotNull(d_moy), IsNotNull(d_dom), EqualTo(d_year,1999), EqualTo(d_moy,12), EqualTo(d_dom,16)]
 ReadSchema: struct<d_week_seq:int,d_year:int,d_moy:int,d_dom:int>
 
-<<<<<<< HEAD
-(136) ColumnarToRow [codegen id : 1]
-Input [4]: [d_week_seq#29, d_year#11, d_moy#89, d_dom#90]
-
-(137) Filter [codegen id : 1]
-Input [4]: [d_week_seq#29, d_year#11, d_moy#89, d_dom#90]
-Condition : (((((isnotnull(d_year#11) AND isnotnull(d_moy#89)) AND isnotnull(d_dom#90)) AND (d_year#11 = 1999)) AND (d_moy#89 = 12)) AND (d_dom#90 = 16))
-
-(138) Project [codegen id : 1]
-Output [1]: [d_week_seq#29]
-Input [4]: [d_week_seq#29, d_year#11, d_moy#89, d_dom#90]
-
-Subquery:3 Hosting operator id = 104 Hosting Expression = ReusedSubquery Subquery scalar-subquery#47, [id=#48]
-
-Subquery:4 Hosting operator id = 93 Hosting Expression = Subquery scalar-subquery#50, [id=#51]
-* Project (142)
-+- * Filter (141)
-   +- * ColumnarToRow (140)
-      +- Scan parquet default.date_dim (139)
-
-
-(139) Scan parquet default.date_dim
-Output [4]: [d_week_seq#29, d_year#11, d_moy#89, d_dom#90]
-=======
 (141) ColumnarToRow [codegen id : 1]
 Input [4]: [d_week_seq#31, d_year#11, d_moy#91, d_dom#92]
 
@@ -1294,24 +806,11 @@
 
 (144) Scan parquet default.date_dim
 Output [4]: [d_week_seq#31, d_year#11, d_moy#91, d_dom#92]
->>>>>>> d6906b3b
 Batched: true
 Location [not included in comparison]/{warehouse_dir}/date_dim]
 PushedFilters: [IsNotNull(d_year), IsNotNull(d_moy), IsNotNull(d_dom), EqualTo(d_year,1998), EqualTo(d_moy,12), EqualTo(d_dom,16)]
 ReadSchema: struct<d_week_seq:int,d_year:int,d_moy:int,d_dom:int>
 
-<<<<<<< HEAD
-(140) ColumnarToRow [codegen id : 1]
-Input [4]: [d_week_seq#29, d_year#11, d_moy#89, d_dom#90]
-
-(141) Filter [codegen id : 1]
-Input [4]: [d_week_seq#29, d_year#11, d_moy#89, d_dom#90]
-Condition : (((((isnotnull(d_year#11) AND isnotnull(d_moy#89)) AND isnotnull(d_dom#90)) AND (d_year#11 = 1998)) AND (d_moy#89 = 12)) AND (d_dom#90 = 16))
-
-(142) Project [codegen id : 1]
-Output [1]: [d_week_seq#29]
-Input [4]: [d_week_seq#29, d_year#11, d_moy#89, d_dom#90]
-=======
 (145) ColumnarToRow [codegen id : 1]
 Input [4]: [d_week_seq#31, d_year#11, d_moy#91, d_dom#92]
 
@@ -1322,5 +821,4 @@
 (147) Project [codegen id : 1]
 Output [1]: [d_week_seq#31]
 Input [4]: [d_week_seq#31, d_year#11, d_moy#91, d_dom#92]
->>>>>>> d6906b3b
-
+
