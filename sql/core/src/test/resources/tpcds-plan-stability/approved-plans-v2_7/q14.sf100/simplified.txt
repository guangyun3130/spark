TakeOrderedAndProject [i_brand_id,i_class_id,i_category_id,channel,sales,number_sales,channel,i_brand_id,i_class_id,i_category_id,sales,number_sales]
<<<<<<< HEAD
  WholeStageCodegen (70)
=======
  WholeStageCodegen (86)
>>>>>>> b17a0e69
    BroadcastHashJoin [i_brand_id,i_class_id,i_category_id,i_brand_id,i_class_id,i_category_id]
      Project [i_brand_id,i_class_id,i_category_id,sales,number_sales]
        Filter [sum(CheckOverflow((promote_precision(cast(cast(ss_quantity as decimal(10,0)) as decimal(12,2))) * promote_precision(cast(ss_list_price as decimal(12,2)))), DecimalType(18,2), true))]
          Subquery #4
            WholeStageCodegen (8)
              HashAggregate [sum,count] [avg(CheckOverflow((promote_precision(cast(cast(quantity as decimal(10,0)) as decimal(12,2))) * promote_precision(cast(list_price as decimal(12,2)))), DecimalType(18,2), true)),average_sales,sum,count]
                InputAdapter
                  Exchange #17
                    WholeStageCodegen (7)
                      HashAggregate [quantity,list_price] [sum,count,sum,count]
                        InputAdapter
                          Union
                            WholeStageCodegen (2)
                              Project [ss_quantity,ss_list_price]
                                BroadcastHashJoin [ss_sold_date_sk,d_date_sk]
                                  ColumnarToRow
                                    InputAdapter
                                      Scan parquet default.store_sales [ss_quantity,ss_list_price,ss_sold_date_sk]
                                        SubqueryBroadcast [d_date_sk] #5
                                          ReusedExchange [d_date_sk] #18
                                  InputAdapter
                                    BroadcastExchange #18
                                      WholeStageCodegen (1)
                                        Project [d_date_sk]
                                          Filter [d_year,d_date_sk]
                                            ColumnarToRow
                                              InputAdapter
                                                Scan parquet default.date_dim [d_date_sk,d_year]
                            WholeStageCodegen (4)
                              Project [cs_quantity,cs_list_price]
                                BroadcastHashJoin [cs_sold_date_sk,d_date_sk]
                                  ColumnarToRow
                                    InputAdapter
                                      Scan parquet default.catalog_sales [cs_quantity,cs_list_price,cs_sold_date_sk]
                                        ReusedSubquery [d_date_sk] #5
                                  InputAdapter
                                    ReusedExchange [d_date_sk] #18
                            WholeStageCodegen (6)
                              Project [ws_quantity,ws_list_price]
                                BroadcastHashJoin [ws_sold_date_sk,d_date_sk]
                                  ColumnarToRow
                                    InputAdapter
                                      Scan parquet default.web_sales [ws_quantity,ws_list_price,ws_sold_date_sk]
                                        ReusedSubquery [d_date_sk] #5
                                  InputAdapter
                                    ReusedExchange [d_date_sk] #18
          HashAggregate [i_brand_id,i_class_id,i_category_id,sum,isEmpty,count] [sum(CheckOverflow((promote_precision(cast(cast(ss_quantity as decimal(10,0)) as decimal(12,2))) * promote_precision(cast(ss_list_price as decimal(12,2)))), DecimalType(18,2), true)),count(1),sales,number_sales,sum(CheckOverflow((promote_precision(cast(cast(ss_quantity as decimal(10,0)) as decimal(12,2))) * promote_precision(cast(ss_list_price as decimal(12,2)))), DecimalType(18,2), true)),sum,isEmpty,count]
            InputAdapter
              Exchange [i_brand_id,i_class_id,i_category_id] #1
<<<<<<< HEAD
                WholeStageCodegen (34)
=======
                WholeStageCodegen (42)
>>>>>>> b17a0e69
                  HashAggregate [i_brand_id,i_class_id,i_category_id,ss_quantity,ss_list_price] [sum,isEmpty,count,sum,isEmpty,count]
                    Project [ss_quantity,ss_list_price,i_brand_id,i_class_id,i_category_id]
                      BroadcastHashJoin [ss_item_sk,i_item_sk]
                        Project [ss_item_sk,ss_quantity,ss_list_price]
                          BroadcastHashJoin [ss_sold_date_sk,d_date_sk]
                            InputAdapter
                              SortMergeJoin [ss_item_sk,ss_item_sk]
                                WholeStageCodegen (2)
                                  Sort [ss_item_sk]
                                    InputAdapter
                                      Exchange [ss_item_sk] #2
                                        WholeStageCodegen (1)
                                          Filter [ss_item_sk]
                                            ColumnarToRow
                                              InputAdapter
                                                Scan parquet default.store_sales [ss_item_sk,ss_quantity,ss_list_price,ss_sold_date_sk]
                                                  SubqueryBroadcast [d_date_sk] #1
                                                    ReusedExchange [d_date_sk] #3
<<<<<<< HEAD
                                WholeStageCodegen (16)
                                  Sort [ss_item_sk]
                                    InputAdapter
                                      Exchange [ss_item_sk] #4
                                        WholeStageCodegen (15)
=======
                                WholeStageCodegen (20)
                                  Sort [ss_item_sk]
                                    InputAdapter
                                      Exchange [ss_item_sk] #4
                                        WholeStageCodegen (19)
>>>>>>> b17a0e69
                                          Project [i_item_sk]
                                            BroadcastHashJoin [i_brand_id,i_class_id,i_category_id,brand_id,class_id,category_id]
                                              Filter [i_brand_id,i_class_id,i_category_id]
                                                ColumnarToRow
                                                  InputAdapter
                                                    Scan parquet default.item [i_item_sk,i_brand_id,i_class_id,i_category_id]
                                              InputAdapter
                                                BroadcastExchange #5
<<<<<<< HEAD
                                                  WholeStageCodegen (14)
                                                    HashAggregate [brand_id,class_id,category_id]
                                                      HashAggregate [brand_id,class_id,category_id]
                                                        HashAggregate [brand_id,class_id,category_id]
                                                          InputAdapter
                                                            Exchange [brand_id,class_id,category_id] #6
                                                              WholeStageCodegen (13)
                                                                HashAggregate [brand_id,class_id,category_id]
                                                                  BroadcastHashJoin [brand_id,class_id,category_id,i_brand_id,i_class_id,i_category_id]
                                                                    BroadcastHashJoin [brand_id,class_id,category_id,i_brand_id,i_class_id,i_category_id]
                                                                      Project [i_brand_id,i_class_id,i_category_id]
                                                                        BroadcastHashJoin [ss_item_sk,i_item_sk]
                                                                          Project [ss_item_sk]
                                                                            BroadcastHashJoin [ss_sold_date_sk,d_date_sk]
                                                                              Filter [ss_item_sk]
                                                                                ColumnarToRow
                                                                                  InputAdapter
                                                                                    Scan parquet default.store_sales [ss_item_sk,ss_sold_date_sk]
                                                                                      SubqueryBroadcast [d_date_sk] #2
                                                                                        ReusedExchange [d_date_sk] #7
                                                                              InputAdapter
                                                                                BroadcastExchange #7
                                                                                  WholeStageCodegen (3)
                                                                                    Project [d_date_sk]
                                                                                      Filter [d_year,d_date_sk]
                                                                                        ColumnarToRow
                                                                                          InputAdapter
                                                                                            Scan parquet default.date_dim [d_date_sk,d_year]
                                                                          InputAdapter
                                                                            BroadcastExchange #8
                                                                              WholeStageCodegen (4)
                                                                                Filter [i_item_sk,i_brand_id,i_class_id,i_category_id]
                                                                                  ColumnarToRow
                                                                                    InputAdapter
                                                                                      Scan parquet default.item [i_item_sk,i_brand_id,i_class_id,i_category_id]
                                                                      InputAdapter
                                                                        BroadcastExchange #9
                                                                          WholeStageCodegen (8)
                                                                            HashAggregate [i_brand_id,i_class_id,i_category_id]
                                                                              InputAdapter
                                                                                Exchange [i_brand_id,i_class_id,i_category_id] #10
                                                                                  WholeStageCodegen (7)
                                                                                    HashAggregate [i_brand_id,i_class_id,i_category_id]
                                                                                      Project [i_brand_id,i_class_id,i_category_id]
                                                                                        BroadcastHashJoin [cs_item_sk,i_item_sk]
                                                                                          Project [cs_item_sk]
                                                                                            BroadcastHashJoin [cs_sold_date_sk,d_date_sk]
                                                                                              Filter [cs_item_sk]
                                                                                                ColumnarToRow
                                                                                                  InputAdapter
                                                                                                    Scan parquet default.catalog_sales [cs_item_sk,cs_sold_date_sk]
                                                                                                      ReusedSubquery [d_date_sk] #2
                                                                                              InputAdapter
                                                                                                ReusedExchange [d_date_sk] #7
                                                                                          InputAdapter
                                                                                            BroadcastExchange #11
                                                                                              WholeStageCodegen (6)
                                                                                                Filter [i_item_sk]
                                                                                                  ColumnarToRow
                                                                                                    InputAdapter
                                                                                                      Scan parquet default.item [i_item_sk,i_brand_id,i_class_id,i_category_id]
                                                                    InputAdapter
                                                                      BroadcastExchange #12
                                                                        WholeStageCodegen (12)
                                                                          HashAggregate [i_brand_id,i_class_id,i_category_id]
                                                                            InputAdapter
                                                                              Exchange [i_brand_id,i_class_id,i_category_id] #13
                                                                                WholeStageCodegen (11)
                                                                                  HashAggregate [i_brand_id,i_class_id,i_category_id]
                                                                                    Project [i_brand_id,i_class_id,i_category_id]
                                                                                      BroadcastHashJoin [ws_item_sk,i_item_sk]
                                                                                        Project [ws_item_sk]
                                                                                          BroadcastHashJoin [ws_sold_date_sk,d_date_sk]
                                                                                            Filter [ws_item_sk]
                                                                                              ColumnarToRow
                                                                                                InputAdapter
                                                                                                  Scan parquet default.web_sales [ws_item_sk,ws_sold_date_sk]
                                                                                                    ReusedSubquery [d_date_sk] #2
                                                                                            InputAdapter
                                                                                              ReusedExchange [d_date_sk] #7
                                                                                        InputAdapter
                                                                                          ReusedExchange [i_item_sk,i_brand_id,i_class_id,i_category_id] #11
                            InputAdapter
                              BroadcastExchange #3
                                WholeStageCodegen (17)
=======
                                                  WholeStageCodegen (18)
                                                    HashAggregate [brand_id,class_id,category_id]
                                                      InputAdapter
                                                        Exchange [brand_id,class_id,category_id] #6
                                                          WholeStageCodegen (17)
                                                            HashAggregate [brand_id,class_id,category_id]
                                                              InputAdapter
                                                                SortMergeJoin [brand_id,class_id,category_id,i_brand_id,i_class_id,i_category_id]
                                                                  WholeStageCodegen (12)
                                                                    Sort [brand_id,class_id,category_id]
                                                                      InputAdapter
                                                                        Exchange [brand_id,class_id,category_id] #7
                                                                          WholeStageCodegen (11)
                                                                            HashAggregate [brand_id,class_id,category_id]
                                                                              InputAdapter
                                                                                Exchange [brand_id,class_id,category_id] #8
                                                                                  WholeStageCodegen (10)
                                                                                    HashAggregate [brand_id,class_id,category_id]
                                                                                      Project [i_brand_id,i_class_id,i_category_id]
                                                                                        BroadcastHashJoin [ss_item_sk,i_item_sk]
                                                                                          Project [ss_item_sk]
                                                                                            BroadcastHashJoin [ss_sold_date_sk,d_date_sk]
                                                                                              Filter [ss_item_sk]
                                                                                                ColumnarToRow
                                                                                                  InputAdapter
                                                                                                    Scan parquet default.store_sales [ss_item_sk,ss_sold_date_sk]
                                                                                                      SubqueryBroadcast [d_date_sk] #2
                                                                                                        ReusedExchange [d_date_sk] #9
                                                                                              InputAdapter
                                                                                                BroadcastExchange #9
                                                                                                  WholeStageCodegen (3)
                                                                                                    Project [d_date_sk]
                                                                                                      Filter [d_year,d_date_sk]
                                                                                                        ColumnarToRow
                                                                                                          InputAdapter
                                                                                                            Scan parquet default.date_dim [d_date_sk,d_year]
                                                                                          InputAdapter
                                                                                            BroadcastExchange #10
                                                                                              SortMergeJoin [i_brand_id,i_class_id,i_category_id,i_brand_id,i_class_id,i_category_id]
                                                                                                WholeStageCodegen (5)
                                                                                                  Sort [i_brand_id,i_class_id,i_category_id]
                                                                                                    InputAdapter
                                                                                                      Exchange [i_brand_id,i_class_id,i_category_id] #11
                                                                                                        WholeStageCodegen (4)
                                                                                                          Filter [i_item_sk,i_brand_id,i_class_id,i_category_id]
                                                                                                            ColumnarToRow
                                                                                                              InputAdapter
                                                                                                                Scan parquet default.item [i_item_sk,i_brand_id,i_class_id,i_category_id]
                                                                                                WholeStageCodegen (9)
                                                                                                  Sort [i_brand_id,i_class_id,i_category_id]
                                                                                                    InputAdapter
                                                                                                      Exchange [i_brand_id,i_class_id,i_category_id] #12
                                                                                                        WholeStageCodegen (8)
                                                                                                          Project [i_brand_id,i_class_id,i_category_id]
                                                                                                            BroadcastHashJoin [cs_item_sk,i_item_sk]
                                                                                                              Project [cs_item_sk]
                                                                                                                BroadcastHashJoin [cs_sold_date_sk,d_date_sk]
                                                                                                                  Filter [cs_item_sk]
                                                                                                                    ColumnarToRow
                                                                                                                      InputAdapter
                                                                                                                        Scan parquet default.catalog_sales [cs_item_sk,cs_sold_date_sk]
                                                                                                                          ReusedSubquery [d_date_sk] #2
                                                                                                                  InputAdapter
                                                                                                                    ReusedExchange [d_date_sk] #9
                                                                                                              InputAdapter
                                                                                                                BroadcastExchange #13
                                                                                                                  WholeStageCodegen (7)
                                                                                                                    Filter [i_item_sk]
                                                                                                                      ColumnarToRow
                                                                                                                        InputAdapter
                                                                                                                          Scan parquet default.item [i_item_sk,i_brand_id,i_class_id,i_category_id]
                                                                  WholeStageCodegen (16)
                                                                    Sort [i_brand_id,i_class_id,i_category_id]
                                                                      InputAdapter
                                                                        Exchange [i_brand_id,i_class_id,i_category_id] #14
                                                                          WholeStageCodegen (15)
                                                                            Project [i_brand_id,i_class_id,i_category_id]
                                                                              BroadcastHashJoin [ws_item_sk,i_item_sk]
                                                                                Project [ws_item_sk]
                                                                                  BroadcastHashJoin [ws_sold_date_sk,d_date_sk]
                                                                                    Filter [ws_item_sk]
                                                                                      ColumnarToRow
                                                                                        InputAdapter
                                                                                          Scan parquet default.web_sales [ws_item_sk,ws_sold_date_sk]
                                                                                            ReusedSubquery [d_date_sk] #2
                                                                                    InputAdapter
                                                                                      ReusedExchange [d_date_sk] #9
                                                                                InputAdapter
                                                                                  ReusedExchange [i_item_sk,i_brand_id,i_class_id,i_category_id] #13
                            InputAdapter
                              BroadcastExchange #3
                                WholeStageCodegen (21)
>>>>>>> b17a0e69
                                  Project [d_date_sk]
                                    Filter [d_week_seq,d_date_sk]
                                      Subquery #3
                                        WholeStageCodegen (1)
                                          Project [d_week_seq]
                                            Filter [d_year,d_moy,d_dom]
                                              ColumnarToRow
                                                InputAdapter
                                                  Scan parquet default.date_dim [d_week_seq,d_year,d_moy,d_dom]
                                      ColumnarToRow
                                        InputAdapter
                                          Scan parquet default.date_dim [d_date_sk,d_week_seq]
                        InputAdapter
                          BroadcastExchange #14
                            SortMergeJoin [i_item_sk,ss_item_sk]
<<<<<<< HEAD
                              WholeStageCodegen (19)
                                Sort [i_item_sk]
                                  InputAdapter
                                    Exchange [i_item_sk] #15
                                      WholeStageCodegen (18)
=======
                              WholeStageCodegen (23)
                                Sort [i_item_sk]
                                  InputAdapter
                                    Exchange [i_item_sk] #16
                                      WholeStageCodegen (22)
>>>>>>> b17a0e69
                                        Filter [i_item_sk,i_brand_id,i_class_id,i_category_id]
                                          ColumnarToRow
                                            InputAdapter
                                              Scan parquet default.item [i_item_sk,i_brand_id,i_class_id,i_category_id]
<<<<<<< HEAD
                              WholeStageCodegen (33)
=======
                              WholeStageCodegen (41)
>>>>>>> b17a0e69
                                Sort [ss_item_sk]
                                  InputAdapter
                                    ReusedExchange [ss_item_sk] #16
      InputAdapter
<<<<<<< HEAD
        BroadcastExchange #19
          WholeStageCodegen (69)
=======
        BroadcastExchange #20
          WholeStageCodegen (85)
>>>>>>> b17a0e69
            Project [i_brand_id,i_class_id,i_category_id,sales,number_sales]
              Filter [sum(CheckOverflow((promote_precision(cast(cast(ss_quantity as decimal(10,0)) as decimal(12,2))) * promote_precision(cast(ss_list_price as decimal(12,2)))), DecimalType(18,2), true))]
                ReusedSubquery [average_sales] #4
                HashAggregate [i_brand_id,i_class_id,i_category_id,sum,isEmpty,count] [sum(CheckOverflow((promote_precision(cast(cast(ss_quantity as decimal(10,0)) as decimal(12,2))) * promote_precision(cast(ss_list_price as decimal(12,2)))), DecimalType(18,2), true)),count(1),sales,number_sales,sum(CheckOverflow((promote_precision(cast(cast(ss_quantity as decimal(10,0)) as decimal(12,2))) * promote_precision(cast(ss_list_price as decimal(12,2)))), DecimalType(18,2), true)),sum,isEmpty,count]
                  InputAdapter
<<<<<<< HEAD
                    Exchange [i_brand_id,i_class_id,i_category_id] #20
                      WholeStageCodegen (68)
=======
                    Exchange [i_brand_id,i_class_id,i_category_id] #21
                      WholeStageCodegen (84)
>>>>>>> b17a0e69
                        HashAggregate [i_brand_id,i_class_id,i_category_id,ss_quantity,ss_list_price] [sum,isEmpty,count,sum,isEmpty,count]
                          Project [ss_quantity,ss_list_price,i_brand_id,i_class_id,i_category_id]
                            BroadcastHashJoin [ss_item_sk,i_item_sk]
                              Project [ss_item_sk,ss_quantity,ss_list_price]
                                BroadcastHashJoin [ss_sold_date_sk,d_date_sk]
                                  InputAdapter
                                    SortMergeJoin [ss_item_sk,ss_item_sk]
<<<<<<< HEAD
                                      WholeStageCodegen (36)
                                        Sort [ss_item_sk]
                                          InputAdapter
                                            Exchange [ss_item_sk] #21
                                              WholeStageCodegen (35)
=======
                                      WholeStageCodegen (44)
                                        Sort [ss_item_sk]
                                          InputAdapter
                                            Exchange [ss_item_sk] #22
                                              WholeStageCodegen (43)
>>>>>>> b17a0e69
                                                Filter [ss_item_sk]
                                                  ColumnarToRow
                                                    InputAdapter
                                                      Scan parquet default.store_sales [ss_item_sk,ss_quantity,ss_list_price,ss_sold_date_sk]
                                                        SubqueryBroadcast [d_date_sk] #6
<<<<<<< HEAD
                                                          ReusedExchange [d_date_sk] #22
                                      WholeStageCodegen (50)
=======
                                                          ReusedExchange [d_date_sk] #23
                                      WholeStageCodegen (62)
>>>>>>> b17a0e69
                                        Sort [ss_item_sk]
                                          InputAdapter
                                            ReusedExchange [ss_item_sk] #16
                                  InputAdapter
<<<<<<< HEAD
                                    BroadcastExchange #22
                                      WholeStageCodegen (51)
=======
                                    BroadcastExchange #23
                                      WholeStageCodegen (63)
>>>>>>> b17a0e69
                                        Project [d_date_sk]
                                          Filter [d_week_seq,d_date_sk]
                                            Subquery #7
                                              WholeStageCodegen (1)
                                                Project [d_week_seq]
                                                  Filter [d_year,d_moy,d_dom]
                                                    ColumnarToRow
                                                      InputAdapter
                                                        Scan parquet default.date_dim [d_week_seq,d_year,d_moy,d_dom]
                                            ColumnarToRow
                                              InputAdapter
                                                Scan parquet default.date_dim [d_date_sk,d_week_seq]
                              InputAdapter
                                ReusedExchange [i_item_sk,i_brand_id,i_class_id,i_category_id] #14<|MERGE_RESOLUTION|>--- conflicted
+++ resolved
@@ -1,9 +1,5 @@
 TakeOrderedAndProject [i_brand_id,i_class_id,i_category_id,channel,sales,number_sales,channel,i_brand_id,i_class_id,i_category_id,sales,number_sales]
-<<<<<<< HEAD
-  WholeStageCodegen (70)
-=======
   WholeStageCodegen (86)
->>>>>>> b17a0e69
     BroadcastHashJoin [i_brand_id,i_class_id,i_category_id,i_brand_id,i_class_id,i_category_id]
       Project [i_brand_id,i_class_id,i_category_id,sales,number_sales]
         Filter [sum(CheckOverflow((promote_precision(cast(cast(ss_quantity as decimal(10,0)) as decimal(12,2))) * promote_precision(cast(ss_list_price as decimal(12,2)))), DecimalType(18,2), true))]
@@ -11,7 +7,7 @@
             WholeStageCodegen (8)
               HashAggregate [sum,count] [avg(CheckOverflow((promote_precision(cast(cast(quantity as decimal(10,0)) as decimal(12,2))) * promote_precision(cast(list_price as decimal(12,2)))), DecimalType(18,2), true)),average_sales,sum,count]
                 InputAdapter
-                  Exchange #17
+                  Exchange #18
                     WholeStageCodegen (7)
                       HashAggregate [quantity,list_price] [sum,count,sum,count]
                         InputAdapter
@@ -23,9 +19,9 @@
                                     InputAdapter
                                       Scan parquet default.store_sales [ss_quantity,ss_list_price,ss_sold_date_sk]
                                         SubqueryBroadcast [d_date_sk] #5
-                                          ReusedExchange [d_date_sk] #18
-                                  InputAdapter
-                                    BroadcastExchange #18
+                                          ReusedExchange [d_date_sk] #19
+                                  InputAdapter
+                                    BroadcastExchange #19
                                       WholeStageCodegen (1)
                                         Project [d_date_sk]
                                           Filter [d_year,d_date_sk]
@@ -40,7 +36,7 @@
                                       Scan parquet default.catalog_sales [cs_quantity,cs_list_price,cs_sold_date_sk]
                                         ReusedSubquery [d_date_sk] #5
                                   InputAdapter
-                                    ReusedExchange [d_date_sk] #18
+                                    ReusedExchange [d_date_sk] #19
                             WholeStageCodegen (6)
                               Project [ws_quantity,ws_list_price]
                                 BroadcastHashJoin [ws_sold_date_sk,d_date_sk]
@@ -49,15 +45,11 @@
                                       Scan parquet default.web_sales [ws_quantity,ws_list_price,ws_sold_date_sk]
                                         ReusedSubquery [d_date_sk] #5
                                   InputAdapter
-                                    ReusedExchange [d_date_sk] #18
+                                    ReusedExchange [d_date_sk] #19
           HashAggregate [i_brand_id,i_class_id,i_category_id,sum,isEmpty,count] [sum(CheckOverflow((promote_precision(cast(cast(ss_quantity as decimal(10,0)) as decimal(12,2))) * promote_precision(cast(ss_list_price as decimal(12,2)))), DecimalType(18,2), true)),count(1),sales,number_sales,sum(CheckOverflow((promote_precision(cast(cast(ss_quantity as decimal(10,0)) as decimal(12,2))) * promote_precision(cast(ss_list_price as decimal(12,2)))), DecimalType(18,2), true)),sum,isEmpty,count]
             InputAdapter
               Exchange [i_brand_id,i_class_id,i_category_id] #1
-<<<<<<< HEAD
-                WholeStageCodegen (34)
-=======
                 WholeStageCodegen (42)
->>>>>>> b17a0e69
                   HashAggregate [i_brand_id,i_class_id,i_category_id,ss_quantity,ss_list_price] [sum,isEmpty,count,sum,isEmpty,count]
                     Project [ss_quantity,ss_list_price,i_brand_id,i_class_id,i_category_id]
                       BroadcastHashJoin [ss_item_sk,i_item_sk]
@@ -76,19 +68,11 @@
                                                 Scan parquet default.store_sales [ss_item_sk,ss_quantity,ss_list_price,ss_sold_date_sk]
                                                   SubqueryBroadcast [d_date_sk] #1
                                                     ReusedExchange [d_date_sk] #3
-<<<<<<< HEAD
-                                WholeStageCodegen (16)
-                                  Sort [ss_item_sk]
-                                    InputAdapter
-                                      Exchange [ss_item_sk] #4
-                                        WholeStageCodegen (15)
-=======
                                 WholeStageCodegen (20)
                                   Sort [ss_item_sk]
                                     InputAdapter
                                       Exchange [ss_item_sk] #4
                                         WholeStageCodegen (19)
->>>>>>> b17a0e69
                                           Project [i_item_sk]
                                             BroadcastHashJoin [i_brand_id,i_class_id,i_category_id,brand_id,class_id,category_id]
                                               Filter [i_brand_id,i_class_id,i_category_id]
@@ -97,93 +81,6 @@
                                                     Scan parquet default.item [i_item_sk,i_brand_id,i_class_id,i_category_id]
                                               InputAdapter
                                                 BroadcastExchange #5
-<<<<<<< HEAD
-                                                  WholeStageCodegen (14)
-                                                    HashAggregate [brand_id,class_id,category_id]
-                                                      HashAggregate [brand_id,class_id,category_id]
-                                                        HashAggregate [brand_id,class_id,category_id]
-                                                          InputAdapter
-                                                            Exchange [brand_id,class_id,category_id] #6
-                                                              WholeStageCodegen (13)
-                                                                HashAggregate [brand_id,class_id,category_id]
-                                                                  BroadcastHashJoin [brand_id,class_id,category_id,i_brand_id,i_class_id,i_category_id]
-                                                                    BroadcastHashJoin [brand_id,class_id,category_id,i_brand_id,i_class_id,i_category_id]
-                                                                      Project [i_brand_id,i_class_id,i_category_id]
-                                                                        BroadcastHashJoin [ss_item_sk,i_item_sk]
-                                                                          Project [ss_item_sk]
-                                                                            BroadcastHashJoin [ss_sold_date_sk,d_date_sk]
-                                                                              Filter [ss_item_sk]
-                                                                                ColumnarToRow
-                                                                                  InputAdapter
-                                                                                    Scan parquet default.store_sales [ss_item_sk,ss_sold_date_sk]
-                                                                                      SubqueryBroadcast [d_date_sk] #2
-                                                                                        ReusedExchange [d_date_sk] #7
-                                                                              InputAdapter
-                                                                                BroadcastExchange #7
-                                                                                  WholeStageCodegen (3)
-                                                                                    Project [d_date_sk]
-                                                                                      Filter [d_year,d_date_sk]
-                                                                                        ColumnarToRow
-                                                                                          InputAdapter
-                                                                                            Scan parquet default.date_dim [d_date_sk,d_year]
-                                                                          InputAdapter
-                                                                            BroadcastExchange #8
-                                                                              WholeStageCodegen (4)
-                                                                                Filter [i_item_sk,i_brand_id,i_class_id,i_category_id]
-                                                                                  ColumnarToRow
-                                                                                    InputAdapter
-                                                                                      Scan parquet default.item [i_item_sk,i_brand_id,i_class_id,i_category_id]
-                                                                      InputAdapter
-                                                                        BroadcastExchange #9
-                                                                          WholeStageCodegen (8)
-                                                                            HashAggregate [i_brand_id,i_class_id,i_category_id]
-                                                                              InputAdapter
-                                                                                Exchange [i_brand_id,i_class_id,i_category_id] #10
-                                                                                  WholeStageCodegen (7)
-                                                                                    HashAggregate [i_brand_id,i_class_id,i_category_id]
-                                                                                      Project [i_brand_id,i_class_id,i_category_id]
-                                                                                        BroadcastHashJoin [cs_item_sk,i_item_sk]
-                                                                                          Project [cs_item_sk]
-                                                                                            BroadcastHashJoin [cs_sold_date_sk,d_date_sk]
-                                                                                              Filter [cs_item_sk]
-                                                                                                ColumnarToRow
-                                                                                                  InputAdapter
-                                                                                                    Scan parquet default.catalog_sales [cs_item_sk,cs_sold_date_sk]
-                                                                                                      ReusedSubquery [d_date_sk] #2
-                                                                                              InputAdapter
-                                                                                                ReusedExchange [d_date_sk] #7
-                                                                                          InputAdapter
-                                                                                            BroadcastExchange #11
-                                                                                              WholeStageCodegen (6)
-                                                                                                Filter [i_item_sk]
-                                                                                                  ColumnarToRow
-                                                                                                    InputAdapter
-                                                                                                      Scan parquet default.item [i_item_sk,i_brand_id,i_class_id,i_category_id]
-                                                                    InputAdapter
-                                                                      BroadcastExchange #12
-                                                                        WholeStageCodegen (12)
-                                                                          HashAggregate [i_brand_id,i_class_id,i_category_id]
-                                                                            InputAdapter
-                                                                              Exchange [i_brand_id,i_class_id,i_category_id] #13
-                                                                                WholeStageCodegen (11)
-                                                                                  HashAggregate [i_brand_id,i_class_id,i_category_id]
-                                                                                    Project [i_brand_id,i_class_id,i_category_id]
-                                                                                      BroadcastHashJoin [ws_item_sk,i_item_sk]
-                                                                                        Project [ws_item_sk]
-                                                                                          BroadcastHashJoin [ws_sold_date_sk,d_date_sk]
-                                                                                            Filter [ws_item_sk]
-                                                                                              ColumnarToRow
-                                                                                                InputAdapter
-                                                                                                  Scan parquet default.web_sales [ws_item_sk,ws_sold_date_sk]
-                                                                                                    ReusedSubquery [d_date_sk] #2
-                                                                                            InputAdapter
-                                                                                              ReusedExchange [d_date_sk] #7
-                                                                                        InputAdapter
-                                                                                          ReusedExchange [i_item_sk,i_brand_id,i_class_id,i_category_id] #11
-                            InputAdapter
-                              BroadcastExchange #3
-                                WholeStageCodegen (17)
-=======
                                                   WholeStageCodegen (18)
                                                     HashAggregate [brand_id,class_id,category_id]
                                                       InputAdapter
@@ -276,7 +173,6 @@
                             InputAdapter
                               BroadcastExchange #3
                                 WholeStageCodegen (21)
->>>>>>> b17a0e69
                                   Project [d_date_sk]
                                     Filter [d_week_seq,d_date_sk]
                                       Subquery #3
@@ -290,53 +186,31 @@
                                         InputAdapter
                                           Scan parquet default.date_dim [d_date_sk,d_week_seq]
                         InputAdapter
-                          BroadcastExchange #14
+                          BroadcastExchange #15
                             SortMergeJoin [i_item_sk,ss_item_sk]
-<<<<<<< HEAD
-                              WholeStageCodegen (19)
-                                Sort [i_item_sk]
-                                  InputAdapter
-                                    Exchange [i_item_sk] #15
-                                      WholeStageCodegen (18)
-=======
                               WholeStageCodegen (23)
                                 Sort [i_item_sk]
                                   InputAdapter
                                     Exchange [i_item_sk] #16
                                       WholeStageCodegen (22)
->>>>>>> b17a0e69
                                         Filter [i_item_sk,i_brand_id,i_class_id,i_category_id]
                                           ColumnarToRow
                                             InputAdapter
                                               Scan parquet default.item [i_item_sk,i_brand_id,i_class_id,i_category_id]
-<<<<<<< HEAD
-                              WholeStageCodegen (33)
-=======
                               WholeStageCodegen (41)
->>>>>>> b17a0e69
                                 Sort [ss_item_sk]
                                   InputAdapter
-                                    ReusedExchange [ss_item_sk] #16
+                                    ReusedExchange [ss_item_sk] #17
       InputAdapter
-<<<<<<< HEAD
-        BroadcastExchange #19
-          WholeStageCodegen (69)
-=======
         BroadcastExchange #20
           WholeStageCodegen (85)
->>>>>>> b17a0e69
             Project [i_brand_id,i_class_id,i_category_id,sales,number_sales]
               Filter [sum(CheckOverflow((promote_precision(cast(cast(ss_quantity as decimal(10,0)) as decimal(12,2))) * promote_precision(cast(ss_list_price as decimal(12,2)))), DecimalType(18,2), true))]
                 ReusedSubquery [average_sales] #4
                 HashAggregate [i_brand_id,i_class_id,i_category_id,sum,isEmpty,count] [sum(CheckOverflow((promote_precision(cast(cast(ss_quantity as decimal(10,0)) as decimal(12,2))) * promote_precision(cast(ss_list_price as decimal(12,2)))), DecimalType(18,2), true)),count(1),sales,number_sales,sum(CheckOverflow((promote_precision(cast(cast(ss_quantity as decimal(10,0)) as decimal(12,2))) * promote_precision(cast(ss_list_price as decimal(12,2)))), DecimalType(18,2), true)),sum,isEmpty,count]
                   InputAdapter
-<<<<<<< HEAD
-                    Exchange [i_brand_id,i_class_id,i_category_id] #20
-                      WholeStageCodegen (68)
-=======
                     Exchange [i_brand_id,i_class_id,i_category_id] #21
                       WholeStageCodegen (84)
->>>>>>> b17a0e69
                         HashAggregate [i_brand_id,i_class_id,i_category_id,ss_quantity,ss_list_price] [sum,isEmpty,count,sum,isEmpty,count]
                           Project [ss_quantity,ss_list_price,i_brand_id,i_class_id,i_category_id]
                             BroadcastHashJoin [ss_item_sk,i_item_sk]
@@ -344,42 +218,24 @@
                                 BroadcastHashJoin [ss_sold_date_sk,d_date_sk]
                                   InputAdapter
                                     SortMergeJoin [ss_item_sk,ss_item_sk]
-<<<<<<< HEAD
-                                      WholeStageCodegen (36)
-                                        Sort [ss_item_sk]
-                                          InputAdapter
-                                            Exchange [ss_item_sk] #21
-                                              WholeStageCodegen (35)
-=======
                                       WholeStageCodegen (44)
                                         Sort [ss_item_sk]
                                           InputAdapter
                                             Exchange [ss_item_sk] #22
                                               WholeStageCodegen (43)
->>>>>>> b17a0e69
                                                 Filter [ss_item_sk]
                                                   ColumnarToRow
                                                     InputAdapter
                                                       Scan parquet default.store_sales [ss_item_sk,ss_quantity,ss_list_price,ss_sold_date_sk]
                                                         SubqueryBroadcast [d_date_sk] #6
-<<<<<<< HEAD
-                                                          ReusedExchange [d_date_sk] #22
-                                      WholeStageCodegen (50)
-=======
                                                           ReusedExchange [d_date_sk] #23
                                       WholeStageCodegen (62)
->>>>>>> b17a0e69
                                         Sort [ss_item_sk]
                                           InputAdapter
-                                            ReusedExchange [ss_item_sk] #16
-                                  InputAdapter
-<<<<<<< HEAD
-                                    BroadcastExchange #22
-                                      WholeStageCodegen (51)
-=======
+                                            ReusedExchange [ss_item_sk] #17
+                                  InputAdapter
                                     BroadcastExchange #23
                                       WholeStageCodegen (63)
->>>>>>> b17a0e69
                                         Project [d_date_sk]
                                           Filter [d_week_seq,d_date_sk]
                                             Subquery #7
@@ -393,4 +249,4 @@
                                               InputAdapter
                                                 Scan parquet default.date_dim [d_date_sk,d_week_seq]
                               InputAdapter
-                                ReusedExchange [i_item_sk,i_brand_id,i_class_id,i_category_id] #14+                                ReusedExchange [i_item_sk,i_brand_id,i_class_id,i_category_id] #15