== Physical Plan ==
<<<<<<< HEAD
TakeOrderedAndProject (208)
+- * HashAggregate (207)
   +- Exchange (206)
      +- * HashAggregate (205)
         +- Union (204)
            :- * HashAggregate (127)
            :  +- Exchange (126)
            :     +- * HashAggregate (125)
            :        +- Union (124)
            :           :- * Project (85)
            :           :  +- * Filter (84)
            :           :     +- * HashAggregate (83)
            :           :        +- Exchange (82)
            :           :           +- * HashAggregate (81)
            :           :              +- * Project (80)
            :           :                 +- * BroadcastHashJoin Inner BuildRight (79)
            :           :                    :- * Project (69)
            :           :                    :  +- * BroadcastHashJoin Inner BuildRight (68)
            :           :                    :     :- SortMergeJoin LeftSemi (62)
=======
TakeOrderedAndProject (213)
+- * HashAggregate (212)
   +- Exchange (211)
      +- * HashAggregate (210)
         +- Union (209)
            :- * HashAggregate (132)
            :  +- Exchange (131)
            :     +- * HashAggregate (130)
            :        +- Union (129)
            :           :- * Project (90)
            :           :  +- * Filter (89)
            :           :     +- * HashAggregate (88)
            :           :        +- Exchange (87)
            :           :           +- * HashAggregate (86)
            :           :              +- * Project (85)
            :           :                 +- * BroadcastHashJoin Inner BuildRight (84)
            :           :                    :- * Project (74)
            :           :                    :  +- * BroadcastHashJoin Inner BuildRight (73)
            :           :                    :     :- SortMergeJoin LeftSemi (67)
>>>>>>> d6906b3b
            :           :                    :     :  :- * Sort (5)
            :           :                    :     :  :  +- Exchange (4)
            :           :                    :     :  :     +- * Filter (3)
            :           :                    :     :  :        +- * ColumnarToRow (2)
            :           :                    :     :  :           +- Scan parquet default.store_sales (1)
<<<<<<< HEAD
            :           :                    :     :  +- * Sort (61)
            :           :                    :     :     +- Exchange (60)
            :           :                    :     :        +- * Project (59)
            :           :                    :     :           +- * BroadcastHashJoin Inner BuildRight (58)
            :           :                    :     :              :- * Filter (8)
            :           :                    :     :              :  +- * ColumnarToRow (7)
            :           :                    :     :              :     +- Scan parquet default.item (6)
            :           :                    :     :              +- BroadcastExchange (57)
            :           :                    :     :                 +- * HashAggregate (56)
            :           :                    :     :                    +- Exchange (55)
            :           :                    :     :                       +- * HashAggregate (54)
            :           :                    :     :                          +- SortMergeJoin LeftSemi (53)
            :           :                    :     :                             :- SortMergeJoin LeftSemi (41)
            :           :                    :     :                             :  :- * Sort (26)
            :           :                    :     :                             :  :  +- Exchange (25)
            :           :                    :     :                             :  :     +- * Project (24)
            :           :                    :     :                             :  :        +- * BroadcastHashJoin Inner BuildRight (23)
            :           :                    :     :                             :  :           :- * Project (18)
            :           :                    :     :                             :  :           :  +- * BroadcastHashJoin Inner BuildRight (17)
            :           :                    :     :                             :  :           :     :- * Filter (11)
            :           :                    :     :                             :  :           :     :  +- * ColumnarToRow (10)
            :           :                    :     :                             :  :           :     :     +- Scan parquet default.store_sales (9)
            :           :                    :     :                             :  :           :     +- BroadcastExchange (16)
            :           :                    :     :                             :  :           :        +- * Project (15)
            :           :                    :     :                             :  :           :           +- * Filter (14)
            :           :                    :     :                             :  :           :              +- * ColumnarToRow (13)
            :           :                    :     :                             :  :           :                 +- Scan parquet default.date_dim (12)
            :           :                    :     :                             :  :           +- BroadcastExchange (22)
            :           :                    :     :                             :  :              +- * Filter (21)
            :           :                    :     :                             :  :                 +- * ColumnarToRow (20)
            :           :                    :     :                             :  :                    +- Scan parquet default.item (19)
            :           :                    :     :                             :  +- * Sort (40)
            :           :                    :     :                             :     +- Exchange (39)
            :           :                    :     :                             :        +- * Project (38)
            :           :                    :     :                             :           +- * BroadcastHashJoin Inner BuildRight (37)
            :           :                    :     :                             :              :- * Project (32)
            :           :                    :     :                             :              :  +- * BroadcastHashJoin Inner BuildRight (31)
            :           :                    :     :                             :              :     :- * Filter (29)
            :           :                    :     :                             :              :     :  +- * ColumnarToRow (28)
            :           :                    :     :                             :              :     :     +- Scan parquet default.catalog_sales (27)
            :           :                    :     :                             :              :     +- ReusedExchange (30)
            :           :                    :     :                             :              +- BroadcastExchange (36)
            :           :                    :     :                             :                 +- * Filter (35)
            :           :                    :     :                             :                    +- * ColumnarToRow (34)
            :           :                    :     :                             :                       +- Scan parquet default.item (33)
            :           :                    :     :                             +- * Sort (52)
            :           :                    :     :                                +- Exchange (51)
            :           :                    :     :                                   +- * Project (50)
            :           :                    :     :                                      +- * BroadcastHashJoin Inner BuildRight (49)
            :           :                    :     :                                         :- * Project (47)
            :           :                    :     :                                         :  +- * BroadcastHashJoin Inner BuildRight (46)
            :           :                    :     :                                         :     :- * Filter (44)
            :           :                    :     :                                         :     :  +- * ColumnarToRow (43)
            :           :                    :     :                                         :     :     +- Scan parquet default.web_sales (42)
            :           :                    :     :                                         :     +- ReusedExchange (45)
            :           :                    :     :                                         +- ReusedExchange (48)
            :           :                    :     +- BroadcastExchange (67)
            :           :                    :        +- * Project (66)
            :           :                    :           +- * Filter (65)
            :           :                    :              +- * ColumnarToRow (64)
            :           :                    :                 +- Scan parquet default.date_dim (63)
            :           :                    +- BroadcastExchange (78)
            :           :                       +- SortMergeJoin LeftSemi (77)
            :           :                          :- * Sort (74)
            :           :                          :  +- Exchange (73)
            :           :                          :     +- * Filter (72)
            :           :                          :        +- * ColumnarToRow (71)
            :           :                          :           +- Scan parquet default.item (70)
            :           :                          +- * Sort (76)
            :           :                             +- ReusedExchange (75)
            :           :- * Project (104)
            :           :  +- * Filter (103)
            :           :     +- * HashAggregate (102)
            :           :        +- Exchange (101)
            :           :           +- * HashAggregate (100)
            :           :              +- * Project (99)
            :           :                 +- * BroadcastHashJoin Inner BuildRight (98)
            :           :                    :- * Project (96)
            :           :                    :  +- * BroadcastHashJoin Inner BuildRight (95)
            :           :                    :     :- SortMergeJoin LeftSemi (93)
            :           :                    :     :  :- * Sort (90)
            :           :                    :     :  :  +- Exchange (89)
            :           :                    :     :  :     +- * Filter (88)
            :           :                    :     :  :        +- * ColumnarToRow (87)
            :           :                    :     :  :           +- Scan parquet default.catalog_sales (86)
            :           :                    :     :  +- * Sort (92)
            :           :                    :     :     +- ReusedExchange (91)
            :           :                    :     +- ReusedExchange (94)
            :           :                    +- ReusedExchange (97)
            :           +- * Project (123)
            :              +- * Filter (122)
            :                 +- * HashAggregate (121)
            :                    +- Exchange (120)
            :                       +- * HashAggregate (119)
            :                          +- * Project (118)
            :                             +- * BroadcastHashJoin Inner BuildRight (117)
            :                                :- * Project (115)
            :                                :  +- * BroadcastHashJoin Inner BuildRight (114)
            :                                :     :- SortMergeJoin LeftSemi (112)
            :                                :     :  :- * Sort (109)
            :                                :     :  :  +- Exchange (108)
            :                                :     :  :     +- * Filter (107)
            :                                :     :  :        +- * ColumnarToRow (106)
            :                                :     :  :           +- Scan parquet default.web_sales (105)
            :                                :     :  +- * Sort (111)
            :                                :     :     +- ReusedExchange (110)
            :                                :     +- ReusedExchange (113)
            :                                +- ReusedExchange (116)
            :- * HashAggregate (146)
            :  +- Exchange (145)
            :     +- * HashAggregate (144)
            :        +- * HashAggregate (143)
            :           +- Exchange (142)
            :              +- * HashAggregate (141)
            :                 +- Union (140)
            :                    :- * Project (131)
            :                    :  +- * Filter (130)
            :                    :     +- * HashAggregate (129)
            :                    :        +- ReusedExchange (128)
            :                    :- * Project (135)
            :                    :  +- * Filter (134)
            :                    :     +- * HashAggregate (133)
            :                    :        +- ReusedExchange (132)
            :                    +- * Project (139)
            :                       +- * Filter (138)
            :                          +- * HashAggregate (137)
            :                             +- ReusedExchange (136)
            :- * HashAggregate (165)
            :  +- Exchange (164)
            :     +- * HashAggregate (163)
            :        +- * HashAggregate (162)
            :           +- Exchange (161)
            :              +- * HashAggregate (160)
            :                 +- Union (159)
            :                    :- * Project (150)
            :                    :  +- * Filter (149)
            :                    :     +- * HashAggregate (148)
            :                    :        +- ReusedExchange (147)
            :                    :- * Project (154)
            :                    :  +- * Filter (153)
            :                    :     +- * HashAggregate (152)
            :                    :        +- ReusedExchange (151)
            :                    +- * Project (158)
            :                       +- * Filter (157)
            :                          +- * HashAggregate (156)
            :                             +- ReusedExchange (155)
            :- * HashAggregate (184)
            :  +- Exchange (183)
            :     +- * HashAggregate (182)
            :        +- * HashAggregate (181)
            :           +- Exchange (180)
            :              +- * HashAggregate (179)
            :                 +- Union (178)
            :                    :- * Project (169)
            :                    :  +- * Filter (168)
            :                    :     +- * HashAggregate (167)
            :                    :        +- ReusedExchange (166)
            :                    :- * Project (173)
            :                    :  +- * Filter (172)
            :                    :     +- * HashAggregate (171)
            :                    :        +- ReusedExchange (170)
            :                    +- * Project (177)
            :                       +- * Filter (176)
            :                          +- * HashAggregate (175)
            :                             +- ReusedExchange (174)
            +- * HashAggregate (203)
               +- Exchange (202)
                  +- * HashAggregate (201)
                     +- * HashAggregate (200)
                        +- Exchange (199)
                           +- * HashAggregate (198)
                              +- Union (197)
                                 :- * Project (188)
                                 :  +- * Filter (187)
                                 :     +- * HashAggregate (186)
                                 :        +- ReusedExchange (185)
                                 :- * Project (192)
                                 :  +- * Filter (191)
                                 :     +- * HashAggregate (190)
                                 :        +- ReusedExchange (189)
                                 +- * Project (196)
                                    +- * Filter (195)
                                       +- * HashAggregate (194)
                                          +- ReusedExchange (193)
=======
            :           :                    :     :  +- * Sort (66)
            :           :                    :     :     +- Exchange (65)
            :           :                    :     :        +- * Project (64)
            :           :                    :     :           +- * BroadcastHashJoin Inner BuildRight (63)
            :           :                    :     :              :- * Filter (8)
            :           :                    :     :              :  +- * ColumnarToRow (7)
            :           :                    :     :              :     +- Scan parquet default.item (6)
            :           :                    :     :              +- BroadcastExchange (62)
            :           :                    :     :                 +- * HashAggregate (61)
            :           :                    :     :                    +- Exchange (60)
            :           :                    :     :                       +- * HashAggregate (59)
            :           :                    :     :                          +- SortMergeJoin LeftSemi (58)
            :           :                    :     :                             :- * Sort (46)
            :           :                    :     :                             :  +- Exchange (45)
            :           :                    :     :                             :     +- * HashAggregate (44)
            :           :                    :     :                             :        +- Exchange (43)
            :           :                    :     :                             :           +- * HashAggregate (42)
            :           :                    :     :                             :              +- SortMergeJoin LeftSemi (41)
            :           :                    :     :                             :                 :- * Sort (26)
            :           :                    :     :                             :                 :  +- Exchange (25)
            :           :                    :     :                             :                 :     +- * Project (24)
            :           :                    :     :                             :                 :        +- * BroadcastHashJoin Inner BuildRight (23)
            :           :                    :     :                             :                 :           :- * Project (18)
            :           :                    :     :                             :                 :           :  +- * BroadcastHashJoin Inner BuildRight (17)
            :           :                    :     :                             :                 :           :     :- * Filter (11)
            :           :                    :     :                             :                 :           :     :  +- * ColumnarToRow (10)
            :           :                    :     :                             :                 :           :     :     +- Scan parquet default.store_sales (9)
            :           :                    :     :                             :                 :           :     +- BroadcastExchange (16)
            :           :                    :     :                             :                 :           :        +- * Project (15)
            :           :                    :     :                             :                 :           :           +- * Filter (14)
            :           :                    :     :                             :                 :           :              +- * ColumnarToRow (13)
            :           :                    :     :                             :                 :           :                 +- Scan parquet default.date_dim (12)
            :           :                    :     :                             :                 :           +- BroadcastExchange (22)
            :           :                    :     :                             :                 :              +- * Filter (21)
            :           :                    :     :                             :                 :                 +- * ColumnarToRow (20)
            :           :                    :     :                             :                 :                    +- Scan parquet default.item (19)
            :           :                    :     :                             :                 +- * Sort (40)
            :           :                    :     :                             :                    +- Exchange (39)
            :           :                    :     :                             :                       +- * Project (38)
            :           :                    :     :                             :                          +- * BroadcastHashJoin Inner BuildRight (37)
            :           :                    :     :                             :                             :- * Project (32)
            :           :                    :     :                             :                             :  +- * BroadcastHashJoin Inner BuildRight (31)
            :           :                    :     :                             :                             :     :- * Filter (29)
            :           :                    :     :                             :                             :     :  +- * ColumnarToRow (28)
            :           :                    :     :                             :                             :     :     +- Scan parquet default.catalog_sales (27)
            :           :                    :     :                             :                             :     +- ReusedExchange (30)
            :           :                    :     :                             :                             +- BroadcastExchange (36)
            :           :                    :     :                             :                                +- * Filter (35)
            :           :                    :     :                             :                                   +- * ColumnarToRow (34)
            :           :                    :     :                             :                                      +- Scan parquet default.item (33)
            :           :                    :     :                             +- * Sort (57)
            :           :                    :     :                                +- Exchange (56)
            :           :                    :     :                                   +- * Project (55)
            :           :                    :     :                                      +- * BroadcastHashJoin Inner BuildRight (54)
            :           :                    :     :                                         :- * Project (52)
            :           :                    :     :                                         :  +- * BroadcastHashJoin Inner BuildRight (51)
            :           :                    :     :                                         :     :- * Filter (49)
            :           :                    :     :                                         :     :  +- * ColumnarToRow (48)
            :           :                    :     :                                         :     :     +- Scan parquet default.web_sales (47)
            :           :                    :     :                                         :     +- ReusedExchange (50)
            :           :                    :     :                                         +- ReusedExchange (53)
            :           :                    :     +- BroadcastExchange (72)
            :           :                    :        +- * Project (71)
            :           :                    :           +- * Filter (70)
            :           :                    :              +- * ColumnarToRow (69)
            :           :                    :                 +- Scan parquet default.date_dim (68)
            :           :                    +- BroadcastExchange (83)
            :           :                       +- SortMergeJoin LeftSemi (82)
            :           :                          :- * Sort (79)
            :           :                          :  +- Exchange (78)
            :           :                          :     +- * Filter (77)
            :           :                          :        +- * ColumnarToRow (76)
            :           :                          :           +- Scan parquet default.item (75)
            :           :                          +- * Sort (81)
            :           :                             +- ReusedExchange (80)
            :           :- * Project (109)
            :           :  +- * Filter (108)
            :           :     +- * HashAggregate (107)
            :           :        +- Exchange (106)
            :           :           +- * HashAggregate (105)
            :           :              +- * Project (104)
            :           :                 +- * BroadcastHashJoin Inner BuildRight (103)
            :           :                    :- * Project (101)
            :           :                    :  +- * BroadcastHashJoin Inner BuildRight (100)
            :           :                    :     :- SortMergeJoin LeftSemi (98)
            :           :                    :     :  :- * Sort (95)
            :           :                    :     :  :  +- Exchange (94)
            :           :                    :     :  :     +- * Filter (93)
            :           :                    :     :  :        +- * ColumnarToRow (92)
            :           :                    :     :  :           +- Scan parquet default.catalog_sales (91)
            :           :                    :     :  +- * Sort (97)
            :           :                    :     :     +- ReusedExchange (96)
            :           :                    :     +- ReusedExchange (99)
            :           :                    +- ReusedExchange (102)
            :           +- * Project (128)
            :              +- * Filter (127)
            :                 +- * HashAggregate (126)
            :                    +- Exchange (125)
            :                       +- * HashAggregate (124)
            :                          +- * Project (123)
            :                             +- * BroadcastHashJoin Inner BuildRight (122)
            :                                :- * Project (120)
            :                                :  +- * BroadcastHashJoin Inner BuildRight (119)
            :                                :     :- SortMergeJoin LeftSemi (117)
            :                                :     :  :- * Sort (114)
            :                                :     :  :  +- Exchange (113)
            :                                :     :  :     +- * Filter (112)
            :                                :     :  :        +- * ColumnarToRow (111)
            :                                :     :  :           +- Scan parquet default.web_sales (110)
            :                                :     :  +- * Sort (116)
            :                                :     :     +- ReusedExchange (115)
            :                                :     +- ReusedExchange (118)
            :                                +- ReusedExchange (121)
            :- * HashAggregate (151)
            :  +- Exchange (150)
            :     +- * HashAggregate (149)
            :        +- * HashAggregate (148)
            :           +- Exchange (147)
            :              +- * HashAggregate (146)
            :                 +- Union (145)
            :                    :- * Project (136)
            :                    :  +- * Filter (135)
            :                    :     +- * HashAggregate (134)
            :                    :        +- ReusedExchange (133)
            :                    :- * Project (140)
            :                    :  +- * Filter (139)
            :                    :     +- * HashAggregate (138)
            :                    :        +- ReusedExchange (137)
            :                    +- * Project (144)
            :                       +- * Filter (143)
            :                          +- * HashAggregate (142)
            :                             +- ReusedExchange (141)
            :- * HashAggregate (170)
            :  +- Exchange (169)
            :     +- * HashAggregate (168)
            :        +- * HashAggregate (167)
            :           +- Exchange (166)
            :              +- * HashAggregate (165)
            :                 +- Union (164)
            :                    :- * Project (155)
            :                    :  +- * Filter (154)
            :                    :     +- * HashAggregate (153)
            :                    :        +- ReusedExchange (152)
            :                    :- * Project (159)
            :                    :  +- * Filter (158)
            :                    :     +- * HashAggregate (157)
            :                    :        +- ReusedExchange (156)
            :                    +- * Project (163)
            :                       +- * Filter (162)
            :                          +- * HashAggregate (161)
            :                             +- ReusedExchange (160)
            :- * HashAggregate (189)
            :  +- Exchange (188)
            :     +- * HashAggregate (187)
            :        +- * HashAggregate (186)
            :           +- Exchange (185)
            :              +- * HashAggregate (184)
            :                 +- Union (183)
            :                    :- * Project (174)
            :                    :  +- * Filter (173)
            :                    :     +- * HashAggregate (172)
            :                    :        +- ReusedExchange (171)
            :                    :- * Project (178)
            :                    :  +- * Filter (177)
            :                    :     +- * HashAggregate (176)
            :                    :        +- ReusedExchange (175)
            :                    +- * Project (182)
            :                       +- * Filter (181)
            :                          +- * HashAggregate (180)
            :                             +- ReusedExchange (179)
            +- * HashAggregate (208)
               +- Exchange (207)
                  +- * HashAggregate (206)
                     +- * HashAggregate (205)
                        +- Exchange (204)
                           +- * HashAggregate (203)
                              +- Union (202)
                                 :- * Project (193)
                                 :  +- * Filter (192)
                                 :     +- * HashAggregate (191)
                                 :        +- ReusedExchange (190)
                                 :- * Project (197)
                                 :  +- * Filter (196)
                                 :     +- * HashAggregate (195)
                                 :        +- ReusedExchange (194)
                                 +- * Project (201)
                                    +- * Filter (200)
                                       +- * HashAggregate (199)
                                          +- ReusedExchange (198)
>>>>>>> d6906b3b


(1) Scan parquet default.store_sales
Output [4]: [ss_sold_date_sk#1, ss_item_sk#2, ss_quantity#3, ss_list_price#4]
Batched: true
Location [not included in comparison]/{warehouse_dir}/store_sales]
PushedFilters: [IsNotNull(ss_item_sk), IsNotNull(ss_sold_date_sk)]
ReadSchema: struct<ss_sold_date_sk:int,ss_item_sk:int,ss_quantity:int,ss_list_price:decimal(7,2)>

(2) ColumnarToRow [codegen id : 1]
Input [4]: [ss_sold_date_sk#1, ss_item_sk#2, ss_quantity#3, ss_list_price#4]

(3) Filter [codegen id : 1]
Input [4]: [ss_sold_date_sk#1, ss_item_sk#2, ss_quantity#3, ss_list_price#4]
Condition : (isnotnull(ss_item_sk#2) AND isnotnull(ss_sold_date_sk#1))

(4) Exchange
Input [4]: [ss_sold_date_sk#1, ss_item_sk#2, ss_quantity#3, ss_list_price#4]
Arguments: hashpartitioning(ss_item_sk#2, 5), ENSURE_REQUIREMENTS, [id=#5]

(5) Sort [codegen id : 2]
Input [4]: [ss_sold_date_sk#1, ss_item_sk#2, ss_quantity#3, ss_list_price#4]
Arguments: [ss_item_sk#2 ASC NULLS FIRST], false, 0

(6) Scan parquet default.item
Output [4]: [i_item_sk#6, i_brand_id#7, i_class_id#8, i_category_id#9]
Batched: true
Location [not included in comparison]/{warehouse_dir}/item]
PushedFilters: [IsNotNull(i_brand_id), IsNotNull(i_class_id), IsNotNull(i_category_id)]
ReadSchema: struct<i_item_sk:int,i_brand_id:int,i_class_id:int,i_category_id:int>

(7) ColumnarToRow [codegen id : 20]
Input [4]: [i_item_sk#6, i_brand_id#7, i_class_id#8, i_category_id#9]

(8) Filter [codegen id : 20]
Input [4]: [i_item_sk#6, i_brand_id#7, i_class_id#8, i_category_id#9]
Condition : ((isnotnull(i_brand_id#7) AND isnotnull(i_class_id#8)) AND isnotnull(i_category_id#9))

(9) Scan parquet default.store_sales
Output [2]: [ss_sold_date_sk#1, ss_item_sk#2]
Batched: true
Location [not included in comparison]/{warehouse_dir}/store_sales]
PushedFilters: [IsNotNull(ss_item_sk), IsNotNull(ss_sold_date_sk)]
ReadSchema: struct<ss_sold_date_sk:int,ss_item_sk:int>

(10) ColumnarToRow [codegen id : 5]
Input [2]: [ss_sold_date_sk#1, ss_item_sk#2]

(11) Filter [codegen id : 5]
Input [2]: [ss_sold_date_sk#1, ss_item_sk#2]
Condition : (isnotnull(ss_item_sk#2) AND isnotnull(ss_sold_date_sk#1))

(12) Scan parquet default.date_dim
Output [2]: [d_date_sk#10, d_year#11]
Batched: true
Location [not included in comparison]/{warehouse_dir}/date_dim]
PushedFilters: [IsNotNull(d_year), GreaterThanOrEqual(d_year,1999), LessThanOrEqual(d_year,2001), IsNotNull(d_date_sk)]
ReadSchema: struct<d_date_sk:int,d_year:int>

(13) ColumnarToRow [codegen id : 3]
Input [2]: [d_date_sk#10, d_year#11]

(14) Filter [codegen id : 3]
Input [2]: [d_date_sk#10, d_year#11]
Condition : (((isnotnull(d_year#11) AND (d_year#11 >= 1999)) AND (d_year#11 <= 2001)) AND isnotnull(d_date_sk#10))

(15) Project [codegen id : 3]
Output [1]: [d_date_sk#10]
Input [2]: [d_date_sk#10, d_year#11]

(16) BroadcastExchange
Input [1]: [d_date_sk#10]
Arguments: HashedRelationBroadcastMode(List(cast(input[0, int, true] as bigint)),false), [id=#12]

(17) BroadcastHashJoin [codegen id : 5]
Left keys [1]: [ss_sold_date_sk#1]
Right keys [1]: [d_date_sk#10]
Join condition: None

(18) Project [codegen id : 5]
Output [1]: [ss_item_sk#2]
Input [3]: [ss_sold_date_sk#1, ss_item_sk#2, d_date_sk#10]

(19) Scan parquet default.item
Output [4]: [i_item_sk#6, i_brand_id#7, i_class_id#8, i_category_id#9]
Batched: true
Location [not included in comparison]/{warehouse_dir}/item]
PushedFilters: [IsNotNull(i_item_sk), IsNotNull(i_brand_id), IsNotNull(i_class_id), IsNotNull(i_category_id)]
ReadSchema: struct<i_item_sk:int,i_brand_id:int,i_class_id:int,i_category_id:int>

(20) ColumnarToRow [codegen id : 4]
Input [4]: [i_item_sk#6, i_brand_id#7, i_class_id#8, i_category_id#9]

(21) Filter [codegen id : 4]
Input [4]: [i_item_sk#6, i_brand_id#7, i_class_id#8, i_category_id#9]
Condition : (((isnotnull(i_item_sk#6) AND isnotnull(i_brand_id#7)) AND isnotnull(i_class_id#8)) AND isnotnull(i_category_id#9))

(22) BroadcastExchange
Input [4]: [i_item_sk#6, i_brand_id#7, i_class_id#8, i_category_id#9]
Arguments: HashedRelationBroadcastMode(List(cast(input[0, int, false] as bigint)),false), [id=#13]

(23) BroadcastHashJoin [codegen id : 5]
Left keys [1]: [ss_item_sk#2]
Right keys [1]: [i_item_sk#6]
Join condition: None

(24) Project [codegen id : 5]
Output [3]: [i_brand_id#7 AS brand_id#14, i_class_id#8 AS class_id#15, i_category_id#9 AS category_id#16]
Input [5]: [ss_item_sk#2, i_item_sk#6, i_brand_id#7, i_class_id#8, i_category_id#9]

(25) Exchange
Input [3]: [brand_id#14, class_id#15, category_id#16]
Arguments: hashpartitioning(coalesce(brand_id#14, 0), isnull(brand_id#14), coalesce(class_id#15, 0), isnull(class_id#15), coalesce(category_id#16, 0), isnull(category_id#16), 5), ENSURE_REQUIREMENTS, [id=#17]

(26) Sort [codegen id : 6]
Input [3]: [brand_id#14, class_id#15, category_id#16]
Arguments: [coalesce(brand_id#14, 0) ASC NULLS FIRST, isnull(brand_id#14) ASC NULLS FIRST, coalesce(class_id#15, 0) ASC NULLS FIRST, isnull(class_id#15) ASC NULLS FIRST, coalesce(category_id#16, 0) ASC NULLS FIRST, isnull(category_id#16) ASC NULLS FIRST], false, 0

(27) Scan parquet default.catalog_sales
Output [2]: [cs_sold_date_sk#18, cs_item_sk#19]
Batched: true
Location [not included in comparison]/{warehouse_dir}/catalog_sales]
PushedFilters: [IsNotNull(cs_item_sk), IsNotNull(cs_sold_date_sk)]
ReadSchema: struct<cs_sold_date_sk:int,cs_item_sk:int>

(28) ColumnarToRow [codegen id : 9]
Input [2]: [cs_sold_date_sk#18, cs_item_sk#19]

(29) Filter [codegen id : 9]
Input [2]: [cs_sold_date_sk#18, cs_item_sk#19]
Condition : (isnotnull(cs_item_sk#19) AND isnotnull(cs_sold_date_sk#18))

(30) ReusedExchange [Reuses operator id: 16]
Output [1]: [d_date_sk#10]

(31) BroadcastHashJoin [codegen id : 9]
Left keys [1]: [cs_sold_date_sk#18]
Right keys [1]: [d_date_sk#10]
Join condition: None

(32) Project [codegen id : 9]
Output [1]: [cs_item_sk#19]
Input [3]: [cs_sold_date_sk#18, cs_item_sk#19, d_date_sk#10]

(33) Scan parquet default.item
Output [4]: [i_item_sk#6, i_brand_id#7, i_class_id#8, i_category_id#9]
Batched: true
Location [not included in comparison]/{warehouse_dir}/item]
PushedFilters: [IsNotNull(i_item_sk)]
ReadSchema: struct<i_item_sk:int,i_brand_id:int,i_class_id:int,i_category_id:int>

(34) ColumnarToRow [codegen id : 8]
Input [4]: [i_item_sk#6, i_brand_id#7, i_class_id#8, i_category_id#9]

(35) Filter [codegen id : 8]
Input [4]: [i_item_sk#6, i_brand_id#7, i_class_id#8, i_category_id#9]
Condition : isnotnull(i_item_sk#6)

(36) BroadcastExchange
Input [4]: [i_item_sk#6, i_brand_id#7, i_class_id#8, i_category_id#9]
Arguments: HashedRelationBroadcastMode(List(cast(input[0, int, false] as bigint)),false), [id=#20]

(37) BroadcastHashJoin [codegen id : 9]
Left keys [1]: [cs_item_sk#19]
Right keys [1]: [i_item_sk#6]
Join condition: None

(38) Project [codegen id : 9]
Output [3]: [i_brand_id#7, i_class_id#8, i_category_id#9]
Input [5]: [cs_item_sk#19, i_item_sk#6, i_brand_id#7, i_class_id#8, i_category_id#9]

(39) Exchange
Input [3]: [i_brand_id#7, i_class_id#8, i_category_id#9]
Arguments: hashpartitioning(coalesce(i_brand_id#7, 0), isnull(i_brand_id#7), coalesce(i_class_id#8, 0), isnull(i_class_id#8), coalesce(i_category_id#9, 0), isnull(i_category_id#9), 5), ENSURE_REQUIREMENTS, [id=#21]

(40) Sort [codegen id : 10]
Input [3]: [i_brand_id#7, i_class_id#8, i_category_id#9]
Arguments: [coalesce(i_brand_id#7, 0) ASC NULLS FIRST, isnull(i_brand_id#7) ASC NULLS FIRST, coalesce(i_class_id#8, 0) ASC NULLS FIRST, isnull(i_class_id#8) ASC NULLS FIRST, coalesce(i_category_id#9, 0) ASC NULLS FIRST, isnull(i_category_id#9) ASC NULLS FIRST], false, 0

(41) SortMergeJoin
Left keys [6]: [coalesce(brand_id#14, 0), isnull(brand_id#14), coalesce(class_id#15, 0), isnull(class_id#15), coalesce(category_id#16, 0), isnull(category_id#16)]
Right keys [6]: [coalesce(i_brand_id#7, 0), isnull(i_brand_id#7), coalesce(i_class_id#8, 0), isnull(i_class_id#8), coalesce(i_category_id#9, 0), isnull(i_category_id#9)]
Join condition: None

(42) HashAggregate [codegen id : 11]
Input [3]: [brand_id#14, class_id#15, category_id#16]
Keys [3]: [brand_id#14, class_id#15, category_id#16]
Functions: []
Aggregate Attributes: []
Results [3]: [brand_id#14, class_id#15, category_id#16]

(43) Exchange
Input [3]: [brand_id#14, class_id#15, category_id#16]
Arguments: hashpartitioning(brand_id#14, class_id#15, category_id#16, 5), ENSURE_REQUIREMENTS, [id=#22]

(44) HashAggregate [codegen id : 12]
Input [3]: [brand_id#14, class_id#15, category_id#16]
Keys [3]: [brand_id#14, class_id#15, category_id#16]
Functions: []
Aggregate Attributes: []
Results [3]: [brand_id#14, class_id#15, category_id#16]

(45) Exchange
Input [3]: [brand_id#14, class_id#15, category_id#16]
Arguments: hashpartitioning(coalesce(brand_id#14, 0), isnull(brand_id#14), coalesce(class_id#15, 0), isnull(class_id#15), coalesce(category_id#16, 0), isnull(category_id#16), 5), ENSURE_REQUIREMENTS, [id=#23]

(46) Sort [codegen id : 13]
Input [3]: [brand_id#14, class_id#15, category_id#16]
Arguments: [coalesce(brand_id#14, 0) ASC NULLS FIRST, isnull(brand_id#14) ASC NULLS FIRST, coalesce(class_id#15, 0) ASC NULLS FIRST, isnull(class_id#15) ASC NULLS FIRST, coalesce(category_id#16, 0) ASC NULLS FIRST, isnull(category_id#16) ASC NULLS FIRST], false, 0

(47) Scan parquet default.web_sales
Output [2]: [ws_sold_date_sk#24, ws_item_sk#25]
Batched: true
Location [not included in comparison]/{warehouse_dir}/web_sales]
PushedFilters: [IsNotNull(ws_item_sk), IsNotNull(ws_sold_date_sk)]
ReadSchema: struct<ws_sold_date_sk:int,ws_item_sk:int>

(48) ColumnarToRow [codegen id : 16]
Input [2]: [ws_sold_date_sk#24, ws_item_sk#25]

(49) Filter [codegen id : 16]
Input [2]: [ws_sold_date_sk#24, ws_item_sk#25]
Condition : (isnotnull(ws_item_sk#25) AND isnotnull(ws_sold_date_sk#24))

(50) ReusedExchange [Reuses operator id: 16]
Output [1]: [d_date_sk#10]

(51) BroadcastHashJoin [codegen id : 16]
Left keys [1]: [ws_sold_date_sk#24]
Right keys [1]: [d_date_sk#10]
Join condition: None

(52) Project [codegen id : 16]
Output [1]: [ws_item_sk#25]
Input [3]: [ws_sold_date_sk#24, ws_item_sk#25, d_date_sk#10]

(53) ReusedExchange [Reuses operator id: 36]
Output [4]: [i_item_sk#6, i_brand_id#7, i_class_id#8, i_category_id#9]

(54) BroadcastHashJoin [codegen id : 16]
Left keys [1]: [ws_item_sk#25]
Right keys [1]: [i_item_sk#6]
Join condition: None

(55) Project [codegen id : 16]
Output [3]: [i_brand_id#7, i_class_id#8, i_category_id#9]
Input [5]: [ws_item_sk#25, i_item_sk#6, i_brand_id#7, i_class_id#8, i_category_id#9]

(56) Exchange
Input [3]: [i_brand_id#7, i_class_id#8, i_category_id#9]
Arguments: hashpartitioning(coalesce(i_brand_id#7, 0), isnull(i_brand_id#7), coalesce(i_class_id#8, 0), isnull(i_class_id#8), coalesce(i_category_id#9, 0), isnull(i_category_id#9), 5), ENSURE_REQUIREMENTS, [id=#26]

(57) Sort [codegen id : 17]
Input [3]: [i_brand_id#7, i_class_id#8, i_category_id#9]
Arguments: [coalesce(i_brand_id#7, 0) ASC NULLS FIRST, isnull(i_brand_id#7) ASC NULLS FIRST, coalesce(i_class_id#8, 0) ASC NULLS FIRST, isnull(i_class_id#8) ASC NULLS FIRST, coalesce(i_category_id#9, 0) ASC NULLS FIRST, isnull(i_category_id#9) ASC NULLS FIRST], false, 0

(58) SortMergeJoin
Left keys [6]: [coalesce(brand_id#14, 0), isnull(brand_id#14), coalesce(class_id#15, 0), isnull(class_id#15), coalesce(category_id#16, 0), isnull(category_id#16)]
Right keys [6]: [coalesce(i_brand_id#7, 0), isnull(i_brand_id#7), coalesce(i_class_id#8, 0), isnull(i_class_id#8), coalesce(i_category_id#9, 0), isnull(i_category_id#9)]
Join condition: None

(59) HashAggregate [codegen id : 18]
Input [3]: [brand_id#14, class_id#15, category_id#16]
Keys [3]: [brand_id#14, class_id#15, category_id#16]
Functions: []
Aggregate Attributes: []
Results [3]: [brand_id#14, class_id#15, category_id#16]

(60) Exchange
Input [3]: [brand_id#14, class_id#15, category_id#16]
Arguments: hashpartitioning(brand_id#14, class_id#15, category_id#16, 5), ENSURE_REQUIREMENTS, [id=#27]

(61) HashAggregate [codegen id : 19]
Input [3]: [brand_id#14, class_id#15, category_id#16]
Keys [3]: [brand_id#14, class_id#15, category_id#16]
Functions: []
Aggregate Attributes: []
Results [3]: [brand_id#14, class_id#15, category_id#16]

<<<<<<< HEAD
(57) BroadcastExchange
Input [3]: [brand_id#14, class_id#15, category_id#16]
Arguments: HashedRelationBroadcastMode(List(input[0, int, true], input[1, int, true], input[2, int, true]),false), [id=#26]

(58) BroadcastHashJoin [codegen id : 17]
=======
(62) BroadcastExchange
Input [3]: [brand_id#14, class_id#15, category_id#16]
Arguments: HashedRelationBroadcastMode(List(input[0, int, true], input[1, int, true], input[2, int, true]),false), [id=#28]

(63) BroadcastHashJoin [codegen id : 20]
>>>>>>> d6906b3b
Left keys [3]: [i_brand_id#7, i_class_id#8, i_category_id#9]
Right keys [3]: [brand_id#14, class_id#15, category_id#16]
Join condition: None

<<<<<<< HEAD
(59) Project [codegen id : 17]
Output [1]: [i_item_sk#6 AS ss_item_sk#27]
Input [7]: [i_item_sk#6, i_brand_id#7, i_class_id#8, i_category_id#9, brand_id#14, class_id#15, category_id#16]

(60) Exchange
Input [1]: [ss_item_sk#27]
Arguments: hashpartitioning(ss_item_sk#27, 5), ENSURE_REQUIREMENTS, [id=#28]

(61) Sort [codegen id : 18]
Input [1]: [ss_item_sk#27]
Arguments: [ss_item_sk#27 ASC NULLS FIRST], false, 0

(62) SortMergeJoin
=======
(64) Project [codegen id : 20]
Output [1]: [i_item_sk#6 AS ss_item_sk#29]
Input [7]: [i_item_sk#6, i_brand_id#7, i_class_id#8, i_category_id#9, brand_id#14, class_id#15, category_id#16]

(65) Exchange
Input [1]: [ss_item_sk#29]
Arguments: hashpartitioning(ss_item_sk#29, 5), ENSURE_REQUIREMENTS, [id=#30]

(66) Sort [codegen id : 21]
Input [1]: [ss_item_sk#29]
Arguments: [ss_item_sk#29 ASC NULLS FIRST], false, 0

(67) SortMergeJoin
>>>>>>> d6906b3b
Left keys [1]: [ss_item_sk#2]
Right keys [1]: [ss_item_sk#29]
Join condition: None

<<<<<<< HEAD
(63) Scan parquet default.date_dim
Output [3]: [d_date_sk#10, d_year#11, d_moy#29]
=======
(68) Scan parquet default.date_dim
Output [3]: [d_date_sk#10, d_year#11, d_moy#31]
>>>>>>> d6906b3b
Batched: true
Location [not included in comparison]/{warehouse_dir}/date_dim]
PushedFilters: [IsNotNull(d_year), IsNotNull(d_moy), EqualTo(d_year,2000), EqualTo(d_moy,11), IsNotNull(d_date_sk)]
ReadSchema: struct<d_date_sk:int,d_year:int,d_moy:int>

<<<<<<< HEAD
(64) ColumnarToRow [codegen id : 19]
Input [3]: [d_date_sk#10, d_year#11, d_moy#29]

(65) Filter [codegen id : 19]
Input [3]: [d_date_sk#10, d_year#11, d_moy#29]
Condition : ((((isnotnull(d_year#11) AND isnotnull(d_moy#29)) AND (d_year#11 = 2000)) AND (d_moy#29 = 11)) AND isnotnull(d_date_sk#10))

(66) Project [codegen id : 19]
=======
(69) ColumnarToRow [codegen id : 22]
Input [3]: [d_date_sk#10, d_year#11, d_moy#31]

(70) Filter [codegen id : 22]
Input [3]: [d_date_sk#10, d_year#11, d_moy#31]
Condition : ((((isnotnull(d_year#11) AND isnotnull(d_moy#31)) AND (d_year#11 = 2000)) AND (d_moy#31 = 11)) AND isnotnull(d_date_sk#10))

(71) Project [codegen id : 22]
>>>>>>> d6906b3b
Output [1]: [d_date_sk#10]
Input [3]: [d_date_sk#10, d_year#11, d_moy#31]

<<<<<<< HEAD
(67) BroadcastExchange
=======
(72) BroadcastExchange
>>>>>>> d6906b3b
Input [1]: [d_date_sk#10]
Arguments: HashedRelationBroadcastMode(List(cast(input[0, int, true] as bigint)),false), [id=#32]

<<<<<<< HEAD
(68) BroadcastHashJoin [codegen id : 38]
=======
(73) BroadcastHashJoin [codegen id : 44]
>>>>>>> d6906b3b
Left keys [1]: [ss_sold_date_sk#1]
Right keys [1]: [d_date_sk#10]
Join condition: None

<<<<<<< HEAD
(69) Project [codegen id : 38]
Output [3]: [ss_item_sk#2, ss_quantity#3, ss_list_price#4]
Input [5]: [ss_sold_date_sk#1, ss_item_sk#2, ss_quantity#3, ss_list_price#4, d_date_sk#10]

(70) Scan parquet default.item
=======
(74) Project [codegen id : 44]
Output [3]: [ss_item_sk#2, ss_quantity#3, ss_list_price#4]
Input [5]: [ss_sold_date_sk#1, ss_item_sk#2, ss_quantity#3, ss_list_price#4, d_date_sk#10]

(75) Scan parquet default.item
>>>>>>> d6906b3b
Output [4]: [i_item_sk#6, i_brand_id#7, i_class_id#8, i_category_id#9]
Batched: true
Location [not included in comparison]/{warehouse_dir}/item]
PushedFilters: [IsNotNull(i_item_sk)]
ReadSchema: struct<i_item_sk:int,i_brand_id:int,i_class_id:int,i_category_id:int>

<<<<<<< HEAD
(71) ColumnarToRow [codegen id : 20]
Input [4]: [i_item_sk#6, i_brand_id#7, i_class_id#8, i_category_id#9]

(72) Filter [codegen id : 20]
Input [4]: [i_item_sk#6, i_brand_id#7, i_class_id#8, i_category_id#9]
Condition : isnotnull(i_item_sk#6)

(73) Exchange
=======
(76) ColumnarToRow [codegen id : 23]
Input [4]: [i_item_sk#6, i_brand_id#7, i_class_id#8, i_category_id#9]

(77) Filter [codegen id : 23]
Input [4]: [i_item_sk#6, i_brand_id#7, i_class_id#8, i_category_id#9]
Condition : isnotnull(i_item_sk#6)

(78) Exchange
>>>>>>> d6906b3b
Input [4]: [i_item_sk#6, i_brand_id#7, i_class_id#8, i_category_id#9]
Arguments: hashpartitioning(i_item_sk#6, 5), ENSURE_REQUIREMENTS, [id=#33]

<<<<<<< HEAD
(74) Sort [codegen id : 21]
Input [4]: [i_item_sk#6, i_brand_id#7, i_class_id#8, i_category_id#9]
Arguments: [i_item_sk#6 ASC NULLS FIRST], false, 0

(75) ReusedExchange [Reuses operator id: 60]
Output [1]: [ss_item_sk#27]

(76) Sort [codegen id : 37]
Input [1]: [ss_item_sk#27]
Arguments: [ss_item_sk#27 ASC NULLS FIRST], false, 0

(77) SortMergeJoin
=======
(79) Sort [codegen id : 24]
Input [4]: [i_item_sk#6, i_brand_id#7, i_class_id#8, i_category_id#9]
Arguments: [i_item_sk#6 ASC NULLS FIRST], false, 0

(80) ReusedExchange [Reuses operator id: 65]
Output [1]: [ss_item_sk#29]

(81) Sort [codegen id : 43]
Input [1]: [ss_item_sk#29]
Arguments: [ss_item_sk#29 ASC NULLS FIRST], false, 0

(82) SortMergeJoin
>>>>>>> d6906b3b
Left keys [1]: [i_item_sk#6]
Right keys [1]: [ss_item_sk#29]
Join condition: None

<<<<<<< HEAD
(78) BroadcastExchange
=======
(83) BroadcastExchange
>>>>>>> d6906b3b
Input [4]: [i_item_sk#6, i_brand_id#7, i_class_id#8, i_category_id#9]
Arguments: HashedRelationBroadcastMode(List(cast(input[0, int, false] as bigint)),false), [id=#34]

<<<<<<< HEAD
(79) BroadcastHashJoin [codegen id : 38]
=======
(84) BroadcastHashJoin [codegen id : 44]
>>>>>>> d6906b3b
Left keys [1]: [ss_item_sk#2]
Right keys [1]: [i_item_sk#6]
Join condition: None

<<<<<<< HEAD
(80) Project [codegen id : 38]
Output [5]: [ss_quantity#3, ss_list_price#4, i_brand_id#7, i_class_id#8, i_category_id#9]
Input [7]: [ss_item_sk#2, ss_quantity#3, ss_list_price#4, i_item_sk#6, i_brand_id#7, i_class_id#8, i_category_id#9]

(81) HashAggregate [codegen id : 38]
=======
(85) Project [codegen id : 44]
Output [5]: [ss_quantity#3, ss_list_price#4, i_brand_id#7, i_class_id#8, i_category_id#9]
Input [7]: [ss_item_sk#2, ss_quantity#3, ss_list_price#4, i_item_sk#6, i_brand_id#7, i_class_id#8, i_category_id#9]

(86) HashAggregate [codegen id : 44]
>>>>>>> d6906b3b
Input [5]: [ss_quantity#3, ss_list_price#4, i_brand_id#7, i_class_id#8, i_category_id#9]
Keys [3]: [i_brand_id#7, i_class_id#8, i_category_id#9]
Functions [2]: [partial_sum(CheckOverflow((promote_precision(cast(cast(ss_quantity#3 as decimal(10,0)) as decimal(12,2))) * promote_precision(cast(ss_list_price#4 as decimal(12,2)))), DecimalType(18,2), true)), partial_count(1)]
Aggregate Attributes [3]: [sum#35, isEmpty#36, count#37]
Results [6]: [i_brand_id#7, i_class_id#8, i_category_id#9, sum#38, isEmpty#39, count#40]

<<<<<<< HEAD
(82) Exchange
Input [6]: [i_brand_id#7, i_class_id#8, i_category_id#9, sum#36, isEmpty#37, count#38]
Arguments: hashpartitioning(i_brand_id#7, i_class_id#8, i_category_id#9, 5), ENSURE_REQUIREMENTS, [id=#39]

(83) HashAggregate [codegen id : 39]
Input [6]: [i_brand_id#7, i_class_id#8, i_category_id#9, sum#36, isEmpty#37, count#38]
=======
(87) Exchange
Input [6]: [i_brand_id#7, i_class_id#8, i_category_id#9, sum#38, isEmpty#39, count#40]
Arguments: hashpartitioning(i_brand_id#7, i_class_id#8, i_category_id#9, 5), ENSURE_REQUIREMENTS, [id=#41]

(88) HashAggregate [codegen id : 45]
Input [6]: [i_brand_id#7, i_class_id#8, i_category_id#9, sum#38, isEmpty#39, count#40]
>>>>>>> d6906b3b
Keys [3]: [i_brand_id#7, i_class_id#8, i_category_id#9]
Functions [2]: [sum(CheckOverflow((promote_precision(cast(cast(ss_quantity#3 as decimal(10,0)) as decimal(12,2))) * promote_precision(cast(ss_list_price#4 as decimal(12,2)))), DecimalType(18,2), true)), count(1)]
Aggregate Attributes [2]: [sum(CheckOverflow((promote_precision(cast(cast(ss_quantity#3 as decimal(10,0)) as decimal(12,2))) * promote_precision(cast(ss_list_price#4 as decimal(12,2)))), DecimalType(18,2), true))#42, count(1)#43]
Results [6]: [i_brand_id#7, i_class_id#8, i_category_id#9, sum(CheckOverflow((promote_precision(cast(cast(ss_quantity#3 as decimal(10,0)) as decimal(12,2))) * promote_precision(cast(ss_list_price#4 as decimal(12,2)))), DecimalType(18,2), true))#42 AS sales#44, count(1)#43 AS number_sales#45, sum(CheckOverflow((promote_precision(cast(cast(ss_quantity#3 as decimal(10,0)) as decimal(12,2))) * promote_precision(cast(ss_list_price#4 as decimal(12,2)))), DecimalType(18,2), true))#42 AS sum(CheckOverflow((promote_precision(cast(cast(ss_quantity#3 as decimal(10,0)) as decimal(12,2))) * promote_precision(cast(ss_list_price#4 as decimal(12,2)))), DecimalType(18,2), true))#46]

<<<<<<< HEAD
(84) Filter [codegen id : 39]
Input [6]: [i_brand_id#7, i_class_id#8, i_category_id#9, sales#42, number_sales#43, sum(CheckOverflow((promote_precision(cast(cast(ss_quantity#3 as decimal(10,0)) as decimal(12,2))) * promote_precision(cast(ss_list_price#4 as decimal(12,2)))), DecimalType(18,2), true))#44]
Condition : (isnotnull(sum(CheckOverflow((promote_precision(cast(cast(ss_quantity#3 as decimal(10,0)) as decimal(12,2))) * promote_precision(cast(ss_list_price#4 as decimal(12,2)))), DecimalType(18,2), true))#44) AND (cast(sum(CheckOverflow((promote_precision(cast(cast(ss_quantity#3 as decimal(10,0)) as decimal(12,2))) * promote_precision(cast(ss_list_price#4 as decimal(12,2)))), DecimalType(18,2), true))#44 as decimal(32,6)) > cast(Subquery scalar-subquery#45, [id=#46] as decimal(32,6))))

(85) Project [codegen id : 39]
Output [6]: [store AS channel#47, i_brand_id#7, i_class_id#8, i_category_id#9, sales#42, number_sales#43]
Input [6]: [i_brand_id#7, i_class_id#8, i_category_id#9, sales#42, number_sales#43, sum(CheckOverflow((promote_precision(cast(cast(ss_quantity#3 as decimal(10,0)) as decimal(12,2))) * promote_precision(cast(ss_list_price#4 as decimal(12,2)))), DecimalType(18,2), true))#44]

(86) Scan parquet default.catalog_sales
Output [4]: [cs_sold_date_sk#18, cs_item_sk#19, cs_quantity#48, cs_list_price#49]
=======
(89) Filter [codegen id : 45]
Input [6]: [i_brand_id#7, i_class_id#8, i_category_id#9, sales#44, number_sales#45, sum(CheckOverflow((promote_precision(cast(cast(ss_quantity#3 as decimal(10,0)) as decimal(12,2))) * promote_precision(cast(ss_list_price#4 as decimal(12,2)))), DecimalType(18,2), true))#46]
Condition : (isnotnull(sum(CheckOverflow((promote_precision(cast(cast(ss_quantity#3 as decimal(10,0)) as decimal(12,2))) * promote_precision(cast(ss_list_price#4 as decimal(12,2)))), DecimalType(18,2), true))#46) AND (cast(sum(CheckOverflow((promote_precision(cast(cast(ss_quantity#3 as decimal(10,0)) as decimal(12,2))) * promote_precision(cast(ss_list_price#4 as decimal(12,2)))), DecimalType(18,2), true))#46 as decimal(32,6)) > cast(Subquery scalar-subquery#47, [id=#48] as decimal(32,6))))

(90) Project [codegen id : 45]
Output [6]: [store AS channel#49, i_brand_id#7, i_class_id#8, i_category_id#9, sales#44, number_sales#45]
Input [6]: [i_brand_id#7, i_class_id#8, i_category_id#9, sales#44, number_sales#45, sum(CheckOverflow((promote_precision(cast(cast(ss_quantity#3 as decimal(10,0)) as decimal(12,2))) * promote_precision(cast(ss_list_price#4 as decimal(12,2)))), DecimalType(18,2), true))#46]

(91) Scan parquet default.catalog_sales
Output [4]: [cs_sold_date_sk#18, cs_item_sk#19, cs_quantity#50, cs_list_price#51]
>>>>>>> d6906b3b
Batched: true
Location [not included in comparison]/{warehouse_dir}/catalog_sales]
PushedFilters: [IsNotNull(cs_item_sk), IsNotNull(cs_sold_date_sk)]
ReadSchema: struct<cs_sold_date_sk:int,cs_item_sk:int,cs_quantity:int,cs_list_price:decimal(7,2)>

<<<<<<< HEAD
(87) ColumnarToRow [codegen id : 40]
Input [4]: [cs_sold_date_sk#18, cs_item_sk#19, cs_quantity#48, cs_list_price#49]

(88) Filter [codegen id : 40]
Input [4]: [cs_sold_date_sk#18, cs_item_sk#19, cs_quantity#48, cs_list_price#49]
Condition : (isnotnull(cs_item_sk#19) AND isnotnull(cs_sold_date_sk#18))

(89) Exchange
Input [4]: [cs_sold_date_sk#18, cs_item_sk#19, cs_quantity#48, cs_list_price#49]
Arguments: hashpartitioning(cs_item_sk#19, 5), ENSURE_REQUIREMENTS, [id=#50]

(90) Sort [codegen id : 41]
Input [4]: [cs_sold_date_sk#18, cs_item_sk#19, cs_quantity#48, cs_list_price#49]
Arguments: [cs_item_sk#19 ASC NULLS FIRST], false, 0

(91) ReusedExchange [Reuses operator id: 60]
Output [1]: [ss_item_sk#27]

(92) Sort [codegen id : 57]
Input [1]: [ss_item_sk#27]
Arguments: [ss_item_sk#27 ASC NULLS FIRST], false, 0

(93) SortMergeJoin
=======
(92) ColumnarToRow [codegen id : 46]
Input [4]: [cs_sold_date_sk#18, cs_item_sk#19, cs_quantity#50, cs_list_price#51]

(93) Filter [codegen id : 46]
Input [4]: [cs_sold_date_sk#18, cs_item_sk#19, cs_quantity#50, cs_list_price#51]
Condition : (isnotnull(cs_item_sk#19) AND isnotnull(cs_sold_date_sk#18))

(94) Exchange
Input [4]: [cs_sold_date_sk#18, cs_item_sk#19, cs_quantity#50, cs_list_price#51]
Arguments: hashpartitioning(cs_item_sk#19, 5), ENSURE_REQUIREMENTS, [id=#52]

(95) Sort [codegen id : 47]
Input [4]: [cs_sold_date_sk#18, cs_item_sk#19, cs_quantity#50, cs_list_price#51]
Arguments: [cs_item_sk#19 ASC NULLS FIRST], false, 0

(96) ReusedExchange [Reuses operator id: 65]
Output [1]: [ss_item_sk#29]

(97) Sort [codegen id : 66]
Input [1]: [ss_item_sk#29]
Arguments: [ss_item_sk#29 ASC NULLS FIRST], false, 0

(98) SortMergeJoin
>>>>>>> d6906b3b
Left keys [1]: [cs_item_sk#19]
Right keys [1]: [ss_item_sk#29]
Join condition: None

<<<<<<< HEAD
(94) ReusedExchange [Reuses operator id: 67]
Output [1]: [d_date_sk#10]

(95) BroadcastHashJoin [codegen id : 77]
=======
(99) ReusedExchange [Reuses operator id: 72]
Output [1]: [d_date_sk#10]

(100) BroadcastHashJoin [codegen id : 89]
>>>>>>> d6906b3b
Left keys [1]: [cs_sold_date_sk#18]
Right keys [1]: [d_date_sk#10]
Join condition: None

<<<<<<< HEAD
(96) Project [codegen id : 77]
Output [3]: [cs_item_sk#19, cs_quantity#48, cs_list_price#49]
Input [5]: [cs_sold_date_sk#18, cs_item_sk#19, cs_quantity#48, cs_list_price#49, d_date_sk#10]

(97) ReusedExchange [Reuses operator id: 78]
Output [4]: [i_item_sk#6, i_brand_id#7, i_class_id#8, i_category_id#9]

(98) BroadcastHashJoin [codegen id : 77]
=======
(101) Project [codegen id : 89]
Output [3]: [cs_item_sk#19, cs_quantity#50, cs_list_price#51]
Input [5]: [cs_sold_date_sk#18, cs_item_sk#19, cs_quantity#50, cs_list_price#51, d_date_sk#10]

(102) ReusedExchange [Reuses operator id: 83]
Output [4]: [i_item_sk#6, i_brand_id#7, i_class_id#8, i_category_id#9]

(103) BroadcastHashJoin [codegen id : 89]
>>>>>>> d6906b3b
Left keys [1]: [cs_item_sk#19]
Right keys [1]: [i_item_sk#6]
Join condition: None

<<<<<<< HEAD
(99) Project [codegen id : 77]
Output [5]: [cs_quantity#48, cs_list_price#49, i_brand_id#7, i_class_id#8, i_category_id#9]
Input [7]: [cs_item_sk#19, cs_quantity#48, cs_list_price#49, i_item_sk#6, i_brand_id#7, i_class_id#8, i_category_id#9]

(100) HashAggregate [codegen id : 77]
Input [5]: [cs_quantity#48, cs_list_price#49, i_brand_id#7, i_class_id#8, i_category_id#9]
=======
(104) Project [codegen id : 89]
Output [5]: [cs_quantity#50, cs_list_price#51, i_brand_id#7, i_class_id#8, i_category_id#9]
Input [7]: [cs_item_sk#19, cs_quantity#50, cs_list_price#51, i_item_sk#6, i_brand_id#7, i_class_id#8, i_category_id#9]

(105) HashAggregate [codegen id : 89]
Input [5]: [cs_quantity#50, cs_list_price#51, i_brand_id#7, i_class_id#8, i_category_id#9]
>>>>>>> d6906b3b
Keys [3]: [i_brand_id#7, i_class_id#8, i_category_id#9]
Functions [2]: [partial_sum(CheckOverflow((promote_precision(cast(cast(cs_quantity#50 as decimal(10,0)) as decimal(12,2))) * promote_precision(cast(cs_list_price#51 as decimal(12,2)))), DecimalType(18,2), true)), partial_count(1)]
Aggregate Attributes [3]: [sum#53, isEmpty#54, count#55]
Results [6]: [i_brand_id#7, i_class_id#8, i_category_id#9, sum#56, isEmpty#57, count#58]

<<<<<<< HEAD
(101) Exchange
Input [6]: [i_brand_id#7, i_class_id#8, i_category_id#9, sum#54, isEmpty#55, count#56]
Arguments: hashpartitioning(i_brand_id#7, i_class_id#8, i_category_id#9, 5), ENSURE_REQUIREMENTS, [id=#57]

(102) HashAggregate [codegen id : 78]
Input [6]: [i_brand_id#7, i_class_id#8, i_category_id#9, sum#54, isEmpty#55, count#56]
=======
(106) Exchange
Input [6]: [i_brand_id#7, i_class_id#8, i_category_id#9, sum#56, isEmpty#57, count#58]
Arguments: hashpartitioning(i_brand_id#7, i_class_id#8, i_category_id#9, 5), ENSURE_REQUIREMENTS, [id=#59]

(107) HashAggregate [codegen id : 90]
Input [6]: [i_brand_id#7, i_class_id#8, i_category_id#9, sum#56, isEmpty#57, count#58]
>>>>>>> d6906b3b
Keys [3]: [i_brand_id#7, i_class_id#8, i_category_id#9]
Functions [2]: [sum(CheckOverflow((promote_precision(cast(cast(cs_quantity#50 as decimal(10,0)) as decimal(12,2))) * promote_precision(cast(cs_list_price#51 as decimal(12,2)))), DecimalType(18,2), true)), count(1)]
Aggregate Attributes [2]: [sum(CheckOverflow((promote_precision(cast(cast(cs_quantity#50 as decimal(10,0)) as decimal(12,2))) * promote_precision(cast(cs_list_price#51 as decimal(12,2)))), DecimalType(18,2), true))#60, count(1)#61]
Results [6]: [i_brand_id#7, i_class_id#8, i_category_id#9, sum(CheckOverflow((promote_precision(cast(cast(cs_quantity#50 as decimal(10,0)) as decimal(12,2))) * promote_precision(cast(cs_list_price#51 as decimal(12,2)))), DecimalType(18,2), true))#60 AS sales#62, count(1)#61 AS number_sales#63, sum(CheckOverflow((promote_precision(cast(cast(cs_quantity#50 as decimal(10,0)) as decimal(12,2))) * promote_precision(cast(cs_list_price#51 as decimal(12,2)))), DecimalType(18,2), true))#60 AS sum(CheckOverflow((promote_precision(cast(cast(cs_quantity#50 as decimal(10,0)) as decimal(12,2))) * promote_precision(cast(cs_list_price#51 as decimal(12,2)))), DecimalType(18,2), true))#64]

<<<<<<< HEAD
(103) Filter [codegen id : 78]
Input [6]: [i_brand_id#7, i_class_id#8, i_category_id#9, sales#60, number_sales#61, sum(CheckOverflow((promote_precision(cast(cast(cs_quantity#48 as decimal(10,0)) as decimal(12,2))) * promote_precision(cast(cs_list_price#49 as decimal(12,2)))), DecimalType(18,2), true))#62]
Condition : (isnotnull(sum(CheckOverflow((promote_precision(cast(cast(cs_quantity#48 as decimal(10,0)) as decimal(12,2))) * promote_precision(cast(cs_list_price#49 as decimal(12,2)))), DecimalType(18,2), true))#62) AND (cast(sum(CheckOverflow((promote_precision(cast(cast(cs_quantity#48 as decimal(10,0)) as decimal(12,2))) * promote_precision(cast(cs_list_price#49 as decimal(12,2)))), DecimalType(18,2), true))#62 as decimal(32,6)) > cast(ReusedSubquery Subquery scalar-subquery#45, [id=#46] as decimal(32,6))))

(104) Project [codegen id : 78]
Output [6]: [catalog AS channel#63, i_brand_id#7, i_class_id#8, i_category_id#9, sales#60, number_sales#61]
Input [6]: [i_brand_id#7, i_class_id#8, i_category_id#9, sales#60, number_sales#61, sum(CheckOverflow((promote_precision(cast(cast(cs_quantity#48 as decimal(10,0)) as decimal(12,2))) * promote_precision(cast(cs_list_price#49 as decimal(12,2)))), DecimalType(18,2), true))#62]

(105) Scan parquet default.web_sales
Output [4]: [ws_sold_date_sk#22, ws_item_sk#23, ws_quantity#64, ws_list_price#65]
=======
(108) Filter [codegen id : 90]
Input [6]: [i_brand_id#7, i_class_id#8, i_category_id#9, sales#62, number_sales#63, sum(CheckOverflow((promote_precision(cast(cast(cs_quantity#50 as decimal(10,0)) as decimal(12,2))) * promote_precision(cast(cs_list_price#51 as decimal(12,2)))), DecimalType(18,2), true))#64]
Condition : (isnotnull(sum(CheckOverflow((promote_precision(cast(cast(cs_quantity#50 as decimal(10,0)) as decimal(12,2))) * promote_precision(cast(cs_list_price#51 as decimal(12,2)))), DecimalType(18,2), true))#64) AND (cast(sum(CheckOverflow((promote_precision(cast(cast(cs_quantity#50 as decimal(10,0)) as decimal(12,2))) * promote_precision(cast(cs_list_price#51 as decimal(12,2)))), DecimalType(18,2), true))#64 as decimal(32,6)) > cast(ReusedSubquery Subquery scalar-subquery#47, [id=#48] as decimal(32,6))))

(109) Project [codegen id : 90]
Output [6]: [catalog AS channel#65, i_brand_id#7, i_class_id#8, i_category_id#9, sales#62, number_sales#63]
Input [6]: [i_brand_id#7, i_class_id#8, i_category_id#9, sales#62, number_sales#63, sum(CheckOverflow((promote_precision(cast(cast(cs_quantity#50 as decimal(10,0)) as decimal(12,2))) * promote_precision(cast(cs_list_price#51 as decimal(12,2)))), DecimalType(18,2), true))#64]

(110) Scan parquet default.web_sales
Output [4]: [ws_sold_date_sk#24, ws_item_sk#25, ws_quantity#66, ws_list_price#67]
>>>>>>> d6906b3b
Batched: true
Location [not included in comparison]/{warehouse_dir}/web_sales]
PushedFilters: [IsNotNull(ws_item_sk), IsNotNull(ws_sold_date_sk)]
ReadSchema: struct<ws_sold_date_sk:int,ws_item_sk:int,ws_quantity:int,ws_list_price:decimal(7,2)>

<<<<<<< HEAD
(106) ColumnarToRow [codegen id : 79]
Input [4]: [ws_sold_date_sk#22, ws_item_sk#23, ws_quantity#64, ws_list_price#65]

(107) Filter [codegen id : 79]
Input [4]: [ws_sold_date_sk#22, ws_item_sk#23, ws_quantity#64, ws_list_price#65]
Condition : (isnotnull(ws_item_sk#23) AND isnotnull(ws_sold_date_sk#22))

(108) Exchange
Input [4]: [ws_sold_date_sk#22, ws_item_sk#23, ws_quantity#64, ws_list_price#65]
Arguments: hashpartitioning(ws_item_sk#23, 5), ENSURE_REQUIREMENTS, [id=#66]

(109) Sort [codegen id : 80]
Input [4]: [ws_sold_date_sk#22, ws_item_sk#23, ws_quantity#64, ws_list_price#65]
Arguments: [ws_item_sk#23 ASC NULLS FIRST], false, 0

(110) ReusedExchange [Reuses operator id: 60]
Output [1]: [ss_item_sk#27]

(111) Sort [codegen id : 96]
Input [1]: [ss_item_sk#27]
Arguments: [ss_item_sk#27 ASC NULLS FIRST], false, 0

(112) SortMergeJoin
Left keys [1]: [ws_item_sk#23]
Right keys [1]: [ss_item_sk#27]
Join condition: None

(113) ReusedExchange [Reuses operator id: 67]
Output [1]: [d_date_sk#10]

(114) BroadcastHashJoin [codegen id : 116]
Left keys [1]: [ws_sold_date_sk#22]
Right keys [1]: [d_date_sk#10]
Join condition: None

(115) Project [codegen id : 116]
Output [3]: [ws_item_sk#23, ws_quantity#64, ws_list_price#65]
Input [5]: [ws_sold_date_sk#22, ws_item_sk#23, ws_quantity#64, ws_list_price#65, d_date_sk#10]

(116) ReusedExchange [Reuses operator id: 78]
Output [4]: [i_item_sk#6, i_brand_id#7, i_class_id#8, i_category_id#9]

(117) BroadcastHashJoin [codegen id : 116]
Left keys [1]: [ws_item_sk#23]
Right keys [1]: [i_item_sk#6]
Join condition: None

(118) Project [codegen id : 116]
Output [5]: [ws_quantity#64, ws_list_price#65, i_brand_id#7, i_class_id#8, i_category_id#9]
Input [7]: [ws_item_sk#23, ws_quantity#64, ws_list_price#65, i_item_sk#6, i_brand_id#7, i_class_id#8, i_category_id#9]

(119) HashAggregate [codegen id : 116]
Input [5]: [ws_quantity#64, ws_list_price#65, i_brand_id#7, i_class_id#8, i_category_id#9]
=======
(111) ColumnarToRow [codegen id : 91]
Input [4]: [ws_sold_date_sk#24, ws_item_sk#25, ws_quantity#66, ws_list_price#67]

(112) Filter [codegen id : 91]
Input [4]: [ws_sold_date_sk#24, ws_item_sk#25, ws_quantity#66, ws_list_price#67]
Condition : (isnotnull(ws_item_sk#25) AND isnotnull(ws_sold_date_sk#24))

(113) Exchange
Input [4]: [ws_sold_date_sk#24, ws_item_sk#25, ws_quantity#66, ws_list_price#67]
Arguments: hashpartitioning(ws_item_sk#25, 5), ENSURE_REQUIREMENTS, [id=#68]

(114) Sort [codegen id : 92]
Input [4]: [ws_sold_date_sk#24, ws_item_sk#25, ws_quantity#66, ws_list_price#67]
Arguments: [ws_item_sk#25 ASC NULLS FIRST], false, 0

(115) ReusedExchange [Reuses operator id: 65]
Output [1]: [ss_item_sk#29]

(116) Sort [codegen id : 111]
Input [1]: [ss_item_sk#29]
Arguments: [ss_item_sk#29 ASC NULLS FIRST], false, 0

(117) SortMergeJoin
Left keys [1]: [ws_item_sk#25]
Right keys [1]: [ss_item_sk#29]
Join condition: None

(118) ReusedExchange [Reuses operator id: 72]
Output [1]: [d_date_sk#10]

(119) BroadcastHashJoin [codegen id : 134]
Left keys [1]: [ws_sold_date_sk#24]
Right keys [1]: [d_date_sk#10]
Join condition: None

(120) Project [codegen id : 134]
Output [3]: [ws_item_sk#25, ws_quantity#66, ws_list_price#67]
Input [5]: [ws_sold_date_sk#24, ws_item_sk#25, ws_quantity#66, ws_list_price#67, d_date_sk#10]

(121) ReusedExchange [Reuses operator id: 83]
Output [4]: [i_item_sk#6, i_brand_id#7, i_class_id#8, i_category_id#9]

(122) BroadcastHashJoin [codegen id : 134]
Left keys [1]: [ws_item_sk#25]
Right keys [1]: [i_item_sk#6]
Join condition: None

(123) Project [codegen id : 134]
Output [5]: [ws_quantity#66, ws_list_price#67, i_brand_id#7, i_class_id#8, i_category_id#9]
Input [7]: [ws_item_sk#25, ws_quantity#66, ws_list_price#67, i_item_sk#6, i_brand_id#7, i_class_id#8, i_category_id#9]

(124) HashAggregate [codegen id : 134]
Input [5]: [ws_quantity#66, ws_list_price#67, i_brand_id#7, i_class_id#8, i_category_id#9]
>>>>>>> d6906b3b
Keys [3]: [i_brand_id#7, i_class_id#8, i_category_id#9]
Functions [2]: [partial_sum(CheckOverflow((promote_precision(cast(cast(ws_quantity#66 as decimal(10,0)) as decimal(12,2))) * promote_precision(cast(ws_list_price#67 as decimal(12,2)))), DecimalType(18,2), true)), partial_count(1)]
Aggregate Attributes [3]: [sum#69, isEmpty#70, count#71]
Results [6]: [i_brand_id#7, i_class_id#8, i_category_id#9, sum#72, isEmpty#73, count#74]

<<<<<<< HEAD
(120) Exchange
Input [6]: [i_brand_id#7, i_class_id#8, i_category_id#9, sum#70, isEmpty#71, count#72]
Arguments: hashpartitioning(i_brand_id#7, i_class_id#8, i_category_id#9, 5), ENSURE_REQUIREMENTS, [id=#73]

(121) HashAggregate [codegen id : 117]
Input [6]: [i_brand_id#7, i_class_id#8, i_category_id#9, sum#70, isEmpty#71, count#72]
Keys [3]: [i_brand_id#7, i_class_id#8, i_category_id#9]
Functions [2]: [sum(CheckOverflow((promote_precision(cast(cast(ws_quantity#64 as decimal(10,0)) as decimal(12,2))) * promote_precision(cast(ws_list_price#65 as decimal(12,2)))), DecimalType(18,2), true)), count(1)]
Aggregate Attributes [2]: [sum(CheckOverflow((promote_precision(cast(cast(ws_quantity#64 as decimal(10,0)) as decimal(12,2))) * promote_precision(cast(ws_list_price#65 as decimal(12,2)))), DecimalType(18,2), true))#74, count(1)#75]
Results [6]: [i_brand_id#7, i_class_id#8, i_category_id#9, sum(CheckOverflow((promote_precision(cast(cast(ws_quantity#64 as decimal(10,0)) as decimal(12,2))) * promote_precision(cast(ws_list_price#65 as decimal(12,2)))), DecimalType(18,2), true))#74 AS sales#76, count(1)#75 AS number_sales#77, sum(CheckOverflow((promote_precision(cast(cast(ws_quantity#64 as decimal(10,0)) as decimal(12,2))) * promote_precision(cast(ws_list_price#65 as decimal(12,2)))), DecimalType(18,2), true))#74 AS sum(CheckOverflow((promote_precision(cast(cast(ws_quantity#64 as decimal(10,0)) as decimal(12,2))) * promote_precision(cast(ws_list_price#65 as decimal(12,2)))), DecimalType(18,2), true))#78]

(122) Filter [codegen id : 117]
Input [6]: [i_brand_id#7, i_class_id#8, i_category_id#9, sales#76, number_sales#77, sum(CheckOverflow((promote_precision(cast(cast(ws_quantity#64 as decimal(10,0)) as decimal(12,2))) * promote_precision(cast(ws_list_price#65 as decimal(12,2)))), DecimalType(18,2), true))#78]
Condition : (isnotnull(sum(CheckOverflow((promote_precision(cast(cast(ws_quantity#64 as decimal(10,0)) as decimal(12,2))) * promote_precision(cast(ws_list_price#65 as decimal(12,2)))), DecimalType(18,2), true))#78) AND (cast(sum(CheckOverflow((promote_precision(cast(cast(ws_quantity#64 as decimal(10,0)) as decimal(12,2))) * promote_precision(cast(ws_list_price#65 as decimal(12,2)))), DecimalType(18,2), true))#78 as decimal(32,6)) > cast(ReusedSubquery Subquery scalar-subquery#45, [id=#46] as decimal(32,6))))

(123) Project [codegen id : 117]
Output [6]: [web AS channel#79, i_brand_id#7, i_class_id#8, i_category_id#9, sales#76, number_sales#77]
Input [6]: [i_brand_id#7, i_class_id#8, i_category_id#9, sales#76, number_sales#77, sum(CheckOverflow((promote_precision(cast(cast(ws_quantity#64 as decimal(10,0)) as decimal(12,2))) * promote_precision(cast(ws_list_price#65 as decimal(12,2)))), DecimalType(18,2), true))#78]

(124) Union

(125) HashAggregate [codegen id : 118]
Input [6]: [channel#47, i_brand_id#7, i_class_id#8, i_category_id#9, sales#42, number_sales#43]
Keys [4]: [channel#47, i_brand_id#7, i_class_id#8, i_category_id#9]
Functions [2]: [partial_sum(sales#42), partial_sum(number_sales#43)]
Aggregate Attributes [3]: [sum#80, isEmpty#81, sum#82]
Results [7]: [channel#47, i_brand_id#7, i_class_id#8, i_category_id#9, sum#83, isEmpty#84, sum#85]

(126) Exchange
Input [7]: [channel#47, i_brand_id#7, i_class_id#8, i_category_id#9, sum#83, isEmpty#84, sum#85]
Arguments: hashpartitioning(channel#47, i_brand_id#7, i_class_id#8, i_category_id#9, 5), ENSURE_REQUIREMENTS, [id=#86]

(127) HashAggregate [codegen id : 119]
Input [7]: [channel#47, i_brand_id#7, i_class_id#8, i_category_id#9, sum#83, isEmpty#84, sum#85]
Keys [4]: [channel#47, i_brand_id#7, i_class_id#8, i_category_id#9]
Functions [2]: [sum(sales#42), sum(number_sales#43)]
Aggregate Attributes [2]: [sum(sales#42)#87, sum(number_sales#43)#88]
Results [6]: [channel#47, i_brand_id#7, i_class_id#8, i_category_id#9, sum(sales#42)#87 AS sum_sales#89, sum(number_sales#43)#88 AS number_sales#90]

(128) ReusedExchange [Reuses operator id: 82]
Output [6]: [i_brand_id#7, i_class_id#8, i_category_id#9, sum#91, isEmpty#92, count#93]

(129) HashAggregate [codegen id : 158]
Input [6]: [i_brand_id#7, i_class_id#8, i_category_id#9, sum#91, isEmpty#92, count#93]
=======
(125) Exchange
Input [6]: [i_brand_id#7, i_class_id#8, i_category_id#9, sum#72, isEmpty#73, count#74]
Arguments: hashpartitioning(i_brand_id#7, i_class_id#8, i_category_id#9, 5), ENSURE_REQUIREMENTS, [id=#75]

(126) HashAggregate [codegen id : 135]
Input [6]: [i_brand_id#7, i_class_id#8, i_category_id#9, sum#72, isEmpty#73, count#74]
Keys [3]: [i_brand_id#7, i_class_id#8, i_category_id#9]
Functions [2]: [sum(CheckOverflow((promote_precision(cast(cast(ws_quantity#66 as decimal(10,0)) as decimal(12,2))) * promote_precision(cast(ws_list_price#67 as decimal(12,2)))), DecimalType(18,2), true)), count(1)]
Aggregate Attributes [2]: [sum(CheckOverflow((promote_precision(cast(cast(ws_quantity#66 as decimal(10,0)) as decimal(12,2))) * promote_precision(cast(ws_list_price#67 as decimal(12,2)))), DecimalType(18,2), true))#76, count(1)#77]
Results [6]: [i_brand_id#7, i_class_id#8, i_category_id#9, sum(CheckOverflow((promote_precision(cast(cast(ws_quantity#66 as decimal(10,0)) as decimal(12,2))) * promote_precision(cast(ws_list_price#67 as decimal(12,2)))), DecimalType(18,2), true))#76 AS sales#78, count(1)#77 AS number_sales#79, sum(CheckOverflow((promote_precision(cast(cast(ws_quantity#66 as decimal(10,0)) as decimal(12,2))) * promote_precision(cast(ws_list_price#67 as decimal(12,2)))), DecimalType(18,2), true))#76 AS sum(CheckOverflow((promote_precision(cast(cast(ws_quantity#66 as decimal(10,0)) as decimal(12,2))) * promote_precision(cast(ws_list_price#67 as decimal(12,2)))), DecimalType(18,2), true))#80]

(127) Filter [codegen id : 135]
Input [6]: [i_brand_id#7, i_class_id#8, i_category_id#9, sales#78, number_sales#79, sum(CheckOverflow((promote_precision(cast(cast(ws_quantity#66 as decimal(10,0)) as decimal(12,2))) * promote_precision(cast(ws_list_price#67 as decimal(12,2)))), DecimalType(18,2), true))#80]
Condition : (isnotnull(sum(CheckOverflow((promote_precision(cast(cast(ws_quantity#66 as decimal(10,0)) as decimal(12,2))) * promote_precision(cast(ws_list_price#67 as decimal(12,2)))), DecimalType(18,2), true))#80) AND (cast(sum(CheckOverflow((promote_precision(cast(cast(ws_quantity#66 as decimal(10,0)) as decimal(12,2))) * promote_precision(cast(ws_list_price#67 as decimal(12,2)))), DecimalType(18,2), true))#80 as decimal(32,6)) > cast(ReusedSubquery Subquery scalar-subquery#47, [id=#48] as decimal(32,6))))

(128) Project [codegen id : 135]
Output [6]: [web AS channel#81, i_brand_id#7, i_class_id#8, i_category_id#9, sales#78, number_sales#79]
Input [6]: [i_brand_id#7, i_class_id#8, i_category_id#9, sales#78, number_sales#79, sum(CheckOverflow((promote_precision(cast(cast(ws_quantity#66 as decimal(10,0)) as decimal(12,2))) * promote_precision(cast(ws_list_price#67 as decimal(12,2)))), DecimalType(18,2), true))#80]

(129) Union

(130) HashAggregate [codegen id : 136]
Input [6]: [channel#49, i_brand_id#7, i_class_id#8, i_category_id#9, sales#44, number_sales#45]
Keys [4]: [channel#49, i_brand_id#7, i_class_id#8, i_category_id#9]
Functions [2]: [partial_sum(sales#44), partial_sum(number_sales#45)]
Aggregate Attributes [3]: [sum#82, isEmpty#83, sum#84]
Results [7]: [channel#49, i_brand_id#7, i_class_id#8, i_category_id#9, sum#85, isEmpty#86, sum#87]

(131) Exchange
Input [7]: [channel#49, i_brand_id#7, i_class_id#8, i_category_id#9, sum#85, isEmpty#86, sum#87]
Arguments: hashpartitioning(channel#49, i_brand_id#7, i_class_id#8, i_category_id#9, 5), ENSURE_REQUIREMENTS, [id=#88]

(132) HashAggregate [codegen id : 137]
Input [7]: [channel#49, i_brand_id#7, i_class_id#8, i_category_id#9, sum#85, isEmpty#86, sum#87]
Keys [4]: [channel#49, i_brand_id#7, i_class_id#8, i_category_id#9]
Functions [2]: [sum(sales#44), sum(number_sales#45)]
Aggregate Attributes [2]: [sum(sales#44)#89, sum(number_sales#45)#90]
Results [6]: [channel#49, i_brand_id#7, i_class_id#8, i_category_id#9, sum(sales#44)#89 AS sum_sales#91, sum(number_sales#45)#90 AS number_sales#92]

(133) ReusedExchange [Reuses operator id: 87]
Output [6]: [i_brand_id#7, i_class_id#8, i_category_id#9, sum#93, isEmpty#94, count#95]

(134) HashAggregate [codegen id : 182]
Input [6]: [i_brand_id#7, i_class_id#8, i_category_id#9, sum#93, isEmpty#94, count#95]
>>>>>>> d6906b3b
Keys [3]: [i_brand_id#7, i_class_id#8, i_category_id#9]
Functions [2]: [sum(CheckOverflow((promote_precision(cast(cast(ss_quantity#3 as decimal(10,0)) as decimal(12,2))) * promote_precision(cast(ss_list_price#4 as decimal(12,2)))), DecimalType(18,2), true)), count(1)]
Aggregate Attributes [2]: [sum(CheckOverflow((promote_precision(cast(cast(ss_quantity#3 as decimal(10,0)) as decimal(12,2))) * promote_precision(cast(ss_list_price#4 as decimal(12,2)))), DecimalType(18,2), true))#96, count(1)#97]
Results [6]: [i_brand_id#7, i_class_id#8, i_category_id#9, sum(CheckOverflow((promote_precision(cast(cast(ss_quantity#3 as decimal(10,0)) as decimal(12,2))) * promote_precision(cast(ss_list_price#4 as decimal(12,2)))), DecimalType(18,2), true))#96 AS sales#44, count(1)#97 AS number_sales#45, sum(CheckOverflow((promote_precision(cast(cast(ss_quantity#3 as decimal(10,0)) as decimal(12,2))) * promote_precision(cast(ss_list_price#4 as decimal(12,2)))), DecimalType(18,2), true))#96 AS sum(CheckOverflow((promote_precision(cast(cast(ss_quantity#3 as decimal(10,0)) as decimal(12,2))) * promote_precision(cast(ss_list_price#4 as decimal(12,2)))), DecimalType(18,2), true))#98]

<<<<<<< HEAD
(130) Filter [codegen id : 158]
Input [6]: [i_brand_id#7, i_class_id#8, i_category_id#9, sales#42, number_sales#43, sum(CheckOverflow((promote_precision(cast(cast(ss_quantity#3 as decimal(10,0)) as decimal(12,2))) * promote_precision(cast(ss_list_price#4 as decimal(12,2)))), DecimalType(18,2), true))#96]
Condition : (isnotnull(sum(CheckOverflow((promote_precision(cast(cast(ss_quantity#3 as decimal(10,0)) as decimal(12,2))) * promote_precision(cast(ss_list_price#4 as decimal(12,2)))), DecimalType(18,2), true))#96) AND (cast(sum(CheckOverflow((promote_precision(cast(cast(ss_quantity#3 as decimal(10,0)) as decimal(12,2))) * promote_precision(cast(ss_list_price#4 as decimal(12,2)))), DecimalType(18,2), true))#96 as decimal(32,6)) > cast(ReusedSubquery Subquery scalar-subquery#45, [id=#46] as decimal(32,6))))

(131) Project [codegen id : 158]
Output [6]: [store AS channel#47, i_brand_id#7, i_class_id#8, i_category_id#9, sales#42, number_sales#43]
Input [6]: [i_brand_id#7, i_class_id#8, i_category_id#9, sales#42, number_sales#43, sum(CheckOverflow((promote_precision(cast(cast(ss_quantity#3 as decimal(10,0)) as decimal(12,2))) * promote_precision(cast(ss_list_price#4 as decimal(12,2)))), DecimalType(18,2), true))#96]

(132) ReusedExchange [Reuses operator id: 101]
Output [6]: [i_brand_id#7, i_class_id#8, i_category_id#9, sum#97, isEmpty#98, count#99]

(133) HashAggregate [codegen id : 197]
Input [6]: [i_brand_id#7, i_class_id#8, i_category_id#9, sum#97, isEmpty#98, count#99]
=======
(135) Filter [codegen id : 182]
Input [6]: [i_brand_id#7, i_class_id#8, i_category_id#9, sales#44, number_sales#45, sum(CheckOverflow((promote_precision(cast(cast(ss_quantity#3 as decimal(10,0)) as decimal(12,2))) * promote_precision(cast(ss_list_price#4 as decimal(12,2)))), DecimalType(18,2), true))#98]
Condition : (isnotnull(sum(CheckOverflow((promote_precision(cast(cast(ss_quantity#3 as decimal(10,0)) as decimal(12,2))) * promote_precision(cast(ss_list_price#4 as decimal(12,2)))), DecimalType(18,2), true))#98) AND (cast(sum(CheckOverflow((promote_precision(cast(cast(ss_quantity#3 as decimal(10,0)) as decimal(12,2))) * promote_precision(cast(ss_list_price#4 as decimal(12,2)))), DecimalType(18,2), true))#98 as decimal(32,6)) > cast(ReusedSubquery Subquery scalar-subquery#47, [id=#48] as decimal(32,6))))

(136) Project [codegen id : 182]
Output [6]: [store AS channel#49, i_brand_id#7, i_class_id#8, i_category_id#9, sales#44, number_sales#45]
Input [6]: [i_brand_id#7, i_class_id#8, i_category_id#9, sales#44, number_sales#45, sum(CheckOverflow((promote_precision(cast(cast(ss_quantity#3 as decimal(10,0)) as decimal(12,2))) * promote_precision(cast(ss_list_price#4 as decimal(12,2)))), DecimalType(18,2), true))#98]

(137) ReusedExchange [Reuses operator id: 106]
Output [6]: [i_brand_id#7, i_class_id#8, i_category_id#9, sum#99, isEmpty#100, count#101]

(138) HashAggregate [codegen id : 227]
Input [6]: [i_brand_id#7, i_class_id#8, i_category_id#9, sum#99, isEmpty#100, count#101]
>>>>>>> d6906b3b
Keys [3]: [i_brand_id#7, i_class_id#8, i_category_id#9]
Functions [2]: [sum(CheckOverflow((promote_precision(cast(cast(cs_quantity#50 as decimal(10,0)) as decimal(12,2))) * promote_precision(cast(cs_list_price#51 as decimal(12,2)))), DecimalType(18,2), true)), count(1)]
Aggregate Attributes [2]: [sum(CheckOverflow((promote_precision(cast(cast(cs_quantity#50 as decimal(10,0)) as decimal(12,2))) * promote_precision(cast(cs_list_price#51 as decimal(12,2)))), DecimalType(18,2), true))#102, count(1)#103]
Results [6]: [i_brand_id#7, i_class_id#8, i_category_id#9, sum(CheckOverflow((promote_precision(cast(cast(cs_quantity#50 as decimal(10,0)) as decimal(12,2))) * promote_precision(cast(cs_list_price#51 as decimal(12,2)))), DecimalType(18,2), true))#102 AS sales#62, count(1)#103 AS number_sales#63, sum(CheckOverflow((promote_precision(cast(cast(cs_quantity#50 as decimal(10,0)) as decimal(12,2))) * promote_precision(cast(cs_list_price#51 as decimal(12,2)))), DecimalType(18,2), true))#102 AS sum(CheckOverflow((promote_precision(cast(cast(cs_quantity#50 as decimal(10,0)) as decimal(12,2))) * promote_precision(cast(cs_list_price#51 as decimal(12,2)))), DecimalType(18,2), true))#104]

<<<<<<< HEAD
(134) Filter [codegen id : 197]
Input [6]: [i_brand_id#7, i_class_id#8, i_category_id#9, sales#60, number_sales#61, sum(CheckOverflow((promote_precision(cast(cast(cs_quantity#48 as decimal(10,0)) as decimal(12,2))) * promote_precision(cast(cs_list_price#49 as decimal(12,2)))), DecimalType(18,2), true))#102]
Condition : (isnotnull(sum(CheckOverflow((promote_precision(cast(cast(cs_quantity#48 as decimal(10,0)) as decimal(12,2))) * promote_precision(cast(cs_list_price#49 as decimal(12,2)))), DecimalType(18,2), true))#102) AND (cast(sum(CheckOverflow((promote_precision(cast(cast(cs_quantity#48 as decimal(10,0)) as decimal(12,2))) * promote_precision(cast(cs_list_price#49 as decimal(12,2)))), DecimalType(18,2), true))#102 as decimal(32,6)) > cast(ReusedSubquery Subquery scalar-subquery#45, [id=#46] as decimal(32,6))))

(135) Project [codegen id : 197]
Output [6]: [catalog AS channel#103, i_brand_id#7, i_class_id#8, i_category_id#9, sales#60, number_sales#61]
Input [6]: [i_brand_id#7, i_class_id#8, i_category_id#9, sales#60, number_sales#61, sum(CheckOverflow((promote_precision(cast(cast(cs_quantity#48 as decimal(10,0)) as decimal(12,2))) * promote_precision(cast(cs_list_price#49 as decimal(12,2)))), DecimalType(18,2), true))#102]

(136) ReusedExchange [Reuses operator id: 120]
Output [6]: [i_brand_id#7, i_class_id#8, i_category_id#9, sum#104, isEmpty#105, count#106]

(137) HashAggregate [codegen id : 236]
Input [6]: [i_brand_id#7, i_class_id#8, i_category_id#9, sum#104, isEmpty#105, count#106]
Keys [3]: [i_brand_id#7, i_class_id#8, i_category_id#9]
Functions [2]: [sum(CheckOverflow((promote_precision(cast(cast(ws_quantity#64 as decimal(10,0)) as decimal(12,2))) * promote_precision(cast(ws_list_price#65 as decimal(12,2)))), DecimalType(18,2), true)), count(1)]
Aggregate Attributes [2]: [sum(CheckOverflow((promote_precision(cast(cast(ws_quantity#64 as decimal(10,0)) as decimal(12,2))) * promote_precision(cast(ws_list_price#65 as decimal(12,2)))), DecimalType(18,2), true))#107, count(1)#108]
Results [6]: [i_brand_id#7, i_class_id#8, i_category_id#9, sum(CheckOverflow((promote_precision(cast(cast(ws_quantity#64 as decimal(10,0)) as decimal(12,2))) * promote_precision(cast(ws_list_price#65 as decimal(12,2)))), DecimalType(18,2), true))#107 AS sales#76, count(1)#108 AS number_sales#77, sum(CheckOverflow((promote_precision(cast(cast(ws_quantity#64 as decimal(10,0)) as decimal(12,2))) * promote_precision(cast(ws_list_price#65 as decimal(12,2)))), DecimalType(18,2), true))#107 AS sum(CheckOverflow((promote_precision(cast(cast(ws_quantity#64 as decimal(10,0)) as decimal(12,2))) * promote_precision(cast(ws_list_price#65 as decimal(12,2)))), DecimalType(18,2), true))#109]

(138) Filter [codegen id : 236]
Input [6]: [i_brand_id#7, i_class_id#8, i_category_id#9, sales#76, number_sales#77, sum(CheckOverflow((promote_precision(cast(cast(ws_quantity#64 as decimal(10,0)) as decimal(12,2))) * promote_precision(cast(ws_list_price#65 as decimal(12,2)))), DecimalType(18,2), true))#109]
Condition : (isnotnull(sum(CheckOverflow((promote_precision(cast(cast(ws_quantity#64 as decimal(10,0)) as decimal(12,2))) * promote_precision(cast(ws_list_price#65 as decimal(12,2)))), DecimalType(18,2), true))#109) AND (cast(sum(CheckOverflow((promote_precision(cast(cast(ws_quantity#64 as decimal(10,0)) as decimal(12,2))) * promote_precision(cast(ws_list_price#65 as decimal(12,2)))), DecimalType(18,2), true))#109 as decimal(32,6)) > cast(ReusedSubquery Subquery scalar-subquery#45, [id=#46] as decimal(32,6))))

(139) Project [codegen id : 236]
Output [6]: [web AS channel#110, i_brand_id#7, i_class_id#8, i_category_id#9, sales#76, number_sales#77]
Input [6]: [i_brand_id#7, i_class_id#8, i_category_id#9, sales#76, number_sales#77, sum(CheckOverflow((promote_precision(cast(cast(ws_quantity#64 as decimal(10,0)) as decimal(12,2))) * promote_precision(cast(ws_list_price#65 as decimal(12,2)))), DecimalType(18,2), true))#109]

(140) Union

(141) HashAggregate [codegen id : 237]
Input [6]: [channel#47, i_brand_id#7, i_class_id#8, i_category_id#9, sales#42, number_sales#43]
Keys [4]: [channel#47, i_brand_id#7, i_class_id#8, i_category_id#9]
Functions [2]: [partial_sum(sales#42), partial_sum(number_sales#43)]
Aggregate Attributes [3]: [sum#111, isEmpty#112, sum#113]
Results [7]: [channel#47, i_brand_id#7, i_class_id#8, i_category_id#9, sum#114, isEmpty#115, sum#116]

(142) Exchange
Input [7]: [channel#47, i_brand_id#7, i_class_id#8, i_category_id#9, sum#114, isEmpty#115, sum#116]
Arguments: hashpartitioning(channel#47, i_brand_id#7, i_class_id#8, i_category_id#9, 5), ENSURE_REQUIREMENTS, [id=#117]

(143) HashAggregate [codegen id : 238]
Input [7]: [channel#47, i_brand_id#7, i_class_id#8, i_category_id#9, sum#114, isEmpty#115, sum#116]
Keys [4]: [channel#47, i_brand_id#7, i_class_id#8, i_category_id#9]
Functions [2]: [sum(sales#42), sum(number_sales#43)]
Aggregate Attributes [2]: [sum(sales#42)#118, sum(number_sales#43)#119]
Results [5]: [channel#47, i_brand_id#7, i_class_id#8, sum(sales#42)#118 AS sum_sales#89, sum(number_sales#43)#119 AS number_sales#90]

(144) HashAggregate [codegen id : 238]
Input [5]: [channel#47, i_brand_id#7, i_class_id#8, sum_sales#89, number_sales#90]
Keys [3]: [channel#47, i_brand_id#7, i_class_id#8]
Functions [2]: [partial_sum(sum_sales#89), partial_sum(number_sales#90)]
Aggregate Attributes [3]: [sum#120, isEmpty#121, sum#122]
Results [6]: [channel#47, i_brand_id#7, i_class_id#8, sum#123, isEmpty#124, sum#125]

(145) Exchange
Input [6]: [channel#47, i_brand_id#7, i_class_id#8, sum#123, isEmpty#124, sum#125]
Arguments: hashpartitioning(channel#47, i_brand_id#7, i_class_id#8, 5), ENSURE_REQUIREMENTS, [id=#126]

(146) HashAggregate [codegen id : 239]
Input [6]: [channel#47, i_brand_id#7, i_class_id#8, sum#123, isEmpty#124, sum#125]
Keys [3]: [channel#47, i_brand_id#7, i_class_id#8]
Functions [2]: [sum(sum_sales#89), sum(number_sales#90)]
Aggregate Attributes [2]: [sum(sum_sales#89)#127, sum(number_sales#90)#128]
Results [6]: [channel#47, i_brand_id#7, i_class_id#8, null AS i_category_id#129, sum(sum_sales#89)#127 AS sum(sum_sales)#130, sum(number_sales#90)#128 AS sum(number_sales)#131]

(147) ReusedExchange [Reuses operator id: 82]
Output [6]: [i_brand_id#7, i_class_id#8, i_category_id#9, sum#132, isEmpty#133, count#134]

(148) HashAggregate [codegen id : 278]
Input [6]: [i_brand_id#7, i_class_id#8, i_category_id#9, sum#132, isEmpty#133, count#134]
=======
(139) Filter [codegen id : 227]
Input [6]: [i_brand_id#7, i_class_id#8, i_category_id#9, sales#62, number_sales#63, sum(CheckOverflow((promote_precision(cast(cast(cs_quantity#50 as decimal(10,0)) as decimal(12,2))) * promote_precision(cast(cs_list_price#51 as decimal(12,2)))), DecimalType(18,2), true))#104]
Condition : (isnotnull(sum(CheckOverflow((promote_precision(cast(cast(cs_quantity#50 as decimal(10,0)) as decimal(12,2))) * promote_precision(cast(cs_list_price#51 as decimal(12,2)))), DecimalType(18,2), true))#104) AND (cast(sum(CheckOverflow((promote_precision(cast(cast(cs_quantity#50 as decimal(10,0)) as decimal(12,2))) * promote_precision(cast(cs_list_price#51 as decimal(12,2)))), DecimalType(18,2), true))#104 as decimal(32,6)) > cast(ReusedSubquery Subquery scalar-subquery#47, [id=#48] as decimal(32,6))))

(140) Project [codegen id : 227]
Output [6]: [catalog AS channel#105, i_brand_id#7, i_class_id#8, i_category_id#9, sales#62, number_sales#63]
Input [6]: [i_brand_id#7, i_class_id#8, i_category_id#9, sales#62, number_sales#63, sum(CheckOverflow((promote_precision(cast(cast(cs_quantity#50 as decimal(10,0)) as decimal(12,2))) * promote_precision(cast(cs_list_price#51 as decimal(12,2)))), DecimalType(18,2), true))#104]

(141) ReusedExchange [Reuses operator id: 125]
Output [6]: [i_brand_id#7, i_class_id#8, i_category_id#9, sum#106, isEmpty#107, count#108]

(142) HashAggregate [codegen id : 272]
Input [6]: [i_brand_id#7, i_class_id#8, i_category_id#9, sum#106, isEmpty#107, count#108]
Keys [3]: [i_brand_id#7, i_class_id#8, i_category_id#9]
Functions [2]: [sum(CheckOverflow((promote_precision(cast(cast(ws_quantity#66 as decimal(10,0)) as decimal(12,2))) * promote_precision(cast(ws_list_price#67 as decimal(12,2)))), DecimalType(18,2), true)), count(1)]
Aggregate Attributes [2]: [sum(CheckOverflow((promote_precision(cast(cast(ws_quantity#66 as decimal(10,0)) as decimal(12,2))) * promote_precision(cast(ws_list_price#67 as decimal(12,2)))), DecimalType(18,2), true))#109, count(1)#110]
Results [6]: [i_brand_id#7, i_class_id#8, i_category_id#9, sum(CheckOverflow((promote_precision(cast(cast(ws_quantity#66 as decimal(10,0)) as decimal(12,2))) * promote_precision(cast(ws_list_price#67 as decimal(12,2)))), DecimalType(18,2), true))#109 AS sales#78, count(1)#110 AS number_sales#79, sum(CheckOverflow((promote_precision(cast(cast(ws_quantity#66 as decimal(10,0)) as decimal(12,2))) * promote_precision(cast(ws_list_price#67 as decimal(12,2)))), DecimalType(18,2), true))#109 AS sum(CheckOverflow((promote_precision(cast(cast(ws_quantity#66 as decimal(10,0)) as decimal(12,2))) * promote_precision(cast(ws_list_price#67 as decimal(12,2)))), DecimalType(18,2), true))#111]

(143) Filter [codegen id : 272]
Input [6]: [i_brand_id#7, i_class_id#8, i_category_id#9, sales#78, number_sales#79, sum(CheckOverflow((promote_precision(cast(cast(ws_quantity#66 as decimal(10,0)) as decimal(12,2))) * promote_precision(cast(ws_list_price#67 as decimal(12,2)))), DecimalType(18,2), true))#111]
Condition : (isnotnull(sum(CheckOverflow((promote_precision(cast(cast(ws_quantity#66 as decimal(10,0)) as decimal(12,2))) * promote_precision(cast(ws_list_price#67 as decimal(12,2)))), DecimalType(18,2), true))#111) AND (cast(sum(CheckOverflow((promote_precision(cast(cast(ws_quantity#66 as decimal(10,0)) as decimal(12,2))) * promote_precision(cast(ws_list_price#67 as decimal(12,2)))), DecimalType(18,2), true))#111 as decimal(32,6)) > cast(ReusedSubquery Subquery scalar-subquery#47, [id=#48] as decimal(32,6))))

(144) Project [codegen id : 272]
Output [6]: [web AS channel#112, i_brand_id#7, i_class_id#8, i_category_id#9, sales#78, number_sales#79]
Input [6]: [i_brand_id#7, i_class_id#8, i_category_id#9, sales#78, number_sales#79, sum(CheckOverflow((promote_precision(cast(cast(ws_quantity#66 as decimal(10,0)) as decimal(12,2))) * promote_precision(cast(ws_list_price#67 as decimal(12,2)))), DecimalType(18,2), true))#111]

(145) Union

(146) HashAggregate [codegen id : 273]
Input [6]: [channel#49, i_brand_id#7, i_class_id#8, i_category_id#9, sales#44, number_sales#45]
Keys [4]: [channel#49, i_brand_id#7, i_class_id#8, i_category_id#9]
Functions [2]: [partial_sum(sales#44), partial_sum(number_sales#45)]
Aggregate Attributes [3]: [sum#113, isEmpty#114, sum#115]
Results [7]: [channel#49, i_brand_id#7, i_class_id#8, i_category_id#9, sum#116, isEmpty#117, sum#118]

(147) Exchange
Input [7]: [channel#49, i_brand_id#7, i_class_id#8, i_category_id#9, sum#116, isEmpty#117, sum#118]
Arguments: hashpartitioning(channel#49, i_brand_id#7, i_class_id#8, i_category_id#9, 5), ENSURE_REQUIREMENTS, [id=#119]

(148) HashAggregate [codegen id : 274]
Input [7]: [channel#49, i_brand_id#7, i_class_id#8, i_category_id#9, sum#116, isEmpty#117, sum#118]
Keys [4]: [channel#49, i_brand_id#7, i_class_id#8, i_category_id#9]
Functions [2]: [sum(sales#44), sum(number_sales#45)]
Aggregate Attributes [2]: [sum(sales#44)#120, sum(number_sales#45)#121]
Results [5]: [channel#49, i_brand_id#7, i_class_id#8, sum(sales#44)#120 AS sum_sales#91, sum(number_sales#45)#121 AS number_sales#92]

(149) HashAggregate [codegen id : 274]
Input [5]: [channel#49, i_brand_id#7, i_class_id#8, sum_sales#91, number_sales#92]
Keys [3]: [channel#49, i_brand_id#7, i_class_id#8]
Functions [2]: [partial_sum(sum_sales#91), partial_sum(number_sales#92)]
Aggregate Attributes [3]: [sum#122, isEmpty#123, sum#124]
Results [6]: [channel#49, i_brand_id#7, i_class_id#8, sum#125, isEmpty#126, sum#127]

(150) Exchange
Input [6]: [channel#49, i_brand_id#7, i_class_id#8, sum#125, isEmpty#126, sum#127]
Arguments: hashpartitioning(channel#49, i_brand_id#7, i_class_id#8, 5), ENSURE_REQUIREMENTS, [id=#128]

(151) HashAggregate [codegen id : 275]
Input [6]: [channel#49, i_brand_id#7, i_class_id#8, sum#125, isEmpty#126, sum#127]
Keys [3]: [channel#49, i_brand_id#7, i_class_id#8]
Functions [2]: [sum(sum_sales#91), sum(number_sales#92)]
Aggregate Attributes [2]: [sum(sum_sales#91)#129, sum(number_sales#92)#130]
Results [6]: [channel#49, i_brand_id#7, i_class_id#8, null AS i_category_id#131, sum(sum_sales#91)#129 AS sum(sum_sales)#132, sum(number_sales#92)#130 AS sum(number_sales)#133]

(152) ReusedExchange [Reuses operator id: 87]
Output [6]: [i_brand_id#7, i_class_id#8, i_category_id#9, sum#134, isEmpty#135, count#136]

(153) HashAggregate [codegen id : 320]
Input [6]: [i_brand_id#7, i_class_id#8, i_category_id#9, sum#134, isEmpty#135, count#136]
>>>>>>> d6906b3b
Keys [3]: [i_brand_id#7, i_class_id#8, i_category_id#9]
Functions [2]: [sum(CheckOverflow((promote_precision(cast(cast(ss_quantity#3 as decimal(10,0)) as decimal(12,2))) * promote_precision(cast(ss_list_price#4 as decimal(12,2)))), DecimalType(18,2), true)), count(1)]
Aggregate Attributes [2]: [sum(CheckOverflow((promote_precision(cast(cast(ss_quantity#3 as decimal(10,0)) as decimal(12,2))) * promote_precision(cast(ss_list_price#4 as decimal(12,2)))), DecimalType(18,2), true))#137, count(1)#138]
Results [6]: [i_brand_id#7, i_class_id#8, i_category_id#9, sum(CheckOverflow((promote_precision(cast(cast(ss_quantity#3 as decimal(10,0)) as decimal(12,2))) * promote_precision(cast(ss_list_price#4 as decimal(12,2)))), DecimalType(18,2), true))#137 AS sales#44, count(1)#138 AS number_sales#45, sum(CheckOverflow((promote_precision(cast(cast(ss_quantity#3 as decimal(10,0)) as decimal(12,2))) * promote_precision(cast(ss_list_price#4 as decimal(12,2)))), DecimalType(18,2), true))#137 AS sum(CheckOverflow((promote_precision(cast(cast(ss_quantity#3 as decimal(10,0)) as decimal(12,2))) * promote_precision(cast(ss_list_price#4 as decimal(12,2)))), DecimalType(18,2), true))#139]

<<<<<<< HEAD
(149) Filter [codegen id : 278]
Input [6]: [i_brand_id#7, i_class_id#8, i_category_id#9, sales#42, number_sales#43, sum(CheckOverflow((promote_precision(cast(cast(ss_quantity#3 as decimal(10,0)) as decimal(12,2))) * promote_precision(cast(ss_list_price#4 as decimal(12,2)))), DecimalType(18,2), true))#137]
Condition : (isnotnull(sum(CheckOverflow((promote_precision(cast(cast(ss_quantity#3 as decimal(10,0)) as decimal(12,2))) * promote_precision(cast(ss_list_price#4 as decimal(12,2)))), DecimalType(18,2), true))#137) AND (cast(sum(CheckOverflow((promote_precision(cast(cast(ss_quantity#3 as decimal(10,0)) as decimal(12,2))) * promote_precision(cast(ss_list_price#4 as decimal(12,2)))), DecimalType(18,2), true))#137 as decimal(32,6)) > cast(ReusedSubquery Subquery scalar-subquery#45, [id=#46] as decimal(32,6))))

(150) Project [codegen id : 278]
Output [6]: [store AS channel#47, i_brand_id#7, i_class_id#8, i_category_id#9, sales#42, number_sales#43]
Input [6]: [i_brand_id#7, i_class_id#8, i_category_id#9, sales#42, number_sales#43, sum(CheckOverflow((promote_precision(cast(cast(ss_quantity#3 as decimal(10,0)) as decimal(12,2))) * promote_precision(cast(ss_list_price#4 as decimal(12,2)))), DecimalType(18,2), true))#137]

(151) ReusedExchange [Reuses operator id: 101]
Output [6]: [i_brand_id#7, i_class_id#8, i_category_id#9, sum#138, isEmpty#139, count#140]

(152) HashAggregate [codegen id : 317]
Input [6]: [i_brand_id#7, i_class_id#8, i_category_id#9, sum#138, isEmpty#139, count#140]
=======
(154) Filter [codegen id : 320]
Input [6]: [i_brand_id#7, i_class_id#8, i_category_id#9, sales#44, number_sales#45, sum(CheckOverflow((promote_precision(cast(cast(ss_quantity#3 as decimal(10,0)) as decimal(12,2))) * promote_precision(cast(ss_list_price#4 as decimal(12,2)))), DecimalType(18,2), true))#139]
Condition : (isnotnull(sum(CheckOverflow((promote_precision(cast(cast(ss_quantity#3 as decimal(10,0)) as decimal(12,2))) * promote_precision(cast(ss_list_price#4 as decimal(12,2)))), DecimalType(18,2), true))#139) AND (cast(sum(CheckOverflow((promote_precision(cast(cast(ss_quantity#3 as decimal(10,0)) as decimal(12,2))) * promote_precision(cast(ss_list_price#4 as decimal(12,2)))), DecimalType(18,2), true))#139 as decimal(32,6)) > cast(ReusedSubquery Subquery scalar-subquery#47, [id=#48] as decimal(32,6))))

(155) Project [codegen id : 320]
Output [6]: [store AS channel#49, i_brand_id#7, i_class_id#8, i_category_id#9, sales#44, number_sales#45]
Input [6]: [i_brand_id#7, i_class_id#8, i_category_id#9, sales#44, number_sales#45, sum(CheckOverflow((promote_precision(cast(cast(ss_quantity#3 as decimal(10,0)) as decimal(12,2))) * promote_precision(cast(ss_list_price#4 as decimal(12,2)))), DecimalType(18,2), true))#139]

(156) ReusedExchange [Reuses operator id: 106]
Output [6]: [i_brand_id#7, i_class_id#8, i_category_id#9, sum#140, isEmpty#141, count#142]

(157) HashAggregate [codegen id : 365]
Input [6]: [i_brand_id#7, i_class_id#8, i_category_id#9, sum#140, isEmpty#141, count#142]
>>>>>>> d6906b3b
Keys [3]: [i_brand_id#7, i_class_id#8, i_category_id#9]
Functions [2]: [sum(CheckOverflow((promote_precision(cast(cast(cs_quantity#50 as decimal(10,0)) as decimal(12,2))) * promote_precision(cast(cs_list_price#51 as decimal(12,2)))), DecimalType(18,2), true)), count(1)]
Aggregate Attributes [2]: [sum(CheckOverflow((promote_precision(cast(cast(cs_quantity#50 as decimal(10,0)) as decimal(12,2))) * promote_precision(cast(cs_list_price#51 as decimal(12,2)))), DecimalType(18,2), true))#143, count(1)#144]
Results [6]: [i_brand_id#7, i_class_id#8, i_category_id#9, sum(CheckOverflow((promote_precision(cast(cast(cs_quantity#50 as decimal(10,0)) as decimal(12,2))) * promote_precision(cast(cs_list_price#51 as decimal(12,2)))), DecimalType(18,2), true))#143 AS sales#62, count(1)#144 AS number_sales#63, sum(CheckOverflow((promote_precision(cast(cast(cs_quantity#50 as decimal(10,0)) as decimal(12,2))) * promote_precision(cast(cs_list_price#51 as decimal(12,2)))), DecimalType(18,2), true))#143 AS sum(CheckOverflow((promote_precision(cast(cast(cs_quantity#50 as decimal(10,0)) as decimal(12,2))) * promote_precision(cast(cs_list_price#51 as decimal(12,2)))), DecimalType(18,2), true))#145]

<<<<<<< HEAD
(153) Filter [codegen id : 317]
Input [6]: [i_brand_id#7, i_class_id#8, i_category_id#9, sales#60, number_sales#61, sum(CheckOverflow((promote_precision(cast(cast(cs_quantity#48 as decimal(10,0)) as decimal(12,2))) * promote_precision(cast(cs_list_price#49 as decimal(12,2)))), DecimalType(18,2), true))#143]
Condition : (isnotnull(sum(CheckOverflow((promote_precision(cast(cast(cs_quantity#48 as decimal(10,0)) as decimal(12,2))) * promote_precision(cast(cs_list_price#49 as decimal(12,2)))), DecimalType(18,2), true))#143) AND (cast(sum(CheckOverflow((promote_precision(cast(cast(cs_quantity#48 as decimal(10,0)) as decimal(12,2))) * promote_precision(cast(cs_list_price#49 as decimal(12,2)))), DecimalType(18,2), true))#143 as decimal(32,6)) > cast(ReusedSubquery Subquery scalar-subquery#45, [id=#46] as decimal(32,6))))

(154) Project [codegen id : 317]
Output [6]: [catalog AS channel#144, i_brand_id#7, i_class_id#8, i_category_id#9, sales#60, number_sales#61]
Input [6]: [i_brand_id#7, i_class_id#8, i_category_id#9, sales#60, number_sales#61, sum(CheckOverflow((promote_precision(cast(cast(cs_quantity#48 as decimal(10,0)) as decimal(12,2))) * promote_precision(cast(cs_list_price#49 as decimal(12,2)))), DecimalType(18,2), true))#143]

(155) ReusedExchange [Reuses operator id: 120]
Output [6]: [i_brand_id#7, i_class_id#8, i_category_id#9, sum#145, isEmpty#146, count#147]

(156) HashAggregate [codegen id : 356]
Input [6]: [i_brand_id#7, i_class_id#8, i_category_id#9, sum#145, isEmpty#146, count#147]
Keys [3]: [i_brand_id#7, i_class_id#8, i_category_id#9]
Functions [2]: [sum(CheckOverflow((promote_precision(cast(cast(ws_quantity#64 as decimal(10,0)) as decimal(12,2))) * promote_precision(cast(ws_list_price#65 as decimal(12,2)))), DecimalType(18,2), true)), count(1)]
Aggregate Attributes [2]: [sum(CheckOverflow((promote_precision(cast(cast(ws_quantity#64 as decimal(10,0)) as decimal(12,2))) * promote_precision(cast(ws_list_price#65 as decimal(12,2)))), DecimalType(18,2), true))#148, count(1)#149]
Results [6]: [i_brand_id#7, i_class_id#8, i_category_id#9, sum(CheckOverflow((promote_precision(cast(cast(ws_quantity#64 as decimal(10,0)) as decimal(12,2))) * promote_precision(cast(ws_list_price#65 as decimal(12,2)))), DecimalType(18,2), true))#148 AS sales#76, count(1)#149 AS number_sales#77, sum(CheckOverflow((promote_precision(cast(cast(ws_quantity#64 as decimal(10,0)) as decimal(12,2))) * promote_precision(cast(ws_list_price#65 as decimal(12,2)))), DecimalType(18,2), true))#148 AS sum(CheckOverflow((promote_precision(cast(cast(ws_quantity#64 as decimal(10,0)) as decimal(12,2))) * promote_precision(cast(ws_list_price#65 as decimal(12,2)))), DecimalType(18,2), true))#150]

(157) Filter [codegen id : 356]
Input [6]: [i_brand_id#7, i_class_id#8, i_category_id#9, sales#76, number_sales#77, sum(CheckOverflow((promote_precision(cast(cast(ws_quantity#64 as decimal(10,0)) as decimal(12,2))) * promote_precision(cast(ws_list_price#65 as decimal(12,2)))), DecimalType(18,2), true))#150]
Condition : (isnotnull(sum(CheckOverflow((promote_precision(cast(cast(ws_quantity#64 as decimal(10,0)) as decimal(12,2))) * promote_precision(cast(ws_list_price#65 as decimal(12,2)))), DecimalType(18,2), true))#150) AND (cast(sum(CheckOverflow((promote_precision(cast(cast(ws_quantity#64 as decimal(10,0)) as decimal(12,2))) * promote_precision(cast(ws_list_price#65 as decimal(12,2)))), DecimalType(18,2), true))#150 as decimal(32,6)) > cast(ReusedSubquery Subquery scalar-subquery#45, [id=#46] as decimal(32,6))))

(158) Project [codegen id : 356]
Output [6]: [web AS channel#151, i_brand_id#7, i_class_id#8, i_category_id#9, sales#76, number_sales#77]
Input [6]: [i_brand_id#7, i_class_id#8, i_category_id#9, sales#76, number_sales#77, sum(CheckOverflow((promote_precision(cast(cast(ws_quantity#64 as decimal(10,0)) as decimal(12,2))) * promote_precision(cast(ws_list_price#65 as decimal(12,2)))), DecimalType(18,2), true))#150]

(159) Union

(160) HashAggregate [codegen id : 357]
Input [6]: [channel#47, i_brand_id#7, i_class_id#8, i_category_id#9, sales#42, number_sales#43]
Keys [4]: [channel#47, i_brand_id#7, i_class_id#8, i_category_id#9]
Functions [2]: [partial_sum(sales#42), partial_sum(number_sales#43)]
Aggregate Attributes [3]: [sum#152, isEmpty#153, sum#154]
Results [7]: [channel#47, i_brand_id#7, i_class_id#8, i_category_id#9, sum#155, isEmpty#156, sum#157]

(161) Exchange
Input [7]: [channel#47, i_brand_id#7, i_class_id#8, i_category_id#9, sum#155, isEmpty#156, sum#157]
Arguments: hashpartitioning(channel#47, i_brand_id#7, i_class_id#8, i_category_id#9, 5), ENSURE_REQUIREMENTS, [id=#158]

(162) HashAggregate [codegen id : 358]
Input [7]: [channel#47, i_brand_id#7, i_class_id#8, i_category_id#9, sum#155, isEmpty#156, sum#157]
Keys [4]: [channel#47, i_brand_id#7, i_class_id#8, i_category_id#9]
Functions [2]: [sum(sales#42), sum(number_sales#43)]
Aggregate Attributes [2]: [sum(sales#42)#159, sum(number_sales#43)#160]
Results [4]: [channel#47, i_brand_id#7, sum(sales#42)#159 AS sum_sales#89, sum(number_sales#43)#160 AS number_sales#90]

(163) HashAggregate [codegen id : 358]
Input [4]: [channel#47, i_brand_id#7, sum_sales#89, number_sales#90]
Keys [2]: [channel#47, i_brand_id#7]
Functions [2]: [partial_sum(sum_sales#89), partial_sum(number_sales#90)]
Aggregate Attributes [3]: [sum#161, isEmpty#162, sum#163]
Results [5]: [channel#47, i_brand_id#7, sum#164, isEmpty#165, sum#166]

(164) Exchange
Input [5]: [channel#47, i_brand_id#7, sum#164, isEmpty#165, sum#166]
Arguments: hashpartitioning(channel#47, i_brand_id#7, 5), ENSURE_REQUIREMENTS, [id=#167]

(165) HashAggregate [codegen id : 359]
Input [5]: [channel#47, i_brand_id#7, sum#164, isEmpty#165, sum#166]
Keys [2]: [channel#47, i_brand_id#7]
Functions [2]: [sum(sum_sales#89), sum(number_sales#90)]
Aggregate Attributes [2]: [sum(sum_sales#89)#168, sum(number_sales#90)#169]
Results [6]: [channel#47, i_brand_id#7, null AS i_class_id#170, null AS i_category_id#171, sum(sum_sales#89)#168 AS sum(sum_sales)#172, sum(number_sales#90)#169 AS sum(number_sales)#173]

(166) ReusedExchange [Reuses operator id: 82]
Output [6]: [i_brand_id#7, i_class_id#8, i_category_id#9, sum#174, isEmpty#175, count#176]

(167) HashAggregate [codegen id : 398]
Input [6]: [i_brand_id#7, i_class_id#8, i_category_id#9, sum#174, isEmpty#175, count#176]
=======
(158) Filter [codegen id : 365]
Input [6]: [i_brand_id#7, i_class_id#8, i_category_id#9, sales#62, number_sales#63, sum(CheckOverflow((promote_precision(cast(cast(cs_quantity#50 as decimal(10,0)) as decimal(12,2))) * promote_precision(cast(cs_list_price#51 as decimal(12,2)))), DecimalType(18,2), true))#145]
Condition : (isnotnull(sum(CheckOverflow((promote_precision(cast(cast(cs_quantity#50 as decimal(10,0)) as decimal(12,2))) * promote_precision(cast(cs_list_price#51 as decimal(12,2)))), DecimalType(18,2), true))#145) AND (cast(sum(CheckOverflow((promote_precision(cast(cast(cs_quantity#50 as decimal(10,0)) as decimal(12,2))) * promote_precision(cast(cs_list_price#51 as decimal(12,2)))), DecimalType(18,2), true))#145 as decimal(32,6)) > cast(ReusedSubquery Subquery scalar-subquery#47, [id=#48] as decimal(32,6))))

(159) Project [codegen id : 365]
Output [6]: [catalog AS channel#146, i_brand_id#7, i_class_id#8, i_category_id#9, sales#62, number_sales#63]
Input [6]: [i_brand_id#7, i_class_id#8, i_category_id#9, sales#62, number_sales#63, sum(CheckOverflow((promote_precision(cast(cast(cs_quantity#50 as decimal(10,0)) as decimal(12,2))) * promote_precision(cast(cs_list_price#51 as decimal(12,2)))), DecimalType(18,2), true))#145]

(160) ReusedExchange [Reuses operator id: 125]
Output [6]: [i_brand_id#7, i_class_id#8, i_category_id#9, sum#147, isEmpty#148, count#149]

(161) HashAggregate [codegen id : 410]
Input [6]: [i_brand_id#7, i_class_id#8, i_category_id#9, sum#147, isEmpty#148, count#149]
Keys [3]: [i_brand_id#7, i_class_id#8, i_category_id#9]
Functions [2]: [sum(CheckOverflow((promote_precision(cast(cast(ws_quantity#66 as decimal(10,0)) as decimal(12,2))) * promote_precision(cast(ws_list_price#67 as decimal(12,2)))), DecimalType(18,2), true)), count(1)]
Aggregate Attributes [2]: [sum(CheckOverflow((promote_precision(cast(cast(ws_quantity#66 as decimal(10,0)) as decimal(12,2))) * promote_precision(cast(ws_list_price#67 as decimal(12,2)))), DecimalType(18,2), true))#150, count(1)#151]
Results [6]: [i_brand_id#7, i_class_id#8, i_category_id#9, sum(CheckOverflow((promote_precision(cast(cast(ws_quantity#66 as decimal(10,0)) as decimal(12,2))) * promote_precision(cast(ws_list_price#67 as decimal(12,2)))), DecimalType(18,2), true))#150 AS sales#78, count(1)#151 AS number_sales#79, sum(CheckOverflow((promote_precision(cast(cast(ws_quantity#66 as decimal(10,0)) as decimal(12,2))) * promote_precision(cast(ws_list_price#67 as decimal(12,2)))), DecimalType(18,2), true))#150 AS sum(CheckOverflow((promote_precision(cast(cast(ws_quantity#66 as decimal(10,0)) as decimal(12,2))) * promote_precision(cast(ws_list_price#67 as decimal(12,2)))), DecimalType(18,2), true))#152]

(162) Filter [codegen id : 410]
Input [6]: [i_brand_id#7, i_class_id#8, i_category_id#9, sales#78, number_sales#79, sum(CheckOverflow((promote_precision(cast(cast(ws_quantity#66 as decimal(10,0)) as decimal(12,2))) * promote_precision(cast(ws_list_price#67 as decimal(12,2)))), DecimalType(18,2), true))#152]
Condition : (isnotnull(sum(CheckOverflow((promote_precision(cast(cast(ws_quantity#66 as decimal(10,0)) as decimal(12,2))) * promote_precision(cast(ws_list_price#67 as decimal(12,2)))), DecimalType(18,2), true))#152) AND (cast(sum(CheckOverflow((promote_precision(cast(cast(ws_quantity#66 as decimal(10,0)) as decimal(12,2))) * promote_precision(cast(ws_list_price#67 as decimal(12,2)))), DecimalType(18,2), true))#152 as decimal(32,6)) > cast(ReusedSubquery Subquery scalar-subquery#47, [id=#48] as decimal(32,6))))

(163) Project [codegen id : 410]
Output [6]: [web AS channel#153, i_brand_id#7, i_class_id#8, i_category_id#9, sales#78, number_sales#79]
Input [6]: [i_brand_id#7, i_class_id#8, i_category_id#9, sales#78, number_sales#79, sum(CheckOverflow((promote_precision(cast(cast(ws_quantity#66 as decimal(10,0)) as decimal(12,2))) * promote_precision(cast(ws_list_price#67 as decimal(12,2)))), DecimalType(18,2), true))#152]

(164) Union

(165) HashAggregate [codegen id : 411]
Input [6]: [channel#49, i_brand_id#7, i_class_id#8, i_category_id#9, sales#44, number_sales#45]
Keys [4]: [channel#49, i_brand_id#7, i_class_id#8, i_category_id#9]
Functions [2]: [partial_sum(sales#44), partial_sum(number_sales#45)]
Aggregate Attributes [3]: [sum#154, isEmpty#155, sum#156]
Results [7]: [channel#49, i_brand_id#7, i_class_id#8, i_category_id#9, sum#157, isEmpty#158, sum#159]

(166) Exchange
Input [7]: [channel#49, i_brand_id#7, i_class_id#8, i_category_id#9, sum#157, isEmpty#158, sum#159]
Arguments: hashpartitioning(channel#49, i_brand_id#7, i_class_id#8, i_category_id#9, 5), ENSURE_REQUIREMENTS, [id=#160]

(167) HashAggregate [codegen id : 412]
Input [7]: [channel#49, i_brand_id#7, i_class_id#8, i_category_id#9, sum#157, isEmpty#158, sum#159]
Keys [4]: [channel#49, i_brand_id#7, i_class_id#8, i_category_id#9]
Functions [2]: [sum(sales#44), sum(number_sales#45)]
Aggregate Attributes [2]: [sum(sales#44)#161, sum(number_sales#45)#162]
Results [4]: [channel#49, i_brand_id#7, sum(sales#44)#161 AS sum_sales#91, sum(number_sales#45)#162 AS number_sales#92]

(168) HashAggregate [codegen id : 412]
Input [4]: [channel#49, i_brand_id#7, sum_sales#91, number_sales#92]
Keys [2]: [channel#49, i_brand_id#7]
Functions [2]: [partial_sum(sum_sales#91), partial_sum(number_sales#92)]
Aggregate Attributes [3]: [sum#163, isEmpty#164, sum#165]
Results [5]: [channel#49, i_brand_id#7, sum#166, isEmpty#167, sum#168]

(169) Exchange
Input [5]: [channel#49, i_brand_id#7, sum#166, isEmpty#167, sum#168]
Arguments: hashpartitioning(channel#49, i_brand_id#7, 5), ENSURE_REQUIREMENTS, [id=#169]

(170) HashAggregate [codegen id : 413]
Input [5]: [channel#49, i_brand_id#7, sum#166, isEmpty#167, sum#168]
Keys [2]: [channel#49, i_brand_id#7]
Functions [2]: [sum(sum_sales#91), sum(number_sales#92)]
Aggregate Attributes [2]: [sum(sum_sales#91)#170, sum(number_sales#92)#171]
Results [6]: [channel#49, i_brand_id#7, null AS i_class_id#172, null AS i_category_id#173, sum(sum_sales#91)#170 AS sum(sum_sales)#174, sum(number_sales#92)#171 AS sum(number_sales)#175]

(171) ReusedExchange [Reuses operator id: 87]
Output [6]: [i_brand_id#7, i_class_id#8, i_category_id#9, sum#176, isEmpty#177, count#178]

(172) HashAggregate [codegen id : 458]
Input [6]: [i_brand_id#7, i_class_id#8, i_category_id#9, sum#176, isEmpty#177, count#178]
>>>>>>> d6906b3b
Keys [3]: [i_brand_id#7, i_class_id#8, i_category_id#9]
Functions [2]: [sum(CheckOverflow((promote_precision(cast(cast(ss_quantity#3 as decimal(10,0)) as decimal(12,2))) * promote_precision(cast(ss_list_price#4 as decimal(12,2)))), DecimalType(18,2), true)), count(1)]
Aggregate Attributes [2]: [sum(CheckOverflow((promote_precision(cast(cast(ss_quantity#3 as decimal(10,0)) as decimal(12,2))) * promote_precision(cast(ss_list_price#4 as decimal(12,2)))), DecimalType(18,2), true))#179, count(1)#180]
Results [6]: [i_brand_id#7, i_class_id#8, i_category_id#9, sum(CheckOverflow((promote_precision(cast(cast(ss_quantity#3 as decimal(10,0)) as decimal(12,2))) * promote_precision(cast(ss_list_price#4 as decimal(12,2)))), DecimalType(18,2), true))#179 AS sales#44, count(1)#180 AS number_sales#45, sum(CheckOverflow((promote_precision(cast(cast(ss_quantity#3 as decimal(10,0)) as decimal(12,2))) * promote_precision(cast(ss_list_price#4 as decimal(12,2)))), DecimalType(18,2), true))#179 AS sum(CheckOverflow((promote_precision(cast(cast(ss_quantity#3 as decimal(10,0)) as decimal(12,2))) * promote_precision(cast(ss_list_price#4 as decimal(12,2)))), DecimalType(18,2), true))#181]

<<<<<<< HEAD
(168) Filter [codegen id : 398]
Input [6]: [i_brand_id#7, i_class_id#8, i_category_id#9, sales#42, number_sales#43, sum(CheckOverflow((promote_precision(cast(cast(ss_quantity#3 as decimal(10,0)) as decimal(12,2))) * promote_precision(cast(ss_list_price#4 as decimal(12,2)))), DecimalType(18,2), true))#179]
Condition : (isnotnull(sum(CheckOverflow((promote_precision(cast(cast(ss_quantity#3 as decimal(10,0)) as decimal(12,2))) * promote_precision(cast(ss_list_price#4 as decimal(12,2)))), DecimalType(18,2), true))#179) AND (cast(sum(CheckOverflow((promote_precision(cast(cast(ss_quantity#3 as decimal(10,0)) as decimal(12,2))) * promote_precision(cast(ss_list_price#4 as decimal(12,2)))), DecimalType(18,2), true))#179 as decimal(32,6)) > cast(ReusedSubquery Subquery scalar-subquery#45, [id=#46] as decimal(32,6))))

(169) Project [codegen id : 398]
Output [6]: [store AS channel#47, i_brand_id#7, i_class_id#8, i_category_id#9, sales#42, number_sales#43]
Input [6]: [i_brand_id#7, i_class_id#8, i_category_id#9, sales#42, number_sales#43, sum(CheckOverflow((promote_precision(cast(cast(ss_quantity#3 as decimal(10,0)) as decimal(12,2))) * promote_precision(cast(ss_list_price#4 as decimal(12,2)))), DecimalType(18,2), true))#179]

(170) ReusedExchange [Reuses operator id: 101]
Output [6]: [i_brand_id#7, i_class_id#8, i_category_id#9, sum#180, isEmpty#181, count#182]

(171) HashAggregate [codegen id : 437]
Input [6]: [i_brand_id#7, i_class_id#8, i_category_id#9, sum#180, isEmpty#181, count#182]
=======
(173) Filter [codegen id : 458]
Input [6]: [i_brand_id#7, i_class_id#8, i_category_id#9, sales#44, number_sales#45, sum(CheckOverflow((promote_precision(cast(cast(ss_quantity#3 as decimal(10,0)) as decimal(12,2))) * promote_precision(cast(ss_list_price#4 as decimal(12,2)))), DecimalType(18,2), true))#181]
Condition : (isnotnull(sum(CheckOverflow((promote_precision(cast(cast(ss_quantity#3 as decimal(10,0)) as decimal(12,2))) * promote_precision(cast(ss_list_price#4 as decimal(12,2)))), DecimalType(18,2), true))#181) AND (cast(sum(CheckOverflow((promote_precision(cast(cast(ss_quantity#3 as decimal(10,0)) as decimal(12,2))) * promote_precision(cast(ss_list_price#4 as decimal(12,2)))), DecimalType(18,2), true))#181 as decimal(32,6)) > cast(ReusedSubquery Subquery scalar-subquery#47, [id=#48] as decimal(32,6))))

(174) Project [codegen id : 458]
Output [6]: [store AS channel#49, i_brand_id#7, i_class_id#8, i_category_id#9, sales#44, number_sales#45]
Input [6]: [i_brand_id#7, i_class_id#8, i_category_id#9, sales#44, number_sales#45, sum(CheckOverflow((promote_precision(cast(cast(ss_quantity#3 as decimal(10,0)) as decimal(12,2))) * promote_precision(cast(ss_list_price#4 as decimal(12,2)))), DecimalType(18,2), true))#181]

(175) ReusedExchange [Reuses operator id: 106]
Output [6]: [i_brand_id#7, i_class_id#8, i_category_id#9, sum#182, isEmpty#183, count#184]

(176) HashAggregate [codegen id : 503]
Input [6]: [i_brand_id#7, i_class_id#8, i_category_id#9, sum#182, isEmpty#183, count#184]
>>>>>>> d6906b3b
Keys [3]: [i_brand_id#7, i_class_id#8, i_category_id#9]
Functions [2]: [sum(CheckOverflow((promote_precision(cast(cast(cs_quantity#50 as decimal(10,0)) as decimal(12,2))) * promote_precision(cast(cs_list_price#51 as decimal(12,2)))), DecimalType(18,2), true)), count(1)]
Aggregate Attributes [2]: [sum(CheckOverflow((promote_precision(cast(cast(cs_quantity#50 as decimal(10,0)) as decimal(12,2))) * promote_precision(cast(cs_list_price#51 as decimal(12,2)))), DecimalType(18,2), true))#185, count(1)#186]
Results [6]: [i_brand_id#7, i_class_id#8, i_category_id#9, sum(CheckOverflow((promote_precision(cast(cast(cs_quantity#50 as decimal(10,0)) as decimal(12,2))) * promote_precision(cast(cs_list_price#51 as decimal(12,2)))), DecimalType(18,2), true))#185 AS sales#62, count(1)#186 AS number_sales#63, sum(CheckOverflow((promote_precision(cast(cast(cs_quantity#50 as decimal(10,0)) as decimal(12,2))) * promote_precision(cast(cs_list_price#51 as decimal(12,2)))), DecimalType(18,2), true))#185 AS sum(CheckOverflow((promote_precision(cast(cast(cs_quantity#50 as decimal(10,0)) as decimal(12,2))) * promote_precision(cast(cs_list_price#51 as decimal(12,2)))), DecimalType(18,2), true))#187]

<<<<<<< HEAD
(172) Filter [codegen id : 437]
Input [6]: [i_brand_id#7, i_class_id#8, i_category_id#9, sales#60, number_sales#61, sum(CheckOverflow((promote_precision(cast(cast(cs_quantity#48 as decimal(10,0)) as decimal(12,2))) * promote_precision(cast(cs_list_price#49 as decimal(12,2)))), DecimalType(18,2), true))#185]
Condition : (isnotnull(sum(CheckOverflow((promote_precision(cast(cast(cs_quantity#48 as decimal(10,0)) as decimal(12,2))) * promote_precision(cast(cs_list_price#49 as decimal(12,2)))), DecimalType(18,2), true))#185) AND (cast(sum(CheckOverflow((promote_precision(cast(cast(cs_quantity#48 as decimal(10,0)) as decimal(12,2))) * promote_precision(cast(cs_list_price#49 as decimal(12,2)))), DecimalType(18,2), true))#185 as decimal(32,6)) > cast(ReusedSubquery Subquery scalar-subquery#45, [id=#46] as decimal(32,6))))

(173) Project [codegen id : 437]
Output [6]: [catalog AS channel#186, i_brand_id#7, i_class_id#8, i_category_id#9, sales#60, number_sales#61]
Input [6]: [i_brand_id#7, i_class_id#8, i_category_id#9, sales#60, number_sales#61, sum(CheckOverflow((promote_precision(cast(cast(cs_quantity#48 as decimal(10,0)) as decimal(12,2))) * promote_precision(cast(cs_list_price#49 as decimal(12,2)))), DecimalType(18,2), true))#185]

(174) ReusedExchange [Reuses operator id: 120]
Output [6]: [i_brand_id#7, i_class_id#8, i_category_id#9, sum#187, isEmpty#188, count#189]

(175) HashAggregate [codegen id : 476]
Input [6]: [i_brand_id#7, i_class_id#8, i_category_id#9, sum#187, isEmpty#188, count#189]
Keys [3]: [i_brand_id#7, i_class_id#8, i_category_id#9]
Functions [2]: [sum(CheckOverflow((promote_precision(cast(cast(ws_quantity#64 as decimal(10,0)) as decimal(12,2))) * promote_precision(cast(ws_list_price#65 as decimal(12,2)))), DecimalType(18,2), true)), count(1)]
Aggregate Attributes [2]: [sum(CheckOverflow((promote_precision(cast(cast(ws_quantity#64 as decimal(10,0)) as decimal(12,2))) * promote_precision(cast(ws_list_price#65 as decimal(12,2)))), DecimalType(18,2), true))#190, count(1)#191]
Results [6]: [i_brand_id#7, i_class_id#8, i_category_id#9, sum(CheckOverflow((promote_precision(cast(cast(ws_quantity#64 as decimal(10,0)) as decimal(12,2))) * promote_precision(cast(ws_list_price#65 as decimal(12,2)))), DecimalType(18,2), true))#190 AS sales#76, count(1)#191 AS number_sales#77, sum(CheckOverflow((promote_precision(cast(cast(ws_quantity#64 as decimal(10,0)) as decimal(12,2))) * promote_precision(cast(ws_list_price#65 as decimal(12,2)))), DecimalType(18,2), true))#190 AS sum(CheckOverflow((promote_precision(cast(cast(ws_quantity#64 as decimal(10,0)) as decimal(12,2))) * promote_precision(cast(ws_list_price#65 as decimal(12,2)))), DecimalType(18,2), true))#192]

(176) Filter [codegen id : 476]
Input [6]: [i_brand_id#7, i_class_id#8, i_category_id#9, sales#76, number_sales#77, sum(CheckOverflow((promote_precision(cast(cast(ws_quantity#64 as decimal(10,0)) as decimal(12,2))) * promote_precision(cast(ws_list_price#65 as decimal(12,2)))), DecimalType(18,2), true))#192]
Condition : (isnotnull(sum(CheckOverflow((promote_precision(cast(cast(ws_quantity#64 as decimal(10,0)) as decimal(12,2))) * promote_precision(cast(ws_list_price#65 as decimal(12,2)))), DecimalType(18,2), true))#192) AND (cast(sum(CheckOverflow((promote_precision(cast(cast(ws_quantity#64 as decimal(10,0)) as decimal(12,2))) * promote_precision(cast(ws_list_price#65 as decimal(12,2)))), DecimalType(18,2), true))#192 as decimal(32,6)) > cast(ReusedSubquery Subquery scalar-subquery#45, [id=#46] as decimal(32,6))))

(177) Project [codegen id : 476]
Output [6]: [web AS channel#193, i_brand_id#7, i_class_id#8, i_category_id#9, sales#76, number_sales#77]
Input [6]: [i_brand_id#7, i_class_id#8, i_category_id#9, sales#76, number_sales#77, sum(CheckOverflow((promote_precision(cast(cast(ws_quantity#64 as decimal(10,0)) as decimal(12,2))) * promote_precision(cast(ws_list_price#65 as decimal(12,2)))), DecimalType(18,2), true))#192]

(178) Union

(179) HashAggregate [codegen id : 477]
Input [6]: [channel#47, i_brand_id#7, i_class_id#8, i_category_id#9, sales#42, number_sales#43]
Keys [4]: [channel#47, i_brand_id#7, i_class_id#8, i_category_id#9]
Functions [2]: [partial_sum(sales#42), partial_sum(number_sales#43)]
Aggregate Attributes [3]: [sum#194, isEmpty#195, sum#196]
Results [7]: [channel#47, i_brand_id#7, i_class_id#8, i_category_id#9, sum#197, isEmpty#198, sum#199]

(180) Exchange
Input [7]: [channel#47, i_brand_id#7, i_class_id#8, i_category_id#9, sum#197, isEmpty#198, sum#199]
Arguments: hashpartitioning(channel#47, i_brand_id#7, i_class_id#8, i_category_id#9, 5), ENSURE_REQUIREMENTS, [id=#200]

(181) HashAggregate [codegen id : 478]
Input [7]: [channel#47, i_brand_id#7, i_class_id#8, i_category_id#9, sum#197, isEmpty#198, sum#199]
Keys [4]: [channel#47, i_brand_id#7, i_class_id#8, i_category_id#9]
Functions [2]: [sum(sales#42), sum(number_sales#43)]
Aggregate Attributes [2]: [sum(sales#42)#201, sum(number_sales#43)#202]
Results [3]: [channel#47, sum(sales#42)#201 AS sum_sales#89, sum(number_sales#43)#202 AS number_sales#90]

(182) HashAggregate [codegen id : 478]
Input [3]: [channel#47, sum_sales#89, number_sales#90]
Keys [1]: [channel#47]
Functions [2]: [partial_sum(sum_sales#89), partial_sum(number_sales#90)]
Aggregate Attributes [3]: [sum#203, isEmpty#204, sum#205]
Results [4]: [channel#47, sum#206, isEmpty#207, sum#208]

(183) Exchange
Input [4]: [channel#47, sum#206, isEmpty#207, sum#208]
Arguments: hashpartitioning(channel#47, 5), ENSURE_REQUIREMENTS, [id=#209]

(184) HashAggregate [codegen id : 479]
Input [4]: [channel#47, sum#206, isEmpty#207, sum#208]
Keys [1]: [channel#47]
Functions [2]: [sum(sum_sales#89), sum(number_sales#90)]
Aggregate Attributes [2]: [sum(sum_sales#89)#210, sum(number_sales#90)#211]
Results [6]: [channel#47, null AS i_brand_id#212, null AS i_class_id#213, null AS i_category_id#214, sum(sum_sales#89)#210 AS sum(sum_sales)#215, sum(number_sales#90)#211 AS sum(number_sales)#216]

(185) ReusedExchange [Reuses operator id: 82]
Output [6]: [i_brand_id#7, i_class_id#8, i_category_id#9, sum#217, isEmpty#218, count#219]

(186) HashAggregate [codegen id : 518]
Input [6]: [i_brand_id#7, i_class_id#8, i_category_id#9, sum#217, isEmpty#218, count#219]
=======
(177) Filter [codegen id : 503]
Input [6]: [i_brand_id#7, i_class_id#8, i_category_id#9, sales#62, number_sales#63, sum(CheckOverflow((promote_precision(cast(cast(cs_quantity#50 as decimal(10,0)) as decimal(12,2))) * promote_precision(cast(cs_list_price#51 as decimal(12,2)))), DecimalType(18,2), true))#187]
Condition : (isnotnull(sum(CheckOverflow((promote_precision(cast(cast(cs_quantity#50 as decimal(10,0)) as decimal(12,2))) * promote_precision(cast(cs_list_price#51 as decimal(12,2)))), DecimalType(18,2), true))#187) AND (cast(sum(CheckOverflow((promote_precision(cast(cast(cs_quantity#50 as decimal(10,0)) as decimal(12,2))) * promote_precision(cast(cs_list_price#51 as decimal(12,2)))), DecimalType(18,2), true))#187 as decimal(32,6)) > cast(ReusedSubquery Subquery scalar-subquery#47, [id=#48] as decimal(32,6))))

(178) Project [codegen id : 503]
Output [6]: [catalog AS channel#188, i_brand_id#7, i_class_id#8, i_category_id#9, sales#62, number_sales#63]
Input [6]: [i_brand_id#7, i_class_id#8, i_category_id#9, sales#62, number_sales#63, sum(CheckOverflow((promote_precision(cast(cast(cs_quantity#50 as decimal(10,0)) as decimal(12,2))) * promote_precision(cast(cs_list_price#51 as decimal(12,2)))), DecimalType(18,2), true))#187]

(179) ReusedExchange [Reuses operator id: 125]
Output [6]: [i_brand_id#7, i_class_id#8, i_category_id#9, sum#189, isEmpty#190, count#191]

(180) HashAggregate [codegen id : 548]
Input [6]: [i_brand_id#7, i_class_id#8, i_category_id#9, sum#189, isEmpty#190, count#191]
Keys [3]: [i_brand_id#7, i_class_id#8, i_category_id#9]
Functions [2]: [sum(CheckOverflow((promote_precision(cast(cast(ws_quantity#66 as decimal(10,0)) as decimal(12,2))) * promote_precision(cast(ws_list_price#67 as decimal(12,2)))), DecimalType(18,2), true)), count(1)]
Aggregate Attributes [2]: [sum(CheckOverflow((promote_precision(cast(cast(ws_quantity#66 as decimal(10,0)) as decimal(12,2))) * promote_precision(cast(ws_list_price#67 as decimal(12,2)))), DecimalType(18,2), true))#192, count(1)#193]
Results [6]: [i_brand_id#7, i_class_id#8, i_category_id#9, sum(CheckOverflow((promote_precision(cast(cast(ws_quantity#66 as decimal(10,0)) as decimal(12,2))) * promote_precision(cast(ws_list_price#67 as decimal(12,2)))), DecimalType(18,2), true))#192 AS sales#78, count(1)#193 AS number_sales#79, sum(CheckOverflow((promote_precision(cast(cast(ws_quantity#66 as decimal(10,0)) as decimal(12,2))) * promote_precision(cast(ws_list_price#67 as decimal(12,2)))), DecimalType(18,2), true))#192 AS sum(CheckOverflow((promote_precision(cast(cast(ws_quantity#66 as decimal(10,0)) as decimal(12,2))) * promote_precision(cast(ws_list_price#67 as decimal(12,2)))), DecimalType(18,2), true))#194]

(181) Filter [codegen id : 548]
Input [6]: [i_brand_id#7, i_class_id#8, i_category_id#9, sales#78, number_sales#79, sum(CheckOverflow((promote_precision(cast(cast(ws_quantity#66 as decimal(10,0)) as decimal(12,2))) * promote_precision(cast(ws_list_price#67 as decimal(12,2)))), DecimalType(18,2), true))#194]
Condition : (isnotnull(sum(CheckOverflow((promote_precision(cast(cast(ws_quantity#66 as decimal(10,0)) as decimal(12,2))) * promote_precision(cast(ws_list_price#67 as decimal(12,2)))), DecimalType(18,2), true))#194) AND (cast(sum(CheckOverflow((promote_precision(cast(cast(ws_quantity#66 as decimal(10,0)) as decimal(12,2))) * promote_precision(cast(ws_list_price#67 as decimal(12,2)))), DecimalType(18,2), true))#194 as decimal(32,6)) > cast(ReusedSubquery Subquery scalar-subquery#47, [id=#48] as decimal(32,6))))

(182) Project [codegen id : 548]
Output [6]: [web AS channel#195, i_brand_id#7, i_class_id#8, i_category_id#9, sales#78, number_sales#79]
Input [6]: [i_brand_id#7, i_class_id#8, i_category_id#9, sales#78, number_sales#79, sum(CheckOverflow((promote_precision(cast(cast(ws_quantity#66 as decimal(10,0)) as decimal(12,2))) * promote_precision(cast(ws_list_price#67 as decimal(12,2)))), DecimalType(18,2), true))#194]

(183) Union

(184) HashAggregate [codegen id : 549]
Input [6]: [channel#49, i_brand_id#7, i_class_id#8, i_category_id#9, sales#44, number_sales#45]
Keys [4]: [channel#49, i_brand_id#7, i_class_id#8, i_category_id#9]
Functions [2]: [partial_sum(sales#44), partial_sum(number_sales#45)]
Aggregate Attributes [3]: [sum#196, isEmpty#197, sum#198]
Results [7]: [channel#49, i_brand_id#7, i_class_id#8, i_category_id#9, sum#199, isEmpty#200, sum#201]

(185) Exchange
Input [7]: [channel#49, i_brand_id#7, i_class_id#8, i_category_id#9, sum#199, isEmpty#200, sum#201]
Arguments: hashpartitioning(channel#49, i_brand_id#7, i_class_id#8, i_category_id#9, 5), ENSURE_REQUIREMENTS, [id=#202]

(186) HashAggregate [codegen id : 550]
Input [7]: [channel#49, i_brand_id#7, i_class_id#8, i_category_id#9, sum#199, isEmpty#200, sum#201]
Keys [4]: [channel#49, i_brand_id#7, i_class_id#8, i_category_id#9]
Functions [2]: [sum(sales#44), sum(number_sales#45)]
Aggregate Attributes [2]: [sum(sales#44)#203, sum(number_sales#45)#204]
Results [3]: [channel#49, sum(sales#44)#203 AS sum_sales#91, sum(number_sales#45)#204 AS number_sales#92]

(187) HashAggregate [codegen id : 550]
Input [3]: [channel#49, sum_sales#91, number_sales#92]
Keys [1]: [channel#49]
Functions [2]: [partial_sum(sum_sales#91), partial_sum(number_sales#92)]
Aggregate Attributes [3]: [sum#205, isEmpty#206, sum#207]
Results [4]: [channel#49, sum#208, isEmpty#209, sum#210]

(188) Exchange
Input [4]: [channel#49, sum#208, isEmpty#209, sum#210]
Arguments: hashpartitioning(channel#49, 5), ENSURE_REQUIREMENTS, [id=#211]

(189) HashAggregate [codegen id : 551]
Input [4]: [channel#49, sum#208, isEmpty#209, sum#210]
Keys [1]: [channel#49]
Functions [2]: [sum(sum_sales#91), sum(number_sales#92)]
Aggregate Attributes [2]: [sum(sum_sales#91)#212, sum(number_sales#92)#213]
Results [6]: [channel#49, null AS i_brand_id#214, null AS i_class_id#215, null AS i_category_id#216, sum(sum_sales#91)#212 AS sum(sum_sales)#217, sum(number_sales#92)#213 AS sum(number_sales)#218]

(190) ReusedExchange [Reuses operator id: 87]
Output [6]: [i_brand_id#7, i_class_id#8, i_category_id#9, sum#219, isEmpty#220, count#221]

(191) HashAggregate [codegen id : 596]
Input [6]: [i_brand_id#7, i_class_id#8, i_category_id#9, sum#219, isEmpty#220, count#221]
>>>>>>> d6906b3b
Keys [3]: [i_brand_id#7, i_class_id#8, i_category_id#9]
Functions [2]: [sum(CheckOverflow((promote_precision(cast(cast(ss_quantity#3 as decimal(10,0)) as decimal(12,2))) * promote_precision(cast(ss_list_price#4 as decimal(12,2)))), DecimalType(18,2), true)), count(1)]
Aggregate Attributes [2]: [sum(CheckOverflow((promote_precision(cast(cast(ss_quantity#3 as decimal(10,0)) as decimal(12,2))) * promote_precision(cast(ss_list_price#4 as decimal(12,2)))), DecimalType(18,2), true))#222, count(1)#223]
Results [6]: [i_brand_id#7, i_class_id#8, i_category_id#9, sum(CheckOverflow((promote_precision(cast(cast(ss_quantity#3 as decimal(10,0)) as decimal(12,2))) * promote_precision(cast(ss_list_price#4 as decimal(12,2)))), DecimalType(18,2), true))#222 AS sales#44, count(1)#223 AS number_sales#45, sum(CheckOverflow((promote_precision(cast(cast(ss_quantity#3 as decimal(10,0)) as decimal(12,2))) * promote_precision(cast(ss_list_price#4 as decimal(12,2)))), DecimalType(18,2), true))#222 AS sum(CheckOverflow((promote_precision(cast(cast(ss_quantity#3 as decimal(10,0)) as decimal(12,2))) * promote_precision(cast(ss_list_price#4 as decimal(12,2)))), DecimalType(18,2), true))#224]

<<<<<<< HEAD
(187) Filter [codegen id : 518]
Input [6]: [i_brand_id#7, i_class_id#8, i_category_id#9, sales#42, number_sales#43, sum(CheckOverflow((promote_precision(cast(cast(ss_quantity#3 as decimal(10,0)) as decimal(12,2))) * promote_precision(cast(ss_list_price#4 as decimal(12,2)))), DecimalType(18,2), true))#222]
Condition : (isnotnull(sum(CheckOverflow((promote_precision(cast(cast(ss_quantity#3 as decimal(10,0)) as decimal(12,2))) * promote_precision(cast(ss_list_price#4 as decimal(12,2)))), DecimalType(18,2), true))#222) AND (cast(sum(CheckOverflow((promote_precision(cast(cast(ss_quantity#3 as decimal(10,0)) as decimal(12,2))) * promote_precision(cast(ss_list_price#4 as decimal(12,2)))), DecimalType(18,2), true))#222 as decimal(32,6)) > cast(ReusedSubquery Subquery scalar-subquery#45, [id=#46] as decimal(32,6))))

(188) Project [codegen id : 518]
Output [6]: [store AS channel#47, i_brand_id#7, i_class_id#8, i_category_id#9, sales#42, number_sales#43]
Input [6]: [i_brand_id#7, i_class_id#8, i_category_id#9, sales#42, number_sales#43, sum(CheckOverflow((promote_precision(cast(cast(ss_quantity#3 as decimal(10,0)) as decimal(12,2))) * promote_precision(cast(ss_list_price#4 as decimal(12,2)))), DecimalType(18,2), true))#222]

(189) ReusedExchange [Reuses operator id: 101]
Output [6]: [i_brand_id#7, i_class_id#8, i_category_id#9, sum#223, isEmpty#224, count#225]

(190) HashAggregate [codegen id : 557]
Input [6]: [i_brand_id#7, i_class_id#8, i_category_id#9, sum#223, isEmpty#224, count#225]
=======
(192) Filter [codegen id : 596]
Input [6]: [i_brand_id#7, i_class_id#8, i_category_id#9, sales#44, number_sales#45, sum(CheckOverflow((promote_precision(cast(cast(ss_quantity#3 as decimal(10,0)) as decimal(12,2))) * promote_precision(cast(ss_list_price#4 as decimal(12,2)))), DecimalType(18,2), true))#224]
Condition : (isnotnull(sum(CheckOverflow((promote_precision(cast(cast(ss_quantity#3 as decimal(10,0)) as decimal(12,2))) * promote_precision(cast(ss_list_price#4 as decimal(12,2)))), DecimalType(18,2), true))#224) AND (cast(sum(CheckOverflow((promote_precision(cast(cast(ss_quantity#3 as decimal(10,0)) as decimal(12,2))) * promote_precision(cast(ss_list_price#4 as decimal(12,2)))), DecimalType(18,2), true))#224 as decimal(32,6)) > cast(ReusedSubquery Subquery scalar-subquery#47, [id=#48] as decimal(32,6))))

(193) Project [codegen id : 596]
Output [6]: [store AS channel#49, i_brand_id#7, i_class_id#8, i_category_id#9, sales#44, number_sales#45]
Input [6]: [i_brand_id#7, i_class_id#8, i_category_id#9, sales#44, number_sales#45, sum(CheckOverflow((promote_precision(cast(cast(ss_quantity#3 as decimal(10,0)) as decimal(12,2))) * promote_precision(cast(ss_list_price#4 as decimal(12,2)))), DecimalType(18,2), true))#224]

(194) ReusedExchange [Reuses operator id: 106]
Output [6]: [i_brand_id#7, i_class_id#8, i_category_id#9, sum#225, isEmpty#226, count#227]

(195) HashAggregate [codegen id : 641]
Input [6]: [i_brand_id#7, i_class_id#8, i_category_id#9, sum#225, isEmpty#226, count#227]
>>>>>>> d6906b3b
Keys [3]: [i_brand_id#7, i_class_id#8, i_category_id#9]
Functions [2]: [sum(CheckOverflow((promote_precision(cast(cast(cs_quantity#50 as decimal(10,0)) as decimal(12,2))) * promote_precision(cast(cs_list_price#51 as decimal(12,2)))), DecimalType(18,2), true)), count(1)]
Aggregate Attributes [2]: [sum(CheckOverflow((promote_precision(cast(cast(cs_quantity#50 as decimal(10,0)) as decimal(12,2))) * promote_precision(cast(cs_list_price#51 as decimal(12,2)))), DecimalType(18,2), true))#228, count(1)#229]
Results [6]: [i_brand_id#7, i_class_id#8, i_category_id#9, sum(CheckOverflow((promote_precision(cast(cast(cs_quantity#50 as decimal(10,0)) as decimal(12,2))) * promote_precision(cast(cs_list_price#51 as decimal(12,2)))), DecimalType(18,2), true))#228 AS sales#62, count(1)#229 AS number_sales#63, sum(CheckOverflow((promote_precision(cast(cast(cs_quantity#50 as decimal(10,0)) as decimal(12,2))) * promote_precision(cast(cs_list_price#51 as decimal(12,2)))), DecimalType(18,2), true))#228 AS sum(CheckOverflow((promote_precision(cast(cast(cs_quantity#50 as decimal(10,0)) as decimal(12,2))) * promote_precision(cast(cs_list_price#51 as decimal(12,2)))), DecimalType(18,2), true))#230]

<<<<<<< HEAD
(191) Filter [codegen id : 557]
Input [6]: [i_brand_id#7, i_class_id#8, i_category_id#9, sales#60, number_sales#61, sum(CheckOverflow((promote_precision(cast(cast(cs_quantity#48 as decimal(10,0)) as decimal(12,2))) * promote_precision(cast(cs_list_price#49 as decimal(12,2)))), DecimalType(18,2), true))#228]
Condition : (isnotnull(sum(CheckOverflow((promote_precision(cast(cast(cs_quantity#48 as decimal(10,0)) as decimal(12,2))) * promote_precision(cast(cs_list_price#49 as decimal(12,2)))), DecimalType(18,2), true))#228) AND (cast(sum(CheckOverflow((promote_precision(cast(cast(cs_quantity#48 as decimal(10,0)) as decimal(12,2))) * promote_precision(cast(cs_list_price#49 as decimal(12,2)))), DecimalType(18,2), true))#228 as decimal(32,6)) > cast(ReusedSubquery Subquery scalar-subquery#45, [id=#46] as decimal(32,6))))

(192) Project [codegen id : 557]
Output [6]: [catalog AS channel#229, i_brand_id#7, i_class_id#8, i_category_id#9, sales#60, number_sales#61]
Input [6]: [i_brand_id#7, i_class_id#8, i_category_id#9, sales#60, number_sales#61, sum(CheckOverflow((promote_precision(cast(cast(cs_quantity#48 as decimal(10,0)) as decimal(12,2))) * promote_precision(cast(cs_list_price#49 as decimal(12,2)))), DecimalType(18,2), true))#228]

(193) ReusedExchange [Reuses operator id: 120]
Output [6]: [i_brand_id#7, i_class_id#8, i_category_id#9, sum#230, isEmpty#231, count#232]

(194) HashAggregate [codegen id : 596]
Input [6]: [i_brand_id#7, i_class_id#8, i_category_id#9, sum#230, isEmpty#231, count#232]
Keys [3]: [i_brand_id#7, i_class_id#8, i_category_id#9]
Functions [2]: [sum(CheckOverflow((promote_precision(cast(cast(ws_quantity#64 as decimal(10,0)) as decimal(12,2))) * promote_precision(cast(ws_list_price#65 as decimal(12,2)))), DecimalType(18,2), true)), count(1)]
Aggregate Attributes [2]: [sum(CheckOverflow((promote_precision(cast(cast(ws_quantity#64 as decimal(10,0)) as decimal(12,2))) * promote_precision(cast(ws_list_price#65 as decimal(12,2)))), DecimalType(18,2), true))#233, count(1)#234]
Results [6]: [i_brand_id#7, i_class_id#8, i_category_id#9, sum(CheckOverflow((promote_precision(cast(cast(ws_quantity#64 as decimal(10,0)) as decimal(12,2))) * promote_precision(cast(ws_list_price#65 as decimal(12,2)))), DecimalType(18,2), true))#233 AS sales#76, count(1)#234 AS number_sales#77, sum(CheckOverflow((promote_precision(cast(cast(ws_quantity#64 as decimal(10,0)) as decimal(12,2))) * promote_precision(cast(ws_list_price#65 as decimal(12,2)))), DecimalType(18,2), true))#233 AS sum(CheckOverflow((promote_precision(cast(cast(ws_quantity#64 as decimal(10,0)) as decimal(12,2))) * promote_precision(cast(ws_list_price#65 as decimal(12,2)))), DecimalType(18,2), true))#235]

(195) Filter [codegen id : 596]
Input [6]: [i_brand_id#7, i_class_id#8, i_category_id#9, sales#76, number_sales#77, sum(CheckOverflow((promote_precision(cast(cast(ws_quantity#64 as decimal(10,0)) as decimal(12,2))) * promote_precision(cast(ws_list_price#65 as decimal(12,2)))), DecimalType(18,2), true))#235]
Condition : (isnotnull(sum(CheckOverflow((promote_precision(cast(cast(ws_quantity#64 as decimal(10,0)) as decimal(12,2))) * promote_precision(cast(ws_list_price#65 as decimal(12,2)))), DecimalType(18,2), true))#235) AND (cast(sum(CheckOverflow((promote_precision(cast(cast(ws_quantity#64 as decimal(10,0)) as decimal(12,2))) * promote_precision(cast(ws_list_price#65 as decimal(12,2)))), DecimalType(18,2), true))#235 as decimal(32,6)) > cast(ReusedSubquery Subquery scalar-subquery#45, [id=#46] as decimal(32,6))))

(196) Project [codegen id : 596]
Output [6]: [web AS channel#236, i_brand_id#7, i_class_id#8, i_category_id#9, sales#76, number_sales#77]
Input [6]: [i_brand_id#7, i_class_id#8, i_category_id#9, sales#76, number_sales#77, sum(CheckOverflow((promote_precision(cast(cast(ws_quantity#64 as decimal(10,0)) as decimal(12,2))) * promote_precision(cast(ws_list_price#65 as decimal(12,2)))), DecimalType(18,2), true))#235]

(197) Union

(198) HashAggregate [codegen id : 597]
Input [6]: [channel#47, i_brand_id#7, i_class_id#8, i_category_id#9, sales#42, number_sales#43]
Keys [4]: [channel#47, i_brand_id#7, i_class_id#8, i_category_id#9]
Functions [2]: [partial_sum(sales#42), partial_sum(number_sales#43)]
Aggregate Attributes [3]: [sum#237, isEmpty#238, sum#239]
Results [7]: [channel#47, i_brand_id#7, i_class_id#8, i_category_id#9, sum#240, isEmpty#241, sum#242]

(199) Exchange
Input [7]: [channel#47, i_brand_id#7, i_class_id#8, i_category_id#9, sum#240, isEmpty#241, sum#242]
Arguments: hashpartitioning(channel#47, i_brand_id#7, i_class_id#8, i_category_id#9, 5), ENSURE_REQUIREMENTS, [id=#243]

(200) HashAggregate [codegen id : 598]
Input [7]: [channel#47, i_brand_id#7, i_class_id#8, i_category_id#9, sum#240, isEmpty#241, sum#242]
Keys [4]: [channel#47, i_brand_id#7, i_class_id#8, i_category_id#9]
Functions [2]: [sum(sales#42), sum(number_sales#43)]
Aggregate Attributes [2]: [sum(sales#42)#244, sum(number_sales#43)#245]
Results [2]: [sum(sales#42)#244 AS sum_sales#89, sum(number_sales#43)#245 AS number_sales#90]

(201) HashAggregate [codegen id : 598]
Input [2]: [sum_sales#89, number_sales#90]
Keys: []
Functions [2]: [partial_sum(sum_sales#89), partial_sum(number_sales#90)]
Aggregate Attributes [3]: [sum#246, isEmpty#247, sum#248]
Results [3]: [sum#249, isEmpty#250, sum#251]

(202) Exchange
Input [3]: [sum#249, isEmpty#250, sum#251]
Arguments: SinglePartition, ENSURE_REQUIREMENTS, [id=#252]

(203) HashAggregate [codegen id : 599]
Input [3]: [sum#249, isEmpty#250, sum#251]
=======
(196) Filter [codegen id : 641]
Input [6]: [i_brand_id#7, i_class_id#8, i_category_id#9, sales#62, number_sales#63, sum(CheckOverflow((promote_precision(cast(cast(cs_quantity#50 as decimal(10,0)) as decimal(12,2))) * promote_precision(cast(cs_list_price#51 as decimal(12,2)))), DecimalType(18,2), true))#230]
Condition : (isnotnull(sum(CheckOverflow((promote_precision(cast(cast(cs_quantity#50 as decimal(10,0)) as decimal(12,2))) * promote_precision(cast(cs_list_price#51 as decimal(12,2)))), DecimalType(18,2), true))#230) AND (cast(sum(CheckOverflow((promote_precision(cast(cast(cs_quantity#50 as decimal(10,0)) as decimal(12,2))) * promote_precision(cast(cs_list_price#51 as decimal(12,2)))), DecimalType(18,2), true))#230 as decimal(32,6)) > cast(ReusedSubquery Subquery scalar-subquery#47, [id=#48] as decimal(32,6))))

(197) Project [codegen id : 641]
Output [6]: [catalog AS channel#231, i_brand_id#7, i_class_id#8, i_category_id#9, sales#62, number_sales#63]
Input [6]: [i_brand_id#7, i_class_id#8, i_category_id#9, sales#62, number_sales#63, sum(CheckOverflow((promote_precision(cast(cast(cs_quantity#50 as decimal(10,0)) as decimal(12,2))) * promote_precision(cast(cs_list_price#51 as decimal(12,2)))), DecimalType(18,2), true))#230]

(198) ReusedExchange [Reuses operator id: 125]
Output [6]: [i_brand_id#7, i_class_id#8, i_category_id#9, sum#232, isEmpty#233, count#234]

(199) HashAggregate [codegen id : 686]
Input [6]: [i_brand_id#7, i_class_id#8, i_category_id#9, sum#232, isEmpty#233, count#234]
Keys [3]: [i_brand_id#7, i_class_id#8, i_category_id#9]
Functions [2]: [sum(CheckOverflow((promote_precision(cast(cast(ws_quantity#66 as decimal(10,0)) as decimal(12,2))) * promote_precision(cast(ws_list_price#67 as decimal(12,2)))), DecimalType(18,2), true)), count(1)]
Aggregate Attributes [2]: [sum(CheckOverflow((promote_precision(cast(cast(ws_quantity#66 as decimal(10,0)) as decimal(12,2))) * promote_precision(cast(ws_list_price#67 as decimal(12,2)))), DecimalType(18,2), true))#235, count(1)#236]
Results [6]: [i_brand_id#7, i_class_id#8, i_category_id#9, sum(CheckOverflow((promote_precision(cast(cast(ws_quantity#66 as decimal(10,0)) as decimal(12,2))) * promote_precision(cast(ws_list_price#67 as decimal(12,2)))), DecimalType(18,2), true))#235 AS sales#78, count(1)#236 AS number_sales#79, sum(CheckOverflow((promote_precision(cast(cast(ws_quantity#66 as decimal(10,0)) as decimal(12,2))) * promote_precision(cast(ws_list_price#67 as decimal(12,2)))), DecimalType(18,2), true))#235 AS sum(CheckOverflow((promote_precision(cast(cast(ws_quantity#66 as decimal(10,0)) as decimal(12,2))) * promote_precision(cast(ws_list_price#67 as decimal(12,2)))), DecimalType(18,2), true))#237]

(200) Filter [codegen id : 686]
Input [6]: [i_brand_id#7, i_class_id#8, i_category_id#9, sales#78, number_sales#79, sum(CheckOverflow((promote_precision(cast(cast(ws_quantity#66 as decimal(10,0)) as decimal(12,2))) * promote_precision(cast(ws_list_price#67 as decimal(12,2)))), DecimalType(18,2), true))#237]
Condition : (isnotnull(sum(CheckOverflow((promote_precision(cast(cast(ws_quantity#66 as decimal(10,0)) as decimal(12,2))) * promote_precision(cast(ws_list_price#67 as decimal(12,2)))), DecimalType(18,2), true))#237) AND (cast(sum(CheckOverflow((promote_precision(cast(cast(ws_quantity#66 as decimal(10,0)) as decimal(12,2))) * promote_precision(cast(ws_list_price#67 as decimal(12,2)))), DecimalType(18,2), true))#237 as decimal(32,6)) > cast(ReusedSubquery Subquery scalar-subquery#47, [id=#48] as decimal(32,6))))

(201) Project [codegen id : 686]
Output [6]: [web AS channel#238, i_brand_id#7, i_class_id#8, i_category_id#9, sales#78, number_sales#79]
Input [6]: [i_brand_id#7, i_class_id#8, i_category_id#9, sales#78, number_sales#79, sum(CheckOverflow((promote_precision(cast(cast(ws_quantity#66 as decimal(10,0)) as decimal(12,2))) * promote_precision(cast(ws_list_price#67 as decimal(12,2)))), DecimalType(18,2), true))#237]

(202) Union

(203) HashAggregate [codegen id : 687]
Input [6]: [channel#49, i_brand_id#7, i_class_id#8, i_category_id#9, sales#44, number_sales#45]
Keys [4]: [channel#49, i_brand_id#7, i_class_id#8, i_category_id#9]
Functions [2]: [partial_sum(sales#44), partial_sum(number_sales#45)]
Aggregate Attributes [3]: [sum#239, isEmpty#240, sum#241]
Results [7]: [channel#49, i_brand_id#7, i_class_id#8, i_category_id#9, sum#242, isEmpty#243, sum#244]

(204) Exchange
Input [7]: [channel#49, i_brand_id#7, i_class_id#8, i_category_id#9, sum#242, isEmpty#243, sum#244]
Arguments: hashpartitioning(channel#49, i_brand_id#7, i_class_id#8, i_category_id#9, 5), ENSURE_REQUIREMENTS, [id=#245]

(205) HashAggregate [codegen id : 688]
Input [7]: [channel#49, i_brand_id#7, i_class_id#8, i_category_id#9, sum#242, isEmpty#243, sum#244]
Keys [4]: [channel#49, i_brand_id#7, i_class_id#8, i_category_id#9]
Functions [2]: [sum(sales#44), sum(number_sales#45)]
Aggregate Attributes [2]: [sum(sales#44)#246, sum(number_sales#45)#247]
Results [2]: [sum(sales#44)#246 AS sum_sales#91, sum(number_sales#45)#247 AS number_sales#92]

(206) HashAggregate [codegen id : 688]
Input [2]: [sum_sales#91, number_sales#92]
Keys: []
Functions [2]: [partial_sum(sum_sales#91), partial_sum(number_sales#92)]
Aggregate Attributes [3]: [sum#248, isEmpty#249, sum#250]
Results [3]: [sum#251, isEmpty#252, sum#253]

(207) Exchange
Input [3]: [sum#251, isEmpty#252, sum#253]
Arguments: SinglePartition, ENSURE_REQUIREMENTS, [id=#254]

(208) HashAggregate [codegen id : 689]
Input [3]: [sum#251, isEmpty#252, sum#253]
>>>>>>> d6906b3b
Keys: []
Functions [2]: [sum(sum_sales#91), sum(number_sales#92)]
Aggregate Attributes [2]: [sum(sum_sales#91)#255, sum(number_sales#92)#256]
Results [6]: [null AS channel#257, null AS i_brand_id#258, null AS i_class_id#259, null AS i_category_id#260, sum(sum_sales#91)#255 AS sum(sum_sales)#261, sum(number_sales#92)#256 AS sum(number_sales)#262]

<<<<<<< HEAD
(204) Union

(205) HashAggregate [codegen id : 600]
Input [6]: [channel#47, i_brand_id#7, i_class_id#8, i_category_id#9, sum_sales#89, number_sales#90]
Keys [6]: [channel#47, i_brand_id#7, i_class_id#8, i_category_id#9, sum_sales#89, number_sales#90]
=======
(209) Union

(210) HashAggregate [codegen id : 690]
Input [6]: [channel#49, i_brand_id#7, i_class_id#8, i_category_id#9, sum_sales#91, number_sales#92]
Keys [6]: [channel#49, i_brand_id#7, i_class_id#8, i_category_id#9, sum_sales#91, number_sales#92]
>>>>>>> d6906b3b
Functions: []
Aggregate Attributes: []
Results [6]: [channel#49, i_brand_id#7, i_class_id#8, i_category_id#9, sum_sales#91, number_sales#92]

<<<<<<< HEAD
(206) Exchange
Input [6]: [channel#47, i_brand_id#7, i_class_id#8, i_category_id#9, sum_sales#89, number_sales#90]
Arguments: hashpartitioning(channel#47, i_brand_id#7, i_class_id#8, i_category_id#9, sum_sales#89, number_sales#90, 5), ENSURE_REQUIREMENTS, [id=#261]

(207) HashAggregate [codegen id : 601]
Input [6]: [channel#47, i_brand_id#7, i_class_id#8, i_category_id#9, sum_sales#89, number_sales#90]
Keys [6]: [channel#47, i_brand_id#7, i_class_id#8, i_category_id#9, sum_sales#89, number_sales#90]
=======
(211) Exchange
Input [6]: [channel#49, i_brand_id#7, i_class_id#8, i_category_id#9, sum_sales#91, number_sales#92]
Arguments: hashpartitioning(channel#49, i_brand_id#7, i_class_id#8, i_category_id#9, sum_sales#91, number_sales#92, 5), ENSURE_REQUIREMENTS, [id=#263]

(212) HashAggregate [codegen id : 691]
Input [6]: [channel#49, i_brand_id#7, i_class_id#8, i_category_id#9, sum_sales#91, number_sales#92]
Keys [6]: [channel#49, i_brand_id#7, i_class_id#8, i_category_id#9, sum_sales#91, number_sales#92]
>>>>>>> d6906b3b
Functions: []
Aggregate Attributes: []
Results [6]: [channel#49, i_brand_id#7, i_class_id#8, i_category_id#9, sum_sales#91, number_sales#92]

<<<<<<< HEAD
(208) TakeOrderedAndProject
Input [6]: [channel#47, i_brand_id#7, i_class_id#8, i_category_id#9, sum_sales#89, number_sales#90]
Arguments: 100, [channel#47 ASC NULLS FIRST, i_brand_id#7 ASC NULLS FIRST, i_class_id#8 ASC NULLS FIRST, i_category_id#9 ASC NULLS FIRST], [channel#47, i_brand_id#7, i_class_id#8, i_category_id#9, sum_sales#89, number_sales#90]

===== Subqueries =====

Subquery:1 Hosting operator id = 84 Hosting Expression = Subquery scalar-subquery#45, [id=#46]
* HashAggregate (238)
+- Exchange (237)
   +- * HashAggregate (236)
      +- Union (235)
         :- * Project (218)
         :  +- * BroadcastHashJoin Inner BuildRight (217)
         :     :- * Filter (211)
         :     :  +- * ColumnarToRow (210)
         :     :     +- Scan parquet default.store_sales (209)
         :     +- BroadcastExchange (216)
         :        +- * Project (215)
         :           +- * Filter (214)
         :              +- * ColumnarToRow (213)
         :                 +- Scan parquet default.date_dim (212)
         :- * Project (228)
         :  +- * BroadcastHashJoin Inner BuildRight (227)
         :     :- * Filter (221)
         :     :  +- * ColumnarToRow (220)
         :     :     +- Scan parquet default.catalog_sales (219)
         :     +- BroadcastExchange (226)
         :        +- * Project (225)
         :           +- * Filter (224)
         :              +- * ColumnarToRow (223)
         :                 +- Scan parquet default.date_dim (222)
         +- * Project (234)
            +- * BroadcastHashJoin Inner BuildRight (233)
               :- * Filter (231)
               :  +- * ColumnarToRow (230)
               :     +- Scan parquet default.web_sales (229)
               +- ReusedExchange (232)


(209) Scan parquet default.store_sales
=======
(213) TakeOrderedAndProject
Input [6]: [channel#49, i_brand_id#7, i_class_id#8, i_category_id#9, sum_sales#91, number_sales#92]
Arguments: 100, [channel#49 ASC NULLS FIRST, i_brand_id#7 ASC NULLS FIRST, i_class_id#8 ASC NULLS FIRST, i_category_id#9 ASC NULLS FIRST], [channel#49, i_brand_id#7, i_class_id#8, i_category_id#9, sum_sales#91, number_sales#92]

===== Subqueries =====

Subquery:1 Hosting operator id = 89 Hosting Expression = Subquery scalar-subquery#47, [id=#48]
* HashAggregate (243)
+- Exchange (242)
   +- * HashAggregate (241)
      +- Union (240)
         :- * Project (223)
         :  +- * BroadcastHashJoin Inner BuildRight (222)
         :     :- * Filter (216)
         :     :  +- * ColumnarToRow (215)
         :     :     +- Scan parquet default.store_sales (214)
         :     +- BroadcastExchange (221)
         :        +- * Project (220)
         :           +- * Filter (219)
         :              +- * ColumnarToRow (218)
         :                 +- Scan parquet default.date_dim (217)
         :- * Project (233)
         :  +- * BroadcastHashJoin Inner BuildRight (232)
         :     :- * Filter (226)
         :     :  +- * ColumnarToRow (225)
         :     :     +- Scan parquet default.catalog_sales (224)
         :     +- BroadcastExchange (231)
         :        +- * Project (230)
         :           +- * Filter (229)
         :              +- * ColumnarToRow (228)
         :                 +- Scan parquet default.date_dim (227)
         +- * Project (239)
            +- * BroadcastHashJoin Inner BuildRight (238)
               :- * Filter (236)
               :  +- * ColumnarToRow (235)
               :     +- Scan parquet default.web_sales (234)
               +- ReusedExchange (237)


(214) Scan parquet default.store_sales
>>>>>>> d6906b3b
Output [3]: [ss_sold_date_sk#1, ss_quantity#3, ss_list_price#4]
Batched: true
Location [not included in comparison]/{warehouse_dir}/store_sales]
PushedFilters: [IsNotNull(ss_sold_date_sk)]
ReadSchema: struct<ss_sold_date_sk:int,ss_quantity:int,ss_list_price:decimal(7,2)>

<<<<<<< HEAD
(210) ColumnarToRow [codegen id : 2]
Input [3]: [ss_sold_date_sk#1, ss_quantity#3, ss_list_price#4]

(211) Filter [codegen id : 2]
Input [3]: [ss_sold_date_sk#1, ss_quantity#3, ss_list_price#4]
Condition : isnotnull(ss_sold_date_sk#1)

(212) Scan parquet default.date_dim
=======
(215) ColumnarToRow [codegen id : 2]
Input [3]: [ss_sold_date_sk#1, ss_quantity#3, ss_list_price#4]

(216) Filter [codegen id : 2]
Input [3]: [ss_sold_date_sk#1, ss_quantity#3, ss_list_price#4]
Condition : isnotnull(ss_sold_date_sk#1)

(217) Scan parquet default.date_dim
>>>>>>> d6906b3b
Output [2]: [d_date_sk#10, d_year#11]
Batched: true
Location [not included in comparison]/{warehouse_dir}/date_dim]
PushedFilters: [IsNotNull(d_year), GreaterThanOrEqual(d_year,1999), LessThanOrEqual(d_year,2001), IsNotNull(d_date_sk)]
ReadSchema: struct<d_date_sk:int,d_year:int>

<<<<<<< HEAD
(213) ColumnarToRow [codegen id : 1]
Input [2]: [d_date_sk#10, d_year#11]

(214) Filter [codegen id : 1]
Input [2]: [d_date_sk#10, d_year#11]
Condition : (((isnotnull(d_year#11) AND (d_year#11 >= 1999)) AND (d_year#11 <= 2001)) AND isnotnull(d_date_sk#10))

(215) Project [codegen id : 1]
Output [1]: [d_date_sk#10]
Input [2]: [d_date_sk#10, d_year#11]

(216) BroadcastExchange
=======
(218) ColumnarToRow [codegen id : 1]
Input [2]: [d_date_sk#10, d_year#11]

(219) Filter [codegen id : 1]
Input [2]: [d_date_sk#10, d_year#11]
Condition : (((isnotnull(d_year#11) AND (d_year#11 >= 1999)) AND (d_year#11 <= 2001)) AND isnotnull(d_date_sk#10))

(220) Project [codegen id : 1]
Output [1]: [d_date_sk#10]
Input [2]: [d_date_sk#10, d_year#11]

(221) BroadcastExchange
>>>>>>> d6906b3b
Input [1]: [d_date_sk#10]
Arguments: HashedRelationBroadcastMode(List(cast(input[0, int, true] as bigint)),false), [id=#264]

<<<<<<< HEAD
(217) BroadcastHashJoin [codegen id : 2]
=======
(222) BroadcastHashJoin [codegen id : 2]
>>>>>>> d6906b3b
Left keys [1]: [ss_sold_date_sk#1]
Right keys [1]: [d_date_sk#10]
Join condition: None

<<<<<<< HEAD
(218) Project [codegen id : 2]
Output [2]: [ss_quantity#3 AS quantity#263, ss_list_price#4 AS list_price#264]
Input [4]: [ss_sold_date_sk#1, ss_quantity#3, ss_list_price#4, d_date_sk#10]

(219) Scan parquet default.catalog_sales
Output [3]: [cs_sold_date_sk#18, cs_quantity#48, cs_list_price#49]
=======
(223) Project [codegen id : 2]
Output [2]: [ss_quantity#3 AS quantity#265, ss_list_price#4 AS list_price#266]
Input [4]: [ss_sold_date_sk#1, ss_quantity#3, ss_list_price#4, d_date_sk#10]

(224) Scan parquet default.catalog_sales
Output [3]: [cs_sold_date_sk#18, cs_quantity#50, cs_list_price#51]
>>>>>>> d6906b3b
Batched: true
Location [not included in comparison]/{warehouse_dir}/catalog_sales]
PushedFilters: [IsNotNull(cs_sold_date_sk)]
ReadSchema: struct<cs_sold_date_sk:int,cs_quantity:int,cs_list_price:decimal(7,2)>

<<<<<<< HEAD
(220) ColumnarToRow [codegen id : 4]
Input [3]: [cs_sold_date_sk#18, cs_quantity#48, cs_list_price#49]

(221) Filter [codegen id : 4]
Input [3]: [cs_sold_date_sk#18, cs_quantity#48, cs_list_price#49]
Condition : isnotnull(cs_sold_date_sk#18)

(222) Scan parquet default.date_dim
=======
(225) ColumnarToRow [codegen id : 4]
Input [3]: [cs_sold_date_sk#18, cs_quantity#50, cs_list_price#51]

(226) Filter [codegen id : 4]
Input [3]: [cs_sold_date_sk#18, cs_quantity#50, cs_list_price#51]
Condition : isnotnull(cs_sold_date_sk#18)

(227) Scan parquet default.date_dim
>>>>>>> d6906b3b
Output [2]: [d_date_sk#10, d_year#11]
Batched: true
Location [not included in comparison]/{warehouse_dir}/date_dim]
PushedFilters: [IsNotNull(d_year), GreaterThanOrEqual(d_year,1998), LessThanOrEqual(d_year,2000), IsNotNull(d_date_sk)]
ReadSchema: struct<d_date_sk:int,d_year:int>

<<<<<<< HEAD
(223) ColumnarToRow [codegen id : 3]
Input [2]: [d_date_sk#10, d_year#11]

(224) Filter [codegen id : 3]
Input [2]: [d_date_sk#10, d_year#11]
Condition : (((isnotnull(d_year#11) AND (d_year#11 >= 1998)) AND (d_year#11 <= 2000)) AND isnotnull(d_date_sk#10))

(225) Project [codegen id : 3]
Output [1]: [d_date_sk#10]
Input [2]: [d_date_sk#10, d_year#11]

(226) BroadcastExchange
=======
(228) ColumnarToRow [codegen id : 3]
Input [2]: [d_date_sk#10, d_year#11]

(229) Filter [codegen id : 3]
Input [2]: [d_date_sk#10, d_year#11]
Condition : (((isnotnull(d_year#11) AND (d_year#11 >= 1998)) AND (d_year#11 <= 2000)) AND isnotnull(d_date_sk#10))

(230) Project [codegen id : 3]
Output [1]: [d_date_sk#10]
Input [2]: [d_date_sk#10, d_year#11]

(231) BroadcastExchange
>>>>>>> d6906b3b
Input [1]: [d_date_sk#10]
Arguments: HashedRelationBroadcastMode(List(cast(input[0, int, true] as bigint)),false), [id=#267]

<<<<<<< HEAD
(227) BroadcastHashJoin [codegen id : 4]
=======
(232) BroadcastHashJoin [codegen id : 4]
>>>>>>> d6906b3b
Left keys [1]: [cs_sold_date_sk#18]
Right keys [1]: [d_date_sk#10]
Join condition: None

<<<<<<< HEAD
(228) Project [codegen id : 4]
Output [2]: [cs_quantity#48 AS quantity#266, cs_list_price#49 AS list_price#267]
Input [4]: [cs_sold_date_sk#18, cs_quantity#48, cs_list_price#49, d_date_sk#10]

(229) Scan parquet default.web_sales
Output [3]: [ws_sold_date_sk#22, ws_quantity#64, ws_list_price#65]
=======
(233) Project [codegen id : 4]
Output [2]: [cs_quantity#50 AS quantity#268, cs_list_price#51 AS list_price#269]
Input [4]: [cs_sold_date_sk#18, cs_quantity#50, cs_list_price#51, d_date_sk#10]

(234) Scan parquet default.web_sales
Output [3]: [ws_sold_date_sk#24, ws_quantity#66, ws_list_price#67]
>>>>>>> d6906b3b
Batched: true
Location [not included in comparison]/{warehouse_dir}/web_sales]
PushedFilters: [IsNotNull(ws_sold_date_sk)]
ReadSchema: struct<ws_sold_date_sk:int,ws_quantity:int,ws_list_price:decimal(7,2)>

<<<<<<< HEAD
(230) ColumnarToRow [codegen id : 6]
Input [3]: [ws_sold_date_sk#22, ws_quantity#64, ws_list_price#65]

(231) Filter [codegen id : 6]
Input [3]: [ws_sold_date_sk#22, ws_quantity#64, ws_list_price#65]
Condition : isnotnull(ws_sold_date_sk#22)

(232) ReusedExchange [Reuses operator id: 226]
Output [1]: [d_date_sk#10]

(233) BroadcastHashJoin [codegen id : 6]
Left keys [1]: [ws_sold_date_sk#22]
Right keys [1]: [d_date_sk#10]
Join condition: None

(234) Project [codegen id : 6]
Output [2]: [ws_quantity#64 AS quantity#268, ws_list_price#65 AS list_price#269]
Input [4]: [ws_sold_date_sk#22, ws_quantity#64, ws_list_price#65, d_date_sk#10]

(235) Union

(236) HashAggregate [codegen id : 7]
Input [2]: [quantity#263, list_price#264]
=======
(235) ColumnarToRow [codegen id : 6]
Input [3]: [ws_sold_date_sk#24, ws_quantity#66, ws_list_price#67]

(236) Filter [codegen id : 6]
Input [3]: [ws_sold_date_sk#24, ws_quantity#66, ws_list_price#67]
Condition : isnotnull(ws_sold_date_sk#24)

(237) ReusedExchange [Reuses operator id: 231]
Output [1]: [d_date_sk#10]

(238) BroadcastHashJoin [codegen id : 6]
Left keys [1]: [ws_sold_date_sk#24]
Right keys [1]: [d_date_sk#10]
Join condition: None

(239) Project [codegen id : 6]
Output [2]: [ws_quantity#66 AS quantity#270, ws_list_price#67 AS list_price#271]
Input [4]: [ws_sold_date_sk#24, ws_quantity#66, ws_list_price#67, d_date_sk#10]

(240) Union

(241) HashAggregate [codegen id : 7]
Input [2]: [quantity#265, list_price#266]
>>>>>>> d6906b3b
Keys: []
Functions [1]: [partial_avg(CheckOverflow((promote_precision(cast(cast(quantity#265 as decimal(10,0)) as decimal(12,2))) * promote_precision(cast(list_price#266 as decimal(12,2)))), DecimalType(18,2), true))]
Aggregate Attributes [2]: [sum#272, count#273]
Results [2]: [sum#274, count#275]

<<<<<<< HEAD
(237) Exchange
Input [2]: [sum#272, count#273]
Arguments: SinglePartition, ENSURE_REQUIREMENTS, [id=#274]

(238) HashAggregate [codegen id : 8]
Input [2]: [sum#272, count#273]
=======
(242) Exchange
Input [2]: [sum#274, count#275]
Arguments: SinglePartition, ENSURE_REQUIREMENTS, [id=#276]

(243) HashAggregate [codegen id : 8]
Input [2]: [sum#274, count#275]
>>>>>>> d6906b3b
Keys: []
Functions [1]: [avg(CheckOverflow((promote_precision(cast(cast(quantity#265 as decimal(10,0)) as decimal(12,2))) * promote_precision(cast(list_price#266 as decimal(12,2)))), DecimalType(18,2), true))]
Aggregate Attributes [1]: [avg(CheckOverflow((promote_precision(cast(cast(quantity#265 as decimal(10,0)) as decimal(12,2))) * promote_precision(cast(list_price#266 as decimal(12,2)))), DecimalType(18,2), true))#277]
Results [1]: [avg(CheckOverflow((promote_precision(cast(cast(quantity#265 as decimal(10,0)) as decimal(12,2))) * promote_precision(cast(list_price#266 as decimal(12,2)))), DecimalType(18,2), true))#277 AS average_sales#278]

<<<<<<< HEAD
Subquery:2 Hosting operator id = 103 Hosting Expression = ReusedSubquery Subquery scalar-subquery#45, [id=#46]

Subquery:3 Hosting operator id = 122 Hosting Expression = ReusedSubquery Subquery scalar-subquery#45, [id=#46]

Subquery:4 Hosting operator id = 130 Hosting Expression = ReusedSubquery Subquery scalar-subquery#45, [id=#46]

Subquery:5 Hosting operator id = 134 Hosting Expression = ReusedSubquery Subquery scalar-subquery#45, [id=#46]

Subquery:6 Hosting operator id = 138 Hosting Expression = ReusedSubquery Subquery scalar-subquery#45, [id=#46]

Subquery:7 Hosting operator id = 149 Hosting Expression = ReusedSubquery Subquery scalar-subquery#45, [id=#46]

Subquery:8 Hosting operator id = 153 Hosting Expression = ReusedSubquery Subquery scalar-subquery#45, [id=#46]

Subquery:9 Hosting operator id = 157 Hosting Expression = ReusedSubquery Subquery scalar-subquery#45, [id=#46]

Subquery:10 Hosting operator id = 168 Hosting Expression = ReusedSubquery Subquery scalar-subquery#45, [id=#46]

Subquery:11 Hosting operator id = 172 Hosting Expression = ReusedSubquery Subquery scalar-subquery#45, [id=#46]

Subquery:12 Hosting operator id = 176 Hosting Expression = ReusedSubquery Subquery scalar-subquery#45, [id=#46]

Subquery:13 Hosting operator id = 187 Hosting Expression = ReusedSubquery Subquery scalar-subquery#45, [id=#46]

Subquery:14 Hosting operator id = 191 Hosting Expression = ReusedSubquery Subquery scalar-subquery#45, [id=#46]

Subquery:15 Hosting operator id = 195 Hosting Expression = ReusedSubquery Subquery scalar-subquery#45, [id=#46]
=======
Subquery:2 Hosting operator id = 108 Hosting Expression = ReusedSubquery Subquery scalar-subquery#47, [id=#48]

Subquery:3 Hosting operator id = 127 Hosting Expression = ReusedSubquery Subquery scalar-subquery#47, [id=#48]

Subquery:4 Hosting operator id = 135 Hosting Expression = ReusedSubquery Subquery scalar-subquery#47, [id=#48]

Subquery:5 Hosting operator id = 139 Hosting Expression = ReusedSubquery Subquery scalar-subquery#47, [id=#48]

Subquery:6 Hosting operator id = 143 Hosting Expression = ReusedSubquery Subquery scalar-subquery#47, [id=#48]

Subquery:7 Hosting operator id = 154 Hosting Expression = ReusedSubquery Subquery scalar-subquery#47, [id=#48]

Subquery:8 Hosting operator id = 158 Hosting Expression = ReusedSubquery Subquery scalar-subquery#47, [id=#48]

Subquery:9 Hosting operator id = 162 Hosting Expression = ReusedSubquery Subquery scalar-subquery#47, [id=#48]

Subquery:10 Hosting operator id = 173 Hosting Expression = ReusedSubquery Subquery scalar-subquery#47, [id=#48]

Subquery:11 Hosting operator id = 177 Hosting Expression = ReusedSubquery Subquery scalar-subquery#47, [id=#48]

Subquery:12 Hosting operator id = 181 Hosting Expression = ReusedSubquery Subquery scalar-subquery#47, [id=#48]

Subquery:13 Hosting operator id = 192 Hosting Expression = ReusedSubquery Subquery scalar-subquery#47, [id=#48]

Subquery:14 Hosting operator id = 196 Hosting Expression = ReusedSubquery Subquery scalar-subquery#47, [id=#48]

Subquery:15 Hosting operator id = 200 Hosting Expression = ReusedSubquery Subquery scalar-subquery#47, [id=#48]
>>>>>>> d6906b3b

<|MERGE_RESOLUTION|>--- conflicted
+++ resolved
@@ -1,25 +1,4 @@
 == Physical Plan ==
-<<<<<<< HEAD
-TakeOrderedAndProject (208)
-+- * HashAggregate (207)
-   +- Exchange (206)
-      +- * HashAggregate (205)
-         +- Union (204)
-            :- * HashAggregate (127)
-            :  +- Exchange (126)
-            :     +- * HashAggregate (125)
-            :        +- Union (124)
-            :           :- * Project (85)
-            :           :  +- * Filter (84)
-            :           :     +- * HashAggregate (83)
-            :           :        +- Exchange (82)
-            :           :           +- * HashAggregate (81)
-            :           :              +- * Project (80)
-            :           :                 +- * BroadcastHashJoin Inner BuildRight (79)
-            :           :                    :- * Project (69)
-            :           :                    :  +- * BroadcastHashJoin Inner BuildRight (68)
-            :           :                    :     :- SortMergeJoin LeftSemi (62)
-=======
 TakeOrderedAndProject (213)
 +- * HashAggregate (212)
    +- Exchange (211)
@@ -39,198 +18,11 @@
             :           :                    :- * Project (74)
             :           :                    :  +- * BroadcastHashJoin Inner BuildRight (73)
             :           :                    :     :- SortMergeJoin LeftSemi (67)
->>>>>>> d6906b3b
             :           :                    :     :  :- * Sort (5)
             :           :                    :     :  :  +- Exchange (4)
             :           :                    :     :  :     +- * Filter (3)
             :           :                    :     :  :        +- * ColumnarToRow (2)
             :           :                    :     :  :           +- Scan parquet default.store_sales (1)
-<<<<<<< HEAD
-            :           :                    :     :  +- * Sort (61)
-            :           :                    :     :     +- Exchange (60)
-            :           :                    :     :        +- * Project (59)
-            :           :                    :     :           +- * BroadcastHashJoin Inner BuildRight (58)
-            :           :                    :     :              :- * Filter (8)
-            :           :                    :     :              :  +- * ColumnarToRow (7)
-            :           :                    :     :              :     +- Scan parquet default.item (6)
-            :           :                    :     :              +- BroadcastExchange (57)
-            :           :                    :     :                 +- * HashAggregate (56)
-            :           :                    :     :                    +- Exchange (55)
-            :           :                    :     :                       +- * HashAggregate (54)
-            :           :                    :     :                          +- SortMergeJoin LeftSemi (53)
-            :           :                    :     :                             :- SortMergeJoin LeftSemi (41)
-            :           :                    :     :                             :  :- * Sort (26)
-            :           :                    :     :                             :  :  +- Exchange (25)
-            :           :                    :     :                             :  :     +- * Project (24)
-            :           :                    :     :                             :  :        +- * BroadcastHashJoin Inner BuildRight (23)
-            :           :                    :     :                             :  :           :- * Project (18)
-            :           :                    :     :                             :  :           :  +- * BroadcastHashJoin Inner BuildRight (17)
-            :           :                    :     :                             :  :           :     :- * Filter (11)
-            :           :                    :     :                             :  :           :     :  +- * ColumnarToRow (10)
-            :           :                    :     :                             :  :           :     :     +- Scan parquet default.store_sales (9)
-            :           :                    :     :                             :  :           :     +- BroadcastExchange (16)
-            :           :                    :     :                             :  :           :        +- * Project (15)
-            :           :                    :     :                             :  :           :           +- * Filter (14)
-            :           :                    :     :                             :  :           :              +- * ColumnarToRow (13)
-            :           :                    :     :                             :  :           :                 +- Scan parquet default.date_dim (12)
-            :           :                    :     :                             :  :           +- BroadcastExchange (22)
-            :           :                    :     :                             :  :              +- * Filter (21)
-            :           :                    :     :                             :  :                 +- * ColumnarToRow (20)
-            :           :                    :     :                             :  :                    +- Scan parquet default.item (19)
-            :           :                    :     :                             :  +- * Sort (40)
-            :           :                    :     :                             :     +- Exchange (39)
-            :           :                    :     :                             :        +- * Project (38)
-            :           :                    :     :                             :           +- * BroadcastHashJoin Inner BuildRight (37)
-            :           :                    :     :                             :              :- * Project (32)
-            :           :                    :     :                             :              :  +- * BroadcastHashJoin Inner BuildRight (31)
-            :           :                    :     :                             :              :     :- * Filter (29)
-            :           :                    :     :                             :              :     :  +- * ColumnarToRow (28)
-            :           :                    :     :                             :              :     :     +- Scan parquet default.catalog_sales (27)
-            :           :                    :     :                             :              :     +- ReusedExchange (30)
-            :           :                    :     :                             :              +- BroadcastExchange (36)
-            :           :                    :     :                             :                 +- * Filter (35)
-            :           :                    :     :                             :                    +- * ColumnarToRow (34)
-            :           :                    :     :                             :                       +- Scan parquet default.item (33)
-            :           :                    :     :                             +- * Sort (52)
-            :           :                    :     :                                +- Exchange (51)
-            :           :                    :     :                                   +- * Project (50)
-            :           :                    :     :                                      +- * BroadcastHashJoin Inner BuildRight (49)
-            :           :                    :     :                                         :- * Project (47)
-            :           :                    :     :                                         :  +- * BroadcastHashJoin Inner BuildRight (46)
-            :           :                    :     :                                         :     :- * Filter (44)
-            :           :                    :     :                                         :     :  +- * ColumnarToRow (43)
-            :           :                    :     :                                         :     :     +- Scan parquet default.web_sales (42)
-            :           :                    :     :                                         :     +- ReusedExchange (45)
-            :           :                    :     :                                         +- ReusedExchange (48)
-            :           :                    :     +- BroadcastExchange (67)
-            :           :                    :        +- * Project (66)
-            :           :                    :           +- * Filter (65)
-            :           :                    :              +- * ColumnarToRow (64)
-            :           :                    :                 +- Scan parquet default.date_dim (63)
-            :           :                    +- BroadcastExchange (78)
-            :           :                       +- SortMergeJoin LeftSemi (77)
-            :           :                          :- * Sort (74)
-            :           :                          :  +- Exchange (73)
-            :           :                          :     +- * Filter (72)
-            :           :                          :        +- * ColumnarToRow (71)
-            :           :                          :           +- Scan parquet default.item (70)
-            :           :                          +- * Sort (76)
-            :           :                             +- ReusedExchange (75)
-            :           :- * Project (104)
-            :           :  +- * Filter (103)
-            :           :     +- * HashAggregate (102)
-            :           :        +- Exchange (101)
-            :           :           +- * HashAggregate (100)
-            :           :              +- * Project (99)
-            :           :                 +- * BroadcastHashJoin Inner BuildRight (98)
-            :           :                    :- * Project (96)
-            :           :                    :  +- * BroadcastHashJoin Inner BuildRight (95)
-            :           :                    :     :- SortMergeJoin LeftSemi (93)
-            :           :                    :     :  :- * Sort (90)
-            :           :                    :     :  :  +- Exchange (89)
-            :           :                    :     :  :     +- * Filter (88)
-            :           :                    :     :  :        +- * ColumnarToRow (87)
-            :           :                    :     :  :           +- Scan parquet default.catalog_sales (86)
-            :           :                    :     :  +- * Sort (92)
-            :           :                    :     :     +- ReusedExchange (91)
-            :           :                    :     +- ReusedExchange (94)
-            :           :                    +- ReusedExchange (97)
-            :           +- * Project (123)
-            :              +- * Filter (122)
-            :                 +- * HashAggregate (121)
-            :                    +- Exchange (120)
-            :                       +- * HashAggregate (119)
-            :                          +- * Project (118)
-            :                             +- * BroadcastHashJoin Inner BuildRight (117)
-            :                                :- * Project (115)
-            :                                :  +- * BroadcastHashJoin Inner BuildRight (114)
-            :                                :     :- SortMergeJoin LeftSemi (112)
-            :                                :     :  :- * Sort (109)
-            :                                :     :  :  +- Exchange (108)
-            :                                :     :  :     +- * Filter (107)
-            :                                :     :  :        +- * ColumnarToRow (106)
-            :                                :     :  :           +- Scan parquet default.web_sales (105)
-            :                                :     :  +- * Sort (111)
-            :                                :     :     +- ReusedExchange (110)
-            :                                :     +- ReusedExchange (113)
-            :                                +- ReusedExchange (116)
-            :- * HashAggregate (146)
-            :  +- Exchange (145)
-            :     +- * HashAggregate (144)
-            :        +- * HashAggregate (143)
-            :           +- Exchange (142)
-            :              +- * HashAggregate (141)
-            :                 +- Union (140)
-            :                    :- * Project (131)
-            :                    :  +- * Filter (130)
-            :                    :     +- * HashAggregate (129)
-            :                    :        +- ReusedExchange (128)
-            :                    :- * Project (135)
-            :                    :  +- * Filter (134)
-            :                    :     +- * HashAggregate (133)
-            :                    :        +- ReusedExchange (132)
-            :                    +- * Project (139)
-            :                       +- * Filter (138)
-            :                          +- * HashAggregate (137)
-            :                             +- ReusedExchange (136)
-            :- * HashAggregate (165)
-            :  +- Exchange (164)
-            :     +- * HashAggregate (163)
-            :        +- * HashAggregate (162)
-            :           +- Exchange (161)
-            :              +- * HashAggregate (160)
-            :                 +- Union (159)
-            :                    :- * Project (150)
-            :                    :  +- * Filter (149)
-            :                    :     +- * HashAggregate (148)
-            :                    :        +- ReusedExchange (147)
-            :                    :- * Project (154)
-            :                    :  +- * Filter (153)
-            :                    :     +- * HashAggregate (152)
-            :                    :        +- ReusedExchange (151)
-            :                    +- * Project (158)
-            :                       +- * Filter (157)
-            :                          +- * HashAggregate (156)
-            :                             +- ReusedExchange (155)
-            :- * HashAggregate (184)
-            :  +- Exchange (183)
-            :     +- * HashAggregate (182)
-            :        +- * HashAggregate (181)
-            :           +- Exchange (180)
-            :              +- * HashAggregate (179)
-            :                 +- Union (178)
-            :                    :- * Project (169)
-            :                    :  +- * Filter (168)
-            :                    :     +- * HashAggregate (167)
-            :                    :        +- ReusedExchange (166)
-            :                    :- * Project (173)
-            :                    :  +- * Filter (172)
-            :                    :     +- * HashAggregate (171)
-            :                    :        +- ReusedExchange (170)
-            :                    +- * Project (177)
-            :                       +- * Filter (176)
-            :                          +- * HashAggregate (175)
-            :                             +- ReusedExchange (174)
-            +- * HashAggregate (203)
-               +- Exchange (202)
-                  +- * HashAggregate (201)
-                     +- * HashAggregate (200)
-                        +- Exchange (199)
-                           +- * HashAggregate (198)
-                              +- Union (197)
-                                 :- * Project (188)
-                                 :  +- * Filter (187)
-                                 :     +- * HashAggregate (186)
-                                 :        +- ReusedExchange (185)
-                                 :- * Project (192)
-                                 :  +- * Filter (191)
-                                 :     +- * HashAggregate (190)
-                                 :        +- ReusedExchange (189)
-                                 +- * Project (196)
-                                    +- * Filter (195)
-                                       +- * HashAggregate (194)
-                                          +- ReusedExchange (193)
-=======
             :           :                    :     :  +- * Sort (66)
             :           :                    :     :     +- Exchange (65)
             :           :                    :     :        +- * Project (64)
@@ -420,7 +212,6 @@
                                     +- * Filter (200)
                                        +- * HashAggregate (199)
                                           +- ReusedExchange (198)
->>>>>>> d6906b3b
 
 
 (1) Scan parquet default.store_sales
@@ -700,38 +491,15 @@
 Aggregate Attributes: []
 Results [3]: [brand_id#14, class_id#15, category_id#16]
 
-<<<<<<< HEAD
-(57) BroadcastExchange
-Input [3]: [brand_id#14, class_id#15, category_id#16]
-Arguments: HashedRelationBroadcastMode(List(input[0, int, true], input[1, int, true], input[2, int, true]),false), [id=#26]
-
-(58) BroadcastHashJoin [codegen id : 17]
-=======
 (62) BroadcastExchange
 Input [3]: [brand_id#14, class_id#15, category_id#16]
 Arguments: HashedRelationBroadcastMode(List(input[0, int, true], input[1, int, true], input[2, int, true]),false), [id=#28]
 
 (63) BroadcastHashJoin [codegen id : 20]
->>>>>>> d6906b3b
 Left keys [3]: [i_brand_id#7, i_class_id#8, i_category_id#9]
 Right keys [3]: [brand_id#14, class_id#15, category_id#16]
 Join condition: None
 
-<<<<<<< HEAD
-(59) Project [codegen id : 17]
-Output [1]: [i_item_sk#6 AS ss_item_sk#27]
-Input [7]: [i_item_sk#6, i_brand_id#7, i_class_id#8, i_category_id#9, brand_id#14, class_id#15, category_id#16]
-
-(60) Exchange
-Input [1]: [ss_item_sk#27]
-Arguments: hashpartitioning(ss_item_sk#27, 5), ENSURE_REQUIREMENTS, [id=#28]
-
-(61) Sort [codegen id : 18]
-Input [1]: [ss_item_sk#27]
-Arguments: [ss_item_sk#27 ASC NULLS FIRST], false, 0
-
-(62) SortMergeJoin
-=======
 (64) Project [codegen id : 20]
 Output [1]: [i_item_sk#6 AS ss_item_sk#29]
 Input [7]: [i_item_sk#6, i_brand_id#7, i_class_id#8, i_category_id#9, brand_id#14, class_id#15, category_id#16]
@@ -745,33 +513,17 @@
 Arguments: [ss_item_sk#29 ASC NULLS FIRST], false, 0
 
 (67) SortMergeJoin
->>>>>>> d6906b3b
 Left keys [1]: [ss_item_sk#2]
 Right keys [1]: [ss_item_sk#29]
 Join condition: None
 
-<<<<<<< HEAD
-(63) Scan parquet default.date_dim
-Output [3]: [d_date_sk#10, d_year#11, d_moy#29]
-=======
 (68) Scan parquet default.date_dim
 Output [3]: [d_date_sk#10, d_year#11, d_moy#31]
->>>>>>> d6906b3b
 Batched: true
 Location [not included in comparison]/{warehouse_dir}/date_dim]
 PushedFilters: [IsNotNull(d_year), IsNotNull(d_moy), EqualTo(d_year,2000), EqualTo(d_moy,11), IsNotNull(d_date_sk)]
 ReadSchema: struct<d_date_sk:int,d_year:int,d_moy:int>
 
-<<<<<<< HEAD
-(64) ColumnarToRow [codegen id : 19]
-Input [3]: [d_date_sk#10, d_year#11, d_moy#29]
-
-(65) Filter [codegen id : 19]
-Input [3]: [d_date_sk#10, d_year#11, d_moy#29]
-Condition : ((((isnotnull(d_year#11) AND isnotnull(d_moy#29)) AND (d_year#11 = 2000)) AND (d_moy#29 = 11)) AND isnotnull(d_date_sk#10))
-
-(66) Project [codegen id : 19]
-=======
 (69) ColumnarToRow [codegen id : 22]
 Input [3]: [d_date_sk#10, d_year#11, d_moy#31]
 
@@ -780,56 +532,29 @@
 Condition : ((((isnotnull(d_year#11) AND isnotnull(d_moy#31)) AND (d_year#11 = 2000)) AND (d_moy#31 = 11)) AND isnotnull(d_date_sk#10))
 
 (71) Project [codegen id : 22]
->>>>>>> d6906b3b
 Output [1]: [d_date_sk#10]
 Input [3]: [d_date_sk#10, d_year#11, d_moy#31]
 
-<<<<<<< HEAD
-(67) BroadcastExchange
-=======
 (72) BroadcastExchange
->>>>>>> d6906b3b
 Input [1]: [d_date_sk#10]
 Arguments: HashedRelationBroadcastMode(List(cast(input[0, int, true] as bigint)),false), [id=#32]
 
-<<<<<<< HEAD
-(68) BroadcastHashJoin [codegen id : 38]
-=======
 (73) BroadcastHashJoin [codegen id : 44]
->>>>>>> d6906b3b
 Left keys [1]: [ss_sold_date_sk#1]
 Right keys [1]: [d_date_sk#10]
 Join condition: None
 
-<<<<<<< HEAD
-(69) Project [codegen id : 38]
-Output [3]: [ss_item_sk#2, ss_quantity#3, ss_list_price#4]
-Input [5]: [ss_sold_date_sk#1, ss_item_sk#2, ss_quantity#3, ss_list_price#4, d_date_sk#10]
-
-(70) Scan parquet default.item
-=======
 (74) Project [codegen id : 44]
 Output [3]: [ss_item_sk#2, ss_quantity#3, ss_list_price#4]
 Input [5]: [ss_sold_date_sk#1, ss_item_sk#2, ss_quantity#3, ss_list_price#4, d_date_sk#10]
 
 (75) Scan parquet default.item
->>>>>>> d6906b3b
 Output [4]: [i_item_sk#6, i_brand_id#7, i_class_id#8, i_category_id#9]
 Batched: true
 Location [not included in comparison]/{warehouse_dir}/item]
 PushedFilters: [IsNotNull(i_item_sk)]
 ReadSchema: struct<i_item_sk:int,i_brand_id:int,i_class_id:int,i_category_id:int>
 
-<<<<<<< HEAD
-(71) ColumnarToRow [codegen id : 20]
-Input [4]: [i_item_sk#6, i_brand_id#7, i_class_id#8, i_category_id#9]
-
-(72) Filter [codegen id : 20]
-Input [4]: [i_item_sk#6, i_brand_id#7, i_class_id#8, i_category_id#9]
-Condition : isnotnull(i_item_sk#6)
-
-(73) Exchange
-=======
 (76) ColumnarToRow [codegen id : 23]
 Input [4]: [i_item_sk#6, i_brand_id#7, i_class_id#8, i_category_id#9]
 
@@ -838,24 +563,9 @@
 Condition : isnotnull(i_item_sk#6)
 
 (78) Exchange
->>>>>>> d6906b3b
 Input [4]: [i_item_sk#6, i_brand_id#7, i_class_id#8, i_category_id#9]
 Arguments: hashpartitioning(i_item_sk#6, 5), ENSURE_REQUIREMENTS, [id=#33]
 
-<<<<<<< HEAD
-(74) Sort [codegen id : 21]
-Input [4]: [i_item_sk#6, i_brand_id#7, i_class_id#8, i_category_id#9]
-Arguments: [i_item_sk#6 ASC NULLS FIRST], false, 0
-
-(75) ReusedExchange [Reuses operator id: 60]
-Output [1]: [ss_item_sk#27]
-
-(76) Sort [codegen id : 37]
-Input [1]: [ss_item_sk#27]
-Arguments: [ss_item_sk#27 ASC NULLS FIRST], false, 0
-
-(77) SortMergeJoin
-=======
 (79) Sort [codegen id : 24]
 Input [4]: [i_item_sk#6, i_brand_id#7, i_class_id#8, i_category_id#9]
 Arguments: [i_item_sk#6 ASC NULLS FIRST], false, 0
@@ -868,79 +578,41 @@
 Arguments: [ss_item_sk#29 ASC NULLS FIRST], false, 0
 
 (82) SortMergeJoin
->>>>>>> d6906b3b
 Left keys [1]: [i_item_sk#6]
 Right keys [1]: [ss_item_sk#29]
 Join condition: None
 
-<<<<<<< HEAD
-(78) BroadcastExchange
-=======
 (83) BroadcastExchange
->>>>>>> d6906b3b
 Input [4]: [i_item_sk#6, i_brand_id#7, i_class_id#8, i_category_id#9]
 Arguments: HashedRelationBroadcastMode(List(cast(input[0, int, false] as bigint)),false), [id=#34]
 
-<<<<<<< HEAD
-(79) BroadcastHashJoin [codegen id : 38]
-=======
 (84) BroadcastHashJoin [codegen id : 44]
->>>>>>> d6906b3b
 Left keys [1]: [ss_item_sk#2]
 Right keys [1]: [i_item_sk#6]
 Join condition: None
 
-<<<<<<< HEAD
-(80) Project [codegen id : 38]
-Output [5]: [ss_quantity#3, ss_list_price#4, i_brand_id#7, i_class_id#8, i_category_id#9]
-Input [7]: [ss_item_sk#2, ss_quantity#3, ss_list_price#4, i_item_sk#6, i_brand_id#7, i_class_id#8, i_category_id#9]
-
-(81) HashAggregate [codegen id : 38]
-=======
 (85) Project [codegen id : 44]
 Output [5]: [ss_quantity#3, ss_list_price#4, i_brand_id#7, i_class_id#8, i_category_id#9]
 Input [7]: [ss_item_sk#2, ss_quantity#3, ss_list_price#4, i_item_sk#6, i_brand_id#7, i_class_id#8, i_category_id#9]
 
 (86) HashAggregate [codegen id : 44]
->>>>>>> d6906b3b
 Input [5]: [ss_quantity#3, ss_list_price#4, i_brand_id#7, i_class_id#8, i_category_id#9]
 Keys [3]: [i_brand_id#7, i_class_id#8, i_category_id#9]
 Functions [2]: [partial_sum(CheckOverflow((promote_precision(cast(cast(ss_quantity#3 as decimal(10,0)) as decimal(12,2))) * promote_precision(cast(ss_list_price#4 as decimal(12,2)))), DecimalType(18,2), true)), partial_count(1)]
 Aggregate Attributes [3]: [sum#35, isEmpty#36, count#37]
 Results [6]: [i_brand_id#7, i_class_id#8, i_category_id#9, sum#38, isEmpty#39, count#40]
 
-<<<<<<< HEAD
-(82) Exchange
-Input [6]: [i_brand_id#7, i_class_id#8, i_category_id#9, sum#36, isEmpty#37, count#38]
-Arguments: hashpartitioning(i_brand_id#7, i_class_id#8, i_category_id#9, 5), ENSURE_REQUIREMENTS, [id=#39]
-
-(83) HashAggregate [codegen id : 39]
-Input [6]: [i_brand_id#7, i_class_id#8, i_category_id#9, sum#36, isEmpty#37, count#38]
-=======
 (87) Exchange
 Input [6]: [i_brand_id#7, i_class_id#8, i_category_id#9, sum#38, isEmpty#39, count#40]
 Arguments: hashpartitioning(i_brand_id#7, i_class_id#8, i_category_id#9, 5), ENSURE_REQUIREMENTS, [id=#41]
 
 (88) HashAggregate [codegen id : 45]
 Input [6]: [i_brand_id#7, i_class_id#8, i_category_id#9, sum#38, isEmpty#39, count#40]
->>>>>>> d6906b3b
 Keys [3]: [i_brand_id#7, i_class_id#8, i_category_id#9]
 Functions [2]: [sum(CheckOverflow((promote_precision(cast(cast(ss_quantity#3 as decimal(10,0)) as decimal(12,2))) * promote_precision(cast(ss_list_price#4 as decimal(12,2)))), DecimalType(18,2), true)), count(1)]
 Aggregate Attributes [2]: [sum(CheckOverflow((promote_precision(cast(cast(ss_quantity#3 as decimal(10,0)) as decimal(12,2))) * promote_precision(cast(ss_list_price#4 as decimal(12,2)))), DecimalType(18,2), true))#42, count(1)#43]
 Results [6]: [i_brand_id#7, i_class_id#8, i_category_id#9, sum(CheckOverflow((promote_precision(cast(cast(ss_quantity#3 as decimal(10,0)) as decimal(12,2))) * promote_precision(cast(ss_list_price#4 as decimal(12,2)))), DecimalType(18,2), true))#42 AS sales#44, count(1)#43 AS number_sales#45, sum(CheckOverflow((promote_precision(cast(cast(ss_quantity#3 as decimal(10,0)) as decimal(12,2))) * promote_precision(cast(ss_list_price#4 as decimal(12,2)))), DecimalType(18,2), true))#42 AS sum(CheckOverflow((promote_precision(cast(cast(ss_quantity#3 as decimal(10,0)) as decimal(12,2))) * promote_precision(cast(ss_list_price#4 as decimal(12,2)))), DecimalType(18,2), true))#46]
 
-<<<<<<< HEAD
-(84) Filter [codegen id : 39]
-Input [6]: [i_brand_id#7, i_class_id#8, i_category_id#9, sales#42, number_sales#43, sum(CheckOverflow((promote_precision(cast(cast(ss_quantity#3 as decimal(10,0)) as decimal(12,2))) * promote_precision(cast(ss_list_price#4 as decimal(12,2)))), DecimalType(18,2), true))#44]
-Condition : (isnotnull(sum(CheckOverflow((promote_precision(cast(cast(ss_quantity#3 as decimal(10,0)) as decimal(12,2))) * promote_precision(cast(ss_list_price#4 as decimal(12,2)))), DecimalType(18,2), true))#44) AND (cast(sum(CheckOverflow((promote_precision(cast(cast(ss_quantity#3 as decimal(10,0)) as decimal(12,2))) * promote_precision(cast(ss_list_price#4 as decimal(12,2)))), DecimalType(18,2), true))#44 as decimal(32,6)) > cast(Subquery scalar-subquery#45, [id=#46] as decimal(32,6))))
-
-(85) Project [codegen id : 39]
-Output [6]: [store AS channel#47, i_brand_id#7, i_class_id#8, i_category_id#9, sales#42, number_sales#43]
-Input [6]: [i_brand_id#7, i_class_id#8, i_category_id#9, sales#42, number_sales#43, sum(CheckOverflow((promote_precision(cast(cast(ss_quantity#3 as decimal(10,0)) as decimal(12,2))) * promote_precision(cast(ss_list_price#4 as decimal(12,2)))), DecimalType(18,2), true))#44]
-
-(86) Scan parquet default.catalog_sales
-Output [4]: [cs_sold_date_sk#18, cs_item_sk#19, cs_quantity#48, cs_list_price#49]
-=======
 (89) Filter [codegen id : 45]
 Input [6]: [i_brand_id#7, i_class_id#8, i_category_id#9, sales#44, number_sales#45, sum(CheckOverflow((promote_precision(cast(cast(ss_quantity#3 as decimal(10,0)) as decimal(12,2))) * promote_precision(cast(ss_list_price#4 as decimal(12,2)))), DecimalType(18,2), true))#46]
 Condition : (isnotnull(sum(CheckOverflow((promote_precision(cast(cast(ss_quantity#3 as decimal(10,0)) as decimal(12,2))) * promote_precision(cast(ss_list_price#4 as decimal(12,2)))), DecimalType(18,2), true))#46) AND (cast(sum(CheckOverflow((promote_precision(cast(cast(ss_quantity#3 as decimal(10,0)) as decimal(12,2))) * promote_precision(cast(ss_list_price#4 as decimal(12,2)))), DecimalType(18,2), true))#46 as decimal(32,6)) > cast(Subquery scalar-subquery#47, [id=#48] as decimal(32,6))))
@@ -951,37 +623,11 @@
 
 (91) Scan parquet default.catalog_sales
 Output [4]: [cs_sold_date_sk#18, cs_item_sk#19, cs_quantity#50, cs_list_price#51]
->>>>>>> d6906b3b
 Batched: true
 Location [not included in comparison]/{warehouse_dir}/catalog_sales]
 PushedFilters: [IsNotNull(cs_item_sk), IsNotNull(cs_sold_date_sk)]
 ReadSchema: struct<cs_sold_date_sk:int,cs_item_sk:int,cs_quantity:int,cs_list_price:decimal(7,2)>
 
-<<<<<<< HEAD
-(87) ColumnarToRow [codegen id : 40]
-Input [4]: [cs_sold_date_sk#18, cs_item_sk#19, cs_quantity#48, cs_list_price#49]
-
-(88) Filter [codegen id : 40]
-Input [4]: [cs_sold_date_sk#18, cs_item_sk#19, cs_quantity#48, cs_list_price#49]
-Condition : (isnotnull(cs_item_sk#19) AND isnotnull(cs_sold_date_sk#18))
-
-(89) Exchange
-Input [4]: [cs_sold_date_sk#18, cs_item_sk#19, cs_quantity#48, cs_list_price#49]
-Arguments: hashpartitioning(cs_item_sk#19, 5), ENSURE_REQUIREMENTS, [id=#50]
-
-(90) Sort [codegen id : 41]
-Input [4]: [cs_sold_date_sk#18, cs_item_sk#19, cs_quantity#48, cs_list_price#49]
-Arguments: [cs_item_sk#19 ASC NULLS FIRST], false, 0
-
-(91) ReusedExchange [Reuses operator id: 60]
-Output [1]: [ss_item_sk#27]
-
-(92) Sort [codegen id : 57]
-Input [1]: [ss_item_sk#27]
-Arguments: [ss_item_sk#27 ASC NULLS FIRST], false, 0
-
-(93) SortMergeJoin
-=======
 (92) ColumnarToRow [codegen id : 46]
 Input [4]: [cs_sold_date_sk#18, cs_item_sk#19, cs_quantity#50, cs_list_price#51]
 
@@ -1005,36 +651,18 @@
 Arguments: [ss_item_sk#29 ASC NULLS FIRST], false, 0
 
 (98) SortMergeJoin
->>>>>>> d6906b3b
 Left keys [1]: [cs_item_sk#19]
 Right keys [1]: [ss_item_sk#29]
 Join condition: None
 
-<<<<<<< HEAD
-(94) ReusedExchange [Reuses operator id: 67]
-Output [1]: [d_date_sk#10]
-
-(95) BroadcastHashJoin [codegen id : 77]
-=======
 (99) ReusedExchange [Reuses operator id: 72]
 Output [1]: [d_date_sk#10]
 
 (100) BroadcastHashJoin [codegen id : 89]
->>>>>>> d6906b3b
 Left keys [1]: [cs_sold_date_sk#18]
 Right keys [1]: [d_date_sk#10]
 Join condition: None
 
-<<<<<<< HEAD
-(96) Project [codegen id : 77]
-Output [3]: [cs_item_sk#19, cs_quantity#48, cs_list_price#49]
-Input [5]: [cs_sold_date_sk#18, cs_item_sk#19, cs_quantity#48, cs_list_price#49, d_date_sk#10]
-
-(97) ReusedExchange [Reuses operator id: 78]
-Output [4]: [i_item_sk#6, i_brand_id#7, i_class_id#8, i_category_id#9]
-
-(98) BroadcastHashJoin [codegen id : 77]
-=======
 (101) Project [codegen id : 89]
 Output [3]: [cs_item_sk#19, cs_quantity#50, cs_list_price#51]
 Input [5]: [cs_sold_date_sk#18, cs_item_sk#19, cs_quantity#50, cs_list_price#51, d_date_sk#10]
@@ -1043,63 +671,32 @@
 Output [4]: [i_item_sk#6, i_brand_id#7, i_class_id#8, i_category_id#9]
 
 (103) BroadcastHashJoin [codegen id : 89]
->>>>>>> d6906b3b
 Left keys [1]: [cs_item_sk#19]
 Right keys [1]: [i_item_sk#6]
 Join condition: None
 
-<<<<<<< HEAD
-(99) Project [codegen id : 77]
-Output [5]: [cs_quantity#48, cs_list_price#49, i_brand_id#7, i_class_id#8, i_category_id#9]
-Input [7]: [cs_item_sk#19, cs_quantity#48, cs_list_price#49, i_item_sk#6, i_brand_id#7, i_class_id#8, i_category_id#9]
-
-(100) HashAggregate [codegen id : 77]
-Input [5]: [cs_quantity#48, cs_list_price#49, i_brand_id#7, i_class_id#8, i_category_id#9]
-=======
 (104) Project [codegen id : 89]
 Output [5]: [cs_quantity#50, cs_list_price#51, i_brand_id#7, i_class_id#8, i_category_id#9]
 Input [7]: [cs_item_sk#19, cs_quantity#50, cs_list_price#51, i_item_sk#6, i_brand_id#7, i_class_id#8, i_category_id#9]
 
 (105) HashAggregate [codegen id : 89]
 Input [5]: [cs_quantity#50, cs_list_price#51, i_brand_id#7, i_class_id#8, i_category_id#9]
->>>>>>> d6906b3b
 Keys [3]: [i_brand_id#7, i_class_id#8, i_category_id#9]
 Functions [2]: [partial_sum(CheckOverflow((promote_precision(cast(cast(cs_quantity#50 as decimal(10,0)) as decimal(12,2))) * promote_precision(cast(cs_list_price#51 as decimal(12,2)))), DecimalType(18,2), true)), partial_count(1)]
 Aggregate Attributes [3]: [sum#53, isEmpty#54, count#55]
 Results [6]: [i_brand_id#7, i_class_id#8, i_category_id#9, sum#56, isEmpty#57, count#58]
 
-<<<<<<< HEAD
-(101) Exchange
-Input [6]: [i_brand_id#7, i_class_id#8, i_category_id#9, sum#54, isEmpty#55, count#56]
-Arguments: hashpartitioning(i_brand_id#7, i_class_id#8, i_category_id#9, 5), ENSURE_REQUIREMENTS, [id=#57]
-
-(102) HashAggregate [codegen id : 78]
-Input [6]: [i_brand_id#7, i_class_id#8, i_category_id#9, sum#54, isEmpty#55, count#56]
-=======
 (106) Exchange
 Input [6]: [i_brand_id#7, i_class_id#8, i_category_id#9, sum#56, isEmpty#57, count#58]
 Arguments: hashpartitioning(i_brand_id#7, i_class_id#8, i_category_id#9, 5), ENSURE_REQUIREMENTS, [id=#59]
 
 (107) HashAggregate [codegen id : 90]
 Input [6]: [i_brand_id#7, i_class_id#8, i_category_id#9, sum#56, isEmpty#57, count#58]
->>>>>>> d6906b3b
 Keys [3]: [i_brand_id#7, i_class_id#8, i_category_id#9]
 Functions [2]: [sum(CheckOverflow((promote_precision(cast(cast(cs_quantity#50 as decimal(10,0)) as decimal(12,2))) * promote_precision(cast(cs_list_price#51 as decimal(12,2)))), DecimalType(18,2), true)), count(1)]
 Aggregate Attributes [2]: [sum(CheckOverflow((promote_precision(cast(cast(cs_quantity#50 as decimal(10,0)) as decimal(12,2))) * promote_precision(cast(cs_list_price#51 as decimal(12,2)))), DecimalType(18,2), true))#60, count(1)#61]
 Results [6]: [i_brand_id#7, i_class_id#8, i_category_id#9, sum(CheckOverflow((promote_precision(cast(cast(cs_quantity#50 as decimal(10,0)) as decimal(12,2))) * promote_precision(cast(cs_list_price#51 as decimal(12,2)))), DecimalType(18,2), true))#60 AS sales#62, count(1)#61 AS number_sales#63, sum(CheckOverflow((promote_precision(cast(cast(cs_quantity#50 as decimal(10,0)) as decimal(12,2))) * promote_precision(cast(cs_list_price#51 as decimal(12,2)))), DecimalType(18,2), true))#60 AS sum(CheckOverflow((promote_precision(cast(cast(cs_quantity#50 as decimal(10,0)) as decimal(12,2))) * promote_precision(cast(cs_list_price#51 as decimal(12,2)))), DecimalType(18,2), true))#64]
 
-<<<<<<< HEAD
-(103) Filter [codegen id : 78]
-Input [6]: [i_brand_id#7, i_class_id#8, i_category_id#9, sales#60, number_sales#61, sum(CheckOverflow((promote_precision(cast(cast(cs_quantity#48 as decimal(10,0)) as decimal(12,2))) * promote_precision(cast(cs_list_price#49 as decimal(12,2)))), DecimalType(18,2), true))#62]
-Condition : (isnotnull(sum(CheckOverflow((promote_precision(cast(cast(cs_quantity#48 as decimal(10,0)) as decimal(12,2))) * promote_precision(cast(cs_list_price#49 as decimal(12,2)))), DecimalType(18,2), true))#62) AND (cast(sum(CheckOverflow((promote_precision(cast(cast(cs_quantity#48 as decimal(10,0)) as decimal(12,2))) * promote_precision(cast(cs_list_price#49 as decimal(12,2)))), DecimalType(18,2), true))#62 as decimal(32,6)) > cast(ReusedSubquery Subquery scalar-subquery#45, [id=#46] as decimal(32,6))))
-
-(104) Project [codegen id : 78]
-Output [6]: [catalog AS channel#63, i_brand_id#7, i_class_id#8, i_category_id#9, sales#60, number_sales#61]
-Input [6]: [i_brand_id#7, i_class_id#8, i_category_id#9, sales#60, number_sales#61, sum(CheckOverflow((promote_precision(cast(cast(cs_quantity#48 as decimal(10,0)) as decimal(12,2))) * promote_precision(cast(cs_list_price#49 as decimal(12,2)))), DecimalType(18,2), true))#62]
-
-(105) Scan parquet default.web_sales
-Output [4]: [ws_sold_date_sk#22, ws_item_sk#23, ws_quantity#64, ws_list_price#65]
-=======
 (108) Filter [codegen id : 90]
 Input [6]: [i_brand_id#7, i_class_id#8, i_category_id#9, sales#62, number_sales#63, sum(CheckOverflow((promote_precision(cast(cast(cs_quantity#50 as decimal(10,0)) as decimal(12,2))) * promote_precision(cast(cs_list_price#51 as decimal(12,2)))), DecimalType(18,2), true))#64]
 Condition : (isnotnull(sum(CheckOverflow((promote_precision(cast(cast(cs_quantity#50 as decimal(10,0)) as decimal(12,2))) * promote_precision(cast(cs_list_price#51 as decimal(12,2)))), DecimalType(18,2), true))#64) AND (cast(sum(CheckOverflow((promote_precision(cast(cast(cs_quantity#50 as decimal(10,0)) as decimal(12,2))) * promote_precision(cast(cs_list_price#51 as decimal(12,2)))), DecimalType(18,2), true))#64 as decimal(32,6)) > cast(ReusedSubquery Subquery scalar-subquery#47, [id=#48] as decimal(32,6))))
@@ -1110,67 +707,11 @@
 
 (110) Scan parquet default.web_sales
 Output [4]: [ws_sold_date_sk#24, ws_item_sk#25, ws_quantity#66, ws_list_price#67]
->>>>>>> d6906b3b
 Batched: true
 Location [not included in comparison]/{warehouse_dir}/web_sales]
 PushedFilters: [IsNotNull(ws_item_sk), IsNotNull(ws_sold_date_sk)]
 ReadSchema: struct<ws_sold_date_sk:int,ws_item_sk:int,ws_quantity:int,ws_list_price:decimal(7,2)>
 
-<<<<<<< HEAD
-(106) ColumnarToRow [codegen id : 79]
-Input [4]: [ws_sold_date_sk#22, ws_item_sk#23, ws_quantity#64, ws_list_price#65]
-
-(107) Filter [codegen id : 79]
-Input [4]: [ws_sold_date_sk#22, ws_item_sk#23, ws_quantity#64, ws_list_price#65]
-Condition : (isnotnull(ws_item_sk#23) AND isnotnull(ws_sold_date_sk#22))
-
-(108) Exchange
-Input [4]: [ws_sold_date_sk#22, ws_item_sk#23, ws_quantity#64, ws_list_price#65]
-Arguments: hashpartitioning(ws_item_sk#23, 5), ENSURE_REQUIREMENTS, [id=#66]
-
-(109) Sort [codegen id : 80]
-Input [4]: [ws_sold_date_sk#22, ws_item_sk#23, ws_quantity#64, ws_list_price#65]
-Arguments: [ws_item_sk#23 ASC NULLS FIRST], false, 0
-
-(110) ReusedExchange [Reuses operator id: 60]
-Output [1]: [ss_item_sk#27]
-
-(111) Sort [codegen id : 96]
-Input [1]: [ss_item_sk#27]
-Arguments: [ss_item_sk#27 ASC NULLS FIRST], false, 0
-
-(112) SortMergeJoin
-Left keys [1]: [ws_item_sk#23]
-Right keys [1]: [ss_item_sk#27]
-Join condition: None
-
-(113) ReusedExchange [Reuses operator id: 67]
-Output [1]: [d_date_sk#10]
-
-(114) BroadcastHashJoin [codegen id : 116]
-Left keys [1]: [ws_sold_date_sk#22]
-Right keys [1]: [d_date_sk#10]
-Join condition: None
-
-(115) Project [codegen id : 116]
-Output [3]: [ws_item_sk#23, ws_quantity#64, ws_list_price#65]
-Input [5]: [ws_sold_date_sk#22, ws_item_sk#23, ws_quantity#64, ws_list_price#65, d_date_sk#10]
-
-(116) ReusedExchange [Reuses operator id: 78]
-Output [4]: [i_item_sk#6, i_brand_id#7, i_class_id#8, i_category_id#9]
-
-(117) BroadcastHashJoin [codegen id : 116]
-Left keys [1]: [ws_item_sk#23]
-Right keys [1]: [i_item_sk#6]
-Join condition: None
-
-(118) Project [codegen id : 116]
-Output [5]: [ws_quantity#64, ws_list_price#65, i_brand_id#7, i_class_id#8, i_category_id#9]
-Input [7]: [ws_item_sk#23, ws_quantity#64, ws_list_price#65, i_item_sk#6, i_brand_id#7, i_class_id#8, i_category_id#9]
-
-(119) HashAggregate [codegen id : 116]
-Input [5]: [ws_quantity#64, ws_list_price#65, i_brand_id#7, i_class_id#8, i_category_id#9]
-=======
 (111) ColumnarToRow [codegen id : 91]
 Input [4]: [ws_sold_date_sk#24, ws_item_sk#25, ws_quantity#66, ws_list_price#67]
 
@@ -1224,58 +765,11 @@
 
 (124) HashAggregate [codegen id : 134]
 Input [5]: [ws_quantity#66, ws_list_price#67, i_brand_id#7, i_class_id#8, i_category_id#9]
->>>>>>> d6906b3b
 Keys [3]: [i_brand_id#7, i_class_id#8, i_category_id#9]
 Functions [2]: [partial_sum(CheckOverflow((promote_precision(cast(cast(ws_quantity#66 as decimal(10,0)) as decimal(12,2))) * promote_precision(cast(ws_list_price#67 as decimal(12,2)))), DecimalType(18,2), true)), partial_count(1)]
 Aggregate Attributes [3]: [sum#69, isEmpty#70, count#71]
 Results [6]: [i_brand_id#7, i_class_id#8, i_category_id#9, sum#72, isEmpty#73, count#74]
 
-<<<<<<< HEAD
-(120) Exchange
-Input [6]: [i_brand_id#7, i_class_id#8, i_category_id#9, sum#70, isEmpty#71, count#72]
-Arguments: hashpartitioning(i_brand_id#7, i_class_id#8, i_category_id#9, 5), ENSURE_REQUIREMENTS, [id=#73]
-
-(121) HashAggregate [codegen id : 117]
-Input [6]: [i_brand_id#7, i_class_id#8, i_category_id#9, sum#70, isEmpty#71, count#72]
-Keys [3]: [i_brand_id#7, i_class_id#8, i_category_id#9]
-Functions [2]: [sum(CheckOverflow((promote_precision(cast(cast(ws_quantity#64 as decimal(10,0)) as decimal(12,2))) * promote_precision(cast(ws_list_price#65 as decimal(12,2)))), DecimalType(18,2), true)), count(1)]
-Aggregate Attributes [2]: [sum(CheckOverflow((promote_precision(cast(cast(ws_quantity#64 as decimal(10,0)) as decimal(12,2))) * promote_precision(cast(ws_list_price#65 as decimal(12,2)))), DecimalType(18,2), true))#74, count(1)#75]
-Results [6]: [i_brand_id#7, i_class_id#8, i_category_id#9, sum(CheckOverflow((promote_precision(cast(cast(ws_quantity#64 as decimal(10,0)) as decimal(12,2))) * promote_precision(cast(ws_list_price#65 as decimal(12,2)))), DecimalType(18,2), true))#74 AS sales#76, count(1)#75 AS number_sales#77, sum(CheckOverflow((promote_precision(cast(cast(ws_quantity#64 as decimal(10,0)) as decimal(12,2))) * promote_precision(cast(ws_list_price#65 as decimal(12,2)))), DecimalType(18,2), true))#74 AS sum(CheckOverflow((promote_precision(cast(cast(ws_quantity#64 as decimal(10,0)) as decimal(12,2))) * promote_precision(cast(ws_list_price#65 as decimal(12,2)))), DecimalType(18,2), true))#78]
-
-(122) Filter [codegen id : 117]
-Input [6]: [i_brand_id#7, i_class_id#8, i_category_id#9, sales#76, number_sales#77, sum(CheckOverflow((promote_precision(cast(cast(ws_quantity#64 as decimal(10,0)) as decimal(12,2))) * promote_precision(cast(ws_list_price#65 as decimal(12,2)))), DecimalType(18,2), true))#78]
-Condition : (isnotnull(sum(CheckOverflow((promote_precision(cast(cast(ws_quantity#64 as decimal(10,0)) as decimal(12,2))) * promote_precision(cast(ws_list_price#65 as decimal(12,2)))), DecimalType(18,2), true))#78) AND (cast(sum(CheckOverflow((promote_precision(cast(cast(ws_quantity#64 as decimal(10,0)) as decimal(12,2))) * promote_precision(cast(ws_list_price#65 as decimal(12,2)))), DecimalType(18,2), true))#78 as decimal(32,6)) > cast(ReusedSubquery Subquery scalar-subquery#45, [id=#46] as decimal(32,6))))
-
-(123) Project [codegen id : 117]
-Output [6]: [web AS channel#79, i_brand_id#7, i_class_id#8, i_category_id#9, sales#76, number_sales#77]
-Input [6]: [i_brand_id#7, i_class_id#8, i_category_id#9, sales#76, number_sales#77, sum(CheckOverflow((promote_precision(cast(cast(ws_quantity#64 as decimal(10,0)) as decimal(12,2))) * promote_precision(cast(ws_list_price#65 as decimal(12,2)))), DecimalType(18,2), true))#78]
-
-(124) Union
-
-(125) HashAggregate [codegen id : 118]
-Input [6]: [channel#47, i_brand_id#7, i_class_id#8, i_category_id#9, sales#42, number_sales#43]
-Keys [4]: [channel#47, i_brand_id#7, i_class_id#8, i_category_id#9]
-Functions [2]: [partial_sum(sales#42), partial_sum(number_sales#43)]
-Aggregate Attributes [3]: [sum#80, isEmpty#81, sum#82]
-Results [7]: [channel#47, i_brand_id#7, i_class_id#8, i_category_id#9, sum#83, isEmpty#84, sum#85]
-
-(126) Exchange
-Input [7]: [channel#47, i_brand_id#7, i_class_id#8, i_category_id#9, sum#83, isEmpty#84, sum#85]
-Arguments: hashpartitioning(channel#47, i_brand_id#7, i_class_id#8, i_category_id#9, 5), ENSURE_REQUIREMENTS, [id=#86]
-
-(127) HashAggregate [codegen id : 119]
-Input [7]: [channel#47, i_brand_id#7, i_class_id#8, i_category_id#9, sum#83, isEmpty#84, sum#85]
-Keys [4]: [channel#47, i_brand_id#7, i_class_id#8, i_category_id#9]
-Functions [2]: [sum(sales#42), sum(number_sales#43)]
-Aggregate Attributes [2]: [sum(sales#42)#87, sum(number_sales#43)#88]
-Results [6]: [channel#47, i_brand_id#7, i_class_id#8, i_category_id#9, sum(sales#42)#87 AS sum_sales#89, sum(number_sales#43)#88 AS number_sales#90]
-
-(128) ReusedExchange [Reuses operator id: 82]
-Output [6]: [i_brand_id#7, i_class_id#8, i_category_id#9, sum#91, isEmpty#92, count#93]
-
-(129) HashAggregate [codegen id : 158]
-Input [6]: [i_brand_id#7, i_class_id#8, i_category_id#9, sum#91, isEmpty#92, count#93]
-=======
 (125) Exchange
 Input [6]: [i_brand_id#7, i_class_id#8, i_category_id#9, sum#72, isEmpty#73, count#74]
 Arguments: hashpartitioning(i_brand_id#7, i_class_id#8, i_category_id#9, 5), ENSURE_REQUIREMENTS, [id=#75]
@@ -1320,27 +814,11 @@
 
 (134) HashAggregate [codegen id : 182]
 Input [6]: [i_brand_id#7, i_class_id#8, i_category_id#9, sum#93, isEmpty#94, count#95]
->>>>>>> d6906b3b
 Keys [3]: [i_brand_id#7, i_class_id#8, i_category_id#9]
 Functions [2]: [sum(CheckOverflow((promote_precision(cast(cast(ss_quantity#3 as decimal(10,0)) as decimal(12,2))) * promote_precision(cast(ss_list_price#4 as decimal(12,2)))), DecimalType(18,2), true)), count(1)]
 Aggregate Attributes [2]: [sum(CheckOverflow((promote_precision(cast(cast(ss_quantity#3 as decimal(10,0)) as decimal(12,2))) * promote_precision(cast(ss_list_price#4 as decimal(12,2)))), DecimalType(18,2), true))#96, count(1)#97]
 Results [6]: [i_brand_id#7, i_class_id#8, i_category_id#9, sum(CheckOverflow((promote_precision(cast(cast(ss_quantity#3 as decimal(10,0)) as decimal(12,2))) * promote_precision(cast(ss_list_price#4 as decimal(12,2)))), DecimalType(18,2), true))#96 AS sales#44, count(1)#97 AS number_sales#45, sum(CheckOverflow((promote_precision(cast(cast(ss_quantity#3 as decimal(10,0)) as decimal(12,2))) * promote_precision(cast(ss_list_price#4 as decimal(12,2)))), DecimalType(18,2), true))#96 AS sum(CheckOverflow((promote_precision(cast(cast(ss_quantity#3 as decimal(10,0)) as decimal(12,2))) * promote_precision(cast(ss_list_price#4 as decimal(12,2)))), DecimalType(18,2), true))#98]
 
-<<<<<<< HEAD
-(130) Filter [codegen id : 158]
-Input [6]: [i_brand_id#7, i_class_id#8, i_category_id#9, sales#42, number_sales#43, sum(CheckOverflow((promote_precision(cast(cast(ss_quantity#3 as decimal(10,0)) as decimal(12,2))) * promote_precision(cast(ss_list_price#4 as decimal(12,2)))), DecimalType(18,2), true))#96]
-Condition : (isnotnull(sum(CheckOverflow((promote_precision(cast(cast(ss_quantity#3 as decimal(10,0)) as decimal(12,2))) * promote_precision(cast(ss_list_price#4 as decimal(12,2)))), DecimalType(18,2), true))#96) AND (cast(sum(CheckOverflow((promote_precision(cast(cast(ss_quantity#3 as decimal(10,0)) as decimal(12,2))) * promote_precision(cast(ss_list_price#4 as decimal(12,2)))), DecimalType(18,2), true))#96 as decimal(32,6)) > cast(ReusedSubquery Subquery scalar-subquery#45, [id=#46] as decimal(32,6))))
-
-(131) Project [codegen id : 158]
-Output [6]: [store AS channel#47, i_brand_id#7, i_class_id#8, i_category_id#9, sales#42, number_sales#43]
-Input [6]: [i_brand_id#7, i_class_id#8, i_category_id#9, sales#42, number_sales#43, sum(CheckOverflow((promote_precision(cast(cast(ss_quantity#3 as decimal(10,0)) as decimal(12,2))) * promote_precision(cast(ss_list_price#4 as decimal(12,2)))), DecimalType(18,2), true))#96]
-
-(132) ReusedExchange [Reuses operator id: 101]
-Output [6]: [i_brand_id#7, i_class_id#8, i_category_id#9, sum#97, isEmpty#98, count#99]
-
-(133) HashAggregate [codegen id : 197]
-Input [6]: [i_brand_id#7, i_class_id#8, i_category_id#9, sum#97, isEmpty#98, count#99]
-=======
 (135) Filter [codegen id : 182]
 Input [6]: [i_brand_id#7, i_class_id#8, i_category_id#9, sales#44, number_sales#45, sum(CheckOverflow((promote_precision(cast(cast(ss_quantity#3 as decimal(10,0)) as decimal(12,2))) * promote_precision(cast(ss_list_price#4 as decimal(12,2)))), DecimalType(18,2), true))#98]
 Condition : (isnotnull(sum(CheckOverflow((promote_precision(cast(cast(ss_quantity#3 as decimal(10,0)) as decimal(12,2))) * promote_precision(cast(ss_list_price#4 as decimal(12,2)))), DecimalType(18,2), true))#98) AND (cast(sum(CheckOverflow((promote_precision(cast(cast(ss_quantity#3 as decimal(10,0)) as decimal(12,2))) * promote_precision(cast(ss_list_price#4 as decimal(12,2)))), DecimalType(18,2), true))#98 as decimal(32,6)) > cast(ReusedSubquery Subquery scalar-subquery#47, [id=#48] as decimal(32,6))))
@@ -1354,83 +832,11 @@
 
 (138) HashAggregate [codegen id : 227]
 Input [6]: [i_brand_id#7, i_class_id#8, i_category_id#9, sum#99, isEmpty#100, count#101]
->>>>>>> d6906b3b
 Keys [3]: [i_brand_id#7, i_class_id#8, i_category_id#9]
 Functions [2]: [sum(CheckOverflow((promote_precision(cast(cast(cs_quantity#50 as decimal(10,0)) as decimal(12,2))) * promote_precision(cast(cs_list_price#51 as decimal(12,2)))), DecimalType(18,2), true)), count(1)]
 Aggregate Attributes [2]: [sum(CheckOverflow((promote_precision(cast(cast(cs_quantity#50 as decimal(10,0)) as decimal(12,2))) * promote_precision(cast(cs_list_price#51 as decimal(12,2)))), DecimalType(18,2), true))#102, count(1)#103]
 Results [6]: [i_brand_id#7, i_class_id#8, i_category_id#9, sum(CheckOverflow((promote_precision(cast(cast(cs_quantity#50 as decimal(10,0)) as decimal(12,2))) * promote_precision(cast(cs_list_price#51 as decimal(12,2)))), DecimalType(18,2), true))#102 AS sales#62, count(1)#103 AS number_sales#63, sum(CheckOverflow((promote_precision(cast(cast(cs_quantity#50 as decimal(10,0)) as decimal(12,2))) * promote_precision(cast(cs_list_price#51 as decimal(12,2)))), DecimalType(18,2), true))#102 AS sum(CheckOverflow((promote_precision(cast(cast(cs_quantity#50 as decimal(10,0)) as decimal(12,2))) * promote_precision(cast(cs_list_price#51 as decimal(12,2)))), DecimalType(18,2), true))#104]
 
-<<<<<<< HEAD
-(134) Filter [codegen id : 197]
-Input [6]: [i_brand_id#7, i_class_id#8, i_category_id#9, sales#60, number_sales#61, sum(CheckOverflow((promote_precision(cast(cast(cs_quantity#48 as decimal(10,0)) as decimal(12,2))) * promote_precision(cast(cs_list_price#49 as decimal(12,2)))), DecimalType(18,2), true))#102]
-Condition : (isnotnull(sum(CheckOverflow((promote_precision(cast(cast(cs_quantity#48 as decimal(10,0)) as decimal(12,2))) * promote_precision(cast(cs_list_price#49 as decimal(12,2)))), DecimalType(18,2), true))#102) AND (cast(sum(CheckOverflow((promote_precision(cast(cast(cs_quantity#48 as decimal(10,0)) as decimal(12,2))) * promote_precision(cast(cs_list_price#49 as decimal(12,2)))), DecimalType(18,2), true))#102 as decimal(32,6)) > cast(ReusedSubquery Subquery scalar-subquery#45, [id=#46] as decimal(32,6))))
-
-(135) Project [codegen id : 197]
-Output [6]: [catalog AS channel#103, i_brand_id#7, i_class_id#8, i_category_id#9, sales#60, number_sales#61]
-Input [6]: [i_brand_id#7, i_class_id#8, i_category_id#9, sales#60, number_sales#61, sum(CheckOverflow((promote_precision(cast(cast(cs_quantity#48 as decimal(10,0)) as decimal(12,2))) * promote_precision(cast(cs_list_price#49 as decimal(12,2)))), DecimalType(18,2), true))#102]
-
-(136) ReusedExchange [Reuses operator id: 120]
-Output [6]: [i_brand_id#7, i_class_id#8, i_category_id#9, sum#104, isEmpty#105, count#106]
-
-(137) HashAggregate [codegen id : 236]
-Input [6]: [i_brand_id#7, i_class_id#8, i_category_id#9, sum#104, isEmpty#105, count#106]
-Keys [3]: [i_brand_id#7, i_class_id#8, i_category_id#9]
-Functions [2]: [sum(CheckOverflow((promote_precision(cast(cast(ws_quantity#64 as decimal(10,0)) as decimal(12,2))) * promote_precision(cast(ws_list_price#65 as decimal(12,2)))), DecimalType(18,2), true)), count(1)]
-Aggregate Attributes [2]: [sum(CheckOverflow((promote_precision(cast(cast(ws_quantity#64 as decimal(10,0)) as decimal(12,2))) * promote_precision(cast(ws_list_price#65 as decimal(12,2)))), DecimalType(18,2), true))#107, count(1)#108]
-Results [6]: [i_brand_id#7, i_class_id#8, i_category_id#9, sum(CheckOverflow((promote_precision(cast(cast(ws_quantity#64 as decimal(10,0)) as decimal(12,2))) * promote_precision(cast(ws_list_price#65 as decimal(12,2)))), DecimalType(18,2), true))#107 AS sales#76, count(1)#108 AS number_sales#77, sum(CheckOverflow((promote_precision(cast(cast(ws_quantity#64 as decimal(10,0)) as decimal(12,2))) * promote_precision(cast(ws_list_price#65 as decimal(12,2)))), DecimalType(18,2), true))#107 AS sum(CheckOverflow((promote_precision(cast(cast(ws_quantity#64 as decimal(10,0)) as decimal(12,2))) * promote_precision(cast(ws_list_price#65 as decimal(12,2)))), DecimalType(18,2), true))#109]
-
-(138) Filter [codegen id : 236]
-Input [6]: [i_brand_id#7, i_class_id#8, i_category_id#9, sales#76, number_sales#77, sum(CheckOverflow((promote_precision(cast(cast(ws_quantity#64 as decimal(10,0)) as decimal(12,2))) * promote_precision(cast(ws_list_price#65 as decimal(12,2)))), DecimalType(18,2), true))#109]
-Condition : (isnotnull(sum(CheckOverflow((promote_precision(cast(cast(ws_quantity#64 as decimal(10,0)) as decimal(12,2))) * promote_precision(cast(ws_list_price#65 as decimal(12,2)))), DecimalType(18,2), true))#109) AND (cast(sum(CheckOverflow((promote_precision(cast(cast(ws_quantity#64 as decimal(10,0)) as decimal(12,2))) * promote_precision(cast(ws_list_price#65 as decimal(12,2)))), DecimalType(18,2), true))#109 as decimal(32,6)) > cast(ReusedSubquery Subquery scalar-subquery#45, [id=#46] as decimal(32,6))))
-
-(139) Project [codegen id : 236]
-Output [6]: [web AS channel#110, i_brand_id#7, i_class_id#8, i_category_id#9, sales#76, number_sales#77]
-Input [6]: [i_brand_id#7, i_class_id#8, i_category_id#9, sales#76, number_sales#77, sum(CheckOverflow((promote_precision(cast(cast(ws_quantity#64 as decimal(10,0)) as decimal(12,2))) * promote_precision(cast(ws_list_price#65 as decimal(12,2)))), DecimalType(18,2), true))#109]
-
-(140) Union
-
-(141) HashAggregate [codegen id : 237]
-Input [6]: [channel#47, i_brand_id#7, i_class_id#8, i_category_id#9, sales#42, number_sales#43]
-Keys [4]: [channel#47, i_brand_id#7, i_class_id#8, i_category_id#9]
-Functions [2]: [partial_sum(sales#42), partial_sum(number_sales#43)]
-Aggregate Attributes [3]: [sum#111, isEmpty#112, sum#113]
-Results [7]: [channel#47, i_brand_id#7, i_class_id#8, i_category_id#9, sum#114, isEmpty#115, sum#116]
-
-(142) Exchange
-Input [7]: [channel#47, i_brand_id#7, i_class_id#8, i_category_id#9, sum#114, isEmpty#115, sum#116]
-Arguments: hashpartitioning(channel#47, i_brand_id#7, i_class_id#8, i_category_id#9, 5), ENSURE_REQUIREMENTS, [id=#117]
-
-(143) HashAggregate [codegen id : 238]
-Input [7]: [channel#47, i_brand_id#7, i_class_id#8, i_category_id#9, sum#114, isEmpty#115, sum#116]
-Keys [4]: [channel#47, i_brand_id#7, i_class_id#8, i_category_id#9]
-Functions [2]: [sum(sales#42), sum(number_sales#43)]
-Aggregate Attributes [2]: [sum(sales#42)#118, sum(number_sales#43)#119]
-Results [5]: [channel#47, i_brand_id#7, i_class_id#8, sum(sales#42)#118 AS sum_sales#89, sum(number_sales#43)#119 AS number_sales#90]
-
-(144) HashAggregate [codegen id : 238]
-Input [5]: [channel#47, i_brand_id#7, i_class_id#8, sum_sales#89, number_sales#90]
-Keys [3]: [channel#47, i_brand_id#7, i_class_id#8]
-Functions [2]: [partial_sum(sum_sales#89), partial_sum(number_sales#90)]
-Aggregate Attributes [3]: [sum#120, isEmpty#121, sum#122]
-Results [6]: [channel#47, i_brand_id#7, i_class_id#8, sum#123, isEmpty#124, sum#125]
-
-(145) Exchange
-Input [6]: [channel#47, i_brand_id#7, i_class_id#8, sum#123, isEmpty#124, sum#125]
-Arguments: hashpartitioning(channel#47, i_brand_id#7, i_class_id#8, 5), ENSURE_REQUIREMENTS, [id=#126]
-
-(146) HashAggregate [codegen id : 239]
-Input [6]: [channel#47, i_brand_id#7, i_class_id#8, sum#123, isEmpty#124, sum#125]
-Keys [3]: [channel#47, i_brand_id#7, i_class_id#8]
-Functions [2]: [sum(sum_sales#89), sum(number_sales#90)]
-Aggregate Attributes [2]: [sum(sum_sales#89)#127, sum(number_sales#90)#128]
-Results [6]: [channel#47, i_brand_id#7, i_class_id#8, null AS i_category_id#129, sum(sum_sales#89)#127 AS sum(sum_sales)#130, sum(number_sales#90)#128 AS sum(number_sales)#131]
-
-(147) ReusedExchange [Reuses operator id: 82]
-Output [6]: [i_brand_id#7, i_class_id#8, i_category_id#9, sum#132, isEmpty#133, count#134]
-
-(148) HashAggregate [codegen id : 278]
-Input [6]: [i_brand_id#7, i_class_id#8, i_category_id#9, sum#132, isEmpty#133, count#134]
-=======
 (139) Filter [codegen id : 227]
 Input [6]: [i_brand_id#7, i_class_id#8, i_category_id#9, sales#62, number_sales#63, sum(CheckOverflow((promote_precision(cast(cast(cs_quantity#50 as decimal(10,0)) as decimal(12,2))) * promote_precision(cast(cs_list_price#51 as decimal(12,2)))), DecimalType(18,2), true))#104]
 Condition : (isnotnull(sum(CheckOverflow((promote_precision(cast(cast(cs_quantity#50 as decimal(10,0)) as decimal(12,2))) * promote_precision(cast(cs_list_price#51 as decimal(12,2)))), DecimalType(18,2), true))#104) AND (cast(sum(CheckOverflow((promote_precision(cast(cast(cs_quantity#50 as decimal(10,0)) as decimal(12,2))) * promote_precision(cast(cs_list_price#51 as decimal(12,2)))), DecimalType(18,2), true))#104 as decimal(32,6)) > cast(ReusedSubquery Subquery scalar-subquery#47, [id=#48] as decimal(32,6))))
@@ -1500,27 +906,11 @@
 
 (153) HashAggregate [codegen id : 320]
 Input [6]: [i_brand_id#7, i_class_id#8, i_category_id#9, sum#134, isEmpty#135, count#136]
->>>>>>> d6906b3b
 Keys [3]: [i_brand_id#7, i_class_id#8, i_category_id#9]
 Functions [2]: [sum(CheckOverflow((promote_precision(cast(cast(ss_quantity#3 as decimal(10,0)) as decimal(12,2))) * promote_precision(cast(ss_list_price#4 as decimal(12,2)))), DecimalType(18,2), true)), count(1)]
 Aggregate Attributes [2]: [sum(CheckOverflow((promote_precision(cast(cast(ss_quantity#3 as decimal(10,0)) as decimal(12,2))) * promote_precision(cast(ss_list_price#4 as decimal(12,2)))), DecimalType(18,2), true))#137, count(1)#138]
 Results [6]: [i_brand_id#7, i_class_id#8, i_category_id#9, sum(CheckOverflow((promote_precision(cast(cast(ss_quantity#3 as decimal(10,0)) as decimal(12,2))) * promote_precision(cast(ss_list_price#4 as decimal(12,2)))), DecimalType(18,2), true))#137 AS sales#44, count(1)#138 AS number_sales#45, sum(CheckOverflow((promote_precision(cast(cast(ss_quantity#3 as decimal(10,0)) as decimal(12,2))) * promote_precision(cast(ss_list_price#4 as decimal(12,2)))), DecimalType(18,2), true))#137 AS sum(CheckOverflow((promote_precision(cast(cast(ss_quantity#3 as decimal(10,0)) as decimal(12,2))) * promote_precision(cast(ss_list_price#4 as decimal(12,2)))), DecimalType(18,2), true))#139]
 
-<<<<<<< HEAD
-(149) Filter [codegen id : 278]
-Input [6]: [i_brand_id#7, i_class_id#8, i_category_id#9, sales#42, number_sales#43, sum(CheckOverflow((promote_precision(cast(cast(ss_quantity#3 as decimal(10,0)) as decimal(12,2))) * promote_precision(cast(ss_list_price#4 as decimal(12,2)))), DecimalType(18,2), true))#137]
-Condition : (isnotnull(sum(CheckOverflow((promote_precision(cast(cast(ss_quantity#3 as decimal(10,0)) as decimal(12,2))) * promote_precision(cast(ss_list_price#4 as decimal(12,2)))), DecimalType(18,2), true))#137) AND (cast(sum(CheckOverflow((promote_precision(cast(cast(ss_quantity#3 as decimal(10,0)) as decimal(12,2))) * promote_precision(cast(ss_list_price#4 as decimal(12,2)))), DecimalType(18,2), true))#137 as decimal(32,6)) > cast(ReusedSubquery Subquery scalar-subquery#45, [id=#46] as decimal(32,6))))
-
-(150) Project [codegen id : 278]
-Output [6]: [store AS channel#47, i_brand_id#7, i_class_id#8, i_category_id#9, sales#42, number_sales#43]
-Input [6]: [i_brand_id#7, i_class_id#8, i_category_id#9, sales#42, number_sales#43, sum(CheckOverflow((promote_precision(cast(cast(ss_quantity#3 as decimal(10,0)) as decimal(12,2))) * promote_precision(cast(ss_list_price#4 as decimal(12,2)))), DecimalType(18,2), true))#137]
-
-(151) ReusedExchange [Reuses operator id: 101]
-Output [6]: [i_brand_id#7, i_class_id#8, i_category_id#9, sum#138, isEmpty#139, count#140]
-
-(152) HashAggregate [codegen id : 317]
-Input [6]: [i_brand_id#7, i_class_id#8, i_category_id#9, sum#138, isEmpty#139, count#140]
-=======
 (154) Filter [codegen id : 320]
 Input [6]: [i_brand_id#7, i_class_id#8, i_category_id#9, sales#44, number_sales#45, sum(CheckOverflow((promote_precision(cast(cast(ss_quantity#3 as decimal(10,0)) as decimal(12,2))) * promote_precision(cast(ss_list_price#4 as decimal(12,2)))), DecimalType(18,2), true))#139]
 Condition : (isnotnull(sum(CheckOverflow((promote_precision(cast(cast(ss_quantity#3 as decimal(10,0)) as decimal(12,2))) * promote_precision(cast(ss_list_price#4 as decimal(12,2)))), DecimalType(18,2), true))#139) AND (cast(sum(CheckOverflow((promote_precision(cast(cast(ss_quantity#3 as decimal(10,0)) as decimal(12,2))) * promote_precision(cast(ss_list_price#4 as decimal(12,2)))), DecimalType(18,2), true))#139 as decimal(32,6)) > cast(ReusedSubquery Subquery scalar-subquery#47, [id=#48] as decimal(32,6))))
@@ -1534,83 +924,11 @@
 
 (157) HashAggregate [codegen id : 365]
 Input [6]: [i_brand_id#7, i_class_id#8, i_category_id#9, sum#140, isEmpty#141, count#142]
->>>>>>> d6906b3b
 Keys [3]: [i_brand_id#7, i_class_id#8, i_category_id#9]
 Functions [2]: [sum(CheckOverflow((promote_precision(cast(cast(cs_quantity#50 as decimal(10,0)) as decimal(12,2))) * promote_precision(cast(cs_list_price#51 as decimal(12,2)))), DecimalType(18,2), true)), count(1)]
 Aggregate Attributes [2]: [sum(CheckOverflow((promote_precision(cast(cast(cs_quantity#50 as decimal(10,0)) as decimal(12,2))) * promote_precision(cast(cs_list_price#51 as decimal(12,2)))), DecimalType(18,2), true))#143, count(1)#144]
 Results [6]: [i_brand_id#7, i_class_id#8, i_category_id#9, sum(CheckOverflow((promote_precision(cast(cast(cs_quantity#50 as decimal(10,0)) as decimal(12,2))) * promote_precision(cast(cs_list_price#51 as decimal(12,2)))), DecimalType(18,2), true))#143 AS sales#62, count(1)#144 AS number_sales#63, sum(CheckOverflow((promote_precision(cast(cast(cs_quantity#50 as decimal(10,0)) as decimal(12,2))) * promote_precision(cast(cs_list_price#51 as decimal(12,2)))), DecimalType(18,2), true))#143 AS sum(CheckOverflow((promote_precision(cast(cast(cs_quantity#50 as decimal(10,0)) as decimal(12,2))) * promote_precision(cast(cs_list_price#51 as decimal(12,2)))), DecimalType(18,2), true))#145]
 
-<<<<<<< HEAD
-(153) Filter [codegen id : 317]
-Input [6]: [i_brand_id#7, i_class_id#8, i_category_id#9, sales#60, number_sales#61, sum(CheckOverflow((promote_precision(cast(cast(cs_quantity#48 as decimal(10,0)) as decimal(12,2))) * promote_precision(cast(cs_list_price#49 as decimal(12,2)))), DecimalType(18,2), true))#143]
-Condition : (isnotnull(sum(CheckOverflow((promote_precision(cast(cast(cs_quantity#48 as decimal(10,0)) as decimal(12,2))) * promote_precision(cast(cs_list_price#49 as decimal(12,2)))), DecimalType(18,2), true))#143) AND (cast(sum(CheckOverflow((promote_precision(cast(cast(cs_quantity#48 as decimal(10,0)) as decimal(12,2))) * promote_precision(cast(cs_list_price#49 as decimal(12,2)))), DecimalType(18,2), true))#143 as decimal(32,6)) > cast(ReusedSubquery Subquery scalar-subquery#45, [id=#46] as decimal(32,6))))
-
-(154) Project [codegen id : 317]
-Output [6]: [catalog AS channel#144, i_brand_id#7, i_class_id#8, i_category_id#9, sales#60, number_sales#61]
-Input [6]: [i_brand_id#7, i_class_id#8, i_category_id#9, sales#60, number_sales#61, sum(CheckOverflow((promote_precision(cast(cast(cs_quantity#48 as decimal(10,0)) as decimal(12,2))) * promote_precision(cast(cs_list_price#49 as decimal(12,2)))), DecimalType(18,2), true))#143]
-
-(155) ReusedExchange [Reuses operator id: 120]
-Output [6]: [i_brand_id#7, i_class_id#8, i_category_id#9, sum#145, isEmpty#146, count#147]
-
-(156) HashAggregate [codegen id : 356]
-Input [6]: [i_brand_id#7, i_class_id#8, i_category_id#9, sum#145, isEmpty#146, count#147]
-Keys [3]: [i_brand_id#7, i_class_id#8, i_category_id#9]
-Functions [2]: [sum(CheckOverflow((promote_precision(cast(cast(ws_quantity#64 as decimal(10,0)) as decimal(12,2))) * promote_precision(cast(ws_list_price#65 as decimal(12,2)))), DecimalType(18,2), true)), count(1)]
-Aggregate Attributes [2]: [sum(CheckOverflow((promote_precision(cast(cast(ws_quantity#64 as decimal(10,0)) as decimal(12,2))) * promote_precision(cast(ws_list_price#65 as decimal(12,2)))), DecimalType(18,2), true))#148, count(1)#149]
-Results [6]: [i_brand_id#7, i_class_id#8, i_category_id#9, sum(CheckOverflow((promote_precision(cast(cast(ws_quantity#64 as decimal(10,0)) as decimal(12,2))) * promote_precision(cast(ws_list_price#65 as decimal(12,2)))), DecimalType(18,2), true))#148 AS sales#76, count(1)#149 AS number_sales#77, sum(CheckOverflow((promote_precision(cast(cast(ws_quantity#64 as decimal(10,0)) as decimal(12,2))) * promote_precision(cast(ws_list_price#65 as decimal(12,2)))), DecimalType(18,2), true))#148 AS sum(CheckOverflow((promote_precision(cast(cast(ws_quantity#64 as decimal(10,0)) as decimal(12,2))) * promote_precision(cast(ws_list_price#65 as decimal(12,2)))), DecimalType(18,2), true))#150]
-
-(157) Filter [codegen id : 356]
-Input [6]: [i_brand_id#7, i_class_id#8, i_category_id#9, sales#76, number_sales#77, sum(CheckOverflow((promote_precision(cast(cast(ws_quantity#64 as decimal(10,0)) as decimal(12,2))) * promote_precision(cast(ws_list_price#65 as decimal(12,2)))), DecimalType(18,2), true))#150]
-Condition : (isnotnull(sum(CheckOverflow((promote_precision(cast(cast(ws_quantity#64 as decimal(10,0)) as decimal(12,2))) * promote_precision(cast(ws_list_price#65 as decimal(12,2)))), DecimalType(18,2), true))#150) AND (cast(sum(CheckOverflow((promote_precision(cast(cast(ws_quantity#64 as decimal(10,0)) as decimal(12,2))) * promote_precision(cast(ws_list_price#65 as decimal(12,2)))), DecimalType(18,2), true))#150 as decimal(32,6)) > cast(ReusedSubquery Subquery scalar-subquery#45, [id=#46] as decimal(32,6))))
-
-(158) Project [codegen id : 356]
-Output [6]: [web AS channel#151, i_brand_id#7, i_class_id#8, i_category_id#9, sales#76, number_sales#77]
-Input [6]: [i_brand_id#7, i_class_id#8, i_category_id#9, sales#76, number_sales#77, sum(CheckOverflow((promote_precision(cast(cast(ws_quantity#64 as decimal(10,0)) as decimal(12,2))) * promote_precision(cast(ws_list_price#65 as decimal(12,2)))), DecimalType(18,2), true))#150]
-
-(159) Union
-
-(160) HashAggregate [codegen id : 357]
-Input [6]: [channel#47, i_brand_id#7, i_class_id#8, i_category_id#9, sales#42, number_sales#43]
-Keys [4]: [channel#47, i_brand_id#7, i_class_id#8, i_category_id#9]
-Functions [2]: [partial_sum(sales#42), partial_sum(number_sales#43)]
-Aggregate Attributes [3]: [sum#152, isEmpty#153, sum#154]
-Results [7]: [channel#47, i_brand_id#7, i_class_id#8, i_category_id#9, sum#155, isEmpty#156, sum#157]
-
-(161) Exchange
-Input [7]: [channel#47, i_brand_id#7, i_class_id#8, i_category_id#9, sum#155, isEmpty#156, sum#157]
-Arguments: hashpartitioning(channel#47, i_brand_id#7, i_class_id#8, i_category_id#9, 5), ENSURE_REQUIREMENTS, [id=#158]
-
-(162) HashAggregate [codegen id : 358]
-Input [7]: [channel#47, i_brand_id#7, i_class_id#8, i_category_id#9, sum#155, isEmpty#156, sum#157]
-Keys [4]: [channel#47, i_brand_id#7, i_class_id#8, i_category_id#9]
-Functions [2]: [sum(sales#42), sum(number_sales#43)]
-Aggregate Attributes [2]: [sum(sales#42)#159, sum(number_sales#43)#160]
-Results [4]: [channel#47, i_brand_id#7, sum(sales#42)#159 AS sum_sales#89, sum(number_sales#43)#160 AS number_sales#90]
-
-(163) HashAggregate [codegen id : 358]
-Input [4]: [channel#47, i_brand_id#7, sum_sales#89, number_sales#90]
-Keys [2]: [channel#47, i_brand_id#7]
-Functions [2]: [partial_sum(sum_sales#89), partial_sum(number_sales#90)]
-Aggregate Attributes [3]: [sum#161, isEmpty#162, sum#163]
-Results [5]: [channel#47, i_brand_id#7, sum#164, isEmpty#165, sum#166]
-
-(164) Exchange
-Input [5]: [channel#47, i_brand_id#7, sum#164, isEmpty#165, sum#166]
-Arguments: hashpartitioning(channel#47, i_brand_id#7, 5), ENSURE_REQUIREMENTS, [id=#167]
-
-(165) HashAggregate [codegen id : 359]
-Input [5]: [channel#47, i_brand_id#7, sum#164, isEmpty#165, sum#166]
-Keys [2]: [channel#47, i_brand_id#7]
-Functions [2]: [sum(sum_sales#89), sum(number_sales#90)]
-Aggregate Attributes [2]: [sum(sum_sales#89)#168, sum(number_sales#90)#169]
-Results [6]: [channel#47, i_brand_id#7, null AS i_class_id#170, null AS i_category_id#171, sum(sum_sales#89)#168 AS sum(sum_sales)#172, sum(number_sales#90)#169 AS sum(number_sales)#173]
-
-(166) ReusedExchange [Reuses operator id: 82]
-Output [6]: [i_brand_id#7, i_class_id#8, i_category_id#9, sum#174, isEmpty#175, count#176]
-
-(167) HashAggregate [codegen id : 398]
-Input [6]: [i_brand_id#7, i_class_id#8, i_category_id#9, sum#174, isEmpty#175, count#176]
-=======
 (158) Filter [codegen id : 365]
 Input [6]: [i_brand_id#7, i_class_id#8, i_category_id#9, sales#62, number_sales#63, sum(CheckOverflow((promote_precision(cast(cast(cs_quantity#50 as decimal(10,0)) as decimal(12,2))) * promote_precision(cast(cs_list_price#51 as decimal(12,2)))), DecimalType(18,2), true))#145]
 Condition : (isnotnull(sum(CheckOverflow((promote_precision(cast(cast(cs_quantity#50 as decimal(10,0)) as decimal(12,2))) * promote_precision(cast(cs_list_price#51 as decimal(12,2)))), DecimalType(18,2), true))#145) AND (cast(sum(CheckOverflow((promote_precision(cast(cast(cs_quantity#50 as decimal(10,0)) as decimal(12,2))) * promote_precision(cast(cs_list_price#51 as decimal(12,2)))), DecimalType(18,2), true))#145 as decimal(32,6)) > cast(ReusedSubquery Subquery scalar-subquery#47, [id=#48] as decimal(32,6))))
@@ -1680,27 +998,11 @@
 
 (172) HashAggregate [codegen id : 458]
 Input [6]: [i_brand_id#7, i_class_id#8, i_category_id#9, sum#176, isEmpty#177, count#178]
->>>>>>> d6906b3b
 Keys [3]: [i_brand_id#7, i_class_id#8, i_category_id#9]
 Functions [2]: [sum(CheckOverflow((promote_precision(cast(cast(ss_quantity#3 as decimal(10,0)) as decimal(12,2))) * promote_precision(cast(ss_list_price#4 as decimal(12,2)))), DecimalType(18,2), true)), count(1)]
 Aggregate Attributes [2]: [sum(CheckOverflow((promote_precision(cast(cast(ss_quantity#3 as decimal(10,0)) as decimal(12,2))) * promote_precision(cast(ss_list_price#4 as decimal(12,2)))), DecimalType(18,2), true))#179, count(1)#180]
 Results [6]: [i_brand_id#7, i_class_id#8, i_category_id#9, sum(CheckOverflow((promote_precision(cast(cast(ss_quantity#3 as decimal(10,0)) as decimal(12,2))) * promote_precision(cast(ss_list_price#4 as decimal(12,2)))), DecimalType(18,2), true))#179 AS sales#44, count(1)#180 AS number_sales#45, sum(CheckOverflow((promote_precision(cast(cast(ss_quantity#3 as decimal(10,0)) as decimal(12,2))) * promote_precision(cast(ss_list_price#4 as decimal(12,2)))), DecimalType(18,2), true))#179 AS sum(CheckOverflow((promote_precision(cast(cast(ss_quantity#3 as decimal(10,0)) as decimal(12,2))) * promote_precision(cast(ss_list_price#4 as decimal(12,2)))), DecimalType(18,2), true))#181]
 
-<<<<<<< HEAD
-(168) Filter [codegen id : 398]
-Input [6]: [i_brand_id#7, i_class_id#8, i_category_id#9, sales#42, number_sales#43, sum(CheckOverflow((promote_precision(cast(cast(ss_quantity#3 as decimal(10,0)) as decimal(12,2))) * promote_precision(cast(ss_list_price#4 as decimal(12,2)))), DecimalType(18,2), true))#179]
-Condition : (isnotnull(sum(CheckOverflow((promote_precision(cast(cast(ss_quantity#3 as decimal(10,0)) as decimal(12,2))) * promote_precision(cast(ss_list_price#4 as decimal(12,2)))), DecimalType(18,2), true))#179) AND (cast(sum(CheckOverflow((promote_precision(cast(cast(ss_quantity#3 as decimal(10,0)) as decimal(12,2))) * promote_precision(cast(ss_list_price#4 as decimal(12,2)))), DecimalType(18,2), true))#179 as decimal(32,6)) > cast(ReusedSubquery Subquery scalar-subquery#45, [id=#46] as decimal(32,6))))
-
-(169) Project [codegen id : 398]
-Output [6]: [store AS channel#47, i_brand_id#7, i_class_id#8, i_category_id#9, sales#42, number_sales#43]
-Input [6]: [i_brand_id#7, i_class_id#8, i_category_id#9, sales#42, number_sales#43, sum(CheckOverflow((promote_precision(cast(cast(ss_quantity#3 as decimal(10,0)) as decimal(12,2))) * promote_precision(cast(ss_list_price#4 as decimal(12,2)))), DecimalType(18,2), true))#179]
-
-(170) ReusedExchange [Reuses operator id: 101]
-Output [6]: [i_brand_id#7, i_class_id#8, i_category_id#9, sum#180, isEmpty#181, count#182]
-
-(171) HashAggregate [codegen id : 437]
-Input [6]: [i_brand_id#7, i_class_id#8, i_category_id#9, sum#180, isEmpty#181, count#182]
-=======
 (173) Filter [codegen id : 458]
 Input [6]: [i_brand_id#7, i_class_id#8, i_category_id#9, sales#44, number_sales#45, sum(CheckOverflow((promote_precision(cast(cast(ss_quantity#3 as decimal(10,0)) as decimal(12,2))) * promote_precision(cast(ss_list_price#4 as decimal(12,2)))), DecimalType(18,2), true))#181]
 Condition : (isnotnull(sum(CheckOverflow((promote_precision(cast(cast(ss_quantity#3 as decimal(10,0)) as decimal(12,2))) * promote_precision(cast(ss_list_price#4 as decimal(12,2)))), DecimalType(18,2), true))#181) AND (cast(sum(CheckOverflow((promote_precision(cast(cast(ss_quantity#3 as decimal(10,0)) as decimal(12,2))) * promote_precision(cast(ss_list_price#4 as decimal(12,2)))), DecimalType(18,2), true))#181 as decimal(32,6)) > cast(ReusedSubquery Subquery scalar-subquery#47, [id=#48] as decimal(32,6))))
@@ -1714,83 +1016,11 @@
 
 (176) HashAggregate [codegen id : 503]
 Input [6]: [i_brand_id#7, i_class_id#8, i_category_id#9, sum#182, isEmpty#183, count#184]
->>>>>>> d6906b3b
 Keys [3]: [i_brand_id#7, i_class_id#8, i_category_id#9]
 Functions [2]: [sum(CheckOverflow((promote_precision(cast(cast(cs_quantity#50 as decimal(10,0)) as decimal(12,2))) * promote_precision(cast(cs_list_price#51 as decimal(12,2)))), DecimalType(18,2), true)), count(1)]
 Aggregate Attributes [2]: [sum(CheckOverflow((promote_precision(cast(cast(cs_quantity#50 as decimal(10,0)) as decimal(12,2))) * promote_precision(cast(cs_list_price#51 as decimal(12,2)))), DecimalType(18,2), true))#185, count(1)#186]
 Results [6]: [i_brand_id#7, i_class_id#8, i_category_id#9, sum(CheckOverflow((promote_precision(cast(cast(cs_quantity#50 as decimal(10,0)) as decimal(12,2))) * promote_precision(cast(cs_list_price#51 as decimal(12,2)))), DecimalType(18,2), true))#185 AS sales#62, count(1)#186 AS number_sales#63, sum(CheckOverflow((promote_precision(cast(cast(cs_quantity#50 as decimal(10,0)) as decimal(12,2))) * promote_precision(cast(cs_list_price#51 as decimal(12,2)))), DecimalType(18,2), true))#185 AS sum(CheckOverflow((promote_precision(cast(cast(cs_quantity#50 as decimal(10,0)) as decimal(12,2))) * promote_precision(cast(cs_list_price#51 as decimal(12,2)))), DecimalType(18,2), true))#187]
 
-<<<<<<< HEAD
-(172) Filter [codegen id : 437]
-Input [6]: [i_brand_id#7, i_class_id#8, i_category_id#9, sales#60, number_sales#61, sum(CheckOverflow((promote_precision(cast(cast(cs_quantity#48 as decimal(10,0)) as decimal(12,2))) * promote_precision(cast(cs_list_price#49 as decimal(12,2)))), DecimalType(18,2), true))#185]
-Condition : (isnotnull(sum(CheckOverflow((promote_precision(cast(cast(cs_quantity#48 as decimal(10,0)) as decimal(12,2))) * promote_precision(cast(cs_list_price#49 as decimal(12,2)))), DecimalType(18,2), true))#185) AND (cast(sum(CheckOverflow((promote_precision(cast(cast(cs_quantity#48 as decimal(10,0)) as decimal(12,2))) * promote_precision(cast(cs_list_price#49 as decimal(12,2)))), DecimalType(18,2), true))#185 as decimal(32,6)) > cast(ReusedSubquery Subquery scalar-subquery#45, [id=#46] as decimal(32,6))))
-
-(173) Project [codegen id : 437]
-Output [6]: [catalog AS channel#186, i_brand_id#7, i_class_id#8, i_category_id#9, sales#60, number_sales#61]
-Input [6]: [i_brand_id#7, i_class_id#8, i_category_id#9, sales#60, number_sales#61, sum(CheckOverflow((promote_precision(cast(cast(cs_quantity#48 as decimal(10,0)) as decimal(12,2))) * promote_precision(cast(cs_list_price#49 as decimal(12,2)))), DecimalType(18,2), true))#185]
-
-(174) ReusedExchange [Reuses operator id: 120]
-Output [6]: [i_brand_id#7, i_class_id#8, i_category_id#9, sum#187, isEmpty#188, count#189]
-
-(175) HashAggregate [codegen id : 476]
-Input [6]: [i_brand_id#7, i_class_id#8, i_category_id#9, sum#187, isEmpty#188, count#189]
-Keys [3]: [i_brand_id#7, i_class_id#8, i_category_id#9]
-Functions [2]: [sum(CheckOverflow((promote_precision(cast(cast(ws_quantity#64 as decimal(10,0)) as decimal(12,2))) * promote_precision(cast(ws_list_price#65 as decimal(12,2)))), DecimalType(18,2), true)), count(1)]
-Aggregate Attributes [2]: [sum(CheckOverflow((promote_precision(cast(cast(ws_quantity#64 as decimal(10,0)) as decimal(12,2))) * promote_precision(cast(ws_list_price#65 as decimal(12,2)))), DecimalType(18,2), true))#190, count(1)#191]
-Results [6]: [i_brand_id#7, i_class_id#8, i_category_id#9, sum(CheckOverflow((promote_precision(cast(cast(ws_quantity#64 as decimal(10,0)) as decimal(12,2))) * promote_precision(cast(ws_list_price#65 as decimal(12,2)))), DecimalType(18,2), true))#190 AS sales#76, count(1)#191 AS number_sales#77, sum(CheckOverflow((promote_precision(cast(cast(ws_quantity#64 as decimal(10,0)) as decimal(12,2))) * promote_precision(cast(ws_list_price#65 as decimal(12,2)))), DecimalType(18,2), true))#190 AS sum(CheckOverflow((promote_precision(cast(cast(ws_quantity#64 as decimal(10,0)) as decimal(12,2))) * promote_precision(cast(ws_list_price#65 as decimal(12,2)))), DecimalType(18,2), true))#192]
-
-(176) Filter [codegen id : 476]
-Input [6]: [i_brand_id#7, i_class_id#8, i_category_id#9, sales#76, number_sales#77, sum(CheckOverflow((promote_precision(cast(cast(ws_quantity#64 as decimal(10,0)) as decimal(12,2))) * promote_precision(cast(ws_list_price#65 as decimal(12,2)))), DecimalType(18,2), true))#192]
-Condition : (isnotnull(sum(CheckOverflow((promote_precision(cast(cast(ws_quantity#64 as decimal(10,0)) as decimal(12,2))) * promote_precision(cast(ws_list_price#65 as decimal(12,2)))), DecimalType(18,2), true))#192) AND (cast(sum(CheckOverflow((promote_precision(cast(cast(ws_quantity#64 as decimal(10,0)) as decimal(12,2))) * promote_precision(cast(ws_list_price#65 as decimal(12,2)))), DecimalType(18,2), true))#192 as decimal(32,6)) > cast(ReusedSubquery Subquery scalar-subquery#45, [id=#46] as decimal(32,6))))
-
-(177) Project [codegen id : 476]
-Output [6]: [web AS channel#193, i_brand_id#7, i_class_id#8, i_category_id#9, sales#76, number_sales#77]
-Input [6]: [i_brand_id#7, i_class_id#8, i_category_id#9, sales#76, number_sales#77, sum(CheckOverflow((promote_precision(cast(cast(ws_quantity#64 as decimal(10,0)) as decimal(12,2))) * promote_precision(cast(ws_list_price#65 as decimal(12,2)))), DecimalType(18,2), true))#192]
-
-(178) Union
-
-(179) HashAggregate [codegen id : 477]
-Input [6]: [channel#47, i_brand_id#7, i_class_id#8, i_category_id#9, sales#42, number_sales#43]
-Keys [4]: [channel#47, i_brand_id#7, i_class_id#8, i_category_id#9]
-Functions [2]: [partial_sum(sales#42), partial_sum(number_sales#43)]
-Aggregate Attributes [3]: [sum#194, isEmpty#195, sum#196]
-Results [7]: [channel#47, i_brand_id#7, i_class_id#8, i_category_id#9, sum#197, isEmpty#198, sum#199]
-
-(180) Exchange
-Input [7]: [channel#47, i_brand_id#7, i_class_id#8, i_category_id#9, sum#197, isEmpty#198, sum#199]
-Arguments: hashpartitioning(channel#47, i_brand_id#7, i_class_id#8, i_category_id#9, 5), ENSURE_REQUIREMENTS, [id=#200]
-
-(181) HashAggregate [codegen id : 478]
-Input [7]: [channel#47, i_brand_id#7, i_class_id#8, i_category_id#9, sum#197, isEmpty#198, sum#199]
-Keys [4]: [channel#47, i_brand_id#7, i_class_id#8, i_category_id#9]
-Functions [2]: [sum(sales#42), sum(number_sales#43)]
-Aggregate Attributes [2]: [sum(sales#42)#201, sum(number_sales#43)#202]
-Results [3]: [channel#47, sum(sales#42)#201 AS sum_sales#89, sum(number_sales#43)#202 AS number_sales#90]
-
-(182) HashAggregate [codegen id : 478]
-Input [3]: [channel#47, sum_sales#89, number_sales#90]
-Keys [1]: [channel#47]
-Functions [2]: [partial_sum(sum_sales#89), partial_sum(number_sales#90)]
-Aggregate Attributes [3]: [sum#203, isEmpty#204, sum#205]
-Results [4]: [channel#47, sum#206, isEmpty#207, sum#208]
-
-(183) Exchange
-Input [4]: [channel#47, sum#206, isEmpty#207, sum#208]
-Arguments: hashpartitioning(channel#47, 5), ENSURE_REQUIREMENTS, [id=#209]
-
-(184) HashAggregate [codegen id : 479]
-Input [4]: [channel#47, sum#206, isEmpty#207, sum#208]
-Keys [1]: [channel#47]
-Functions [2]: [sum(sum_sales#89), sum(number_sales#90)]
-Aggregate Attributes [2]: [sum(sum_sales#89)#210, sum(number_sales#90)#211]
-Results [6]: [channel#47, null AS i_brand_id#212, null AS i_class_id#213, null AS i_category_id#214, sum(sum_sales#89)#210 AS sum(sum_sales)#215, sum(number_sales#90)#211 AS sum(number_sales)#216]
-
-(185) ReusedExchange [Reuses operator id: 82]
-Output [6]: [i_brand_id#7, i_class_id#8, i_category_id#9, sum#217, isEmpty#218, count#219]
-
-(186) HashAggregate [codegen id : 518]
-Input [6]: [i_brand_id#7, i_class_id#8, i_category_id#9, sum#217, isEmpty#218, count#219]
-=======
 (177) Filter [codegen id : 503]
 Input [6]: [i_brand_id#7, i_class_id#8, i_category_id#9, sales#62, number_sales#63, sum(CheckOverflow((promote_precision(cast(cast(cs_quantity#50 as decimal(10,0)) as decimal(12,2))) * promote_precision(cast(cs_list_price#51 as decimal(12,2)))), DecimalType(18,2), true))#187]
 Condition : (isnotnull(sum(CheckOverflow((promote_precision(cast(cast(cs_quantity#50 as decimal(10,0)) as decimal(12,2))) * promote_precision(cast(cs_list_price#51 as decimal(12,2)))), DecimalType(18,2), true))#187) AND (cast(sum(CheckOverflow((promote_precision(cast(cast(cs_quantity#50 as decimal(10,0)) as decimal(12,2))) * promote_precision(cast(cs_list_price#51 as decimal(12,2)))), DecimalType(18,2), true))#187 as decimal(32,6)) > cast(ReusedSubquery Subquery scalar-subquery#47, [id=#48] as decimal(32,6))))
@@ -1860,27 +1090,11 @@
 
 (191) HashAggregate [codegen id : 596]
 Input [6]: [i_brand_id#7, i_class_id#8, i_category_id#9, sum#219, isEmpty#220, count#221]
->>>>>>> d6906b3b
 Keys [3]: [i_brand_id#7, i_class_id#8, i_category_id#9]
 Functions [2]: [sum(CheckOverflow((promote_precision(cast(cast(ss_quantity#3 as decimal(10,0)) as decimal(12,2))) * promote_precision(cast(ss_list_price#4 as decimal(12,2)))), DecimalType(18,2), true)), count(1)]
 Aggregate Attributes [2]: [sum(CheckOverflow((promote_precision(cast(cast(ss_quantity#3 as decimal(10,0)) as decimal(12,2))) * promote_precision(cast(ss_list_price#4 as decimal(12,2)))), DecimalType(18,2), true))#222, count(1)#223]
 Results [6]: [i_brand_id#7, i_class_id#8, i_category_id#9, sum(CheckOverflow((promote_precision(cast(cast(ss_quantity#3 as decimal(10,0)) as decimal(12,2))) * promote_precision(cast(ss_list_price#4 as decimal(12,2)))), DecimalType(18,2), true))#222 AS sales#44, count(1)#223 AS number_sales#45, sum(CheckOverflow((promote_precision(cast(cast(ss_quantity#3 as decimal(10,0)) as decimal(12,2))) * promote_precision(cast(ss_list_price#4 as decimal(12,2)))), DecimalType(18,2), true))#222 AS sum(CheckOverflow((promote_precision(cast(cast(ss_quantity#3 as decimal(10,0)) as decimal(12,2))) * promote_precision(cast(ss_list_price#4 as decimal(12,2)))), DecimalType(18,2), true))#224]
 
-<<<<<<< HEAD
-(187) Filter [codegen id : 518]
-Input [6]: [i_brand_id#7, i_class_id#8, i_category_id#9, sales#42, number_sales#43, sum(CheckOverflow((promote_precision(cast(cast(ss_quantity#3 as decimal(10,0)) as decimal(12,2))) * promote_precision(cast(ss_list_price#4 as decimal(12,2)))), DecimalType(18,2), true))#222]
-Condition : (isnotnull(sum(CheckOverflow((promote_precision(cast(cast(ss_quantity#3 as decimal(10,0)) as decimal(12,2))) * promote_precision(cast(ss_list_price#4 as decimal(12,2)))), DecimalType(18,2), true))#222) AND (cast(sum(CheckOverflow((promote_precision(cast(cast(ss_quantity#3 as decimal(10,0)) as decimal(12,2))) * promote_precision(cast(ss_list_price#4 as decimal(12,2)))), DecimalType(18,2), true))#222 as decimal(32,6)) > cast(ReusedSubquery Subquery scalar-subquery#45, [id=#46] as decimal(32,6))))
-
-(188) Project [codegen id : 518]
-Output [6]: [store AS channel#47, i_brand_id#7, i_class_id#8, i_category_id#9, sales#42, number_sales#43]
-Input [6]: [i_brand_id#7, i_class_id#8, i_category_id#9, sales#42, number_sales#43, sum(CheckOverflow((promote_precision(cast(cast(ss_quantity#3 as decimal(10,0)) as decimal(12,2))) * promote_precision(cast(ss_list_price#4 as decimal(12,2)))), DecimalType(18,2), true))#222]
-
-(189) ReusedExchange [Reuses operator id: 101]
-Output [6]: [i_brand_id#7, i_class_id#8, i_category_id#9, sum#223, isEmpty#224, count#225]
-
-(190) HashAggregate [codegen id : 557]
-Input [6]: [i_brand_id#7, i_class_id#8, i_category_id#9, sum#223, isEmpty#224, count#225]
-=======
 (192) Filter [codegen id : 596]
 Input [6]: [i_brand_id#7, i_class_id#8, i_category_id#9, sales#44, number_sales#45, sum(CheckOverflow((promote_precision(cast(cast(ss_quantity#3 as decimal(10,0)) as decimal(12,2))) * promote_precision(cast(ss_list_price#4 as decimal(12,2)))), DecimalType(18,2), true))#224]
 Condition : (isnotnull(sum(CheckOverflow((promote_precision(cast(cast(ss_quantity#3 as decimal(10,0)) as decimal(12,2))) * promote_precision(cast(ss_list_price#4 as decimal(12,2)))), DecimalType(18,2), true))#224) AND (cast(sum(CheckOverflow((promote_precision(cast(cast(ss_quantity#3 as decimal(10,0)) as decimal(12,2))) * promote_precision(cast(ss_list_price#4 as decimal(12,2)))), DecimalType(18,2), true))#224 as decimal(32,6)) > cast(ReusedSubquery Subquery scalar-subquery#47, [id=#48] as decimal(32,6))))
@@ -1894,73 +1108,11 @@
 
 (195) HashAggregate [codegen id : 641]
 Input [6]: [i_brand_id#7, i_class_id#8, i_category_id#9, sum#225, isEmpty#226, count#227]
->>>>>>> d6906b3b
 Keys [3]: [i_brand_id#7, i_class_id#8, i_category_id#9]
 Functions [2]: [sum(CheckOverflow((promote_precision(cast(cast(cs_quantity#50 as decimal(10,0)) as decimal(12,2))) * promote_precision(cast(cs_list_price#51 as decimal(12,2)))), DecimalType(18,2), true)), count(1)]
 Aggregate Attributes [2]: [sum(CheckOverflow((promote_precision(cast(cast(cs_quantity#50 as decimal(10,0)) as decimal(12,2))) * promote_precision(cast(cs_list_price#51 as decimal(12,2)))), DecimalType(18,2), true))#228, count(1)#229]
 Results [6]: [i_brand_id#7, i_class_id#8, i_category_id#9, sum(CheckOverflow((promote_precision(cast(cast(cs_quantity#50 as decimal(10,0)) as decimal(12,2))) * promote_precision(cast(cs_list_price#51 as decimal(12,2)))), DecimalType(18,2), true))#228 AS sales#62, count(1)#229 AS number_sales#63, sum(CheckOverflow((promote_precision(cast(cast(cs_quantity#50 as decimal(10,0)) as decimal(12,2))) * promote_precision(cast(cs_list_price#51 as decimal(12,2)))), DecimalType(18,2), true))#228 AS sum(CheckOverflow((promote_precision(cast(cast(cs_quantity#50 as decimal(10,0)) as decimal(12,2))) * promote_precision(cast(cs_list_price#51 as decimal(12,2)))), DecimalType(18,2), true))#230]
 
-<<<<<<< HEAD
-(191) Filter [codegen id : 557]
-Input [6]: [i_brand_id#7, i_class_id#8, i_category_id#9, sales#60, number_sales#61, sum(CheckOverflow((promote_precision(cast(cast(cs_quantity#48 as decimal(10,0)) as decimal(12,2))) * promote_precision(cast(cs_list_price#49 as decimal(12,2)))), DecimalType(18,2), true))#228]
-Condition : (isnotnull(sum(CheckOverflow((promote_precision(cast(cast(cs_quantity#48 as decimal(10,0)) as decimal(12,2))) * promote_precision(cast(cs_list_price#49 as decimal(12,2)))), DecimalType(18,2), true))#228) AND (cast(sum(CheckOverflow((promote_precision(cast(cast(cs_quantity#48 as decimal(10,0)) as decimal(12,2))) * promote_precision(cast(cs_list_price#49 as decimal(12,2)))), DecimalType(18,2), true))#228 as decimal(32,6)) > cast(ReusedSubquery Subquery scalar-subquery#45, [id=#46] as decimal(32,6))))
-
-(192) Project [codegen id : 557]
-Output [6]: [catalog AS channel#229, i_brand_id#7, i_class_id#8, i_category_id#9, sales#60, number_sales#61]
-Input [6]: [i_brand_id#7, i_class_id#8, i_category_id#9, sales#60, number_sales#61, sum(CheckOverflow((promote_precision(cast(cast(cs_quantity#48 as decimal(10,0)) as decimal(12,2))) * promote_precision(cast(cs_list_price#49 as decimal(12,2)))), DecimalType(18,2), true))#228]
-
-(193) ReusedExchange [Reuses operator id: 120]
-Output [6]: [i_brand_id#7, i_class_id#8, i_category_id#9, sum#230, isEmpty#231, count#232]
-
-(194) HashAggregate [codegen id : 596]
-Input [6]: [i_brand_id#7, i_class_id#8, i_category_id#9, sum#230, isEmpty#231, count#232]
-Keys [3]: [i_brand_id#7, i_class_id#8, i_category_id#9]
-Functions [2]: [sum(CheckOverflow((promote_precision(cast(cast(ws_quantity#64 as decimal(10,0)) as decimal(12,2))) * promote_precision(cast(ws_list_price#65 as decimal(12,2)))), DecimalType(18,2), true)), count(1)]
-Aggregate Attributes [2]: [sum(CheckOverflow((promote_precision(cast(cast(ws_quantity#64 as decimal(10,0)) as decimal(12,2))) * promote_precision(cast(ws_list_price#65 as decimal(12,2)))), DecimalType(18,2), true))#233, count(1)#234]
-Results [6]: [i_brand_id#7, i_class_id#8, i_category_id#9, sum(CheckOverflow((promote_precision(cast(cast(ws_quantity#64 as decimal(10,0)) as decimal(12,2))) * promote_precision(cast(ws_list_price#65 as decimal(12,2)))), DecimalType(18,2), true))#233 AS sales#76, count(1)#234 AS number_sales#77, sum(CheckOverflow((promote_precision(cast(cast(ws_quantity#64 as decimal(10,0)) as decimal(12,2))) * promote_precision(cast(ws_list_price#65 as decimal(12,2)))), DecimalType(18,2), true))#233 AS sum(CheckOverflow((promote_precision(cast(cast(ws_quantity#64 as decimal(10,0)) as decimal(12,2))) * promote_precision(cast(ws_list_price#65 as decimal(12,2)))), DecimalType(18,2), true))#235]
-
-(195) Filter [codegen id : 596]
-Input [6]: [i_brand_id#7, i_class_id#8, i_category_id#9, sales#76, number_sales#77, sum(CheckOverflow((promote_precision(cast(cast(ws_quantity#64 as decimal(10,0)) as decimal(12,2))) * promote_precision(cast(ws_list_price#65 as decimal(12,2)))), DecimalType(18,2), true))#235]
-Condition : (isnotnull(sum(CheckOverflow((promote_precision(cast(cast(ws_quantity#64 as decimal(10,0)) as decimal(12,2))) * promote_precision(cast(ws_list_price#65 as decimal(12,2)))), DecimalType(18,2), true))#235) AND (cast(sum(CheckOverflow((promote_precision(cast(cast(ws_quantity#64 as decimal(10,0)) as decimal(12,2))) * promote_precision(cast(ws_list_price#65 as decimal(12,2)))), DecimalType(18,2), true))#235 as decimal(32,6)) > cast(ReusedSubquery Subquery scalar-subquery#45, [id=#46] as decimal(32,6))))
-
-(196) Project [codegen id : 596]
-Output [6]: [web AS channel#236, i_brand_id#7, i_class_id#8, i_category_id#9, sales#76, number_sales#77]
-Input [6]: [i_brand_id#7, i_class_id#8, i_category_id#9, sales#76, number_sales#77, sum(CheckOverflow((promote_precision(cast(cast(ws_quantity#64 as decimal(10,0)) as decimal(12,2))) * promote_precision(cast(ws_list_price#65 as decimal(12,2)))), DecimalType(18,2), true))#235]
-
-(197) Union
-
-(198) HashAggregate [codegen id : 597]
-Input [6]: [channel#47, i_brand_id#7, i_class_id#8, i_category_id#9, sales#42, number_sales#43]
-Keys [4]: [channel#47, i_brand_id#7, i_class_id#8, i_category_id#9]
-Functions [2]: [partial_sum(sales#42), partial_sum(number_sales#43)]
-Aggregate Attributes [3]: [sum#237, isEmpty#238, sum#239]
-Results [7]: [channel#47, i_brand_id#7, i_class_id#8, i_category_id#9, sum#240, isEmpty#241, sum#242]
-
-(199) Exchange
-Input [7]: [channel#47, i_brand_id#7, i_class_id#8, i_category_id#9, sum#240, isEmpty#241, sum#242]
-Arguments: hashpartitioning(channel#47, i_brand_id#7, i_class_id#8, i_category_id#9, 5), ENSURE_REQUIREMENTS, [id=#243]
-
-(200) HashAggregate [codegen id : 598]
-Input [7]: [channel#47, i_brand_id#7, i_class_id#8, i_category_id#9, sum#240, isEmpty#241, sum#242]
-Keys [4]: [channel#47, i_brand_id#7, i_class_id#8, i_category_id#9]
-Functions [2]: [sum(sales#42), sum(number_sales#43)]
-Aggregate Attributes [2]: [sum(sales#42)#244, sum(number_sales#43)#245]
-Results [2]: [sum(sales#42)#244 AS sum_sales#89, sum(number_sales#43)#245 AS number_sales#90]
-
-(201) HashAggregate [codegen id : 598]
-Input [2]: [sum_sales#89, number_sales#90]
-Keys: []
-Functions [2]: [partial_sum(sum_sales#89), partial_sum(number_sales#90)]
-Aggregate Attributes [3]: [sum#246, isEmpty#247, sum#248]
-Results [3]: [sum#249, isEmpty#250, sum#251]
-
-(202) Exchange
-Input [3]: [sum#249, isEmpty#250, sum#251]
-Arguments: SinglePartition, ENSURE_REQUIREMENTS, [id=#252]
-
-(203) HashAggregate [codegen id : 599]
-Input [3]: [sum#249, isEmpty#250, sum#251]
-=======
 (196) Filter [codegen id : 641]
 Input [6]: [i_brand_id#7, i_class_id#8, i_category_id#9, sales#62, number_sales#63, sum(CheckOverflow((promote_precision(cast(cast(cs_quantity#50 as decimal(10,0)) as decimal(12,2))) * promote_precision(cast(cs_list_price#51 as decimal(12,2)))), DecimalType(18,2), true))#230]
 Condition : (isnotnull(sum(CheckOverflow((promote_precision(cast(cast(cs_quantity#50 as decimal(10,0)) as decimal(12,2))) * promote_precision(cast(cs_list_price#51 as decimal(12,2)))), DecimalType(18,2), true))#230) AND (cast(sum(CheckOverflow((promote_precision(cast(cast(cs_quantity#50 as decimal(10,0)) as decimal(12,2))) * promote_precision(cast(cs_list_price#51 as decimal(12,2)))), DecimalType(18,2), true))#230 as decimal(32,6)) > cast(ReusedSubquery Subquery scalar-subquery#47, [id=#48] as decimal(32,6))))
@@ -2020,38 +1172,20 @@
 
 (208) HashAggregate [codegen id : 689]
 Input [3]: [sum#251, isEmpty#252, sum#253]
->>>>>>> d6906b3b
 Keys: []
 Functions [2]: [sum(sum_sales#91), sum(number_sales#92)]
 Aggregate Attributes [2]: [sum(sum_sales#91)#255, sum(number_sales#92)#256]
 Results [6]: [null AS channel#257, null AS i_brand_id#258, null AS i_class_id#259, null AS i_category_id#260, sum(sum_sales#91)#255 AS sum(sum_sales)#261, sum(number_sales#92)#256 AS sum(number_sales)#262]
 
-<<<<<<< HEAD
-(204) Union
-
-(205) HashAggregate [codegen id : 600]
-Input [6]: [channel#47, i_brand_id#7, i_class_id#8, i_category_id#9, sum_sales#89, number_sales#90]
-Keys [6]: [channel#47, i_brand_id#7, i_class_id#8, i_category_id#9, sum_sales#89, number_sales#90]
-=======
 (209) Union
 
 (210) HashAggregate [codegen id : 690]
 Input [6]: [channel#49, i_brand_id#7, i_class_id#8, i_category_id#9, sum_sales#91, number_sales#92]
 Keys [6]: [channel#49, i_brand_id#7, i_class_id#8, i_category_id#9, sum_sales#91, number_sales#92]
->>>>>>> d6906b3b
 Functions: []
 Aggregate Attributes: []
 Results [6]: [channel#49, i_brand_id#7, i_class_id#8, i_category_id#9, sum_sales#91, number_sales#92]
 
-<<<<<<< HEAD
-(206) Exchange
-Input [6]: [channel#47, i_brand_id#7, i_class_id#8, i_category_id#9, sum_sales#89, number_sales#90]
-Arguments: hashpartitioning(channel#47, i_brand_id#7, i_class_id#8, i_category_id#9, sum_sales#89, number_sales#90, 5), ENSURE_REQUIREMENTS, [id=#261]
-
-(207) HashAggregate [codegen id : 601]
-Input [6]: [channel#47, i_brand_id#7, i_class_id#8, i_category_id#9, sum_sales#89, number_sales#90]
-Keys [6]: [channel#47, i_brand_id#7, i_class_id#8, i_category_id#9, sum_sales#89, number_sales#90]
-=======
 (211) Exchange
 Input [6]: [channel#49, i_brand_id#7, i_class_id#8, i_category_id#9, sum_sales#91, number_sales#92]
 Arguments: hashpartitioning(channel#49, i_brand_id#7, i_class_id#8, i_category_id#9, sum_sales#91, number_sales#92, 5), ENSURE_REQUIREMENTS, [id=#263]
@@ -2059,53 +1193,10 @@
 (212) HashAggregate [codegen id : 691]
 Input [6]: [channel#49, i_brand_id#7, i_class_id#8, i_category_id#9, sum_sales#91, number_sales#92]
 Keys [6]: [channel#49, i_brand_id#7, i_class_id#8, i_category_id#9, sum_sales#91, number_sales#92]
->>>>>>> d6906b3b
 Functions: []
 Aggregate Attributes: []
 Results [6]: [channel#49, i_brand_id#7, i_class_id#8, i_category_id#9, sum_sales#91, number_sales#92]
 
-<<<<<<< HEAD
-(208) TakeOrderedAndProject
-Input [6]: [channel#47, i_brand_id#7, i_class_id#8, i_category_id#9, sum_sales#89, number_sales#90]
-Arguments: 100, [channel#47 ASC NULLS FIRST, i_brand_id#7 ASC NULLS FIRST, i_class_id#8 ASC NULLS FIRST, i_category_id#9 ASC NULLS FIRST], [channel#47, i_brand_id#7, i_class_id#8, i_category_id#9, sum_sales#89, number_sales#90]
-
-===== Subqueries =====
-
-Subquery:1 Hosting operator id = 84 Hosting Expression = Subquery scalar-subquery#45, [id=#46]
-* HashAggregate (238)
-+- Exchange (237)
-   +- * HashAggregate (236)
-      +- Union (235)
-         :- * Project (218)
-         :  +- * BroadcastHashJoin Inner BuildRight (217)
-         :     :- * Filter (211)
-         :     :  +- * ColumnarToRow (210)
-         :     :     +- Scan parquet default.store_sales (209)
-         :     +- BroadcastExchange (216)
-         :        +- * Project (215)
-         :           +- * Filter (214)
-         :              +- * ColumnarToRow (213)
-         :                 +- Scan parquet default.date_dim (212)
-         :- * Project (228)
-         :  +- * BroadcastHashJoin Inner BuildRight (227)
-         :     :- * Filter (221)
-         :     :  +- * ColumnarToRow (220)
-         :     :     +- Scan parquet default.catalog_sales (219)
-         :     +- BroadcastExchange (226)
-         :        +- * Project (225)
-         :           +- * Filter (224)
-         :              +- * ColumnarToRow (223)
-         :                 +- Scan parquet default.date_dim (222)
-         +- * Project (234)
-            +- * BroadcastHashJoin Inner BuildRight (233)
-               :- * Filter (231)
-               :  +- * ColumnarToRow (230)
-               :     +- Scan parquet default.web_sales (229)
-               +- ReusedExchange (232)
-
-
-(209) Scan parquet default.store_sales
-=======
 (213) TakeOrderedAndProject
 Input [6]: [channel#49, i_brand_id#7, i_class_id#8, i_category_id#9, sum_sales#91, number_sales#92]
 Arguments: 100, [channel#49 ASC NULLS FIRST, i_brand_id#7 ASC NULLS FIRST, i_class_id#8 ASC NULLS FIRST, i_category_id#9 ASC NULLS FIRST], [channel#49, i_brand_id#7, i_class_id#8, i_category_id#9, sum_sales#91, number_sales#92]
@@ -2146,23 +1237,12 @@
 
 
 (214) Scan parquet default.store_sales
->>>>>>> d6906b3b
 Output [3]: [ss_sold_date_sk#1, ss_quantity#3, ss_list_price#4]
 Batched: true
 Location [not included in comparison]/{warehouse_dir}/store_sales]
 PushedFilters: [IsNotNull(ss_sold_date_sk)]
 ReadSchema: struct<ss_sold_date_sk:int,ss_quantity:int,ss_list_price:decimal(7,2)>
 
-<<<<<<< HEAD
-(210) ColumnarToRow [codegen id : 2]
-Input [3]: [ss_sold_date_sk#1, ss_quantity#3, ss_list_price#4]
-
-(211) Filter [codegen id : 2]
-Input [3]: [ss_sold_date_sk#1, ss_quantity#3, ss_list_price#4]
-Condition : isnotnull(ss_sold_date_sk#1)
-
-(212) Scan parquet default.date_dim
-=======
 (215) ColumnarToRow [codegen id : 2]
 Input [3]: [ss_sold_date_sk#1, ss_quantity#3, ss_list_price#4]
 
@@ -2171,27 +1251,12 @@
 Condition : isnotnull(ss_sold_date_sk#1)
 
 (217) Scan parquet default.date_dim
->>>>>>> d6906b3b
 Output [2]: [d_date_sk#10, d_year#11]
 Batched: true
 Location [not included in comparison]/{warehouse_dir}/date_dim]
 PushedFilters: [IsNotNull(d_year), GreaterThanOrEqual(d_year,1999), LessThanOrEqual(d_year,2001), IsNotNull(d_date_sk)]
 ReadSchema: struct<d_date_sk:int,d_year:int>
 
-<<<<<<< HEAD
-(213) ColumnarToRow [codegen id : 1]
-Input [2]: [d_date_sk#10, d_year#11]
-
-(214) Filter [codegen id : 1]
-Input [2]: [d_date_sk#10, d_year#11]
-Condition : (((isnotnull(d_year#11) AND (d_year#11 >= 1999)) AND (d_year#11 <= 2001)) AND isnotnull(d_date_sk#10))
-
-(215) Project [codegen id : 1]
-Output [1]: [d_date_sk#10]
-Input [2]: [d_date_sk#10, d_year#11]
-
-(216) BroadcastExchange
-=======
 (218) ColumnarToRow [codegen id : 1]
 Input [2]: [d_date_sk#10, d_year#11]
 
@@ -2204,49 +1269,25 @@
 Input [2]: [d_date_sk#10, d_year#11]
 
 (221) BroadcastExchange
->>>>>>> d6906b3b
 Input [1]: [d_date_sk#10]
 Arguments: HashedRelationBroadcastMode(List(cast(input[0, int, true] as bigint)),false), [id=#264]
 
-<<<<<<< HEAD
-(217) BroadcastHashJoin [codegen id : 2]
-=======
 (222) BroadcastHashJoin [codegen id : 2]
->>>>>>> d6906b3b
 Left keys [1]: [ss_sold_date_sk#1]
 Right keys [1]: [d_date_sk#10]
 Join condition: None
 
-<<<<<<< HEAD
-(218) Project [codegen id : 2]
-Output [2]: [ss_quantity#3 AS quantity#263, ss_list_price#4 AS list_price#264]
-Input [4]: [ss_sold_date_sk#1, ss_quantity#3, ss_list_price#4, d_date_sk#10]
-
-(219) Scan parquet default.catalog_sales
-Output [3]: [cs_sold_date_sk#18, cs_quantity#48, cs_list_price#49]
-=======
 (223) Project [codegen id : 2]
 Output [2]: [ss_quantity#3 AS quantity#265, ss_list_price#4 AS list_price#266]
 Input [4]: [ss_sold_date_sk#1, ss_quantity#3, ss_list_price#4, d_date_sk#10]
 
 (224) Scan parquet default.catalog_sales
 Output [3]: [cs_sold_date_sk#18, cs_quantity#50, cs_list_price#51]
->>>>>>> d6906b3b
 Batched: true
 Location [not included in comparison]/{warehouse_dir}/catalog_sales]
 PushedFilters: [IsNotNull(cs_sold_date_sk)]
 ReadSchema: struct<cs_sold_date_sk:int,cs_quantity:int,cs_list_price:decimal(7,2)>
 
-<<<<<<< HEAD
-(220) ColumnarToRow [codegen id : 4]
-Input [3]: [cs_sold_date_sk#18, cs_quantity#48, cs_list_price#49]
-
-(221) Filter [codegen id : 4]
-Input [3]: [cs_sold_date_sk#18, cs_quantity#48, cs_list_price#49]
-Condition : isnotnull(cs_sold_date_sk#18)
-
-(222) Scan parquet default.date_dim
-=======
 (225) ColumnarToRow [codegen id : 4]
 Input [3]: [cs_sold_date_sk#18, cs_quantity#50, cs_list_price#51]
 
@@ -2255,27 +1296,12 @@
 Condition : isnotnull(cs_sold_date_sk#18)
 
 (227) Scan parquet default.date_dim
->>>>>>> d6906b3b
 Output [2]: [d_date_sk#10, d_year#11]
 Batched: true
 Location [not included in comparison]/{warehouse_dir}/date_dim]
 PushedFilters: [IsNotNull(d_year), GreaterThanOrEqual(d_year,1998), LessThanOrEqual(d_year,2000), IsNotNull(d_date_sk)]
 ReadSchema: struct<d_date_sk:int,d_year:int>
 
-<<<<<<< HEAD
-(223) ColumnarToRow [codegen id : 3]
-Input [2]: [d_date_sk#10, d_year#11]
-
-(224) Filter [codegen id : 3]
-Input [2]: [d_date_sk#10, d_year#11]
-Condition : (((isnotnull(d_year#11) AND (d_year#11 >= 1998)) AND (d_year#11 <= 2000)) AND isnotnull(d_date_sk#10))
-
-(225) Project [codegen id : 3]
-Output [1]: [d_date_sk#10]
-Input [2]: [d_date_sk#10, d_year#11]
-
-(226) BroadcastExchange
-=======
 (228) ColumnarToRow [codegen id : 3]
 Input [2]: [d_date_sk#10, d_year#11]
 
@@ -2288,64 +1314,25 @@
 Input [2]: [d_date_sk#10, d_year#11]
 
 (231) BroadcastExchange
->>>>>>> d6906b3b
 Input [1]: [d_date_sk#10]
 Arguments: HashedRelationBroadcastMode(List(cast(input[0, int, true] as bigint)),false), [id=#267]
 
-<<<<<<< HEAD
-(227) BroadcastHashJoin [codegen id : 4]
-=======
 (232) BroadcastHashJoin [codegen id : 4]
->>>>>>> d6906b3b
 Left keys [1]: [cs_sold_date_sk#18]
 Right keys [1]: [d_date_sk#10]
 Join condition: None
 
-<<<<<<< HEAD
-(228) Project [codegen id : 4]
-Output [2]: [cs_quantity#48 AS quantity#266, cs_list_price#49 AS list_price#267]
-Input [4]: [cs_sold_date_sk#18, cs_quantity#48, cs_list_price#49, d_date_sk#10]
-
-(229) Scan parquet default.web_sales
-Output [3]: [ws_sold_date_sk#22, ws_quantity#64, ws_list_price#65]
-=======
 (233) Project [codegen id : 4]
 Output [2]: [cs_quantity#50 AS quantity#268, cs_list_price#51 AS list_price#269]
 Input [4]: [cs_sold_date_sk#18, cs_quantity#50, cs_list_price#51, d_date_sk#10]
 
 (234) Scan parquet default.web_sales
 Output [3]: [ws_sold_date_sk#24, ws_quantity#66, ws_list_price#67]
->>>>>>> d6906b3b
 Batched: true
 Location [not included in comparison]/{warehouse_dir}/web_sales]
 PushedFilters: [IsNotNull(ws_sold_date_sk)]
 ReadSchema: struct<ws_sold_date_sk:int,ws_quantity:int,ws_list_price:decimal(7,2)>
 
-<<<<<<< HEAD
-(230) ColumnarToRow [codegen id : 6]
-Input [3]: [ws_sold_date_sk#22, ws_quantity#64, ws_list_price#65]
-
-(231) Filter [codegen id : 6]
-Input [3]: [ws_sold_date_sk#22, ws_quantity#64, ws_list_price#65]
-Condition : isnotnull(ws_sold_date_sk#22)
-
-(232) ReusedExchange [Reuses operator id: 226]
-Output [1]: [d_date_sk#10]
-
-(233) BroadcastHashJoin [codegen id : 6]
-Left keys [1]: [ws_sold_date_sk#22]
-Right keys [1]: [d_date_sk#10]
-Join condition: None
-
-(234) Project [codegen id : 6]
-Output [2]: [ws_quantity#64 AS quantity#268, ws_list_price#65 AS list_price#269]
-Input [4]: [ws_sold_date_sk#22, ws_quantity#64, ws_list_price#65, d_date_sk#10]
-
-(235) Union
-
-(236) HashAggregate [codegen id : 7]
-Input [2]: [quantity#263, list_price#264]
-=======
 (235) ColumnarToRow [codegen id : 6]
 Input [3]: [ws_sold_date_sk#24, ws_quantity#66, ws_list_price#67]
 
@@ -2369,61 +1356,22 @@
 
 (241) HashAggregate [codegen id : 7]
 Input [2]: [quantity#265, list_price#266]
->>>>>>> d6906b3b
 Keys: []
 Functions [1]: [partial_avg(CheckOverflow((promote_precision(cast(cast(quantity#265 as decimal(10,0)) as decimal(12,2))) * promote_precision(cast(list_price#266 as decimal(12,2)))), DecimalType(18,2), true))]
 Aggregate Attributes [2]: [sum#272, count#273]
 Results [2]: [sum#274, count#275]
 
-<<<<<<< HEAD
-(237) Exchange
-Input [2]: [sum#272, count#273]
-Arguments: SinglePartition, ENSURE_REQUIREMENTS, [id=#274]
-
-(238) HashAggregate [codegen id : 8]
-Input [2]: [sum#272, count#273]
-=======
 (242) Exchange
 Input [2]: [sum#274, count#275]
 Arguments: SinglePartition, ENSURE_REQUIREMENTS, [id=#276]
 
 (243) HashAggregate [codegen id : 8]
 Input [2]: [sum#274, count#275]
->>>>>>> d6906b3b
 Keys: []
 Functions [1]: [avg(CheckOverflow((promote_precision(cast(cast(quantity#265 as decimal(10,0)) as decimal(12,2))) * promote_precision(cast(list_price#266 as decimal(12,2)))), DecimalType(18,2), true))]
 Aggregate Attributes [1]: [avg(CheckOverflow((promote_precision(cast(cast(quantity#265 as decimal(10,0)) as decimal(12,2))) * promote_precision(cast(list_price#266 as decimal(12,2)))), DecimalType(18,2), true))#277]
 Results [1]: [avg(CheckOverflow((promote_precision(cast(cast(quantity#265 as decimal(10,0)) as decimal(12,2))) * promote_precision(cast(list_price#266 as decimal(12,2)))), DecimalType(18,2), true))#277 AS average_sales#278]
 
-<<<<<<< HEAD
-Subquery:2 Hosting operator id = 103 Hosting Expression = ReusedSubquery Subquery scalar-subquery#45, [id=#46]
-
-Subquery:3 Hosting operator id = 122 Hosting Expression = ReusedSubquery Subquery scalar-subquery#45, [id=#46]
-
-Subquery:4 Hosting operator id = 130 Hosting Expression = ReusedSubquery Subquery scalar-subquery#45, [id=#46]
-
-Subquery:5 Hosting operator id = 134 Hosting Expression = ReusedSubquery Subquery scalar-subquery#45, [id=#46]
-
-Subquery:6 Hosting operator id = 138 Hosting Expression = ReusedSubquery Subquery scalar-subquery#45, [id=#46]
-
-Subquery:7 Hosting operator id = 149 Hosting Expression = ReusedSubquery Subquery scalar-subquery#45, [id=#46]
-
-Subquery:8 Hosting operator id = 153 Hosting Expression = ReusedSubquery Subquery scalar-subquery#45, [id=#46]
-
-Subquery:9 Hosting operator id = 157 Hosting Expression = ReusedSubquery Subquery scalar-subquery#45, [id=#46]
-
-Subquery:10 Hosting operator id = 168 Hosting Expression = ReusedSubquery Subquery scalar-subquery#45, [id=#46]
-
-Subquery:11 Hosting operator id = 172 Hosting Expression = ReusedSubquery Subquery scalar-subquery#45, [id=#46]
-
-Subquery:12 Hosting operator id = 176 Hosting Expression = ReusedSubquery Subquery scalar-subquery#45, [id=#46]
-
-Subquery:13 Hosting operator id = 187 Hosting Expression = ReusedSubquery Subquery scalar-subquery#45, [id=#46]
-
-Subquery:14 Hosting operator id = 191 Hosting Expression = ReusedSubquery Subquery scalar-subquery#45, [id=#46]
-
-Subquery:15 Hosting operator id = 195 Hosting Expression = ReusedSubquery Subquery scalar-subquery#45, [id=#46]
-=======
 Subquery:2 Hosting operator id = 108 Hosting Expression = ReusedSubquery Subquery scalar-subquery#47, [id=#48]
 
 Subquery:3 Hosting operator id = 127 Hosting Expression = ReusedSubquery Subquery scalar-subquery#47, [id=#48]
@@ -2451,5 +1399,4 @@
 Subquery:14 Hosting operator id = 196 Hosting Expression = ReusedSubquery Subquery scalar-subquery#47, [id=#48]
 
 Subquery:15 Hosting operator id = 200 Hosting Expression = ReusedSubquery Subquery scalar-subquery#47, [id=#48]
->>>>>>> d6906b3b
-
+
