== Physical Plan ==
<<<<<<< HEAD
TakeOrderedAndProject (220)
+- * HashAggregate (219)
   +- Exchange (218)
      +- * HashAggregate (217)
         +- Union (216)
            :- * HashAggregate (196)
            :  +- Exchange (195)
            :     +- * HashAggregate (194)
            :        +- Union (193)
            :           :- * HashAggregate (173)
            :           :  +- Exchange (172)
            :           :     +- * HashAggregate (171)
            :           :        +- Union (170)
            :           :           :- * HashAggregate (150)
            :           :           :  +- Exchange (149)
            :           :           :     +- * HashAggregate (148)
            :           :           :        +- Union (147)
            :           :           :           :- * HashAggregate (127)
            :           :           :           :  +- Exchange (126)
            :           :           :           :     +- * HashAggregate (125)
            :           :           :           :        +- Union (124)
            :           :           :           :           :- * Project (85)
            :           :           :           :           :  +- * Filter (84)
            :           :           :           :           :     +- * HashAggregate (83)
            :           :           :           :           :        +- Exchange (82)
            :           :           :           :           :           +- * HashAggregate (81)
            :           :           :           :           :              +- * Project (80)
            :           :           :           :           :                 +- * BroadcastHashJoin Inner BuildRight (79)
            :           :           :           :           :                    :- * Project (69)
            :           :           :           :           :                    :  +- * BroadcastHashJoin Inner BuildRight (68)
            :           :           :           :           :                    :     :- SortMergeJoin LeftSemi (62)
            :           :           :           :           :                    :     :  :- * Sort (5)
            :           :           :           :           :                    :     :  :  +- Exchange (4)
            :           :           :           :           :                    :     :  :     +- * Filter (3)
            :           :           :           :           :                    :     :  :        +- * ColumnarToRow (2)
            :           :           :           :           :                    :     :  :           +- Scan parquet default.store_sales (1)
            :           :           :           :           :                    :     :  +- * Sort (61)
            :           :           :           :           :                    :     :     +- Exchange (60)
            :           :           :           :           :                    :     :        +- * Project (59)
            :           :           :           :           :                    :     :           +- * BroadcastHashJoin Inner BuildRight (58)
            :           :           :           :           :                    :     :              :- * Filter (8)
            :           :           :           :           :                    :     :              :  +- * ColumnarToRow (7)
            :           :           :           :           :                    :     :              :     +- Scan parquet default.item (6)
            :           :           :           :           :                    :     :              +- BroadcastExchange (57)
            :           :           :           :           :                    :     :                 +- * HashAggregate (56)
            :           :           :           :           :                    :     :                    +- Exchange (55)
            :           :           :           :           :                    :     :                       +- * HashAggregate (54)
            :           :           :           :           :                    :     :                          +- SortMergeJoin LeftSemi (53)
            :           :           :           :           :                    :     :                             :- SortMergeJoin LeftSemi (41)
            :           :           :           :           :                    :     :                             :  :- * Sort (26)
            :           :           :           :           :                    :     :                             :  :  +- Exchange (25)
            :           :           :           :           :                    :     :                             :  :     +- * Project (24)
            :           :           :           :           :                    :     :                             :  :        +- * BroadcastHashJoin Inner BuildRight (23)
            :           :           :           :           :                    :     :                             :  :           :- * Project (18)
            :           :           :           :           :                    :     :                             :  :           :  +- * BroadcastHashJoin Inner BuildRight (17)
            :           :           :           :           :                    :     :                             :  :           :     :- * Filter (11)
            :           :           :           :           :                    :     :                             :  :           :     :  +- * ColumnarToRow (10)
            :           :           :           :           :                    :     :                             :  :           :     :     +- Scan parquet default.store_sales (9)
            :           :           :           :           :                    :     :                             :  :           :     +- BroadcastExchange (16)
            :           :           :           :           :                    :     :                             :  :           :        +- * Project (15)
            :           :           :           :           :                    :     :                             :  :           :           +- * Filter (14)
            :           :           :           :           :                    :     :                             :  :           :              +- * ColumnarToRow (13)
            :           :           :           :           :                    :     :                             :  :           :                 +- Scan parquet default.date_dim (12)
            :           :           :           :           :                    :     :                             :  :           +- BroadcastExchange (22)
            :           :           :           :           :                    :     :                             :  :              +- * Filter (21)
            :           :           :           :           :                    :     :                             :  :                 +- * ColumnarToRow (20)
            :           :           :           :           :                    :     :                             :  :                    +- Scan parquet default.item (19)
            :           :           :           :           :                    :     :                             :  +- * Sort (40)
            :           :           :           :           :                    :     :                             :     +- Exchange (39)
            :           :           :           :           :                    :     :                             :        +- * Project (38)
            :           :           :           :           :                    :     :                             :           +- * BroadcastHashJoin Inner BuildRight (37)
            :           :           :           :           :                    :     :                             :              :- * Project (32)
            :           :           :           :           :                    :     :                             :              :  +- * BroadcastHashJoin Inner BuildRight (31)
            :           :           :           :           :                    :     :                             :              :     :- * Filter (29)
            :           :           :           :           :                    :     :                             :              :     :  +- * ColumnarToRow (28)
            :           :           :           :           :                    :     :                             :              :     :     +- Scan parquet default.catalog_sales (27)
            :           :           :           :           :                    :     :                             :              :     +- ReusedExchange (30)
            :           :           :           :           :                    :     :                             :              +- BroadcastExchange (36)
            :           :           :           :           :                    :     :                             :                 +- * Filter (35)
            :           :           :           :           :                    :     :                             :                    +- * ColumnarToRow (34)
            :           :           :           :           :                    :     :                             :                       +- Scan parquet default.item (33)
            :           :           :           :           :                    :     :                             +- * Sort (52)
            :           :           :           :           :                    :     :                                +- Exchange (51)
            :           :           :           :           :                    :     :                                   +- * Project (50)
            :           :           :           :           :                    :     :                                      +- * BroadcastHashJoin Inner BuildRight (49)
            :           :           :           :           :                    :     :                                         :- * Project (47)
            :           :           :           :           :                    :     :                                         :  +- * BroadcastHashJoin Inner BuildRight (46)
            :           :           :           :           :                    :     :                                         :     :- * Filter (44)
            :           :           :           :           :                    :     :                                         :     :  +- * ColumnarToRow (43)
            :           :           :           :           :                    :     :                                         :     :     +- Scan parquet default.web_sales (42)
            :           :           :           :           :                    :     :                                         :     +- ReusedExchange (45)
            :           :           :           :           :                    :     :                                         +- ReusedExchange (48)
            :           :           :           :           :                    :     +- BroadcastExchange (67)
            :           :           :           :           :                    :        +- * Project (66)
            :           :           :           :           :                    :           +- * Filter (65)
            :           :           :           :           :                    :              +- * ColumnarToRow (64)
            :           :           :           :           :                    :                 +- Scan parquet default.date_dim (63)
            :           :           :           :           :                    +- BroadcastExchange (78)
            :           :           :           :           :                       +- SortMergeJoin LeftSemi (77)
            :           :           :           :           :                          :- * Sort (74)
            :           :           :           :           :                          :  +- Exchange (73)
            :           :           :           :           :                          :     +- * Filter (72)
            :           :           :           :           :                          :        +- * ColumnarToRow (71)
            :           :           :           :           :                          :           +- Scan parquet default.item (70)
            :           :           :           :           :                          +- * Sort (76)
            :           :           :           :           :                             +- ReusedExchange (75)
            :           :           :           :           :- * Project (104)
            :           :           :           :           :  +- * Filter (103)
            :           :           :           :           :     +- * HashAggregate (102)
            :           :           :           :           :        +- Exchange (101)
            :           :           :           :           :           +- * HashAggregate (100)
            :           :           :           :           :              +- * Project (99)
            :           :           :           :           :                 +- * BroadcastHashJoin Inner BuildRight (98)
            :           :           :           :           :                    :- * Project (96)
            :           :           :           :           :                    :  +- * BroadcastHashJoin Inner BuildRight (95)
            :           :           :           :           :                    :     :- SortMergeJoin LeftSemi (93)
            :           :           :           :           :                    :     :  :- * Sort (90)
            :           :           :           :           :                    :     :  :  +- Exchange (89)
            :           :           :           :           :                    :     :  :     +- * Filter (88)
            :           :           :           :           :                    :     :  :        +- * ColumnarToRow (87)
            :           :           :           :           :                    :     :  :           +- Scan parquet default.catalog_sales (86)
            :           :           :           :           :                    :     :  +- * Sort (92)
            :           :           :           :           :                    :     :     +- ReusedExchange (91)
            :           :           :           :           :                    :     +- ReusedExchange (94)
            :           :           :           :           :                    +- ReusedExchange (97)
            :           :           :           :           +- * Project (123)
            :           :           :           :              +- * Filter (122)
            :           :           :           :                 +- * HashAggregate (121)
            :           :           :           :                    +- Exchange (120)
            :           :           :           :                       +- * HashAggregate (119)
            :           :           :           :                          +- * Project (118)
            :           :           :           :                             +- * BroadcastHashJoin Inner BuildRight (117)
            :           :           :           :                                :- * Project (115)
            :           :           :           :                                :  +- * BroadcastHashJoin Inner BuildRight (114)
            :           :           :           :                                :     :- SortMergeJoin LeftSemi (112)
            :           :           :           :                                :     :  :- * Sort (109)
            :           :           :           :                                :     :  :  +- Exchange (108)
            :           :           :           :                                :     :  :     +- * Filter (107)
            :           :           :           :                                :     :  :        +- * ColumnarToRow (106)
            :           :           :           :                                :     :  :           +- Scan parquet default.web_sales (105)
            :           :           :           :                                :     :  +- * Sort (111)
            :           :           :           :                                :     :     +- ReusedExchange (110)
            :           :           :           :                                :     +- ReusedExchange (113)
            :           :           :           :                                +- ReusedExchange (116)
            :           :           :           +- * HashAggregate (146)
            :           :           :              +- Exchange (145)
            :           :           :                 +- * HashAggregate (144)
            :           :           :                    +- * HashAggregate (143)
            :           :           :                       +- Exchange (142)
            :           :           :                          +- * HashAggregate (141)
            :           :           :                             +- Union (140)
            :           :           :                                :- * Project (131)
            :           :           :                                :  +- * Filter (130)
            :           :           :                                :     +- * HashAggregate (129)
            :           :           :                                :        +- ReusedExchange (128)
            :           :           :                                :- * Project (135)
            :           :           :                                :  +- * Filter (134)
            :           :           :                                :     +- * HashAggregate (133)
            :           :           :                                :        +- ReusedExchange (132)
            :           :           :                                +- * Project (139)
            :           :           :                                   +- * Filter (138)
            :           :           :                                      +- * HashAggregate (137)
            :           :           :                                         +- ReusedExchange (136)
            :           :           +- * HashAggregate (169)
            :           :              +- Exchange (168)
            :           :                 +- * HashAggregate (167)
            :           :                    +- * HashAggregate (166)
            :           :                       +- Exchange (165)
            :           :                          +- * HashAggregate (164)
            :           :                             +- Union (163)
            :           :                                :- * Project (154)
            :           :                                :  +- * Filter (153)
            :           :                                :     +- * HashAggregate (152)
            :           :                                :        +- ReusedExchange (151)
            :           :                                :- * Project (158)
            :           :                                :  +- * Filter (157)
            :           :                                :     +- * HashAggregate (156)
            :           :                                :        +- ReusedExchange (155)
            :           :                                +- * Project (162)
            :           :                                   +- * Filter (161)
            :           :                                      +- * HashAggregate (160)
            :           :                                         +- ReusedExchange (159)
            :           +- * HashAggregate (192)
            :              +- Exchange (191)
            :                 +- * HashAggregate (190)
            :                    +- * HashAggregate (189)
            :                       +- Exchange (188)
            :                          +- * HashAggregate (187)
            :                             +- Union (186)
            :                                :- * Project (177)
            :                                :  +- * Filter (176)
            :                                :     +- * HashAggregate (175)
            :                                :        +- ReusedExchange (174)
            :                                :- * Project (181)
            :                                :  +- * Filter (180)
            :                                :     +- * HashAggregate (179)
            :                                :        +- ReusedExchange (178)
            :                                +- * Project (185)
            :                                   +- * Filter (184)
            :                                      +- * HashAggregate (183)
            :                                         +- ReusedExchange (182)
            +- * HashAggregate (215)
               +- Exchange (214)
                  +- * HashAggregate (213)
                     +- * HashAggregate (212)
                        +- Exchange (211)
                           +- * HashAggregate (210)
                              +- Union (209)
                                 :- * Project (200)
                                 :  +- * Filter (199)
                                 :     +- * HashAggregate (198)
                                 :        +- ReusedExchange (197)
                                 :- * Project (204)
                                 :  +- * Filter (203)
                                 :     +- * HashAggregate (202)
                                 :        +- ReusedExchange (201)
                                 +- * Project (208)
                                    +- * Filter (207)
                                       +- * HashAggregate (206)
                                          +- ReusedExchange (205)
=======
TakeOrderedAndProject (210)
+- * HashAggregate (209)
   +- Exchange (208)
      +- * HashAggregate (207)
         +- Union (206)
            :- * HashAggregate (129)
            :  +- Exchange (128)
            :     +- * HashAggregate (127)
            :        +- Union (126)
            :           :- * Project (87)
            :           :  +- * Filter (86)
            :           :     +- * HashAggregate (85)
            :           :        +- Exchange (84)
            :           :           +- * HashAggregate (83)
            :           :              +- * Project (82)
            :           :                 +- * BroadcastHashJoin Inner BuildRight (81)
            :           :                    :- * Project (71)
            :           :                    :  +- * BroadcastHashJoin Inner BuildRight (70)
            :           :                    :     :- SortMergeJoin LeftSemi (64)
            :           :                    :     :  :- * Sort (5)
            :           :                    :     :  :  +- Exchange (4)
            :           :                    :     :  :     +- * Filter (3)
            :           :                    :     :  :        +- * ColumnarToRow (2)
            :           :                    :     :  :           +- Scan parquet default.store_sales (1)
            :           :                    :     :  +- * Sort (63)
            :           :                    :     :     +- Exchange (62)
            :           :                    :     :        +- * Project (61)
            :           :                    :     :           +- * BroadcastHashJoin Inner BuildRight (60)
            :           :                    :     :              :- * Filter (8)
            :           :                    :     :              :  +- * ColumnarToRow (7)
            :           :                    :     :              :     +- Scan parquet default.item (6)
            :           :                    :     :              +- BroadcastExchange (59)
            :           :                    :     :                 +- * HashAggregate (58)
            :           :                    :     :                    +- * HashAggregate (57)
            :           :                    :     :                       +- * HashAggregate (56)
            :           :                    :     :                          +- Exchange (55)
            :           :                    :     :                             +- * HashAggregate (54)
            :           :                    :     :                                +- SortMergeJoin LeftSemi (53)
            :           :                    :     :                                   :- SortMergeJoin LeftSemi (41)
            :           :                    :     :                                   :  :- * Sort (26)
            :           :                    :     :                                   :  :  +- Exchange (25)
            :           :                    :     :                                   :  :     +- * Project (24)
            :           :                    :     :                                   :  :        +- * BroadcastHashJoin Inner BuildRight (23)
            :           :                    :     :                                   :  :           :- * Project (18)
            :           :                    :     :                                   :  :           :  +- * BroadcastHashJoin Inner BuildRight (17)
            :           :                    :     :                                   :  :           :     :- * Filter (11)
            :           :                    :     :                                   :  :           :     :  +- * ColumnarToRow (10)
            :           :                    :     :                                   :  :           :     :     +- Scan parquet default.store_sales (9)
            :           :                    :     :                                   :  :           :     +- BroadcastExchange (16)
            :           :                    :     :                                   :  :           :        +- * Project (15)
            :           :                    :     :                                   :  :           :           +- * Filter (14)
            :           :                    :     :                                   :  :           :              +- * ColumnarToRow (13)
            :           :                    :     :                                   :  :           :                 +- Scan parquet default.date_dim (12)
            :           :                    :     :                                   :  :           +- BroadcastExchange (22)
            :           :                    :     :                                   :  :              +- * Filter (21)
            :           :                    :     :                                   :  :                 +- * ColumnarToRow (20)
            :           :                    :     :                                   :  :                    +- Scan parquet default.item (19)
            :           :                    :     :                                   :  +- * Sort (40)
            :           :                    :     :                                   :     +- Exchange (39)
            :           :                    :     :                                   :        +- * Project (38)
            :           :                    :     :                                   :           +- * BroadcastHashJoin Inner BuildRight (37)
            :           :                    :     :                                   :              :- * Project (32)
            :           :                    :     :                                   :              :  +- * BroadcastHashJoin Inner BuildRight (31)
            :           :                    :     :                                   :              :     :- * Filter (29)
            :           :                    :     :                                   :              :     :  +- * ColumnarToRow (28)
            :           :                    :     :                                   :              :     :     +- Scan parquet default.catalog_sales (27)
            :           :                    :     :                                   :              :     +- ReusedExchange (30)
            :           :                    :     :                                   :              +- BroadcastExchange (36)
            :           :                    :     :                                   :                 +- * Filter (35)
            :           :                    :     :                                   :                    +- * ColumnarToRow (34)
            :           :                    :     :                                   :                       +- Scan parquet default.item (33)
            :           :                    :     :                                   +- * Sort (52)
            :           :                    :     :                                      +- Exchange (51)
            :           :                    :     :                                         +- * Project (50)
            :           :                    :     :                                            +- * BroadcastHashJoin Inner BuildRight (49)
            :           :                    :     :                                               :- * Project (47)
            :           :                    :     :                                               :  +- * BroadcastHashJoin Inner BuildRight (46)
            :           :                    :     :                                               :     :- * Filter (44)
            :           :                    :     :                                               :     :  +- * ColumnarToRow (43)
            :           :                    :     :                                               :     :     +- Scan parquet default.web_sales (42)
            :           :                    :     :                                               :     +- ReusedExchange (45)
            :           :                    :     :                                               +- ReusedExchange (48)
            :           :                    :     +- BroadcastExchange (69)
            :           :                    :        +- * Project (68)
            :           :                    :           +- * Filter (67)
            :           :                    :              +- * ColumnarToRow (66)
            :           :                    :                 +- Scan parquet default.date_dim (65)
            :           :                    +- BroadcastExchange (80)
            :           :                       +- SortMergeJoin LeftSemi (79)
            :           :                          :- * Sort (76)
            :           :                          :  +- Exchange (75)
            :           :                          :     +- * Filter (74)
            :           :                          :        +- * ColumnarToRow (73)
            :           :                          :           +- Scan parquet default.item (72)
            :           :                          +- * Sort (78)
            :           :                             +- ReusedExchange (77)
            :           :- * Project (106)
            :           :  +- * Filter (105)
            :           :     +- * HashAggregate (104)
            :           :        +- Exchange (103)
            :           :           +- * HashAggregate (102)
            :           :              +- * Project (101)
            :           :                 +- * BroadcastHashJoin Inner BuildRight (100)
            :           :                    :- * Project (98)
            :           :                    :  +- * BroadcastHashJoin Inner BuildRight (97)
            :           :                    :     :- SortMergeJoin LeftSemi (95)
            :           :                    :     :  :- * Sort (92)
            :           :                    :     :  :  +- Exchange (91)
            :           :                    :     :  :     +- * Filter (90)
            :           :                    :     :  :        +- * ColumnarToRow (89)
            :           :                    :     :  :           +- Scan parquet default.catalog_sales (88)
            :           :                    :     :  +- * Sort (94)
            :           :                    :     :     +- ReusedExchange (93)
            :           :                    :     +- ReusedExchange (96)
            :           :                    +- ReusedExchange (99)
            :           +- * Project (125)
            :              +- * Filter (124)
            :                 +- * HashAggregate (123)
            :                    +- Exchange (122)
            :                       +- * HashAggregate (121)
            :                          +- * Project (120)
            :                             +- * BroadcastHashJoin Inner BuildRight (119)
            :                                :- * Project (117)
            :                                :  +- * BroadcastHashJoin Inner BuildRight (116)
            :                                :     :- SortMergeJoin LeftSemi (114)
            :                                :     :  :- * Sort (111)
            :                                :     :  :  +- Exchange (110)
            :                                :     :  :     +- * Filter (109)
            :                                :     :  :        +- * ColumnarToRow (108)
            :                                :     :  :           +- Scan parquet default.web_sales (107)
            :                                :     :  +- * Sort (113)
            :                                :     :     +- ReusedExchange (112)
            :                                :     +- ReusedExchange (115)
            :                                +- ReusedExchange (118)
            :- * HashAggregate (148)
            :  +- Exchange (147)
            :     +- * HashAggregate (146)
            :        +- * HashAggregate (145)
            :           +- Exchange (144)
            :              +- * HashAggregate (143)
            :                 +- Union (142)
            :                    :- * Project (133)
            :                    :  +- * Filter (132)
            :                    :     +- * HashAggregate (131)
            :                    :        +- ReusedExchange (130)
            :                    :- * Project (137)
            :                    :  +- * Filter (136)
            :                    :     +- * HashAggregate (135)
            :                    :        +- ReusedExchange (134)
            :                    +- * Project (141)
            :                       +- * Filter (140)
            :                          +- * HashAggregate (139)
            :                             +- ReusedExchange (138)
            :- * HashAggregate (167)
            :  +- Exchange (166)
            :     +- * HashAggregate (165)
            :        +- * HashAggregate (164)
            :           +- Exchange (163)
            :              +- * HashAggregate (162)
            :                 +- Union (161)
            :                    :- * Project (152)
            :                    :  +- * Filter (151)
            :                    :     +- * HashAggregate (150)
            :                    :        +- ReusedExchange (149)
            :                    :- * Project (156)
            :                    :  +- * Filter (155)
            :                    :     +- * HashAggregate (154)
            :                    :        +- ReusedExchange (153)
            :                    +- * Project (160)
            :                       +- * Filter (159)
            :                          +- * HashAggregate (158)
            :                             +- ReusedExchange (157)
            :- * HashAggregate (186)
            :  +- Exchange (185)
            :     +- * HashAggregate (184)
            :        +- * HashAggregate (183)
            :           +- Exchange (182)
            :              +- * HashAggregate (181)
            :                 +- Union (180)
            :                    :- * Project (171)
            :                    :  +- * Filter (170)
            :                    :     +- * HashAggregate (169)
            :                    :        +- ReusedExchange (168)
            :                    :- * Project (175)
            :                    :  +- * Filter (174)
            :                    :     +- * HashAggregate (173)
            :                    :        +- ReusedExchange (172)
            :                    +- * Project (179)
            :                       +- * Filter (178)
            :                          +- * HashAggregate (177)
            :                             +- ReusedExchange (176)
            +- * HashAggregate (205)
               +- Exchange (204)
                  +- * HashAggregate (203)
                     +- * HashAggregate (202)
                        +- Exchange (201)
                           +- * HashAggregate (200)
                              +- Union (199)
                                 :- * Project (190)
                                 :  +- * Filter (189)
                                 :     +- * HashAggregate (188)
                                 :        +- ReusedExchange (187)
                                 :- * Project (194)
                                 :  +- * Filter (193)
                                 :     +- * HashAggregate (192)
                                 :        +- ReusedExchange (191)
                                 +- * Project (198)
                                    +- * Filter (197)
                                       +- * HashAggregate (196)
                                          +- ReusedExchange (195)
>>>>>>> a7d3fcd3


(1) Scan parquet default.store_sales
Output [4]: [ss_sold_date_sk#1, ss_item_sk#2, ss_quantity#3, ss_list_price#4]
Batched: true
Location [not included in comparison]/{warehouse_dir}/store_sales]
PushedFilters: [IsNotNull(ss_item_sk), IsNotNull(ss_sold_date_sk)]
ReadSchema: struct<ss_sold_date_sk:int,ss_item_sk:int,ss_quantity:int,ss_list_price:decimal(7,2)>

(2) ColumnarToRow [codegen id : 1]
Input [4]: [ss_sold_date_sk#1, ss_item_sk#2, ss_quantity#3, ss_list_price#4]

(3) Filter [codegen id : 1]
Input [4]: [ss_sold_date_sk#1, ss_item_sk#2, ss_quantity#3, ss_list_price#4]
Condition : (isnotnull(ss_item_sk#2) AND isnotnull(ss_sold_date_sk#1))

(4) Exchange
Input [4]: [ss_sold_date_sk#1, ss_item_sk#2, ss_quantity#3, ss_list_price#4]
Arguments: hashpartitioning(ss_item_sk#2, 5), ENSURE_REQUIREMENTS, [id=#5]

(5) Sort [codegen id : 2]
Input [4]: [ss_sold_date_sk#1, ss_item_sk#2, ss_quantity#3, ss_list_price#4]
Arguments: [ss_item_sk#2 ASC NULLS FIRST], false, 0

(6) Scan parquet default.item
Output [4]: [i_item_sk#6, i_brand_id#7, i_class_id#8, i_category_id#9]
Batched: true
Location [not included in comparison]/{warehouse_dir}/item]
PushedFilters: [IsNotNull(i_brand_id), IsNotNull(i_class_id), IsNotNull(i_category_id)]
ReadSchema: struct<i_item_sk:int,i_brand_id:int,i_class_id:int,i_category_id:int>

(7) ColumnarToRow [codegen id : 17]
Input [4]: [i_item_sk#6, i_brand_id#7, i_class_id#8, i_category_id#9]

(8) Filter [codegen id : 17]
Input [4]: [i_item_sk#6, i_brand_id#7, i_class_id#8, i_category_id#9]
Condition : ((isnotnull(i_brand_id#7) AND isnotnull(i_class_id#8)) AND isnotnull(i_category_id#9))

(9) Scan parquet default.store_sales
Output [2]: [ss_sold_date_sk#1, ss_item_sk#2]
Batched: true
Location [not included in comparison]/{warehouse_dir}/store_sales]
PushedFilters: [IsNotNull(ss_item_sk), IsNotNull(ss_sold_date_sk)]
ReadSchema: struct<ss_sold_date_sk:int,ss_item_sk:int>

(10) ColumnarToRow [codegen id : 5]
Input [2]: [ss_sold_date_sk#1, ss_item_sk#2]

(11) Filter [codegen id : 5]
Input [2]: [ss_sold_date_sk#1, ss_item_sk#2]
Condition : (isnotnull(ss_item_sk#2) AND isnotnull(ss_sold_date_sk#1))

(12) Scan parquet default.date_dim
Output [2]: [d_date_sk#10, d_year#11]
Batched: true
Location [not included in comparison]/{warehouse_dir}/date_dim]
PushedFilters: [IsNotNull(d_year), GreaterThanOrEqual(d_year,1999), LessThanOrEqual(d_year,2001), IsNotNull(d_date_sk)]
ReadSchema: struct<d_date_sk:int,d_year:int>

(13) ColumnarToRow [codegen id : 3]
Input [2]: [d_date_sk#10, d_year#11]

(14) Filter [codegen id : 3]
Input [2]: [d_date_sk#10, d_year#11]
Condition : (((isnotnull(d_year#11) AND (d_year#11 >= 1999)) AND (d_year#11 <= 2001)) AND isnotnull(d_date_sk#10))

(15) Project [codegen id : 3]
Output [1]: [d_date_sk#10]
Input [2]: [d_date_sk#10, d_year#11]

(16) BroadcastExchange
Input [1]: [d_date_sk#10]
Arguments: HashedRelationBroadcastMode(List(cast(input[0, int, true] as bigint)),false), [id=#12]

(17) BroadcastHashJoin [codegen id : 5]
Left keys [1]: [ss_sold_date_sk#1]
Right keys [1]: [d_date_sk#10]
Join condition: None

(18) Project [codegen id : 5]
Output [1]: [ss_item_sk#2]
Input [3]: [ss_sold_date_sk#1, ss_item_sk#2, d_date_sk#10]

(19) Scan parquet default.item
Output [4]: [i_item_sk#6, i_brand_id#7, i_class_id#8, i_category_id#9]
Batched: true
Location [not included in comparison]/{warehouse_dir}/item]
PushedFilters: [IsNotNull(i_item_sk), IsNotNull(i_brand_id), IsNotNull(i_class_id), IsNotNull(i_category_id)]
ReadSchema: struct<i_item_sk:int,i_brand_id:int,i_class_id:int,i_category_id:int>

(20) ColumnarToRow [codegen id : 4]
Input [4]: [i_item_sk#6, i_brand_id#7, i_class_id#8, i_category_id#9]

(21) Filter [codegen id : 4]
Input [4]: [i_item_sk#6, i_brand_id#7, i_class_id#8, i_category_id#9]
Condition : (((isnotnull(i_item_sk#6) AND isnotnull(i_brand_id#7)) AND isnotnull(i_class_id#8)) AND isnotnull(i_category_id#9))

(22) BroadcastExchange
Input [4]: [i_item_sk#6, i_brand_id#7, i_class_id#8, i_category_id#9]
Arguments: HashedRelationBroadcastMode(List(cast(input[0, int, false] as bigint)),false), [id=#13]

(23) BroadcastHashJoin [codegen id : 5]
Left keys [1]: [ss_item_sk#2]
Right keys [1]: [i_item_sk#6]
Join condition: None

(24) Project [codegen id : 5]
Output [3]: [i_brand_id#7 AS brand_id#14, i_class_id#8 AS class_id#15, i_category_id#9 AS category_id#16]
Input [5]: [ss_item_sk#2, i_item_sk#6, i_brand_id#7, i_class_id#8, i_category_id#9]

(25) Exchange
Input [3]: [brand_id#14, class_id#15, category_id#16]
Arguments: hashpartitioning(coalesce(brand_id#14, 0), isnull(brand_id#14), coalesce(class_id#15, 0), isnull(class_id#15), coalesce(category_id#16, 0), isnull(category_id#16), 5), ENSURE_REQUIREMENTS, [id=#17]

(26) Sort [codegen id : 6]
Input [3]: [brand_id#14, class_id#15, category_id#16]
Arguments: [coalesce(brand_id#14, 0) ASC NULLS FIRST, isnull(brand_id#14) ASC NULLS FIRST, coalesce(class_id#15, 0) ASC NULLS FIRST, isnull(class_id#15) ASC NULLS FIRST, coalesce(category_id#16, 0) ASC NULLS FIRST, isnull(category_id#16) ASC NULLS FIRST], false, 0

(27) Scan parquet default.catalog_sales
Output [2]: [cs_sold_date_sk#18, cs_item_sk#19]
Batched: true
Location [not included in comparison]/{warehouse_dir}/catalog_sales]
PushedFilters: [IsNotNull(cs_item_sk), IsNotNull(cs_sold_date_sk)]
ReadSchema: struct<cs_sold_date_sk:int,cs_item_sk:int>

(28) ColumnarToRow [codegen id : 9]
Input [2]: [cs_sold_date_sk#18, cs_item_sk#19]

(29) Filter [codegen id : 9]
Input [2]: [cs_sold_date_sk#18, cs_item_sk#19]
Condition : (isnotnull(cs_item_sk#19) AND isnotnull(cs_sold_date_sk#18))

(30) ReusedExchange [Reuses operator id: 16]
Output [1]: [d_date_sk#10]

(31) BroadcastHashJoin [codegen id : 9]
Left keys [1]: [cs_sold_date_sk#18]
Right keys [1]: [d_date_sk#10]
Join condition: None

(32) Project [codegen id : 9]
Output [1]: [cs_item_sk#19]
Input [3]: [cs_sold_date_sk#18, cs_item_sk#19, d_date_sk#10]

(33) Scan parquet default.item
Output [4]: [i_item_sk#6, i_brand_id#7, i_class_id#8, i_category_id#9]
Batched: true
Location [not included in comparison]/{warehouse_dir}/item]
PushedFilters: [IsNotNull(i_item_sk)]
ReadSchema: struct<i_item_sk:int,i_brand_id:int,i_class_id:int,i_category_id:int>

(34) ColumnarToRow [codegen id : 8]
Input [4]: [i_item_sk#6, i_brand_id#7, i_class_id#8, i_category_id#9]

(35) Filter [codegen id : 8]
Input [4]: [i_item_sk#6, i_brand_id#7, i_class_id#8, i_category_id#9]
Condition : isnotnull(i_item_sk#6)

(36) BroadcastExchange
Input [4]: [i_item_sk#6, i_brand_id#7, i_class_id#8, i_category_id#9]
Arguments: HashedRelationBroadcastMode(List(cast(input[0, int, false] as bigint)),false), [id=#20]

(37) BroadcastHashJoin [codegen id : 9]
Left keys [1]: [cs_item_sk#19]
Right keys [1]: [i_item_sk#6]
Join condition: None

(38) Project [codegen id : 9]
Output [3]: [i_brand_id#7, i_class_id#8, i_category_id#9]
Input [5]: [cs_item_sk#19, i_item_sk#6, i_brand_id#7, i_class_id#8, i_category_id#9]

(39) Exchange
Input [3]: [i_brand_id#7, i_class_id#8, i_category_id#9]
Arguments: hashpartitioning(coalesce(i_brand_id#7, 0), isnull(i_brand_id#7), coalesce(i_class_id#8, 0), isnull(i_class_id#8), coalesce(i_category_id#9, 0), isnull(i_category_id#9), 5), ENSURE_REQUIREMENTS, [id=#21]

(40) Sort [codegen id : 10]
Input [3]: [i_brand_id#7, i_class_id#8, i_category_id#9]
Arguments: [coalesce(i_brand_id#7, 0) ASC NULLS FIRST, isnull(i_brand_id#7) ASC NULLS FIRST, coalesce(i_class_id#8, 0) ASC NULLS FIRST, isnull(i_class_id#8) ASC NULLS FIRST, coalesce(i_category_id#9, 0) ASC NULLS FIRST, isnull(i_category_id#9) ASC NULLS FIRST], false, 0

(41) SortMergeJoin
Left keys [6]: [coalesce(brand_id#14, 0), isnull(brand_id#14), coalesce(class_id#15, 0), isnull(class_id#15), coalesce(category_id#16, 0), isnull(category_id#16)]
Right keys [6]: [coalesce(i_brand_id#7, 0), isnull(i_brand_id#7), coalesce(i_class_id#8, 0), isnull(i_class_id#8), coalesce(i_category_id#9, 0), isnull(i_category_id#9)]
Join condition: None

(42) Scan parquet default.web_sales
Output [2]: [ws_sold_date_sk#22, ws_item_sk#23]
Batched: true
Location [not included in comparison]/{warehouse_dir}/web_sales]
PushedFilters: [IsNotNull(ws_item_sk), IsNotNull(ws_sold_date_sk)]
ReadSchema: struct<ws_sold_date_sk:int,ws_item_sk:int>

(43) ColumnarToRow [codegen id : 13]
Input [2]: [ws_sold_date_sk#22, ws_item_sk#23]

(44) Filter [codegen id : 13]
Input [2]: [ws_sold_date_sk#22, ws_item_sk#23]
Condition : (isnotnull(ws_item_sk#23) AND isnotnull(ws_sold_date_sk#22))

(45) ReusedExchange [Reuses operator id: 16]
Output [1]: [d_date_sk#10]

(46) BroadcastHashJoin [codegen id : 13]
Left keys [1]: [ws_sold_date_sk#22]
Right keys [1]: [d_date_sk#10]
Join condition: None

(47) Project [codegen id : 13]
Output [1]: [ws_item_sk#23]
Input [3]: [ws_sold_date_sk#22, ws_item_sk#23, d_date_sk#10]

(48) ReusedExchange [Reuses operator id: 36]
Output [4]: [i_item_sk#6, i_brand_id#7, i_class_id#8, i_category_id#9]

(49) BroadcastHashJoin [codegen id : 13]
Left keys [1]: [ws_item_sk#23]
Right keys [1]: [i_item_sk#6]
Join condition: None

(50) Project [codegen id : 13]
Output [3]: [i_brand_id#7, i_class_id#8, i_category_id#9]
Input [5]: [ws_item_sk#23, i_item_sk#6, i_brand_id#7, i_class_id#8, i_category_id#9]

(51) Exchange
Input [3]: [i_brand_id#7, i_class_id#8, i_category_id#9]
Arguments: hashpartitioning(coalesce(i_brand_id#7, 0), isnull(i_brand_id#7), coalesce(i_class_id#8, 0), isnull(i_class_id#8), coalesce(i_category_id#9, 0), isnull(i_category_id#9), 5), ENSURE_REQUIREMENTS, [id=#24]

(52) Sort [codegen id : 14]
Input [3]: [i_brand_id#7, i_class_id#8, i_category_id#9]
Arguments: [coalesce(i_brand_id#7, 0) ASC NULLS FIRST, isnull(i_brand_id#7) ASC NULLS FIRST, coalesce(i_class_id#8, 0) ASC NULLS FIRST, isnull(i_class_id#8) ASC NULLS FIRST, coalesce(i_category_id#9, 0) ASC NULLS FIRST, isnull(i_category_id#9) ASC NULLS FIRST], false, 0

(53) SortMergeJoin
Left keys [6]: [coalesce(brand_id#14, 0), isnull(brand_id#14), coalesce(class_id#15, 0), isnull(class_id#15), coalesce(category_id#16, 0), isnull(category_id#16)]
Right keys [6]: [coalesce(i_brand_id#7, 0), isnull(i_brand_id#7), coalesce(i_class_id#8, 0), isnull(i_class_id#8), coalesce(i_category_id#9, 0), isnull(i_category_id#9)]
Join condition: None

(54) HashAggregate [codegen id : 15]
Input [3]: [brand_id#14, class_id#15, category_id#16]
Keys [3]: [brand_id#14, class_id#15, category_id#16]
Functions: []
Aggregate Attributes: []
Results [3]: [brand_id#14, class_id#15, category_id#16]

(55) Exchange
Input [3]: [brand_id#14, class_id#15, category_id#16]
Arguments: hashpartitioning(brand_id#14, class_id#15, category_id#16, 5), ENSURE_REQUIREMENTS, [id=#25]

(56) HashAggregate [codegen id : 16]
Input [3]: [brand_id#14, class_id#15, category_id#16]
Keys [3]: [brand_id#14, class_id#15, category_id#16]
Functions: []
Aggregate Attributes: []
Results [3]: [brand_id#14, class_id#15, category_id#16]

(57) BroadcastExchange
Input [3]: [brand_id#14, class_id#15, category_id#16]
Arguments: HashedRelationBroadcastMode(List(input[0, int, true], input[1, int, true], input[2, int, true]),false), [id=#26]

(58) BroadcastHashJoin [codegen id : 17]
Left keys [3]: [i_brand_id#7, i_class_id#8, i_category_id#9]
Right keys [3]: [brand_id#14, class_id#15, category_id#16]
Join condition: None

(59) Project [codegen id : 17]
Output [1]: [i_item_sk#6 AS ss_item_sk#27]
Input [7]: [i_item_sk#6, i_brand_id#7, i_class_id#8, i_category_id#9, brand_id#14, class_id#15, category_id#16]

(60) Exchange
Input [1]: [ss_item_sk#27]
Arguments: hashpartitioning(ss_item_sk#27, 5), ENSURE_REQUIREMENTS, [id=#28]

(61) Sort [codegen id : 18]
Input [1]: [ss_item_sk#27]
Arguments: [ss_item_sk#27 ASC NULLS FIRST], false, 0

(62) SortMergeJoin
Left keys [1]: [ss_item_sk#2]
Right keys [1]: [ss_item_sk#27]
Join condition: None

(63) Scan parquet default.date_dim
Output [3]: [d_date_sk#10, d_year#11, d_moy#29]
Batched: true
Location [not included in comparison]/{warehouse_dir}/date_dim]
PushedFilters: [IsNotNull(d_year), IsNotNull(d_moy), EqualTo(d_year,2000), EqualTo(d_moy,11), IsNotNull(d_date_sk)]
ReadSchema: struct<d_date_sk:int,d_year:int,d_moy:int>

(64) ColumnarToRow [codegen id : 19]
Input [3]: [d_date_sk#10, d_year#11, d_moy#29]

(65) Filter [codegen id : 19]
Input [3]: [d_date_sk#10, d_year#11, d_moy#29]
Condition : ((((isnotnull(d_year#11) AND isnotnull(d_moy#29)) AND (d_year#11 = 2000)) AND (d_moy#29 = 11)) AND isnotnull(d_date_sk#10))

(66) Project [codegen id : 19]
Output [1]: [d_date_sk#10]
Input [3]: [d_date_sk#10, d_year#11, d_moy#29]

(67) BroadcastExchange
Input [1]: [d_date_sk#10]
Arguments: HashedRelationBroadcastMode(List(cast(input[0, int, true] as bigint)),false), [id=#30]

(68) BroadcastHashJoin [codegen id : 38]
Left keys [1]: [ss_sold_date_sk#1]
Right keys [1]: [d_date_sk#10]
Join condition: None

(69) Project [codegen id : 38]
Output [3]: [ss_item_sk#2, ss_quantity#3, ss_list_price#4]
Input [5]: [ss_sold_date_sk#1, ss_item_sk#2, ss_quantity#3, ss_list_price#4, d_date_sk#10]

(70) Scan parquet default.item
Output [4]: [i_item_sk#6, i_brand_id#7, i_class_id#8, i_category_id#9]
Batched: true
Location [not included in comparison]/{warehouse_dir}/item]
PushedFilters: [IsNotNull(i_item_sk)]
ReadSchema: struct<i_item_sk:int,i_brand_id:int,i_class_id:int,i_category_id:int>

(71) ColumnarToRow [codegen id : 20]
Input [4]: [i_item_sk#6, i_brand_id#7, i_class_id#8, i_category_id#9]

(72) Filter [codegen id : 20]
Input [4]: [i_item_sk#6, i_brand_id#7, i_class_id#8, i_category_id#9]
Condition : isnotnull(i_item_sk#6)

(73) Exchange
Input [4]: [i_item_sk#6, i_brand_id#7, i_class_id#8, i_category_id#9]
Arguments: hashpartitioning(i_item_sk#6, 5), ENSURE_REQUIREMENTS, [id=#31]

(74) Sort [codegen id : 21]
Input [4]: [i_item_sk#6, i_brand_id#7, i_class_id#8, i_category_id#9]
Arguments: [i_item_sk#6 ASC NULLS FIRST], false, 0

(75) ReusedExchange [Reuses operator id: 60]
Output [1]: [ss_item_sk#27]

(76) Sort [codegen id : 37]
Input [1]: [ss_item_sk#27]
Arguments: [ss_item_sk#27 ASC NULLS FIRST], false, 0

(77) SortMergeJoin
Left keys [1]: [i_item_sk#6]
Right keys [1]: [ss_item_sk#27]
Join condition: None

(78) BroadcastExchange
Input [4]: [i_item_sk#6, i_brand_id#7, i_class_id#8, i_category_id#9]
Arguments: HashedRelationBroadcastMode(List(cast(input[0, int, false] as bigint)),false), [id=#32]

(79) BroadcastHashJoin [codegen id : 38]
Left keys [1]: [ss_item_sk#2]
Right keys [1]: [i_item_sk#6]
Join condition: None

(80) Project [codegen id : 38]
Output [5]: [ss_quantity#3, ss_list_price#4, i_brand_id#7, i_class_id#8, i_category_id#9]
Input [7]: [ss_item_sk#2, ss_quantity#3, ss_list_price#4, i_item_sk#6, i_brand_id#7, i_class_id#8, i_category_id#9]

(81) HashAggregate [codegen id : 38]
Input [5]: [ss_quantity#3, ss_list_price#4, i_brand_id#7, i_class_id#8, i_category_id#9]
Keys [3]: [i_brand_id#7, i_class_id#8, i_category_id#9]
Functions [2]: [partial_sum(CheckOverflow((promote_precision(cast(cast(ss_quantity#3 as decimal(10,0)) as decimal(12,2))) * promote_precision(cast(ss_list_price#4 as decimal(12,2)))), DecimalType(18,2), true)), partial_count(1)]
Aggregate Attributes [3]: [sum#33, isEmpty#34, count#35]
Results [6]: [i_brand_id#7, i_class_id#8, i_category_id#9, sum#36, isEmpty#37, count#38]

(82) Exchange
Input [6]: [i_brand_id#7, i_class_id#8, i_category_id#9, sum#36, isEmpty#37, count#38]
Arguments: hashpartitioning(i_brand_id#7, i_class_id#8, i_category_id#9, 5), ENSURE_REQUIREMENTS, [id=#39]

(83) HashAggregate [codegen id : 39]
Input [6]: [i_brand_id#7, i_class_id#8, i_category_id#9, sum#36, isEmpty#37, count#38]
Keys [3]: [i_brand_id#7, i_class_id#8, i_category_id#9]
Functions [2]: [sum(CheckOverflow((promote_precision(cast(cast(ss_quantity#3 as decimal(10,0)) as decimal(12,2))) * promote_precision(cast(ss_list_price#4 as decimal(12,2)))), DecimalType(18,2), true)), count(1)]
Aggregate Attributes [2]: [sum(CheckOverflow((promote_precision(cast(cast(ss_quantity#3 as decimal(10,0)) as decimal(12,2))) * promote_precision(cast(ss_list_price#4 as decimal(12,2)))), DecimalType(18,2), true))#40, count(1)#41]
Results [6]: [i_brand_id#7, i_class_id#8, i_category_id#9, sum(CheckOverflow((promote_precision(cast(cast(ss_quantity#3 as decimal(10,0)) as decimal(12,2))) * promote_precision(cast(ss_list_price#4 as decimal(12,2)))), DecimalType(18,2), true))#40 AS sales#42, count(1)#41 AS number_sales#43, sum(CheckOverflow((promote_precision(cast(cast(ss_quantity#3 as decimal(10,0)) as decimal(12,2))) * promote_precision(cast(ss_list_price#4 as decimal(12,2)))), DecimalType(18,2), true))#40 AS sum(CheckOverflow((promote_precision(cast(cast(ss_quantity#3 as decimal(10,0)) as decimal(12,2))) * promote_precision(cast(ss_list_price#4 as decimal(12,2)))), DecimalType(18,2), true))#44]

(84) Filter [codegen id : 39]
Input [6]: [i_brand_id#7, i_class_id#8, i_category_id#9, sales#42, number_sales#43, sum(CheckOverflow((promote_precision(cast(cast(ss_quantity#3 as decimal(10,0)) as decimal(12,2))) * promote_precision(cast(ss_list_price#4 as decimal(12,2)))), DecimalType(18,2), true))#44]
Condition : (isnotnull(sum(CheckOverflow((promote_precision(cast(cast(ss_quantity#3 as decimal(10,0)) as decimal(12,2))) * promote_precision(cast(ss_list_price#4 as decimal(12,2)))), DecimalType(18,2), true))#44) AND (cast(sum(CheckOverflow((promote_precision(cast(cast(ss_quantity#3 as decimal(10,0)) as decimal(12,2))) * promote_precision(cast(ss_list_price#4 as decimal(12,2)))), DecimalType(18,2), true))#44 as decimal(32,6)) > cast(Subquery scalar-subquery#45, [id=#46] as decimal(32,6))))

(85) Project [codegen id : 39]
Output [6]: [store AS channel#47, i_brand_id#7, i_class_id#8, i_category_id#9, sales#42, number_sales#43]
Input [6]: [i_brand_id#7, i_class_id#8, i_category_id#9, sales#42, number_sales#43, sum(CheckOverflow((promote_precision(cast(cast(ss_quantity#3 as decimal(10,0)) as decimal(12,2))) * promote_precision(cast(ss_list_price#4 as decimal(12,2)))), DecimalType(18,2), true))#44]

(86) Scan parquet default.catalog_sales
Output [4]: [cs_sold_date_sk#18, cs_item_sk#19, cs_quantity#48, cs_list_price#49]
Batched: true
Location [not included in comparison]/{warehouse_dir}/catalog_sales]
PushedFilters: [IsNotNull(cs_item_sk), IsNotNull(cs_sold_date_sk)]
ReadSchema: struct<cs_sold_date_sk:int,cs_item_sk:int,cs_quantity:int,cs_list_price:decimal(7,2)>

(87) ColumnarToRow [codegen id : 40]
Input [4]: [cs_sold_date_sk#18, cs_item_sk#19, cs_quantity#48, cs_list_price#49]

(88) Filter [codegen id : 40]
Input [4]: [cs_sold_date_sk#18, cs_item_sk#19, cs_quantity#48, cs_list_price#49]
Condition : (isnotnull(cs_item_sk#19) AND isnotnull(cs_sold_date_sk#18))

(89) Exchange
Input [4]: [cs_sold_date_sk#18, cs_item_sk#19, cs_quantity#48, cs_list_price#49]
Arguments: hashpartitioning(cs_item_sk#19, 5), ENSURE_REQUIREMENTS, [id=#50]

(90) Sort [codegen id : 41]
Input [4]: [cs_sold_date_sk#18, cs_item_sk#19, cs_quantity#48, cs_list_price#49]
Arguments: [cs_item_sk#19 ASC NULLS FIRST], false, 0

(91) ReusedExchange [Reuses operator id: 60]
Output [1]: [ss_item_sk#27]

(92) Sort [codegen id : 57]
Input [1]: [ss_item_sk#27]
Arguments: [ss_item_sk#27 ASC NULLS FIRST], false, 0

(93) SortMergeJoin
Left keys [1]: [cs_item_sk#19]
Right keys [1]: [ss_item_sk#27]
Join condition: None

(94) ReusedExchange [Reuses operator id: 67]
Output [1]: [d_date_sk#10]

(95) BroadcastHashJoin [codegen id : 77]
Left keys [1]: [cs_sold_date_sk#18]
Right keys [1]: [d_date_sk#10]
Join condition: None

(96) Project [codegen id : 77]
Output [3]: [cs_item_sk#19, cs_quantity#48, cs_list_price#49]
Input [5]: [cs_sold_date_sk#18, cs_item_sk#19, cs_quantity#48, cs_list_price#49, d_date_sk#10]

(97) ReusedExchange [Reuses operator id: 78]
Output [4]: [i_item_sk#6, i_brand_id#7, i_class_id#8, i_category_id#9]

(98) BroadcastHashJoin [codegen id : 77]
Left keys [1]: [cs_item_sk#19]
Right keys [1]: [i_item_sk#6]
Join condition: None

(99) Project [codegen id : 77]
Output [5]: [cs_quantity#48, cs_list_price#49, i_brand_id#7, i_class_id#8, i_category_id#9]
Input [7]: [cs_item_sk#19, cs_quantity#48, cs_list_price#49, i_item_sk#6, i_brand_id#7, i_class_id#8, i_category_id#9]

(100) HashAggregate [codegen id : 77]
Input [5]: [cs_quantity#48, cs_list_price#49, i_brand_id#7, i_class_id#8, i_category_id#9]
Keys [3]: [i_brand_id#7, i_class_id#8, i_category_id#9]
Functions [2]: [partial_sum(CheckOverflow((promote_precision(cast(cast(cs_quantity#48 as decimal(10,0)) as decimal(12,2))) * promote_precision(cast(cs_list_price#49 as decimal(12,2)))), DecimalType(18,2), true)), partial_count(1)]
Aggregate Attributes [3]: [sum#51, isEmpty#52, count#53]
Results [6]: [i_brand_id#7, i_class_id#8, i_category_id#9, sum#54, isEmpty#55, count#56]

(101) Exchange
Input [6]: [i_brand_id#7, i_class_id#8, i_category_id#9, sum#54, isEmpty#55, count#56]
Arguments: hashpartitioning(i_brand_id#7, i_class_id#8, i_category_id#9, 5), ENSURE_REQUIREMENTS, [id=#57]

(102) HashAggregate [codegen id : 78]
Input [6]: [i_brand_id#7, i_class_id#8, i_category_id#9, sum#54, isEmpty#55, count#56]
Keys [3]: [i_brand_id#7, i_class_id#8, i_category_id#9]
Functions [2]: [sum(CheckOverflow((promote_precision(cast(cast(cs_quantity#48 as decimal(10,0)) as decimal(12,2))) * promote_precision(cast(cs_list_price#49 as decimal(12,2)))), DecimalType(18,2), true)), count(1)]
Aggregate Attributes [2]: [sum(CheckOverflow((promote_precision(cast(cast(cs_quantity#48 as decimal(10,0)) as decimal(12,2))) * promote_precision(cast(cs_list_price#49 as decimal(12,2)))), DecimalType(18,2), true))#58, count(1)#59]
Results [6]: [i_brand_id#7, i_class_id#8, i_category_id#9, sum(CheckOverflow((promote_precision(cast(cast(cs_quantity#48 as decimal(10,0)) as decimal(12,2))) * promote_precision(cast(cs_list_price#49 as decimal(12,2)))), DecimalType(18,2), true))#58 AS sales#60, count(1)#59 AS number_sales#61, sum(CheckOverflow((promote_precision(cast(cast(cs_quantity#48 as decimal(10,0)) as decimal(12,2))) * promote_precision(cast(cs_list_price#49 as decimal(12,2)))), DecimalType(18,2), true))#58 AS sum(CheckOverflow((promote_precision(cast(cast(cs_quantity#48 as decimal(10,0)) as decimal(12,2))) * promote_precision(cast(cs_list_price#49 as decimal(12,2)))), DecimalType(18,2), true))#62]

(103) Filter [codegen id : 78]
Input [6]: [i_brand_id#7, i_class_id#8, i_category_id#9, sales#60, number_sales#61, sum(CheckOverflow((promote_precision(cast(cast(cs_quantity#48 as decimal(10,0)) as decimal(12,2))) * promote_precision(cast(cs_list_price#49 as decimal(12,2)))), DecimalType(18,2), true))#62]
Condition : (isnotnull(sum(CheckOverflow((promote_precision(cast(cast(cs_quantity#48 as decimal(10,0)) as decimal(12,2))) * promote_precision(cast(cs_list_price#49 as decimal(12,2)))), DecimalType(18,2), true))#62) AND (cast(sum(CheckOverflow((promote_precision(cast(cast(cs_quantity#48 as decimal(10,0)) as decimal(12,2))) * promote_precision(cast(cs_list_price#49 as decimal(12,2)))), DecimalType(18,2), true))#62 as decimal(32,6)) > cast(ReusedSubquery Subquery scalar-subquery#45, [id=#46] as decimal(32,6))))

(104) Project [codegen id : 78]
Output [6]: [catalog AS channel#63, i_brand_id#7, i_class_id#8, i_category_id#9, sales#60, number_sales#61]
Input [6]: [i_brand_id#7, i_class_id#8, i_category_id#9, sales#60, number_sales#61, sum(CheckOverflow((promote_precision(cast(cast(cs_quantity#48 as decimal(10,0)) as decimal(12,2))) * promote_precision(cast(cs_list_price#49 as decimal(12,2)))), DecimalType(18,2), true))#62]

(105) Scan parquet default.web_sales
Output [4]: [ws_sold_date_sk#22, ws_item_sk#23, ws_quantity#64, ws_list_price#65]
Batched: true
Location [not included in comparison]/{warehouse_dir}/web_sales]
PushedFilters: [IsNotNull(ws_item_sk), IsNotNull(ws_sold_date_sk)]
ReadSchema: struct<ws_sold_date_sk:int,ws_item_sk:int,ws_quantity:int,ws_list_price:decimal(7,2)>

(106) ColumnarToRow [codegen id : 79]
Input [4]: [ws_sold_date_sk#22, ws_item_sk#23, ws_quantity#64, ws_list_price#65]

(107) Filter [codegen id : 79]
Input [4]: [ws_sold_date_sk#22, ws_item_sk#23, ws_quantity#64, ws_list_price#65]
Condition : (isnotnull(ws_item_sk#23) AND isnotnull(ws_sold_date_sk#22))

(108) Exchange
Input [4]: [ws_sold_date_sk#22, ws_item_sk#23, ws_quantity#64, ws_list_price#65]
Arguments: hashpartitioning(ws_item_sk#23, 5), ENSURE_REQUIREMENTS, [id=#66]

(109) Sort [codegen id : 80]
Input [4]: [ws_sold_date_sk#22, ws_item_sk#23, ws_quantity#64, ws_list_price#65]
Arguments: [ws_item_sk#23 ASC NULLS FIRST], false, 0

(110) ReusedExchange [Reuses operator id: 60]
Output [1]: [ss_item_sk#27]

(111) Sort [codegen id : 96]
Input [1]: [ss_item_sk#27]
Arguments: [ss_item_sk#27 ASC NULLS FIRST], false, 0

(112) SortMergeJoin
Left keys [1]: [ws_item_sk#23]
Right keys [1]: [ss_item_sk#27]
Join condition: None

(113) ReusedExchange [Reuses operator id: 67]
Output [1]: [d_date_sk#10]

(114) BroadcastHashJoin [codegen id : 116]
Left keys [1]: [ws_sold_date_sk#22]
Right keys [1]: [d_date_sk#10]
Join condition: None

(115) Project [codegen id : 116]
Output [3]: [ws_item_sk#23, ws_quantity#64, ws_list_price#65]
Input [5]: [ws_sold_date_sk#22, ws_item_sk#23, ws_quantity#64, ws_list_price#65, d_date_sk#10]

(116) ReusedExchange [Reuses operator id: 78]
Output [4]: [i_item_sk#6, i_brand_id#7, i_class_id#8, i_category_id#9]

(117) BroadcastHashJoin [codegen id : 116]
Left keys [1]: [ws_item_sk#23]
Right keys [1]: [i_item_sk#6]
Join condition: None

(118) Project [codegen id : 116]
Output [5]: [ws_quantity#64, ws_list_price#65, i_brand_id#7, i_class_id#8, i_category_id#9]
Input [7]: [ws_item_sk#23, ws_quantity#64, ws_list_price#65, i_item_sk#6, i_brand_id#7, i_class_id#8, i_category_id#9]

(119) HashAggregate [codegen id : 116]
Input [5]: [ws_quantity#64, ws_list_price#65, i_brand_id#7, i_class_id#8, i_category_id#9]
Keys [3]: [i_brand_id#7, i_class_id#8, i_category_id#9]
Functions [2]: [partial_sum(CheckOverflow((promote_precision(cast(cast(ws_quantity#64 as decimal(10,0)) as decimal(12,2))) * promote_precision(cast(ws_list_price#65 as decimal(12,2)))), DecimalType(18,2), true)), partial_count(1)]
Aggregate Attributes [3]: [sum#67, isEmpty#68, count#69]
Results [6]: [i_brand_id#7, i_class_id#8, i_category_id#9, sum#70, isEmpty#71, count#72]

(120) Exchange
Input [6]: [i_brand_id#7, i_class_id#8, i_category_id#9, sum#70, isEmpty#71, count#72]
Arguments: hashpartitioning(i_brand_id#7, i_class_id#8, i_category_id#9, 5), ENSURE_REQUIREMENTS, [id=#73]

(121) HashAggregate [codegen id : 117]
Input [6]: [i_brand_id#7, i_class_id#8, i_category_id#9, sum#70, isEmpty#71, count#72]
Keys [3]: [i_brand_id#7, i_class_id#8, i_category_id#9]
Functions [2]: [sum(CheckOverflow((promote_precision(cast(cast(ws_quantity#64 as decimal(10,0)) as decimal(12,2))) * promote_precision(cast(ws_list_price#65 as decimal(12,2)))), DecimalType(18,2), true)), count(1)]
Aggregate Attributes [2]: [sum(CheckOverflow((promote_precision(cast(cast(ws_quantity#64 as decimal(10,0)) as decimal(12,2))) * promote_precision(cast(ws_list_price#65 as decimal(12,2)))), DecimalType(18,2), true))#74, count(1)#75]
Results [6]: [i_brand_id#7, i_class_id#8, i_category_id#9, sum(CheckOverflow((promote_precision(cast(cast(ws_quantity#64 as decimal(10,0)) as decimal(12,2))) * promote_precision(cast(ws_list_price#65 as decimal(12,2)))), DecimalType(18,2), true))#74 AS sales#76, count(1)#75 AS number_sales#77, sum(CheckOverflow((promote_precision(cast(cast(ws_quantity#64 as decimal(10,0)) as decimal(12,2))) * promote_precision(cast(ws_list_price#65 as decimal(12,2)))), DecimalType(18,2), true))#74 AS sum(CheckOverflow((promote_precision(cast(cast(ws_quantity#64 as decimal(10,0)) as decimal(12,2))) * promote_precision(cast(ws_list_price#65 as decimal(12,2)))), DecimalType(18,2), true))#78]

(122) Filter [codegen id : 117]
Input [6]: [i_brand_id#7, i_class_id#8, i_category_id#9, sales#76, number_sales#77, sum(CheckOverflow((promote_precision(cast(cast(ws_quantity#64 as decimal(10,0)) as decimal(12,2))) * promote_precision(cast(ws_list_price#65 as decimal(12,2)))), DecimalType(18,2), true))#78]
Condition : (isnotnull(sum(CheckOverflow((promote_precision(cast(cast(ws_quantity#64 as decimal(10,0)) as decimal(12,2))) * promote_precision(cast(ws_list_price#65 as decimal(12,2)))), DecimalType(18,2), true))#78) AND (cast(sum(CheckOverflow((promote_precision(cast(cast(ws_quantity#64 as decimal(10,0)) as decimal(12,2))) * promote_precision(cast(ws_list_price#65 as decimal(12,2)))), DecimalType(18,2), true))#78 as decimal(32,6)) > cast(ReusedSubquery Subquery scalar-subquery#45, [id=#46] as decimal(32,6))))

(123) Project [codegen id : 117]
Output [6]: [web AS channel#79, i_brand_id#7, i_class_id#8, i_category_id#9, sales#76, number_sales#77]
Input [6]: [i_brand_id#7, i_class_id#8, i_category_id#9, sales#76, number_sales#77, sum(CheckOverflow((promote_precision(cast(cast(ws_quantity#64 as decimal(10,0)) as decimal(12,2))) * promote_precision(cast(ws_list_price#65 as decimal(12,2)))), DecimalType(18,2), true))#78]

(124) Union

(125) HashAggregate [codegen id : 118]
Input [6]: [channel#47, i_brand_id#7, i_class_id#8, i_category_id#9, sales#42, number_sales#43]
Keys [4]: [channel#47, i_brand_id#7, i_class_id#8, i_category_id#9]
Functions [2]: [partial_sum(sales#42), partial_sum(number_sales#43)]
Aggregate Attributes [3]: [sum#80, isEmpty#81, sum#82]
Results [7]: [channel#47, i_brand_id#7, i_class_id#8, i_category_id#9, sum#83, isEmpty#84, sum#85]

(126) Exchange
Input [7]: [channel#47, i_brand_id#7, i_class_id#8, i_category_id#9, sum#83, isEmpty#84, sum#85]
Arguments: hashpartitioning(channel#47, i_brand_id#7, i_class_id#8, i_category_id#9, 5), ENSURE_REQUIREMENTS, [id=#86]

(127) HashAggregate [codegen id : 119]
Input [7]: [channel#47, i_brand_id#7, i_class_id#8, i_category_id#9, sum#83, isEmpty#84, sum#85]
Keys [4]: [channel#47, i_brand_id#7, i_class_id#8, i_category_id#9]
Functions [2]: [sum(sales#42), sum(number_sales#43)]
Aggregate Attributes [2]: [sum(sales#42)#87, sum(number_sales#43)#88]
Results [6]: [channel#47, i_brand_id#7, i_class_id#8, i_category_id#9, sum(sales#42)#87 AS sum_sales#89, sum(number_sales#43)#88 AS number_sales#90]

(128) ReusedExchange [Reuses operator id: 82]
Output [6]: [i_brand_id#7, i_class_id#8, i_category_id#9, sum#91, isEmpty#92, count#93]

(129) HashAggregate [codegen id : 158]
Input [6]: [i_brand_id#7, i_class_id#8, i_category_id#9, sum#91, isEmpty#92, count#93]
Keys [3]: [i_brand_id#7, i_class_id#8, i_category_id#9]
Functions [2]: [sum(CheckOverflow((promote_precision(cast(cast(ss_quantity#3 as decimal(10,0)) as decimal(12,2))) * promote_precision(cast(ss_list_price#4 as decimal(12,2)))), DecimalType(18,2), true)), count(1)]
Aggregate Attributes [2]: [sum(CheckOverflow((promote_precision(cast(cast(ss_quantity#3 as decimal(10,0)) as decimal(12,2))) * promote_precision(cast(ss_list_price#4 as decimal(12,2)))), DecimalType(18,2), true))#94, count(1)#95]
Results [6]: [i_brand_id#7, i_class_id#8, i_category_id#9, sum(CheckOverflow((promote_precision(cast(cast(ss_quantity#3 as decimal(10,0)) as decimal(12,2))) * promote_precision(cast(ss_list_price#4 as decimal(12,2)))), DecimalType(18,2), true))#94 AS sales#42, count(1)#95 AS number_sales#43, sum(CheckOverflow((promote_precision(cast(cast(ss_quantity#3 as decimal(10,0)) as decimal(12,2))) * promote_precision(cast(ss_list_price#4 as decimal(12,2)))), DecimalType(18,2), true))#94 AS sum(CheckOverflow((promote_precision(cast(cast(ss_quantity#3 as decimal(10,0)) as decimal(12,2))) * promote_precision(cast(ss_list_price#4 as decimal(12,2)))), DecimalType(18,2), true))#96]

(130) Filter [codegen id : 158]
Input [6]: [i_brand_id#7, i_class_id#8, i_category_id#9, sales#42, number_sales#43, sum(CheckOverflow((promote_precision(cast(cast(ss_quantity#3 as decimal(10,0)) as decimal(12,2))) * promote_precision(cast(ss_list_price#4 as decimal(12,2)))), DecimalType(18,2), true))#96]
Condition : (isnotnull(sum(CheckOverflow((promote_precision(cast(cast(ss_quantity#3 as decimal(10,0)) as decimal(12,2))) * promote_precision(cast(ss_list_price#4 as decimal(12,2)))), DecimalType(18,2), true))#96) AND (cast(sum(CheckOverflow((promote_precision(cast(cast(ss_quantity#3 as decimal(10,0)) as decimal(12,2))) * promote_precision(cast(ss_list_price#4 as decimal(12,2)))), DecimalType(18,2), true))#96 as decimal(32,6)) > cast(ReusedSubquery Subquery scalar-subquery#45, [id=#46] as decimal(32,6))))

(131) Project [codegen id : 158]
Output [6]: [store AS channel#47, i_brand_id#7, i_class_id#8, i_category_id#9, sales#42, number_sales#43]
Input [6]: [i_brand_id#7, i_class_id#8, i_category_id#9, sales#42, number_sales#43, sum(CheckOverflow((promote_precision(cast(cast(ss_quantity#3 as decimal(10,0)) as decimal(12,2))) * promote_precision(cast(ss_list_price#4 as decimal(12,2)))), DecimalType(18,2), true))#96]

(132) ReusedExchange [Reuses operator id: 101]
Output [6]: [i_brand_id#7, i_class_id#8, i_category_id#9, sum#97, isEmpty#98, count#99]

(133) HashAggregate [codegen id : 197]
Input [6]: [i_brand_id#7, i_class_id#8, i_category_id#9, sum#97, isEmpty#98, count#99]
Keys [3]: [i_brand_id#7, i_class_id#8, i_category_id#9]
Functions [2]: [sum(CheckOverflow((promote_precision(cast(cast(cs_quantity#48 as decimal(10,0)) as decimal(12,2))) * promote_precision(cast(cs_list_price#49 as decimal(12,2)))), DecimalType(18,2), true)), count(1)]
Aggregate Attributes [2]: [sum(CheckOverflow((promote_precision(cast(cast(cs_quantity#48 as decimal(10,0)) as decimal(12,2))) * promote_precision(cast(cs_list_price#49 as decimal(12,2)))), DecimalType(18,2), true))#100, count(1)#101]
Results [6]: [i_brand_id#7, i_class_id#8, i_category_id#9, sum(CheckOverflow((promote_precision(cast(cast(cs_quantity#48 as decimal(10,0)) as decimal(12,2))) * promote_precision(cast(cs_list_price#49 as decimal(12,2)))), DecimalType(18,2), true))#100 AS sales#60, count(1)#101 AS number_sales#61, sum(CheckOverflow((promote_precision(cast(cast(cs_quantity#48 as decimal(10,0)) as decimal(12,2))) * promote_precision(cast(cs_list_price#49 as decimal(12,2)))), DecimalType(18,2), true))#100 AS sum(CheckOverflow((promote_precision(cast(cast(cs_quantity#48 as decimal(10,0)) as decimal(12,2))) * promote_precision(cast(cs_list_price#49 as decimal(12,2)))), DecimalType(18,2), true))#102]

(134) Filter [codegen id : 197]
Input [6]: [i_brand_id#7, i_class_id#8, i_category_id#9, sales#60, number_sales#61, sum(CheckOverflow((promote_precision(cast(cast(cs_quantity#48 as decimal(10,0)) as decimal(12,2))) * promote_precision(cast(cs_list_price#49 as decimal(12,2)))), DecimalType(18,2), true))#102]
Condition : (isnotnull(sum(CheckOverflow((promote_precision(cast(cast(cs_quantity#48 as decimal(10,0)) as decimal(12,2))) * promote_precision(cast(cs_list_price#49 as decimal(12,2)))), DecimalType(18,2), true))#102) AND (cast(sum(CheckOverflow((promote_precision(cast(cast(cs_quantity#48 as decimal(10,0)) as decimal(12,2))) * promote_precision(cast(cs_list_price#49 as decimal(12,2)))), DecimalType(18,2), true))#102 as decimal(32,6)) > cast(ReusedSubquery Subquery scalar-subquery#45, [id=#46] as decimal(32,6))))

(135) Project [codegen id : 197]
Output [6]: [catalog AS channel#103, i_brand_id#7, i_class_id#8, i_category_id#9, sales#60, number_sales#61]
Input [6]: [i_brand_id#7, i_class_id#8, i_category_id#9, sales#60, number_sales#61, sum(CheckOverflow((promote_precision(cast(cast(cs_quantity#48 as decimal(10,0)) as decimal(12,2))) * promote_precision(cast(cs_list_price#49 as decimal(12,2)))), DecimalType(18,2), true))#102]

(136) ReusedExchange [Reuses operator id: 120]
Output [6]: [i_brand_id#7, i_class_id#8, i_category_id#9, sum#104, isEmpty#105, count#106]

(137) HashAggregate [codegen id : 236]
Input [6]: [i_brand_id#7, i_class_id#8, i_category_id#9, sum#104, isEmpty#105, count#106]
Keys [3]: [i_brand_id#7, i_class_id#8, i_category_id#9]
Functions [2]: [sum(CheckOverflow((promote_precision(cast(cast(ws_quantity#64 as decimal(10,0)) as decimal(12,2))) * promote_precision(cast(ws_list_price#65 as decimal(12,2)))), DecimalType(18,2), true)), count(1)]
Aggregate Attributes [2]: [sum(CheckOverflow((promote_precision(cast(cast(ws_quantity#64 as decimal(10,0)) as decimal(12,2))) * promote_precision(cast(ws_list_price#65 as decimal(12,2)))), DecimalType(18,2), true))#107, count(1)#108]
Results [6]: [i_brand_id#7, i_class_id#8, i_category_id#9, sum(CheckOverflow((promote_precision(cast(cast(ws_quantity#64 as decimal(10,0)) as decimal(12,2))) * promote_precision(cast(ws_list_price#65 as decimal(12,2)))), DecimalType(18,2), true))#107 AS sales#76, count(1)#108 AS number_sales#77, sum(CheckOverflow((promote_precision(cast(cast(ws_quantity#64 as decimal(10,0)) as decimal(12,2))) * promote_precision(cast(ws_list_price#65 as decimal(12,2)))), DecimalType(18,2), true))#107 AS sum(CheckOverflow((promote_precision(cast(cast(ws_quantity#64 as decimal(10,0)) as decimal(12,2))) * promote_precision(cast(ws_list_price#65 as decimal(12,2)))), DecimalType(18,2), true))#109]

(138) Filter [codegen id : 236]
Input [6]: [i_brand_id#7, i_class_id#8, i_category_id#9, sales#76, number_sales#77, sum(CheckOverflow((promote_precision(cast(cast(ws_quantity#64 as decimal(10,0)) as decimal(12,2))) * promote_precision(cast(ws_list_price#65 as decimal(12,2)))), DecimalType(18,2), true))#109]
Condition : (isnotnull(sum(CheckOverflow((promote_precision(cast(cast(ws_quantity#64 as decimal(10,0)) as decimal(12,2))) * promote_precision(cast(ws_list_price#65 as decimal(12,2)))), DecimalType(18,2), true))#109) AND (cast(sum(CheckOverflow((promote_precision(cast(cast(ws_quantity#64 as decimal(10,0)) as decimal(12,2))) * promote_precision(cast(ws_list_price#65 as decimal(12,2)))), DecimalType(18,2), true))#109 as decimal(32,6)) > cast(ReusedSubquery Subquery scalar-subquery#45, [id=#46] as decimal(32,6))))

(139) Project [codegen id : 236]
Output [6]: [web AS channel#110, i_brand_id#7, i_class_id#8, i_category_id#9, sales#76, number_sales#77]
Input [6]: [i_brand_id#7, i_class_id#8, i_category_id#9, sales#76, number_sales#77, sum(CheckOverflow((promote_precision(cast(cast(ws_quantity#64 as decimal(10,0)) as decimal(12,2))) * promote_precision(cast(ws_list_price#65 as decimal(12,2)))), DecimalType(18,2), true))#109]

(140) Union

(141) HashAggregate [codegen id : 237]
Input [6]: [channel#47, i_brand_id#7, i_class_id#8, i_category_id#9, sales#42, number_sales#43]
Keys [4]: [channel#47, i_brand_id#7, i_class_id#8, i_category_id#9]
Functions [2]: [partial_sum(sales#42), partial_sum(number_sales#43)]
Aggregate Attributes [3]: [sum#111, isEmpty#112, sum#113]
Results [7]: [channel#47, i_brand_id#7, i_class_id#8, i_category_id#9, sum#114, isEmpty#115, sum#116]

(142) Exchange
Input [7]: [channel#47, i_brand_id#7, i_class_id#8, i_category_id#9, sum#114, isEmpty#115, sum#116]
Arguments: hashpartitioning(channel#47, i_brand_id#7, i_class_id#8, i_category_id#9, 5), ENSURE_REQUIREMENTS, [id=#117]

(143) HashAggregate [codegen id : 238]
Input [7]: [channel#47, i_brand_id#7, i_class_id#8, i_category_id#9, sum#114, isEmpty#115, sum#116]
Keys [4]: [channel#47, i_brand_id#7, i_class_id#8, i_category_id#9]
Functions [2]: [sum(sales#42), sum(number_sales#43)]
Aggregate Attributes [2]: [sum(sales#42)#118, sum(number_sales#43)#119]
Results [5]: [channel#47, i_brand_id#7, i_class_id#8, sum(sales#42)#118 AS sum_sales#89, sum(number_sales#43)#119 AS number_sales#90]

(144) HashAggregate [codegen id : 238]
Input [5]: [channel#47, i_brand_id#7, i_class_id#8, sum_sales#89, number_sales#90]
Keys [3]: [channel#47, i_brand_id#7, i_class_id#8]
Functions [2]: [partial_sum(sum_sales#89), partial_sum(number_sales#90)]
Aggregate Attributes [3]: [sum#120, isEmpty#121, sum#122]
Results [6]: [channel#47, i_brand_id#7, i_class_id#8, sum#123, isEmpty#124, sum#125]

(145) Exchange
Input [6]: [channel#47, i_brand_id#7, i_class_id#8, sum#123, isEmpty#124, sum#125]
Arguments: hashpartitioning(channel#47, i_brand_id#7, i_class_id#8, 5), ENSURE_REQUIREMENTS, [id=#126]

(146) HashAggregate [codegen id : 239]
Input [6]: [channel#47, i_brand_id#7, i_class_id#8, sum#123, isEmpty#124, sum#125]
Keys [3]: [channel#47, i_brand_id#7, i_class_id#8]
Functions [2]: [sum(sum_sales#89), sum(number_sales#90)]
Aggregate Attributes [2]: [sum(sum_sales#89)#127, sum(number_sales#90)#128]
Results [6]: [channel#47, i_brand_id#7, i_class_id#8, null AS i_category_id#129, sum(sum_sales#89)#127 AS sum(sum_sales)#130, sum(number_sales#90)#128 AS sum(number_sales)#131]

<<<<<<< HEAD
(147) Union

(148) HashAggregate [codegen id : 240]
Input [6]: [channel#47, i_brand_id#7, i_class_id#8, i_category_id#9, sum_sales#89, number_sales#90]
Keys [6]: [channel#47, i_brand_id#7, i_class_id#8, i_category_id#9, sum_sales#89, number_sales#90]
Functions: []
Aggregate Attributes: []
Results [6]: [channel#47, i_brand_id#7, i_class_id#8, i_category_id#9, sum_sales#89, number_sales#90]

(149) Exchange
Input [6]: [channel#47, i_brand_id#7, i_class_id#8, i_category_id#9, sum_sales#89, number_sales#90]
Arguments: hashpartitioning(channel#47, i_brand_id#7, i_class_id#8, i_category_id#9, sum_sales#89, number_sales#90, 5), true, [id=#132]

(150) HashAggregate [codegen id : 241]
Input [6]: [channel#47, i_brand_id#7, i_class_id#8, i_category_id#9, sum_sales#89, number_sales#90]
Keys [6]: [channel#47, i_brand_id#7, i_class_id#8, i_category_id#9, sum_sales#89, number_sales#90]
Functions: []
Aggregate Attributes: []
Results [6]: [channel#47, i_brand_id#7, i_class_id#8, i_category_id#9, sum_sales#89, number_sales#90]

(151) ReusedExchange [Reuses operator id: 82]
Output [6]: [i_brand_id#7, i_class_id#8, i_category_id#9, sum#133, isEmpty#134, count#135]

(152) HashAggregate [codegen id : 280]
Input [6]: [i_brand_id#7, i_class_id#8, i_category_id#9, sum#133, isEmpty#134, count#135]
=======
(149) ReusedExchange [Reuses operator id: 84]
Output [6]: [i_brand_id#7, i_class_id#8, i_category_id#9, sum#132, isEmpty#133, count#134]

(150) HashAggregate [codegen id : 278]
Input [6]: [i_brand_id#7, i_class_id#8, i_category_id#9, sum#132, isEmpty#133, count#134]
>>>>>>> a7d3fcd3
Keys [3]: [i_brand_id#7, i_class_id#8, i_category_id#9]
Functions [2]: [sum(CheckOverflow((promote_precision(cast(cast(ss_quantity#3 as decimal(10,0)) as decimal(12,2))) * promote_precision(cast(ss_list_price#4 as decimal(12,2)))), DecimalType(18,2), true)), count(1)]
Aggregate Attributes [2]: [sum(CheckOverflow((promote_precision(cast(cast(ss_quantity#3 as decimal(10,0)) as decimal(12,2))) * promote_precision(cast(ss_list_price#4 as decimal(12,2)))), DecimalType(18,2), true))#135, count(1)#136]
Results [6]: [i_brand_id#7, i_class_id#8, i_category_id#9, sum(CheckOverflow((promote_precision(cast(cast(ss_quantity#3 as decimal(10,0)) as decimal(12,2))) * promote_precision(cast(ss_list_price#4 as decimal(12,2)))), DecimalType(18,2), true))#135 AS sales#42, count(1)#136 AS number_sales#43, sum(CheckOverflow((promote_precision(cast(cast(ss_quantity#3 as decimal(10,0)) as decimal(12,2))) * promote_precision(cast(ss_list_price#4 as decimal(12,2)))), DecimalType(18,2), true))#135 AS sum(CheckOverflow((promote_precision(cast(cast(ss_quantity#3 as decimal(10,0)) as decimal(12,2))) * promote_precision(cast(ss_list_price#4 as decimal(12,2)))), DecimalType(18,2), true))#137]

<<<<<<< HEAD
(153) Filter [codegen id : 280]
Input [6]: [i_brand_id#7, i_class_id#8, i_category_id#9, sales#42, number_sales#43, sum(CheckOverflow((promote_precision(cast(cast(ss_quantity#3 as decimal(10,0)) as decimal(12,2))) * promote_precision(cast(ss_list_price#4 as decimal(12,2)))), DecimalType(18,2), true))#138]
Condition : (isnotnull(sum(CheckOverflow((promote_precision(cast(cast(ss_quantity#3 as decimal(10,0)) as decimal(12,2))) * promote_precision(cast(ss_list_price#4 as decimal(12,2)))), DecimalType(18,2), true))#138) AND (cast(sum(CheckOverflow((promote_precision(cast(cast(ss_quantity#3 as decimal(10,0)) as decimal(12,2))) * promote_precision(cast(ss_list_price#4 as decimal(12,2)))), DecimalType(18,2), true))#138 as decimal(32,6)) > cast(ReusedSubquery Subquery scalar-subquery#45, [id=#46] as decimal(32,6))))

(154) Project [codegen id : 280]
=======
(151) Filter [codegen id : 278]
Input [6]: [i_brand_id#7, i_class_id#8, i_category_id#9, sales#42, number_sales#43, sum(CheckOverflow((promote_precision(cast(cast(ss_quantity#3 as decimal(10,0)) as decimal(12,2))) * promote_precision(cast(ss_list_price#4 as decimal(12,2)))), DecimalType(18,2), true))#137]
Condition : (isnotnull(sum(CheckOverflow((promote_precision(cast(cast(ss_quantity#3 as decimal(10,0)) as decimal(12,2))) * promote_precision(cast(ss_list_price#4 as decimal(12,2)))), DecimalType(18,2), true))#137) AND (cast(sum(CheckOverflow((promote_precision(cast(cast(ss_quantity#3 as decimal(10,0)) as decimal(12,2))) * promote_precision(cast(ss_list_price#4 as decimal(12,2)))), DecimalType(18,2), true))#137 as decimal(32,6)) > cast(ReusedSubquery Subquery scalar-subquery#45, [id=#46] as decimal(32,6))))

(152) Project [codegen id : 278]
>>>>>>> a7d3fcd3
Output [6]: [store AS channel#47, i_brand_id#7, i_class_id#8, i_category_id#9, sales#42, number_sales#43]
Input [6]: [i_brand_id#7, i_class_id#8, i_category_id#9, sales#42, number_sales#43, sum(CheckOverflow((promote_precision(cast(cast(ss_quantity#3 as decimal(10,0)) as decimal(12,2))) * promote_precision(cast(ss_list_price#4 as decimal(12,2)))), DecimalType(18,2), true))#137]

<<<<<<< HEAD
(155) ReusedExchange [Reuses operator id: 101]
Output [6]: [i_brand_id#7, i_class_id#8, i_category_id#9, sum#139, isEmpty#140, count#141]

(156) HashAggregate [codegen id : 319]
Input [6]: [i_brand_id#7, i_class_id#8, i_category_id#9, sum#139, isEmpty#140, count#141]
=======
(153) ReusedExchange [Reuses operator id: 103]
Output [6]: [i_brand_id#7, i_class_id#8, i_category_id#9, sum#138, isEmpty#139, count#140]

(154) HashAggregate [codegen id : 317]
Input [6]: [i_brand_id#7, i_class_id#8, i_category_id#9, sum#138, isEmpty#139, count#140]
>>>>>>> a7d3fcd3
Keys [3]: [i_brand_id#7, i_class_id#8, i_category_id#9]
Functions [2]: [sum(CheckOverflow((promote_precision(cast(cast(cs_quantity#48 as decimal(10,0)) as decimal(12,2))) * promote_precision(cast(cs_list_price#49 as decimal(12,2)))), DecimalType(18,2), true)), count(1)]
Aggregate Attributes [2]: [sum(CheckOverflow((promote_precision(cast(cast(cs_quantity#48 as decimal(10,0)) as decimal(12,2))) * promote_precision(cast(cs_list_price#49 as decimal(12,2)))), DecimalType(18,2), true))#141, count(1)#142]
Results [6]: [i_brand_id#7, i_class_id#8, i_category_id#9, sum(CheckOverflow((promote_precision(cast(cast(cs_quantity#48 as decimal(10,0)) as decimal(12,2))) * promote_precision(cast(cs_list_price#49 as decimal(12,2)))), DecimalType(18,2), true))#141 AS sales#60, count(1)#142 AS number_sales#61, sum(CheckOverflow((promote_precision(cast(cast(cs_quantity#48 as decimal(10,0)) as decimal(12,2))) * promote_precision(cast(cs_list_price#49 as decimal(12,2)))), DecimalType(18,2), true))#141 AS sum(CheckOverflow((promote_precision(cast(cast(cs_quantity#48 as decimal(10,0)) as decimal(12,2))) * promote_precision(cast(cs_list_price#49 as decimal(12,2)))), DecimalType(18,2), true))#143]

<<<<<<< HEAD
(157) Filter [codegen id : 319]
Input [6]: [i_brand_id#7, i_class_id#8, i_category_id#9, sales#60, number_sales#61, sum(CheckOverflow((promote_precision(cast(cast(cs_quantity#48 as decimal(10,0)) as decimal(12,2))) * promote_precision(cast(cs_list_price#49 as decimal(12,2)))), DecimalType(18,2), true))#144]
Condition : (isnotnull(sum(CheckOverflow((promote_precision(cast(cast(cs_quantity#48 as decimal(10,0)) as decimal(12,2))) * promote_precision(cast(cs_list_price#49 as decimal(12,2)))), DecimalType(18,2), true))#144) AND (cast(sum(CheckOverflow((promote_precision(cast(cast(cs_quantity#48 as decimal(10,0)) as decimal(12,2))) * promote_precision(cast(cs_list_price#49 as decimal(12,2)))), DecimalType(18,2), true))#144 as decimal(32,6)) > cast(ReusedSubquery Subquery scalar-subquery#45, [id=#46] as decimal(32,6))))

(158) Project [codegen id : 319]
Output [6]: [catalog AS channel#145, i_brand_id#7, i_class_id#8, i_category_id#9, sales#60, number_sales#61]
Input [6]: [i_brand_id#7, i_class_id#8, i_category_id#9, sales#60, number_sales#61, sum(CheckOverflow((promote_precision(cast(cast(cs_quantity#48 as decimal(10,0)) as decimal(12,2))) * promote_precision(cast(cs_list_price#49 as decimal(12,2)))), DecimalType(18,2), true))#144]

(159) ReusedExchange [Reuses operator id: 120]
Output [6]: [i_brand_id#7, i_class_id#8, i_category_id#9, sum#146, isEmpty#147, count#148]

(160) HashAggregate [codegen id : 358]
Input [6]: [i_brand_id#7, i_class_id#8, i_category_id#9, sum#146, isEmpty#147, count#148]
=======
(155) Filter [codegen id : 317]
Input [6]: [i_brand_id#7, i_class_id#8, i_category_id#9, sales#60, number_sales#61, sum(CheckOverflow((promote_precision(cast(cast(cs_quantity#48 as decimal(10,0)) as decimal(12,2))) * promote_precision(cast(cs_list_price#49 as decimal(12,2)))), DecimalType(18,2), true))#143]
Condition : (isnotnull(sum(CheckOverflow((promote_precision(cast(cast(cs_quantity#48 as decimal(10,0)) as decimal(12,2))) * promote_precision(cast(cs_list_price#49 as decimal(12,2)))), DecimalType(18,2), true))#143) AND (cast(sum(CheckOverflow((promote_precision(cast(cast(cs_quantity#48 as decimal(10,0)) as decimal(12,2))) * promote_precision(cast(cs_list_price#49 as decimal(12,2)))), DecimalType(18,2), true))#143 as decimal(32,6)) > cast(ReusedSubquery Subquery scalar-subquery#45, [id=#46] as decimal(32,6))))

(156) Project [codegen id : 317]
Output [6]: [catalog AS channel#144, i_brand_id#7, i_class_id#8, i_category_id#9, sales#60, number_sales#61]
Input [6]: [i_brand_id#7, i_class_id#8, i_category_id#9, sales#60, number_sales#61, sum(CheckOverflow((promote_precision(cast(cast(cs_quantity#48 as decimal(10,0)) as decimal(12,2))) * promote_precision(cast(cs_list_price#49 as decimal(12,2)))), DecimalType(18,2), true))#143]

(157) ReusedExchange [Reuses operator id: 122]
Output [6]: [i_brand_id#7, i_class_id#8, i_category_id#9, sum#145, isEmpty#146, count#147]

(158) HashAggregate [codegen id : 356]
Input [6]: [i_brand_id#7, i_class_id#8, i_category_id#9, sum#145, isEmpty#146, count#147]
>>>>>>> a7d3fcd3
Keys [3]: [i_brand_id#7, i_class_id#8, i_category_id#9]
Functions [2]: [sum(CheckOverflow((promote_precision(cast(cast(ws_quantity#64 as decimal(10,0)) as decimal(12,2))) * promote_precision(cast(ws_list_price#65 as decimal(12,2)))), DecimalType(18,2), true)), count(1)]
Aggregate Attributes [2]: [sum(CheckOverflow((promote_precision(cast(cast(ws_quantity#64 as decimal(10,0)) as decimal(12,2))) * promote_precision(cast(ws_list_price#65 as decimal(12,2)))), DecimalType(18,2), true))#148, count(1)#149]
Results [6]: [i_brand_id#7, i_class_id#8, i_category_id#9, sum(CheckOverflow((promote_precision(cast(cast(ws_quantity#64 as decimal(10,0)) as decimal(12,2))) * promote_precision(cast(ws_list_price#65 as decimal(12,2)))), DecimalType(18,2), true))#148 AS sales#76, count(1)#149 AS number_sales#77, sum(CheckOverflow((promote_precision(cast(cast(ws_quantity#64 as decimal(10,0)) as decimal(12,2))) * promote_precision(cast(ws_list_price#65 as decimal(12,2)))), DecimalType(18,2), true))#148 AS sum(CheckOverflow((promote_precision(cast(cast(ws_quantity#64 as decimal(10,0)) as decimal(12,2))) * promote_precision(cast(ws_list_price#65 as decimal(12,2)))), DecimalType(18,2), true))#150]

<<<<<<< HEAD
(161) Filter [codegen id : 358]
Input [6]: [i_brand_id#7, i_class_id#8, i_category_id#9, sales#76, number_sales#77, sum(CheckOverflow((promote_precision(cast(cast(ws_quantity#64 as decimal(10,0)) as decimal(12,2))) * promote_precision(cast(ws_list_price#65 as decimal(12,2)))), DecimalType(18,2), true))#151]
Condition : (isnotnull(sum(CheckOverflow((promote_precision(cast(cast(ws_quantity#64 as decimal(10,0)) as decimal(12,2))) * promote_precision(cast(ws_list_price#65 as decimal(12,2)))), DecimalType(18,2), true))#151) AND (cast(sum(CheckOverflow((promote_precision(cast(cast(ws_quantity#64 as decimal(10,0)) as decimal(12,2))) * promote_precision(cast(ws_list_price#65 as decimal(12,2)))), DecimalType(18,2), true))#151 as decimal(32,6)) > cast(ReusedSubquery Subquery scalar-subquery#45, [id=#46] as decimal(32,6))))

(162) Project [codegen id : 358]
Output [6]: [web AS channel#152, i_brand_id#7, i_class_id#8, i_category_id#9, sales#76, number_sales#77]
Input [6]: [i_brand_id#7, i_class_id#8, i_category_id#9, sales#76, number_sales#77, sum(CheckOverflow((promote_precision(cast(cast(ws_quantity#64 as decimal(10,0)) as decimal(12,2))) * promote_precision(cast(ws_list_price#65 as decimal(12,2)))), DecimalType(18,2), true))#151]

(163) Union

(164) HashAggregate [codegen id : 359]
=======
(159) Filter [codegen id : 356]
Input [6]: [i_brand_id#7, i_class_id#8, i_category_id#9, sales#76, number_sales#77, sum(CheckOverflow((promote_precision(cast(cast(ws_quantity#64 as decimal(10,0)) as decimal(12,2))) * promote_precision(cast(ws_list_price#65 as decimal(12,2)))), DecimalType(18,2), true))#150]
Condition : (isnotnull(sum(CheckOverflow((promote_precision(cast(cast(ws_quantity#64 as decimal(10,0)) as decimal(12,2))) * promote_precision(cast(ws_list_price#65 as decimal(12,2)))), DecimalType(18,2), true))#150) AND (cast(sum(CheckOverflow((promote_precision(cast(cast(ws_quantity#64 as decimal(10,0)) as decimal(12,2))) * promote_precision(cast(ws_list_price#65 as decimal(12,2)))), DecimalType(18,2), true))#150 as decimal(32,6)) > cast(ReusedSubquery Subquery scalar-subquery#45, [id=#46] as decimal(32,6))))

(160) Project [codegen id : 356]
Output [6]: [web AS channel#151, i_brand_id#7, i_class_id#8, i_category_id#9, sales#76, number_sales#77]
Input [6]: [i_brand_id#7, i_class_id#8, i_category_id#9, sales#76, number_sales#77, sum(CheckOverflow((promote_precision(cast(cast(ws_quantity#64 as decimal(10,0)) as decimal(12,2))) * promote_precision(cast(ws_list_price#65 as decimal(12,2)))), DecimalType(18,2), true))#150]

(161) Union

(162) HashAggregate [codegen id : 357]
>>>>>>> a7d3fcd3
Input [6]: [channel#47, i_brand_id#7, i_class_id#8, i_category_id#9, sales#42, number_sales#43]
Keys [4]: [channel#47, i_brand_id#7, i_class_id#8, i_category_id#9]
Functions [2]: [partial_sum(sales#42), partial_sum(number_sales#43)]
Aggregate Attributes [3]: [sum#152, isEmpty#153, sum#154]
Results [7]: [channel#47, i_brand_id#7, i_class_id#8, i_category_id#9, sum#155, isEmpty#156, sum#157]

<<<<<<< HEAD
(165) Exchange
Input [7]: [channel#47, i_brand_id#7, i_class_id#8, i_category_id#9, sum#156, isEmpty#157, sum#158]
Arguments: hashpartitioning(channel#47, i_brand_id#7, i_class_id#8, i_category_id#9, 5), true, [id=#159]

(166) HashAggregate [codegen id : 360]
Input [7]: [channel#47, i_brand_id#7, i_class_id#8, i_category_id#9, sum#156, isEmpty#157, sum#158]
=======
(163) Exchange
Input [7]: [channel#47, i_brand_id#7, i_class_id#8, i_category_id#9, sum#155, isEmpty#156, sum#157]
Arguments: hashpartitioning(channel#47, i_brand_id#7, i_class_id#8, i_category_id#9, 5), ENSURE_REQUIREMENTS, [id=#158]

(164) HashAggregate [codegen id : 358]
Input [7]: [channel#47, i_brand_id#7, i_class_id#8, i_category_id#9, sum#155, isEmpty#156, sum#157]
>>>>>>> a7d3fcd3
Keys [4]: [channel#47, i_brand_id#7, i_class_id#8, i_category_id#9]
Functions [2]: [sum(sales#42), sum(number_sales#43)]
Aggregate Attributes [2]: [sum(sales#42)#159, sum(number_sales#43)#160]
Results [4]: [channel#47, i_brand_id#7, sum(sales#42)#159 AS sum_sales#89, sum(number_sales#43)#160 AS number_sales#90]

<<<<<<< HEAD
(167) HashAggregate [codegen id : 360]
=======
(165) HashAggregate [codegen id : 358]
>>>>>>> a7d3fcd3
Input [4]: [channel#47, i_brand_id#7, sum_sales#89, number_sales#90]
Keys [2]: [channel#47, i_brand_id#7]
Functions [2]: [partial_sum(sum_sales#89), partial_sum(number_sales#90)]
Aggregate Attributes [3]: [sum#161, isEmpty#162, sum#163]
Results [5]: [channel#47, i_brand_id#7, sum#164, isEmpty#165, sum#166]

<<<<<<< HEAD
(168) Exchange
Input [5]: [channel#47, i_brand_id#7, sum#165, isEmpty#166, sum#167]
Arguments: hashpartitioning(channel#47, i_brand_id#7, 5), true, [id=#168]

(169) HashAggregate [codegen id : 361]
Input [5]: [channel#47, i_brand_id#7, sum#165, isEmpty#166, sum#167]
Keys [2]: [channel#47, i_brand_id#7]
Functions [2]: [sum(sum_sales#89), sum(number_sales#90)]
Aggregate Attributes [2]: [sum(sum_sales#89)#169, sum(number_sales#90)#170]
Results [6]: [channel#47, i_brand_id#7, null AS i_class_id#171, null AS i_category_id#172, sum(sum_sales#89)#169 AS sum(sum_sales)#173, sum(number_sales#90)#170 AS sum(number_sales)#174]

(170) Union

(171) HashAggregate [codegen id : 362]
Input [6]: [channel#47, i_brand_id#7, i_class_id#8, i_category_id#9, sum_sales#89, number_sales#90]
Keys [6]: [channel#47, i_brand_id#7, i_class_id#8, i_category_id#9, sum_sales#89, number_sales#90]
Functions: []
Aggregate Attributes: []
Results [6]: [channel#47, i_brand_id#7, i_class_id#8, i_category_id#9, sum_sales#89, number_sales#90]

(172) Exchange
Input [6]: [channel#47, i_brand_id#7, i_class_id#8, i_category_id#9, sum_sales#89, number_sales#90]
Arguments: hashpartitioning(channel#47, i_brand_id#7, i_class_id#8, i_category_id#9, sum_sales#89, number_sales#90, 5), true, [id=#175]

(173) HashAggregate [codegen id : 363]
Input [6]: [channel#47, i_brand_id#7, i_class_id#8, i_category_id#9, sum_sales#89, number_sales#90]
Keys [6]: [channel#47, i_brand_id#7, i_class_id#8, i_category_id#9, sum_sales#89, number_sales#90]
Functions: []
Aggregate Attributes: []
Results [6]: [channel#47, i_brand_id#7, i_class_id#8, i_category_id#9, sum_sales#89, number_sales#90]

(174) ReusedExchange [Reuses operator id: 82]
Output [6]: [i_brand_id#7, i_class_id#8, i_category_id#9, sum#176, isEmpty#177, count#178]

(175) HashAggregate [codegen id : 402]
Input [6]: [i_brand_id#7, i_class_id#8, i_category_id#9, sum#176, isEmpty#177, count#178]
=======
(166) Exchange
Input [5]: [channel#47, i_brand_id#7, sum#164, isEmpty#165, sum#166]
Arguments: hashpartitioning(channel#47, i_brand_id#7, 5), ENSURE_REQUIREMENTS, [id=#167]

(167) HashAggregate [codegen id : 359]
Input [5]: [channel#47, i_brand_id#7, sum#164, isEmpty#165, sum#166]
Keys [2]: [channel#47, i_brand_id#7]
Functions [2]: [sum(sum_sales#89), sum(number_sales#90)]
Aggregate Attributes [2]: [sum(sum_sales#89)#168, sum(number_sales#90)#169]
Results [6]: [channel#47, i_brand_id#7, null AS i_class_id#170, null AS i_category_id#171, sum(sum_sales#89)#168 AS sum(sum_sales)#172, sum(number_sales#90)#169 AS sum(number_sales)#173]

(168) ReusedExchange [Reuses operator id: 84]
Output [6]: [i_brand_id#7, i_class_id#8, i_category_id#9, sum#174, isEmpty#175, count#176]

(169) HashAggregate [codegen id : 398]
Input [6]: [i_brand_id#7, i_class_id#8, i_category_id#9, sum#174, isEmpty#175, count#176]
>>>>>>> a7d3fcd3
Keys [3]: [i_brand_id#7, i_class_id#8, i_category_id#9]
Functions [2]: [sum(CheckOverflow((promote_precision(cast(cast(ss_quantity#3 as decimal(10,0)) as decimal(12,2))) * promote_precision(cast(ss_list_price#4 as decimal(12,2)))), DecimalType(18,2), true)), count(1)]
Aggregate Attributes [2]: [sum(CheckOverflow((promote_precision(cast(cast(ss_quantity#3 as decimal(10,0)) as decimal(12,2))) * promote_precision(cast(ss_list_price#4 as decimal(12,2)))), DecimalType(18,2), true))#177, count(1)#178]
Results [6]: [i_brand_id#7, i_class_id#8, i_category_id#9, sum(CheckOverflow((promote_precision(cast(cast(ss_quantity#3 as decimal(10,0)) as decimal(12,2))) * promote_precision(cast(ss_list_price#4 as decimal(12,2)))), DecimalType(18,2), true))#177 AS sales#42, count(1)#178 AS number_sales#43, sum(CheckOverflow((promote_precision(cast(cast(ss_quantity#3 as decimal(10,0)) as decimal(12,2))) * promote_precision(cast(ss_list_price#4 as decimal(12,2)))), DecimalType(18,2), true))#177 AS sum(CheckOverflow((promote_precision(cast(cast(ss_quantity#3 as decimal(10,0)) as decimal(12,2))) * promote_precision(cast(ss_list_price#4 as decimal(12,2)))), DecimalType(18,2), true))#179]

<<<<<<< HEAD
(176) Filter [codegen id : 402]
Input [6]: [i_brand_id#7, i_class_id#8, i_category_id#9, sales#42, number_sales#43, sum(CheckOverflow((promote_precision(cast(cast(ss_quantity#3 as decimal(10,0)) as decimal(12,2))) * promote_precision(cast(ss_list_price#4 as decimal(12,2)))), DecimalType(18,2), true))#181]
Condition : (isnotnull(sum(CheckOverflow((promote_precision(cast(cast(ss_quantity#3 as decimal(10,0)) as decimal(12,2))) * promote_precision(cast(ss_list_price#4 as decimal(12,2)))), DecimalType(18,2), true))#181) AND (cast(sum(CheckOverflow((promote_precision(cast(cast(ss_quantity#3 as decimal(10,0)) as decimal(12,2))) * promote_precision(cast(ss_list_price#4 as decimal(12,2)))), DecimalType(18,2), true))#181 as decimal(32,6)) > cast(ReusedSubquery Subquery scalar-subquery#45, [id=#46] as decimal(32,6))))

(177) Project [codegen id : 402]
=======
(170) Filter [codegen id : 398]
Input [6]: [i_brand_id#7, i_class_id#8, i_category_id#9, sales#42, number_sales#43, sum(CheckOverflow((promote_precision(cast(cast(ss_quantity#3 as decimal(10,0)) as decimal(12,2))) * promote_precision(cast(ss_list_price#4 as decimal(12,2)))), DecimalType(18,2), true))#179]
Condition : (isnotnull(sum(CheckOverflow((promote_precision(cast(cast(ss_quantity#3 as decimal(10,0)) as decimal(12,2))) * promote_precision(cast(ss_list_price#4 as decimal(12,2)))), DecimalType(18,2), true))#179) AND (cast(sum(CheckOverflow((promote_precision(cast(cast(ss_quantity#3 as decimal(10,0)) as decimal(12,2))) * promote_precision(cast(ss_list_price#4 as decimal(12,2)))), DecimalType(18,2), true))#179 as decimal(32,6)) > cast(ReusedSubquery Subquery scalar-subquery#45, [id=#46] as decimal(32,6))))

(171) Project [codegen id : 398]
>>>>>>> a7d3fcd3
Output [6]: [store AS channel#47, i_brand_id#7, i_class_id#8, i_category_id#9, sales#42, number_sales#43]
Input [6]: [i_brand_id#7, i_class_id#8, i_category_id#9, sales#42, number_sales#43, sum(CheckOverflow((promote_precision(cast(cast(ss_quantity#3 as decimal(10,0)) as decimal(12,2))) * promote_precision(cast(ss_list_price#4 as decimal(12,2)))), DecimalType(18,2), true))#179]

<<<<<<< HEAD
(178) ReusedExchange [Reuses operator id: 101]
Output [6]: [i_brand_id#7, i_class_id#8, i_category_id#9, sum#182, isEmpty#183, count#184]

(179) HashAggregate [codegen id : 441]
Input [6]: [i_brand_id#7, i_class_id#8, i_category_id#9, sum#182, isEmpty#183, count#184]
=======
(172) ReusedExchange [Reuses operator id: 103]
Output [6]: [i_brand_id#7, i_class_id#8, i_category_id#9, sum#180, isEmpty#181, count#182]

(173) HashAggregate [codegen id : 437]
Input [6]: [i_brand_id#7, i_class_id#8, i_category_id#9, sum#180, isEmpty#181, count#182]
>>>>>>> a7d3fcd3
Keys [3]: [i_brand_id#7, i_class_id#8, i_category_id#9]
Functions [2]: [sum(CheckOverflow((promote_precision(cast(cast(cs_quantity#48 as decimal(10,0)) as decimal(12,2))) * promote_precision(cast(cs_list_price#49 as decimal(12,2)))), DecimalType(18,2), true)), count(1)]
Aggregate Attributes [2]: [sum(CheckOverflow((promote_precision(cast(cast(cs_quantity#48 as decimal(10,0)) as decimal(12,2))) * promote_precision(cast(cs_list_price#49 as decimal(12,2)))), DecimalType(18,2), true))#183, count(1)#184]
Results [6]: [i_brand_id#7, i_class_id#8, i_category_id#9, sum(CheckOverflow((promote_precision(cast(cast(cs_quantity#48 as decimal(10,0)) as decimal(12,2))) * promote_precision(cast(cs_list_price#49 as decimal(12,2)))), DecimalType(18,2), true))#183 AS sales#60, count(1)#184 AS number_sales#61, sum(CheckOverflow((promote_precision(cast(cast(cs_quantity#48 as decimal(10,0)) as decimal(12,2))) * promote_precision(cast(cs_list_price#49 as decimal(12,2)))), DecimalType(18,2), true))#183 AS sum(CheckOverflow((promote_precision(cast(cast(cs_quantity#48 as decimal(10,0)) as decimal(12,2))) * promote_precision(cast(cs_list_price#49 as decimal(12,2)))), DecimalType(18,2), true))#185]

<<<<<<< HEAD
(180) Filter [codegen id : 441]
Input [6]: [i_brand_id#7, i_class_id#8, i_category_id#9, sales#60, number_sales#61, sum(CheckOverflow((promote_precision(cast(cast(cs_quantity#48 as decimal(10,0)) as decimal(12,2))) * promote_precision(cast(cs_list_price#49 as decimal(12,2)))), DecimalType(18,2), true))#187]
Condition : (isnotnull(sum(CheckOverflow((promote_precision(cast(cast(cs_quantity#48 as decimal(10,0)) as decimal(12,2))) * promote_precision(cast(cs_list_price#49 as decimal(12,2)))), DecimalType(18,2), true))#187) AND (cast(sum(CheckOverflow((promote_precision(cast(cast(cs_quantity#48 as decimal(10,0)) as decimal(12,2))) * promote_precision(cast(cs_list_price#49 as decimal(12,2)))), DecimalType(18,2), true))#187 as decimal(32,6)) > cast(ReusedSubquery Subquery scalar-subquery#45, [id=#46] as decimal(32,6))))

(181) Project [codegen id : 441]
Output [6]: [catalog AS channel#188, i_brand_id#7, i_class_id#8, i_category_id#9, sales#60, number_sales#61]
Input [6]: [i_brand_id#7, i_class_id#8, i_category_id#9, sales#60, number_sales#61, sum(CheckOverflow((promote_precision(cast(cast(cs_quantity#48 as decimal(10,0)) as decimal(12,2))) * promote_precision(cast(cs_list_price#49 as decimal(12,2)))), DecimalType(18,2), true))#187]

(182) ReusedExchange [Reuses operator id: 120]
Output [6]: [i_brand_id#7, i_class_id#8, i_category_id#9, sum#189, isEmpty#190, count#191]

(183) HashAggregate [codegen id : 480]
Input [6]: [i_brand_id#7, i_class_id#8, i_category_id#9, sum#189, isEmpty#190, count#191]
=======
(174) Filter [codegen id : 437]
Input [6]: [i_brand_id#7, i_class_id#8, i_category_id#9, sales#60, number_sales#61, sum(CheckOverflow((promote_precision(cast(cast(cs_quantity#48 as decimal(10,0)) as decimal(12,2))) * promote_precision(cast(cs_list_price#49 as decimal(12,2)))), DecimalType(18,2), true))#185]
Condition : (isnotnull(sum(CheckOverflow((promote_precision(cast(cast(cs_quantity#48 as decimal(10,0)) as decimal(12,2))) * promote_precision(cast(cs_list_price#49 as decimal(12,2)))), DecimalType(18,2), true))#185) AND (cast(sum(CheckOverflow((promote_precision(cast(cast(cs_quantity#48 as decimal(10,0)) as decimal(12,2))) * promote_precision(cast(cs_list_price#49 as decimal(12,2)))), DecimalType(18,2), true))#185 as decimal(32,6)) > cast(ReusedSubquery Subquery scalar-subquery#45, [id=#46] as decimal(32,6))))

(175) Project [codegen id : 437]
Output [6]: [catalog AS channel#186, i_brand_id#7, i_class_id#8, i_category_id#9, sales#60, number_sales#61]
Input [6]: [i_brand_id#7, i_class_id#8, i_category_id#9, sales#60, number_sales#61, sum(CheckOverflow((promote_precision(cast(cast(cs_quantity#48 as decimal(10,0)) as decimal(12,2))) * promote_precision(cast(cs_list_price#49 as decimal(12,2)))), DecimalType(18,2), true))#185]

(176) ReusedExchange [Reuses operator id: 122]
Output [6]: [i_brand_id#7, i_class_id#8, i_category_id#9, sum#187, isEmpty#188, count#189]

(177) HashAggregate [codegen id : 476]
Input [6]: [i_brand_id#7, i_class_id#8, i_category_id#9, sum#187, isEmpty#188, count#189]
>>>>>>> a7d3fcd3
Keys [3]: [i_brand_id#7, i_class_id#8, i_category_id#9]
Functions [2]: [sum(CheckOverflow((promote_precision(cast(cast(ws_quantity#64 as decimal(10,0)) as decimal(12,2))) * promote_precision(cast(ws_list_price#65 as decimal(12,2)))), DecimalType(18,2), true)), count(1)]
Aggregate Attributes [2]: [sum(CheckOverflow((promote_precision(cast(cast(ws_quantity#64 as decimal(10,0)) as decimal(12,2))) * promote_precision(cast(ws_list_price#65 as decimal(12,2)))), DecimalType(18,2), true))#190, count(1)#191]
Results [6]: [i_brand_id#7, i_class_id#8, i_category_id#9, sum(CheckOverflow((promote_precision(cast(cast(ws_quantity#64 as decimal(10,0)) as decimal(12,2))) * promote_precision(cast(ws_list_price#65 as decimal(12,2)))), DecimalType(18,2), true))#190 AS sales#76, count(1)#191 AS number_sales#77, sum(CheckOverflow((promote_precision(cast(cast(ws_quantity#64 as decimal(10,0)) as decimal(12,2))) * promote_precision(cast(ws_list_price#65 as decimal(12,2)))), DecimalType(18,2), true))#190 AS sum(CheckOverflow((promote_precision(cast(cast(ws_quantity#64 as decimal(10,0)) as decimal(12,2))) * promote_precision(cast(ws_list_price#65 as decimal(12,2)))), DecimalType(18,2), true))#192]

<<<<<<< HEAD
(184) Filter [codegen id : 480]
Input [6]: [i_brand_id#7, i_class_id#8, i_category_id#9, sales#76, number_sales#77, sum(CheckOverflow((promote_precision(cast(cast(ws_quantity#64 as decimal(10,0)) as decimal(12,2))) * promote_precision(cast(ws_list_price#65 as decimal(12,2)))), DecimalType(18,2), true))#194]
Condition : (isnotnull(sum(CheckOverflow((promote_precision(cast(cast(ws_quantity#64 as decimal(10,0)) as decimal(12,2))) * promote_precision(cast(ws_list_price#65 as decimal(12,2)))), DecimalType(18,2), true))#194) AND (cast(sum(CheckOverflow((promote_precision(cast(cast(ws_quantity#64 as decimal(10,0)) as decimal(12,2))) * promote_precision(cast(ws_list_price#65 as decimal(12,2)))), DecimalType(18,2), true))#194 as decimal(32,6)) > cast(ReusedSubquery Subquery scalar-subquery#45, [id=#46] as decimal(32,6))))

(185) Project [codegen id : 480]
Output [6]: [web AS channel#195, i_brand_id#7, i_class_id#8, i_category_id#9, sales#76, number_sales#77]
Input [6]: [i_brand_id#7, i_class_id#8, i_category_id#9, sales#76, number_sales#77, sum(CheckOverflow((promote_precision(cast(cast(ws_quantity#64 as decimal(10,0)) as decimal(12,2))) * promote_precision(cast(ws_list_price#65 as decimal(12,2)))), DecimalType(18,2), true))#194]

(186) Union

(187) HashAggregate [codegen id : 481]
=======
(178) Filter [codegen id : 476]
Input [6]: [i_brand_id#7, i_class_id#8, i_category_id#9, sales#76, number_sales#77, sum(CheckOverflow((promote_precision(cast(cast(ws_quantity#64 as decimal(10,0)) as decimal(12,2))) * promote_precision(cast(ws_list_price#65 as decimal(12,2)))), DecimalType(18,2), true))#192]
Condition : (isnotnull(sum(CheckOverflow((promote_precision(cast(cast(ws_quantity#64 as decimal(10,0)) as decimal(12,2))) * promote_precision(cast(ws_list_price#65 as decimal(12,2)))), DecimalType(18,2), true))#192) AND (cast(sum(CheckOverflow((promote_precision(cast(cast(ws_quantity#64 as decimal(10,0)) as decimal(12,2))) * promote_precision(cast(ws_list_price#65 as decimal(12,2)))), DecimalType(18,2), true))#192 as decimal(32,6)) > cast(ReusedSubquery Subquery scalar-subquery#45, [id=#46] as decimal(32,6))))

(179) Project [codegen id : 476]
Output [6]: [web AS channel#193, i_brand_id#7, i_class_id#8, i_category_id#9, sales#76, number_sales#77]
Input [6]: [i_brand_id#7, i_class_id#8, i_category_id#9, sales#76, number_sales#77, sum(CheckOverflow((promote_precision(cast(cast(ws_quantity#64 as decimal(10,0)) as decimal(12,2))) * promote_precision(cast(ws_list_price#65 as decimal(12,2)))), DecimalType(18,2), true))#192]

(180) Union

(181) HashAggregate [codegen id : 477]
>>>>>>> a7d3fcd3
Input [6]: [channel#47, i_brand_id#7, i_class_id#8, i_category_id#9, sales#42, number_sales#43]
Keys [4]: [channel#47, i_brand_id#7, i_class_id#8, i_category_id#9]
Functions [2]: [partial_sum(sales#42), partial_sum(number_sales#43)]
Aggregate Attributes [3]: [sum#194, isEmpty#195, sum#196]
Results [7]: [channel#47, i_brand_id#7, i_class_id#8, i_category_id#9, sum#197, isEmpty#198, sum#199]

<<<<<<< HEAD
(188) Exchange
Input [7]: [channel#47, i_brand_id#7, i_class_id#8, i_category_id#9, sum#199, isEmpty#200, sum#201]
Arguments: hashpartitioning(channel#47, i_brand_id#7, i_class_id#8, i_category_id#9, 5), true, [id=#202]

(189) HashAggregate [codegen id : 482]
Input [7]: [channel#47, i_brand_id#7, i_class_id#8, i_category_id#9, sum#199, isEmpty#200, sum#201]
=======
(182) Exchange
Input [7]: [channel#47, i_brand_id#7, i_class_id#8, i_category_id#9, sum#197, isEmpty#198, sum#199]
Arguments: hashpartitioning(channel#47, i_brand_id#7, i_class_id#8, i_category_id#9, 5), ENSURE_REQUIREMENTS, [id=#200]

(183) HashAggregate [codegen id : 478]
Input [7]: [channel#47, i_brand_id#7, i_class_id#8, i_category_id#9, sum#197, isEmpty#198, sum#199]
>>>>>>> a7d3fcd3
Keys [4]: [channel#47, i_brand_id#7, i_class_id#8, i_category_id#9]
Functions [2]: [sum(sales#42), sum(number_sales#43)]
Aggregate Attributes [2]: [sum(sales#42)#201, sum(number_sales#43)#202]
Results [3]: [channel#47, sum(sales#42)#201 AS sum_sales#89, sum(number_sales#43)#202 AS number_sales#90]

<<<<<<< HEAD
(190) HashAggregate [codegen id : 482]
=======
(184) HashAggregate [codegen id : 478]
>>>>>>> a7d3fcd3
Input [3]: [channel#47, sum_sales#89, number_sales#90]
Keys [1]: [channel#47]
Functions [2]: [partial_sum(sum_sales#89), partial_sum(number_sales#90)]
Aggregate Attributes [3]: [sum#203, isEmpty#204, sum#205]
Results [4]: [channel#47, sum#206, isEmpty#207, sum#208]

<<<<<<< HEAD
(191) Exchange
Input [4]: [channel#47, sum#208, isEmpty#209, sum#210]
Arguments: hashpartitioning(channel#47, 5), true, [id=#211]

(192) HashAggregate [codegen id : 483]
Input [4]: [channel#47, sum#208, isEmpty#209, sum#210]
=======
(185) Exchange
Input [4]: [channel#47, sum#206, isEmpty#207, sum#208]
Arguments: hashpartitioning(channel#47, 5), ENSURE_REQUIREMENTS, [id=#209]

(186) HashAggregate [codegen id : 479]
Input [4]: [channel#47, sum#206, isEmpty#207, sum#208]
>>>>>>> a7d3fcd3
Keys [1]: [channel#47]
Functions [2]: [sum(sum_sales#89), sum(number_sales#90)]
Aggregate Attributes [2]: [sum(sum_sales#89)#210, sum(number_sales#90)#211]
Results [6]: [channel#47, null AS i_brand_id#212, null AS i_class_id#213, null AS i_category_id#214, sum(sum_sales#89)#210 AS sum(sum_sales)#215, sum(number_sales#90)#211 AS sum(number_sales)#216]

<<<<<<< HEAD
(193) Union

(194) HashAggregate [codegen id : 484]
Input [6]: [channel#47, i_brand_id#7, i_class_id#8, i_category_id#9, sum_sales#89, number_sales#90]
Keys [6]: [channel#47, i_brand_id#7, i_class_id#8, i_category_id#9, sum_sales#89, number_sales#90]
Functions: []
Aggregate Attributes: []
Results [6]: [channel#47, i_brand_id#7, i_class_id#8, i_category_id#9, sum_sales#89, number_sales#90]

(195) Exchange
Input [6]: [channel#47, i_brand_id#7, i_class_id#8, i_category_id#9, sum_sales#89, number_sales#90]
Arguments: hashpartitioning(channel#47, i_brand_id#7, i_class_id#8, i_category_id#9, sum_sales#89, number_sales#90, 5), true, [id=#219]

(196) HashAggregate [codegen id : 485]
Input [6]: [channel#47, i_brand_id#7, i_class_id#8, i_category_id#9, sum_sales#89, number_sales#90]
Keys [6]: [channel#47, i_brand_id#7, i_class_id#8, i_category_id#9, sum_sales#89, number_sales#90]
Functions: []
Aggregate Attributes: []
Results [6]: [channel#47, i_brand_id#7, i_class_id#8, i_category_id#9, sum_sales#89, number_sales#90]

(197) ReusedExchange [Reuses operator id: 82]
Output [6]: [i_brand_id#7, i_class_id#8, i_category_id#9, sum#220, isEmpty#221, count#222]

(198) HashAggregate [codegen id : 524]
Input [6]: [i_brand_id#7, i_class_id#8, i_category_id#9, sum#220, isEmpty#221, count#222]
=======
(187) ReusedExchange [Reuses operator id: 84]
Output [6]: [i_brand_id#7, i_class_id#8, i_category_id#9, sum#217, isEmpty#218, count#219]

(188) HashAggregate [codegen id : 518]
Input [6]: [i_brand_id#7, i_class_id#8, i_category_id#9, sum#217, isEmpty#218, count#219]
>>>>>>> a7d3fcd3
Keys [3]: [i_brand_id#7, i_class_id#8, i_category_id#9]
Functions [2]: [sum(CheckOverflow((promote_precision(cast(cast(ss_quantity#3 as decimal(10,0)) as decimal(12,2))) * promote_precision(cast(ss_list_price#4 as decimal(12,2)))), DecimalType(18,2), true)), count(1)]
Aggregate Attributes [2]: [sum(CheckOverflow((promote_precision(cast(cast(ss_quantity#3 as decimal(10,0)) as decimal(12,2))) * promote_precision(cast(ss_list_price#4 as decimal(12,2)))), DecimalType(18,2), true))#220, count(1)#221]
Results [6]: [i_brand_id#7, i_class_id#8, i_category_id#9, sum(CheckOverflow((promote_precision(cast(cast(ss_quantity#3 as decimal(10,0)) as decimal(12,2))) * promote_precision(cast(ss_list_price#4 as decimal(12,2)))), DecimalType(18,2), true))#220 AS sales#42, count(1)#221 AS number_sales#43, sum(CheckOverflow((promote_precision(cast(cast(ss_quantity#3 as decimal(10,0)) as decimal(12,2))) * promote_precision(cast(ss_list_price#4 as decimal(12,2)))), DecimalType(18,2), true))#220 AS sum(CheckOverflow((promote_precision(cast(cast(ss_quantity#3 as decimal(10,0)) as decimal(12,2))) * promote_precision(cast(ss_list_price#4 as decimal(12,2)))), DecimalType(18,2), true))#222]

<<<<<<< HEAD
(199) Filter [codegen id : 524]
Input [6]: [i_brand_id#7, i_class_id#8, i_category_id#9, sales#42, number_sales#43, sum(CheckOverflow((promote_precision(cast(cast(ss_quantity#3 as decimal(10,0)) as decimal(12,2))) * promote_precision(cast(ss_list_price#4 as decimal(12,2)))), DecimalType(18,2), true))#225]
Condition : (isnotnull(sum(CheckOverflow((promote_precision(cast(cast(ss_quantity#3 as decimal(10,0)) as decimal(12,2))) * promote_precision(cast(ss_list_price#4 as decimal(12,2)))), DecimalType(18,2), true))#225) AND (cast(sum(CheckOverflow((promote_precision(cast(cast(ss_quantity#3 as decimal(10,0)) as decimal(12,2))) * promote_precision(cast(ss_list_price#4 as decimal(12,2)))), DecimalType(18,2), true))#225 as decimal(32,6)) > cast(ReusedSubquery Subquery scalar-subquery#45, [id=#46] as decimal(32,6))))

(200) Project [codegen id : 524]
=======
(189) Filter [codegen id : 518]
Input [6]: [i_brand_id#7, i_class_id#8, i_category_id#9, sales#42, number_sales#43, sum(CheckOverflow((promote_precision(cast(cast(ss_quantity#3 as decimal(10,0)) as decimal(12,2))) * promote_precision(cast(ss_list_price#4 as decimal(12,2)))), DecimalType(18,2), true))#222]
Condition : (isnotnull(sum(CheckOverflow((promote_precision(cast(cast(ss_quantity#3 as decimal(10,0)) as decimal(12,2))) * promote_precision(cast(ss_list_price#4 as decimal(12,2)))), DecimalType(18,2), true))#222) AND (cast(sum(CheckOverflow((promote_precision(cast(cast(ss_quantity#3 as decimal(10,0)) as decimal(12,2))) * promote_precision(cast(ss_list_price#4 as decimal(12,2)))), DecimalType(18,2), true))#222 as decimal(32,6)) > cast(ReusedSubquery Subquery scalar-subquery#45, [id=#46] as decimal(32,6))))

(190) Project [codegen id : 518]
>>>>>>> a7d3fcd3
Output [6]: [store AS channel#47, i_brand_id#7, i_class_id#8, i_category_id#9, sales#42, number_sales#43]
Input [6]: [i_brand_id#7, i_class_id#8, i_category_id#9, sales#42, number_sales#43, sum(CheckOverflow((promote_precision(cast(cast(ss_quantity#3 as decimal(10,0)) as decimal(12,2))) * promote_precision(cast(ss_list_price#4 as decimal(12,2)))), DecimalType(18,2), true))#222]

<<<<<<< HEAD
(201) ReusedExchange [Reuses operator id: 101]
Output [6]: [i_brand_id#7, i_class_id#8, i_category_id#9, sum#226, isEmpty#227, count#228]

(202) HashAggregate [codegen id : 563]
Input [6]: [i_brand_id#7, i_class_id#8, i_category_id#9, sum#226, isEmpty#227, count#228]
=======
(191) ReusedExchange [Reuses operator id: 103]
Output [6]: [i_brand_id#7, i_class_id#8, i_category_id#9, sum#223, isEmpty#224, count#225]

(192) HashAggregate [codegen id : 557]
Input [6]: [i_brand_id#7, i_class_id#8, i_category_id#9, sum#223, isEmpty#224, count#225]
>>>>>>> a7d3fcd3
Keys [3]: [i_brand_id#7, i_class_id#8, i_category_id#9]
Functions [2]: [sum(CheckOverflow((promote_precision(cast(cast(cs_quantity#48 as decimal(10,0)) as decimal(12,2))) * promote_precision(cast(cs_list_price#49 as decimal(12,2)))), DecimalType(18,2), true)), count(1)]
Aggregate Attributes [2]: [sum(CheckOverflow((promote_precision(cast(cast(cs_quantity#48 as decimal(10,0)) as decimal(12,2))) * promote_precision(cast(cs_list_price#49 as decimal(12,2)))), DecimalType(18,2), true))#226, count(1)#227]
Results [6]: [i_brand_id#7, i_class_id#8, i_category_id#9, sum(CheckOverflow((promote_precision(cast(cast(cs_quantity#48 as decimal(10,0)) as decimal(12,2))) * promote_precision(cast(cs_list_price#49 as decimal(12,2)))), DecimalType(18,2), true))#226 AS sales#60, count(1)#227 AS number_sales#61, sum(CheckOverflow((promote_precision(cast(cast(cs_quantity#48 as decimal(10,0)) as decimal(12,2))) * promote_precision(cast(cs_list_price#49 as decimal(12,2)))), DecimalType(18,2), true))#226 AS sum(CheckOverflow((promote_precision(cast(cast(cs_quantity#48 as decimal(10,0)) as decimal(12,2))) * promote_precision(cast(cs_list_price#49 as decimal(12,2)))), DecimalType(18,2), true))#228]

<<<<<<< HEAD
(203) Filter [codegen id : 563]
Input [6]: [i_brand_id#7, i_class_id#8, i_category_id#9, sales#60, number_sales#61, sum(CheckOverflow((promote_precision(cast(cast(cs_quantity#48 as decimal(10,0)) as decimal(12,2))) * promote_precision(cast(cs_list_price#49 as decimal(12,2)))), DecimalType(18,2), true))#231]
Condition : (isnotnull(sum(CheckOverflow((promote_precision(cast(cast(cs_quantity#48 as decimal(10,0)) as decimal(12,2))) * promote_precision(cast(cs_list_price#49 as decimal(12,2)))), DecimalType(18,2), true))#231) AND (cast(sum(CheckOverflow((promote_precision(cast(cast(cs_quantity#48 as decimal(10,0)) as decimal(12,2))) * promote_precision(cast(cs_list_price#49 as decimal(12,2)))), DecimalType(18,2), true))#231 as decimal(32,6)) > cast(ReusedSubquery Subquery scalar-subquery#45, [id=#46] as decimal(32,6))))

(204) Project [codegen id : 563]
Output [6]: [catalog AS channel#232, i_brand_id#7, i_class_id#8, i_category_id#9, sales#60, number_sales#61]
Input [6]: [i_brand_id#7, i_class_id#8, i_category_id#9, sales#60, number_sales#61, sum(CheckOverflow((promote_precision(cast(cast(cs_quantity#48 as decimal(10,0)) as decimal(12,2))) * promote_precision(cast(cs_list_price#49 as decimal(12,2)))), DecimalType(18,2), true))#231]

(205) ReusedExchange [Reuses operator id: 120]
Output [6]: [i_brand_id#7, i_class_id#8, i_category_id#9, sum#233, isEmpty#234, count#235]

(206) HashAggregate [codegen id : 602]
Input [6]: [i_brand_id#7, i_class_id#8, i_category_id#9, sum#233, isEmpty#234, count#235]
=======
(193) Filter [codegen id : 557]
Input [6]: [i_brand_id#7, i_class_id#8, i_category_id#9, sales#60, number_sales#61, sum(CheckOverflow((promote_precision(cast(cast(cs_quantity#48 as decimal(10,0)) as decimal(12,2))) * promote_precision(cast(cs_list_price#49 as decimal(12,2)))), DecimalType(18,2), true))#228]
Condition : (isnotnull(sum(CheckOverflow((promote_precision(cast(cast(cs_quantity#48 as decimal(10,0)) as decimal(12,2))) * promote_precision(cast(cs_list_price#49 as decimal(12,2)))), DecimalType(18,2), true))#228) AND (cast(sum(CheckOverflow((promote_precision(cast(cast(cs_quantity#48 as decimal(10,0)) as decimal(12,2))) * promote_precision(cast(cs_list_price#49 as decimal(12,2)))), DecimalType(18,2), true))#228 as decimal(32,6)) > cast(ReusedSubquery Subquery scalar-subquery#45, [id=#46] as decimal(32,6))))

(194) Project [codegen id : 557]
Output [6]: [catalog AS channel#229, i_brand_id#7, i_class_id#8, i_category_id#9, sales#60, number_sales#61]
Input [6]: [i_brand_id#7, i_class_id#8, i_category_id#9, sales#60, number_sales#61, sum(CheckOverflow((promote_precision(cast(cast(cs_quantity#48 as decimal(10,0)) as decimal(12,2))) * promote_precision(cast(cs_list_price#49 as decimal(12,2)))), DecimalType(18,2), true))#228]

(195) ReusedExchange [Reuses operator id: 122]
Output [6]: [i_brand_id#7, i_class_id#8, i_category_id#9, sum#230, isEmpty#231, count#232]

(196) HashAggregate [codegen id : 596]
Input [6]: [i_brand_id#7, i_class_id#8, i_category_id#9, sum#230, isEmpty#231, count#232]
>>>>>>> a7d3fcd3
Keys [3]: [i_brand_id#7, i_class_id#8, i_category_id#9]
Functions [2]: [sum(CheckOverflow((promote_precision(cast(cast(ws_quantity#64 as decimal(10,0)) as decimal(12,2))) * promote_precision(cast(ws_list_price#65 as decimal(12,2)))), DecimalType(18,2), true)), count(1)]
Aggregate Attributes [2]: [sum(CheckOverflow((promote_precision(cast(cast(ws_quantity#64 as decimal(10,0)) as decimal(12,2))) * promote_precision(cast(ws_list_price#65 as decimal(12,2)))), DecimalType(18,2), true))#233, count(1)#234]
Results [6]: [i_brand_id#7, i_class_id#8, i_category_id#9, sum(CheckOverflow((promote_precision(cast(cast(ws_quantity#64 as decimal(10,0)) as decimal(12,2))) * promote_precision(cast(ws_list_price#65 as decimal(12,2)))), DecimalType(18,2), true))#233 AS sales#76, count(1)#234 AS number_sales#77, sum(CheckOverflow((promote_precision(cast(cast(ws_quantity#64 as decimal(10,0)) as decimal(12,2))) * promote_precision(cast(ws_list_price#65 as decimal(12,2)))), DecimalType(18,2), true))#233 AS sum(CheckOverflow((promote_precision(cast(cast(ws_quantity#64 as decimal(10,0)) as decimal(12,2))) * promote_precision(cast(ws_list_price#65 as decimal(12,2)))), DecimalType(18,2), true))#235]

<<<<<<< HEAD
(207) Filter [codegen id : 602]
Input [6]: [i_brand_id#7, i_class_id#8, i_category_id#9, sales#76, number_sales#77, sum(CheckOverflow((promote_precision(cast(cast(ws_quantity#64 as decimal(10,0)) as decimal(12,2))) * promote_precision(cast(ws_list_price#65 as decimal(12,2)))), DecimalType(18,2), true))#238]
Condition : (isnotnull(sum(CheckOverflow((promote_precision(cast(cast(ws_quantity#64 as decimal(10,0)) as decimal(12,2))) * promote_precision(cast(ws_list_price#65 as decimal(12,2)))), DecimalType(18,2), true))#238) AND (cast(sum(CheckOverflow((promote_precision(cast(cast(ws_quantity#64 as decimal(10,0)) as decimal(12,2))) * promote_precision(cast(ws_list_price#65 as decimal(12,2)))), DecimalType(18,2), true))#238 as decimal(32,6)) > cast(ReusedSubquery Subquery scalar-subquery#45, [id=#46] as decimal(32,6))))

(208) Project [codegen id : 602]
Output [6]: [web AS channel#239, i_brand_id#7, i_class_id#8, i_category_id#9, sales#76, number_sales#77]
Input [6]: [i_brand_id#7, i_class_id#8, i_category_id#9, sales#76, number_sales#77, sum(CheckOverflow((promote_precision(cast(cast(ws_quantity#64 as decimal(10,0)) as decimal(12,2))) * promote_precision(cast(ws_list_price#65 as decimal(12,2)))), DecimalType(18,2), true))#238]

(209) Union

(210) HashAggregate [codegen id : 603]
=======
(197) Filter [codegen id : 596]
Input [6]: [i_brand_id#7, i_class_id#8, i_category_id#9, sales#76, number_sales#77, sum(CheckOverflow((promote_precision(cast(cast(ws_quantity#64 as decimal(10,0)) as decimal(12,2))) * promote_precision(cast(ws_list_price#65 as decimal(12,2)))), DecimalType(18,2), true))#235]
Condition : (isnotnull(sum(CheckOverflow((promote_precision(cast(cast(ws_quantity#64 as decimal(10,0)) as decimal(12,2))) * promote_precision(cast(ws_list_price#65 as decimal(12,2)))), DecimalType(18,2), true))#235) AND (cast(sum(CheckOverflow((promote_precision(cast(cast(ws_quantity#64 as decimal(10,0)) as decimal(12,2))) * promote_precision(cast(ws_list_price#65 as decimal(12,2)))), DecimalType(18,2), true))#235 as decimal(32,6)) > cast(ReusedSubquery Subquery scalar-subquery#45, [id=#46] as decimal(32,6))))

(198) Project [codegen id : 596]
Output [6]: [web AS channel#236, i_brand_id#7, i_class_id#8, i_category_id#9, sales#76, number_sales#77]
Input [6]: [i_brand_id#7, i_class_id#8, i_category_id#9, sales#76, number_sales#77, sum(CheckOverflow((promote_precision(cast(cast(ws_quantity#64 as decimal(10,0)) as decimal(12,2))) * promote_precision(cast(ws_list_price#65 as decimal(12,2)))), DecimalType(18,2), true))#235]

(199) Union

(200) HashAggregate [codegen id : 597]
>>>>>>> a7d3fcd3
Input [6]: [channel#47, i_brand_id#7, i_class_id#8, i_category_id#9, sales#42, number_sales#43]
Keys [4]: [channel#47, i_brand_id#7, i_class_id#8, i_category_id#9]
Functions [2]: [partial_sum(sales#42), partial_sum(number_sales#43)]
Aggregate Attributes [3]: [sum#237, isEmpty#238, sum#239]
Results [7]: [channel#47, i_brand_id#7, i_class_id#8, i_category_id#9, sum#240, isEmpty#241, sum#242]

<<<<<<< HEAD
(211) Exchange
Input [7]: [channel#47, i_brand_id#7, i_class_id#8, i_category_id#9, sum#243, isEmpty#244, sum#245]
Arguments: hashpartitioning(channel#47, i_brand_id#7, i_class_id#8, i_category_id#9, 5), true, [id=#246]

(212) HashAggregate [codegen id : 604]
Input [7]: [channel#47, i_brand_id#7, i_class_id#8, i_category_id#9, sum#243, isEmpty#244, sum#245]
=======
(201) Exchange
Input [7]: [channel#47, i_brand_id#7, i_class_id#8, i_category_id#9, sum#240, isEmpty#241, sum#242]
Arguments: hashpartitioning(channel#47, i_brand_id#7, i_class_id#8, i_category_id#9, 5), ENSURE_REQUIREMENTS, [id=#243]

(202) HashAggregate [codegen id : 598]
Input [7]: [channel#47, i_brand_id#7, i_class_id#8, i_category_id#9, sum#240, isEmpty#241, sum#242]
>>>>>>> a7d3fcd3
Keys [4]: [channel#47, i_brand_id#7, i_class_id#8, i_category_id#9]
Functions [2]: [sum(sales#42), sum(number_sales#43)]
Aggregate Attributes [2]: [sum(sales#42)#244, sum(number_sales#43)#245]
Results [2]: [sum(sales#42)#244 AS sum_sales#89, sum(number_sales#43)#245 AS number_sales#90]

<<<<<<< HEAD
(213) HashAggregate [codegen id : 604]
=======
(203) HashAggregate [codegen id : 598]
>>>>>>> a7d3fcd3
Input [2]: [sum_sales#89, number_sales#90]
Keys: []
Functions [2]: [partial_sum(sum_sales#89), partial_sum(number_sales#90)]
Aggregate Attributes [3]: [sum#246, isEmpty#247, sum#248]
Results [3]: [sum#249, isEmpty#250, sum#251]

<<<<<<< HEAD
(214) Exchange
Input [3]: [sum#252, isEmpty#253, sum#254]
Arguments: SinglePartition, true, [id=#255]

(215) HashAggregate [codegen id : 605]
Input [3]: [sum#252, isEmpty#253, sum#254]
=======
(204) Exchange
Input [3]: [sum#249, isEmpty#250, sum#251]
Arguments: SinglePartition, ENSURE_REQUIREMENTS, [id=#252]

(205) HashAggregate [codegen id : 599]
Input [3]: [sum#249, isEmpty#250, sum#251]
>>>>>>> a7d3fcd3
Keys: []
Functions [2]: [sum(sum_sales#89), sum(number_sales#90)]
Aggregate Attributes [2]: [sum(sum_sales#89)#253, sum(number_sales#90)#254]
Results [6]: [null AS channel#255, null AS i_brand_id#256, null AS i_class_id#257, null AS i_category_id#258, sum(sum_sales#89)#253 AS sum(sum_sales)#259, sum(number_sales#90)#254 AS sum(number_sales)#260]

<<<<<<< HEAD
(216) Union

(217) HashAggregate [codegen id : 606]
=======
(206) Union

(207) HashAggregate [codegen id : 600]
>>>>>>> a7d3fcd3
Input [6]: [channel#47, i_brand_id#7, i_class_id#8, i_category_id#9, sum_sales#89, number_sales#90]
Keys [6]: [channel#47, i_brand_id#7, i_class_id#8, i_category_id#9, sum_sales#89, number_sales#90]
Functions: []
Aggregate Attributes: []
Results [6]: [channel#47, i_brand_id#7, i_class_id#8, i_category_id#9, sum_sales#89, number_sales#90]

<<<<<<< HEAD
(218) Exchange
=======
(208) Exchange
>>>>>>> a7d3fcd3
Input [6]: [channel#47, i_brand_id#7, i_class_id#8, i_category_id#9, sum_sales#89, number_sales#90]
Arguments: hashpartitioning(channel#47, i_brand_id#7, i_class_id#8, i_category_id#9, sum_sales#89, number_sales#90, 5), ENSURE_REQUIREMENTS, [id=#261]

<<<<<<< HEAD
(219) HashAggregate [codegen id : 607]
=======
(209) HashAggregate [codegen id : 601]
>>>>>>> a7d3fcd3
Input [6]: [channel#47, i_brand_id#7, i_class_id#8, i_category_id#9, sum_sales#89, number_sales#90]
Keys [6]: [channel#47, i_brand_id#7, i_class_id#8, i_category_id#9, sum_sales#89, number_sales#90]
Functions: []
Aggregate Attributes: []
Results [6]: [channel#47, i_brand_id#7, i_class_id#8, i_category_id#9, sum_sales#89, number_sales#90]

<<<<<<< HEAD
(220) TakeOrderedAndProject
=======
(210) TakeOrderedAndProject
>>>>>>> a7d3fcd3
Input [6]: [channel#47, i_brand_id#7, i_class_id#8, i_category_id#9, sum_sales#89, number_sales#90]
Arguments: 100, [channel#47 ASC NULLS FIRST, i_brand_id#7 ASC NULLS FIRST, i_class_id#8 ASC NULLS FIRST, i_category_id#9 ASC NULLS FIRST], [channel#47, i_brand_id#7, i_class_id#8, i_category_id#9, sum_sales#89, number_sales#90]

===== Subqueries =====

<<<<<<< HEAD
Subquery:1 Hosting operator id = 84 Hosting Expression = Subquery scalar-subquery#45, [id=#46]
* HashAggregate (250)
+- Exchange (249)
   +- * HashAggregate (248)
      +- Union (247)
=======
Subquery:1 Hosting operator id = 86 Hosting Expression = Subquery scalar-subquery#45, [id=#46]
* HashAggregate (240)
+- Exchange (239)
   +- * HashAggregate (238)
      +- Union (237)
         :- * Project (220)
         :  +- * BroadcastHashJoin Inner BuildRight (219)
         :     :- * Filter (213)
         :     :  +- * ColumnarToRow (212)
         :     :     +- Scan parquet default.store_sales (211)
         :     +- BroadcastExchange (218)
         :        +- * Project (217)
         :           +- * Filter (216)
         :              +- * ColumnarToRow (215)
         :                 +- Scan parquet default.date_dim (214)
>>>>>>> a7d3fcd3
         :- * Project (230)
         :  +- * BroadcastHashJoin Inner BuildRight (229)
         :     :- * Filter (223)
         :     :  +- * ColumnarToRow (222)
<<<<<<< HEAD
         :     :     +- Scan parquet default.store_sales (221)
=======
         :     :     +- Scan parquet default.catalog_sales (221)
>>>>>>> a7d3fcd3
         :     +- BroadcastExchange (228)
         :        +- * Project (227)
         :           +- * Filter (226)
         :              +- * ColumnarToRow (225)
         :                 +- Scan parquet default.date_dim (224)
<<<<<<< HEAD
         :- * Project (240)
         :  +- * BroadcastHashJoin Inner BuildRight (239)
         :     :- * Filter (233)
         :     :  +- * ColumnarToRow (232)
         :     :     +- Scan parquet default.catalog_sales (231)
         :     +- BroadcastExchange (238)
         :        +- * Project (237)
         :           +- * Filter (236)
         :              +- * ColumnarToRow (235)
         :                 +- Scan parquet default.date_dim (234)
         +- * Project (246)
            +- * BroadcastHashJoin Inner BuildRight (245)
               :- * Filter (243)
               :  +- * ColumnarToRow (242)
               :     +- Scan parquet default.web_sales (241)
               +- ReusedExchange (244)


(221) Scan parquet default.store_sales
=======
         +- * Project (236)
            +- * BroadcastHashJoin Inner BuildRight (235)
               :- * Filter (233)
               :  +- * ColumnarToRow (232)
               :     +- Scan parquet default.web_sales (231)
               +- ReusedExchange (234)


(211) Scan parquet default.store_sales
>>>>>>> a7d3fcd3
Output [3]: [ss_sold_date_sk#1, ss_quantity#3, ss_list_price#4]
Batched: true
Location [not included in comparison]/{warehouse_dir}/store_sales]
PushedFilters: [IsNotNull(ss_sold_date_sk)]
ReadSchema: struct<ss_sold_date_sk:int,ss_quantity:int,ss_list_price:decimal(7,2)>

<<<<<<< HEAD
(222) ColumnarToRow [codegen id : 2]
Input [3]: [ss_sold_date_sk#1, ss_quantity#3, ss_list_price#4]

(223) Filter [codegen id : 2]
Input [3]: [ss_sold_date_sk#1, ss_quantity#3, ss_list_price#4]
Condition : isnotnull(ss_sold_date_sk#1)

(224) Scan parquet default.date_dim
=======
(212) ColumnarToRow [codegen id : 2]
Input [3]: [ss_sold_date_sk#1, ss_quantity#3, ss_list_price#4]

(213) Filter [codegen id : 2]
Input [3]: [ss_sold_date_sk#1, ss_quantity#3, ss_list_price#4]
Condition : isnotnull(ss_sold_date_sk#1)

(214) Scan parquet default.date_dim
>>>>>>> a7d3fcd3
Output [2]: [d_date_sk#10, d_year#11]
Batched: true
Location [not included in comparison]/{warehouse_dir}/date_dim]
PushedFilters: [IsNotNull(d_year), GreaterThanOrEqual(d_year,1999), LessThanOrEqual(d_year,2001), IsNotNull(d_date_sk)]
ReadSchema: struct<d_date_sk:int,d_year:int>

<<<<<<< HEAD
(225) ColumnarToRow [codegen id : 1]
Input [2]: [d_date_sk#10, d_year#11]

(226) Filter [codegen id : 1]
Input [2]: [d_date_sk#10, d_year#11]
Condition : (((isnotnull(d_year#11) AND (d_year#11 >= 1999)) AND (d_year#11 <= 2001)) AND isnotnull(d_date_sk#10))

(227) Project [codegen id : 1]
Output [1]: [d_date_sk#10]
Input [2]: [d_date_sk#10, d_year#11]

(228) BroadcastExchange
=======
(215) ColumnarToRow [codegen id : 1]
Input [2]: [d_date_sk#10, d_year#11]

(216) Filter [codegen id : 1]
Input [2]: [d_date_sk#10, d_year#11]
Condition : (((isnotnull(d_year#11) AND (d_year#11 >= 1999)) AND (d_year#11 <= 2001)) AND isnotnull(d_date_sk#10))

(217) Project [codegen id : 1]
Output [1]: [d_date_sk#10]
Input [2]: [d_date_sk#10, d_year#11]

(218) BroadcastExchange
>>>>>>> a7d3fcd3
Input [1]: [d_date_sk#10]
Arguments: HashedRelationBroadcastMode(List(cast(input[0, int, true] as bigint)),false), [id=#262]

<<<<<<< HEAD
(229) BroadcastHashJoin [codegen id : 2]
=======
(219) BroadcastHashJoin [codegen id : 2]
>>>>>>> a7d3fcd3
Left keys [1]: [ss_sold_date_sk#1]
Right keys [1]: [d_date_sk#10]
Join condition: None

<<<<<<< HEAD
(230) Project [codegen id : 2]
Output [2]: [ss_quantity#3 AS quantity#266, ss_list_price#4 AS list_price#267]
Input [4]: [ss_sold_date_sk#1, ss_quantity#3, ss_list_price#4, d_date_sk#10]

(231) Scan parquet default.catalog_sales
=======
(220) Project [codegen id : 2]
Output [2]: [ss_quantity#3 AS quantity#263, ss_list_price#4 AS list_price#264]
Input [4]: [ss_sold_date_sk#1, ss_quantity#3, ss_list_price#4, d_date_sk#10]

(221) Scan parquet default.catalog_sales
>>>>>>> a7d3fcd3
Output [3]: [cs_sold_date_sk#18, cs_quantity#48, cs_list_price#49]
Batched: true
Location [not included in comparison]/{warehouse_dir}/catalog_sales]
PushedFilters: [IsNotNull(cs_sold_date_sk)]
ReadSchema: struct<cs_sold_date_sk:int,cs_quantity:int,cs_list_price:decimal(7,2)>

<<<<<<< HEAD
(232) ColumnarToRow [codegen id : 4]
Input [3]: [cs_sold_date_sk#18, cs_quantity#48, cs_list_price#49]

(233) Filter [codegen id : 4]
Input [3]: [cs_sold_date_sk#18, cs_quantity#48, cs_list_price#49]
Condition : isnotnull(cs_sold_date_sk#18)

(234) Scan parquet default.date_dim
=======
(222) ColumnarToRow [codegen id : 4]
Input [3]: [cs_sold_date_sk#18, cs_quantity#48, cs_list_price#49]

(223) Filter [codegen id : 4]
Input [3]: [cs_sold_date_sk#18, cs_quantity#48, cs_list_price#49]
Condition : isnotnull(cs_sold_date_sk#18)

(224) Scan parquet default.date_dim
>>>>>>> a7d3fcd3
Output [2]: [d_date_sk#10, d_year#11]
Batched: true
Location [not included in comparison]/{warehouse_dir}/date_dim]
PushedFilters: [IsNotNull(d_year), GreaterThanOrEqual(d_year,1998), LessThanOrEqual(d_year,2000), IsNotNull(d_date_sk)]
ReadSchema: struct<d_date_sk:int,d_year:int>

<<<<<<< HEAD
(235) ColumnarToRow [codegen id : 3]
Input [2]: [d_date_sk#10, d_year#11]

(236) Filter [codegen id : 3]
Input [2]: [d_date_sk#10, d_year#11]
Condition : (((isnotnull(d_year#11) AND (d_year#11 >= 1998)) AND (d_year#11 <= 2000)) AND isnotnull(d_date_sk#10))

(237) Project [codegen id : 3]
Output [1]: [d_date_sk#10]
Input [2]: [d_date_sk#10, d_year#11]

(238) BroadcastExchange
=======
(225) ColumnarToRow [codegen id : 3]
Input [2]: [d_date_sk#10, d_year#11]

(226) Filter [codegen id : 3]
Input [2]: [d_date_sk#10, d_year#11]
Condition : (((isnotnull(d_year#11) AND (d_year#11 >= 1998)) AND (d_year#11 <= 2000)) AND isnotnull(d_date_sk#10))

(227) Project [codegen id : 3]
Output [1]: [d_date_sk#10]
Input [2]: [d_date_sk#10, d_year#11]

(228) BroadcastExchange
>>>>>>> a7d3fcd3
Input [1]: [d_date_sk#10]
Arguments: HashedRelationBroadcastMode(List(cast(input[0, int, true] as bigint)),false), [id=#265]

<<<<<<< HEAD
(239) BroadcastHashJoin [codegen id : 4]
=======
(229) BroadcastHashJoin [codegen id : 4]
>>>>>>> a7d3fcd3
Left keys [1]: [cs_sold_date_sk#18]
Right keys [1]: [d_date_sk#10]
Join condition: None

<<<<<<< HEAD
(240) Project [codegen id : 4]
Output [2]: [cs_quantity#48 AS quantity#269, cs_list_price#49 AS list_price#270]
Input [4]: [cs_sold_date_sk#18, cs_quantity#48, cs_list_price#49, d_date_sk#10]

(241) Scan parquet default.web_sales
=======
(230) Project [codegen id : 4]
Output [2]: [cs_quantity#48 AS quantity#266, cs_list_price#49 AS list_price#267]
Input [4]: [cs_sold_date_sk#18, cs_quantity#48, cs_list_price#49, d_date_sk#10]

(231) Scan parquet default.web_sales
>>>>>>> a7d3fcd3
Output [3]: [ws_sold_date_sk#22, ws_quantity#64, ws_list_price#65]
Batched: true
Location [not included in comparison]/{warehouse_dir}/web_sales]
PushedFilters: [IsNotNull(ws_sold_date_sk)]
ReadSchema: struct<ws_sold_date_sk:int,ws_quantity:int,ws_list_price:decimal(7,2)>

<<<<<<< HEAD
(242) ColumnarToRow [codegen id : 6]
Input [3]: [ws_sold_date_sk#22, ws_quantity#64, ws_list_price#65]

(243) Filter [codegen id : 6]
Input [3]: [ws_sold_date_sk#22, ws_quantity#64, ws_list_price#65]
Condition : isnotnull(ws_sold_date_sk#22)

(244) ReusedExchange [Reuses operator id: 238]
Output [1]: [d_date_sk#10]

(245) BroadcastHashJoin [codegen id : 6]
=======
(232) ColumnarToRow [codegen id : 6]
Input [3]: [ws_sold_date_sk#22, ws_quantity#64, ws_list_price#65]

(233) Filter [codegen id : 6]
Input [3]: [ws_sold_date_sk#22, ws_quantity#64, ws_list_price#65]
Condition : isnotnull(ws_sold_date_sk#22)

(234) ReusedExchange [Reuses operator id: 228]
Output [1]: [d_date_sk#10]

(235) BroadcastHashJoin [codegen id : 6]
>>>>>>> a7d3fcd3
Left keys [1]: [ws_sold_date_sk#22]
Right keys [1]: [d_date_sk#10]
Join condition: None

<<<<<<< HEAD
(246) Project [codegen id : 6]
Output [2]: [ws_quantity#64 AS quantity#271, ws_list_price#65 AS list_price#272]
Input [4]: [ws_sold_date_sk#22, ws_quantity#64, ws_list_price#65, d_date_sk#10]

(247) Union

(248) HashAggregate [codegen id : 7]
Input [2]: [quantity#266, list_price#267]
=======
(236) Project [codegen id : 6]
Output [2]: [ws_quantity#64 AS quantity#268, ws_list_price#65 AS list_price#269]
Input [4]: [ws_sold_date_sk#22, ws_quantity#64, ws_list_price#65, d_date_sk#10]

(237) Union

(238) HashAggregate [codegen id : 7]
Input [2]: [quantity#263, list_price#264]
>>>>>>> a7d3fcd3
Keys: []
Functions [1]: [partial_avg(CheckOverflow((promote_precision(cast(cast(quantity#263 as decimal(10,0)) as decimal(12,2))) * promote_precision(cast(list_price#264 as decimal(12,2)))), DecimalType(18,2), true))]
Aggregate Attributes [2]: [sum#270, count#271]
Results [2]: [sum#272, count#273]

<<<<<<< HEAD
(249) Exchange
Input [2]: [sum#275, count#276]
Arguments: SinglePartition, true, [id=#277]

(250) HashAggregate [codegen id : 8]
Input [2]: [sum#275, count#276]
=======
(239) Exchange
Input [2]: [sum#272, count#273]
Arguments: SinglePartition, ENSURE_REQUIREMENTS, [id=#274]

(240) HashAggregate [codegen id : 8]
Input [2]: [sum#272, count#273]
>>>>>>> a7d3fcd3
Keys: []
Functions [1]: [avg(CheckOverflow((promote_precision(cast(cast(quantity#263 as decimal(10,0)) as decimal(12,2))) * promote_precision(cast(list_price#264 as decimal(12,2)))), DecimalType(18,2), true))]
Aggregate Attributes [1]: [avg(CheckOverflow((promote_precision(cast(cast(quantity#263 as decimal(10,0)) as decimal(12,2))) * promote_precision(cast(list_price#264 as decimal(12,2)))), DecimalType(18,2), true))#275]
Results [1]: [avg(CheckOverflow((promote_precision(cast(cast(quantity#263 as decimal(10,0)) as decimal(12,2))) * promote_precision(cast(list_price#264 as decimal(12,2)))), DecimalType(18,2), true))#275 AS average_sales#276]

Subquery:2 Hosting operator id = 103 Hosting Expression = ReusedSubquery Subquery scalar-subquery#45, [id=#46]

Subquery:3 Hosting operator id = 122 Hosting Expression = ReusedSubquery Subquery scalar-subquery#45, [id=#46]

Subquery:4 Hosting operator id = 130 Hosting Expression = ReusedSubquery Subquery scalar-subquery#45, [id=#46]

Subquery:5 Hosting operator id = 134 Hosting Expression = ReusedSubquery Subquery scalar-subquery#45, [id=#46]

Subquery:6 Hosting operator id = 138 Hosting Expression = ReusedSubquery Subquery scalar-subquery#45, [id=#46]

<<<<<<< HEAD
Subquery:7 Hosting operator id = 153 Hosting Expression = ReusedSubquery Subquery scalar-subquery#45, [id=#46]

Subquery:8 Hosting operator id = 157 Hosting Expression = ReusedSubquery Subquery scalar-subquery#45, [id=#46]

Subquery:9 Hosting operator id = 161 Hosting Expression = ReusedSubquery Subquery scalar-subquery#45, [id=#46]

Subquery:10 Hosting operator id = 176 Hosting Expression = ReusedSubquery Subquery scalar-subquery#45, [id=#46]

Subquery:11 Hosting operator id = 180 Hosting Expression = ReusedSubquery Subquery scalar-subquery#45, [id=#46]

Subquery:12 Hosting operator id = 184 Hosting Expression = ReusedSubquery Subquery scalar-subquery#45, [id=#46]

Subquery:13 Hosting operator id = 199 Hosting Expression = ReusedSubquery Subquery scalar-subquery#45, [id=#46]

Subquery:14 Hosting operator id = 203 Hosting Expression = ReusedSubquery Subquery scalar-subquery#45, [id=#46]

Subquery:15 Hosting operator id = 207 Hosting Expression = ReusedSubquery Subquery scalar-subquery#45, [id=#46]
=======
Subquery:7 Hosting operator id = 151 Hosting Expression = ReusedSubquery Subquery scalar-subquery#45, [id=#46]

Subquery:8 Hosting operator id = 155 Hosting Expression = ReusedSubquery Subquery scalar-subquery#45, [id=#46]

Subquery:9 Hosting operator id = 159 Hosting Expression = ReusedSubquery Subquery scalar-subquery#45, [id=#46]

Subquery:10 Hosting operator id = 170 Hosting Expression = ReusedSubquery Subquery scalar-subquery#45, [id=#46]

Subquery:11 Hosting operator id = 174 Hosting Expression = ReusedSubquery Subquery scalar-subquery#45, [id=#46]

Subquery:12 Hosting operator id = 178 Hosting Expression = ReusedSubquery Subquery scalar-subquery#45, [id=#46]

Subquery:13 Hosting operator id = 189 Hosting Expression = ReusedSubquery Subquery scalar-subquery#45, [id=#46]

Subquery:14 Hosting operator id = 193 Hosting Expression = ReusedSubquery Subquery scalar-subquery#45, [id=#46]

Subquery:15 Hosting operator id = 197 Hosting Expression = ReusedSubquery Subquery scalar-subquery#45, [id=#46]
>>>>>>> a7d3fcd3

<|MERGE_RESOLUTION|>--- conflicted
+++ resolved
@@ -1,226 +1,4 @@
 == Physical Plan ==
-<<<<<<< HEAD
-TakeOrderedAndProject (220)
-+- * HashAggregate (219)
-   +- Exchange (218)
-      +- * HashAggregate (217)
-         +- Union (216)
-            :- * HashAggregate (196)
-            :  +- Exchange (195)
-            :     +- * HashAggregate (194)
-            :        +- Union (193)
-            :           :- * HashAggregate (173)
-            :           :  +- Exchange (172)
-            :           :     +- * HashAggregate (171)
-            :           :        +- Union (170)
-            :           :           :- * HashAggregate (150)
-            :           :           :  +- Exchange (149)
-            :           :           :     +- * HashAggregate (148)
-            :           :           :        +- Union (147)
-            :           :           :           :- * HashAggregate (127)
-            :           :           :           :  +- Exchange (126)
-            :           :           :           :     +- * HashAggregate (125)
-            :           :           :           :        +- Union (124)
-            :           :           :           :           :- * Project (85)
-            :           :           :           :           :  +- * Filter (84)
-            :           :           :           :           :     +- * HashAggregate (83)
-            :           :           :           :           :        +- Exchange (82)
-            :           :           :           :           :           +- * HashAggregate (81)
-            :           :           :           :           :              +- * Project (80)
-            :           :           :           :           :                 +- * BroadcastHashJoin Inner BuildRight (79)
-            :           :           :           :           :                    :- * Project (69)
-            :           :           :           :           :                    :  +- * BroadcastHashJoin Inner BuildRight (68)
-            :           :           :           :           :                    :     :- SortMergeJoin LeftSemi (62)
-            :           :           :           :           :                    :     :  :- * Sort (5)
-            :           :           :           :           :                    :     :  :  +- Exchange (4)
-            :           :           :           :           :                    :     :  :     +- * Filter (3)
-            :           :           :           :           :                    :     :  :        +- * ColumnarToRow (2)
-            :           :           :           :           :                    :     :  :           +- Scan parquet default.store_sales (1)
-            :           :           :           :           :                    :     :  +- * Sort (61)
-            :           :           :           :           :                    :     :     +- Exchange (60)
-            :           :           :           :           :                    :     :        +- * Project (59)
-            :           :           :           :           :                    :     :           +- * BroadcastHashJoin Inner BuildRight (58)
-            :           :           :           :           :                    :     :              :- * Filter (8)
-            :           :           :           :           :                    :     :              :  +- * ColumnarToRow (7)
-            :           :           :           :           :                    :     :              :     +- Scan parquet default.item (6)
-            :           :           :           :           :                    :     :              +- BroadcastExchange (57)
-            :           :           :           :           :                    :     :                 +- * HashAggregate (56)
-            :           :           :           :           :                    :     :                    +- Exchange (55)
-            :           :           :           :           :                    :     :                       +- * HashAggregate (54)
-            :           :           :           :           :                    :     :                          +- SortMergeJoin LeftSemi (53)
-            :           :           :           :           :                    :     :                             :- SortMergeJoin LeftSemi (41)
-            :           :           :           :           :                    :     :                             :  :- * Sort (26)
-            :           :           :           :           :                    :     :                             :  :  +- Exchange (25)
-            :           :           :           :           :                    :     :                             :  :     +- * Project (24)
-            :           :           :           :           :                    :     :                             :  :        +- * BroadcastHashJoin Inner BuildRight (23)
-            :           :           :           :           :                    :     :                             :  :           :- * Project (18)
-            :           :           :           :           :                    :     :                             :  :           :  +- * BroadcastHashJoin Inner BuildRight (17)
-            :           :           :           :           :                    :     :                             :  :           :     :- * Filter (11)
-            :           :           :           :           :                    :     :                             :  :           :     :  +- * ColumnarToRow (10)
-            :           :           :           :           :                    :     :                             :  :           :     :     +- Scan parquet default.store_sales (9)
-            :           :           :           :           :                    :     :                             :  :           :     +- BroadcastExchange (16)
-            :           :           :           :           :                    :     :                             :  :           :        +- * Project (15)
-            :           :           :           :           :                    :     :                             :  :           :           +- * Filter (14)
-            :           :           :           :           :                    :     :                             :  :           :              +- * ColumnarToRow (13)
-            :           :           :           :           :                    :     :                             :  :           :                 +- Scan parquet default.date_dim (12)
-            :           :           :           :           :                    :     :                             :  :           +- BroadcastExchange (22)
-            :           :           :           :           :                    :     :                             :  :              +- * Filter (21)
-            :           :           :           :           :                    :     :                             :  :                 +- * ColumnarToRow (20)
-            :           :           :           :           :                    :     :                             :  :                    +- Scan parquet default.item (19)
-            :           :           :           :           :                    :     :                             :  +- * Sort (40)
-            :           :           :           :           :                    :     :                             :     +- Exchange (39)
-            :           :           :           :           :                    :     :                             :        +- * Project (38)
-            :           :           :           :           :                    :     :                             :           +- * BroadcastHashJoin Inner BuildRight (37)
-            :           :           :           :           :                    :     :                             :              :- * Project (32)
-            :           :           :           :           :                    :     :                             :              :  +- * BroadcastHashJoin Inner BuildRight (31)
-            :           :           :           :           :                    :     :                             :              :     :- * Filter (29)
-            :           :           :           :           :                    :     :                             :              :     :  +- * ColumnarToRow (28)
-            :           :           :           :           :                    :     :                             :              :     :     +- Scan parquet default.catalog_sales (27)
-            :           :           :           :           :                    :     :                             :              :     +- ReusedExchange (30)
-            :           :           :           :           :                    :     :                             :              +- BroadcastExchange (36)
-            :           :           :           :           :                    :     :                             :                 +- * Filter (35)
-            :           :           :           :           :                    :     :                             :                    +- * ColumnarToRow (34)
-            :           :           :           :           :                    :     :                             :                       +- Scan parquet default.item (33)
-            :           :           :           :           :                    :     :                             +- * Sort (52)
-            :           :           :           :           :                    :     :                                +- Exchange (51)
-            :           :           :           :           :                    :     :                                   +- * Project (50)
-            :           :           :           :           :                    :     :                                      +- * BroadcastHashJoin Inner BuildRight (49)
-            :           :           :           :           :                    :     :                                         :- * Project (47)
-            :           :           :           :           :                    :     :                                         :  +- * BroadcastHashJoin Inner BuildRight (46)
-            :           :           :           :           :                    :     :                                         :     :- * Filter (44)
-            :           :           :           :           :                    :     :                                         :     :  +- * ColumnarToRow (43)
-            :           :           :           :           :                    :     :                                         :     :     +- Scan parquet default.web_sales (42)
-            :           :           :           :           :                    :     :                                         :     +- ReusedExchange (45)
-            :           :           :           :           :                    :     :                                         +- ReusedExchange (48)
-            :           :           :           :           :                    :     +- BroadcastExchange (67)
-            :           :           :           :           :                    :        +- * Project (66)
-            :           :           :           :           :                    :           +- * Filter (65)
-            :           :           :           :           :                    :              +- * ColumnarToRow (64)
-            :           :           :           :           :                    :                 +- Scan parquet default.date_dim (63)
-            :           :           :           :           :                    +- BroadcastExchange (78)
-            :           :           :           :           :                       +- SortMergeJoin LeftSemi (77)
-            :           :           :           :           :                          :- * Sort (74)
-            :           :           :           :           :                          :  +- Exchange (73)
-            :           :           :           :           :                          :     +- * Filter (72)
-            :           :           :           :           :                          :        +- * ColumnarToRow (71)
-            :           :           :           :           :                          :           +- Scan parquet default.item (70)
-            :           :           :           :           :                          +- * Sort (76)
-            :           :           :           :           :                             +- ReusedExchange (75)
-            :           :           :           :           :- * Project (104)
-            :           :           :           :           :  +- * Filter (103)
-            :           :           :           :           :     +- * HashAggregate (102)
-            :           :           :           :           :        +- Exchange (101)
-            :           :           :           :           :           +- * HashAggregate (100)
-            :           :           :           :           :              +- * Project (99)
-            :           :           :           :           :                 +- * BroadcastHashJoin Inner BuildRight (98)
-            :           :           :           :           :                    :- * Project (96)
-            :           :           :           :           :                    :  +- * BroadcastHashJoin Inner BuildRight (95)
-            :           :           :           :           :                    :     :- SortMergeJoin LeftSemi (93)
-            :           :           :           :           :                    :     :  :- * Sort (90)
-            :           :           :           :           :                    :     :  :  +- Exchange (89)
-            :           :           :           :           :                    :     :  :     +- * Filter (88)
-            :           :           :           :           :                    :     :  :        +- * ColumnarToRow (87)
-            :           :           :           :           :                    :     :  :           +- Scan parquet default.catalog_sales (86)
-            :           :           :           :           :                    :     :  +- * Sort (92)
-            :           :           :           :           :                    :     :     +- ReusedExchange (91)
-            :           :           :           :           :                    :     +- ReusedExchange (94)
-            :           :           :           :           :                    +- ReusedExchange (97)
-            :           :           :           :           +- * Project (123)
-            :           :           :           :              +- * Filter (122)
-            :           :           :           :                 +- * HashAggregate (121)
-            :           :           :           :                    +- Exchange (120)
-            :           :           :           :                       +- * HashAggregate (119)
-            :           :           :           :                          +- * Project (118)
-            :           :           :           :                             +- * BroadcastHashJoin Inner BuildRight (117)
-            :           :           :           :                                :- * Project (115)
-            :           :           :           :                                :  +- * BroadcastHashJoin Inner BuildRight (114)
-            :           :           :           :                                :     :- SortMergeJoin LeftSemi (112)
-            :           :           :           :                                :     :  :- * Sort (109)
-            :           :           :           :                                :     :  :  +- Exchange (108)
-            :           :           :           :                                :     :  :     +- * Filter (107)
-            :           :           :           :                                :     :  :        +- * ColumnarToRow (106)
-            :           :           :           :                                :     :  :           +- Scan parquet default.web_sales (105)
-            :           :           :           :                                :     :  +- * Sort (111)
-            :           :           :           :                                :     :     +- ReusedExchange (110)
-            :           :           :           :                                :     +- ReusedExchange (113)
-            :           :           :           :                                +- ReusedExchange (116)
-            :           :           :           +- * HashAggregate (146)
-            :           :           :              +- Exchange (145)
-            :           :           :                 +- * HashAggregate (144)
-            :           :           :                    +- * HashAggregate (143)
-            :           :           :                       +- Exchange (142)
-            :           :           :                          +- * HashAggregate (141)
-            :           :           :                             +- Union (140)
-            :           :           :                                :- * Project (131)
-            :           :           :                                :  +- * Filter (130)
-            :           :           :                                :     +- * HashAggregate (129)
-            :           :           :                                :        +- ReusedExchange (128)
-            :           :           :                                :- * Project (135)
-            :           :           :                                :  +- * Filter (134)
-            :           :           :                                :     +- * HashAggregate (133)
-            :           :           :                                :        +- ReusedExchange (132)
-            :           :           :                                +- * Project (139)
-            :           :           :                                   +- * Filter (138)
-            :           :           :                                      +- * HashAggregate (137)
-            :           :           :                                         +- ReusedExchange (136)
-            :           :           +- * HashAggregate (169)
-            :           :              +- Exchange (168)
-            :           :                 +- * HashAggregate (167)
-            :           :                    +- * HashAggregate (166)
-            :           :                       +- Exchange (165)
-            :           :                          +- * HashAggregate (164)
-            :           :                             +- Union (163)
-            :           :                                :- * Project (154)
-            :           :                                :  +- * Filter (153)
-            :           :                                :     +- * HashAggregate (152)
-            :           :                                :        +- ReusedExchange (151)
-            :           :                                :- * Project (158)
-            :           :                                :  +- * Filter (157)
-            :           :                                :     +- * HashAggregate (156)
-            :           :                                :        +- ReusedExchange (155)
-            :           :                                +- * Project (162)
-            :           :                                   +- * Filter (161)
-            :           :                                      +- * HashAggregate (160)
-            :           :                                         +- ReusedExchange (159)
-            :           +- * HashAggregate (192)
-            :              +- Exchange (191)
-            :                 +- * HashAggregate (190)
-            :                    +- * HashAggregate (189)
-            :                       +- Exchange (188)
-            :                          +- * HashAggregate (187)
-            :                             +- Union (186)
-            :                                :- * Project (177)
-            :                                :  +- * Filter (176)
-            :                                :     +- * HashAggregate (175)
-            :                                :        +- ReusedExchange (174)
-            :                                :- * Project (181)
-            :                                :  +- * Filter (180)
-            :                                :     +- * HashAggregate (179)
-            :                                :        +- ReusedExchange (178)
-            :                                +- * Project (185)
-            :                                   +- * Filter (184)
-            :                                      +- * HashAggregate (183)
-            :                                         +- ReusedExchange (182)
-            +- * HashAggregate (215)
-               +- Exchange (214)
-                  +- * HashAggregate (213)
-                     +- * HashAggregate (212)
-                        +- Exchange (211)
-                           +- * HashAggregate (210)
-                              +- Union (209)
-                                 :- * Project (200)
-                                 :  +- * Filter (199)
-                                 :     +- * HashAggregate (198)
-                                 :        +- ReusedExchange (197)
-                                 :- * Project (204)
-                                 :  +- * Filter (203)
-                                 :     +- * HashAggregate (202)
-                                 :        +- ReusedExchange (201)
-                                 +- * Project (208)
-                                    +- * Filter (207)
-                                       +- * HashAggregate (206)
-                                          +- ReusedExchange (205)
-=======
 TakeOrderedAndProject (210)
 +- * HashAggregate (209)
    +- Exchange (208)
@@ -431,7 +209,6 @@
                                     +- * Filter (197)
                                        +- * HashAggregate (196)
                                           +- ReusedExchange (195)
->>>>>>> a7d3fcd3
 
 
 (1) Scan parquet default.store_sales
@@ -685,503 +462,458 @@
 Aggregate Attributes: []
 Results [3]: [brand_id#14, class_id#15, category_id#16]
 
-(57) BroadcastExchange
+(57) HashAggregate [codegen id : 16]
+Input [3]: [brand_id#14, class_id#15, category_id#16]
+Keys [3]: [brand_id#14, class_id#15, category_id#16]
+Functions: []
+Aggregate Attributes: []
+Results [3]: [brand_id#14, class_id#15, category_id#16]
+
+(58) HashAggregate [codegen id : 16]
+Input [3]: [brand_id#14, class_id#15, category_id#16]
+Keys [3]: [brand_id#14, class_id#15, category_id#16]
+Functions: []
+Aggregate Attributes: []
+Results [3]: [brand_id#14, class_id#15, category_id#16]
+
+(59) BroadcastExchange
 Input [3]: [brand_id#14, class_id#15, category_id#16]
 Arguments: HashedRelationBroadcastMode(List(input[0, int, true], input[1, int, true], input[2, int, true]),false), [id=#26]
 
-(58) BroadcastHashJoin [codegen id : 17]
+(60) BroadcastHashJoin [codegen id : 17]
 Left keys [3]: [i_brand_id#7, i_class_id#8, i_category_id#9]
 Right keys [3]: [brand_id#14, class_id#15, category_id#16]
 Join condition: None
 
-(59) Project [codegen id : 17]
+(61) Project [codegen id : 17]
 Output [1]: [i_item_sk#6 AS ss_item_sk#27]
 Input [7]: [i_item_sk#6, i_brand_id#7, i_class_id#8, i_category_id#9, brand_id#14, class_id#15, category_id#16]
 
-(60) Exchange
+(62) Exchange
 Input [1]: [ss_item_sk#27]
 Arguments: hashpartitioning(ss_item_sk#27, 5), ENSURE_REQUIREMENTS, [id=#28]
 
-(61) Sort [codegen id : 18]
+(63) Sort [codegen id : 18]
 Input [1]: [ss_item_sk#27]
 Arguments: [ss_item_sk#27 ASC NULLS FIRST], false, 0
 
-(62) SortMergeJoin
+(64) SortMergeJoin
 Left keys [1]: [ss_item_sk#2]
 Right keys [1]: [ss_item_sk#27]
 Join condition: None
 
-(63) Scan parquet default.date_dim
+(65) Scan parquet default.date_dim
 Output [3]: [d_date_sk#10, d_year#11, d_moy#29]
 Batched: true
 Location [not included in comparison]/{warehouse_dir}/date_dim]
 PushedFilters: [IsNotNull(d_year), IsNotNull(d_moy), EqualTo(d_year,2000), EqualTo(d_moy,11), IsNotNull(d_date_sk)]
 ReadSchema: struct<d_date_sk:int,d_year:int,d_moy:int>
 
-(64) ColumnarToRow [codegen id : 19]
+(66) ColumnarToRow [codegen id : 19]
 Input [3]: [d_date_sk#10, d_year#11, d_moy#29]
 
-(65) Filter [codegen id : 19]
+(67) Filter [codegen id : 19]
 Input [3]: [d_date_sk#10, d_year#11, d_moy#29]
 Condition : ((((isnotnull(d_year#11) AND isnotnull(d_moy#29)) AND (d_year#11 = 2000)) AND (d_moy#29 = 11)) AND isnotnull(d_date_sk#10))
 
-(66) Project [codegen id : 19]
+(68) Project [codegen id : 19]
 Output [1]: [d_date_sk#10]
 Input [3]: [d_date_sk#10, d_year#11, d_moy#29]
 
-(67) BroadcastExchange
+(69) BroadcastExchange
 Input [1]: [d_date_sk#10]
 Arguments: HashedRelationBroadcastMode(List(cast(input[0, int, true] as bigint)),false), [id=#30]
 
-(68) BroadcastHashJoin [codegen id : 38]
+(70) BroadcastHashJoin [codegen id : 38]
 Left keys [1]: [ss_sold_date_sk#1]
 Right keys [1]: [d_date_sk#10]
 Join condition: None
 
-(69) Project [codegen id : 38]
+(71) Project [codegen id : 38]
 Output [3]: [ss_item_sk#2, ss_quantity#3, ss_list_price#4]
 Input [5]: [ss_sold_date_sk#1, ss_item_sk#2, ss_quantity#3, ss_list_price#4, d_date_sk#10]
 
-(70) Scan parquet default.item
+(72) Scan parquet default.item
 Output [4]: [i_item_sk#6, i_brand_id#7, i_class_id#8, i_category_id#9]
 Batched: true
 Location [not included in comparison]/{warehouse_dir}/item]
 PushedFilters: [IsNotNull(i_item_sk)]
 ReadSchema: struct<i_item_sk:int,i_brand_id:int,i_class_id:int,i_category_id:int>
 
-(71) ColumnarToRow [codegen id : 20]
+(73) ColumnarToRow [codegen id : 20]
 Input [4]: [i_item_sk#6, i_brand_id#7, i_class_id#8, i_category_id#9]
 
-(72) Filter [codegen id : 20]
+(74) Filter [codegen id : 20]
 Input [4]: [i_item_sk#6, i_brand_id#7, i_class_id#8, i_category_id#9]
 Condition : isnotnull(i_item_sk#6)
 
-(73) Exchange
+(75) Exchange
 Input [4]: [i_item_sk#6, i_brand_id#7, i_class_id#8, i_category_id#9]
 Arguments: hashpartitioning(i_item_sk#6, 5), ENSURE_REQUIREMENTS, [id=#31]
 
-(74) Sort [codegen id : 21]
+(76) Sort [codegen id : 21]
 Input [4]: [i_item_sk#6, i_brand_id#7, i_class_id#8, i_category_id#9]
 Arguments: [i_item_sk#6 ASC NULLS FIRST], false, 0
 
-(75) ReusedExchange [Reuses operator id: 60]
+(77) ReusedExchange [Reuses operator id: 62]
 Output [1]: [ss_item_sk#27]
 
-(76) Sort [codegen id : 37]
+(78) Sort [codegen id : 37]
 Input [1]: [ss_item_sk#27]
 Arguments: [ss_item_sk#27 ASC NULLS FIRST], false, 0
 
-(77) SortMergeJoin
+(79) SortMergeJoin
 Left keys [1]: [i_item_sk#6]
 Right keys [1]: [ss_item_sk#27]
 Join condition: None
 
-(78) BroadcastExchange
+(80) BroadcastExchange
 Input [4]: [i_item_sk#6, i_brand_id#7, i_class_id#8, i_category_id#9]
 Arguments: HashedRelationBroadcastMode(List(cast(input[0, int, false] as bigint)),false), [id=#32]
 
-(79) BroadcastHashJoin [codegen id : 38]
+(81) BroadcastHashJoin [codegen id : 38]
 Left keys [1]: [ss_item_sk#2]
 Right keys [1]: [i_item_sk#6]
 Join condition: None
 
-(80) Project [codegen id : 38]
+(82) Project [codegen id : 38]
 Output [5]: [ss_quantity#3, ss_list_price#4, i_brand_id#7, i_class_id#8, i_category_id#9]
 Input [7]: [ss_item_sk#2, ss_quantity#3, ss_list_price#4, i_item_sk#6, i_brand_id#7, i_class_id#8, i_category_id#9]
 
-(81) HashAggregate [codegen id : 38]
+(83) HashAggregate [codegen id : 38]
 Input [5]: [ss_quantity#3, ss_list_price#4, i_brand_id#7, i_class_id#8, i_category_id#9]
 Keys [3]: [i_brand_id#7, i_class_id#8, i_category_id#9]
 Functions [2]: [partial_sum(CheckOverflow((promote_precision(cast(cast(ss_quantity#3 as decimal(10,0)) as decimal(12,2))) * promote_precision(cast(ss_list_price#4 as decimal(12,2)))), DecimalType(18,2), true)), partial_count(1)]
 Aggregate Attributes [3]: [sum#33, isEmpty#34, count#35]
 Results [6]: [i_brand_id#7, i_class_id#8, i_category_id#9, sum#36, isEmpty#37, count#38]
 
-(82) Exchange
+(84) Exchange
 Input [6]: [i_brand_id#7, i_class_id#8, i_category_id#9, sum#36, isEmpty#37, count#38]
 Arguments: hashpartitioning(i_brand_id#7, i_class_id#8, i_category_id#9, 5), ENSURE_REQUIREMENTS, [id=#39]
 
-(83) HashAggregate [codegen id : 39]
+(85) HashAggregate [codegen id : 39]
 Input [6]: [i_brand_id#7, i_class_id#8, i_category_id#9, sum#36, isEmpty#37, count#38]
 Keys [3]: [i_brand_id#7, i_class_id#8, i_category_id#9]
 Functions [2]: [sum(CheckOverflow((promote_precision(cast(cast(ss_quantity#3 as decimal(10,0)) as decimal(12,2))) * promote_precision(cast(ss_list_price#4 as decimal(12,2)))), DecimalType(18,2), true)), count(1)]
 Aggregate Attributes [2]: [sum(CheckOverflow((promote_precision(cast(cast(ss_quantity#3 as decimal(10,0)) as decimal(12,2))) * promote_precision(cast(ss_list_price#4 as decimal(12,2)))), DecimalType(18,2), true))#40, count(1)#41]
 Results [6]: [i_brand_id#7, i_class_id#8, i_category_id#9, sum(CheckOverflow((promote_precision(cast(cast(ss_quantity#3 as decimal(10,0)) as decimal(12,2))) * promote_precision(cast(ss_list_price#4 as decimal(12,2)))), DecimalType(18,2), true))#40 AS sales#42, count(1)#41 AS number_sales#43, sum(CheckOverflow((promote_precision(cast(cast(ss_quantity#3 as decimal(10,0)) as decimal(12,2))) * promote_precision(cast(ss_list_price#4 as decimal(12,2)))), DecimalType(18,2), true))#40 AS sum(CheckOverflow((promote_precision(cast(cast(ss_quantity#3 as decimal(10,0)) as decimal(12,2))) * promote_precision(cast(ss_list_price#4 as decimal(12,2)))), DecimalType(18,2), true))#44]
 
-(84) Filter [codegen id : 39]
+(86) Filter [codegen id : 39]
 Input [6]: [i_brand_id#7, i_class_id#8, i_category_id#9, sales#42, number_sales#43, sum(CheckOverflow((promote_precision(cast(cast(ss_quantity#3 as decimal(10,0)) as decimal(12,2))) * promote_precision(cast(ss_list_price#4 as decimal(12,2)))), DecimalType(18,2), true))#44]
 Condition : (isnotnull(sum(CheckOverflow((promote_precision(cast(cast(ss_quantity#3 as decimal(10,0)) as decimal(12,2))) * promote_precision(cast(ss_list_price#4 as decimal(12,2)))), DecimalType(18,2), true))#44) AND (cast(sum(CheckOverflow((promote_precision(cast(cast(ss_quantity#3 as decimal(10,0)) as decimal(12,2))) * promote_precision(cast(ss_list_price#4 as decimal(12,2)))), DecimalType(18,2), true))#44 as decimal(32,6)) > cast(Subquery scalar-subquery#45, [id=#46] as decimal(32,6))))
 
-(85) Project [codegen id : 39]
+(87) Project [codegen id : 39]
 Output [6]: [store AS channel#47, i_brand_id#7, i_class_id#8, i_category_id#9, sales#42, number_sales#43]
 Input [6]: [i_brand_id#7, i_class_id#8, i_category_id#9, sales#42, number_sales#43, sum(CheckOverflow((promote_precision(cast(cast(ss_quantity#3 as decimal(10,0)) as decimal(12,2))) * promote_precision(cast(ss_list_price#4 as decimal(12,2)))), DecimalType(18,2), true))#44]
 
-(86) Scan parquet default.catalog_sales
+(88) Scan parquet default.catalog_sales
 Output [4]: [cs_sold_date_sk#18, cs_item_sk#19, cs_quantity#48, cs_list_price#49]
 Batched: true
 Location [not included in comparison]/{warehouse_dir}/catalog_sales]
 PushedFilters: [IsNotNull(cs_item_sk), IsNotNull(cs_sold_date_sk)]
 ReadSchema: struct<cs_sold_date_sk:int,cs_item_sk:int,cs_quantity:int,cs_list_price:decimal(7,2)>
 
-(87) ColumnarToRow [codegen id : 40]
+(89) ColumnarToRow [codegen id : 40]
 Input [4]: [cs_sold_date_sk#18, cs_item_sk#19, cs_quantity#48, cs_list_price#49]
 
-(88) Filter [codegen id : 40]
+(90) Filter [codegen id : 40]
 Input [4]: [cs_sold_date_sk#18, cs_item_sk#19, cs_quantity#48, cs_list_price#49]
 Condition : (isnotnull(cs_item_sk#19) AND isnotnull(cs_sold_date_sk#18))
 
-(89) Exchange
+(91) Exchange
 Input [4]: [cs_sold_date_sk#18, cs_item_sk#19, cs_quantity#48, cs_list_price#49]
 Arguments: hashpartitioning(cs_item_sk#19, 5), ENSURE_REQUIREMENTS, [id=#50]
 
-(90) Sort [codegen id : 41]
+(92) Sort [codegen id : 41]
 Input [4]: [cs_sold_date_sk#18, cs_item_sk#19, cs_quantity#48, cs_list_price#49]
 Arguments: [cs_item_sk#19 ASC NULLS FIRST], false, 0
 
-(91) ReusedExchange [Reuses operator id: 60]
+(93) ReusedExchange [Reuses operator id: 62]
 Output [1]: [ss_item_sk#27]
 
-(92) Sort [codegen id : 57]
+(94) Sort [codegen id : 57]
 Input [1]: [ss_item_sk#27]
 Arguments: [ss_item_sk#27 ASC NULLS FIRST], false, 0
 
-(93) SortMergeJoin
+(95) SortMergeJoin
 Left keys [1]: [cs_item_sk#19]
 Right keys [1]: [ss_item_sk#27]
 Join condition: None
 
-(94) ReusedExchange [Reuses operator id: 67]
+(96) ReusedExchange [Reuses operator id: 69]
 Output [1]: [d_date_sk#10]
 
-(95) BroadcastHashJoin [codegen id : 77]
+(97) BroadcastHashJoin [codegen id : 77]
 Left keys [1]: [cs_sold_date_sk#18]
 Right keys [1]: [d_date_sk#10]
 Join condition: None
 
-(96) Project [codegen id : 77]
+(98) Project [codegen id : 77]
 Output [3]: [cs_item_sk#19, cs_quantity#48, cs_list_price#49]
 Input [5]: [cs_sold_date_sk#18, cs_item_sk#19, cs_quantity#48, cs_list_price#49, d_date_sk#10]
 
-(97) ReusedExchange [Reuses operator id: 78]
+(99) ReusedExchange [Reuses operator id: 80]
 Output [4]: [i_item_sk#6, i_brand_id#7, i_class_id#8, i_category_id#9]
 
-(98) BroadcastHashJoin [codegen id : 77]
+(100) BroadcastHashJoin [codegen id : 77]
 Left keys [1]: [cs_item_sk#19]
 Right keys [1]: [i_item_sk#6]
 Join condition: None
 
-(99) Project [codegen id : 77]
+(101) Project [codegen id : 77]
 Output [5]: [cs_quantity#48, cs_list_price#49, i_brand_id#7, i_class_id#8, i_category_id#9]
 Input [7]: [cs_item_sk#19, cs_quantity#48, cs_list_price#49, i_item_sk#6, i_brand_id#7, i_class_id#8, i_category_id#9]
 
-(100) HashAggregate [codegen id : 77]
+(102) HashAggregate [codegen id : 77]
 Input [5]: [cs_quantity#48, cs_list_price#49, i_brand_id#7, i_class_id#8, i_category_id#9]
 Keys [3]: [i_brand_id#7, i_class_id#8, i_category_id#9]
 Functions [2]: [partial_sum(CheckOverflow((promote_precision(cast(cast(cs_quantity#48 as decimal(10,0)) as decimal(12,2))) * promote_precision(cast(cs_list_price#49 as decimal(12,2)))), DecimalType(18,2), true)), partial_count(1)]
 Aggregate Attributes [3]: [sum#51, isEmpty#52, count#53]
 Results [6]: [i_brand_id#7, i_class_id#8, i_category_id#9, sum#54, isEmpty#55, count#56]
 
-(101) Exchange
+(103) Exchange
 Input [6]: [i_brand_id#7, i_class_id#8, i_category_id#9, sum#54, isEmpty#55, count#56]
 Arguments: hashpartitioning(i_brand_id#7, i_class_id#8, i_category_id#9, 5), ENSURE_REQUIREMENTS, [id=#57]
 
-(102) HashAggregate [codegen id : 78]
+(104) HashAggregate [codegen id : 78]
 Input [6]: [i_brand_id#7, i_class_id#8, i_category_id#9, sum#54, isEmpty#55, count#56]
 Keys [3]: [i_brand_id#7, i_class_id#8, i_category_id#9]
 Functions [2]: [sum(CheckOverflow((promote_precision(cast(cast(cs_quantity#48 as decimal(10,0)) as decimal(12,2))) * promote_precision(cast(cs_list_price#49 as decimal(12,2)))), DecimalType(18,2), true)), count(1)]
 Aggregate Attributes [2]: [sum(CheckOverflow((promote_precision(cast(cast(cs_quantity#48 as decimal(10,0)) as decimal(12,2))) * promote_precision(cast(cs_list_price#49 as decimal(12,2)))), DecimalType(18,2), true))#58, count(1)#59]
 Results [6]: [i_brand_id#7, i_class_id#8, i_category_id#9, sum(CheckOverflow((promote_precision(cast(cast(cs_quantity#48 as decimal(10,0)) as decimal(12,2))) * promote_precision(cast(cs_list_price#49 as decimal(12,2)))), DecimalType(18,2), true))#58 AS sales#60, count(1)#59 AS number_sales#61, sum(CheckOverflow((promote_precision(cast(cast(cs_quantity#48 as decimal(10,0)) as decimal(12,2))) * promote_precision(cast(cs_list_price#49 as decimal(12,2)))), DecimalType(18,2), true))#58 AS sum(CheckOverflow((promote_precision(cast(cast(cs_quantity#48 as decimal(10,0)) as decimal(12,2))) * promote_precision(cast(cs_list_price#49 as decimal(12,2)))), DecimalType(18,2), true))#62]
 
-(103) Filter [codegen id : 78]
+(105) Filter [codegen id : 78]
 Input [6]: [i_brand_id#7, i_class_id#8, i_category_id#9, sales#60, number_sales#61, sum(CheckOverflow((promote_precision(cast(cast(cs_quantity#48 as decimal(10,0)) as decimal(12,2))) * promote_precision(cast(cs_list_price#49 as decimal(12,2)))), DecimalType(18,2), true))#62]
 Condition : (isnotnull(sum(CheckOverflow((promote_precision(cast(cast(cs_quantity#48 as decimal(10,0)) as decimal(12,2))) * promote_precision(cast(cs_list_price#49 as decimal(12,2)))), DecimalType(18,2), true))#62) AND (cast(sum(CheckOverflow((promote_precision(cast(cast(cs_quantity#48 as decimal(10,0)) as decimal(12,2))) * promote_precision(cast(cs_list_price#49 as decimal(12,2)))), DecimalType(18,2), true))#62 as decimal(32,6)) > cast(ReusedSubquery Subquery scalar-subquery#45, [id=#46] as decimal(32,6))))
 
-(104) Project [codegen id : 78]
+(106) Project [codegen id : 78]
 Output [6]: [catalog AS channel#63, i_brand_id#7, i_class_id#8, i_category_id#9, sales#60, number_sales#61]
 Input [6]: [i_brand_id#7, i_class_id#8, i_category_id#9, sales#60, number_sales#61, sum(CheckOverflow((promote_precision(cast(cast(cs_quantity#48 as decimal(10,0)) as decimal(12,2))) * promote_precision(cast(cs_list_price#49 as decimal(12,2)))), DecimalType(18,2), true))#62]
 
-(105) Scan parquet default.web_sales
+(107) Scan parquet default.web_sales
 Output [4]: [ws_sold_date_sk#22, ws_item_sk#23, ws_quantity#64, ws_list_price#65]
 Batched: true
 Location [not included in comparison]/{warehouse_dir}/web_sales]
 PushedFilters: [IsNotNull(ws_item_sk), IsNotNull(ws_sold_date_sk)]
 ReadSchema: struct<ws_sold_date_sk:int,ws_item_sk:int,ws_quantity:int,ws_list_price:decimal(7,2)>
 
-(106) ColumnarToRow [codegen id : 79]
+(108) ColumnarToRow [codegen id : 79]
 Input [4]: [ws_sold_date_sk#22, ws_item_sk#23, ws_quantity#64, ws_list_price#65]
 
-(107) Filter [codegen id : 79]
+(109) Filter [codegen id : 79]
 Input [4]: [ws_sold_date_sk#22, ws_item_sk#23, ws_quantity#64, ws_list_price#65]
 Condition : (isnotnull(ws_item_sk#23) AND isnotnull(ws_sold_date_sk#22))
 
-(108) Exchange
+(110) Exchange
 Input [4]: [ws_sold_date_sk#22, ws_item_sk#23, ws_quantity#64, ws_list_price#65]
 Arguments: hashpartitioning(ws_item_sk#23, 5), ENSURE_REQUIREMENTS, [id=#66]
 
-(109) Sort [codegen id : 80]
+(111) Sort [codegen id : 80]
 Input [4]: [ws_sold_date_sk#22, ws_item_sk#23, ws_quantity#64, ws_list_price#65]
 Arguments: [ws_item_sk#23 ASC NULLS FIRST], false, 0
 
-(110) ReusedExchange [Reuses operator id: 60]
+(112) ReusedExchange [Reuses operator id: 62]
 Output [1]: [ss_item_sk#27]
 
-(111) Sort [codegen id : 96]
+(113) Sort [codegen id : 96]
 Input [1]: [ss_item_sk#27]
 Arguments: [ss_item_sk#27 ASC NULLS FIRST], false, 0
 
-(112) SortMergeJoin
+(114) SortMergeJoin
 Left keys [1]: [ws_item_sk#23]
 Right keys [1]: [ss_item_sk#27]
 Join condition: None
 
-(113) ReusedExchange [Reuses operator id: 67]
+(115) ReusedExchange [Reuses operator id: 69]
 Output [1]: [d_date_sk#10]
 
-(114) BroadcastHashJoin [codegen id : 116]
+(116) BroadcastHashJoin [codegen id : 116]
 Left keys [1]: [ws_sold_date_sk#22]
 Right keys [1]: [d_date_sk#10]
 Join condition: None
 
-(115) Project [codegen id : 116]
+(117) Project [codegen id : 116]
 Output [3]: [ws_item_sk#23, ws_quantity#64, ws_list_price#65]
 Input [5]: [ws_sold_date_sk#22, ws_item_sk#23, ws_quantity#64, ws_list_price#65, d_date_sk#10]
 
-(116) ReusedExchange [Reuses operator id: 78]
+(118) ReusedExchange [Reuses operator id: 80]
 Output [4]: [i_item_sk#6, i_brand_id#7, i_class_id#8, i_category_id#9]
 
-(117) BroadcastHashJoin [codegen id : 116]
+(119) BroadcastHashJoin [codegen id : 116]
 Left keys [1]: [ws_item_sk#23]
 Right keys [1]: [i_item_sk#6]
 Join condition: None
 
-(118) Project [codegen id : 116]
+(120) Project [codegen id : 116]
 Output [5]: [ws_quantity#64, ws_list_price#65, i_brand_id#7, i_class_id#8, i_category_id#9]
 Input [7]: [ws_item_sk#23, ws_quantity#64, ws_list_price#65, i_item_sk#6, i_brand_id#7, i_class_id#8, i_category_id#9]
 
-(119) HashAggregate [codegen id : 116]
+(121) HashAggregate [codegen id : 116]
 Input [5]: [ws_quantity#64, ws_list_price#65, i_brand_id#7, i_class_id#8, i_category_id#9]
 Keys [3]: [i_brand_id#7, i_class_id#8, i_category_id#9]
 Functions [2]: [partial_sum(CheckOverflow((promote_precision(cast(cast(ws_quantity#64 as decimal(10,0)) as decimal(12,2))) * promote_precision(cast(ws_list_price#65 as decimal(12,2)))), DecimalType(18,2), true)), partial_count(1)]
 Aggregate Attributes [3]: [sum#67, isEmpty#68, count#69]
 Results [6]: [i_brand_id#7, i_class_id#8, i_category_id#9, sum#70, isEmpty#71, count#72]
 
-(120) Exchange
+(122) Exchange
 Input [6]: [i_brand_id#7, i_class_id#8, i_category_id#9, sum#70, isEmpty#71, count#72]
 Arguments: hashpartitioning(i_brand_id#7, i_class_id#8, i_category_id#9, 5), ENSURE_REQUIREMENTS, [id=#73]
 
-(121) HashAggregate [codegen id : 117]
+(123) HashAggregate [codegen id : 117]
 Input [6]: [i_brand_id#7, i_class_id#8, i_category_id#9, sum#70, isEmpty#71, count#72]
 Keys [3]: [i_brand_id#7, i_class_id#8, i_category_id#9]
 Functions [2]: [sum(CheckOverflow((promote_precision(cast(cast(ws_quantity#64 as decimal(10,0)) as decimal(12,2))) * promote_precision(cast(ws_list_price#65 as decimal(12,2)))), DecimalType(18,2), true)), count(1)]
 Aggregate Attributes [2]: [sum(CheckOverflow((promote_precision(cast(cast(ws_quantity#64 as decimal(10,0)) as decimal(12,2))) * promote_precision(cast(ws_list_price#65 as decimal(12,2)))), DecimalType(18,2), true))#74, count(1)#75]
 Results [6]: [i_brand_id#7, i_class_id#8, i_category_id#9, sum(CheckOverflow((promote_precision(cast(cast(ws_quantity#64 as decimal(10,0)) as decimal(12,2))) * promote_precision(cast(ws_list_price#65 as decimal(12,2)))), DecimalType(18,2), true))#74 AS sales#76, count(1)#75 AS number_sales#77, sum(CheckOverflow((promote_precision(cast(cast(ws_quantity#64 as decimal(10,0)) as decimal(12,2))) * promote_precision(cast(ws_list_price#65 as decimal(12,2)))), DecimalType(18,2), true))#74 AS sum(CheckOverflow((promote_precision(cast(cast(ws_quantity#64 as decimal(10,0)) as decimal(12,2))) * promote_precision(cast(ws_list_price#65 as decimal(12,2)))), DecimalType(18,2), true))#78]
 
-(122) Filter [codegen id : 117]
+(124) Filter [codegen id : 117]
 Input [6]: [i_brand_id#7, i_class_id#8, i_category_id#9, sales#76, number_sales#77, sum(CheckOverflow((promote_precision(cast(cast(ws_quantity#64 as decimal(10,0)) as decimal(12,2))) * promote_precision(cast(ws_list_price#65 as decimal(12,2)))), DecimalType(18,2), true))#78]
 Condition : (isnotnull(sum(CheckOverflow((promote_precision(cast(cast(ws_quantity#64 as decimal(10,0)) as decimal(12,2))) * promote_precision(cast(ws_list_price#65 as decimal(12,2)))), DecimalType(18,2), true))#78) AND (cast(sum(CheckOverflow((promote_precision(cast(cast(ws_quantity#64 as decimal(10,0)) as decimal(12,2))) * promote_precision(cast(ws_list_price#65 as decimal(12,2)))), DecimalType(18,2), true))#78 as decimal(32,6)) > cast(ReusedSubquery Subquery scalar-subquery#45, [id=#46] as decimal(32,6))))
 
-(123) Project [codegen id : 117]
+(125) Project [codegen id : 117]
 Output [6]: [web AS channel#79, i_brand_id#7, i_class_id#8, i_category_id#9, sales#76, number_sales#77]
 Input [6]: [i_brand_id#7, i_class_id#8, i_category_id#9, sales#76, number_sales#77, sum(CheckOverflow((promote_precision(cast(cast(ws_quantity#64 as decimal(10,0)) as decimal(12,2))) * promote_precision(cast(ws_list_price#65 as decimal(12,2)))), DecimalType(18,2), true))#78]
 
-(124) Union
-
-(125) HashAggregate [codegen id : 118]
+(126) Union
+
+(127) HashAggregate [codegen id : 118]
 Input [6]: [channel#47, i_brand_id#7, i_class_id#8, i_category_id#9, sales#42, number_sales#43]
 Keys [4]: [channel#47, i_brand_id#7, i_class_id#8, i_category_id#9]
 Functions [2]: [partial_sum(sales#42), partial_sum(number_sales#43)]
 Aggregate Attributes [3]: [sum#80, isEmpty#81, sum#82]
 Results [7]: [channel#47, i_brand_id#7, i_class_id#8, i_category_id#9, sum#83, isEmpty#84, sum#85]
 
-(126) Exchange
+(128) Exchange
 Input [7]: [channel#47, i_brand_id#7, i_class_id#8, i_category_id#9, sum#83, isEmpty#84, sum#85]
 Arguments: hashpartitioning(channel#47, i_brand_id#7, i_class_id#8, i_category_id#9, 5), ENSURE_REQUIREMENTS, [id=#86]
 
-(127) HashAggregate [codegen id : 119]
+(129) HashAggregate [codegen id : 119]
 Input [7]: [channel#47, i_brand_id#7, i_class_id#8, i_category_id#9, sum#83, isEmpty#84, sum#85]
 Keys [4]: [channel#47, i_brand_id#7, i_class_id#8, i_category_id#9]
 Functions [2]: [sum(sales#42), sum(number_sales#43)]
 Aggregate Attributes [2]: [sum(sales#42)#87, sum(number_sales#43)#88]
 Results [6]: [channel#47, i_brand_id#7, i_class_id#8, i_category_id#9, sum(sales#42)#87 AS sum_sales#89, sum(number_sales#43)#88 AS number_sales#90]
 
-(128) ReusedExchange [Reuses operator id: 82]
+(130) ReusedExchange [Reuses operator id: 84]
 Output [6]: [i_brand_id#7, i_class_id#8, i_category_id#9, sum#91, isEmpty#92, count#93]
 
-(129) HashAggregate [codegen id : 158]
+(131) HashAggregate [codegen id : 158]
 Input [6]: [i_brand_id#7, i_class_id#8, i_category_id#9, sum#91, isEmpty#92, count#93]
 Keys [3]: [i_brand_id#7, i_class_id#8, i_category_id#9]
 Functions [2]: [sum(CheckOverflow((promote_precision(cast(cast(ss_quantity#3 as decimal(10,0)) as decimal(12,2))) * promote_precision(cast(ss_list_price#4 as decimal(12,2)))), DecimalType(18,2), true)), count(1)]
 Aggregate Attributes [2]: [sum(CheckOverflow((promote_precision(cast(cast(ss_quantity#3 as decimal(10,0)) as decimal(12,2))) * promote_precision(cast(ss_list_price#4 as decimal(12,2)))), DecimalType(18,2), true))#94, count(1)#95]
 Results [6]: [i_brand_id#7, i_class_id#8, i_category_id#9, sum(CheckOverflow((promote_precision(cast(cast(ss_quantity#3 as decimal(10,0)) as decimal(12,2))) * promote_precision(cast(ss_list_price#4 as decimal(12,2)))), DecimalType(18,2), true))#94 AS sales#42, count(1)#95 AS number_sales#43, sum(CheckOverflow((promote_precision(cast(cast(ss_quantity#3 as decimal(10,0)) as decimal(12,2))) * promote_precision(cast(ss_list_price#4 as decimal(12,2)))), DecimalType(18,2), true))#94 AS sum(CheckOverflow((promote_precision(cast(cast(ss_quantity#3 as decimal(10,0)) as decimal(12,2))) * promote_precision(cast(ss_list_price#4 as decimal(12,2)))), DecimalType(18,2), true))#96]
 
-(130) Filter [codegen id : 158]
+(132) Filter [codegen id : 158]
 Input [6]: [i_brand_id#7, i_class_id#8, i_category_id#9, sales#42, number_sales#43, sum(CheckOverflow((promote_precision(cast(cast(ss_quantity#3 as decimal(10,0)) as decimal(12,2))) * promote_precision(cast(ss_list_price#4 as decimal(12,2)))), DecimalType(18,2), true))#96]
 Condition : (isnotnull(sum(CheckOverflow((promote_precision(cast(cast(ss_quantity#3 as decimal(10,0)) as decimal(12,2))) * promote_precision(cast(ss_list_price#4 as decimal(12,2)))), DecimalType(18,2), true))#96) AND (cast(sum(CheckOverflow((promote_precision(cast(cast(ss_quantity#3 as decimal(10,0)) as decimal(12,2))) * promote_precision(cast(ss_list_price#4 as decimal(12,2)))), DecimalType(18,2), true))#96 as decimal(32,6)) > cast(ReusedSubquery Subquery scalar-subquery#45, [id=#46] as decimal(32,6))))
 
-(131) Project [codegen id : 158]
+(133) Project [codegen id : 158]
 Output [6]: [store AS channel#47, i_brand_id#7, i_class_id#8, i_category_id#9, sales#42, number_sales#43]
 Input [6]: [i_brand_id#7, i_class_id#8, i_category_id#9, sales#42, number_sales#43, sum(CheckOverflow((promote_precision(cast(cast(ss_quantity#3 as decimal(10,0)) as decimal(12,2))) * promote_precision(cast(ss_list_price#4 as decimal(12,2)))), DecimalType(18,2), true))#96]
 
-(132) ReusedExchange [Reuses operator id: 101]
+(134) ReusedExchange [Reuses operator id: 103]
 Output [6]: [i_brand_id#7, i_class_id#8, i_category_id#9, sum#97, isEmpty#98, count#99]
 
-(133) HashAggregate [codegen id : 197]
+(135) HashAggregate [codegen id : 197]
 Input [6]: [i_brand_id#7, i_class_id#8, i_category_id#9, sum#97, isEmpty#98, count#99]
 Keys [3]: [i_brand_id#7, i_class_id#8, i_category_id#9]
 Functions [2]: [sum(CheckOverflow((promote_precision(cast(cast(cs_quantity#48 as decimal(10,0)) as decimal(12,2))) * promote_precision(cast(cs_list_price#49 as decimal(12,2)))), DecimalType(18,2), true)), count(1)]
 Aggregate Attributes [2]: [sum(CheckOverflow((promote_precision(cast(cast(cs_quantity#48 as decimal(10,0)) as decimal(12,2))) * promote_precision(cast(cs_list_price#49 as decimal(12,2)))), DecimalType(18,2), true))#100, count(1)#101]
 Results [6]: [i_brand_id#7, i_class_id#8, i_category_id#9, sum(CheckOverflow((promote_precision(cast(cast(cs_quantity#48 as decimal(10,0)) as decimal(12,2))) * promote_precision(cast(cs_list_price#49 as decimal(12,2)))), DecimalType(18,2), true))#100 AS sales#60, count(1)#101 AS number_sales#61, sum(CheckOverflow((promote_precision(cast(cast(cs_quantity#48 as decimal(10,0)) as decimal(12,2))) * promote_precision(cast(cs_list_price#49 as decimal(12,2)))), DecimalType(18,2), true))#100 AS sum(CheckOverflow((promote_precision(cast(cast(cs_quantity#48 as decimal(10,0)) as decimal(12,2))) * promote_precision(cast(cs_list_price#49 as decimal(12,2)))), DecimalType(18,2), true))#102]
 
-(134) Filter [codegen id : 197]
+(136) Filter [codegen id : 197]
 Input [6]: [i_brand_id#7, i_class_id#8, i_category_id#9, sales#60, number_sales#61, sum(CheckOverflow((promote_precision(cast(cast(cs_quantity#48 as decimal(10,0)) as decimal(12,2))) * promote_precision(cast(cs_list_price#49 as decimal(12,2)))), DecimalType(18,2), true))#102]
 Condition : (isnotnull(sum(CheckOverflow((promote_precision(cast(cast(cs_quantity#48 as decimal(10,0)) as decimal(12,2))) * promote_precision(cast(cs_list_price#49 as decimal(12,2)))), DecimalType(18,2), true))#102) AND (cast(sum(CheckOverflow((promote_precision(cast(cast(cs_quantity#48 as decimal(10,0)) as decimal(12,2))) * promote_precision(cast(cs_list_price#49 as decimal(12,2)))), DecimalType(18,2), true))#102 as decimal(32,6)) > cast(ReusedSubquery Subquery scalar-subquery#45, [id=#46] as decimal(32,6))))
 
-(135) Project [codegen id : 197]
+(137) Project [codegen id : 197]
 Output [6]: [catalog AS channel#103, i_brand_id#7, i_class_id#8, i_category_id#9, sales#60, number_sales#61]
 Input [6]: [i_brand_id#7, i_class_id#8, i_category_id#9, sales#60, number_sales#61, sum(CheckOverflow((promote_precision(cast(cast(cs_quantity#48 as decimal(10,0)) as decimal(12,2))) * promote_precision(cast(cs_list_price#49 as decimal(12,2)))), DecimalType(18,2), true))#102]
 
-(136) ReusedExchange [Reuses operator id: 120]
+(138) ReusedExchange [Reuses operator id: 122]
 Output [6]: [i_brand_id#7, i_class_id#8, i_category_id#9, sum#104, isEmpty#105, count#106]
 
-(137) HashAggregate [codegen id : 236]
+(139) HashAggregate [codegen id : 236]
 Input [6]: [i_brand_id#7, i_class_id#8, i_category_id#9, sum#104, isEmpty#105, count#106]
 Keys [3]: [i_brand_id#7, i_class_id#8, i_category_id#9]
 Functions [2]: [sum(CheckOverflow((promote_precision(cast(cast(ws_quantity#64 as decimal(10,0)) as decimal(12,2))) * promote_precision(cast(ws_list_price#65 as decimal(12,2)))), DecimalType(18,2), true)), count(1)]
 Aggregate Attributes [2]: [sum(CheckOverflow((promote_precision(cast(cast(ws_quantity#64 as decimal(10,0)) as decimal(12,2))) * promote_precision(cast(ws_list_price#65 as decimal(12,2)))), DecimalType(18,2), true))#107, count(1)#108]
 Results [6]: [i_brand_id#7, i_class_id#8, i_category_id#9, sum(CheckOverflow((promote_precision(cast(cast(ws_quantity#64 as decimal(10,0)) as decimal(12,2))) * promote_precision(cast(ws_list_price#65 as decimal(12,2)))), DecimalType(18,2), true))#107 AS sales#76, count(1)#108 AS number_sales#77, sum(CheckOverflow((promote_precision(cast(cast(ws_quantity#64 as decimal(10,0)) as decimal(12,2))) * promote_precision(cast(ws_list_price#65 as decimal(12,2)))), DecimalType(18,2), true))#107 AS sum(CheckOverflow((promote_precision(cast(cast(ws_quantity#64 as decimal(10,0)) as decimal(12,2))) * promote_precision(cast(ws_list_price#65 as decimal(12,2)))), DecimalType(18,2), true))#109]
 
-(138) Filter [codegen id : 236]
+(140) Filter [codegen id : 236]
 Input [6]: [i_brand_id#7, i_class_id#8, i_category_id#9, sales#76, number_sales#77, sum(CheckOverflow((promote_precision(cast(cast(ws_quantity#64 as decimal(10,0)) as decimal(12,2))) * promote_precision(cast(ws_list_price#65 as decimal(12,2)))), DecimalType(18,2), true))#109]
 Condition : (isnotnull(sum(CheckOverflow((promote_precision(cast(cast(ws_quantity#64 as decimal(10,0)) as decimal(12,2))) * promote_precision(cast(ws_list_price#65 as decimal(12,2)))), DecimalType(18,2), true))#109) AND (cast(sum(CheckOverflow((promote_precision(cast(cast(ws_quantity#64 as decimal(10,0)) as decimal(12,2))) * promote_precision(cast(ws_list_price#65 as decimal(12,2)))), DecimalType(18,2), true))#109 as decimal(32,6)) > cast(ReusedSubquery Subquery scalar-subquery#45, [id=#46] as decimal(32,6))))
 
-(139) Project [codegen id : 236]
+(141) Project [codegen id : 236]
 Output [6]: [web AS channel#110, i_brand_id#7, i_class_id#8, i_category_id#9, sales#76, number_sales#77]
 Input [6]: [i_brand_id#7, i_class_id#8, i_category_id#9, sales#76, number_sales#77, sum(CheckOverflow((promote_precision(cast(cast(ws_quantity#64 as decimal(10,0)) as decimal(12,2))) * promote_precision(cast(ws_list_price#65 as decimal(12,2)))), DecimalType(18,2), true))#109]
 
-(140) Union
-
-(141) HashAggregate [codegen id : 237]
+(142) Union
+
+(143) HashAggregate [codegen id : 237]
 Input [6]: [channel#47, i_brand_id#7, i_class_id#8, i_category_id#9, sales#42, number_sales#43]
 Keys [4]: [channel#47, i_brand_id#7, i_class_id#8, i_category_id#9]
 Functions [2]: [partial_sum(sales#42), partial_sum(number_sales#43)]
 Aggregate Attributes [3]: [sum#111, isEmpty#112, sum#113]
 Results [7]: [channel#47, i_brand_id#7, i_class_id#8, i_category_id#9, sum#114, isEmpty#115, sum#116]
 
-(142) Exchange
+(144) Exchange
 Input [7]: [channel#47, i_brand_id#7, i_class_id#8, i_category_id#9, sum#114, isEmpty#115, sum#116]
 Arguments: hashpartitioning(channel#47, i_brand_id#7, i_class_id#8, i_category_id#9, 5), ENSURE_REQUIREMENTS, [id=#117]
 
-(143) HashAggregate [codegen id : 238]
+(145) HashAggregate [codegen id : 238]
 Input [7]: [channel#47, i_brand_id#7, i_class_id#8, i_category_id#9, sum#114, isEmpty#115, sum#116]
 Keys [4]: [channel#47, i_brand_id#7, i_class_id#8, i_category_id#9]
 Functions [2]: [sum(sales#42), sum(number_sales#43)]
 Aggregate Attributes [2]: [sum(sales#42)#118, sum(number_sales#43)#119]
 Results [5]: [channel#47, i_brand_id#7, i_class_id#8, sum(sales#42)#118 AS sum_sales#89, sum(number_sales#43)#119 AS number_sales#90]
 
-(144) HashAggregate [codegen id : 238]
+(146) HashAggregate [codegen id : 238]
 Input [5]: [channel#47, i_brand_id#7, i_class_id#8, sum_sales#89, number_sales#90]
 Keys [3]: [channel#47, i_brand_id#7, i_class_id#8]
 Functions [2]: [partial_sum(sum_sales#89), partial_sum(number_sales#90)]
 Aggregate Attributes [3]: [sum#120, isEmpty#121, sum#122]
 Results [6]: [channel#47, i_brand_id#7, i_class_id#8, sum#123, isEmpty#124, sum#125]
 
-(145) Exchange
+(147) Exchange
 Input [6]: [channel#47, i_brand_id#7, i_class_id#8, sum#123, isEmpty#124, sum#125]
 Arguments: hashpartitioning(channel#47, i_brand_id#7, i_class_id#8, 5), ENSURE_REQUIREMENTS, [id=#126]
 
-(146) HashAggregate [codegen id : 239]
+(148) HashAggregate [codegen id : 239]
 Input [6]: [channel#47, i_brand_id#7, i_class_id#8, sum#123, isEmpty#124, sum#125]
 Keys [3]: [channel#47, i_brand_id#7, i_class_id#8]
 Functions [2]: [sum(sum_sales#89), sum(number_sales#90)]
 Aggregate Attributes [2]: [sum(sum_sales#89)#127, sum(number_sales#90)#128]
 Results [6]: [channel#47, i_brand_id#7, i_class_id#8, null AS i_category_id#129, sum(sum_sales#89)#127 AS sum(sum_sales)#130, sum(number_sales#90)#128 AS sum(number_sales)#131]
 
-<<<<<<< HEAD
-(147) Union
-
-(148) HashAggregate [codegen id : 240]
-Input [6]: [channel#47, i_brand_id#7, i_class_id#8, i_category_id#9, sum_sales#89, number_sales#90]
-Keys [6]: [channel#47, i_brand_id#7, i_class_id#8, i_category_id#9, sum_sales#89, number_sales#90]
-Functions: []
-Aggregate Attributes: []
-Results [6]: [channel#47, i_brand_id#7, i_class_id#8, i_category_id#9, sum_sales#89, number_sales#90]
-
-(149) Exchange
-Input [6]: [channel#47, i_brand_id#7, i_class_id#8, i_category_id#9, sum_sales#89, number_sales#90]
-Arguments: hashpartitioning(channel#47, i_brand_id#7, i_class_id#8, i_category_id#9, sum_sales#89, number_sales#90, 5), true, [id=#132]
-
-(150) HashAggregate [codegen id : 241]
-Input [6]: [channel#47, i_brand_id#7, i_class_id#8, i_category_id#9, sum_sales#89, number_sales#90]
-Keys [6]: [channel#47, i_brand_id#7, i_class_id#8, i_category_id#9, sum_sales#89, number_sales#90]
-Functions: []
-Aggregate Attributes: []
-Results [6]: [channel#47, i_brand_id#7, i_class_id#8, i_category_id#9, sum_sales#89, number_sales#90]
-
-(151) ReusedExchange [Reuses operator id: 82]
-Output [6]: [i_brand_id#7, i_class_id#8, i_category_id#9, sum#133, isEmpty#134, count#135]
-
-(152) HashAggregate [codegen id : 280]
-Input [6]: [i_brand_id#7, i_class_id#8, i_category_id#9, sum#133, isEmpty#134, count#135]
-=======
 (149) ReusedExchange [Reuses operator id: 84]
 Output [6]: [i_brand_id#7, i_class_id#8, i_category_id#9, sum#132, isEmpty#133, count#134]
 
 (150) HashAggregate [codegen id : 278]
 Input [6]: [i_brand_id#7, i_class_id#8, i_category_id#9, sum#132, isEmpty#133, count#134]
->>>>>>> a7d3fcd3
 Keys [3]: [i_brand_id#7, i_class_id#8, i_category_id#9]
 Functions [2]: [sum(CheckOverflow((promote_precision(cast(cast(ss_quantity#3 as decimal(10,0)) as decimal(12,2))) * promote_precision(cast(ss_list_price#4 as decimal(12,2)))), DecimalType(18,2), true)), count(1)]
 Aggregate Attributes [2]: [sum(CheckOverflow((promote_precision(cast(cast(ss_quantity#3 as decimal(10,0)) as decimal(12,2))) * promote_precision(cast(ss_list_price#4 as decimal(12,2)))), DecimalType(18,2), true))#135, count(1)#136]
 Results [6]: [i_brand_id#7, i_class_id#8, i_category_id#9, sum(CheckOverflow((promote_precision(cast(cast(ss_quantity#3 as decimal(10,0)) as decimal(12,2))) * promote_precision(cast(ss_list_price#4 as decimal(12,2)))), DecimalType(18,2), true))#135 AS sales#42, count(1)#136 AS number_sales#43, sum(CheckOverflow((promote_precision(cast(cast(ss_quantity#3 as decimal(10,0)) as decimal(12,2))) * promote_precision(cast(ss_list_price#4 as decimal(12,2)))), DecimalType(18,2), true))#135 AS sum(CheckOverflow((promote_precision(cast(cast(ss_quantity#3 as decimal(10,0)) as decimal(12,2))) * promote_precision(cast(ss_list_price#4 as decimal(12,2)))), DecimalType(18,2), true))#137]
 
-<<<<<<< HEAD
-(153) Filter [codegen id : 280]
-Input [6]: [i_brand_id#7, i_class_id#8, i_category_id#9, sales#42, number_sales#43, sum(CheckOverflow((promote_precision(cast(cast(ss_quantity#3 as decimal(10,0)) as decimal(12,2))) * promote_precision(cast(ss_list_price#4 as decimal(12,2)))), DecimalType(18,2), true))#138]
-Condition : (isnotnull(sum(CheckOverflow((promote_precision(cast(cast(ss_quantity#3 as decimal(10,0)) as decimal(12,2))) * promote_precision(cast(ss_list_price#4 as decimal(12,2)))), DecimalType(18,2), true))#138) AND (cast(sum(CheckOverflow((promote_precision(cast(cast(ss_quantity#3 as decimal(10,0)) as decimal(12,2))) * promote_precision(cast(ss_list_price#4 as decimal(12,2)))), DecimalType(18,2), true))#138 as decimal(32,6)) > cast(ReusedSubquery Subquery scalar-subquery#45, [id=#46] as decimal(32,6))))
-
-(154) Project [codegen id : 280]
-=======
 (151) Filter [codegen id : 278]
 Input [6]: [i_brand_id#7, i_class_id#8, i_category_id#9, sales#42, number_sales#43, sum(CheckOverflow((promote_precision(cast(cast(ss_quantity#3 as decimal(10,0)) as decimal(12,2))) * promote_precision(cast(ss_list_price#4 as decimal(12,2)))), DecimalType(18,2), true))#137]
 Condition : (isnotnull(sum(CheckOverflow((promote_precision(cast(cast(ss_quantity#3 as decimal(10,0)) as decimal(12,2))) * promote_precision(cast(ss_list_price#4 as decimal(12,2)))), DecimalType(18,2), true))#137) AND (cast(sum(CheckOverflow((promote_precision(cast(cast(ss_quantity#3 as decimal(10,0)) as decimal(12,2))) * promote_precision(cast(ss_list_price#4 as decimal(12,2)))), DecimalType(18,2), true))#137 as decimal(32,6)) > cast(ReusedSubquery Subquery scalar-subquery#45, [id=#46] as decimal(32,6))))
 
 (152) Project [codegen id : 278]
->>>>>>> a7d3fcd3
 Output [6]: [store AS channel#47, i_brand_id#7, i_class_id#8, i_category_id#9, sales#42, number_sales#43]
 Input [6]: [i_brand_id#7, i_class_id#8, i_category_id#9, sales#42, number_sales#43, sum(CheckOverflow((promote_precision(cast(cast(ss_quantity#3 as decimal(10,0)) as decimal(12,2))) * promote_precision(cast(ss_list_price#4 as decimal(12,2)))), DecimalType(18,2), true))#137]
 
-<<<<<<< HEAD
-(155) ReusedExchange [Reuses operator id: 101]
-Output [6]: [i_brand_id#7, i_class_id#8, i_category_id#9, sum#139, isEmpty#140, count#141]
-
-(156) HashAggregate [codegen id : 319]
-Input [6]: [i_brand_id#7, i_class_id#8, i_category_id#9, sum#139, isEmpty#140, count#141]
-=======
 (153) ReusedExchange [Reuses operator id: 103]
 Output [6]: [i_brand_id#7, i_class_id#8, i_category_id#9, sum#138, isEmpty#139, count#140]
 
 (154) HashAggregate [codegen id : 317]
 Input [6]: [i_brand_id#7, i_class_id#8, i_category_id#9, sum#138, isEmpty#139, count#140]
->>>>>>> a7d3fcd3
 Keys [3]: [i_brand_id#7, i_class_id#8, i_category_id#9]
 Functions [2]: [sum(CheckOverflow((promote_precision(cast(cast(cs_quantity#48 as decimal(10,0)) as decimal(12,2))) * promote_precision(cast(cs_list_price#49 as decimal(12,2)))), DecimalType(18,2), true)), count(1)]
 Aggregate Attributes [2]: [sum(CheckOverflow((promote_precision(cast(cast(cs_quantity#48 as decimal(10,0)) as decimal(12,2))) * promote_precision(cast(cs_list_price#49 as decimal(12,2)))), DecimalType(18,2), true))#141, count(1)#142]
 Results [6]: [i_brand_id#7, i_class_id#8, i_category_id#9, sum(CheckOverflow((promote_precision(cast(cast(cs_quantity#48 as decimal(10,0)) as decimal(12,2))) * promote_precision(cast(cs_list_price#49 as decimal(12,2)))), DecimalType(18,2), true))#141 AS sales#60, count(1)#142 AS number_sales#61, sum(CheckOverflow((promote_precision(cast(cast(cs_quantity#48 as decimal(10,0)) as decimal(12,2))) * promote_precision(cast(cs_list_price#49 as decimal(12,2)))), DecimalType(18,2), true))#141 AS sum(CheckOverflow((promote_precision(cast(cast(cs_quantity#48 as decimal(10,0)) as decimal(12,2))) * promote_precision(cast(cs_list_price#49 as decimal(12,2)))), DecimalType(18,2), true))#143]
 
-<<<<<<< HEAD
-(157) Filter [codegen id : 319]
-Input [6]: [i_brand_id#7, i_class_id#8, i_category_id#9, sales#60, number_sales#61, sum(CheckOverflow((promote_precision(cast(cast(cs_quantity#48 as decimal(10,0)) as decimal(12,2))) * promote_precision(cast(cs_list_price#49 as decimal(12,2)))), DecimalType(18,2), true))#144]
-Condition : (isnotnull(sum(CheckOverflow((promote_precision(cast(cast(cs_quantity#48 as decimal(10,0)) as decimal(12,2))) * promote_precision(cast(cs_list_price#49 as decimal(12,2)))), DecimalType(18,2), true))#144) AND (cast(sum(CheckOverflow((promote_precision(cast(cast(cs_quantity#48 as decimal(10,0)) as decimal(12,2))) * promote_precision(cast(cs_list_price#49 as decimal(12,2)))), DecimalType(18,2), true))#144 as decimal(32,6)) > cast(ReusedSubquery Subquery scalar-subquery#45, [id=#46] as decimal(32,6))))
-
-(158) Project [codegen id : 319]
-Output [6]: [catalog AS channel#145, i_brand_id#7, i_class_id#8, i_category_id#9, sales#60, number_sales#61]
-Input [6]: [i_brand_id#7, i_class_id#8, i_category_id#9, sales#60, number_sales#61, sum(CheckOverflow((promote_precision(cast(cast(cs_quantity#48 as decimal(10,0)) as decimal(12,2))) * promote_precision(cast(cs_list_price#49 as decimal(12,2)))), DecimalType(18,2), true))#144]
-
-(159) ReusedExchange [Reuses operator id: 120]
-Output [6]: [i_brand_id#7, i_class_id#8, i_category_id#9, sum#146, isEmpty#147, count#148]
-
-(160) HashAggregate [codegen id : 358]
-Input [6]: [i_brand_id#7, i_class_id#8, i_category_id#9, sum#146, isEmpty#147, count#148]
-=======
 (155) Filter [codegen id : 317]
 Input [6]: [i_brand_id#7, i_class_id#8, i_category_id#9, sales#60, number_sales#61, sum(CheckOverflow((promote_precision(cast(cast(cs_quantity#48 as decimal(10,0)) as decimal(12,2))) * promote_precision(cast(cs_list_price#49 as decimal(12,2)))), DecimalType(18,2), true))#143]
 Condition : (isnotnull(sum(CheckOverflow((promote_precision(cast(cast(cs_quantity#48 as decimal(10,0)) as decimal(12,2))) * promote_precision(cast(cs_list_price#49 as decimal(12,2)))), DecimalType(18,2), true))#143) AND (cast(sum(CheckOverflow((promote_precision(cast(cast(cs_quantity#48 as decimal(10,0)) as decimal(12,2))) * promote_precision(cast(cs_list_price#49 as decimal(12,2)))), DecimalType(18,2), true))#143 as decimal(32,6)) > cast(ReusedSubquery Subquery scalar-subquery#45, [id=#46] as decimal(32,6))))
@@ -1195,25 +927,11 @@
 
 (158) HashAggregate [codegen id : 356]
 Input [6]: [i_brand_id#7, i_class_id#8, i_category_id#9, sum#145, isEmpty#146, count#147]
->>>>>>> a7d3fcd3
 Keys [3]: [i_brand_id#7, i_class_id#8, i_category_id#9]
 Functions [2]: [sum(CheckOverflow((promote_precision(cast(cast(ws_quantity#64 as decimal(10,0)) as decimal(12,2))) * promote_precision(cast(ws_list_price#65 as decimal(12,2)))), DecimalType(18,2), true)), count(1)]
 Aggregate Attributes [2]: [sum(CheckOverflow((promote_precision(cast(cast(ws_quantity#64 as decimal(10,0)) as decimal(12,2))) * promote_precision(cast(ws_list_price#65 as decimal(12,2)))), DecimalType(18,2), true))#148, count(1)#149]
 Results [6]: [i_brand_id#7, i_class_id#8, i_category_id#9, sum(CheckOverflow((promote_precision(cast(cast(ws_quantity#64 as decimal(10,0)) as decimal(12,2))) * promote_precision(cast(ws_list_price#65 as decimal(12,2)))), DecimalType(18,2), true))#148 AS sales#76, count(1)#149 AS number_sales#77, sum(CheckOverflow((promote_precision(cast(cast(ws_quantity#64 as decimal(10,0)) as decimal(12,2))) * promote_precision(cast(ws_list_price#65 as decimal(12,2)))), DecimalType(18,2), true))#148 AS sum(CheckOverflow((promote_precision(cast(cast(ws_quantity#64 as decimal(10,0)) as decimal(12,2))) * promote_precision(cast(ws_list_price#65 as decimal(12,2)))), DecimalType(18,2), true))#150]
 
-<<<<<<< HEAD
-(161) Filter [codegen id : 358]
-Input [6]: [i_brand_id#7, i_class_id#8, i_category_id#9, sales#76, number_sales#77, sum(CheckOverflow((promote_precision(cast(cast(ws_quantity#64 as decimal(10,0)) as decimal(12,2))) * promote_precision(cast(ws_list_price#65 as decimal(12,2)))), DecimalType(18,2), true))#151]
-Condition : (isnotnull(sum(CheckOverflow((promote_precision(cast(cast(ws_quantity#64 as decimal(10,0)) as decimal(12,2))) * promote_precision(cast(ws_list_price#65 as decimal(12,2)))), DecimalType(18,2), true))#151) AND (cast(sum(CheckOverflow((promote_precision(cast(cast(ws_quantity#64 as decimal(10,0)) as decimal(12,2))) * promote_precision(cast(ws_list_price#65 as decimal(12,2)))), DecimalType(18,2), true))#151 as decimal(32,6)) > cast(ReusedSubquery Subquery scalar-subquery#45, [id=#46] as decimal(32,6))))
-
-(162) Project [codegen id : 358]
-Output [6]: [web AS channel#152, i_brand_id#7, i_class_id#8, i_category_id#9, sales#76, number_sales#77]
-Input [6]: [i_brand_id#7, i_class_id#8, i_category_id#9, sales#76, number_sales#77, sum(CheckOverflow((promote_precision(cast(cast(ws_quantity#64 as decimal(10,0)) as decimal(12,2))) * promote_precision(cast(ws_list_price#65 as decimal(12,2)))), DecimalType(18,2), true))#151]
-
-(163) Union
-
-(164) HashAggregate [codegen id : 359]
-=======
 (159) Filter [codegen id : 356]
 Input [6]: [i_brand_id#7, i_class_id#8, i_category_id#9, sales#76, number_sales#77, sum(CheckOverflow((promote_precision(cast(cast(ws_quantity#64 as decimal(10,0)) as decimal(12,2))) * promote_precision(cast(ws_list_price#65 as decimal(12,2)))), DecimalType(18,2), true))#150]
 Condition : (isnotnull(sum(CheckOverflow((promote_precision(cast(cast(ws_quantity#64 as decimal(10,0)) as decimal(12,2))) * promote_precision(cast(ws_list_price#65 as decimal(12,2)))), DecimalType(18,2), true))#150) AND (cast(sum(CheckOverflow((promote_precision(cast(cast(ws_quantity#64 as decimal(10,0)) as decimal(12,2))) * promote_precision(cast(ws_list_price#65 as decimal(12,2)))), DecimalType(18,2), true))#150 as decimal(32,6)) > cast(ReusedSubquery Subquery scalar-subquery#45, [id=#46] as decimal(32,6))))
@@ -1225,82 +943,30 @@
 (161) Union
 
 (162) HashAggregate [codegen id : 357]
->>>>>>> a7d3fcd3
 Input [6]: [channel#47, i_brand_id#7, i_class_id#8, i_category_id#9, sales#42, number_sales#43]
 Keys [4]: [channel#47, i_brand_id#7, i_class_id#8, i_category_id#9]
 Functions [2]: [partial_sum(sales#42), partial_sum(number_sales#43)]
 Aggregate Attributes [3]: [sum#152, isEmpty#153, sum#154]
 Results [7]: [channel#47, i_brand_id#7, i_class_id#8, i_category_id#9, sum#155, isEmpty#156, sum#157]
 
-<<<<<<< HEAD
-(165) Exchange
-Input [7]: [channel#47, i_brand_id#7, i_class_id#8, i_category_id#9, sum#156, isEmpty#157, sum#158]
-Arguments: hashpartitioning(channel#47, i_brand_id#7, i_class_id#8, i_category_id#9, 5), true, [id=#159]
-
-(166) HashAggregate [codegen id : 360]
-Input [7]: [channel#47, i_brand_id#7, i_class_id#8, i_category_id#9, sum#156, isEmpty#157, sum#158]
-=======
 (163) Exchange
 Input [7]: [channel#47, i_brand_id#7, i_class_id#8, i_category_id#9, sum#155, isEmpty#156, sum#157]
 Arguments: hashpartitioning(channel#47, i_brand_id#7, i_class_id#8, i_category_id#9, 5), ENSURE_REQUIREMENTS, [id=#158]
 
 (164) HashAggregate [codegen id : 358]
 Input [7]: [channel#47, i_brand_id#7, i_class_id#8, i_category_id#9, sum#155, isEmpty#156, sum#157]
->>>>>>> a7d3fcd3
 Keys [4]: [channel#47, i_brand_id#7, i_class_id#8, i_category_id#9]
 Functions [2]: [sum(sales#42), sum(number_sales#43)]
 Aggregate Attributes [2]: [sum(sales#42)#159, sum(number_sales#43)#160]
 Results [4]: [channel#47, i_brand_id#7, sum(sales#42)#159 AS sum_sales#89, sum(number_sales#43)#160 AS number_sales#90]
 
-<<<<<<< HEAD
-(167) HashAggregate [codegen id : 360]
-=======
 (165) HashAggregate [codegen id : 358]
->>>>>>> a7d3fcd3
 Input [4]: [channel#47, i_brand_id#7, sum_sales#89, number_sales#90]
 Keys [2]: [channel#47, i_brand_id#7]
 Functions [2]: [partial_sum(sum_sales#89), partial_sum(number_sales#90)]
 Aggregate Attributes [3]: [sum#161, isEmpty#162, sum#163]
 Results [5]: [channel#47, i_brand_id#7, sum#164, isEmpty#165, sum#166]
 
-<<<<<<< HEAD
-(168) Exchange
-Input [5]: [channel#47, i_brand_id#7, sum#165, isEmpty#166, sum#167]
-Arguments: hashpartitioning(channel#47, i_brand_id#7, 5), true, [id=#168]
-
-(169) HashAggregate [codegen id : 361]
-Input [5]: [channel#47, i_brand_id#7, sum#165, isEmpty#166, sum#167]
-Keys [2]: [channel#47, i_brand_id#7]
-Functions [2]: [sum(sum_sales#89), sum(number_sales#90)]
-Aggregate Attributes [2]: [sum(sum_sales#89)#169, sum(number_sales#90)#170]
-Results [6]: [channel#47, i_brand_id#7, null AS i_class_id#171, null AS i_category_id#172, sum(sum_sales#89)#169 AS sum(sum_sales)#173, sum(number_sales#90)#170 AS sum(number_sales)#174]
-
-(170) Union
-
-(171) HashAggregate [codegen id : 362]
-Input [6]: [channel#47, i_brand_id#7, i_class_id#8, i_category_id#9, sum_sales#89, number_sales#90]
-Keys [6]: [channel#47, i_brand_id#7, i_class_id#8, i_category_id#9, sum_sales#89, number_sales#90]
-Functions: []
-Aggregate Attributes: []
-Results [6]: [channel#47, i_brand_id#7, i_class_id#8, i_category_id#9, sum_sales#89, number_sales#90]
-
-(172) Exchange
-Input [6]: [channel#47, i_brand_id#7, i_class_id#8, i_category_id#9, sum_sales#89, number_sales#90]
-Arguments: hashpartitioning(channel#47, i_brand_id#7, i_class_id#8, i_category_id#9, sum_sales#89, number_sales#90, 5), true, [id=#175]
-
-(173) HashAggregate [codegen id : 363]
-Input [6]: [channel#47, i_brand_id#7, i_class_id#8, i_category_id#9, sum_sales#89, number_sales#90]
-Keys [6]: [channel#47, i_brand_id#7, i_class_id#8, i_category_id#9, sum_sales#89, number_sales#90]
-Functions: []
-Aggregate Attributes: []
-Results [6]: [channel#47, i_brand_id#7, i_class_id#8, i_category_id#9, sum_sales#89, number_sales#90]
-
-(174) ReusedExchange [Reuses operator id: 82]
-Output [6]: [i_brand_id#7, i_class_id#8, i_category_id#9, sum#176, isEmpty#177, count#178]
-
-(175) HashAggregate [codegen id : 402]
-Input [6]: [i_brand_id#7, i_class_id#8, i_category_id#9, sum#176, isEmpty#177, count#178]
-=======
 (166) Exchange
 Input [5]: [channel#47, i_brand_id#7, sum#164, isEmpty#165, sum#166]
 Arguments: hashpartitioning(channel#47, i_brand_id#7, 5), ENSURE_REQUIREMENTS, [id=#167]
@@ -1317,61 +983,29 @@
 
 (169) HashAggregate [codegen id : 398]
 Input [6]: [i_brand_id#7, i_class_id#8, i_category_id#9, sum#174, isEmpty#175, count#176]
->>>>>>> a7d3fcd3
 Keys [3]: [i_brand_id#7, i_class_id#8, i_category_id#9]
 Functions [2]: [sum(CheckOverflow((promote_precision(cast(cast(ss_quantity#3 as decimal(10,0)) as decimal(12,2))) * promote_precision(cast(ss_list_price#4 as decimal(12,2)))), DecimalType(18,2), true)), count(1)]
 Aggregate Attributes [2]: [sum(CheckOverflow((promote_precision(cast(cast(ss_quantity#3 as decimal(10,0)) as decimal(12,2))) * promote_precision(cast(ss_list_price#4 as decimal(12,2)))), DecimalType(18,2), true))#177, count(1)#178]
 Results [6]: [i_brand_id#7, i_class_id#8, i_category_id#9, sum(CheckOverflow((promote_precision(cast(cast(ss_quantity#3 as decimal(10,0)) as decimal(12,2))) * promote_precision(cast(ss_list_price#4 as decimal(12,2)))), DecimalType(18,2), true))#177 AS sales#42, count(1)#178 AS number_sales#43, sum(CheckOverflow((promote_precision(cast(cast(ss_quantity#3 as decimal(10,0)) as decimal(12,2))) * promote_precision(cast(ss_list_price#4 as decimal(12,2)))), DecimalType(18,2), true))#177 AS sum(CheckOverflow((promote_precision(cast(cast(ss_quantity#3 as decimal(10,0)) as decimal(12,2))) * promote_precision(cast(ss_list_price#4 as decimal(12,2)))), DecimalType(18,2), true))#179]
 
-<<<<<<< HEAD
-(176) Filter [codegen id : 402]
-Input [6]: [i_brand_id#7, i_class_id#8, i_category_id#9, sales#42, number_sales#43, sum(CheckOverflow((promote_precision(cast(cast(ss_quantity#3 as decimal(10,0)) as decimal(12,2))) * promote_precision(cast(ss_list_price#4 as decimal(12,2)))), DecimalType(18,2), true))#181]
-Condition : (isnotnull(sum(CheckOverflow((promote_precision(cast(cast(ss_quantity#3 as decimal(10,0)) as decimal(12,2))) * promote_precision(cast(ss_list_price#4 as decimal(12,2)))), DecimalType(18,2), true))#181) AND (cast(sum(CheckOverflow((promote_precision(cast(cast(ss_quantity#3 as decimal(10,0)) as decimal(12,2))) * promote_precision(cast(ss_list_price#4 as decimal(12,2)))), DecimalType(18,2), true))#181 as decimal(32,6)) > cast(ReusedSubquery Subquery scalar-subquery#45, [id=#46] as decimal(32,6))))
-
-(177) Project [codegen id : 402]
-=======
 (170) Filter [codegen id : 398]
 Input [6]: [i_brand_id#7, i_class_id#8, i_category_id#9, sales#42, number_sales#43, sum(CheckOverflow((promote_precision(cast(cast(ss_quantity#3 as decimal(10,0)) as decimal(12,2))) * promote_precision(cast(ss_list_price#4 as decimal(12,2)))), DecimalType(18,2), true))#179]
 Condition : (isnotnull(sum(CheckOverflow((promote_precision(cast(cast(ss_quantity#3 as decimal(10,0)) as decimal(12,2))) * promote_precision(cast(ss_list_price#4 as decimal(12,2)))), DecimalType(18,2), true))#179) AND (cast(sum(CheckOverflow((promote_precision(cast(cast(ss_quantity#3 as decimal(10,0)) as decimal(12,2))) * promote_precision(cast(ss_list_price#4 as decimal(12,2)))), DecimalType(18,2), true))#179 as decimal(32,6)) > cast(ReusedSubquery Subquery scalar-subquery#45, [id=#46] as decimal(32,6))))
 
 (171) Project [codegen id : 398]
->>>>>>> a7d3fcd3
 Output [6]: [store AS channel#47, i_brand_id#7, i_class_id#8, i_category_id#9, sales#42, number_sales#43]
 Input [6]: [i_brand_id#7, i_class_id#8, i_category_id#9, sales#42, number_sales#43, sum(CheckOverflow((promote_precision(cast(cast(ss_quantity#3 as decimal(10,0)) as decimal(12,2))) * promote_precision(cast(ss_list_price#4 as decimal(12,2)))), DecimalType(18,2), true))#179]
 
-<<<<<<< HEAD
-(178) ReusedExchange [Reuses operator id: 101]
-Output [6]: [i_brand_id#7, i_class_id#8, i_category_id#9, sum#182, isEmpty#183, count#184]
-
-(179) HashAggregate [codegen id : 441]
-Input [6]: [i_brand_id#7, i_class_id#8, i_category_id#9, sum#182, isEmpty#183, count#184]
-=======
 (172) ReusedExchange [Reuses operator id: 103]
 Output [6]: [i_brand_id#7, i_class_id#8, i_category_id#9, sum#180, isEmpty#181, count#182]
 
 (173) HashAggregate [codegen id : 437]
 Input [6]: [i_brand_id#7, i_class_id#8, i_category_id#9, sum#180, isEmpty#181, count#182]
->>>>>>> a7d3fcd3
 Keys [3]: [i_brand_id#7, i_class_id#8, i_category_id#9]
 Functions [2]: [sum(CheckOverflow((promote_precision(cast(cast(cs_quantity#48 as decimal(10,0)) as decimal(12,2))) * promote_precision(cast(cs_list_price#49 as decimal(12,2)))), DecimalType(18,2), true)), count(1)]
 Aggregate Attributes [2]: [sum(CheckOverflow((promote_precision(cast(cast(cs_quantity#48 as decimal(10,0)) as decimal(12,2))) * promote_precision(cast(cs_list_price#49 as decimal(12,2)))), DecimalType(18,2), true))#183, count(1)#184]
 Results [6]: [i_brand_id#7, i_class_id#8, i_category_id#9, sum(CheckOverflow((promote_precision(cast(cast(cs_quantity#48 as decimal(10,0)) as decimal(12,2))) * promote_precision(cast(cs_list_price#49 as decimal(12,2)))), DecimalType(18,2), true))#183 AS sales#60, count(1)#184 AS number_sales#61, sum(CheckOverflow((promote_precision(cast(cast(cs_quantity#48 as decimal(10,0)) as decimal(12,2))) * promote_precision(cast(cs_list_price#49 as decimal(12,2)))), DecimalType(18,2), true))#183 AS sum(CheckOverflow((promote_precision(cast(cast(cs_quantity#48 as decimal(10,0)) as decimal(12,2))) * promote_precision(cast(cs_list_price#49 as decimal(12,2)))), DecimalType(18,2), true))#185]
 
-<<<<<<< HEAD
-(180) Filter [codegen id : 441]
-Input [6]: [i_brand_id#7, i_class_id#8, i_category_id#9, sales#60, number_sales#61, sum(CheckOverflow((promote_precision(cast(cast(cs_quantity#48 as decimal(10,0)) as decimal(12,2))) * promote_precision(cast(cs_list_price#49 as decimal(12,2)))), DecimalType(18,2), true))#187]
-Condition : (isnotnull(sum(CheckOverflow((promote_precision(cast(cast(cs_quantity#48 as decimal(10,0)) as decimal(12,2))) * promote_precision(cast(cs_list_price#49 as decimal(12,2)))), DecimalType(18,2), true))#187) AND (cast(sum(CheckOverflow((promote_precision(cast(cast(cs_quantity#48 as decimal(10,0)) as decimal(12,2))) * promote_precision(cast(cs_list_price#49 as decimal(12,2)))), DecimalType(18,2), true))#187 as decimal(32,6)) > cast(ReusedSubquery Subquery scalar-subquery#45, [id=#46] as decimal(32,6))))
-
-(181) Project [codegen id : 441]
-Output [6]: [catalog AS channel#188, i_brand_id#7, i_class_id#8, i_category_id#9, sales#60, number_sales#61]
-Input [6]: [i_brand_id#7, i_class_id#8, i_category_id#9, sales#60, number_sales#61, sum(CheckOverflow((promote_precision(cast(cast(cs_quantity#48 as decimal(10,0)) as decimal(12,2))) * promote_precision(cast(cs_list_price#49 as decimal(12,2)))), DecimalType(18,2), true))#187]
-
-(182) ReusedExchange [Reuses operator id: 120]
-Output [6]: [i_brand_id#7, i_class_id#8, i_category_id#9, sum#189, isEmpty#190, count#191]
-
-(183) HashAggregate [codegen id : 480]
-Input [6]: [i_brand_id#7, i_class_id#8, i_category_id#9, sum#189, isEmpty#190, count#191]
-=======
 (174) Filter [codegen id : 437]
 Input [6]: [i_brand_id#7, i_class_id#8, i_category_id#9, sales#60, number_sales#61, sum(CheckOverflow((promote_precision(cast(cast(cs_quantity#48 as decimal(10,0)) as decimal(12,2))) * promote_precision(cast(cs_list_price#49 as decimal(12,2)))), DecimalType(18,2), true))#185]
 Condition : (isnotnull(sum(CheckOverflow((promote_precision(cast(cast(cs_quantity#48 as decimal(10,0)) as decimal(12,2))) * promote_precision(cast(cs_list_price#49 as decimal(12,2)))), DecimalType(18,2), true))#185) AND (cast(sum(CheckOverflow((promote_precision(cast(cast(cs_quantity#48 as decimal(10,0)) as decimal(12,2))) * promote_precision(cast(cs_list_price#49 as decimal(12,2)))), DecimalType(18,2), true))#185 as decimal(32,6)) > cast(ReusedSubquery Subquery scalar-subquery#45, [id=#46] as decimal(32,6))))
@@ -1385,25 +1019,11 @@
 
 (177) HashAggregate [codegen id : 476]
 Input [6]: [i_brand_id#7, i_class_id#8, i_category_id#9, sum#187, isEmpty#188, count#189]
->>>>>>> a7d3fcd3
 Keys [3]: [i_brand_id#7, i_class_id#8, i_category_id#9]
 Functions [2]: [sum(CheckOverflow((promote_precision(cast(cast(ws_quantity#64 as decimal(10,0)) as decimal(12,2))) * promote_precision(cast(ws_list_price#65 as decimal(12,2)))), DecimalType(18,2), true)), count(1)]
 Aggregate Attributes [2]: [sum(CheckOverflow((promote_precision(cast(cast(ws_quantity#64 as decimal(10,0)) as decimal(12,2))) * promote_precision(cast(ws_list_price#65 as decimal(12,2)))), DecimalType(18,2), true))#190, count(1)#191]
 Results [6]: [i_brand_id#7, i_class_id#8, i_category_id#9, sum(CheckOverflow((promote_precision(cast(cast(ws_quantity#64 as decimal(10,0)) as decimal(12,2))) * promote_precision(cast(ws_list_price#65 as decimal(12,2)))), DecimalType(18,2), true))#190 AS sales#76, count(1)#191 AS number_sales#77, sum(CheckOverflow((promote_precision(cast(cast(ws_quantity#64 as decimal(10,0)) as decimal(12,2))) * promote_precision(cast(ws_list_price#65 as decimal(12,2)))), DecimalType(18,2), true))#190 AS sum(CheckOverflow((promote_precision(cast(cast(ws_quantity#64 as decimal(10,0)) as decimal(12,2))) * promote_precision(cast(ws_list_price#65 as decimal(12,2)))), DecimalType(18,2), true))#192]
 
-<<<<<<< HEAD
-(184) Filter [codegen id : 480]
-Input [6]: [i_brand_id#7, i_class_id#8, i_category_id#9, sales#76, number_sales#77, sum(CheckOverflow((promote_precision(cast(cast(ws_quantity#64 as decimal(10,0)) as decimal(12,2))) * promote_precision(cast(ws_list_price#65 as decimal(12,2)))), DecimalType(18,2), true))#194]
-Condition : (isnotnull(sum(CheckOverflow((promote_precision(cast(cast(ws_quantity#64 as decimal(10,0)) as decimal(12,2))) * promote_precision(cast(ws_list_price#65 as decimal(12,2)))), DecimalType(18,2), true))#194) AND (cast(sum(CheckOverflow((promote_precision(cast(cast(ws_quantity#64 as decimal(10,0)) as decimal(12,2))) * promote_precision(cast(ws_list_price#65 as decimal(12,2)))), DecimalType(18,2), true))#194 as decimal(32,6)) > cast(ReusedSubquery Subquery scalar-subquery#45, [id=#46] as decimal(32,6))))
-
-(185) Project [codegen id : 480]
-Output [6]: [web AS channel#195, i_brand_id#7, i_class_id#8, i_category_id#9, sales#76, number_sales#77]
-Input [6]: [i_brand_id#7, i_class_id#8, i_category_id#9, sales#76, number_sales#77, sum(CheckOverflow((promote_precision(cast(cast(ws_quantity#64 as decimal(10,0)) as decimal(12,2))) * promote_precision(cast(ws_list_price#65 as decimal(12,2)))), DecimalType(18,2), true))#194]
-
-(186) Union
-
-(187) HashAggregate [codegen id : 481]
-=======
 (178) Filter [codegen id : 476]
 Input [6]: [i_brand_id#7, i_class_id#8, i_category_id#9, sales#76, number_sales#77, sum(CheckOverflow((promote_precision(cast(cast(ws_quantity#64 as decimal(10,0)) as decimal(12,2))) * promote_precision(cast(ws_list_price#65 as decimal(12,2)))), DecimalType(18,2), true))#192]
 Condition : (isnotnull(sum(CheckOverflow((promote_precision(cast(cast(ws_quantity#64 as decimal(10,0)) as decimal(12,2))) * promote_precision(cast(ws_list_price#65 as decimal(12,2)))), DecimalType(18,2), true))#192) AND (cast(sum(CheckOverflow((promote_precision(cast(cast(ws_quantity#64 as decimal(10,0)) as decimal(12,2))) * promote_precision(cast(ws_list_price#65 as decimal(12,2)))), DecimalType(18,2), true))#192 as decimal(32,6)) > cast(ReusedSubquery Subquery scalar-subquery#45, [id=#46] as decimal(32,6))))
@@ -1415,303 +1035,159 @@
 (180) Union
 
 (181) HashAggregate [codegen id : 477]
->>>>>>> a7d3fcd3
 Input [6]: [channel#47, i_brand_id#7, i_class_id#8, i_category_id#9, sales#42, number_sales#43]
 Keys [4]: [channel#47, i_brand_id#7, i_class_id#8, i_category_id#9]
 Functions [2]: [partial_sum(sales#42), partial_sum(number_sales#43)]
 Aggregate Attributes [3]: [sum#194, isEmpty#195, sum#196]
 Results [7]: [channel#47, i_brand_id#7, i_class_id#8, i_category_id#9, sum#197, isEmpty#198, sum#199]
 
-<<<<<<< HEAD
-(188) Exchange
-Input [7]: [channel#47, i_brand_id#7, i_class_id#8, i_category_id#9, sum#199, isEmpty#200, sum#201]
-Arguments: hashpartitioning(channel#47, i_brand_id#7, i_class_id#8, i_category_id#9, 5), true, [id=#202]
-
-(189) HashAggregate [codegen id : 482]
-Input [7]: [channel#47, i_brand_id#7, i_class_id#8, i_category_id#9, sum#199, isEmpty#200, sum#201]
-=======
 (182) Exchange
 Input [7]: [channel#47, i_brand_id#7, i_class_id#8, i_category_id#9, sum#197, isEmpty#198, sum#199]
 Arguments: hashpartitioning(channel#47, i_brand_id#7, i_class_id#8, i_category_id#9, 5), ENSURE_REQUIREMENTS, [id=#200]
 
 (183) HashAggregate [codegen id : 478]
 Input [7]: [channel#47, i_brand_id#7, i_class_id#8, i_category_id#9, sum#197, isEmpty#198, sum#199]
->>>>>>> a7d3fcd3
 Keys [4]: [channel#47, i_brand_id#7, i_class_id#8, i_category_id#9]
 Functions [2]: [sum(sales#42), sum(number_sales#43)]
 Aggregate Attributes [2]: [sum(sales#42)#201, sum(number_sales#43)#202]
 Results [3]: [channel#47, sum(sales#42)#201 AS sum_sales#89, sum(number_sales#43)#202 AS number_sales#90]
 
-<<<<<<< HEAD
-(190) HashAggregate [codegen id : 482]
-=======
 (184) HashAggregate [codegen id : 478]
->>>>>>> a7d3fcd3
 Input [3]: [channel#47, sum_sales#89, number_sales#90]
 Keys [1]: [channel#47]
 Functions [2]: [partial_sum(sum_sales#89), partial_sum(number_sales#90)]
 Aggregate Attributes [3]: [sum#203, isEmpty#204, sum#205]
 Results [4]: [channel#47, sum#206, isEmpty#207, sum#208]
 
-<<<<<<< HEAD
-(191) Exchange
-Input [4]: [channel#47, sum#208, isEmpty#209, sum#210]
-Arguments: hashpartitioning(channel#47, 5), true, [id=#211]
-
-(192) HashAggregate [codegen id : 483]
-Input [4]: [channel#47, sum#208, isEmpty#209, sum#210]
-=======
 (185) Exchange
 Input [4]: [channel#47, sum#206, isEmpty#207, sum#208]
 Arguments: hashpartitioning(channel#47, 5), ENSURE_REQUIREMENTS, [id=#209]
 
 (186) HashAggregate [codegen id : 479]
 Input [4]: [channel#47, sum#206, isEmpty#207, sum#208]
->>>>>>> a7d3fcd3
 Keys [1]: [channel#47]
 Functions [2]: [sum(sum_sales#89), sum(number_sales#90)]
 Aggregate Attributes [2]: [sum(sum_sales#89)#210, sum(number_sales#90)#211]
 Results [6]: [channel#47, null AS i_brand_id#212, null AS i_class_id#213, null AS i_category_id#214, sum(sum_sales#89)#210 AS sum(sum_sales)#215, sum(number_sales#90)#211 AS sum(number_sales)#216]
 
-<<<<<<< HEAD
-(193) Union
-
-(194) HashAggregate [codegen id : 484]
+(187) ReusedExchange [Reuses operator id: 84]
+Output [6]: [i_brand_id#7, i_class_id#8, i_category_id#9, sum#217, isEmpty#218, count#219]
+
+(188) HashAggregate [codegen id : 518]
+Input [6]: [i_brand_id#7, i_class_id#8, i_category_id#9, sum#217, isEmpty#218, count#219]
+Keys [3]: [i_brand_id#7, i_class_id#8, i_category_id#9]
+Functions [2]: [sum(CheckOverflow((promote_precision(cast(cast(ss_quantity#3 as decimal(10,0)) as decimal(12,2))) * promote_precision(cast(ss_list_price#4 as decimal(12,2)))), DecimalType(18,2), true)), count(1)]
+Aggregate Attributes [2]: [sum(CheckOverflow((promote_precision(cast(cast(ss_quantity#3 as decimal(10,0)) as decimal(12,2))) * promote_precision(cast(ss_list_price#4 as decimal(12,2)))), DecimalType(18,2), true))#220, count(1)#221]
+Results [6]: [i_brand_id#7, i_class_id#8, i_category_id#9, sum(CheckOverflow((promote_precision(cast(cast(ss_quantity#3 as decimal(10,0)) as decimal(12,2))) * promote_precision(cast(ss_list_price#4 as decimal(12,2)))), DecimalType(18,2), true))#220 AS sales#42, count(1)#221 AS number_sales#43, sum(CheckOverflow((promote_precision(cast(cast(ss_quantity#3 as decimal(10,0)) as decimal(12,2))) * promote_precision(cast(ss_list_price#4 as decimal(12,2)))), DecimalType(18,2), true))#220 AS sum(CheckOverflow((promote_precision(cast(cast(ss_quantity#3 as decimal(10,0)) as decimal(12,2))) * promote_precision(cast(ss_list_price#4 as decimal(12,2)))), DecimalType(18,2), true))#222]
+
+(189) Filter [codegen id : 518]
+Input [6]: [i_brand_id#7, i_class_id#8, i_category_id#9, sales#42, number_sales#43, sum(CheckOverflow((promote_precision(cast(cast(ss_quantity#3 as decimal(10,0)) as decimal(12,2))) * promote_precision(cast(ss_list_price#4 as decimal(12,2)))), DecimalType(18,2), true))#222]
+Condition : (isnotnull(sum(CheckOverflow((promote_precision(cast(cast(ss_quantity#3 as decimal(10,0)) as decimal(12,2))) * promote_precision(cast(ss_list_price#4 as decimal(12,2)))), DecimalType(18,2), true))#222) AND (cast(sum(CheckOverflow((promote_precision(cast(cast(ss_quantity#3 as decimal(10,0)) as decimal(12,2))) * promote_precision(cast(ss_list_price#4 as decimal(12,2)))), DecimalType(18,2), true))#222 as decimal(32,6)) > cast(ReusedSubquery Subquery scalar-subquery#45, [id=#46] as decimal(32,6))))
+
+(190) Project [codegen id : 518]
+Output [6]: [store AS channel#47, i_brand_id#7, i_class_id#8, i_category_id#9, sales#42, number_sales#43]
+Input [6]: [i_brand_id#7, i_class_id#8, i_category_id#9, sales#42, number_sales#43, sum(CheckOverflow((promote_precision(cast(cast(ss_quantity#3 as decimal(10,0)) as decimal(12,2))) * promote_precision(cast(ss_list_price#4 as decimal(12,2)))), DecimalType(18,2), true))#222]
+
+(191) ReusedExchange [Reuses operator id: 103]
+Output [6]: [i_brand_id#7, i_class_id#8, i_category_id#9, sum#223, isEmpty#224, count#225]
+
+(192) HashAggregate [codegen id : 557]
+Input [6]: [i_brand_id#7, i_class_id#8, i_category_id#9, sum#223, isEmpty#224, count#225]
+Keys [3]: [i_brand_id#7, i_class_id#8, i_category_id#9]
+Functions [2]: [sum(CheckOverflow((promote_precision(cast(cast(cs_quantity#48 as decimal(10,0)) as decimal(12,2))) * promote_precision(cast(cs_list_price#49 as decimal(12,2)))), DecimalType(18,2), true)), count(1)]
+Aggregate Attributes [2]: [sum(CheckOverflow((promote_precision(cast(cast(cs_quantity#48 as decimal(10,0)) as decimal(12,2))) * promote_precision(cast(cs_list_price#49 as decimal(12,2)))), DecimalType(18,2), true))#226, count(1)#227]
+Results [6]: [i_brand_id#7, i_class_id#8, i_category_id#9, sum(CheckOverflow((promote_precision(cast(cast(cs_quantity#48 as decimal(10,0)) as decimal(12,2))) * promote_precision(cast(cs_list_price#49 as decimal(12,2)))), DecimalType(18,2), true))#226 AS sales#60, count(1)#227 AS number_sales#61, sum(CheckOverflow((promote_precision(cast(cast(cs_quantity#48 as decimal(10,0)) as decimal(12,2))) * promote_precision(cast(cs_list_price#49 as decimal(12,2)))), DecimalType(18,2), true))#226 AS sum(CheckOverflow((promote_precision(cast(cast(cs_quantity#48 as decimal(10,0)) as decimal(12,2))) * promote_precision(cast(cs_list_price#49 as decimal(12,2)))), DecimalType(18,2), true))#228]
+
+(193) Filter [codegen id : 557]
+Input [6]: [i_brand_id#7, i_class_id#8, i_category_id#9, sales#60, number_sales#61, sum(CheckOverflow((promote_precision(cast(cast(cs_quantity#48 as decimal(10,0)) as decimal(12,2))) * promote_precision(cast(cs_list_price#49 as decimal(12,2)))), DecimalType(18,2), true))#228]
+Condition : (isnotnull(sum(CheckOverflow((promote_precision(cast(cast(cs_quantity#48 as decimal(10,0)) as decimal(12,2))) * promote_precision(cast(cs_list_price#49 as decimal(12,2)))), DecimalType(18,2), true))#228) AND (cast(sum(CheckOverflow((promote_precision(cast(cast(cs_quantity#48 as decimal(10,0)) as decimal(12,2))) * promote_precision(cast(cs_list_price#49 as decimal(12,2)))), DecimalType(18,2), true))#228 as decimal(32,6)) > cast(ReusedSubquery Subquery scalar-subquery#45, [id=#46] as decimal(32,6))))
+
+(194) Project [codegen id : 557]
+Output [6]: [catalog AS channel#229, i_brand_id#7, i_class_id#8, i_category_id#9, sales#60, number_sales#61]
+Input [6]: [i_brand_id#7, i_class_id#8, i_category_id#9, sales#60, number_sales#61, sum(CheckOverflow((promote_precision(cast(cast(cs_quantity#48 as decimal(10,0)) as decimal(12,2))) * promote_precision(cast(cs_list_price#49 as decimal(12,2)))), DecimalType(18,2), true))#228]
+
+(195) ReusedExchange [Reuses operator id: 122]
+Output [6]: [i_brand_id#7, i_class_id#8, i_category_id#9, sum#230, isEmpty#231, count#232]
+
+(196) HashAggregate [codegen id : 596]
+Input [6]: [i_brand_id#7, i_class_id#8, i_category_id#9, sum#230, isEmpty#231, count#232]
+Keys [3]: [i_brand_id#7, i_class_id#8, i_category_id#9]
+Functions [2]: [sum(CheckOverflow((promote_precision(cast(cast(ws_quantity#64 as decimal(10,0)) as decimal(12,2))) * promote_precision(cast(ws_list_price#65 as decimal(12,2)))), DecimalType(18,2), true)), count(1)]
+Aggregate Attributes [2]: [sum(CheckOverflow((promote_precision(cast(cast(ws_quantity#64 as decimal(10,0)) as decimal(12,2))) * promote_precision(cast(ws_list_price#65 as decimal(12,2)))), DecimalType(18,2), true))#233, count(1)#234]
+Results [6]: [i_brand_id#7, i_class_id#8, i_category_id#9, sum(CheckOverflow((promote_precision(cast(cast(ws_quantity#64 as decimal(10,0)) as decimal(12,2))) * promote_precision(cast(ws_list_price#65 as decimal(12,2)))), DecimalType(18,2), true))#233 AS sales#76, count(1)#234 AS number_sales#77, sum(CheckOverflow((promote_precision(cast(cast(ws_quantity#64 as decimal(10,0)) as decimal(12,2))) * promote_precision(cast(ws_list_price#65 as decimal(12,2)))), DecimalType(18,2), true))#233 AS sum(CheckOverflow((promote_precision(cast(cast(ws_quantity#64 as decimal(10,0)) as decimal(12,2))) * promote_precision(cast(ws_list_price#65 as decimal(12,2)))), DecimalType(18,2), true))#235]
+
+(197) Filter [codegen id : 596]
+Input [6]: [i_brand_id#7, i_class_id#8, i_category_id#9, sales#76, number_sales#77, sum(CheckOverflow((promote_precision(cast(cast(ws_quantity#64 as decimal(10,0)) as decimal(12,2))) * promote_precision(cast(ws_list_price#65 as decimal(12,2)))), DecimalType(18,2), true))#235]
+Condition : (isnotnull(sum(CheckOverflow((promote_precision(cast(cast(ws_quantity#64 as decimal(10,0)) as decimal(12,2))) * promote_precision(cast(ws_list_price#65 as decimal(12,2)))), DecimalType(18,2), true))#235) AND (cast(sum(CheckOverflow((promote_precision(cast(cast(ws_quantity#64 as decimal(10,0)) as decimal(12,2))) * promote_precision(cast(ws_list_price#65 as decimal(12,2)))), DecimalType(18,2), true))#235 as decimal(32,6)) > cast(ReusedSubquery Subquery scalar-subquery#45, [id=#46] as decimal(32,6))))
+
+(198) Project [codegen id : 596]
+Output [6]: [web AS channel#236, i_brand_id#7, i_class_id#8, i_category_id#9, sales#76, number_sales#77]
+Input [6]: [i_brand_id#7, i_class_id#8, i_category_id#9, sales#76, number_sales#77, sum(CheckOverflow((promote_precision(cast(cast(ws_quantity#64 as decimal(10,0)) as decimal(12,2))) * promote_precision(cast(ws_list_price#65 as decimal(12,2)))), DecimalType(18,2), true))#235]
+
+(199) Union
+
+(200) HashAggregate [codegen id : 597]
+Input [6]: [channel#47, i_brand_id#7, i_class_id#8, i_category_id#9, sales#42, number_sales#43]
+Keys [4]: [channel#47, i_brand_id#7, i_class_id#8, i_category_id#9]
+Functions [2]: [partial_sum(sales#42), partial_sum(number_sales#43)]
+Aggregate Attributes [3]: [sum#237, isEmpty#238, sum#239]
+Results [7]: [channel#47, i_brand_id#7, i_class_id#8, i_category_id#9, sum#240, isEmpty#241, sum#242]
+
+(201) Exchange
+Input [7]: [channel#47, i_brand_id#7, i_class_id#8, i_category_id#9, sum#240, isEmpty#241, sum#242]
+Arguments: hashpartitioning(channel#47, i_brand_id#7, i_class_id#8, i_category_id#9, 5), ENSURE_REQUIREMENTS, [id=#243]
+
+(202) HashAggregate [codegen id : 598]
+Input [7]: [channel#47, i_brand_id#7, i_class_id#8, i_category_id#9, sum#240, isEmpty#241, sum#242]
+Keys [4]: [channel#47, i_brand_id#7, i_class_id#8, i_category_id#9]
+Functions [2]: [sum(sales#42), sum(number_sales#43)]
+Aggregate Attributes [2]: [sum(sales#42)#244, sum(number_sales#43)#245]
+Results [2]: [sum(sales#42)#244 AS sum_sales#89, sum(number_sales#43)#245 AS number_sales#90]
+
+(203) HashAggregate [codegen id : 598]
+Input [2]: [sum_sales#89, number_sales#90]
+Keys: []
+Functions [2]: [partial_sum(sum_sales#89), partial_sum(number_sales#90)]
+Aggregate Attributes [3]: [sum#246, isEmpty#247, sum#248]
+Results [3]: [sum#249, isEmpty#250, sum#251]
+
+(204) Exchange
+Input [3]: [sum#249, isEmpty#250, sum#251]
+Arguments: SinglePartition, ENSURE_REQUIREMENTS, [id=#252]
+
+(205) HashAggregate [codegen id : 599]
+Input [3]: [sum#249, isEmpty#250, sum#251]
+Keys: []
+Functions [2]: [sum(sum_sales#89), sum(number_sales#90)]
+Aggregate Attributes [2]: [sum(sum_sales#89)#253, sum(number_sales#90)#254]
+Results [6]: [null AS channel#255, null AS i_brand_id#256, null AS i_class_id#257, null AS i_category_id#258, sum(sum_sales#89)#253 AS sum(sum_sales)#259, sum(number_sales#90)#254 AS sum(number_sales)#260]
+
+(206) Union
+
+(207) HashAggregate [codegen id : 600]
 Input [6]: [channel#47, i_brand_id#7, i_class_id#8, i_category_id#9, sum_sales#89, number_sales#90]
 Keys [6]: [channel#47, i_brand_id#7, i_class_id#8, i_category_id#9, sum_sales#89, number_sales#90]
 Functions: []
 Aggregate Attributes: []
 Results [6]: [channel#47, i_brand_id#7, i_class_id#8, i_category_id#9, sum_sales#89, number_sales#90]
 
-(195) Exchange
+(208) Exchange
 Input [6]: [channel#47, i_brand_id#7, i_class_id#8, i_category_id#9, sum_sales#89, number_sales#90]
-Arguments: hashpartitioning(channel#47, i_brand_id#7, i_class_id#8, i_category_id#9, sum_sales#89, number_sales#90, 5), true, [id=#219]
-
-(196) HashAggregate [codegen id : 485]
+Arguments: hashpartitioning(channel#47, i_brand_id#7, i_class_id#8, i_category_id#9, sum_sales#89, number_sales#90, 5), ENSURE_REQUIREMENTS, [id=#261]
+
+(209) HashAggregate [codegen id : 601]
 Input [6]: [channel#47, i_brand_id#7, i_class_id#8, i_category_id#9, sum_sales#89, number_sales#90]
 Keys [6]: [channel#47, i_brand_id#7, i_class_id#8, i_category_id#9, sum_sales#89, number_sales#90]
 Functions: []
 Aggregate Attributes: []
 Results [6]: [channel#47, i_brand_id#7, i_class_id#8, i_category_id#9, sum_sales#89, number_sales#90]
 
-(197) ReusedExchange [Reuses operator id: 82]
-Output [6]: [i_brand_id#7, i_class_id#8, i_category_id#9, sum#220, isEmpty#221, count#222]
-
-(198) HashAggregate [codegen id : 524]
-Input [6]: [i_brand_id#7, i_class_id#8, i_category_id#9, sum#220, isEmpty#221, count#222]
-=======
-(187) ReusedExchange [Reuses operator id: 84]
-Output [6]: [i_brand_id#7, i_class_id#8, i_category_id#9, sum#217, isEmpty#218, count#219]
-
-(188) HashAggregate [codegen id : 518]
-Input [6]: [i_brand_id#7, i_class_id#8, i_category_id#9, sum#217, isEmpty#218, count#219]
->>>>>>> a7d3fcd3
-Keys [3]: [i_brand_id#7, i_class_id#8, i_category_id#9]
-Functions [2]: [sum(CheckOverflow((promote_precision(cast(cast(ss_quantity#3 as decimal(10,0)) as decimal(12,2))) * promote_precision(cast(ss_list_price#4 as decimal(12,2)))), DecimalType(18,2), true)), count(1)]
-Aggregate Attributes [2]: [sum(CheckOverflow((promote_precision(cast(cast(ss_quantity#3 as decimal(10,0)) as decimal(12,2))) * promote_precision(cast(ss_list_price#4 as decimal(12,2)))), DecimalType(18,2), true))#220, count(1)#221]
-Results [6]: [i_brand_id#7, i_class_id#8, i_category_id#9, sum(CheckOverflow((promote_precision(cast(cast(ss_quantity#3 as decimal(10,0)) as decimal(12,2))) * promote_precision(cast(ss_list_price#4 as decimal(12,2)))), DecimalType(18,2), true))#220 AS sales#42, count(1)#221 AS number_sales#43, sum(CheckOverflow((promote_precision(cast(cast(ss_quantity#3 as decimal(10,0)) as decimal(12,2))) * promote_precision(cast(ss_list_price#4 as decimal(12,2)))), DecimalType(18,2), true))#220 AS sum(CheckOverflow((promote_precision(cast(cast(ss_quantity#3 as decimal(10,0)) as decimal(12,2))) * promote_precision(cast(ss_list_price#4 as decimal(12,2)))), DecimalType(18,2), true))#222]
-
-<<<<<<< HEAD
-(199) Filter [codegen id : 524]
-Input [6]: [i_brand_id#7, i_class_id#8, i_category_id#9, sales#42, number_sales#43, sum(CheckOverflow((promote_precision(cast(cast(ss_quantity#3 as decimal(10,0)) as decimal(12,2))) * promote_precision(cast(ss_list_price#4 as decimal(12,2)))), DecimalType(18,2), true))#225]
-Condition : (isnotnull(sum(CheckOverflow((promote_precision(cast(cast(ss_quantity#3 as decimal(10,0)) as decimal(12,2))) * promote_precision(cast(ss_list_price#4 as decimal(12,2)))), DecimalType(18,2), true))#225) AND (cast(sum(CheckOverflow((promote_precision(cast(cast(ss_quantity#3 as decimal(10,0)) as decimal(12,2))) * promote_precision(cast(ss_list_price#4 as decimal(12,2)))), DecimalType(18,2), true))#225 as decimal(32,6)) > cast(ReusedSubquery Subquery scalar-subquery#45, [id=#46] as decimal(32,6))))
-
-(200) Project [codegen id : 524]
-=======
-(189) Filter [codegen id : 518]
-Input [6]: [i_brand_id#7, i_class_id#8, i_category_id#9, sales#42, number_sales#43, sum(CheckOverflow((promote_precision(cast(cast(ss_quantity#3 as decimal(10,0)) as decimal(12,2))) * promote_precision(cast(ss_list_price#4 as decimal(12,2)))), DecimalType(18,2), true))#222]
-Condition : (isnotnull(sum(CheckOverflow((promote_precision(cast(cast(ss_quantity#3 as decimal(10,0)) as decimal(12,2))) * promote_precision(cast(ss_list_price#4 as decimal(12,2)))), DecimalType(18,2), true))#222) AND (cast(sum(CheckOverflow((promote_precision(cast(cast(ss_quantity#3 as decimal(10,0)) as decimal(12,2))) * promote_precision(cast(ss_list_price#4 as decimal(12,2)))), DecimalType(18,2), true))#222 as decimal(32,6)) > cast(ReusedSubquery Subquery scalar-subquery#45, [id=#46] as decimal(32,6))))
-
-(190) Project [codegen id : 518]
->>>>>>> a7d3fcd3
-Output [6]: [store AS channel#47, i_brand_id#7, i_class_id#8, i_category_id#9, sales#42, number_sales#43]
-Input [6]: [i_brand_id#7, i_class_id#8, i_category_id#9, sales#42, number_sales#43, sum(CheckOverflow((promote_precision(cast(cast(ss_quantity#3 as decimal(10,0)) as decimal(12,2))) * promote_precision(cast(ss_list_price#4 as decimal(12,2)))), DecimalType(18,2), true))#222]
-
-<<<<<<< HEAD
-(201) ReusedExchange [Reuses operator id: 101]
-Output [6]: [i_brand_id#7, i_class_id#8, i_category_id#9, sum#226, isEmpty#227, count#228]
-
-(202) HashAggregate [codegen id : 563]
-Input [6]: [i_brand_id#7, i_class_id#8, i_category_id#9, sum#226, isEmpty#227, count#228]
-=======
-(191) ReusedExchange [Reuses operator id: 103]
-Output [6]: [i_brand_id#7, i_class_id#8, i_category_id#9, sum#223, isEmpty#224, count#225]
-
-(192) HashAggregate [codegen id : 557]
-Input [6]: [i_brand_id#7, i_class_id#8, i_category_id#9, sum#223, isEmpty#224, count#225]
->>>>>>> a7d3fcd3
-Keys [3]: [i_brand_id#7, i_class_id#8, i_category_id#9]
-Functions [2]: [sum(CheckOverflow((promote_precision(cast(cast(cs_quantity#48 as decimal(10,0)) as decimal(12,2))) * promote_precision(cast(cs_list_price#49 as decimal(12,2)))), DecimalType(18,2), true)), count(1)]
-Aggregate Attributes [2]: [sum(CheckOverflow((promote_precision(cast(cast(cs_quantity#48 as decimal(10,0)) as decimal(12,2))) * promote_precision(cast(cs_list_price#49 as decimal(12,2)))), DecimalType(18,2), true))#226, count(1)#227]
-Results [6]: [i_brand_id#7, i_class_id#8, i_category_id#9, sum(CheckOverflow((promote_precision(cast(cast(cs_quantity#48 as decimal(10,0)) as decimal(12,2))) * promote_precision(cast(cs_list_price#49 as decimal(12,2)))), DecimalType(18,2), true))#226 AS sales#60, count(1)#227 AS number_sales#61, sum(CheckOverflow((promote_precision(cast(cast(cs_quantity#48 as decimal(10,0)) as decimal(12,2))) * promote_precision(cast(cs_list_price#49 as decimal(12,2)))), DecimalType(18,2), true))#226 AS sum(CheckOverflow((promote_precision(cast(cast(cs_quantity#48 as decimal(10,0)) as decimal(12,2))) * promote_precision(cast(cs_list_price#49 as decimal(12,2)))), DecimalType(18,2), true))#228]
-
-<<<<<<< HEAD
-(203) Filter [codegen id : 563]
-Input [6]: [i_brand_id#7, i_class_id#8, i_category_id#9, sales#60, number_sales#61, sum(CheckOverflow((promote_precision(cast(cast(cs_quantity#48 as decimal(10,0)) as decimal(12,2))) * promote_precision(cast(cs_list_price#49 as decimal(12,2)))), DecimalType(18,2), true))#231]
-Condition : (isnotnull(sum(CheckOverflow((promote_precision(cast(cast(cs_quantity#48 as decimal(10,0)) as decimal(12,2))) * promote_precision(cast(cs_list_price#49 as decimal(12,2)))), DecimalType(18,2), true))#231) AND (cast(sum(CheckOverflow((promote_precision(cast(cast(cs_quantity#48 as decimal(10,0)) as decimal(12,2))) * promote_precision(cast(cs_list_price#49 as decimal(12,2)))), DecimalType(18,2), true))#231 as decimal(32,6)) > cast(ReusedSubquery Subquery scalar-subquery#45, [id=#46] as decimal(32,6))))
-
-(204) Project [codegen id : 563]
-Output [6]: [catalog AS channel#232, i_brand_id#7, i_class_id#8, i_category_id#9, sales#60, number_sales#61]
-Input [6]: [i_brand_id#7, i_class_id#8, i_category_id#9, sales#60, number_sales#61, sum(CheckOverflow((promote_precision(cast(cast(cs_quantity#48 as decimal(10,0)) as decimal(12,2))) * promote_precision(cast(cs_list_price#49 as decimal(12,2)))), DecimalType(18,2), true))#231]
-
-(205) ReusedExchange [Reuses operator id: 120]
-Output [6]: [i_brand_id#7, i_class_id#8, i_category_id#9, sum#233, isEmpty#234, count#235]
-
-(206) HashAggregate [codegen id : 602]
-Input [6]: [i_brand_id#7, i_class_id#8, i_category_id#9, sum#233, isEmpty#234, count#235]
-=======
-(193) Filter [codegen id : 557]
-Input [6]: [i_brand_id#7, i_class_id#8, i_category_id#9, sales#60, number_sales#61, sum(CheckOverflow((promote_precision(cast(cast(cs_quantity#48 as decimal(10,0)) as decimal(12,2))) * promote_precision(cast(cs_list_price#49 as decimal(12,2)))), DecimalType(18,2), true))#228]
-Condition : (isnotnull(sum(CheckOverflow((promote_precision(cast(cast(cs_quantity#48 as decimal(10,0)) as decimal(12,2))) * promote_precision(cast(cs_list_price#49 as decimal(12,2)))), DecimalType(18,2), true))#228) AND (cast(sum(CheckOverflow((promote_precision(cast(cast(cs_quantity#48 as decimal(10,0)) as decimal(12,2))) * promote_precision(cast(cs_list_price#49 as decimal(12,2)))), DecimalType(18,2), true))#228 as decimal(32,6)) > cast(ReusedSubquery Subquery scalar-subquery#45, [id=#46] as decimal(32,6))))
-
-(194) Project [codegen id : 557]
-Output [6]: [catalog AS channel#229, i_brand_id#7, i_class_id#8, i_category_id#9, sales#60, number_sales#61]
-Input [6]: [i_brand_id#7, i_class_id#8, i_category_id#9, sales#60, number_sales#61, sum(CheckOverflow((promote_precision(cast(cast(cs_quantity#48 as decimal(10,0)) as decimal(12,2))) * promote_precision(cast(cs_list_price#49 as decimal(12,2)))), DecimalType(18,2), true))#228]
-
-(195) ReusedExchange [Reuses operator id: 122]
-Output [6]: [i_brand_id#7, i_class_id#8, i_category_id#9, sum#230, isEmpty#231, count#232]
-
-(196) HashAggregate [codegen id : 596]
-Input [6]: [i_brand_id#7, i_class_id#8, i_category_id#9, sum#230, isEmpty#231, count#232]
->>>>>>> a7d3fcd3
-Keys [3]: [i_brand_id#7, i_class_id#8, i_category_id#9]
-Functions [2]: [sum(CheckOverflow((promote_precision(cast(cast(ws_quantity#64 as decimal(10,0)) as decimal(12,2))) * promote_precision(cast(ws_list_price#65 as decimal(12,2)))), DecimalType(18,2), true)), count(1)]
-Aggregate Attributes [2]: [sum(CheckOverflow((promote_precision(cast(cast(ws_quantity#64 as decimal(10,0)) as decimal(12,2))) * promote_precision(cast(ws_list_price#65 as decimal(12,2)))), DecimalType(18,2), true))#233, count(1)#234]
-Results [6]: [i_brand_id#7, i_class_id#8, i_category_id#9, sum(CheckOverflow((promote_precision(cast(cast(ws_quantity#64 as decimal(10,0)) as decimal(12,2))) * promote_precision(cast(ws_list_price#65 as decimal(12,2)))), DecimalType(18,2), true))#233 AS sales#76, count(1)#234 AS number_sales#77, sum(CheckOverflow((promote_precision(cast(cast(ws_quantity#64 as decimal(10,0)) as decimal(12,2))) * promote_precision(cast(ws_list_price#65 as decimal(12,2)))), DecimalType(18,2), true))#233 AS sum(CheckOverflow((promote_precision(cast(cast(ws_quantity#64 as decimal(10,0)) as decimal(12,2))) * promote_precision(cast(ws_list_price#65 as decimal(12,2)))), DecimalType(18,2), true))#235]
-
-<<<<<<< HEAD
-(207) Filter [codegen id : 602]
-Input [6]: [i_brand_id#7, i_class_id#8, i_category_id#9, sales#76, number_sales#77, sum(CheckOverflow((promote_precision(cast(cast(ws_quantity#64 as decimal(10,0)) as decimal(12,2))) * promote_precision(cast(ws_list_price#65 as decimal(12,2)))), DecimalType(18,2), true))#238]
-Condition : (isnotnull(sum(CheckOverflow((promote_precision(cast(cast(ws_quantity#64 as decimal(10,0)) as decimal(12,2))) * promote_precision(cast(ws_list_price#65 as decimal(12,2)))), DecimalType(18,2), true))#238) AND (cast(sum(CheckOverflow((promote_precision(cast(cast(ws_quantity#64 as decimal(10,0)) as decimal(12,2))) * promote_precision(cast(ws_list_price#65 as decimal(12,2)))), DecimalType(18,2), true))#238 as decimal(32,6)) > cast(ReusedSubquery Subquery scalar-subquery#45, [id=#46] as decimal(32,6))))
-
-(208) Project [codegen id : 602]
-Output [6]: [web AS channel#239, i_brand_id#7, i_class_id#8, i_category_id#9, sales#76, number_sales#77]
-Input [6]: [i_brand_id#7, i_class_id#8, i_category_id#9, sales#76, number_sales#77, sum(CheckOverflow((promote_precision(cast(cast(ws_quantity#64 as decimal(10,0)) as decimal(12,2))) * promote_precision(cast(ws_list_price#65 as decimal(12,2)))), DecimalType(18,2), true))#238]
-
-(209) Union
-
-(210) HashAggregate [codegen id : 603]
-=======
-(197) Filter [codegen id : 596]
-Input [6]: [i_brand_id#7, i_class_id#8, i_category_id#9, sales#76, number_sales#77, sum(CheckOverflow((promote_precision(cast(cast(ws_quantity#64 as decimal(10,0)) as decimal(12,2))) * promote_precision(cast(ws_list_price#65 as decimal(12,2)))), DecimalType(18,2), true))#235]
-Condition : (isnotnull(sum(CheckOverflow((promote_precision(cast(cast(ws_quantity#64 as decimal(10,0)) as decimal(12,2))) * promote_precision(cast(ws_list_price#65 as decimal(12,2)))), DecimalType(18,2), true))#235) AND (cast(sum(CheckOverflow((promote_precision(cast(cast(ws_quantity#64 as decimal(10,0)) as decimal(12,2))) * promote_precision(cast(ws_list_price#65 as decimal(12,2)))), DecimalType(18,2), true))#235 as decimal(32,6)) > cast(ReusedSubquery Subquery scalar-subquery#45, [id=#46] as decimal(32,6))))
-
-(198) Project [codegen id : 596]
-Output [6]: [web AS channel#236, i_brand_id#7, i_class_id#8, i_category_id#9, sales#76, number_sales#77]
-Input [6]: [i_brand_id#7, i_class_id#8, i_category_id#9, sales#76, number_sales#77, sum(CheckOverflow((promote_precision(cast(cast(ws_quantity#64 as decimal(10,0)) as decimal(12,2))) * promote_precision(cast(ws_list_price#65 as decimal(12,2)))), DecimalType(18,2), true))#235]
-
-(199) Union
-
-(200) HashAggregate [codegen id : 597]
->>>>>>> a7d3fcd3
-Input [6]: [channel#47, i_brand_id#7, i_class_id#8, i_category_id#9, sales#42, number_sales#43]
-Keys [4]: [channel#47, i_brand_id#7, i_class_id#8, i_category_id#9]
-Functions [2]: [partial_sum(sales#42), partial_sum(number_sales#43)]
-Aggregate Attributes [3]: [sum#237, isEmpty#238, sum#239]
-Results [7]: [channel#47, i_brand_id#7, i_class_id#8, i_category_id#9, sum#240, isEmpty#241, sum#242]
-
-<<<<<<< HEAD
-(211) Exchange
-Input [7]: [channel#47, i_brand_id#7, i_class_id#8, i_category_id#9, sum#243, isEmpty#244, sum#245]
-Arguments: hashpartitioning(channel#47, i_brand_id#7, i_class_id#8, i_category_id#9, 5), true, [id=#246]
-
-(212) HashAggregate [codegen id : 604]
-Input [7]: [channel#47, i_brand_id#7, i_class_id#8, i_category_id#9, sum#243, isEmpty#244, sum#245]
-=======
-(201) Exchange
-Input [7]: [channel#47, i_brand_id#7, i_class_id#8, i_category_id#9, sum#240, isEmpty#241, sum#242]
-Arguments: hashpartitioning(channel#47, i_brand_id#7, i_class_id#8, i_category_id#9, 5), ENSURE_REQUIREMENTS, [id=#243]
-
-(202) HashAggregate [codegen id : 598]
-Input [7]: [channel#47, i_brand_id#7, i_class_id#8, i_category_id#9, sum#240, isEmpty#241, sum#242]
->>>>>>> a7d3fcd3
-Keys [4]: [channel#47, i_brand_id#7, i_class_id#8, i_category_id#9]
-Functions [2]: [sum(sales#42), sum(number_sales#43)]
-Aggregate Attributes [2]: [sum(sales#42)#244, sum(number_sales#43)#245]
-Results [2]: [sum(sales#42)#244 AS sum_sales#89, sum(number_sales#43)#245 AS number_sales#90]
-
-<<<<<<< HEAD
-(213) HashAggregate [codegen id : 604]
-=======
-(203) HashAggregate [codegen id : 598]
->>>>>>> a7d3fcd3
-Input [2]: [sum_sales#89, number_sales#90]
-Keys: []
-Functions [2]: [partial_sum(sum_sales#89), partial_sum(number_sales#90)]
-Aggregate Attributes [3]: [sum#246, isEmpty#247, sum#248]
-Results [3]: [sum#249, isEmpty#250, sum#251]
-
-<<<<<<< HEAD
-(214) Exchange
-Input [3]: [sum#252, isEmpty#253, sum#254]
-Arguments: SinglePartition, true, [id=#255]
-
-(215) HashAggregate [codegen id : 605]
-Input [3]: [sum#252, isEmpty#253, sum#254]
-=======
-(204) Exchange
-Input [3]: [sum#249, isEmpty#250, sum#251]
-Arguments: SinglePartition, ENSURE_REQUIREMENTS, [id=#252]
-
-(205) HashAggregate [codegen id : 599]
-Input [3]: [sum#249, isEmpty#250, sum#251]
->>>>>>> a7d3fcd3
-Keys: []
-Functions [2]: [sum(sum_sales#89), sum(number_sales#90)]
-Aggregate Attributes [2]: [sum(sum_sales#89)#253, sum(number_sales#90)#254]
-Results [6]: [null AS channel#255, null AS i_brand_id#256, null AS i_class_id#257, null AS i_category_id#258, sum(sum_sales#89)#253 AS sum(sum_sales)#259, sum(number_sales#90)#254 AS sum(number_sales)#260]
-
-<<<<<<< HEAD
-(216) Union
-
-(217) HashAggregate [codegen id : 606]
-=======
-(206) Union
-
-(207) HashAggregate [codegen id : 600]
->>>>>>> a7d3fcd3
-Input [6]: [channel#47, i_brand_id#7, i_class_id#8, i_category_id#9, sum_sales#89, number_sales#90]
-Keys [6]: [channel#47, i_brand_id#7, i_class_id#8, i_category_id#9, sum_sales#89, number_sales#90]
-Functions: []
-Aggregate Attributes: []
-Results [6]: [channel#47, i_brand_id#7, i_class_id#8, i_category_id#9, sum_sales#89, number_sales#90]
-
-<<<<<<< HEAD
-(218) Exchange
-=======
-(208) Exchange
->>>>>>> a7d3fcd3
-Input [6]: [channel#47, i_brand_id#7, i_class_id#8, i_category_id#9, sum_sales#89, number_sales#90]
-Arguments: hashpartitioning(channel#47, i_brand_id#7, i_class_id#8, i_category_id#9, sum_sales#89, number_sales#90, 5), ENSURE_REQUIREMENTS, [id=#261]
-
-<<<<<<< HEAD
-(219) HashAggregate [codegen id : 607]
-=======
-(209) HashAggregate [codegen id : 601]
->>>>>>> a7d3fcd3
-Input [6]: [channel#47, i_brand_id#7, i_class_id#8, i_category_id#9, sum_sales#89, number_sales#90]
-Keys [6]: [channel#47, i_brand_id#7, i_class_id#8, i_category_id#9, sum_sales#89, number_sales#90]
-Functions: []
-Aggregate Attributes: []
-Results [6]: [channel#47, i_brand_id#7, i_class_id#8, i_category_id#9, sum_sales#89, number_sales#90]
-
-<<<<<<< HEAD
-(220) TakeOrderedAndProject
-=======
 (210) TakeOrderedAndProject
->>>>>>> a7d3fcd3
 Input [6]: [channel#47, i_brand_id#7, i_class_id#8, i_category_id#9, sum_sales#89, number_sales#90]
 Arguments: 100, [channel#47 ASC NULLS FIRST, i_brand_id#7 ASC NULLS FIRST, i_class_id#8 ASC NULLS FIRST, i_category_id#9 ASC NULLS FIRST], [channel#47, i_brand_id#7, i_class_id#8, i_category_id#9, sum_sales#89, number_sales#90]
 
 ===== Subqueries =====
 
-<<<<<<< HEAD
-Subquery:1 Hosting operator id = 84 Hosting Expression = Subquery scalar-subquery#45, [id=#46]
-* HashAggregate (250)
-+- Exchange (249)
-   +- * HashAggregate (248)
-      +- Union (247)
-=======
 Subquery:1 Hosting operator id = 86 Hosting Expression = Subquery scalar-subquery#45, [id=#46]
 * HashAggregate (240)
 +- Exchange (239)
@@ -1727,42 +1203,16 @@
          :           +- * Filter (216)
          :              +- * ColumnarToRow (215)
          :                 +- Scan parquet default.date_dim (214)
->>>>>>> a7d3fcd3
          :- * Project (230)
          :  +- * BroadcastHashJoin Inner BuildRight (229)
          :     :- * Filter (223)
          :     :  +- * ColumnarToRow (222)
-<<<<<<< HEAD
-         :     :     +- Scan parquet default.store_sales (221)
-=======
          :     :     +- Scan parquet default.catalog_sales (221)
->>>>>>> a7d3fcd3
          :     +- BroadcastExchange (228)
          :        +- * Project (227)
          :           +- * Filter (226)
          :              +- * ColumnarToRow (225)
          :                 +- Scan parquet default.date_dim (224)
-<<<<<<< HEAD
-         :- * Project (240)
-         :  +- * BroadcastHashJoin Inner BuildRight (239)
-         :     :- * Filter (233)
-         :     :  +- * ColumnarToRow (232)
-         :     :     +- Scan parquet default.catalog_sales (231)
-         :     +- BroadcastExchange (238)
-         :        +- * Project (237)
-         :           +- * Filter (236)
-         :              +- * ColumnarToRow (235)
-         :                 +- Scan parquet default.date_dim (234)
-         +- * Project (246)
-            +- * BroadcastHashJoin Inner BuildRight (245)
-               :- * Filter (243)
-               :  +- * ColumnarToRow (242)
-               :     +- Scan parquet default.web_sales (241)
-               +- ReusedExchange (244)
-
-
-(221) Scan parquet default.store_sales
-=======
          +- * Project (236)
             +- * BroadcastHashJoin Inner BuildRight (235)
                :- * Filter (233)
@@ -1772,23 +1222,12 @@
 
 
 (211) Scan parquet default.store_sales
->>>>>>> a7d3fcd3
 Output [3]: [ss_sold_date_sk#1, ss_quantity#3, ss_list_price#4]
 Batched: true
 Location [not included in comparison]/{warehouse_dir}/store_sales]
 PushedFilters: [IsNotNull(ss_sold_date_sk)]
 ReadSchema: struct<ss_sold_date_sk:int,ss_quantity:int,ss_list_price:decimal(7,2)>
 
-<<<<<<< HEAD
-(222) ColumnarToRow [codegen id : 2]
-Input [3]: [ss_sold_date_sk#1, ss_quantity#3, ss_list_price#4]
-
-(223) Filter [codegen id : 2]
-Input [3]: [ss_sold_date_sk#1, ss_quantity#3, ss_list_price#4]
-Condition : isnotnull(ss_sold_date_sk#1)
-
-(224) Scan parquet default.date_dim
-=======
 (212) ColumnarToRow [codegen id : 2]
 Input [3]: [ss_sold_date_sk#1, ss_quantity#3, ss_list_price#4]
 
@@ -1797,27 +1236,12 @@
 Condition : isnotnull(ss_sold_date_sk#1)
 
 (214) Scan parquet default.date_dim
->>>>>>> a7d3fcd3
 Output [2]: [d_date_sk#10, d_year#11]
 Batched: true
 Location [not included in comparison]/{warehouse_dir}/date_dim]
 PushedFilters: [IsNotNull(d_year), GreaterThanOrEqual(d_year,1999), LessThanOrEqual(d_year,2001), IsNotNull(d_date_sk)]
 ReadSchema: struct<d_date_sk:int,d_year:int>
 
-<<<<<<< HEAD
-(225) ColumnarToRow [codegen id : 1]
-Input [2]: [d_date_sk#10, d_year#11]
-
-(226) Filter [codegen id : 1]
-Input [2]: [d_date_sk#10, d_year#11]
-Condition : (((isnotnull(d_year#11) AND (d_year#11 >= 1999)) AND (d_year#11 <= 2001)) AND isnotnull(d_date_sk#10))
-
-(227) Project [codegen id : 1]
-Output [1]: [d_date_sk#10]
-Input [2]: [d_date_sk#10, d_year#11]
-
-(228) BroadcastExchange
-=======
 (215) ColumnarToRow [codegen id : 1]
 Input [2]: [d_date_sk#10, d_year#11]
 
@@ -1830,48 +1254,25 @@
 Input [2]: [d_date_sk#10, d_year#11]
 
 (218) BroadcastExchange
->>>>>>> a7d3fcd3
 Input [1]: [d_date_sk#10]
 Arguments: HashedRelationBroadcastMode(List(cast(input[0, int, true] as bigint)),false), [id=#262]
 
-<<<<<<< HEAD
-(229) BroadcastHashJoin [codegen id : 2]
-=======
 (219) BroadcastHashJoin [codegen id : 2]
->>>>>>> a7d3fcd3
 Left keys [1]: [ss_sold_date_sk#1]
 Right keys [1]: [d_date_sk#10]
 Join condition: None
 
-<<<<<<< HEAD
-(230) Project [codegen id : 2]
-Output [2]: [ss_quantity#3 AS quantity#266, ss_list_price#4 AS list_price#267]
-Input [4]: [ss_sold_date_sk#1, ss_quantity#3, ss_list_price#4, d_date_sk#10]
-
-(231) Scan parquet default.catalog_sales
-=======
 (220) Project [codegen id : 2]
 Output [2]: [ss_quantity#3 AS quantity#263, ss_list_price#4 AS list_price#264]
 Input [4]: [ss_sold_date_sk#1, ss_quantity#3, ss_list_price#4, d_date_sk#10]
 
 (221) Scan parquet default.catalog_sales
->>>>>>> a7d3fcd3
 Output [3]: [cs_sold_date_sk#18, cs_quantity#48, cs_list_price#49]
 Batched: true
 Location [not included in comparison]/{warehouse_dir}/catalog_sales]
 PushedFilters: [IsNotNull(cs_sold_date_sk)]
 ReadSchema: struct<cs_sold_date_sk:int,cs_quantity:int,cs_list_price:decimal(7,2)>
 
-<<<<<<< HEAD
-(232) ColumnarToRow [codegen id : 4]
-Input [3]: [cs_sold_date_sk#18, cs_quantity#48, cs_list_price#49]
-
-(233) Filter [codegen id : 4]
-Input [3]: [cs_sold_date_sk#18, cs_quantity#48, cs_list_price#49]
-Condition : isnotnull(cs_sold_date_sk#18)
-
-(234) Scan parquet default.date_dim
-=======
 (222) ColumnarToRow [codegen id : 4]
 Input [3]: [cs_sold_date_sk#18, cs_quantity#48, cs_list_price#49]
 
@@ -1880,27 +1281,12 @@
 Condition : isnotnull(cs_sold_date_sk#18)
 
 (224) Scan parquet default.date_dim
->>>>>>> a7d3fcd3
 Output [2]: [d_date_sk#10, d_year#11]
 Batched: true
 Location [not included in comparison]/{warehouse_dir}/date_dim]
 PushedFilters: [IsNotNull(d_year), GreaterThanOrEqual(d_year,1998), LessThanOrEqual(d_year,2000), IsNotNull(d_date_sk)]
 ReadSchema: struct<d_date_sk:int,d_year:int>
 
-<<<<<<< HEAD
-(235) ColumnarToRow [codegen id : 3]
-Input [2]: [d_date_sk#10, d_year#11]
-
-(236) Filter [codegen id : 3]
-Input [2]: [d_date_sk#10, d_year#11]
-Condition : (((isnotnull(d_year#11) AND (d_year#11 >= 1998)) AND (d_year#11 <= 2000)) AND isnotnull(d_date_sk#10))
-
-(237) Project [codegen id : 3]
-Output [1]: [d_date_sk#10]
-Input [2]: [d_date_sk#10, d_year#11]
-
-(238) BroadcastExchange
-=======
 (225) ColumnarToRow [codegen id : 3]
 Input [2]: [d_date_sk#10, d_year#11]
 
@@ -1913,51 +1299,25 @@
 Input [2]: [d_date_sk#10, d_year#11]
 
 (228) BroadcastExchange
->>>>>>> a7d3fcd3
 Input [1]: [d_date_sk#10]
 Arguments: HashedRelationBroadcastMode(List(cast(input[0, int, true] as bigint)),false), [id=#265]
 
-<<<<<<< HEAD
-(239) BroadcastHashJoin [codegen id : 4]
-=======
 (229) BroadcastHashJoin [codegen id : 4]
->>>>>>> a7d3fcd3
 Left keys [1]: [cs_sold_date_sk#18]
 Right keys [1]: [d_date_sk#10]
 Join condition: None
 
-<<<<<<< HEAD
-(240) Project [codegen id : 4]
-Output [2]: [cs_quantity#48 AS quantity#269, cs_list_price#49 AS list_price#270]
-Input [4]: [cs_sold_date_sk#18, cs_quantity#48, cs_list_price#49, d_date_sk#10]
-
-(241) Scan parquet default.web_sales
-=======
 (230) Project [codegen id : 4]
 Output [2]: [cs_quantity#48 AS quantity#266, cs_list_price#49 AS list_price#267]
 Input [4]: [cs_sold_date_sk#18, cs_quantity#48, cs_list_price#49, d_date_sk#10]
 
 (231) Scan parquet default.web_sales
->>>>>>> a7d3fcd3
 Output [3]: [ws_sold_date_sk#22, ws_quantity#64, ws_list_price#65]
 Batched: true
 Location [not included in comparison]/{warehouse_dir}/web_sales]
 PushedFilters: [IsNotNull(ws_sold_date_sk)]
 ReadSchema: struct<ws_sold_date_sk:int,ws_quantity:int,ws_list_price:decimal(7,2)>
 
-<<<<<<< HEAD
-(242) ColumnarToRow [codegen id : 6]
-Input [3]: [ws_sold_date_sk#22, ws_quantity#64, ws_list_price#65]
-
-(243) Filter [codegen id : 6]
-Input [3]: [ws_sold_date_sk#22, ws_quantity#64, ws_list_price#65]
-Condition : isnotnull(ws_sold_date_sk#22)
-
-(244) ReusedExchange [Reuses operator id: 238]
-Output [1]: [d_date_sk#10]
-
-(245) BroadcastHashJoin [codegen id : 6]
-=======
 (232) ColumnarToRow [codegen id : 6]
 Input [3]: [ws_sold_date_sk#22, ws_quantity#64, ws_list_price#65]
 
@@ -1969,21 +1329,10 @@
 Output [1]: [d_date_sk#10]
 
 (235) BroadcastHashJoin [codegen id : 6]
->>>>>>> a7d3fcd3
 Left keys [1]: [ws_sold_date_sk#22]
 Right keys [1]: [d_date_sk#10]
 Join condition: None
 
-<<<<<<< HEAD
-(246) Project [codegen id : 6]
-Output [2]: [ws_quantity#64 AS quantity#271, ws_list_price#65 AS list_price#272]
-Input [4]: [ws_sold_date_sk#22, ws_quantity#64, ws_list_price#65, d_date_sk#10]
-
-(247) Union
-
-(248) HashAggregate [codegen id : 7]
-Input [2]: [quantity#266, list_price#267]
-=======
 (236) Project [codegen id : 6]
 Output [2]: [ws_quantity#64 AS quantity#268, ws_list_price#65 AS list_price#269]
 Input [4]: [ws_sold_date_sk#22, ws_quantity#64, ws_list_price#65, d_date_sk#10]
@@ -1992,61 +1341,32 @@
 
 (238) HashAggregate [codegen id : 7]
 Input [2]: [quantity#263, list_price#264]
->>>>>>> a7d3fcd3
 Keys: []
 Functions [1]: [partial_avg(CheckOverflow((promote_precision(cast(cast(quantity#263 as decimal(10,0)) as decimal(12,2))) * promote_precision(cast(list_price#264 as decimal(12,2)))), DecimalType(18,2), true))]
 Aggregate Attributes [2]: [sum#270, count#271]
 Results [2]: [sum#272, count#273]
 
-<<<<<<< HEAD
-(249) Exchange
-Input [2]: [sum#275, count#276]
-Arguments: SinglePartition, true, [id=#277]
-
-(250) HashAggregate [codegen id : 8]
-Input [2]: [sum#275, count#276]
-=======
 (239) Exchange
 Input [2]: [sum#272, count#273]
 Arguments: SinglePartition, ENSURE_REQUIREMENTS, [id=#274]
 
 (240) HashAggregate [codegen id : 8]
 Input [2]: [sum#272, count#273]
->>>>>>> a7d3fcd3
 Keys: []
 Functions [1]: [avg(CheckOverflow((promote_precision(cast(cast(quantity#263 as decimal(10,0)) as decimal(12,2))) * promote_precision(cast(list_price#264 as decimal(12,2)))), DecimalType(18,2), true))]
 Aggregate Attributes [1]: [avg(CheckOverflow((promote_precision(cast(cast(quantity#263 as decimal(10,0)) as decimal(12,2))) * promote_precision(cast(list_price#264 as decimal(12,2)))), DecimalType(18,2), true))#275]
 Results [1]: [avg(CheckOverflow((promote_precision(cast(cast(quantity#263 as decimal(10,0)) as decimal(12,2))) * promote_precision(cast(list_price#264 as decimal(12,2)))), DecimalType(18,2), true))#275 AS average_sales#276]
 
-Subquery:2 Hosting operator id = 103 Hosting Expression = ReusedSubquery Subquery scalar-subquery#45, [id=#46]
-
-Subquery:3 Hosting operator id = 122 Hosting Expression = ReusedSubquery Subquery scalar-subquery#45, [id=#46]
-
-Subquery:4 Hosting operator id = 130 Hosting Expression = ReusedSubquery Subquery scalar-subquery#45, [id=#46]
-
-Subquery:5 Hosting operator id = 134 Hosting Expression = ReusedSubquery Subquery scalar-subquery#45, [id=#46]
-
-Subquery:6 Hosting operator id = 138 Hosting Expression = ReusedSubquery Subquery scalar-subquery#45, [id=#46]
-
-<<<<<<< HEAD
-Subquery:7 Hosting operator id = 153 Hosting Expression = ReusedSubquery Subquery scalar-subquery#45, [id=#46]
-
-Subquery:8 Hosting operator id = 157 Hosting Expression = ReusedSubquery Subquery scalar-subquery#45, [id=#46]
-
-Subquery:9 Hosting operator id = 161 Hosting Expression = ReusedSubquery Subquery scalar-subquery#45, [id=#46]
-
-Subquery:10 Hosting operator id = 176 Hosting Expression = ReusedSubquery Subquery scalar-subquery#45, [id=#46]
-
-Subquery:11 Hosting operator id = 180 Hosting Expression = ReusedSubquery Subquery scalar-subquery#45, [id=#46]
-
-Subquery:12 Hosting operator id = 184 Hosting Expression = ReusedSubquery Subquery scalar-subquery#45, [id=#46]
-
-Subquery:13 Hosting operator id = 199 Hosting Expression = ReusedSubquery Subquery scalar-subquery#45, [id=#46]
-
-Subquery:14 Hosting operator id = 203 Hosting Expression = ReusedSubquery Subquery scalar-subquery#45, [id=#46]
-
-Subquery:15 Hosting operator id = 207 Hosting Expression = ReusedSubquery Subquery scalar-subquery#45, [id=#46]
-=======
+Subquery:2 Hosting operator id = 105 Hosting Expression = ReusedSubquery Subquery scalar-subquery#45, [id=#46]
+
+Subquery:3 Hosting operator id = 124 Hosting Expression = ReusedSubquery Subquery scalar-subquery#45, [id=#46]
+
+Subquery:4 Hosting operator id = 132 Hosting Expression = ReusedSubquery Subquery scalar-subquery#45, [id=#46]
+
+Subquery:5 Hosting operator id = 136 Hosting Expression = ReusedSubquery Subquery scalar-subquery#45, [id=#46]
+
+Subquery:6 Hosting operator id = 140 Hosting Expression = ReusedSubquery Subquery scalar-subquery#45, [id=#46]
+
 Subquery:7 Hosting operator id = 151 Hosting Expression = ReusedSubquery Subquery scalar-subquery#45, [id=#46]
 
 Subquery:8 Hosting operator id = 155 Hosting Expression = ReusedSubquery Subquery scalar-subquery#45, [id=#46]
@@ -2064,5 +1384,4 @@
 Subquery:14 Hosting operator id = 193 Hosting Expression = ReusedSubquery Subquery scalar-subquery#45, [id=#46]
 
 Subquery:15 Hosting operator id = 197 Hosting Expression = ReusedSubquery Subquery scalar-subquery#45, [id=#46]
->>>>>>> a7d3fcd3
-
+
