--- conflicted
+++ resolved
@@ -1,303 +1,150 @@
 == Physical Plan ==
-<<<<<<< HEAD
-TakeOrderedAndProject (149)
-+- * HashAggregate (148)
-   +- Exchange (147)
-      +- * HashAggregate (146)
-         +- Union (145)
-            :- * HashAggregate (124)
-            :  +- Exchange (123)
-            :     +- * HashAggregate (122)
-            :        +- Union (121)
-            :           :- * Project (82)
-            :           :  +- * Filter (81)
-            :           :     +- * HashAggregate (80)
-            :           :        +- Exchange (79)
-            :           :           +- * HashAggregate (78)
-            :           :              +- * Project (77)
-            :           :                 +- * BroadcastHashJoin Inner BuildRight (76)
-            :           :                    :- * Project (66)
-            :           :                    :  +- * BroadcastHashJoin Inner BuildRight (65)
-            :           :                    :     :- * SortMergeJoin LeftSemi (63)
-            :           :                    :     :  :- * Sort (5)
-            :           :                    :     :  :  +- Exchange (4)
-            :           :                    :     :  :     +- * Filter (3)
-            :           :                    :     :  :        +- * ColumnarToRow (2)
-            :           :                    :     :  :           +- Scan parquet default.store_sales (1)
-            :           :                    :     :  +- * Sort (62)
-            :           :                    :     :     +- Exchange (61)
-            :           :                    :     :        +- * Project (60)
-            :           :                    :     :           +- * BroadcastHashJoin Inner BuildRight (59)
-            :           :                    :     :              :- * Filter (8)
-            :           :                    :     :              :  +- * ColumnarToRow (7)
-            :           :                    :     :              :     +- Scan parquet default.item (6)
-            :           :                    :     :              +- BroadcastExchange (58)
-            :           :                    :     :                 +- * HashAggregate (57)
-            :           :                    :     :                    +- Exchange (56)
-            :           :                    :     :                       +- * HashAggregate (55)
-            :           :                    :     :                          +- * SortMergeJoin LeftSemi (54)
-            :           :                    :     :                             :- * Sort (42)
-            :           :                    :     :                             :  +- Exchange (41)
-            :           :                    :     :                             :     +- * HashAggregate (40)
-            :           :                    :     :                             :        +- Exchange (39)
-            :           :                    :     :                             :           +- * HashAggregate (38)
-            :           :                    :     :                             :              +- * Project (37)
-            :           :                    :     :                             :                 +- * BroadcastHashJoin Inner BuildRight (36)
-            :           :                    :     :                             :                    :- * Project (14)
-            :           :                    :     :                             :                    :  +- * BroadcastHashJoin Inner BuildRight (13)
-            :           :                    :     :                             :                    :     :- * Filter (11)
-            :           :                    :     :                             :                    :     :  +- * ColumnarToRow (10)
-            :           :                    :     :                             :                    :     :     +- Scan parquet default.store_sales (9)
-            :           :                    :     :                             :                    :     +- ReusedExchange (12)
-            :           :                    :     :                             :                    +- BroadcastExchange (35)
-            :           :                    :     :                             :                       +- * SortMergeJoin LeftSemi (34)
-            :           :                    :     :                             :                          :- * Sort (19)
-            :           :                    :     :                             :                          :  +- Exchange (18)
-            :           :                    :     :                             :                          :     +- * Filter (17)
-            :           :                    :     :                             :                          :        +- * ColumnarToRow (16)
-            :           :                    :     :                             :                          :           +- Scan parquet default.item (15)
-            :           :                    :     :                             :                          +- * Sort (33)
-            :           :                    :     :                             :                             +- Exchange (32)
-            :           :                    :     :                             :                                +- * Project (31)
-            :           :                    :     :                             :                                   +- * BroadcastHashJoin Inner BuildRight (30)
-            :           :                    :     :                             :                                      :- * Project (25)
-            :           :                    :     :                             :                                      :  +- * BroadcastHashJoin Inner BuildRight (24)
-            :           :                    :     :                             :                                      :     :- * Filter (22)
-            :           :                    :     :                             :                                      :     :  +- * ColumnarToRow (21)
-            :           :                    :     :                             :                                      :     :     +- Scan parquet default.catalog_sales (20)
-            :           :                    :     :                             :                                      :     +- ReusedExchange (23)
-            :           :                    :     :                             :                                      +- BroadcastExchange (29)
-            :           :                    :     :                             :                                         +- * Filter (28)
-            :           :                    :     :                             :                                            +- * ColumnarToRow (27)
-            :           :                    :     :                             :                                               +- Scan parquet default.item (26)
-            :           :                    :     :                             +- * Sort (53)
-            :           :                    :     :                                +- Exchange (52)
-            :           :                    :     :                                   +- * Project (51)
-            :           :                    :     :                                      +- * BroadcastHashJoin Inner BuildRight (50)
-            :           :                    :     :                                         :- * Project (48)
-            :           :                    :     :                                         :  +- * BroadcastHashJoin Inner BuildRight (47)
-            :           :                    :     :                                         :     :- * Filter (45)
-            :           :                    :     :                                         :     :  +- * ColumnarToRow (44)
-            :           :                    :     :                                         :     :     +- Scan parquet default.web_sales (43)
-            :           :                    :     :                                         :     +- ReusedExchange (46)
-            :           :                    :     :                                         +- ReusedExchange (49)
-            :           :                    :     +- ReusedExchange (64)
-            :           :                    +- BroadcastExchange (75)
-            :           :                       +- * SortMergeJoin LeftSemi (74)
-            :           :                          :- * Sort (71)
-            :           :                          :  +- Exchange (70)
-            :           :                          :     +- * Filter (69)
-            :           :                          :        +- * ColumnarToRow (68)
-            :           :                          :           +- Scan parquet default.item (67)
-            :           :                          +- * Sort (73)
-            :           :                             +- ReusedExchange (72)
-            :           :- * Project (101)
-            :           :  +- * Filter (100)
-            :           :     +- * HashAggregate (99)
-            :           :        +- Exchange (98)
-            :           :           +- * HashAggregate (97)
-            :           :              +- * Project (96)
-            :           :                 +- * BroadcastHashJoin Inner BuildRight (95)
-            :           :                    :- * Project (93)
-            :           :                    :  +- * BroadcastHashJoin Inner BuildRight (92)
-            :           :                    :     :- * SortMergeJoin LeftSemi (90)
-            :           :                    :     :  :- * Sort (87)
-            :           :                    :     :  :  +- Exchange (86)
-            :           :                    :     :  :     +- * Filter (85)
-            :           :                    :     :  :        +- * ColumnarToRow (84)
-            :           :                    :     :  :           +- Scan parquet default.catalog_sales (83)
-            :           :                    :     :  +- * Sort (89)
-            :           :                    :     :     +- ReusedExchange (88)
-            :           :                    :     +- ReusedExchange (91)
-            :           :                    +- ReusedExchange (94)
-            :           +- * Project (120)
-            :              +- * Filter (119)
-            :                 +- * HashAggregate (118)
-            :                    +- Exchange (117)
-            :                       +- * HashAggregate (116)
-            :                          +- * Project (115)
-            :                             +- * BroadcastHashJoin Inner BuildRight (114)
-            :                                :- * Project (112)
-            :                                :  +- * BroadcastHashJoin Inner BuildRight (111)
-            :                                :     :- * SortMergeJoin LeftSemi (109)
-            :                                :     :  :- * Sort (106)
-            :                                :     :  :  +- Exchange (105)
-            :                                :     :  :     +- * Filter (104)
-            :                                :     :  :        +- * ColumnarToRow (103)
-            :                                :     :  :           +- Scan parquet default.web_sales (102)
-            :                                :     :  +- * Sort (108)
-            :                                :     :     +- ReusedExchange (107)
-            :                                :     +- ReusedExchange (110)
-            :                                +- ReusedExchange (113)
-            :- * HashAggregate (129)
-            :  +- Exchange (128)
-            :     +- * HashAggregate (127)
-            :        +- * HashAggregate (126)
-            :           +- ReusedExchange (125)
-=======
-TakeOrderedAndProject (154)
-+- * HashAggregate (153)
-   +- Exchange (152)
-      +- * HashAggregate (151)
-         +- Union (150)
-            :- * HashAggregate (129)
-            :  +- Exchange (128)
-            :     +- * HashAggregate (127)
-            :        +- Union (126)
-            :           :- * Filter (89)
-            :           :  +- * HashAggregate (88)
-            :           :     +- Exchange (87)
-            :           :        +- * HashAggregate (86)
-            :           :           +- * Project (85)
-            :           :              +- * BroadcastHashJoin Inner BuildRight (84)
-            :           :                 :- * Project (74)
-            :           :                 :  +- * BroadcastHashJoin Inner BuildRight (73)
-            :           :                 :     :- * SortMergeJoin LeftSemi (67)
+TakeOrderedAndProject (146)
++- * HashAggregate (145)
+   +- Exchange (144)
+      +- * HashAggregate (143)
+         +- Union (142)
+            :- * HashAggregate (121)
+            :  +- Exchange (120)
+            :     +- * HashAggregate (119)
+            :        +- Union (118)
+            :           :- * Filter (81)
+            :           :  +- * HashAggregate (80)
+            :           :     +- Exchange (79)
+            :           :        +- * HashAggregate (78)
+            :           :           +- * Project (77)
+            :           :              +- * BroadcastHashJoin Inner BuildRight (76)
+            :           :                 :- * Project (66)
+            :           :                 :  +- * BroadcastHashJoin Inner BuildRight (65)
+            :           :                 :     :- * SortMergeJoin LeftSemi (63)
             :           :                 :     :  :- * Sort (5)
             :           :                 :     :  :  +- Exchange (4)
             :           :                 :     :  :     +- * Filter (3)
             :           :                 :     :  :        +- * ColumnarToRow (2)
             :           :                 :     :  :           +- Scan parquet default.store_sales (1)
-            :           :                 :     :  +- * Sort (66)
-            :           :                 :     :     +- Exchange (65)
-            :           :                 :     :        +- * Project (64)
-            :           :                 :     :           +- * BroadcastHashJoin Inner BuildRight (63)
+            :           :                 :     :  +- * Sort (62)
+            :           :                 :     :     +- Exchange (61)
+            :           :                 :     :        +- * Project (60)
+            :           :                 :     :           +- * BroadcastHashJoin Inner BuildRight (59)
             :           :                 :     :              :- * Filter (8)
             :           :                 :     :              :  +- * ColumnarToRow (7)
             :           :                 :     :              :     +- Scan parquet default.item (6)
-            :           :                 :     :              +- BroadcastExchange (62)
-            :           :                 :     :                 +- * HashAggregate (61)
-            :           :                 :     :                    +- Exchange (60)
-            :           :                 :     :                       +- * HashAggregate (59)
-            :           :                 :     :                          +- * SortMergeJoin LeftSemi (58)
-            :           :                 :     :                             :- * Sort (46)
-            :           :                 :     :                             :  +- Exchange (45)
-            :           :                 :     :                             :     +- * HashAggregate (44)
-            :           :                 :     :                             :        +- Exchange (43)
-            :           :                 :     :                             :           +- * HashAggregate (42)
-            :           :                 :     :                             :              +- * Project (41)
-            :           :                 :     :                             :                 +- * BroadcastHashJoin Inner BuildRight (40)
-            :           :                 :     :                             :                    :- * Project (18)
-            :           :                 :     :                             :                    :  +- * BroadcastHashJoin Inner BuildRight (17)
+            :           :                 :     :              +- BroadcastExchange (58)
+            :           :                 :     :                 +- * HashAggregate (57)
+            :           :                 :     :                    +- Exchange (56)
+            :           :                 :     :                       +- * HashAggregate (55)
+            :           :                 :     :                          +- * SortMergeJoin LeftSemi (54)
+            :           :                 :     :                             :- * Sort (42)
+            :           :                 :     :                             :  +- Exchange (41)
+            :           :                 :     :                             :     +- * HashAggregate (40)
+            :           :                 :     :                             :        +- Exchange (39)
+            :           :                 :     :                             :           +- * HashAggregate (38)
+            :           :                 :     :                             :              +- * Project (37)
+            :           :                 :     :                             :                 +- * BroadcastHashJoin Inner BuildRight (36)
+            :           :                 :     :                             :                    :- * Project (14)
+            :           :                 :     :                             :                    :  +- * BroadcastHashJoin Inner BuildRight (13)
             :           :                 :     :                             :                    :     :- * Filter (11)
             :           :                 :     :                             :                    :     :  +- * ColumnarToRow (10)
             :           :                 :     :                             :                    :     :     +- Scan parquet default.store_sales (9)
-            :           :                 :     :                             :                    :     +- BroadcastExchange (16)
-            :           :                 :     :                             :                    :        +- * Project (15)
-            :           :                 :     :                             :                    :           +- * Filter (14)
-            :           :                 :     :                             :                    :              +- * ColumnarToRow (13)
-            :           :                 :     :                             :                    :                 +- Scan parquet default.date_dim (12)
-            :           :                 :     :                             :                    +- BroadcastExchange (39)
-            :           :                 :     :                             :                       +- * SortMergeJoin LeftSemi (38)
-            :           :                 :     :                             :                          :- * Sort (23)
-            :           :                 :     :                             :                          :  +- Exchange (22)
-            :           :                 :     :                             :                          :     +- * Filter (21)
-            :           :                 :     :                             :                          :        +- * ColumnarToRow (20)
-            :           :                 :     :                             :                          :           +- Scan parquet default.item (19)
-            :           :                 :     :                             :                          +- * Sort (37)
-            :           :                 :     :                             :                             +- Exchange (36)
-            :           :                 :     :                             :                                +- * Project (35)
-            :           :                 :     :                             :                                   +- * BroadcastHashJoin Inner BuildRight (34)
-            :           :                 :     :                             :                                      :- * Project (29)
-            :           :                 :     :                             :                                      :  +- * BroadcastHashJoin Inner BuildRight (28)
-            :           :                 :     :                             :                                      :     :- * Filter (26)
-            :           :                 :     :                             :                                      :     :  +- * ColumnarToRow (25)
-            :           :                 :     :                             :                                      :     :     +- Scan parquet default.catalog_sales (24)
-            :           :                 :     :                             :                                      :     +- ReusedExchange (27)
-            :           :                 :     :                             :                                      +- BroadcastExchange (33)
-            :           :                 :     :                             :                                         +- * Filter (32)
-            :           :                 :     :                             :                                            +- * ColumnarToRow (31)
-            :           :                 :     :                             :                                               +- Scan parquet default.item (30)
-            :           :                 :     :                             +- * Sort (57)
-            :           :                 :     :                                +- Exchange (56)
-            :           :                 :     :                                   +- * Project (55)
-            :           :                 :     :                                      +- * BroadcastHashJoin Inner BuildRight (54)
-            :           :                 :     :                                         :- * Project (52)
-            :           :                 :     :                                         :  +- * BroadcastHashJoin Inner BuildRight (51)
-            :           :                 :     :                                         :     :- * Filter (49)
-            :           :                 :     :                                         :     :  +- * ColumnarToRow (48)
-            :           :                 :     :                                         :     :     +- Scan parquet default.web_sales (47)
-            :           :                 :     :                                         :     +- ReusedExchange (50)
-            :           :                 :     :                                         +- ReusedExchange (53)
-            :           :                 :     +- BroadcastExchange (72)
-            :           :                 :        +- * Project (71)
-            :           :                 :           +- * Filter (70)
-            :           :                 :              +- * ColumnarToRow (69)
-            :           :                 :                 +- Scan parquet default.date_dim (68)
-            :           :                 +- BroadcastExchange (83)
-            :           :                    +- * SortMergeJoin LeftSemi (82)
-            :           :                       :- * Sort (79)
-            :           :                       :  +- Exchange (78)
-            :           :                       :     +- * Filter (77)
-            :           :                       :        +- * ColumnarToRow (76)
-            :           :                       :           +- Scan parquet default.item (75)
-            :           :                       +- * Sort (81)
-            :           :                          +- ReusedExchange (80)
-            :           :- * Filter (107)
-            :           :  +- * HashAggregate (106)
-            :           :     +- Exchange (105)
-            :           :        +- * HashAggregate (104)
-            :           :           +- * Project (103)
-            :           :              +- * BroadcastHashJoin Inner BuildRight (102)
-            :           :                 :- * Project (100)
-            :           :                 :  +- * BroadcastHashJoin Inner BuildRight (99)
-            :           :                 :     :- * SortMergeJoin LeftSemi (97)
-            :           :                 :     :  :- * Sort (94)
-            :           :                 :     :  :  +- Exchange (93)
-            :           :                 :     :  :     +- * Filter (92)
-            :           :                 :     :  :        +- * ColumnarToRow (91)
-            :           :                 :     :  :           +- Scan parquet default.catalog_sales (90)
-            :           :                 :     :  +- * Sort (96)
-            :           :                 :     :     +- ReusedExchange (95)
-            :           :                 :     +- ReusedExchange (98)
-            :           :                 +- ReusedExchange (101)
-            :           +- * Filter (125)
-            :              +- * HashAggregate (124)
-            :                 +- Exchange (123)
-            :                    +- * HashAggregate (122)
-            :                       +- * Project (121)
-            :                          +- * BroadcastHashJoin Inner BuildRight (120)
-            :                             :- * Project (118)
-            :                             :  +- * BroadcastHashJoin Inner BuildRight (117)
-            :                             :     :- * SortMergeJoin LeftSemi (115)
-            :                             :     :  :- * Sort (112)
-            :                             :     :  :  +- Exchange (111)
-            :                             :     :  :     +- * Filter (110)
-            :                             :     :  :        +- * ColumnarToRow (109)
-            :                             :     :  :           +- Scan parquet default.web_sales (108)
-            :                             :     :  +- * Sort (114)
-            :                             :     :     +- ReusedExchange (113)
-            :                             :     +- ReusedExchange (116)
-            :                             +- ReusedExchange (119)
->>>>>>> abf9675a
-            :- * HashAggregate (134)
-            :  +- Exchange (133)
-            :     +- * HashAggregate (132)
-            :        +- * HashAggregate (131)
-            :           +- ReusedExchange (130)
-            :- * HashAggregate (139)
-            :  +- Exchange (138)
-            :     +- * HashAggregate (137)
-            :        +- * HashAggregate (136)
-            :           +- ReusedExchange (135)
-<<<<<<< HEAD
-            +- * HashAggregate (144)
-               +- Exchange (143)
-                  +- * HashAggregate (142)
-                     +- * HashAggregate (141)
-                        +- ReusedExchange (140)
-=======
-            :- * HashAggregate (144)
-            :  +- Exchange (143)
-            :     +- * HashAggregate (142)
-            :        +- * HashAggregate (141)
-            :           +- ReusedExchange (140)
-            +- * HashAggregate (149)
-               +- Exchange (148)
-                  +- * HashAggregate (147)
-                     +- * HashAggregate (146)
-                        +- ReusedExchange (145)
->>>>>>> abf9675a
+            :           :                 :     :                             :                    :     +- ReusedExchange (12)
+            :           :                 :     :                             :                    +- BroadcastExchange (35)
+            :           :                 :     :                             :                       +- * SortMergeJoin LeftSemi (34)
+            :           :                 :     :                             :                          :- * Sort (19)
+            :           :                 :     :                             :                          :  +- Exchange (18)
+            :           :                 :     :                             :                          :     +- * Filter (17)
+            :           :                 :     :                             :                          :        +- * ColumnarToRow (16)
+            :           :                 :     :                             :                          :           +- Scan parquet default.item (15)
+            :           :                 :     :                             :                          +- * Sort (33)
+            :           :                 :     :                             :                             +- Exchange (32)
+            :           :                 :     :                             :                                +- * Project (31)
+            :           :                 :     :                             :                                   +- * BroadcastHashJoin Inner BuildRight (30)
+            :           :                 :     :                             :                                      :- * Project (25)
+            :           :                 :     :                             :                                      :  +- * BroadcastHashJoin Inner BuildRight (24)
+            :           :                 :     :                             :                                      :     :- * Filter (22)
+            :           :                 :     :                             :                                      :     :  +- * ColumnarToRow (21)
+            :           :                 :     :                             :                                      :     :     +- Scan parquet default.catalog_sales (20)
+            :           :                 :     :                             :                                      :     +- ReusedExchange (23)
+            :           :                 :     :                             :                                      +- BroadcastExchange (29)
+            :           :                 :     :                             :                                         +- * Filter (28)
+            :           :                 :     :                             :                                            +- * ColumnarToRow (27)
+            :           :                 :     :                             :                                               +- Scan parquet default.item (26)
+            :           :                 :     :                             +- * Sort (53)
+            :           :                 :     :                                +- Exchange (52)
+            :           :                 :     :                                   +- * Project (51)
+            :           :                 :     :                                      +- * BroadcastHashJoin Inner BuildRight (50)
+            :           :                 :     :                                         :- * Project (48)
+            :           :                 :     :                                         :  +- * BroadcastHashJoin Inner BuildRight (47)
+            :           :                 :     :                                         :     :- * Filter (45)
+            :           :                 :     :                                         :     :  +- * ColumnarToRow (44)
+            :           :                 :     :                                         :     :     +- Scan parquet default.web_sales (43)
+            :           :                 :     :                                         :     +- ReusedExchange (46)
+            :           :                 :     :                                         +- ReusedExchange (49)
+            :           :                 :     +- ReusedExchange (64)
+            :           :                 +- BroadcastExchange (75)
+            :           :                    +- * SortMergeJoin LeftSemi (74)
+            :           :                       :- * Sort (71)
+            :           :                       :  +- Exchange (70)
+            :           :                       :     +- * Filter (69)
+            :           :                       :        +- * ColumnarToRow (68)
+            :           :                       :           +- Scan parquet default.item (67)
+            :           :                       +- * Sort (73)
+            :           :                          +- ReusedExchange (72)
+            :           :- * Filter (99)
+            :           :  +- * HashAggregate (98)
+            :           :     +- Exchange (97)
+            :           :        +- * HashAggregate (96)
+            :           :           +- * Project (95)
+            :           :              +- * BroadcastHashJoin Inner BuildRight (94)
+            :           :                 :- * Project (92)
+            :           :                 :  +- * BroadcastHashJoin Inner BuildRight (91)
+            :           :                 :     :- * SortMergeJoin LeftSemi (89)
+            :           :                 :     :  :- * Sort (86)
+            :           :                 :     :  :  +- Exchange (85)
+            :           :                 :     :  :     +- * Filter (84)
+            :           :                 :     :  :        +- * ColumnarToRow (83)
+            :           :                 :     :  :           +- Scan parquet default.catalog_sales (82)
+            :           :                 :     :  +- * Sort (88)
+            :           :                 :     :     +- ReusedExchange (87)
+            :           :                 :     +- ReusedExchange (90)
+            :           :                 +- ReusedExchange (93)
+            :           +- * Filter (117)
+            :              +- * HashAggregate (116)
+            :                 +- Exchange (115)
+            :                    +- * HashAggregate (114)
+            :                       +- * Project (113)
+            :                          +- * BroadcastHashJoin Inner BuildRight (112)
+            :                             :- * Project (110)
+            :                             :  +- * BroadcastHashJoin Inner BuildRight (109)
+            :                             :     :- * SortMergeJoin LeftSemi (107)
+            :                             :     :  :- * Sort (104)
+            :                             :     :  :  +- Exchange (103)
+            :                             :     :  :     +- * Filter (102)
+            :                             :     :  :        +- * ColumnarToRow (101)
+            :                             :     :  :           +- Scan parquet default.web_sales (100)
+            :                             :     :  +- * Sort (106)
+            :                             :     :     +- ReusedExchange (105)
+            :                             :     +- ReusedExchange (108)
+            :                             +- ReusedExchange (111)
+            :- * HashAggregate (126)
+            :  +- Exchange (125)
+            :     +- * HashAggregate (124)
+            :        +- * HashAggregate (123)
+            :           +- ReusedExchange (122)
+            :- * HashAggregate (131)
+            :  +- Exchange (130)
+            :     +- * HashAggregate (129)
+            :        +- * HashAggregate (128)
+            :           +- ReusedExchange (127)
+            :- * HashAggregate (136)
+            :  +- Exchange (135)
+            :     +- * HashAggregate (134)
+            :        +- * HashAggregate (133)
+            :           +- ReusedExchange (132)
+            +- * HashAggregate (141)
+               +- Exchange (140)
+                  +- * HashAggregate (139)
+                     +- * HashAggregate (138)
+                        +- ReusedExchange (137)
 
 
 (1) Scan parquet default.store_sales
@@ -352,7 +199,7 @@
 Input [2]: [ss_item_sk#11, ss_sold_date_sk#12]
 Condition : isnotnull(ss_item_sk#11)
 
-(12) ReusedExchange [Reuses operator id: 183]
+(12) ReusedExchange [Reuses operator id: 180]
 Output [1]: [d_date_sk#14]
 
 (13) BroadcastHashJoin [codegen id : 11]
@@ -401,7 +248,7 @@
 Input [2]: [cs_item_sk#20, cs_sold_date_sk#21]
 Condition : isnotnull(cs_item_sk#20)
 
-(23) ReusedExchange [Reuses operator id: 183]
+(23) ReusedExchange [Reuses operator id: 180]
 Output [1]: [d_date_sk#22]
 
 (24) BroadcastHashJoin [codegen id : 8]
@@ -507,7 +354,7 @@
 Input [2]: [ws_item_sk#35, ws_sold_date_sk#36]
 Condition : isnotnull(ws_item_sk#35)
 
-(46) ReusedExchange [Reuses operator id: 183]
+(46) ReusedExchange [Reuses operator id: 180]
 Output [1]: [d_date_sk#37]
 
 (47) BroadcastHashJoin [codegen id : 16]
@@ -588,7 +435,7 @@
 Right keys [1]: [ss_item_sk#45]
 Join condition: None
 
-(64) ReusedExchange [Reuses operator id: 178]
+(64) ReusedExchange [Reuses operator id: 175]
 Output [1]: [d_date_sk#47]
 
 (65) BroadcastHashJoin [codegen id : 45]
@@ -662,1081 +509,544 @@
 Input [6]: [i_brand_id#49, i_class_id#50, i_category_id#51, sum#57, isEmpty#58, count#59]
 Keys [3]: [i_brand_id#49, i_class_id#50, i_category_id#51]
 Functions [2]: [sum(CheckOverflow((promote_precision(cast(cast(ss_quantity#2 as decimal(10,0)) as decimal(12,2))) * promote_precision(cast(ss_list_price#3 as decimal(12,2)))), DecimalType(18,2), true)), count(1)]
-<<<<<<< HEAD
 Aggregate Attributes [2]: [sum(CheckOverflow((promote_precision(cast(cast(ss_quantity#2 as decimal(10,0)) as decimal(12,2))) * promote_precision(cast(ss_list_price#3 as decimal(12,2)))), DecimalType(18,2), true))#61, count(1)#62]
-Results [6]: [i_brand_id#49, i_class_id#50, i_category_id#51, sum(CheckOverflow((promote_precision(cast(cast(ss_quantity#2 as decimal(10,0)) as decimal(12,2))) * promote_precision(cast(ss_list_price#3 as decimal(12,2)))), DecimalType(18,2), true))#61 AS sales#63, count(1)#62 AS number_sales#64, sum(CheckOverflow((promote_precision(cast(cast(ss_quantity#2 as decimal(10,0)) as decimal(12,2))) * promote_precision(cast(ss_list_price#3 as decimal(12,2)))), DecimalType(18,2), true))#61 AS sum(CheckOverflow((promote_precision(cast(cast(ss_quantity#2 as decimal(10,0)) as decimal(12,2))) * promote_precision(cast(ss_list_price#3 as decimal(12,2)))), DecimalType(18,2), true))#65]
+Results [6]: [store AS channel#63, i_brand_id#49, i_class_id#50, i_category_id#51, sum(CheckOverflow((promote_precision(cast(cast(ss_quantity#2 as decimal(10,0)) as decimal(12,2))) * promote_precision(cast(ss_list_price#3 as decimal(12,2)))), DecimalType(18,2), true))#61 AS sales#64, count(1)#62 AS number_sales#65]
 
 (81) Filter [codegen id : 46]
-Input [6]: [i_brand_id#49, i_class_id#50, i_category_id#51, sales#63, number_sales#64, sum(CheckOverflow((promote_precision(cast(cast(ss_quantity#2 as decimal(10,0)) as decimal(12,2))) * promote_precision(cast(ss_list_price#3 as decimal(12,2)))), DecimalType(18,2), true))#65]
-Condition : (isnotnull(sum(CheckOverflow((promote_precision(cast(cast(ss_quantity#2 as decimal(10,0)) as decimal(12,2))) * promote_precision(cast(ss_list_price#3 as decimal(12,2)))), DecimalType(18,2), true))#65) AND (cast(sum(CheckOverflow((promote_precision(cast(cast(ss_quantity#2 as decimal(10,0)) as decimal(12,2))) * promote_precision(cast(ss_list_price#3 as decimal(12,2)))), DecimalType(18,2), true))#65 as decimal(32,6)) > cast(Subquery scalar-subquery#66, [id=#67] as decimal(32,6))))
-
-(82) Project [codegen id : 46]
-Output [6]: [store AS channel#68, i_brand_id#49, i_class_id#50, i_category_id#51, sales#63, number_sales#64]
-Input [6]: [i_brand_id#49, i_class_id#50, i_category_id#51, sales#63, number_sales#64, sum(CheckOverflow((promote_precision(cast(cast(ss_quantity#2 as decimal(10,0)) as decimal(12,2))) * promote_precision(cast(ss_list_price#3 as decimal(12,2)))), DecimalType(18,2), true))#65]
-
-(83) Scan parquet default.catalog_sales
-Output [4]: [cs_item_sk#69, cs_quantity#70, cs_list_price#71, cs_sold_date_sk#72]
+Input [6]: [channel#63, i_brand_id#49, i_class_id#50, i_category_id#51, sales#64, number_sales#65]
+Condition : (isnotnull(sales#64) AND (cast(sales#64 as decimal(32,6)) > cast(Subquery scalar-subquery#66, [id=#67] as decimal(32,6))))
+
+(82) Scan parquet default.catalog_sales
+Output [4]: [cs_item_sk#68, cs_quantity#69, cs_list_price#70, cs_sold_date_sk#71]
 Batched: true
 Location: InMemoryFileIndex []
-PartitionFilters: [isnotnull(cs_sold_date_sk#72), dynamicpruningexpression(cs_sold_date_sk#72 IN dynamicpruning#5)]
+PartitionFilters: [isnotnull(cs_sold_date_sk#71), dynamicpruningexpression(cs_sold_date_sk#71 IN dynamicpruning#5)]
 PushedFilters: [IsNotNull(cs_item_sk)]
 ReadSchema: struct<cs_item_sk:int,cs_quantity:int,cs_list_price:decimal(7,2)>
 
-(84) ColumnarToRow [codegen id : 47]
-Input [4]: [cs_item_sk#69, cs_quantity#70, cs_list_price#71, cs_sold_date_sk#72]
-
-(85) Filter [codegen id : 47]
-Input [4]: [cs_item_sk#69, cs_quantity#70, cs_list_price#71, cs_sold_date_sk#72]
-Condition : isnotnull(cs_item_sk#69)
-
-(86) Exchange
-Input [4]: [cs_item_sk#69, cs_quantity#70, cs_list_price#71, cs_sold_date_sk#72]
-Arguments: hashpartitioning(cs_item_sk#69, 5), ENSURE_REQUIREMENTS, [id=#73]
-
-(87) Sort [codegen id : 48]
-Input [4]: [cs_item_sk#69, cs_quantity#70, cs_list_price#71, cs_sold_date_sk#72]
-Arguments: [cs_item_sk#69 ASC NULLS FIRST], false, 0
-
-(88) ReusedExchange [Reuses operator id: 61]
+(83) ColumnarToRow [codegen id : 47]
+Input [4]: [cs_item_sk#68, cs_quantity#69, cs_list_price#70, cs_sold_date_sk#71]
+
+(84) Filter [codegen id : 47]
+Input [4]: [cs_item_sk#68, cs_quantity#69, cs_list_price#70, cs_sold_date_sk#71]
+Condition : isnotnull(cs_item_sk#68)
+
+(85) Exchange
+Input [4]: [cs_item_sk#68, cs_quantity#69, cs_list_price#70, cs_sold_date_sk#71]
+Arguments: hashpartitioning(cs_item_sk#68, 5), ENSURE_REQUIREMENTS, [id=#72]
+
+(86) Sort [codegen id : 48]
+Input [4]: [cs_item_sk#68, cs_quantity#69, cs_list_price#70, cs_sold_date_sk#71]
+Arguments: [cs_item_sk#68 ASC NULLS FIRST], false, 0
+
+(87) ReusedExchange [Reuses operator id: 61]
 Output [1]: [ss_item_sk#45]
 
-(89) Sort [codegen id : 67]
+(88) Sort [codegen id : 67]
 Input [1]: [ss_item_sk#45]
 Arguments: [ss_item_sk#45 ASC NULLS FIRST], false, 0
 
-(90) SortMergeJoin [codegen id : 91]
-Left keys [1]: [cs_item_sk#69]
+(89) SortMergeJoin [codegen id : 91]
+Left keys [1]: [cs_item_sk#68]
 Right keys [1]: [ss_item_sk#45]
 Join condition: None
 
-(91) ReusedExchange [Reuses operator id: 178]
-Output [1]: [d_date_sk#74]
-
-(92) BroadcastHashJoin [codegen id : 91]
-Left keys [1]: [cs_sold_date_sk#72]
-Right keys [1]: [d_date_sk#74]
-Join condition: None
-
-(93) Project [codegen id : 91]
-Output [3]: [cs_item_sk#69, cs_quantity#70, cs_list_price#71]
-Input [5]: [cs_item_sk#69, cs_quantity#70, cs_list_price#71, cs_sold_date_sk#72, d_date_sk#74]
-
-(94) ReusedExchange [Reuses operator id: 75]
-Output [4]: [i_item_sk#75, i_brand_id#76, i_class_id#77, i_category_id#78]
-
-(95) BroadcastHashJoin [codegen id : 91]
-Left keys [1]: [cs_item_sk#69]
-Right keys [1]: [i_item_sk#75]
-Join condition: None
-
-(96) Project [codegen id : 91]
-Output [5]: [cs_quantity#70, cs_list_price#71, i_brand_id#76, i_class_id#77, i_category_id#78]
-Input [7]: [cs_item_sk#69, cs_quantity#70, cs_list_price#71, i_item_sk#75, i_brand_id#76, i_class_id#77, i_category_id#78]
-
-(97) HashAggregate [codegen id : 91]
-Input [5]: [cs_quantity#70, cs_list_price#71, i_brand_id#76, i_class_id#77, i_category_id#78]
-Keys [3]: [i_brand_id#76, i_class_id#77, i_category_id#78]
-Functions [2]: [partial_sum(CheckOverflow((promote_precision(cast(cast(cs_quantity#70 as decimal(10,0)) as decimal(12,2))) * promote_precision(cast(cs_list_price#71 as decimal(12,2)))), DecimalType(18,2), true)), partial_count(1)]
-Aggregate Attributes [3]: [sum#79, isEmpty#80, count#81]
-Results [6]: [i_brand_id#76, i_class_id#77, i_category_id#78, sum#82, isEmpty#83, count#84]
-
-(98) Exchange
-Input [6]: [i_brand_id#76, i_class_id#77, i_category_id#78, sum#82, isEmpty#83, count#84]
-Arguments: hashpartitioning(i_brand_id#76, i_class_id#77, i_category_id#78, 5), ENSURE_REQUIREMENTS, [id=#85]
-
-(99) HashAggregate [codegen id : 92]
-Input [6]: [i_brand_id#76, i_class_id#77, i_category_id#78, sum#82, isEmpty#83, count#84]
-Keys [3]: [i_brand_id#76, i_class_id#77, i_category_id#78]
-Functions [2]: [sum(CheckOverflow((promote_precision(cast(cast(cs_quantity#70 as decimal(10,0)) as decimal(12,2))) * promote_precision(cast(cs_list_price#71 as decimal(12,2)))), DecimalType(18,2), true)), count(1)]
-Aggregate Attributes [2]: [sum(CheckOverflow((promote_precision(cast(cast(cs_quantity#70 as decimal(10,0)) as decimal(12,2))) * promote_precision(cast(cs_list_price#71 as decimal(12,2)))), DecimalType(18,2), true))#86, count(1)#87]
-Results [6]: [i_brand_id#76, i_class_id#77, i_category_id#78, sum(CheckOverflow((promote_precision(cast(cast(cs_quantity#70 as decimal(10,0)) as decimal(12,2))) * promote_precision(cast(cs_list_price#71 as decimal(12,2)))), DecimalType(18,2), true))#86 AS sales#88, count(1)#87 AS number_sales#89, sum(CheckOverflow((promote_precision(cast(cast(cs_quantity#70 as decimal(10,0)) as decimal(12,2))) * promote_precision(cast(cs_list_price#71 as decimal(12,2)))), DecimalType(18,2), true))#86 AS sum(CheckOverflow((promote_precision(cast(cast(cs_quantity#70 as decimal(10,0)) as decimal(12,2))) * promote_precision(cast(cs_list_price#71 as decimal(12,2)))), DecimalType(18,2), true))#90]
-
-(100) Filter [codegen id : 92]
-Input [6]: [i_brand_id#76, i_class_id#77, i_category_id#78, sales#88, number_sales#89, sum(CheckOverflow((promote_precision(cast(cast(cs_quantity#70 as decimal(10,0)) as decimal(12,2))) * promote_precision(cast(cs_list_price#71 as decimal(12,2)))), DecimalType(18,2), true))#90]
-Condition : (isnotnull(sum(CheckOverflow((promote_precision(cast(cast(cs_quantity#70 as decimal(10,0)) as decimal(12,2))) * promote_precision(cast(cs_list_price#71 as decimal(12,2)))), DecimalType(18,2), true))#90) AND (cast(sum(CheckOverflow((promote_precision(cast(cast(cs_quantity#70 as decimal(10,0)) as decimal(12,2))) * promote_precision(cast(cs_list_price#71 as decimal(12,2)))), DecimalType(18,2), true))#90 as decimal(32,6)) > cast(ReusedSubquery Subquery scalar-subquery#66, [id=#67] as decimal(32,6))))
-
-(101) Project [codegen id : 92]
-Output [6]: [catalog AS channel#91, i_brand_id#76, i_class_id#77, i_category_id#78, sales#88, number_sales#89]
-Input [6]: [i_brand_id#76, i_class_id#77, i_category_id#78, sales#88, number_sales#89, sum(CheckOverflow((promote_precision(cast(cast(cs_quantity#70 as decimal(10,0)) as decimal(12,2))) * promote_precision(cast(cs_list_price#71 as decimal(12,2)))), DecimalType(18,2), true))#90]
-
-(102) Scan parquet default.web_sales
-Output [4]: [ws_item_sk#92, ws_quantity#93, ws_list_price#94, ws_sold_date_sk#95]
+(90) ReusedExchange [Reuses operator id: 175]
+Output [1]: [d_date_sk#73]
+
+(91) BroadcastHashJoin [codegen id : 91]
+Left keys [1]: [cs_sold_date_sk#71]
+Right keys [1]: [d_date_sk#73]
+Join condition: None
+
+(92) Project [codegen id : 91]
+Output [3]: [cs_item_sk#68, cs_quantity#69, cs_list_price#70]
+Input [5]: [cs_item_sk#68, cs_quantity#69, cs_list_price#70, cs_sold_date_sk#71, d_date_sk#73]
+
+(93) ReusedExchange [Reuses operator id: 75]
+Output [4]: [i_item_sk#74, i_brand_id#75, i_class_id#76, i_category_id#77]
+
+(94) BroadcastHashJoin [codegen id : 91]
+Left keys [1]: [cs_item_sk#68]
+Right keys [1]: [i_item_sk#74]
+Join condition: None
+
+(95) Project [codegen id : 91]
+Output [5]: [cs_quantity#69, cs_list_price#70, i_brand_id#75, i_class_id#76, i_category_id#77]
+Input [7]: [cs_item_sk#68, cs_quantity#69, cs_list_price#70, i_item_sk#74, i_brand_id#75, i_class_id#76, i_category_id#77]
+
+(96) HashAggregate [codegen id : 91]
+Input [5]: [cs_quantity#69, cs_list_price#70, i_brand_id#75, i_class_id#76, i_category_id#77]
+Keys [3]: [i_brand_id#75, i_class_id#76, i_category_id#77]
+Functions [2]: [partial_sum(CheckOverflow((promote_precision(cast(cast(cs_quantity#69 as decimal(10,0)) as decimal(12,2))) * promote_precision(cast(cs_list_price#70 as decimal(12,2)))), DecimalType(18,2), true)), partial_count(1)]
+Aggregate Attributes [3]: [sum#78, isEmpty#79, count#80]
+Results [6]: [i_brand_id#75, i_class_id#76, i_category_id#77, sum#81, isEmpty#82, count#83]
+
+(97) Exchange
+Input [6]: [i_brand_id#75, i_class_id#76, i_category_id#77, sum#81, isEmpty#82, count#83]
+Arguments: hashpartitioning(i_brand_id#75, i_class_id#76, i_category_id#77, 5), ENSURE_REQUIREMENTS, [id=#84]
+
+(98) HashAggregate [codegen id : 92]
+Input [6]: [i_brand_id#75, i_class_id#76, i_category_id#77, sum#81, isEmpty#82, count#83]
+Keys [3]: [i_brand_id#75, i_class_id#76, i_category_id#77]
+Functions [2]: [sum(CheckOverflow((promote_precision(cast(cast(cs_quantity#69 as decimal(10,0)) as decimal(12,2))) * promote_precision(cast(cs_list_price#70 as decimal(12,2)))), DecimalType(18,2), true)), count(1)]
+Aggregate Attributes [2]: [sum(CheckOverflow((promote_precision(cast(cast(cs_quantity#69 as decimal(10,0)) as decimal(12,2))) * promote_precision(cast(cs_list_price#70 as decimal(12,2)))), DecimalType(18,2), true))#85, count(1)#86]
+Results [6]: [catalog AS channel#87, i_brand_id#75, i_class_id#76, i_category_id#77, sum(CheckOverflow((promote_precision(cast(cast(cs_quantity#69 as decimal(10,0)) as decimal(12,2))) * promote_precision(cast(cs_list_price#70 as decimal(12,2)))), DecimalType(18,2), true))#85 AS sales#88, count(1)#86 AS number_sales#89]
+
+(99) Filter [codegen id : 92]
+Input [6]: [channel#87, i_brand_id#75, i_class_id#76, i_category_id#77, sales#88, number_sales#89]
+Condition : (isnotnull(sales#88) AND (cast(sales#88 as decimal(32,6)) > cast(ReusedSubquery Subquery scalar-subquery#66, [id=#67] as decimal(32,6))))
+
+(100) Scan parquet default.web_sales
+Output [4]: [ws_item_sk#90, ws_quantity#91, ws_list_price#92, ws_sold_date_sk#93]
 Batched: true
 Location: InMemoryFileIndex []
-PartitionFilters: [isnotnull(ws_sold_date_sk#95), dynamicpruningexpression(ws_sold_date_sk#95 IN dynamicpruning#5)]
+PartitionFilters: [isnotnull(ws_sold_date_sk#93), dynamicpruningexpression(ws_sold_date_sk#93 IN dynamicpruning#5)]
 PushedFilters: [IsNotNull(ws_item_sk)]
 ReadSchema: struct<ws_item_sk:int,ws_quantity:int,ws_list_price:decimal(7,2)>
 
-(103) ColumnarToRow [codegen id : 93]
-Input [4]: [ws_item_sk#92, ws_quantity#93, ws_list_price#94, ws_sold_date_sk#95]
-
-(104) Filter [codegen id : 93]
-Input [4]: [ws_item_sk#92, ws_quantity#93, ws_list_price#94, ws_sold_date_sk#95]
-Condition : isnotnull(ws_item_sk#92)
-
-(105) Exchange
-Input [4]: [ws_item_sk#92, ws_quantity#93, ws_list_price#94, ws_sold_date_sk#95]
-Arguments: hashpartitioning(ws_item_sk#92, 5), ENSURE_REQUIREMENTS, [id=#96]
-
-(106) Sort [codegen id : 94]
-Input [4]: [ws_item_sk#92, ws_quantity#93, ws_list_price#94, ws_sold_date_sk#95]
-Arguments: [ws_item_sk#92 ASC NULLS FIRST], false, 0
-
-(107) ReusedExchange [Reuses operator id: 61]
+(101) ColumnarToRow [codegen id : 93]
+Input [4]: [ws_item_sk#90, ws_quantity#91, ws_list_price#92, ws_sold_date_sk#93]
+
+(102) Filter [codegen id : 93]
+Input [4]: [ws_item_sk#90, ws_quantity#91, ws_list_price#92, ws_sold_date_sk#93]
+Condition : isnotnull(ws_item_sk#90)
+
+(103) Exchange
+Input [4]: [ws_item_sk#90, ws_quantity#91, ws_list_price#92, ws_sold_date_sk#93]
+Arguments: hashpartitioning(ws_item_sk#90, 5), ENSURE_REQUIREMENTS, [id=#94]
+
+(104) Sort [codegen id : 94]
+Input [4]: [ws_item_sk#90, ws_quantity#91, ws_list_price#92, ws_sold_date_sk#93]
+Arguments: [ws_item_sk#90 ASC NULLS FIRST], false, 0
+
+(105) ReusedExchange [Reuses operator id: 61]
 Output [1]: [ss_item_sk#45]
 
-(108) Sort [codegen id : 113]
+(106) Sort [codegen id : 113]
 Input [1]: [ss_item_sk#45]
 Arguments: [ss_item_sk#45 ASC NULLS FIRST], false, 0
 
-(109) SortMergeJoin [codegen id : 137]
-Left keys [1]: [ws_item_sk#92]
+(107) SortMergeJoin [codegen id : 137]
+Left keys [1]: [ws_item_sk#90]
 Right keys [1]: [ss_item_sk#45]
 Join condition: None
 
-(110) ReusedExchange [Reuses operator id: 178]
-Output [1]: [d_date_sk#97]
-
-(111) BroadcastHashJoin [codegen id : 137]
-Left keys [1]: [ws_sold_date_sk#95]
-Right keys [1]: [d_date_sk#97]
-Join condition: None
-
-(112) Project [codegen id : 137]
-Output [3]: [ws_item_sk#92, ws_quantity#93, ws_list_price#94]
-Input [5]: [ws_item_sk#92, ws_quantity#93, ws_list_price#94, ws_sold_date_sk#95, d_date_sk#97]
-
-(113) ReusedExchange [Reuses operator id: 75]
-Output [4]: [i_item_sk#98, i_brand_id#99, i_class_id#100, i_category_id#101]
-
-(114) BroadcastHashJoin [codegen id : 137]
-Left keys [1]: [ws_item_sk#92]
-Right keys [1]: [i_item_sk#98]
-Join condition: None
-
-(115) Project [codegen id : 137]
-Output [5]: [ws_quantity#93, ws_list_price#94, i_brand_id#99, i_class_id#100, i_category_id#101]
-Input [7]: [ws_item_sk#92, ws_quantity#93, ws_list_price#94, i_item_sk#98, i_brand_id#99, i_class_id#100, i_category_id#101]
-
-(116) HashAggregate [codegen id : 137]
-Input [5]: [ws_quantity#93, ws_list_price#94, i_brand_id#99, i_class_id#100, i_category_id#101]
-Keys [3]: [i_brand_id#99, i_class_id#100, i_category_id#101]
-Functions [2]: [partial_sum(CheckOverflow((promote_precision(cast(cast(ws_quantity#93 as decimal(10,0)) as decimal(12,2))) * promote_precision(cast(ws_list_price#94 as decimal(12,2)))), DecimalType(18,2), true)), partial_count(1)]
-Aggregate Attributes [3]: [sum#102, isEmpty#103, count#104]
-Results [6]: [i_brand_id#99, i_class_id#100, i_category_id#101, sum#105, isEmpty#106, count#107]
-
-(117) Exchange
-Input [6]: [i_brand_id#99, i_class_id#100, i_category_id#101, sum#105, isEmpty#106, count#107]
-Arguments: hashpartitioning(i_brand_id#99, i_class_id#100, i_category_id#101, 5), ENSURE_REQUIREMENTS, [id=#108]
-
-(118) HashAggregate [codegen id : 138]
-Input [6]: [i_brand_id#99, i_class_id#100, i_category_id#101, sum#105, isEmpty#106, count#107]
-Keys [3]: [i_brand_id#99, i_class_id#100, i_category_id#101]
-Functions [2]: [sum(CheckOverflow((promote_precision(cast(cast(ws_quantity#93 as decimal(10,0)) as decimal(12,2))) * promote_precision(cast(ws_list_price#94 as decimal(12,2)))), DecimalType(18,2), true)), count(1)]
-Aggregate Attributes [2]: [sum(CheckOverflow((promote_precision(cast(cast(ws_quantity#93 as decimal(10,0)) as decimal(12,2))) * promote_precision(cast(ws_list_price#94 as decimal(12,2)))), DecimalType(18,2), true))#109, count(1)#110]
-Results [6]: [i_brand_id#99, i_class_id#100, i_category_id#101, sum(CheckOverflow((promote_precision(cast(cast(ws_quantity#93 as decimal(10,0)) as decimal(12,2))) * promote_precision(cast(ws_list_price#94 as decimal(12,2)))), DecimalType(18,2), true))#109 AS sales#111, count(1)#110 AS number_sales#112, sum(CheckOverflow((promote_precision(cast(cast(ws_quantity#93 as decimal(10,0)) as decimal(12,2))) * promote_precision(cast(ws_list_price#94 as decimal(12,2)))), DecimalType(18,2), true))#109 AS sum(CheckOverflow((promote_precision(cast(cast(ws_quantity#93 as decimal(10,0)) as decimal(12,2))) * promote_precision(cast(ws_list_price#94 as decimal(12,2)))), DecimalType(18,2), true))#113]
-
-(119) Filter [codegen id : 138]
-Input [6]: [i_brand_id#99, i_class_id#100, i_category_id#101, sales#111, number_sales#112, sum(CheckOverflow((promote_precision(cast(cast(ws_quantity#93 as decimal(10,0)) as decimal(12,2))) * promote_precision(cast(ws_list_price#94 as decimal(12,2)))), DecimalType(18,2), true))#113]
-Condition : (isnotnull(sum(CheckOverflow((promote_precision(cast(cast(ws_quantity#93 as decimal(10,0)) as decimal(12,2))) * promote_precision(cast(ws_list_price#94 as decimal(12,2)))), DecimalType(18,2), true))#113) AND (cast(sum(CheckOverflow((promote_precision(cast(cast(ws_quantity#93 as decimal(10,0)) as decimal(12,2))) * promote_precision(cast(ws_list_price#94 as decimal(12,2)))), DecimalType(18,2), true))#113 as decimal(32,6)) > cast(ReusedSubquery Subquery scalar-subquery#66, [id=#67] as decimal(32,6))))
-
-(120) Project [codegen id : 138]
-Output [6]: [web AS channel#114, i_brand_id#99, i_class_id#100, i_category_id#101, sales#111, number_sales#112]
-Input [6]: [i_brand_id#99, i_class_id#100, i_category_id#101, sales#111, number_sales#112, sum(CheckOverflow((promote_precision(cast(cast(ws_quantity#93 as decimal(10,0)) as decimal(12,2))) * promote_precision(cast(ws_list_price#94 as decimal(12,2)))), DecimalType(18,2), true))#113]
-
-(121) Union
-
-(122) HashAggregate [codegen id : 139]
-Input [6]: [channel#68, i_brand_id#49, i_class_id#50, i_category_id#51, sales#63, number_sales#64]
-Keys [4]: [channel#68, i_brand_id#49, i_class_id#50, i_category_id#51]
-Functions [2]: [partial_sum(sales#63), partial_sum(number_sales#64)]
-Aggregate Attributes [3]: [sum#115, isEmpty#116, sum#117]
-Results [7]: [channel#68, i_brand_id#49, i_class_id#50, i_category_id#51, sum#118, isEmpty#119, sum#120]
-
-(123) Exchange
-Input [7]: [channel#68, i_brand_id#49, i_class_id#50, i_category_id#51, sum#118, isEmpty#119, sum#120]
-Arguments: hashpartitioning(channel#68, i_brand_id#49, i_class_id#50, i_category_id#51, 5), ENSURE_REQUIREMENTS, [id=#121]
-
-(124) HashAggregate [codegen id : 140]
-Input [7]: [channel#68, i_brand_id#49, i_class_id#50, i_category_id#51, sum#118, isEmpty#119, sum#120]
-Keys [4]: [channel#68, i_brand_id#49, i_class_id#50, i_category_id#51]
-Functions [2]: [sum(sales#63), sum(number_sales#64)]
-Aggregate Attributes [2]: [sum(sales#63)#122, sum(number_sales#64)#123]
-Results [6]: [channel#68, i_brand_id#49, i_class_id#50, i_category_id#51, sum(sales#63)#122 AS sum_sales#124, sum(number_sales#64)#123 AS number_sales#125]
-
-(125) ReusedExchange [Reuses operator id: 123]
-Output [7]: [channel#68, i_brand_id#126, i_class_id#127, i_category_id#128, sum#129, isEmpty#130, sum#131]
-
-(126) HashAggregate [codegen id : 280]
-Input [7]: [channel#68, i_brand_id#126, i_class_id#127, i_category_id#128, sum#129, isEmpty#130, sum#131]
-Keys [4]: [channel#68, i_brand_id#126, i_class_id#127, i_category_id#128]
-Functions [2]: [sum(sales#63), sum(number_sales#64)]
-Aggregate Attributes [2]: [sum(sales#63)#132, sum(number_sales#64)#133]
-Results [5]: [channel#68, i_brand_id#126, i_class_id#127, sum(sales#63)#132 AS sum_sales#124, sum(number_sales#64)#133 AS number_sales#125]
-
-(127) HashAggregate [codegen id : 280]
-Input [5]: [channel#68, i_brand_id#126, i_class_id#127, sum_sales#124, number_sales#125]
-Keys [3]: [channel#68, i_brand_id#126, i_class_id#127]
-Functions [2]: [partial_sum(sum_sales#124), partial_sum(number_sales#125)]
-Aggregate Attributes [3]: [sum#134, isEmpty#135, sum#136]
-Results [6]: [channel#68, i_brand_id#126, i_class_id#127, sum#137, isEmpty#138, sum#139]
-
-(128) Exchange
-Input [6]: [channel#68, i_brand_id#126, i_class_id#127, sum#137, isEmpty#138, sum#139]
-Arguments: hashpartitioning(channel#68, i_brand_id#126, i_class_id#127, 5), ENSURE_REQUIREMENTS, [id=#140]
-
-(129) HashAggregate [codegen id : 281]
-Input [6]: [channel#68, i_brand_id#126, i_class_id#127, sum#137, isEmpty#138, sum#139]
-Keys [3]: [channel#68, i_brand_id#126, i_class_id#127]
-Functions [2]: [sum(sum_sales#124), sum(number_sales#125)]
-Aggregate Attributes [2]: [sum(sum_sales#124)#141, sum(number_sales#125)#142]
-Results [6]: [channel#68, i_brand_id#126, i_class_id#127, null AS i_category_id#143, sum(sum_sales#124)#141 AS sum(sum_sales)#144, sum(number_sales#125)#142 AS sum(number_sales)#145]
-
-(130) ReusedExchange [Reuses operator id: 123]
-Output [7]: [channel#68, i_brand_id#146, i_class_id#147, i_category_id#148, sum#149, isEmpty#150, sum#151]
-
-(131) HashAggregate [codegen id : 421]
-Input [7]: [channel#68, i_brand_id#146, i_class_id#147, i_category_id#148, sum#149, isEmpty#150, sum#151]
-Keys [4]: [channel#68, i_brand_id#146, i_class_id#147, i_category_id#148]
-Functions [2]: [sum(sales#63), sum(number_sales#64)]
-Aggregate Attributes [2]: [sum(sales#63)#152, sum(number_sales#64)#153]
-Results [4]: [channel#68, i_brand_id#146, sum(sales#63)#152 AS sum_sales#124, sum(number_sales#64)#153 AS number_sales#125]
-
-(132) HashAggregate [codegen id : 421]
-Input [4]: [channel#68, i_brand_id#146, sum_sales#124, number_sales#125]
-Keys [2]: [channel#68, i_brand_id#146]
-Functions [2]: [partial_sum(sum_sales#124), partial_sum(number_sales#125)]
-Aggregate Attributes [3]: [sum#154, isEmpty#155, sum#156]
-Results [5]: [channel#68, i_brand_id#146, sum#157, isEmpty#158, sum#159]
-
-(133) Exchange
-Input [5]: [channel#68, i_brand_id#146, sum#157, isEmpty#158, sum#159]
-Arguments: hashpartitioning(channel#68, i_brand_id#146, 5), ENSURE_REQUIREMENTS, [id=#160]
-
-(134) HashAggregate [codegen id : 422]
-Input [5]: [channel#68, i_brand_id#146, sum#157, isEmpty#158, sum#159]
-Keys [2]: [channel#68, i_brand_id#146]
-Functions [2]: [sum(sum_sales#124), sum(number_sales#125)]
-Aggregate Attributes [2]: [sum(sum_sales#124)#161, sum(number_sales#125)#162]
-Results [6]: [channel#68, i_brand_id#146, null AS i_class_id#163, null AS i_category_id#164, sum(sum_sales#124)#161 AS sum(sum_sales)#165, sum(number_sales#125)#162 AS sum(number_sales)#166]
-
-(135) ReusedExchange [Reuses operator id: 123]
-Output [7]: [channel#68, i_brand_id#167, i_class_id#168, i_category_id#169, sum#170, isEmpty#171, sum#172]
-
-(136) HashAggregate [codegen id : 562]
-Input [7]: [channel#68, i_brand_id#167, i_class_id#168, i_category_id#169, sum#170, isEmpty#171, sum#172]
-Keys [4]: [channel#68, i_brand_id#167, i_class_id#168, i_category_id#169]
-Functions [2]: [sum(sales#63), sum(number_sales#64)]
-Aggregate Attributes [2]: [sum(sales#63)#173, sum(number_sales#64)#174]
-Results [3]: [channel#68, sum(sales#63)#173 AS sum_sales#124, sum(number_sales#64)#174 AS number_sales#125]
-
-(137) HashAggregate [codegen id : 562]
-Input [3]: [channel#68, sum_sales#124, number_sales#125]
-Keys [1]: [channel#68]
-Functions [2]: [partial_sum(sum_sales#124), partial_sum(number_sales#125)]
-Aggregate Attributes [3]: [sum#175, isEmpty#176, sum#177]
-Results [4]: [channel#68, sum#178, isEmpty#179, sum#180]
-
-(138) Exchange
-Input [4]: [channel#68, sum#178, isEmpty#179, sum#180]
-Arguments: hashpartitioning(channel#68, 5), ENSURE_REQUIREMENTS, [id=#181]
-
-(139) HashAggregate [codegen id : 563]
-Input [4]: [channel#68, sum#178, isEmpty#179, sum#180]
-Keys [1]: [channel#68]
-Functions [2]: [sum(sum_sales#124), sum(number_sales#125)]
-Aggregate Attributes [2]: [sum(sum_sales#124)#182, sum(number_sales#125)#183]
-Results [6]: [channel#68, null AS i_brand_id#184, null AS i_class_id#185, null AS i_category_id#186, sum(sum_sales#124)#182 AS sum(sum_sales)#187, sum(number_sales#125)#183 AS sum(number_sales)#188]
-
-(140) ReusedExchange [Reuses operator id: 123]
-Output [7]: [channel#68, i_brand_id#189, i_class_id#190, i_category_id#191, sum#192, isEmpty#193, sum#194]
-
-(141) HashAggregate [codegen id : 703]
-Input [7]: [channel#68, i_brand_id#189, i_class_id#190, i_category_id#191, sum#192, isEmpty#193, sum#194]
-Keys [4]: [channel#68, i_brand_id#189, i_class_id#190, i_category_id#191]
-Functions [2]: [sum(sales#63), sum(number_sales#64)]
-Aggregate Attributes [2]: [sum(sales#63)#195, sum(number_sales#64)#196]
-Results [2]: [sum(sales#63)#195 AS sum_sales#124, sum(number_sales#64)#196 AS number_sales#125]
-
-(142) HashAggregate [codegen id : 703]
-Input [2]: [sum_sales#124, number_sales#125]
+(108) ReusedExchange [Reuses operator id: 175]
+Output [1]: [d_date_sk#95]
+
+(109) BroadcastHashJoin [codegen id : 137]
+Left keys [1]: [ws_sold_date_sk#93]
+Right keys [1]: [d_date_sk#95]
+Join condition: None
+
+(110) Project [codegen id : 137]
+Output [3]: [ws_item_sk#90, ws_quantity#91, ws_list_price#92]
+Input [5]: [ws_item_sk#90, ws_quantity#91, ws_list_price#92, ws_sold_date_sk#93, d_date_sk#95]
+
+(111) ReusedExchange [Reuses operator id: 75]
+Output [4]: [i_item_sk#96, i_brand_id#97, i_class_id#98, i_category_id#99]
+
+(112) BroadcastHashJoin [codegen id : 137]
+Left keys [1]: [ws_item_sk#90]
+Right keys [1]: [i_item_sk#96]
+Join condition: None
+
+(113) Project [codegen id : 137]
+Output [5]: [ws_quantity#91, ws_list_price#92, i_brand_id#97, i_class_id#98, i_category_id#99]
+Input [7]: [ws_item_sk#90, ws_quantity#91, ws_list_price#92, i_item_sk#96, i_brand_id#97, i_class_id#98, i_category_id#99]
+
+(114) HashAggregate [codegen id : 137]
+Input [5]: [ws_quantity#91, ws_list_price#92, i_brand_id#97, i_class_id#98, i_category_id#99]
+Keys [3]: [i_brand_id#97, i_class_id#98, i_category_id#99]
+Functions [2]: [partial_sum(CheckOverflow((promote_precision(cast(cast(ws_quantity#91 as decimal(10,0)) as decimal(12,2))) * promote_precision(cast(ws_list_price#92 as decimal(12,2)))), DecimalType(18,2), true)), partial_count(1)]
+Aggregate Attributes [3]: [sum#100, isEmpty#101, count#102]
+Results [6]: [i_brand_id#97, i_class_id#98, i_category_id#99, sum#103, isEmpty#104, count#105]
+
+(115) Exchange
+Input [6]: [i_brand_id#97, i_class_id#98, i_category_id#99, sum#103, isEmpty#104, count#105]
+Arguments: hashpartitioning(i_brand_id#97, i_class_id#98, i_category_id#99, 5), ENSURE_REQUIREMENTS, [id=#106]
+
+(116) HashAggregate [codegen id : 138]
+Input [6]: [i_brand_id#97, i_class_id#98, i_category_id#99, sum#103, isEmpty#104, count#105]
+Keys [3]: [i_brand_id#97, i_class_id#98, i_category_id#99]
+Functions [2]: [sum(CheckOverflow((promote_precision(cast(cast(ws_quantity#91 as decimal(10,0)) as decimal(12,2))) * promote_precision(cast(ws_list_price#92 as decimal(12,2)))), DecimalType(18,2), true)), count(1)]
+Aggregate Attributes [2]: [sum(CheckOverflow((promote_precision(cast(cast(ws_quantity#91 as decimal(10,0)) as decimal(12,2))) * promote_precision(cast(ws_list_price#92 as decimal(12,2)))), DecimalType(18,2), true))#107, count(1)#108]
+Results [6]: [web AS channel#109, i_brand_id#97, i_class_id#98, i_category_id#99, sum(CheckOverflow((promote_precision(cast(cast(ws_quantity#91 as decimal(10,0)) as decimal(12,2))) * promote_precision(cast(ws_list_price#92 as decimal(12,2)))), DecimalType(18,2), true))#107 AS sales#110, count(1)#108 AS number_sales#111]
+
+(117) Filter [codegen id : 138]
+Input [6]: [channel#109, i_brand_id#97, i_class_id#98, i_category_id#99, sales#110, number_sales#111]
+Condition : (isnotnull(sales#110) AND (cast(sales#110 as decimal(32,6)) > cast(ReusedSubquery Subquery scalar-subquery#66, [id=#67] as decimal(32,6))))
+
+(118) Union
+
+(119) HashAggregate [codegen id : 139]
+Input [6]: [channel#63, i_brand_id#49, i_class_id#50, i_category_id#51, sales#64, number_sales#65]
+Keys [4]: [channel#63, i_brand_id#49, i_class_id#50, i_category_id#51]
+Functions [2]: [partial_sum(sales#64), partial_sum(number_sales#65)]
+Aggregate Attributes [3]: [sum#112, isEmpty#113, sum#114]
+Results [7]: [channel#63, i_brand_id#49, i_class_id#50, i_category_id#51, sum#115, isEmpty#116, sum#117]
+
+(120) Exchange
+Input [7]: [channel#63, i_brand_id#49, i_class_id#50, i_category_id#51, sum#115, isEmpty#116, sum#117]
+Arguments: hashpartitioning(channel#63, i_brand_id#49, i_class_id#50, i_category_id#51, 5), ENSURE_REQUIREMENTS, [id=#118]
+
+(121) HashAggregate [codegen id : 140]
+Input [7]: [channel#63, i_brand_id#49, i_class_id#50, i_category_id#51, sum#115, isEmpty#116, sum#117]
+Keys [4]: [channel#63, i_brand_id#49, i_class_id#50, i_category_id#51]
+Functions [2]: [sum(sales#64), sum(number_sales#65)]
+Aggregate Attributes [2]: [sum(sales#64)#119, sum(number_sales#65)#120]
+Results [6]: [channel#63, i_brand_id#49, i_class_id#50, i_category_id#51, sum(sales#64)#119 AS sum_sales#121, sum(number_sales#65)#120 AS number_sales#122]
+
+(122) ReusedExchange [Reuses operator id: 120]
+Output [7]: [channel#63, i_brand_id#123, i_class_id#124, i_category_id#125, sum#126, isEmpty#127, sum#128]
+
+(123) HashAggregate [codegen id : 280]
+Input [7]: [channel#63, i_brand_id#123, i_class_id#124, i_category_id#125, sum#126, isEmpty#127, sum#128]
+Keys [4]: [channel#63, i_brand_id#123, i_class_id#124, i_category_id#125]
+Functions [2]: [sum(sales#64), sum(number_sales#65)]
+Aggregate Attributes [2]: [sum(sales#64)#129, sum(number_sales#65)#130]
+Results [5]: [channel#63, i_brand_id#123, i_class_id#124, sum(sales#64)#129 AS sum_sales#121, sum(number_sales#65)#130 AS number_sales#122]
+
+(124) HashAggregate [codegen id : 280]
+Input [5]: [channel#63, i_brand_id#123, i_class_id#124, sum_sales#121, number_sales#122]
+Keys [3]: [channel#63, i_brand_id#123, i_class_id#124]
+Functions [2]: [partial_sum(sum_sales#121), partial_sum(number_sales#122)]
+Aggregate Attributes [3]: [sum#131, isEmpty#132, sum#133]
+Results [6]: [channel#63, i_brand_id#123, i_class_id#124, sum#134, isEmpty#135, sum#136]
+
+(125) Exchange
+Input [6]: [channel#63, i_brand_id#123, i_class_id#124, sum#134, isEmpty#135, sum#136]
+Arguments: hashpartitioning(channel#63, i_brand_id#123, i_class_id#124, 5), ENSURE_REQUIREMENTS, [id=#137]
+
+(126) HashAggregate [codegen id : 281]
+Input [6]: [channel#63, i_brand_id#123, i_class_id#124, sum#134, isEmpty#135, sum#136]
+Keys [3]: [channel#63, i_brand_id#123, i_class_id#124]
+Functions [2]: [sum(sum_sales#121), sum(number_sales#122)]
+Aggregate Attributes [2]: [sum(sum_sales#121)#138, sum(number_sales#122)#139]
+Results [6]: [channel#63, i_brand_id#123, i_class_id#124, null AS i_category_id#140, sum(sum_sales#121)#138 AS sum(sum_sales)#141, sum(number_sales#122)#139 AS sum(number_sales)#142]
+
+(127) ReusedExchange [Reuses operator id: 120]
+Output [7]: [channel#63, i_brand_id#143, i_class_id#144, i_category_id#145, sum#146, isEmpty#147, sum#148]
+
+(128) HashAggregate [codegen id : 421]
+Input [7]: [channel#63, i_brand_id#143, i_class_id#144, i_category_id#145, sum#146, isEmpty#147, sum#148]
+Keys [4]: [channel#63, i_brand_id#143, i_class_id#144, i_category_id#145]
+Functions [2]: [sum(sales#64), sum(number_sales#65)]
+Aggregate Attributes [2]: [sum(sales#64)#149, sum(number_sales#65)#150]
+Results [4]: [channel#63, i_brand_id#143, sum(sales#64)#149 AS sum_sales#121, sum(number_sales#65)#150 AS number_sales#122]
+
+(129) HashAggregate [codegen id : 421]
+Input [4]: [channel#63, i_brand_id#143, sum_sales#121, number_sales#122]
+Keys [2]: [channel#63, i_brand_id#143]
+Functions [2]: [partial_sum(sum_sales#121), partial_sum(number_sales#122)]
+Aggregate Attributes [3]: [sum#151, isEmpty#152, sum#153]
+Results [5]: [channel#63, i_brand_id#143, sum#154, isEmpty#155, sum#156]
+
+(130) Exchange
+Input [5]: [channel#63, i_brand_id#143, sum#154, isEmpty#155, sum#156]
+Arguments: hashpartitioning(channel#63, i_brand_id#143, 5), ENSURE_REQUIREMENTS, [id=#157]
+
+(131) HashAggregate [codegen id : 422]
+Input [5]: [channel#63, i_brand_id#143, sum#154, isEmpty#155, sum#156]
+Keys [2]: [channel#63, i_brand_id#143]
+Functions [2]: [sum(sum_sales#121), sum(number_sales#122)]
+Aggregate Attributes [2]: [sum(sum_sales#121)#158, sum(number_sales#122)#159]
+Results [6]: [channel#63, i_brand_id#143, null AS i_class_id#160, null AS i_category_id#161, sum(sum_sales#121)#158 AS sum(sum_sales)#162, sum(number_sales#122)#159 AS sum(number_sales)#163]
+
+(132) ReusedExchange [Reuses operator id: 120]
+Output [7]: [channel#63, i_brand_id#164, i_class_id#165, i_category_id#166, sum#167, isEmpty#168, sum#169]
+
+(133) HashAggregate [codegen id : 562]
+Input [7]: [channel#63, i_brand_id#164, i_class_id#165, i_category_id#166, sum#167, isEmpty#168, sum#169]
+Keys [4]: [channel#63, i_brand_id#164, i_class_id#165, i_category_id#166]
+Functions [2]: [sum(sales#64), sum(number_sales#65)]
+Aggregate Attributes [2]: [sum(sales#64)#170, sum(number_sales#65)#171]
+Results [3]: [channel#63, sum(sales#64)#170 AS sum_sales#121, sum(number_sales#65)#171 AS number_sales#122]
+
+(134) HashAggregate [codegen id : 562]
+Input [3]: [channel#63, sum_sales#121, number_sales#122]
+Keys [1]: [channel#63]
+Functions [2]: [partial_sum(sum_sales#121), partial_sum(number_sales#122)]
+Aggregate Attributes [3]: [sum#172, isEmpty#173, sum#174]
+Results [4]: [channel#63, sum#175, isEmpty#176, sum#177]
+
+(135) Exchange
+Input [4]: [channel#63, sum#175, isEmpty#176, sum#177]
+Arguments: hashpartitioning(channel#63, 5), ENSURE_REQUIREMENTS, [id=#178]
+
+(136) HashAggregate [codegen id : 563]
+Input [4]: [channel#63, sum#175, isEmpty#176, sum#177]
+Keys [1]: [channel#63]
+Functions [2]: [sum(sum_sales#121), sum(number_sales#122)]
+Aggregate Attributes [2]: [sum(sum_sales#121)#179, sum(number_sales#122)#180]
+Results [6]: [channel#63, null AS i_brand_id#181, null AS i_class_id#182, null AS i_category_id#183, sum(sum_sales#121)#179 AS sum(sum_sales)#184, sum(number_sales#122)#180 AS sum(number_sales)#185]
+
+(137) ReusedExchange [Reuses operator id: 120]
+Output [7]: [channel#63, i_brand_id#186, i_class_id#187, i_category_id#188, sum#189, isEmpty#190, sum#191]
+
+(138) HashAggregate [codegen id : 703]
+Input [7]: [channel#63, i_brand_id#186, i_class_id#187, i_category_id#188, sum#189, isEmpty#190, sum#191]
+Keys [4]: [channel#63, i_brand_id#186, i_class_id#187, i_category_id#188]
+Functions [2]: [sum(sales#64), sum(number_sales#65)]
+Aggregate Attributes [2]: [sum(sales#64)#192, sum(number_sales#65)#193]
+Results [2]: [sum(sales#64)#192 AS sum_sales#121, sum(number_sales#65)#193 AS number_sales#122]
+
+(139) HashAggregate [codegen id : 703]
+Input [2]: [sum_sales#121, number_sales#122]
 Keys: []
-Functions [2]: [partial_sum(sum_sales#124), partial_sum(number_sales#125)]
-Aggregate Attributes [3]: [sum#197, isEmpty#198, sum#199]
-Results [3]: [sum#200, isEmpty#201, sum#202]
-
-(143) Exchange
-Input [3]: [sum#200, isEmpty#201, sum#202]
-Arguments: SinglePartition, ENSURE_REQUIREMENTS, [id=#203]
-
-(144) HashAggregate [codegen id : 704]
-Input [3]: [sum#200, isEmpty#201, sum#202]
+Functions [2]: [partial_sum(sum_sales#121), partial_sum(number_sales#122)]
+Aggregate Attributes [3]: [sum#194, isEmpty#195, sum#196]
+Results [3]: [sum#197, isEmpty#198, sum#199]
+
+(140) Exchange
+Input [3]: [sum#197, isEmpty#198, sum#199]
+Arguments: SinglePartition, ENSURE_REQUIREMENTS, [id=#200]
+
+(141) HashAggregate [codegen id : 704]
+Input [3]: [sum#197, isEmpty#198, sum#199]
 Keys: []
-Functions [2]: [sum(sum_sales#124), sum(number_sales#125)]
-Aggregate Attributes [2]: [sum(sum_sales#124)#204, sum(number_sales#125)#205]
-Results [6]: [null AS channel#206, null AS i_brand_id#207, null AS i_class_id#208, null AS i_category_id#209, sum(sum_sales#124)#204 AS sum(sum_sales)#210, sum(number_sales#125)#205 AS sum(number_sales)#211]
-
-(145) Union
-
-(146) HashAggregate [codegen id : 705]
-Input [6]: [channel#68, i_brand_id#49, i_class_id#50, i_category_id#51, sum_sales#124, number_sales#125]
-Keys [6]: [channel#68, i_brand_id#49, i_class_id#50, i_category_id#51, sum_sales#124, number_sales#125]
+Functions [2]: [sum(sum_sales#121), sum(number_sales#122)]
+Aggregate Attributes [2]: [sum(sum_sales#121)#201, sum(number_sales#122)#202]
+Results [6]: [null AS channel#203, null AS i_brand_id#204, null AS i_class_id#205, null AS i_category_id#206, sum(sum_sales#121)#201 AS sum(sum_sales)#207, sum(number_sales#122)#202 AS sum(number_sales)#208]
+
+(142) Union
+
+(143) HashAggregate [codegen id : 705]
+Input [6]: [channel#63, i_brand_id#49, i_class_id#50, i_category_id#51, sum_sales#121, number_sales#122]
+Keys [6]: [channel#63, i_brand_id#49, i_class_id#50, i_category_id#51, sum_sales#121, number_sales#122]
 Functions: []
 Aggregate Attributes: []
-Results [6]: [channel#68, i_brand_id#49, i_class_id#50, i_category_id#51, sum_sales#124, number_sales#125]
-
-(147) Exchange
-Input [6]: [channel#68, i_brand_id#49, i_class_id#50, i_category_id#51, sum_sales#124, number_sales#125]
-Arguments: hashpartitioning(channel#68, i_brand_id#49, i_class_id#50, i_category_id#51, sum_sales#124, number_sales#125, 5), ENSURE_REQUIREMENTS, [id=#212]
-
-(148) HashAggregate [codegen id : 706]
-Input [6]: [channel#68, i_brand_id#49, i_class_id#50, i_category_id#51, sum_sales#124, number_sales#125]
-Keys [6]: [channel#68, i_brand_id#49, i_class_id#50, i_category_id#51, sum_sales#124, number_sales#125]
+Results [6]: [channel#63, i_brand_id#49, i_class_id#50, i_category_id#51, sum_sales#121, number_sales#122]
+
+(144) Exchange
+Input [6]: [channel#63, i_brand_id#49, i_class_id#50, i_category_id#51, sum_sales#121, number_sales#122]
+Arguments: hashpartitioning(channel#63, i_brand_id#49, i_class_id#50, i_category_id#51, sum_sales#121, number_sales#122, 5), ENSURE_REQUIREMENTS, [id=#209]
+
+(145) HashAggregate [codegen id : 706]
+Input [6]: [channel#63, i_brand_id#49, i_class_id#50, i_category_id#51, sum_sales#121, number_sales#122]
+Keys [6]: [channel#63, i_brand_id#49, i_class_id#50, i_category_id#51, sum_sales#121, number_sales#122]
 Functions: []
 Aggregate Attributes: []
-Results [6]: [channel#68, i_brand_id#49, i_class_id#50, i_category_id#51, sum_sales#124, number_sales#125]
-
-(149) TakeOrderedAndProject
-Input [6]: [channel#68, i_brand_id#49, i_class_id#50, i_category_id#51, sum_sales#124, number_sales#125]
-Arguments: 100, [channel#68 ASC NULLS FIRST, i_brand_id#49 ASC NULLS FIRST, i_class_id#50 ASC NULLS FIRST, i_category_id#51 ASC NULLS FIRST], [channel#68, i_brand_id#49, i_class_id#50, i_category_id#51, sum_sales#124, number_sales#125]
+Results [6]: [channel#63, i_brand_id#49, i_class_id#50, i_category_id#51, sum_sales#121, number_sales#122]
+
+(146) TakeOrderedAndProject
+Input [6]: [channel#63, i_brand_id#49, i_class_id#50, i_category_id#51, sum_sales#121, number_sales#122]
+Arguments: 100, [channel#63 ASC NULLS FIRST, i_brand_id#49 ASC NULLS FIRST, i_class_id#50 ASC NULLS FIRST, i_category_id#51 ASC NULLS FIRST], [channel#63, i_brand_id#49, i_class_id#50, i_category_id#51, sum_sales#121, number_sales#122]
 
 ===== Subqueries =====
 
 Subquery:1 Hosting operator id = 81 Hosting Expression = Subquery scalar-subquery#66, [id=#67]
-* HashAggregate (168)
-+- Exchange (167)
-   +- * HashAggregate (166)
-      +- Union (165)
-         :- * Project (154)
-         :  +- * BroadcastHashJoin Inner BuildRight (153)
-         :     :- * ColumnarToRow (151)
-         :     :  +- Scan parquet default.store_sales (150)
-         :     +- ReusedExchange (152)
-         :- * Project (159)
-         :  +- * BroadcastHashJoin Inner BuildRight (158)
-         :     :- * ColumnarToRow (156)
-         :     :  +- Scan parquet default.catalog_sales (155)
-         :     +- ReusedExchange (157)
-         +- * Project (164)
-            +- * BroadcastHashJoin Inner BuildRight (163)
-               :- * ColumnarToRow (161)
-               :  +- Scan parquet default.web_sales (160)
-               +- ReusedExchange (162)
-
-
-(150) Scan parquet default.store_sales
-Output [3]: [ss_quantity#213, ss_list_price#214, ss_sold_date_sk#215]
+* HashAggregate (165)
++- Exchange (164)
+   +- * HashAggregate (163)
+      +- Union (162)
+         :- * Project (151)
+         :  +- * BroadcastHashJoin Inner BuildRight (150)
+         :     :- * ColumnarToRow (148)
+         :     :  +- Scan parquet default.store_sales (147)
+         :     +- ReusedExchange (149)
+         :- * Project (156)
+         :  +- * BroadcastHashJoin Inner BuildRight (155)
+         :     :- * ColumnarToRow (153)
+         :     :  +- Scan parquet default.catalog_sales (152)
+         :     +- ReusedExchange (154)
+         +- * Project (161)
+            +- * BroadcastHashJoin Inner BuildRight (160)
+               :- * ColumnarToRow (158)
+               :  +- Scan parquet default.web_sales (157)
+               +- ReusedExchange (159)
+
+
+(147) Scan parquet default.store_sales
+Output [3]: [ss_quantity#210, ss_list_price#211, ss_sold_date_sk#212]
 Batched: true
 Location: InMemoryFileIndex []
-PartitionFilters: [isnotnull(ss_sold_date_sk#215), dynamicpruningexpression(ss_sold_date_sk#215 IN dynamicpruning#13)]
+PartitionFilters: [isnotnull(ss_sold_date_sk#212), dynamicpruningexpression(ss_sold_date_sk#212 IN dynamicpruning#13)]
 ReadSchema: struct<ss_quantity:int,ss_list_price:decimal(7,2)>
 
-(151) ColumnarToRow [codegen id : 2]
-Input [3]: [ss_quantity#213, ss_list_price#214, ss_sold_date_sk#215]
-
-(152) ReusedExchange [Reuses operator id: 183]
-Output [1]: [d_date_sk#216]
-
-(153) BroadcastHashJoin [codegen id : 2]
-Left keys [1]: [ss_sold_date_sk#215]
-Right keys [1]: [d_date_sk#216]
-Join condition: None
-
-(154) Project [codegen id : 2]
-Output [2]: [ss_quantity#213 AS quantity#217, ss_list_price#214 AS list_price#218]
-Input [4]: [ss_quantity#213, ss_list_price#214, ss_sold_date_sk#215, d_date_sk#216]
-
-(155) Scan parquet default.catalog_sales
-Output [3]: [cs_quantity#219, cs_list_price#220, cs_sold_date_sk#221]
+(148) ColumnarToRow [codegen id : 2]
+Input [3]: [ss_quantity#210, ss_list_price#211, ss_sold_date_sk#212]
+
+(149) ReusedExchange [Reuses operator id: 180]
+Output [1]: [d_date_sk#213]
+
+(150) BroadcastHashJoin [codegen id : 2]
+Left keys [1]: [ss_sold_date_sk#212]
+Right keys [1]: [d_date_sk#213]
+Join condition: None
+
+(151) Project [codegen id : 2]
+Output [2]: [ss_quantity#210 AS quantity#214, ss_list_price#211 AS list_price#215]
+Input [4]: [ss_quantity#210, ss_list_price#211, ss_sold_date_sk#212, d_date_sk#213]
+
+(152) Scan parquet default.catalog_sales
+Output [3]: [cs_quantity#216, cs_list_price#217, cs_sold_date_sk#218]
 Batched: true
 Location: InMemoryFileIndex []
-PartitionFilters: [isnotnull(cs_sold_date_sk#221), dynamicpruningexpression(cs_sold_date_sk#221 IN dynamicpruning#222)]
+PartitionFilters: [isnotnull(cs_sold_date_sk#218), dynamicpruningexpression(cs_sold_date_sk#218 IN dynamicpruning#219)]
 ReadSchema: struct<cs_quantity:int,cs_list_price:decimal(7,2)>
 
-(156) ColumnarToRow [codegen id : 4]
-Input [3]: [cs_quantity#219, cs_list_price#220, cs_sold_date_sk#221]
-
-(157) ReusedExchange [Reuses operator id: 173]
-Output [1]: [d_date_sk#223]
-
-(158) BroadcastHashJoin [codegen id : 4]
-Left keys [1]: [cs_sold_date_sk#221]
-Right keys [1]: [d_date_sk#223]
-Join condition: None
-
-(159) Project [codegen id : 4]
-Output [2]: [cs_quantity#219 AS quantity#224, cs_list_price#220 AS list_price#225]
-Input [4]: [cs_quantity#219, cs_list_price#220, cs_sold_date_sk#221, d_date_sk#223]
-
-(160) Scan parquet default.web_sales
-Output [3]: [ws_quantity#226, ws_list_price#227, ws_sold_date_sk#228]
+(153) ColumnarToRow [codegen id : 4]
+Input [3]: [cs_quantity#216, cs_list_price#217, cs_sold_date_sk#218]
+
+(154) ReusedExchange [Reuses operator id: 170]
+Output [1]: [d_date_sk#220]
+
+(155) BroadcastHashJoin [codegen id : 4]
+Left keys [1]: [cs_sold_date_sk#218]
+Right keys [1]: [d_date_sk#220]
+Join condition: None
+
+(156) Project [codegen id : 4]
+Output [2]: [cs_quantity#216 AS quantity#221, cs_list_price#217 AS list_price#222]
+Input [4]: [cs_quantity#216, cs_list_price#217, cs_sold_date_sk#218, d_date_sk#220]
+
+(157) Scan parquet default.web_sales
+Output [3]: [ws_quantity#223, ws_list_price#224, ws_sold_date_sk#225]
 Batched: true
 Location: InMemoryFileIndex []
-PartitionFilters: [isnotnull(ws_sold_date_sk#228), dynamicpruningexpression(ws_sold_date_sk#228 IN dynamicpruning#222)]
+PartitionFilters: [isnotnull(ws_sold_date_sk#225), dynamicpruningexpression(ws_sold_date_sk#225 IN dynamicpruning#219)]
 ReadSchema: struct<ws_quantity:int,ws_list_price:decimal(7,2)>
 
-(161) ColumnarToRow [codegen id : 6]
-Input [3]: [ws_quantity#226, ws_list_price#227, ws_sold_date_sk#228]
-
-(162) ReusedExchange [Reuses operator id: 173]
-Output [1]: [d_date_sk#229]
-
-(163) BroadcastHashJoin [codegen id : 6]
-Left keys [1]: [ws_sold_date_sk#228]
-Right keys [1]: [d_date_sk#229]
-Join condition: None
-
-(164) Project [codegen id : 6]
-Output [2]: [ws_quantity#226 AS quantity#230, ws_list_price#227 AS list_price#231]
-Input [4]: [ws_quantity#226, ws_list_price#227, ws_sold_date_sk#228, d_date_sk#229]
-
-(165) Union
-
-(166) HashAggregate [codegen id : 7]
-Input [2]: [quantity#217, list_price#218]
+(158) ColumnarToRow [codegen id : 6]
+Input [3]: [ws_quantity#223, ws_list_price#224, ws_sold_date_sk#225]
+
+(159) ReusedExchange [Reuses operator id: 170]
+Output [1]: [d_date_sk#226]
+
+(160) BroadcastHashJoin [codegen id : 6]
+Left keys [1]: [ws_sold_date_sk#225]
+Right keys [1]: [d_date_sk#226]
+Join condition: None
+
+(161) Project [codegen id : 6]
+Output [2]: [ws_quantity#223 AS quantity#227, ws_list_price#224 AS list_price#228]
+Input [4]: [ws_quantity#223, ws_list_price#224, ws_sold_date_sk#225, d_date_sk#226]
+
+(162) Union
+
+(163) HashAggregate [codegen id : 7]
+Input [2]: [quantity#214, list_price#215]
 Keys: []
-Functions [1]: [partial_avg(CheckOverflow((promote_precision(cast(cast(quantity#217 as decimal(10,0)) as decimal(12,2))) * promote_precision(cast(list_price#218 as decimal(12,2)))), DecimalType(18,2), true))]
-Aggregate Attributes [2]: [sum#232, count#233]
-Results [2]: [sum#234, count#235]
-
-(167) Exchange
-Input [2]: [sum#234, count#235]
-Arguments: SinglePartition, ENSURE_REQUIREMENTS, [id=#236]
-
-(168) HashAggregate [codegen id : 8]
-Input [2]: [sum#234, count#235]
+Functions [1]: [partial_avg(CheckOverflow((promote_precision(cast(cast(quantity#214 as decimal(10,0)) as decimal(12,2))) * promote_precision(cast(list_price#215 as decimal(12,2)))), DecimalType(18,2), true))]
+Aggregate Attributes [2]: [sum#229, count#230]
+Results [2]: [sum#231, count#232]
+
+(164) Exchange
+Input [2]: [sum#231, count#232]
+Arguments: SinglePartition, ENSURE_REQUIREMENTS, [id=#233]
+
+(165) HashAggregate [codegen id : 8]
+Input [2]: [sum#231, count#232]
 Keys: []
-Functions [1]: [avg(CheckOverflow((promote_precision(cast(cast(quantity#217 as decimal(10,0)) as decimal(12,2))) * promote_precision(cast(list_price#218 as decimal(12,2)))), DecimalType(18,2), true))]
-Aggregate Attributes [1]: [avg(CheckOverflow((promote_precision(cast(cast(quantity#217 as decimal(10,0)) as decimal(12,2))) * promote_precision(cast(list_price#218 as decimal(12,2)))), DecimalType(18,2), true))#237]
-Results [1]: [avg(CheckOverflow((promote_precision(cast(cast(quantity#217 as decimal(10,0)) as decimal(12,2))) * promote_precision(cast(list_price#218 as decimal(12,2)))), DecimalType(18,2), true))#237 AS average_sales#238]
-
-Subquery:2 Hosting operator id = 150 Hosting Expression = ss_sold_date_sk#215 IN dynamicpruning#13
-
-Subquery:3 Hosting operator id = 155 Hosting Expression = cs_sold_date_sk#221 IN dynamicpruning#222
-BroadcastExchange (173)
-+- * Project (172)
-   +- * Filter (171)
-      +- * ColumnarToRow (170)
-         +- Scan parquet default.date_dim (169)
-
-
-(169) Scan parquet default.date_dim
-Output [2]: [d_date_sk#223, d_year#239]
+Functions [1]: [avg(CheckOverflow((promote_precision(cast(cast(quantity#214 as decimal(10,0)) as decimal(12,2))) * promote_precision(cast(list_price#215 as decimal(12,2)))), DecimalType(18,2), true))]
+Aggregate Attributes [1]: [avg(CheckOverflow((promote_precision(cast(cast(quantity#214 as decimal(10,0)) as decimal(12,2))) * promote_precision(cast(list_price#215 as decimal(12,2)))), DecimalType(18,2), true))#234]
+Results [1]: [avg(CheckOverflow((promote_precision(cast(cast(quantity#214 as decimal(10,0)) as decimal(12,2))) * promote_precision(cast(list_price#215 as decimal(12,2)))), DecimalType(18,2), true))#234 AS average_sales#235]
+
+Subquery:2 Hosting operator id = 147 Hosting Expression = ss_sold_date_sk#212 IN dynamicpruning#13
+
+Subquery:3 Hosting operator id = 152 Hosting Expression = cs_sold_date_sk#218 IN dynamicpruning#219
+BroadcastExchange (170)
++- * Project (169)
+   +- * Filter (168)
+      +- * ColumnarToRow (167)
+         +- Scan parquet default.date_dim (166)
+
+
+(166) Scan parquet default.date_dim
+Output [2]: [d_date_sk#220, d_year#236]
 Batched: true
 Location [not included in comparison]/{warehouse_dir}/date_dim]
 PushedFilters: [IsNotNull(d_year), GreaterThanOrEqual(d_year,1998), LessThanOrEqual(d_year,2000), IsNotNull(d_date_sk)]
 ReadSchema: struct<d_date_sk:int,d_year:int>
 
-(170) ColumnarToRow [codegen id : 1]
-Input [2]: [d_date_sk#223, d_year#239]
-
-(171) Filter [codegen id : 1]
-Input [2]: [d_date_sk#223, d_year#239]
-Condition : (((isnotnull(d_year#239) AND (d_year#239 >= 1998)) AND (d_year#239 <= 2000)) AND isnotnull(d_date_sk#223))
-=======
-Aggregate Attributes [2]: [sum(CheckOverflow((promote_precision(cast(cast(ss_quantity#2 as decimal(10,0)) as decimal(12,2))) * promote_precision(cast(ss_list_price#3 as decimal(12,2)))), DecimalType(18,2), true))#66, count(1)#67]
-Results [6]: [store AS channel#68, i_brand_id#54, i_class_id#55, i_category_id#56, sum(CheckOverflow((promote_precision(cast(cast(ss_quantity#2 as decimal(10,0)) as decimal(12,2))) * promote_precision(cast(ss_list_price#3 as decimal(12,2)))), DecimalType(18,2), true))#66 AS sales#69, count(1)#67 AS number_sales#70]
-
-(89) Filter [codegen id : 46]
-Input [6]: [channel#68, i_brand_id#54, i_class_id#55, i_category_id#56, sales#69, number_sales#70]
-Condition : (isnotnull(sales#69) AND (cast(sales#69 as decimal(32,6)) > cast(Subquery scalar-subquery#71, [id=#72] as decimal(32,6))))
-
-(90) Scan parquet default.catalog_sales
-Output [4]: [cs_item_sk#73, cs_quantity#74, cs_list_price#75, cs_sold_date_sk#76]
-Batched: true
-Location: InMemoryFileIndex []
-PartitionFilters: [isnotnull(cs_sold_date_sk#76), dynamicpruningexpression(cs_sold_date_sk#76 IN dynamicpruning#5)]
-PushedFilters: [IsNotNull(cs_item_sk)]
-ReadSchema: struct<cs_item_sk:int,cs_quantity:int,cs_list_price:decimal(7,2)>
-
-(91) ColumnarToRow [codegen id : 47]
-Input [4]: [cs_item_sk#73, cs_quantity#74, cs_list_price#75, cs_sold_date_sk#76]
-
-(92) Filter [codegen id : 47]
-Input [4]: [cs_item_sk#73, cs_quantity#74, cs_list_price#75, cs_sold_date_sk#76]
-Condition : isnotnull(cs_item_sk#73)
-
-(93) Exchange
-Input [4]: [cs_item_sk#73, cs_quantity#74, cs_list_price#75, cs_sold_date_sk#76]
-Arguments: hashpartitioning(cs_item_sk#73, 5), ENSURE_REQUIREMENTS, [id=#77]
-
-(94) Sort [codegen id : 48]
-Input [4]: [cs_item_sk#73, cs_quantity#74, cs_list_price#75, cs_sold_date_sk#76]
-Arguments: [cs_item_sk#73 ASC NULLS FIRST], false, 0
-
-(95) ReusedExchange [Reuses operator id: unknown]
-Output [1]: [ss_item_sk#47]
-
-(96) Sort [codegen id : 67]
-Input [1]: [ss_item_sk#47]
-Arguments: [ss_item_sk#47 ASC NULLS FIRST], false, 0
-
-(97) SortMergeJoin [codegen id : 91]
-Left keys [1]: [cs_item_sk#73]
-Right keys [1]: [ss_item_sk#47]
-Join condition: None
-
-(98) ReusedExchange [Reuses operator id: 72]
-Output [1]: [d_date_sk#78]
-
-(99) BroadcastHashJoin [codegen id : 91]
-Left keys [1]: [cs_sold_date_sk#76]
-Right keys [1]: [d_date_sk#78]
-Join condition: None
-
-(100) Project [codegen id : 91]
-Output [3]: [cs_item_sk#73, cs_quantity#74, cs_list_price#75]
-Input [5]: [cs_item_sk#73, cs_quantity#74, cs_list_price#75, cs_sold_date_sk#76, d_date_sk#78]
-
-(101) ReusedExchange [Reuses operator id: 83]
-Output [4]: [i_item_sk#79, i_brand_id#80, i_class_id#81, i_category_id#82]
-
-(102) BroadcastHashJoin [codegen id : 91]
-Left keys [1]: [cs_item_sk#73]
-Right keys [1]: [i_item_sk#79]
-Join condition: None
-
-(103) Project [codegen id : 91]
-Output [5]: [cs_quantity#74, cs_list_price#75, i_brand_id#80, i_class_id#81, i_category_id#82]
-Input [7]: [cs_item_sk#73, cs_quantity#74, cs_list_price#75, i_item_sk#79, i_brand_id#80, i_class_id#81, i_category_id#82]
-
-(104) HashAggregate [codegen id : 91]
-Input [5]: [cs_quantity#74, cs_list_price#75, i_brand_id#80, i_class_id#81, i_category_id#82]
-Keys [3]: [i_brand_id#80, i_class_id#81, i_category_id#82]
-Functions [2]: [partial_sum(CheckOverflow((promote_precision(cast(cast(cs_quantity#74 as decimal(10,0)) as decimal(12,2))) * promote_precision(cast(cs_list_price#75 as decimal(12,2)))), DecimalType(18,2), true)), partial_count(1)]
-Aggregate Attributes [3]: [sum#83, isEmpty#84, count#85]
-Results [6]: [i_brand_id#80, i_class_id#81, i_category_id#82, sum#86, isEmpty#87, count#88]
-
-(105) Exchange
-Input [6]: [i_brand_id#80, i_class_id#81, i_category_id#82, sum#86, isEmpty#87, count#88]
-Arguments: hashpartitioning(i_brand_id#80, i_class_id#81, i_category_id#82, 5), ENSURE_REQUIREMENTS, [id=#89]
-
-(106) HashAggregate [codegen id : 92]
-Input [6]: [i_brand_id#80, i_class_id#81, i_category_id#82, sum#86, isEmpty#87, count#88]
-Keys [3]: [i_brand_id#80, i_class_id#81, i_category_id#82]
-Functions [2]: [sum(CheckOverflow((promote_precision(cast(cast(cs_quantity#74 as decimal(10,0)) as decimal(12,2))) * promote_precision(cast(cs_list_price#75 as decimal(12,2)))), DecimalType(18,2), true)), count(1)]
-Aggregate Attributes [2]: [sum(CheckOverflow((promote_precision(cast(cast(cs_quantity#74 as decimal(10,0)) as decimal(12,2))) * promote_precision(cast(cs_list_price#75 as decimal(12,2)))), DecimalType(18,2), true))#90, count(1)#91]
-Results [6]: [catalog AS channel#92, i_brand_id#80, i_class_id#81, i_category_id#82, sum(CheckOverflow((promote_precision(cast(cast(cs_quantity#74 as decimal(10,0)) as decimal(12,2))) * promote_precision(cast(cs_list_price#75 as decimal(12,2)))), DecimalType(18,2), true))#90 AS sales#93, count(1)#91 AS number_sales#94]
-
-(107) Filter [codegen id : 92]
-Input [6]: [channel#92, i_brand_id#80, i_class_id#81, i_category_id#82, sales#93, number_sales#94]
-Condition : (isnotnull(sales#93) AND (cast(sales#93 as decimal(32,6)) > cast(ReusedSubquery Subquery scalar-subquery#71, [id=#72] as decimal(32,6))))
-
-(108) Scan parquet default.web_sales
-Output [4]: [ws_item_sk#95, ws_quantity#96, ws_list_price#97, ws_sold_date_sk#98]
-Batched: true
-Location: InMemoryFileIndex []
-PartitionFilters: [isnotnull(ws_sold_date_sk#98), dynamicpruningexpression(ws_sold_date_sk#98 IN dynamicpruning#5)]
-PushedFilters: [IsNotNull(ws_item_sk)]
-ReadSchema: struct<ws_item_sk:int,ws_quantity:int,ws_list_price:decimal(7,2)>
-
-(109) ColumnarToRow [codegen id : 93]
-Input [4]: [ws_item_sk#95, ws_quantity#96, ws_list_price#97, ws_sold_date_sk#98]
-
-(110) Filter [codegen id : 93]
-Input [4]: [ws_item_sk#95, ws_quantity#96, ws_list_price#97, ws_sold_date_sk#98]
-Condition : isnotnull(ws_item_sk#95)
-
-(111) Exchange
-Input [4]: [ws_item_sk#95, ws_quantity#96, ws_list_price#97, ws_sold_date_sk#98]
-Arguments: hashpartitioning(ws_item_sk#95, 5), ENSURE_REQUIREMENTS, [id=#99]
-
-(112) Sort [codegen id : 94]
-Input [4]: [ws_item_sk#95, ws_quantity#96, ws_list_price#97, ws_sold_date_sk#98]
-Arguments: [ws_item_sk#95 ASC NULLS FIRST], false, 0
-
-(113) ReusedExchange [Reuses operator id: unknown]
-Output [1]: [ss_item_sk#47]
-
-(114) Sort [codegen id : 113]
-Input [1]: [ss_item_sk#47]
-Arguments: [ss_item_sk#47 ASC NULLS FIRST], false, 0
-
-(115) SortMergeJoin [codegen id : 137]
-Left keys [1]: [ws_item_sk#95]
-Right keys [1]: [ss_item_sk#47]
-Join condition: None
-
-(116) ReusedExchange [Reuses operator id: 72]
-Output [1]: [d_date_sk#100]
-
-(117) BroadcastHashJoin [codegen id : 137]
-Left keys [1]: [ws_sold_date_sk#98]
-Right keys [1]: [d_date_sk#100]
-Join condition: None
-
-(118) Project [codegen id : 137]
-Output [3]: [ws_item_sk#95, ws_quantity#96, ws_list_price#97]
-Input [5]: [ws_item_sk#95, ws_quantity#96, ws_list_price#97, ws_sold_date_sk#98, d_date_sk#100]
-
-(119) ReusedExchange [Reuses operator id: 83]
-Output [4]: [i_item_sk#101, i_brand_id#102, i_class_id#103, i_category_id#104]
-
-(120) BroadcastHashJoin [codegen id : 137]
-Left keys [1]: [ws_item_sk#95]
-Right keys [1]: [i_item_sk#101]
-Join condition: None
-
-(121) Project [codegen id : 137]
-Output [5]: [ws_quantity#96, ws_list_price#97, i_brand_id#102, i_class_id#103, i_category_id#104]
-Input [7]: [ws_item_sk#95, ws_quantity#96, ws_list_price#97, i_item_sk#101, i_brand_id#102, i_class_id#103, i_category_id#104]
-
-(122) HashAggregate [codegen id : 137]
-Input [5]: [ws_quantity#96, ws_list_price#97, i_brand_id#102, i_class_id#103, i_category_id#104]
-Keys [3]: [i_brand_id#102, i_class_id#103, i_category_id#104]
-Functions [2]: [partial_sum(CheckOverflow((promote_precision(cast(cast(ws_quantity#96 as decimal(10,0)) as decimal(12,2))) * promote_precision(cast(ws_list_price#97 as decimal(12,2)))), DecimalType(18,2), true)), partial_count(1)]
-Aggregate Attributes [3]: [sum#105, isEmpty#106, count#107]
-Results [6]: [i_brand_id#102, i_class_id#103, i_category_id#104, sum#108, isEmpty#109, count#110]
-
-(123) Exchange
-Input [6]: [i_brand_id#102, i_class_id#103, i_category_id#104, sum#108, isEmpty#109, count#110]
-Arguments: hashpartitioning(i_brand_id#102, i_class_id#103, i_category_id#104, 5), ENSURE_REQUIREMENTS, [id=#111]
-
-(124) HashAggregate [codegen id : 138]
-Input [6]: [i_brand_id#102, i_class_id#103, i_category_id#104, sum#108, isEmpty#109, count#110]
-Keys [3]: [i_brand_id#102, i_class_id#103, i_category_id#104]
-Functions [2]: [sum(CheckOverflow((promote_precision(cast(cast(ws_quantity#96 as decimal(10,0)) as decimal(12,2))) * promote_precision(cast(ws_list_price#97 as decimal(12,2)))), DecimalType(18,2), true)), count(1)]
-Aggregate Attributes [2]: [sum(CheckOverflow((promote_precision(cast(cast(ws_quantity#96 as decimal(10,0)) as decimal(12,2))) * promote_precision(cast(ws_list_price#97 as decimal(12,2)))), DecimalType(18,2), true))#112, count(1)#113]
-Results [6]: [web AS channel#114, i_brand_id#102, i_class_id#103, i_category_id#104, sum(CheckOverflow((promote_precision(cast(cast(ws_quantity#96 as decimal(10,0)) as decimal(12,2))) * promote_precision(cast(ws_list_price#97 as decimal(12,2)))), DecimalType(18,2), true))#112 AS sales#115, count(1)#113 AS number_sales#116]
-
-(125) Filter [codegen id : 138]
-Input [6]: [channel#114, i_brand_id#102, i_class_id#103, i_category_id#104, sales#115, number_sales#116]
-Condition : (isnotnull(sales#115) AND (cast(sales#115 as decimal(32,6)) > cast(ReusedSubquery Subquery scalar-subquery#71, [id=#72] as decimal(32,6))))
-
-(126) Union
-
-(127) HashAggregate [codegen id : 139]
-Input [6]: [channel#68, i_brand_id#54, i_class_id#55, i_category_id#56, sales#69, number_sales#70]
-Keys [4]: [channel#68, i_brand_id#54, i_class_id#55, i_category_id#56]
-Functions [2]: [partial_sum(sales#69), partial_sum(number_sales#70)]
-Aggregate Attributes [3]: [sum#117, isEmpty#118, sum#119]
-Results [7]: [channel#68, i_brand_id#54, i_class_id#55, i_category_id#56, sum#120, isEmpty#121, sum#122]
-
-(128) Exchange
-Input [7]: [channel#68, i_brand_id#54, i_class_id#55, i_category_id#56, sum#120, isEmpty#121, sum#122]
-Arguments: hashpartitioning(channel#68, i_brand_id#54, i_class_id#55, i_category_id#56, 5), ENSURE_REQUIREMENTS, [id=#123]
-
-(129) HashAggregate [codegen id : 140]
-Input [7]: [channel#68, i_brand_id#54, i_class_id#55, i_category_id#56, sum#120, isEmpty#121, sum#122]
-Keys [4]: [channel#68, i_brand_id#54, i_class_id#55, i_category_id#56]
-Functions [2]: [sum(sales#69), sum(number_sales#70)]
-Aggregate Attributes [2]: [sum(sales#69)#124, sum(number_sales#70)#125]
-Results [6]: [channel#68, i_brand_id#54, i_class_id#55, i_category_id#56, sum(sales#69)#124 AS sum_sales#126, sum(number_sales#70)#125 AS number_sales#127]
-
-(130) ReusedExchange [Reuses operator id: unknown]
-Output [7]: [channel#68, i_brand_id#128, i_class_id#129, i_category_id#130, sum#131, isEmpty#132, sum#133]
-
-(131) HashAggregate [codegen id : 280]
-Input [7]: [channel#68, i_brand_id#128, i_class_id#129, i_category_id#130, sum#131, isEmpty#132, sum#133]
-Keys [4]: [channel#68, i_brand_id#128, i_class_id#129, i_category_id#130]
-Functions [2]: [sum(sales#69), sum(number_sales#70)]
-Aggregate Attributes [2]: [sum(sales#69)#134, sum(number_sales#70)#135]
-Results [5]: [channel#68, i_brand_id#128, i_class_id#129, sum(sales#69)#134 AS sum_sales#126, sum(number_sales#70)#135 AS number_sales#127]
-
-(132) HashAggregate [codegen id : 280]
-Input [5]: [channel#68, i_brand_id#128, i_class_id#129, sum_sales#126, number_sales#127]
-Keys [3]: [channel#68, i_brand_id#128, i_class_id#129]
-Functions [2]: [partial_sum(sum_sales#126), partial_sum(number_sales#127)]
-Aggregate Attributes [3]: [sum#136, isEmpty#137, sum#138]
-Results [6]: [channel#68, i_brand_id#128, i_class_id#129, sum#139, isEmpty#140, sum#141]
-
-(133) Exchange
-Input [6]: [channel#68, i_brand_id#128, i_class_id#129, sum#139, isEmpty#140, sum#141]
-Arguments: hashpartitioning(channel#68, i_brand_id#128, i_class_id#129, 5), ENSURE_REQUIREMENTS, [id=#142]
-
-(134) HashAggregate [codegen id : 281]
-Input [6]: [channel#68, i_brand_id#128, i_class_id#129, sum#139, isEmpty#140, sum#141]
-Keys [3]: [channel#68, i_brand_id#128, i_class_id#129]
-Functions [2]: [sum(sum_sales#126), sum(number_sales#127)]
-Aggregate Attributes [2]: [sum(sum_sales#126)#143, sum(number_sales#127)#144]
-Results [6]: [channel#68, i_brand_id#128, i_class_id#129, null AS i_category_id#145, sum(sum_sales#126)#143 AS sum(sum_sales)#146, sum(number_sales#127)#144 AS sum(number_sales)#147]
-
-(135) ReusedExchange [Reuses operator id: unknown]
-Output [7]: [channel#68, i_brand_id#148, i_class_id#149, i_category_id#150, sum#151, isEmpty#152, sum#153]
-
-(136) HashAggregate [codegen id : 421]
-Input [7]: [channel#68, i_brand_id#148, i_class_id#149, i_category_id#150, sum#151, isEmpty#152, sum#153]
-Keys [4]: [channel#68, i_brand_id#148, i_class_id#149, i_category_id#150]
-Functions [2]: [sum(sales#69), sum(number_sales#70)]
-Aggregate Attributes [2]: [sum(sales#69)#154, sum(number_sales#70)#155]
-Results [4]: [channel#68, i_brand_id#148, sum(sales#69)#154 AS sum_sales#126, sum(number_sales#70)#155 AS number_sales#127]
-
-(137) HashAggregate [codegen id : 421]
-Input [4]: [channel#68, i_brand_id#148, sum_sales#126, number_sales#127]
-Keys [2]: [channel#68, i_brand_id#148]
-Functions [2]: [partial_sum(sum_sales#126), partial_sum(number_sales#127)]
-Aggregate Attributes [3]: [sum#156, isEmpty#157, sum#158]
-Results [5]: [channel#68, i_brand_id#148, sum#159, isEmpty#160, sum#161]
-
-(138) Exchange
-Input [5]: [channel#68, i_brand_id#148, sum#159, isEmpty#160, sum#161]
-Arguments: hashpartitioning(channel#68, i_brand_id#148, 5), ENSURE_REQUIREMENTS, [id=#162]
-
-(139) HashAggregate [codegen id : 422]
-Input [5]: [channel#68, i_brand_id#148, sum#159, isEmpty#160, sum#161]
-Keys [2]: [channel#68, i_brand_id#148]
-Functions [2]: [sum(sum_sales#126), sum(number_sales#127)]
-Aggregate Attributes [2]: [sum(sum_sales#126)#163, sum(number_sales#127)#164]
-Results [6]: [channel#68, i_brand_id#148, null AS i_class_id#165, null AS i_category_id#166, sum(sum_sales#126)#163 AS sum(sum_sales)#167, sum(number_sales#127)#164 AS sum(number_sales)#168]
-
-(140) ReusedExchange [Reuses operator id: unknown]
-Output [7]: [channel#68, i_brand_id#169, i_class_id#170, i_category_id#171, sum#172, isEmpty#173, sum#174]
-
-(141) HashAggregate [codegen id : 562]
-Input [7]: [channel#68, i_brand_id#169, i_class_id#170, i_category_id#171, sum#172, isEmpty#173, sum#174]
-Keys [4]: [channel#68, i_brand_id#169, i_class_id#170, i_category_id#171]
-Functions [2]: [sum(sales#69), sum(number_sales#70)]
-Aggregate Attributes [2]: [sum(sales#69)#175, sum(number_sales#70)#176]
-Results [3]: [channel#68, sum(sales#69)#175 AS sum_sales#126, sum(number_sales#70)#176 AS number_sales#127]
-
-(142) HashAggregate [codegen id : 562]
-Input [3]: [channel#68, sum_sales#126, number_sales#127]
-Keys [1]: [channel#68]
-Functions [2]: [partial_sum(sum_sales#126), partial_sum(number_sales#127)]
-Aggregate Attributes [3]: [sum#177, isEmpty#178, sum#179]
-Results [4]: [channel#68, sum#180, isEmpty#181, sum#182]
-
-(143) Exchange
-Input [4]: [channel#68, sum#180, isEmpty#181, sum#182]
-Arguments: hashpartitioning(channel#68, 5), ENSURE_REQUIREMENTS, [id=#183]
-
-(144) HashAggregate [codegen id : 563]
-Input [4]: [channel#68, sum#180, isEmpty#181, sum#182]
-Keys [1]: [channel#68]
-Functions [2]: [sum(sum_sales#126), sum(number_sales#127)]
-Aggregate Attributes [2]: [sum(sum_sales#126)#184, sum(number_sales#127)#185]
-Results [6]: [channel#68, null AS i_brand_id#186, null AS i_class_id#187, null AS i_category_id#188, sum(sum_sales#126)#184 AS sum(sum_sales)#189, sum(number_sales#127)#185 AS sum(number_sales)#190]
-
-(145) ReusedExchange [Reuses operator id: unknown]
-Output [7]: [channel#68, i_brand_id#191, i_class_id#192, i_category_id#193, sum#194, isEmpty#195, sum#196]
-
-(146) HashAggregate [codegen id : 703]
-Input [7]: [channel#68, i_brand_id#191, i_class_id#192, i_category_id#193, sum#194, isEmpty#195, sum#196]
-Keys [4]: [channel#68, i_brand_id#191, i_class_id#192, i_category_id#193]
-Functions [2]: [sum(sales#69), sum(number_sales#70)]
-Aggregate Attributes [2]: [sum(sales#69)#197, sum(number_sales#70)#198]
-Results [2]: [sum(sales#69)#197 AS sum_sales#126, sum(number_sales#70)#198 AS number_sales#127]
-
-(147) HashAggregate [codegen id : 703]
-Input [2]: [sum_sales#126, number_sales#127]
-Keys: []
-Functions [2]: [partial_sum(sum_sales#126), partial_sum(number_sales#127)]
-Aggregate Attributes [3]: [sum#199, isEmpty#200, sum#201]
-Results [3]: [sum#202, isEmpty#203, sum#204]
-
-(148) Exchange
-Input [3]: [sum#202, isEmpty#203, sum#204]
-Arguments: SinglePartition, ENSURE_REQUIREMENTS, [id=#205]
-
-(149) HashAggregate [codegen id : 704]
-Input [3]: [sum#202, isEmpty#203, sum#204]
-Keys: []
-Functions [2]: [sum(sum_sales#126), sum(number_sales#127)]
-Aggregate Attributes [2]: [sum(sum_sales#126)#206, sum(number_sales#127)#207]
-Results [6]: [null AS channel#208, null AS i_brand_id#209, null AS i_class_id#210, null AS i_category_id#211, sum(sum_sales#126)#206 AS sum(sum_sales)#212, sum(number_sales#127)#207 AS sum(number_sales)#213]
-
-(150) Union
-
-(151) HashAggregate [codegen id : 705]
-Input [6]: [channel#68, i_brand_id#54, i_class_id#55, i_category_id#56, sum_sales#126, number_sales#127]
-Keys [6]: [channel#68, i_brand_id#54, i_class_id#55, i_category_id#56, sum_sales#126, number_sales#127]
-Functions: []
-Aggregate Attributes: []
-Results [6]: [channel#68, i_brand_id#54, i_class_id#55, i_category_id#56, sum_sales#126, number_sales#127]
-
-(152) Exchange
-Input [6]: [channel#68, i_brand_id#54, i_class_id#55, i_category_id#56, sum_sales#126, number_sales#127]
-Arguments: hashpartitioning(channel#68, i_brand_id#54, i_class_id#55, i_category_id#56, sum_sales#126, number_sales#127, 5), ENSURE_REQUIREMENTS, [id=#214]
-
-(153) HashAggregate [codegen id : 706]
-Input [6]: [channel#68, i_brand_id#54, i_class_id#55, i_category_id#56, sum_sales#126, number_sales#127]
-Keys [6]: [channel#68, i_brand_id#54, i_class_id#55, i_category_id#56, sum_sales#126, number_sales#127]
-Functions: []
-Aggregate Attributes: []
-Results [6]: [channel#68, i_brand_id#54, i_class_id#55, i_category_id#56, sum_sales#126, number_sales#127]
-
-(154) TakeOrderedAndProject
-Input [6]: [channel#68, i_brand_id#54, i_class_id#55, i_category_id#56, sum_sales#126, number_sales#127]
-Arguments: 100, [channel#68 ASC NULLS FIRST, i_brand_id#54 ASC NULLS FIRST, i_class_id#55 ASC NULLS FIRST, i_category_id#56 ASC NULLS FIRST], [channel#68, i_brand_id#54, i_class_id#55, i_category_id#56, sum_sales#126, number_sales#127]
-
-===== Subqueries =====
-
-Subquery:1 Hosting operator id = 89 Hosting Expression = Subquery scalar-subquery#71, [id=#72]
-* HashAggregate (181)
-+- Exchange (180)
-   +- * HashAggregate (179)
-      +- Union (178)
-         :- * Project (163)
-         :  +- * BroadcastHashJoin Inner BuildRight (162)
-         :     :- * ColumnarToRow (156)
-         :     :  +- Scan parquet default.store_sales (155)
-         :     +- BroadcastExchange (161)
-         :        +- * Project (160)
-         :           +- * Filter (159)
-         :              +- * ColumnarToRow (158)
-         :                 +- Scan parquet default.date_dim (157)
-         :- * Project (172)
-         :  +- * BroadcastHashJoin Inner BuildRight (171)
-         :     :- * ColumnarToRow (165)
-         :     :  +- Scan parquet default.catalog_sales (164)
-         :     +- BroadcastExchange (170)
-         :        +- * Project (169)
-         :           +- * Filter (168)
-         :              +- * ColumnarToRow (167)
-         :                 +- Scan parquet default.date_dim (166)
-         +- * Project (177)
-            +- * BroadcastHashJoin Inner BuildRight (176)
-               :- * ColumnarToRow (174)
-               :  +- Scan parquet default.web_sales (173)
-               +- ReusedExchange (175)
-
-
-(155) Scan parquet default.store_sales
-Output [3]: [ss_quantity#215, ss_list_price#216, ss_sold_date_sk#217]
-Batched: true
-Location: InMemoryFileIndex []
-PartitionFilters: [isnotnull(ss_sold_date_sk#217), dynamicpruningexpression(ss_sold_date_sk#217 IN dynamicpruning#218)]
-ReadSchema: struct<ss_quantity:int,ss_list_price:decimal(7,2)>
-
-(156) ColumnarToRow [codegen id : 2]
-Input [3]: [ss_quantity#215, ss_list_price#216, ss_sold_date_sk#217]
-
-(157) Scan parquet default.date_dim
-Output [2]: [d_date_sk#219, d_year#220]
+(167) ColumnarToRow [codegen id : 1]
+Input [2]: [d_date_sk#220, d_year#236]
+
+(168) Filter [codegen id : 1]
+Input [2]: [d_date_sk#220, d_year#236]
+Condition : (((isnotnull(d_year#236) AND (d_year#236 >= 1998)) AND (d_year#236 <= 2000)) AND isnotnull(d_date_sk#220))
+
+(169) Project [codegen id : 1]
+Output [1]: [d_date_sk#220]
+Input [2]: [d_date_sk#220, d_year#236]
+
+(170) BroadcastExchange
+Input [1]: [d_date_sk#220]
+Arguments: HashedRelationBroadcastMode(List(cast(input[0, int, true] as bigint)),false), [id=#237]
+
+Subquery:4 Hosting operator id = 157 Hosting Expression = ws_sold_date_sk#225 IN dynamicpruning#219
+
+Subquery:5 Hosting operator id = 1 Hosting Expression = ss_sold_date_sk#4 IN dynamicpruning#5
+BroadcastExchange (175)
++- * Project (174)
+   +- * Filter (173)
+      +- * ColumnarToRow (172)
+         +- Scan parquet default.date_dim (171)
+
+
+(171) Scan parquet default.date_dim
+Output [3]: [d_date_sk#47, d_year#238, d_moy#239]
+Batched: true
+Location [not included in comparison]/{warehouse_dir}/date_dim]
+PushedFilters: [IsNotNull(d_year), IsNotNull(d_moy), EqualTo(d_year,2000), EqualTo(d_moy,11), IsNotNull(d_date_sk)]
+ReadSchema: struct<d_date_sk:int,d_year:int,d_moy:int>
+
+(172) ColumnarToRow [codegen id : 1]
+Input [3]: [d_date_sk#47, d_year#238, d_moy#239]
+
+(173) Filter [codegen id : 1]
+Input [3]: [d_date_sk#47, d_year#238, d_moy#239]
+Condition : ((((isnotnull(d_year#238) AND isnotnull(d_moy#239)) AND (d_year#238 = 2000)) AND (d_moy#239 = 11)) AND isnotnull(d_date_sk#47))
+
+(174) Project [codegen id : 1]
+Output [1]: [d_date_sk#47]
+Input [3]: [d_date_sk#47, d_year#238, d_moy#239]
+
+(175) BroadcastExchange
+Input [1]: [d_date_sk#47]
+Arguments: HashedRelationBroadcastMode(List(cast(input[0, int, true] as bigint)),false), [id=#240]
+
+Subquery:6 Hosting operator id = 9 Hosting Expression = ss_sold_date_sk#12 IN dynamicpruning#13
+BroadcastExchange (180)
++- * Project (179)
+   +- * Filter (178)
+      +- * ColumnarToRow (177)
+         +- Scan parquet default.date_dim (176)
+
+
+(176) Scan parquet default.date_dim
+Output [2]: [d_date_sk#14, d_year#241]
 Batched: true
 Location [not included in comparison]/{warehouse_dir}/date_dim]
 PushedFilters: [IsNotNull(d_year), GreaterThanOrEqual(d_year,1999), LessThanOrEqual(d_year,2001), IsNotNull(d_date_sk)]
 ReadSchema: struct<d_date_sk:int,d_year:int>
 
-(158) ColumnarToRow [codegen id : 1]
-Input [2]: [d_date_sk#219, d_year#220]
-
-(159) Filter [codegen id : 1]
-Input [2]: [d_date_sk#219, d_year#220]
-Condition : (((isnotnull(d_year#220) AND (d_year#220 >= 1999)) AND (d_year#220 <= 2001)) AND isnotnull(d_date_sk#219))
-
-(160) Project [codegen id : 1]
-Output [1]: [d_date_sk#219]
-Input [2]: [d_date_sk#219, d_year#220]
-
-(161) BroadcastExchange
-Input [1]: [d_date_sk#219]
-Arguments: HashedRelationBroadcastMode(List(cast(input[0, int, true] as bigint)),false), [id=#221]
-
-(162) BroadcastHashJoin [codegen id : 2]
-Left keys [1]: [ss_sold_date_sk#217]
-Right keys [1]: [d_date_sk#219]
-Join condition: None
-
-(163) Project [codegen id : 2]
-Output [2]: [ss_quantity#215 AS quantity#222, ss_list_price#216 AS list_price#223]
-Input [4]: [ss_quantity#215, ss_list_price#216, ss_sold_date_sk#217, d_date_sk#219]
-
-(164) Scan parquet default.catalog_sales
-Output [3]: [cs_quantity#224, cs_list_price#225, cs_sold_date_sk#226]
-Batched: true
-Location: InMemoryFileIndex []
-PartitionFilters: [isnotnull(cs_sold_date_sk#226), dynamicpruningexpression(cs_sold_date_sk#226 IN dynamicpruning#227)]
-ReadSchema: struct<cs_quantity:int,cs_list_price:decimal(7,2)>
-
-(165) ColumnarToRow [codegen id : 4]
-Input [3]: [cs_quantity#224, cs_list_price#225, cs_sold_date_sk#226]
-
-(166) Scan parquet default.date_dim
-Output [2]: [d_date_sk#228, d_year#229]
-Batched: true
-Location [not included in comparison]/{warehouse_dir}/date_dim]
-PushedFilters: [IsNotNull(d_year), GreaterThanOrEqual(d_year,1998), LessThanOrEqual(d_year,2000), IsNotNull(d_date_sk)]
-ReadSchema: struct<d_date_sk:int,d_year:int>
-
-(167) ColumnarToRow [codegen id : 3]
-Input [2]: [d_date_sk#228, d_year#229]
-
-(168) Filter [codegen id : 3]
-Input [2]: [d_date_sk#228, d_year#229]
-Condition : (((isnotnull(d_year#229) AND (d_year#229 >= 1998)) AND (d_year#229 <= 2000)) AND isnotnull(d_date_sk#228))
-
-(169) Project [codegen id : 3]
-Output [1]: [d_date_sk#228]
-Input [2]: [d_date_sk#228, d_year#229]
-
-(170) BroadcastExchange
-Input [1]: [d_date_sk#228]
-Arguments: HashedRelationBroadcastMode(List(cast(input[0, int, true] as bigint)),false), [id=#230]
-
-(171) BroadcastHashJoin [codegen id : 4]
-Left keys [1]: [cs_sold_date_sk#226]
-Right keys [1]: [d_date_sk#228]
-Join condition: None
-
-(172) Project [codegen id : 4]
-Output [2]: [cs_quantity#224 AS quantity#231, cs_list_price#225 AS list_price#232]
-Input [4]: [cs_quantity#224, cs_list_price#225, cs_sold_date_sk#226, d_date_sk#228]
-
-(173) Scan parquet default.web_sales
-Output [3]: [ws_quantity#233, ws_list_price#234, ws_sold_date_sk#235]
-Batched: true
-Location: InMemoryFileIndex []
-PartitionFilters: [isnotnull(ws_sold_date_sk#235), dynamicpruningexpression(ws_sold_date_sk#235 IN dynamicpruning#227)]
-ReadSchema: struct<ws_quantity:int,ws_list_price:decimal(7,2)>
-
-(174) ColumnarToRow [codegen id : 6]
-Input [3]: [ws_quantity#233, ws_list_price#234, ws_sold_date_sk#235]
-
-(175) ReusedExchange [Reuses operator id: 170]
-Output [1]: [d_date_sk#236]
-
-(176) BroadcastHashJoin [codegen id : 6]
-Left keys [1]: [ws_sold_date_sk#235]
-Right keys [1]: [d_date_sk#236]
-Join condition: None
-
-(177) Project [codegen id : 6]
-Output [2]: [ws_quantity#233 AS quantity#237, ws_list_price#234 AS list_price#238]
-Input [4]: [ws_quantity#233, ws_list_price#234, ws_sold_date_sk#235, d_date_sk#236]
-
-(178) Union
-
-(179) HashAggregate [codegen id : 7]
-Input [2]: [quantity#222, list_price#223]
-Keys: []
-Functions [1]: [partial_avg(CheckOverflow((promote_precision(cast(cast(quantity#222 as decimal(10,0)) as decimal(12,2))) * promote_precision(cast(list_price#223 as decimal(12,2)))), DecimalType(18,2), true))]
-Aggregate Attributes [2]: [sum#239, count#240]
-Results [2]: [sum#241, count#242]
-
-(180) Exchange
-Input [2]: [sum#241, count#242]
-Arguments: SinglePartition, ENSURE_REQUIREMENTS, [id=#243]
-
-(181) HashAggregate [codegen id : 8]
-Input [2]: [sum#241, count#242]
-Keys: []
-Functions [1]: [avg(CheckOverflow((promote_precision(cast(cast(quantity#222 as decimal(10,0)) as decimal(12,2))) * promote_precision(cast(list_price#223 as decimal(12,2)))), DecimalType(18,2), true))]
-Aggregate Attributes [1]: [avg(CheckOverflow((promote_precision(cast(cast(quantity#222 as decimal(10,0)) as decimal(12,2))) * promote_precision(cast(list_price#223 as decimal(12,2)))), DecimalType(18,2), true))#244]
-Results [1]: [avg(CheckOverflow((promote_precision(cast(cast(quantity#222 as decimal(10,0)) as decimal(12,2))) * promote_precision(cast(list_price#223 as decimal(12,2)))), DecimalType(18,2), true))#244 AS average_sales#245]
-
-Subquery:2 Hosting operator id = 155 Hosting Expression = ss_sold_date_sk#217 IN dynamicpruning#218
-ReusedExchange (182)
-
-
-(182) ReusedExchange [Reuses operator id: 161]
-Output [1]: [d_date_sk#219]
-
-Subquery:3 Hosting operator id = 164 Hosting Expression = cs_sold_date_sk#226 IN dynamicpruning#227
-ReusedExchange (183)
->>>>>>> abf9675a
-
-(172) Project [codegen id : 1]
-Output [1]: [d_date_sk#223]
-Input [2]: [d_date_sk#223, d_year#239]
-
-<<<<<<< HEAD
-(173) BroadcastExchange
-Input [1]: [d_date_sk#223]
-Arguments: HashedRelationBroadcastMode(List(cast(input[0, int, true] as bigint)),false), [id=#240]
-
-Subquery:4 Hosting operator id = 160 Hosting Expression = ws_sold_date_sk#228 IN dynamicpruning#222
-
-Subquery:5 Hosting operator id = 1 Hosting Expression = ss_sold_date_sk#4 IN dynamicpruning#5
-BroadcastExchange (178)
-+- * Project (177)
-   +- * Filter (176)
-      +- * ColumnarToRow (175)
-         +- Scan parquet default.date_dim (174)
-
-=======
-(183) ReusedExchange [Reuses operator id: 170]
-Output [1]: [d_date_sk#228]
-
-Subquery:4 Hosting operator id = 173 Hosting Expression = ws_sold_date_sk#235 IN dynamicpruning#227
-
-Subquery:5 Hosting operator id = 1 Hosting Expression = ss_sold_date_sk#4 IN dynamicpruning#5
-ReusedExchange (184)
->>>>>>> abf9675a
-
-(174) Scan parquet default.date_dim
-Output [3]: [d_date_sk#47, d_year#241, d_moy#242]
-Batched: true
-Location [not included in comparison]/{warehouse_dir}/date_dim]
-PushedFilters: [IsNotNull(d_year), IsNotNull(d_moy), EqualTo(d_year,2000), EqualTo(d_moy,11), IsNotNull(d_date_sk)]
-ReadSchema: struct<d_date_sk:int,d_year:int,d_moy:int>
-
-<<<<<<< HEAD
-(175) ColumnarToRow [codegen id : 1]
-Input [3]: [d_date_sk#47, d_year#241, d_moy#242]
-
-(176) Filter [codegen id : 1]
-Input [3]: [d_date_sk#47, d_year#241, d_moy#242]
-Condition : ((((isnotnull(d_year#241) AND isnotnull(d_moy#242)) AND (d_year#241 = 2000)) AND (d_moy#242 = 11)) AND isnotnull(d_date_sk#47))
-
-(177) Project [codegen id : 1]
-Output [1]: [d_date_sk#47]
-Input [3]: [d_date_sk#47, d_year#241, d_moy#242]
-
-(178) BroadcastExchange
-Input [1]: [d_date_sk#47]
-Arguments: HashedRelationBroadcastMode(List(cast(input[0, int, true] as bigint)),false), [id=#243]
-
-Subquery:6 Hosting operator id = 9 Hosting Expression = ss_sold_date_sk#12 IN dynamicpruning#13
-BroadcastExchange (183)
-+- * Project (182)
-   +- * Filter (181)
-      +- * ColumnarToRow (180)
-         +- Scan parquet default.date_dim (179)
-
-=======
-(184) ReusedExchange [Reuses operator id: 72]
-Output [1]: [d_date_sk#49]
-
-Subquery:6 Hosting operator id = 9 Hosting Expression = ss_sold_date_sk#12 IN dynamicpruning#13
-ReusedExchange (185)
->>>>>>> abf9675a
-
-(179) Scan parquet default.date_dim
-Output [2]: [d_date_sk#14, d_year#244]
-Batched: true
-Location [not included in comparison]/{warehouse_dir}/date_dim]
-PushedFilters: [IsNotNull(d_year), GreaterThanOrEqual(d_year,1999), LessThanOrEqual(d_year,2001), IsNotNull(d_date_sk)]
-ReadSchema: struct<d_date_sk:int,d_year:int>
-
-<<<<<<< HEAD
-(180) ColumnarToRow [codegen id : 1]
-Input [2]: [d_date_sk#14, d_year#244]
-
-(181) Filter [codegen id : 1]
-Input [2]: [d_date_sk#14, d_year#244]
-Condition : (((isnotnull(d_year#244) AND (d_year#244 >= 1999)) AND (d_year#244 <= 2001)) AND isnotnull(d_date_sk#14))
-
-(182) Project [codegen id : 1]
-=======
-(185) ReusedExchange [Reuses operator id: 16]
->>>>>>> abf9675a
+(177) ColumnarToRow [codegen id : 1]
+Input [2]: [d_date_sk#14, d_year#241]
+
+(178) Filter [codegen id : 1]
+Input [2]: [d_date_sk#14, d_year#241]
+Condition : (((isnotnull(d_year#241) AND (d_year#241 >= 1999)) AND (d_year#241 <= 2001)) AND isnotnull(d_date_sk#14))
+
+(179) Project [codegen id : 1]
 Output [1]: [d_date_sk#14]
-Input [2]: [d_date_sk#14, d_year#244]
-
-(183) BroadcastExchange
+Input [2]: [d_date_sk#14, d_year#241]
+
+(180) BroadcastExchange
 Input [1]: [d_date_sk#14]
-Arguments: HashedRelationBroadcastMode(List(cast(input[0, int, true] as bigint)),false), [id=#245]
+Arguments: HashedRelationBroadcastMode(List(cast(input[0, int, true] as bigint)),false), [id=#242]
 
 Subquery:7 Hosting operator id = 20 Hosting Expression = cs_sold_date_sk#21 IN dynamicpruning#13
 
 Subquery:8 Hosting operator id = 43 Hosting Expression = ws_sold_date_sk#36 IN dynamicpruning#13
 
-<<<<<<< HEAD
-Subquery:9 Hosting operator id = 100 Hosting Expression = ReusedSubquery Subquery scalar-subquery#66, [id=#67]
-
-Subquery:10 Hosting operator id = 83 Hosting Expression = cs_sold_date_sk#72 IN dynamicpruning#5
-
-Subquery:11 Hosting operator id = 119 Hosting Expression = ReusedSubquery Subquery scalar-subquery#66, [id=#67]
-
-Subquery:12 Hosting operator id = 102 Hosting Expression = ws_sold_date_sk#95 IN dynamicpruning#5
-=======
-Subquery:9 Hosting operator id = 107 Hosting Expression = ReusedSubquery Subquery scalar-subquery#71, [id=#72]
-
-Subquery:10 Hosting operator id = 90 Hosting Expression = cs_sold_date_sk#76 IN dynamicpruning#5
-
-Subquery:11 Hosting operator id = 125 Hosting Expression = ReusedSubquery Subquery scalar-subquery#71, [id=#72]
-
-Subquery:12 Hosting operator id = 108 Hosting Expression = ws_sold_date_sk#98 IN dynamicpruning#5
->>>>>>> abf9675a
-
+Subquery:9 Hosting operator id = 99 Hosting Expression = ReusedSubquery Subquery scalar-subquery#66, [id=#67]
+
+Subquery:10 Hosting operator id = 82 Hosting Expression = cs_sold_date_sk#71 IN dynamicpruning#5
+
+Subquery:11 Hosting operator id = 117 Hosting Expression = ReusedSubquery Subquery scalar-subquery#66, [id=#67]
+
+Subquery:12 Hosting operator id = 100 Hosting Expression = ws_sold_date_sk#93 IN dynamicpruning#5
+
