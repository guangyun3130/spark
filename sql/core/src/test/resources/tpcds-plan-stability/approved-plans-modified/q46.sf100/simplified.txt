--- conflicted
+++ resolved
@@ -11,49 +11,19 @@
                     Project [ss_ticket_number,bought_city,amt,profit,c_current_addr_sk,c_first_name,c_last_name]
                       SortMergeJoin [ss_customer_sk,c_customer_sk]
                         InputAdapter
-                          WholeStageCodegen (2)
-                            Sort [c_customer_sk]
-                              InputAdapter
-                                Exchange [c_customer_sk] #2
-                                  WholeStageCodegen (1)
-                                    Filter [c_current_addr_sk,c_customer_sk]
-                                      ColumnarToRow
-                                        InputAdapter
-                                          Scan parquet default.customer [c_current_addr_sk,c_customer_sk,c_first_name,c_last_name]
-                        InputAdapter
-                          WholeStageCodegen (11)
+                          WholeStageCodegen (9)
                             Sort [ss_customer_sk]
                               InputAdapter
-<<<<<<< HEAD
-                                Exchange [ss_customer_sk] #3
-                                  WholeStageCodegen (10)
-                                    HashAggregate [ca_city,ss_addr_sk,ss_customer_sk,ss_ticket_number,sum,sum] [amt,bought_city,profit,sum,sum,sum(UnscaledValue(ss_coupon_amt)),sum(UnscaledValue(ss_net_profit))]
-                                      HashAggregate [ca_city,ss_addr_sk,ss_coupon_amt,ss_customer_sk,ss_net_profit,ss_ticket_number] [sum,sum,sum,sum]
-                                        Project [ca_city,ss_addr_sk,ss_coupon_amt,ss_customer_sk,ss_net_profit,ss_ticket_number]
-                                          SortMergeJoin [ca_address_sk,ss_addr_sk]
-=======
                                 Exchange [ss_customer_sk] #2
                                   WholeStageCodegen (8)
                                     HashAggregate [ss_ticket_number,ss_customer_sk,ss_addr_sk,ca_city,sum,sum] [sum(UnscaledValue(ss_coupon_amt)),sum(UnscaledValue(ss_net_profit)),bought_city,amt,profit,sum,sum]
                                       HashAggregate [ss_ticket_number,ss_customer_sk,ss_addr_sk,ca_city,ss_coupon_amt,ss_net_profit] [sum,sum,sum,sum]
                                         Project [ss_customer_sk,ss_addr_sk,ss_ticket_number,ss_coupon_amt,ss_net_profit,ca_city]
                                           SortMergeJoin [ss_addr_sk,ca_address_sk]
->>>>>>> 0a6043f6
                                             InputAdapter
-                                              WholeStageCodegen (7)
+                                              WholeStageCodegen (5)
                                                 Sort [ss_addr_sk]
                                                   InputAdapter
-<<<<<<< HEAD
-                                                    Exchange [ss_addr_sk] #4
-                                                      WholeStageCodegen (6)
-                                                        Project [ss_addr_sk,ss_coupon_amt,ss_customer_sk,ss_net_profit,ss_ticket_number]
-                                                          BroadcastHashJoin [hd_demo_sk,ss_hdemo_sk]
-                                                            Project [ss_addr_sk,ss_coupon_amt,ss_customer_sk,ss_hdemo_sk,ss_net_profit,ss_ticket_number]
-                                                              BroadcastHashJoin [s_store_sk,ss_store_sk]
-                                                                Project [ss_addr_sk,ss_coupon_amt,ss_customer_sk,ss_hdemo_sk,ss_net_profit,ss_store_sk,ss_ticket_number]
-                                                                  BroadcastHashJoin [d_date_sk,ss_sold_date_sk]
-                                                                    Filter [ss_addr_sk,ss_customer_sk,ss_hdemo_sk,ss_sold_date_sk,ss_store_sk]
-=======
                                                     Exchange [ss_addr_sk] #3
                                                       WholeStageCodegen (4)
                                                         Project [ss_customer_sk,ss_addr_sk,ss_ticket_number,ss_coupon_amt,ss_net_profit]
@@ -63,46 +33,43 @@
                                                                 Project [ss_customer_sk,ss_hdemo_sk,ss_addr_sk,ss_store_sk,ss_ticket_number,ss_coupon_amt,ss_net_profit]
                                                                   BroadcastHashJoin [ss_sold_date_sk,d_date_sk]
                                                                     Filter [ss_sold_date_sk,ss_store_sk,ss_hdemo_sk,ss_addr_sk,ss_customer_sk]
->>>>>>> 0a6043f6
                                                                       ColumnarToRow
                                                                         InputAdapter
                                                                           Scan parquet default.store_sales [ss_sold_date_sk,ss_customer_sk,ss_hdemo_sk,ss_addr_sk,ss_store_sk,ss_ticket_number,ss_coupon_amt,ss_net_profit]
                                                                     InputAdapter
-                                                                      BroadcastExchange #5
-                                                                        WholeStageCodegen (3)
+                                                                      BroadcastExchange #4
+                                                                        WholeStageCodegen (1)
                                                                           Project [d_date_sk]
                                                                             Filter [d_dow,d_year,d_date_sk]
                                                                               ColumnarToRow
                                                                                 InputAdapter
                                                                                   Scan parquet default.date_dim [d_date_sk,d_year,d_dow]
                                                                 InputAdapter
-                                                                  BroadcastExchange #6
-                                                                    WholeStageCodegen (4)
+                                                                  BroadcastExchange #5
+                                                                    WholeStageCodegen (2)
                                                                       Project [s_store_sk]
                                                                         Filter [s_city,s_store_sk]
                                                                           ColumnarToRow
                                                                             InputAdapter
                                                                               Scan parquet default.store [s_store_sk,s_city]
                                                             InputAdapter
-                                                              BroadcastExchange #7
-                                                                WholeStageCodegen (5)
+                                                              BroadcastExchange #6
+                                                                WholeStageCodegen (3)
                                                                   Project [hd_demo_sk]
                                                                     Filter [hd_dep_count,hd_vehicle_count,hd_demo_sk]
                                                                       ColumnarToRow
                                                                         InputAdapter
                                                                           Scan parquet default.household_demographics [hd_demo_sk,hd_dep_count,hd_vehicle_count]
                                             InputAdapter
-                                              WholeStageCodegen (9)
+                                              WholeStageCodegen (7)
                                                 Sort [ca_address_sk]
                                                   InputAdapter
-                                                    Exchange [ca_address_sk] #8
-                                                      WholeStageCodegen (8)
+                                                    Exchange [ca_address_sk] #7
+                                                      WholeStageCodegen (6)
                                                         Filter [ca_address_sk,ca_city]
                                                           ColumnarToRow
                                                             InputAdapter
                                                               Scan parquet default.customer_address [ca_address_sk,ca_city]
-<<<<<<< HEAD
-=======
                         InputAdapter
                           WholeStageCodegen (11)
                             Sort [c_customer_sk]
@@ -113,9 +80,8 @@
                                       ColumnarToRow
                                         InputAdapter
                                           Scan parquet default.customer [c_customer_sk,c_current_addr_sk,c_first_name,c_last_name]
->>>>>>> 0a6043f6
         InputAdapter
           WholeStageCodegen (15)
             Sort [ca_address_sk]
               InputAdapter
-                ReusedExchange [ca_address_sk,ca_city] #8+                ReusedExchange [ca_address_sk,ca_city] #7