--- conflicted
+++ resolved
@@ -104,13 +104,8 @@
 Input [4]: [ss_item_sk#11, ss_store_sk#12, ss_sales_price#13, ss_sold_date_sk#14]
 Condition : isnotnull(ss_store_sk#12)
 
-<<<<<<< HEAD
 (14) ReusedExchange [Reuses operator id: 44]
-Output [1]: [d_date_sk#16]
-=======
-(14) ReusedExchange [Reuses operator id: 43]
 Output [1]: [d_date_sk#15]
->>>>>>> a6c724ed
 
 (15) BroadcastHashJoin [codegen id : 4]
 Left keys [1]: [ss_sold_date_sk#14]
@@ -157,143 +152,80 @@
 Aggregate Attributes [1]: [avg(revenue#19)#24]
 Results [2]: [ss_store_sk#12, avg(revenue#19)#24 AS ave#25]
 
-<<<<<<< HEAD
 (23) Filter [codegen id : 6]
-Input [2]: [ss_store_sk#13, ave#28]
-Condition : isnotnull(ave#28)
+Input [2]: [ss_store_sk#12, ave#25]
+Condition : isnotnull(ave#25)
 
 (24) BroadcastExchange
-Input [2]: [ss_store_sk#13, ave#28]
-Arguments: HashedRelationBroadcastMode(List(cast(input[0, int, true] as bigint)),false), [id=#29]
-=======
-(23) BroadcastExchange
 Input [2]: [ss_store_sk#12, ave#25]
 Arguments: HashedRelationBroadcastMode(List(cast(input[0, int, true] as bigint)),false), [plan_id=4]
->>>>>>> a6c724ed
 
 (25) BroadcastHashJoin [codegen id : 7]
 Left keys [1]: [ss_store_sk#2]
-<<<<<<< HEAD
-Right keys [1]: [ss_store_sk#13]
-Join condition: (cast(revenue#11 as decimal(23,7)) <= (0.1 * ave#28))
+Right keys [1]: [ss_store_sk#12]
+Join condition: (cast(revenue#10 as decimal(23,7)) <= (0.1 * ave#25))
 
 (26) Project [codegen id : 7]
-Output [3]: [ss_store_sk#2, ss_item_sk#1, revenue#11]
-Input [5]: [ss_store_sk#2, ss_item_sk#1, revenue#11, ss_store_sk#13, ave#28]
-
-(27) BroadcastExchange
-Input [3]: [ss_store_sk#2, ss_item_sk#1, revenue#11]
-Arguments: HashedRelationBroadcastMode(List(cast(input[0, int, true] as bigint)),false), [id=#30]
-
-(28) Scan parquet default.store
-Output [2]: [s_store_sk#31, s_store_name#32]
-=======
-Right keys [1]: [ss_store_sk#12]
-Join condition: (cast(revenue#10 as decimal(23,7)) <= CheckOverflow((0.100000 * promote_precision(ave#25)), DecimalType(23,7)))
-
-(25) Project [codegen id : 7]
 Output [3]: [ss_store_sk#2, ss_item_sk#1, revenue#10]
 Input [5]: [ss_store_sk#2, ss_item_sk#1, revenue#10, ss_store_sk#12, ave#25]
 
-(26) BroadcastExchange
+(27) BroadcastExchange
 Input [3]: [ss_store_sk#2, ss_item_sk#1, revenue#10]
 Arguments: HashedRelationBroadcastMode(List(cast(input[0, int, true] as bigint)),false), [plan_id=5]
 
-(27) Scan parquet default.store
+(28) Scan parquet default.store
 Output [2]: [s_store_sk#26, s_store_name#27]
->>>>>>> a6c724ed
 Batched: true
 Location [not included in comparison]/{warehouse_dir}/store]
 PushedFilters: [IsNotNull(s_store_sk)]
 ReadSchema: struct<s_store_sk:int,s_store_name:string>
 
-<<<<<<< HEAD
 (29) ColumnarToRow
-Input [2]: [s_store_sk#31, s_store_name#32]
+Input [2]: [s_store_sk#26, s_store_name#27]
 
 (30) Filter
-Input [2]: [s_store_sk#31, s_store_name#32]
-Condition : isnotnull(s_store_sk#31)
-=======
-(28) ColumnarToRow
-Input [2]: [s_store_sk#26, s_store_name#27]
-
-(29) Filter
 Input [2]: [s_store_sk#26, s_store_name#27]
 Condition : isnotnull(s_store_sk#26)
->>>>>>> a6c724ed
 
 (31) BroadcastHashJoin [codegen id : 8]
 Left keys [1]: [ss_store_sk#2]
 Right keys [1]: [s_store_sk#26]
 Join condition: None
 
-<<<<<<< HEAD
 (32) Project [codegen id : 8]
-Output [3]: [ss_item_sk#1, revenue#11, s_store_name#32]
-Input [5]: [ss_store_sk#2, ss_item_sk#1, revenue#11, s_store_sk#31, s_store_name#32]
-
-(33) BroadcastExchange
-Input [3]: [ss_item_sk#1, revenue#11, s_store_name#32]
-Arguments: HashedRelationBroadcastMode(List(cast(input[0, int, true] as bigint)),false), [id=#33]
-
-(34) Scan parquet default.item
-Output [5]: [i_item_sk#34, i_item_desc#35, i_current_price#36, i_wholesale_cost#37, i_brand#38]
-=======
-(31) Project [codegen id : 8]
 Output [3]: [ss_item_sk#1, revenue#10, s_store_name#27]
 Input [5]: [ss_store_sk#2, ss_item_sk#1, revenue#10, s_store_sk#26, s_store_name#27]
 
-(32) BroadcastExchange
+(33) BroadcastExchange
 Input [3]: [ss_item_sk#1, revenue#10, s_store_name#27]
 Arguments: HashedRelationBroadcastMode(List(cast(input[0, int, true] as bigint)),false), [plan_id=6]
 
-(33) Scan parquet default.item
+(34) Scan parquet default.item
 Output [5]: [i_item_sk#28, i_item_desc#29, i_current_price#30, i_wholesale_cost#31, i_brand#32]
->>>>>>> a6c724ed
 Batched: true
 Location [not included in comparison]/{warehouse_dir}/item]
 PushedFilters: [IsNotNull(i_item_sk)]
 ReadSchema: struct<i_item_sk:int,i_item_desc:string,i_current_price:decimal(7,2),i_wholesale_cost:decimal(7,2),i_brand:string>
 
-<<<<<<< HEAD
 (35) ColumnarToRow
-Input [5]: [i_item_sk#34, i_item_desc#35, i_current_price#36, i_wholesale_cost#37, i_brand#38]
+Input [5]: [i_item_sk#28, i_item_desc#29, i_current_price#30, i_wholesale_cost#31, i_brand#32]
 
 (36) Filter
-Input [5]: [i_item_sk#34, i_item_desc#35, i_current_price#36, i_wholesale_cost#37, i_brand#38]
-Condition : isnotnull(i_item_sk#34)
-=======
-(34) ColumnarToRow
-Input [5]: [i_item_sk#28, i_item_desc#29, i_current_price#30, i_wholesale_cost#31, i_brand#32]
-
-(35) Filter
 Input [5]: [i_item_sk#28, i_item_desc#29, i_current_price#30, i_wholesale_cost#31, i_brand#32]
 Condition : isnotnull(i_item_sk#28)
->>>>>>> a6c724ed
 
 (37) BroadcastHashJoin [codegen id : 9]
 Left keys [1]: [ss_item_sk#1]
 Right keys [1]: [i_item_sk#28]
 Join condition: None
 
-<<<<<<< HEAD
 (38) Project [codegen id : 9]
-Output [6]: [s_store_name#32, i_item_desc#35, revenue#11, i_current_price#36, i_wholesale_cost#37, i_brand#38]
-Input [8]: [ss_item_sk#1, revenue#11, s_store_name#32, i_item_sk#34, i_item_desc#35, i_current_price#36, i_wholesale_cost#37, i_brand#38]
-
-(39) TakeOrderedAndProject
-Input [6]: [s_store_name#32, i_item_desc#35, revenue#11, i_current_price#36, i_wholesale_cost#37, i_brand#38]
-Arguments: 100, [s_store_name#32 ASC NULLS FIRST, i_item_desc#35 ASC NULLS FIRST], [s_store_name#32, i_item_desc#35, revenue#11, i_current_price#36, i_wholesale_cost#37, i_brand#38]
-=======
-(37) Project [codegen id : 9]
 Output [6]: [s_store_name#27, i_item_desc#29, revenue#10, i_current_price#30, i_wholesale_cost#31, i_brand#32]
 Input [8]: [ss_item_sk#1, revenue#10, s_store_name#27, i_item_sk#28, i_item_desc#29, i_current_price#30, i_wholesale_cost#31, i_brand#32]
 
-(38) TakeOrderedAndProject
+(39) TakeOrderedAndProject
 Input [6]: [s_store_name#27, i_item_desc#29, revenue#10, i_current_price#30, i_wholesale_cost#31, i_brand#32]
 Arguments: 100, [s_store_name#27 ASC NULLS FIRST, i_item_desc#29 ASC NULLS FIRST], [s_store_name#27, i_item_desc#29, revenue#10, i_current_price#30, i_wholesale_cost#31, i_brand#32]
->>>>>>> a6c724ed
 
 ===== Subqueries =====
 
@@ -305,33 +237,19 @@
          +- Scan parquet default.date_dim (40)
 
 
-<<<<<<< HEAD
 (40) Scan parquet default.date_dim
-Output [2]: [d_date_sk#6, d_month_seq#39]
-=======
-(39) Scan parquet default.date_dim
 Output [2]: [d_date_sk#6, d_month_seq#33]
->>>>>>> a6c724ed
 Batched: true
 Location [not included in comparison]/{warehouse_dir}/date_dim]
 PushedFilters: [IsNotNull(d_month_seq), GreaterThanOrEqual(d_month_seq,1212), LessThanOrEqual(d_month_seq,1223), GreaterThanOrEqual(d_date_sk,2451911), LessThanOrEqual(d_date_sk,2452275), IsNotNull(d_date_sk)]
 ReadSchema: struct<d_date_sk:int,d_month_seq:int>
 
-<<<<<<< HEAD
 (41) ColumnarToRow [codegen id : 1]
-Input [2]: [d_date_sk#6, d_month_seq#39]
+Input [2]: [d_date_sk#6, d_month_seq#33]
 
 (42) Filter [codegen id : 1]
-Input [2]: [d_date_sk#6, d_month_seq#39]
-Condition : (((((isnotnull(d_month_seq#39) AND (d_month_seq#39 >= 1212)) AND (d_month_seq#39 <= 1223)) AND (d_date_sk#6 >= 2451911)) AND (d_date_sk#6 <= 2452275)) AND isnotnull(d_date_sk#6))
-=======
-(40) ColumnarToRow [codegen id : 1]
-Input [2]: [d_date_sk#6, d_month_seq#33]
-
-(41) Filter [codegen id : 1]
 Input [2]: [d_date_sk#6, d_month_seq#33]
 Condition : (((((isnotnull(d_month_seq#33) AND (d_month_seq#33 >= 1212)) AND (d_month_seq#33 <= 1223)) AND (d_date_sk#6 >= 2451911)) AND (d_date_sk#6 <= 2452275)) AND isnotnull(d_date_sk#6))
->>>>>>> a6c724ed
 
 (43) Project [codegen id : 1]
 Output [1]: [d_date_sk#6]
