TakeOrderedAndProject [item_id,ss_item_rev,ss_dev,cs_item_rev,cs_dev,ws_item_rev,ws_dev,average]
  WholeStageCodegen (15)
<<<<<<< HEAD
    Project [cs_item_rev,item_id,ss_item_rev,ws_item_rev]
      BroadcastHashJoin [cs_item_rev,item_id,item_id,ss_item_rev,ws_item_rev]
        Project [cs_item_rev,item_id,ss_item_rev]
          BroadcastHashJoin [cs_item_rev,item_id,item_id,ss_item_rev]
            Filter [cs_item_rev]
              HashAggregate [i_item_id,sum] [cs_item_rev,item_id,sum,sum(UnscaledValue(cs_ext_sales_price))]
                InputAdapter
                  Exchange [i_item_id] #1
                    WholeStageCodegen (4)
                      HashAggregate [cs_ext_sales_price,i_item_id] [sum,sum]
                        Project [cs_ext_sales_price,i_item_id]
                          BroadcastHashJoin [cs_item_sk,i_item_sk]
                            Project [cs_ext_sales_price,cs_item_sk]
                              BroadcastHashJoin [cs_sold_date_sk,d_date_sk]
                                Filter [cs_item_sk,cs_sold_date_sk]
                                  ColumnarToRow
                                    InputAdapter
                                      Scan parquet default.catalog_sales [cs_ext_sales_price,cs_item_sk,cs_sold_date_sk]
=======
    Project [item_id,ss_item_rev,cs_item_rev,ws_item_rev]
      BroadcastHashJoin [item_id,item_id,ss_item_rev,ws_item_rev,cs_item_rev]
        Project [item_id,ss_item_rev,cs_item_rev]
          BroadcastHashJoin [item_id,item_id,ss_item_rev,cs_item_rev]
            Filter [ss_item_rev]
              HashAggregate [i_item_id,sum] [sum(UnscaledValue(ss_ext_sales_price)),item_id,ss_item_rev,sum]
                InputAdapter
                  Exchange [i_item_id] #1
                    WholeStageCodegen (4)
                      HashAggregate [i_item_id,ss_ext_sales_price] [sum,sum]
                        Project [ss_ext_sales_price,i_item_id]
                          BroadcastHashJoin [ss_item_sk,i_item_sk]
                            Project [ss_item_sk,ss_ext_sales_price]
                              BroadcastHashJoin [ss_sold_date_sk,d_date_sk]
                                Filter [ss_item_sk,ss_sold_date_sk]
                                  ColumnarToRow
                                    InputAdapter
                                      Scan parquet default.store_sales [ss_sold_date_sk,ss_item_sk,ss_ext_sales_price]
>>>>>>> 0a6043f6
                                InputAdapter
                                  BroadcastExchange #2
                                    WholeStageCodegen (2)
                                      Project [d_date_sk]
                                        BroadcastHashJoin [d_date,d_date]
                                          Filter [d_date_sk]
                                            ColumnarToRow
                                              InputAdapter
                                                Scan parquet default.date_dim [d_date_sk,d_date]
                                          InputAdapter
                                            BroadcastExchange #3
                                              WholeStageCodegen (1)
                                                Project [d_date]
                                                  Filter [d_week_seq]
                                                    Subquery #1
                                                      WholeStageCodegen (1)
                                                        Project [d_week_seq]
                                                          Filter [d_date]
                                                            ColumnarToRow
                                                              InputAdapter
                                                                Scan parquet default.date_dim [d_date,d_week_seq]
                                                    ColumnarToRow
                                                      InputAdapter
                                                        Scan parquet default.date_dim [d_date,d_week_seq]
                            InputAdapter
                              BroadcastExchange #4
                                WholeStageCodegen (3)
                                  Filter [i_item_sk,i_item_id]
                                    ColumnarToRow
                                      InputAdapter
                                        Scan parquet default.item [i_item_sk,i_item_id]
            InputAdapter
              BroadcastExchange #5
                WholeStageCodegen (9)
<<<<<<< HEAD
                  Filter [ss_item_rev]
                    HashAggregate [i_item_id,sum] [item_id,ss_item_rev,sum,sum(UnscaledValue(ss_ext_sales_price))]
                      InputAdapter
                        Exchange [i_item_id] #6
                          WholeStageCodegen (8)
                            HashAggregate [i_item_id,ss_ext_sales_price] [sum,sum]
                              Project [i_item_id,ss_ext_sales_price]
                                BroadcastHashJoin [i_item_sk,ss_item_sk]
                                  Project [ss_ext_sales_price,ss_item_sk]
                                    BroadcastHashJoin [d_date_sk,ss_sold_date_sk]
                                      Filter [ss_item_sk,ss_sold_date_sk]
                                        ColumnarToRow
                                          InputAdapter
                                            Scan parquet default.store_sales [ss_ext_sales_price,ss_item_sk,ss_sold_date_sk]
=======
                  Filter [cs_item_rev]
                    HashAggregate [i_item_id,sum] [sum(UnscaledValue(cs_ext_sales_price)),item_id,cs_item_rev,sum]
                      InputAdapter
                        Exchange [i_item_id] #6
                          WholeStageCodegen (8)
                            HashAggregate [i_item_id,cs_ext_sales_price] [sum,sum]
                              Project [cs_ext_sales_price,i_item_id]
                                BroadcastHashJoin [cs_item_sk,i_item_sk]
                                  Project [cs_item_sk,cs_ext_sales_price]
                                    BroadcastHashJoin [cs_sold_date_sk,d_date_sk]
                                      Filter [cs_item_sk,cs_sold_date_sk]
                                        ColumnarToRow
                                          InputAdapter
                                            Scan parquet default.catalog_sales [cs_sold_date_sk,cs_item_sk,cs_ext_sales_price]
>>>>>>> 0a6043f6
                                      InputAdapter
                                        BroadcastExchange #7
                                          WholeStageCodegen (6)
                                            Project [d_date_sk]
                                              BroadcastHashJoin [d_date,d_date]
                                                Filter [d_date_sk]
                                                  ColumnarToRow
                                                    InputAdapter
                                                      Scan parquet default.date_dim [d_date_sk,d_date]
                                                InputAdapter
                                                  BroadcastExchange #8
                                                    WholeStageCodegen (5)
                                                      Project [d_date]
                                                        Filter [d_week_seq]
                                                          ReusedSubquery [d_week_seq] #1
                                                          ColumnarToRow
                                                            InputAdapter
                                                              Scan parquet default.date_dim [d_date,d_week_seq]
                                  InputAdapter
                                    ReusedExchange [i_item_sk,i_item_id] #4
        InputAdapter
          BroadcastExchange #9
            WholeStageCodegen (14)
              Filter [ws_item_rev]
                HashAggregate [i_item_id,sum] [sum(UnscaledValue(ws_ext_sales_price)),item_id,ws_item_rev,sum]
                  InputAdapter
                    Exchange [i_item_id] #10
                      WholeStageCodegen (13)
                        HashAggregate [i_item_id,ws_ext_sales_price] [sum,sum]
                          Project [ws_ext_sales_price,i_item_id]
                            BroadcastHashJoin [ws_item_sk,i_item_sk]
                              Project [ws_item_sk,ws_ext_sales_price]
                                BroadcastHashJoin [ws_sold_date_sk,d_date_sk]
                                  Filter [ws_item_sk,ws_sold_date_sk]
                                    ColumnarToRow
                                      InputAdapter
                                        Scan parquet default.web_sales [ws_sold_date_sk,ws_item_sk,ws_ext_sales_price]
                                  InputAdapter
                                    BroadcastExchange #11
                                      WholeStageCodegen (11)
                                        Project [d_date_sk]
                                          BroadcastHashJoin [d_date,d_date]
                                            Filter [d_date_sk]
                                              ColumnarToRow
                                                InputAdapter
                                                  Scan parquet default.date_dim [d_date_sk,d_date]
                                            InputAdapter
                                              BroadcastExchange #12
                                                WholeStageCodegen (10)
                                                  Project [d_date]
                                                    Filter [d_week_seq]
                                                      ReusedSubquery [d_week_seq] #1
                                                      ColumnarToRow
                                                        InputAdapter
                                                          Scan parquet default.date_dim [d_date,d_week_seq]
                              InputAdapter
                                ReusedExchange [i_item_sk,i_item_id] #4<|MERGE_RESOLUTION|>--- conflicted
+++ resolved
@@ -1,25 +1,5 @@
 TakeOrderedAndProject [item_id,ss_item_rev,ss_dev,cs_item_rev,cs_dev,ws_item_rev,ws_dev,average]
   WholeStageCodegen (15)
-<<<<<<< HEAD
-    Project [cs_item_rev,item_id,ss_item_rev,ws_item_rev]
-      BroadcastHashJoin [cs_item_rev,item_id,item_id,ss_item_rev,ws_item_rev]
-        Project [cs_item_rev,item_id,ss_item_rev]
-          BroadcastHashJoin [cs_item_rev,item_id,item_id,ss_item_rev]
-            Filter [cs_item_rev]
-              HashAggregate [i_item_id,sum] [cs_item_rev,item_id,sum,sum(UnscaledValue(cs_ext_sales_price))]
-                InputAdapter
-                  Exchange [i_item_id] #1
-                    WholeStageCodegen (4)
-                      HashAggregate [cs_ext_sales_price,i_item_id] [sum,sum]
-                        Project [cs_ext_sales_price,i_item_id]
-                          BroadcastHashJoin [cs_item_sk,i_item_sk]
-                            Project [cs_ext_sales_price,cs_item_sk]
-                              BroadcastHashJoin [cs_sold_date_sk,d_date_sk]
-                                Filter [cs_item_sk,cs_sold_date_sk]
-                                  ColumnarToRow
-                                    InputAdapter
-                                      Scan parquet default.catalog_sales [cs_ext_sales_price,cs_item_sk,cs_sold_date_sk]
-=======
     Project [item_id,ss_item_rev,cs_item_rev,ws_item_rev]
       BroadcastHashJoin [item_id,item_id,ss_item_rev,ws_item_rev,cs_item_rev]
         Project [item_id,ss_item_rev,cs_item_rev]
@@ -38,7 +18,6 @@
                                   ColumnarToRow
                                     InputAdapter
                                       Scan parquet default.store_sales [ss_sold_date_sk,ss_item_sk,ss_ext_sales_price]
->>>>>>> 0a6043f6
                                 InputAdapter
                                   BroadcastExchange #2
                                     WholeStageCodegen (2)
@@ -73,22 +52,6 @@
             InputAdapter
               BroadcastExchange #5
                 WholeStageCodegen (9)
-<<<<<<< HEAD
-                  Filter [ss_item_rev]
-                    HashAggregate [i_item_id,sum] [item_id,ss_item_rev,sum,sum(UnscaledValue(ss_ext_sales_price))]
-                      InputAdapter
-                        Exchange [i_item_id] #6
-                          WholeStageCodegen (8)
-                            HashAggregate [i_item_id,ss_ext_sales_price] [sum,sum]
-                              Project [i_item_id,ss_ext_sales_price]
-                                BroadcastHashJoin [i_item_sk,ss_item_sk]
-                                  Project [ss_ext_sales_price,ss_item_sk]
-                                    BroadcastHashJoin [d_date_sk,ss_sold_date_sk]
-                                      Filter [ss_item_sk,ss_sold_date_sk]
-                                        ColumnarToRow
-                                          InputAdapter
-                                            Scan parquet default.store_sales [ss_ext_sales_price,ss_item_sk,ss_sold_date_sk]
-=======
                   Filter [cs_item_rev]
                     HashAggregate [i_item_id,sum] [sum(UnscaledValue(cs_ext_sales_price)),item_id,cs_item_rev,sum]
                       InputAdapter
@@ -103,7 +66,6 @@
                                         ColumnarToRow
                                           InputAdapter
                                             Scan parquet default.catalog_sales [cs_sold_date_sk,cs_item_sk,cs_ext_sales_price]
->>>>>>> 0a6043f6
                                       InputAdapter
                                         BroadcastExchange #7
                                           WholeStageCodegen (6)
