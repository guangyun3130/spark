--- conflicted
+++ resolved
@@ -186,29 +186,16 @@
 Input [4]: [_groupingexpression#17, i_item_sk#14, d_date#12, count#19]
 Keys [3]: [_groupingexpression#17, i_item_sk#14, d_date#12]
 Functions [1]: [count(1)]
-<<<<<<< HEAD
 Aggregate Attributes [1]: [count(1)#20]
-Results [2]: [i_item_sk#14 AS item_sk#21, count(1)#20 AS count(1)#22]
+Results [2]: [i_item_sk#14 AS item_sk#21, count(1)#20 AS cnt#22]
 
 (22) Filter [codegen id : 8]
-Input [2]: [item_sk#21, count(1)#22]
-Condition : (count(1)#22 > 4)
+Input [2]: [item_sk#21, cnt#22]
+Condition : (cnt#22 > 4)
 
 (23) Project [codegen id : 8]
 Output [1]: [item_sk#21]
-Input [2]: [item_sk#21, count(1)#22]
-=======
-Aggregate Attributes [1]: [count(1)#22]
-Results [2]: [i_item_sk#16 AS item_sk#23, count(1)#22 AS cnt#24]
-
-(26) Filter [codegen id : 8]
-Input [2]: [item_sk#23, cnt#24]
-Condition : (cnt#24 > 4)
-
-(27) Project [codegen id : 8]
-Output [1]: [item_sk#23]
-Input [2]: [item_sk#23, cnt#24]
->>>>>>> abf9675a
+Input [2]: [item_sk#21, cnt#22]
 
 (24) Sort [codegen id : 8]
 Input [1]: [item_sk#21]
@@ -300,54 +287,21 @@
 Keys [1]: [c_customer_sk#29]
 Functions [1]: [sum(CheckOverflow((promote_precision(cast(cast(ss_quantity#25 as decimal(10,0)) as decimal(12,2))) * promote_precision(cast(ss_sales_price#26 as decimal(12,2)))), DecimalType(18,2), true))]
 Aggregate Attributes [1]: [sum(CheckOverflow((promote_precision(cast(cast(ss_quantity#25 as decimal(10,0)) as decimal(12,2))) * promote_precision(cast(ss_sales_price#26 as decimal(12,2)))), DecimalType(18,2), true))#35]
-Results [2]: [c_customer_sk#29, sum(CheckOverflow((promote_precision(cast(cast(ss_quantity#25 as decimal(10,0)) as decimal(12,2))) * promote_precision(cast(ss_sales_price#26 as decimal(12,2)))), DecimalType(18,2), true))#35 AS sum(CheckOverflow((promote_precision(cast(cast(ss_quantity#36 as decimal(10,0)) as decimal(12,2))) * promote_precision(cast(ss_sales_price#37 as decimal(12,2)))), DecimalType(18,2), true))#38]
+Results [2]: [c_customer_sk#29, sum(CheckOverflow((promote_precision(cast(cast(ss_quantity#25 as decimal(10,0)) as decimal(12,2))) * promote_precision(cast(ss_sales_price#26 as decimal(12,2)))), DecimalType(18,2), true))#35 AS ssales#36]
 
 (44) Filter [codegen id : 15]
-Input [2]: [c_customer_sk#29, sum(CheckOverflow((promote_precision(cast(cast(ss_quantity#36 as decimal(10,0)) as decimal(12,2))) * promote_precision(cast(ss_sales_price#37 as decimal(12,2)))), DecimalType(18,2), true))#38]
-Condition : (isnotnull(sum(CheckOverflow((promote_precision(cast(cast(ss_quantity#36 as decimal(10,0)) as decimal(12,2))) * promote_precision(cast(ss_sales_price#37 as decimal(12,2)))), DecimalType(18,2), true))#38) AND (cast(sum(CheckOverflow((promote_precision(cast(cast(ss_quantity#36 as decimal(10,0)) as decimal(12,2))) * promote_precision(cast(ss_sales_price#37 as decimal(12,2)))), DecimalType(18,2), true))#38 as decimal(38,8)) > CheckOverflow((0.500000 * promote_precision(cast(Subquery scalar-subquery#39, [id=#40] as decimal(32,6)))), DecimalType(38,8), true)))
+Input [2]: [c_customer_sk#29, ssales#36]
+Condition : (isnotnull(ssales#36) AND (cast(ssales#36 as decimal(38,8)) > CheckOverflow((0.500000 * promote_precision(cast(Subquery scalar-subquery#37, [id=#38] as decimal(32,6)))), DecimalType(38,8), true)))
 
 (45) Project [codegen id : 15]
-<<<<<<< HEAD
 Output [1]: [c_customer_sk#29]
-Input [2]: [c_customer_sk#29, sum(CheckOverflow((promote_precision(cast(cast(ss_quantity#36 as decimal(10,0)) as decimal(12,2))) * promote_precision(cast(ss_sales_price#37 as decimal(12,2)))), DecimalType(18,2), true))#38]
+Input [2]: [c_customer_sk#29, ssales#36]
 
 (46) Sort [codegen id : 15]
 Input [1]: [c_customer_sk#29]
 Arguments: [c_customer_sk#29 ASC NULLS FIRST], false, 0
 
 (47) SortMergeJoin [codegen id : 17]
-=======
-Output [3]: [ss_quantity#27, ss_sales_price#28, c_customer_sk#31]
-Input [4]: [ss_customer_sk#26, ss_quantity#27, ss_sales_price#28, c_customer_sk#31]
-
-(46) HashAggregate [codegen id : 15]
-Input [3]: [ss_quantity#27, ss_sales_price#28, c_customer_sk#31]
-Keys [1]: [c_customer_sk#31]
-Functions [1]: [partial_sum(CheckOverflow((promote_precision(cast(cast(ss_quantity#27 as decimal(10,0)) as decimal(12,2))) * promote_precision(cast(ss_sales_price#28 as decimal(12,2)))), DecimalType(18,2), true))]
-Aggregate Attributes [2]: [sum#33, isEmpty#34]
-Results [3]: [c_customer_sk#31, sum#35, isEmpty#36]
-
-(47) HashAggregate [codegen id : 15]
-Input [3]: [c_customer_sk#31, sum#35, isEmpty#36]
-Keys [1]: [c_customer_sk#31]
-Functions [1]: [sum(CheckOverflow((promote_precision(cast(cast(ss_quantity#27 as decimal(10,0)) as decimal(12,2))) * promote_precision(cast(ss_sales_price#28 as decimal(12,2)))), DecimalType(18,2), true))]
-Aggregate Attributes [1]: [sum(CheckOverflow((promote_precision(cast(cast(ss_quantity#27 as decimal(10,0)) as decimal(12,2))) * promote_precision(cast(ss_sales_price#28 as decimal(12,2)))), DecimalType(18,2), true))#37]
-Results [2]: [c_customer_sk#31, sum(CheckOverflow((promote_precision(cast(cast(ss_quantity#27 as decimal(10,0)) as decimal(12,2))) * promote_precision(cast(ss_sales_price#28 as decimal(12,2)))), DecimalType(18,2), true))#37 AS ssales#38]
-
-(48) Filter [codegen id : 15]
-Input [2]: [c_customer_sk#31, ssales#38]
-Condition : (isnotnull(ssales#38) AND (cast(ssales#38 as decimal(38,8)) > CheckOverflow((0.500000 * promote_precision(cast(Subquery scalar-subquery#39, [id=#40] as decimal(32,6)))), DecimalType(38,8), true)))
-
-(49) Project [codegen id : 15]
-Output [1]: [c_customer_sk#31]
-Input [2]: [c_customer_sk#31, ssales#38]
-
-(50) Sort [codegen id : 15]
-Input [1]: [c_customer_sk#31]
-Arguments: [c_customer_sk#31 ASC NULLS FIRST], false, 0
-
-(51) SortMergeJoin [codegen id : 17]
->>>>>>> abf9675a
 Left keys [1]: [cs_bill_customer_sk#1]
 Right keys [1]: [c_customer_sk#29]
 Join condition: None
@@ -356,395 +310,191 @@
 Output [3]: [cs_quantity#3, cs_list_price#4, cs_sold_date_sk#5]
 Input [4]: [cs_bill_customer_sk#1, cs_quantity#3, cs_list_price#4, cs_sold_date_sk#5]
 
-<<<<<<< HEAD
 (49) ReusedExchange [Reuses operator id: 95]
-Output [1]: [d_date_sk#41]
+Output [1]: [d_date_sk#39]
 
 (50) BroadcastHashJoin [codegen id : 17]
-=======
-(53) Scan parquet default.date_dim
-Output [3]: [d_date_sk#41, d_year#42, d_moy#43]
-Batched: true
-Location [not included in comparison]/{warehouse_dir}/date_dim]
-PushedFilters: [IsNotNull(d_year), IsNotNull(d_moy), EqualTo(d_year,2000), EqualTo(d_moy,2), IsNotNull(d_date_sk)]
-ReadSchema: struct<d_date_sk:int,d_year:int,d_moy:int>
-
-(54) ColumnarToRow [codegen id : 16]
-Input [3]: [d_date_sk#41, d_year#42, d_moy#43]
-
-(55) Filter [codegen id : 16]
-Input [3]: [d_date_sk#41, d_year#42, d_moy#43]
-Condition : ((((isnotnull(d_year#42) AND isnotnull(d_moy#43)) AND (d_year#42 = 2000)) AND (d_moy#43 = 2)) AND isnotnull(d_date_sk#41))
-
-(56) Project [codegen id : 16]
-Output [1]: [d_date_sk#41]
-Input [3]: [d_date_sk#41, d_year#42, d_moy#43]
-
-(57) BroadcastExchange
-Input [1]: [d_date_sk#41]
-Arguments: HashedRelationBroadcastMode(List(cast(input[0, int, true] as bigint)),false), [id=#44]
-
-(58) BroadcastHashJoin [codegen id : 17]
->>>>>>> abf9675a
 Left keys [1]: [cs_sold_date_sk#5]
-Right keys [1]: [d_date_sk#41]
-Join condition: None
-
-<<<<<<< HEAD
+Right keys [1]: [d_date_sk#39]
+Join condition: None
+
 (51) Project [codegen id : 17]
-Output [1]: [CheckOverflow((promote_precision(cast(cast(cs_quantity#3 as decimal(10,0)) as decimal(12,2))) * promote_precision(cast(cs_list_price#4 as decimal(12,2)))), DecimalType(18,2), true) AS sales#42]
-Input [4]: [cs_quantity#3, cs_list_price#4, cs_sold_date_sk#5, d_date_sk#41]
+Output [1]: [CheckOverflow((promote_precision(cast(cast(cs_quantity#3 as decimal(10,0)) as decimal(12,2))) * promote_precision(cast(cs_list_price#4 as decimal(12,2)))), DecimalType(18,2), true) AS sales#40]
+Input [4]: [cs_quantity#3, cs_list_price#4, cs_sold_date_sk#5, d_date_sk#39]
 
 (52) Scan parquet default.web_sales
-Output [5]: [ws_item_sk#43, ws_bill_customer_sk#44, ws_quantity#45, ws_list_price#46, ws_sold_date_sk#47]
+Output [5]: [ws_item_sk#41, ws_bill_customer_sk#42, ws_quantity#43, ws_list_price#44, ws_sold_date_sk#45]
 Batched: true
 Location: InMemoryFileIndex []
-PartitionFilters: [isnotnull(ws_sold_date_sk#47), dynamicpruningexpression(ws_sold_date_sk#47 IN dynamicpruning#6)]
+PartitionFilters: [isnotnull(ws_sold_date_sk#45), dynamicpruningexpression(ws_sold_date_sk#45 IN dynamicpruning#6)]
 ReadSchema: struct<ws_item_sk:int,ws_bill_customer_sk:int,ws_quantity:int,ws_list_price:decimal(7,2)>
 
 (53) ColumnarToRow [codegen id : 18]
-Input [5]: [ws_item_sk#43, ws_bill_customer_sk#44, ws_quantity#45, ws_list_price#46, ws_sold_date_sk#47]
+Input [5]: [ws_item_sk#41, ws_bill_customer_sk#42, ws_quantity#43, ws_list_price#44, ws_sold_date_sk#45]
 
 (54) Exchange
-Input [5]: [ws_item_sk#43, ws_bill_customer_sk#44, ws_quantity#45, ws_list_price#46, ws_sold_date_sk#47]
-Arguments: hashpartitioning(ws_item_sk#43, 5), ENSURE_REQUIREMENTS, [id=#48]
+Input [5]: [ws_item_sk#41, ws_bill_customer_sk#42, ws_quantity#43, ws_list_price#44, ws_sold_date_sk#45]
+Arguments: hashpartitioning(ws_item_sk#41, 5), ENSURE_REQUIREMENTS, [id=#46]
 
 (55) Sort [codegen id : 19]
-Input [5]: [ws_item_sk#43, ws_bill_customer_sk#44, ws_quantity#45, ws_list_price#46, ws_sold_date_sk#47]
-Arguments: [ws_item_sk#43 ASC NULLS FIRST], false, 0
+Input [5]: [ws_item_sk#41, ws_bill_customer_sk#42, ws_quantity#43, ws_list_price#44, ws_sold_date_sk#45]
+Arguments: [ws_item_sk#41 ASC NULLS FIRST], false, 0
 
 (56) ReusedExchange [Reuses operator id: 11]
-Output [2]: [ss_item_sk#49, d_date#50]
+Output [2]: [ss_item_sk#47, d_date#48]
 
 (57) Sort [codegen id : 22]
-Input [2]: [ss_item_sk#49, d_date#50]
-Arguments: [ss_item_sk#49 ASC NULLS FIRST], false, 0
+Input [2]: [ss_item_sk#47, d_date#48]
+Arguments: [ss_item_sk#47 ASC NULLS FIRST], false, 0
 
 (58) ReusedExchange [Reuses operator id: 16]
-Output [2]: [i_item_sk#51, i_item_desc#52]
+Output [2]: [i_item_sk#49, i_item_desc#50]
 
 (59) Sort [codegen id : 24]
-Input [2]: [i_item_sk#51, i_item_desc#52]
-Arguments: [i_item_sk#51 ASC NULLS FIRST], false, 0
+Input [2]: [i_item_sk#49, i_item_desc#50]
+Arguments: [i_item_sk#49 ASC NULLS FIRST], false, 0
 
 (60) SortMergeJoin [codegen id : 25]
-Left keys [1]: [ss_item_sk#49]
-Right keys [1]: [i_item_sk#51]
+Left keys [1]: [ss_item_sk#47]
+Right keys [1]: [i_item_sk#49]
 Join condition: None
 
 (61) Project [codegen id : 25]
-Output [3]: [d_date#50, i_item_sk#51, substr(i_item_desc#52, 1, 30) AS _groupingexpression#53]
-Input [4]: [ss_item_sk#49, d_date#50, i_item_sk#51, i_item_desc#52]
+Output [3]: [d_date#48, i_item_sk#49, substr(i_item_desc#50, 1, 30) AS _groupingexpression#51]
+Input [4]: [ss_item_sk#47, d_date#48, i_item_sk#49, i_item_desc#50]
 
 (62) HashAggregate [codegen id : 25]
-Input [3]: [d_date#50, i_item_sk#51, _groupingexpression#53]
-Keys [3]: [_groupingexpression#53, i_item_sk#51, d_date#50]
+Input [3]: [d_date#48, i_item_sk#49, _groupingexpression#51]
+Keys [3]: [_groupingexpression#51, i_item_sk#49, d_date#48]
 Functions [1]: [partial_count(1)]
-Aggregate Attributes [1]: [count#54]
-Results [4]: [_groupingexpression#53, i_item_sk#51, d_date#50, count#55]
+Aggregate Attributes [1]: [count#52]
+Results [4]: [_groupingexpression#51, i_item_sk#49, d_date#48, count#53]
 
 (63) HashAggregate [codegen id : 25]
-Input [4]: [_groupingexpression#53, i_item_sk#51, d_date#50, count#55]
-Keys [3]: [_groupingexpression#53, i_item_sk#51, d_date#50]
+Input [4]: [_groupingexpression#51, i_item_sk#49, d_date#48, count#53]
+Keys [3]: [_groupingexpression#51, i_item_sk#49, d_date#48]
 Functions [1]: [count(1)]
-Aggregate Attributes [1]: [count(1)#56]
-Results [2]: [i_item_sk#51 AS item_sk#21, count(1)#56 AS count(1)#57]
+Aggregate Attributes [1]: [count(1)#54]
+Results [2]: [i_item_sk#49 AS item_sk#21, count(1)#54 AS cnt#22]
 
 (64) Filter [codegen id : 25]
-Input [2]: [item_sk#21, count(1)#57]
-Condition : (count(1)#57 > 4)
+Input [2]: [item_sk#21, cnt#22]
+Condition : (cnt#22 > 4)
 
 (65) Project [codegen id : 25]
 Output [1]: [item_sk#21]
-Input [2]: [item_sk#21, count(1)#57]
-=======
-(59) Project [codegen id : 17]
-Output [1]: [CheckOverflow((promote_precision(cast(cast(cs_quantity#3 as decimal(10,0)) as decimal(12,2))) * promote_precision(cast(cs_list_price#4 as decimal(12,2)))), DecimalType(18,2), true) AS sales#45]
-Input [4]: [cs_quantity#3, cs_list_price#4, cs_sold_date_sk#5, d_date_sk#41]
-
-(60) Scan parquet default.web_sales
-Output [5]: [ws_item_sk#46, ws_bill_customer_sk#47, ws_quantity#48, ws_list_price#49, ws_sold_date_sk#50]
-Batched: true
-Location: InMemoryFileIndex []
-PartitionFilters: [isnotnull(ws_sold_date_sk#50), dynamicpruningexpression(ws_sold_date_sk#50 IN dynamicpruning#6)]
-ReadSchema: struct<ws_item_sk:int,ws_bill_customer_sk:int,ws_quantity:int,ws_list_price:decimal(7,2)>
-
-(61) ColumnarToRow [codegen id : 18]
-Input [5]: [ws_item_sk#46, ws_bill_customer_sk#47, ws_quantity#48, ws_list_price#49, ws_sold_date_sk#50]
-
-(62) Exchange
-Input [5]: [ws_item_sk#46, ws_bill_customer_sk#47, ws_quantity#48, ws_list_price#49, ws_sold_date_sk#50]
-Arguments: hashpartitioning(ws_item_sk#46, 5), ENSURE_REQUIREMENTS, [id=#51]
-
-(63) Sort [codegen id : 19]
-Input [5]: [ws_item_sk#46, ws_bill_customer_sk#47, ws_quantity#48, ws_list_price#49, ws_sold_date_sk#50]
-Arguments: [ws_item_sk#46 ASC NULLS FIRST], false, 0
-
-(64) ReusedExchange [Reuses operator id: unknown]
-Output [2]: [ss_item_sk#52, d_date#53]
-
-(65) Sort [codegen id : 22]
-Input [2]: [ss_item_sk#52, d_date#53]
-Arguments: [ss_item_sk#52 ASC NULLS FIRST], false, 0
-
-(66) ReusedExchange [Reuses operator id: 20]
-Output [2]: [i_item_sk#54, i_item_desc#55]
-
-(67) Sort [codegen id : 24]
-Input [2]: [i_item_sk#54, i_item_desc#55]
-Arguments: [i_item_sk#54 ASC NULLS FIRST], false, 0
-
-(68) SortMergeJoin [codegen id : 25]
-Left keys [1]: [ss_item_sk#52]
-Right keys [1]: [i_item_sk#54]
-Join condition: None
-
-(69) Project [codegen id : 25]
-Output [3]: [d_date#53, i_item_sk#54, substr(i_item_desc#55, 1, 30) AS _groupingexpression#56]
-Input [4]: [ss_item_sk#52, d_date#53, i_item_sk#54, i_item_desc#55]
-
-(70) HashAggregate [codegen id : 25]
-Input [3]: [d_date#53, i_item_sk#54, _groupingexpression#56]
-Keys [3]: [_groupingexpression#56, i_item_sk#54, d_date#53]
-Functions [1]: [partial_count(1)]
-Aggregate Attributes [1]: [count#57]
-Results [4]: [_groupingexpression#56, i_item_sk#54, d_date#53, count#58]
-
-(71) HashAggregate [codegen id : 25]
-Input [4]: [_groupingexpression#56, i_item_sk#54, d_date#53, count#58]
-Keys [3]: [_groupingexpression#56, i_item_sk#54, d_date#53]
-Functions [1]: [count(1)]
-Aggregate Attributes [1]: [count(1)#59]
-Results [2]: [i_item_sk#54 AS item_sk#23, count(1)#59 AS cnt#24]
-
-(72) Filter [codegen id : 25]
-Input [2]: [item_sk#23, cnt#24]
-Condition : (cnt#24 > 4)
-
-(73) Project [codegen id : 25]
-Output [1]: [item_sk#23]
-Input [2]: [item_sk#23, cnt#24]
->>>>>>> abf9675a
+Input [2]: [item_sk#21, cnt#22]
 
 (66) Sort [codegen id : 25]
 Input [1]: [item_sk#21]
 Arguments: [item_sk#21 ASC NULLS FIRST], false, 0
 
-<<<<<<< HEAD
 (67) SortMergeJoin [codegen id : 26]
-Left keys [1]: [ws_item_sk#43]
+Left keys [1]: [ws_item_sk#41]
 Right keys [1]: [item_sk#21]
 Join condition: None
 
 (68) Project [codegen id : 26]
-Output [4]: [ws_bill_customer_sk#44, ws_quantity#45, ws_list_price#46, ws_sold_date_sk#47]
-Input [5]: [ws_item_sk#43, ws_bill_customer_sk#44, ws_quantity#45, ws_list_price#46, ws_sold_date_sk#47]
+Output [4]: [ws_bill_customer_sk#42, ws_quantity#43, ws_list_price#44, ws_sold_date_sk#45]
+Input [5]: [ws_item_sk#41, ws_bill_customer_sk#42, ws_quantity#43, ws_list_price#44, ws_sold_date_sk#45]
 
 (69) Exchange
-Input [4]: [ws_bill_customer_sk#44, ws_quantity#45, ws_list_price#46, ws_sold_date_sk#47]
-Arguments: hashpartitioning(ws_bill_customer_sk#44, 5), ENSURE_REQUIREMENTS, [id=#58]
+Input [4]: [ws_bill_customer_sk#42, ws_quantity#43, ws_list_price#44, ws_sold_date_sk#45]
+Arguments: hashpartitioning(ws_bill_customer_sk#42, 5), ENSURE_REQUIREMENTS, [id=#55]
 
 (70) Sort [codegen id : 27]
-Input [4]: [ws_bill_customer_sk#44, ws_quantity#45, ws_list_price#46, ws_sold_date_sk#47]
-Arguments: [ws_bill_customer_sk#44 ASC NULLS FIRST], false, 0
+Input [4]: [ws_bill_customer_sk#42, ws_quantity#43, ws_list_price#44, ws_sold_date_sk#45]
+Arguments: [ws_bill_customer_sk#42 ASC NULLS FIRST], false, 0
 
 (71) ReusedExchange [Reuses operator id: 33]
-Output [3]: [ss_customer_sk#59, ss_quantity#60, ss_sales_price#61]
+Output [3]: [ss_customer_sk#56, ss_quantity#57, ss_sales_price#58]
 
 (72) Sort [codegen id : 29]
-Input [3]: [ss_customer_sk#59, ss_quantity#60, ss_sales_price#61]
-Arguments: [ss_customer_sk#59 ASC NULLS FIRST], false, 0
+Input [3]: [ss_customer_sk#56, ss_quantity#57, ss_sales_price#58]
+Arguments: [ss_customer_sk#56 ASC NULLS FIRST], false, 0
 
 (73) ReusedExchange [Reuses operator id: 38]
-Output [1]: [c_customer_sk#62]
+Output [1]: [c_customer_sk#59]
 
 (74) Sort [codegen id : 31]
-Input [1]: [c_customer_sk#62]
-Arguments: [c_customer_sk#62 ASC NULLS FIRST], false, 0
+Input [1]: [c_customer_sk#59]
+Arguments: [c_customer_sk#59 ASC NULLS FIRST], false, 0
 
 (75) SortMergeJoin [codegen id : 32]
-Left keys [1]: [ss_customer_sk#59]
-Right keys [1]: [c_customer_sk#62]
+Left keys [1]: [ss_customer_sk#56]
+Right keys [1]: [c_customer_sk#59]
 Join condition: None
 
 (76) Project [codegen id : 32]
-Output [3]: [ss_quantity#60, ss_sales_price#61, c_customer_sk#62]
-Input [4]: [ss_customer_sk#59, ss_quantity#60, ss_sales_price#61, c_customer_sk#62]
+Output [3]: [ss_quantity#57, ss_sales_price#58, c_customer_sk#59]
+Input [4]: [ss_customer_sk#56, ss_quantity#57, ss_sales_price#58, c_customer_sk#59]
 
 (77) HashAggregate [codegen id : 32]
-Input [3]: [ss_quantity#60, ss_sales_price#61, c_customer_sk#62]
-Keys [1]: [c_customer_sk#62]
-Functions [1]: [partial_sum(CheckOverflow((promote_precision(cast(cast(ss_quantity#60 as decimal(10,0)) as decimal(12,2))) * promote_precision(cast(ss_sales_price#61 as decimal(12,2)))), DecimalType(18,2), true))]
-Aggregate Attributes [2]: [sum#63, isEmpty#64]
-Results [3]: [c_customer_sk#62, sum#65, isEmpty#66]
+Input [3]: [ss_quantity#57, ss_sales_price#58, c_customer_sk#59]
+Keys [1]: [c_customer_sk#59]
+Functions [1]: [partial_sum(CheckOverflow((promote_precision(cast(cast(ss_quantity#57 as decimal(10,0)) as decimal(12,2))) * promote_precision(cast(ss_sales_price#58 as decimal(12,2)))), DecimalType(18,2), true))]
+Aggregate Attributes [2]: [sum#60, isEmpty#61]
+Results [3]: [c_customer_sk#59, sum#62, isEmpty#63]
 
 (78) HashAggregate [codegen id : 32]
-Input [3]: [c_customer_sk#62, sum#65, isEmpty#66]
-Keys [1]: [c_customer_sk#62]
-Functions [1]: [sum(CheckOverflow((promote_precision(cast(cast(ss_quantity#60 as decimal(10,0)) as decimal(12,2))) * promote_precision(cast(ss_sales_price#61 as decimal(12,2)))), DecimalType(18,2), true))]
-Aggregate Attributes [1]: [sum(CheckOverflow((promote_precision(cast(cast(ss_quantity#60 as decimal(10,0)) as decimal(12,2))) * promote_precision(cast(ss_sales_price#61 as decimal(12,2)))), DecimalType(18,2), true))#67]
-Results [2]: [c_customer_sk#62, sum(CheckOverflow((promote_precision(cast(cast(ss_quantity#60 as decimal(10,0)) as decimal(12,2))) * promote_precision(cast(ss_sales_price#61 as decimal(12,2)))), DecimalType(18,2), true))#67 AS sum(CheckOverflow((promote_precision(cast(cast(ss_quantity#36 as decimal(10,0)) as decimal(12,2))) * promote_precision(cast(ss_sales_price#37 as decimal(12,2)))), DecimalType(18,2), true))#68]
+Input [3]: [c_customer_sk#59, sum#62, isEmpty#63]
+Keys [1]: [c_customer_sk#59]
+Functions [1]: [sum(CheckOverflow((promote_precision(cast(cast(ss_quantity#57 as decimal(10,0)) as decimal(12,2))) * promote_precision(cast(ss_sales_price#58 as decimal(12,2)))), DecimalType(18,2), true))]
+Aggregate Attributes [1]: [sum(CheckOverflow((promote_precision(cast(cast(ss_quantity#57 as decimal(10,0)) as decimal(12,2))) * promote_precision(cast(ss_sales_price#58 as decimal(12,2)))), DecimalType(18,2), true))#64]
+Results [2]: [c_customer_sk#59, sum(CheckOverflow((promote_precision(cast(cast(ss_quantity#57 as decimal(10,0)) as decimal(12,2))) * promote_precision(cast(ss_sales_price#58 as decimal(12,2)))), DecimalType(18,2), true))#64 AS ssales#36]
 
 (79) Filter [codegen id : 32]
-Input [2]: [c_customer_sk#62, sum(CheckOverflow((promote_precision(cast(cast(ss_quantity#36 as decimal(10,0)) as decimal(12,2))) * promote_precision(cast(ss_sales_price#37 as decimal(12,2)))), DecimalType(18,2), true))#68]
-Condition : (isnotnull(sum(CheckOverflow((promote_precision(cast(cast(ss_quantity#36 as decimal(10,0)) as decimal(12,2))) * promote_precision(cast(ss_sales_price#37 as decimal(12,2)))), DecimalType(18,2), true))#68) AND (cast(sum(CheckOverflow((promote_precision(cast(cast(ss_quantity#36 as decimal(10,0)) as decimal(12,2))) * promote_precision(cast(ss_sales_price#37 as decimal(12,2)))), DecimalType(18,2), true))#68 as decimal(38,8)) > CheckOverflow((0.500000 * promote_precision(cast(ReusedSubquery Subquery scalar-subquery#39, [id=#40] as decimal(32,6)))), DecimalType(38,8), true)))
+Input [2]: [c_customer_sk#59, ssales#36]
+Condition : (isnotnull(ssales#36) AND (cast(ssales#36 as decimal(38,8)) > CheckOverflow((0.500000 * promote_precision(cast(ReusedSubquery Subquery scalar-subquery#37, [id=#38] as decimal(32,6)))), DecimalType(38,8), true)))
 
 (80) Project [codegen id : 32]
-Output [1]: [c_customer_sk#62]
-Input [2]: [c_customer_sk#62, sum(CheckOverflow((promote_precision(cast(cast(ss_quantity#36 as decimal(10,0)) as decimal(12,2))) * promote_precision(cast(ss_sales_price#37 as decimal(12,2)))), DecimalType(18,2), true))#68]
+Output [1]: [c_customer_sk#59]
+Input [2]: [c_customer_sk#59, ssales#36]
 
 (81) Sort [codegen id : 32]
-Input [1]: [c_customer_sk#62]
-Arguments: [c_customer_sk#62 ASC NULLS FIRST], false, 0
+Input [1]: [c_customer_sk#59]
+Arguments: [c_customer_sk#59 ASC NULLS FIRST], false, 0
 
 (82) SortMergeJoin [codegen id : 34]
-Left keys [1]: [ws_bill_customer_sk#44]
-Right keys [1]: [c_customer_sk#62]
+Left keys [1]: [ws_bill_customer_sk#42]
+Right keys [1]: [c_customer_sk#59]
 Join condition: None
 
 (83) Project [codegen id : 34]
-Output [3]: [ws_quantity#45, ws_list_price#46, ws_sold_date_sk#47]
-Input [4]: [ws_bill_customer_sk#44, ws_quantity#45, ws_list_price#46, ws_sold_date_sk#47]
+Output [3]: [ws_quantity#43, ws_list_price#44, ws_sold_date_sk#45]
+Input [4]: [ws_bill_customer_sk#42, ws_quantity#43, ws_list_price#44, ws_sold_date_sk#45]
 
 (84) ReusedExchange [Reuses operator id: 95]
-Output [1]: [d_date_sk#69]
+Output [1]: [d_date_sk#65]
 
 (85) BroadcastHashJoin [codegen id : 34]
-Left keys [1]: [ws_sold_date_sk#47]
-Right keys [1]: [d_date_sk#69]
+Left keys [1]: [ws_sold_date_sk#45]
+Right keys [1]: [d_date_sk#65]
 Join condition: None
 
 (86) Project [codegen id : 34]
-Output [1]: [CheckOverflow((promote_precision(cast(cast(ws_quantity#45 as decimal(10,0)) as decimal(12,2))) * promote_precision(cast(ws_list_price#46 as decimal(12,2)))), DecimalType(18,2), true) AS sales#70]
-Input [4]: [ws_quantity#45, ws_list_price#46, ws_sold_date_sk#47, d_date_sk#69]
-=======
-(75) SortMergeJoin [codegen id : 26]
-Left keys [1]: [ws_item_sk#46]
-Right keys [1]: [item_sk#23]
-Join condition: None
-
-(76) Project [codegen id : 26]
-Output [4]: [ws_bill_customer_sk#47, ws_quantity#48, ws_list_price#49, ws_sold_date_sk#50]
-Input [5]: [ws_item_sk#46, ws_bill_customer_sk#47, ws_quantity#48, ws_list_price#49, ws_sold_date_sk#50]
-
-(77) Exchange
-Input [4]: [ws_bill_customer_sk#47, ws_quantity#48, ws_list_price#49, ws_sold_date_sk#50]
-Arguments: hashpartitioning(ws_bill_customer_sk#47, 5), ENSURE_REQUIREMENTS, [id=#60]
-
-(78) Sort [codegen id : 27]
-Input [4]: [ws_bill_customer_sk#47, ws_quantity#48, ws_list_price#49, ws_sold_date_sk#50]
-Arguments: [ws_bill_customer_sk#47 ASC NULLS FIRST], false, 0
-
-(79) ReusedExchange [Reuses operator id: 37]
-Output [3]: [ss_customer_sk#61, ss_quantity#62, ss_sales_price#63]
-
-(80) Sort [codegen id : 29]
-Input [3]: [ss_customer_sk#61, ss_quantity#62, ss_sales_price#63]
-Arguments: [ss_customer_sk#61 ASC NULLS FIRST], false, 0
-
-(81) ReusedExchange [Reuses operator id: 42]
-Output [1]: [c_customer_sk#64]
-
-(82) Sort [codegen id : 31]
-Input [1]: [c_customer_sk#64]
-Arguments: [c_customer_sk#64 ASC NULLS FIRST], false, 0
-
-(83) SortMergeJoin [codegen id : 32]
-Left keys [1]: [ss_customer_sk#61]
-Right keys [1]: [c_customer_sk#64]
-Join condition: None
-
-(84) Project [codegen id : 32]
-Output [3]: [ss_quantity#62, ss_sales_price#63, c_customer_sk#64]
-Input [4]: [ss_customer_sk#61, ss_quantity#62, ss_sales_price#63, c_customer_sk#64]
-
-(85) HashAggregate [codegen id : 32]
-Input [3]: [ss_quantity#62, ss_sales_price#63, c_customer_sk#64]
-Keys [1]: [c_customer_sk#64]
-Functions [1]: [partial_sum(CheckOverflow((promote_precision(cast(cast(ss_quantity#62 as decimal(10,0)) as decimal(12,2))) * promote_precision(cast(ss_sales_price#63 as decimal(12,2)))), DecimalType(18,2), true))]
-Aggregate Attributes [2]: [sum#65, isEmpty#66]
-Results [3]: [c_customer_sk#64, sum#67, isEmpty#68]
-
-(86) HashAggregate [codegen id : 32]
-Input [3]: [c_customer_sk#64, sum#67, isEmpty#68]
-Keys [1]: [c_customer_sk#64]
-Functions [1]: [sum(CheckOverflow((promote_precision(cast(cast(ss_quantity#62 as decimal(10,0)) as decimal(12,2))) * promote_precision(cast(ss_sales_price#63 as decimal(12,2)))), DecimalType(18,2), true))]
-Aggregate Attributes [1]: [sum(CheckOverflow((promote_precision(cast(cast(ss_quantity#62 as decimal(10,0)) as decimal(12,2))) * promote_precision(cast(ss_sales_price#63 as decimal(12,2)))), DecimalType(18,2), true))#69]
-Results [2]: [c_customer_sk#64, sum(CheckOverflow((promote_precision(cast(cast(ss_quantity#62 as decimal(10,0)) as decimal(12,2))) * promote_precision(cast(ss_sales_price#63 as decimal(12,2)))), DecimalType(18,2), true))#69 AS ssales#38]
-
-(87) Filter [codegen id : 32]
-Input [2]: [c_customer_sk#64, ssales#38]
-Condition : (isnotnull(ssales#38) AND (cast(ssales#38 as decimal(38,8)) > CheckOverflow((0.500000 * promote_precision(cast(ReusedSubquery Subquery scalar-subquery#39, [id=#40] as decimal(32,6)))), DecimalType(38,8), true)))
-
-(88) Project [codegen id : 32]
-Output [1]: [c_customer_sk#64]
-Input [2]: [c_customer_sk#64, ssales#38]
-
-(89) Sort [codegen id : 32]
-Input [1]: [c_customer_sk#64]
-Arguments: [c_customer_sk#64 ASC NULLS FIRST], false, 0
-
-(90) SortMergeJoin [codegen id : 34]
-Left keys [1]: [ws_bill_customer_sk#47]
-Right keys [1]: [c_customer_sk#64]
-Join condition: None
-
-(91) Project [codegen id : 34]
-Output [3]: [ws_quantity#48, ws_list_price#49, ws_sold_date_sk#50]
-Input [4]: [ws_bill_customer_sk#47, ws_quantity#48, ws_list_price#49, ws_sold_date_sk#50]
-
-(92) ReusedExchange [Reuses operator id: 57]
-Output [1]: [d_date_sk#70]
-
-(93) BroadcastHashJoin [codegen id : 34]
-Left keys [1]: [ws_sold_date_sk#50]
-Right keys [1]: [d_date_sk#70]
-Join condition: None
-
-(94) Project [codegen id : 34]
-Output [1]: [CheckOverflow((promote_precision(cast(cast(ws_quantity#48 as decimal(10,0)) as decimal(12,2))) * promote_precision(cast(ws_list_price#49 as decimal(12,2)))), DecimalType(18,2), true) AS sales#71]
-Input [4]: [ws_quantity#48, ws_list_price#49, ws_sold_date_sk#50, d_date_sk#70]
->>>>>>> abf9675a
+Output [1]: [CheckOverflow((promote_precision(cast(cast(ws_quantity#43 as decimal(10,0)) as decimal(12,2))) * promote_precision(cast(ws_list_price#44 as decimal(12,2)))), DecimalType(18,2), true) AS sales#66]
+Input [4]: [ws_quantity#43, ws_list_price#44, ws_sold_date_sk#45, d_date_sk#65]
 
 (87) Union
 
-<<<<<<< HEAD
 (88) HashAggregate [codegen id : 35]
-Input [1]: [sales#42]
+Input [1]: [sales#40]
 Keys: []
-Functions [1]: [partial_sum(sales#42)]
-Aggregate Attributes [2]: [sum#71, isEmpty#72]
-Results [2]: [sum#73, isEmpty#74]
+Functions [1]: [partial_sum(sales#40)]
+Aggregate Attributes [2]: [sum#67, isEmpty#68]
+Results [2]: [sum#69, isEmpty#70]
 
 (89) Exchange
-Input [2]: [sum#73, isEmpty#74]
-Arguments: SinglePartition, ENSURE_REQUIREMENTS, [id=#75]
+Input [2]: [sum#69, isEmpty#70]
+Arguments: SinglePartition, ENSURE_REQUIREMENTS, [id=#71]
 
 (90) HashAggregate [codegen id : 36]
-Input [2]: [sum#73, isEmpty#74]
+Input [2]: [sum#69, isEmpty#70]
 Keys: []
-Functions [1]: [sum(sales#42)]
-Aggregate Attributes [1]: [sum(sales#42)#76]
-Results [1]: [sum(sales#42)#76 AS sum(sales)#77]
-=======
-(96) HashAggregate [codegen id : 35]
-Input [1]: [sales#45]
-Keys: []
-Functions [1]: [partial_sum(sales#45)]
-Aggregate Attributes [2]: [sum#72, isEmpty#73]
-Results [2]: [sum#74, isEmpty#75]
-
-(97) Exchange
-Input [2]: [sum#74, isEmpty#75]
-Arguments: SinglePartition, ENSURE_REQUIREMENTS, [id=#76]
-
-(98) HashAggregate [codegen id : 36]
-Input [2]: [sum#74, isEmpty#75]
-Keys: []
-Functions [1]: [sum(sales#45)]
-Aggregate Attributes [1]: [sum(sales#45)#77]
-Results [1]: [sum(sales#45)#77 AS sum(sales)#78]
->>>>>>> abf9675a
+Functions [1]: [sum(sales#40)]
+Aggregate Attributes [1]: [sum(sales#40)#72]
+Results [1]: [sum(sales#40)#72 AS sum(sales)#73]
 
 ===== Subqueries =====
 
@@ -756,32 +506,27 @@
          +- Scan parquet default.date_dim (91)
 
 
-<<<<<<< HEAD
 (91) Scan parquet default.date_dim
-Output [3]: [d_date_sk#41, d_year#78, d_moy#79]
+Output [3]: [d_date_sk#39, d_year#74, d_moy#75]
 Batched: true
 Location [not included in comparison]/{warehouse_dir}/date_dim]
 PushedFilters: [IsNotNull(d_year), IsNotNull(d_moy), EqualTo(d_year,2000), EqualTo(d_moy,2), IsNotNull(d_date_sk)]
 ReadSchema: struct<d_date_sk:int,d_year:int,d_moy:int>
 
 (92) ColumnarToRow [codegen id : 1]
-Input [3]: [d_date_sk#41, d_year#78, d_moy#79]
+Input [3]: [d_date_sk#39, d_year#74, d_moy#75]
 
 (93) Filter [codegen id : 1]
-Input [3]: [d_date_sk#41, d_year#78, d_moy#79]
-Condition : ((((isnotnull(d_year#78) AND isnotnull(d_moy#79)) AND (d_year#78 = 2000)) AND (d_moy#79 = 2)) AND isnotnull(d_date_sk#41))
+Input [3]: [d_date_sk#39, d_year#74, d_moy#75]
+Condition : ((((isnotnull(d_year#74) AND isnotnull(d_moy#75)) AND (d_year#74 = 2000)) AND (d_moy#75 = 2)) AND isnotnull(d_date_sk#39))
 
 (94) Project [codegen id : 1]
-Output [1]: [d_date_sk#41]
-Input [3]: [d_date_sk#41, d_year#78, d_moy#79]
+Output [1]: [d_date_sk#39]
+Input [3]: [d_date_sk#39, d_year#74, d_moy#75]
 
 (95) BroadcastExchange
-Input [1]: [d_date_sk#41]
-Arguments: HashedRelationBroadcastMode(List(cast(input[0, int, true] as bigint)),false), [id=#80]
-=======
-(99) ReusedExchange [Reuses operator id: 57]
-Output [1]: [d_date_sk#41]
->>>>>>> abf9675a
+Input [1]: [d_date_sk#39]
+Arguments: HashedRelationBroadcastMode(List(cast(input[0, int, true] as bigint)),false), [id=#76]
 
 Subquery:2 Hosting operator id = 5 Hosting Expression = ss_sold_date_sk#9 IN dynamicpruning#10
 BroadcastExchange (100)
@@ -792,29 +537,28 @@
 
 
 (96) Scan parquet default.date_dim
-Output [3]: [d_date_sk#11, d_date#12, d_year#81]
+Output [3]: [d_date_sk#11, d_date#12, d_year#77]
 Batched: true
 Location [not included in comparison]/{warehouse_dir}/date_dim]
 PushedFilters: [In(d_year, [2000,2001,2002,2003]), IsNotNull(d_date_sk)]
 ReadSchema: struct<d_date_sk:int,d_date:date,d_year:int>
 
 (97) ColumnarToRow [codegen id : 1]
-Input [3]: [d_date_sk#11, d_date#12, d_year#81]
+Input [3]: [d_date_sk#11, d_date#12, d_year#77]
 
 (98) Filter [codegen id : 1]
-Input [3]: [d_date_sk#11, d_date#12, d_year#81]
-Condition : (d_year#81 IN (2000,2001,2002,2003) AND isnotnull(d_date_sk#11))
+Input [3]: [d_date_sk#11, d_date#12, d_year#77]
+Condition : (d_year#77 IN (2000,2001,2002,2003) AND isnotnull(d_date_sk#11))
 
 (99) Project [codegen id : 1]
 Output [2]: [d_date_sk#11, d_date#12]
-Input [3]: [d_date_sk#11, d_date#12, d_year#81]
-
-<<<<<<< HEAD
+Input [3]: [d_date_sk#11, d_date#12, d_year#77]
+
 (100) BroadcastExchange
 Input [2]: [d_date_sk#11, d_date#12]
-Arguments: HashedRelationBroadcastMode(List(cast(input[0, int, true] as bigint)),false), [id=#82]
-
-Subquery:3 Hosting operator id = 44 Hosting Expression = Subquery scalar-subquery#39, [id=#40]
+Arguments: HashedRelationBroadcastMode(List(cast(input[0, int, true] as bigint)),false), [id=#78]
+
+Subquery:3 Hosting operator id = 44 Hosting Expression = Subquery scalar-subquery#37, [id=#38]
 * HashAggregate (117)
 +- Exchange (116)
    +- * HashAggregate (115)
@@ -826,20 +570,6 @@
                   :  +- Exchange (107)
                   :     +- * Project (106)
                   :        +- * BroadcastHashJoin Inner BuildRight (105)
-=======
-Subquery:3 Hosting operator id = 48 Hosting Expression = Subquery scalar-subquery#39, [id=#40]
-* HashAggregate (124)
-+- Exchange (123)
-   +- * HashAggregate (122)
-      +- * HashAggregate (121)
-         +- * HashAggregate (120)
-            +- * Project (119)
-               +- * SortMergeJoin Inner (118)
-                  :- * Sort (112)
-                  :  +- Exchange (111)
-                  :     +- * Project (110)
-                  :        +- * BroadcastHashJoin Inner BuildRight (109)
->>>>>>> abf9675a
                   :           :- * Filter (103)
                   :           :  +- * ColumnarToRow (102)
                   :           :     +- Scan parquet default.store_sales (101)
@@ -863,76 +593,75 @@
 Input [4]: [ss_customer_sk#79, ss_quantity#80, ss_sales_price#81, ss_sold_date_sk#82]
 Condition : isnotnull(ss_customer_sk#79)
 
-<<<<<<< HEAD
 (104) ReusedExchange [Reuses operator id: 122]
-Output [1]: [d_date_sk#88]
+Output [1]: [d_date_sk#84]
 
 (105) BroadcastHashJoin [codegen id : 2]
-Left keys [1]: [ss_sold_date_sk#86]
-Right keys [1]: [d_date_sk#88]
+Left keys [1]: [ss_sold_date_sk#82]
+Right keys [1]: [d_date_sk#84]
 Join condition: None
 
 (106) Project [codegen id : 2]
-Output [3]: [ss_customer_sk#83, ss_quantity#84, ss_sales_price#85]
-Input [5]: [ss_customer_sk#83, ss_quantity#84, ss_sales_price#85, ss_sold_date_sk#86, d_date_sk#88]
+Output [3]: [ss_customer_sk#79, ss_quantity#80, ss_sales_price#81]
+Input [5]: [ss_customer_sk#79, ss_quantity#80, ss_sales_price#81, ss_sold_date_sk#82, d_date_sk#84]
 
 (107) Exchange
-Input [3]: [ss_customer_sk#83, ss_quantity#84, ss_sales_price#85]
-Arguments: hashpartitioning(ss_customer_sk#83, 5), ENSURE_REQUIREMENTS, [id=#89]
+Input [3]: [ss_customer_sk#79, ss_quantity#80, ss_sales_price#81]
+Arguments: hashpartitioning(ss_customer_sk#79, 5), ENSURE_REQUIREMENTS, [id=#85]
 
 (108) Sort [codegen id : 3]
-Input [3]: [ss_customer_sk#83, ss_quantity#84, ss_sales_price#85]
-Arguments: [ss_customer_sk#83 ASC NULLS FIRST], false, 0
+Input [3]: [ss_customer_sk#79, ss_quantity#80, ss_sales_price#81]
+Arguments: [ss_customer_sk#79 ASC NULLS FIRST], false, 0
 
 (109) ReusedExchange [Reuses operator id: 38]
-Output [1]: [c_customer_sk#90]
+Output [1]: [c_customer_sk#86]
 
 (110) Sort [codegen id : 5]
-Input [1]: [c_customer_sk#90]
-Arguments: [c_customer_sk#90 ASC NULLS FIRST], false, 0
+Input [1]: [c_customer_sk#86]
+Arguments: [c_customer_sk#86 ASC NULLS FIRST], false, 0
 
 (111) SortMergeJoin [codegen id : 6]
-Left keys [1]: [ss_customer_sk#83]
-Right keys [1]: [c_customer_sk#90]
+Left keys [1]: [ss_customer_sk#79]
+Right keys [1]: [c_customer_sk#86]
 Join condition: None
 
 (112) Project [codegen id : 6]
-Output [3]: [ss_quantity#84, ss_sales_price#85, c_customer_sk#90]
-Input [4]: [ss_customer_sk#83, ss_quantity#84, ss_sales_price#85, c_customer_sk#90]
+Output [3]: [ss_quantity#80, ss_sales_price#81, c_customer_sk#86]
+Input [4]: [ss_customer_sk#79, ss_quantity#80, ss_sales_price#81, c_customer_sk#86]
 
 (113) HashAggregate [codegen id : 6]
-Input [3]: [ss_quantity#84, ss_sales_price#85, c_customer_sk#90]
-Keys [1]: [c_customer_sk#90]
-Functions [1]: [partial_sum(CheckOverflow((promote_precision(cast(cast(ss_quantity#84 as decimal(10,0)) as decimal(12,2))) * promote_precision(cast(ss_sales_price#85 as decimal(12,2)))), DecimalType(18,2), true))]
-Aggregate Attributes [2]: [sum#91, isEmpty#92]
-Results [3]: [c_customer_sk#90, sum#93, isEmpty#94]
+Input [3]: [ss_quantity#80, ss_sales_price#81, c_customer_sk#86]
+Keys [1]: [c_customer_sk#86]
+Functions [1]: [partial_sum(CheckOverflow((promote_precision(cast(cast(ss_quantity#80 as decimal(10,0)) as decimal(12,2))) * promote_precision(cast(ss_sales_price#81 as decimal(12,2)))), DecimalType(18,2), true))]
+Aggregate Attributes [2]: [sum#87, isEmpty#88]
+Results [3]: [c_customer_sk#86, sum#89, isEmpty#90]
 
 (114) HashAggregate [codegen id : 6]
-Input [3]: [c_customer_sk#90, sum#93, isEmpty#94]
-Keys [1]: [c_customer_sk#90]
-Functions [1]: [sum(CheckOverflow((promote_precision(cast(cast(ss_quantity#84 as decimal(10,0)) as decimal(12,2))) * promote_precision(cast(ss_sales_price#85 as decimal(12,2)))), DecimalType(18,2), true))]
-Aggregate Attributes [1]: [sum(CheckOverflow((promote_precision(cast(cast(ss_quantity#84 as decimal(10,0)) as decimal(12,2))) * promote_precision(cast(ss_sales_price#85 as decimal(12,2)))), DecimalType(18,2), true))#95]
-Results [1]: [sum(CheckOverflow((promote_precision(cast(cast(ss_quantity#84 as decimal(10,0)) as decimal(12,2))) * promote_precision(cast(ss_sales_price#85 as decimal(12,2)))), DecimalType(18,2), true))#95 AS csales#96]
+Input [3]: [c_customer_sk#86, sum#89, isEmpty#90]
+Keys [1]: [c_customer_sk#86]
+Functions [1]: [sum(CheckOverflow((promote_precision(cast(cast(ss_quantity#80 as decimal(10,0)) as decimal(12,2))) * promote_precision(cast(ss_sales_price#81 as decimal(12,2)))), DecimalType(18,2), true))]
+Aggregate Attributes [1]: [sum(CheckOverflow((promote_precision(cast(cast(ss_quantity#80 as decimal(10,0)) as decimal(12,2))) * promote_precision(cast(ss_sales_price#81 as decimal(12,2)))), DecimalType(18,2), true))#91]
+Results [1]: [sum(CheckOverflow((promote_precision(cast(cast(ss_quantity#80 as decimal(10,0)) as decimal(12,2))) * promote_precision(cast(ss_sales_price#81 as decimal(12,2)))), DecimalType(18,2), true))#91 AS csales#92]
 
 (115) HashAggregate [codegen id : 6]
-Input [1]: [csales#96]
+Input [1]: [csales#92]
 Keys: []
-Functions [1]: [partial_max(csales#96)]
-Aggregate Attributes [1]: [max#97]
-Results [1]: [max#98]
+Functions [1]: [partial_max(csales#92)]
+Aggregate Attributes [1]: [max#93]
+Results [1]: [max#94]
 
 (116) Exchange
-Input [1]: [max#98]
-Arguments: SinglePartition, ENSURE_REQUIREMENTS, [id=#99]
+Input [1]: [max#94]
+Arguments: SinglePartition, ENSURE_REQUIREMENTS, [id=#95]
 
 (117) HashAggregate [codegen id : 7]
-Input [1]: [max#98]
+Input [1]: [max#94]
 Keys: []
-Functions [1]: [max(csales#96)]
-Aggregate Attributes [1]: [max(csales#96)#100]
-Results [1]: [max(csales#96)#100 AS tpcds_cmax#101]
-
-Subquery:4 Hosting operator id = 101 Hosting Expression = ss_sold_date_sk#86 IN dynamicpruning#87
+Functions [1]: [max(csales#92)]
+Aggregate Attributes [1]: [max(csales#92)#96]
+Results [1]: [max(csales#92)#96 AS tpcds_cmax#97]
+
+Subquery:4 Hosting operator id = 101 Hosting Expression = ss_sold_date_sk#82 IN dynamicpruning#83
 BroadcastExchange (122)
 +- * Project (121)
    +- * Filter (120)
@@ -941,142 +670,28 @@
 
 
 (118) Scan parquet default.date_dim
-Output [2]: [d_date_sk#88, d_year#102]
+Output [2]: [d_date_sk#84, d_year#98]
 Batched: true
 Location [not included in comparison]/{warehouse_dir}/date_dim]
 PushedFilters: [In(d_year, [2000,2001,2002,2003]), IsNotNull(d_date_sk)]
 ReadSchema: struct<d_date_sk:int,d_year:int>
 
 (119) ColumnarToRow [codegen id : 1]
-Input [2]: [d_date_sk#88, d_year#102]
+Input [2]: [d_date_sk#84, d_year#98]
 
 (120) Filter [codegen id : 1]
-Input [2]: [d_date_sk#88, d_year#102]
-Condition : (d_year#102 IN (2000,2001,2002,2003) AND isnotnull(d_date_sk#88))
+Input [2]: [d_date_sk#84, d_year#98]
+Condition : (d_year#98 IN (2000,2001,2002,2003) AND isnotnull(d_date_sk#84))
 
 (121) Project [codegen id : 1]
-Output [1]: [d_date_sk#88]
-Input [2]: [d_date_sk#88, d_year#102]
+Output [1]: [d_date_sk#84]
+Input [2]: [d_date_sk#84, d_year#98]
 
 (122) BroadcastExchange
-Input [1]: [d_date_sk#88]
-Arguments: HashedRelationBroadcastMode(List(cast(input[0, int, true] as bigint)),false), [id=#103]
-
-Subquery:5 Hosting operator id = 52 Hosting Expression = ws_sold_date_sk#47 IN dynamicpruning#6
-
-Subquery:6 Hosting operator id = 79 Hosting Expression = ReusedSubquery Subquery scalar-subquery#39, [id=#40]
-=======
-(104) Scan parquet default.date_dim
-Output [2]: [d_date_sk#84, d_year#85]
-Batched: true
-Location [not included in comparison]/{warehouse_dir}/date_dim]
-PushedFilters: [In(d_year, [2000,2001,2002,2003]), IsNotNull(d_date_sk)]
-ReadSchema: struct<d_date_sk:int,d_year:int>
-
-(105) ColumnarToRow [codegen id : 1]
-Input [2]: [d_date_sk#84, d_year#85]
-
-(106) Filter [codegen id : 1]
-Input [2]: [d_date_sk#84, d_year#85]
-Condition : (d_year#85 IN (2000,2001,2002,2003) AND isnotnull(d_date_sk#84))
-
-(107) Project [codegen id : 1]
-Output [1]: [d_date_sk#84]
-Input [2]: [d_date_sk#84, d_year#85]
-
-(108) BroadcastExchange
 Input [1]: [d_date_sk#84]
-Arguments: HashedRelationBroadcastMode(List(cast(input[0, int, true] as bigint)),false), [id=#86]
-
-(109) BroadcastHashJoin [codegen id : 2]
-Left keys [1]: [ss_sold_date_sk#82]
-Right keys [1]: [d_date_sk#84]
-Join condition: None
-
-(110) Project [codegen id : 2]
-Output [3]: [ss_customer_sk#79, ss_quantity#80, ss_sales_price#81]
-Input [5]: [ss_customer_sk#79, ss_quantity#80, ss_sales_price#81, ss_sold_date_sk#82, d_date_sk#84]
-
-(111) Exchange
-Input [3]: [ss_customer_sk#79, ss_quantity#80, ss_sales_price#81]
-Arguments: hashpartitioning(ss_customer_sk#79, 5), ENSURE_REQUIREMENTS, [id=#87]
-
-(112) Sort [codegen id : 3]
-Input [3]: [ss_customer_sk#79, ss_quantity#80, ss_sales_price#81]
-Arguments: [ss_customer_sk#79 ASC NULLS FIRST], false, 0
-
-(113) Scan parquet default.customer
-Output [1]: [c_customer_sk#88]
-Batched: true
-Location [not included in comparison]/{warehouse_dir}/customer]
-PushedFilters: [IsNotNull(c_customer_sk)]
-ReadSchema: struct<c_customer_sk:int>
-
-(114) ColumnarToRow [codegen id : 4]
-Input [1]: [c_customer_sk#88]
-
-(115) Filter [codegen id : 4]
-Input [1]: [c_customer_sk#88]
-Condition : isnotnull(c_customer_sk#88)
-
-(116) Exchange
-Input [1]: [c_customer_sk#88]
-Arguments: hashpartitioning(c_customer_sk#88, 5), ENSURE_REQUIREMENTS, [id=#89]
-
-(117) Sort [codegen id : 5]
-Input [1]: [c_customer_sk#88]
-Arguments: [c_customer_sk#88 ASC NULLS FIRST], false, 0
-
-(118) SortMergeJoin [codegen id : 6]
-Left keys [1]: [ss_customer_sk#79]
-Right keys [1]: [c_customer_sk#88]
-Join condition: None
-
-(119) Project [codegen id : 6]
-Output [3]: [ss_quantity#80, ss_sales_price#81, c_customer_sk#88]
-Input [4]: [ss_customer_sk#79, ss_quantity#80, ss_sales_price#81, c_customer_sk#88]
-
-(120) HashAggregate [codegen id : 6]
-Input [3]: [ss_quantity#80, ss_sales_price#81, c_customer_sk#88]
-Keys [1]: [c_customer_sk#88]
-Functions [1]: [partial_sum(CheckOverflow((promote_precision(cast(cast(ss_quantity#80 as decimal(10,0)) as decimal(12,2))) * promote_precision(cast(ss_sales_price#81 as decimal(12,2)))), DecimalType(18,2), true))]
-Aggregate Attributes [2]: [sum#90, isEmpty#91]
-Results [3]: [c_customer_sk#88, sum#92, isEmpty#93]
-
-(121) HashAggregate [codegen id : 6]
-Input [3]: [c_customer_sk#88, sum#92, isEmpty#93]
-Keys [1]: [c_customer_sk#88]
-Functions [1]: [sum(CheckOverflow((promote_precision(cast(cast(ss_quantity#80 as decimal(10,0)) as decimal(12,2))) * promote_precision(cast(ss_sales_price#81 as decimal(12,2)))), DecimalType(18,2), true))]
-Aggregate Attributes [1]: [sum(CheckOverflow((promote_precision(cast(cast(ss_quantity#80 as decimal(10,0)) as decimal(12,2))) * promote_precision(cast(ss_sales_price#81 as decimal(12,2)))), DecimalType(18,2), true))#94]
-Results [1]: [sum(CheckOverflow((promote_precision(cast(cast(ss_quantity#80 as decimal(10,0)) as decimal(12,2))) * promote_precision(cast(ss_sales_price#81 as decimal(12,2)))), DecimalType(18,2), true))#94 AS csales#95]
-
-(122) HashAggregate [codegen id : 6]
-Input [1]: [csales#95]
-Keys: []
-Functions [1]: [partial_max(csales#95)]
-Aggregate Attributes [1]: [max#96]
-Results [1]: [max#97]
-
-(123) Exchange
-Input [1]: [max#97]
-Arguments: SinglePartition, ENSURE_REQUIREMENTS, [id=#98]
-
-(124) HashAggregate [codegen id : 7]
-Input [1]: [max#97]
-Keys: []
-Functions [1]: [max(csales#95)]
-Aggregate Attributes [1]: [max(csales#95)#99]
-Results [1]: [max(csales#95)#99 AS tpcds_cmax#100]
-
-Subquery:4 Hosting operator id = 101 Hosting Expression = ss_sold_date_sk#82 IN dynamicpruning#83
-ReusedExchange (125)
-
-
-(125) ReusedExchange [Reuses operator id: 108]
-Output [1]: [d_date_sk#84]
-
-Subquery:5 Hosting operator id = 60 Hosting Expression = ws_sold_date_sk#50 IN dynamicpruning#6
-
-Subquery:6 Hosting operator id = 87 Hosting Expression = ReusedSubquery Subquery scalar-subquery#39, [id=#40]
->>>>>>> abf9675a
-
+Arguments: HashedRelationBroadcastMode(List(cast(input[0, int, true] as bigint)),false), [id=#99]
+
+Subquery:5 Hosting operator id = 52 Hosting Expression = ws_sold_date_sk#45 IN dynamicpruning#6
+
+Subquery:6 Hosting operator id = 79 Hosting Expression = ReusedSubquery Subquery scalar-subquery#37, [id=#38]
+
