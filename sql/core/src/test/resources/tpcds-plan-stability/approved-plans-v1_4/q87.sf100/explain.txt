--- conflicted
+++ resolved
@@ -1,69 +1,4 @@
 == Physical Plan ==
-<<<<<<< HEAD
-* HashAggregate (63)
-+- Exchange (62)
-   +- * HashAggregate (61)
-      +- * HashAggregate (60)
-         +- Exchange (59)
-            +- * HashAggregate (58)
-               +- SortMergeJoin LeftAnti (57)
-                  :- SortMergeJoin LeftAnti (39)
-                  :  :- * Sort (21)
-                  :  :  +- Exchange (20)
-                  :  :     +- * Project (19)
-                  :  :        +- * SortMergeJoin Inner (18)
-                  :  :           :- * Sort (12)
-                  :  :           :  +- Exchange (11)
-                  :  :           :     +- * Project (10)
-                  :  :           :        +- * BroadcastHashJoin Inner BuildRight (9)
-                  :  :           :           :- * Filter (3)
-                  :  :           :           :  +- * ColumnarToRow (2)
-                  :  :           :           :     +- Scan parquet default.store_sales (1)
-                  :  :           :           +- BroadcastExchange (8)
-                  :  :           :              +- * Project (7)
-                  :  :           :                 +- * Filter (6)
-                  :  :           :                    +- * ColumnarToRow (5)
-                  :  :           :                       +- Scan parquet default.date_dim (4)
-                  :  :           +- * Sort (17)
-                  :  :              +- Exchange (16)
-                  :  :                 +- * Filter (15)
-                  :  :                    +- * ColumnarToRow (14)
-                  :  :                       +- Scan parquet default.customer (13)
-                  :  +- * Sort (38)
-                  :     +- Exchange (37)
-                  :        +- * HashAggregate (36)
-                  :           +- Exchange (35)
-                  :              +- * HashAggregate (34)
-                  :                 +- * Project (33)
-                  :                    +- * SortMergeJoin Inner (32)
-                  :                       :- * Sort (29)
-                  :                       :  +- Exchange (28)
-                  :                       :     +- * Project (27)
-                  :                       :        +- * BroadcastHashJoin Inner BuildRight (26)
-                  :                       :           :- * Filter (24)
-                  :                       :           :  +- * ColumnarToRow (23)
-                  :                       :           :     +- Scan parquet default.catalog_sales (22)
-                  :                       :           +- ReusedExchange (25)
-                  :                       +- * Sort (31)
-                  :                          +- ReusedExchange (30)
-                  +- * Sort (56)
-                     +- Exchange (55)
-                        +- * HashAggregate (54)
-                           +- Exchange (53)
-                              +- * HashAggregate (52)
-                                 +- * Project (51)
-                                    +- * SortMergeJoin Inner (50)
-                                       :- * Sort (47)
-                                       :  +- Exchange (46)
-                                       :     +- * Project (45)
-                                       :        +- * BroadcastHashJoin Inner BuildRight (44)
-                                       :           :- * Filter (42)
-                                       :           :  +- * ColumnarToRow (41)
-                                       :           :     +- Scan parquet default.web_sales (40)
-                                       :           +- ReusedExchange (43)
-                                       +- * Sort (49)
-                                          +- ReusedExchange (48)
-=======
 * HashAggregate (71)
 +- Exchange (70)
    +- * HashAggregate (69)
@@ -135,7 +70,6 @@
                                        :           +- ReusedExchange (51)
                                        +- * Sort (57)
                                           +- ReusedExchange (56)
->>>>>>> d6906b3b
 
 
 (1) Scan parquet default.store_sales
@@ -441,47 +375,32 @@
 Keys [3]: [c_last_name#10, c_first_name#9, d_date#4]
 Functions: []
 Aggregate Attributes: []
-<<<<<<< HEAD
+Results [3]: [c_last_name#10, c_first_name#9, d_date#4]
+
+(67) Exchange
+Input [3]: [c_last_name#10, c_first_name#9, d_date#4]
+Arguments: hashpartitioning(c_last_name#10, c_first_name#9, d_date#4, 5), ENSURE_REQUIREMENTS, [id=#36]
+
+(68) HashAggregate [codegen id : 29]
+Input [3]: [c_last_name#10, c_first_name#9, d_date#4]
+Keys [3]: [c_last_name#10, c_first_name#9, d_date#4]
+Functions: []
+Aggregate Attributes: []
 Results: []
 
-(61) HashAggregate [codegen id : 25]
-=======
-Results [3]: [c_last_name#10, c_first_name#9, d_date#4]
-
-(67) Exchange
-Input [3]: [c_last_name#10, c_first_name#9, d_date#4]
-Arguments: hashpartitioning(c_last_name#10, c_first_name#9, d_date#4, 5), ENSURE_REQUIREMENTS, [id=#36]
-
-(68) HashAggregate [codegen id : 29]
-Input [3]: [c_last_name#10, c_first_name#9, d_date#4]
-Keys [3]: [c_last_name#10, c_first_name#9, d_date#4]
-Functions: []
-Aggregate Attributes: []
-Results: []
-
 (69) HashAggregate [codegen id : 29]
->>>>>>> d6906b3b
 Input: []
 Keys: []
 Functions [1]: [partial_count(1)]
 Aggregate Attributes [1]: [count#37]
 Results [1]: [count#38]
 
-<<<<<<< HEAD
-(62) Exchange
-Input [1]: [count#35]
-Arguments: SinglePartition, true, [id=#36]
-
-(63) HashAggregate [codegen id : 26]
-Input [1]: [count#35]
-=======
 (70) Exchange
 Input [1]: [count#38]
 Arguments: SinglePartition, ENSURE_REQUIREMENTS, [id=#39]
 
 (71) HashAggregate [codegen id : 30]
 Input [1]: [count#38]
->>>>>>> d6906b3b
 Keys: []
 Functions [1]: [count(1)]
 Aggregate Attributes [1]: [count(1)#40]
