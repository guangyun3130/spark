--- conflicted
+++ resolved
@@ -12,16 +12,6 @@
                       Project [ss_ext_sales_price]
                         BroadcastHashJoin [ss_customer_sk,c_customer_sk]
                           Project [ss_customer_sk,ss_ext_sales_price]
-<<<<<<< HEAD
-                            BroadcastHashJoin [s_store_sk,ss_store_sk]
-                              Project [ss_customer_sk,ss_ext_sales_price,ss_store_sk]
-                                BroadcastHashJoin [i_item_sk,ss_item_sk]
-                                  Project [ss_customer_sk,ss_ext_sales_price,ss_item_sk,ss_store_sk]
-                                    BroadcastHashJoin [p_promo_sk,ss_promo_sk]
-                                      Project [ss_customer_sk,ss_ext_sales_price,ss_item_sk,ss_promo_sk,ss_store_sk]
-                                        BroadcastHashJoin [d_date_sk,ss_sold_date_sk]
-                                          Filter [ss_customer_sk,ss_item_sk,ss_promo_sk,ss_sold_date_sk,ss_store_sk]
-=======
                             BroadcastHashJoin [ss_store_sk,s_store_sk]
                               Project [ss_customer_sk,ss_store_sk,ss_ext_sales_price]
                                 BroadcastHashJoin [ss_promo_sk,p_promo_sk]
@@ -30,7 +20,6 @@
                                       Project [ss_item_sk,ss_customer_sk,ss_store_sk,ss_promo_sk,ss_ext_sales_price]
                                         BroadcastHashJoin [ss_sold_date_sk,d_date_sk]
                                           Filter [ss_store_sk,ss_promo_sk,ss_sold_date_sk,ss_customer_sk,ss_item_sk]
->>>>>>> 0a6043f6
                                             ColumnarToRow
                                               InputAdapter
                                                 Scan parquet default.store_sales [ss_sold_date_sk,ss_item_sk,ss_customer_sk,ss_store_sk,ss_promo_sk,ss_ext_sales_price]
@@ -45,27 +34,19 @@
                                       InputAdapter
                                         BroadcastExchange #3
                                           WholeStageCodegen (2)
-                                            Project [p_promo_sk]
-                                              Filter [p_channel_dmail,p_channel_email,p_channel_tv,p_promo_sk]
+                                            Project [i_item_sk]
+                                              Filter [i_category,i_item_sk]
                                                 ColumnarToRow
                                                   InputAdapter
-<<<<<<< HEAD
-                                                    Scan parquet default.promotion [p_channel_dmail,p_channel_email,p_channel_tv,p_promo_sk]
-=======
                                                     Scan parquet default.item [i_item_sk,i_category]
->>>>>>> 0a6043f6
                                   InputAdapter
                                     BroadcastExchange #4
                                       WholeStageCodegen (3)
-                                        Project [i_item_sk]
-                                          Filter [i_category,i_item_sk]
+                                        Project [p_promo_sk]
+                                          Filter [p_channel_dmail,p_channel_email,p_channel_tv,p_promo_sk]
                                             ColumnarToRow
                                               InputAdapter
-<<<<<<< HEAD
-                                                Scan parquet default.item [i_category,i_item_sk]
-=======
                                                 Scan parquet default.promotion [p_promo_sk,p_channel_dmail,p_channel_email,p_channel_tv]
->>>>>>> 0a6043f6
                               InputAdapter
                                 BroadcastExchange #5
                                   WholeStageCodegen (4)
@@ -106,29 +87,17 @@
                                   BroadcastHashJoin [ss_item_sk,i_item_sk]
                                     Project [ss_item_sk,ss_customer_sk,ss_store_sk,ss_ext_sales_price]
                                       BroadcastHashJoin [d_date_sk,ss_sold_date_sk]
-<<<<<<< HEAD
-                                        Filter [ss_customer_sk,ss_item_sk,ss_sold_date_sk,ss_store_sk]
-                                          ColumnarToRow
-                                            InputAdapter
-                                              Scan parquet default.store_sales [ss_customer_sk,ss_ext_sales_price,ss_item_sk,ss_sold_date_sk,ss_store_sk]
-                                        InputAdapter
-                                          ReusedExchange [d_date_sk] #2
-=======
                                         InputAdapter
                                           ReusedExchange [d_date_sk] #2
                                         Filter [ss_store_sk,ss_sold_date_sk,ss_customer_sk,ss_item_sk]
                                           ColumnarToRow
                                             InputAdapter
                                               Scan parquet default.store_sales [ss_sold_date_sk,ss_item_sk,ss_customer_sk,ss_store_sk,ss_ext_sales_price]
->>>>>>> 0a6043f6
                                     InputAdapter
-                                      ReusedExchange [i_item_sk] #4
+                                      ReusedExchange [i_item_sk] #3
                                 InputAdapter
                                   ReusedExchange [s_store_sk] #5
                             InputAdapter
-<<<<<<< HEAD
-                              ReusedExchange [c_customer_sk] #6
-=======
                               BroadcastExchange #10
                                 WholeStageCodegen (13)
                                   Project [c_customer_sk]
@@ -138,5 +107,4 @@
                                       Filter [c_customer_sk,c_current_addr_sk]
                                         ColumnarToRow
                                           InputAdapter
-                                            Scan parquet default.customer [c_customer_sk,c_current_addr_sk]
->>>>>>> 0a6043f6
+                                            Scan parquet default.customer [c_customer_sk,c_current_addr_sk]