== Physical Plan ==
TakeOrderedAndProject (106)
+- * BroadcastHashJoin Inner BuildRight (105)
   :- * Project (83)
   :  +- * Filter (82)
   :     +- * HashAggregate (81)
   :        +- Exchange (80)
   :           +- * HashAggregate (79)
   :              +- * Project (78)
   :                 +- * BroadcastHashJoin Inner BuildRight (77)
   :                    :- * Project (71)
   :                    :  +- * BroadcastHashJoin Inner BuildRight (70)
   :                    :     :- * BroadcastHashJoin LeftSemi BuildRight (63)
   :                    :     :  :- * Filter (3)
   :                    :     :  :  +- * ColumnarToRow (2)
   :                    :     :  :     +- Scan parquet default.store_sales (1)
   :                    :     :  +- BroadcastExchange (62)
   :                    :     :     +- * Project (61)
   :                    :     :        +- * BroadcastHashJoin Inner BuildRight (60)
   :                    :     :           :- * Filter (6)
   :                    :     :           :  +- * ColumnarToRow (5)
   :                    :     :           :     +- Scan parquet default.item (4)
<<<<<<< HEAD
   :                    :     :           +- BroadcastExchange (59)
   :                    :     :              +- * BroadcastHashJoin LeftSemi BuildRight (58)
   :                    :     :                 :- * HashAggregate (44)
   :                    :     :                 :  +- * HashAggregate (43)
   :                    :     :                 :     +- * BroadcastHashJoin LeftSemi BuildRight (42)
   :                    :     :                 :        :- * HashAggregate (25)
   :                    :     :                 :        :  +- Exchange (24)
   :                    :     :                 :        :     +- * HashAggregate (23)
   :                    :     :                 :        :        +- * Project (22)
   :                    :     :                 :        :           +- * BroadcastHashJoin Inner BuildRight (21)
   :                    :     :                 :        :              :- * Project (15)
   :                    :     :                 :        :              :  +- * BroadcastHashJoin Inner BuildRight (14)
   :                    :     :                 :        :              :     :- * Filter (9)
   :                    :     :                 :        :              :     :  +- * ColumnarToRow (8)
   :                    :     :                 :        :              :     :     +- Scan parquet default.store_sales (7)
   :                    :     :                 :        :              :     +- BroadcastExchange (13)
   :                    :     :                 :        :              :        +- * Filter (12)
   :                    :     :                 :        :              :           +- * ColumnarToRow (11)
   :                    :     :                 :        :              :              +- Scan parquet default.item (10)
   :                    :     :                 :        :              +- BroadcastExchange (20)
   :                    :     :                 :        :                 +- * Project (19)
   :                    :     :                 :        :                    +- * Filter (18)
   :                    :     :                 :        :                       +- * ColumnarToRow (17)
   :                    :     :                 :        :                          +- Scan parquet default.date_dim (16)
   :                    :     :                 :        +- BroadcastExchange (41)
   :                    :     :                 :           +- * HashAggregate (40)
   :                    :     :                 :              +- Exchange (39)
   :                    :     :                 :                 +- * HashAggregate (38)
   :                    :     :                 :                    +- * Project (37)
   :                    :     :                 :                       +- * BroadcastHashJoin Inner BuildRight (36)
   :                    :     :                 :                          :- * Project (34)
   :                    :     :                 :                          :  +- * BroadcastHashJoin Inner BuildRight (33)
   :                    :     :                 :                          :     :- * Filter (28)
   :                    :     :                 :                          :     :  +- * ColumnarToRow (27)
   :                    :     :                 :                          :     :     +- Scan parquet default.catalog_sales (26)
   :                    :     :                 :                          :     +- BroadcastExchange (32)
   :                    :     :                 :                          :        +- * Filter (31)
   :                    :     :                 :                          :           +- * ColumnarToRow (30)
   :                    :     :                 :                          :              +- Scan parquet default.item (29)
   :                    :     :                 :                          +- ReusedExchange (35)
   :                    :     :                 +- BroadcastExchange (57)
   :                    :     :                    +- * HashAggregate (56)
   :                    :     :                       +- Exchange (55)
   :                    :     :                          +- * HashAggregate (54)
   :                    :     :                             +- * Project (53)
   :                    :     :                                +- * BroadcastHashJoin Inner BuildRight (52)
   :                    :     :                                   :- * Project (50)
   :                    :     :                                   :  +- * BroadcastHashJoin Inner BuildRight (49)
   :                    :     :                                   :     :- * Filter (47)
   :                    :     :                                   :     :  +- * ColumnarToRow (46)
   :                    :     :                                   :     :     +- Scan parquet default.web_sales (45)
   :                    :     :                                   :     +- ReusedExchange (48)
   :                    :     :                                   +- ReusedExchange (51)
   :                    :     +- BroadcastExchange (69)
   :                    :        +- * BroadcastHashJoin LeftSemi BuildRight (68)
   :                    :           :- * Filter (66)
   :                    :           :  +- * ColumnarToRow (65)
   :                    :           :     +- Scan parquet default.item (64)
   :                    :           +- ReusedExchange (67)
   :                    +- BroadcastExchange (76)
   :                       +- * Project (75)
   :                          +- * Filter (74)
   :                             +- * ColumnarToRow (73)
   :                                +- Scan parquet default.date_dim (72)
   +- BroadcastExchange (104)
      +- * Project (103)
         +- * Filter (102)
            +- * HashAggregate (101)
               +- Exchange (100)
                  +- * HashAggregate (99)
                     +- * Project (98)
                        +- * BroadcastHashJoin Inner BuildRight (97)
                           :- * Project (91)
                           :  +- * BroadcastHashJoin Inner BuildRight (90)
                           :     :- * BroadcastHashJoin LeftSemi BuildRight (88)
                           :     :  :- * Filter (86)
                           :     :  :  +- * ColumnarToRow (85)
                           :     :  :     +- Scan parquet default.store_sales (84)
                           :     :  +- ReusedExchange (87)
                           :     +- ReusedExchange (89)
                           +- BroadcastExchange (96)
                              +- * Project (95)
                                 +- * Filter (94)
                                    +- * ColumnarToRow (93)
                                       +- Scan parquet default.date_dim (92)
=======
   :                    :     :           +- BroadcastExchange (53)
   :                    :     :              +- * HashAggregate (52)
   :                    :     :                 +- * HashAggregate (51)
   :                    :     :                    +- * BroadcastHashJoin LeftSemi BuildRight (50)
   :                    :     :                       :- * HashAggregate (39)
   :                    :     :                       :  +- Exchange (38)
   :                    :     :                       :     +- * HashAggregate (37)
   :                    :     :                       :        +- * Project (36)
   :                    :     :                       :           +- * BroadcastHashJoin Inner BuildRight (35)
   :                    :     :                       :              :- * Project (33)
   :                    :     :                       :              :  +- * BroadcastHashJoin Inner BuildRight (32)
   :                    :     :                       :              :     :- * Filter (9)
   :                    :     :                       :              :     :  +- * ColumnarToRow (8)
   :                    :     :                       :              :     :     +- Scan parquet default.store_sales (7)
   :                    :     :                       :              :     +- BroadcastExchange (31)
   :                    :     :                       :              :        +- * BroadcastHashJoin LeftSemi BuildRight (30)
   :                    :     :                       :              :           :- * Filter (12)
   :                    :     :                       :              :           :  +- * ColumnarToRow (11)
   :                    :     :                       :              :           :     +- Scan parquet default.item (10)
   :                    :     :                       :              :           +- BroadcastExchange (29)
   :                    :     :                       :              :              +- * Project (28)
   :                    :     :                       :              :                 +- * BroadcastHashJoin Inner BuildRight (27)
   :                    :     :                       :              :                    :- * Project (21)
   :                    :     :                       :              :                    :  +- * BroadcastHashJoin Inner BuildRight (20)
   :                    :     :                       :              :                    :     :- * Filter (15)
   :                    :     :                       :              :                    :     :  +- * ColumnarToRow (14)
   :                    :     :                       :              :                    :     :     +- Scan parquet default.catalog_sales (13)
   :                    :     :                       :              :                    :     +- BroadcastExchange (19)
   :                    :     :                       :              :                    :        +- * Filter (18)
   :                    :     :                       :              :                    :           +- * ColumnarToRow (17)
   :                    :     :                       :              :                    :              +- Scan parquet default.item (16)
   :                    :     :                       :              :                    +- BroadcastExchange (26)
   :                    :     :                       :              :                       +- * Project (25)
   :                    :     :                       :              :                          +- * Filter (24)
   :                    :     :                       :              :                             +- * ColumnarToRow (23)
   :                    :     :                       :              :                                +- Scan parquet default.date_dim (22)
   :                    :     :                       :              +- ReusedExchange (34)
   :                    :     :                       +- BroadcastExchange (49)
   :                    :     :                          +- * Project (48)
   :                    :     :                             +- * BroadcastHashJoin Inner BuildRight (47)
   :                    :     :                                :- * Project (45)
   :                    :     :                                :  +- * BroadcastHashJoin Inner BuildRight (44)
   :                    :     :                                :     :- * Filter (42)
   :                    :     :                                :     :  +- * ColumnarToRow (41)
   :                    :     :                                :     :     +- Scan parquet default.web_sales (40)
   :                    :     :                                :     +- ReusedExchange (43)
   :                    :     :                                +- ReusedExchange (46)
   :                    :     +- BroadcastExchange (63)
   :                    :        +- * BroadcastHashJoin LeftSemi BuildRight (62)
   :                    :           :- * Filter (60)
   :                    :           :  +- * ColumnarToRow (59)
   :                    :           :     +- Scan parquet default.item (58)
   :                    :           +- ReusedExchange (61)
   :                    +- BroadcastExchange (70)
   :                       +- * Project (69)
   :                          +- * Filter (68)
   :                             +- * ColumnarToRow (67)
   :                                +- Scan parquet default.date_dim (66)
   +- BroadcastExchange (98)
      +- * Project (97)
         +- * Filter (96)
            +- * HashAggregate (95)
               +- Exchange (94)
                  +- * HashAggregate (93)
                     +- * Project (92)
                        +- * BroadcastHashJoin Inner BuildRight (91)
                           :- * Project (85)
                           :  +- * BroadcastHashJoin Inner BuildRight (84)
                           :     :- * BroadcastHashJoin LeftSemi BuildRight (82)
                           :     :  :- * Filter (80)
                           :     :  :  +- * ColumnarToRow (79)
                           :     :  :     +- Scan parquet default.store_sales (78)
                           :     :  +- ReusedExchange (81)
                           :     +- ReusedExchange (83)
                           +- BroadcastExchange (90)
                              +- * Project (89)
                                 +- * Filter (88)
                                    +- * ColumnarToRow (87)
                                       +- Scan parquet default.date_dim (86)
>>>>>>> b17a0e69


(1) Scan parquet default.store_sales
Output [4]: [ss_item_sk#1, ss_quantity#2, ss_list_price#3, ss_sold_date_sk#4]
Batched: true
Location: InMemoryFileIndex []
PartitionFilters: [isnotnull(ss_sold_date_sk#4), dynamicpruningexpression(ss_sold_date_sk#4 IN dynamicpruning#5)]
PushedFilters: [IsNotNull(ss_item_sk)]
ReadSchema: struct<ss_item_sk:int,ss_quantity:int,ss_list_price:decimal(7,2)>

(2) ColumnarToRow [codegen id : 29]
Input [4]: [ss_item_sk#1, ss_quantity#2, ss_list_price#3, ss_sold_date_sk#4]

(3) Filter [codegen id : 29]
Input [4]: [ss_item_sk#1, ss_quantity#2, ss_list_price#3, ss_sold_date_sk#4]
Condition : isnotnull(ss_item_sk#1)

(4) Scan parquet default.item
Output [4]: [i_item_sk#6, i_brand_id#7, i_class_id#8, i_category_id#9]
Batched: true
Location [not included in comparison]/{warehouse_dir}/item]
PushedFilters: [IsNotNull(i_brand_id), IsNotNull(i_class_id), IsNotNull(i_category_id)]
ReadSchema: struct<i_item_sk:int,i_brand_id:int,i_class_id:int,i_category_id:int>

(5) ColumnarToRow [codegen id : 13]
Input [4]: [i_item_sk#6, i_brand_id#7, i_class_id#8, i_category_id#9]

(6) Filter [codegen id : 13]
Input [4]: [i_item_sk#6, i_brand_id#7, i_class_id#8, i_category_id#9]
Condition : ((isnotnull(i_brand_id#7) AND isnotnull(i_class_id#8)) AND isnotnull(i_category_id#9))

(7) Scan parquet default.store_sales
Output [2]: [ss_item_sk#10, ss_sold_date_sk#11]
Batched: true
Location: InMemoryFileIndex []
PartitionFilters: [isnotnull(ss_sold_date_sk#11), dynamicpruningexpression(ss_sold_date_sk#11 IN dynamicpruning#12)]
PushedFilters: [IsNotNull(ss_item_sk)]
ReadSchema: struct<ss_item_sk:int>

<<<<<<< HEAD
(8) ColumnarToRow [codegen id : 3]
Input [2]: [ss_item_sk#1, ss_sold_date_sk#4]

(9) Filter [codegen id : 3]
Input [2]: [ss_item_sk#1, ss_sold_date_sk#4]
Condition : isnotnull(ss_item_sk#1)
=======
(8) ColumnarToRow [codegen id : 6]
Input [2]: [ss_item_sk#10, ss_sold_date_sk#11]

(9) Filter [codegen id : 6]
Input [2]: [ss_item_sk#10, ss_sold_date_sk#11]
Condition : isnotnull(ss_item_sk#10)
>>>>>>> b17a0e69

(10) Scan parquet default.item
Output [4]: [i_item_sk#13, i_brand_id#14, i_class_id#15, i_category_id#16]
Batched: true
Location [not included in comparison]/{warehouse_dir}/item]
PushedFilters: [IsNotNull(i_item_sk), IsNotNull(i_brand_id), IsNotNull(i_class_id), IsNotNull(i_category_id)]
ReadSchema: struct<i_item_sk:int,i_brand_id:int,i_class_id:int,i_category_id:int>

(11) ColumnarToRow [codegen id : 4]
Input [4]: [i_item_sk#13, i_brand_id#14, i_class_id#15, i_category_id#16]

(12) Filter [codegen id : 4]
Input [4]: [i_item_sk#13, i_brand_id#14, i_class_id#15, i_category_id#16]
Condition : (((isnotnull(i_item_sk#13) AND isnotnull(i_brand_id#14)) AND isnotnull(i_class_id#15)) AND isnotnull(i_category_id#16))

(13) Scan parquet default.catalog_sales
Output [2]: [cs_item_sk#17, cs_sold_date_sk#18]
Batched: true
Location: InMemoryFileIndex []
PartitionFilters: [isnotnull(cs_sold_date_sk#18), dynamicpruningexpression(cs_sold_date_sk#18 IN dynamicpruning#12)]
PushedFilters: [IsNotNull(cs_item_sk)]
ReadSchema: struct<cs_item_sk:int>

<<<<<<< HEAD
(14) BroadcastHashJoin [codegen id : 3]
Left keys [1]: [ss_item_sk#1]
Right keys [1]: [i_item_sk#6]
Join condition: None

(15) Project [codegen id : 3]
Output [4]: [ss_sold_date_sk#4, i_brand_id#7, i_class_id#8, i_category_id#9]
Input [6]: [ss_item_sk#1, ss_sold_date_sk#4, i_item_sk#6, i_brand_id#7, i_class_id#8, i_category_id#9]
=======
(14) ColumnarToRow [codegen id : 3]
Input [2]: [cs_item_sk#17, cs_sold_date_sk#18]

(15) Filter [codegen id : 3]
Input [2]: [cs_item_sk#17, cs_sold_date_sk#18]
Condition : isnotnull(cs_item_sk#17)
>>>>>>> b17a0e69

(16) Scan parquet default.item
Output [4]: [i_item_sk#19, i_brand_id#20, i_class_id#21, i_category_id#22]
Batched: true
Location [not included in comparison]/{warehouse_dir}/item]
PushedFilters: [IsNotNull(i_item_sk)]
ReadSchema: struct<i_item_sk:int,i_brand_id:int,i_class_id:int,i_category_id:int>

(17) ColumnarToRow [codegen id : 1]
Input [4]: [i_item_sk#19, i_brand_id#20, i_class_id#21, i_category_id#22]

(18) Filter [codegen id : 1]
Input [4]: [i_item_sk#19, i_brand_id#20, i_class_id#21, i_category_id#22]
Condition : isnotnull(i_item_sk#19)

(19) BroadcastExchange
Input [4]: [i_item_sk#19, i_brand_id#20, i_class_id#21, i_category_id#22]
Arguments: HashedRelationBroadcastMode(List(cast(input[0, int, false] as bigint)),false), [id=#23]

<<<<<<< HEAD
(21) BroadcastHashJoin [codegen id : 3]
Left keys [1]: [ss_sold_date_sk#4]
Right keys [1]: [d_date_sk#12]
Join condition: None

(22) Project [codegen id : 3]
Output [3]: [i_brand_id#7 AS brand_id#15, i_class_id#8 AS class_id#16, i_category_id#9 AS category_id#17]
Input [5]: [ss_sold_date_sk#4, i_brand_id#7, i_class_id#8, i_category_id#9, d_date_sk#12]

(23) HashAggregate [codegen id : 3]
Input [3]: [brand_id#15, class_id#16, category_id#17]
Keys [3]: [brand_id#15, class_id#16, category_id#17]
Functions: []
Aggregate Attributes: []
Results [3]: [brand_id#15, class_id#16, category_id#17]

(24) Exchange
Input [3]: [brand_id#15, class_id#16, category_id#17]
Arguments: hashpartitioning(brand_id#15, class_id#16, category_id#17, 5), ENSURE_REQUIREMENTS, [id=#18]

(25) HashAggregate [codegen id : 12]
Input [3]: [brand_id#15, class_id#16, category_id#17]
Keys [3]: [brand_id#15, class_id#16, category_id#17]
Functions: []
Aggregate Attributes: []
Results [3]: [brand_id#15, class_id#16, category_id#17]

(26) Scan parquet default.catalog_sales
Output [2]: [cs_item_sk#19, cs_sold_date_sk#20]
Batched: true
Location: InMemoryFileIndex []
PartitionFilters: [isnotnull(cs_sold_date_sk#20), dynamicpruningexpression(cs_sold_date_sk#20 IN dynamicpruning#10)]
PushedFilters: [IsNotNull(cs_item_sk)]
ReadSchema: struct<cs_item_sk:int>

(27) ColumnarToRow [codegen id : 6]
Input [2]: [cs_item_sk#19, cs_sold_date_sk#20]

(28) Filter [codegen id : 6]
Input [2]: [cs_item_sk#19, cs_sold_date_sk#20]
Condition : isnotnull(cs_item_sk#19)

(29) Scan parquet default.item
Output [4]: [i_item_sk#6, i_brand_id#7, i_class_id#8, i_category_id#9]
Batched: true
Location [not included in comparison]/{warehouse_dir}/item]
PushedFilters: [IsNotNull(i_item_sk)]
ReadSchema: struct<i_item_sk:int,i_brand_id:int,i_class_id:int,i_category_id:int>

(30) ColumnarToRow [codegen id : 4]
Input [4]: [i_item_sk#6, i_brand_id#7, i_class_id#8, i_category_id#9]

(31) Filter [codegen id : 4]
Input [4]: [i_item_sk#6, i_brand_id#7, i_class_id#8, i_category_id#9]
Condition : isnotnull(i_item_sk#6)

(32) BroadcastExchange
Input [4]: [i_item_sk#6, i_brand_id#7, i_class_id#8, i_category_id#9]
Arguments: HashedRelationBroadcastMode(List(cast(input[0, int, false] as bigint)),false), [id=#21]

(33) BroadcastHashJoin [codegen id : 6]
Left keys [1]: [cs_item_sk#19]
Right keys [1]: [i_item_sk#6]
Join condition: None

(34) Project [codegen id : 6]
Output [4]: [cs_sold_date_sk#20, i_brand_id#7, i_class_id#8, i_category_id#9]
Input [6]: [cs_item_sk#19, cs_sold_date_sk#20, i_item_sk#6, i_brand_id#7, i_class_id#8, i_category_id#9]

(35) ReusedExchange [Reuses operator id: 20]
Output [1]: [d_date_sk#12]

(36) BroadcastHashJoin [codegen id : 6]
Left keys [1]: [cs_sold_date_sk#20]
Right keys [1]: [d_date_sk#12]
Join condition: None

(37) Project [codegen id : 6]
Output [3]: [i_brand_id#7, i_class_id#8, i_category_id#9]
Input [5]: [cs_sold_date_sk#20, i_brand_id#7, i_class_id#8, i_category_id#9, d_date_sk#12]

(38) HashAggregate [codegen id : 6]
Input [3]: [i_brand_id#7, i_class_id#8, i_category_id#9]
Keys [3]: [i_brand_id#7, i_class_id#8, i_category_id#9]
Functions: []
Aggregate Attributes: []
Results [3]: [i_brand_id#7, i_class_id#8, i_category_id#9]

(39) Exchange
Input [3]: [i_brand_id#7, i_class_id#8, i_category_id#9]
Arguments: hashpartitioning(i_brand_id#7, i_class_id#8, i_category_id#9, 5), ENSURE_REQUIREMENTS, [id=#22]

(40) HashAggregate [codegen id : 7]
Input [3]: [i_brand_id#7, i_class_id#8, i_category_id#9]
Keys [3]: [i_brand_id#7, i_class_id#8, i_category_id#9]
Functions: []
Aggregate Attributes: []
Results [3]: [i_brand_id#7, i_class_id#8, i_category_id#9]

(41) BroadcastExchange
Input [3]: [i_brand_id#7, i_class_id#8, i_category_id#9]
Arguments: HashedRelationBroadcastMode(List(coalesce(input[0, int, true], 0), isnull(input[0, int, true]), coalesce(input[1, int, true], 0), isnull(input[1, int, true]), coalesce(input[2, int, true], 0), isnull(input[2, int, true])),false), [id=#23]

(42) BroadcastHashJoin [codegen id : 12]
Left keys [6]: [coalesce(brand_id#15, 0), isnull(brand_id#15), coalesce(class_id#16, 0), isnull(class_id#16), coalesce(category_id#17, 0), isnull(category_id#17)]
Right keys [6]: [coalesce(i_brand_id#7, 0), isnull(i_brand_id#7), coalesce(i_class_id#8, 0), isnull(i_class_id#8), coalesce(i_category_id#9, 0), isnull(i_category_id#9)]
Join condition: None

(43) HashAggregate [codegen id : 12]
Input [3]: [brand_id#15, class_id#16, category_id#17]
Keys [3]: [brand_id#15, class_id#16, category_id#17]
=======
(20) BroadcastHashJoin [codegen id : 3]
Left keys [1]: [cs_item_sk#17]
Right keys [1]: [i_item_sk#19]
Join condition: None

(21) Project [codegen id : 3]
Output [4]: [cs_sold_date_sk#18, i_brand_id#20, i_class_id#21, i_category_id#22]
Input [6]: [cs_item_sk#17, cs_sold_date_sk#18, i_item_sk#19, i_brand_id#20, i_class_id#21, i_category_id#22]

(22) Scan parquet default.date_dim
Output [2]: [d_date_sk#24, d_year#25]
Batched: true
Location [not included in comparison]/{warehouse_dir}/date_dim]
PushedFilters: [IsNotNull(d_year), GreaterThanOrEqual(d_year,1999), LessThanOrEqual(d_year,2001), IsNotNull(d_date_sk)]
ReadSchema: struct<d_date_sk:int,d_year:int>

(23) ColumnarToRow [codegen id : 2]
Input [2]: [d_date_sk#24, d_year#25]

(24) Filter [codegen id : 2]
Input [2]: [d_date_sk#24, d_year#25]
Condition : (((isnotnull(d_year#25) AND (d_year#25 >= 1999)) AND (d_year#25 <= 2001)) AND isnotnull(d_date_sk#24))

(25) Project [codegen id : 2]
Output [1]: [d_date_sk#24]
Input [2]: [d_date_sk#24, d_year#25]

(26) BroadcastExchange
Input [1]: [d_date_sk#24]
Arguments: HashedRelationBroadcastMode(List(cast(input[0, int, true] as bigint)),false), [id=#26]

(27) BroadcastHashJoin [codegen id : 3]
Left keys [1]: [cs_sold_date_sk#18]
Right keys [1]: [d_date_sk#24]
Join condition: None

(28) Project [codegen id : 3]
Output [3]: [i_brand_id#20, i_class_id#21, i_category_id#22]
Input [5]: [cs_sold_date_sk#18, i_brand_id#20, i_class_id#21, i_category_id#22, d_date_sk#24]

(29) BroadcastExchange
Input [3]: [i_brand_id#20, i_class_id#21, i_category_id#22]
Arguments: HashedRelationBroadcastMode(List(coalesce(input[0, int, true], 0), isnull(input[0, int, true]), coalesce(input[1, int, true], 0), isnull(input[1, int, true]), coalesce(input[2, int, true], 0), isnull(input[2, int, true])),false), [id=#27]

(30) BroadcastHashJoin [codegen id : 4]
Left keys [6]: [coalesce(i_brand_id#14, 0), isnull(i_brand_id#14), coalesce(i_class_id#15, 0), isnull(i_class_id#15), coalesce(i_category_id#16, 0), isnull(i_category_id#16)]
Right keys [6]: [coalesce(i_brand_id#20, 0), isnull(i_brand_id#20), coalesce(i_class_id#21, 0), isnull(i_class_id#21), coalesce(i_category_id#22, 0), isnull(i_category_id#22)]
Join condition: None

(31) BroadcastExchange
Input [4]: [i_item_sk#13, i_brand_id#14, i_class_id#15, i_category_id#16]
Arguments: HashedRelationBroadcastMode(List(cast(input[0, int, false] as bigint)),false), [id=#28]

(32) BroadcastHashJoin [codegen id : 6]
Left keys [1]: [ss_item_sk#10]
Right keys [1]: [i_item_sk#13]
Join condition: None

(33) Project [codegen id : 6]
Output [4]: [ss_sold_date_sk#11, i_brand_id#14, i_class_id#15, i_category_id#16]
Input [6]: [ss_item_sk#10, ss_sold_date_sk#11, i_item_sk#13, i_brand_id#14, i_class_id#15, i_category_id#16]

(34) ReusedExchange [Reuses operator id: 26]
Output [1]: [d_date_sk#29]

(35) BroadcastHashJoin [codegen id : 6]
Left keys [1]: [ss_sold_date_sk#11]
Right keys [1]: [d_date_sk#29]
Join condition: None

(36) Project [codegen id : 6]
Output [3]: [i_brand_id#14 AS brand_id#30, i_class_id#15 AS class_id#31, i_category_id#16 AS category_id#32]
Input [5]: [ss_sold_date_sk#11, i_brand_id#14, i_class_id#15, i_category_id#16, d_date_sk#29]

(37) HashAggregate [codegen id : 6]
Input [3]: [brand_id#30, class_id#31, category_id#32]
Keys [3]: [brand_id#30, class_id#31, category_id#32]
>>>>>>> b17a0e69
Functions: []
Aggregate Attributes: []
Results [3]: [brand_id#30, class_id#31, category_id#32]

<<<<<<< HEAD
(44) HashAggregate [codegen id : 12]
Input [3]: [brand_id#15, class_id#16, category_id#17]
Keys [3]: [brand_id#15, class_id#16, category_id#17]
=======
(38) Exchange
Input [3]: [brand_id#30, class_id#31, category_id#32]
Arguments: hashpartitioning(brand_id#30, class_id#31, category_id#32, 5), ENSURE_REQUIREMENTS, [id=#33]

(39) HashAggregate [codegen id : 10]
Input [3]: [brand_id#30, class_id#31, category_id#32]
Keys [3]: [brand_id#30, class_id#31, category_id#32]
>>>>>>> b17a0e69
Functions: []
Aggregate Attributes: []
Results [3]: [brand_id#30, class_id#31, category_id#32]

<<<<<<< HEAD
(45) Scan parquet default.web_sales
Output [2]: [ws_item_sk#24, ws_sold_date_sk#25]
Batched: true
Location: InMemoryFileIndex []
PartitionFilters: [isnotnull(ws_sold_date_sk#25), dynamicpruningexpression(ws_sold_date_sk#25 IN dynamicpruning#10)]
PushedFilters: [IsNotNull(ws_item_sk)]
ReadSchema: struct<ws_item_sk:int>

(46) ColumnarToRow [codegen id : 10]
Input [2]: [ws_item_sk#24, ws_sold_date_sk#25]

(47) Filter [codegen id : 10]
Input [2]: [ws_item_sk#24, ws_sold_date_sk#25]
Condition : isnotnull(ws_item_sk#24)

(48) ReusedExchange [Reuses operator id: 32]
Output [4]: [i_item_sk#6, i_brand_id#7, i_class_id#8, i_category_id#9]

(49) BroadcastHashJoin [codegen id : 10]
Left keys [1]: [ws_item_sk#24]
Right keys [1]: [i_item_sk#6]
Join condition: None

(50) Project [codegen id : 10]
Output [4]: [ws_sold_date_sk#25, i_brand_id#7, i_class_id#8, i_category_id#9]
Input [6]: [ws_item_sk#24, ws_sold_date_sk#25, i_item_sk#6, i_brand_id#7, i_class_id#8, i_category_id#9]

(51) ReusedExchange [Reuses operator id: 20]
Output [1]: [d_date_sk#12]

(52) BroadcastHashJoin [codegen id : 10]
Left keys [1]: [ws_sold_date_sk#25]
Right keys [1]: [d_date_sk#12]
Join condition: None

(53) Project [codegen id : 10]
Output [3]: [i_brand_id#7, i_class_id#8, i_category_id#9]
Input [5]: [ws_sold_date_sk#25, i_brand_id#7, i_class_id#8, i_category_id#9, d_date_sk#12]

(54) HashAggregate [codegen id : 10]
Input [3]: [i_brand_id#7, i_class_id#8, i_category_id#9]
Keys [3]: [i_brand_id#7, i_class_id#8, i_category_id#9]
Functions: []
Aggregate Attributes: []
Results [3]: [i_brand_id#7, i_class_id#8, i_category_id#9]

(55) Exchange
Input [3]: [i_brand_id#7, i_class_id#8, i_category_id#9]
Arguments: hashpartitioning(i_brand_id#7, i_class_id#8, i_category_id#9, 5), ENSURE_REQUIREMENTS, [id=#26]

(56) HashAggregate [codegen id : 11]
Input [3]: [i_brand_id#7, i_class_id#8, i_category_id#9]
Keys [3]: [i_brand_id#7, i_class_id#8, i_category_id#9]
Functions: []
Aggregate Attributes: []
Results [3]: [i_brand_id#7, i_class_id#8, i_category_id#9]

(57) BroadcastExchange
Input [3]: [i_brand_id#7, i_class_id#8, i_category_id#9]
Arguments: HashedRelationBroadcastMode(List(coalesce(input[0, int, true], 0), isnull(input[0, int, true]), coalesce(input[1, int, true], 0), isnull(input[1, int, true]), coalesce(input[2, int, true], 0), isnull(input[2, int, true])),false), [id=#27]

(58) BroadcastHashJoin [codegen id : 12]
Left keys [6]: [coalesce(brand_id#15, 0), isnull(brand_id#15), coalesce(class_id#16, 0), isnull(class_id#16), coalesce(category_id#17, 0), isnull(category_id#17)]
Right keys [6]: [coalesce(i_brand_id#7, 0), isnull(i_brand_id#7), coalesce(i_class_id#8, 0), isnull(i_class_id#8), coalesce(i_category_id#9, 0), isnull(i_category_id#9)]
Join condition: None

(59) BroadcastExchange
Input [3]: [brand_id#15, class_id#16, category_id#17]
Arguments: HashedRelationBroadcastMode(List(input[0, int, true], input[1, int, true], input[2, int, true]),false), [id=#28]
=======
(40) Scan parquet default.web_sales
Output [2]: [ws_item_sk#34, ws_sold_date_sk#35]
Batched: true
Location: InMemoryFileIndex []
PartitionFilters: [isnotnull(ws_sold_date_sk#35), dynamicpruningexpression(ws_sold_date_sk#35 IN dynamicpruning#12)]
PushedFilters: [IsNotNull(ws_item_sk)]
ReadSchema: struct<ws_item_sk:int>

(41) ColumnarToRow [codegen id : 9]
Input [2]: [ws_item_sk#34, ws_sold_date_sk#35]

(42) Filter [codegen id : 9]
Input [2]: [ws_item_sk#34, ws_sold_date_sk#35]
Condition : isnotnull(ws_item_sk#34)

(43) ReusedExchange [Reuses operator id: 19]
Output [4]: [i_item_sk#36, i_brand_id#37, i_class_id#38, i_category_id#39]

(44) BroadcastHashJoin [codegen id : 9]
Left keys [1]: [ws_item_sk#34]
Right keys [1]: [i_item_sk#36]
Join condition: None

(45) Project [codegen id : 9]
Output [4]: [ws_sold_date_sk#35, i_brand_id#37, i_class_id#38, i_category_id#39]
Input [6]: [ws_item_sk#34, ws_sold_date_sk#35, i_item_sk#36, i_brand_id#37, i_class_id#38, i_category_id#39]

(46) ReusedExchange [Reuses operator id: 26]
Output [1]: [d_date_sk#40]

(47) BroadcastHashJoin [codegen id : 9]
Left keys [1]: [ws_sold_date_sk#35]
Right keys [1]: [d_date_sk#40]
Join condition: None

(48) Project [codegen id : 9]
Output [3]: [i_brand_id#37, i_class_id#38, i_category_id#39]
Input [5]: [ws_sold_date_sk#35, i_brand_id#37, i_class_id#38, i_category_id#39, d_date_sk#40]

(49) BroadcastExchange
Input [3]: [i_brand_id#37, i_class_id#38, i_category_id#39]
Arguments: HashedRelationBroadcastMode(List(coalesce(input[0, int, true], 0), isnull(input[0, int, true]), coalesce(input[1, int, true], 0), isnull(input[1, int, true]), coalesce(input[2, int, true], 0), isnull(input[2, int, true])),false), [id=#41]

(50) BroadcastHashJoin [codegen id : 10]
Left keys [6]: [coalesce(brand_id#30, 0), isnull(brand_id#30), coalesce(class_id#31, 0), isnull(class_id#31), coalesce(category_id#32, 0), isnull(category_id#32)]
Right keys [6]: [coalesce(i_brand_id#37, 0), isnull(i_brand_id#37), coalesce(i_class_id#38, 0), isnull(i_class_id#38), coalesce(i_category_id#39, 0), isnull(i_category_id#39)]
Join condition: None

(51) HashAggregate [codegen id : 10]
Input [3]: [brand_id#30, class_id#31, category_id#32]
Keys [3]: [brand_id#30, class_id#31, category_id#32]
Functions: []
Aggregate Attributes: []
Results [3]: [brand_id#30, class_id#31, category_id#32]

(52) HashAggregate [codegen id : 10]
Input [3]: [brand_id#30, class_id#31, category_id#32]
Keys [3]: [brand_id#30, class_id#31, category_id#32]
Functions: []
Aggregate Attributes: []
Results [3]: [brand_id#30, class_id#31, category_id#32]

(53) BroadcastExchange
Input [3]: [brand_id#30, class_id#31, category_id#32]
Arguments: HashedRelationBroadcastMode(List(input[0, int, true], input[1, int, true], input[2, int, true]),false), [id=#42]
>>>>>>> b17a0e69

(60) BroadcastHashJoin [codegen id : 13]
Left keys [3]: [i_brand_id#7, i_class_id#8, i_category_id#9]
Right keys [3]: [brand_id#30, class_id#31, category_id#32]
Join condition: None

<<<<<<< HEAD
(61) Project [codegen id : 13]
Output [1]: [i_item_sk#6 AS ss_item_sk#29]
Input [7]: [i_item_sk#6, i_brand_id#7, i_class_id#8, i_category_id#9, brand_id#15, class_id#16, category_id#17]

(62) BroadcastExchange
Input [1]: [ss_item_sk#29]
Arguments: HashedRelationBroadcastMode(List(cast(input[0, int, true] as bigint)),false), [id=#30]
=======
(55) Project [codegen id : 11]
Output [1]: [i_item_sk#6 AS ss_item_sk#43]
Input [7]: [i_item_sk#6, i_brand_id#7, i_class_id#8, i_category_id#9, brand_id#30, class_id#31, category_id#32]

(56) BroadcastExchange
Input [1]: [ss_item_sk#43]
Arguments: HashedRelationBroadcastMode(List(cast(input[0, int, true] as bigint)),false), [id=#44]
>>>>>>> b17a0e69

(63) BroadcastHashJoin [codegen id : 29]
Left keys [1]: [ss_item_sk#1]
<<<<<<< HEAD
Right keys [1]: [ss_item_sk#29]
Join condition: None

(64) Scan parquet default.item
Output [4]: [i_item_sk#6, i_brand_id#7, i_class_id#8, i_category_id#9]
=======
Right keys [1]: [ss_item_sk#43]
Join condition: None

(58) Scan parquet default.item
Output [4]: [i_item_sk#45, i_brand_id#46, i_class_id#47, i_category_id#48]
>>>>>>> b17a0e69
Batched: true
Location [not included in comparison]/{warehouse_dir}/item]
PushedFilters: [IsNotNull(i_item_sk), IsNotNull(i_brand_id), IsNotNull(i_class_id), IsNotNull(i_category_id)]
ReadSchema: struct<i_item_sk:int,i_brand_id:int,i_class_id:int,i_category_id:int>

<<<<<<< HEAD
(65) ColumnarToRow [codegen id : 27]
Input [4]: [i_item_sk#6, i_brand_id#7, i_class_id#8, i_category_id#9]

(66) Filter [codegen id : 27]
Input [4]: [i_item_sk#6, i_brand_id#7, i_class_id#8, i_category_id#9]
Condition : (((isnotnull(i_item_sk#6) AND isnotnull(i_brand_id#7)) AND isnotnull(i_class_id#8)) AND isnotnull(i_category_id#9))

(67) ReusedExchange [Reuses operator id: unknown]
Output [1]: [ss_item_sk#29]

(68) BroadcastHashJoin [codegen id : 27]
Left keys [1]: [i_item_sk#6]
Right keys [1]: [ss_item_sk#29]
Join condition: None

(69) BroadcastExchange
Input [4]: [i_item_sk#6, i_brand_id#7, i_class_id#8, i_category_id#9]
Arguments: HashedRelationBroadcastMode(List(cast(input[0, int, false] as bigint)),false), [id=#31]
=======
(59) ColumnarToRow [codegen id : 23]
Input [4]: [i_item_sk#45, i_brand_id#46, i_class_id#47, i_category_id#48]

(60) Filter [codegen id : 23]
Input [4]: [i_item_sk#45, i_brand_id#46, i_class_id#47, i_category_id#48]
Condition : (((isnotnull(i_item_sk#45) AND isnotnull(i_brand_id#46)) AND isnotnull(i_class_id#47)) AND isnotnull(i_category_id#48))

(61) ReusedExchange [Reuses operator id: unknown]
Output [1]: [ss_item_sk#43]

(62) BroadcastHashJoin [codegen id : 23]
Left keys [1]: [i_item_sk#45]
Right keys [1]: [ss_item_sk#43]
Join condition: None

(63) BroadcastExchange
Input [4]: [i_item_sk#45, i_brand_id#46, i_class_id#47, i_category_id#48]
Arguments: HashedRelationBroadcastMode(List(cast(input[0, int, false] as bigint)),false), [id=#49]
>>>>>>> b17a0e69

(70) BroadcastHashJoin [codegen id : 29]
Left keys [1]: [ss_item_sk#1]
Right keys [1]: [i_item_sk#45]
Join condition: None

<<<<<<< HEAD
(71) Project [codegen id : 29]
Output [6]: [ss_quantity#2, ss_list_price#3, ss_sold_date_sk#4, i_brand_id#7, i_class_id#8, i_category_id#9]
Input [8]: [ss_item_sk#1, ss_quantity#2, ss_list_price#3, ss_sold_date_sk#4, i_item_sk#6, i_brand_id#7, i_class_id#8, i_category_id#9]

(72) Scan parquet default.date_dim
Output [2]: [d_date_sk#12, d_week_seq#32]
=======
(65) Project [codegen id : 25]
Output [6]: [ss_quantity#2, ss_list_price#3, ss_sold_date_sk#4, i_brand_id#46, i_class_id#47, i_category_id#48]
Input [8]: [ss_item_sk#1, ss_quantity#2, ss_list_price#3, ss_sold_date_sk#4, i_item_sk#45, i_brand_id#46, i_class_id#47, i_category_id#48]

(66) Scan parquet default.date_dim
Output [2]: [d_date_sk#50, d_week_seq#51]
>>>>>>> b17a0e69
Batched: true
Location [not included in comparison]/{warehouse_dir}/date_dim]
PushedFilters: [IsNotNull(d_week_seq), IsNotNull(d_date_sk)]
ReadSchema: struct<d_date_sk:int,d_week_seq:int>

<<<<<<< HEAD
(73) ColumnarToRow [codegen id : 28]
Input [2]: [d_date_sk#12, d_week_seq#32]

(74) Filter [codegen id : 28]
Input [2]: [d_date_sk#12, d_week_seq#32]
Condition : ((isnotnull(d_week_seq#32) AND (d_week_seq#32 = Subquery scalar-subquery#33, [id=#34])) AND isnotnull(d_date_sk#12))

(75) Project [codegen id : 28]
Output [1]: [d_date_sk#12]
Input [2]: [d_date_sk#12, d_week_seq#32]

(76) BroadcastExchange
Input [1]: [d_date_sk#12]
Arguments: HashedRelationBroadcastMode(List(cast(input[0, int, true] as bigint)),false), [id=#35]
=======
(67) ColumnarToRow [codegen id : 24]
Input [2]: [d_date_sk#50, d_week_seq#51]

(68) Filter [codegen id : 24]
Input [2]: [d_date_sk#50, d_week_seq#51]
Condition : ((isnotnull(d_week_seq#51) AND (d_week_seq#51 = Subquery scalar-subquery#52, [id=#53])) AND isnotnull(d_date_sk#50))

(69) Project [codegen id : 24]
Output [1]: [d_date_sk#50]
Input [2]: [d_date_sk#50, d_week_seq#51]

(70) BroadcastExchange
Input [1]: [d_date_sk#50]
Arguments: HashedRelationBroadcastMode(List(cast(input[0, int, true] as bigint)),false), [id=#54]
>>>>>>> b17a0e69

(77) BroadcastHashJoin [codegen id : 29]
Left keys [1]: [ss_sold_date_sk#4]
Right keys [1]: [d_date_sk#50]
Join condition: None

<<<<<<< HEAD
(78) Project [codegen id : 29]
Output [5]: [ss_quantity#2, ss_list_price#3, i_brand_id#7, i_class_id#8, i_category_id#9]
Input [7]: [ss_quantity#2, ss_list_price#3, ss_sold_date_sk#4, i_brand_id#7, i_class_id#8, i_category_id#9, d_date_sk#12]

(79) HashAggregate [codegen id : 29]
Input [5]: [ss_quantity#2, ss_list_price#3, i_brand_id#7, i_class_id#8, i_category_id#9]
Keys [3]: [i_brand_id#7, i_class_id#8, i_category_id#9]
Functions [2]: [partial_sum(CheckOverflow((promote_precision(cast(cast(ss_quantity#2 as decimal(10,0)) as decimal(12,2))) * promote_precision(cast(ss_list_price#3 as decimal(12,2)))), DecimalType(18,2), true)), partial_count(1)]
Aggregate Attributes [3]: [sum#36, isEmpty#37, count#38]
Results [6]: [i_brand_id#7, i_class_id#8, i_category_id#9, sum#39, isEmpty#40, count#41]

(80) Exchange
Input [6]: [i_brand_id#7, i_class_id#8, i_category_id#9, sum#39, isEmpty#40, count#41]
Arguments: hashpartitioning(i_brand_id#7, i_class_id#8, i_category_id#9, 5), ENSURE_REQUIREMENTS, [id=#42]

(81) HashAggregate [codegen id : 60]
Input [6]: [i_brand_id#7, i_class_id#8, i_category_id#9, sum#39, isEmpty#40, count#41]
Keys [3]: [i_brand_id#7, i_class_id#8, i_category_id#9]
Functions [2]: [sum(CheckOverflow((promote_precision(cast(cast(ss_quantity#2 as decimal(10,0)) as decimal(12,2))) * promote_precision(cast(ss_list_price#3 as decimal(12,2)))), DecimalType(18,2), true)), count(1)]
Aggregate Attributes [2]: [sum(CheckOverflow((promote_precision(cast(cast(ss_quantity#2 as decimal(10,0)) as decimal(12,2))) * promote_precision(cast(ss_list_price#3 as decimal(12,2)))), DecimalType(18,2), true))#43, count(1)#44]
Results [6]: [i_brand_id#7, i_class_id#8, i_category_id#9, sum(CheckOverflow((promote_precision(cast(cast(ss_quantity#2 as decimal(10,0)) as decimal(12,2))) * promote_precision(cast(ss_list_price#3 as decimal(12,2)))), DecimalType(18,2), true))#43 AS sales#45, count(1)#44 AS number_sales#46, sum(CheckOverflow((promote_precision(cast(cast(ss_quantity#2 as decimal(10,0)) as decimal(12,2))) * promote_precision(cast(ss_list_price#3 as decimal(12,2)))), DecimalType(18,2), true))#43 AS sum(CheckOverflow((promote_precision(cast(cast(ss_quantity#2 as decimal(10,0)) as decimal(12,2))) * promote_precision(cast(ss_list_price#3 as decimal(12,2)))), DecimalType(18,2), true))#47]

(82) Filter [codegen id : 60]
Input [6]: [i_brand_id#7, i_class_id#8, i_category_id#9, sales#45, number_sales#46, sum(CheckOverflow((promote_precision(cast(cast(ss_quantity#2 as decimal(10,0)) as decimal(12,2))) * promote_precision(cast(ss_list_price#3 as decimal(12,2)))), DecimalType(18,2), true))#47]
Condition : (isnotnull(sum(CheckOverflow((promote_precision(cast(cast(ss_quantity#2 as decimal(10,0)) as decimal(12,2))) * promote_precision(cast(ss_list_price#3 as decimal(12,2)))), DecimalType(18,2), true))#47) AND (cast(sum(CheckOverflow((promote_precision(cast(cast(ss_quantity#2 as decimal(10,0)) as decimal(12,2))) * promote_precision(cast(ss_list_price#3 as decimal(12,2)))), DecimalType(18,2), true))#47 as decimal(32,6)) > cast(Subquery scalar-subquery#48, [id=#49] as decimal(32,6))))

(83) Project [codegen id : 60]
Output [6]: [store AS channel#50, i_brand_id#7, i_class_id#8, i_category_id#9, sales#45, number_sales#46]
Input [6]: [i_brand_id#7, i_class_id#8, i_category_id#9, sales#45, number_sales#46, sum(CheckOverflow((promote_precision(cast(cast(ss_quantity#2 as decimal(10,0)) as decimal(12,2))) * promote_precision(cast(ss_list_price#3 as decimal(12,2)))), DecimalType(18,2), true))#47]

(84) Scan parquet default.store_sales
Output [4]: [ss_item_sk#1, ss_quantity#2, ss_list_price#3, ss_sold_date_sk#4]
Batched: true
Location: InMemoryFileIndex []
PartitionFilters: [isnotnull(ss_sold_date_sk#4), dynamicpruningexpression(ss_sold_date_sk#4 IN dynamicpruning#51)]
PushedFilters: [IsNotNull(ss_item_sk)]
ReadSchema: struct<ss_item_sk:int,ss_quantity:int,ss_list_price:decimal(7,2)>

(85) ColumnarToRow [codegen id : 58]
Input [4]: [ss_item_sk#1, ss_quantity#2, ss_list_price#3, ss_sold_date_sk#4]

(86) Filter [codegen id : 58]
Input [4]: [ss_item_sk#1, ss_quantity#2, ss_list_price#3, ss_sold_date_sk#4]
Condition : isnotnull(ss_item_sk#1)

(87) ReusedExchange [Reuses operator id: unknown]
Output [1]: [ss_item_sk#29]

(88) BroadcastHashJoin [codegen id : 58]
Left keys [1]: [ss_item_sk#1]
Right keys [1]: [ss_item_sk#29]
Join condition: None

(89) ReusedExchange [Reuses operator id: 69]
Output [4]: [i_item_sk#52, i_brand_id#53, i_class_id#54, i_category_id#55]

(90) BroadcastHashJoin [codegen id : 58]
Left keys [1]: [ss_item_sk#1]
Right keys [1]: [i_item_sk#52]
Join condition: None

(91) Project [codegen id : 58]
Output [6]: [ss_quantity#2, ss_list_price#3, ss_sold_date_sk#4, i_brand_id#53, i_class_id#54, i_category_id#55]
Input [8]: [ss_item_sk#1, ss_quantity#2, ss_list_price#3, ss_sold_date_sk#4, i_item_sk#52, i_brand_id#53, i_class_id#54, i_category_id#55]

(92) Scan parquet default.date_dim
Output [2]: [d_date_sk#12, d_week_seq#32]
=======
(72) Project [codegen id : 25]
Output [5]: [ss_quantity#2, ss_list_price#3, i_brand_id#46, i_class_id#47, i_category_id#48]
Input [7]: [ss_quantity#2, ss_list_price#3, ss_sold_date_sk#4, i_brand_id#46, i_class_id#47, i_category_id#48, d_date_sk#50]

(73) HashAggregate [codegen id : 25]
Input [5]: [ss_quantity#2, ss_list_price#3, i_brand_id#46, i_class_id#47, i_category_id#48]
Keys [3]: [i_brand_id#46, i_class_id#47, i_category_id#48]
Functions [2]: [partial_sum(CheckOverflow((promote_precision(cast(cast(ss_quantity#2 as decimal(10,0)) as decimal(12,2))) * promote_precision(cast(ss_list_price#3 as decimal(12,2)))), DecimalType(18,2), true)), partial_count(1)]
Aggregate Attributes [3]: [sum#55, isEmpty#56, count#57]
Results [6]: [i_brand_id#46, i_class_id#47, i_category_id#48, sum#58, isEmpty#59, count#60]

(74) Exchange
Input [6]: [i_brand_id#46, i_class_id#47, i_category_id#48, sum#58, isEmpty#59, count#60]
Arguments: hashpartitioning(i_brand_id#46, i_class_id#47, i_category_id#48, 5), ENSURE_REQUIREMENTS, [id=#61]

(75) HashAggregate [codegen id : 52]
Input [6]: [i_brand_id#46, i_class_id#47, i_category_id#48, sum#58, isEmpty#59, count#60]
Keys [3]: [i_brand_id#46, i_class_id#47, i_category_id#48]
Functions [2]: [sum(CheckOverflow((promote_precision(cast(cast(ss_quantity#2 as decimal(10,0)) as decimal(12,2))) * promote_precision(cast(ss_list_price#3 as decimal(12,2)))), DecimalType(18,2), true)), count(1)]
Aggregate Attributes [2]: [sum(CheckOverflow((promote_precision(cast(cast(ss_quantity#2 as decimal(10,0)) as decimal(12,2))) * promote_precision(cast(ss_list_price#3 as decimal(12,2)))), DecimalType(18,2), true))#62, count(1)#63]
Results [6]: [i_brand_id#46, i_class_id#47, i_category_id#48, sum(CheckOverflow((promote_precision(cast(cast(ss_quantity#2 as decimal(10,0)) as decimal(12,2))) * promote_precision(cast(ss_list_price#3 as decimal(12,2)))), DecimalType(18,2), true))#62 AS sales#64, count(1)#63 AS number_sales#65, sum(CheckOverflow((promote_precision(cast(cast(ss_quantity#2 as decimal(10,0)) as decimal(12,2))) * promote_precision(cast(ss_list_price#3 as decimal(12,2)))), DecimalType(18,2), true))#62 AS sum(CheckOverflow((promote_precision(cast(cast(ss_quantity#2 as decimal(10,0)) as decimal(12,2))) * promote_precision(cast(ss_list_price#3 as decimal(12,2)))), DecimalType(18,2), true))#66]

(76) Filter [codegen id : 52]
Input [6]: [i_brand_id#46, i_class_id#47, i_category_id#48, sales#64, number_sales#65, sum(CheckOverflow((promote_precision(cast(cast(ss_quantity#2 as decimal(10,0)) as decimal(12,2))) * promote_precision(cast(ss_list_price#3 as decimal(12,2)))), DecimalType(18,2), true))#66]
Condition : (isnotnull(sum(CheckOverflow((promote_precision(cast(cast(ss_quantity#2 as decimal(10,0)) as decimal(12,2))) * promote_precision(cast(ss_list_price#3 as decimal(12,2)))), DecimalType(18,2), true))#66) AND (cast(sum(CheckOverflow((promote_precision(cast(cast(ss_quantity#2 as decimal(10,0)) as decimal(12,2))) * promote_precision(cast(ss_list_price#3 as decimal(12,2)))), DecimalType(18,2), true))#66 as decimal(32,6)) > cast(Subquery scalar-subquery#67, [id=#68] as decimal(32,6))))

(77) Project [codegen id : 52]
Output [6]: [store AS channel#69, i_brand_id#46, i_class_id#47, i_category_id#48, sales#64, number_sales#65]
Input [6]: [i_brand_id#46, i_class_id#47, i_category_id#48, sales#64, number_sales#65, sum(CheckOverflow((promote_precision(cast(cast(ss_quantity#2 as decimal(10,0)) as decimal(12,2))) * promote_precision(cast(ss_list_price#3 as decimal(12,2)))), DecimalType(18,2), true))#66]

(78) Scan parquet default.store_sales
Output [4]: [ss_item_sk#70, ss_quantity#71, ss_list_price#72, ss_sold_date_sk#73]
Batched: true
Location: InMemoryFileIndex []
PartitionFilters: [isnotnull(ss_sold_date_sk#73), dynamicpruningexpression(ss_sold_date_sk#73 IN dynamicpruning#74)]
PushedFilters: [IsNotNull(ss_item_sk)]
ReadSchema: struct<ss_item_sk:int,ss_quantity:int,ss_list_price:decimal(7,2)>

(79) ColumnarToRow [codegen id : 50]
Input [4]: [ss_item_sk#70, ss_quantity#71, ss_list_price#72, ss_sold_date_sk#73]

(80) Filter [codegen id : 50]
Input [4]: [ss_item_sk#70, ss_quantity#71, ss_list_price#72, ss_sold_date_sk#73]
Condition : isnotnull(ss_item_sk#70)

(81) ReusedExchange [Reuses operator id: unknown]
Output [1]: [ss_item_sk#43]

(82) BroadcastHashJoin [codegen id : 50]
Left keys [1]: [ss_item_sk#70]
Right keys [1]: [ss_item_sk#43]
Join condition: None

(83) ReusedExchange [Reuses operator id: 63]
Output [4]: [i_item_sk#75, i_brand_id#76, i_class_id#77, i_category_id#78]

(84) BroadcastHashJoin [codegen id : 50]
Left keys [1]: [ss_item_sk#70]
Right keys [1]: [i_item_sk#75]
Join condition: None

(85) Project [codegen id : 50]
Output [6]: [ss_quantity#71, ss_list_price#72, ss_sold_date_sk#73, i_brand_id#76, i_class_id#77, i_category_id#78]
Input [8]: [ss_item_sk#70, ss_quantity#71, ss_list_price#72, ss_sold_date_sk#73, i_item_sk#75, i_brand_id#76, i_class_id#77, i_category_id#78]

(86) Scan parquet default.date_dim
Output [2]: [d_date_sk#79, d_week_seq#80]
>>>>>>> b17a0e69
Batched: true
Location [not included in comparison]/{warehouse_dir}/date_dim]
PushedFilters: [IsNotNull(d_week_seq), IsNotNull(d_date_sk)]
ReadSchema: struct<d_date_sk:int,d_week_seq:int>

<<<<<<< HEAD
(93) ColumnarToRow [codegen id : 57]
Input [2]: [d_date_sk#12, d_week_seq#32]

(94) Filter [codegen id : 57]
Input [2]: [d_date_sk#12, d_week_seq#32]
Condition : ((isnotnull(d_week_seq#32) AND (d_week_seq#32 = Subquery scalar-subquery#56, [id=#57])) AND isnotnull(d_date_sk#12))

(95) Project [codegen id : 57]
Output [1]: [d_date_sk#12]
Input [2]: [d_date_sk#12, d_week_seq#32]

(96) BroadcastExchange
Input [1]: [d_date_sk#12]
Arguments: HashedRelationBroadcastMode(List(cast(input[0, int, true] as bigint)),false), [id=#58]

(97) BroadcastHashJoin [codegen id : 58]
Left keys [1]: [ss_sold_date_sk#4]
Right keys [1]: [d_date_sk#12]
Join condition: None

(98) Project [codegen id : 58]
Output [5]: [ss_quantity#2, ss_list_price#3, i_brand_id#53, i_class_id#54, i_category_id#55]
Input [7]: [ss_quantity#2, ss_list_price#3, ss_sold_date_sk#4, i_brand_id#53, i_class_id#54, i_category_id#55, d_date_sk#12]

(99) HashAggregate [codegen id : 58]
Input [5]: [ss_quantity#2, ss_list_price#3, i_brand_id#53, i_class_id#54, i_category_id#55]
Keys [3]: [i_brand_id#53, i_class_id#54, i_category_id#55]
Functions [2]: [partial_sum(CheckOverflow((promote_precision(cast(cast(ss_quantity#2 as decimal(10,0)) as decimal(12,2))) * promote_precision(cast(ss_list_price#3 as decimal(12,2)))), DecimalType(18,2), true)), partial_count(1)]
Aggregate Attributes [3]: [sum#59, isEmpty#60, count#61]
Results [6]: [i_brand_id#53, i_class_id#54, i_category_id#55, sum#62, isEmpty#63, count#64]

(100) Exchange
Input [6]: [i_brand_id#53, i_class_id#54, i_category_id#55, sum#62, isEmpty#63, count#64]
Arguments: hashpartitioning(i_brand_id#53, i_class_id#54, i_category_id#55, 5), ENSURE_REQUIREMENTS, [id=#65]

(101) HashAggregate [codegen id : 59]
Input [6]: [i_brand_id#53, i_class_id#54, i_category_id#55, sum#62, isEmpty#63, count#64]
Keys [3]: [i_brand_id#53, i_class_id#54, i_category_id#55]
Functions [2]: [sum(CheckOverflow((promote_precision(cast(cast(ss_quantity#2 as decimal(10,0)) as decimal(12,2))) * promote_precision(cast(ss_list_price#3 as decimal(12,2)))), DecimalType(18,2), true)), count(1)]
Aggregate Attributes [2]: [sum(CheckOverflow((promote_precision(cast(cast(ss_quantity#2 as decimal(10,0)) as decimal(12,2))) * promote_precision(cast(ss_list_price#3 as decimal(12,2)))), DecimalType(18,2), true))#66, count(1)#67]
Results [6]: [i_brand_id#53, i_class_id#54, i_category_id#55, sum(CheckOverflow((promote_precision(cast(cast(ss_quantity#2 as decimal(10,0)) as decimal(12,2))) * promote_precision(cast(ss_list_price#3 as decimal(12,2)))), DecimalType(18,2), true))#66 AS sales#68, count(1)#67 AS number_sales#69, sum(CheckOverflow((promote_precision(cast(cast(ss_quantity#2 as decimal(10,0)) as decimal(12,2))) * promote_precision(cast(ss_list_price#3 as decimal(12,2)))), DecimalType(18,2), true))#66 AS sum(CheckOverflow((promote_precision(cast(cast(ss_quantity#2 as decimal(10,0)) as decimal(12,2))) * promote_precision(cast(ss_list_price#3 as decimal(12,2)))), DecimalType(18,2), true))#70]

(102) Filter [codegen id : 59]
Input [6]: [i_brand_id#53, i_class_id#54, i_category_id#55, sales#68, number_sales#69, sum(CheckOverflow((promote_precision(cast(cast(ss_quantity#2 as decimal(10,0)) as decimal(12,2))) * promote_precision(cast(ss_list_price#3 as decimal(12,2)))), DecimalType(18,2), true))#70]
Condition : (isnotnull(sum(CheckOverflow((promote_precision(cast(cast(ss_quantity#2 as decimal(10,0)) as decimal(12,2))) * promote_precision(cast(ss_list_price#3 as decimal(12,2)))), DecimalType(18,2), true))#70) AND (cast(sum(CheckOverflow((promote_precision(cast(cast(ss_quantity#2 as decimal(10,0)) as decimal(12,2))) * promote_precision(cast(ss_list_price#3 as decimal(12,2)))), DecimalType(18,2), true))#70 as decimal(32,6)) > cast(ReusedSubquery Subquery scalar-subquery#48, [id=#49] as decimal(32,6))))

(103) Project [codegen id : 59]
Output [6]: [store AS channel#71, i_brand_id#53, i_class_id#54, i_category_id#55, sales#68, number_sales#69]
Input [6]: [i_brand_id#53, i_class_id#54, i_category_id#55, sales#68, number_sales#69, sum(CheckOverflow((promote_precision(cast(cast(ss_quantity#2 as decimal(10,0)) as decimal(12,2))) * promote_precision(cast(ss_list_price#3 as decimal(12,2)))), DecimalType(18,2), true))#70]

(104) BroadcastExchange
Input [6]: [channel#71, i_brand_id#53, i_class_id#54, i_category_id#55, sales#68, number_sales#69]
Arguments: HashedRelationBroadcastMode(List(input[1, int, true], input[2, int, true], input[3, int, true]),false), [id=#72]

(105) BroadcastHashJoin [codegen id : 60]
Left keys [3]: [i_brand_id#7, i_class_id#8, i_category_id#9]
Right keys [3]: [i_brand_id#53, i_class_id#54, i_category_id#55]
Join condition: None

(106) TakeOrderedAndProject
Input [12]: [channel#50, i_brand_id#7, i_class_id#8, i_category_id#9, sales#45, number_sales#46, channel#71, i_brand_id#53, i_class_id#54, i_category_id#55, sales#68, number_sales#69]
Arguments: 100, [i_brand_id#7 ASC NULLS FIRST, i_class_id#8 ASC NULLS FIRST, i_category_id#9 ASC NULLS FIRST], [channel#50, i_brand_id#7, i_class_id#8, i_category_id#9, sales#45, number_sales#46, channel#71, i_brand_id#53, i_class_id#54, i_category_id#55, sales#68, number_sales#69]

===== Subqueries =====

Subquery:1 Hosting operator id = 82 Hosting Expression = Subquery scalar-subquery#48, [id=#49]
* HashAggregate (129)
+- Exchange (128)
   +- * HashAggregate (127)
      +- Union (126)
         :- * Project (115)
         :  +- * BroadcastHashJoin Inner BuildRight (114)
         :     :- * ColumnarToRow (108)
         :     :  +- Scan parquet default.store_sales (107)
         :     +- BroadcastExchange (113)
         :        +- * Project (112)
         :           +- * Filter (111)
         :              +- * ColumnarToRow (110)
         :                 +- Scan parquet default.date_dim (109)
         :- * Project (120)
         :  +- * BroadcastHashJoin Inner BuildRight (119)
         :     :- * ColumnarToRow (117)
         :     :  +- Scan parquet default.catalog_sales (116)
         :     +- ReusedExchange (118)
         +- * Project (125)
            +- * BroadcastHashJoin Inner BuildRight (124)
               :- * ColumnarToRow (122)
               :  +- Scan parquet default.web_sales (121)
               +- ReusedExchange (123)


(107) Scan parquet default.store_sales
Output [3]: [ss_quantity#2, ss_list_price#3, ss_sold_date_sk#4]
Batched: true
Location: InMemoryFileIndex []
PartitionFilters: [isnotnull(ss_sold_date_sk#4), dynamicpruningexpression(ss_sold_date_sk#4 IN dynamicpruning#73)]
ReadSchema: struct<ss_quantity:int,ss_list_price:decimal(7,2)>

(108) ColumnarToRow [codegen id : 2]
Input [3]: [ss_quantity#2, ss_list_price#3, ss_sold_date_sk#4]

(109) Scan parquet default.date_dim
Output [2]: [d_date_sk#12, d_year#13]
=======
(87) ColumnarToRow [codegen id : 49]
Input [2]: [d_date_sk#79, d_week_seq#80]

(88) Filter [codegen id : 49]
Input [2]: [d_date_sk#79, d_week_seq#80]
Condition : ((isnotnull(d_week_seq#80) AND (d_week_seq#80 = Subquery scalar-subquery#81, [id=#82])) AND isnotnull(d_date_sk#79))

(89) Project [codegen id : 49]
Output [1]: [d_date_sk#79]
Input [2]: [d_date_sk#79, d_week_seq#80]

(90) BroadcastExchange
Input [1]: [d_date_sk#79]
Arguments: HashedRelationBroadcastMode(List(cast(input[0, int, true] as bigint)),false), [id=#83]

(91) BroadcastHashJoin [codegen id : 50]
Left keys [1]: [ss_sold_date_sk#73]
Right keys [1]: [d_date_sk#79]
Join condition: None

(92) Project [codegen id : 50]
Output [5]: [ss_quantity#71, ss_list_price#72, i_brand_id#76, i_class_id#77, i_category_id#78]
Input [7]: [ss_quantity#71, ss_list_price#72, ss_sold_date_sk#73, i_brand_id#76, i_class_id#77, i_category_id#78, d_date_sk#79]

(93) HashAggregate [codegen id : 50]
Input [5]: [ss_quantity#71, ss_list_price#72, i_brand_id#76, i_class_id#77, i_category_id#78]
Keys [3]: [i_brand_id#76, i_class_id#77, i_category_id#78]
Functions [2]: [partial_sum(CheckOverflow((promote_precision(cast(cast(ss_quantity#71 as decimal(10,0)) as decimal(12,2))) * promote_precision(cast(ss_list_price#72 as decimal(12,2)))), DecimalType(18,2), true)), partial_count(1)]
Aggregate Attributes [3]: [sum#84, isEmpty#85, count#86]
Results [6]: [i_brand_id#76, i_class_id#77, i_category_id#78, sum#87, isEmpty#88, count#89]

(94) Exchange
Input [6]: [i_brand_id#76, i_class_id#77, i_category_id#78, sum#87, isEmpty#88, count#89]
Arguments: hashpartitioning(i_brand_id#76, i_class_id#77, i_category_id#78, 5), ENSURE_REQUIREMENTS, [id=#90]

(95) HashAggregate [codegen id : 51]
Input [6]: [i_brand_id#76, i_class_id#77, i_category_id#78, sum#87, isEmpty#88, count#89]
Keys [3]: [i_brand_id#76, i_class_id#77, i_category_id#78]
Functions [2]: [sum(CheckOverflow((promote_precision(cast(cast(ss_quantity#71 as decimal(10,0)) as decimal(12,2))) * promote_precision(cast(ss_list_price#72 as decimal(12,2)))), DecimalType(18,2), true)), count(1)]
Aggregate Attributes [2]: [sum(CheckOverflow((promote_precision(cast(cast(ss_quantity#71 as decimal(10,0)) as decimal(12,2))) * promote_precision(cast(ss_list_price#72 as decimal(12,2)))), DecimalType(18,2), true))#91, count(1)#92]
Results [6]: [i_brand_id#76, i_class_id#77, i_category_id#78, sum(CheckOverflow((promote_precision(cast(cast(ss_quantity#71 as decimal(10,0)) as decimal(12,2))) * promote_precision(cast(ss_list_price#72 as decimal(12,2)))), DecimalType(18,2), true))#91 AS sales#93, count(1)#92 AS number_sales#94, sum(CheckOverflow((promote_precision(cast(cast(ss_quantity#71 as decimal(10,0)) as decimal(12,2))) * promote_precision(cast(ss_list_price#72 as decimal(12,2)))), DecimalType(18,2), true))#91 AS sum(CheckOverflow((promote_precision(cast(cast(ss_quantity#71 as decimal(10,0)) as decimal(12,2))) * promote_precision(cast(ss_list_price#72 as decimal(12,2)))), DecimalType(18,2), true))#95]

(96) Filter [codegen id : 51]
Input [6]: [i_brand_id#76, i_class_id#77, i_category_id#78, sales#93, number_sales#94, sum(CheckOverflow((promote_precision(cast(cast(ss_quantity#71 as decimal(10,0)) as decimal(12,2))) * promote_precision(cast(ss_list_price#72 as decimal(12,2)))), DecimalType(18,2), true))#95]
Condition : (isnotnull(sum(CheckOverflow((promote_precision(cast(cast(ss_quantity#71 as decimal(10,0)) as decimal(12,2))) * promote_precision(cast(ss_list_price#72 as decimal(12,2)))), DecimalType(18,2), true))#95) AND (cast(sum(CheckOverflow((promote_precision(cast(cast(ss_quantity#71 as decimal(10,0)) as decimal(12,2))) * promote_precision(cast(ss_list_price#72 as decimal(12,2)))), DecimalType(18,2), true))#95 as decimal(32,6)) > cast(ReusedSubquery Subquery scalar-subquery#67, [id=#68] as decimal(32,6))))

(97) Project [codegen id : 51]
Output [6]: [store AS channel#96, i_brand_id#76, i_class_id#77, i_category_id#78, sales#93, number_sales#94]
Input [6]: [i_brand_id#76, i_class_id#77, i_category_id#78, sales#93, number_sales#94, sum(CheckOverflow((promote_precision(cast(cast(ss_quantity#71 as decimal(10,0)) as decimal(12,2))) * promote_precision(cast(ss_list_price#72 as decimal(12,2)))), DecimalType(18,2), true))#95]

(98) BroadcastExchange
Input [6]: [channel#96, i_brand_id#76, i_class_id#77, i_category_id#78, sales#93, number_sales#94]
Arguments: HashedRelationBroadcastMode(List(input[1, int, true], input[2, int, true], input[3, int, true]),false), [id=#97]

(99) BroadcastHashJoin [codegen id : 52]
Left keys [3]: [i_brand_id#46, i_class_id#47, i_category_id#48]
Right keys [3]: [i_brand_id#76, i_class_id#77, i_category_id#78]
Join condition: None

(100) TakeOrderedAndProject
Input [12]: [channel#69, i_brand_id#46, i_class_id#47, i_category_id#48, sales#64, number_sales#65, channel#96, i_brand_id#76, i_class_id#77, i_category_id#78, sales#93, number_sales#94]
Arguments: 100, [i_brand_id#46 ASC NULLS FIRST, i_class_id#47 ASC NULLS FIRST, i_category_id#48 ASC NULLS FIRST], [channel#69, i_brand_id#46, i_class_id#47, i_category_id#48, sales#64, number_sales#65, channel#96, i_brand_id#76, i_class_id#77, i_category_id#78, sales#93, number_sales#94]

===== Subqueries =====

Subquery:1 Hosting operator id = 76 Hosting Expression = Subquery scalar-subquery#67, [id=#68]
* HashAggregate (123)
+- Exchange (122)
   +- * HashAggregate (121)
      +- Union (120)
         :- * Project (109)
         :  +- * BroadcastHashJoin Inner BuildRight (108)
         :     :- * ColumnarToRow (102)
         :     :  +- Scan parquet default.store_sales (101)
         :     +- BroadcastExchange (107)
         :        +- * Project (106)
         :           +- * Filter (105)
         :              +- * ColumnarToRow (104)
         :                 +- Scan parquet default.date_dim (103)
         :- * Project (114)
         :  +- * BroadcastHashJoin Inner BuildRight (113)
         :     :- * ColumnarToRow (111)
         :     :  +- Scan parquet default.catalog_sales (110)
         :     +- ReusedExchange (112)
         +- * Project (119)
            +- * BroadcastHashJoin Inner BuildRight (118)
               :- * ColumnarToRow (116)
               :  +- Scan parquet default.web_sales (115)
               +- ReusedExchange (117)


(101) Scan parquet default.store_sales
Output [3]: [ss_quantity#98, ss_list_price#99, ss_sold_date_sk#100]
Batched: true
Location: InMemoryFileIndex []
PartitionFilters: [isnotnull(ss_sold_date_sk#100), dynamicpruningexpression(ss_sold_date_sk#100 IN dynamicpruning#101)]
ReadSchema: struct<ss_quantity:int,ss_list_price:decimal(7,2)>

(102) ColumnarToRow [codegen id : 2]
Input [3]: [ss_quantity#98, ss_list_price#99, ss_sold_date_sk#100]

(103) Scan parquet default.date_dim
Output [2]: [d_date_sk#102, d_year#103]
>>>>>>> b17a0e69
Batched: true
Location [not included in comparison]/{warehouse_dir}/date_dim]
PushedFilters: [IsNotNull(d_year), GreaterThanOrEqual(d_year,1999), LessThanOrEqual(d_year,2001), IsNotNull(d_date_sk)]
ReadSchema: struct<d_date_sk:int,d_year:int>

<<<<<<< HEAD
(110) ColumnarToRow [codegen id : 1]
Input [2]: [d_date_sk#12, d_year#13]

(111) Filter [codegen id : 1]
Input [2]: [d_date_sk#12, d_year#13]
Condition : (((isnotnull(d_year#13) AND (d_year#13 >= 1999)) AND (d_year#13 <= 2001)) AND isnotnull(d_date_sk#12))

(112) Project [codegen id : 1]
Output [1]: [d_date_sk#12]
Input [2]: [d_date_sk#12, d_year#13]

(113) BroadcastExchange
Input [1]: [d_date_sk#12]
Arguments: HashedRelationBroadcastMode(List(cast(input[0, int, true] as bigint)),false), [id=#74]

(114) BroadcastHashJoin [codegen id : 2]
Left keys [1]: [ss_sold_date_sk#4]
Right keys [1]: [d_date_sk#12]
Join condition: None

(115) Project [codegen id : 2]
Output [2]: [ss_quantity#2 AS quantity#75, ss_list_price#3 AS list_price#76]
Input [4]: [ss_quantity#2, ss_list_price#3, ss_sold_date_sk#4, d_date_sk#12]

(116) Scan parquet default.catalog_sales
Output [3]: [cs_quantity#77, cs_list_price#78, cs_sold_date_sk#20]
Batched: true
Location: InMemoryFileIndex []
PartitionFilters: [isnotnull(cs_sold_date_sk#20), dynamicpruningexpression(cs_sold_date_sk#20 IN dynamicpruning#73)]
ReadSchema: struct<cs_quantity:int,cs_list_price:decimal(7,2)>

(117) ColumnarToRow [codegen id : 4]
Input [3]: [cs_quantity#77, cs_list_price#78, cs_sold_date_sk#20]

(118) ReusedExchange [Reuses operator id: 113]
Output [1]: [d_date_sk#12]

(119) BroadcastHashJoin [codegen id : 4]
Left keys [1]: [cs_sold_date_sk#20]
Right keys [1]: [d_date_sk#12]
Join condition: None

(120) Project [codegen id : 4]
Output [2]: [cs_quantity#77 AS quantity#79, cs_list_price#78 AS list_price#80]
Input [4]: [cs_quantity#77, cs_list_price#78, cs_sold_date_sk#20, d_date_sk#12]

(121) Scan parquet default.web_sales
Output [3]: [ws_quantity#81, ws_list_price#82, ws_sold_date_sk#25]
Batched: true
Location: InMemoryFileIndex []
PartitionFilters: [isnotnull(ws_sold_date_sk#25), dynamicpruningexpression(ws_sold_date_sk#25 IN dynamicpruning#73)]
ReadSchema: struct<ws_quantity:int,ws_list_price:decimal(7,2)>

(122) ColumnarToRow [codegen id : 6]
Input [3]: [ws_quantity#81, ws_list_price#82, ws_sold_date_sk#25]

(123) ReusedExchange [Reuses operator id: 113]
Output [1]: [d_date_sk#12]

(124) BroadcastHashJoin [codegen id : 6]
Left keys [1]: [ws_sold_date_sk#25]
Right keys [1]: [d_date_sk#12]
Join condition: None

(125) Project [codegen id : 6]
Output [2]: [ws_quantity#81 AS quantity#83, ws_list_price#82 AS list_price#84]
Input [4]: [ws_quantity#81, ws_list_price#82, ws_sold_date_sk#25, d_date_sk#12]
=======
(104) ColumnarToRow [codegen id : 1]
Input [2]: [d_date_sk#102, d_year#103]

(105) Filter [codegen id : 1]
Input [2]: [d_date_sk#102, d_year#103]
Condition : (((isnotnull(d_year#103) AND (d_year#103 >= 1999)) AND (d_year#103 <= 2001)) AND isnotnull(d_date_sk#102))

(106) Project [codegen id : 1]
Output [1]: [d_date_sk#102]
Input [2]: [d_date_sk#102, d_year#103]

(107) BroadcastExchange
Input [1]: [d_date_sk#102]
Arguments: HashedRelationBroadcastMode(List(cast(input[0, int, true] as bigint)),false), [id=#104]

(108) BroadcastHashJoin [codegen id : 2]
Left keys [1]: [ss_sold_date_sk#100]
Right keys [1]: [d_date_sk#102]
Join condition: None

(109) Project [codegen id : 2]
Output [2]: [ss_quantity#98 AS quantity#105, ss_list_price#99 AS list_price#106]
Input [4]: [ss_quantity#98, ss_list_price#99, ss_sold_date_sk#100, d_date_sk#102]

(110) Scan parquet default.catalog_sales
Output [3]: [cs_quantity#107, cs_list_price#108, cs_sold_date_sk#109]
Batched: true
Location: InMemoryFileIndex []
PartitionFilters: [isnotnull(cs_sold_date_sk#109), dynamicpruningexpression(cs_sold_date_sk#109 IN dynamicpruning#101)]
ReadSchema: struct<cs_quantity:int,cs_list_price:decimal(7,2)>

(111) ColumnarToRow [codegen id : 4]
Input [3]: [cs_quantity#107, cs_list_price#108, cs_sold_date_sk#109]

(112) ReusedExchange [Reuses operator id: 107]
Output [1]: [d_date_sk#110]

(113) BroadcastHashJoin [codegen id : 4]
Left keys [1]: [cs_sold_date_sk#109]
Right keys [1]: [d_date_sk#110]
Join condition: None

(114) Project [codegen id : 4]
Output [2]: [cs_quantity#107 AS quantity#111, cs_list_price#108 AS list_price#112]
Input [4]: [cs_quantity#107, cs_list_price#108, cs_sold_date_sk#109, d_date_sk#110]

(115) Scan parquet default.web_sales
Output [3]: [ws_quantity#113, ws_list_price#114, ws_sold_date_sk#115]
Batched: true
Location: InMemoryFileIndex []
PartitionFilters: [isnotnull(ws_sold_date_sk#115), dynamicpruningexpression(ws_sold_date_sk#115 IN dynamicpruning#101)]
ReadSchema: struct<ws_quantity:int,ws_list_price:decimal(7,2)>

(116) ColumnarToRow [codegen id : 6]
Input [3]: [ws_quantity#113, ws_list_price#114, ws_sold_date_sk#115]

(117) ReusedExchange [Reuses operator id: 107]
Output [1]: [d_date_sk#116]

(118) BroadcastHashJoin [codegen id : 6]
Left keys [1]: [ws_sold_date_sk#115]
Right keys [1]: [d_date_sk#116]
Join condition: None

(119) Project [codegen id : 6]
Output [2]: [ws_quantity#113 AS quantity#117, ws_list_price#114 AS list_price#118]
Input [4]: [ws_quantity#113, ws_list_price#114, ws_sold_date_sk#115, d_date_sk#116]
>>>>>>> b17a0e69

(126) Union

<<<<<<< HEAD
(127) HashAggregate [codegen id : 7]
Input [2]: [quantity#75, list_price#76]
Keys: []
Functions [1]: [partial_avg(CheckOverflow((promote_precision(cast(cast(quantity#75 as decimal(10,0)) as decimal(12,2))) * promote_precision(cast(list_price#76 as decimal(12,2)))), DecimalType(18,2), true))]
Aggregate Attributes [2]: [sum#85, count#86]
Results [2]: [sum#87, count#88]

(128) Exchange
Input [2]: [sum#87, count#88]
Arguments: SinglePartition, ENSURE_REQUIREMENTS, [id=#89]

(129) HashAggregate [codegen id : 8]
Input [2]: [sum#87, count#88]
Keys: []
Functions [1]: [avg(CheckOverflow((promote_precision(cast(cast(quantity#75 as decimal(10,0)) as decimal(12,2))) * promote_precision(cast(list_price#76 as decimal(12,2)))), DecimalType(18,2), true))]
Aggregate Attributes [1]: [avg(CheckOverflow((promote_precision(cast(cast(quantity#75 as decimal(10,0)) as decimal(12,2))) * promote_precision(cast(list_price#76 as decimal(12,2)))), DecimalType(18,2), true))#90]
Results [1]: [avg(CheckOverflow((promote_precision(cast(cast(quantity#75 as decimal(10,0)) as decimal(12,2))) * promote_precision(cast(list_price#76 as decimal(12,2)))), DecimalType(18,2), true))#90 AS average_sales#91]

Subquery:2 Hosting operator id = 107 Hosting Expression = ss_sold_date_sk#4 IN dynamicpruning#73
ReusedExchange (130)


(130) ReusedExchange [Reuses operator id: 113]
Output [1]: [d_date_sk#12]

Subquery:3 Hosting operator id = 116 Hosting Expression = cs_sold_date_sk#20 IN dynamicpruning#73

Subquery:4 Hosting operator id = 121 Hosting Expression = ws_sold_date_sk#25 IN dynamicpruning#73
=======
(121) HashAggregate [codegen id : 7]
Input [2]: [quantity#105, list_price#106]
Keys: []
Functions [1]: [partial_avg(CheckOverflow((promote_precision(cast(cast(quantity#105 as decimal(10,0)) as decimal(12,2))) * promote_precision(cast(list_price#106 as decimal(12,2)))), DecimalType(18,2), true))]
Aggregate Attributes [2]: [sum#119, count#120]
Results [2]: [sum#121, count#122]

(122) Exchange
Input [2]: [sum#121, count#122]
Arguments: SinglePartition, ENSURE_REQUIREMENTS, [id=#123]

(123) HashAggregate [codegen id : 8]
Input [2]: [sum#121, count#122]
Keys: []
Functions [1]: [avg(CheckOverflow((promote_precision(cast(cast(quantity#105 as decimal(10,0)) as decimal(12,2))) * promote_precision(cast(list_price#106 as decimal(12,2)))), DecimalType(18,2), true))]
Aggregate Attributes [1]: [avg(CheckOverflow((promote_precision(cast(cast(quantity#105 as decimal(10,0)) as decimal(12,2))) * promote_precision(cast(list_price#106 as decimal(12,2)))), DecimalType(18,2), true))#124]
Results [1]: [avg(CheckOverflow((promote_precision(cast(cast(quantity#105 as decimal(10,0)) as decimal(12,2))) * promote_precision(cast(list_price#106 as decimal(12,2)))), DecimalType(18,2), true))#124 AS average_sales#125]

Subquery:2 Hosting operator id = 101 Hosting Expression = ss_sold_date_sk#100 IN dynamicpruning#101
ReusedExchange (124)


(124) ReusedExchange [Reuses operator id: 107]
Output [1]: [d_date_sk#102]

Subquery:3 Hosting operator id = 110 Hosting Expression = cs_sold_date_sk#109 IN dynamicpruning#101

Subquery:4 Hosting operator id = 115 Hosting Expression = ws_sold_date_sk#115 IN dynamicpruning#101
>>>>>>> b17a0e69

Subquery:5 Hosting operator id = 1 Hosting Expression = ss_sold_date_sk#4 IN dynamicpruning#5
ReusedExchange (131)


<<<<<<< HEAD
(131) ReusedExchange [Reuses operator id: 76]
Output [1]: [d_date_sk#12]

Subquery:6 Hosting operator id = 7 Hosting Expression = ss_sold_date_sk#4 IN dynamicpruning#10
ReusedExchange (132)


(132) ReusedExchange [Reuses operator id: 20]
Output [1]: [d_date_sk#12]

Subquery:7 Hosting operator id = 26 Hosting Expression = cs_sold_date_sk#20 IN dynamicpruning#10

Subquery:8 Hosting operator id = 45 Hosting Expression = ws_sold_date_sk#25 IN dynamicpruning#10

Subquery:9 Hosting operator id = 74 Hosting Expression = Subquery scalar-subquery#33, [id=#34]
* Project (136)
+- * Filter (135)
   +- * ColumnarToRow (134)
      +- Scan parquet default.date_dim (133)


(133) Scan parquet default.date_dim
Output [4]: [d_week_seq#32, d_year#13, d_moy#92, d_dom#93]
=======
(125) ReusedExchange [Reuses operator id: 70]
Output [1]: [d_date_sk#50]

Subquery:6 Hosting operator id = 7 Hosting Expression = ss_sold_date_sk#11 IN dynamicpruning#12
ReusedExchange (126)


(126) ReusedExchange [Reuses operator id: 26]
Output [1]: [d_date_sk#29]

Subquery:7 Hosting operator id = 13 Hosting Expression = cs_sold_date_sk#18 IN dynamicpruning#12

Subquery:8 Hosting operator id = 40 Hosting Expression = ws_sold_date_sk#35 IN dynamicpruning#12

Subquery:9 Hosting operator id = 68 Hosting Expression = Subquery scalar-subquery#52, [id=#53]
* Project (130)
+- * Filter (129)
   +- * ColumnarToRow (128)
      +- Scan parquet default.date_dim (127)


(127) Scan parquet default.date_dim
Output [4]: [d_week_seq#126, d_year#127, d_moy#128, d_dom#129]
>>>>>>> b17a0e69
Batched: true
Location [not included in comparison]/{warehouse_dir}/date_dim]
PushedFilters: [IsNotNull(d_year), IsNotNull(d_moy), IsNotNull(d_dom), EqualTo(d_year,2000), EqualTo(d_moy,12), EqualTo(d_dom,11)]
ReadSchema: struct<d_week_seq:int,d_year:int,d_moy:int,d_dom:int>

<<<<<<< HEAD
(134) ColumnarToRow [codegen id : 1]
Input [4]: [d_week_seq#32, d_year#13, d_moy#92, d_dom#93]

(135) Filter [codegen id : 1]
Input [4]: [d_week_seq#32, d_year#13, d_moy#92, d_dom#93]
Condition : (((((isnotnull(d_year#13) AND isnotnull(d_moy#92)) AND isnotnull(d_dom#93)) AND (d_year#13 = 2000)) AND (d_moy#92 = 12)) AND (d_dom#93 = 11))

(136) Project [codegen id : 1]
Output [1]: [d_week_seq#32]
Input [4]: [d_week_seq#32, d_year#13, d_moy#92, d_dom#93]

Subquery:10 Hosting operator id = 102 Hosting Expression = ReusedSubquery Subquery scalar-subquery#48, [id=#49]

Subquery:11 Hosting operator id = 84 Hosting Expression = ss_sold_date_sk#4 IN dynamicpruning#51
ReusedExchange (137)


(137) ReusedExchange [Reuses operator id: 96]
Output [1]: [d_date_sk#12]

Subquery:12 Hosting operator id = 94 Hosting Expression = Subquery scalar-subquery#56, [id=#57]
* Project (141)
+- * Filter (140)
   +- * ColumnarToRow (139)
      +- Scan parquet default.date_dim (138)


(138) Scan parquet default.date_dim
Output [4]: [d_week_seq#32, d_year#13, d_moy#92, d_dom#93]
=======
(128) ColumnarToRow [codegen id : 1]
Input [4]: [d_week_seq#126, d_year#127, d_moy#128, d_dom#129]

(129) Filter [codegen id : 1]
Input [4]: [d_week_seq#126, d_year#127, d_moy#128, d_dom#129]
Condition : (((((isnotnull(d_year#127) AND isnotnull(d_moy#128)) AND isnotnull(d_dom#129)) AND (d_year#127 = 2000)) AND (d_moy#128 = 12)) AND (d_dom#129 = 11))

(130) Project [codegen id : 1]
Output [1]: [d_week_seq#126]
Input [4]: [d_week_seq#126, d_year#127, d_moy#128, d_dom#129]

Subquery:10 Hosting operator id = 96 Hosting Expression = ReusedSubquery Subquery scalar-subquery#67, [id=#68]

Subquery:11 Hosting operator id = 78 Hosting Expression = ss_sold_date_sk#73 IN dynamicpruning#74
ReusedExchange (131)


(131) ReusedExchange [Reuses operator id: 90]
Output [1]: [d_date_sk#79]

Subquery:12 Hosting operator id = 88 Hosting Expression = Subquery scalar-subquery#81, [id=#82]
* Project (135)
+- * Filter (134)
   +- * ColumnarToRow (133)
      +- Scan parquet default.date_dim (132)


(132) Scan parquet default.date_dim
Output [4]: [d_week_seq#130, d_year#131, d_moy#132, d_dom#133]
>>>>>>> b17a0e69
Batched: true
Location [not included in comparison]/{warehouse_dir}/date_dim]
PushedFilters: [IsNotNull(d_year), IsNotNull(d_moy), IsNotNull(d_dom), EqualTo(d_year,1999), EqualTo(d_moy,12), EqualTo(d_dom,11)]
ReadSchema: struct<d_week_seq:int,d_year:int,d_moy:int,d_dom:int>

<<<<<<< HEAD
(139) ColumnarToRow [codegen id : 1]
Input [4]: [d_week_seq#32, d_year#13, d_moy#92, d_dom#93]

(140) Filter [codegen id : 1]
Input [4]: [d_week_seq#32, d_year#13, d_moy#92, d_dom#93]
Condition : (((((isnotnull(d_year#13) AND isnotnull(d_moy#92)) AND isnotnull(d_dom#93)) AND (d_year#13 = 1999)) AND (d_moy#92 = 12)) AND (d_dom#93 = 11))

(141) Project [codegen id : 1]
Output [1]: [d_week_seq#32]
Input [4]: [d_week_seq#32, d_year#13, d_moy#92, d_dom#93]
=======
(133) ColumnarToRow [codegen id : 1]
Input [4]: [d_week_seq#130, d_year#131, d_moy#132, d_dom#133]

(134) Filter [codegen id : 1]
Input [4]: [d_week_seq#130, d_year#131, d_moy#132, d_dom#133]
Condition : (((((isnotnull(d_year#131) AND isnotnull(d_moy#132)) AND isnotnull(d_dom#133)) AND (d_year#131 = 1999)) AND (d_moy#132 = 12)) AND (d_dom#133 = 11))

(135) Project [codegen id : 1]
Output [1]: [d_week_seq#130]
Input [4]: [d_week_seq#130, d_year#131, d_moy#132, d_dom#133]
>>>>>>> b17a0e69

<|MERGE_RESOLUTION|>--- conflicted
+++ resolved
@@ -1,112 +1,25 @@
 == Physical Plan ==
-TakeOrderedAndProject (106)
-+- * BroadcastHashJoin Inner BuildRight (105)
-   :- * Project (83)
-   :  +- * Filter (82)
-   :     +- * HashAggregate (81)
-   :        +- Exchange (80)
-   :           +- * HashAggregate (79)
-   :              +- * Project (78)
-   :                 +- * BroadcastHashJoin Inner BuildRight (77)
-   :                    :- * Project (71)
-   :                    :  +- * BroadcastHashJoin Inner BuildRight (70)
-   :                    :     :- * BroadcastHashJoin LeftSemi BuildRight (63)
+TakeOrderedAndProject (100)
++- * BroadcastHashJoin Inner BuildRight (99)
+   :- * Project (77)
+   :  +- * Filter (76)
+   :     +- * HashAggregate (75)
+   :        +- Exchange (74)
+   :           +- * HashAggregate (73)
+   :              +- * Project (72)
+   :                 +- * BroadcastHashJoin Inner BuildRight (71)
+   :                    :- * Project (65)
+   :                    :  +- * BroadcastHashJoin Inner BuildRight (64)
+   :                    :     :- * BroadcastHashJoin LeftSemi BuildRight (57)
    :                    :     :  :- * Filter (3)
    :                    :     :  :  +- * ColumnarToRow (2)
    :                    :     :  :     +- Scan parquet default.store_sales (1)
-   :                    :     :  +- BroadcastExchange (62)
-   :                    :     :     +- * Project (61)
-   :                    :     :        +- * BroadcastHashJoin Inner BuildRight (60)
+   :                    :     :  +- BroadcastExchange (56)
+   :                    :     :     +- * Project (55)
+   :                    :     :        +- * BroadcastHashJoin Inner BuildRight (54)
    :                    :     :           :- * Filter (6)
    :                    :     :           :  +- * ColumnarToRow (5)
    :                    :     :           :     +- Scan parquet default.item (4)
-<<<<<<< HEAD
-   :                    :     :           +- BroadcastExchange (59)
-   :                    :     :              +- * BroadcastHashJoin LeftSemi BuildRight (58)
-   :                    :     :                 :- * HashAggregate (44)
-   :                    :     :                 :  +- * HashAggregate (43)
-   :                    :     :                 :     +- * BroadcastHashJoin LeftSemi BuildRight (42)
-   :                    :     :                 :        :- * HashAggregate (25)
-   :                    :     :                 :        :  +- Exchange (24)
-   :                    :     :                 :        :     +- * HashAggregate (23)
-   :                    :     :                 :        :        +- * Project (22)
-   :                    :     :                 :        :           +- * BroadcastHashJoin Inner BuildRight (21)
-   :                    :     :                 :        :              :- * Project (15)
-   :                    :     :                 :        :              :  +- * BroadcastHashJoin Inner BuildRight (14)
-   :                    :     :                 :        :              :     :- * Filter (9)
-   :                    :     :                 :        :              :     :  +- * ColumnarToRow (8)
-   :                    :     :                 :        :              :     :     +- Scan parquet default.store_sales (7)
-   :                    :     :                 :        :              :     +- BroadcastExchange (13)
-   :                    :     :                 :        :              :        +- * Filter (12)
-   :                    :     :                 :        :              :           +- * ColumnarToRow (11)
-   :                    :     :                 :        :              :              +- Scan parquet default.item (10)
-   :                    :     :                 :        :              +- BroadcastExchange (20)
-   :                    :     :                 :        :                 +- * Project (19)
-   :                    :     :                 :        :                    +- * Filter (18)
-   :                    :     :                 :        :                       +- * ColumnarToRow (17)
-   :                    :     :                 :        :                          +- Scan parquet default.date_dim (16)
-   :                    :     :                 :        +- BroadcastExchange (41)
-   :                    :     :                 :           +- * HashAggregate (40)
-   :                    :     :                 :              +- Exchange (39)
-   :                    :     :                 :                 +- * HashAggregate (38)
-   :                    :     :                 :                    +- * Project (37)
-   :                    :     :                 :                       +- * BroadcastHashJoin Inner BuildRight (36)
-   :                    :     :                 :                          :- * Project (34)
-   :                    :     :                 :                          :  +- * BroadcastHashJoin Inner BuildRight (33)
-   :                    :     :                 :                          :     :- * Filter (28)
-   :                    :     :                 :                          :     :  +- * ColumnarToRow (27)
-   :                    :     :                 :                          :     :     +- Scan parquet default.catalog_sales (26)
-   :                    :     :                 :                          :     +- BroadcastExchange (32)
-   :                    :     :                 :                          :        +- * Filter (31)
-   :                    :     :                 :                          :           +- * ColumnarToRow (30)
-   :                    :     :                 :                          :              +- Scan parquet default.item (29)
-   :                    :     :                 :                          +- ReusedExchange (35)
-   :                    :     :                 +- BroadcastExchange (57)
-   :                    :     :                    +- * HashAggregate (56)
-   :                    :     :                       +- Exchange (55)
-   :                    :     :                          +- * HashAggregate (54)
-   :                    :     :                             +- * Project (53)
-   :                    :     :                                +- * BroadcastHashJoin Inner BuildRight (52)
-   :                    :     :                                   :- * Project (50)
-   :                    :     :                                   :  +- * BroadcastHashJoin Inner BuildRight (49)
-   :                    :     :                                   :     :- * Filter (47)
-   :                    :     :                                   :     :  +- * ColumnarToRow (46)
-   :                    :     :                                   :     :     +- Scan parquet default.web_sales (45)
-   :                    :     :                                   :     +- ReusedExchange (48)
-   :                    :     :                                   +- ReusedExchange (51)
-   :                    :     +- BroadcastExchange (69)
-   :                    :        +- * BroadcastHashJoin LeftSemi BuildRight (68)
-   :                    :           :- * Filter (66)
-   :                    :           :  +- * ColumnarToRow (65)
-   :                    :           :     +- Scan parquet default.item (64)
-   :                    :           +- ReusedExchange (67)
-   :                    +- BroadcastExchange (76)
-   :                       +- * Project (75)
-   :                          +- * Filter (74)
-   :                             +- * ColumnarToRow (73)
-   :                                +- Scan parquet default.date_dim (72)
-   +- BroadcastExchange (104)
-      +- * Project (103)
-         +- * Filter (102)
-            +- * HashAggregate (101)
-               +- Exchange (100)
-                  +- * HashAggregate (99)
-                     +- * Project (98)
-                        +- * BroadcastHashJoin Inner BuildRight (97)
-                           :- * Project (91)
-                           :  +- * BroadcastHashJoin Inner BuildRight (90)
-                           :     :- * BroadcastHashJoin LeftSemi BuildRight (88)
-                           :     :  :- * Filter (86)
-                           :     :  :  +- * ColumnarToRow (85)
-                           :     :  :     +- Scan parquet default.store_sales (84)
-                           :     :  +- ReusedExchange (87)
-                           :     +- ReusedExchange (89)
-                           +- BroadcastExchange (96)
-                              +- * Project (95)
-                                 +- * Filter (94)
-                                    +- * ColumnarToRow (93)
-                                       +- Scan parquet default.date_dim (92)
-=======
    :                    :     :           +- BroadcastExchange (53)
    :                    :     :              +- * HashAggregate (52)
    :                    :     :                 +- * HashAggregate (51)
@@ -186,7 +99,6 @@
                                  +- * Filter (88)
                                     +- * ColumnarToRow (87)
                                        +- Scan parquet default.date_dim (86)
->>>>>>> b17a0e69
 
 
 (1) Scan parquet default.store_sales
@@ -197,10 +109,10 @@
 PushedFilters: [IsNotNull(ss_item_sk)]
 ReadSchema: struct<ss_item_sk:int,ss_quantity:int,ss_list_price:decimal(7,2)>
 
-(2) ColumnarToRow [codegen id : 29]
+(2) ColumnarToRow [codegen id : 25]
 Input [4]: [ss_item_sk#1, ss_quantity#2, ss_list_price#3, ss_sold_date_sk#4]
 
-(3) Filter [codegen id : 29]
+(3) Filter [codegen id : 25]
 Input [4]: [ss_item_sk#1, ss_quantity#2, ss_list_price#3, ss_sold_date_sk#4]
 Condition : isnotnull(ss_item_sk#1)
 
@@ -211,10 +123,10 @@
 PushedFilters: [IsNotNull(i_brand_id), IsNotNull(i_class_id), IsNotNull(i_category_id)]
 ReadSchema: struct<i_item_sk:int,i_brand_id:int,i_class_id:int,i_category_id:int>
 
-(5) ColumnarToRow [codegen id : 13]
+(5) ColumnarToRow [codegen id : 11]
 Input [4]: [i_item_sk#6, i_brand_id#7, i_class_id#8, i_category_id#9]
 
-(6) Filter [codegen id : 13]
+(6) Filter [codegen id : 11]
 Input [4]: [i_item_sk#6, i_brand_id#7, i_class_id#8, i_category_id#9]
 Condition : ((isnotnull(i_brand_id#7) AND isnotnull(i_class_id#8)) AND isnotnull(i_category_id#9))
 
@@ -226,21 +138,12 @@
 PushedFilters: [IsNotNull(ss_item_sk)]
 ReadSchema: struct<ss_item_sk:int>
 
-<<<<<<< HEAD
-(8) ColumnarToRow [codegen id : 3]
-Input [2]: [ss_item_sk#1, ss_sold_date_sk#4]
-
-(9) Filter [codegen id : 3]
-Input [2]: [ss_item_sk#1, ss_sold_date_sk#4]
-Condition : isnotnull(ss_item_sk#1)
-=======
 (8) ColumnarToRow [codegen id : 6]
 Input [2]: [ss_item_sk#10, ss_sold_date_sk#11]
 
 (9) Filter [codegen id : 6]
 Input [2]: [ss_item_sk#10, ss_sold_date_sk#11]
 Condition : isnotnull(ss_item_sk#10)
->>>>>>> b17a0e69
 
 (10) Scan parquet default.item
 Output [4]: [i_item_sk#13, i_brand_id#14, i_class_id#15, i_category_id#16]
@@ -264,23 +167,12 @@
 PushedFilters: [IsNotNull(cs_item_sk)]
 ReadSchema: struct<cs_item_sk:int>
 
-<<<<<<< HEAD
-(14) BroadcastHashJoin [codegen id : 3]
-Left keys [1]: [ss_item_sk#1]
-Right keys [1]: [i_item_sk#6]
-Join condition: None
-
-(15) Project [codegen id : 3]
-Output [4]: [ss_sold_date_sk#4, i_brand_id#7, i_class_id#8, i_category_id#9]
-Input [6]: [ss_item_sk#1, ss_sold_date_sk#4, i_item_sk#6, i_brand_id#7, i_class_id#8, i_category_id#9]
-=======
 (14) ColumnarToRow [codegen id : 3]
 Input [2]: [cs_item_sk#17, cs_sold_date_sk#18]
 
 (15) Filter [codegen id : 3]
 Input [2]: [cs_item_sk#17, cs_sold_date_sk#18]
 Condition : isnotnull(cs_item_sk#17)
->>>>>>> b17a0e69
 
 (16) Scan parquet default.item
 Output [4]: [i_item_sk#19, i_brand_id#20, i_class_id#21, i_category_id#22]
@@ -300,119 +192,6 @@
 Input [4]: [i_item_sk#19, i_brand_id#20, i_class_id#21, i_category_id#22]
 Arguments: HashedRelationBroadcastMode(List(cast(input[0, int, false] as bigint)),false), [id=#23]
 
-<<<<<<< HEAD
-(21) BroadcastHashJoin [codegen id : 3]
-Left keys [1]: [ss_sold_date_sk#4]
-Right keys [1]: [d_date_sk#12]
-Join condition: None
-
-(22) Project [codegen id : 3]
-Output [3]: [i_brand_id#7 AS brand_id#15, i_class_id#8 AS class_id#16, i_category_id#9 AS category_id#17]
-Input [5]: [ss_sold_date_sk#4, i_brand_id#7, i_class_id#8, i_category_id#9, d_date_sk#12]
-
-(23) HashAggregate [codegen id : 3]
-Input [3]: [brand_id#15, class_id#16, category_id#17]
-Keys [3]: [brand_id#15, class_id#16, category_id#17]
-Functions: []
-Aggregate Attributes: []
-Results [3]: [brand_id#15, class_id#16, category_id#17]
-
-(24) Exchange
-Input [3]: [brand_id#15, class_id#16, category_id#17]
-Arguments: hashpartitioning(brand_id#15, class_id#16, category_id#17, 5), ENSURE_REQUIREMENTS, [id=#18]
-
-(25) HashAggregate [codegen id : 12]
-Input [3]: [brand_id#15, class_id#16, category_id#17]
-Keys [3]: [brand_id#15, class_id#16, category_id#17]
-Functions: []
-Aggregate Attributes: []
-Results [3]: [brand_id#15, class_id#16, category_id#17]
-
-(26) Scan parquet default.catalog_sales
-Output [2]: [cs_item_sk#19, cs_sold_date_sk#20]
-Batched: true
-Location: InMemoryFileIndex []
-PartitionFilters: [isnotnull(cs_sold_date_sk#20), dynamicpruningexpression(cs_sold_date_sk#20 IN dynamicpruning#10)]
-PushedFilters: [IsNotNull(cs_item_sk)]
-ReadSchema: struct<cs_item_sk:int>
-
-(27) ColumnarToRow [codegen id : 6]
-Input [2]: [cs_item_sk#19, cs_sold_date_sk#20]
-
-(28) Filter [codegen id : 6]
-Input [2]: [cs_item_sk#19, cs_sold_date_sk#20]
-Condition : isnotnull(cs_item_sk#19)
-
-(29) Scan parquet default.item
-Output [4]: [i_item_sk#6, i_brand_id#7, i_class_id#8, i_category_id#9]
-Batched: true
-Location [not included in comparison]/{warehouse_dir}/item]
-PushedFilters: [IsNotNull(i_item_sk)]
-ReadSchema: struct<i_item_sk:int,i_brand_id:int,i_class_id:int,i_category_id:int>
-
-(30) ColumnarToRow [codegen id : 4]
-Input [4]: [i_item_sk#6, i_brand_id#7, i_class_id#8, i_category_id#9]
-
-(31) Filter [codegen id : 4]
-Input [4]: [i_item_sk#6, i_brand_id#7, i_class_id#8, i_category_id#9]
-Condition : isnotnull(i_item_sk#6)
-
-(32) BroadcastExchange
-Input [4]: [i_item_sk#6, i_brand_id#7, i_class_id#8, i_category_id#9]
-Arguments: HashedRelationBroadcastMode(List(cast(input[0, int, false] as bigint)),false), [id=#21]
-
-(33) BroadcastHashJoin [codegen id : 6]
-Left keys [1]: [cs_item_sk#19]
-Right keys [1]: [i_item_sk#6]
-Join condition: None
-
-(34) Project [codegen id : 6]
-Output [4]: [cs_sold_date_sk#20, i_brand_id#7, i_class_id#8, i_category_id#9]
-Input [6]: [cs_item_sk#19, cs_sold_date_sk#20, i_item_sk#6, i_brand_id#7, i_class_id#8, i_category_id#9]
-
-(35) ReusedExchange [Reuses operator id: 20]
-Output [1]: [d_date_sk#12]
-
-(36) BroadcastHashJoin [codegen id : 6]
-Left keys [1]: [cs_sold_date_sk#20]
-Right keys [1]: [d_date_sk#12]
-Join condition: None
-
-(37) Project [codegen id : 6]
-Output [3]: [i_brand_id#7, i_class_id#8, i_category_id#9]
-Input [5]: [cs_sold_date_sk#20, i_brand_id#7, i_class_id#8, i_category_id#9, d_date_sk#12]
-
-(38) HashAggregate [codegen id : 6]
-Input [3]: [i_brand_id#7, i_class_id#8, i_category_id#9]
-Keys [3]: [i_brand_id#7, i_class_id#8, i_category_id#9]
-Functions: []
-Aggregate Attributes: []
-Results [3]: [i_brand_id#7, i_class_id#8, i_category_id#9]
-
-(39) Exchange
-Input [3]: [i_brand_id#7, i_class_id#8, i_category_id#9]
-Arguments: hashpartitioning(i_brand_id#7, i_class_id#8, i_category_id#9, 5), ENSURE_REQUIREMENTS, [id=#22]
-
-(40) HashAggregate [codegen id : 7]
-Input [3]: [i_brand_id#7, i_class_id#8, i_category_id#9]
-Keys [3]: [i_brand_id#7, i_class_id#8, i_category_id#9]
-Functions: []
-Aggregate Attributes: []
-Results [3]: [i_brand_id#7, i_class_id#8, i_category_id#9]
-
-(41) BroadcastExchange
-Input [3]: [i_brand_id#7, i_class_id#8, i_category_id#9]
-Arguments: HashedRelationBroadcastMode(List(coalesce(input[0, int, true], 0), isnull(input[0, int, true]), coalesce(input[1, int, true], 0), isnull(input[1, int, true]), coalesce(input[2, int, true], 0), isnull(input[2, int, true])),false), [id=#23]
-
-(42) BroadcastHashJoin [codegen id : 12]
-Left keys [6]: [coalesce(brand_id#15, 0), isnull(brand_id#15), coalesce(class_id#16, 0), isnull(class_id#16), coalesce(category_id#17, 0), isnull(category_id#17)]
-Right keys [6]: [coalesce(i_brand_id#7, 0), isnull(i_brand_id#7), coalesce(i_class_id#8, 0), isnull(i_class_id#8), coalesce(i_category_id#9, 0), isnull(i_category_id#9)]
-Join condition: None
-
-(43) HashAggregate [codegen id : 12]
-Input [3]: [brand_id#15, class_id#16, category_id#17]
-Keys [3]: [brand_id#15, class_id#16, category_id#17]
-=======
 (20) BroadcastHashJoin [codegen id : 3]
 Left keys [1]: [cs_item_sk#17]
 Right keys [1]: [i_item_sk#19]
@@ -490,16 +269,10 @@
 (37) HashAggregate [codegen id : 6]
 Input [3]: [brand_id#30, class_id#31, category_id#32]
 Keys [3]: [brand_id#30, class_id#31, category_id#32]
->>>>>>> b17a0e69
 Functions: []
 Aggregate Attributes: []
 Results [3]: [brand_id#30, class_id#31, category_id#32]
 
-<<<<<<< HEAD
-(44) HashAggregate [codegen id : 12]
-Input [3]: [brand_id#15, class_id#16, category_id#17]
-Keys [3]: [brand_id#15, class_id#16, category_id#17]
-=======
 (38) Exchange
 Input [3]: [brand_id#30, class_id#31, category_id#32]
 Arguments: hashpartitioning(brand_id#30, class_id#31, category_id#32, 5), ENSURE_REQUIREMENTS, [id=#33]
@@ -507,82 +280,10 @@
 (39) HashAggregate [codegen id : 10]
 Input [3]: [brand_id#30, class_id#31, category_id#32]
 Keys [3]: [brand_id#30, class_id#31, category_id#32]
->>>>>>> b17a0e69
 Functions: []
 Aggregate Attributes: []
 Results [3]: [brand_id#30, class_id#31, category_id#32]
 
-<<<<<<< HEAD
-(45) Scan parquet default.web_sales
-Output [2]: [ws_item_sk#24, ws_sold_date_sk#25]
-Batched: true
-Location: InMemoryFileIndex []
-PartitionFilters: [isnotnull(ws_sold_date_sk#25), dynamicpruningexpression(ws_sold_date_sk#25 IN dynamicpruning#10)]
-PushedFilters: [IsNotNull(ws_item_sk)]
-ReadSchema: struct<ws_item_sk:int>
-
-(46) ColumnarToRow [codegen id : 10]
-Input [2]: [ws_item_sk#24, ws_sold_date_sk#25]
-
-(47) Filter [codegen id : 10]
-Input [2]: [ws_item_sk#24, ws_sold_date_sk#25]
-Condition : isnotnull(ws_item_sk#24)
-
-(48) ReusedExchange [Reuses operator id: 32]
-Output [4]: [i_item_sk#6, i_brand_id#7, i_class_id#8, i_category_id#9]
-
-(49) BroadcastHashJoin [codegen id : 10]
-Left keys [1]: [ws_item_sk#24]
-Right keys [1]: [i_item_sk#6]
-Join condition: None
-
-(50) Project [codegen id : 10]
-Output [4]: [ws_sold_date_sk#25, i_brand_id#7, i_class_id#8, i_category_id#9]
-Input [6]: [ws_item_sk#24, ws_sold_date_sk#25, i_item_sk#6, i_brand_id#7, i_class_id#8, i_category_id#9]
-
-(51) ReusedExchange [Reuses operator id: 20]
-Output [1]: [d_date_sk#12]
-
-(52) BroadcastHashJoin [codegen id : 10]
-Left keys [1]: [ws_sold_date_sk#25]
-Right keys [1]: [d_date_sk#12]
-Join condition: None
-
-(53) Project [codegen id : 10]
-Output [3]: [i_brand_id#7, i_class_id#8, i_category_id#9]
-Input [5]: [ws_sold_date_sk#25, i_brand_id#7, i_class_id#8, i_category_id#9, d_date_sk#12]
-
-(54) HashAggregate [codegen id : 10]
-Input [3]: [i_brand_id#7, i_class_id#8, i_category_id#9]
-Keys [3]: [i_brand_id#7, i_class_id#8, i_category_id#9]
-Functions: []
-Aggregate Attributes: []
-Results [3]: [i_brand_id#7, i_class_id#8, i_category_id#9]
-
-(55) Exchange
-Input [3]: [i_brand_id#7, i_class_id#8, i_category_id#9]
-Arguments: hashpartitioning(i_brand_id#7, i_class_id#8, i_category_id#9, 5), ENSURE_REQUIREMENTS, [id=#26]
-
-(56) HashAggregate [codegen id : 11]
-Input [3]: [i_brand_id#7, i_class_id#8, i_category_id#9]
-Keys [3]: [i_brand_id#7, i_class_id#8, i_category_id#9]
-Functions: []
-Aggregate Attributes: []
-Results [3]: [i_brand_id#7, i_class_id#8, i_category_id#9]
-
-(57) BroadcastExchange
-Input [3]: [i_brand_id#7, i_class_id#8, i_category_id#9]
-Arguments: HashedRelationBroadcastMode(List(coalesce(input[0, int, true], 0), isnull(input[0, int, true]), coalesce(input[1, int, true], 0), isnull(input[1, int, true]), coalesce(input[2, int, true], 0), isnull(input[2, int, true])),false), [id=#27]
-
-(58) BroadcastHashJoin [codegen id : 12]
-Left keys [6]: [coalesce(brand_id#15, 0), isnull(brand_id#15), coalesce(class_id#16, 0), isnull(class_id#16), coalesce(category_id#17, 0), isnull(category_id#17)]
-Right keys [6]: [coalesce(i_brand_id#7, 0), isnull(i_brand_id#7), coalesce(i_class_id#8, 0), isnull(i_class_id#8), coalesce(i_category_id#9, 0), isnull(i_category_id#9)]
-Join condition: None
-
-(59) BroadcastExchange
-Input [3]: [brand_id#15, class_id#16, category_id#17]
-Arguments: HashedRelationBroadcastMode(List(input[0, int, true], input[1, int, true], input[2, int, true]),false), [id=#28]
-=======
 (40) Scan parquet default.web_sales
 Output [2]: [ws_item_sk#34, ws_sold_date_sk#35]
 Batched: true
@@ -648,22 +349,12 @@
 (53) BroadcastExchange
 Input [3]: [brand_id#30, class_id#31, category_id#32]
 Arguments: HashedRelationBroadcastMode(List(input[0, int, true], input[1, int, true], input[2, int, true]),false), [id=#42]
->>>>>>> b17a0e69
-
-(60) BroadcastHashJoin [codegen id : 13]
+
+(54) BroadcastHashJoin [codegen id : 11]
 Left keys [3]: [i_brand_id#7, i_class_id#8, i_category_id#9]
 Right keys [3]: [brand_id#30, class_id#31, category_id#32]
 Join condition: None
 
-<<<<<<< HEAD
-(61) Project [codegen id : 13]
-Output [1]: [i_item_sk#6 AS ss_item_sk#29]
-Input [7]: [i_item_sk#6, i_brand_id#7, i_class_id#8, i_category_id#9, brand_id#15, class_id#16, category_id#17]
-
-(62) BroadcastExchange
-Input [1]: [ss_item_sk#29]
-Arguments: HashedRelationBroadcastMode(List(cast(input[0, int, true] as bigint)),false), [id=#30]
-=======
 (55) Project [codegen id : 11]
 Output [1]: [i_item_sk#6 AS ss_item_sk#43]
 Input [7]: [i_item_sk#6, i_brand_id#7, i_class_id#8, i_category_id#9, brand_id#30, class_id#31, category_id#32]
@@ -671,48 +362,19 @@
 (56) BroadcastExchange
 Input [1]: [ss_item_sk#43]
 Arguments: HashedRelationBroadcastMode(List(cast(input[0, int, true] as bigint)),false), [id=#44]
->>>>>>> b17a0e69
-
-(63) BroadcastHashJoin [codegen id : 29]
+
+(57) BroadcastHashJoin [codegen id : 25]
 Left keys [1]: [ss_item_sk#1]
-<<<<<<< HEAD
-Right keys [1]: [ss_item_sk#29]
-Join condition: None
-
-(64) Scan parquet default.item
-Output [4]: [i_item_sk#6, i_brand_id#7, i_class_id#8, i_category_id#9]
-=======
 Right keys [1]: [ss_item_sk#43]
 Join condition: None
 
 (58) Scan parquet default.item
 Output [4]: [i_item_sk#45, i_brand_id#46, i_class_id#47, i_category_id#48]
->>>>>>> b17a0e69
 Batched: true
 Location [not included in comparison]/{warehouse_dir}/item]
 PushedFilters: [IsNotNull(i_item_sk), IsNotNull(i_brand_id), IsNotNull(i_class_id), IsNotNull(i_category_id)]
 ReadSchema: struct<i_item_sk:int,i_brand_id:int,i_class_id:int,i_category_id:int>
 
-<<<<<<< HEAD
-(65) ColumnarToRow [codegen id : 27]
-Input [4]: [i_item_sk#6, i_brand_id#7, i_class_id#8, i_category_id#9]
-
-(66) Filter [codegen id : 27]
-Input [4]: [i_item_sk#6, i_brand_id#7, i_class_id#8, i_category_id#9]
-Condition : (((isnotnull(i_item_sk#6) AND isnotnull(i_brand_id#7)) AND isnotnull(i_class_id#8)) AND isnotnull(i_category_id#9))
-
-(67) ReusedExchange [Reuses operator id: unknown]
-Output [1]: [ss_item_sk#29]
-
-(68) BroadcastHashJoin [codegen id : 27]
-Left keys [1]: [i_item_sk#6]
-Right keys [1]: [ss_item_sk#29]
-Join condition: None
-
-(69) BroadcastExchange
-Input [4]: [i_item_sk#6, i_brand_id#7, i_class_id#8, i_category_id#9]
-Arguments: HashedRelationBroadcastMode(List(cast(input[0, int, false] as bigint)),false), [id=#31]
-=======
 (59) ColumnarToRow [codegen id : 23]
 Input [4]: [i_item_sk#45, i_brand_id#46, i_class_id#47, i_category_id#48]
 
@@ -731,49 +393,23 @@
 (63) BroadcastExchange
 Input [4]: [i_item_sk#45, i_brand_id#46, i_class_id#47, i_category_id#48]
 Arguments: HashedRelationBroadcastMode(List(cast(input[0, int, false] as bigint)),false), [id=#49]
->>>>>>> b17a0e69
-
-(70) BroadcastHashJoin [codegen id : 29]
+
+(64) BroadcastHashJoin [codegen id : 25]
 Left keys [1]: [ss_item_sk#1]
 Right keys [1]: [i_item_sk#45]
 Join condition: None
 
-<<<<<<< HEAD
-(71) Project [codegen id : 29]
-Output [6]: [ss_quantity#2, ss_list_price#3, ss_sold_date_sk#4, i_brand_id#7, i_class_id#8, i_category_id#9]
-Input [8]: [ss_item_sk#1, ss_quantity#2, ss_list_price#3, ss_sold_date_sk#4, i_item_sk#6, i_brand_id#7, i_class_id#8, i_category_id#9]
-
-(72) Scan parquet default.date_dim
-Output [2]: [d_date_sk#12, d_week_seq#32]
-=======
 (65) Project [codegen id : 25]
 Output [6]: [ss_quantity#2, ss_list_price#3, ss_sold_date_sk#4, i_brand_id#46, i_class_id#47, i_category_id#48]
 Input [8]: [ss_item_sk#1, ss_quantity#2, ss_list_price#3, ss_sold_date_sk#4, i_item_sk#45, i_brand_id#46, i_class_id#47, i_category_id#48]
 
 (66) Scan parquet default.date_dim
 Output [2]: [d_date_sk#50, d_week_seq#51]
->>>>>>> b17a0e69
 Batched: true
 Location [not included in comparison]/{warehouse_dir}/date_dim]
 PushedFilters: [IsNotNull(d_week_seq), IsNotNull(d_date_sk)]
 ReadSchema: struct<d_date_sk:int,d_week_seq:int>
 
-<<<<<<< HEAD
-(73) ColumnarToRow [codegen id : 28]
-Input [2]: [d_date_sk#12, d_week_seq#32]
-
-(74) Filter [codegen id : 28]
-Input [2]: [d_date_sk#12, d_week_seq#32]
-Condition : ((isnotnull(d_week_seq#32) AND (d_week_seq#32 = Subquery scalar-subquery#33, [id=#34])) AND isnotnull(d_date_sk#12))
-
-(75) Project [codegen id : 28]
-Output [1]: [d_date_sk#12]
-Input [2]: [d_date_sk#12, d_week_seq#32]
-
-(76) BroadcastExchange
-Input [1]: [d_date_sk#12]
-Arguments: HashedRelationBroadcastMode(List(cast(input[0, int, true] as bigint)),false), [id=#35]
-=======
 (67) ColumnarToRow [codegen id : 24]
 Input [2]: [d_date_sk#50, d_week_seq#51]
 
@@ -788,82 +424,12 @@
 (70) BroadcastExchange
 Input [1]: [d_date_sk#50]
 Arguments: HashedRelationBroadcastMode(List(cast(input[0, int, true] as bigint)),false), [id=#54]
->>>>>>> b17a0e69
-
-(77) BroadcastHashJoin [codegen id : 29]
+
+(71) BroadcastHashJoin [codegen id : 25]
 Left keys [1]: [ss_sold_date_sk#4]
 Right keys [1]: [d_date_sk#50]
 Join condition: None
 
-<<<<<<< HEAD
-(78) Project [codegen id : 29]
-Output [5]: [ss_quantity#2, ss_list_price#3, i_brand_id#7, i_class_id#8, i_category_id#9]
-Input [7]: [ss_quantity#2, ss_list_price#3, ss_sold_date_sk#4, i_brand_id#7, i_class_id#8, i_category_id#9, d_date_sk#12]
-
-(79) HashAggregate [codegen id : 29]
-Input [5]: [ss_quantity#2, ss_list_price#3, i_brand_id#7, i_class_id#8, i_category_id#9]
-Keys [3]: [i_brand_id#7, i_class_id#8, i_category_id#9]
-Functions [2]: [partial_sum(CheckOverflow((promote_precision(cast(cast(ss_quantity#2 as decimal(10,0)) as decimal(12,2))) * promote_precision(cast(ss_list_price#3 as decimal(12,2)))), DecimalType(18,2), true)), partial_count(1)]
-Aggregate Attributes [3]: [sum#36, isEmpty#37, count#38]
-Results [6]: [i_brand_id#7, i_class_id#8, i_category_id#9, sum#39, isEmpty#40, count#41]
-
-(80) Exchange
-Input [6]: [i_brand_id#7, i_class_id#8, i_category_id#9, sum#39, isEmpty#40, count#41]
-Arguments: hashpartitioning(i_brand_id#7, i_class_id#8, i_category_id#9, 5), ENSURE_REQUIREMENTS, [id=#42]
-
-(81) HashAggregate [codegen id : 60]
-Input [6]: [i_brand_id#7, i_class_id#8, i_category_id#9, sum#39, isEmpty#40, count#41]
-Keys [3]: [i_brand_id#7, i_class_id#8, i_category_id#9]
-Functions [2]: [sum(CheckOverflow((promote_precision(cast(cast(ss_quantity#2 as decimal(10,0)) as decimal(12,2))) * promote_precision(cast(ss_list_price#3 as decimal(12,2)))), DecimalType(18,2), true)), count(1)]
-Aggregate Attributes [2]: [sum(CheckOverflow((promote_precision(cast(cast(ss_quantity#2 as decimal(10,0)) as decimal(12,2))) * promote_precision(cast(ss_list_price#3 as decimal(12,2)))), DecimalType(18,2), true))#43, count(1)#44]
-Results [6]: [i_brand_id#7, i_class_id#8, i_category_id#9, sum(CheckOverflow((promote_precision(cast(cast(ss_quantity#2 as decimal(10,0)) as decimal(12,2))) * promote_precision(cast(ss_list_price#3 as decimal(12,2)))), DecimalType(18,2), true))#43 AS sales#45, count(1)#44 AS number_sales#46, sum(CheckOverflow((promote_precision(cast(cast(ss_quantity#2 as decimal(10,0)) as decimal(12,2))) * promote_precision(cast(ss_list_price#3 as decimal(12,2)))), DecimalType(18,2), true))#43 AS sum(CheckOverflow((promote_precision(cast(cast(ss_quantity#2 as decimal(10,0)) as decimal(12,2))) * promote_precision(cast(ss_list_price#3 as decimal(12,2)))), DecimalType(18,2), true))#47]
-
-(82) Filter [codegen id : 60]
-Input [6]: [i_brand_id#7, i_class_id#8, i_category_id#9, sales#45, number_sales#46, sum(CheckOverflow((promote_precision(cast(cast(ss_quantity#2 as decimal(10,0)) as decimal(12,2))) * promote_precision(cast(ss_list_price#3 as decimal(12,2)))), DecimalType(18,2), true))#47]
-Condition : (isnotnull(sum(CheckOverflow((promote_precision(cast(cast(ss_quantity#2 as decimal(10,0)) as decimal(12,2))) * promote_precision(cast(ss_list_price#3 as decimal(12,2)))), DecimalType(18,2), true))#47) AND (cast(sum(CheckOverflow((promote_precision(cast(cast(ss_quantity#2 as decimal(10,0)) as decimal(12,2))) * promote_precision(cast(ss_list_price#3 as decimal(12,2)))), DecimalType(18,2), true))#47 as decimal(32,6)) > cast(Subquery scalar-subquery#48, [id=#49] as decimal(32,6))))
-
-(83) Project [codegen id : 60]
-Output [6]: [store AS channel#50, i_brand_id#7, i_class_id#8, i_category_id#9, sales#45, number_sales#46]
-Input [6]: [i_brand_id#7, i_class_id#8, i_category_id#9, sales#45, number_sales#46, sum(CheckOverflow((promote_precision(cast(cast(ss_quantity#2 as decimal(10,0)) as decimal(12,2))) * promote_precision(cast(ss_list_price#3 as decimal(12,2)))), DecimalType(18,2), true))#47]
-
-(84) Scan parquet default.store_sales
-Output [4]: [ss_item_sk#1, ss_quantity#2, ss_list_price#3, ss_sold_date_sk#4]
-Batched: true
-Location: InMemoryFileIndex []
-PartitionFilters: [isnotnull(ss_sold_date_sk#4), dynamicpruningexpression(ss_sold_date_sk#4 IN dynamicpruning#51)]
-PushedFilters: [IsNotNull(ss_item_sk)]
-ReadSchema: struct<ss_item_sk:int,ss_quantity:int,ss_list_price:decimal(7,2)>
-
-(85) ColumnarToRow [codegen id : 58]
-Input [4]: [ss_item_sk#1, ss_quantity#2, ss_list_price#3, ss_sold_date_sk#4]
-
-(86) Filter [codegen id : 58]
-Input [4]: [ss_item_sk#1, ss_quantity#2, ss_list_price#3, ss_sold_date_sk#4]
-Condition : isnotnull(ss_item_sk#1)
-
-(87) ReusedExchange [Reuses operator id: unknown]
-Output [1]: [ss_item_sk#29]
-
-(88) BroadcastHashJoin [codegen id : 58]
-Left keys [1]: [ss_item_sk#1]
-Right keys [1]: [ss_item_sk#29]
-Join condition: None
-
-(89) ReusedExchange [Reuses operator id: 69]
-Output [4]: [i_item_sk#52, i_brand_id#53, i_class_id#54, i_category_id#55]
-
-(90) BroadcastHashJoin [codegen id : 58]
-Left keys [1]: [ss_item_sk#1]
-Right keys [1]: [i_item_sk#52]
-Join condition: None
-
-(91) Project [codegen id : 58]
-Output [6]: [ss_quantity#2, ss_list_price#3, ss_sold_date_sk#4, i_brand_id#53, i_class_id#54, i_category_id#55]
-Input [8]: [ss_item_sk#1, ss_quantity#2, ss_list_price#3, ss_sold_date_sk#4, i_item_sk#52, i_brand_id#53, i_class_id#54, i_category_id#55]
-
-(92) Scan parquet default.date_dim
-Output [2]: [d_date_sk#12, d_week_seq#32]
-=======
 (72) Project [codegen id : 25]
 Output [5]: [ss_quantity#2, ss_list_price#3, i_brand_id#46, i_class_id#47, i_category_id#48]
 Input [7]: [ss_quantity#2, ss_list_price#3, ss_sold_date_sk#4, i_brand_id#46, i_class_id#47, i_category_id#48, d_date_sk#50]
@@ -931,117 +497,11 @@
 
 (86) Scan parquet default.date_dim
 Output [2]: [d_date_sk#79, d_week_seq#80]
->>>>>>> b17a0e69
 Batched: true
 Location [not included in comparison]/{warehouse_dir}/date_dim]
 PushedFilters: [IsNotNull(d_week_seq), IsNotNull(d_date_sk)]
 ReadSchema: struct<d_date_sk:int,d_week_seq:int>
 
-<<<<<<< HEAD
-(93) ColumnarToRow [codegen id : 57]
-Input [2]: [d_date_sk#12, d_week_seq#32]
-
-(94) Filter [codegen id : 57]
-Input [2]: [d_date_sk#12, d_week_seq#32]
-Condition : ((isnotnull(d_week_seq#32) AND (d_week_seq#32 = Subquery scalar-subquery#56, [id=#57])) AND isnotnull(d_date_sk#12))
-
-(95) Project [codegen id : 57]
-Output [1]: [d_date_sk#12]
-Input [2]: [d_date_sk#12, d_week_seq#32]
-
-(96) BroadcastExchange
-Input [1]: [d_date_sk#12]
-Arguments: HashedRelationBroadcastMode(List(cast(input[0, int, true] as bigint)),false), [id=#58]
-
-(97) BroadcastHashJoin [codegen id : 58]
-Left keys [1]: [ss_sold_date_sk#4]
-Right keys [1]: [d_date_sk#12]
-Join condition: None
-
-(98) Project [codegen id : 58]
-Output [5]: [ss_quantity#2, ss_list_price#3, i_brand_id#53, i_class_id#54, i_category_id#55]
-Input [7]: [ss_quantity#2, ss_list_price#3, ss_sold_date_sk#4, i_brand_id#53, i_class_id#54, i_category_id#55, d_date_sk#12]
-
-(99) HashAggregate [codegen id : 58]
-Input [5]: [ss_quantity#2, ss_list_price#3, i_brand_id#53, i_class_id#54, i_category_id#55]
-Keys [3]: [i_brand_id#53, i_class_id#54, i_category_id#55]
-Functions [2]: [partial_sum(CheckOverflow((promote_precision(cast(cast(ss_quantity#2 as decimal(10,0)) as decimal(12,2))) * promote_precision(cast(ss_list_price#3 as decimal(12,2)))), DecimalType(18,2), true)), partial_count(1)]
-Aggregate Attributes [3]: [sum#59, isEmpty#60, count#61]
-Results [6]: [i_brand_id#53, i_class_id#54, i_category_id#55, sum#62, isEmpty#63, count#64]
-
-(100) Exchange
-Input [6]: [i_brand_id#53, i_class_id#54, i_category_id#55, sum#62, isEmpty#63, count#64]
-Arguments: hashpartitioning(i_brand_id#53, i_class_id#54, i_category_id#55, 5), ENSURE_REQUIREMENTS, [id=#65]
-
-(101) HashAggregate [codegen id : 59]
-Input [6]: [i_brand_id#53, i_class_id#54, i_category_id#55, sum#62, isEmpty#63, count#64]
-Keys [3]: [i_brand_id#53, i_class_id#54, i_category_id#55]
-Functions [2]: [sum(CheckOverflow((promote_precision(cast(cast(ss_quantity#2 as decimal(10,0)) as decimal(12,2))) * promote_precision(cast(ss_list_price#3 as decimal(12,2)))), DecimalType(18,2), true)), count(1)]
-Aggregate Attributes [2]: [sum(CheckOverflow((promote_precision(cast(cast(ss_quantity#2 as decimal(10,0)) as decimal(12,2))) * promote_precision(cast(ss_list_price#3 as decimal(12,2)))), DecimalType(18,2), true))#66, count(1)#67]
-Results [6]: [i_brand_id#53, i_class_id#54, i_category_id#55, sum(CheckOverflow((promote_precision(cast(cast(ss_quantity#2 as decimal(10,0)) as decimal(12,2))) * promote_precision(cast(ss_list_price#3 as decimal(12,2)))), DecimalType(18,2), true))#66 AS sales#68, count(1)#67 AS number_sales#69, sum(CheckOverflow((promote_precision(cast(cast(ss_quantity#2 as decimal(10,0)) as decimal(12,2))) * promote_precision(cast(ss_list_price#3 as decimal(12,2)))), DecimalType(18,2), true))#66 AS sum(CheckOverflow((promote_precision(cast(cast(ss_quantity#2 as decimal(10,0)) as decimal(12,2))) * promote_precision(cast(ss_list_price#3 as decimal(12,2)))), DecimalType(18,2), true))#70]
-
-(102) Filter [codegen id : 59]
-Input [6]: [i_brand_id#53, i_class_id#54, i_category_id#55, sales#68, number_sales#69, sum(CheckOverflow((promote_precision(cast(cast(ss_quantity#2 as decimal(10,0)) as decimal(12,2))) * promote_precision(cast(ss_list_price#3 as decimal(12,2)))), DecimalType(18,2), true))#70]
-Condition : (isnotnull(sum(CheckOverflow((promote_precision(cast(cast(ss_quantity#2 as decimal(10,0)) as decimal(12,2))) * promote_precision(cast(ss_list_price#3 as decimal(12,2)))), DecimalType(18,2), true))#70) AND (cast(sum(CheckOverflow((promote_precision(cast(cast(ss_quantity#2 as decimal(10,0)) as decimal(12,2))) * promote_precision(cast(ss_list_price#3 as decimal(12,2)))), DecimalType(18,2), true))#70 as decimal(32,6)) > cast(ReusedSubquery Subquery scalar-subquery#48, [id=#49] as decimal(32,6))))
-
-(103) Project [codegen id : 59]
-Output [6]: [store AS channel#71, i_brand_id#53, i_class_id#54, i_category_id#55, sales#68, number_sales#69]
-Input [6]: [i_brand_id#53, i_class_id#54, i_category_id#55, sales#68, number_sales#69, sum(CheckOverflow((promote_precision(cast(cast(ss_quantity#2 as decimal(10,0)) as decimal(12,2))) * promote_precision(cast(ss_list_price#3 as decimal(12,2)))), DecimalType(18,2), true))#70]
-
-(104) BroadcastExchange
-Input [6]: [channel#71, i_brand_id#53, i_class_id#54, i_category_id#55, sales#68, number_sales#69]
-Arguments: HashedRelationBroadcastMode(List(input[1, int, true], input[2, int, true], input[3, int, true]),false), [id=#72]
-
-(105) BroadcastHashJoin [codegen id : 60]
-Left keys [3]: [i_brand_id#7, i_class_id#8, i_category_id#9]
-Right keys [3]: [i_brand_id#53, i_class_id#54, i_category_id#55]
-Join condition: None
-
-(106) TakeOrderedAndProject
-Input [12]: [channel#50, i_brand_id#7, i_class_id#8, i_category_id#9, sales#45, number_sales#46, channel#71, i_brand_id#53, i_class_id#54, i_category_id#55, sales#68, number_sales#69]
-Arguments: 100, [i_brand_id#7 ASC NULLS FIRST, i_class_id#8 ASC NULLS FIRST, i_category_id#9 ASC NULLS FIRST], [channel#50, i_brand_id#7, i_class_id#8, i_category_id#9, sales#45, number_sales#46, channel#71, i_brand_id#53, i_class_id#54, i_category_id#55, sales#68, number_sales#69]
-
-===== Subqueries =====
-
-Subquery:1 Hosting operator id = 82 Hosting Expression = Subquery scalar-subquery#48, [id=#49]
-* HashAggregate (129)
-+- Exchange (128)
-   +- * HashAggregate (127)
-      +- Union (126)
-         :- * Project (115)
-         :  +- * BroadcastHashJoin Inner BuildRight (114)
-         :     :- * ColumnarToRow (108)
-         :     :  +- Scan parquet default.store_sales (107)
-         :     +- BroadcastExchange (113)
-         :        +- * Project (112)
-         :           +- * Filter (111)
-         :              +- * ColumnarToRow (110)
-         :                 +- Scan parquet default.date_dim (109)
-         :- * Project (120)
-         :  +- * BroadcastHashJoin Inner BuildRight (119)
-         :     :- * ColumnarToRow (117)
-         :     :  +- Scan parquet default.catalog_sales (116)
-         :     +- ReusedExchange (118)
-         +- * Project (125)
-            +- * BroadcastHashJoin Inner BuildRight (124)
-               :- * ColumnarToRow (122)
-               :  +- Scan parquet default.web_sales (121)
-               +- ReusedExchange (123)
-
-
-(107) Scan parquet default.store_sales
-Output [3]: [ss_quantity#2, ss_list_price#3, ss_sold_date_sk#4]
-Batched: true
-Location: InMemoryFileIndex []
-PartitionFilters: [isnotnull(ss_sold_date_sk#4), dynamicpruningexpression(ss_sold_date_sk#4 IN dynamicpruning#73)]
-ReadSchema: struct<ss_quantity:int,ss_list_price:decimal(7,2)>
-
-(108) ColumnarToRow [codegen id : 2]
-Input [3]: [ss_quantity#2, ss_list_price#3, ss_sold_date_sk#4]
-
-(109) Scan parquet default.date_dim
-Output [2]: [d_date_sk#12, d_year#13]
-=======
 (87) ColumnarToRow [codegen id : 49]
 Input [2]: [d_date_sk#79, d_week_seq#80]
 
@@ -1145,81 +605,11 @@
 
 (103) Scan parquet default.date_dim
 Output [2]: [d_date_sk#102, d_year#103]
->>>>>>> b17a0e69
 Batched: true
 Location [not included in comparison]/{warehouse_dir}/date_dim]
 PushedFilters: [IsNotNull(d_year), GreaterThanOrEqual(d_year,1999), LessThanOrEqual(d_year,2001), IsNotNull(d_date_sk)]
 ReadSchema: struct<d_date_sk:int,d_year:int>
 
-<<<<<<< HEAD
-(110) ColumnarToRow [codegen id : 1]
-Input [2]: [d_date_sk#12, d_year#13]
-
-(111) Filter [codegen id : 1]
-Input [2]: [d_date_sk#12, d_year#13]
-Condition : (((isnotnull(d_year#13) AND (d_year#13 >= 1999)) AND (d_year#13 <= 2001)) AND isnotnull(d_date_sk#12))
-
-(112) Project [codegen id : 1]
-Output [1]: [d_date_sk#12]
-Input [2]: [d_date_sk#12, d_year#13]
-
-(113) BroadcastExchange
-Input [1]: [d_date_sk#12]
-Arguments: HashedRelationBroadcastMode(List(cast(input[0, int, true] as bigint)),false), [id=#74]
-
-(114) BroadcastHashJoin [codegen id : 2]
-Left keys [1]: [ss_sold_date_sk#4]
-Right keys [1]: [d_date_sk#12]
-Join condition: None
-
-(115) Project [codegen id : 2]
-Output [2]: [ss_quantity#2 AS quantity#75, ss_list_price#3 AS list_price#76]
-Input [4]: [ss_quantity#2, ss_list_price#3, ss_sold_date_sk#4, d_date_sk#12]
-
-(116) Scan parquet default.catalog_sales
-Output [3]: [cs_quantity#77, cs_list_price#78, cs_sold_date_sk#20]
-Batched: true
-Location: InMemoryFileIndex []
-PartitionFilters: [isnotnull(cs_sold_date_sk#20), dynamicpruningexpression(cs_sold_date_sk#20 IN dynamicpruning#73)]
-ReadSchema: struct<cs_quantity:int,cs_list_price:decimal(7,2)>
-
-(117) ColumnarToRow [codegen id : 4]
-Input [3]: [cs_quantity#77, cs_list_price#78, cs_sold_date_sk#20]
-
-(118) ReusedExchange [Reuses operator id: 113]
-Output [1]: [d_date_sk#12]
-
-(119) BroadcastHashJoin [codegen id : 4]
-Left keys [1]: [cs_sold_date_sk#20]
-Right keys [1]: [d_date_sk#12]
-Join condition: None
-
-(120) Project [codegen id : 4]
-Output [2]: [cs_quantity#77 AS quantity#79, cs_list_price#78 AS list_price#80]
-Input [4]: [cs_quantity#77, cs_list_price#78, cs_sold_date_sk#20, d_date_sk#12]
-
-(121) Scan parquet default.web_sales
-Output [3]: [ws_quantity#81, ws_list_price#82, ws_sold_date_sk#25]
-Batched: true
-Location: InMemoryFileIndex []
-PartitionFilters: [isnotnull(ws_sold_date_sk#25), dynamicpruningexpression(ws_sold_date_sk#25 IN dynamicpruning#73)]
-ReadSchema: struct<ws_quantity:int,ws_list_price:decimal(7,2)>
-
-(122) ColumnarToRow [codegen id : 6]
-Input [3]: [ws_quantity#81, ws_list_price#82, ws_sold_date_sk#25]
-
-(123) ReusedExchange [Reuses operator id: 113]
-Output [1]: [d_date_sk#12]
-
-(124) BroadcastHashJoin [codegen id : 6]
-Left keys [1]: [ws_sold_date_sk#25]
-Right keys [1]: [d_date_sk#12]
-Join condition: None
-
-(125) Project [codegen id : 6]
-Output [2]: [ws_quantity#81 AS quantity#83, ws_list_price#82 AS list_price#84]
-Input [4]: [ws_quantity#81, ws_list_price#82, ws_sold_date_sk#25, d_date_sk#12]
-=======
 (104) ColumnarToRow [codegen id : 1]
 Input [2]: [d_date_sk#102, d_year#103]
 
@@ -1287,40 +677,9 @@
 (119) Project [codegen id : 6]
 Output [2]: [ws_quantity#113 AS quantity#117, ws_list_price#114 AS list_price#118]
 Input [4]: [ws_quantity#113, ws_list_price#114, ws_sold_date_sk#115, d_date_sk#116]
->>>>>>> b17a0e69
-
-(126) Union
-
-<<<<<<< HEAD
-(127) HashAggregate [codegen id : 7]
-Input [2]: [quantity#75, list_price#76]
-Keys: []
-Functions [1]: [partial_avg(CheckOverflow((promote_precision(cast(cast(quantity#75 as decimal(10,0)) as decimal(12,2))) * promote_precision(cast(list_price#76 as decimal(12,2)))), DecimalType(18,2), true))]
-Aggregate Attributes [2]: [sum#85, count#86]
-Results [2]: [sum#87, count#88]
-
-(128) Exchange
-Input [2]: [sum#87, count#88]
-Arguments: SinglePartition, ENSURE_REQUIREMENTS, [id=#89]
-
-(129) HashAggregate [codegen id : 8]
-Input [2]: [sum#87, count#88]
-Keys: []
-Functions [1]: [avg(CheckOverflow((promote_precision(cast(cast(quantity#75 as decimal(10,0)) as decimal(12,2))) * promote_precision(cast(list_price#76 as decimal(12,2)))), DecimalType(18,2), true))]
-Aggregate Attributes [1]: [avg(CheckOverflow((promote_precision(cast(cast(quantity#75 as decimal(10,0)) as decimal(12,2))) * promote_precision(cast(list_price#76 as decimal(12,2)))), DecimalType(18,2), true))#90]
-Results [1]: [avg(CheckOverflow((promote_precision(cast(cast(quantity#75 as decimal(10,0)) as decimal(12,2))) * promote_precision(cast(list_price#76 as decimal(12,2)))), DecimalType(18,2), true))#90 AS average_sales#91]
-
-Subquery:2 Hosting operator id = 107 Hosting Expression = ss_sold_date_sk#4 IN dynamicpruning#73
-ReusedExchange (130)
-
-
-(130) ReusedExchange [Reuses operator id: 113]
-Output [1]: [d_date_sk#12]
-
-Subquery:3 Hosting operator id = 116 Hosting Expression = cs_sold_date_sk#20 IN dynamicpruning#73
-
-Subquery:4 Hosting operator id = 121 Hosting Expression = ws_sold_date_sk#25 IN dynamicpruning#73
-=======
+
+(120) Union
+
 (121) HashAggregate [codegen id : 7]
 Input [2]: [quantity#105, list_price#106]
 Keys: []
@@ -1349,37 +708,11 @@
 Subquery:3 Hosting operator id = 110 Hosting Expression = cs_sold_date_sk#109 IN dynamicpruning#101
 
 Subquery:4 Hosting operator id = 115 Hosting Expression = ws_sold_date_sk#115 IN dynamicpruning#101
->>>>>>> b17a0e69
 
 Subquery:5 Hosting operator id = 1 Hosting Expression = ss_sold_date_sk#4 IN dynamicpruning#5
-ReusedExchange (131)
-
-
-<<<<<<< HEAD
-(131) ReusedExchange [Reuses operator id: 76]
-Output [1]: [d_date_sk#12]
-
-Subquery:6 Hosting operator id = 7 Hosting Expression = ss_sold_date_sk#4 IN dynamicpruning#10
-ReusedExchange (132)
-
-
-(132) ReusedExchange [Reuses operator id: 20]
-Output [1]: [d_date_sk#12]
-
-Subquery:7 Hosting operator id = 26 Hosting Expression = cs_sold_date_sk#20 IN dynamicpruning#10
-
-Subquery:8 Hosting operator id = 45 Hosting Expression = ws_sold_date_sk#25 IN dynamicpruning#10
-
-Subquery:9 Hosting operator id = 74 Hosting Expression = Subquery scalar-subquery#33, [id=#34]
-* Project (136)
-+- * Filter (135)
-   +- * ColumnarToRow (134)
-      +- Scan parquet default.date_dim (133)
-
-
-(133) Scan parquet default.date_dim
-Output [4]: [d_week_seq#32, d_year#13, d_moy#92, d_dom#93]
-=======
+ReusedExchange (125)
+
+
 (125) ReusedExchange [Reuses operator id: 70]
 Output [1]: [d_date_sk#50]
 
@@ -1403,43 +736,11 @@
 
 (127) Scan parquet default.date_dim
 Output [4]: [d_week_seq#126, d_year#127, d_moy#128, d_dom#129]
->>>>>>> b17a0e69
 Batched: true
 Location [not included in comparison]/{warehouse_dir}/date_dim]
 PushedFilters: [IsNotNull(d_year), IsNotNull(d_moy), IsNotNull(d_dom), EqualTo(d_year,2000), EqualTo(d_moy,12), EqualTo(d_dom,11)]
 ReadSchema: struct<d_week_seq:int,d_year:int,d_moy:int,d_dom:int>
 
-<<<<<<< HEAD
-(134) ColumnarToRow [codegen id : 1]
-Input [4]: [d_week_seq#32, d_year#13, d_moy#92, d_dom#93]
-
-(135) Filter [codegen id : 1]
-Input [4]: [d_week_seq#32, d_year#13, d_moy#92, d_dom#93]
-Condition : (((((isnotnull(d_year#13) AND isnotnull(d_moy#92)) AND isnotnull(d_dom#93)) AND (d_year#13 = 2000)) AND (d_moy#92 = 12)) AND (d_dom#93 = 11))
-
-(136) Project [codegen id : 1]
-Output [1]: [d_week_seq#32]
-Input [4]: [d_week_seq#32, d_year#13, d_moy#92, d_dom#93]
-
-Subquery:10 Hosting operator id = 102 Hosting Expression = ReusedSubquery Subquery scalar-subquery#48, [id=#49]
-
-Subquery:11 Hosting operator id = 84 Hosting Expression = ss_sold_date_sk#4 IN dynamicpruning#51
-ReusedExchange (137)
-
-
-(137) ReusedExchange [Reuses operator id: 96]
-Output [1]: [d_date_sk#12]
-
-Subquery:12 Hosting operator id = 94 Hosting Expression = Subquery scalar-subquery#56, [id=#57]
-* Project (141)
-+- * Filter (140)
-   +- * ColumnarToRow (139)
-      +- Scan parquet default.date_dim (138)
-
-
-(138) Scan parquet default.date_dim
-Output [4]: [d_week_seq#32, d_year#13, d_moy#92, d_dom#93]
-=======
 (128) ColumnarToRow [codegen id : 1]
 Input [4]: [d_week_seq#126, d_year#127, d_moy#128, d_dom#129]
 
@@ -1469,24 +770,11 @@
 
 (132) Scan parquet default.date_dim
 Output [4]: [d_week_seq#130, d_year#131, d_moy#132, d_dom#133]
->>>>>>> b17a0e69
 Batched: true
 Location [not included in comparison]/{warehouse_dir}/date_dim]
 PushedFilters: [IsNotNull(d_year), IsNotNull(d_moy), IsNotNull(d_dom), EqualTo(d_year,1999), EqualTo(d_moy,12), EqualTo(d_dom,11)]
 ReadSchema: struct<d_week_seq:int,d_year:int,d_moy:int,d_dom:int>
 
-<<<<<<< HEAD
-(139) ColumnarToRow [codegen id : 1]
-Input [4]: [d_week_seq#32, d_year#13, d_moy#92, d_dom#93]
-
-(140) Filter [codegen id : 1]
-Input [4]: [d_week_seq#32, d_year#13, d_moy#92, d_dom#93]
-Condition : (((((isnotnull(d_year#13) AND isnotnull(d_moy#92)) AND isnotnull(d_dom#93)) AND (d_year#13 = 1999)) AND (d_moy#92 = 12)) AND (d_dom#93 = 11))
-
-(141) Project [codegen id : 1]
-Output [1]: [d_week_seq#32]
-Input [4]: [d_week_seq#32, d_year#13, d_moy#92, d_dom#93]
-=======
 (133) ColumnarToRow [codegen id : 1]
 Input [4]: [d_week_seq#130, d_year#131, d_moy#132, d_dom#133]
 
@@ -1497,5 +785,4 @@
 (135) Project [codegen id : 1]
 Output [1]: [d_week_seq#130]
 Input [4]: [d_week_seq#130, d_year#131, d_moy#132, d_dom#133]
->>>>>>> b17a0e69
-
+
