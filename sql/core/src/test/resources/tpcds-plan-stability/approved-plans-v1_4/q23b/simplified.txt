--- conflicted
+++ resolved
@@ -1,12 +1,7 @@
 TakeOrderedAndProject [c_last_name,c_first_name,sales]
   Union
-<<<<<<< HEAD
-    WholeStageCodegen (18)
-      HashAggregate [c_last_name,c_first_name,sum,isEmpty] [sum((cast(cs_quantity as decimal(10,0)) * cs_list_price)),sales,sum,isEmpty]
-=======
     WholeStageCodegen (13)
       HashAggregate [c_last_name,c_first_name,sum,isEmpty] [sum(CheckOverflow((promote_precision(cast(cs_quantity as decimal(12,2))) * promote_precision(cast(cs_list_price as decimal(12,2)))), DecimalType(18,2))),sales,sum,isEmpty]
->>>>>>> 2ffd9892
         InputAdapter
           Exchange [c_last_name,c_first_name] #1
             WholeStageCodegen (12)
@@ -27,7 +22,7 @@
                                           Filter [cs_bill_customer_sk]
                                             ColumnarToRow
                                               InputAdapter
-                                                Scan parquet spark_catalog.default.catalog_sales [cs_bill_customer_sk,cs_item_sk,cs_quantity,cs_list_price,cs_sold_date_sk]
+                                                Scan parquet default.catalog_sales [cs_bill_customer_sk,cs_item_sk,cs_quantity,cs_list_price,cs_sold_date_sk]
                                                   SubqueryBroadcast [d_date_sk] #1
                                                     BroadcastExchange #3
                                                       WholeStageCodegen (1)
@@ -35,7 +30,7 @@
                                                           Filter [d_year,d_moy,d_date_sk]
                                                             ColumnarToRow
                                                               InputAdapter
-                                                                Scan parquet spark_catalog.default.date_dim [d_date_sk,d_year,d_moy]
+                                                                Scan parquet default.date_dim [d_date_sk,d_year,d_moy]
                                           InputAdapter
                                             BroadcastExchange #4
                                               WholeStageCodegen (4)
@@ -53,7 +48,7 @@
                                                                       Filter [ss_item_sk]
                                                                         ColumnarToRow
                                                                           InputAdapter
-                                                                            Scan parquet spark_catalog.default.store_sales [ss_item_sk,ss_sold_date_sk]
+                                                                            Scan parquet default.store_sales [ss_item_sk,ss_sold_date_sk]
                                                                               SubqueryBroadcast [d_date_sk] #2
                                                                                 BroadcastExchange #6
                                                                                   WholeStageCodegen (1)
@@ -61,7 +56,7 @@
                                                                                       Filter [d_year,d_date_sk]
                                                                                         ColumnarToRow
                                                                                           InputAdapter
-                                                                                            Scan parquet spark_catalog.default.date_dim [d_date_sk,d_date,d_year]
+                                                                                            Scan parquet default.date_dim [d_date_sk,d_date,d_year]
                                                                       InputAdapter
                                                                         ReusedExchange [d_date_sk,d_date] #6
                                                                   InputAdapter
@@ -70,7 +65,7 @@
                                                                         Filter [i_item_sk]
                                                                           ColumnarToRow
                                                                             InputAdapter
-                                                                              Scan parquet spark_catalog.default.item [i_item_sk,i_item_desc]
+                                                                              Scan parquet default.item [i_item_sk,i_item_desc]
                           InputAdapter
                             WholeStageCodegen (9)
                               Sort [c_customer_sk]
@@ -83,7 +78,7 @@
                                             Exchange #10
                                               WholeStageCodegen (4)
                                                 HashAggregate [csales] [max,max]
-                                                  HashAggregate [c_customer_sk,sum,isEmpty] [sum((cast(ss_quantity as decimal(10,0)) * ss_sales_price)),csales,sum,isEmpty]
+                                                  HashAggregate [c_customer_sk,sum,isEmpty] [sum(CheckOverflow((promote_precision(cast(ss_quantity as decimal(12,2))) * promote_precision(cast(ss_sales_price as decimal(12,2)))), DecimalType(18,2))),csales,sum,isEmpty]
                                                     InputAdapter
                                                       Exchange [c_customer_sk] #11
                                                         WholeStageCodegen (3)
@@ -95,7 +90,7 @@
                                                                     Filter [ss_customer_sk]
                                                                       ColumnarToRow
                                                                         InputAdapter
-                                                                          Scan parquet spark_catalog.default.store_sales [ss_customer_sk,ss_quantity,ss_sales_price,ss_sold_date_sk]
+                                                                          Scan parquet default.store_sales [ss_customer_sk,ss_quantity,ss_sales_price,ss_sold_date_sk]
                                                                             SubqueryBroadcast [d_date_sk] #4
                                                                               BroadcastExchange #12
                                                                                 WholeStageCodegen (1)
@@ -103,12 +98,12 @@
                                                                                     Filter [d_year,d_date_sk]
                                                                                       ColumnarToRow
                                                                                         InputAdapter
-                                                                                          Scan parquet spark_catalog.default.date_dim [d_date_sk,d_year]
+                                                                                          Scan parquet default.date_dim [d_date_sk,d_year]
                                                                     InputAdapter
                                                                       ReusedExchange [c_customer_sk] #9
                                                                 InputAdapter
                                                                   ReusedExchange [d_date_sk] #12
-                                    HashAggregate [c_customer_sk,sum,isEmpty] [sum((cast(ss_quantity as decimal(10,0)) * ss_sales_price)),ssales,sum,isEmpty]
+                                    HashAggregate [c_customer_sk,sum,isEmpty] [sum(CheckOverflow((promote_precision(cast(ss_quantity as decimal(12,2))) * promote_precision(cast(ss_sales_price as decimal(12,2)))), DecimalType(18,2))),ssales,sum,isEmpty]
                                       InputAdapter
                                         Exchange [c_customer_sk] #8
                                           WholeStageCodegen (8)
@@ -119,43 +114,16 @@
                                                     Filter [ss_customer_sk]
                                                       ColumnarToRow
                                                         InputAdapter
-                                                          Scan parquet spark_catalog.default.store_sales [ss_customer_sk,ss_quantity,ss_sales_price,ss_sold_date_sk]
+                                                          Scan parquet default.store_sales [ss_customer_sk,ss_quantity,ss_sales_price,ss_sold_date_sk]
                                                   InputAdapter
                                                     BroadcastExchange #9
                                                       WholeStageCodegen (7)
                                                         Filter [c_customer_sk]
                                                           ColumnarToRow
                                                             InputAdapter
-                                                              Scan parquet spark_catalog.default.customer [c_customer_sk]
+                                                              Scan parquet default.customer [c_customer_sk]
                         InputAdapter
                           BroadcastExchange #13
-<<<<<<< HEAD
-                            WholeStageCodegen (15)
-                              SortMergeJoin [c_customer_sk,c_customer_sk]
-                                InputAdapter
-                                  WholeStageCodegen (11)
-                                    Sort [c_customer_sk]
-                                      InputAdapter
-                                        Exchange [c_customer_sk] #14
-                                          WholeStageCodegen (10)
-                                            Filter [c_customer_sk]
-                                              ColumnarToRow
-                                                InputAdapter
-                                                  Scan parquet spark_catalog.default.customer [c_customer_sk,c_first_name,c_last_name]
-                                InputAdapter
-                                  WholeStageCodegen (14)
-                                    Sort [c_customer_sk]
-                                      Project [c_customer_sk]
-                                        Filter [ssales]
-                                          ReusedSubquery [tpcds_cmax] #3
-                                          HashAggregate [c_customer_sk,sum,isEmpty] [sum((cast(ss_quantity as decimal(10,0)) * ss_sales_price)),ssales,sum,isEmpty]
-                                            InputAdapter
-                                              ReusedExchange [c_customer_sk,sum,isEmpty] #8
-                    InputAdapter
-                      ReusedExchange [d_date_sk] #3
-    WholeStageCodegen (36)
-      HashAggregate [c_last_name,c_first_name,sum,isEmpty] [sum((cast(ws_quantity as decimal(10,0)) * ws_list_price)),sales,sum,isEmpty]
-=======
                             WholeStageCodegen (10)
                               Filter [c_customer_sk]
                                 ColumnarToRow
@@ -165,7 +133,6 @@
                       ReusedExchange [d_date_sk] #3
     WholeStageCodegen (26)
       HashAggregate [c_last_name,c_first_name,sum,isEmpty] [sum(CheckOverflow((promote_precision(cast(ws_quantity as decimal(12,2))) * promote_precision(cast(ws_list_price as decimal(12,2)))), DecimalType(18,2))),sales,sum,isEmpty]
->>>>>>> 2ffd9892
         InputAdapter
           Exchange [c_last_name,c_first_name] #14
             WholeStageCodegen (25)
@@ -186,7 +153,7 @@
                                           Filter [ws_bill_customer_sk]
                                             ColumnarToRow
                                               InputAdapter
-                                                Scan parquet spark_catalog.default.web_sales [ws_item_sk,ws_bill_customer_sk,ws_quantity,ws_list_price,ws_sold_date_sk]
+                                                Scan parquet default.web_sales [ws_item_sk,ws_bill_customer_sk,ws_quantity,ws_list_price,ws_sold_date_sk]
                                                   ReusedSubquery [d_date_sk] #1
                                           InputAdapter
                                             ReusedExchange [item_sk] #4
@@ -196,7 +163,7 @@
                                 Project [c_customer_sk]
                                   Filter [ssales]
                                     ReusedSubquery [tpcds_cmax] #3
-                                    HashAggregate [c_customer_sk,sum,isEmpty] [sum((cast(ss_quantity as decimal(10,0)) * ss_sales_price)),ssales,sum,isEmpty]
+                                    HashAggregate [c_customer_sk,sum,isEmpty] [sum(CheckOverflow((promote_precision(cast(ss_quantity as decimal(12,2))) * promote_precision(cast(ss_sales_price as decimal(12,2)))), DecimalType(18,2))),ssales,sum,isEmpty]
                                       InputAdapter
                                         ReusedExchange [c_customer_sk,sum,isEmpty] #8
                         InputAdapter
