--- conflicted
+++ resolved
@@ -11,17 +11,8 @@
                     BroadcastHashJoin [cs_call_center_sk,cc_call_center_sk]
                       Project [cs_sold_date_sk,cs_ship_date_sk,cs_call_center_sk,cs_warehouse_sk,sm_type]
                         BroadcastHashJoin [cs_ship_mode_sk,sm_ship_mode_sk]
-<<<<<<< HEAD
-                          Project [cs_call_center_sk,cs_ship_date_sk,cs_ship_mode_sk,cs_sold_date_sk,cs_warehouse_sk]
-                            BroadcastHashJoin [cs_ship_date_sk,d_date_sk]
-                              Filter [cs_call_center_sk,cs_ship_date_sk,cs_ship_mode_sk,cs_warehouse_sk]
-                                ColumnarToRow
-                                  InputAdapter
-                                    Scan parquet default.catalog_sales [cs_call_center_sk,cs_ship_date_sk,cs_ship_mode_sk,cs_sold_date_sk,cs_warehouse_sk]
-=======
                           Project [cs_sold_date_sk,cs_ship_date_sk,cs_call_center_sk,cs_ship_mode_sk,cs_warehouse_sk]
                             BroadcastHashJoin [d_date_sk,cs_ship_date_sk]
->>>>>>> 0a6043f6
                               InputAdapter
                                 BroadcastExchange #2
                                   WholeStageCodegen (1)
@@ -30,13 +21,10 @@
                                         ColumnarToRow
                                           InputAdapter
                                             Scan parquet default.date_dim [d_date_sk,d_month_seq]
-<<<<<<< HEAD
-=======
                               Filter [cs_warehouse_sk,cs_ship_mode_sk,cs_call_center_sk,cs_ship_date_sk]
                                 ColumnarToRow
                                   InputAdapter
                                     Scan parquet default.catalog_sales [cs_sold_date_sk,cs_ship_date_sk,cs_call_center_sk,cs_ship_mode_sk,cs_warehouse_sk]
->>>>>>> 0a6043f6
                           InputAdapter
                             BroadcastExchange #3
                               WholeStageCodegen (2)
