== Physical Plan ==
TakeOrderedAndProject (43)
+- * HashAggregate (42)
   +- Exchange (41)
      +- * HashAggregate (40)
         +- * HashAggregate (39)
            +- Exchange (38)
               +- * HashAggregate (37)
                  +- * Project (36)
                     +- * BroadcastHashJoin Inner BuildRight (35)
                        :- * Project (29)
                        :  +- * BroadcastHashJoin Inner BuildRight (28)
                        :     :- * Project (22)
                        :     :  +- * BroadcastHashJoin Inner BuildRight (21)
                        :     :     :- * BroadcastHashJoin LeftAnti BuildRight (15)
                        :     :     :  :- * Project (10)
                        :     :     :  :  +- * BroadcastHashJoin LeftSemi BuildRight (9)
                        :     :     :  :     :- * Filter (3)
                        :     :     :  :     :  +- * ColumnarToRow (2)
                        :     :     :  :     :     +- Scan parquet default.web_sales (1)
                        :     :     :  :     +- BroadcastExchange (8)
                        :     :     :  :        +- * Project (7)
                        :     :     :  :           +- * Filter (6)
                        :     :     :  :              +- * ColumnarToRow (5)
                        :     :     :  :                 +- Scan parquet default.web_sales (4)
                        :     :     :  +- BroadcastExchange (14)
                        :     :     :     +- * Filter (13)
                        :     :     :        +- * ColumnarToRow (12)
                        :     :     :           +- Scan parquet default.web_returns (11)
                        :     :     +- BroadcastExchange (20)
                        :     :        +- * Project (19)
                        :     :           +- * Filter (18)
                        :     :              +- * ColumnarToRow (17)
                        :     :                 +- Scan parquet default.date_dim (16)
                        :     +- BroadcastExchange (27)
                        :        +- * Project (26)
                        :           +- * Filter (25)
                        :              +- * ColumnarToRow (24)
                        :                 +- Scan parquet default.customer_address (23)
                        +- BroadcastExchange (34)
                           +- * Project (33)
                              +- * Filter (32)
                                 +- * ColumnarToRow (31)
                                    +- Scan parquet default.web_site (30)


(1) Scan parquet default.web_sales
Output [7]: [ws_ship_date_sk#1, ws_ship_addr_sk#2, ws_web_site_sk#3, ws_warehouse_sk#4, ws_order_number#5, ws_ext_ship_cost#6, ws_net_profit#7]
Batched: true
<<<<<<< HEAD
Location: InMemoryFileIndex [file:/Users/yi.wu/IdeaProjects/spark/sql/core/spark-warehouse/org.apache.spark.sql.TPCDSV1_4_PlanStabilitySuite/web_sales]
PushedFilters: [IsNotNull(ws_ship_date_sk), IsNotNull(ws_ship_addr_sk), IsNotNull(ws_web_site_sk), IsNotNull(ws_order_number), IsNotNull(ws_warehouse_sk)]
=======
Location [not included in comparison]/{warehouse_dir}/web_sales]
PushedFilters: [IsNotNull(ws_ship_date_sk), IsNotNull(ws_ship_addr_sk), IsNotNull(ws_web_site_sk)]
>>>>>>> 5775073a
ReadSchema: struct<ws_ship_date_sk:int,ws_ship_addr_sk:int,ws_web_site_sk:int,ws_warehouse_sk:int,ws_order_number:int,ws_ext_ship_cost:decimal(7,2),ws_net_profit:decimal(7,2)>

(2) ColumnarToRow [codegen id : 6]
Input [7]: [ws_ship_date_sk#1, ws_ship_addr_sk#2, ws_web_site_sk#3, ws_warehouse_sk#4, ws_order_number#5, ws_ext_ship_cost#6, ws_net_profit#7]

(3) Filter [codegen id : 6]
Input [7]: [ws_ship_date_sk#1, ws_ship_addr_sk#2, ws_web_site_sk#3, ws_warehouse_sk#4, ws_order_number#5, ws_ext_ship_cost#6, ws_net_profit#7]
Condition : ((((isnotnull(ws_ship_date_sk#1) AND isnotnull(ws_ship_addr_sk#2)) AND isnotnull(ws_web_site_sk#3)) AND isnotnull(ws_order_number#5)) AND isnotnull(ws_warehouse_sk#4))

(4) Scan parquet default.web_sales
Output [2]: [ws_warehouse_sk#4, ws_order_number#5]
Batched: true
<<<<<<< HEAD
Location: InMemoryFileIndex [file:/Users/yi.wu/IdeaProjects/spark/sql/core/spark-warehouse/org.apache.spark.sql.TPCDSV1_4_PlanStabilitySuite/web_sales]
PushedFilters: [IsNotNull(ws_order_number), IsNotNull(ws_warehouse_sk)]
=======
Location [not included in comparison]/{warehouse_dir}/web_sales]
>>>>>>> 5775073a
ReadSchema: struct<ws_warehouse_sk:int,ws_order_number:int>

(5) ColumnarToRow [codegen id : 1]
Input [2]: [ws_warehouse_sk#4, ws_order_number#5]

(6) Filter [codegen id : 1]
Input [2]: [ws_warehouse_sk#4, ws_order_number#5]
Condition : (isnotnull(ws_order_number#5) AND isnotnull(ws_warehouse_sk#4))

(7) Project [codegen id : 1]
Output [2]: [ws_warehouse_sk#4 AS ws_warehouse_sk#4#8, ws_order_number#5 AS ws_order_number#5#9]
Input [2]: [ws_warehouse_sk#4, ws_order_number#5]

(8) BroadcastExchange
Input [2]: [ws_warehouse_sk#4#8, ws_order_number#5#9]
Arguments: HashedRelationBroadcastMode(List(cast(input[1, int, true] as bigint)),false), [id=#10]

(9) BroadcastHashJoin [codegen id : 6]
Left keys [1]: [ws_order_number#5]
Right keys [1]: [ws_order_number#5#9]
Join condition: NOT (ws_warehouse_sk#4 = ws_warehouse_sk#4#8)

(10) Project [codegen id : 6]
Output [6]: [ws_ship_date_sk#1, ws_ship_addr_sk#2, ws_web_site_sk#3, ws_order_number#5, ws_ext_ship_cost#6, ws_net_profit#7]
Input [7]: [ws_ship_date_sk#1, ws_ship_addr_sk#2, ws_web_site_sk#3, ws_warehouse_sk#4, ws_order_number#5, ws_ext_ship_cost#6, ws_net_profit#7]

(11) Scan parquet default.web_returns
Output [1]: [wr_order_number#11]
Batched: true
<<<<<<< HEAD
Location: InMemoryFileIndex [file:/Users/yi.wu/IdeaProjects/spark/sql/core/spark-warehouse/org.apache.spark.sql.TPCDSV1_4_PlanStabilitySuite/web_returns]
PushedFilters: [IsNotNull(wr_order_number)]
=======
Location [not included in comparison]/{warehouse_dir}/web_returns]
>>>>>>> 5775073a
ReadSchema: struct<wr_order_number:bigint>

(12) ColumnarToRow [codegen id : 2]
Input [1]: [wr_order_number#11]

(13) Filter [codegen id : 2]
Input [1]: [wr_order_number#11]
Condition : isnotnull(wr_order_number#11)

(14) BroadcastExchange
Input [1]: [wr_order_number#11]
Arguments: HashedRelationBroadcastMode(List(input[0, bigint, false]),false), [id=#12]

(15) BroadcastHashJoin [codegen id : 6]
Left keys [1]: [cast(ws_order_number#5 as bigint)]
Right keys [1]: [wr_order_number#11]
Join condition: None

(16) Scan parquet default.date_dim
Output [2]: [d_date_sk#13, d_date#14]
Batched: true
Location [not included in comparison]/{warehouse_dir}/date_dim]
PushedFilters: [IsNotNull(d_date), GreaterThanOrEqual(d_date,1999-02-01), LessThanOrEqual(d_date,1999-04-02), IsNotNull(d_date_sk)]
ReadSchema: struct<d_date_sk:int,d_date:date>

(17) ColumnarToRow [codegen id : 3]
Input [2]: [d_date_sk#13, d_date#14]

(18) Filter [codegen id : 3]
Input [2]: [d_date_sk#13, d_date#14]
Condition : (((isnotnull(d_date#14) AND (d_date#14 >= 10623)) AND (d_date#14 <= 10683)) AND isnotnull(d_date_sk#13))

(19) Project [codegen id : 3]
Output [1]: [d_date_sk#13]
Input [2]: [d_date_sk#13, d_date#14]

(20) BroadcastExchange
Input [1]: [d_date_sk#13]
Arguments: HashedRelationBroadcastMode(List(cast(input[0, int, true] as bigint)),false), [id=#15]

(21) BroadcastHashJoin [codegen id : 6]
Left keys [1]: [ws_ship_date_sk#1]
Right keys [1]: [d_date_sk#13]
Join condition: None

(22) Project [codegen id : 6]
Output [5]: [ws_ship_addr_sk#2, ws_web_site_sk#3, ws_order_number#5, ws_ext_ship_cost#6, ws_net_profit#7]
Input [7]: [ws_ship_date_sk#1, ws_ship_addr_sk#2, ws_web_site_sk#3, ws_order_number#5, ws_ext_ship_cost#6, ws_net_profit#7, d_date_sk#13]

(23) Scan parquet default.customer_address
Output [2]: [ca_address_sk#16, ca_state#17]
Batched: true
Location [not included in comparison]/{warehouse_dir}/customer_address]
PushedFilters: [IsNotNull(ca_state), EqualTo(ca_state,IL), IsNotNull(ca_address_sk)]
ReadSchema: struct<ca_address_sk:int,ca_state:string>

(24) ColumnarToRow [codegen id : 4]
Input [2]: [ca_address_sk#16, ca_state#17]

(25) Filter [codegen id : 4]
Input [2]: [ca_address_sk#16, ca_state#17]
Condition : ((isnotnull(ca_state#17) AND (ca_state#17 = IL)) AND isnotnull(ca_address_sk#16))

(26) Project [codegen id : 4]
Output [1]: [ca_address_sk#16]
Input [2]: [ca_address_sk#16, ca_state#17]

(27) BroadcastExchange
Input [1]: [ca_address_sk#16]
Arguments: HashedRelationBroadcastMode(List(cast(input[0, int, true] as bigint)),false), [id=#18]

(28) BroadcastHashJoin [codegen id : 6]
Left keys [1]: [ws_ship_addr_sk#2]
Right keys [1]: [ca_address_sk#16]
Join condition: None

(29) Project [codegen id : 6]
Output [4]: [ws_web_site_sk#3, ws_order_number#5, ws_ext_ship_cost#6, ws_net_profit#7]
Input [6]: [ws_ship_addr_sk#2, ws_web_site_sk#3, ws_order_number#5, ws_ext_ship_cost#6, ws_net_profit#7, ca_address_sk#16]

(30) Scan parquet default.web_site
Output [2]: [web_site_sk#19, web_company_name#20]
Batched: true
Location [not included in comparison]/{warehouse_dir}/web_site]
PushedFilters: [IsNotNull(web_company_name), EqualTo(web_company_name,pri), IsNotNull(web_site_sk)]
ReadSchema: struct<web_site_sk:int,web_company_name:string>

(31) ColumnarToRow [codegen id : 5]
Input [2]: [web_site_sk#19, web_company_name#20]

(32) Filter [codegen id : 5]
Input [2]: [web_site_sk#19, web_company_name#20]
Condition : ((isnotnull(web_company_name#20) AND (web_company_name#20 = pri)) AND isnotnull(web_site_sk#19))

(33) Project [codegen id : 5]
Output [1]: [web_site_sk#19]
Input [2]: [web_site_sk#19, web_company_name#20]

(34) BroadcastExchange
Input [1]: [web_site_sk#19]
Arguments: HashedRelationBroadcastMode(List(cast(input[0, int, true] as bigint)),false), [id=#21]

(35) BroadcastHashJoin [codegen id : 6]
Left keys [1]: [ws_web_site_sk#3]
Right keys [1]: [web_site_sk#19]
Join condition: None

(36) Project [codegen id : 6]
Output [3]: [ws_order_number#5, ws_ext_ship_cost#6, ws_net_profit#7]
Input [5]: [ws_web_site_sk#3, ws_order_number#5, ws_ext_ship_cost#6, ws_net_profit#7, web_site_sk#19]

(37) HashAggregate [codegen id : 6]
Input [3]: [ws_order_number#5, ws_ext_ship_cost#6, ws_net_profit#7]
Keys [1]: [ws_order_number#5]
Functions [2]: [partial_sum(UnscaledValue(ws_ext_ship_cost#6)), partial_sum(UnscaledValue(ws_net_profit#7))]
Aggregate Attributes [2]: [sum(UnscaledValue(ws_ext_ship_cost#6))#22, sum(UnscaledValue(ws_net_profit#7))#23]
Results [3]: [ws_order_number#5, sum#24, sum#25]

(38) Exchange
Input [3]: [ws_order_number#5, sum#24, sum#25]
Arguments: hashpartitioning(ws_order_number#5, 5), true, [id=#26]

(39) HashAggregate [codegen id : 7]
Input [3]: [ws_order_number#5, sum#24, sum#25]
Keys [1]: [ws_order_number#5]
Functions [2]: [merge_sum(UnscaledValue(ws_ext_ship_cost#6)), merge_sum(UnscaledValue(ws_net_profit#7))]
Aggregate Attributes [2]: [sum(UnscaledValue(ws_ext_ship_cost#6))#22, sum(UnscaledValue(ws_net_profit#7))#23]
Results [3]: [ws_order_number#5, sum#24, sum#25]

(40) HashAggregate [codegen id : 7]
Input [3]: [ws_order_number#5, sum#24, sum#25]
Keys: []
Functions [3]: [merge_sum(UnscaledValue(ws_ext_ship_cost#6)), merge_sum(UnscaledValue(ws_net_profit#7)), partial_count(distinct ws_order_number#5)]
Aggregate Attributes [3]: [sum(UnscaledValue(ws_ext_ship_cost#6))#22, sum(UnscaledValue(ws_net_profit#7))#23, count(ws_order_number#5)#27]
Results [3]: [sum#24, sum#25, count#28]

(41) Exchange
Input [3]: [sum#24, sum#25, count#28]
Arguments: SinglePartition, true, [id=#29]

(42) HashAggregate [codegen id : 8]
Input [3]: [sum#24, sum#25, count#28]
Keys: []
Functions [3]: [sum(UnscaledValue(ws_ext_ship_cost#6)), sum(UnscaledValue(ws_net_profit#7)), count(distinct ws_order_number#5)]
Aggregate Attributes [3]: [sum(UnscaledValue(ws_ext_ship_cost#6))#22, sum(UnscaledValue(ws_net_profit#7))#23, count(ws_order_number#5)#27]
Results [3]: [count(ws_order_number#5)#27 AS order count #30, MakeDecimal(sum(UnscaledValue(ws_ext_ship_cost#6))#22,17,2) AS total shipping cost #31, MakeDecimal(sum(UnscaledValue(ws_net_profit#7))#23,17,2) AS total net profit #32]

(43) TakeOrderedAndProject
Input [3]: [order count #30, total shipping cost #31, total net profit #32]
Arguments: 100, [order count #30 ASC NULLS FIRST], [order count #30, total shipping cost #31, total net profit #32]
<|MERGE_RESOLUTION|>--- conflicted
+++ resolved
@@ -1,59 +1,52 @@
 == Physical Plan ==
-TakeOrderedAndProject (43)
-+- * HashAggregate (42)
-   +- Exchange (41)
-      +- * HashAggregate (40)
-         +- * HashAggregate (39)
-            +- Exchange (38)
-               +- * HashAggregate (37)
-                  +- * Project (36)
-                     +- * BroadcastHashJoin Inner BuildRight (35)
-                        :- * Project (29)
-                        :  +- * BroadcastHashJoin Inner BuildRight (28)
-                        :     :- * Project (22)
-                        :     :  +- * BroadcastHashJoin Inner BuildRight (21)
-                        :     :     :- * BroadcastHashJoin LeftAnti BuildRight (15)
-                        :     :     :  :- * Project (10)
-                        :     :     :  :  +- * BroadcastHashJoin LeftSemi BuildRight (9)
+TakeOrderedAndProject (41)
++- * HashAggregate (40)
+   +- Exchange (39)
+      +- * HashAggregate (38)
+         +- * HashAggregate (37)
+            +- Exchange (36)
+               +- * HashAggregate (35)
+                  +- * Project (34)
+                     +- * BroadcastHashJoin Inner BuildRight (33)
+                        :- * Project (27)
+                        :  +- * BroadcastHashJoin Inner BuildRight (26)
+                        :     :- * Project (20)
+                        :     :  +- * BroadcastHashJoin Inner BuildRight (19)
+                        :     :     :- * BroadcastHashJoin LeftAnti BuildRight (13)
+                        :     :     :  :- * Project (9)
+                        :     :     :  :  +- * BroadcastHashJoin LeftSemi BuildRight (8)
                         :     :     :  :     :- * Filter (3)
                         :     :     :  :     :  +- * ColumnarToRow (2)
                         :     :     :  :     :     +- Scan parquet default.web_sales (1)
-                        :     :     :  :     +- BroadcastExchange (8)
-                        :     :     :  :        +- * Project (7)
-                        :     :     :  :           +- * Filter (6)
-                        :     :     :  :              +- * ColumnarToRow (5)
-                        :     :     :  :                 +- Scan parquet default.web_sales (4)
-                        :     :     :  +- BroadcastExchange (14)
-                        :     :     :     +- * Filter (13)
-                        :     :     :        +- * ColumnarToRow (12)
-                        :     :     :           +- Scan parquet default.web_returns (11)
-                        :     :     +- BroadcastExchange (20)
-                        :     :        +- * Project (19)
-                        :     :           +- * Filter (18)
-                        :     :              +- * ColumnarToRow (17)
-                        :     :                 +- Scan parquet default.date_dim (16)
-                        :     +- BroadcastExchange (27)
-                        :        +- * Project (26)
-                        :           +- * Filter (25)
-                        :              +- * ColumnarToRow (24)
-                        :                 +- Scan parquet default.customer_address (23)
-                        +- BroadcastExchange (34)
-                           +- * Project (33)
-                              +- * Filter (32)
-                                 +- * ColumnarToRow (31)
-                                    +- Scan parquet default.web_site (30)
+                        :     :     :  :     +- BroadcastExchange (7)
+                        :     :     :  :        +- * Project (6)
+                        :     :     :  :           +- * ColumnarToRow (5)
+                        :     :     :  :              +- Scan parquet default.web_sales (4)
+                        :     :     :  +- BroadcastExchange (12)
+                        :     :     :     +- * ColumnarToRow (11)
+                        :     :     :        +- Scan parquet default.web_returns (10)
+                        :     :     +- BroadcastExchange (18)
+                        :     :        +- * Project (17)
+                        :     :           +- * Filter (16)
+                        :     :              +- * ColumnarToRow (15)
+                        :     :                 +- Scan parquet default.date_dim (14)
+                        :     +- BroadcastExchange (25)
+                        :        +- * Project (24)
+                        :           +- * Filter (23)
+                        :              +- * ColumnarToRow (22)
+                        :                 +- Scan parquet default.customer_address (21)
+                        +- BroadcastExchange (32)
+                           +- * Project (31)
+                              +- * Filter (30)
+                                 +- * ColumnarToRow (29)
+                                    +- Scan parquet default.web_site (28)
 
 
 (1) Scan parquet default.web_sales
 Output [7]: [ws_ship_date_sk#1, ws_ship_addr_sk#2, ws_web_site_sk#3, ws_warehouse_sk#4, ws_order_number#5, ws_ext_ship_cost#6, ws_net_profit#7]
 Batched: true
-<<<<<<< HEAD
-Location: InMemoryFileIndex [file:/Users/yi.wu/IdeaProjects/spark/sql/core/spark-warehouse/org.apache.spark.sql.TPCDSV1_4_PlanStabilitySuite/web_sales]
-PushedFilters: [IsNotNull(ws_ship_date_sk), IsNotNull(ws_ship_addr_sk), IsNotNull(ws_web_site_sk), IsNotNull(ws_order_number), IsNotNull(ws_warehouse_sk)]
-=======
 Location [not included in comparison]/{warehouse_dir}/web_sales]
 PushedFilters: [IsNotNull(ws_ship_date_sk), IsNotNull(ws_ship_addr_sk), IsNotNull(ws_web_site_sk)]
->>>>>>> 5775073a
 ReadSchema: struct<ws_ship_date_sk:int,ws_ship_addr_sk:int,ws_web_site_sk:int,ws_warehouse_sk:int,ws_order_number:int,ws_ext_ship_cost:decimal(7,2),ws_net_profit:decimal(7,2)>
 
 (2) ColumnarToRow [codegen id : 6]
@@ -61,199 +54,181 @@
 
 (3) Filter [codegen id : 6]
 Input [7]: [ws_ship_date_sk#1, ws_ship_addr_sk#2, ws_web_site_sk#3, ws_warehouse_sk#4, ws_order_number#5, ws_ext_ship_cost#6, ws_net_profit#7]
-Condition : ((((isnotnull(ws_ship_date_sk#1) AND isnotnull(ws_ship_addr_sk#2)) AND isnotnull(ws_web_site_sk#3)) AND isnotnull(ws_order_number#5)) AND isnotnull(ws_warehouse_sk#4))
+Condition : ((isnotnull(ws_ship_date_sk#1) AND isnotnull(ws_ship_addr_sk#2)) AND isnotnull(ws_web_site_sk#3))
 
 (4) Scan parquet default.web_sales
 Output [2]: [ws_warehouse_sk#4, ws_order_number#5]
 Batched: true
-<<<<<<< HEAD
-Location: InMemoryFileIndex [file:/Users/yi.wu/IdeaProjects/spark/sql/core/spark-warehouse/org.apache.spark.sql.TPCDSV1_4_PlanStabilitySuite/web_sales]
-PushedFilters: [IsNotNull(ws_order_number), IsNotNull(ws_warehouse_sk)]
-=======
 Location [not included in comparison]/{warehouse_dir}/web_sales]
->>>>>>> 5775073a
 ReadSchema: struct<ws_warehouse_sk:int,ws_order_number:int>
 
 (5) ColumnarToRow [codegen id : 1]
 Input [2]: [ws_warehouse_sk#4, ws_order_number#5]
 
-(6) Filter [codegen id : 1]
-Input [2]: [ws_warehouse_sk#4, ws_order_number#5]
-Condition : (isnotnull(ws_order_number#5) AND isnotnull(ws_warehouse_sk#4))
-
-(7) Project [codegen id : 1]
+(6) Project [codegen id : 1]
 Output [2]: [ws_warehouse_sk#4 AS ws_warehouse_sk#4#8, ws_order_number#5 AS ws_order_number#5#9]
 Input [2]: [ws_warehouse_sk#4, ws_order_number#5]
 
-(8) BroadcastExchange
+(7) BroadcastExchange
 Input [2]: [ws_warehouse_sk#4#8, ws_order_number#5#9]
 Arguments: HashedRelationBroadcastMode(List(cast(input[1, int, true] as bigint)),false), [id=#10]
 
-(9) BroadcastHashJoin [codegen id : 6]
+(8) BroadcastHashJoin [codegen id : 6]
 Left keys [1]: [ws_order_number#5]
 Right keys [1]: [ws_order_number#5#9]
 Join condition: NOT (ws_warehouse_sk#4 = ws_warehouse_sk#4#8)
 
-(10) Project [codegen id : 6]
+(9) Project [codegen id : 6]
 Output [6]: [ws_ship_date_sk#1, ws_ship_addr_sk#2, ws_web_site_sk#3, ws_order_number#5, ws_ext_ship_cost#6, ws_net_profit#7]
 Input [7]: [ws_ship_date_sk#1, ws_ship_addr_sk#2, ws_web_site_sk#3, ws_warehouse_sk#4, ws_order_number#5, ws_ext_ship_cost#6, ws_net_profit#7]
 
-(11) Scan parquet default.web_returns
+(10) Scan parquet default.web_returns
 Output [1]: [wr_order_number#11]
 Batched: true
-<<<<<<< HEAD
-Location: InMemoryFileIndex [file:/Users/yi.wu/IdeaProjects/spark/sql/core/spark-warehouse/org.apache.spark.sql.TPCDSV1_4_PlanStabilitySuite/web_returns]
-PushedFilters: [IsNotNull(wr_order_number)]
-=======
 Location [not included in comparison]/{warehouse_dir}/web_returns]
->>>>>>> 5775073a
 ReadSchema: struct<wr_order_number:bigint>
 
-(12) ColumnarToRow [codegen id : 2]
+(11) ColumnarToRow [codegen id : 2]
 Input [1]: [wr_order_number#11]
 
-(13) Filter [codegen id : 2]
+(12) BroadcastExchange
 Input [1]: [wr_order_number#11]
-Condition : isnotnull(wr_order_number#11)
-
-(14) BroadcastExchange
-Input [1]: [wr_order_number#11]
-Arguments: HashedRelationBroadcastMode(List(input[0, bigint, false]),false), [id=#12]
-
-(15) BroadcastHashJoin [codegen id : 6]
+Arguments: HashedRelationBroadcastMode(List(input[0, bigint, true]),false), [id=#12]
+
+(13) BroadcastHashJoin [codegen id : 6]
 Left keys [1]: [cast(ws_order_number#5 as bigint)]
 Right keys [1]: [wr_order_number#11]
 Join condition: None
 
-(16) Scan parquet default.date_dim
+(14) Scan parquet default.date_dim
 Output [2]: [d_date_sk#13, d_date#14]
 Batched: true
 Location [not included in comparison]/{warehouse_dir}/date_dim]
 PushedFilters: [IsNotNull(d_date), GreaterThanOrEqual(d_date,1999-02-01), LessThanOrEqual(d_date,1999-04-02), IsNotNull(d_date_sk)]
 ReadSchema: struct<d_date_sk:int,d_date:date>
 
-(17) ColumnarToRow [codegen id : 3]
+(15) ColumnarToRow [codegen id : 3]
 Input [2]: [d_date_sk#13, d_date#14]
 
-(18) Filter [codegen id : 3]
+(16) Filter [codegen id : 3]
 Input [2]: [d_date_sk#13, d_date#14]
 Condition : (((isnotnull(d_date#14) AND (d_date#14 >= 10623)) AND (d_date#14 <= 10683)) AND isnotnull(d_date_sk#13))
 
-(19) Project [codegen id : 3]
+(17) Project [codegen id : 3]
 Output [1]: [d_date_sk#13]
 Input [2]: [d_date_sk#13, d_date#14]
 
-(20) BroadcastExchange
+(18) BroadcastExchange
 Input [1]: [d_date_sk#13]
 Arguments: HashedRelationBroadcastMode(List(cast(input[0, int, true] as bigint)),false), [id=#15]
 
-(21) BroadcastHashJoin [codegen id : 6]
+(19) BroadcastHashJoin [codegen id : 6]
 Left keys [1]: [ws_ship_date_sk#1]
 Right keys [1]: [d_date_sk#13]
 Join condition: None
 
-(22) Project [codegen id : 6]
+(20) Project [codegen id : 6]
 Output [5]: [ws_ship_addr_sk#2, ws_web_site_sk#3, ws_order_number#5, ws_ext_ship_cost#6, ws_net_profit#7]
 Input [7]: [ws_ship_date_sk#1, ws_ship_addr_sk#2, ws_web_site_sk#3, ws_order_number#5, ws_ext_ship_cost#6, ws_net_profit#7, d_date_sk#13]
 
-(23) Scan parquet default.customer_address
+(21) Scan parquet default.customer_address
 Output [2]: [ca_address_sk#16, ca_state#17]
 Batched: true
 Location [not included in comparison]/{warehouse_dir}/customer_address]
 PushedFilters: [IsNotNull(ca_state), EqualTo(ca_state,IL), IsNotNull(ca_address_sk)]
 ReadSchema: struct<ca_address_sk:int,ca_state:string>
 
-(24) ColumnarToRow [codegen id : 4]
+(22) ColumnarToRow [codegen id : 4]
 Input [2]: [ca_address_sk#16, ca_state#17]
 
-(25) Filter [codegen id : 4]
+(23) Filter [codegen id : 4]
 Input [2]: [ca_address_sk#16, ca_state#17]
 Condition : ((isnotnull(ca_state#17) AND (ca_state#17 = IL)) AND isnotnull(ca_address_sk#16))
 
-(26) Project [codegen id : 4]
+(24) Project [codegen id : 4]
 Output [1]: [ca_address_sk#16]
 Input [2]: [ca_address_sk#16, ca_state#17]
 
-(27) BroadcastExchange
+(25) BroadcastExchange
 Input [1]: [ca_address_sk#16]
 Arguments: HashedRelationBroadcastMode(List(cast(input[0, int, true] as bigint)),false), [id=#18]
 
-(28) BroadcastHashJoin [codegen id : 6]
+(26) BroadcastHashJoin [codegen id : 6]
 Left keys [1]: [ws_ship_addr_sk#2]
 Right keys [1]: [ca_address_sk#16]
 Join condition: None
 
-(29) Project [codegen id : 6]
+(27) Project [codegen id : 6]
 Output [4]: [ws_web_site_sk#3, ws_order_number#5, ws_ext_ship_cost#6, ws_net_profit#7]
 Input [6]: [ws_ship_addr_sk#2, ws_web_site_sk#3, ws_order_number#5, ws_ext_ship_cost#6, ws_net_profit#7, ca_address_sk#16]
 
-(30) Scan parquet default.web_site
+(28) Scan parquet default.web_site
 Output [2]: [web_site_sk#19, web_company_name#20]
 Batched: true
 Location [not included in comparison]/{warehouse_dir}/web_site]
 PushedFilters: [IsNotNull(web_company_name), EqualTo(web_company_name,pri), IsNotNull(web_site_sk)]
 ReadSchema: struct<web_site_sk:int,web_company_name:string>
 
-(31) ColumnarToRow [codegen id : 5]
+(29) ColumnarToRow [codegen id : 5]
 Input [2]: [web_site_sk#19, web_company_name#20]
 
-(32) Filter [codegen id : 5]
+(30) Filter [codegen id : 5]
 Input [2]: [web_site_sk#19, web_company_name#20]
 Condition : ((isnotnull(web_company_name#20) AND (web_company_name#20 = pri)) AND isnotnull(web_site_sk#19))
 
-(33) Project [codegen id : 5]
+(31) Project [codegen id : 5]
 Output [1]: [web_site_sk#19]
 Input [2]: [web_site_sk#19, web_company_name#20]
 
-(34) BroadcastExchange
+(32) BroadcastExchange
 Input [1]: [web_site_sk#19]
 Arguments: HashedRelationBroadcastMode(List(cast(input[0, int, true] as bigint)),false), [id=#21]
 
-(35) BroadcastHashJoin [codegen id : 6]
+(33) BroadcastHashJoin [codegen id : 6]
 Left keys [1]: [ws_web_site_sk#3]
 Right keys [1]: [web_site_sk#19]
 Join condition: None
 
-(36) Project [codegen id : 6]
+(34) Project [codegen id : 6]
 Output [3]: [ws_order_number#5, ws_ext_ship_cost#6, ws_net_profit#7]
 Input [5]: [ws_web_site_sk#3, ws_order_number#5, ws_ext_ship_cost#6, ws_net_profit#7, web_site_sk#19]
 
-(37) HashAggregate [codegen id : 6]
+(35) HashAggregate [codegen id : 6]
 Input [3]: [ws_order_number#5, ws_ext_ship_cost#6, ws_net_profit#7]
 Keys [1]: [ws_order_number#5]
 Functions [2]: [partial_sum(UnscaledValue(ws_ext_ship_cost#6)), partial_sum(UnscaledValue(ws_net_profit#7))]
 Aggregate Attributes [2]: [sum(UnscaledValue(ws_ext_ship_cost#6))#22, sum(UnscaledValue(ws_net_profit#7))#23]
 Results [3]: [ws_order_number#5, sum#24, sum#25]
 
-(38) Exchange
+(36) Exchange
 Input [3]: [ws_order_number#5, sum#24, sum#25]
 Arguments: hashpartitioning(ws_order_number#5, 5), true, [id=#26]
 
-(39) HashAggregate [codegen id : 7]
+(37) HashAggregate [codegen id : 7]
 Input [3]: [ws_order_number#5, sum#24, sum#25]
 Keys [1]: [ws_order_number#5]
 Functions [2]: [merge_sum(UnscaledValue(ws_ext_ship_cost#6)), merge_sum(UnscaledValue(ws_net_profit#7))]
 Aggregate Attributes [2]: [sum(UnscaledValue(ws_ext_ship_cost#6))#22, sum(UnscaledValue(ws_net_profit#7))#23]
 Results [3]: [ws_order_number#5, sum#24, sum#25]
 
-(40) HashAggregate [codegen id : 7]
+(38) HashAggregate [codegen id : 7]
 Input [3]: [ws_order_number#5, sum#24, sum#25]
 Keys: []
 Functions [3]: [merge_sum(UnscaledValue(ws_ext_ship_cost#6)), merge_sum(UnscaledValue(ws_net_profit#7)), partial_count(distinct ws_order_number#5)]
 Aggregate Attributes [3]: [sum(UnscaledValue(ws_ext_ship_cost#6))#22, sum(UnscaledValue(ws_net_profit#7))#23, count(ws_order_number#5)#27]
 Results [3]: [sum#24, sum#25, count#28]
 
-(41) Exchange
+(39) Exchange
 Input [3]: [sum#24, sum#25, count#28]
 Arguments: SinglePartition, true, [id=#29]
 
-(42) HashAggregate [codegen id : 8]
+(40) HashAggregate [codegen id : 8]
 Input [3]: [sum#24, sum#25, count#28]
 Keys: []
 Functions [3]: [sum(UnscaledValue(ws_ext_ship_cost#6)), sum(UnscaledValue(ws_net_profit#7)), count(distinct ws_order_number#5)]
 Aggregate Attributes [3]: [sum(UnscaledValue(ws_ext_ship_cost#6))#22, sum(UnscaledValue(ws_net_profit#7))#23, count(ws_order_number#5)#27]
 Results [3]: [count(ws_order_number#5)#27 AS order count #30, MakeDecimal(sum(UnscaledValue(ws_ext_ship_cost#6))#22,17,2) AS total shipping cost #31, MakeDecimal(sum(UnscaledValue(ws_net_profit#7))#23,17,2) AS total net profit #32]
 
-(43) TakeOrderedAndProject
+(41) TakeOrderedAndProject
 Input [3]: [order count #30, total shipping cost #31, total net profit #32]
 Arguments: 100, [order count #30 ASC NULLS FIRST], [order count #30, total shipping cost #31, total net profit #32]
