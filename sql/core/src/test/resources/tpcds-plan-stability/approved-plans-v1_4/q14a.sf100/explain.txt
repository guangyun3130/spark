--- conflicted
+++ resolved
@@ -1,22 +1,4 @@
 == Physical Plan ==
-<<<<<<< HEAD
-TakeOrderedAndProject (129)
-+- * HashAggregate (128)
-   +- Exchange (127)
-      +- * HashAggregate (126)
-         +- * Expand (125)
-            +- Union (124)
-               :- * Project (85)
-               :  +- * Filter (84)
-               :     +- * HashAggregate (83)
-               :        +- Exchange (82)
-               :           +- * HashAggregate (81)
-               :              +- * Project (80)
-               :                 +- * BroadcastHashJoin Inner BuildRight (79)
-               :                    :- * Project (69)
-               :                    :  +- * BroadcastHashJoin Inner BuildRight (68)
-               :                    :     :- SortMergeJoin LeftSemi (62)
-=======
 TakeOrderedAndProject (134)
 +- * HashAggregate (133)
    +- Exchange (132)
@@ -33,122 +15,11 @@
                :                    :- * Project (74)
                :                    :  +- * BroadcastHashJoin Inner BuildRight (73)
                :                    :     :- SortMergeJoin LeftSemi (67)
->>>>>>> d6906b3b
                :                    :     :  :- * Sort (5)
                :                    :     :  :  +- Exchange (4)
                :                    :     :  :     +- * Filter (3)
                :                    :     :  :        +- * ColumnarToRow (2)
                :                    :     :  :           +- Scan parquet default.store_sales (1)
-<<<<<<< HEAD
-               :                    :     :  +- * Sort (61)
-               :                    :     :     +- Exchange (60)
-               :                    :     :        +- * Project (59)
-               :                    :     :           +- * BroadcastHashJoin Inner BuildRight (58)
-               :                    :     :              :- * Filter (8)
-               :                    :     :              :  +- * ColumnarToRow (7)
-               :                    :     :              :     +- Scan parquet default.item (6)
-               :                    :     :              +- BroadcastExchange (57)
-               :                    :     :                 +- * HashAggregate (56)
-               :                    :     :                    +- Exchange (55)
-               :                    :     :                       +- * HashAggregate (54)
-               :                    :     :                          +- SortMergeJoin LeftSemi (53)
-               :                    :     :                             :- SortMergeJoin LeftSemi (41)
-               :                    :     :                             :  :- * Sort (26)
-               :                    :     :                             :  :  +- Exchange (25)
-               :                    :     :                             :  :     +- * Project (24)
-               :                    :     :                             :  :        +- * BroadcastHashJoin Inner BuildRight (23)
-               :                    :     :                             :  :           :- * Project (18)
-               :                    :     :                             :  :           :  +- * BroadcastHashJoin Inner BuildRight (17)
-               :                    :     :                             :  :           :     :- * Filter (11)
-               :                    :     :                             :  :           :     :  +- * ColumnarToRow (10)
-               :                    :     :                             :  :           :     :     +- Scan parquet default.store_sales (9)
-               :                    :     :                             :  :           :     +- BroadcastExchange (16)
-               :                    :     :                             :  :           :        +- * Project (15)
-               :                    :     :                             :  :           :           +- * Filter (14)
-               :                    :     :                             :  :           :              +- * ColumnarToRow (13)
-               :                    :     :                             :  :           :                 +- Scan parquet default.date_dim (12)
-               :                    :     :                             :  :           +- BroadcastExchange (22)
-               :                    :     :                             :  :              +- * Filter (21)
-               :                    :     :                             :  :                 +- * ColumnarToRow (20)
-               :                    :     :                             :  :                    +- Scan parquet default.item (19)
-               :                    :     :                             :  +- * Sort (40)
-               :                    :     :                             :     +- Exchange (39)
-               :                    :     :                             :        +- * Project (38)
-               :                    :     :                             :           +- * BroadcastHashJoin Inner BuildRight (37)
-               :                    :     :                             :              :- * Project (32)
-               :                    :     :                             :              :  +- * BroadcastHashJoin Inner BuildRight (31)
-               :                    :     :                             :              :     :- * Filter (29)
-               :                    :     :                             :              :     :  +- * ColumnarToRow (28)
-               :                    :     :                             :              :     :     +- Scan parquet default.catalog_sales (27)
-               :                    :     :                             :              :     +- ReusedExchange (30)
-               :                    :     :                             :              +- BroadcastExchange (36)
-               :                    :     :                             :                 +- * Filter (35)
-               :                    :     :                             :                    +- * ColumnarToRow (34)
-               :                    :     :                             :                       +- Scan parquet default.item (33)
-               :                    :     :                             +- * Sort (52)
-               :                    :     :                                +- Exchange (51)
-               :                    :     :                                   +- * Project (50)
-               :                    :     :                                      +- * BroadcastHashJoin Inner BuildRight (49)
-               :                    :     :                                         :- * Project (47)
-               :                    :     :                                         :  +- * BroadcastHashJoin Inner BuildRight (46)
-               :                    :     :                                         :     :- * Filter (44)
-               :                    :     :                                         :     :  +- * ColumnarToRow (43)
-               :                    :     :                                         :     :     +- Scan parquet default.web_sales (42)
-               :                    :     :                                         :     +- ReusedExchange (45)
-               :                    :     :                                         +- ReusedExchange (48)
-               :                    :     +- BroadcastExchange (67)
-               :                    :        +- * Project (66)
-               :                    :           +- * Filter (65)
-               :                    :              +- * ColumnarToRow (64)
-               :                    :                 +- Scan parquet default.date_dim (63)
-               :                    +- BroadcastExchange (78)
-               :                       +- SortMergeJoin LeftSemi (77)
-               :                          :- * Sort (74)
-               :                          :  +- Exchange (73)
-               :                          :     +- * Filter (72)
-               :                          :        +- * ColumnarToRow (71)
-               :                          :           +- Scan parquet default.item (70)
-               :                          +- * Sort (76)
-               :                             +- ReusedExchange (75)
-               :- * Project (104)
-               :  +- * Filter (103)
-               :     +- * HashAggregate (102)
-               :        +- Exchange (101)
-               :           +- * HashAggregate (100)
-               :              +- * Project (99)
-               :                 +- * BroadcastHashJoin Inner BuildRight (98)
-               :                    :- * Project (96)
-               :                    :  +- * BroadcastHashJoin Inner BuildRight (95)
-               :                    :     :- SortMergeJoin LeftSemi (93)
-               :                    :     :  :- * Sort (90)
-               :                    :     :  :  +- Exchange (89)
-               :                    :     :  :     +- * Filter (88)
-               :                    :     :  :        +- * ColumnarToRow (87)
-               :                    :     :  :           +- Scan parquet default.catalog_sales (86)
-               :                    :     :  +- * Sort (92)
-               :                    :     :     +- ReusedExchange (91)
-               :                    :     +- ReusedExchange (94)
-               :                    +- ReusedExchange (97)
-               +- * Project (123)
-                  +- * Filter (122)
-                     +- * HashAggregate (121)
-                        +- Exchange (120)
-                           +- * HashAggregate (119)
-                              +- * Project (118)
-                                 +- * BroadcastHashJoin Inner BuildRight (117)
-                                    :- * Project (115)
-                                    :  +- * BroadcastHashJoin Inner BuildRight (114)
-                                    :     :- SortMergeJoin LeftSemi (112)
-                                    :     :  :- * Sort (109)
-                                    :     :  :  +- Exchange (108)
-                                    :     :  :     +- * Filter (107)
-                                    :     :  :        +- * ColumnarToRow (106)
-                                    :     :  :           +- Scan parquet default.web_sales (105)
-                                    :     :  +- * Sort (111)
-                                    :     :     +- ReusedExchange (110)
-                                    :     +- ReusedExchange (113)
-                                    +- ReusedExchange (116)
-=======
                :                    :     :  +- * Sort (66)
                :                    :     :     +- Exchange (65)
                :                    :     :        +- * Project (64)
@@ -262,7 +133,6 @@
                                     :     :     +- ReusedExchange (115)
                                     :     +- ReusedExchange (118)
                                     +- ReusedExchange (121)
->>>>>>> d6906b3b
 
 
 (1) Scan parquet default.store_sales
@@ -533,50 +403,24 @@
 
 (60) Exchange
 Input [3]: [brand_id#14, class_id#15, category_id#16]
-<<<<<<< HEAD
-=======
 Arguments: hashpartitioning(brand_id#14, class_id#15, category_id#16, 5), ENSURE_REQUIREMENTS, [id=#27]
 
 (61) HashAggregate [codegen id : 19]
 Input [3]: [brand_id#14, class_id#15, category_id#16]
->>>>>>> d6906b3b
 Keys [3]: [brand_id#14, class_id#15, category_id#16]
 Functions: []
 Aggregate Attributes: []
 Results [3]: [brand_id#14, class_id#15, category_id#16]
 
-<<<<<<< HEAD
-(57) BroadcastExchange
-=======
 (62) BroadcastExchange
->>>>>>> d6906b3b
 Input [3]: [brand_id#14, class_id#15, category_id#16]
 Arguments: HashedRelationBroadcastMode(List(input[0, int, true], input[1, int, true], input[2, int, true]),false), [id=#28]
 
-<<<<<<< HEAD
-(58) BroadcastHashJoin [codegen id : 17]
-=======
 (63) BroadcastHashJoin [codegen id : 20]
->>>>>>> d6906b3b
 Left keys [3]: [i_brand_id#7, i_class_id#8, i_category_id#9]
 Right keys [3]: [brand_id#14, class_id#15, category_id#16]
 Join condition: None
 
-<<<<<<< HEAD
-(59) Project [codegen id : 17]
-Output [1]: [i_item_sk#6 AS ss_item_sk#27]
-Input [7]: [i_item_sk#6, i_brand_id#7, i_class_id#8, i_category_id#9, brand_id#14, class_id#15, category_id#16]
-
-(60) Exchange
-Input [1]: [ss_item_sk#27]
-Arguments: hashpartitioning(ss_item_sk#27, 5), true, [id=#28]
-
-(61) Sort [codegen id : 18]
-Input [1]: [ss_item_sk#27]
-Arguments: [ss_item_sk#27 ASC NULLS FIRST], false, 0
-
-(62) SortMergeJoin
-=======
 (64) Project [codegen id : 20]
 Output [1]: [i_item_sk#6 AS ss_item_sk#29]
 Input [7]: [i_item_sk#6, i_brand_id#7, i_class_id#8, i_category_id#9, brand_id#14, class_id#15, category_id#16]
@@ -590,33 +434,17 @@
 Arguments: [ss_item_sk#29 ASC NULLS FIRST], false, 0
 
 (67) SortMergeJoin
->>>>>>> d6906b3b
 Left keys [1]: [ss_item_sk#2]
 Right keys [1]: [ss_item_sk#29]
 Join condition: None
 
-<<<<<<< HEAD
-(63) Scan parquet default.date_dim
-Output [3]: [d_date_sk#10, d_year#11, d_moy#29]
-=======
 (68) Scan parquet default.date_dim
 Output [3]: [d_date_sk#10, d_year#11, d_moy#31]
->>>>>>> d6906b3b
 Batched: true
 Location [not included in comparison]/{warehouse_dir}/date_dim]
 PushedFilters: [IsNotNull(d_year), IsNotNull(d_moy), EqualTo(d_year,2001), EqualTo(d_moy,11), IsNotNull(d_date_sk)]
 ReadSchema: struct<d_date_sk:int,d_year:int,d_moy:int>
 
-<<<<<<< HEAD
-(64) ColumnarToRow [codegen id : 19]
-Input [3]: [d_date_sk#10, d_year#11, d_moy#29]
-
-(65) Filter [codegen id : 19]
-Input [3]: [d_date_sk#10, d_year#11, d_moy#29]
-Condition : ((((isnotnull(d_year#11) AND isnotnull(d_moy#29)) AND (d_year#11 = 2001)) AND (d_moy#29 = 11)) AND isnotnull(d_date_sk#10))
-
-(66) Project [codegen id : 19]
-=======
 (69) ColumnarToRow [codegen id : 22]
 Input [3]: [d_date_sk#10, d_year#11, d_moy#31]
 
@@ -625,82 +453,40 @@
 Condition : ((((isnotnull(d_year#11) AND isnotnull(d_moy#31)) AND (d_year#11 = 2001)) AND (d_moy#31 = 11)) AND isnotnull(d_date_sk#10))
 
 (71) Project [codegen id : 22]
->>>>>>> d6906b3b
 Output [1]: [d_date_sk#10]
 Input [3]: [d_date_sk#10, d_year#11, d_moy#31]
 
-<<<<<<< HEAD
-(67) BroadcastExchange
-=======
 (72) BroadcastExchange
->>>>>>> d6906b3b
 Input [1]: [d_date_sk#10]
 Arguments: HashedRelationBroadcastMode(List(cast(input[0, int, true] as bigint)),false), [id=#32]
 
-<<<<<<< HEAD
-(68) BroadcastHashJoin [codegen id : 38]
-=======
 (73) BroadcastHashJoin [codegen id : 44]
->>>>>>> d6906b3b
 Left keys [1]: [ss_sold_date_sk#1]
 Right keys [1]: [d_date_sk#10]
 Join condition: None
 
-<<<<<<< HEAD
-(69) Project [codegen id : 38]
-Output [3]: [ss_item_sk#2, ss_quantity#3, ss_list_price#4]
-Input [5]: [ss_sold_date_sk#1, ss_item_sk#2, ss_quantity#3, ss_list_price#4, d_date_sk#10]
-
-(70) Scan parquet default.item
-=======
 (74) Project [codegen id : 44]
 Output [3]: [ss_item_sk#2, ss_quantity#3, ss_list_price#4]
 Input [5]: [ss_sold_date_sk#1, ss_item_sk#2, ss_quantity#3, ss_list_price#4, d_date_sk#10]
 
 (75) Scan parquet default.item
->>>>>>> d6906b3b
 Output [4]: [i_item_sk#6, i_brand_id#7, i_class_id#8, i_category_id#9]
 Batched: true
 Location [not included in comparison]/{warehouse_dir}/item]
 PushedFilters: [IsNotNull(i_item_sk)]
 ReadSchema: struct<i_item_sk:int,i_brand_id:int,i_class_id:int,i_category_id:int>
 
-<<<<<<< HEAD
-(71) ColumnarToRow [codegen id : 20]
-Input [4]: [i_item_sk#6, i_brand_id#7, i_class_id#8, i_category_id#9]
-
-(72) Filter [codegen id : 20]
+(76) ColumnarToRow [codegen id : 23]
+Input [4]: [i_item_sk#6, i_brand_id#7, i_class_id#8, i_category_id#9]
+
+(77) Filter [codegen id : 23]
 Input [4]: [i_item_sk#6, i_brand_id#7, i_class_id#8, i_category_id#9]
 Condition : isnotnull(i_item_sk#6)
 
-(73) Exchange
-=======
-(76) ColumnarToRow [codegen id : 23]
-Input [4]: [i_item_sk#6, i_brand_id#7, i_class_id#8, i_category_id#9]
-
-(77) Filter [codegen id : 23]
-Input [4]: [i_item_sk#6, i_brand_id#7, i_class_id#8, i_category_id#9]
-Condition : isnotnull(i_item_sk#6)
-
 (78) Exchange
->>>>>>> d6906b3b
 Input [4]: [i_item_sk#6, i_brand_id#7, i_class_id#8, i_category_id#9]
 Arguments: hashpartitioning(i_item_sk#6, 5), ENSURE_REQUIREMENTS, [id=#33]
 
-<<<<<<< HEAD
-(74) Sort [codegen id : 21]
-Input [4]: [i_item_sk#6, i_brand_id#7, i_class_id#8, i_category_id#9]
-Arguments: [i_item_sk#6 ASC NULLS FIRST], false, 0
-
-(75) ReusedExchange [Reuses operator id: 60]
-Output [1]: [ss_item_sk#27]
-
-(76) Sort [codegen id : 37]
-Input [1]: [ss_item_sk#27]
-Arguments: [ss_item_sk#27 ASC NULLS FIRST], false, 0
-
-(77) SortMergeJoin
-=======
 (79) Sort [codegen id : 24]
 Input [4]: [i_item_sk#6, i_brand_id#7, i_class_id#8, i_category_id#9]
 Arguments: [i_item_sk#6 ASC NULLS FIRST], false, 0
@@ -713,79 +499,41 @@
 Arguments: [ss_item_sk#29 ASC NULLS FIRST], false, 0
 
 (82) SortMergeJoin
->>>>>>> d6906b3b
 Left keys [1]: [i_item_sk#6]
 Right keys [1]: [ss_item_sk#29]
 Join condition: None
 
-<<<<<<< HEAD
-(78) BroadcastExchange
-=======
 (83) BroadcastExchange
->>>>>>> d6906b3b
 Input [4]: [i_item_sk#6, i_brand_id#7, i_class_id#8, i_category_id#9]
 Arguments: HashedRelationBroadcastMode(List(cast(input[0, int, false] as bigint)),false), [id=#34]
 
-<<<<<<< HEAD
-(79) BroadcastHashJoin [codegen id : 38]
-=======
 (84) BroadcastHashJoin [codegen id : 44]
->>>>>>> d6906b3b
 Left keys [1]: [ss_item_sk#2]
 Right keys [1]: [i_item_sk#6]
 Join condition: None
 
-<<<<<<< HEAD
-(80) Project [codegen id : 38]
-Output [5]: [ss_quantity#3, ss_list_price#4, i_brand_id#7, i_class_id#8, i_category_id#9]
-Input [7]: [ss_item_sk#2, ss_quantity#3, ss_list_price#4, i_item_sk#6, i_brand_id#7, i_class_id#8, i_category_id#9]
-
-(81) HashAggregate [codegen id : 38]
-=======
 (85) Project [codegen id : 44]
 Output [5]: [ss_quantity#3, ss_list_price#4, i_brand_id#7, i_class_id#8, i_category_id#9]
 Input [7]: [ss_item_sk#2, ss_quantity#3, ss_list_price#4, i_item_sk#6, i_brand_id#7, i_class_id#8, i_category_id#9]
 
 (86) HashAggregate [codegen id : 44]
->>>>>>> d6906b3b
 Input [5]: [ss_quantity#3, ss_list_price#4, i_brand_id#7, i_class_id#8, i_category_id#9]
 Keys [3]: [i_brand_id#7, i_class_id#8, i_category_id#9]
 Functions [2]: [partial_sum(CheckOverflow((promote_precision(cast(cast(ss_quantity#3 as decimal(10,0)) as decimal(12,2))) * promote_precision(cast(ss_list_price#4 as decimal(12,2)))), DecimalType(18,2), true)), partial_count(1)]
 Aggregate Attributes [3]: [sum#35, isEmpty#36, count#37]
 Results [6]: [i_brand_id#7, i_class_id#8, i_category_id#9, sum#38, isEmpty#39, count#40]
 
-<<<<<<< HEAD
-(82) Exchange
-Input [6]: [i_brand_id#7, i_class_id#8, i_category_id#9, sum#36, isEmpty#37, count#38]
-Arguments: hashpartitioning(i_brand_id#7, i_class_id#8, i_category_id#9, 5), true, [id=#39]
-
-(83) HashAggregate [codegen id : 39]
-Input [6]: [i_brand_id#7, i_class_id#8, i_category_id#9, sum#36, isEmpty#37, count#38]
-=======
 (87) Exchange
 Input [6]: [i_brand_id#7, i_class_id#8, i_category_id#9, sum#38, isEmpty#39, count#40]
 Arguments: hashpartitioning(i_brand_id#7, i_class_id#8, i_category_id#9, 5), ENSURE_REQUIREMENTS, [id=#41]
 
 (88) HashAggregate [codegen id : 45]
 Input [6]: [i_brand_id#7, i_class_id#8, i_category_id#9, sum#38, isEmpty#39, count#40]
->>>>>>> d6906b3b
 Keys [3]: [i_brand_id#7, i_class_id#8, i_category_id#9]
 Functions [2]: [sum(CheckOverflow((promote_precision(cast(cast(ss_quantity#3 as decimal(10,0)) as decimal(12,2))) * promote_precision(cast(ss_list_price#4 as decimal(12,2)))), DecimalType(18,2), true)), count(1)]
 Aggregate Attributes [2]: [sum(CheckOverflow((promote_precision(cast(cast(ss_quantity#3 as decimal(10,0)) as decimal(12,2))) * promote_precision(cast(ss_list_price#4 as decimal(12,2)))), DecimalType(18,2), true))#42, count(1)#43]
 Results [6]: [i_brand_id#7, i_class_id#8, i_category_id#9, sum(CheckOverflow((promote_precision(cast(cast(ss_quantity#3 as decimal(10,0)) as decimal(12,2))) * promote_precision(cast(ss_list_price#4 as decimal(12,2)))), DecimalType(18,2), true))#42 AS sales#44, count(1)#43 AS number_sales#45, sum(CheckOverflow((promote_precision(cast(cast(ss_quantity#3 as decimal(10,0)) as decimal(12,2))) * promote_precision(cast(ss_list_price#4 as decimal(12,2)))), DecimalType(18,2), true))#42 AS sum(CheckOverflow((promote_precision(cast(cast(ss_quantity#3 as decimal(10,0)) as decimal(12,2))) * promote_precision(cast(ss_list_price#4 as decimal(12,2)))), DecimalType(18,2), true))#46]
 
-<<<<<<< HEAD
-(84) Filter [codegen id : 39]
-Input [6]: [i_brand_id#7, i_class_id#8, i_category_id#9, sales#42, number_sales#43, sum(CheckOverflow((promote_precision(cast(cast(ss_quantity#3 as decimal(10,0)) as decimal(12,2))) * promote_precision(cast(ss_list_price#4 as decimal(12,2)))), DecimalType(18,2), true))#44]
-Condition : (isnotnull(sum(CheckOverflow((promote_precision(cast(cast(ss_quantity#3 as decimal(10,0)) as decimal(12,2))) * promote_precision(cast(ss_list_price#4 as decimal(12,2)))), DecimalType(18,2), true))#44) AND (cast(sum(CheckOverflow((promote_precision(cast(cast(ss_quantity#3 as decimal(10,0)) as decimal(12,2))) * promote_precision(cast(ss_list_price#4 as decimal(12,2)))), DecimalType(18,2), true))#44 as decimal(32,6)) > cast(Subquery scalar-subquery#45, [id=#46] as decimal(32,6))))
-
-(85) Project [codegen id : 39]
-Output [6]: [sales#42, number_sales#43, store AS channel#47, i_brand_id#7, i_class_id#8, i_category_id#9]
-Input [6]: [i_brand_id#7, i_class_id#8, i_category_id#9, sales#42, number_sales#43, sum(CheckOverflow((promote_precision(cast(cast(ss_quantity#3 as decimal(10,0)) as decimal(12,2))) * promote_precision(cast(ss_list_price#4 as decimal(12,2)))), DecimalType(18,2), true))#44]
-
-(86) Scan parquet default.catalog_sales
-Output [4]: [cs_sold_date_sk#18, cs_item_sk#19, cs_quantity#48, cs_list_price#49]
-=======
 (89) Filter [codegen id : 45]
 Input [6]: [i_brand_id#7, i_class_id#8, i_category_id#9, sales#44, number_sales#45, sum(CheckOverflow((promote_precision(cast(cast(ss_quantity#3 as decimal(10,0)) as decimal(12,2))) * promote_precision(cast(ss_list_price#4 as decimal(12,2)))), DecimalType(18,2), true))#46]
 Condition : (isnotnull(sum(CheckOverflow((promote_precision(cast(cast(ss_quantity#3 as decimal(10,0)) as decimal(12,2))) * promote_precision(cast(ss_list_price#4 as decimal(12,2)))), DecimalType(18,2), true))#46) AND (cast(sum(CheckOverflow((promote_precision(cast(cast(ss_quantity#3 as decimal(10,0)) as decimal(12,2))) * promote_precision(cast(ss_list_price#4 as decimal(12,2)))), DecimalType(18,2), true))#46 as decimal(32,6)) > cast(Subquery scalar-subquery#47, [id=#48] as decimal(32,6))))
@@ -796,37 +544,11 @@
 
 (91) Scan parquet default.catalog_sales
 Output [4]: [cs_sold_date_sk#18, cs_item_sk#19, cs_quantity#50, cs_list_price#51]
->>>>>>> d6906b3b
 Batched: true
 Location [not included in comparison]/{warehouse_dir}/catalog_sales]
 PushedFilters: [IsNotNull(cs_item_sk), IsNotNull(cs_sold_date_sk)]
 ReadSchema: struct<cs_sold_date_sk:int,cs_item_sk:int,cs_quantity:int,cs_list_price:decimal(7,2)>
 
-<<<<<<< HEAD
-(87) ColumnarToRow [codegen id : 40]
-Input [4]: [cs_sold_date_sk#18, cs_item_sk#19, cs_quantity#48, cs_list_price#49]
-
-(88) Filter [codegen id : 40]
-Input [4]: [cs_sold_date_sk#18, cs_item_sk#19, cs_quantity#48, cs_list_price#49]
-Condition : (isnotnull(cs_item_sk#19) AND isnotnull(cs_sold_date_sk#18))
-
-(89) Exchange
-Input [4]: [cs_sold_date_sk#18, cs_item_sk#19, cs_quantity#48, cs_list_price#49]
-Arguments: hashpartitioning(cs_item_sk#19, 5), true, [id=#50]
-
-(90) Sort [codegen id : 41]
-Input [4]: [cs_sold_date_sk#18, cs_item_sk#19, cs_quantity#48, cs_list_price#49]
-Arguments: [cs_item_sk#19 ASC NULLS FIRST], false, 0
-
-(91) ReusedExchange [Reuses operator id: 60]
-Output [1]: [ss_item_sk#27]
-
-(92) Sort [codegen id : 57]
-Input [1]: [ss_item_sk#27]
-Arguments: [ss_item_sk#27 ASC NULLS FIRST], false, 0
-
-(93) SortMergeJoin
-=======
 (92) ColumnarToRow [codegen id : 46]
 Input [4]: [cs_sold_date_sk#18, cs_item_sk#19, cs_quantity#50, cs_list_price#51]
 
@@ -850,36 +572,18 @@
 Arguments: [ss_item_sk#29 ASC NULLS FIRST], false, 0
 
 (98) SortMergeJoin
->>>>>>> d6906b3b
 Left keys [1]: [cs_item_sk#19]
 Right keys [1]: [ss_item_sk#29]
 Join condition: None
 
-<<<<<<< HEAD
-(94) ReusedExchange [Reuses operator id: 67]
-Output [1]: [d_date_sk#10]
-
-(95) BroadcastHashJoin [codegen id : 77]
-=======
 (99) ReusedExchange [Reuses operator id: 72]
 Output [1]: [d_date_sk#10]
 
 (100) BroadcastHashJoin [codegen id : 89]
->>>>>>> d6906b3b
 Left keys [1]: [cs_sold_date_sk#18]
 Right keys [1]: [d_date_sk#10]
 Join condition: None
 
-<<<<<<< HEAD
-(96) Project [codegen id : 77]
-Output [3]: [cs_item_sk#19, cs_quantity#48, cs_list_price#49]
-Input [5]: [cs_sold_date_sk#18, cs_item_sk#19, cs_quantity#48, cs_list_price#49, d_date_sk#10]
-
-(97) ReusedExchange [Reuses operator id: 78]
-Output [4]: [i_item_sk#6, i_brand_id#7, i_class_id#8, i_category_id#9]
-
-(98) BroadcastHashJoin [codegen id : 77]
-=======
 (101) Project [codegen id : 89]
 Output [3]: [cs_item_sk#19, cs_quantity#50, cs_list_price#51]
 Input [5]: [cs_sold_date_sk#18, cs_item_sk#19, cs_quantity#50, cs_list_price#51, d_date_sk#10]
@@ -888,63 +592,32 @@
 Output [4]: [i_item_sk#6, i_brand_id#7, i_class_id#8, i_category_id#9]
 
 (103) BroadcastHashJoin [codegen id : 89]
->>>>>>> d6906b3b
 Left keys [1]: [cs_item_sk#19]
 Right keys [1]: [i_item_sk#6]
 Join condition: None
 
-<<<<<<< HEAD
-(99) Project [codegen id : 77]
-Output [5]: [cs_quantity#48, cs_list_price#49, i_brand_id#7, i_class_id#8, i_category_id#9]
-Input [7]: [cs_item_sk#19, cs_quantity#48, cs_list_price#49, i_item_sk#6, i_brand_id#7, i_class_id#8, i_category_id#9]
-
-(100) HashAggregate [codegen id : 77]
-Input [5]: [cs_quantity#48, cs_list_price#49, i_brand_id#7, i_class_id#8, i_category_id#9]
-=======
 (104) Project [codegen id : 89]
 Output [5]: [cs_quantity#50, cs_list_price#51, i_brand_id#7, i_class_id#8, i_category_id#9]
 Input [7]: [cs_item_sk#19, cs_quantity#50, cs_list_price#51, i_item_sk#6, i_brand_id#7, i_class_id#8, i_category_id#9]
 
 (105) HashAggregate [codegen id : 89]
 Input [5]: [cs_quantity#50, cs_list_price#51, i_brand_id#7, i_class_id#8, i_category_id#9]
->>>>>>> d6906b3b
 Keys [3]: [i_brand_id#7, i_class_id#8, i_category_id#9]
 Functions [2]: [partial_sum(CheckOverflow((promote_precision(cast(cast(cs_quantity#50 as decimal(10,0)) as decimal(12,2))) * promote_precision(cast(cs_list_price#51 as decimal(12,2)))), DecimalType(18,2), true)), partial_count(1)]
 Aggregate Attributes [3]: [sum#53, isEmpty#54, count#55]
 Results [6]: [i_brand_id#7, i_class_id#8, i_category_id#9, sum#56, isEmpty#57, count#58]
 
-<<<<<<< HEAD
-(101) Exchange
-Input [6]: [i_brand_id#7, i_class_id#8, i_category_id#9, sum#54, isEmpty#55, count#56]
-Arguments: hashpartitioning(i_brand_id#7, i_class_id#8, i_category_id#9, 5), true, [id=#57]
-
-(102) HashAggregate [codegen id : 78]
-Input [6]: [i_brand_id#7, i_class_id#8, i_category_id#9, sum#54, isEmpty#55, count#56]
-=======
 (106) Exchange
 Input [6]: [i_brand_id#7, i_class_id#8, i_category_id#9, sum#56, isEmpty#57, count#58]
 Arguments: hashpartitioning(i_brand_id#7, i_class_id#8, i_category_id#9, 5), ENSURE_REQUIREMENTS, [id=#59]
 
 (107) HashAggregate [codegen id : 90]
 Input [6]: [i_brand_id#7, i_class_id#8, i_category_id#9, sum#56, isEmpty#57, count#58]
->>>>>>> d6906b3b
 Keys [3]: [i_brand_id#7, i_class_id#8, i_category_id#9]
 Functions [2]: [sum(CheckOverflow((promote_precision(cast(cast(cs_quantity#50 as decimal(10,0)) as decimal(12,2))) * promote_precision(cast(cs_list_price#51 as decimal(12,2)))), DecimalType(18,2), true)), count(1)]
 Aggregate Attributes [2]: [sum(CheckOverflow((promote_precision(cast(cast(cs_quantity#50 as decimal(10,0)) as decimal(12,2))) * promote_precision(cast(cs_list_price#51 as decimal(12,2)))), DecimalType(18,2), true))#60, count(1)#61]
 Results [6]: [i_brand_id#7, i_class_id#8, i_category_id#9, sum(CheckOverflow((promote_precision(cast(cast(cs_quantity#50 as decimal(10,0)) as decimal(12,2))) * promote_precision(cast(cs_list_price#51 as decimal(12,2)))), DecimalType(18,2), true))#60 AS sales#62, count(1)#61 AS number_sales#63, sum(CheckOverflow((promote_precision(cast(cast(cs_quantity#50 as decimal(10,0)) as decimal(12,2))) * promote_precision(cast(cs_list_price#51 as decimal(12,2)))), DecimalType(18,2), true))#60 AS sum(CheckOverflow((promote_precision(cast(cast(cs_quantity#50 as decimal(10,0)) as decimal(12,2))) * promote_precision(cast(cs_list_price#51 as decimal(12,2)))), DecimalType(18,2), true))#64]
 
-<<<<<<< HEAD
-(103) Filter [codegen id : 78]
-Input [6]: [i_brand_id#7, i_class_id#8, i_category_id#9, sales#60, number_sales#61, sum(CheckOverflow((promote_precision(cast(cast(cs_quantity#48 as decimal(10,0)) as decimal(12,2))) * promote_precision(cast(cs_list_price#49 as decimal(12,2)))), DecimalType(18,2), true))#62]
-Condition : (isnotnull(sum(CheckOverflow((promote_precision(cast(cast(cs_quantity#48 as decimal(10,0)) as decimal(12,2))) * promote_precision(cast(cs_list_price#49 as decimal(12,2)))), DecimalType(18,2), true))#62) AND (cast(sum(CheckOverflow((promote_precision(cast(cast(cs_quantity#48 as decimal(10,0)) as decimal(12,2))) * promote_precision(cast(cs_list_price#49 as decimal(12,2)))), DecimalType(18,2), true))#62 as decimal(32,6)) > cast(ReusedSubquery Subquery scalar-subquery#45, [id=#46] as decimal(32,6))))
-
-(104) Project [codegen id : 78]
-Output [6]: [sales#60, number_sales#61, catalog AS channel#63, i_brand_id#7, i_class_id#8, i_category_id#9]
-Input [6]: [i_brand_id#7, i_class_id#8, i_category_id#9, sales#60, number_sales#61, sum(CheckOverflow((promote_precision(cast(cast(cs_quantity#48 as decimal(10,0)) as decimal(12,2))) * promote_precision(cast(cs_list_price#49 as decimal(12,2)))), DecimalType(18,2), true))#62]
-
-(105) Scan parquet default.web_sales
-Output [4]: [ws_sold_date_sk#22, ws_item_sk#23, ws_quantity#64, ws_list_price#65]
-=======
 (108) Filter [codegen id : 90]
 Input [6]: [i_brand_id#7, i_class_id#8, i_category_id#9, sales#62, number_sales#63, sum(CheckOverflow((promote_precision(cast(cast(cs_quantity#50 as decimal(10,0)) as decimal(12,2))) * promote_precision(cast(cs_list_price#51 as decimal(12,2)))), DecimalType(18,2), true))#64]
 Condition : (isnotnull(sum(CheckOverflow((promote_precision(cast(cast(cs_quantity#50 as decimal(10,0)) as decimal(12,2))) * promote_precision(cast(cs_list_price#51 as decimal(12,2)))), DecimalType(18,2), true))#64) AND (cast(sum(CheckOverflow((promote_precision(cast(cast(cs_quantity#50 as decimal(10,0)) as decimal(12,2))) * promote_precision(cast(cs_list_price#51 as decimal(12,2)))), DecimalType(18,2), true))#64 as decimal(32,6)) > cast(ReusedSubquery Subquery scalar-subquery#47, [id=#48] as decimal(32,6))))
@@ -955,67 +628,11 @@
 
 (110) Scan parquet default.web_sales
 Output [4]: [ws_sold_date_sk#24, ws_item_sk#25, ws_quantity#66, ws_list_price#67]
->>>>>>> d6906b3b
 Batched: true
 Location [not included in comparison]/{warehouse_dir}/web_sales]
 PushedFilters: [IsNotNull(ws_item_sk), IsNotNull(ws_sold_date_sk)]
 ReadSchema: struct<ws_sold_date_sk:int,ws_item_sk:int,ws_quantity:int,ws_list_price:decimal(7,2)>
 
-<<<<<<< HEAD
-(106) ColumnarToRow [codegen id : 79]
-Input [4]: [ws_sold_date_sk#22, ws_item_sk#23, ws_quantity#64, ws_list_price#65]
-
-(107) Filter [codegen id : 79]
-Input [4]: [ws_sold_date_sk#22, ws_item_sk#23, ws_quantity#64, ws_list_price#65]
-Condition : (isnotnull(ws_item_sk#23) AND isnotnull(ws_sold_date_sk#22))
-
-(108) Exchange
-Input [4]: [ws_sold_date_sk#22, ws_item_sk#23, ws_quantity#64, ws_list_price#65]
-Arguments: hashpartitioning(ws_item_sk#23, 5), true, [id=#66]
-
-(109) Sort [codegen id : 80]
-Input [4]: [ws_sold_date_sk#22, ws_item_sk#23, ws_quantity#64, ws_list_price#65]
-Arguments: [ws_item_sk#23 ASC NULLS FIRST], false, 0
-
-(110) ReusedExchange [Reuses operator id: 60]
-Output [1]: [ss_item_sk#27]
-
-(111) Sort [codegen id : 96]
-Input [1]: [ss_item_sk#27]
-Arguments: [ss_item_sk#27 ASC NULLS FIRST], false, 0
-
-(112) SortMergeJoin
-Left keys [1]: [ws_item_sk#23]
-Right keys [1]: [ss_item_sk#27]
-Join condition: None
-
-(113) ReusedExchange [Reuses operator id: 67]
-Output [1]: [d_date_sk#10]
-
-(114) BroadcastHashJoin [codegen id : 116]
-Left keys [1]: [ws_sold_date_sk#22]
-Right keys [1]: [d_date_sk#10]
-Join condition: None
-
-(115) Project [codegen id : 116]
-Output [3]: [ws_item_sk#23, ws_quantity#64, ws_list_price#65]
-Input [5]: [ws_sold_date_sk#22, ws_item_sk#23, ws_quantity#64, ws_list_price#65, d_date_sk#10]
-
-(116) ReusedExchange [Reuses operator id: 78]
-Output [4]: [i_item_sk#6, i_brand_id#7, i_class_id#8, i_category_id#9]
-
-(117) BroadcastHashJoin [codegen id : 116]
-Left keys [1]: [ws_item_sk#23]
-Right keys [1]: [i_item_sk#6]
-Join condition: None
-
-(118) Project [codegen id : 116]
-Output [5]: [ws_quantity#64, ws_list_price#65, i_brand_id#7, i_class_id#8, i_category_id#9]
-Input [7]: [ws_item_sk#23, ws_quantity#64, ws_list_price#65, i_item_sk#6, i_brand_id#7, i_class_id#8, i_category_id#9]
-
-(119) HashAggregate [codegen id : 116]
-Input [5]: [ws_quantity#64, ws_list_price#65, i_brand_id#7, i_class_id#8, i_category_id#9]
-=======
 (111) ColumnarToRow [codegen id : 91]
 Input [4]: [ws_sold_date_sk#24, ws_item_sk#25, ws_quantity#66, ws_list_price#67]
 
@@ -1069,93 +686,11 @@
 
 (124) HashAggregate [codegen id : 134]
 Input [5]: [ws_quantity#66, ws_list_price#67, i_brand_id#7, i_class_id#8, i_category_id#9]
->>>>>>> d6906b3b
 Keys [3]: [i_brand_id#7, i_class_id#8, i_category_id#9]
 Functions [2]: [partial_sum(CheckOverflow((promote_precision(cast(cast(ws_quantity#66 as decimal(10,0)) as decimal(12,2))) * promote_precision(cast(ws_list_price#67 as decimal(12,2)))), DecimalType(18,2), true)), partial_count(1)]
 Aggregate Attributes [3]: [sum#69, isEmpty#70, count#71]
 Results [6]: [i_brand_id#7, i_class_id#8, i_category_id#9, sum#72, isEmpty#73, count#74]
 
-<<<<<<< HEAD
-(120) Exchange
-Input [6]: [i_brand_id#7, i_class_id#8, i_category_id#9, sum#70, isEmpty#71, count#72]
-Arguments: hashpartitioning(i_brand_id#7, i_class_id#8, i_category_id#9, 5), true, [id=#73]
-
-(121) HashAggregate [codegen id : 117]
-Input [6]: [i_brand_id#7, i_class_id#8, i_category_id#9, sum#70, isEmpty#71, count#72]
-Keys [3]: [i_brand_id#7, i_class_id#8, i_category_id#9]
-Functions [2]: [sum(CheckOverflow((promote_precision(cast(cast(ws_quantity#64 as decimal(10,0)) as decimal(12,2))) * promote_precision(cast(ws_list_price#65 as decimal(12,2)))), DecimalType(18,2), true)), count(1)]
-Aggregate Attributes [2]: [sum(CheckOverflow((promote_precision(cast(cast(ws_quantity#64 as decimal(10,0)) as decimal(12,2))) * promote_precision(cast(ws_list_price#65 as decimal(12,2)))), DecimalType(18,2), true))#74, count(1)#75]
-Results [6]: [i_brand_id#7, i_class_id#8, i_category_id#9, sum(CheckOverflow((promote_precision(cast(cast(ws_quantity#64 as decimal(10,0)) as decimal(12,2))) * promote_precision(cast(ws_list_price#65 as decimal(12,2)))), DecimalType(18,2), true))#74 AS sales#76, count(1)#75 AS number_sales#77, sum(CheckOverflow((promote_precision(cast(cast(ws_quantity#64 as decimal(10,0)) as decimal(12,2))) * promote_precision(cast(ws_list_price#65 as decimal(12,2)))), DecimalType(18,2), true))#74 AS sum(CheckOverflow((promote_precision(cast(cast(ws_quantity#64 as decimal(10,0)) as decimal(12,2))) * promote_precision(cast(ws_list_price#65 as decimal(12,2)))), DecimalType(18,2), true))#78]
-
-(122) Filter [codegen id : 117]
-Input [6]: [i_brand_id#7, i_class_id#8, i_category_id#9, sales#76, number_sales#77, sum(CheckOverflow((promote_precision(cast(cast(ws_quantity#64 as decimal(10,0)) as decimal(12,2))) * promote_precision(cast(ws_list_price#65 as decimal(12,2)))), DecimalType(18,2), true))#78]
-Condition : (isnotnull(sum(CheckOverflow((promote_precision(cast(cast(ws_quantity#64 as decimal(10,0)) as decimal(12,2))) * promote_precision(cast(ws_list_price#65 as decimal(12,2)))), DecimalType(18,2), true))#78) AND (cast(sum(CheckOverflow((promote_precision(cast(cast(ws_quantity#64 as decimal(10,0)) as decimal(12,2))) * promote_precision(cast(ws_list_price#65 as decimal(12,2)))), DecimalType(18,2), true))#78 as decimal(32,6)) > cast(ReusedSubquery Subquery scalar-subquery#45, [id=#46] as decimal(32,6))))
-
-(123) Project [codegen id : 117]
-Output [6]: [sales#76, number_sales#77, web AS channel#79, i_brand_id#7, i_class_id#8, i_category_id#9]
-Input [6]: [i_brand_id#7, i_class_id#8, i_category_id#9, sales#76, number_sales#77, sum(CheckOverflow((promote_precision(cast(cast(ws_quantity#64 as decimal(10,0)) as decimal(12,2))) * promote_precision(cast(ws_list_price#65 as decimal(12,2)))), DecimalType(18,2), true))#78]
-
-(124) Union
-
-(125) Expand [codegen id : 118]
-Input [6]: [sales#42, number_sales#43, channel#47, i_brand_id#7, i_class_id#8, i_category_id#9]
-Arguments: [List(sales#42, number_sales#43, channel#47, i_brand_id#7, i_class_id#8, i_category_id#9, 0), List(sales#42, number_sales#43, channel#47, i_brand_id#7, i_class_id#8, null, 1), List(sales#42, number_sales#43, channel#47, i_brand_id#7, null, null, 3), List(sales#42, number_sales#43, channel#47, null, null, null, 7), List(sales#42, number_sales#43, null, null, null, null, 15)], [sales#42, number_sales#43, channel#80, i_brand_id#81, i_class_id#82, i_category_id#83, spark_grouping_id#84]
-
-(126) HashAggregate [codegen id : 118]
-Input [7]: [sales#42, number_sales#43, channel#80, i_brand_id#81, i_class_id#82, i_category_id#83, spark_grouping_id#84]
-Keys [5]: [channel#80, i_brand_id#81, i_class_id#82, i_category_id#83, spark_grouping_id#84]
-Functions [2]: [partial_sum(sales#42), partial_sum(number_sales#43)]
-Aggregate Attributes [3]: [sum#85, isEmpty#86, sum#87]
-Results [8]: [channel#80, i_brand_id#81, i_class_id#82, i_category_id#83, spark_grouping_id#84, sum#88, isEmpty#89, sum#90]
-
-(127) Exchange
-Input [8]: [channel#80, i_brand_id#81, i_class_id#82, i_category_id#83, spark_grouping_id#84, sum#88, isEmpty#89, sum#90]
-Arguments: hashpartitioning(channel#80, i_brand_id#81, i_class_id#82, i_category_id#83, spark_grouping_id#84, 5), true, [id=#91]
-
-(128) HashAggregate [codegen id : 119]
-Input [8]: [channel#80, i_brand_id#81, i_class_id#82, i_category_id#83, spark_grouping_id#84, sum#88, isEmpty#89, sum#90]
-Keys [5]: [channel#80, i_brand_id#81, i_class_id#82, i_category_id#83, spark_grouping_id#84]
-Functions [2]: [sum(sales#42), sum(number_sales#43)]
-Aggregate Attributes [2]: [sum(sales#42)#92, sum(number_sales#43)#93]
-Results [6]: [channel#80, i_brand_id#81, i_class_id#82, i_category_id#83, sum(sales#42)#92 AS sum(sales)#94, sum(number_sales#43)#93 AS sum(number_sales)#95]
-
-(129) TakeOrderedAndProject
-Input [6]: [channel#80, i_brand_id#81, i_class_id#82, i_category_id#83, sum(sales)#94, sum(number_sales)#95]
-Arguments: 100, [channel#80 ASC NULLS FIRST, i_brand_id#81 ASC NULLS FIRST, i_class_id#82 ASC NULLS FIRST, i_category_id#83 ASC NULLS FIRST], [channel#80, i_brand_id#81, i_class_id#82, i_category_id#83, sum(sales)#94, sum(number_sales)#95]
-
-===== Subqueries =====
-
-Subquery:1 Hosting operator id = 84 Hosting Expression = Subquery scalar-subquery#45, [id=#46]
-* HashAggregate (155)
-+- Exchange (154)
-   +- * HashAggregate (153)
-      +- Union (152)
-         :- * Project (139)
-         :  +- * BroadcastHashJoin Inner BuildRight (138)
-         :     :- * Filter (132)
-         :     :  +- * ColumnarToRow (131)
-         :     :     +- Scan parquet default.store_sales (130)
-         :     +- BroadcastExchange (137)
-         :        +- * Project (136)
-         :           +- * Filter (135)
-         :              +- * ColumnarToRow (134)
-         :                 +- Scan parquet default.date_dim (133)
-         :- * Project (145)
-         :  +- * BroadcastHashJoin Inner BuildRight (144)
-         :     :- * Filter (142)
-         :     :  +- * ColumnarToRow (141)
-         :     :     +- Scan parquet default.catalog_sales (140)
-         :     +- ReusedExchange (143)
-         +- * Project (151)
-            +- * BroadcastHashJoin Inner BuildRight (150)
-               :- * Filter (148)
-               :  +- * ColumnarToRow (147)
-               :     +- Scan parquet default.web_sales (146)
-               +- ReusedExchange (149)
-
-
-(130) Scan parquet default.store_sales
-=======
 (125) Exchange
 Input [6]: [i_brand_id#7, i_class_id#8, i_category_id#9, sum#72, isEmpty#73, count#74]
 Arguments: hashpartitioning(i_brand_id#7, i_class_id#8, i_category_id#9, 5), ENSURE_REQUIREMENTS, [id=#75]
@@ -1235,23 +770,12 @@
 
 
 (135) Scan parquet default.store_sales
->>>>>>> d6906b3b
 Output [3]: [ss_sold_date_sk#1, ss_quantity#3, ss_list_price#4]
 Batched: true
 Location [not included in comparison]/{warehouse_dir}/store_sales]
 PushedFilters: [IsNotNull(ss_sold_date_sk)]
 ReadSchema: struct<ss_sold_date_sk:int,ss_quantity:int,ss_list_price:decimal(7,2)>
 
-<<<<<<< HEAD
-(131) ColumnarToRow [codegen id : 2]
-Input [3]: [ss_sold_date_sk#1, ss_quantity#3, ss_list_price#4]
-
-(132) Filter [codegen id : 2]
-Input [3]: [ss_sold_date_sk#1, ss_quantity#3, ss_list_price#4]
-Condition : isnotnull(ss_sold_date_sk#1)
-
-(133) Scan parquet default.date_dim
-=======
 (136) ColumnarToRow [codegen id : 2]
 Input [3]: [ss_sold_date_sk#1, ss_quantity#3, ss_list_price#4]
 
@@ -1260,27 +784,12 @@
 Condition : isnotnull(ss_sold_date_sk#1)
 
 (138) Scan parquet default.date_dim
->>>>>>> d6906b3b
 Output [2]: [d_date_sk#10, d_year#11]
 Batched: true
 Location [not included in comparison]/{warehouse_dir}/date_dim]
 PushedFilters: [IsNotNull(d_year), GreaterThanOrEqual(d_year,1999), LessThanOrEqual(d_year,2001), IsNotNull(d_date_sk)]
 ReadSchema: struct<d_date_sk:int,d_year:int>
 
-<<<<<<< HEAD
-(134) ColumnarToRow [codegen id : 1]
-Input [2]: [d_date_sk#10, d_year#11]
-
-(135) Filter [codegen id : 1]
-Input [2]: [d_date_sk#10, d_year#11]
-Condition : (((isnotnull(d_year#11) AND (d_year#11 >= 1999)) AND (d_year#11 <= 2001)) AND isnotnull(d_date_sk#10))
-
-(136) Project [codegen id : 1]
-Output [1]: [d_date_sk#10]
-Input [2]: [d_date_sk#10, d_year#11]
-
-(137) BroadcastExchange
-=======
 (139) ColumnarToRow [codegen id : 1]
 Input [2]: [d_date_sk#10, d_year#11]
 
@@ -1293,52 +802,25 @@
 Input [2]: [d_date_sk#10, d_year#11]
 
 (142) BroadcastExchange
->>>>>>> d6906b3b
 Input [1]: [d_date_sk#10]
 Arguments: HashedRelationBroadcastMode(List(cast(input[0, int, true] as bigint)),false), [id=#98]
 
-<<<<<<< HEAD
-(138) BroadcastHashJoin [codegen id : 2]
-=======
 (143) BroadcastHashJoin [codegen id : 2]
->>>>>>> d6906b3b
 Left keys [1]: [ss_sold_date_sk#1]
 Right keys [1]: [d_date_sk#10]
 Join condition: None
 
-<<<<<<< HEAD
-(139) Project [codegen id : 2]
-Output [2]: [ss_quantity#3 AS quantity#97, ss_list_price#4 AS list_price#98]
-Input [4]: [ss_sold_date_sk#1, ss_quantity#3, ss_list_price#4, d_date_sk#10]
-
-(140) Scan parquet default.catalog_sales
-Output [3]: [cs_sold_date_sk#18, cs_quantity#48, cs_list_price#49]
-=======
 (144) Project [codegen id : 2]
 Output [2]: [ss_quantity#3 AS quantity#99, ss_list_price#4 AS list_price#100]
 Input [4]: [ss_sold_date_sk#1, ss_quantity#3, ss_list_price#4, d_date_sk#10]
 
 (145) Scan parquet default.catalog_sales
 Output [3]: [cs_sold_date_sk#18, cs_quantity#50, cs_list_price#51]
->>>>>>> d6906b3b
 Batched: true
 Location [not included in comparison]/{warehouse_dir}/catalog_sales]
 PushedFilters: [IsNotNull(cs_sold_date_sk)]
 ReadSchema: struct<cs_sold_date_sk:int,cs_quantity:int,cs_list_price:decimal(7,2)>
 
-<<<<<<< HEAD
-(141) ColumnarToRow [codegen id : 4]
-Input [3]: [cs_sold_date_sk#18, cs_quantity#48, cs_list_price#49]
-
-(142) Filter [codegen id : 4]
-Input [3]: [cs_sold_date_sk#18, cs_quantity#48, cs_list_price#49]
-Condition : isnotnull(cs_sold_date_sk#18)
-
-(143) ReusedExchange [Reuses operator id: 137]
-Output [1]: [d_date_sk#10]
-
-(144) BroadcastHashJoin [codegen id : 4]
-=======
 (146) ColumnarToRow [codegen id : 4]
 Input [3]: [cs_sold_date_sk#18, cs_quantity#50, cs_list_price#51]
 
@@ -1350,56 +832,21 @@
 Output [1]: [d_date_sk#10]
 
 (149) BroadcastHashJoin [codegen id : 4]
->>>>>>> d6906b3b
 Left keys [1]: [cs_sold_date_sk#18]
 Right keys [1]: [d_date_sk#10]
 Join condition: None
 
-<<<<<<< HEAD
-(145) Project [codegen id : 4]
-Output [2]: [cs_quantity#48 AS quantity#99, cs_list_price#49 AS list_price#100]
-Input [4]: [cs_sold_date_sk#18, cs_quantity#48, cs_list_price#49, d_date_sk#10]
-
-(146) Scan parquet default.web_sales
-Output [3]: [ws_sold_date_sk#22, ws_quantity#64, ws_list_price#65]
-=======
 (150) Project [codegen id : 4]
 Output [2]: [cs_quantity#50 AS quantity#101, cs_list_price#51 AS list_price#102]
 Input [4]: [cs_sold_date_sk#18, cs_quantity#50, cs_list_price#51, d_date_sk#10]
 
 (151) Scan parquet default.web_sales
 Output [3]: [ws_sold_date_sk#24, ws_quantity#66, ws_list_price#67]
->>>>>>> d6906b3b
 Batched: true
 Location [not included in comparison]/{warehouse_dir}/web_sales]
 PushedFilters: [IsNotNull(ws_sold_date_sk)]
 ReadSchema: struct<ws_sold_date_sk:int,ws_quantity:int,ws_list_price:decimal(7,2)>
 
-<<<<<<< HEAD
-(147) ColumnarToRow [codegen id : 6]
-Input [3]: [ws_sold_date_sk#22, ws_quantity#64, ws_list_price#65]
-
-(148) Filter [codegen id : 6]
-Input [3]: [ws_sold_date_sk#22, ws_quantity#64, ws_list_price#65]
-Condition : isnotnull(ws_sold_date_sk#22)
-
-(149) ReusedExchange [Reuses operator id: 137]
-Output [1]: [d_date_sk#10]
-
-(150) BroadcastHashJoin [codegen id : 6]
-Left keys [1]: [ws_sold_date_sk#22]
-Right keys [1]: [d_date_sk#10]
-Join condition: None
-
-(151) Project [codegen id : 6]
-Output [2]: [ws_quantity#64 AS quantity#101, ws_list_price#65 AS list_price#102]
-Input [4]: [ws_sold_date_sk#22, ws_quantity#64, ws_list_price#65, d_date_sk#10]
-
-(152) Union
-
-(153) HashAggregate [codegen id : 7]
-Input [2]: [quantity#97, list_price#98]
-=======
 (152) ColumnarToRow [codegen id : 6]
 Input [3]: [ws_sold_date_sk#24, ws_quantity#66, ws_list_price#67]
 
@@ -1423,39 +870,23 @@
 
 (158) HashAggregate [codegen id : 7]
 Input [2]: [quantity#99, list_price#100]
->>>>>>> d6906b3b
 Keys: []
 Functions [1]: [partial_avg(CheckOverflow((promote_precision(cast(cast(quantity#99 as decimal(10,0)) as decimal(12,2))) * promote_precision(cast(list_price#100 as decimal(12,2)))), DecimalType(18,2), true))]
 Aggregate Attributes [2]: [sum#105, count#106]
 Results [2]: [sum#107, count#108]
 
-<<<<<<< HEAD
-(154) Exchange
-Input [2]: [sum#105, count#106]
-Arguments: SinglePartition, true, [id=#107]
-
-(155) HashAggregate [codegen id : 8]
-Input [2]: [sum#105, count#106]
-=======
 (159) Exchange
 Input [2]: [sum#107, count#108]
 Arguments: SinglePartition, ENSURE_REQUIREMENTS, [id=#109]
 
 (160) HashAggregate [codegen id : 8]
 Input [2]: [sum#107, count#108]
->>>>>>> d6906b3b
 Keys: []
 Functions [1]: [avg(CheckOverflow((promote_precision(cast(cast(quantity#99 as decimal(10,0)) as decimal(12,2))) * promote_precision(cast(list_price#100 as decimal(12,2)))), DecimalType(18,2), true))]
 Aggregate Attributes [1]: [avg(CheckOverflow((promote_precision(cast(cast(quantity#99 as decimal(10,0)) as decimal(12,2))) * promote_precision(cast(list_price#100 as decimal(12,2)))), DecimalType(18,2), true))#110]
 Results [1]: [avg(CheckOverflow((promote_precision(cast(cast(quantity#99 as decimal(10,0)) as decimal(12,2))) * promote_precision(cast(list_price#100 as decimal(12,2)))), DecimalType(18,2), true))#110 AS average_sales#111]
 
-<<<<<<< HEAD
-Subquery:2 Hosting operator id = 103 Hosting Expression = ReusedSubquery Subquery scalar-subquery#45, [id=#46]
-
-Subquery:3 Hosting operator id = 122 Hosting Expression = ReusedSubquery Subquery scalar-subquery#45, [id=#46]
-=======
 Subquery:2 Hosting operator id = 108 Hosting Expression = ReusedSubquery Subquery scalar-subquery#47, [id=#48]
 
 Subquery:3 Hosting operator id = 127 Hosting Expression = ReusedSubquery Subquery scalar-subquery#47, [id=#48]
->>>>>>> d6906b3b
-
+
