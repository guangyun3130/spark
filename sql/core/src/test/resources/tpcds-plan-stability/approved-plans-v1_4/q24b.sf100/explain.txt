--- conflicted
+++ resolved
@@ -534,13 +534,7 @@
 (96) HashAggregate [codegen id : 20]
 Input [2]: [sum#44, count#45]
 Keys: []
-<<<<<<< HEAD
-Functions [1]: [avg(netpaid#39)]
-Aggregate Attributes [1]: [avg(netpaid#39)#64]
-Results [1]: [(0.05 * avg(netpaid#39)#64) AS (0.05 * avg(netpaid))#65]
-=======
 Functions [1]: [avg(netpaid#31)]
 Aggregate Attributes [1]: [avg(netpaid#31)#46]
-Results [1]: [CheckOverflow((0.050000 * promote_precision(avg(netpaid#31)#46)), DecimalType(24,8)) AS (0.05 * avg(netpaid))#47]
->>>>>>> a6c724ed
-
+Results [1]: [(0.05 * avg(netpaid#31)#46) AS (0.05 * avg(netpaid))#47]
+
