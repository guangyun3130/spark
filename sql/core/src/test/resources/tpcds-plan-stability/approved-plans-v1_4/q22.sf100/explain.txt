--- conflicted
+++ resolved
@@ -46,120 +46,63 @@
 Input [4]: [inv_item_sk#1, inv_warehouse_sk#2, inv_quantity_on_hand#3, inv_date_sk#4]
 Condition : (isnotnull(inv_item_sk#1) AND isnotnull(inv_warehouse_sk#2))
 
-<<<<<<< HEAD
 (4) Scan parquet default.date_dim
-Output [2]: [d_date_sk#5, d_month_seq#6]
-=======
-(4) Scan parquet default.warehouse
-Output [1]: [w_warehouse_sk#6]
->>>>>>> ac8307d7
+Output [2]: [d_date_sk#6, d_month_seq#7]
 Batched: true
 Location [not included in comparison]/{warehouse_dir}/date_dim]
 PushedFilters: [IsNotNull(d_month_seq), GreaterThanOrEqual(d_month_seq,1200), LessThanOrEqual(d_month_seq,1211), IsNotNull(d_date_sk)]
 ReadSchema: struct<d_date_sk:int,d_month_seq:int>
 
 (5) ColumnarToRow [codegen id : 1]
-<<<<<<< HEAD
-Input [2]: [d_date_sk#5, d_month_seq#6]
+Input [2]: [d_date_sk#6, d_month_seq#7]
 
 (6) Filter [codegen id : 1]
-Input [2]: [d_date_sk#5, d_month_seq#6]
-Condition : (((isnotnull(d_month_seq#6) AND (d_month_seq#6 >= 1200)) AND (d_month_seq#6 <= 1211)) AND isnotnull(d_date_sk#5))
+Input [2]: [d_date_sk#6, d_month_seq#7]
+Condition : (((isnotnull(d_month_seq#7) AND (d_month_seq#7 >= 1200)) AND (d_month_seq#7 <= 1211)) AND isnotnull(d_date_sk#6))
 
 (7) Project [codegen id : 1]
-Output [1]: [d_date_sk#5]
-Input [2]: [d_date_sk#5, d_month_seq#6]
+Output [1]: [d_date_sk#6]
+Input [2]: [d_date_sk#6, d_month_seq#7]
 
 (8) BroadcastExchange
-Input [1]: [d_date_sk#5]
-Arguments: HashedRelationBroadcastMode(List(cast(input[0, int, true] as bigint)),false), [id=#7]
+Input [1]: [d_date_sk#6]
+Arguments: HashedRelationBroadcastMode(List(cast(input[0, int, true] as bigint)),false), [id=#8]
 
 (9) BroadcastHashJoin [codegen id : 3]
-Left keys [1]: [inv_date_sk#1]
-Right keys [1]: [d_date_sk#5]
+Left keys [1]: [inv_date_sk#4]
+Right keys [1]: [d_date_sk#6]
 Join condition: None
 
 (10) Project [codegen id : 3]
-Output [3]: [inv_item_sk#2, inv_warehouse_sk#3, inv_quantity_on_hand#4]
-Input [5]: [inv_date_sk#1, inv_item_sk#2, inv_warehouse_sk#3, inv_quantity_on_hand#4, d_date_sk#5]
+Output [3]: [inv_item_sk#1, inv_warehouse_sk#2, inv_quantity_on_hand#3]
+Input [5]: [inv_item_sk#1, inv_warehouse_sk#2, inv_quantity_on_hand#3, inv_date_sk#4, d_date_sk#6]
 
 (11) Scan parquet default.warehouse
-Output [1]: [w_warehouse_sk#8]
+Output [1]: [w_warehouse_sk#9]
 Batched: true
 Location [not included in comparison]/{warehouse_dir}/warehouse]
 PushedFilters: [IsNotNull(w_warehouse_sk)]
 ReadSchema: struct<w_warehouse_sk:int>
 
 (12) ColumnarToRow [codegen id : 2]
-Input [1]: [w_warehouse_sk#8]
+Input [1]: [w_warehouse_sk#9]
 
 (13) Filter [codegen id : 2]
-Input [1]: [w_warehouse_sk#8]
-Condition : isnotnull(w_warehouse_sk#8)
+Input [1]: [w_warehouse_sk#9]
+Condition : isnotnull(w_warehouse_sk#9)
 
 (14) BroadcastExchange
-Input [1]: [w_warehouse_sk#8]
-Arguments: HashedRelationBroadcastMode(List(cast(input[0, int, false] as bigint)),false), [id=#9]
+Input [1]: [w_warehouse_sk#9]
+Arguments: HashedRelationBroadcastMode(List(cast(input[0, int, false] as bigint)),false), [id=#10]
 
 (15) BroadcastHashJoin [codegen id : 3]
-Left keys [1]: [inv_warehouse_sk#3]
-Right keys [1]: [w_warehouse_sk#8]
-Join condition: None
-
-(16) Project [codegen id : 3]
-Output [2]: [inv_item_sk#2, inv_quantity_on_hand#4]
-Input [4]: [inv_item_sk#2, inv_warehouse_sk#3, inv_quantity_on_hand#4, w_warehouse_sk#8]
-=======
-Input [1]: [w_warehouse_sk#6]
-
-(6) Filter [codegen id : 1]
-Input [1]: [w_warehouse_sk#6]
-Condition : isnotnull(w_warehouse_sk#6)
-
-(7) BroadcastExchange
-Input [1]: [w_warehouse_sk#6]
-Arguments: HashedRelationBroadcastMode(List(cast(input[0, int, false] as bigint)),false), [id=#7]
-
-(8) BroadcastHashJoin [codegen id : 3]
 Left keys [1]: [inv_warehouse_sk#2]
-Right keys [1]: [w_warehouse_sk#6]
-Join condition: None
-
-(9) Project [codegen id : 3]
-Output [3]: [inv_item_sk#1, inv_quantity_on_hand#3, inv_date_sk#4]
-Input [5]: [inv_item_sk#1, inv_warehouse_sk#2, inv_quantity_on_hand#3, inv_date_sk#4, w_warehouse_sk#6]
-
-(10) Scan parquet default.date_dim
-Output [2]: [d_date_sk#8, d_month_seq#9]
-Batched: true
-Location [not included in comparison]/{warehouse_dir}/date_dim]
-PushedFilters: [IsNotNull(d_month_seq), GreaterThanOrEqual(d_month_seq,1200), LessThanOrEqual(d_month_seq,1211), IsNotNull(d_date_sk)]
-ReadSchema: struct<d_date_sk:int,d_month_seq:int>
-
-(11) ColumnarToRow [codegen id : 2]
-Input [2]: [d_date_sk#8, d_month_seq#9]
-
-(12) Filter [codegen id : 2]
-Input [2]: [d_date_sk#8, d_month_seq#9]
-Condition : (((isnotnull(d_month_seq#9) AND (d_month_seq#9 >= 1200)) AND (d_month_seq#9 <= 1211)) AND isnotnull(d_date_sk#8))
-
-(13) Project [codegen id : 2]
-Output [1]: [d_date_sk#8]
-Input [2]: [d_date_sk#8, d_month_seq#9]
-
-(14) BroadcastExchange
-Input [1]: [d_date_sk#8]
-Arguments: HashedRelationBroadcastMode(List(cast(input[0, int, true] as bigint)),false), [id=#10]
-
-(15) BroadcastHashJoin [codegen id : 3]
-Left keys [1]: [inv_date_sk#4]
-Right keys [1]: [d_date_sk#8]
+Right keys [1]: [w_warehouse_sk#9]
 Join condition: None
 
 (16) Project [codegen id : 3]
 Output [2]: [inv_item_sk#1, inv_quantity_on_hand#3]
-Input [4]: [inv_item_sk#1, inv_quantity_on_hand#3, inv_date_sk#4, d_date_sk#8]
->>>>>>> ac8307d7
+Input [4]: [inv_item_sk#1, inv_warehouse_sk#2, inv_quantity_on_hand#3, w_warehouse_sk#9]
 
 (17) Exchange
 Input [2]: [inv_item_sk#1, inv_quantity_on_hand#3]
@@ -232,6 +175,6 @@
 ReusedExchange (31)
 
 
-(31) ReusedExchange [Reuses operator id: 14]
-Output [1]: [d_date_sk#8]
+(31) ReusedExchange [Reuses operator id: 8]
+Output [1]: [d_date_sk#6]
 
