--- conflicted
+++ resolved
@@ -70,13 +70,8 @@
 Results [2]: [ss_item_sk#1 AS item_sk#10, cast((avg(UnscaledValue(ss_net_profit#3))#9 / 100.0) as decimal(11,6)) AS rank_col#11]
 
 (8) Filter [codegen id : 2]
-<<<<<<< HEAD
-Input [2]: [item_sk#11, rank_col#12]
-Condition : (isnotnull(rank_col#12) AND (cast(rank_col#12 as decimal(13,7)) > (0.9 * Subquery scalar-subquery#13, [id=#14])))
-=======
-Input [2]: [item_sk#10, rank_col#11]
-Condition : (isnotnull(rank_col#11) AND (cast(rank_col#11 as decimal(13,7)) > CheckOverflow((0.900000 * promote_precision(Subquery scalar-subquery#12, [id=#13])), DecimalType(13,7))))
->>>>>>> a6c724ed
+Input [2]: [item_sk#10, rank_col#11]
+Condition : (isnotnull(rank_col#11) AND (cast(rank_col#11 as decimal(13,7)) > (0.9 * Subquery scalar-subquery#12, [id=#13])))
 
 (9) Exchange
 Input [2]: [item_sk#10, rank_col#11]
