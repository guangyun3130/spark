--- conflicted
+++ resolved
@@ -75,25 +75,21 @@
                                     SortMergeJoin [ca_address_sk,c_current_addr_sk]
                                       InputAdapter
                                         WholeStageCodegen (8)
+                                          Sort [ca_address_sk]
+                                            InputAdapter
+                                              Exchange [ca_address_sk] #9
+                                                WholeStageCodegen (7)
+                                                  Filter [ca_address_sk]
+                                                    ColumnarToRow
+                                                      InputAdapter
+                                                        Scan parquet default.customer_address [ca_address_sk,ca_state]
+                                      InputAdapter
+                                        WholeStageCodegen (10)
                                           Sort [c_current_addr_sk]
                                             InputAdapter
-                                              Exchange [c_current_addr_sk] #9
-                                                WholeStageCodegen (7)
+                                              Exchange [c_current_addr_sk] #10
+                                                WholeStageCodegen (9)
                                                   Filter [c_current_addr_sk,c_customer_sk]
                                                     ColumnarToRow
                                                       InputAdapter
-                                                        Scan parquet default.customer [c_current_addr_sk,c_customer_sk]
-                                      InputAdapter
-                                        WholeStageCodegen (10)
-                                          Sort [ca_address_sk]
-                                            InputAdapter
-                                              Exchange [ca_address_sk] #10
-                                                WholeStageCodegen (9)
-                                                  Filter [ca_address_sk]
-                                                    ColumnarToRow
-                                                      InputAdapter
-<<<<<<< HEAD
-                                                        Scan parquet default.customer_address [ca_address_sk,ca_state]
-=======
-                                                        Scan parquet default.customer [c_customer_sk,c_current_addr_sk]
->>>>>>> 0a6043f6
+                                                        Scan parquet default.customer [c_customer_sk,c_current_addr_sk]