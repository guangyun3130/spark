== Physical Plan ==
<<<<<<< HEAD
* HashAggregate (53)
+- Exchange (52)
   +- * HashAggregate (51)
      +- * Project (50)
         +- * BroadcastHashJoin LeftSemi BuildRight (49)
            :- * HashAggregate (35)
            :  +- * HashAggregate (34)
            :     +- * BroadcastHashJoin LeftSemi BuildRight (33)
            :        :- * HashAggregate (19)
            :        :  +- Exchange (18)
            :        :     +- * HashAggregate (17)
            :        :        +- * Project (16)
            :        :           +- * BroadcastHashJoin Inner BuildRight (15)
            :        :              :- * Project (10)
            :        :              :  +- * BroadcastHashJoin Inner BuildRight (9)
            :        :              :     :- * Filter (3)
            :        :              :     :  +- * ColumnarToRow (2)
            :        :              :     :     +- Scan parquet default.store_sales (1)
            :        :              :     +- BroadcastExchange (8)
            :        :              :        +- * Project (7)
            :        :              :           +- * Filter (6)
            :        :              :              +- * ColumnarToRow (5)
            :        :              :                 +- Scan parquet default.date_dim (4)
            :        :              +- BroadcastExchange (14)
            :        :                 +- * Filter (13)
            :        :                    +- * ColumnarToRow (12)
            :        :                       +- Scan parquet default.customer (11)
            :        +- BroadcastExchange (32)
            :           +- * HashAggregate (31)
            :              +- Exchange (30)
            :                 +- * HashAggregate (29)
            :                    +- * Project (28)
            :                       +- * BroadcastHashJoin Inner BuildRight (27)
            :                          :- * Project (25)
            :                          :  +- * BroadcastHashJoin Inner BuildRight (24)
            :                          :     :- * Filter (22)
            :                          :     :  +- * ColumnarToRow (21)
            :                          :     :     +- Scan parquet default.catalog_sales (20)
            :                          :     +- ReusedExchange (23)
            :                          +- ReusedExchange (26)
            +- BroadcastExchange (48)
               +- * HashAggregate (47)
                  +- Exchange (46)
                     +- * HashAggregate (45)
                        +- * Project (44)
                           +- * BroadcastHashJoin Inner BuildRight (43)
                              :- * Project (41)
                              :  +- * BroadcastHashJoin Inner BuildRight (40)
                              :     :- * Filter (38)
                              :     :  +- * ColumnarToRow (37)
                              :     :     +- Scan parquet default.web_sales (36)
                              :     +- ReusedExchange (39)
                              +- ReusedExchange (42)
=======
* HashAggregate (54)
+- Exchange (53)
   +- * HashAggregate (52)
      +- * HashAggregate (51)
         +- * HashAggregate (50)
            +- * BroadcastHashJoin LeftSemi BuildRight (49)
               :- * HashAggregate (35)
               :  +- * HashAggregate (34)
               :     +- * BroadcastHashJoin LeftSemi BuildRight (33)
               :        :- * HashAggregate (19)
               :        :  +- Exchange (18)
               :        :     +- * HashAggregate (17)
               :        :        +- * Project (16)
               :        :           +- * BroadcastHashJoin Inner BuildRight (15)
               :        :              :- * Project (10)
               :        :              :  +- * BroadcastHashJoin Inner BuildRight (9)
               :        :              :     :- * Filter (3)
               :        :              :     :  +- * ColumnarToRow (2)
               :        :              :     :     +- Scan parquet default.store_sales (1)
               :        :              :     +- BroadcastExchange (8)
               :        :              :        +- * Project (7)
               :        :              :           +- * Filter (6)
               :        :              :              +- * ColumnarToRow (5)
               :        :              :                 +- Scan parquet default.date_dim (4)
               :        :              +- BroadcastExchange (14)
               :        :                 +- * Filter (13)
               :        :                    +- * ColumnarToRow (12)
               :        :                       +- Scan parquet default.customer (11)
               :        +- BroadcastExchange (32)
               :           +- * HashAggregate (31)
               :              +- Exchange (30)
               :                 +- * HashAggregate (29)
               :                    +- * Project (28)
               :                       +- * BroadcastHashJoin Inner BuildRight (27)
               :                          :- * Project (25)
               :                          :  +- * BroadcastHashJoin Inner BuildRight (24)
               :                          :     :- * Filter (22)
               :                          :     :  +- * ColumnarToRow (21)
               :                          :     :     +- Scan parquet default.catalog_sales (20)
               :                          :     +- ReusedExchange (23)
               :                          +- ReusedExchange (26)
               +- BroadcastExchange (48)
                  +- * HashAggregate (47)
                     +- Exchange (46)
                        +- * HashAggregate (45)
                           +- * Project (44)
                              +- * BroadcastHashJoin Inner BuildRight (43)
                                 :- * Project (41)
                                 :  +- * BroadcastHashJoin Inner BuildRight (40)
                                 :     :- * Filter (38)
                                 :     :  +- * ColumnarToRow (37)
                                 :     :     +- Scan parquet default.web_sales (36)
                                 :     +- ReusedExchange (39)
                                 +- ReusedExchange (42)
>>>>>>> a8eb443b


(1) Scan parquet default.store_sales
Output [2]: [ss_customer_sk#1, ss_sold_date_sk#2]
Batched: true
Location: InMemoryFileIndex []
PartitionFilters: [isnotnull(ss_sold_date_sk#2), dynamicpruningexpression(ss_sold_date_sk#2 IN dynamicpruning#3)]
PushedFilters: [IsNotNull(ss_customer_sk)]
ReadSchema: struct<ss_customer_sk:int>

(2) ColumnarToRow [codegen id : 3]
<<<<<<< HEAD
Input [2]: [ss_sold_date_sk#1, ss_customer_sk#2]

(3) Filter [codegen id : 3]
Input [2]: [ss_sold_date_sk#1, ss_customer_sk#2]
Condition : (isnotnull(ss_sold_date_sk#1) AND isnotnull(ss_customer_sk#2))
=======
Input [2]: [ss_customer_sk#1, ss_sold_date_sk#2]

(3) Filter [codegen id : 3]
Input [2]: [ss_customer_sk#1, ss_sold_date_sk#2]
Condition : isnotnull(ss_customer_sk#1)
>>>>>>> a8eb443b

(4) Scan parquet default.date_dim
Output [3]: [d_date_sk#4, d_date#5, d_month_seq#6]
Batched: true
Location [not included in comparison]/{warehouse_dir}/date_dim]
PushedFilters: [IsNotNull(d_month_seq), GreaterThanOrEqual(d_month_seq,1200), LessThanOrEqual(d_month_seq,1211), IsNotNull(d_date_sk)]
ReadSchema: struct<d_date_sk:int,d_date:date,d_month_seq:int>

(5) ColumnarToRow [codegen id : 1]
Input [3]: [d_date_sk#4, d_date#5, d_month_seq#6]

(6) Filter [codegen id : 1]
Input [3]: [d_date_sk#4, d_date#5, d_month_seq#6]
Condition : (((isnotnull(d_month_seq#6) AND (d_month_seq#6 >= 1200)) AND (d_month_seq#6 <= 1211)) AND isnotnull(d_date_sk#4))

(7) Project [codegen id : 1]
Output [2]: [d_date_sk#4, d_date#5]
Input [3]: [d_date_sk#4, d_date#5, d_month_seq#6]

(8) BroadcastExchange
Input [2]: [d_date_sk#4, d_date#5]
Arguments: HashedRelationBroadcastMode(List(cast(input[0, int, true] as bigint)),false), [id=#7]

(9) BroadcastHashJoin [codegen id : 3]
<<<<<<< HEAD
Left keys [1]: [ss_sold_date_sk#1]
Right keys [1]: [d_date_sk#3]
Join condition: None

(10) Project [codegen id : 3]
Output [2]: [ss_customer_sk#2, d_date#4]
Input [4]: [ss_sold_date_sk#1, ss_customer_sk#2, d_date_sk#3, d_date#4]
=======
Left keys [1]: [ss_sold_date_sk#2]
Right keys [1]: [d_date_sk#4]
Join condition: None

(10) Project [codegen id : 3]
Output [2]: [ss_customer_sk#1, d_date#5]
Input [4]: [ss_customer_sk#1, ss_sold_date_sk#2, d_date_sk#4, d_date#5]
>>>>>>> a8eb443b

(11) Scan parquet default.customer
Output [3]: [c_customer_sk#8, c_first_name#9, c_last_name#10]
Batched: true
Location [not included in comparison]/{warehouse_dir}/customer]
PushedFilters: [IsNotNull(c_customer_sk)]
ReadSchema: struct<c_customer_sk:int,c_first_name:string,c_last_name:string>

(12) ColumnarToRow [codegen id : 2]
Input [3]: [c_customer_sk#8, c_first_name#9, c_last_name#10]

(13) Filter [codegen id : 2]
Input [3]: [c_customer_sk#8, c_first_name#9, c_last_name#10]
Condition : isnotnull(c_customer_sk#8)

(14) BroadcastExchange
Input [3]: [c_customer_sk#8, c_first_name#9, c_last_name#10]
Arguments: HashedRelationBroadcastMode(List(cast(input[0, int, false] as bigint)),false), [id=#11]

(15) BroadcastHashJoin [codegen id : 3]
<<<<<<< HEAD
Left keys [1]: [ss_customer_sk#2]
Right keys [1]: [c_customer_sk#7]
Join condition: None

(16) Project [codegen id : 3]
Output [3]: [c_last_name#9, c_first_name#8, d_date#4]
Input [5]: [ss_customer_sk#2, d_date#4, c_customer_sk#7, c_first_name#8, c_last_name#9]

(17) HashAggregate [codegen id : 3]
Input [3]: [c_last_name#9, c_first_name#8, d_date#4]
Keys [3]: [c_last_name#9, c_first_name#8, d_date#4]
Functions: []
Aggregate Attributes: []
Results [3]: [c_last_name#9, c_first_name#8, d_date#4]

(18) Exchange
Input [3]: [c_last_name#9, c_first_name#8, d_date#4]
Arguments: hashpartitioning(c_last_name#9, c_first_name#8, d_date#4, 5), ENSURE_REQUIREMENTS, [id=#11]

(19) HashAggregate [codegen id : 12]
Input [3]: [c_last_name#9, c_first_name#8, d_date#4]
Keys [3]: [c_last_name#9, c_first_name#8, d_date#4]
Functions: []
Aggregate Attributes: []
Results [3]: [c_last_name#9, c_first_name#8, d_date#4]

(20) Scan parquet default.catalog_sales
Output [2]: [cs_sold_date_sk#12, cs_bill_customer_sk#13]
=======
Left keys [1]: [ss_customer_sk#1]
Right keys [1]: [c_customer_sk#8]
Join condition: None

(16) Project [codegen id : 3]
Output [3]: [c_last_name#10, c_first_name#9, d_date#5]
Input [5]: [ss_customer_sk#1, d_date#5, c_customer_sk#8, c_first_name#9, c_last_name#10]

(17) HashAggregate [codegen id : 3]
Input [3]: [c_last_name#10, c_first_name#9, d_date#5]
Keys [3]: [c_last_name#10, c_first_name#9, d_date#5]
Functions: []
Aggregate Attributes: []
Results [3]: [c_last_name#10, c_first_name#9, d_date#5]

(18) Exchange
Input [3]: [c_last_name#10, c_first_name#9, d_date#5]
Arguments: hashpartitioning(c_last_name#10, c_first_name#9, d_date#5, 5), ENSURE_REQUIREMENTS, [id=#12]

(19) HashAggregate [codegen id : 12]
Input [3]: [c_last_name#10, c_first_name#9, d_date#5]
Keys [3]: [c_last_name#10, c_first_name#9, d_date#5]
Functions: []
Aggregate Attributes: []
Results [3]: [c_last_name#10, c_first_name#9, d_date#5]

(20) Scan parquet default.catalog_sales
Output [2]: [cs_bill_customer_sk#13, cs_sold_date_sk#14]
>>>>>>> a8eb443b
Batched: true
Location: InMemoryFileIndex []
PartitionFilters: [isnotnull(cs_sold_date_sk#14), dynamicpruningexpression(cs_sold_date_sk#14 IN dynamicpruning#3)]
PushedFilters: [IsNotNull(cs_bill_customer_sk)]
ReadSchema: struct<cs_bill_customer_sk:int>

(21) ColumnarToRow [codegen id : 6]
<<<<<<< HEAD
Input [2]: [cs_sold_date_sk#12, cs_bill_customer_sk#13]

(22) Filter [codegen id : 6]
Input [2]: [cs_sold_date_sk#12, cs_bill_customer_sk#13]
Condition : (isnotnull(cs_sold_date_sk#12) AND isnotnull(cs_bill_customer_sk#13))

(23) ReusedExchange [Reuses operator id: 8]
Output [2]: [d_date_sk#14, d_date#15]

(24) BroadcastHashJoin [codegen id : 6]
Left keys [1]: [cs_sold_date_sk#12]
Right keys [1]: [d_date_sk#14]
Join condition: None

(25) Project [codegen id : 6]
Output [2]: [cs_bill_customer_sk#13, d_date#15]
Input [4]: [cs_sold_date_sk#12, cs_bill_customer_sk#13, d_date_sk#14, d_date#15]

(26) ReusedExchange [Reuses operator id: 14]
Output [3]: [c_customer_sk#16, c_first_name#17, c_last_name#18]

(27) BroadcastHashJoin [codegen id : 6]
Left keys [1]: [cs_bill_customer_sk#13]
Right keys [1]: [c_customer_sk#16]
Join condition: None

(28) Project [codegen id : 6]
Output [3]: [c_last_name#18, c_first_name#17, d_date#15]
Input [5]: [cs_bill_customer_sk#13, d_date#15, c_customer_sk#16, c_first_name#17, c_last_name#18]

(29) HashAggregate [codegen id : 6]
Input [3]: [c_last_name#18, c_first_name#17, d_date#15]
Keys [3]: [c_last_name#18, c_first_name#17, d_date#15]
Functions: []
Aggregate Attributes: []
Results [3]: [c_last_name#18, c_first_name#17, d_date#15]

(30) Exchange
Input [3]: [c_last_name#18, c_first_name#17, d_date#15]
Arguments: hashpartitioning(c_last_name#18, c_first_name#17, d_date#15, 5), ENSURE_REQUIREMENTS, [id=#19]

(31) HashAggregate [codegen id : 7]
Input [3]: [c_last_name#18, c_first_name#17, d_date#15]
Keys [3]: [c_last_name#18, c_first_name#17, d_date#15]
Functions: []
Aggregate Attributes: []
Results [3]: [c_last_name#18, c_first_name#17, d_date#15]

(32) BroadcastExchange
Input [3]: [c_last_name#18, c_first_name#17, d_date#15]
Arguments: HashedRelationBroadcastMode(List(coalesce(input[0, string, true], ), isnull(input[0, string, true]), coalesce(input[1, string, true], ), isnull(input[1, string, true]), coalesce(input[2, date, true], 0), isnull(input[2, date, true])),false), [id=#20]

(33) BroadcastHashJoin [codegen id : 12]
Left keys [6]: [coalesce(c_last_name#9, ), isnull(c_last_name#9), coalesce(c_first_name#8, ), isnull(c_first_name#8), coalesce(d_date#4, 0), isnull(d_date#4)]
Right keys [6]: [coalesce(c_last_name#18, ), isnull(c_last_name#18), coalesce(c_first_name#17, ), isnull(c_first_name#17), coalesce(d_date#15, 0), isnull(d_date#15)]
Join condition: None

(34) HashAggregate [codegen id : 12]
Input [3]: [c_last_name#9, c_first_name#8, d_date#4]
Keys [3]: [c_last_name#9, c_first_name#8, d_date#4]
Functions: []
Aggregate Attributes: []
Results [3]: [c_last_name#9, c_first_name#8, d_date#4]

(35) HashAggregate [codegen id : 12]
Input [3]: [c_last_name#9, c_first_name#8, d_date#4]
Keys [3]: [c_last_name#9, c_first_name#8, d_date#4]
Functions: []
Aggregate Attributes: []
Results [3]: [c_last_name#9, c_first_name#8, d_date#4]

(36) Scan parquet default.web_sales
Output [2]: [ws_sold_date_sk#21, ws_bill_customer_sk#22]
Batched: true
Location [not included in comparison]/{warehouse_dir}/web_sales]
PushedFilters: [IsNotNull(ws_sold_date_sk), IsNotNull(ws_bill_customer_sk)]
ReadSchema: struct<ws_sold_date_sk:int,ws_bill_customer_sk:int>

(37) ColumnarToRow [codegen id : 10]
Input [2]: [ws_sold_date_sk#21, ws_bill_customer_sk#22]

(38) Filter [codegen id : 10]
Input [2]: [ws_sold_date_sk#21, ws_bill_customer_sk#22]
Condition : (isnotnull(ws_sold_date_sk#21) AND isnotnull(ws_bill_customer_sk#22))

(39) ReusedExchange [Reuses operator id: 8]
Output [2]: [d_date_sk#23, d_date#24]

(40) BroadcastHashJoin [codegen id : 10]
Left keys [1]: [ws_sold_date_sk#21]
Right keys [1]: [d_date_sk#23]
Join condition: None

(41) Project [codegen id : 10]
Output [2]: [ws_bill_customer_sk#22, d_date#24]
Input [4]: [ws_sold_date_sk#21, ws_bill_customer_sk#22, d_date_sk#23, d_date#24]

(42) ReusedExchange [Reuses operator id: 14]
Output [3]: [c_customer_sk#25, c_first_name#26, c_last_name#27]

(43) BroadcastHashJoin [codegen id : 10]
Left keys [1]: [ws_bill_customer_sk#22]
Right keys [1]: [c_customer_sk#25]
Join condition: None

(44) Project [codegen id : 10]
Output [3]: [c_last_name#27, c_first_name#26, d_date#24]
Input [5]: [ws_bill_customer_sk#22, d_date#24, c_customer_sk#25, c_first_name#26, c_last_name#27]

(45) HashAggregate [codegen id : 10]
Input [3]: [c_last_name#27, c_first_name#26, d_date#24]
Keys [3]: [c_last_name#27, c_first_name#26, d_date#24]
Functions: []
Aggregate Attributes: []
Results [3]: [c_last_name#27, c_first_name#26, d_date#24]

(46) Exchange
Input [3]: [c_last_name#27, c_first_name#26, d_date#24]
Arguments: hashpartitioning(c_last_name#27, c_first_name#26, d_date#24, 5), ENSURE_REQUIREMENTS, [id=#28]

(47) HashAggregate [codegen id : 11]
Input [3]: [c_last_name#27, c_first_name#26, d_date#24]
Keys [3]: [c_last_name#27, c_first_name#26, d_date#24]
Functions: []
Aggregate Attributes: []
Results [3]: [c_last_name#27, c_first_name#26, d_date#24]

(48) BroadcastExchange
Input [3]: [c_last_name#27, c_first_name#26, d_date#24]
Arguments: HashedRelationBroadcastMode(List(coalesce(input[0, string, true], ), isnull(input[0, string, true]), coalesce(input[1, string, true], ), isnull(input[1, string, true]), coalesce(input[2, date, true], 0), isnull(input[2, date, true])),false), [id=#29]

(49) BroadcastHashJoin [codegen id : 12]
Left keys [6]: [coalesce(c_last_name#9, ), isnull(c_last_name#9), coalesce(c_first_name#8, ), isnull(c_first_name#8), coalesce(d_date#4, 0), isnull(d_date#4)]
Right keys [6]: [coalesce(c_last_name#27, ), isnull(c_last_name#27), coalesce(c_first_name#26, ), isnull(c_first_name#26), coalesce(d_date#24, 0), isnull(d_date#24)]
Join condition: None

(50) Project [codegen id : 12]
Output: []
Input [3]: [c_last_name#9, c_first_name#8, d_date#4]

(51) HashAggregate [codegen id : 12]
=======
Input [2]: [cs_bill_customer_sk#13, cs_sold_date_sk#14]

(22) Filter [codegen id : 6]
Input [2]: [cs_bill_customer_sk#13, cs_sold_date_sk#14]
Condition : isnotnull(cs_bill_customer_sk#13)

(23) ReusedExchange [Reuses operator id: 8]
Output [2]: [d_date_sk#15, d_date#16]

(24) BroadcastHashJoin [codegen id : 6]
Left keys [1]: [cs_sold_date_sk#14]
Right keys [1]: [d_date_sk#15]
Join condition: None

(25) Project [codegen id : 6]
Output [2]: [cs_bill_customer_sk#13, d_date#16]
Input [4]: [cs_bill_customer_sk#13, cs_sold_date_sk#14, d_date_sk#15, d_date#16]

(26) ReusedExchange [Reuses operator id: 14]
Output [3]: [c_customer_sk#17, c_first_name#18, c_last_name#19]

(27) BroadcastHashJoin [codegen id : 6]
Left keys [1]: [cs_bill_customer_sk#13]
Right keys [1]: [c_customer_sk#17]
Join condition: None

(28) Project [codegen id : 6]
Output [3]: [c_last_name#19, c_first_name#18, d_date#16]
Input [5]: [cs_bill_customer_sk#13, d_date#16, c_customer_sk#17, c_first_name#18, c_last_name#19]

(29) HashAggregate [codegen id : 6]
Input [3]: [c_last_name#19, c_first_name#18, d_date#16]
Keys [3]: [c_last_name#19, c_first_name#18, d_date#16]
Functions: []
Aggregate Attributes: []
Results [3]: [c_last_name#19, c_first_name#18, d_date#16]

(30) Exchange
Input [3]: [c_last_name#19, c_first_name#18, d_date#16]
Arguments: hashpartitioning(c_last_name#19, c_first_name#18, d_date#16, 5), ENSURE_REQUIREMENTS, [id=#20]

(31) HashAggregate [codegen id : 7]
Input [3]: [c_last_name#19, c_first_name#18, d_date#16]
Keys [3]: [c_last_name#19, c_first_name#18, d_date#16]
Functions: []
Aggregate Attributes: []
Results [3]: [c_last_name#19, c_first_name#18, d_date#16]

(32) BroadcastExchange
Input [3]: [c_last_name#19, c_first_name#18, d_date#16]
Arguments: HashedRelationBroadcastMode(List(coalesce(input[0, string, true], ), isnull(input[0, string, true]), coalesce(input[1, string, true], ), isnull(input[1, string, true]), coalesce(input[2, date, true], 0), isnull(input[2, date, true])),false), [id=#21]

(33) BroadcastHashJoin [codegen id : 12]
Left keys [6]: [coalesce(c_last_name#10, ), isnull(c_last_name#10), coalesce(c_first_name#9, ), isnull(c_first_name#9), coalesce(d_date#5, 0), isnull(d_date#5)]
Right keys [6]: [coalesce(c_last_name#19, ), isnull(c_last_name#19), coalesce(c_first_name#18, ), isnull(c_first_name#18), coalesce(d_date#16, 0), isnull(d_date#16)]
Join condition: None

(34) HashAggregate [codegen id : 12]
Input [3]: [c_last_name#10, c_first_name#9, d_date#5]
Keys [3]: [c_last_name#10, c_first_name#9, d_date#5]
Functions: []
Aggregate Attributes: []
Results [3]: [c_last_name#10, c_first_name#9, d_date#5]

(35) HashAggregate [codegen id : 12]
Input [3]: [c_last_name#10, c_first_name#9, d_date#5]
Keys [3]: [c_last_name#10, c_first_name#9, d_date#5]
Functions: []
Aggregate Attributes: []
Results [3]: [c_last_name#10, c_first_name#9, d_date#5]

(36) Scan parquet default.web_sales
Output [2]: [ws_bill_customer_sk#22, ws_sold_date_sk#23]
Batched: true
Location: InMemoryFileIndex []
PartitionFilters: [isnotnull(ws_sold_date_sk#23), dynamicpruningexpression(ws_sold_date_sk#23 IN dynamicpruning#3)]
PushedFilters: [IsNotNull(ws_bill_customer_sk)]
ReadSchema: struct<ws_bill_customer_sk:int>

(37) ColumnarToRow [codegen id : 10]
Input [2]: [ws_bill_customer_sk#22, ws_sold_date_sk#23]

(38) Filter [codegen id : 10]
Input [2]: [ws_bill_customer_sk#22, ws_sold_date_sk#23]
Condition : isnotnull(ws_bill_customer_sk#22)

(39) ReusedExchange [Reuses operator id: 8]
Output [2]: [d_date_sk#24, d_date#25]

(40) BroadcastHashJoin [codegen id : 10]
Left keys [1]: [ws_sold_date_sk#23]
Right keys [1]: [d_date_sk#24]
Join condition: None

(41) Project [codegen id : 10]
Output [2]: [ws_bill_customer_sk#22, d_date#25]
Input [4]: [ws_bill_customer_sk#22, ws_sold_date_sk#23, d_date_sk#24, d_date#25]

(42) ReusedExchange [Reuses operator id: 14]
Output [3]: [c_customer_sk#26, c_first_name#27, c_last_name#28]

(43) BroadcastHashJoin [codegen id : 10]
Left keys [1]: [ws_bill_customer_sk#22]
Right keys [1]: [c_customer_sk#26]
Join condition: None

(44) Project [codegen id : 10]
Output [3]: [c_last_name#28, c_first_name#27, d_date#25]
Input [5]: [ws_bill_customer_sk#22, d_date#25, c_customer_sk#26, c_first_name#27, c_last_name#28]

(45) HashAggregate [codegen id : 10]
Input [3]: [c_last_name#28, c_first_name#27, d_date#25]
Keys [3]: [c_last_name#28, c_first_name#27, d_date#25]
Functions: []
Aggregate Attributes: []
Results [3]: [c_last_name#28, c_first_name#27, d_date#25]

(46) Exchange
Input [3]: [c_last_name#28, c_first_name#27, d_date#25]
Arguments: hashpartitioning(c_last_name#28, c_first_name#27, d_date#25, 5), ENSURE_REQUIREMENTS, [id=#29]

(47) HashAggregate [codegen id : 11]
Input [3]: [c_last_name#28, c_first_name#27, d_date#25]
Keys [3]: [c_last_name#28, c_first_name#27, d_date#25]
Functions: []
Aggregate Attributes: []
Results [3]: [c_last_name#28, c_first_name#27, d_date#25]

(48) BroadcastExchange
Input [3]: [c_last_name#28, c_first_name#27, d_date#25]
Arguments: HashedRelationBroadcastMode(List(coalesce(input[0, string, true], ), isnull(input[0, string, true]), coalesce(input[1, string, true], ), isnull(input[1, string, true]), coalesce(input[2, date, true], 0), isnull(input[2, date, true])),false), [id=#30]

(49) BroadcastHashJoin [codegen id : 12]
Left keys [6]: [coalesce(c_last_name#10, ), isnull(c_last_name#10), coalesce(c_first_name#9, ), isnull(c_first_name#9), coalesce(d_date#5, 0), isnull(d_date#5)]
Right keys [6]: [coalesce(c_last_name#28, ), isnull(c_last_name#28), coalesce(c_first_name#27, ), isnull(c_first_name#27), coalesce(d_date#25, 0), isnull(d_date#25)]
Join condition: None

(50) HashAggregate [codegen id : 12]
Input [3]: [c_last_name#10, c_first_name#9, d_date#5]
Keys [3]: [c_last_name#10, c_first_name#9, d_date#5]
Functions: []
Aggregate Attributes: []
Results [3]: [c_last_name#10, c_first_name#9, d_date#5]

(51) HashAggregate [codegen id : 12]
Input [3]: [c_last_name#10, c_first_name#9, d_date#5]
Keys [3]: [c_last_name#10, c_first_name#9, d_date#5]
Functions: []
Aggregate Attributes: []
Results: []

(52) HashAggregate [codegen id : 12]
>>>>>>> a8eb443b
Input: []
Keys: []
Functions [1]: [partial_count(1)]
Aggregate Attributes [1]: [count#31]
Results [1]: [count#32]

<<<<<<< HEAD
(52) Exchange
Input [1]: [count#31]
Arguments: SinglePartition, ENSURE_REQUIREMENTS, [id=#32]

(53) HashAggregate [codegen id : 13]
Input [1]: [count#31]
=======
(53) Exchange
Input [1]: [count#32]
Arguments: SinglePartition, ENSURE_REQUIREMENTS, [id=#33]

(54) HashAggregate [codegen id : 13]
Input [1]: [count#32]
>>>>>>> a8eb443b
Keys: []
Functions [1]: [count(1)]
Aggregate Attributes [1]: [count(1)#34]
Results [1]: [count(1)#34 AS count(1)#35]

===== Subqueries =====

Subquery:1 Hosting operator id = 1 Hosting Expression = ss_sold_date_sk#2 IN dynamicpruning#3
ReusedExchange (55)


(55) ReusedExchange [Reuses operator id: 8]
Output [2]: [d_date_sk#4, d_date#5]

Subquery:2 Hosting operator id = 20 Hosting Expression = cs_sold_date_sk#14 IN dynamicpruning#3

Subquery:3 Hosting operator id = 36 Hosting Expression = ws_sold_date_sk#23 IN dynamicpruning#3

<|MERGE_RESOLUTION|>--- conflicted
+++ resolved
@@ -1,59 +1,4 @@
 == Physical Plan ==
-<<<<<<< HEAD
-* HashAggregate (53)
-+- Exchange (52)
-   +- * HashAggregate (51)
-      +- * Project (50)
-         +- * BroadcastHashJoin LeftSemi BuildRight (49)
-            :- * HashAggregate (35)
-            :  +- * HashAggregate (34)
-            :     +- * BroadcastHashJoin LeftSemi BuildRight (33)
-            :        :- * HashAggregate (19)
-            :        :  +- Exchange (18)
-            :        :     +- * HashAggregate (17)
-            :        :        +- * Project (16)
-            :        :           +- * BroadcastHashJoin Inner BuildRight (15)
-            :        :              :- * Project (10)
-            :        :              :  +- * BroadcastHashJoin Inner BuildRight (9)
-            :        :              :     :- * Filter (3)
-            :        :              :     :  +- * ColumnarToRow (2)
-            :        :              :     :     +- Scan parquet default.store_sales (1)
-            :        :              :     +- BroadcastExchange (8)
-            :        :              :        +- * Project (7)
-            :        :              :           +- * Filter (6)
-            :        :              :              +- * ColumnarToRow (5)
-            :        :              :                 +- Scan parquet default.date_dim (4)
-            :        :              +- BroadcastExchange (14)
-            :        :                 +- * Filter (13)
-            :        :                    +- * ColumnarToRow (12)
-            :        :                       +- Scan parquet default.customer (11)
-            :        +- BroadcastExchange (32)
-            :           +- * HashAggregate (31)
-            :              +- Exchange (30)
-            :                 +- * HashAggregate (29)
-            :                    +- * Project (28)
-            :                       +- * BroadcastHashJoin Inner BuildRight (27)
-            :                          :- * Project (25)
-            :                          :  +- * BroadcastHashJoin Inner BuildRight (24)
-            :                          :     :- * Filter (22)
-            :                          :     :  +- * ColumnarToRow (21)
-            :                          :     :     +- Scan parquet default.catalog_sales (20)
-            :                          :     +- ReusedExchange (23)
-            :                          +- ReusedExchange (26)
-            +- BroadcastExchange (48)
-               +- * HashAggregate (47)
-                  +- Exchange (46)
-                     +- * HashAggregate (45)
-                        +- * Project (44)
-                           +- * BroadcastHashJoin Inner BuildRight (43)
-                              :- * Project (41)
-                              :  +- * BroadcastHashJoin Inner BuildRight (40)
-                              :     :- * Filter (38)
-                              :     :  +- * ColumnarToRow (37)
-                              :     :     +- Scan parquet default.web_sales (36)
-                              :     +- ReusedExchange (39)
-                              +- ReusedExchange (42)
-=======
 * HashAggregate (54)
 +- Exchange (53)
    +- * HashAggregate (52)
@@ -108,7 +53,6 @@
                                  :     :     +- Scan parquet default.web_sales (36)
                                  :     +- ReusedExchange (39)
                                  +- ReusedExchange (42)
->>>>>>> a8eb443b
 
 
 (1) Scan parquet default.store_sales
@@ -120,19 +64,11 @@
 ReadSchema: struct<ss_customer_sk:int>
 
 (2) ColumnarToRow [codegen id : 3]
-<<<<<<< HEAD
-Input [2]: [ss_sold_date_sk#1, ss_customer_sk#2]
-
-(3) Filter [codegen id : 3]
-Input [2]: [ss_sold_date_sk#1, ss_customer_sk#2]
-Condition : (isnotnull(ss_sold_date_sk#1) AND isnotnull(ss_customer_sk#2))
-=======
 Input [2]: [ss_customer_sk#1, ss_sold_date_sk#2]
 
 (3) Filter [codegen id : 3]
 Input [2]: [ss_customer_sk#1, ss_sold_date_sk#2]
 Condition : isnotnull(ss_customer_sk#1)
->>>>>>> a8eb443b
 
 (4) Scan parquet default.date_dim
 Output [3]: [d_date_sk#4, d_date#5, d_month_seq#6]
@@ -157,15 +93,6 @@
 Arguments: HashedRelationBroadcastMode(List(cast(input[0, int, true] as bigint)),false), [id=#7]
 
 (9) BroadcastHashJoin [codegen id : 3]
-<<<<<<< HEAD
-Left keys [1]: [ss_sold_date_sk#1]
-Right keys [1]: [d_date_sk#3]
-Join condition: None
-
-(10) Project [codegen id : 3]
-Output [2]: [ss_customer_sk#2, d_date#4]
-Input [4]: [ss_sold_date_sk#1, ss_customer_sk#2, d_date_sk#3, d_date#4]
-=======
 Left keys [1]: [ss_sold_date_sk#2]
 Right keys [1]: [d_date_sk#4]
 Join condition: None
@@ -173,7 +100,6 @@
 (10) Project [codegen id : 3]
 Output [2]: [ss_customer_sk#1, d_date#5]
 Input [4]: [ss_customer_sk#1, ss_sold_date_sk#2, d_date_sk#4, d_date#5]
->>>>>>> a8eb443b
 
 (11) Scan parquet default.customer
 Output [3]: [c_customer_sk#8, c_first_name#9, c_last_name#10]
@@ -194,36 +120,6 @@
 Arguments: HashedRelationBroadcastMode(List(cast(input[0, int, false] as bigint)),false), [id=#11]
 
 (15) BroadcastHashJoin [codegen id : 3]
-<<<<<<< HEAD
-Left keys [1]: [ss_customer_sk#2]
-Right keys [1]: [c_customer_sk#7]
-Join condition: None
-
-(16) Project [codegen id : 3]
-Output [3]: [c_last_name#9, c_first_name#8, d_date#4]
-Input [5]: [ss_customer_sk#2, d_date#4, c_customer_sk#7, c_first_name#8, c_last_name#9]
-
-(17) HashAggregate [codegen id : 3]
-Input [3]: [c_last_name#9, c_first_name#8, d_date#4]
-Keys [3]: [c_last_name#9, c_first_name#8, d_date#4]
-Functions: []
-Aggregate Attributes: []
-Results [3]: [c_last_name#9, c_first_name#8, d_date#4]
-
-(18) Exchange
-Input [3]: [c_last_name#9, c_first_name#8, d_date#4]
-Arguments: hashpartitioning(c_last_name#9, c_first_name#8, d_date#4, 5), ENSURE_REQUIREMENTS, [id=#11]
-
-(19) HashAggregate [codegen id : 12]
-Input [3]: [c_last_name#9, c_first_name#8, d_date#4]
-Keys [3]: [c_last_name#9, c_first_name#8, d_date#4]
-Functions: []
-Aggregate Attributes: []
-Results [3]: [c_last_name#9, c_first_name#8, d_date#4]
-
-(20) Scan parquet default.catalog_sales
-Output [2]: [cs_sold_date_sk#12, cs_bill_customer_sk#13]
-=======
 Left keys [1]: [ss_customer_sk#1]
 Right keys [1]: [c_customer_sk#8]
 Join condition: None
@@ -252,7 +148,6 @@
 
 (20) Scan parquet default.catalog_sales
 Output [2]: [cs_bill_customer_sk#13, cs_sold_date_sk#14]
->>>>>>> a8eb443b
 Batched: true
 Location: InMemoryFileIndex []
 PartitionFilters: [isnotnull(cs_sold_date_sk#14), dynamicpruningexpression(cs_sold_date_sk#14 IN dynamicpruning#3)]
@@ -260,149 +155,6 @@
 ReadSchema: struct<cs_bill_customer_sk:int>
 
 (21) ColumnarToRow [codegen id : 6]
-<<<<<<< HEAD
-Input [2]: [cs_sold_date_sk#12, cs_bill_customer_sk#13]
-
-(22) Filter [codegen id : 6]
-Input [2]: [cs_sold_date_sk#12, cs_bill_customer_sk#13]
-Condition : (isnotnull(cs_sold_date_sk#12) AND isnotnull(cs_bill_customer_sk#13))
-
-(23) ReusedExchange [Reuses operator id: 8]
-Output [2]: [d_date_sk#14, d_date#15]
-
-(24) BroadcastHashJoin [codegen id : 6]
-Left keys [1]: [cs_sold_date_sk#12]
-Right keys [1]: [d_date_sk#14]
-Join condition: None
-
-(25) Project [codegen id : 6]
-Output [2]: [cs_bill_customer_sk#13, d_date#15]
-Input [4]: [cs_sold_date_sk#12, cs_bill_customer_sk#13, d_date_sk#14, d_date#15]
-
-(26) ReusedExchange [Reuses operator id: 14]
-Output [3]: [c_customer_sk#16, c_first_name#17, c_last_name#18]
-
-(27) BroadcastHashJoin [codegen id : 6]
-Left keys [1]: [cs_bill_customer_sk#13]
-Right keys [1]: [c_customer_sk#16]
-Join condition: None
-
-(28) Project [codegen id : 6]
-Output [3]: [c_last_name#18, c_first_name#17, d_date#15]
-Input [5]: [cs_bill_customer_sk#13, d_date#15, c_customer_sk#16, c_first_name#17, c_last_name#18]
-
-(29) HashAggregate [codegen id : 6]
-Input [3]: [c_last_name#18, c_first_name#17, d_date#15]
-Keys [3]: [c_last_name#18, c_first_name#17, d_date#15]
-Functions: []
-Aggregate Attributes: []
-Results [3]: [c_last_name#18, c_first_name#17, d_date#15]
-
-(30) Exchange
-Input [3]: [c_last_name#18, c_first_name#17, d_date#15]
-Arguments: hashpartitioning(c_last_name#18, c_first_name#17, d_date#15, 5), ENSURE_REQUIREMENTS, [id=#19]
-
-(31) HashAggregate [codegen id : 7]
-Input [3]: [c_last_name#18, c_first_name#17, d_date#15]
-Keys [3]: [c_last_name#18, c_first_name#17, d_date#15]
-Functions: []
-Aggregate Attributes: []
-Results [3]: [c_last_name#18, c_first_name#17, d_date#15]
-
-(32) BroadcastExchange
-Input [3]: [c_last_name#18, c_first_name#17, d_date#15]
-Arguments: HashedRelationBroadcastMode(List(coalesce(input[0, string, true], ), isnull(input[0, string, true]), coalesce(input[1, string, true], ), isnull(input[1, string, true]), coalesce(input[2, date, true], 0), isnull(input[2, date, true])),false), [id=#20]
-
-(33) BroadcastHashJoin [codegen id : 12]
-Left keys [6]: [coalesce(c_last_name#9, ), isnull(c_last_name#9), coalesce(c_first_name#8, ), isnull(c_first_name#8), coalesce(d_date#4, 0), isnull(d_date#4)]
-Right keys [6]: [coalesce(c_last_name#18, ), isnull(c_last_name#18), coalesce(c_first_name#17, ), isnull(c_first_name#17), coalesce(d_date#15, 0), isnull(d_date#15)]
-Join condition: None
-
-(34) HashAggregate [codegen id : 12]
-Input [3]: [c_last_name#9, c_first_name#8, d_date#4]
-Keys [3]: [c_last_name#9, c_first_name#8, d_date#4]
-Functions: []
-Aggregate Attributes: []
-Results [3]: [c_last_name#9, c_first_name#8, d_date#4]
-
-(35) HashAggregate [codegen id : 12]
-Input [3]: [c_last_name#9, c_first_name#8, d_date#4]
-Keys [3]: [c_last_name#9, c_first_name#8, d_date#4]
-Functions: []
-Aggregate Attributes: []
-Results [3]: [c_last_name#9, c_first_name#8, d_date#4]
-
-(36) Scan parquet default.web_sales
-Output [2]: [ws_sold_date_sk#21, ws_bill_customer_sk#22]
-Batched: true
-Location [not included in comparison]/{warehouse_dir}/web_sales]
-PushedFilters: [IsNotNull(ws_sold_date_sk), IsNotNull(ws_bill_customer_sk)]
-ReadSchema: struct<ws_sold_date_sk:int,ws_bill_customer_sk:int>
-
-(37) ColumnarToRow [codegen id : 10]
-Input [2]: [ws_sold_date_sk#21, ws_bill_customer_sk#22]
-
-(38) Filter [codegen id : 10]
-Input [2]: [ws_sold_date_sk#21, ws_bill_customer_sk#22]
-Condition : (isnotnull(ws_sold_date_sk#21) AND isnotnull(ws_bill_customer_sk#22))
-
-(39) ReusedExchange [Reuses operator id: 8]
-Output [2]: [d_date_sk#23, d_date#24]
-
-(40) BroadcastHashJoin [codegen id : 10]
-Left keys [1]: [ws_sold_date_sk#21]
-Right keys [1]: [d_date_sk#23]
-Join condition: None
-
-(41) Project [codegen id : 10]
-Output [2]: [ws_bill_customer_sk#22, d_date#24]
-Input [4]: [ws_sold_date_sk#21, ws_bill_customer_sk#22, d_date_sk#23, d_date#24]
-
-(42) ReusedExchange [Reuses operator id: 14]
-Output [3]: [c_customer_sk#25, c_first_name#26, c_last_name#27]
-
-(43) BroadcastHashJoin [codegen id : 10]
-Left keys [1]: [ws_bill_customer_sk#22]
-Right keys [1]: [c_customer_sk#25]
-Join condition: None
-
-(44) Project [codegen id : 10]
-Output [3]: [c_last_name#27, c_first_name#26, d_date#24]
-Input [5]: [ws_bill_customer_sk#22, d_date#24, c_customer_sk#25, c_first_name#26, c_last_name#27]
-
-(45) HashAggregate [codegen id : 10]
-Input [3]: [c_last_name#27, c_first_name#26, d_date#24]
-Keys [3]: [c_last_name#27, c_first_name#26, d_date#24]
-Functions: []
-Aggregate Attributes: []
-Results [3]: [c_last_name#27, c_first_name#26, d_date#24]
-
-(46) Exchange
-Input [3]: [c_last_name#27, c_first_name#26, d_date#24]
-Arguments: hashpartitioning(c_last_name#27, c_first_name#26, d_date#24, 5), ENSURE_REQUIREMENTS, [id=#28]
-
-(47) HashAggregate [codegen id : 11]
-Input [3]: [c_last_name#27, c_first_name#26, d_date#24]
-Keys [3]: [c_last_name#27, c_first_name#26, d_date#24]
-Functions: []
-Aggregate Attributes: []
-Results [3]: [c_last_name#27, c_first_name#26, d_date#24]
-
-(48) BroadcastExchange
-Input [3]: [c_last_name#27, c_first_name#26, d_date#24]
-Arguments: HashedRelationBroadcastMode(List(coalesce(input[0, string, true], ), isnull(input[0, string, true]), coalesce(input[1, string, true], ), isnull(input[1, string, true]), coalesce(input[2, date, true], 0), isnull(input[2, date, true])),false), [id=#29]
-
-(49) BroadcastHashJoin [codegen id : 12]
-Left keys [6]: [coalesce(c_last_name#9, ), isnull(c_last_name#9), coalesce(c_first_name#8, ), isnull(c_first_name#8), coalesce(d_date#4, 0), isnull(d_date#4)]
-Right keys [6]: [coalesce(c_last_name#27, ), isnull(c_last_name#27), coalesce(c_first_name#26, ), isnull(c_first_name#26), coalesce(d_date#24, 0), isnull(d_date#24)]
-Join condition: None
-
-(50) Project [codegen id : 12]
-Output: []
-Input [3]: [c_last_name#9, c_first_name#8, d_date#4]
-
-(51) HashAggregate [codegen id : 12]
-=======
 Input [2]: [cs_bill_customer_sk#13, cs_sold_date_sk#14]
 
 (22) Filter [codegen id : 6]
@@ -555,28 +307,18 @@
 Results: []
 
 (52) HashAggregate [codegen id : 12]
->>>>>>> a8eb443b
 Input: []
 Keys: []
 Functions [1]: [partial_count(1)]
 Aggregate Attributes [1]: [count#31]
 Results [1]: [count#32]
 
-<<<<<<< HEAD
-(52) Exchange
-Input [1]: [count#31]
-Arguments: SinglePartition, ENSURE_REQUIREMENTS, [id=#32]
-
-(53) HashAggregate [codegen id : 13]
-Input [1]: [count#31]
-=======
 (53) Exchange
 Input [1]: [count#32]
 Arguments: SinglePartition, ENSURE_REQUIREMENTS, [id=#33]
 
 (54) HashAggregate [codegen id : 13]
 Input [1]: [count#32]
->>>>>>> a8eb443b
 Keys: []
 Functions [1]: [count(1)]
 Aggregate Attributes [1]: [count(1)#34]
