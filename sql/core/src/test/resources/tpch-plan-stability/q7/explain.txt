--- conflicted
+++ resolved
@@ -167,13 +167,8 @@
 Join condition: (((n_name#13 = FRANCE) AND (n_name#15 = GERMANY)) OR ((n_name#13 = GERMANY) AND (n_name#15 = FRANCE)))
 
 (30) Project [codegen id : 6]
-<<<<<<< HEAD
-Output [4]: [n_name#16 AS supp_nation#20, n_name#19 AS cust_nation#21, year(l_shipdate#7) AS l_year#22, (l_extendedprice#5 * (1 - l_discount#6)) AS volume#23]
-Input [7]: [l_extendedprice#5, l_discount#6, l_shipdate#7, c_nationkey#13, n_name#16, n_nationkey#18, n_name#19]
-=======
-Output [4]: [n_name#13 AS supp_nation#16, n_name#15 AS cust_nation#17, year(l_shipdate#7) AS l_year#18, CheckOverflow((promote_precision(cast(l_extendedprice#5 as decimal(11,0))) * promote_precision(CheckOverflow((1 - promote_precision(cast(l_discount#6 as decimal(11,0)))), DecimalType(11,0)))), DecimalType(22,0)) AS volume#19]
+Output [4]: [n_name#13 AS supp_nation#16, n_name#15 AS cust_nation#17, year(l_shipdate#7) AS l_year#18, (l_extendedprice#5 * (1 - l_discount#6)) AS volume#19]
 Input [7]: [l_extendedprice#5, l_discount#6, l_shipdate#7, c_nationkey#11, n_name#13, n_nationkey#14, n_name#15]
->>>>>>> a6c724ed
 
 (31) HashAggregate [codegen id : 6]
 Input [4]: [supp_nation#16, cust_nation#17, l_year#18, volume#19]
