/*
 * Licensed to the Apache Software Foundation (ASF) under one or more
 * contributor license agreements.  See the NOTICE file distributed with
 * this work for additional information regarding copyright ownership.
 * The ASF licenses this file to You under the Apache License, Version 2.0
 * (the "License"); you may not use this file except in compliance with
 * the License.  You may obtain a copy of the License at
 *
 *    http://www.apache.org/licenses/LICENSE-2.0
 *
 * Unless required by applicable law or agreed to in writing, software
 * distributed under the License is distributed on an "AS IS" BASIS,
 * WITHOUT WARRANTIES OR CONDITIONS OF ANY KIND, either express or implied.
 * See the License for the specific language governing permissions and
 * limitations under the License.
 */

package org.apache.spark.sql

import scala.collection.immutable
import scala.collection.JavaConversions._

import java.util.Properties

private[spark] object SQLConf {
  val COMPRESS_CACHED = "spark.sql.inMemoryColumnarStorage.compressed"
  val COLUMN_BATCH_SIZE = "spark.sql.inMemoryColumnarStorage.batchSize"
  val IN_MEMORY_PARTITION_PRUNING = "spark.sql.inMemoryColumnarStorage.partitionPruning"
  val AUTO_BROADCASTJOIN_THRESHOLD = "spark.sql.autoBroadcastJoinThreshold"
  val DEFAULT_SIZE_IN_BYTES = "spark.sql.defaultSizeInBytes"
  val SHUFFLE_PARTITIONS = "spark.sql.shuffle.partitions"
  val CODEGEN_ENABLED = "spark.sql.codegen"
  val DIALECT = "spark.sql.dialect"

  val PARQUET_BINARY_AS_STRING = "spark.sql.parquet.binaryAsString"
  val PARQUET_CACHE_METADATA = "spark.sql.parquet.cacheMetadata"
  val PARQUET_COMPRESSION = "spark.sql.parquet.compression.codec"
  val PARQUET_FILTER_PUSHDOWN_ENABLED = "spark.sql.parquet.filterPushdown"

  val COLUMN_NAME_OF_CORRUPT_RECORD = "spark.sql.columnNameOfCorruptRecord"
  val BROADCAST_TIMEOUT = "spark.sql.broadcastTimeout"

  // Options that control which operators can be chosen by the query planner.  These should be
  // considered hints and may be ignored by future versions of Spark SQL.
  val EXTERNAL_SORT = "spark.sql.planner.externalSort"

  // This is only used for the thriftserver
  val THRIFTSERVER_POOL = "spark.sql.thriftserver.scheduler.pool"

  val CASE_SENSITIVE = "spark.sql.caseSensitive"

  object Deprecated {
    val MAPRED_REDUCE_TASKS = "mapred.reduce.tasks"
  }
}

/**
 * A trait that enables the setting and getting of mutable config parameters/hints.
 *
 * In the presence of a SQLContext, these can be set and queried by passing SET commands
 * into Spark SQL's query functions (i.e. sql()). Otherwise, users of this trait can
 * modify the hints by programmatically calling the setters and getters of this trait.
 *
 * SQLConf is thread-safe (internally synchronized, so safe to be used in multiple threads).
 */
private[sql] trait SQLConf {
  import SQLConf._

  /** Only low degree of contention is expected for conf, thus NOT using ConcurrentHashMap. */
  @transient protected[spark] val settings = java.util.Collections.synchronizedMap(
    new java.util.HashMap[String, String]())

  /** ************************ Spark SQL Params/Hints ******************* */
  // TODO: refactor so that these hints accessors don't pollute the name space of SQLContext?

  /**
   * The SQL dialect that is used when parsing queries.  This defaults to 'sql' which uses
   * a simple SQL parser provided by Spark SQL.  This is currently the only option for users of
   * SQLContext.
   *
   * When using a HiveContext, this value defaults to 'hiveql', which uses the Hive 0.12.0 HiveQL
   * parser.  Users can change this to 'sql' if they want to run queries that aren't supported by
   * HiveQL (e.g., SELECT 1).
   *
   * Note that the choice of dialect does not affect things like what tables are available or
   * how query execution is performed.
   */
  private[spark] def dialect: String = getConf(DIALECT, "sql")

  /** When true tables cached using the in-memory columnar caching will be compressed. */
  private[spark] def useCompression: Boolean = getConf(COMPRESS_CACHED, "true").toBoolean

  /** The compression codec for writing to a Parquetfile */
  private[spark] def parquetCompressionCodec: String = getConf(PARQUET_COMPRESSION, "gzip")

  /** The number of rows that will be  */
  private[spark] def columnBatchSize: Int = getConf(COLUMN_BATCH_SIZE, "10000").toInt

  /** Number of partitions to use for shuffle operators. */
  private[spark] def numShufflePartitions: Int = getConf(SHUFFLE_PARTITIONS, "200").toInt

  /** When true predicates will be passed to the parquet record reader when possible. */
  private[spark] def parquetFilterPushDown =
    getConf(PARQUET_FILTER_PUSHDOWN_ENABLED, "false").toBoolean

  /** When true the planner will use the external sort, which may spill to disk. */
  private[spark] def externalSortEnabled: Boolean = getConf(EXTERNAL_SORT, "false").toBoolean

  /**
   * When set to true, Spark SQL will use the Scala compiler at runtime to generate custom bytecode
   * that evaluates expressions found in queries.  In general this custom code runs much faster
   * than interpreted evaluation, but there are significant start-up costs due to compilation.
   * As a result codegen is only beneficial when queries run for a long time, or when the same
   * expressions are used multiple times.
   *
   * Defaults to false as this feature is currently experimental.
   */
  private[spark] def codegenEnabled: Boolean = getConf(CODEGEN_ENABLED, "false").toBoolean

  /**
   * Upper bound on the sizes (in bytes) of the tables qualified for the auto conversion to
   * a broadcast value during the physical executions of join operations.  Setting this to -1
   * effectively disables auto conversion.
   *
   * Hive setting: hive.auto.convert.join.noconditionaltask.size, whose default value is 10000.
   */
  private[spark] def autoBroadcastJoinThreshold: Int =
    getConf(AUTO_BROADCASTJOIN_THRESHOLD, (10 * 1024 * 1024).toString).toInt

  /**
   * The default size in bytes to assign to a logical operator's estimation statistics.  By default,
   * it is set to a larger value than `autoBroadcastJoinThreshold`, hence any logical operator
   * without a properly implemented estimation of this statistic will not be incorrectly broadcasted
   * in joins.
   */
  private[spark] def defaultSizeInBytes: Long =
    getConf(DEFAULT_SIZE_IN_BYTES, (autoBroadcastJoinThreshold + 1).toString).toLong

  /**
   * When set to true, we always treat byte arrays in Parquet files as strings.
   */
  private[spark] def isParquetBinaryAsString: Boolean =
    getConf(PARQUET_BINARY_AS_STRING, "false").toBoolean

  /**
   * When set to true, partition pruning for in-memory columnar tables is enabled.
   */
  private[spark] def inMemoryPartitionPruning: Boolean =
    getConf(IN_MEMORY_PARTITION_PRUNING, "false").toBoolean

  private[spark] def columnNameOfCorruptRecord: String =
    getConf(COLUMN_NAME_OF_CORRUPT_RECORD, "_corrupt_record")

  /**
<<<<<<< HEAD
   * Timeout in seconds for the broadcast wait time in hash join
   */
  private[spark] def broadcastTimeout: Int =
    getConf(BROADCAST_TIMEOUT, (5 * 60).toString).toInt
=======
   * When set to true, analyzer is case sensitive
   */
  private[spark] def caseSensitive: Boolean =
    getConf(CASE_SENSITIVE, "true").toBoolean
>>>>>>> f57f15ce

  /** ********************** SQLConf functionality methods ************ */

  /** Set Spark SQL configuration properties. */
  def setConf(props: Properties): Unit = settings.synchronized {
    props.foreach { case (k, v) => settings.put(k, v) }
  }

  /** Set the given Spark SQL configuration property. */
  def setConf(key: String, value: String): Unit = {
    require(key != null, "key cannot be null")
    require(value != null, s"value cannot be null for key: $key")
    settings.put(key, value)
  }

  /** Return the value of Spark SQL configuration property for the given key. */
  def getConf(key: String): String = {
    Option(settings.get(key)).getOrElse(throw new NoSuchElementException(key))
  }

  /**
   * Return the value of Spark SQL configuration property for the given key. If the key is not set
   * yet, return `defaultValue`.
   */
  def getConf(key: String, defaultValue: String): String = {
    Option(settings.get(key)).getOrElse(defaultValue)
  }

  /**
   * Return all the configuration properties that have been set (i.e. not the default).
   * This creates a new copy of the config properties in the form of a Map.
   */
  def getAllConfs: immutable.Map[String, String] = settings.synchronized { settings.toMap }

  private[spark] def unsetConf(key: String) {
    settings -= key
  }

  private[spark] def clear() {
    settings.clear()
  }
}
<|MERGE_RESOLUTION|>--- conflicted
+++ resolved
@@ -16,6 +16,8 @@
  */
 
 package org.apache.spark.sql
+
+import org.apache.spark.sql.catalyst.CatalystConf
 
 import scala.collection.immutable
 import scala.collection.JavaConversions._
@@ -47,8 +49,6 @@
   // This is only used for the thriftserver
   val THRIFTSERVER_POOL = "spark.sql.thriftserver.scheduler.pool"
 
-  val CASE_SENSITIVE = "spark.sql.caseSensitive"
-
   object Deprecated {
     val MAPRED_REDUCE_TASKS = "mapred.reduce.tasks"
   }
@@ -63,7 +63,7 @@
  *
  * SQLConf is thread-safe (internally synchronized, so safe to be used in multiple threads).
  */
-private[sql] trait SQLConf {
+private[sql] trait SQLConf extends CatalystConf {
   import SQLConf._
 
   /** Only low degree of contention is expected for conf, thus NOT using ConcurrentHashMap. */
@@ -152,17 +152,10 @@
     getConf(COLUMN_NAME_OF_CORRUPT_RECORD, "_corrupt_record")
 
   /**
-<<<<<<< HEAD
    * Timeout in seconds for the broadcast wait time in hash join
    */
   private[spark] def broadcastTimeout: Int =
     getConf(BROADCAST_TIMEOUT, (5 * 60).toString).toInt
-=======
-   * When set to true, analyzer is case sensitive
-   */
-  private[spark] def caseSensitive: Boolean =
-    getConf(CASE_SENSITIVE, "true").toBoolean
->>>>>>> f57f15ce
 
   /** ********************** SQLConf functionality methods ************ */
 
@@ -204,4 +197,4 @@
   private[spark] def clear() {
     settings.clear()
   }
-}
+}