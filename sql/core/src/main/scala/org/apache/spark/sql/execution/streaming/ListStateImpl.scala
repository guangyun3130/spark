/*
 * Licensed to the Apache Software Foundation (ASF) under one or more
 * contributor license agreements.  See the NOTICE file distributed with
 * this work for additional information regarding copyright ownership.
 * The ASF licenses this file to You under the Apache License, Version 2.0
 * (the "License"); you may not use this file except in compliance with
 * the License.  You may obtain a copy of the License at
 *
 *    http://www.apache.org/licenses/LICENSE-2.0
 *
 * Unless required by applicable law or agreed to in writing, software
 * distributed under the License is distributed on an "AS IS" BASIS,
 * WITHOUT WARRANTIES OR CONDITIONS OF ANY KIND, either express or implied.
 * See the License for the specific language governing permissions and
 * limitations under the License.
 */
package org.apache.spark.sql.execution.streaming

import org.apache.spark.internal.Logging
import org.apache.spark.sql.catalyst.encoders.ExpressionEncoder
import org.apache.spark.sql.execution.metric.SQLMetric
import org.apache.spark.sql.execution.streaming.state.{AvroEncoderSpec, NoPrefixKeyStateEncoderSpec, StateStore, StateStoreErrors}
import org.apache.spark.sql.streaming.ListState
import org.apache.spark.sql.types.StructType

/**
 * Provides concrete implementation for list of values associated with a state variable
 * used in the streaming transformWithState operator.
 *
 * @param store - reference to the StateStore instance to be used for storing state
 * @param stateName - name of logical state partition
 * @param keyExprEnc - Spark SQL encoder for key
 * @param valEncoder - Spark SQL encoder for value
 * @param metrics - metrics to be updated as part of stateful processing
 * @param avroEnc - optional Avro serializer and deserializer for this state variable that
 *                is used by the StateStore to encode state in Avro format
 * @tparam S - data type of object that will be stored in the list
 */
class ListStateImpl[S](
     store: StateStore,
     stateName: String,
     keyExprEnc: ExpressionEncoder[Any],
<<<<<<< HEAD
     valEncoder: Encoder[S],
     metrics: Map[String, SQLMetric] = Map.empty,
     avroEnc: Option[AvroEncoderSpec] = None)
=======
     valEncoder: ExpressionEncoder[Any],
     metrics: Map[String, SQLMetric] = Map.empty)
>>>>>>> 57f6824e
  extends ListStateMetricsImpl
  with ListState[S]
  with Logging {

  override def stateStore: StateStore = store
  override def baseStateName: String = stateName
  override def exprEncSchema: StructType = keyExprEnc.schema

  private val stateTypesEncoder = StateTypesEncoder(keyExprEnc, valEncoder, stateName)

  store.createColFamilyIfAbsent(
    stateName,
    keyExprEnc.schema,
    valEncoder.schema,
    NoPrefixKeyStateEncoderSpec(keyExprEnc.schema),
    useMultipleValuesPerKey = true,
    avroEncoderSpec = avroEnc)

  /** Whether state exists or not. */
   override def exists(): Boolean = {
     val encodedGroupingKey = stateTypesEncoder.encodeGroupingKey()
     val stateValue = store.get(encodedGroupingKey, stateName)
     stateValue != null
   }

   /**
    * Get the state value if it exists. If the state does not exist in state store, an
    * empty iterator is returned.
    */
   override def get(): Iterator[S] = {
     val encodedKey = stateTypesEncoder.encodeGroupingKey()
     val unsafeRowValuesIterator = store.valuesIterator(encodedKey, stateName)
     new Iterator[S] {
       override def hasNext: Boolean = {
         unsafeRowValuesIterator.hasNext
       }

       override def next(): S = {
         val valueUnsafeRow = unsafeRowValuesIterator.next()
         stateTypesEncoder.decodeValue(valueUnsafeRow).asInstanceOf[S]
       }
     }
   }

   /** Update the value of the list. */
   override def put(newState: Array[S]): Unit = {
     validateNewState(newState)

     val encodedKey = stateTypesEncoder.encodeGroupingKey()
     var isFirst = true
     var entryCount = 0L
     TWSMetricsUtils.resetMetric(metrics, "numUpdatedStateRows")

     newState.foreach { v =>
       val encodedValue = stateTypesEncoder.encodeValue(v)
       if (isFirst) {
         store.put(encodedKey, encodedValue, stateName)
         isFirst = false
       } else {
         store.merge(encodedKey, encodedValue, stateName)
       }
       entryCount += 1
       TWSMetricsUtils.incrementMetric(metrics, "numUpdatedStateRows")
     }
     updateEntryCount(encodedKey, entryCount)
   }

   /** Append an entry to the list. */
   override def appendValue(newState: S): Unit = {
     StateStoreErrors.requireNonNullStateValue(newState, stateName)
     val encodedKey = stateTypesEncoder.encodeGroupingKey()
     val entryCount = getEntryCount(encodedKey)
     store.merge(encodedKey,
         stateTypesEncoder.encodeValue(newState), stateName)
     TWSMetricsUtils.incrementMetric(metrics, "numUpdatedStateRows")
     updateEntryCount(encodedKey, entryCount + 1)
   }

   /** Append an entire list to the existing value. */
   override def appendList(newState: Array[S]): Unit = {
     validateNewState(newState)

     val encodedKey = stateTypesEncoder.encodeGroupingKey()
     var entryCount = getEntryCount(encodedKey)
     newState.foreach { v =>
       val encodedValue = stateTypesEncoder.encodeValue(v)
       store.merge(encodedKey, encodedValue, stateName)
       entryCount += 1
       TWSMetricsUtils.incrementMetric(metrics, "numUpdatedStateRows")
     }
     updateEntryCount(encodedKey, entryCount)
   }

   /** Remove this state. */
   override def clear(): Unit = {
     val encodedKey = stateTypesEncoder.encodeGroupingKey()
     store.remove(encodedKey, stateName)
     val entryCount = getEntryCount(encodedKey)
     TWSMetricsUtils.incrementMetric(metrics, "numRemovedStateRows", entryCount)
     removeEntryCount(encodedKey)
   }

   private def validateNewState(newState: Array[S]): Unit = {
     StateStoreErrors.requireNonNullStateValue(newState, stateName)
     StateStoreErrors.requireNonEmptyListStateValue(newState, stateName)

     newState.foreach { v =>
       StateStoreErrors.requireNonNullStateValue(v, stateName)
     }
   }
 }<|MERGE_RESOLUTION|>--- conflicted
+++ resolved
@@ -40,14 +40,9 @@
      store: StateStore,
      stateName: String,
      keyExprEnc: ExpressionEncoder[Any],
-<<<<<<< HEAD
-     valEncoder: Encoder[S],
+     valEncoder: ExpressionEncoder[Any],
      metrics: Map[String, SQLMetric] = Map.empty,
      avroEnc: Option[AvroEncoderSpec] = None)
-=======
-     valEncoder: ExpressionEncoder[Any],
-     metrics: Map[String, SQLMetric] = Map.empty)
->>>>>>> 57f6824e
   extends ListStateMetricsImpl
   with ListState[S]
   with Logging {
