--- conflicted
+++ resolved
@@ -357,20 +357,16 @@
   }
 
   private def saveAsTable(tableIdent: TableIdentifier): Unit = {
-<<<<<<< HEAD
+    if (source.toLowerCase == "hive") {
+      throw new AnalysisException("Cannot create hive serde table with saveAsTable API")
+    }
+
     val sessionState = df.sparkSession.sessionState
     val db = tableIdent.database.getOrElse(sessionState.catalog.getCurrentDatabase)
     val tableIdentWithDB = tableIdent.copy(database = Some(db))
     // Pass a table identifier with database part, so that `tableExists` won't check temp views
     // unexpectedly.
     val tableExists = sessionState.catalog.tableExists(tableIdentWithDB)
-=======
-    if (source.toLowerCase == "hive") {
-      throw new AnalysisException("Cannot create hive serde table with saveAsTable API")
-    }
-
-    val tableExists = df.sparkSession.sessionState.catalog.tableExists(tableIdent)
->>>>>>> 3a3c9ffb
 
     (tableExists, mode) match {
       case (true, SaveMode.Ignore) =>
