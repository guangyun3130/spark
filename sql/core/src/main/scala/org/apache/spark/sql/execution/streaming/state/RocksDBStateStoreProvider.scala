/*
 * Licensed to the Apache Software Foundation (ASF) under one or more
 * contributor license agreements.  See the NOTICE file distributed with
 * this work for additional information regarding copyright ownership.
 * The ASF licenses this file to You under the Apache License, Version 2.0
 * (the "License"); you may not use this file except in compliance with
 * the License.  You may obtain a copy of the License at
 *
 *    http://www.apache.org/licenses/LICENSE-2.0
 *
 * Unless required by applicable law or agreed to in writing, software
 * distributed under the License is distributed on an "AS IS" BASIS,
 * WITHOUT WARRANTIES OR CONDITIONS OF ANY KIND, either express or implied.
 * See the License for the specific language governing permissions and
 * limitations under the License.
 */

package org.apache.spark.sql.execution.streaming.state

import java.io._
import java.util.concurrent.atomic.AtomicInteger

import scala.jdk.CollectionConverters._
import scala.util.control.NonFatal

import org.apache.hadoop.conf.Configuration

import org.apache.spark.{SparkConf, SparkEnv}
import org.apache.spark.internal.{Logging, MDC}
import org.apache.spark.internal.LogKeys._
import org.apache.spark.sql.catalyst.expressions.UnsafeRow
import org.apache.spark.sql.errors.QueryExecutionErrors
import org.apache.spark.sql.types.StructType
import org.apache.spark.unsafe.Platform
import org.apache.spark.util.Utils

private[sql] class RocksDBStateStoreProvider
  extends StateStoreProvider with Logging with Closeable
  with SupportsFineGrainedReplay {
  import RocksDBStateStoreProvider._

  class RocksDBStateStore(lastVersion: Long) extends StateStore {
    /** Trait and classes representing the internal state of the store */
    trait STATE
    case object UPDATING extends STATE
    case object COMMITTED extends STATE
    case object ABORTED extends STATE

    @volatile private var state: STATE = UPDATING
    @volatile private var isValidated = false

    override def id: StateStoreId = RocksDBStateStoreProvider.this.stateStoreId

    override def version: Long = lastVersion

    override def createColFamilyIfAbsent(
        colFamilyName: String,
        keySchema: StructType,
        valueSchema: StructType,
        keyStateEncoderSpec: KeyStateEncoderSpec,
        useMultipleValuesPerKey: Boolean = false,
        isInternal: Boolean = false): Unit = {
      ColumnFamilyUtils.createColFamilyIfAbsent(colFamilyName, isInternal)

      keyValueEncoderMap.putIfAbsent(colFamilyName,
        (RocksDBStateEncoder.getKeyEncoder(keyStateEncoderSpec),
         RocksDBStateEncoder.getValueEncoder(valueSchema, useMultipleValuesPerKey)))
    }

    override def get(key: UnsafeRow, colFamilyName: String): UnsafeRow = {
      verify(key != null, "Key cannot be null")
      ColumnFamilyUtils.verifyColFamilyOperations("get", colFamilyName)

      val kvEncoder = keyValueEncoderMap.get(colFamilyName)
      val encodedKey = kvEncoder._1.encodeKey(key, Option(colFamilyToIdMap.get(colFamilyName)))
      val value =
        kvEncoder._2.decodeValue(rocksDB.get(encodedKey))

      if (!isValidated && value != null && !useColumnFamilies) {
        StateStoreProvider.validateStateRowFormat(
          key, keySchema, value, valueSchema, storeConf)
        isValidated = true
      }
      value
    }

    /**
     * Provides an iterator containing all values of a non-null key.
     *
     * Inside RocksDB, the values are merged together and stored as a byte Array.
     * This operation relies on state store value encoder to be able to split the
     * single array into multiple values.
     *
     * Also see [[MultiValuedStateEncoder]] which supports encoding/decoding multiple
     * values per key.
     */
    override def valuesIterator(key: UnsafeRow, colFamilyName: String): Iterator[UnsafeRow] = {
      verify(key != null, "Key cannot be null")
      ColumnFamilyUtils.verifyColFamilyOperations("valuesIterator", colFamilyName)

      val kvEncoder = keyValueEncoderMap.get(colFamilyName)
      val valueEncoder = kvEncoder._2
      val keyEncoder = kvEncoder._1

      verify(valueEncoder.supportsMultipleValuesPerKey, "valuesIterator requires a encoder " +
      "that supports multiple values for a single key.")

      val encodedKey = keyEncoder.encodeKey(key, Option(colFamilyToIdMap.get(colFamilyName)))
      val encodedValues = rocksDB.get(encodedKey)
      valueEncoder.decodeValues(encodedValues)
    }

    override def merge(key: UnsafeRow, value: UnsafeRow,
        colFamilyName: String = StateStore.DEFAULT_COL_FAMILY_NAME): Unit = {
      verify(state == UPDATING, "Cannot merge after already committed or aborted")
      ColumnFamilyUtils.verifyColFamilyOperations("merge", colFamilyName)
      val kvEncoder = keyValueEncoderMap.get(colFamilyName)
      val keyEncoder = kvEncoder._1
      val valueEncoder = kvEncoder._2
      verify(valueEncoder.supportsMultipleValuesPerKey, "Merge operation requires an encoder" +
        " which supports multiple values for a single key")
      verify(key != null, "Key cannot be null")
      require(value != null, "Cannot merge a null value")

      val encodedKey = keyEncoder.encodeKey(key, Option(colFamilyToIdMap.get(colFamilyName)))
      rocksDB.merge(encodedKey, valueEncoder.encodeValue(value))
    }

    override def put(key: UnsafeRow, value: UnsafeRow, colFamilyName: String): Unit = {
      verify(state == UPDATING, "Cannot put after already committed or aborted")
      verify(key != null, "Key cannot be null")
      require(value != null, "Cannot put a null value")
      ColumnFamilyUtils.verifyColFamilyOperations("put", colFamilyName)

      val kvEncoder = keyValueEncoderMap.get(colFamilyName)
      val encodedKey = kvEncoder._1.encodeKey(key, Option(colFamilyToIdMap.get(colFamilyName)))
      rocksDB.put(encodedKey, kvEncoder._2.encodeValue(value))
    }

    override def remove(key: UnsafeRow, colFamilyName: String): Unit = {
      verify(state == UPDATING, "Cannot remove after already committed or aborted")
      verify(key != null, "Key cannot be null")
      ColumnFamilyUtils.verifyColFamilyOperations("remove", colFamilyName)

      val kvEncoder = keyValueEncoderMap.get(colFamilyName)
      val encodedKey = kvEncoder._1.encodeKey(key, Option(colFamilyToIdMap.get(colFamilyName)))
      rocksDB.remove(encodedKey)
    }

    override def iterator(colFamilyName: String): Iterator[UnsafeRowPair] = {
      // Note this verify function only verify on the colFamilyName being valid,
      // we are actually doing prefix when useColumnFamilies,
      // but pass "iterator" to throw correct error message
      ColumnFamilyUtils.verifyColFamilyOperations("iterator", colFamilyName)
      val kvEncoder = keyValueEncoderMap.get(colFamilyName)
      val rowPair = new UnsafeRowPair()

      if (useColumnFamilies) {
        val cfId: Short = colFamilyToIdMap.get(colFamilyName)
        rocksDB.prefixScan(ColumnFamilyUtils.getVcfIdBytes(cfId)).map { kv =>
          rowPair.withRows(kvEncoder._1.decodeKey(kv.key, true),
            kvEncoder._2.decodeValue(kv.value))
          if (!isValidated && rowPair.value != null && !useColumnFamilies) {
            StateStoreProvider.validateStateRowFormat(
              rowPair.key, keySchema, rowPair.value, valueSchema, storeConf)
            isValidated = true
          }
          rowPair
        }
      } else {
        rocksDB.iterator().map { kv =>
          rowPair.withRows(kvEncoder._1.decodeKey(kv.key),
            kvEncoder._2.decodeValue(kv.value))
          if (!isValidated && rowPair.value != null && !useColumnFamilies) {
            StateStoreProvider.validateStateRowFormat(
              rowPair.key, keySchema, rowPair.value, valueSchema, storeConf)
            isValidated = true
          }
          rowPair
        }
      }
    }

    override def prefixScan(prefixKey: UnsafeRow, colFamilyName: String):
      Iterator[UnsafeRowPair] = {
      ColumnFamilyUtils.verifyColFamilyOperations("prefixScan", colFamilyName)
      val kvEncoder = keyValueEncoderMap.get(colFamilyName)
      require(kvEncoder._1.supportPrefixKeyScan,
        "Prefix scan requires setting prefix key!")

      val rowPair = new UnsafeRowPair()

      val prefix =
        kvEncoder._1.encodePrefixKey(prefixKey, Option(colFamilyToIdMap.get(colFamilyName)))
      rocksDB.prefixScan(prefix).map { kv =>
        rowPair.withRows(kvEncoder._1.decodeKey(kv.key, useColumnFamilies),
          kvEncoder._2.decodeValue(kv.value))
        rowPair
      }
    }

    override def commit(): Long = synchronized {
      try {
        verify(state == UPDATING, "Cannot commit after already committed or aborted")
        val newVersion = rocksDB.commit()
        state = COMMITTED
        logInfo(log"Committed ${MDC(VERSION_NUM, newVersion)} " +
          log"for ${MDC(STATE_STORE_ID, id)}")
        newVersion
      } catch {
        case e: Throwable =>
          throw QueryExecutionErrors.failedToCommitStateFileError(this.toString(), e)
      }
    }

    override def abort(): Unit = {
      verify(state == UPDATING || state == ABORTED, "Cannot abort after already committed")
      logInfo(log"Aborting ${MDC(VERSION_NUM, version + 1)} " +
        log"for ${MDC(STATE_STORE_ID, id)}")
      rocksDB.rollback()
      state = ABORTED
    }

    override def metrics: StateStoreMetrics = {
      val rocksDBMetricsOpt = rocksDB.metricsOpt

      if (rocksDBMetricsOpt.isDefined) {
        val rocksDBMetrics = rocksDBMetricsOpt.get

        def commitLatencyMs(typ: String): Long =
          rocksDBMetrics.lastCommitLatencyMs.getOrElse(typ, 0L)

        def nativeOpsLatencyMillis(typ: String): Long = {
          rocksDBMetrics.nativeOpsMetrics.get(typ).map(_ * 1000).getOrElse(0)
        }

        def sumNativeOpsLatencyMillis(typ: String): Long = {
          rocksDBMetrics.nativeOpsHistograms.get(typ).map(_.sum / 1000).getOrElse(0)
        }

        def nativeOpsCount(typ: String): Long = {
          rocksDBMetrics.nativeOpsHistograms.get(typ).map(_.count).getOrElse(0)
        }

        def nativeOpsMetrics(typ: String): Long = {
          rocksDBMetrics.nativeOpsMetrics.getOrElse(typ, 0)
        }

        // Used for metrics reporting around internal/external column families
        def internalColFamilyCnt(): Long = {
          colFamilyToIdMap.keys.asScala.toSeq
            .filter(ColumnFamilyUtils.checkInternalColumnFamilies(_)).size
        }

        def externalColFamilyCnt(): Long = {
          colFamilyToIdMap.keys.asScala.toSeq
            .filter(!ColumnFamilyUtils.checkInternalColumnFamilies(_)).size
        }

        val stateStoreCustomMetrics = Map[StateStoreCustomMetric, Long](
          CUSTOM_METRIC_SST_FILE_SIZE -> rocksDBMetrics.totalSSTFilesBytes,
          CUSTOM_METRIC_GET_TIME -> sumNativeOpsLatencyMillis("get"),
          CUSTOM_METRIC_PUT_TIME -> sumNativeOpsLatencyMillis("put"),
          CUSTOM_METRIC_GET_COUNT -> nativeOpsCount("get"),
          CUSTOM_METRIC_PUT_COUNT -> nativeOpsCount("put"),
          CUSTOM_METRIC_FLUSH_TIME -> commitLatencyMs("flush"),
          CUSTOM_METRIC_COMMIT_COMPACT_TIME -> commitLatencyMs("compact"),
          CUSTOM_METRIC_CHECKPOINT_TIME -> commitLatencyMs("checkpoint"),
          CUSTOM_METRIC_FILESYNC_TIME -> commitLatencyMs("fileSync"),
          CUSTOM_METRIC_BYTES_COPIED -> rocksDBMetrics.bytesCopied,
          CUSTOM_METRIC_FILES_COPIED -> rocksDBMetrics.filesCopied,
          CUSTOM_METRIC_FILES_REUSED -> rocksDBMetrics.filesReused,
          CUSTOM_METRIC_BLOCK_CACHE_MISS -> nativeOpsMetrics("readBlockCacheMissCount"),
          CUSTOM_METRIC_BLOCK_CACHE_HITS -> nativeOpsMetrics("readBlockCacheHitCount"),
          CUSTOM_METRIC_BYTES_READ -> nativeOpsMetrics("totalBytesRead"),
          CUSTOM_METRIC_BYTES_WRITTEN -> nativeOpsMetrics("totalBytesWritten"),
          CUSTOM_METRIC_ITERATOR_BYTES_READ -> nativeOpsMetrics("totalBytesReadThroughIterator"),
          CUSTOM_METRIC_STALL_TIME -> nativeOpsLatencyMillis("writerStallDuration"),
          CUSTOM_METRIC_TOTAL_COMPACT_TIME -> sumNativeOpsLatencyMillis("compaction"),
          CUSTOM_METRIC_COMPACT_READ_BYTES -> nativeOpsMetrics("totalBytesReadByCompaction"),
          CUSTOM_METRIC_COMPACT_WRITTEN_BYTES -> nativeOpsMetrics("totalBytesWrittenByCompaction"),
          CUSTOM_METRIC_FLUSH_WRITTEN_BYTES -> nativeOpsMetrics("totalBytesWrittenByFlush"),
          CUSTOM_METRIC_PINNED_BLOCKS_MEM_USAGE -> rocksDBMetrics.pinnedBlocksMemUsage,
          CUSTOM_METRIC_NUM_EXTERNAL_COL_FAMILIES -> internalColFamilyCnt(),
          CUSTOM_METRIC_NUM_INTERNAL_COL_FAMILIES -> externalColFamilyCnt()
        ) ++ rocksDBMetrics.zipFileBytesUncompressed.map(bytes =>
          Map(CUSTOM_METRIC_ZIP_FILE_BYTES_UNCOMPRESSED -> bytes)).getOrElse(Map())

        StateStoreMetrics(
          rocksDBMetrics.numUncommittedKeys,
          rocksDBMetrics.totalMemUsageBytes,
          stateStoreCustomMetrics)
      } else {
        logInfo(log"Failed to collect metrics for store_id=${MDC(STATE_STORE_ID, id)} " +
          log"and version=${MDC(VERSION_NUM, version)}")
        StateStoreMetrics(0, 0, Map.empty)
      }
    }

    override def hasCommitted: Boolean = state == COMMITTED

    override def toString: String = {
      s"RocksDBStateStore[id=(op=${id.operatorId},part=${id.partitionId})," +
        s"dir=${id.storeCheckpointLocation()}]"
    }

    /** Return the [[RocksDB]] instance in this store. This is exposed mainly for testing. */
    def dbInstance(): RocksDB = rocksDB

    /** Remove column family if exists */
    override def removeColFamilyIfExists(colFamilyName: String): Boolean = {
      verify(useColumnFamilies, "Column families are not supported in this store")
      val result = {
        val colFamilyExists = ColumnFamilyUtils.checkColFamilyExists(colFamilyName)
        if (colFamilyExists) {
          ColumnFamilyUtils.verifyColFamilyOperations("prefixScan", colFamilyName)
          val idPrefix = ColumnFamilyUtils.getVcfIdBytes(
            colFamilyToIdMap.get(colFamilyName)
          )
          rocksDB.prefixScan(idPrefix).foreach { kv =>
            ColumnFamilyUtils.verifyColFamilyOperations("remove", colFamilyName)
            rocksDB.remove(kv.key)
          }
        }
        colFamilyExists
      }
      ColumnFamilyUtils.removeColFamilyIfExists(colFamilyName)
      keyValueEncoderMap.remove(colFamilyName)
      result
    }
  }

  override def init(
      stateStoreId: StateStoreId,
      keySchema: StructType,
      valueSchema: StructType,
      keyStateEncoderSpec: KeyStateEncoderSpec,
      useColumnFamilies: Boolean,
      storeConf: StateStoreConf,
      hadoopConf: Configuration,
      useMultipleValuesPerKey: Boolean = false): Unit = {
    this.stateStoreId_ = stateStoreId
    this.keySchema = keySchema
    this.valueSchema = valueSchema
    this.storeConf = storeConf
    this.hadoopConf = hadoopConf
    this.useColumnFamilies = useColumnFamilies

    if (useMultipleValuesPerKey) {
      require(useColumnFamilies, "Multiple values per key support requires column families to be" +
        " enabled in RocksDBStateStore.")
    }

    keyValueEncoderMap.putIfAbsent(StateStore.DEFAULT_COL_FAMILY_NAME,
      (RocksDBStateEncoder.getKeyEncoder(keyStateEncoderSpec),
       RocksDBStateEncoder.getValueEncoder(valueSchema, useMultipleValuesPerKey)))
    if (useColumnFamilies) {
      // put default column family only if useColumnFamilies are enabled
      colFamilyToIdMap.putIfAbsent(StateStore.DEFAULT_COL_FAMILY_NAME, colFamilyId.shortValue())
    }

    rocksDB // lazy initialization
  }

  override def stateStoreId: StateStoreId = stateStoreId_

  override def getStore(version: Long): StateStore = {
    try {
      if (version < 0) {
        throw QueryExecutionErrors.unexpectedStateStoreVersion(version)
      }
      rocksDB.load(version)
      new RocksDBStateStore(version)
    }
    catch {
      case e: Throwable => throw QueryExecutionErrors.cannotLoadStore(e)
    }
  }

  override def getReadStore(version: Long): StateStore = {
    try {
      if (version < 0) {
        throw QueryExecutionErrors.unexpectedStateStoreVersion(version)
      }
      rocksDB.load(version, true)
      new RocksDBStateStore(version)
    }
    catch {
      case e: Throwable => throw QueryExecutionErrors.cannotLoadStore(e)
    }
  }

  override def doMaintenance(): Unit = {
    try {
      rocksDB.doMaintenance()
    } catch {
      // SPARK-46547 - Swallow non-fatal exception in maintenance task to avoid deadlock between
      // maintenance thread and streaming aggregation operator
      case NonFatal(ex) =>
        logWarning(s"Ignoring error while performing maintenance operations with exception=",
          ex)
    }
  }

  override def close(): Unit = {
    rocksDB.close()
  }

  override def supportedCustomMetrics: Seq[StateStoreCustomMetric] = ALL_CUSTOM_METRICS

  private[state] def latestVersion: Long = rocksDB.getLatestVersion()

  /** Internal fields and methods */

  @volatile private var stateStoreId_ : StateStoreId = _
  @volatile private var keySchema: StructType = _
  @volatile private var valueSchema: StructType = _
  @volatile private var storeConf: StateStoreConf = _
  @volatile private var hadoopConf: Configuration = _
  @volatile private var useColumnFamilies: Boolean = _

  private[sql] lazy val rocksDB = {
    val dfsRootDir = stateStoreId.storeCheckpointLocation().toString
    val storeIdStr = s"StateStoreId(opId=${stateStoreId.operatorId}," +
      s"partId=${stateStoreId.partitionId},name=${stateStoreId.storeName})"
    val sparkConf = Option(SparkEnv.get).map(_.conf).getOrElse(new SparkConf)
    val localRootDir = Utils.createTempDir(Utils.getLocalDir(sparkConf), storeIdStr)
    new RocksDB(dfsRootDir, RocksDBConf(storeConf), localRootDir, hadoopConf, storeIdStr,
      useColumnFamilies)
  }

  private val keyValueEncoderMap = new java.util.concurrent.ConcurrentHashMap[String,
    (RocksDBKeyStateEncoder, RocksDBValueStateEncoder)]

  private val colFamilyToIdMap = new java.util.concurrent.ConcurrentHashMap[String, Short]
  // TODO SPARK-48796 load column family id from state schema when restarting
  private val colFamilyId = new AtomicInteger(0)

  private def verify(condition: => Boolean, msg: String): Unit = {
    if (!condition) { throw new IllegalStateException(msg) }
  }

<<<<<<< HEAD
  private object ColumnFamilyUtils {
    private val multColFamiliesDisabledStr = "multiple column families disabled in " +
      "RocksDBStateStoreProvider"

    def getVcfIdBytes(id: Short): Array[Byte] = {
      val encodedBytes = new Array[Byte](VIRTUAL_COL_FAMILY_PREFIX_BYTES)
      Platform.putShort(encodedBytes, Platform.BYTE_ARRAY_OFFSET, id)
      encodedBytes
    }

    /**
     * Function to verify invariants for column family based operations
     * such as get, put, remove etc.
     *
     * @param operationName - name of the store operation
     * @param colFamilyName - name of the column family
     */
    def verifyColFamilyOperations(
        operationName: String,
        colFamilyName: String): Unit = {
      if (colFamilyName != StateStore.DEFAULT_COL_FAMILY_NAME) {
        // if the state store instance does not support multiple column families, throw an exception
        if (!useColumnFamilies) {
          throw StateStoreErrors.unsupportedOperationException(operationName,
            multColFamiliesDisabledStr)
        }

        // if the column family name is empty or contains leading/trailing whitespaces, throw an
        // exception
        if (colFamilyName.isEmpty || colFamilyName.trim != colFamilyName) {
          throw StateStoreErrors.cannotUseColumnFamilyWithInvalidName(operationName, colFamilyName)
        }

        // if the column family does not exist, throw an exception
        if (!checkColFamilyExists(colFamilyName)) {
          throw StateStoreErrors.unsupportedOperationOnMissingColumnFamily(operationName,
            colFamilyName)
        }
      }
    }

    /**
     * Function to verify invariants for column family creation or deletion operations.
     *
     * @param operationName - name of the store operation
     * @param colFamilyName - name of the column family
     */
    private def verifyColFamilyCreationOrDeletion(
        operationName: String,
        colFamilyName: String,
        isInternal: Boolean = false): Unit = {
      // if the state store instance does not support multiple column families, throw an exception
      if (!useColumnFamilies) {
        throw StateStoreErrors.unsupportedOperationException(operationName,
          multColFamiliesDisabledStr)
      }

      // if the column family name is empty or contains leading/trailing whitespaces
      // or using the reserved "default" column family, throw an exception
      if (colFamilyName.isEmpty
        || colFamilyName.trim != colFamilyName
        || colFamilyName == StateStore.DEFAULT_COL_FAMILY_NAME) {
        throw StateStoreErrors.cannotUseColumnFamilyWithInvalidName(operationName, colFamilyName)
      }

      // if the column family is not internal and uses reserved characters, throw an exception
      if (!isInternal && colFamilyName.charAt(0) == '_') {
        throw StateStoreErrors.cannotCreateColumnFamilyWithReservedChars(colFamilyName)
      }
    }

    /**
     * Check whether the column family name is for internal column families.
     *
     * @param cfName - column family name
     * @return - true if the column family is for internal use, false otherwise
     */
    def checkInternalColumnFamilies(cfName: String): Boolean = cfName.charAt(0) == '_'

    /**
     * Create RocksDB column family, if not created already
     */
    def createColFamilyIfAbsent(colFamilyName: String, isInternal: Boolean = false): Unit = {
      verifyColFamilyCreationOrDeletion("create_col_family", colFamilyName, isInternal)
      if (!checkColFamilyExists(colFamilyName)) {
        colFamilyToIdMap.putIfAbsent(colFamilyName, colFamilyId.incrementAndGet().toShort)
      }
    }

    /**
     * Remove RocksDB column family, if exists
     */
    def removeColFamilyIfExists(colFamilyName: String): Boolean = {
      verifyColFamilyCreationOrDeletion("remove_col_family", colFamilyName)
      if (checkColFamilyExists(colFamilyName)) {
        colFamilyToIdMap.remove(colFamilyName)
        true
      } else {
        false
      }
    }

    /**
     * Function to check if the column family exists in the state store instance.
     *
     * @param colFamilyName - name of the column family
     * @return - true if the column family exists, false otherwise
     */
    def checkColFamilyExists(colFamilyName: String): Boolean = {
      colFamilyToIdMap.keys.asScala.toSeq.contains(colFamilyName)
=======
  /**
   * Get the state store of endVersion by applying delta files on the snapshot of snapshotVersion.
   * If snapshot for snapshotVersion does not exist, an error will be thrown.
   *
   * @param snapshotVersion checkpoint version of the snapshot to start with
   * @param endVersion   checkpoint version to end with
   * @return [[StateStore]]
   */
  override def replayStateFromSnapshot(snapshotVersion: Long, endVersion: Long): StateStore = {
    try {
      if (snapshotVersion < 1) {
        throw QueryExecutionErrors.unexpectedStateStoreVersion(snapshotVersion)
      }
      if (endVersion < snapshotVersion) {
        throw QueryExecutionErrors.unexpectedStateStoreVersion(endVersion)
      }
      rocksDB.loadFromSnapshot(snapshotVersion, endVersion)
      new RocksDBStateStore(endVersion)
    }
    catch {
      case e: Throwable => throw QueryExecutionErrors.cannotLoadStore(e)
>>>>>>> b93bfcd9
    }
  }
}

object RocksDBStateStoreProvider {
  // Version as a single byte that specifies the encoding of the row data in RocksDB
  val STATE_ENCODING_NUM_VERSION_BYTES = 1
  val STATE_ENCODING_VERSION: Byte = 0
  val VIRTUAL_COL_FAMILY_PREFIX_BYTES = 2

  // Native operation latencies report as latency in microseconds
  // as SQLMetrics support millis. Convert the value to millis
  val CUSTOM_METRIC_GET_TIME = StateStoreCustomTimingMetric(
    "rocksdbGetLatency", "RocksDB: total get call latency")
  val CUSTOM_METRIC_PUT_TIME = StateStoreCustomTimingMetric(
    "rocksdbPutLatency", "RocksDB: total put call latency")

  val CUSTOM_METRIC_GET_COUNT = StateStoreCustomSumMetric(
    "rocksdbGetCount", "RocksDB: number of get calls")
  val CUSTOM_METRIC_PUT_COUNT = StateStoreCustomSumMetric(
    "rocksdbPutCount", "RocksDB: number of put calls")

  // Commit latency detailed breakdown
  val CUSTOM_METRIC_FLUSH_TIME = StateStoreCustomTimingMetric(
    "rocksdbCommitFlushLatency", "RocksDB: commit - flush time")
  val CUSTOM_METRIC_COMMIT_COMPACT_TIME = StateStoreCustomTimingMetric(
    "rocksdbCommitCompactLatency", "RocksDB: commit - compact time")
  val CUSTOM_METRIC_CHECKPOINT_TIME = StateStoreCustomTimingMetric(
    "rocksdbCommitCheckpointLatency", "RocksDB: commit - checkpoint time")
  val CUSTOM_METRIC_FILESYNC_TIME = StateStoreCustomTimingMetric(
    "rocksdbCommitFileSyncLatencyMs", "RocksDB: commit - file sync to external storage time")
  val CUSTOM_METRIC_FILES_COPIED = StateStoreCustomSumMetric(
    "rocksdbFilesCopied", "RocksDB: file manager - files copied")
  val CUSTOM_METRIC_BYTES_COPIED = StateStoreCustomSizeMetric(
    "rocksdbBytesCopied", "RocksDB: file manager - bytes copied")
  val CUSTOM_METRIC_FILES_REUSED = StateStoreCustomSumMetric(
    "rocksdbFilesReused", "RocksDB: file manager - files reused")
  val CUSTOM_METRIC_ZIP_FILE_BYTES_UNCOMPRESSED = StateStoreCustomSizeMetric(
    "rocksdbZipFileBytesUncompressed", "RocksDB: file manager - uncompressed zip file bytes")

  val CUSTOM_METRIC_BLOCK_CACHE_MISS = StateStoreCustomSumMetric(
    "rocksdbReadBlockCacheMissCount",
    "RocksDB: read - count of cache misses that required reading from local disk")
  val CUSTOM_METRIC_BLOCK_CACHE_HITS = StateStoreCustomSumMetric(
    "rocksdbReadBlockCacheHitCount",
    "RocksDB: read - count of cache hits in RocksDB block cache avoiding disk read")
  val CUSTOM_METRIC_BYTES_READ = StateStoreCustomSizeMetric(
    "rocksdbTotalBytesRead",
    "RocksDB: read - total of uncompressed bytes read (from memtables/cache/sst) from DB::Get()")
  val CUSTOM_METRIC_BYTES_WRITTEN = StateStoreCustomSizeMetric(
    "rocksdbTotalBytesWritten",
    "RocksDB: write - total of uncompressed bytes written by " +
      "DB::{Put(), Delete(), Merge(), Write()}")
  val CUSTOM_METRIC_ITERATOR_BYTES_READ = StateStoreCustomSizeMetric(
    "rocksdbTotalBytesReadThroughIterator",
    "RocksDB: read - total of uncompressed bytes read using an iterator")
  val CUSTOM_METRIC_STALL_TIME = StateStoreCustomTimingMetric(
    "rocksdbWriterStallLatencyMs",
    "RocksDB: write - writer wait time for compaction or flush to finish")
  val CUSTOM_METRIC_TOTAL_COMPACT_TIME = StateStoreCustomTimingMetric(
    "rocksdbTotalCompactionLatencyMs",
    "RocksDB: compaction - total compaction time including background")
  val CUSTOM_METRIC_COMPACT_READ_BYTES = StateStoreCustomSizeMetric(
    "rocksdbTotalBytesReadByCompaction",
    "RocksDB: compaction - total bytes read by the compaction process")
  val CUSTOM_METRIC_COMPACT_WRITTEN_BYTES = StateStoreCustomSizeMetric(
    "rocksdbTotalBytesWrittenByCompaction",
    "RocksDB: compaction - total bytes written by the compaction process")
  val CUSTOM_METRIC_FLUSH_WRITTEN_BYTES = StateStoreCustomSizeMetric(
    "rocksdbTotalBytesWrittenByFlush",
    "RocksDB: flush - total bytes written by flush")
  val CUSTOM_METRIC_PINNED_BLOCKS_MEM_USAGE = StateStoreCustomSizeMetric(
    "rocksdbPinnedBlocksMemoryUsage",
    "RocksDB: memory usage for pinned blocks")
  val CUSTOM_METRIC_NUM_EXTERNAL_COL_FAMILIES = StateStoreCustomSizeMetric(
    "rocksdbNumExternalColumnFamilies",
    "RocksDB: number of external column families")
  val CUSTOM_METRIC_NUM_INTERNAL_COL_FAMILIES = StateStoreCustomSizeMetric(
    "rocksdbNumInternalColumnFamilies",
    "RocksDB: number of internal column families")

  // Total SST file size
  val CUSTOM_METRIC_SST_FILE_SIZE = StateStoreCustomSizeMetric(
    "rocksdbSstFileSize", "RocksDB: size of all SST files")

  val ALL_CUSTOM_METRICS = Seq(
    CUSTOM_METRIC_SST_FILE_SIZE, CUSTOM_METRIC_GET_TIME, CUSTOM_METRIC_PUT_TIME,
    CUSTOM_METRIC_FLUSH_TIME, CUSTOM_METRIC_COMMIT_COMPACT_TIME,
    CUSTOM_METRIC_CHECKPOINT_TIME, CUSTOM_METRIC_FILESYNC_TIME,
    CUSTOM_METRIC_BYTES_COPIED, CUSTOM_METRIC_FILES_COPIED, CUSTOM_METRIC_FILES_REUSED,
    CUSTOM_METRIC_ZIP_FILE_BYTES_UNCOMPRESSED, CUSTOM_METRIC_GET_COUNT, CUSTOM_METRIC_PUT_COUNT,
    CUSTOM_METRIC_BLOCK_CACHE_MISS, CUSTOM_METRIC_BLOCK_CACHE_HITS, CUSTOM_METRIC_BYTES_READ,
    CUSTOM_METRIC_BYTES_WRITTEN, CUSTOM_METRIC_ITERATOR_BYTES_READ, CUSTOM_METRIC_STALL_TIME,
    CUSTOM_METRIC_TOTAL_COMPACT_TIME, CUSTOM_METRIC_COMPACT_READ_BYTES,
    CUSTOM_METRIC_COMPACT_WRITTEN_BYTES, CUSTOM_METRIC_FLUSH_WRITTEN_BYTES,
    CUSTOM_METRIC_PINNED_BLOCKS_MEM_USAGE, CUSTOM_METRIC_NUM_EXTERNAL_COL_FAMILIES,
    CUSTOM_METRIC_NUM_INTERNAL_COL_FAMILIES)
}<|MERGE_RESOLUTION|>--- conflicted
+++ resolved
@@ -439,8 +439,31 @@
   private def verify(condition: => Boolean, msg: String): Unit = {
     if (!condition) { throw new IllegalStateException(msg) }
   }
-
-<<<<<<< HEAD
+  
+  /**
+   * Get the state store of endVersion by applying delta files on the snapshot of snapshotVersion.
+   * If snapshot for snapshotVersion does not exist, an error will be thrown.
+   *
+   * @param snapshotVersion checkpoint version of the snapshot to start with
+   * @param endVersion   checkpoint version to end with
+   * @return [[StateStore]]
+   */
+  override def replayStateFromSnapshot(snapshotVersion: Long, endVersion: Long): StateStore = {
+    try {
+      if (snapshotVersion < 1) {
+        throw QueryExecutionErrors.unexpectedStateStoreVersion(snapshotVersion)
+      }
+      if (endVersion < snapshotVersion) {
+        throw QueryExecutionErrors.unexpectedStateStoreVersion(endVersion)
+      }
+      rocksDB.loadFromSnapshot(snapshotVersion, endVersion)
+      new RocksDBStateStore(endVersion)
+    }
+    catch {
+      case e: Throwable => throw QueryExecutionErrors.cannotLoadStore(e)
+    }
+  }
+
   private object ColumnFamilyUtils {
     private val multColFamiliesDisabledStr = "multiple column families disabled in " +
       "RocksDBStateStoreProvider"
@@ -551,29 +574,6 @@
      */
     def checkColFamilyExists(colFamilyName: String): Boolean = {
       colFamilyToIdMap.keys.asScala.toSeq.contains(colFamilyName)
-=======
-  /**
-   * Get the state store of endVersion by applying delta files on the snapshot of snapshotVersion.
-   * If snapshot for snapshotVersion does not exist, an error will be thrown.
-   *
-   * @param snapshotVersion checkpoint version of the snapshot to start with
-   * @param endVersion   checkpoint version to end with
-   * @return [[StateStore]]
-   */
-  override def replayStateFromSnapshot(snapshotVersion: Long, endVersion: Long): StateStore = {
-    try {
-      if (snapshotVersion < 1) {
-        throw QueryExecutionErrors.unexpectedStateStoreVersion(snapshotVersion)
-      }
-      if (endVersion < snapshotVersion) {
-        throw QueryExecutionErrors.unexpectedStateStoreVersion(endVersion)
-      }
-      rocksDB.loadFromSnapshot(snapshotVersion, endVersion)
-      new RocksDBStateStore(endVersion)
-    }
-    catch {
-      case e: Throwable => throw QueryExecutionErrors.cannotLoadStore(e)
->>>>>>> b93bfcd9
     }
   }
 }
