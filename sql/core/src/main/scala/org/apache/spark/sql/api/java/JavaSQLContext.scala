--- conflicted
+++ resolved
@@ -101,7 +101,6 @@
   def parquetFile(path: String): JavaSchemaRDD =
     new JavaSchemaRDD(sqlContext, ParquetRelation(path))
 
-<<<<<<< HEAD
   /**
    * Loads a JSON file (one object per line), returning the result as a [[JavaSchemaRDD]].
    *
@@ -119,8 +118,6 @@
   def jsonRDD(json: JavaRDD[String]): JavaSchemaRDD =
     new JavaSchemaRDD(sqlContext, JsonRDD.inferSchema(json, 1.0))
 
-=======
->>>>>>> 273afcb2
   /**
    * Registers the given RDD as a temporary table in the catalog.  Temporary tables exist only
    * during the lifetime of this instance of SQLContext.
