/*
 * Licensed to the Apache Software Foundation (ASF) under one or more
 * contributor license agreements.  See the NOTICE file distributed with
 * this work for additional information regarding copyright ownership.
 * The ASF licenses this file to You under the Apache License, Version 2.0
 * (the "License"); you may not use this file except in compliance with
 * the License.  You may obtain a copy of the License at
 *
 *    http://www.apache.org/licenses/LICENSE-2.0
 *
 * Unless required by applicable law or agreed to in writing, software
 * distributed under the License is distributed on an "AS IS" BASIS,
 * WITHOUT WARRANTIES OR CONDITIONS OF ANY KIND, either express or implied.
 * See the License for the specific language governing permissions and
 * limitations under the License.
 */

package org.apache.spark.sql.execution.datasources.v2

import scala.collection.JavaConverters._

import org.apache.spark.sql.{AnalysisException, Strategy}
import org.apache.spark.sql.catalyst.analysis.{ResolvedNamespace, ResolvedTable}
import org.apache.spark.sql.catalyst.expressions.{And, PredicateHelper, SubqueryExpression}
import org.apache.spark.sql.catalyst.planning.PhysicalOperation
import org.apache.spark.sql.catalyst.plans.logical._
import org.apache.spark.sql.connector.catalog.{StagingTableCatalog, SupportsNamespaces, TableCapability, TableCatalog, TableChange}
import org.apache.spark.sql.connector.read.streaming.{ContinuousStream, MicroBatchStream}
import org.apache.spark.sql.execution.{FilterExec, ProjectExec, SparkPlan}
import org.apache.spark.sql.execution.datasources.DataSourceStrategy
import org.apache.spark.sql.execution.streaming.continuous.{ContinuousCoalesceExec, WriteToContinuousDataSource, WriteToContinuousDataSourceExec}
import org.apache.spark.sql.util.CaseInsensitiveStringMap

object DataSourceV2Strategy extends Strategy with PredicateHelper {

  import DataSourceV2Implicits._
  import org.apache.spark.sql.connector.catalog.CatalogV2Implicits._

  override def apply(plan: LogicalPlan): Seq[SparkPlan] = plan match {
    case PhysicalOperation(project, filters, relation: DataSourceV2ScanRelation) =>
      // projection and filters were already pushed down in the optimizer.
      // this uses PhysicalOperation to get the projection and ensure that if the batch scan does
      // not support columnar, a projection is added to convert the rows to UnsafeRow.
      val batchExec = BatchScanExec(relation.output, relation.scan)

      val filterCondition = filters.reduceLeftOption(And)
      val withFilter = filterCondition.map(FilterExec(_, batchExec)).getOrElse(batchExec)

      val withProjection = if (withFilter.output != project || !batchExec.supportsColumnar) {
        ProjectExec(project, withFilter)
      } else {
        withFilter
      }

      withProjection :: Nil

    case r: StreamingDataSourceV2Relation if r.startOffset.isDefined && r.endOffset.isDefined =>
      val microBatchStream = r.stream.asInstanceOf[MicroBatchStream]
      val scanExec = MicroBatchScanExec(
        r.output, r.scan, microBatchStream, r.startOffset.get, r.endOffset.get)

      val withProjection = if (scanExec.supportsColumnar) {
        scanExec
      } else {
        // Add a Project here to make sure we produce unsafe rows.
        ProjectExec(r.output, scanExec)
      }

      withProjection :: Nil

    case r: StreamingDataSourceV2Relation if r.startOffset.isDefined && r.endOffset.isEmpty =>
      val continuousStream = r.stream.asInstanceOf[ContinuousStream]
      val scanExec = ContinuousScanExec(r.output, r.scan, continuousStream, r.startOffset.get)

      val withProjection = if (scanExec.supportsColumnar) {
        scanExec
      } else {
        // Add a Project here to make sure we produce unsafe rows.
        ProjectExec(r.output, scanExec)
      }

      withProjection :: Nil

    case WriteToDataSourceV2(writer, query) =>
      WriteToDataSourceV2Exec(writer, planLater(query)) :: Nil

    case CreateV2Table(catalog, ident, schema, parts, props, ifNotExists) =>
      CreateTableExec(catalog, ident, schema, parts, props, ifNotExists) :: Nil

    case CreateTableAsSelect(catalog, ident, parts, query, props, options, ifNotExists) =>
      val writeOptions = new CaseInsensitiveStringMap(options.asJava)
      catalog match {
        case staging: StagingTableCatalog =>
          AtomicCreateTableAsSelectExec(
            staging, ident, parts, query, planLater(query), props, writeOptions, ifNotExists) :: Nil
        case _ =>
          CreateTableAsSelectExec(
            catalog, ident, parts, query, planLater(query), props, writeOptions, ifNotExists) :: Nil
      }

    case RefreshTable(catalog, ident) =>
      RefreshTableExec(catalog, ident) :: Nil

    case ReplaceTable(catalog, ident, schema, parts, props, orCreate) =>
      catalog match {
        case staging: StagingTableCatalog =>
          AtomicReplaceTableExec(staging, ident, schema, parts, props, orCreate = orCreate) :: Nil
        case _ =>
          ReplaceTableExec(catalog, ident, schema, parts, props, orCreate = orCreate) :: Nil
      }

    case ReplaceTableAsSelect(catalog, ident, parts, query, props, options, orCreate) =>
      val writeOptions = new CaseInsensitiveStringMap(options.asJava)
      catalog match {
        case staging: StagingTableCatalog =>
          AtomicReplaceTableAsSelectExec(
            staging,
            ident,
            parts,
            query,
            planLater(query),
            props,
            writeOptions,
            orCreate = orCreate) :: Nil
        case _ =>
          ReplaceTableAsSelectExec(
            catalog,
            ident,
            parts,
            query,
            planLater(query),
            props,
            writeOptions,
            orCreate = orCreate) :: Nil
      }

    case AppendData(r: DataSourceV2Relation, query, writeOptions, _) =>
      r.table.asWritable match {
        case v1 if v1.supports(TableCapability.V1_BATCH_WRITE) =>
          AppendDataExecV1(v1, writeOptions.asOptions, query) :: Nil
        case v2 =>
          AppendDataExec(v2, writeOptions.asOptions, planLater(query)) :: Nil
      }

    case OverwriteByExpression(r: DataSourceV2Relation, deleteExpr, query, writeOptions, _) =>
      // fail if any filter cannot be converted. correctness depends on removing all matching data.
      val filters = splitConjunctivePredicates(deleteExpr).map {
        filter => DataSourceStrategy.translateFilter(deleteExpr).getOrElse(
          throw new AnalysisException(s"Cannot translate expression to source filter: $filter"))
      }.toArray
      r.table.asWritable match {
        case v1 if v1.supports(TableCapability.V1_BATCH_WRITE) =>
          OverwriteByExpressionExecV1(v1, filters, writeOptions.asOptions, query) :: Nil
        case v2 =>
          OverwriteByExpressionExec(v2, filters, writeOptions.asOptions, planLater(query)) :: Nil
      }

    case OverwritePartitionsDynamic(r: DataSourceV2Relation, query, writeOptions, _) =>
      OverwritePartitionsDynamicExec(
        r.table.asWritable, writeOptions.asOptions, planLater(query)) :: Nil

    case DeleteFromTable(relation, condition) =>
      relation match {
        case DataSourceV2ScanRelation(table, _, output) =>
          if (condition.exists(SubqueryExpression.hasSubquery)) {
            throw new AnalysisException(
              s"Delete by condition with subquery is not supported: $condition")
          }
          // fail if any filter cannot be converted.
          // correctness depends on removing all matching data.
          val filters = DataSourceStrategy.normalizeExprs(condition.toSeq, output)
              .flatMap(splitConjunctivePredicates(_).map {
                f => DataSourceStrategy.translateFilter(f).getOrElse(
                  throw new AnalysisException(s"Exec update failed:" +
                      s" cannot translate expression to source filter: $f"))
              }).toArray
          DeleteFromTableExec(table.asDeletable, filters) :: Nil
        case _ =>
          throw new AnalysisException("DELETE is only supported with v2 tables.")
      }

    case WriteToContinuousDataSource(writer, query) =>
      WriteToContinuousDataSourceExec(writer, planLater(query)) :: Nil

    case Repartition(1, false, child) =>
      val isContinuous = child.find {
        case r: StreamingDataSourceV2Relation => r.stream.isInstanceOf[ContinuousStream]
        case _ => false
      }.isDefined

      if (isContinuous) {
        ContinuousCoalesceExec(1, planLater(child)) :: Nil
      } else {
        Nil
      }

    case desc @ DescribeNamespace(ResolvedNamespace(catalog, ns), extended) =>
      DescribeNamespaceExec(desc.output, catalog, ns, extended) :: Nil

<<<<<<< HEAD
    case desc @ DescribeTable(ResolvedTable(_, _, table), partitionSpec, isExtended) =>
      if (partitionSpec.nonEmpty) {
        throw new AnalysisException("DESCRIBE TABLE does not support partition for v2 tables.")
=======
    case desc @ DescribeRelation(ResolvedTable(_, _, table), partitionSpec, isExtended) =>
      if (partitionSpec.nonEmpty) {
        throw new AnalysisException("DESCRIBE does not support partition for v2 tables.")
>>>>>>> 6e5b4bf1
      }
      DescribeTableExec(desc.output, table, isExtended) :: Nil

    case DropTable(catalog, ident, ifExists) =>
      DropTableExec(catalog, ident, ifExists) :: Nil

    case AlterTable(catalog, ident, _, changes) =>
      AlterTableExec(catalog, ident, changes) :: Nil

    case RenameTable(catalog, oldIdent, newIdent) =>
      RenameTableExec(catalog, oldIdent, newIdent) :: Nil

    case AlterNamespaceSetProperties(ResolvedNamespace(catalog, ns), properties) =>
      AlterNamespaceSetPropertiesExec(catalog, ns, properties) :: Nil

    case AlterNamespaceSetLocation(ResolvedNamespace(catalog, ns), location) =>
      AlterNamespaceSetPropertiesExec(
        catalog,
        ns,
        Map(SupportsNamespaces.PROP_LOCATION -> location)) :: Nil

    case CommentOnNamespace(ResolvedNamespace(catalog, ns), comment) =>
      AlterNamespaceSetPropertiesExec(
        catalog,
        ns,
        Map(SupportsNamespaces.PROP_COMMENT -> comment)) :: Nil

    case CommentOnTable(ResolvedTable(catalog, identifier, _), comment) =>
      val changes = TableChange.setProperty(TableCatalog.PROP_COMMENT, comment)
      AlterTableExec(catalog, identifier, Seq(changes)) :: Nil

    case CreateNamespace(catalog, namespace, ifNotExists, properties) =>
      CreateNamespaceExec(catalog, namespace, ifNotExists, properties) :: Nil

    case DropNamespace(ResolvedNamespace(catalog, ns), ifExists, cascade) =>
      DropNamespaceExec(catalog, ns, ifExists, cascade) :: Nil

    case r @ ShowNamespaces(ResolvedNamespace(catalog, ns), pattern) =>
      ShowNamespacesExec(r.output, catalog, ns, pattern) :: Nil

    case r @ ShowTables(ResolvedNamespace(catalog, ns), pattern) =>
      ShowTablesExec(r.output, catalog.asTableCatalog, ns, pattern) :: Nil

    case SetCatalogAndNamespace(catalogManager, catalogName, ns) =>
      SetCatalogAndNamespaceExec(catalogManager, catalogName, ns) :: Nil

    case r: ShowCurrentNamespace =>
      ShowCurrentNamespaceExec(r.output, r.catalogManager) :: Nil

    case r @ ShowTableProperties(ResolvedTable(_, _, table), propertyKey) =>
      ShowTablePropertiesExec(r.output, table, propertyKey) :: Nil

    case AlterNamespaceSetOwner(ResolvedNamespace(catalog, namespace), name, typ) =>
      val properties =
        Map(SupportsNamespaces.PROP_OWNER_NAME -> name, SupportsNamespaces.PROP_OWNER_TYPE -> typ)
      AlterNamespaceSetPropertiesExec(catalog, namespace, properties) :: Nil

    case _ => Nil
  }
}<|MERGE_RESOLUTION|>--- conflicted
+++ resolved
@@ -197,15 +197,9 @@
     case desc @ DescribeNamespace(ResolvedNamespace(catalog, ns), extended) =>
       DescribeNamespaceExec(desc.output, catalog, ns, extended) :: Nil
 
-<<<<<<< HEAD
-    case desc @ DescribeTable(ResolvedTable(_, _, table), partitionSpec, isExtended) =>
-      if (partitionSpec.nonEmpty) {
-        throw new AnalysisException("DESCRIBE TABLE does not support partition for v2 tables.")
-=======
     case desc @ DescribeRelation(ResolvedTable(_, _, table), partitionSpec, isExtended) =>
       if (partitionSpec.nonEmpty) {
         throw new AnalysisException("DESCRIBE does not support partition for v2 tables.")
->>>>>>> 6e5b4bf1
       }
       DescribeTableExec(desc.output, table, isExtended) :: Nil
 
