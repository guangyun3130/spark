--- conflicted
+++ resolved
@@ -832,17 +832,7 @@
     HashedRelation(rows.iterator, canonicalized.key, rows.length)
   }
 
-<<<<<<< HEAD
-  private lazy val canonicalizedKey: Seq[Expression] = {
-    key.map { e => e.canonicalized }
-  }
-
-  override def compatibleWith(other: RowBroadcastMode): Boolean = other match {
-    case m: HashedRelationBroadcastMode => canonicalizedKey == m.canonicalizedKey
-    case _ => false
-=======
   override lazy val canonicalized: HashedRelationBroadcastMode = {
     this.copy(key = key.map(_.canonicalized))
->>>>>>> 3476390c
   }
 }