--- conflicted
+++ resolved
@@ -181,12 +181,7 @@
   def stateSchemaDirPath(
       storeName: Option[String] = None): Path = {
     val stateCheckpointPath =
-<<<<<<< HEAD
       new Path(getStateInfo.checkpointLocation, s"${stateInfo.operatorId.toString}")
-=======
-      new Path(getStateInfo.checkpointLocation,
-        s"${getStateInfo.operatorId.toString}")
->>>>>>> 07f5b2c1
     storeName match {
       case Some(storeName) =>
         new Path(new Path(stateCheckpointPath, "_stateSchema"), storeName)
