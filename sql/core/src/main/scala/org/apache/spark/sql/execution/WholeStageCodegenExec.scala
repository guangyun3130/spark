--- conflicted
+++ resolved
@@ -892,7 +892,6 @@
   /**
    * Inserts a WholeStageCodegen on top of those that support codegen.
    */
-<<<<<<< HEAD
   private def insertWholeStageCodegen(plan: SparkPlan, isColumnarInput: Boolean): SparkPlan = {
     val isColumnar = adjustColumnar(plan, isColumnarInput)
     plan match {
@@ -902,7 +901,7 @@
         plan.withNewChildren(plan.children.map(insertWholeStageCodegen(_, isColumnar)))
       case plan: CodegenSupport if supportCodegen(plan) =>
         WholeStageCodegenExec(
-          insertInputAdapter(plan, isColumnar))(WholeStageCodegenId.getNextStageId())
+          insertInputAdapter(plan, isColumnar))(codegenStageCounter.incrementAndGet())
       case other =>
         other.withNewChildren(other.children.map(insertWholeStageCodegen(_, isColumnar)))
     }
@@ -919,27 +918,11 @@
     case c2r: ColumnarToRowExec => true
     case r2c: RowToColumnarExec => false
     case _ => isColumnar
-=======
-  private def insertWholeStageCodegen(plan: SparkPlan): SparkPlan = plan match {
-    // For operators that will output domain object, do not insert WholeStageCodegen for it as
-    // domain object can not be written into unsafe row.
-    case plan if plan.output.length == 1 && plan.output.head.dataType.isInstanceOf[ObjectType] =>
-      plan.withNewChildren(plan.children.map(insertWholeStageCodegen))
-    case plan: CodegenSupport if supportCodegen(plan) =>
-      WholeStageCodegenExec(insertInputAdapter(plan))(codegenStageCounter.incrementAndGet())
-    case other =>
-      other.withNewChildren(other.children.map(insertWholeStageCodegen))
->>>>>>> b7b44525
   }
 
   def apply(plan: SparkPlan): SparkPlan = {
     if (conf.wholeStageEnabled) {
-<<<<<<< HEAD
-      WholeStageCodegenId.resetPerQuery()
       insertWholeStageCodegen(plan, false)
-=======
-      insertWholeStageCodegen(plan)
->>>>>>> b7b44525
     } else {
       plan
     }
