--- conflicted
+++ resolved
@@ -17,13 +17,7 @@
 
 package org.apache.spark.sql.execution.streaming
 
-<<<<<<< HEAD
-import scala.collection.mutable
-import scala.collection.mutable.{ArrayBuffer, ListBuffer}
-import scala.util.Try
-=======
 import scala.collection.JavaConverters._
->>>>>>> a11d10f1
 
 import org.apache.hadoop.fs.Path
 
@@ -36,46 +30,16 @@
 /**
  * A very simple source that reads files from the given directory as they appear.
  *
-<<<<<<< HEAD
- * Special options that this source can take (via `options`):
- * <ul>
- *   <li><b>maxFilesPerTrigger</b>: The maximum number of files to include in a
- *        microbatch. If more than this number of files appear at once, an arbitrary
- *        subset of the files of this size will be used for the next batch.
- *        Default: No limit.
- *   <li><b>deleteCommittedFiles</b>: If true, the source will delete old files and
- *        clean up associated internal metadata when Spark has completed processing
- *        the data in those files.
- *        Default: true.
- * </ul>
-=======
  * TODO: Clean up the metadata log files periodically.
->>>>>>> a11d10f1
  */
 class FileStreamSource(
-    sparkSession: SparkSession,
-    path: String,
-    fileFormatClassName: String,
-    override val schema: StructType,
-    metadataPath: String,
-    options: Map[String, String]) extends Source with Logging {
-
-<<<<<<< HEAD
-  private val fs = new Path(path).getFileSystem(sparkSession.sessionState.newHadoopConf())
-  private val qualifiedBasePath = fs.makeQualified(new Path(path)) // can contains glob patterns
-  private val metadataLog = new HDFSMetadataLog[Seq[String]](sparkSession, metadataPath)
-
-  /**
-   * ID of the last batch committed and cleaned up, or -1 if no files have been removed.
-   */
-  private var minBatchId = -1L
-
-  /**
-   * ID of the most recent batch that has been entered into the metadata log, or -1 if
-   * no files have been processed at all.
-   */
-  private var maxBatchId = -1L
-=======
+                        sparkSession: SparkSession,
+                        path: String,
+                        fileFormatClassName: String,
+                        override val schema: StructType,
+                        metadataPath: String,
+                        options: Map[String, String]) extends Source with Logging {
+
   import FileStreamSource._
 
   private val sourceOptions = new FileStreamOptions(options)
@@ -88,7 +52,6 @@
   private val metadataLog = new HDFSMetadataLog[Seq[FileEntry]](sparkSession, metadataPath)
 
   private var maxBatchId = metadataLog.getLatest().map(_._1).getOrElse(-1L)
->>>>>>> a11d10f1
 
   /** Maximum number of new files to be considered in each batch */
   private val maxFilesPerBatch = sourceOptions.maxFilesPerTrigger
@@ -97,31 +60,20 @@
   // Visible for testing and debugging in production.
   val seenFiles = new SeenFilesMap(sourceOptions.maxFileAgeMs)
 
-<<<<<<< HEAD
-  /**
-   * Should files whose data has been committed be removed from the directory, along with
-   * their metadata entries?
-   */
-  private val deleteCommittedFiles = getDeleteCommittedFiles()
-
-  private val seenFiles = new OpenHashSet[String]
-=======
   metadataLog.get(None, Some(maxBatchId)).foreach { case (batchId, entry) =>
     entry.foreach(seenFiles.add)
     // TODO: move purge call out of the loop once we truncate logs.
     seenFiles.purge()
   }
->>>>>>> a11d10f1
 
   logInfo(s"maxFilesPerBatch = $maxFilesPerBatch, maxFileAge = ${sourceOptions.maxFileAgeMs}")
 
   /**
-   * Initialize the state of this source from the on-disk checkpoint, if present.
-   */
-<<<<<<< HEAD
-  private def initialize() = {
-    maxBatchId = metadataLog.getLatest().map(_._1).getOrElse(-1L)
-=======
+   * Returns the maximum offset that can be retrieved from the source.
+   *
+   * `synchronized` on this method is for solving race conditions in tests. In the normal usage,
+   * there is no race here, so the cost of `synchronized` should be rare.
+   */
   private def fetchMaxOffset(): LongOffset = synchronized {
     // All the new files found - ignore aged files and files that we have seen.
     val newFiles = fetchAllFiles().filter(seenFiles.isNewFile)
@@ -149,17 +101,9 @@
       metadataLog.add(maxBatchId, batchFiles)
       logInfo(s"Max batch id increased to $maxBatchId with ${batchFiles.size} new files")
     }
->>>>>>> a11d10f1
-
-    minBatchId = maxBatchId
-    metadataLog.get(None, Some(maxBatchId)).foreach {
-      case (batchId, files) =>
-        files.foreach(seenFiles.add)
-        minBatchId = math.min(minBatchId, batchId)
-    }
-  }
-
-  initialize()
+
+    new LongOffset(maxBatchId)
+  }
 
   /**
    * For test only. Run `func` with the internal lock to make sure when `func` is running,
@@ -174,27 +118,9 @@
     new LongOffset(maxBatchId)
   }
 
-  override def toString: String = s"FileStreamSource[$qualifiedBasePath]"
-
-  //////////////////////////////////
-  // BEGIN methods from Source trait
-
-  /**
-   * Returns the highest offset that this source has <b>removed</b> from its internal buffer
-   * in response to a call to `commit`.
-   * Returns `None` if this source has not removed any data.
-   */
-  override def getMinOffset: Option[Offset] = {
-    if (-1L == minBatchId) {
-      None
-    } else {
-      Some(new LongOffset(minBatchId))
-    }
-  }
-
-  override def getMaxOffset: Option[Offset] = Some(fetchMaxOffset()).filterNot(_.offset == -1)
-
-
+  /**
+   * Returns the data that is between the offsets (`start`, `end`].
+   */
   override def getBatch(start: Option[Offset], end: Offset): DataFrame = {
     val startId = start.map(_.asInstanceOf[LongOffset].offset).getOrElse(-1L)
     val endId = end.asInstanceOf[LongOffset].offset
@@ -203,11 +129,6 @@
     val files = metadataLog.get(Some(startId + 1), Some(endId)).flatMap(_._2)
     logInfo(s"Processing ${files.length} files from ${startId + 1}:$endId")
     logTrace(s"Files are:\n\t" + files.mkString("\n\t"))
-<<<<<<< HEAD
-
-    val newOptions = new CaseInsensitiveMap(options).filterKeys(_ != "path")
-=======
->>>>>>> a11d10f1
     val newDataSource =
       DataSource(
         sparkSession,
@@ -219,103 +140,9 @@
   }
 
   /**
-<<<<<<< HEAD
-   * Informs the source that Spark has completed processing all data for offsets less than or
-   * equal to `end` and will only request offsets greater than `end` in the future.
-   */
-  override def commit(end: Offset): Unit = {
-    if (end.isInstanceOf[LongOffset]) {
-      val lastCommittedBatch = end.asInstanceOf[LongOffset].offset
-
-      if (deleteCommittedFiles) {
-        // Build up a list of batches, then process them one by one
-        val firstCommittedBatch = math.max(minBatchId, 0)
-
-        var batchId = 0L;
-        for (batchId <- firstCommittedBatch to lastCommittedBatch) {
-          val files = metadataLog.get(batchId)
-          if (files.isDefined) {
-
-            // Files may actually be directories, so use the recursive version
-            // of the delete method.
-            // TODO: This delete() should be wrapped in more error handling.
-            // Examples of problems to catch: Spark does not have permission to delete
-            // the file; or the filesystem metadata is corrupt.
-            files.get.foreach(f => fs.delete(new Path(f), true))
-          }
-
-        }
-
-        // Clean up metadata for the files we've removed. It's important to do this
-        // AFTER deleting the files.
-        metadataLog.trim(minBatchId)
-      }
-
-      minBatchId = lastCommittedBatch
-
-    } else {
-      sys.error(s"FileStreamSource.commit() received an offset ($end) that did not " +
-        s"originate with an instance of this class")
-    }
-  }
-
-  override def stop(): Unit = {
-    logTrace(s"Stopping $this")
-  }
-
-  // END methods from Source trait
-  ////////////////////////////////
-
-  // All methods that follow are internal to this class.
-
-  /**
-   * Scans the directory and creates batches from any new files found.
-   *
-   * Updates and returns the maximum offset that can be retrieved from the source.
-   * If `maxFilesPerBatch` is set, will consume the first (`maxFilesPerBatch`) files
-   * in alphabetical order.
-   *
-   * Note that this implementation relies on the fact that StreamExecution calls
-   * getMaxOffset() exactly once per clock tick. Otherwise the logic for
-   * `maxFilesPerBatch` will be incorrect.
-   *
-   * `synchronized` on this method is for solving race conditions in tests. In the normal usage,
-   * there is no race here, so the cost of `synchronized` should be rare.
-   */
-  private def fetchMaxOffset(): LongOffset = synchronized {
-    val newFiles = fetchAllFiles().filter(!seenFiles.contains(_))
-    logTrace(s"Number of new files = ${newFiles.size})")
-
-    // To make the source's behavior less nondeterministic, we process files in
-    // alphabetical order.
-    val batchFiles =
-      if (maxFilesPerBatch.nonEmpty) {
-        newFiles.sorted.take(maxFilesPerBatch.get)
-      } else {
-        newFiles
-      }
-
-    // Pretend we didn't see files that aren't in the batch.
-    batchFiles.foreach { file =>
-      seenFiles.add(file)
-      logDebug(s"New file: $file")
-    }
-
-    if (batchFiles.size > 0) {
-      maxBatchId += 1
-      metadataLog.add(maxBatchId, batchFiles)
-      logInfo(s"Max batch id increased to $maxBatchId with ${batchFiles.size} new files")
-    }
-
-    new LongOffset(maxBatchId)
-  }
-
-  private def fetchAllFiles(): Seq[String] = {
-=======
    * Returns a list of files found, sorted by their timestamp.
    */
   private def fetchAllFiles(): Seq[FileEntry] = {
->>>>>>> a11d10f1
     val startTime = System.nanoTime
     val globbedPaths = SparkHadoopUtil.get.globPathIfNecessary(qualifiedBasePath)
     val catalog = new ListingFileCatalog(sparkSession, globbedPaths, options, Some(new StructType))
@@ -334,30 +161,19 @@
     files
   }
 
-<<<<<<< HEAD
-  private def getDeleteCommittedFiles(): Boolean = {
-    val str = options.getOrElse("deleteCommittedFiles", "true")
-    try {
-      str.toBoolean
-    } catch {
-      case _ : Throwable => throw new IllegalArgumentException(
-        s"Invalid value '$str' for option 'deleteCommittedFiles', must be true or false")
-    }
-  }
-
-  private def getMaxFilesPerBatch(): Option[Int] = {
-    new CaseInsensitiveMap(options)
-      .get("maxFilesPerTrigger")
-      .map { str =>
-        Try(str.toInt).toOption.filter(_ > 0).getOrElse {
-          throw new IllegalArgumentException(
-            s"Invalid value '$str' for option 'maxFilesPerTrigger', must be a positive integer")
-        }
-      }
-=======
   override def getOffset: Option[Offset] = Some(fetchMaxOffset()).filterNot(_.offset == -1)
 
   override def toString: String = s"FileStreamSource[$qualifiedBasePath]"
+
+
+  /**
+   * Informs the source that Spark has completed processing all data for offsets less than or
+   * equal to `end` and will only request offsets greater than `end` in the future.
+   */
+  override def commit(end: Offset): Unit = {
+    // No-op for now; FileStreamSource currently garbage-collects files based on timestamp
+    // and the value of the maxFileAge parameter.
+  }
 
   override def stop() {}
 }
@@ -426,6 +242,5 @@
     def allEntries: Seq[FileEntry] = {
       map.entrySet().asScala.map(entry => FileEntry(entry.getKey, entry.getValue)).toSeq
     }
->>>>>>> a11d10f1
   }
 }