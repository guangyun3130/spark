--- conflicted
+++ resolved
@@ -172,15 +172,9 @@
    */
   def withSchemaEvolution(): MergeIntoWriter[T] = {
     new MergeIntoWriter[T](this.table, this.ds, this.on, schemaEvolutionEnabled = true)
-<<<<<<< HEAD
       .withNewMatchedActions(matchedActions: _*)
       .withNewNotMatchedActions(notMatchedActions: _*)
       .withNewNotMatchedBySourceActions(notMatchedBySourceActions: _*)
-=======
-      .withNewMatchedActions(this.matchedActions: _*)
-      .withNewNotMatchedActions(this.notMatchedActions: _*)
-      .withNewNotMatchedBySourceActions(this.notMatchedBySourceActions: _*)
->>>>>>> fb5697d6
   }
 
   /**
