/*
 * Licensed to the Apache Software Foundation (ASF) under one or more
 * contributor license agreements.  See the NOTICE file distributed with
 * this work for additional information regarding copyright ownership.
 * The ASF licenses this file to You under the Apache License, Version 2.0
 * (the "License"); you may not use this file except in compliance with
 * the License.  You may obtain a copy of the License at
 *
 *    http://www.apache.org/licenses/LICENSE-2.0
 *
 * Unless required by applicable law or agreed to in writing, software
 * distributed under the License is distributed on an "AS IS" BASIS,
 * WITHOUT WARRANTIES OR CONDITIONS OF ANY KIND, either express or implied.
 * See the License for the specific language governing permissions and
 * limitations under the License.
 */

package org.apache.spark.sql.execution

import org.apache.spark.annotation.DeveloperApi
import org.apache.spark.sql.execution.adaptive.{AdaptiveSparkPlanExec, QueryStageExec}
import org.apache.spark.sql.execution.columnar.InMemoryTableScanExec
import org.apache.spark.sql.execution.exchange.ReusedExchangeExec
import org.apache.spark.sql.execution.metric.SQLMetricInfo
import org.apache.spark.sql.internal.SQLConf

/**
 * :: DeveloperApi ::
 * Stores information about a SQL SparkPlan.
 */
@DeveloperApi
class SparkPlanInfo(
    val nodeName: String,
    val simpleString: String,
    val children: Seq[SparkPlanInfo],
    val metadata: Map[String, String],
    val metrics: Seq[SQLMetricInfo]) {

  override def hashCode(): Int = {
    // hashCode of simpleString should be good enough to distinguish the plans from each other
    // within a plan
    simpleString.hashCode
  }

  override def equals(other: Any): Boolean = other match {
    case o: SparkPlanInfo =>
      nodeName == o.nodeName && simpleString == o.simpleString && children == o.children
    case _ => false
  }
}

private[execution] object SparkPlanInfo {

  def fromSparkPlan(plan: SparkPlan): SparkPlanInfo = {
    val children = plan match {
      case ReusedExchangeExec(_, child) => child :: Nil
      case ReusedSubqueryExec(child) => child :: Nil
      case a: AdaptiveSparkPlanExec => a.executedPlan :: Nil
      case stage: QueryStageExec => stage.plan :: Nil
<<<<<<< HEAD
      case rr: RecursiveRelationExec => rr.anchorTerm +: rr.recursiveTermIterations
=======
      case inMemTab: InMemoryTableScanExec => inMemTab.relation.cachedPlan :: Nil
>>>>>>> 1e40bccf
      case _ => plan.children ++ plan.subqueries
    }
    val metrics = plan.metrics.toSeq.map { case (key, metric) =>
      new SQLMetricInfo(metric.name.getOrElse(key), metric.id, metric.metricType)
    }

    // dump the file scan metadata (e.g file path) to event log
    val metadata = plan match {
      case fileScan: FileSourceScanExec => fileScan.metadata
      case _ => Map[String, String]()
    }
    new SparkPlanInfo(
      plan.nodeName,
      plan.simpleString(SQLConf.get.maxToStringFields),
      children.map(fromSparkPlan),
      metadata,
      metrics)
  }
}<|MERGE_RESOLUTION|>--- conflicted
+++ resolved
@@ -57,11 +57,8 @@
       case ReusedSubqueryExec(child) => child :: Nil
       case a: AdaptiveSparkPlanExec => a.executedPlan :: Nil
       case stage: QueryStageExec => stage.plan :: Nil
-<<<<<<< HEAD
       case rr: RecursiveRelationExec => rr.anchorTerm +: rr.recursiveTermIterations
-=======
       case inMemTab: InMemoryTableScanExec => inMemTab.relation.cachedPlan :: Nil
->>>>>>> 1e40bccf
       case _ => plan.children ++ plan.subqueries
     }
     val metrics = plan.metrics.toSeq.map { case (key, metric) =>
