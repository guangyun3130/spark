--- conflicted
+++ resolved
@@ -20,16 +20,11 @@
 import scala.collection.JavaConverters._
 
 import org.apache.spark.sql._
-<<<<<<< HEAD
-import org.apache.spark.sql.api.java.{DataType => JDataType, StructField => JStructField,
-  MetadataBuilder => JMetaDataBuilder, UDTWrappers}
+import org.apache.spark.sql.api.java.{DataType => JDataType, DecimalType => JDecimalType,
+  MetadataBuilder => JMetaDataBuilder, StructField => JStructField, UDTWrappers}
 import org.apache.spark.sql.catalyst.ScalaReflection
 import org.apache.spark.sql.catalyst.types.UserDefinedType
-=======
-import org.apache.spark.sql.api.java.{DataType => JDataType, StructField => JStructField, MetadataBuilder => JMetaDataBuilder}
-import org.apache.spark.sql.api.java.{DecimalType => JDecimalType}
 import org.apache.spark.sql.catalyst.types.decimal.Decimal
->>>>>>> 23f966f4
 
 
 protected[sql] object DataTypeConversions {
@@ -137,16 +132,10 @@
   }
 
   /** Converts Java objects to catalyst rows / types */
-<<<<<<< HEAD
   def convertJavaToCatalyst(a: Any, dataType: DataType): Any = (a, dataType) match {
     case (obj, udt: UserDefinedType[_]) => ScalaReflection.convertToCatalyst(obj, udt) // Scala type
-    case (d: java.math.BigDecimal, _) => BigDecimal(d)
+    case (d: java.math.BigDecimal, _) => Decimal(BigDecimal(d))
     case (other, _) => other
-=======
-  def convertJavaToCatalyst(a: Any): Any = a match {
-    case d: java.math.BigDecimal => Decimal(BigDecimal(d))
-    case other => other
->>>>>>> 23f966f4
   }
 
   /** Converts Java objects to catalyst rows / types */
