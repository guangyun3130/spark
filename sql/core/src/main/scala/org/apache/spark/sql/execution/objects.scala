--- conflicted
+++ resolved
@@ -187,23 +187,9 @@
     val bound = ExpressionCanonicalizer.execute(
       BindReferences.bindReference(callFunc, child.output))
     ctx.currentVars = input
-<<<<<<< HEAD
-    val resultVars = bound.gen(ctx) :: Nil
+    val resultVars = bound.genCode(ctx) :: Nil
 
     consume(ctx, resultVars)
-=======
-    val evaluated = bound.genCode(ctx)
-
-    val resultObj = LambdaVariable(evaluated.value, evaluated.isNull, resultObjType)
-    val outputFields = serializer.map(_ transform {
-      case _: BoundReference => resultObj
-    })
-    val resultVars = outputFields.map(_.genCode(ctx))
-    s"""
-      ${evaluated.code}
-      ${consume(ctx, resultVars)}
-    """
->>>>>>> d29e429e
   }
 
   override protected def doExecute(): RDD[InternalRow] = {
