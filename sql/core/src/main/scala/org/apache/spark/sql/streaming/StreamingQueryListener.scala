--- conflicted
+++ resolved
@@ -104,12 +104,7 @@
    * @since 2.0.0
    */
   @Experimental
-<<<<<<< HEAD
-  class QueryTerminated private[sql](
-      val queryInfo: StreamingQueryInfo,
-=======
   class QueryTerminatedEvent private[sql](
       val queryStatus: StreamingQueryStatus,
->>>>>>> 584354ea
       val exception: Option[String]) extends Event
 }