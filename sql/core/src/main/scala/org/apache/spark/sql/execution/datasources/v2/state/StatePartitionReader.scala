/*
 * Licensed to the Apache Software Foundation (ASF) under one or more
 * contributor license agreements.  See the NOTICE file distributed with
 * this work for additional information regarding copyright ownership.
 * The ASF licenses this file to You under the Apache License, Version 2.0
 * (the "License"); you may not use this file except in compliance with
 * the License.  You may obtain a copy of the License at
 *
 *    http://www.apache.org/licenses/LICENSE-2.0
 *
 * Unless required by applicable law or agreed to in writing, software
 * distributed under the License is distributed on an "AS IS" BASIS,
 * WITHOUT WARRANTIES OR CONDITIONS OF ANY KIND, either express or implied.
 * See the License for the specific language governing permissions and
 * limitations under the License.
 */
package org.apache.spark.sql.execution.datasources.v2.state

import org.apache.spark.internal.Logging
import org.apache.spark.sql.catalyst.InternalRow
import org.apache.spark.sql.catalyst.expressions.{GenericInternalRow, UnsafeRow}
import org.apache.spark.sql.catalyst.util.GenericArrayData
import org.apache.spark.sql.connector.read.{InputPartition, PartitionReader, PartitionReaderFactory}
import org.apache.spark.sql.execution.datasources.v2.state.utils.SchemaUtil
import org.apache.spark.sql.execution.streaming.{StateVariableType, TransformWithStateVariableInfo}
import org.apache.spark.sql.execution.streaming.state._
import org.apache.spark.sql.execution.streaming.state.RecordType.{getRecordTypeAsString, RecordType}
import org.apache.spark.sql.types.{NullType, StructField, StructType}
import org.apache.spark.unsafe.types.UTF8String
import org.apache.spark.util.{NextIterator, SerializableConfiguration}

/**
 * An implementation of [[PartitionReaderFactory]] for State data source. This is used to support
 * general read from a state store instance, rather than specific to the operator.
 */
class StatePartitionReaderFactory(
    storeConf: StateStoreConf,
    hadoopConf: SerializableConfiguration,
    schema: StructType,
    keyStateEncoderSpec: KeyStateEncoderSpec,
    stateVariableInfoOpt: Option[TransformWithStateVariableInfo],
    stateStoreColFamilySchemaOpt: Option[StateStoreColFamilySchema])
  extends PartitionReaderFactory {

  override def createReader(partition: InputPartition): PartitionReader[InternalRow] = {
    val stateStoreInputPartition = partition.asInstanceOf[StateStoreInputPartition]
    if (stateStoreInputPartition.sourceOptions.readChangeFeed) {
      new StateStoreChangeDataPartitionReader(storeConf, hadoopConf,
        stateStoreInputPartition, schema, keyStateEncoderSpec, stateVariableInfoOpt,
        stateStoreColFamilySchemaOpt)
    } else {
      new StatePartitionReader(storeConf, hadoopConf,
        stateStoreInputPartition, schema, keyStateEncoderSpec, stateVariableInfoOpt,
        stateStoreColFamilySchemaOpt)
    }
  }
}

/**
 * An implementation of [[PartitionReader]] for State data source. This is used to support
 * general read from a state store instance, rather than specific to the operator.
 */
abstract class StatePartitionReaderBase(
    storeConf: StateStoreConf,
    hadoopConf: SerializableConfiguration,
    partition: StateStoreInputPartition,
    schema: StructType,
    keyStateEncoderSpec: KeyStateEncoderSpec,
    stateVariableInfoOpt: Option[TransformWithStateVariableInfo],
    stateStoreColFamilySchemaOpt: Option[StateStoreColFamilySchema])
  extends PartitionReader[InternalRow] with Logging {
<<<<<<< HEAD
  protected val keySchema = {
    if (!SchemaUtil.isMapStateVariable(stateVariableInfoOpt)) {
      SchemaUtil.getSchemaAsDataType(schema, "key").asInstanceOf[StructType]
    } else SchemaUtil.getCompositeKeySchema(schema)
  }
  protected val valueSchema =
    if (!SchemaUtil.isMapStateVariable(stateVariableInfoOpt)) {
      SchemaUtil.getSchemaAsDataType(schema, "value").asInstanceOf[StructType]
    } else SchemaUtil.getValueSchema(schema)
=======
  // Used primarily as a placeholder for the value schema in the context of
  // state variables used within the transformWithState operator.
  private val schemaForValueRow: StructType =
    StructType(Array(StructField("__dummy__", NullType)))

  protected val keySchema = SchemaUtil.getSchemaAsDataType(
    schema, "key").asInstanceOf[StructType]

  protected val valueSchema = if (stateVariableInfoOpt.isDefined) {
    schemaForValueRow
  } else {
    SchemaUtil.getSchemaAsDataType(
      schema, "value").asInstanceOf[StructType]
  }
>>>>>>> 3a4ea84f

  protected lazy val provider: StateStoreProvider = {
    val stateStoreId = StateStoreId(partition.sourceOptions.stateCheckpointLocation.toString,
      partition.sourceOptions.operatorId, partition.partition, partition.sourceOptions.storeName)
    val stateStoreProviderId = StateStoreProviderId(stateStoreId, partition.queryId)

    val useColFamilies = if (stateVariableInfoOpt.isDefined) {
      true
    } else {
      false
    }

    val useMultipleValuesPerKey = if (stateVariableInfoOpt.isDefined &&
      stateVariableInfoOpt.get.stateVariableType == StateVariableType.ListState) {
      true
    } else {
      false
    }

    val provider = StateStoreProvider.createAndInit(
      stateStoreProviderId, keySchema, valueSchema, keyStateEncoderSpec,
      useColumnFamilies = useColFamilies, storeConf, hadoopConf.value,
      useMultipleValuesPerKey = useMultipleValuesPerKey)

    if (useColFamilies) {
      val store = provider.getStore(partition.sourceOptions.batchId + 1)
      require(stateStoreColFamilySchemaOpt.isDefined)
      val stateStoreColFamilySchema = stateStoreColFamilySchemaOpt.get
      require(stateStoreColFamilySchema.keyStateEncoderSpec.isDefined)
      store.createColFamilyIfAbsent(
        stateStoreColFamilySchema.colFamilyName,
        stateStoreColFamilySchema.keySchema,
        stateStoreColFamilySchema.valueSchema,
        stateStoreColFamilySchema.keyStateEncoderSpec.get,
        useMultipleValuesPerKey = useMultipleValuesPerKey)
    }
    provider
  }

  protected val iter: Iterator[InternalRow]

  private var current: InternalRow = _

  override def next(): Boolean = {
    if (iter.hasNext) {
      current = iter.next()
      true
    } else {
      current = null
      false
    }
  }

  override def get(): InternalRow = current

  override def close(): Unit = {
    current = null
    provider.close()
  }
}

/**
 * An implementation of [[StatePartitionReaderBase]] for the normal mode of State Data
 * Source. It reads the the state at a particular batchId.
 */
class StatePartitionReader(
    storeConf: StateStoreConf,
    hadoopConf: SerializableConfiguration,
    partition: StateStoreInputPartition,
    schema: StructType,
    keyStateEncoderSpec: KeyStateEncoderSpec,
    stateVariableInfoOpt: Option[TransformWithStateVariableInfo],
    stateStoreColFamilySchemaOpt: Option[StateStoreColFamilySchema])
  extends StatePartitionReaderBase(storeConf, hadoopConf, partition, schema,
    keyStateEncoderSpec, stateVariableInfoOpt, stateStoreColFamilySchemaOpt) {

  private lazy val store: ReadStateStore = {
    partition.sourceOptions.fromSnapshotOptions match {
      case None => provider.getReadStore(partition.sourceOptions.batchId + 1)

      case Some(fromSnapshotOptions) =>
        if (!provider.isInstanceOf[SupportsFineGrainedReplay]) {
          throw StateStoreErrors.stateStoreProviderDoesNotSupportFineGrainedReplay(
            provider.getClass.toString)
        }
        provider.asInstanceOf[SupportsFineGrainedReplay]
          .replayReadStateFromSnapshot(
            fromSnapshotOptions.snapshotStartBatchId + 1,
            partition.sourceOptions.batchId + 1)
    }
  }

  override lazy val iter: Iterator[InternalRow] = {
    val stateVarName = stateVariableInfoOpt
      .map(_.stateName).getOrElse(StateStore.DEFAULT_COL_FAMILY_NAME)
<<<<<<< HEAD
    if (SchemaUtil.isMapStateVariable(stateVariableInfoOpt)) {
      SchemaUtil.unifyMapStateRowPair(
        store.iterator(stateVarName), keySchema, partition.partition)
    } else {
      store
        .iterator(stateVarName)
        .map { pair =>
          stateVariableInfoOpt match {
            case Some(stateVarInfo) =>
              val stateVarType = stateVarInfo.stateVariableType
              val hasTTLEnabled = stateVarInfo.ttlEnabled

              stateVarType match {
                case StateVariableType.ValueState =>
                  if (hasTTLEnabled) {
                    SchemaUtil.unifyStateRowPairWithTTL((pair.key, pair.value), valueSchema,
                      partition.partition)
                  } else {
                    SchemaUtil.unifyStateRowPair((pair.key, pair.value), partition.partition)
                  }

                case _ =>
                  throw new IllegalStateException(
                    s"Unsupported state variable type: $stateVarType")
              }

            case None =>
              SchemaUtil.unifyStateRowPair((pair.key, pair.value), partition.partition)
          }
=======
    store
      .iterator(stateVarName)
      .map { pair =>
        stateVariableInfoOpt match {
          case Some(stateVarInfo) =>
            val stateVarType = stateVarInfo.stateVariableType

            stateVarType match {
              case StateVariableType.ValueState =>
                SchemaUtil.unifyStateRowPair((pair.key, pair.value), partition.partition)

              case StateVariableType.ListState =>
                val key = pair.key
                val result = store.valuesIterator(key, stateVarName)
                var unsafeRowArr: Seq[UnsafeRow] = Seq.empty
                result.foreach { entry =>
                  unsafeRowArr = unsafeRowArr :+ entry.copy()
                }
                // convert the list of values to array type
                val arrData = new GenericArrayData(unsafeRowArr.toArray)
                SchemaUtil.unifyStateRowPairWithMultipleValues((pair.key, arrData),
                  partition.partition)

              case _ =>
                throw new IllegalStateException(
                  s"Unsupported state variable type: $stateVarType")
            }

          case None =>
            SchemaUtil.unifyStateRowPair((pair.key, pair.value), partition.partition)
>>>>>>> 3a4ea84f
        }
    }
  }

  override def close(): Unit = {
    store.abort()
    super.close()
  }
}

/**
 * An implementation of [[StatePartitionReaderBase]] for the readChangeFeed mode of State Data
 * Source. It reads the change of state over batches of a particular partition.
 */
class StateStoreChangeDataPartitionReader(
    storeConf: StateStoreConf,
    hadoopConf: SerializableConfiguration,
    partition: StateStoreInputPartition,
    schema: StructType,
    keyStateEncoderSpec: KeyStateEncoderSpec,
    stateVariableInfoOpt: Option[TransformWithStateVariableInfo],
    stateStoreColFamilySchemaOpt: Option[StateStoreColFamilySchema])
  extends StatePartitionReaderBase(storeConf, hadoopConf, partition, schema,
    keyStateEncoderSpec, stateVariableInfoOpt, stateStoreColFamilySchemaOpt) {

  private lazy val changeDataReader:
    NextIterator[(RecordType.Value, UnsafeRow, UnsafeRow, Long)] = {
    if (!provider.isInstanceOf[SupportsFineGrainedReplay]) {
      throw StateStoreErrors.stateStoreProviderDoesNotSupportFineGrainedReplay(
        provider.getClass.toString)
    }
    provider.asInstanceOf[SupportsFineGrainedReplay]
      .getStateStoreChangeDataReader(
        partition.sourceOptions.readChangeFeedOptions.get.changeStartBatchId + 1,
        partition.sourceOptions.readChangeFeedOptions.get.changeEndBatchId + 1)
  }

  override lazy val iter: Iterator[InternalRow] = {
    changeDataReader.iterator.map(unifyStateChangeDataRow)
  }

  override def close(): Unit = {
    changeDataReader.closeIfNeeded()
    super.close()
  }

  private def unifyStateChangeDataRow(row: (RecordType, UnsafeRow, UnsafeRow, Long)):
    InternalRow = {
    val result = new GenericInternalRow(5)
    result.update(0, row._4)
    result.update(1, UTF8String.fromString(getRecordTypeAsString(row._1)))
    result.update(2, row._2)
    result.update(3, row._3)
    result.update(4, partition.partition)
    result
  }
}<|MERGE_RESOLUTION|>--- conflicted
+++ resolved
@@ -69,24 +69,16 @@
     stateVariableInfoOpt: Option[TransformWithStateVariableInfo],
     stateStoreColFamilySchemaOpt: Option[StateStoreColFamilySchema])
   extends PartitionReader[InternalRow] with Logging {
-<<<<<<< HEAD
+  // Used primarily as a placeholder for the value schema in the context of
+  // state variables used within the transformWithState operator.
+  private val schemaForValueRow: StructType =
+    StructType(Array(StructField("__dummy__", NullType)))
+
   protected val keySchema = {
     if (!SchemaUtil.isMapStateVariable(stateVariableInfoOpt)) {
       SchemaUtil.getSchemaAsDataType(schema, "key").asInstanceOf[StructType]
     } else SchemaUtil.getCompositeKeySchema(schema)
   }
-  protected val valueSchema =
-    if (!SchemaUtil.isMapStateVariable(stateVariableInfoOpt)) {
-      SchemaUtil.getSchemaAsDataType(schema, "value").asInstanceOf[StructType]
-    } else SchemaUtil.getValueSchema(schema)
-=======
-  // Used primarily as a placeholder for the value schema in the context of
-  // state variables used within the transformWithState operator.
-  private val schemaForValueRow: StructType =
-    StructType(Array(StructField("__dummy__", NullType)))
-
-  protected val keySchema = SchemaUtil.getSchemaAsDataType(
-    schema, "key").asInstanceOf[StructType]
 
   protected val valueSchema = if (stateVariableInfoOpt.isDefined) {
     schemaForValueRow
@@ -94,7 +86,6 @@
     SchemaUtil.getSchemaAsDataType(
       schema, "value").asInstanceOf[StructType]
   }
->>>>>>> 3a4ea84f
 
   protected lazy val provider: StateStoreProvider = {
     val stateStoreId = StateStoreId(partition.sourceOptions.stateCheckpointLocation.toString,
@@ -190,7 +181,6 @@
   override lazy val iter: Iterator[InternalRow] = {
     val stateVarName = stateVariableInfoOpt
       .map(_.stateName).getOrElse(StateStore.DEFAULT_COL_FAMILY_NAME)
-<<<<<<< HEAD
     if (SchemaUtil.isMapStateVariable(stateVariableInfoOpt)) {
       SchemaUtil.unifyMapStateRowPair(
         store.iterator(stateVarName), keySchema, partition.partition)
@@ -201,16 +191,22 @@
           stateVariableInfoOpt match {
             case Some(stateVarInfo) =>
               val stateVarType = stateVarInfo.stateVariableType
-              val hasTTLEnabled = stateVarInfo.ttlEnabled
 
               stateVarType match {
                 case StateVariableType.ValueState =>
-                  if (hasTTLEnabled) {
-                    SchemaUtil.unifyStateRowPairWithTTL((pair.key, pair.value), valueSchema,
-                      partition.partition)
-                  } else {
-                    SchemaUtil.unifyStateRowPair((pair.key, pair.value), partition.partition)
+                  SchemaUtil.unifyStateRowPair((pair.key, pair.value), partition.partition)
+
+                case StateVariableType.ListState =>
+                  val key = pair.key
+                  val result = store.valuesIterator(key, stateVarName)
+                  var unsafeRowArr: Seq[UnsafeRow] = Seq.empty
+                  result.foreach { entry =>
+                    unsafeRowArr = unsafeRowArr :+ entry.copy()
                   }
+                  // convert the list of values to array type
+                  val arrData = new GenericArrayData(unsafeRowArr.toArray)
+                  SchemaUtil.unifyStateRowPairWithMultipleValues((pair.key, arrData),
+                    partition.partition)
 
                 case _ =>
                   throw new IllegalStateException(
@@ -220,38 +216,6 @@
             case None =>
               SchemaUtil.unifyStateRowPair((pair.key, pair.value), partition.partition)
           }
-=======
-    store
-      .iterator(stateVarName)
-      .map { pair =>
-        stateVariableInfoOpt match {
-          case Some(stateVarInfo) =>
-            val stateVarType = stateVarInfo.stateVariableType
-
-            stateVarType match {
-              case StateVariableType.ValueState =>
-                SchemaUtil.unifyStateRowPair((pair.key, pair.value), partition.partition)
-
-              case StateVariableType.ListState =>
-                val key = pair.key
-                val result = store.valuesIterator(key, stateVarName)
-                var unsafeRowArr: Seq[UnsafeRow] = Seq.empty
-                result.foreach { entry =>
-                  unsafeRowArr = unsafeRowArr :+ entry.copy()
-                }
-                // convert the list of values to array type
-                val arrData = new GenericArrayData(unsafeRowArr.toArray)
-                SchemaUtil.unifyStateRowPairWithMultipleValues((pair.key, arrData),
-                  partition.partition)
-
-              case _ =>
-                throw new IllegalStateException(
-                  s"Unsupported state variable type: $stateVarType")
-            }
-
-          case None =>
-            SchemaUtil.unifyStateRowPair((pair.key, pair.value), partition.partition)
->>>>>>> 3a4ea84f
         }
     }
   }
