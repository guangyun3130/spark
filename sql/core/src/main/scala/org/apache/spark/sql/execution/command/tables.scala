/*
 * Licensed to the Apache Software Foundation (ASF) under one or more
 * contributor license agreements.  See the NOTICE file distributed with
 * this work for additional information regarding copyright ownership.
 * The ASF licenses this file to You under the Apache License, Version 2.0
 * (the "License"); you may not use this file except in compliance with
 * the License.  You may obtain a copy of the License at
 *
 *    http://www.apache.org/licenses/LICENSE-2.0
 *
 * Unless required by applicable law or agreed to in writing, software
 * distributed under the License is distributed on an "AS IS" BASIS,
 * WITHOUT WARRANTIES OR CONDITIONS OF ANY KIND, either express or implied.
 * See the License for the specific language governing permissions and
 * limitations under the License.
 */

package org.apache.spark.sql.execution.command

import java.net.{URI, URISyntaxException}

import scala.collection.mutable.ArrayBuffer
import scala.util.Try
import scala.util.control.NonFatal

import org.apache.hadoop.fs.{FileContext, FsConstants, Path}
import org.apache.hadoop.fs.permission.{AclEntry, FsPermission}

import org.apache.spark.sql.{AnalysisException, Row, SparkSession}
import org.apache.spark.sql.catalyst.TableIdentifier
import org.apache.spark.sql.catalyst.analysis.{NoSuchPartitionException, UnresolvedAttribute}
import org.apache.spark.sql.catalyst.catalog._
import org.apache.spark.sql.catalyst.catalog.CatalogTableType._
import org.apache.spark.sql.catalyst.catalog.CatalogTypes.TablePartitionSpec
import org.apache.spark.sql.catalyst.expressions.{Attribute, AttributeReference}
import org.apache.spark.sql.catalyst.plans.DescribeTableSchema
import org.apache.spark.sql.catalyst.plans.logical._
import org.apache.spark.sql.catalyst.util.{escapeSingleQuotedString, quoteIdentifier, CaseInsensitiveMap}
import org.apache.spark.sql.execution.datasources.{DataSource, PartitioningUtils}
import org.apache.spark.sql.execution.datasources.csv.CSVFileFormat
import org.apache.spark.sql.execution.datasources.json.JsonFileFormat
import org.apache.spark.sql.execution.datasources.parquet.ParquetFileFormat
import org.apache.spark.sql.execution.datasources.v2.csv.CSVDataSourceV2
import org.apache.spark.sql.execution.datasources.v2.json.JsonDataSourceV2
import org.apache.spark.sql.execution.datasources.v2.orc.OrcDataSourceV2
import org.apache.spark.sql.execution.datasources.v2.parquet.ParquetDataSourceV2
import org.apache.spark.sql.internal.{HiveSerDe, SQLConf}
import org.apache.spark.sql.types._
import org.apache.spark.sql.util.SchemaUtils

/**
 * A command to create a table with the same definition of the given existing table.
 * In the target table definition, the table comment is always empty but the column comments
 * are identical to the ones defined in the source table.
 *
 * The CatalogTable attributes copied from the source table are storage(inputFormat, outputFormat,
 * serde, compressed, properties), schema, provider, partitionColumnNames, bucketSpec by default.
 *
 * Use "CREATE TABLE t1 LIKE t2 USING file_format" to specify new provider for t1.
 * For Hive compatibility, use "CREATE TABLE t1 LIKE t2 STORED AS hiveFormat"
 * to specify new file storage format (inputFormat, outputFormat, serde) for t1.
 *
 * The syntax of using this command in SQL is:
 * {{{
 *   CREATE TABLE [IF NOT EXISTS] [db_name.]table_name
 *   LIKE [other_db_name.]existing_table_name
 *   [USING provider |
 *    [
 *     [ROW FORMAT row_format]
 *     [STORED AS file_format] [WITH SERDEPROPERTIES (...)]
 *    ]
 *   ]
 *   [locationSpec]
 *   [TBLPROPERTIES (property_name=property_value, ...)]
 * }}}
 */
case class CreateTableLikeCommand(
    targetTable: TableIdentifier,
    sourceTable: TableIdentifier,
    fileFormat: CatalogStorageFormat,
    provider: Option[String],
    properties: Map[String, String] = Map.empty,
    ifNotExists: Boolean) extends RunnableCommand {

  override def run(sparkSession: SparkSession): Seq[Row] = {
    val catalog = sparkSession.sessionState.catalog
    val sourceTableDesc = catalog.getTempViewOrPermanentTableMetadata(sourceTable)
    val newProvider = if (provider.isDefined) {
      if (!DDLUtils.isHiveTable(provider)) {
        // check the validation of provider input, invalid provider will throw
        // AnalysisException, ClassNotFoundException, or NoClassDefFoundError
        DataSource.lookupDataSource(provider.get, sparkSession.sessionState.conf)
      }
      provider
    } else if (sourceTableDesc.tableType == CatalogTableType.VIEW) {
      Some(sparkSession.sessionState.conf.defaultDataSourceName)
    } else if (fileFormat.inputFormat.isDefined) {
      Some(DDLUtils.HIVE_PROVIDER)
    } else {
      sourceTableDesc.provider
    }

    val newStorage = if (fileFormat.inputFormat.isDefined) {
      fileFormat
    } else {
      sourceTableDesc.storage.copy(locationUri = fileFormat.locationUri)
    }

    // If the location is specified, we create an external table internally.
    // Otherwise create a managed table.
    val tblType = if (newStorage.locationUri.isEmpty) {
      CatalogTableType.MANAGED
    } else {
      CatalogTableType.EXTERNAL
    }

    val newTableDesc =
      CatalogTable(
        identifier = targetTable,
        tableType = tblType,
        storage = newStorage,
        schema = sourceTableDesc.schema,
        provider = newProvider,
        partitionColumnNames = sourceTableDesc.partitionColumnNames,
        bucketSpec = sourceTableDesc.bucketSpec,
        properties = properties)

    catalog.createTable(newTableDesc, ifNotExists)
    Seq.empty[Row]
  }
}


// TODO: move the rest of the table commands from ddl.scala to this file

/**
 * A command to create a table.
 *
 * Note: This is currently used only for creating Hive tables.
 * This is not intended for temporary tables.
 *
 * The syntax of using this command in SQL is:
 * {{{
 *   CREATE [EXTERNAL] TABLE [IF NOT EXISTS] [db_name.]table_name
 *   [(col1 data_type [COMMENT col_comment], ...)]
 *   [COMMENT table_comment]
 *   [PARTITIONED BY (col3 data_type [COMMENT col_comment], ...)]
 *   [CLUSTERED BY (col1, ...) [SORTED BY (col1 [ASC|DESC], ...)] INTO num_buckets BUCKETS]
 *   [SKEWED BY (col1, col2, ...) ON ((col_value, col_value, ...), ...)
 *   [STORED AS DIRECTORIES]
 *   [ROW FORMAT row_format]
 *   [STORED AS file_format | STORED BY storage_handler_class [WITH SERDEPROPERTIES (...)]]
 *   [LOCATION path]
 *   [TBLPROPERTIES (property_name=property_value, ...)]
 *   [AS select_statement];
 * }}}
 */
case class CreateTableCommand(
    table: CatalogTable,
    ignoreIfExists: Boolean) extends RunnableCommand {

  override def run(sparkSession: SparkSession): Seq[Row] = {
    sparkSession.sessionState.catalog.createTable(table, ignoreIfExists)
    Seq.empty[Row]
  }
}


/**
 * A command that renames a table/view.
 *
 * The syntax of this command is:
 * {{{
 *    ALTER TABLE table1 RENAME TO table2;
 *    ALTER VIEW view1 RENAME TO view2;
 * }}}
 */
case class AlterTableRenameCommand(
    oldName: TableIdentifier,
    newName: TableIdentifier,
    isView: Boolean)
  extends RunnableCommand {

  override def run(sparkSession: SparkSession): Seq[Row] = {
    val catalog = sparkSession.sessionState.catalog
    // If this is a temp view, just rename the view.
    // Otherwise, if this is a real table, we also need to uncache and invalidate the table.
    if (catalog.isTemporaryTable(oldName)) {
      catalog.renameTable(oldName, newName)
    } else {
      val table = catalog.getTableMetadata(oldName)
      DDLUtils.verifyAlterTableType(catalog, table, isView)
      // If an exception is thrown here we can just assume the table is uncached;
      // this can happen with Hive tables when the underlying catalog is in-memory.
      val wasCached = Try(sparkSession.catalog.isCached(oldName.unquotedString)).getOrElse(false)
      if (wasCached) {
        try {
          sparkSession.catalog.uncacheTable(oldName.unquotedString)
        } catch {
          case NonFatal(e) => log.warn(e.toString, e)
        }
      }
      // Invalidate the table last, otherwise uncaching the table would load the logical plan
      // back into the hive metastore cache
      catalog.refreshTable(oldName)
      catalog.renameTable(oldName, newName)
      if (wasCached) {
        sparkSession.catalog.cacheTable(newName.unquotedString)
      }
    }
    Seq.empty[Row]
  }

}

/**
 * A command that add columns to a table
 * The syntax of using this command in SQL is:
 * {{{
 *   ALTER TABLE table_identifier
 *   ADD COLUMNS (col_name data_type [COMMENT col_comment], ...);
 * }}}
*/
case class AlterTableAddColumnsCommand(
    table: TableIdentifier,
    colsToAdd: Seq[StructField]) extends RunnableCommand {
  override def run(sparkSession: SparkSession): Seq[Row] = {
    val catalog = sparkSession.sessionState.catalog
    val catalogTable = verifyAlterTableAddColumn(sparkSession.sessionState.conf, catalog, table)

    try {
      sparkSession.catalog.uncacheTable(table.quotedString)
    } catch {
      case NonFatal(e) =>
        log.warn(s"Exception when attempting to uncache table ${table.quotedString}", e)
    }
    catalog.refreshTable(table)

    SchemaUtils.checkColumnNameDuplication(
      (colsToAdd ++ catalogTable.schema).map(_.name),
      "in the table definition of " + table.identifier,
      conf.caseSensitiveAnalysis)
    DDLUtils.checkDataColNames(catalogTable, colsToAdd.map(_.name))

    catalog.alterTableDataSchema(table, StructType(catalogTable.dataSchema ++ colsToAdd))
    Seq.empty[Row]
  }

  /**
   * ALTER TABLE ADD COLUMNS command does not support temporary view/table,
   * view, or datasource table with text, orc formats or external provider.
   * For datasource table, it currently only supports parquet, json, csv, orc.
   */
  private def verifyAlterTableAddColumn(
      conf: SQLConf,
      catalog: SessionCatalog,
      table: TableIdentifier): CatalogTable = {
    val catalogTable = catalog.getTempViewOrPermanentTableMetadata(table)

    if (catalogTable.tableType == CatalogTableType.VIEW) {
      throw new AnalysisException(
        s"""
          |ALTER ADD COLUMNS does not support views.
          |You must drop and re-create the views for adding the new columns. Views: $table
         """.stripMargin)
    }

    if (DDLUtils.isDatasourceTable(catalogTable)) {
      DataSource.lookupDataSource(catalogTable.provider.get, conf).
        getConstructor().newInstance() match {
        // For datasource table, this command can only support the following File format.
        // TextFileFormat only default to one column "value"
        // Hive type is already considered as hive serde table, so the logic will not
        // come in here.
        case _: CSVFileFormat | _: JsonFileFormat | _: ParquetFileFormat =>
        case _: JsonDataSourceV2 | _: CSVDataSourceV2 |
             _: OrcDataSourceV2 | _: ParquetDataSourceV2 =>
        case s if s.getClass.getCanonicalName.endsWith("OrcFileFormat") =>
        case s =>
          throw new AnalysisException(
            s"""
              |ALTER ADD COLUMNS does not support datasource table with type $s.
              |You must drop and re-create the table for adding the new columns. Tables: $table
             """.stripMargin)
      }
    }
    catalogTable
  }
}


/**
 * A command that loads data into a Hive table.
 *
 * The syntax of this command is:
 * {{{
 *  LOAD DATA [LOCAL] INPATH 'filepath' [OVERWRITE] INTO TABLE tablename
 *  [PARTITION (partcol1=val1, partcol2=val2 ...)]
 * }}}
 */
case class LoadDataCommand(
    table: TableIdentifier,
    path: String,
    isLocal: Boolean,
    isOverwrite: Boolean,
    partition: Option[TablePartitionSpec]) extends RunnableCommand {

  override def run(sparkSession: SparkSession): Seq[Row] = {
    val catalog = sparkSession.sessionState.catalog
    val targetTable = catalog.getTableMetadata(table)
    val tableIdentwithDB = targetTable.identifier.quotedString
    val normalizedSpec = partition.map { spec =>
      PartitioningUtils.normalizePartitionSpec(
        spec,
        targetTable.partitionColumnNames,
        tableIdentwithDB,
        sparkSession.sessionState.conf.resolver)
    }

    if (targetTable.tableType == CatalogTableType.VIEW) {
      throw new AnalysisException(s"Target table in LOAD DATA cannot be a view: $tableIdentwithDB")
    }
    if (DDLUtils.isDatasourceTable(targetTable)) {
      throw new AnalysisException(
        s"LOAD DATA is not supported for datasource tables: $tableIdentwithDB")
    }
    if (targetTable.partitionColumnNames.nonEmpty) {
      if (partition.isEmpty) {
        throw new AnalysisException(s"LOAD DATA target table $tableIdentwithDB is partitioned, " +
          s"but no partition spec is provided")
      }
      if (targetTable.partitionColumnNames.size != partition.get.size) {
        throw new AnalysisException(s"LOAD DATA target table $tableIdentwithDB is partitioned, " +
          s"but number of columns in provided partition spec (${partition.get.size}) " +
          s"do not match number of partitioned columns in table " +
          s"(${targetTable.partitionColumnNames.size})")
      }
    } else {
      if (partition.nonEmpty) {
        throw new AnalysisException(s"LOAD DATA target table $tableIdentwithDB is not " +
          s"partitioned, but a partition spec was provided.")
      }
    }
    val loadPath = {
      if (isLocal) {
        val localFS = FileContext.getLocalFSFileContext()
        LoadDataCommand.makeQualified(FsConstants.LOCAL_FS_URI, localFS.getWorkingDirectory(),
          new Path(path))
      } else {
        val loadPath = new Path(path)
        // Follow Hive's behavior:
        // If no schema or authority is provided with non-local inpath,
        // we will use hadoop configuration "fs.defaultFS".
        val defaultFSConf = sparkSession.sessionState.newHadoopConf().get("fs.defaultFS")
        val defaultFS = if (defaultFSConf == null) new URI("") else new URI(defaultFSConf)
        // Follow Hive's behavior:
        // If LOCAL is not specified, and the path is relative,
        // then the path is interpreted relative to "/user/<username>"
        val uriPath = new Path(s"/user/${System.getProperty("user.name")}/")
        // makeQualified() will ignore the query parameter part while creating a path, so the
        // entire  string will be considered while making a Path instance,this is mainly done
        // by considering the wild card scenario in mind.as per old logic query param  is
        // been considered while creating URI instance and if path contains wild card char '?'
        // the remaining charecters after '?' will be removed while forming URI instance
        LoadDataCommand.makeQualified(defaultFS, uriPath, loadPath)
      }
    }
    val fs = loadPath.getFileSystem(sparkSession.sessionState.newHadoopConf())
    // This handling is because while resolving the invalid URLs starting with file:///
    // system throws IllegalArgumentException from globStatus API,so in order to handle
    // such scenarios this code is added in try catch block and after catching the
    // runtime exception a generic error will be displayed to the user.
    try {
      val fileStatus = fs.globStatus(loadPath)
      if (fileStatus == null || fileStatus.isEmpty) {
        throw new AnalysisException(s"LOAD DATA input path does not exist: $path")
      }
    } catch {
      case e: IllegalArgumentException =>
        log.warn(s"Exception while validating the load path $path ", e)
        throw new AnalysisException(s"LOAD DATA input path does not exist: $path")
    }
    if (partition.nonEmpty) {
      catalog.loadPartition(
        targetTable.identifier,
        loadPath.toString,
        normalizedSpec.get,
        isOverwrite,
        inheritTableSpecs = true,
        isSrcLocal = isLocal)
    } else {
      catalog.loadTable(
        targetTable.identifier,
        loadPath.toString,
        isOverwrite,
        isSrcLocal = isLocal)
    }

    // Refresh the metadata cache to ensure the data visible to the users
    catalog.refreshTable(targetTable.identifier)

    CommandUtils.updateTableStats(sparkSession, targetTable)
    Seq.empty[Row]
  }
}

object LoadDataCommand {
  /**
   * Returns a qualified path object. Method ported from org.apache.hadoop.fs.Path class.
   *
   * @param defaultUri default uri corresponding to the filesystem provided.
   * @param workingDir the working directory for the particular child path wd-relative names.
   * @param path       Path instance based on the path string specified by the user.
   * @return qualified path object
   */
  private[sql] def makeQualified(defaultUri: URI, workingDir: Path, path: Path): Path = {
    val newPath = new Path(workingDir, path)
    val pathUri = if (path.isAbsolute()) path.toUri() else newPath.toUri()
    if (pathUri.getScheme == null || pathUri.getAuthority == null &&
        defaultUri.getAuthority != null) {
      val scheme = if (pathUri.getScheme == null) defaultUri.getScheme else pathUri.getScheme
      val authority = if (pathUri.getAuthority == null) {
        if (defaultUri.getAuthority == null) "" else defaultUri.getAuthority
      } else {
        pathUri.getAuthority
      }
      try {
        val newUri = new URI(scheme, authority, pathUri.getPath, null, pathUri.getFragment)
        new Path(newUri)
      } catch {
        case e: URISyntaxException =>
          throw new IllegalArgumentException(e)
      }
    } else {
      newPath
    }
  }
}

/**
 * A command to truncate table.
 *
 * The syntax of this command is:
 * {{{
 *   TRUNCATE TABLE tablename [PARTITION (partcol1=val1, partcol2=val2 ...)]
 * }}}
 */
case class TruncateTableCommand(
    tableName: TableIdentifier,
    partitionSpec: Option[TablePartitionSpec]) extends RunnableCommand {

  override def run(spark: SparkSession): Seq[Row] = {
    val catalog = spark.sessionState.catalog
    val table = catalog.getTableMetadata(tableName)
    val tableIdentWithDB = table.identifier.quotedString

    if (table.tableType == CatalogTableType.EXTERNAL) {
      throw new AnalysisException(
        s"Operation not allowed: TRUNCATE TABLE on external tables: $tableIdentWithDB")
    }
    if (table.tableType == CatalogTableType.VIEW) {
      throw new AnalysisException(
        s"Operation not allowed: TRUNCATE TABLE on views: $tableIdentWithDB")
    }
    if (table.partitionColumnNames.isEmpty && partitionSpec.isDefined) {
      throw new AnalysisException(
        s"Operation not allowed: TRUNCATE TABLE ... PARTITION is not supported " +
        s"for tables that are not partitioned: $tableIdentWithDB")
    }
    if (partitionSpec.isDefined) {
      DDLUtils.verifyPartitionProviderIsHive(spark, table, "TRUNCATE TABLE ... PARTITION")
    }

    val partCols = table.partitionColumnNames
    val locations =
      if (partCols.isEmpty) {
        Seq(table.storage.locationUri)
      } else {
        val normalizedSpec = partitionSpec.map { spec =>
          PartitioningUtils.normalizePartitionSpec(
            spec,
            partCols,
            table.identifier.quotedString,
            spark.sessionState.conf.resolver)
        }
        val partLocations =
          catalog.listPartitions(table.identifier, normalizedSpec).map(_.storage.locationUri)

        // Fail if the partition spec is fully specified (not partial) and the partition does not
        // exist.
        for (spec <- partitionSpec if partLocations.isEmpty && spec.size == partCols.length) {
          throw new NoSuchPartitionException(table.database, table.identifier.table, spec)
        }

        partLocations
      }
    val hadoopConf = spark.sessionState.newHadoopConf()
    val ignorePermissionAcl = SQLConf.get.truncateTableIgnorePermissionAcl
    locations.foreach { location =>
      if (location.isDefined) {
        val path = new Path(location.get)
        try {
          val fs = path.getFileSystem(hadoopConf)

          // Not all fs impl. support these APIs.
          var optPermission: Option[FsPermission] = None
          var optAcls: Option[java.util.List[AclEntry]] = None
          if (!ignorePermissionAcl) {
            val fileStatus = fs.getFileStatus(path)
            try {
              optPermission = Some(fileStatus.getPermission())
            } catch {
              case NonFatal(_) => // do nothing
            }

            try {
              optAcls = Some(fs.getAclStatus(path).getEntries)
            } catch {
              case NonFatal(_) => // do nothing
            }
          }

          fs.delete(path, true)

          // We should keep original permission/acl of the path.
          // For owner/group, only super-user can set it, for example on HDFS. Because
          // current user can delete the path, we assume the user/group is correct or not an issue.
          fs.mkdirs(path)
          if (!ignorePermissionAcl) {
            optPermission.foreach { permission =>
              try {
                fs.setPermission(path, permission)
              } catch {
                case NonFatal(e) =>
                  throw new SecurityException(
                    s"Failed to set original permission $permission back to " +
                      s"the created path: $path. Exception: ${e.getMessage}")
              }
            }
            optAcls.foreach { acls =>
              try {
                fs.setAcl(path, acls)
              } catch {
                case NonFatal(e) =>
                  throw new SecurityException(
                    s"Failed to set original ACL $acls back to " +
                      s"the created path: $path. Exception: ${e.getMessage}")
              }
            }
          }
        } catch {
          case NonFatal(e) =>
            throw new AnalysisException(
              s"Failed to truncate table $tableIdentWithDB when removing data of the path: $path " +
                s"because of ${e.toString}")
        }
      }
    }
    // After deleting the data, invalidate the table to make sure we don't keep around a stale
    // file relation in the metastore cache.
    spark.sessionState.refreshTable(tableName.unquotedString)
    // Also try to drop the contents of the table from the columnar cache
    try {
      spark.sharedState.cacheManager.uncacheQuery(spark.table(table.identifier), cascade = true)
    } catch {
      case NonFatal(e) =>
        log.warn(s"Exception when attempting to uncache table $tableIdentWithDB", e)
    }

    if (table.stats.nonEmpty) {
      // empty table after truncation
      val newStats = CatalogStatistics(sizeInBytes = 0, rowCount = Some(0))
      catalog.alterTableStats(tableName, Some(newStats))
    }
    Seq.empty[Row]
  }
}

abstract class DescribeCommandBase extends RunnableCommand {
  override val output = DescribeTableSchema.describeTableAttributes()

  protected def describeSchema(
      schema: StructType,
      buffer: ArrayBuffer[Row],
      header: Boolean): Unit = {
    if (header) {
      append(buffer, s"# ${output.head.name}", output(1).name, output(2).name)
    }
    schema.foreach { column =>
      append(buffer, column.name, column.dataType.simpleString, column.getComment().orNull)
    }
  }

  protected def append(
    buffer: ArrayBuffer[Row], column: String, dataType: String, comment: String): Unit = {
    buffer += Row(column, dataType, comment)
  }
}
/**
 * Command that looks like
 * {{{
 *   DESCRIBE [EXTENDED|FORMATTED] table_name partitionSpec?;
 * }}}
 */
case class DescribeTableCommand(
    table: TableIdentifier,
    partitionSpec: TablePartitionSpec,
    isExtended: Boolean)
  extends DescribeCommandBase {

  override def run(sparkSession: SparkSession): Seq[Row] = {
    val result = new ArrayBuffer[Row]
    val catalog = sparkSession.sessionState.catalog

    if (catalog.isTemporaryTable(table)) {
      if (partitionSpec.nonEmpty) {
        throw new AnalysisException(
          s"DESC PARTITION is not allowed on a temporary view: ${table.identifier}")
      }
      describeSchema(catalog.lookupRelation(table).schema, result, header = false)
    } else {
      val metadata = catalog.getTableMetadata(table)
      if (metadata.schema.isEmpty) {
        // In older version(prior to 2.1) of Spark, the table schema can be empty and should be
        // inferred at runtime. We should still support it.
        describeSchema(sparkSession.table(metadata.identifier).schema, result, header = false)
      } else {
        describeSchema(metadata.schema, result, header = false)
      }

      describePartitionInfo(metadata, result)

      if (partitionSpec.nonEmpty) {
        // Outputs the partition-specific info for the DDL command:
        // "DESCRIBE [EXTENDED|FORMATTED] table_name PARTITION (partitionVal*)"
        describeDetailedPartitionInfo(sparkSession, catalog, metadata, result)
      } else if (isExtended) {
        describeFormattedTableInfo(metadata, result)
      }
    }

    result
  }

  private def describePartitionInfo(table: CatalogTable, buffer: ArrayBuffer[Row]): Unit = {
    if (table.partitionColumnNames.nonEmpty) {
      append(buffer, "# Partition Information", "", "")
      describeSchema(table.partitionSchema, buffer, header = true)
    }
  }

  private def describeFormattedTableInfo(table: CatalogTable, buffer: ArrayBuffer[Row]): Unit = {
    // The following information has been already shown in the previous outputs
    val excludedTableInfo = Seq(
      "Partition Columns",
      "Schema"
    )
    append(buffer, "", "", "")
    append(buffer, "# Detailed Table Information", "", "")
    table.toLinkedHashMap.filterKeys(!excludedTableInfo.contains(_)).foreach {
      s => append(buffer, s._1, s._2, "")
    }
  }

  private def describeDetailedPartitionInfo(
      spark: SparkSession,
      catalog: SessionCatalog,
      metadata: CatalogTable,
      result: ArrayBuffer[Row]): Unit = {
    if (metadata.tableType == CatalogTableType.VIEW) {
      throw new AnalysisException(
        s"DESC PARTITION is not allowed on a view: ${table.identifier}")
    }
    DDLUtils.verifyPartitionProviderIsHive(spark, metadata, "DESC PARTITION")
    val partition = catalog.getPartition(table, partitionSpec)
    if (isExtended) describeFormattedDetailedPartitionInfo(table, metadata, partition, result)
  }

  private def describeFormattedDetailedPartitionInfo(
      tableIdentifier: TableIdentifier,
      table: CatalogTable,
      partition: CatalogTablePartition,
      buffer: ArrayBuffer[Row]): Unit = {
    append(buffer, "", "", "")
    append(buffer, "# Detailed Partition Information", "", "")
    append(buffer, "Database", table.database, "")
    append(buffer, "Table", tableIdentifier.table, "")
    partition.toLinkedHashMap.foreach(s => append(buffer, s._1, s._2, ""))
    append(buffer, "", "", "")
    append(buffer, "# Storage Information", "", "")
    table.bucketSpec match {
      case Some(spec) =>
        spec.toLinkedHashMap.foreach(s => append(buffer, s._1, s._2, ""))
      case _ =>
    }
    table.storage.toLinkedHashMap.foreach(s => append(buffer, s._1, s._2, ""))
  }
}

/**
 * Command that looks like
 * {{{
 *   DESCRIBE [QUERY] statement
 * }}}
 *
 * Parameter 'statement' can be one of the following types :
 * 1. SELECT statements
 * 2. SELECT statements inside set operators (UNION, INTERSECT etc)
 * 3. VALUES statement.
 * 4. TABLE statement. Example : TABLE table_name
 * 5. statements of the form 'FROM table SELECT *'
 * 6. Multi select statements of the following form:
 *    select * from (from a select * select *)
 * 7. Common table expressions (CTEs)
 */
case class DescribeQueryCommand(queryText: String, plan: LogicalPlan)
  extends DescribeCommandBase {

  override def simpleString(maxFields: Int): String = s"$nodeName $queryText".trim

  override def run(sparkSession: SparkSession): Seq[Row] = {
    val result = new ArrayBuffer[Row]
    val queryExecution = sparkSession.sessionState.executePlan(plan)
    describeSchema(queryExecution.analyzed.schema, result, header = false)
    result
  }
}

/**
 * A command to list the info for a column, including name, data type, comment and column stats.
 *
 * The syntax of using this command in SQL is:
 * {{{
 *   DESCRIBE [EXTENDED|FORMATTED] table_name column_name;
 * }}}
 */
case class DescribeColumnCommand(
    table: TableIdentifier,
    colNameParts: Seq[String],
    isExtended: Boolean)
  extends RunnableCommand {

  override val output: Seq[Attribute] = {
    Seq(
      AttributeReference("info_name", StringType, nullable = false,
        new MetadataBuilder().putString("comment", "name of the column info").build())(),
      AttributeReference("info_value", StringType, nullable = false,
        new MetadataBuilder().putString("comment", "value of the column info").build())()
    )
  }

  override def run(sparkSession: SparkSession): Seq[Row] = {
    val catalog = sparkSession.sessionState.catalog
    val resolver = sparkSession.sessionState.conf.resolver
    val relation = sparkSession.table(table).queryExecution.analyzed

    val colName = UnresolvedAttribute(colNameParts).name
    val field = {
      relation.resolve(colNameParts, resolver).getOrElse {
        throw new AnalysisException(s"Column $colName does not exist")
      }
    }
    if (!field.isInstanceOf[Attribute]) {
      // If the field is not an attribute after `resolve`, then it's a nested field.
      throw new AnalysisException(
        s"DESC TABLE COLUMN command does not support nested data types: $colName")
    }

    val catalogTable = catalog.getTempViewOrPermanentTableMetadata(table)
    val colStatsMap = catalogTable.stats.map(_.colStats).getOrElse(Map.empty)
    val colStats = if (conf.caseSensitiveAnalysis) colStatsMap else CaseInsensitiveMap(colStatsMap)
    val cs = colStats.get(field.name)

    val comment = if (field.metadata.contains("comment")) {
      Option(field.metadata.getString("comment"))
    } else {
      None
    }

    val buffer = ArrayBuffer[Row](
      Row("col_name", field.name),
      Row("data_type", field.dataType.catalogString),
      Row("comment", comment.getOrElse("NULL"))
    )
    if (isExtended) {
      // Show column stats when EXTENDED or FORMATTED is specified.
      buffer += Row("min", cs.flatMap(_.min.map(_.toString)).getOrElse("NULL"))
      buffer += Row("max", cs.flatMap(_.max.map(_.toString)).getOrElse("NULL"))
      buffer += Row("num_nulls", cs.flatMap(_.nullCount.map(_.toString)).getOrElse("NULL"))
      buffer += Row("distinct_count",
        cs.flatMap(_.distinctCount.map(_.toString)).getOrElse("NULL"))
      buffer += Row("avg_col_len", cs.flatMap(_.avgLen.map(_.toString)).getOrElse("NULL"))
      buffer += Row("max_col_len", cs.flatMap(_.maxLen.map(_.toString)).getOrElse("NULL"))
      val histDesc = for {
        c <- cs
        hist <- c.histogram
      } yield histogramDescription(hist)
      buffer ++= histDesc.getOrElse(Seq(Row("histogram", "NULL")))
    }
    buffer
  }

  private def histogramDescription(histogram: Histogram): Seq[Row] = {
    val header = Row("histogram",
      s"height: ${histogram.height}, num_of_bins: ${histogram.bins.length}")
    val bins = histogram.bins.zipWithIndex.map {
      case (bin, index) =>
        Row(s"bin_$index",
          s"lower_bound: ${bin.lo}, upper_bound: ${bin.hi}, distinct_count: ${bin.ndv}")
    }
    header +: bins
  }
}

/**
 * A command for users to get tables in the given database.
 * If a databaseName is not given, the current database will be used.
 * The syntax of using this command in SQL is:
 * {{{
 *   SHOW TABLES [(IN|FROM) database_name] [[LIKE] 'identifier_with_wildcards'];
 *   SHOW TABLE EXTENDED [(IN|FROM) database_name] LIKE 'identifier_with_wildcards'
 *   [PARTITION(partition_spec)];
 * }}}
 */
case class ShowTablesCommand(
    databaseName: Option[String],
    tableIdentifierPattern: Option[String],
    isExtended: Boolean = false,
    partitionSpec: Option[TablePartitionSpec] = None) extends RunnableCommand {

  // The result of SHOW TABLES/SHOW TABLE has three basic columns: database, tableName and
  // isTemporary. If `isExtended` is true, append column `information` to the output columns.
  override val output: Seq[Attribute] = {
    val tableExtendedInfo = if (isExtended) {
      AttributeReference("information", StringType, nullable = false)() :: Nil
    } else {
      Nil
    }
    AttributeReference("database", StringType, nullable = false)() ::
      AttributeReference("tableName", StringType, nullable = false)() ::
      AttributeReference("isTemporary", BooleanType, nullable = false)() :: tableExtendedInfo
  }

  override def run(sparkSession: SparkSession): Seq[Row] = {
    // Since we need to return a Seq of rows, we will call getTables directly
    // instead of calling tables in sparkSession.
    val catalog = sparkSession.sessionState.catalog
    val db = databaseName.getOrElse(catalog.getCurrentDatabase)
    if (partitionSpec.isEmpty) {
      // Show the information of tables.
      val tables =
        tableIdentifierPattern.map(catalog.listTables(db, _)).getOrElse(catalog.listTables(db))
      tables.map { tableIdent =>
        val database = tableIdent.database.getOrElse("")
        val tableName = tableIdent.table
        val isTemp = catalog.isTemporaryTable(tableIdent)
        if (isExtended) {
          val information = catalog.getTempViewOrPermanentTableMetadata(tableIdent).simpleString
          Row(database, tableName, isTemp, s"$information\n")
        } else {
          Row(database, tableName, isTemp)
        }
      }
    } else {
      // Show the information of partitions.
      //
      // Note: tableIdentifierPattern should be non-empty, otherwise a [[ParseException]]
      // should have been thrown by the sql parser.
      val tableIdent = TableIdentifier(tableIdentifierPattern.get, Some(db))
      val table = catalog.getTableMetadata(tableIdent).identifier
      val partition = catalog.getPartition(tableIdent, partitionSpec.get)
      val database = table.database.getOrElse("")
      val tableName = table.table
      val isTemp = catalog.isTemporaryTable(table)
      val information = partition.simpleString
      Seq(Row(database, tableName, isTemp, s"$information\n"))
    }
  }
}


/**
 * A command for users to list the properties for a table. If propertyKey is specified, the value
 * for the propertyKey is returned. If propertyKey is not specified, all the keys and their
 * corresponding values are returned.
 * The syntax of using this command in SQL is:
 * {{{
 *   SHOW TBLPROPERTIES table_name[('propertyKey')];
 * }}}
 */
case class ShowTablePropertiesCommand(table: TableIdentifier, propertyKey: Option[String])
  extends RunnableCommand {

  override val output: Seq[Attribute] = {
    val schema = AttributeReference("value", StringType, nullable = false)() :: Nil
    propertyKey match {
      case None => AttributeReference("key", StringType, nullable = false)() :: schema
      case _ => schema
    }
  }

  override def run(sparkSession: SparkSession): Seq[Row] = {
    val catalogTable = sparkSession.sessionState.catalog.getTableMetadata(table)
    propertyKey match {
      case Some(p) =>
        val propValue = catalogTable
          .properties
          .getOrElse(p, s"Table ${catalogTable.qualifiedName} does not have property: $p")
        Seq(Row(propValue))
      case None =>
        catalogTable.properties.map(p => Row(p._1, p._2)).toSeq
    }
  }
}

/**
 * A command to list the column names for a table.
 *
 * The syntax of using this command in SQL is:
 * {{{
 *   SHOW COLUMNS (FROM | IN) table_identifier [(FROM | IN) database];
 * }}}
 */
case class ShowColumnsCommand(
    databaseName: Option[String],
    tableName: TableIdentifier) extends RunnableCommand {
  override val output: Seq[Attribute] = {
    AttributeReference("col_name", StringType, nullable = false)() :: Nil
  }

  override def run(sparkSession: SparkSession): Seq[Row] = {
    val catalog = sparkSession.sessionState.catalog
    val lookupTable = databaseName match {
      case None => tableName
      case Some(db) => TableIdentifier(tableName.identifier, Some(db))
    }
    val table = catalog.getTempViewOrPermanentTableMetadata(lookupTable)
    table.schema.map { c =>
      Row(c.name)
    }
  }
}

/**
 * A command to list the partition names of a table. If the partition spec is specified,
 * partitions that match the spec are returned. [[AnalysisException]] exception is thrown under
 * the following conditions:
 *
 * 1. If the command is called for a non partitioned table.
 * 2. If the partition spec refers to the columns that are not defined as partitioning columns.
 *
 * The syntax of using this command in SQL is:
 * {{{
 *   SHOW PARTITIONS [db_name.]table_name [PARTITION(partition_spec)]
 * }}}
 */
case class ShowPartitionsCommand(
    tableName: TableIdentifier,
    spec: Option[TablePartitionSpec]) extends RunnableCommand {
  override val output: Seq[Attribute] = {
    AttributeReference("partition", StringType, nullable = false)() :: Nil
  }

  override def run(sparkSession: SparkSession): Seq[Row] = {
    val catalog = sparkSession.sessionState.catalog
    val table = catalog.getTableMetadata(tableName)
    val tableIdentWithDB = table.identifier.quotedString

    /**
     * Validate and throws an [[AnalysisException]] exception under the following conditions:
     * 1. If the table is not partitioned.
     * 2. If it is a datasource table.
     * 3. If it is a view.
     */
    if (table.tableType == VIEW) {
      throw new AnalysisException(s"SHOW PARTITIONS is not allowed on a view: $tableIdentWithDB")
    }

    if (table.partitionColumnNames.isEmpty) {
      throw new AnalysisException(
        s"SHOW PARTITIONS is not allowed on a table that is not partitioned: $tableIdentWithDB")
    }

    DDLUtils.verifyPartitionProviderIsHive(sparkSession, table, "SHOW PARTITIONS")

    /**
     * Validate the partitioning spec by making sure all the referenced columns are
     * defined as partitioning columns in table definition. An AnalysisException exception is
     * thrown if the partitioning spec is invalid.
     */
    if (spec.isDefined) {
      val badColumns = spec.get.keySet.filterNot(table.partitionColumnNames.contains)
      if (badColumns.nonEmpty) {
        val badCols = badColumns.mkString("[", ", ", "]")
        throw new AnalysisException(
          s"Non-partitioning column(s) $badCols are specified for SHOW PARTITIONS")
      }
    }

    val partNames = catalog.listPartitionNames(tableName, spec)
    partNames.map(Row(_))
  }
}

/**
 * Provides common utilities between `ShowCreateTableCommand` and `ShowCreateTableAsSparkCommand`.
 */
trait ShowCreateTableCommandBase {

  protected val table: TableIdentifier

  protected def showTableLocation(metadata: CatalogTable, builder: StringBuilder): Unit = {
    if (metadata.tableType == EXTERNAL) {
      metadata.storage.locationUri.foreach { location =>
        builder ++= s"LOCATION '${escapeSingleQuotedString(CatalogUtils.URIToString(location))}'\n"
      }
    }
  }

  protected def showTableComment(metadata: CatalogTable, builder: StringBuilder): Unit = {
    metadata
      .comment
      .map("COMMENT '" + escapeSingleQuotedString(_) + "'\n")
      .foreach(builder.append)
  }

  protected def showTableProperties(metadata: CatalogTable, builder: StringBuilder): Unit = {
    if (metadata.properties.nonEmpty) {
      val props = metadata.properties.map { case (key, value) =>
        s"'${escapeSingleQuotedString(key)}' = '${escapeSingleQuotedString(value)}'"
      }

      builder ++= props.mkString("TBLPROPERTIES (\n  ", ",\n  ", "\n)\n")
    }
  }

  protected def showDataSourceTableDataColumns(
      metadata: CatalogTable, builder: StringBuilder): Unit = {
    val columns = metadata.schema.fields.map(_.toDDL)
    builder ++= columns.mkString("(", ", ", ")\n")
  }

  protected def showDataSourceTableOptions(metadata: CatalogTable, builder: StringBuilder): Unit = {
    builder ++= s"USING ${metadata.provider.get}\n"

    val dataSourceOptions = SQLConf.get.redactOptions(metadata.storage.properties).map {
      case (key, value) => s"${quoteIdentifier(key)} '${escapeSingleQuotedString(value)}'"
    }

    if (dataSourceOptions.nonEmpty) {
      builder ++= "OPTIONS (\n"
      builder ++= dataSourceOptions.mkString("  ", ",\n  ", "\n")
      builder ++= ")\n"
    }
  }

  protected def showDataSourceTableNonDataColumns(
      metadata: CatalogTable, builder: StringBuilder): Unit = {
    val partCols = metadata.partitionColumnNames
    if (partCols.nonEmpty) {
      builder ++= s"PARTITIONED BY ${partCols.mkString("(", ", ", ")")}\n"
    }

    metadata.bucketSpec.foreach { spec =>
      if (spec.bucketColumnNames.nonEmpty) {
        builder ++= s"CLUSTERED BY ${spec.bucketColumnNames.mkString("(", ", ", ")")}\n"

        if (spec.sortColumnNames.nonEmpty) {
          builder ++= s"SORTED BY ${spec.sortColumnNames.mkString("(", ", ", ")")}\n"
        }

        builder ++= s"INTO ${spec.numBuckets} BUCKETS\n"
      }
    }
  }

  protected def showCreateDataSourceTable(metadata: CatalogTable): String = {
    val builder = StringBuilder.newBuilder

    builder ++= s"CREATE TABLE ${table.quotedString} "
    showDataSourceTableDataColumns(metadata, builder)
    showDataSourceTableOptions(metadata, builder)
    showDataSourceTableNonDataColumns(metadata, builder)
    showTableComment(metadata, builder)
    showTableLocation(metadata, builder)
    showTableProperties(metadata, builder)

    builder.toString()
  }
}

case class ShowCreateTableCommand(table: TableIdentifier)
    extends RunnableCommand with ShowCreateTableCommandBase {
  override val output: Seq[Attribute] = Seq(
    AttributeReference("createtab_stmt", StringType, nullable = false)()
  )

  override def run(sparkSession: SparkSession): Seq[Row] = {
    val catalog = sparkSession.sessionState.catalog
    if (catalog.isTemporaryTable(table)) {
      throw new AnalysisException(
        s"SHOW CREATE TABLE is not supported on a temporary view: ${table.identifier}")
    } else {
      val tableMetadata = catalog.getTableMetadata(table)

      // TODO: [SPARK-28692] unify this after we unify the
      //  CREATE TABLE syntax for hive serde and data source table.
      val stmt = if (DDLUtils.isDatasourceTable(tableMetadata)) {
        showCreateDataSourceTable(tableMetadata)
      } else {
        showCreateHiveTable(tableMetadata)
      }

      Seq(Row(stmt))
    }
  }

  private def showCreateHiveTable(metadata: CatalogTable): String = {
    def reportUnsupportedError(features: Seq[String]): Unit = {
      throw new AnalysisException(
        s"Failed to execute SHOW CREATE TABLE against table/view ${metadata.identifier}, " +
          "which is created by Hive and uses the following unsupported feature(s)\n" +
          features.map(" - " + _).mkString("\n")
      )
    }

    if (metadata.unsupportedFeatures.nonEmpty) {
      reportUnsupportedError(metadata.unsupportedFeatures)
    }

    val builder = StringBuilder.newBuilder

    val tableTypeString = metadata.tableType match {
      case EXTERNAL => " EXTERNAL TABLE"
      case VIEW => " VIEW"
      case MANAGED => " TABLE"
      case t =>
        throw new IllegalArgumentException(
          s"Unknown table type is found at showCreateHiveTable: $t")
    }

    builder ++= s"CREATE$tableTypeString ${table.quotedString}"

    if (metadata.tableType == VIEW) {
      showViewDataColumns(metadata, builder)
      showComment(metadata, builder)
      showViewProperties(metadata, builder)
      showViewText(metadata, builder)
    } else {
      showHiveTableHeader(metadata, builder)
      showComment(metadata, builder)
      showHiveTableNonDataColumns(metadata, builder)
      showHiveTableStorageInfo(metadata, builder)
      showTableLocation(metadata, builder)
      showTableProperties(metadata, builder)
    }

    builder.toString()
  }

  private def showViewDataColumns(metadata: CatalogTable, builder: StringBuilder): Unit = {
    if (metadata.schema.nonEmpty) {
      val viewColumns = metadata.schema.map { f =>
        val comment = f.getComment()
          .map(escapeSingleQuotedString)
          .map(" COMMENT '" + _ + "'")

        // view columns shouldn't have data type info
        s"${quoteIdentifier(f.name)}${comment.getOrElse("")}"
      }
      builder ++= concatByMultiLines(viewColumns)
    }
  }

  private def concatByMultiLines(iter: Iterable[String]): String = {
    iter.mkString("(\n  ", ",\n  ", ")\n")
  }

  private def showViewProperties(metadata: CatalogTable, builder: StringBuilder): Unit = {
    val viewProps = metadata.properties.filterKeys(!_.startsWith(CatalogTable.VIEW_PREFIX))
    if (viewProps.nonEmpty) {
      val props = viewProps.map { case (key, value) =>
        s"'${escapeSingleQuotedString(key)}' = '${escapeSingleQuotedString(value)}'"
      }

      builder ++= s"TBLPROPERTIES ${concatByMultiLines(props)}"
    }
  }

  private def showViewText(metadata: CatalogTable, builder: StringBuilder): Unit = {
    builder ++= metadata.viewText.mkString("AS ", "", "\n")
  }

  private def showHiveTableHeader(metadata: CatalogTable, builder: StringBuilder): Unit = {
    val columns = metadata.schema.filterNot { column =>
      metadata.partitionColumnNames.contains(column.name)
    }.map(_.toDDL)

    if (columns.nonEmpty) {
      builder ++= concatByMultiLines(columns)
    }
  }

  private def showHiveTableNonDataColumns(metadata: CatalogTable, builder: StringBuilder): Unit = {
    if (metadata.partitionColumnNames.nonEmpty) {
      val partCols = metadata.partitionSchema.map(_.toDDL)
      builder ++= partCols.mkString("PARTITIONED BY (", ", ", ")\n")
    }

    if (metadata.bucketSpec.isDefined) {
      val bucketSpec = metadata.bucketSpec.get
      builder ++= s"CLUSTERED BY (${bucketSpec.bucketColumnNames.mkString(", ")})\n"

      if (bucketSpec.sortColumnNames.nonEmpty) {
        builder ++= s"SORTED BY (${bucketSpec.sortColumnNames.map(_ + " ASC").mkString(", ")})\n"
      }
      builder ++= s"INTO ${bucketSpec.numBuckets} BUCKETS\n"
    }
  }

  private def showHiveTableStorageInfo(metadata: CatalogTable, builder: StringBuilder): Unit = {
    val storage = metadata.storage

    storage.serde.foreach { serde =>
      builder ++= s"ROW FORMAT SERDE '$serde'\n"

      val serdeProps = SQLConf.get.redactOptions(metadata.storage.properties).map {
        case (key, value) =>
          s"'${escapeSingleQuotedString(key)}' = '${escapeSingleQuotedString(value)}'"
      }

      builder ++= s"WITH SERDEPROPERTIES ${concatByMultiLines(serdeProps)}"
    }

    if (storage.inputFormat.isDefined || storage.outputFormat.isDefined) {
      builder ++= "STORED AS\n"

      storage.inputFormat.foreach { format =>
        builder ++= s"  INPUTFORMAT '${escapeSingleQuotedString(format)}'\n"
      }

      storage.outputFormat.foreach { format =>
        builder ++= s"  OUTPUTFORMAT '${escapeSingleQuotedString(format)}'\n"
      }
    }
  }
}

/**
 * This commands generates Spark DDL for Hive table.
 *
 * The syntax of using this command in SQL is:
 * {{{
 *   SHOW CREATE TABLE table_identifier AS SPARK;
 * }}}
 */
case class ShowCreateTableAsSparkCommand(table: TableIdentifier)
    extends RunnableCommand with ShowCreateTableCommandBase {
  override val output: Seq[Attribute] = Seq(
    AttributeReference("sparktab_stmt", StringType, nullable = false)()
  )

<<<<<<< HEAD
  override def run(sparkSession: SparkSession): Seq[Row] = {
    val catalog = sparkSession.sessionState.catalog
    val tableMetadata = catalog.getTableMetadata(table)
=======
  private def showComment(metadata: CatalogTable, builder: StringBuilder): Unit = {
    metadata
      .comment
      .map("COMMENT '" + escapeSingleQuotedString(_) + "'\n")
      .foreach(builder.append)
  }
>>>>>>> 8aebc80e

    val stmt = if (DDLUtils.isDatasourceTable(tableMetadata)) {
      throw new AnalysisException(
        s"$table is already a Spark data source table. Use `SHOW CREATE TABLE` instead.")
    } else {
      if (tableMetadata.unsupportedFeatures.nonEmpty) {
        throw new AnalysisException(
          "Failed to execute SHOW CREATE TABLE AS SPARK against table " +
            s"${tableMetadata.identifier}, which is created by Hive and uses the " +
            "following unsupported feature(s)\n" +
            tableMetadata.unsupportedFeatures.map(" - " + _).mkString("\n")
        )
      }

<<<<<<< HEAD
      if (tableMetadata.tableType == VIEW) {
        throw new AnalysisException("Hive view isn't supported by SHOW CREATE TABLE AS SPARK")
      }
=======
      builder ++= s"TBLPROPERTIES ${concatByMultiLines(props)}"
    }
  }

  private def showCreateDataSourceTable(metadata: CatalogTable): String = {
    val builder = StringBuilder.newBuilder

    builder ++= s"CREATE TABLE ${table.quotedString} "
    showDataSourceTableDataColumns(metadata, builder)
    showDataSourceTableOptions(metadata, builder)
    showDataSourceTableNonDataColumns(metadata, builder)
    showComment(metadata, builder)
    showTableLocation(metadata, builder)
    showTableProperties(metadata, builder)

    builder.toString()
  }

  private def showDataSourceTableDataColumns(
      metadata: CatalogTable, builder: StringBuilder): Unit = {
    val columns = metadata.schema.fields.map(_.toDDL)
    builder ++= concatByMultiLines(columns)
  }
>>>>>>> 8aebc80e

      // scalastyle:off caselocale
      if (tableMetadata.properties.getOrElse("transactional", "false").toLowerCase.equals("true")) {
        throw new AnalysisException(
          "SHOW CRETE TABLE AS SPARK doesn't support transactional Hive table")
      }
      // scalastyle:on caselocale

      showCreateDataSourceTable(convertTableMetadata(tableMetadata))
    }

<<<<<<< HEAD
    Seq(Row(stmt))
=======
    if (dataSourceOptions.nonEmpty) {
      builder ++= s"OPTIONS ${concatByMultiLines(dataSourceOptions)}"
    }
>>>>>>> 8aebc80e
  }

  private def convertTableMetadata(tableMetadata: CatalogTable): CatalogTable = {
    val hiveSerde = HiveSerDe(
      serde = tableMetadata.storage.serde,
      inputFormat = tableMetadata.storage.inputFormat,
      outputFormat = tableMetadata.storage.outputFormat)

    // Looking for Spark data source that maps to to the Hive serde.
    // TODO: some Hive fileformat + row serde might be mapped to Spark data source, e.g. CSV.
    val source = HiveSerDe.serdeToSource(hiveSerde)
    if (source.isEmpty) {
      val builder = StringBuilder.newBuilder
      hiveSerde.serde.foreach { serde =>
        builder ++= s" SERDE: $serde"
      }
      hiveSerde.inputFormat.foreach { format =>
        builder ++= s" INPUTFORMAT: $format"
      }
      hiveSerde.outputFormat.foreach { format =>
        builder ++= s" OUTPUTFORMAT: $format"
      }
      throw new AnalysisException(
        "Failed to execute SHOW CREATE TABLE AS SPARK against table " +
          s"${tableMetadata.identifier}, which is created by Hive and uses the " +
          "following unsupported serde configuration\n" +
          builder.toString()
      )
    } else {
      // TODO: should we keep Hive serde properties?
      val newStorage = tableMetadata.storage.copy(properties = Map.empty)
      tableMetadata.copy(provider = source, storage = newStorage)
    }
  }
}<|MERGE_RESOLUTION|>--- conflicted
+++ resolved
@@ -1143,12 +1143,12 @@
 
     if (metadata.tableType == VIEW) {
       showViewDataColumns(metadata, builder)
-      showComment(metadata, builder)
+      showTableComment(metadata, builder)
       showViewProperties(metadata, builder)
       showViewText(metadata, builder)
     } else {
       showHiveTableHeader(metadata, builder)
-      showComment(metadata, builder)
+      showTableComment(metadata, builder)
       showHiveTableNonDataColumns(metadata, builder)
       showHiveTableStorageInfo(metadata, builder)
       showTableLocation(metadata, builder)
@@ -1260,18 +1260,9 @@
     AttributeReference("sparktab_stmt", StringType, nullable = false)()
   )
 
-<<<<<<< HEAD
   override def run(sparkSession: SparkSession): Seq[Row] = {
     val catalog = sparkSession.sessionState.catalog
     val tableMetadata = catalog.getTableMetadata(table)
-=======
-  private def showComment(metadata: CatalogTable, builder: StringBuilder): Unit = {
-    metadata
-      .comment
-      .map("COMMENT '" + escapeSingleQuotedString(_) + "'\n")
-      .foreach(builder.append)
-  }
->>>>>>> 8aebc80e
 
     val stmt = if (DDLUtils.isDatasourceTable(tableMetadata)) {
       throw new AnalysisException(
@@ -1286,35 +1277,9 @@
         )
       }
 
-<<<<<<< HEAD
       if (tableMetadata.tableType == VIEW) {
         throw new AnalysisException("Hive view isn't supported by SHOW CREATE TABLE AS SPARK")
       }
-=======
-      builder ++= s"TBLPROPERTIES ${concatByMultiLines(props)}"
-    }
-  }
-
-  private def showCreateDataSourceTable(metadata: CatalogTable): String = {
-    val builder = StringBuilder.newBuilder
-
-    builder ++= s"CREATE TABLE ${table.quotedString} "
-    showDataSourceTableDataColumns(metadata, builder)
-    showDataSourceTableOptions(metadata, builder)
-    showDataSourceTableNonDataColumns(metadata, builder)
-    showComment(metadata, builder)
-    showTableLocation(metadata, builder)
-    showTableProperties(metadata, builder)
-
-    builder.toString()
-  }
-
-  private def showDataSourceTableDataColumns(
-      metadata: CatalogTable, builder: StringBuilder): Unit = {
-    val columns = metadata.schema.fields.map(_.toDDL)
-    builder ++= concatByMultiLines(columns)
-  }
->>>>>>> 8aebc80e
 
       // scalastyle:off caselocale
       if (tableMetadata.properties.getOrElse("transactional", "false").toLowerCase.equals("true")) {
@@ -1326,13 +1291,7 @@
       showCreateDataSourceTable(convertTableMetadata(tableMetadata))
     }
 
-<<<<<<< HEAD
     Seq(Row(stmt))
-=======
-    if (dataSourceOptions.nonEmpty) {
-      builder ++= s"OPTIONS ${concatByMultiLines(dataSourceOptions)}"
-    }
->>>>>>> 8aebc80e
   }
 
   private def convertTableMetadata(tableMetadata: CatalogTable): CatalogTable = {
