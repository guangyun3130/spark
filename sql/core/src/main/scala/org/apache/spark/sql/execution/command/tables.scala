--- conflicted
+++ resolved
@@ -161,14 +161,13 @@
 
   override def run(sparkSession: SparkSession): Seq[Row] = {
     val catalog = sparkSession.sessionState.catalog
-    val table = catalog.getTableMetadata(oldName)
-    DDLUtils.verifyAlterTableType(catalog, table, isView)
     // If this is a temp view, just rename the view.
     // Otherwise, if this is a real table, we also need to uncache and invalidate the table.
-    val isTemporary = catalog.isTemporaryTable(oldName)
-    if (isTemporary) {
+    if (catalog.isTemporaryTable(oldName)) {
       catalog.renameTable(oldName, newName)
     } else {
+      val table = catalog.getTableMetadata(oldName)
+      DDLUtils.verifyAlterTableType(catalog, table, isView)
       val newTblName = TableIdentifier(newName, oldName.database)
       // If an exception is thrown here we can just assume the table is uncached;
       // this can happen with Hive tables when the underlying catalog is in-memory.
@@ -181,14 +180,6 @@
         }
       }
       // For datasource tables, we also need to update the "path" serde property
-<<<<<<< HEAD
-      val table = if (catalog.isTemporaryTable(oldName)) {
-        catalog.getTempViewMetadata(oldName.table)
-      } else {
-        catalog.getTableMetadata(oldName)
-      }
-=======
->>>>>>> 6a6adb16
       if (DDLUtils.isDatasourceTable(table) && table.tableType == CatalogTableType.MANAGED) {
         val newPath = catalog.defaultTablePath(newTblName)
         val newTable = table.withNewStorage(
