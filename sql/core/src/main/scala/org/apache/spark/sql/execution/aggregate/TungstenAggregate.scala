--- conflicted
+++ resolved
@@ -370,27 +370,6 @@
        """)
 
     s"""
-<<<<<<< HEAD
-       | if (!$initAgg) {
-       |   $initAgg = true;
-       |
-       |   ${child.asInstanceOf[CodegenSupport].produce(ctx, this)}
-       |
-       |   $iterTerm = $hashMapTerm.iterator();
-       | }
-       |
-       | // output the result
-       | while ($iterTerm.next()) {
-       |   UnsafeRow $keyTerm = (UnsafeRow) $iterTerm.getKey();
-       |   UnsafeRow $bufferTerm = (UnsafeRow) $iterTerm.getValue();
-       |   $outputCode
-       |
-       |   if (!currentRows.isEmpty()) return;
-       | }
-       |
-       | $hashMapTerm.free();
-     """.stripMargin
-=======
      if (!$initAgg) {
        $initAgg = true;
        $doAgg();
@@ -401,14 +380,15 @@
        UnsafeRow $keyTerm = (UnsafeRow) $iterTerm.getKey();
        UnsafeRow $bufferTerm = (UnsafeRow) $iterTerm.getValue();
        $outputCode
+
+       if (!currentRows.isEmpty()) return;
      }
 
      $hashMapTerm.free();
      """
->>>>>>> be2e53bd
-  }
-
-  private def doConsumeWithKeys( ctx: CodegenContext, input: Seq[ExprCode]): String = {
+  }
+
+  private def doConsumeWithKeys(ctx: CodegenContext, input: Seq[ExprCode]): String = {
 
     // create grouping key
     ctx.currentVars = input
