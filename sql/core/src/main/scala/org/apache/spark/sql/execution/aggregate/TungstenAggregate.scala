/*
 * Licensed to the Apache Software Foundation (ASF) under one or more
 * contributor license agreements.  See the NOTICE file distributed with
 * this work for additional information regarding copyright ownership.
 * The ASF licenses this file to You under the Apache License, Version 2.0
 * (the "License"); you may not use this file except in compliance with
 * the License.  You may obtain a copy of the License at
 *
 *    http://www.apache.org/licenses/LICENSE-2.0
 *
 * Unless required by applicable law or agreed to in writing, software
 * distributed under the License is distributed on an "AS IS" BASIS,
 * WITHOUT WARRANTIES OR CONDITIONS OF ANY KIND, either express or implied.
 * See the License for the specific language governing permissions and
 * limitations under the License.
 */

package org.apache.spark.sql.execution.aggregate

import org.apache.spark.TaskContext
import org.apache.spark.rdd.RDD
import org.apache.spark.sql.catalyst.InternalRow
import org.apache.spark.sql.catalyst.errors._
import org.apache.spark.sql.catalyst.expressions._
import org.apache.spark.sql.catalyst.expressions.aggregate._
import org.apache.spark.sql.catalyst.expressions.codegen._
import org.apache.spark.sql.catalyst.plans.physical._
import org.apache.spark.sql.execution._
import org.apache.spark.sql.execution.metric.SQLMetrics
import org.apache.spark.sql.types.StructType
import org.apache.spark.unsafe.KVIterator

case class TungstenAggregate(
    requiredChildDistributionExpressions: Option[Seq[Expression]],
    groupingExpressions: Seq[NamedExpression],
    aggregateExpressions: Seq[AggregateExpression],
    aggregateAttributes: Seq[Attribute],
    initialInputBufferOffset: Int,
    resultExpressions: Seq[NamedExpression],
    child: SparkPlan)
  extends UnaryNode with CodegenSupport {

  private[this] val aggregateBufferAttributes = {
    aggregateExpressions.flatMap(_.aggregateFunction.aggBufferAttributes)
  }

  require(TungstenAggregate.supportsAggregate(aggregateBufferAttributes))

  override private[sql] lazy val metrics = Map(
    "numInputRows" -> SQLMetrics.createLongMetric(sparkContext, "number of input rows"),
    "numOutputRows" -> SQLMetrics.createLongMetric(sparkContext, "number of output rows"),
    "dataSize" -> SQLMetrics.createSizeMetric(sparkContext, "data size"),
    "spillSize" -> SQLMetrics.createSizeMetric(sparkContext, "spill size"))

  override def output: Seq[Attribute] = resultExpressions.map(_.toAttribute)

  override def producedAttributes: AttributeSet =
    AttributeSet(aggregateAttributes) ++
    AttributeSet(resultExpressions.diff(groupingExpressions).map(_.toAttribute)) ++
    AttributeSet(aggregateBufferAttributes)

  override def requiredChildDistribution: List[Distribution] = {
    requiredChildDistributionExpressions match {
      case Some(exprs) if exprs.length == 0 => AllTuples :: Nil
      case Some(exprs) if exprs.length > 0 => ClusteredDistribution(exprs) :: Nil
      case None => UnspecifiedDistribution :: Nil
    }
  }

  // This is for testing. We force TungstenAggregationIterator to fall back to sort-based
  // aggregation once it has processed a given number of input rows.
  private val testFallbackStartsAt: Option[Int] = {
    sqlContext.getConf("spark.sql.TungstenAggregate.testFallbackStartsAt", null) match {
      case null | "" => None
      case fallbackStartsAt => Some(fallbackStartsAt.toInt)
    }
  }

  protected override def doExecute(): RDD[InternalRow] = attachTree(this, "execute") {
    val numInputRows = longMetric("numInputRows")
    val numOutputRows = longMetric("numOutputRows")
    val dataSize = longMetric("dataSize")
    val spillSize = longMetric("spillSize")

    child.execute().mapPartitions { iter =>

      val hasInput = iter.hasNext
      if (!hasInput && groupingExpressions.nonEmpty) {
        // This is a grouped aggregate and the input iterator is empty,
        // so return an empty iterator.
        Iterator.empty
      } else {
        val aggregationIterator =
          new TungstenAggregationIterator(
            groupingExpressions,
            aggregateExpressions,
            aggregateAttributes,
            initialInputBufferOffset,
            resultExpressions,
            (expressions, inputSchema) =>
              newMutableProjection(expressions, inputSchema, subexpressionEliminationEnabled),
            child.output,
            iter,
            testFallbackStartsAt,
            numInputRows,
            numOutputRows,
            dataSize,
            spillSize)
        if (!hasInput && groupingExpressions.isEmpty) {
          numOutputRows += 1
          Iterator.single[UnsafeRow](aggregationIterator.outputForEmptyGroupingKeyWithoutInput())
        } else {
          aggregationIterator
        }
      }
    }
  }

  // all the mode of aggregate expressions
  private val modes = aggregateExpressions.map(_.mode).distinct

  override def supportCodegen: Boolean = {
    // ImperativeAggregate is not supported right now
    !aggregateExpressions.exists(_.aggregateFunction.isInstanceOf[ImperativeAggregate])
  }

  override def upstream(): RDD[InternalRow] = {
    child.asInstanceOf[CodegenSupport].upstream()
  }

  protected override def doProduce(ctx: CodegenContext): String = {
    if (groupingExpressions.isEmpty) {
      doProduceWithoutKeys(ctx)
    } else {
      doProduceWithKeys(ctx)
    }
  }

  override def doConsume(ctx: CodegenContext, input: Seq[ExprCode]): String = {
    if (groupingExpressions.isEmpty) {
      doConsumeWithoutKeys(ctx, input)
    } else {
      doConsumeWithKeys(ctx, input)
    }
  }

  // The variables used as aggregation buffer
  private var bufVars: Seq[ExprCode] = _

  private def doProduceWithoutKeys(ctx: CodegenContext): String = {
    val initAgg = ctx.freshName("initAgg")
    ctx.addMutableState("boolean", initAgg, s"$initAgg = false;")

    // generate variables for aggregation buffer
    val functions = aggregateExpressions.map(_.aggregateFunction.asInstanceOf[DeclarativeAggregate])
    val initExpr = functions.flatMap(f => f.initialValues)
    bufVars = initExpr.map { e =>
      val isNull = ctx.freshName("bufIsNull")
      val value = ctx.freshName("bufValue")
      ctx.addMutableState("boolean", isNull, "")
      ctx.addMutableState(ctx.javaType(e.dataType), value, "")
      // The initial expression should not access any column
      val ev = e.gen(ctx)
      val initVars = s"""
         | $isNull = ${ev.isNull};
         | $value = ${ev.value};
       """.stripMargin
      ExprCode(ev.code + initVars, isNull, value)
    }

    // generate variables for output
    val bufferAttrs = functions.flatMap(_.aggBufferAttributes)
    val (resultVars, genResult) = if (modes.contains(Final) || modes.contains(Complete)) {
      // evaluate aggregate results
      ctx.currentVars = bufVars
      val aggResults = functions.map(_.evaluateExpression).map { e =>
        BindReferences.bindReference(e, bufferAttrs).gen(ctx)
      }
      // evaluate result expressions
      ctx.currentVars = aggResults
      val resultVars = resultExpressions.map { e =>
        BindReferences.bindReference(e, aggregateAttributes).gen(ctx)
      }
      (resultVars, s"""
        | ${aggResults.map(_.code).mkString("\n")}
        | ${resultVars.map(_.code).mkString("\n")}
       """.stripMargin)
    } else if (modes.contains(Partial) || modes.contains(PartialMerge)) {
      // output the aggregate buffer directly
      (bufVars, "")
    } else {
      // no aggregate function, the result should be literals
      val resultVars = resultExpressions.map(_.gen(ctx))
      (resultVars, resultVars.map(_.code).mkString("\n"))
    }

    val doAgg = ctx.freshName("doAggregateWithoutKey")
    ctx.addNewFunction(doAgg,
      s"""
         | private void $doAgg() throws java.io.IOException {
         |   // initialize aggregation buffer
         |   ${bufVars.map(_.code).mkString("\n")}
         |
         |   ${child.asInstanceOf[CodegenSupport].produce(ctx, this)}
         | }
       """.stripMargin)

    s"""
       | if (!$initAgg) {
       |   $initAgg = true;
       |   $doAgg();
       |
       |   // output the result
       |   ${genResult.trim}
       |
       |   ${consume(ctx, resultVars).trim}
       | }
     """.stripMargin
  }

  private def doConsumeWithoutKeys(ctx: CodegenContext, input: Seq[ExprCode]): String = {
    // only have DeclarativeAggregate
    val functions = aggregateExpressions.map(_.aggregateFunction.asInstanceOf[DeclarativeAggregate])
    val inputAttrs = functions.flatMap(_.aggBufferAttributes) ++ child.output
    val updateExpr = aggregateExpressions.flatMap { e =>
      e.mode match {
        case Partial | Complete =>
          e.aggregateFunction.asInstanceOf[DeclarativeAggregate].updateExpressions
        case PartialMerge | Final =>
          e.aggregateFunction.asInstanceOf[DeclarativeAggregate].mergeExpressions
      }
    }
    ctx.currentVars = bufVars ++ input
    // TODO: support subexpression elimination
    val aggVals = updateExpr.map(BindReferences.bindReference(_, inputAttrs).gen(ctx))
    // aggregate buffer should be updated atomic
    val updates = aggVals.zipWithIndex.map { case (ev, i) =>
      s"""
         | ${bufVars(i).isNull} = ${ev.isNull};
         | ${bufVars(i).value} = ${ev.value};
       """.stripMargin
    }
    s"""
       | // do aggregate
       | ${aggVals.map(_.code).mkString("\n").trim}
       | // update aggregation buffer
       | ${updates.mkString("\n").trim}
     """.stripMargin
  }

  private val groupingAttributes = groupingExpressions.map(_.toAttribute)
  private val groupingKeySchema = StructType.fromAttributes(groupingAttributes)
  private val declFunctions = aggregateExpressions.map(_.aggregateFunction)
    .filter(_.isInstanceOf[DeclarativeAggregate])
    .map(_.asInstanceOf[DeclarativeAggregate])
  private val bufferAttributes = declFunctions.flatMap(_.aggBufferAttributes)
  private val bufferSchema = StructType.fromAttributes(bufferAttributes)

  // The name for HashMap
  private var hashMapTerm: String = _
  private var sorterTerm: String = _

  /**
    * This is called by generated Java class, should be public.
    */
  def createHashMap(): UnsafeFixedWidthAggregationMap = {
    // create initialized aggregate buffer
    val initExpr = declFunctions.flatMap(f => f.initialValues)
    val initialBuffer = UnsafeProjection.create(initExpr)(EmptyRow)

    // create hashMap
    new UnsafeFixedWidthAggregationMap(
      initialBuffer,
      bufferSchema,
      groupingKeySchema,
      TaskContext.get().taskMemoryManager(),
      1024 * 16, // initial capacity
      TaskContext.get().taskMemoryManager().pageSizeBytes,
      false // disable tracking of performance metrics
    )
  }

  /**
    * This is called by generated Java class, should be public.
    */
  def createUnsafeJoiner(): UnsafeRowJoiner = {
    GenerateUnsafeRowJoiner.create(groupingKeySchema, bufferSchema)
  }

<<<<<<< HEAD
  private def doProduceWithKeys(ctx: CodegenContext): String = {
    val initAgg = ctx.freshName("initAgg")
    ctx.addMutableState("boolean", initAgg, s"$initAgg = false;")
=======
  /**
    * Called by generated Java class to finish the aggregate and return a KVIterator.
    */
  def finishAggregate(
      hashMap: UnsafeFixedWidthAggregationMap,
      sorter: UnsafeKVExternalSorter): KVIterator[UnsafeRow, UnsafeRow] = {

    // update peak execution memory
    val mapMemory = hashMap.getPeakMemoryUsedBytes
    val sorterMemory = Option(sorter).map(_.getPeakMemoryUsedBytes).getOrElse(0L)
    val peakMemory = Math.max(mapMemory, sorterMemory)
    val metrics = TaskContext.get().taskMetrics()
    metrics.incPeakExecutionMemory(peakMemory)

    if (sorter == null) {
      // not spilled
      return hashMap.iterator()
    }
>>>>>>> e86f8f63

    // merge the final hashMap into sorter
    sorter.merge(hashMap.destructAndCreateExternalSorter())
    hashMap.free()
    val sortedIter = sorter.sortedIterator()

    // Create a KVIterator based on the sorted iterator.
    new KVIterator[UnsafeRow, UnsafeRow] {

      // Create a MutableProjection to merge the rows of same key together
      val mergeExpr = declFunctions.flatMap(_.mergeExpressions)
      val mergeProjection = newMutableProjection(
        mergeExpr,
        bufferAttributes ++ declFunctions.flatMap(_.inputAggBufferAttributes),
        subexpressionEliminationEnabled)()
      val joinedRow = new JoinedRow()

      var currentKey: UnsafeRow = null
      var currentRow: UnsafeRow = null
      var nextKey: UnsafeRow = if (sortedIter.next()) {
        sortedIter.getKey
      } else {
        null
      }

      override def next(): Boolean = {
        if (nextKey != null) {
          currentKey = nextKey.copy()
          currentRow = sortedIter.getValue.copy()
          nextKey = null
          // use the first row as aggregate buffer
          mergeProjection.target(currentRow)

          // merge the following rows with same key together
          var findNextGroup = false
          while (!findNextGroup && sortedIter.next()) {
            val key = sortedIter.getKey
            if (currentKey.equals(key)) {
              mergeProjection(joinedRow(currentRow, sortedIter.getValue))
            } else {
              // We find a new group.
              findNextGroup = true
              nextKey = key
            }
          }

          true
        } else {
          false
        }
      }

      override def getKey: UnsafeRow = currentKey
      override def getValue: UnsafeRow = currentRow
      override def close(): Unit = {
        sortedIter.close()
      }
    }
  }

  /**
    * Generate the code for output.
    */
  private def generateResultCode(
      ctx: CodegenContext,
      keyTerm: String,
      bufferTerm: String,
      plan: String): String = {
    if (modes.contains(Final) || modes.contains(Complete)) {
      // generate output using resultExpressions
      ctx.currentVars = null
      ctx.INPUT_ROW = keyTerm
      val keyVars = groupingExpressions.zipWithIndex.map { case (e, i) =>
        BoundReference(i, e.dataType, e.nullable).gen(ctx)
      }
      ctx.INPUT_ROW = bufferTerm
      val bufferVars = bufferAttributes.zipWithIndex.map { case (e, i) =>
        BoundReference(i, e.dataType, e.nullable).gen(ctx)
      }
      // evaluate the aggregation result
      ctx.currentVars = bufferVars
      val aggResults = declFunctions.map(_.evaluateExpression).map { e =>
        BindReferences.bindReference(e, bufferAttributes).gen(ctx)
      }
      // generate the final result
      ctx.currentVars = keyVars ++ aggResults
      val inputAttrs = groupingAttributes ++ aggregateAttributes
      val resultVars = resultExpressions.map { e =>
        BindReferences.bindReference(e, inputAttrs).gen(ctx)
      }
      s"""
       ${keyVars.map(_.code).mkString("\n")}
       ${bufferVars.map(_.code).mkString("\n")}
       ${aggResults.map(_.code).mkString("\n")}
       ${resultVars.map(_.code).mkString("\n")}

       ${consume(ctx, resultVars)}
       """

    } else if (modes.contains(Partial) || modes.contains(PartialMerge)) {
      // This should be the last operator in a stage, we should output UnsafeRow directly
      val joinerTerm = ctx.freshName("unsafeRowJoiner")
      ctx.addMutableState(classOf[UnsafeRowJoiner].getName, joinerTerm,
        s"$joinerTerm = $plan.createUnsafeJoiner();")
      val resultRow = ctx.freshName("resultRow")
      s"""
       UnsafeRow $resultRow = $joinerTerm.join($keyTerm, $bufferTerm);
       ${consume(ctx, null, resultRow)}
       """

    } else {
      // generate result based on grouping key
      ctx.INPUT_ROW = keyTerm
      ctx.currentVars = null
      val eval = resultExpressions.map{ e =>
        BindReferences.bindReference(e, groupingAttributes).gen(ctx)
      }
      s"""
       ${eval.map(_.code).mkString("\n")}
       ${consume(ctx, eval)}
       """
    }
  }

  private def doProduceWithKeys(ctx: CodegenContext): String = {
    val initAgg = ctx.freshName("initAgg")
    ctx.addMutableState("boolean", initAgg, s"$initAgg = false;")

    // create hashMap
    val thisPlan = ctx.addReferenceObj("plan", this)
    hashMapTerm = ctx.freshName("hashMap")
    val hashMapClassName = classOf[UnsafeFixedWidthAggregationMap].getName
    ctx.addMutableState(hashMapClassName, hashMapTerm, s"$hashMapTerm = $thisPlan.createHashMap();")
    sorterTerm = ctx.freshName("sorter")
    ctx.addMutableState(classOf[UnsafeKVExternalSorter].getName, sorterTerm, "")

    // Create a name for iterator from HashMap
    val iterTerm = ctx.freshName("mapIter")
    ctx.addMutableState(classOf[KVIterator[UnsafeRow, UnsafeRow]].getName, iterTerm, "")

    val doAgg = ctx.freshName("doAggregateWithKeys")
    ctx.addNewFunction(doAgg,
      s"""
        private void $doAgg() throws java.io.IOException {
          ${child.asInstanceOf[CodegenSupport].produce(ctx, this)}

          $iterTerm = $thisPlan.finishAggregate($hashMapTerm, $sorterTerm);
        }
       """)

    // generate code for output
    val keyTerm = ctx.freshName("aggKey")
    val bufferTerm = ctx.freshName("aggBuffer")
    val outputCode = generateResultCode(ctx, keyTerm, bufferTerm, thisPlan)

    s"""
     if (!$initAgg) {
       $initAgg = true;
       $doAgg();
     }

     // output the result
     while ($iterTerm.next()) {
       UnsafeRow $keyTerm = (UnsafeRow) $iterTerm.getKey();
       UnsafeRow $bufferTerm = (UnsafeRow) $iterTerm.getValue();
       $outputCode

       if (shouldStop()) return;
     }

<<<<<<< HEAD
     incPeakExecutionMemory($hashMapTerm.getPeakMemoryUsedBytes());
     $hashMapTerm.free();
=======
     $iterTerm.close();
     if ($sorterTerm == null) {
       $hashMapTerm.free();
     }
>>>>>>> e86f8f63
     """
  }

  private def doConsumeWithKeys(ctx: CodegenContext, input: Seq[ExprCode]): String = {

    // create grouping key
    ctx.currentVars = input
    val keyCode = GenerateUnsafeProjection.createCode(
      ctx, groupingExpressions.map(e => BindReferences.bindReference[Expression](e, child.output)))
    val key = keyCode.value
    val buffer = ctx.freshName("aggBuffer")

    // only have DeclarativeAggregate
    val updateExpr = aggregateExpressions.flatMap { e =>
      e.mode match {
        case Partial | Complete =>
          e.aggregateFunction.asInstanceOf[DeclarativeAggregate].updateExpressions
        case PartialMerge | Final =>
          e.aggregateFunction.asInstanceOf[DeclarativeAggregate].mergeExpressions
      }
    }

    val inputAttr = bufferAttributes ++ child.output
    ctx.currentVars = new Array[ExprCode](bufferAttributes.length) ++ input
    ctx.INPUT_ROW = buffer
    // TODO: support subexpression elimination
    val evals = updateExpr.map(BindReferences.bindReference(_, inputAttr).gen(ctx))
    val updates = evals.zipWithIndex.map { case (ev, i) =>
      val dt = updateExpr(i).dataType
      ctx.updateColumn(buffer, dt, i, ev, updateExpr(i).nullable)
    }

    val (checkFallback, resetCoulter, incCounter) = if (testFallbackStartsAt.isDefined) {
      val countTerm = ctx.freshName("fallbackCounter")
      ctx.addMutableState("int", countTerm, s"$countTerm = 0;")
      (s"$countTerm < ${testFallbackStartsAt.get}", s"$countTerm = 0;", s"$countTerm += 1;")
    } else {
      ("true", "", "")
    }

    // We try to do hash map based in-memory aggregation first. If there is not enough memory (the
    // hash map will return null for new key), we spill the hash map to disk to free memory, then
    // continue to do in-memory aggregation and spilling until all the rows had been processed.
    // Finally, sort the spilled aggregate buffers by key, and merge them together for same key.
    s"""
     // generate grouping key
     ${keyCode.code.trim}
     UnsafeRow $buffer = null;
     if ($checkFallback) {
       // try to get the buffer from hash map
       $buffer = $hashMapTerm.getAggregationBufferFromUnsafeRow($key);
     }
     if ($buffer == null) {
       if ($sorterTerm == null) {
         $sorterTerm = $hashMapTerm.destructAndCreateExternalSorter();
       } else {
         $sorterTerm.merge($hashMapTerm.destructAndCreateExternalSorter());
       }
       $resetCoulter
       // the hash map had be spilled, it should have enough memory now,
       // try  to allocate buffer again.
       $buffer = $hashMapTerm.getAggregationBufferFromUnsafeRow($key);
       if ($buffer == null) {
         // failed to allocate the first page
         throw new OutOfMemoryError("No enough memory for aggregation");
       }
     }
     $incCounter

     // evaluate aggregate function
     ${evals.map(_.code).mkString("\n").trim}
     // update aggregate buffer
     ${updates.mkString("\n").trim}
     """
  }

  override def simpleString: String = {
    val allAggregateExpressions = aggregateExpressions

    testFallbackStartsAt match {
      case None =>
        val keyString = groupingExpressions.mkString("[", ",", "]")
        val functionString = allAggregateExpressions.mkString("[", ",", "]")
        val outputString = output.mkString("[", ",", "]")
        s"TungstenAggregate(key=$keyString, functions=$functionString, output=$outputString)"
      case Some(fallbackStartsAt) =>
        s"TungstenAggregateWithControlledFallback $groupingExpressions " +
          s"$allAggregateExpressions $resultExpressions fallbackStartsAt=$fallbackStartsAt"
    }
  }
}

object TungstenAggregate {
  def supportsAggregate(aggregateBufferAttributes: Seq[Attribute]): Boolean = {
    val aggregationBufferSchema = StructType.fromAttributes(aggregateBufferAttributes)
    UnsafeFixedWidthAggregationMap.supportsAggregationBufferSchema(aggregationBufferSchema)
  }
}<|MERGE_RESOLUTION|>--- conflicted
+++ resolved
@@ -287,11 +287,6 @@
     GenerateUnsafeRowJoiner.create(groupingKeySchema, bufferSchema)
   }
 
-<<<<<<< HEAD
-  private def doProduceWithKeys(ctx: CodegenContext): String = {
-    val initAgg = ctx.freshName("initAgg")
-    ctx.addMutableState("boolean", initAgg, s"$initAgg = false;")
-=======
   /**
     * Called by generated Java class to finish the aggregate and return a KVIterator.
     */
@@ -310,7 +305,6 @@
       // not spilled
       return hashMap.iterator()
     }
->>>>>>> e86f8f63
 
     // merge the final hashMap into sorter
     sorter.merge(hashMap.destructAndCreateExternalSorter())
@@ -481,15 +475,10 @@
        if (shouldStop()) return;
      }
 
-<<<<<<< HEAD
-     incPeakExecutionMemory($hashMapTerm.getPeakMemoryUsedBytes());
-     $hashMapTerm.free();
-=======
      $iterTerm.close();
      if ($sorterTerm == null) {
        $hashMapTerm.free();
      }
->>>>>>> e86f8f63
      """
   }
 
