--- conflicted
+++ resolved
@@ -24,10 +24,7 @@
 import org.apache.spark.sql.catalyst.{expressions, InternalRow}
 import org.apache.spark.sql.catalyst.expressions.{Expression, ExprId, InSet, Literal, PlanExpression}
 import org.apache.spark.sql.catalyst.expressions.codegen.{CodegenContext, ExprCode}
-<<<<<<< HEAD
-import org.apache.spark.sql.catalyst.plans.logical.{Filter, LogicalPlan, SubqueryAlias}
-=======
->>>>>>> 68f5087d
+import org.apache.spark.sql.catalyst.plans.logical.{LogicalPlan, SubqueryAlias}
 import org.apache.spark.sql.catalyst.rules.Rule
 import org.apache.spark.sql.execution.subquery.SubqueryDedup
 import org.apache.spark.sql.internal.SQLConf
@@ -190,7 +187,7 @@
   def apply(plan: LogicalPlan): LogicalPlan = {
     val dedup = new SubqueryDedup()
     plan.transformDown {
-      case s @ SubqueryAlias(_, child, true) =>
+      case s @ SubqueryAlias(_, child, _, true) =>
         dedup.createCommonSubquery(sparkSession, child)
     }
   }
