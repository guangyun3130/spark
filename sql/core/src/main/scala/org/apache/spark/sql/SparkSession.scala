/*
 * Licensed to the Apache Software Foundation (ASF) under one or more
 * contributor license agreements.  See the NOTICE file distributed with
 * this work for additional information regarding copyright ownership.
 * The ASF licenses this file to You under the Apache License, Version 2.0
 * (the "License"); you may not use this file except in compliance with
 * the License.  You may obtain a copy of the License at
 *
 *    http://www.apache.org/licenses/LICENSE-2.0
 *
 * Unless required by applicable law or agreed to in writing, software
 * distributed under the License is distributed on an "AS IS" BASIS,
 * WITHOUT WARRANTIES OR CONDITIONS OF ANY KIND, either express or implied.
 * See the License for the specific language governing permissions and
 * limitations under the License.
 */

package org.apache.spark.sql

import java.net.URI
import java.nio.file.Paths
import java.util.{ServiceLoader, UUID}
import java.util.concurrent.ConcurrentHashMap
import java.util.concurrent.atomic.{AtomicBoolean, AtomicReference}

import scala.concurrent.duration.DurationInt
import scala.jdk.CollectionConverters._
import scala.reflect.runtime.universe.TypeTag
import scala.util.control.NonFatal

import org.apache.spark.{SPARK_VERSION, SparkConf, SparkContext, SparkException, TaskContext}
import org.apache.spark.annotation.{DeveloperApi, Experimental, Stable, Unstable}
import org.apache.spark.api.java.JavaRDD
import org.apache.spark.internal.{Logging, MDC}
import org.apache.spark.internal.LogKeys.{CALL_SITE_LONG_FORM, CLASS_NAME}
import org.apache.spark.internal.config.{ConfigEntry, EXECUTOR_ALLOW_SPARK_CONTEXT}
import org.apache.spark.rdd.RDD
import org.apache.spark.scheduler.{SparkListener, SparkListenerApplicationEnd}
import org.apache.spark.sql.SparkSession.applyAndLoadExtensions
import org.apache.spark.sql.artifact.ArtifactManager
import org.apache.spark.sql.catalog.Catalog
import org.apache.spark.sql.catalyst._
import org.apache.spark.sql.catalyst.analysis.{NameParameterizedQuery, PosParameterizedQuery, UnresolvedRelation}
import org.apache.spark.sql.catalyst.encoders._
import org.apache.spark.sql.catalyst.expressions.{AttributeReference, Expression, NamedExpression}
import org.apache.spark.sql.catalyst.parser.ParserInterface
import org.apache.spark.sql.catalyst.plans.logical.{LocalRelation, Range}
import org.apache.spark.sql.catalyst.types.DataTypeUtils.toAttributes
import org.apache.spark.sql.catalyst.util.CharVarcharUtils
import org.apache.spark.sql.connector.ExternalCommandRunner
import org.apache.spark.sql.errors.QueryCompilationErrors
import org.apache.spark.sql.execution._
import org.apache.spark.sql.execution.command.ExternalCommandExecutor
import org.apache.spark.sql.execution.datasources.{DataSource, LogicalRelation}
import org.apache.spark.sql.functions.lit
import org.apache.spark.sql.internal._
import org.apache.spark.sql.internal.StaticSQLConf.CATALOG_IMPLEMENTATION
import org.apache.spark.sql.sources.BaseRelation
import org.apache.spark.sql.streaming._
import org.apache.spark.sql.types.{DataType, StructType}
import org.apache.spark.sql.util.ExecutionListenerManager
<<<<<<< HEAD
import org.apache.spark.util.{CallSite, ThreadUtils, Utils}
=======
import org.apache.spark.util.{CallSite, SparkFileUtils, Utils}
>>>>>>> 343471da
import org.apache.spark.util.ArrayImplicits._

/**
 * The entry point to programming Spark with the Dataset and DataFrame API.
 *
 * In environments that this has been created upfront (e.g. REPL, notebooks), use the builder
 * to get an existing session:
 *
 * {{{
 *   SparkSession.builder().getOrCreate()
 * }}}
 *
 * The builder can also be used to create a new session:
 *
 * {{{
 *   SparkSession.builder
 *     .master("local")
 *     .appName("Word Count")
 *     .config("spark.some.config.option", "some-value")
 *     .getOrCreate()
 * }}}
 *
 * @param sparkContext The Spark context associated with this Spark session.
 * @param existingSharedState If supplied, use the existing shared state
 *                            instead of creating a new one.
 * @param parentSessionState If supplied, inherit all session state (i.e. temporary
 *                            views, SQL config, UDFs etc) from parent.
 */
@Stable
class SparkSession private(
    @transient val sparkContext: SparkContext,
    @transient private val existingSharedState: Option[SharedState],
    @transient private val parentSessionState: Option[SessionState],
    @transient private[sql] val extensions: SparkSessionExtensions,
    @transient private[sql] val initialSessionOptions: Map[String, String],
    @transient private val parentManagedJobTags: Map[String, String])
  extends api.SparkSession[Dataset] with Logging { self =>

  // The call site where this SparkSession was constructed.
  private val creationSite: CallSite = Utils.getCallSite()

  /**
   * Constructor used in Pyspark. Contains explicit application of Spark Session Extensions
   * which otherwise only occurs during getOrCreate. We cannot add this to the default constructor
   * since that would cause every new session to reinvoke Spark Session Extensions on the currently
   * running extensions.
   */
  private[sql] def this(
      sc: SparkContext,
      initialSessionOptions: java.util.HashMap[String, String]) = {
    this(
      sc,
      existingSharedState = None,
      parentSessionState = None,
      applyAndLoadExtensions(sc), initialSessionOptions.asScala.toMap,
      parentManagedJobTags = Map.empty)
  }

  private[sql] def this(sc: SparkContext) = this(sc, new java.util.HashMap[String, String]())

  private[sql] val sessionUUID: String = UUID.randomUUID.toString

  sparkContext.assertNotStopped()

  // If there is no active SparkSession, uses the default SQL conf. Otherwise, use the session's.
  SQLConf.setSQLConfGetter(() => {
    SparkSession.getActiveSession.filterNot(_.sparkContext.isStopped).map(_.sessionState.conf)
      .getOrElse(SQLConf.getFallbackConf)
  })

  /** Tag to mark all jobs owned by this session. */
  private[sql] lazy val sessionJobTag = s"spark-session-$sessionUUID"

  /**
   * A map to hold the mapping from user-defined tags to the real tags attached to Jobs.
   * Real tag have the current session ID attached: `"tag1" -> s"spark-session-$sessionUUID-tag1"`.
   */
  @transient
  private[sql] lazy val managedJobTags: ConcurrentHashMap[String, String] =
  new ConcurrentHashMap(parentManagedJobTags.asJava)

  /** @inheritdoc */
  def version: String = SPARK_VERSION

  /* ----------------------- *
   |  Session-related state  |
   * ----------------------- */

  /**
   * State shared across sessions, including the `SparkContext`, cached data, listener,
   * and a catalog that interacts with external systems.
   *
   * This is internal to Spark and there is no guarantee on interface stability.
   *
   * @since 2.2.0
   */
  @Unstable
  @transient
  lazy val sharedState: SharedState = {
    existingSharedState.getOrElse(new SharedState(sparkContext, initialSessionOptions))
  }

  /**
   * State isolated across sessions, including SQL configurations, temporary tables, registered
   * functions, and everything else that accepts a [[org.apache.spark.sql.internal.SQLConf]].
   * If `parentSessionState` is not null, the `SessionState` will be a copy of the parent.
   *
   * This is internal to Spark and there is no guarantee on interface stability.
   *
   * @since 2.2.0
   */
  @Unstable
  @transient
  lazy val sessionState: SessionState = {
    parentSessionState
      .map(_.clone(this))
      .getOrElse {
        val state = SparkSession.instantiateSessionState(
          SparkSession.sessionStateClassName(sharedState.conf),
          self)
        state
      }
  }

  /**
   * A wrapped version of this session in the form of a [[SQLContext]], for backward compatibility.
   *
   * @since 2.0.0
   */
  @transient
  val sqlContext: SQLContext = new SQLContext(this)

  /**
   * Runtime configuration interface for Spark.
   *
   * This is the interface through which the user can get and set all Spark and Hadoop
   * configurations that are relevant to Spark SQL. When getting the value of a config,
   * this defaults to the value set in the underlying `SparkContext`, if any.
   *
   * @since 2.0.0
   */
  @transient lazy val conf: RuntimeConfig = new RuntimeConfig(sessionState.conf)

  /**
   * An interface to register custom [[org.apache.spark.sql.util.QueryExecutionListener]]s
   * that listen for execution metrics.
   *
   * @since 2.0.0
   */
  def listenerManager: ExecutionListenerManager = sessionState.listenerManager

  /**
   * :: Experimental ::
   * A collection of methods that are considered experimental, but can be used to hook into
   * the query planner for advanced functionality.
   *
   * @since 2.0.0
   */
  @Experimental
  @Unstable
  def experimental: ExperimentalMethods = sessionState.experimentalMethods

  /** @inheritdoc */
  def udf: UDFRegistration = sessionState.udfRegistration

  private[sql] def udtf: UDTFRegistration = sessionState.udtfRegistration

  /**
   * A collection of methods for registering user-defined data sources.
   *
   * @since 4.0.0
   */
  @Experimental
  @Unstable
  def dataSource: DataSourceRegistration = sessionState.dataSourceRegistration

  /**
   * Returns a `StreamingQueryManager` that allows managing all the
   * `StreamingQuery`s active on `this`.
   *
   * @since 2.0.0
   */
  @Unstable
  def streams: StreamingQueryManager = sessionState.streamingQueryManager

  /**
   * Returns an `ArtifactManager` that supports adding, managing and using session-scoped artifacts
   * (jars, classfiles, etc).
   *
   * @since 4.0.0
   */
  @Experimental
  @Unstable
  private[sql] def artifactManager: ArtifactManager = sessionState.artifactManager

  /** @inheritdoc */
  def newSession(): SparkSession = {
    new SparkSession(
      sparkContext,
      Some(sharedState),
      parentSessionState = None,
      extensions,
      initialSessionOptions,
      parentManagedJobTags = Map.empty)
  }

  /**
   * Create an identical copy of this `SparkSession`, sharing the underlying `SparkContext`
   * and shared state. All the state of this session (i.e. SQL configurations, temporary tables,
   * registered functions) is copied over, and the cloned session is set up with the same shared
   * state as this session. The cloned session is independent of this session, that is, any
   * non-global change in either session is not reflected in the other.
   *
   * @note Other than the `SparkContext`, all shared state is initialized lazily.
   * This method will force the initialization of the shared state to ensure that parent
   * and child sessions are set up with the same shared state. If the underlying catalog
   * implementation is Hive, this will initialize the metastore, which may take some time.
   */
  private[sql] def cloneSession(): SparkSession = {
    val result = new SparkSession(
      sparkContext,
      Some(sharedState),
      Some(sessionState),
      extensions,
      Map.empty,
      managedJobTags.asScala.toMap)
    result.sessionState // force copy of SessionState
    result.managedJobTags // force copy of userDefinedToRealTagsMap
    result
  }


  /* --------------------------------- *
   |  Methods for creating DataFrames  |
   * --------------------------------- */

  /** @inheritdoc */
  @transient
  lazy val emptyDataFrame: DataFrame = Dataset.ofRows(self, LocalRelation())

  /** @inheritdoc */
  def emptyDataset[T: Encoder]: Dataset[T] = {
    val encoder = implicitly[Encoder[T]]
    new Dataset(self, LocalRelation(encoder.schema), encoder)
  }

  /**
   * Creates a `DataFrame` from an RDD of Product (e.g. case classes, tuples).
   *
   * @since 2.0.0
   */
  def createDataFrame[A <: Product : TypeTag](rdd: RDD[A]): DataFrame = withActive {
    val encoder = Encoders.product[A]
    Dataset.ofRows(self, ExternalRDD(rdd, self)(encoder))
  }

  /** @inheritdoc */
  def createDataFrame[A <: Product : TypeTag](data: Seq[A]): DataFrame = withActive {
    val schema = ScalaReflection.schemaFor[A].dataType.asInstanceOf[StructType]
    val attributeSeq = toAttributes(schema)
    Dataset.ofRows(self, LocalRelation.fromProduct(attributeSeq, data))
  }

  /**
   * :: DeveloperApi ::
   * Creates a `DataFrame` from an `RDD` containing [[Row]]s using the given schema.
   * It is important to make sure that the structure of every [[Row]] of the provided RDD matches
   * the provided schema. Otherwise, there will be runtime exception.
   * Example:
   * {{{
   *  import org.apache.spark.sql._
   *  import org.apache.spark.sql.types._
   *  val sparkSession = new org.apache.spark.sql.SparkSession(sc)
   *
   *  val schema =
   *    StructType(
   *      StructField("name", StringType, false) ::
   *      StructField("age", IntegerType, true) :: Nil)
   *
   *  val people =
   *    sc.textFile("examples/src/main/resources/people.txt").map(
   *      _.split(",")).map(p => Row(p(0), p(1).trim.toInt))
   *  val dataFrame = sparkSession.createDataFrame(people, schema)
   *  dataFrame.printSchema
   *  // root
   *  // |-- name: string (nullable = false)
   *  // |-- age: integer (nullable = true)
   *
   *  dataFrame.createOrReplaceTempView("people")
   *  sparkSession.sql("select name from people").collect.foreach(println)
   * }}}
   *
   * @since 2.0.0
   */
  @DeveloperApi
  def createDataFrame(rowRDD: RDD[Row], schema: StructType): DataFrame = withActive {
    val replaced = CharVarcharUtils.failIfHasCharVarchar(schema).asInstanceOf[StructType]
    // TODO: use MutableProjection when rowRDD is another DataFrame and the applied
    // schema differs from the existing schema on any field data type.
    val encoder = ExpressionEncoder(replaced)
    val toRow = encoder.createSerializer()
    val catalystRows = rowRDD.map(toRow)
    internalCreateDataFrame(catalystRows.setName(rowRDD.name), schema)
  }

  /**
   * :: DeveloperApi ::
   * Creates a `DataFrame` from a `JavaRDD` containing [[Row]]s using the given schema.
   * It is important to make sure that the structure of every [[Row]] of the provided RDD matches
   * the provided schema. Otherwise, there will be runtime exception.
   *
   * @since 2.0.0
   */
  @DeveloperApi
  def createDataFrame(rowRDD: JavaRDD[Row], schema: StructType): DataFrame = {
    val replaced = CharVarcharUtils.failIfHasCharVarchar(schema).asInstanceOf[StructType]
    createDataFrame(rowRDD.rdd, replaced)
  }

  /** @inheritdoc */
  @DeveloperApi
  def createDataFrame(rows: java.util.List[Row], schema: StructType): DataFrame = withActive {
    val replaced = CharVarcharUtils.failIfHasCharVarchar(schema).asInstanceOf[StructType]
    Dataset.ofRows(self, LocalRelation.fromExternalRows(toAttributes(replaced), rows.asScala.toSeq))
  }

  /**
   * Applies a schema to an RDD of Java Beans.
   *
   * WARNING: Since there is no guaranteed ordering for fields in a Java Bean,
   * SELECT * queries will return the columns in an undefined order.
   *
   * @since 2.0.0
   */
  def createDataFrame(rdd: RDD[_], beanClass: Class[_]): DataFrame = withActive {
    val attributeSeq: Seq[AttributeReference] = getSchema(beanClass)
    val className = beanClass.getName
    val rowRdd = rdd.mapPartitions { iter =>
    // BeanInfo is not serializable so we must rediscover it remotely for each partition.
      SQLContext.beansToRows(iter, Utils.classForName(className), attributeSeq)
    }
    Dataset.ofRows(self, LogicalRDD(attributeSeq, rowRdd.setName(rdd.name))(self))
  }

  /**
   * Applies a schema to an RDD of Java Beans.
   *
   * WARNING: Since there is no guaranteed ordering for fields in a Java Bean,
   * SELECT * queries will return the columns in an undefined order.
   *
   * @since 2.0.0
   */
  def createDataFrame(rdd: JavaRDD[_], beanClass: Class[_]): DataFrame = {
    createDataFrame(rdd.rdd, beanClass)
  }

  /** @inheritdoc */
  def createDataFrame(data: java.util.List[_], beanClass: Class[_]): DataFrame = withActive {
    val attrSeq = getSchema(beanClass)
    val rows = SQLContext.beansToRows(data.asScala.iterator, beanClass, attrSeq)
    Dataset.ofRows(self, LocalRelation(attrSeq, rows.toSeq))
  }

  /**
   * Convert a `BaseRelation` created for external data sources into a `DataFrame`.
   *
   * @since 2.0.0
   */
  def baseRelationToDataFrame(baseRelation: BaseRelation): DataFrame = {
    Dataset.ofRows(self, LogicalRelation(baseRelation))
  }

  /* ------------------------------- *
   |  Methods for creating DataSets  |
   * ------------------------------- */

  /** @inheritdoc */
  def createDataset[T : Encoder](data: Seq[T]): Dataset[T] = {
    val enc = encoderFor[T]
    val toRow = enc.createSerializer()
    val attributes = toAttributes(enc.schema)
    val encoded = data.map(d => toRow(d).copy())
    val plan = new LocalRelation(attributes, encoded)
    Dataset[T](self, plan)
  }

  /**
   * Creates a [[Dataset]] from an RDD of a given type. This method requires an
   * encoder (to convert a JVM object of type `T` to and from the internal Spark SQL representation)
   * that is generally created automatically through implicits from a `SparkSession`, or can be
   * created explicitly by calling static methods on [[Encoders]].
   *
   * @since 2.0.0
   */
  def createDataset[T : Encoder](data: RDD[T]): Dataset[T] = {
    Dataset[T](self, ExternalRDD(data, self))
  }

  /** @inheritdoc */
  def createDataset[T : Encoder](data: java.util.List[T]): Dataset[T] = {
    createDataset(data.asScala.toSeq)
  }

  /** @inheritdoc */
  def range(end: Long): Dataset[java.lang.Long] = range(0, end)

  /** @inheritdoc */
  def range(start: Long, end: Long): Dataset[java.lang.Long] = {
    range(start, end, step = 1, numPartitions = leafNodeDefaultParallelism)
  }

  /** @inheritdoc */
  def range(start: Long, end: Long, step: Long): Dataset[java.lang.Long] = {
    range(start, end, step, numPartitions = leafNodeDefaultParallelism)
  }

  /** @inheritdoc */
  def range(start: Long, end: Long, step: Long, numPartitions: Int): Dataset[java.lang.Long] = {
    new Dataset(self, Range(start, end, step, numPartitions), Encoders.LONG)
  }

  /**
   * Creates a `DataFrame` from an `RDD[InternalRow]`.
   */
  private[sql] def internalCreateDataFrame(
      catalystRows: RDD[InternalRow],
      schema: StructType,
      isStreaming: Boolean = false): DataFrame = {
    // TODO: use MutableProjection when rowRDD is another DataFrame and the applied
    // schema differs from the existing schema on any field data type.
    val logicalPlan = LogicalRDD(
      toAttributes(schema),
      catalystRows,
      isStreaming = isStreaming)(self)
    Dataset.ofRows(self, logicalPlan)
  }


  /* ------------------------- *
   |  Catalog-related methods  |
   * ------------------------- */

  /**
   * Interface through which the user may create, drop, alter or query underlying
   * databases, tables, functions etc.
   *
   * @since 2.0.0
   */
  @transient lazy val catalog: Catalog = new CatalogImpl(self)

  /** @inheritdoc */
  def table(tableName: String): DataFrame = {
    read.table(tableName)
  }

  private[sql] def table(tableIdent: TableIdentifier): DataFrame = {
    Dataset.ofRows(self, UnresolvedRelation(tableIdent))
  }

  /* ----------------- *
   |  Everything else  |
   * ----------------- */

  /**
   * Executes a SQL query substituting positional parameters by the given arguments,
   * returning the result as a `DataFrame`.
   * This API eagerly runs DDL/DML commands, but not for SELECT queries.
   *
   * @param sqlText A SQL statement with positional parameters to execute.
   * @param args An array of Java/Scala objects that can be converted to
   *             SQL literal expressions. See
   *             <a href="https://spark.apache.org/docs/latest/sql-ref-datatypes.html">
   *             Supported Data Types</a> for supported value types in Scala/Java.
   *             For example, 1, "Steven", LocalDate.of(2023, 4, 2).
   *             A value can be also a `Column` of a literal or collection constructor functions
   *             such as `map()`, `array()`, `struct()`, in that case it is taken as is.
   * @param tracker A tracker that can notify when query is ready for execution
   */
  private[sql] def sql(sqlText: String, args: Array[_], tracker: QueryPlanningTracker): DataFrame =
    withActive {
      val plan = tracker.measurePhase(QueryPlanningTracker.PARSING) {
        val parsedPlan = sessionState.sqlParser.parsePlan(sqlText)
        if (args.nonEmpty) {
          PosParameterizedQuery(parsedPlan, args.map(lit(_).expr).toImmutableArraySeq)
        } else {
          parsedPlan
        }
      }
      Dataset.ofRows(self, plan, tracker)
    }

  /** @inheritdoc */
  @Experimental
  def sql(sqlText: String, args: Array[_]): DataFrame = {
    sql(sqlText, args, new QueryPlanningTracker)
  }

  /**
   * Executes a SQL query substituting named parameters by the given arguments,
   * returning the result as a `DataFrame`.
   * This API eagerly runs DDL/DML commands, but not for SELECT queries.
   *
   * @param sqlText A SQL statement with named parameters to execute.
   * @param args A map of parameter names to Java/Scala objects that can be converted to
   *             SQL literal expressions. See
   *             <a href="https://spark.apache.org/docs/latest/sql-ref-datatypes.html">
   *             Supported Data Types</a> for supported value types in Scala/Java.
   *             For example, map keys: "rank", "name", "birthdate";
   *             map values: 1, "Steven", LocalDate.of(2023, 4, 2).
   *             Map value can be also a `Column` of a literal or collection constructor functions
   *             such as `map()`, `array()`, `struct()`, in that case it is taken as is.
   * @param tracker A tracker that can notify when query is ready for execution
   */
  private[sql] def sql(
      sqlText: String,
      args: Map[String, Any],
      tracker: QueryPlanningTracker): DataFrame =
    withActive {
      val plan = tracker.measurePhase(QueryPlanningTracker.PARSING) {
        val parsedPlan = sessionState.sqlParser.parsePlan(sqlText)
        if (args.nonEmpty) {
          NameParameterizedQuery(parsedPlan, args.transform((_, v) => lit(v).expr))
        } else {
          parsedPlan
        }
      }
      Dataset.ofRows(self, plan, tracker)
    }

  /** @inheritdoc */
  @Experimental
  def sql(sqlText: String, args: Map[String, Any]): DataFrame = {
    sql(sqlText, args, new QueryPlanningTracker)
  }

  /** @inheritdoc */
  @Experimental
  override def sql(sqlText: String, args: java.util.Map[String, Any]): DataFrame = {
    sql(sqlText, args.asScala.toMap)
  }

  /** @inheritdoc */
  override def sql(sqlText: String): DataFrame = sql(sqlText, Map.empty[String, Any])

  /**
   * Execute an arbitrary string command inside an external execution engine rather than Spark.
   * This could be useful when user wants to execute some commands out of Spark. For
   * example, executing custom DDL/DML command for JDBC, creating index for ElasticSearch,
   * creating cores for Solr and so on.
   *
   * The command will be eagerly executed after this method is called and the returned
   * DataFrame will contain the output of the command(if any).
   *
   * @param runner The class name of the runner that implements `ExternalCommandRunner`.
   * @param command The target command to be executed
   * @param options The options for the runner.
   *
   * @since 3.0.0
   */
  @Unstable
  def executeCommand(runner: String, command: String, options: Map[String, String]): DataFrame = {
    DataSource.lookupDataSource(runner, sessionState.conf) match {
      case source if classOf[ExternalCommandRunner].isAssignableFrom(source) =>
        Dataset.ofRows(self, ExternalCommandExecutor(
          source.getDeclaredConstructor().newInstance()
            .asInstanceOf[ExternalCommandRunner], command, options))

      case _ =>
        throw QueryCompilationErrors.commandExecutionInRunnerUnsupportedError(runner)
    }
  }

<<<<<<< HEAD

  /**
   * Add a tag to be assigned to all the operations started by this thread in this session.
   *
   * Often, a unit of execution in an application consists of multiple Spark executions.
   * Application programmers can use this method to group all those jobs together and give a group
   * tag. The application can use `org.apache.spark.sql.SparkSession.interruptTag` to cancel all
   * running executions with this tag. For example:
   * {{{
   * // In the main thread:
   * spark.addTag("myjobs")
   * spark.range(10).map(i => { Thread.sleep(10); i }).collect()
   *
   * // In a separate thread:
   * spark.interruptTag("myjobs")
   * }}}
   *
   * There may be multiple tags present at the same time, so different parts of application may
   * use different tags to perform cancellation at different levels of granularity.
   *
   * @param tag
   *   The tag to be added. Cannot contain ',' (comma) character or be an empty string.
   *
   * @since 4.0.0
   */
  def addTag(tag: String): Unit = {
    SparkContext.throwIfInvalidTag(tag)
    managedJobTags.put(tag, s"spark-session-$sessionUUID-$tag")
  }

  /**
   * Remove a tag previously added to be assigned to all the operations started by this thread in
   * this session. Noop if such a tag was not added earlier.
   *
   * @param tag
   *   The tag to be removed. Cannot contain ',' (comma) character or be an empty string.
   *
   * @since 4.0.0
   */
  def removeTag(tag: String): Unit = {
    SparkContext.throwIfInvalidTag(tag)
    managedJobTags.remove(tag)
  }

  /**
   * Get the operation tags that are currently set to be assigned to all the operations started by
   * this session.
   *
   * @since 4.0.0
   */
  def getTags(): Set[String] = managedJobTags.keys().asScala.toSet

  /**
   * Clear the current thread's operation tags.
   *
   * @since 4.0.0
   */
  def clearTags(): Unit = managedJobTags.clear()

  /**
   * Request to interrupt all currently running operations of this session.
   *
   * @note This method will wait up to 60 seconds for the interruption request to be issued.

   * @return Sequence of SQL execution IDs requested to be interrupted.

   * @since 4.0.0
   */
  def interruptAll(): Seq[String] =
    doInterruptTag(sessionJobTag, "as part of cancellation of all jobs")

  /**
   * Request to interrupt all currently running operations of this session with the given job tag.
   *
   * @note This method will wait up to 60 seconds for the interruption request to be issued.
   *
   * @return Sequence of SQL execution IDs requested to be interrupted.
   */
  def interruptTag(tag: String): Seq[String] = {
    val realTag = managedJobTags.get(tag)
    if (realTag == null) return Seq.empty
    doInterruptTag(realTag, s"part of cancelled job tags $tag")
  }

  private def doInterruptTag(tag: String, reason: String): Seq[String] = {
    val cancelledTags =
      sparkContext.cancelJobsWithTagWithFuture(tag, reason)

    ThreadUtils.awaitResult(cancelledTags, 60.seconds)
      .flatMap(job => Option(job.properties.getProperty(SQLExecution.EXECUTION_ROOT_ID_KEY)))
  }

  /**
   * Request to interrupt an operation of this session, given its SQL execution ID.
   *
   * @note This method will wait up to 60 seconds for the interruption request to be issued.
   *
   * @return The execution ID requested to be interrupted, as a single-element sequence, or an empty
   *    sequence if the operation is not started by this session.
   *
   * @since 4.0.0
   */
  def interruptOperation(executionId: String): Seq[String] = {
    scala.util.Try(executionId.toLong).toOption match {
      case Some(executionIdToBeCancelled) =>
        val tagToBeCancelled = SQLExecution.executionIdJobTag(this, executionIdToBeCancelled)
        doInterruptTag(tagToBeCancelled, reason = "")
      case None =>
        throw new IllegalArgumentException("executionId must be a number in string form.")
    }
=======
  /** @inheritdoc */
  @Experimental
  override def addArtifact(path: String): Unit = addArtifact(SparkFileUtils.resolveURI(path))

  /** @inheritdoc */
  @Experimental
  override def addArtifact(uri: URI): Unit = {
    artifactManager.addLocalArtifacts(Artifact.parseArtifacts(uri))
  }

  /** @inheritdoc */
  @Experimental
  override def addArtifact(bytes: Array[Byte], target: String): Unit = {
    val targetPath = Paths.get(target)
    val artifact = Artifact.newArtifactFromExtension(
      targetPath.getFileName.toString,
      targetPath,
      new Artifact.InMemory(bytes))
    artifactManager.addLocalArtifacts(artifact :: Nil)
  }

  /** @inheritdoc */
  @Experimental
  override def addArtifact(source: String, target: String): Unit = {
    val targetPath = Paths.get(target)
    val artifact = Artifact.newArtifactFromExtension(
      targetPath.getFileName.toString,
      targetPath,
      new Artifact.LocalFile(Paths.get(source)))
    artifactManager.addLocalArtifacts(artifact :: Nil)
  }

  /** @inheritdoc */
  @Experimental
  @scala.annotation.varargs
  override def addArtifacts(uri: URI*): Unit = {
    artifactManager.addLocalArtifacts(uri.flatMap(Artifact.parseArtifacts))
>>>>>>> 343471da
  }

  /**
   * Returns a [[DataFrameReader]] that can be used to read non-streaming data in as a
   * `DataFrame`.
   * {{{
   *   sparkSession.read.parquet("/path/to/file.parquet")
   *   sparkSession.read.schema(schema).json("/path/to/file.json")
   * }}}
   *
   * @since 2.0.0
   */
  def read: DataFrameReader = new DataFrameReader(self)

  /**
   * Returns a `DataStreamReader` that can be used to read streaming data in as a `DataFrame`.
   * {{{
   *   sparkSession.readStream.parquet("/path/to/directory/of/parquet/files")
   *   sparkSession.readStream.schema(schema).json("/path/to/directory/of/json/files")
   * }}}
   *
   * @since 2.0.0
   */
  def readStream: DataStreamReader = new DataStreamReader(self)

  // scalastyle:off
  // Disable style checker so "implicits" object can start with lowercase i
  /**
   * (Scala-specific) Implicit methods available in Scala for converting
   * common Scala objects into `DataFrame`s.
   *
   * {{{
   *   val sparkSession = SparkSession.builder.getOrCreate()
   *   import sparkSession.implicits._
   * }}}
   *
   * @since 2.0.0
   */
  object implicits extends SQLImplicits with Serializable {
    protected override def session: SparkSession = SparkSession.this
  }
  // scalastyle:on

  /**
   * Stop the underlying `SparkContext`.
   *
   * @since 2.1.0
   */
  override def close(): Unit = {
    sparkContext.stop()
  }

  /**
   * Parses the data type in our internal string representation. The data type string should
   * have the same format as the one generated by `toString` in scala.
   * It is only used by PySpark.
   */
  protected[sql] def parseDataType(dataTypeString: String): DataType = {
    DataType.fromJson(dataTypeString)
  }

  /**
   * Apply a schema defined by the schemaString to an RDD. It is only used by PySpark.
   */
  private[sql] def applySchemaToPythonRDD(
      rdd: RDD[Array[Any]],
      schemaString: String): DataFrame = {
    val schema = DataType.fromJson(schemaString).asInstanceOf[StructType]
    applySchemaToPythonRDD(rdd, schema)
  }

  /**
   * Apply `schema` to an RDD.
   *
   * @note Used by PySpark only
   */
  private[sql] def applySchemaToPythonRDD(
      rdd: RDD[Array[Any]],
      schema: StructType): DataFrame = {
    val rowRdd = rdd.mapPartitions { iter =>
      val fromJava = python.EvaluatePython.makeFromJava(schema)
      iter.map(r => fromJava(r).asInstanceOf[InternalRow])
    }
    internalCreateDataFrame(rowRdd, schema)
  }

  /**
   * Returns a Catalyst Schema for the given java bean class.
   */
  private def getSchema(beanClass: Class[_]): Seq[AttributeReference] = {
    val (dataType, _) = JavaTypeInference.inferDataType(beanClass)
    dataType.asInstanceOf[StructType].fields.map { f =>
      AttributeReference(f.name, f.dataType, f.nullable)()
    }.toImmutableArraySeq
  }

  /**
   * Execute a block of code with this session set as the active session, and restore the
   * previous session on completion.
   */
  private[sql] def withActive[T](block: => T): T = {
    // Use the active session thread local directly to make sure we get the session that is actually
    // set and not the default session. This to prevent that we promote the default session to the
    // active session once we are done.
    val old = SparkSession.activeThreadSession.get()
    SparkSession.setActiveSession(this)
    try block finally {
      SparkSession.setActiveSession(old)
    }
  }

  private[sql] def leafNodeDefaultParallelism: Int = {
    conf.get(SQLConf.LEAF_NODE_DEFAULT_PARALLELISM).getOrElse(sparkContext.defaultParallelism)
  }

  private[sql] object Converter extends ColumnNodeToExpressionConverter with Serializable {
    override protected def parser: ParserInterface = sessionState.sqlParser
    override protected def conf: SQLConf = sessionState.conf
  }

  private[sql] def expression(e: Column): Expression = Converter(e.node)

  private[sql] implicit class RichColumn(val column: Column) {
    /**
     * Returns the expression for this column.
     */
    def expr: Expression = Converter(column.node)
    /**
     * Returns the expression for this column either with an existing or auto assigned name.
     */
    def named: NamedExpression = ExpressionUtils.toNamed(expr)
  }

  private[sql] lazy val observationManager = new ObservationManager(this)
}


@Stable
object SparkSession extends Logging {

  /**
   * Builder for [[SparkSession]].
   */
  @Stable
  class Builder extends Logging {

    private[this] val options = new scala.collection.mutable.HashMap[String, String]

    private[this] val extensions = new SparkSessionExtensions

    private[this] var userSuppliedContext: Option[SparkContext] = None

    private[spark] def sparkContext(sparkContext: SparkContext): Builder = synchronized {
      userSuppliedContext = Option(sparkContext)
      this
    }

    /**
     * Sets a name for the application, which will be shown in the Spark web UI.
     * If no application name is set, a randomly generated name will be used.
     *
     * @since 2.0.0
     */
    def appName(name: String): Builder = config("spark.app.name", name)

    /**
     * Sets a config option. Options set using this method are automatically propagated to
     * both `SparkConf` and SparkSession's own configuration.
     *
     * @since 2.0.0
     */
    def config(key: String, value: String): Builder = synchronized {
      options += key -> value
      this
    }

    /**
     * Sets a config option. Options set using this method are automatically propagated to
     * both `SparkConf` and SparkSession's own configuration.
     *
     * @since 2.0.0
     */
    def config(key: String, value: Long): Builder = synchronized {
      options += key -> value.toString
      this
    }

    /**
     * Sets a config option. Options set using this method are automatically propagated to
     * both `SparkConf` and SparkSession's own configuration.
     *
     * @since 2.0.0
     */
    def config(key: String, value: Double): Builder = synchronized {
      options += key -> value.toString
      this
    }

    /**
     * Sets a config option. Options set using this method are automatically propagated to
     * both `SparkConf` and SparkSession's own configuration.
     *
     * @since 2.0.0
     */
    def config(key: String, value: Boolean): Builder = synchronized {
      options += key -> value.toString
      this
    }

    /**
     * Sets a config option. Options set using this method are automatically propagated to
     * both `SparkConf` and SparkSession's own configuration.
     *
     * @since 3.4.0
     */
    def config(map: Map[String, Any]): Builder = synchronized {
      map.foreach {
        kv: (String, Any) => {
          options += kv._1 -> kv._2.toString
        }
      }
      this
    }

    /**
     * Sets a config option. Options set using this method are automatically propagated to
     * both `SparkConf` and SparkSession's own configuration.
     *
     * @since 3.4.0
     */
    def config(map: java.util.Map[String, Any]): Builder = synchronized {
      config(map.asScala.toMap)
    }

    /**
     * Sets a list of config options based on the given `SparkConf`.
     *
     * @since 2.0.0
     */
    def config(conf: SparkConf): Builder = synchronized {
      conf.getAll.foreach { case (k, v) => options += k -> v }
      this
    }

    /**
     * Sets the Spark master URL to connect to, such as "local" to run locally, "local[4]" to
     * run locally with 4 cores, or "spark://master:7077" to run on a Spark standalone cluster.
     *
     * @since 2.0.0
     */
    def master(master: String): Builder = config("spark.master", master)

    /**
     * Enables Hive support, including connectivity to a persistent Hive metastore, support for
     * Hive serdes, and Hive user-defined functions.
     *
     * @since 2.0.0
     */
    def enableHiveSupport(): Builder = synchronized {
      if (hiveClassesArePresent) {
        config(CATALOG_IMPLEMENTATION.key, "hive")
      } else {
        throw new IllegalArgumentException(
          "Unable to instantiate SparkSession with Hive support because " +
            "Hive classes are not found.")
      }
    }

    /**
     * Inject extensions into the [[SparkSession]]. This allows a user to add Analyzer rules,
     * Optimizer rules, Planning Strategies or a customized parser.
     *
     * @since 2.2.0
     */
    def withExtensions(f: SparkSessionExtensions => Unit): Builder = synchronized {
      f(extensions)
      this
    }

    /**
     * Gets an existing [[SparkSession]] or, if there is no existing one, creates a new
     * one based on the options set in this builder.
     *
     * This method first checks whether there is a valid thread-local SparkSession,
     * and if yes, return that one. It then checks whether there is a valid global
     * default SparkSession, and if yes, return that one. If no valid global default
     * SparkSession exists, the method creates a new SparkSession and assigns the
     * newly created SparkSession as the global default.
     *
     * In case an existing SparkSession is returned, the non-static config options specified in
     * this builder will be applied to the existing SparkSession.
     *
     * @since 2.0.0
     */
    def getOrCreate(): SparkSession = synchronized {
      val sparkConf = new SparkConf()
      options.foreach { case (k, v) => sparkConf.set(k, v) }

      if (!sparkConf.get(EXECUTOR_ALLOW_SPARK_CONTEXT)) {
        assertOnDriver()
      }

      // Get the session from current thread's active session.
      var session = activeThreadSession.get()
      if ((session ne null) && !session.sparkContext.isStopped) {
        applyModifiableSettings(session, new java.util.HashMap[String, String](options.asJava))
        return session
      }

      // Global synchronization so we will only set the default session once.
      SparkSession.synchronized {
        // If the current thread does not have an active session, get it from the global session.
        session = defaultSession.get()
        if ((session ne null) && !session.sparkContext.isStopped) {
          applyModifiableSettings(session, new java.util.HashMap[String, String](options.asJava))
          return session
        }

        // No active nor global default session. Create a new one.
        val sparkContext = userSuppliedContext.getOrElse {
          // set a random app name if not given.
          if (!sparkConf.contains("spark.app.name")) {
            sparkConf.setAppName(java.util.UUID.randomUUID().toString)
          }

          SparkContext.getOrCreate(sparkConf)
          // Do not update `SparkConf` for existing `SparkContext`, as it's shared by all sessions.
        }

        loadExtensions(extensions)
        applyExtensions(sparkContext, extensions)

        session = new SparkSession(sparkContext,
          existingSharedState = None,
          parentSessionState = None,
          extensions,
          initialSessionOptions = options.toMap,
          parentManagedJobTags = Map.empty)
        setDefaultSession(session)
        setActiveSession(session)
        registerContextListener(sparkContext)
      }

      return session
    }
  }

  /**
   * Creates a [[SparkSession.Builder]] for constructing a [[SparkSession]].
   *
   * @since 2.0.0
   */
  def builder(): Builder = new Builder

  /**
   * Changes the SparkSession that will be returned in this thread and its children when
   * SparkSession.getOrCreate() is called. This can be used to ensure that a given thread receives
   * a SparkSession with an isolated session, instead of the global (first created) context.
   *
   * @since 2.0.0
   */
  def setActiveSession(session: SparkSession): Unit = {
    activeThreadSession.set(session)
  }

  /**
   * Clears the active SparkSession for current thread. Subsequent calls to getOrCreate will
   * return the first created context instead of a thread-local override.
   *
   * @since 2.0.0
   */
  def clearActiveSession(): Unit = {
    activeThreadSession.remove()
  }

  /**
   * Sets the default SparkSession that is returned by the builder.
   *
   * @since 2.0.0
   */
  def setDefaultSession(session: SparkSession): Unit = {
    defaultSession.set(session)
  }

  /**
   * Clears the default SparkSession that is returned by the builder.
   *
   * @since 2.0.0
   */
  def clearDefaultSession(): Unit = {
    defaultSession.set(null)
  }

  /**
   * Returns the active SparkSession for the current thread, returned by the builder.
   *
   * @note Return None, when calling this function on executors
   *
   * @since 2.2.0
   */
  def getActiveSession: Option[SparkSession] = {
    if (Utils.isInRunningSparkTask) {
      // Return None when running on executors.
      None
    } else {
      Option(activeThreadSession.get)
    }
  }

  /**
   * Returns the default SparkSession that is returned by the builder.
   *
   * @note Return None, when calling this function on executors
   *
   * @since 2.2.0
   */
  def getDefaultSession: Option[SparkSession] = {
    if (Utils.isInRunningSparkTask) {
      // Return None when running on executors.
      None
    } else {
      Option(defaultSession.get)
    }
  }

  /**
   * Returns the currently active SparkSession, otherwise the default one. If there is no default
   * SparkSession, throws an exception.
   *
   * @since 2.4.0
   */
  def active: SparkSession = {
    getActiveSession.getOrElse(getDefaultSession.getOrElse(
      throw SparkException.internalError("No active or default Spark session found")))
  }

  /**
   * Apply modifiable settings to an existing [[SparkSession]]. This method are used
   * both in Scala and Python, so put this under [[SparkSession]] object.
   */
  private[sql] def applyModifiableSettings(
      session: SparkSession,
      options: java.util.HashMap[String, String]): Unit = {
    // Lazy val to avoid an unnecessary session state initialization
    lazy val conf = session.sessionState.conf

    val dedupOptions = if (options.isEmpty) Map.empty[String, String] else (
      options.asScala.toSet -- conf.getAllConfs.toSet).toMap
    val (staticConfs, otherConfs) =
      dedupOptions.partition(kv => SQLConf.isStaticConfigKey(kv._1))

    otherConfs.foreach { case (k, v) => conf.setConfString(k, v) }

    // Note that other runtime SQL options, for example, for other third-party datasource
    // can be marked as an ignored configuration here.
    val maybeIgnoredConfs = otherConfs.filterNot { case (k, _) => conf.isModifiable(k) }

    if (staticConfs.nonEmpty || maybeIgnoredConfs.nonEmpty) {
      logWarning(
        "Using an existing Spark session; only runtime SQL configurations will take effect.")
    }
    if (staticConfs.nonEmpty) {
      logDebug("Ignored static SQL configurations:\n  " +
        conf.redactOptions(staticConfs).toSeq.map { case (k, v) => s"$k=$v" }.mkString("\n  "))
    }
    if (maybeIgnoredConfs.nonEmpty) {
      // Only print out non-static and non-runtime SQL configurations.
      // Note that this might show core configurations or source specific
      // options defined in the third-party datasource.
      logDebug("Configurations that might not take effect:\n  " +
        conf.redactOptions(
          maybeIgnoredConfs).toSeq.map { case (k, v) => s"$k=$v" }.mkString("\n  "))
    }
  }

  /**
   * Returns a cloned SparkSession with all specified configurations disabled, or
   * the original SparkSession if all configurations are already disabled.
   */
  private[sql] def getOrCloneSessionWithConfigsOff(
      session: SparkSession,
      configurations: Seq[ConfigEntry[Boolean]]): SparkSession = {
    val configsEnabled = configurations.filter(session.conf.get[Boolean])
    if (configsEnabled.isEmpty) {
      session
    } else {
      val newSession = session.cloneSession()
      configsEnabled.foreach(conf => {
        newSession.conf.set(conf, false)
      })
      newSession
    }
  }

  ////////////////////////////////////////////////////////////////////////////////////////
  // Private methods from now on
  ////////////////////////////////////////////////////////////////////////////////////////

  private val listenerRegistered: AtomicBoolean = new AtomicBoolean(false)

  /** Register the AppEnd listener onto the Context  */
  private def registerContextListener(sparkContext: SparkContext): Unit = {
    if (!listenerRegistered.get()) {
      sparkContext.addSparkListener(new SparkListener {
        override def onApplicationEnd(applicationEnd: SparkListenerApplicationEnd): Unit = {
          defaultSession.set(null)
          listenerRegistered.set(false)
        }
      })
      listenerRegistered.set(true)
    }
  }

  /** The active SparkSession for the current thread. */
  private val activeThreadSession = new InheritableThreadLocal[SparkSession]

  /** Reference to the root SparkSession. */
  private val defaultSession = new AtomicReference[SparkSession]

  private val HIVE_SESSION_STATE_BUILDER_CLASS_NAME =
    "org.apache.spark.sql.hive.HiveSessionStateBuilder"

  private def sessionStateClassName(conf: SparkConf): String = {
    conf.get(CATALOG_IMPLEMENTATION) match {
      case "hive" => HIVE_SESSION_STATE_BUILDER_CLASS_NAME
      case "in-memory" => classOf[SessionStateBuilder].getCanonicalName
    }
  }

  private def assertOnDriver(): Unit = {
    if (TaskContext.get() != null) {
      // we're accessing it during task execution, fail.
      throw SparkException.internalError(
        "SparkSession should only be created and accessed on the driver.")
    }
  }

  /**
   * Helper method to create an instance of `SessionState` based on `className` from conf.
   * The result is either `SessionState` or a Hive based `SessionState`.
   */
  private def instantiateSessionState(
      className: String,
      sparkSession: SparkSession): SessionState = {
    try {
      // invoke new [Hive]SessionStateBuilder(
      //   SparkSession,
      //   Option[SessionState])
      val clazz = Utils.classForName(className)
      val ctor = clazz.getConstructors.head
      ctor.newInstance(sparkSession, None).asInstanceOf[BaseSessionStateBuilder].build()
    } catch {
      case NonFatal(e) =>
        throw new IllegalArgumentException(s"Error while instantiating '$className':", e)
    }
  }

  /**
   * @return true if Hive classes can be loaded, otherwise false.
   */
  private[spark] def hiveClassesArePresent: Boolean = {
    try {
      Utils.classForName(HIVE_SESSION_STATE_BUILDER_CLASS_NAME)
      Utils.classForName("org.apache.hadoop.hive.conf.HiveConf")
      true
    } catch {
      case _: ClassNotFoundException | _: NoClassDefFoundError => false
    }
  }

  private[spark] def cleanupAnyExistingSession(): Unit = {
    val session = getActiveSession.orElse(getDefaultSession)
    if (session.isDefined) {
      logWarning(
        log"""An existing Spark session exists as the active or default session.
             |This probably means another suite leaked it. Attempting to stop it before continuing.
             |This existing Spark session was created at:
             |
             |${MDC(CALL_SITE_LONG_FORM, session.get.creationSite.longForm)}
             |
           """.stripMargin)
      session.get.stop()
      SparkSession.clearActiveSession()
      SparkSession.clearDefaultSession()
    }
  }

  /**
   * Create new session extensions, initialize with the confs set in [[StaticSQLConf]],
   * and optionally apply the [[SparkSessionExtensionsProvider]] present on the classpath.
   */
  private[sql] def applyAndLoadExtensions(sparkContext: SparkContext): SparkSessionExtensions = {
    val extensions = applyExtensions(sparkContext, new SparkSessionExtensions)
    if (sparkContext.conf.get(StaticSQLConf.LOAD_SESSION_EXTENSIONS_FROM_CLASSPATH)) {
      loadExtensions(extensions)
    }
    extensions
  }

  /**
   * Initialize extensions specified in [[StaticSQLConf]]. The classes will be applied to the
   * extensions passed into this function.
   */
  private def applyExtensions(
      sparkContext: SparkContext,
      extensions: SparkSessionExtensions): SparkSessionExtensions = {
    val extensionConfClassNames = sparkContext.getConf.get(StaticSQLConf.SPARK_SESSION_EXTENSIONS)
      .getOrElse(Seq.empty)
    extensionConfClassNames.foreach { extensionConfClassName =>
      try {
        val extensionConfClass = Utils.classForName(extensionConfClassName)
        val extensionConf = extensionConfClass.getConstructor().newInstance()
          .asInstanceOf[SparkSessionExtensions => Unit]
        extensionConf(extensions)
      } catch {
        // Ignore the error if we cannot find the class or when the class has the wrong type.
        case e@(_: ClassCastException |
                _: ClassNotFoundException |
                _: NoClassDefFoundError) =>
          logWarning(log"Cannot use ${MDC(CLASS_NAME, extensionConfClassName)} to configure " +
            log"session extensions.", e)
      }
    }
    extensions
  }

  /**
   * Load extensions from [[ServiceLoader]] and use them
   */
  private def loadExtensions(extensions: SparkSessionExtensions): Unit = {
    val loader = ServiceLoader.load(classOf[SparkSessionExtensionsProvider],
      Utils.getContextOrSparkClassLoader)
    val loadedExts = loader.iterator()

    while (loadedExts.hasNext) {
      try {
        val ext = loadedExts.next()
        ext(extensions)
      } catch {
        case e: Throwable => logWarning("Failed to load session extension", e)
      }
    }
  }
}<|MERGE_RESOLUTION|>--- conflicted
+++ resolved
@@ -59,11 +59,7 @@
 import org.apache.spark.sql.streaming._
 import org.apache.spark.sql.types.{DataType, StructType}
 import org.apache.spark.sql.util.ExecutionListenerManager
-<<<<<<< HEAD
-import org.apache.spark.util.{CallSite, ThreadUtils, Utils}
-=======
-import org.apache.spark.util.{CallSite, SparkFileUtils, Utils}
->>>>>>> 343471da
+import org.apache.spark.util.{CallSite, SparkFileUtils, ThreadUtils, Utils}
 import org.apache.spark.util.ArrayImplicits._
 
 /**
@@ -636,7 +632,44 @@
     }
   }
 
-<<<<<<< HEAD
+  /** @inheritdoc */
+  @Experimental
+  override def addArtifact(path: String): Unit = addArtifact(SparkFileUtils.resolveURI(path))
+
+  /** @inheritdoc */
+  @Experimental
+  override def addArtifact(uri: URI): Unit = {
+    artifactManager.addLocalArtifacts(Artifact.parseArtifacts(uri))
+  }
+
+  /** @inheritdoc */
+  @Experimental
+  override def addArtifact(bytes: Array[Byte], target: String): Unit = {
+    val targetPath = Paths.get(target)
+    val artifact = Artifact.newArtifactFromExtension(
+      targetPath.getFileName.toString,
+      targetPath,
+      new Artifact.InMemory(bytes))
+    artifactManager.addLocalArtifacts(artifact :: Nil)
+  }
+
+  /** @inheritdoc */
+  @Experimental
+  override def addArtifact(source: String, target: String): Unit = {
+    val targetPath = Paths.get(target)
+    val artifact = Artifact.newArtifactFromExtension(
+      targetPath.getFileName.toString,
+      targetPath,
+      new Artifact.LocalFile(Paths.get(source)))
+    artifactManager.addLocalArtifacts(artifact :: Nil)
+  }
+
+  /** @inheritdoc */
+  @Experimental
+  @scala.annotation.varargs
+  override def addArtifacts(uri: URI*): Unit = {
+    artifactManager.addLocalArtifacts(uri.flatMap(Artifact.parseArtifacts))
+  }
 
   /**
    * Add a tag to be assigned to all the operations started by this thread in this session.
@@ -747,45 +780,6 @@
       case None =>
         throw new IllegalArgumentException("executionId must be a number in string form.")
     }
-=======
-  /** @inheritdoc */
-  @Experimental
-  override def addArtifact(path: String): Unit = addArtifact(SparkFileUtils.resolveURI(path))
-
-  /** @inheritdoc */
-  @Experimental
-  override def addArtifact(uri: URI): Unit = {
-    artifactManager.addLocalArtifacts(Artifact.parseArtifacts(uri))
-  }
-
-  /** @inheritdoc */
-  @Experimental
-  override def addArtifact(bytes: Array[Byte], target: String): Unit = {
-    val targetPath = Paths.get(target)
-    val artifact = Artifact.newArtifactFromExtension(
-      targetPath.getFileName.toString,
-      targetPath,
-      new Artifact.InMemory(bytes))
-    artifactManager.addLocalArtifacts(artifact :: Nil)
-  }
-
-  /** @inheritdoc */
-  @Experimental
-  override def addArtifact(source: String, target: String): Unit = {
-    val targetPath = Paths.get(target)
-    val artifact = Artifact.newArtifactFromExtension(
-      targetPath.getFileName.toString,
-      targetPath,
-      new Artifact.LocalFile(Paths.get(source)))
-    artifactManager.addLocalArtifacts(artifact :: Nil)
-  }
-
-  /** @inheritdoc */
-  @Experimental
-  @scala.annotation.varargs
-  override def addArtifacts(uri: URI*): Unit = {
-    artifactManager.addLocalArtifacts(uri.flatMap(Artifact.parseArtifacts))
->>>>>>> 343471da
   }
 
   /**
