/*
 * Licensed to the Apache Software Foundation (ASF) under one or more
 * contributor license agreements.  See the NOTICE file distributed with
 * this work for additional information regarding copyright ownership.
 * The ASF licenses this file to You under the Apache License, Version 2.0
 * (the "License"); you may not use this file except in compliance with
 * the License.  You may obtain a copy of the License at
 *
 *    http://www.apache.org/licenses/LICENSE-2.0
 *
 * Unless required by applicable law or agreed to in writing, software
 * distributed under the License is distributed on an "AS IS" BASIS,
 * WITHOUT WARRANTIES OR CONDITIONS OF ANY KIND, either express or implied.
 * See the License for the specific language governing permissions and
 * limitations under the License.
 */

package org.apache.spark.sql.parquet

import java.io.IOException

import org.apache.hadoop.conf.Configuration
import org.apache.hadoop.fs.{FileSystem, Path}
import org.apache.hadoop.mapreduce.Job
import org.apache.hadoop.mapreduce.lib.output.FileOutputCommitter

import parquet.hadoop.{ParquetFileReader, Footer, ParquetFileWriter}
import parquet.hadoop.metadata.{ParquetMetadata, FileMetaData}
import parquet.hadoop.util.ContextUtil
import parquet.schema.{Type => ParquetType, PrimitiveType => ParquetPrimitiveType, MessageType}
import parquet.schema.{GroupType => ParquetGroupType, OriginalType => ParquetOriginalType, ConversionPatterns}
import parquet.schema.PrimitiveType.{PrimitiveTypeName => ParquetPrimitiveTypeName}
import parquet.schema.Type.Repetition

import org.apache.spark.Logging
import org.apache.spark.sql.catalyst.expressions.{AttributeReference, Attribute}
import org.apache.spark.sql.catalyst.types._

// Implicits
import scala.collection.JavaConversions._

private[parquet] object ParquetTypesConverter extends Logging {
  def isPrimitiveType(ctype: DataType): Boolean =
    classOf[PrimitiveType] isAssignableFrom ctype.getClass

  def toPrimitiveDataType(
      parquetType: ParquetPrimitiveType,
      binayAsString: Boolean): DataType =
    parquetType.getPrimitiveTypeName match {
      case ParquetPrimitiveTypeName.BINARY
        if (parquetType.getOriginalType == ParquetOriginalType.UTF8 ||
          binayAsString) => StringType
      case ParquetPrimitiveTypeName.BINARY => BinaryType
      case ParquetPrimitiveTypeName.BOOLEAN => BooleanType
      case ParquetPrimitiveTypeName.DOUBLE => DoubleType
      case ParquetPrimitiveTypeName.FLOAT => FloatType
      case ParquetPrimitiveTypeName.INT32 => IntegerType
      case ParquetPrimitiveTypeName.INT64 => LongType
      case ParquetPrimitiveTypeName.INT96 =>
        // TODO: add BigInteger type? TODO(andre) use DecimalType instead????
        sys.error("Potential loss of precision: cannot convert INT96")
      case _ => sys.error(
        s"Unsupported parquet datatype $parquetType")
    }

  /**
   * Converts a given Parquet `Type` into the corresponding
   * [[org.apache.spark.sql.catalyst.types.DataType]].
   *
   * We apply the following conversion rules:
   * <ul>
   *   <li> Primitive types are converter to the corresponding primitive type.</li>
   *   <li> Group types that have a single field that is itself a group, which has repetition
   *        level `REPEATED`, are treated as follows:<ul>
   *          <li> If the nested group has name `values`, the surrounding group is converted
   *               into an [[ArrayType]] with the corresponding field type (primitive or
   *               complex) as element type.</li>
   *          <li> If the nested group has name `map` and two fields (named `key` and `value`),
   *               the surrounding group is converted into a [[MapType]]
   *               with the corresponding key and value (value possibly complex) types.
   *               Note that we currently assume map values are not nullable.</li>
   *   <li> Other group types are converted into a [[StructType]] with the corresponding
   *        field types.</li></ul></li>
   * </ul>
   * Note that fields are determined to be `nullable` if and only if their Parquet repetition
   * level is not `REQUIRED`.
   *
   * @param parquetType The type to convert.
   * @return The corresponding Catalyst type.
   */
  def toDataType(parquetType: ParquetType, isBinaryAsString: Boolean): DataType = {
    def correspondsToMap(groupType: ParquetGroupType): Boolean = {
      if (groupType.getFieldCount != 1 || groupType.getFields.apply(0).isPrimitive) {
        false
      } else {
        // This mostly follows the convention in ``parquet.schema.ConversionPatterns``
        val keyValueGroup = groupType.getFields.apply(0).asGroupType()
        keyValueGroup.getRepetition == Repetition.REPEATED &&
          keyValueGroup.getName == CatalystConverter.MAP_SCHEMA_NAME &&
          keyValueGroup.getFieldCount == 2 &&
          keyValueGroup.getFields.apply(0).getName == CatalystConverter.MAP_KEY_SCHEMA_NAME &&
          keyValueGroup.getFields.apply(1).getName == CatalystConverter.MAP_VALUE_SCHEMA_NAME
      }
    }

    def correspondsToArray(groupType: ParquetGroupType): Boolean = {
      groupType.getFieldCount == 1 &&
        groupType.getFieldName(0) == CatalystConverter.ARRAY_ELEMENTS_SCHEMA_NAME &&
        groupType.getFields.apply(0).getRepetition == Repetition.REPEATED
    }

    if (parquetType.isPrimitive) {
      toPrimitiveDataType(parquetType.asPrimitiveType, isBinaryAsString)
    } else {
      val groupType = parquetType.asGroupType()
      parquetType.getOriginalType match {
        // if the schema was constructed programmatically there may be hints how to convert
        // it inside the metadata via the OriginalType field
        case ParquetOriginalType.LIST => { // TODO: check enums!
          assert(groupType.getFieldCount == 1)
          val field = groupType.getFields.apply(0)
          ArrayType(toDataType(field, isBinaryAsString), containsNull = false)
        }
        case ParquetOriginalType.MAP => {
          assert(
            !groupType.getFields.apply(0).isPrimitive,
            "Parquet Map type malformatted: expected nested group for map!")
          val keyValueGroup = groupType.getFields.apply(0).asGroupType()
          assert(
            keyValueGroup.getFieldCount == 2,
            "Parquet Map type malformatted: nested group should have 2 (key, value) fields!")
          val keyType = toDataType(keyValueGroup.getFields.apply(0), isBinaryAsString)
          assert(keyValueGroup.getFields.apply(0).getRepetition == Repetition.REQUIRED)
          val valueType = toDataType(keyValueGroup.getFields.apply(1), isBinaryAsString)
          assert(keyValueGroup.getFields.apply(1).getRepetition == Repetition.REQUIRED)
          // TODO: set valueContainsNull explicitly instead of assuming valueContainsNull is true
          // at here.
          MapType(keyType, valueType)
        }
        case _ => {
          // Note: the order of these checks is important!
          if (correspondsToMap(groupType)) { // MapType
            val keyValueGroup = groupType.getFields.apply(0).asGroupType()
            val keyType = toDataType(keyValueGroup.getFields.apply(0), isBinaryAsString)
            assert(keyValueGroup.getFields.apply(0).getRepetition == Repetition.REQUIRED)
            val valueType = toDataType(keyValueGroup.getFields.apply(1), isBinaryAsString)
            assert(keyValueGroup.getFields.apply(1).getRepetition == Repetition.REQUIRED)
            // TODO: set valueContainsNull explicitly instead of assuming valueContainsNull is true
            // at here.
            MapType(keyType, valueType)
          } else if (correspondsToArray(groupType)) { // ArrayType
            val elementType = toDataType(groupType.getFields.apply(0), isBinaryAsString)
            ArrayType(elementType, containsNull = false)
          } else { // everything else: StructType
            val fields = groupType
              .getFields
              .map(ptype => new StructField(
              ptype.getName,
              toDataType(ptype, isBinaryAsString),
              ptype.getRepetition != Repetition.REQUIRED))
            StructType(fields)
          }
        }
      }
    }
  }

  /**
   * For a given Catalyst [[org.apache.spark.sql.catalyst.types.DataType]] return
   * the name of the corresponding Parquet primitive type or None if the given type
   * is not primitive.
   *
   * @param ctype The type to convert
   * @return The name of the corresponding Parquet primitive type
   */
  def fromPrimitiveDataType(ctype: DataType):
      Option[(ParquetPrimitiveTypeName, Option[ParquetOriginalType])] = ctype match {
    case StringType => Some(ParquetPrimitiveTypeName.BINARY, Some(ParquetOriginalType.UTF8))
    case BinaryType => Some(ParquetPrimitiveTypeName.BINARY, None)
    case BooleanType => Some(ParquetPrimitiveTypeName.BOOLEAN, None)
    case DoubleType => Some(ParquetPrimitiveTypeName.DOUBLE, None)
    case FloatType => Some(ParquetPrimitiveTypeName.FLOAT, None)
    case IntegerType => Some(ParquetPrimitiveTypeName.INT32, None)
    // There is no type for Byte or Short so we promote them to INT32.
    case ShortType => Some(ParquetPrimitiveTypeName.INT32, None)
    case ByteType => Some(ParquetPrimitiveTypeName.INT32, None)
    case LongType => Some(ParquetPrimitiveTypeName.INT64, None)
    case _ => None
  }

  /**
   * Converts a given Catalyst [[org.apache.spark.sql.catalyst.types.DataType]] into
   * the corresponding Parquet `Type`.
   *
   * The conversion follows the rules below:
   * <ul>
   *   <li> Primitive types are converted into Parquet's primitive types.</li>
   *   <li> [[org.apache.spark.sql.catalyst.types.StructType]]s are converted
   *        into Parquet's `GroupType` with the corresponding field types.</li>
   *   <li> [[org.apache.spark.sql.catalyst.types.ArrayType]]s are converted
   *        into a 2-level nested group, where the outer group has the inner
   *        group as sole field. The inner group has name `values` and
   *        repetition level `REPEATED` and has the element type of
   *        the array as schema. We use Parquet's `ConversionPatterns` for this
   *        purpose.</li>
   *   <li> [[org.apache.spark.sql.catalyst.types.MapType]]s are converted
   *        into a nested (2-level) Parquet `GroupType` with two fields: a key
   *        type and a value type. The nested group has repetition level
   *        `REPEATED` and name `map`. We use Parquet's `ConversionPatterns`
   *        for this purpose</li>
   * </ul>
   * Parquet's repetition level is generally set according to the following rule:
   * <ul>
   *   <li> If the call to `fromDataType` is recursive inside an enclosing `ArrayType` or
   *   `MapType`, then the repetition level is set to `REPEATED`.</li>
   *   <li> Otherwise, if the attribute whose type is converted is `nullable`, the Parquet
   *   type gets repetition level `OPTIONAL` and otherwise `REQUIRED`.</li>
   * </ul>
   *
   *@param ctype The type to convert
   * @param name The name of the [[org.apache.spark.sql.catalyst.expressions.Attribute]]
   *             whose type is converted
   * @param nullable When true indicates that the attribute is nullable
   * @param inArray When true indicates that this is a nested attribute inside an array.
   * @return The corresponding Parquet type.
   */
  def fromDataType(
      ctype: DataType,
      name: String,
      nullable: Boolean = true,
      inArray: Boolean = false): ParquetType = {
    val repetition =
      if (inArray) {
        Repetition.REPEATED
      } else {
        if (nullable) Repetition.OPTIONAL else Repetition.REQUIRED
      }
    val primitiveType = fromPrimitiveDataType(ctype)
    primitiveType.map {
      case (primitiveType, originalType) =>
        new ParquetPrimitiveType(repetition, primitiveType, name, originalType.orNull)
    }.getOrElse {
      ctype match {
        case ArrayType(elementType, false) => {
          val parquetElementType = fromDataType(
            elementType,
            CatalystConverter.ARRAY_ELEMENTS_SCHEMA_NAME,
            nullable = false,
            inArray = true)
          ConversionPatterns.listType(repetition, name, parquetElementType)
        }
        case StructType(structFields) => {
          val fields = structFields.map {
            field => fromDataType(field.dataType, field.name, field.nullable, inArray = false)
          }
          new ParquetGroupType(repetition, name, fields)
        }
        case MapType(keyType, valueType, _) => {
          val parquetKeyType =
            fromDataType(
              keyType,
              CatalystConverter.MAP_KEY_SCHEMA_NAME,
              nullable = false,
              inArray = false)
          val parquetValueType =
            fromDataType(
              valueType,
              CatalystConverter.MAP_VALUE_SCHEMA_NAME,
              nullable = false,
              inArray = false)
          ConversionPatterns.mapType(
            repetition,
            name,
            parquetKeyType,
            parquetValueType)
        }
        case _ => sys.error(s"Unsupported datatype $ctype")
      }
    }
  }

  def convertToAttributes(parquetSchema: ParquetType, isBinaryAsString: Boolean): Seq[Attribute] = {
    parquetSchema
      .asGroupType()
      .getFields
      .map(
        field =>
          new AttributeReference(
            field.getName,
            toDataType(field, isBinaryAsString),
            field.getRepetition != Repetition.REQUIRED)())
  }

  def convertFromAttributes(attributes: Seq[Attribute]): MessageType = {
    val fields = attributes.map(
      attribute =>
        fromDataType(attribute.dataType, attribute.name, attribute.nullable))
    new MessageType("root", fields)
  }

  def convertFromString(string: String): Seq[Attribute] = {
    DataType(string) match {
      case s: StructType => s.toAttributes
      case other => sys.error(s"Can convert $string to row")
    }
  }

  def convertToString(schema: Seq[Attribute]): String = {
    StructType.fromAttributes(schema).toString
  }

  def writeMetaData(attributes: Seq[Attribute], origPath: Path, conf: Configuration): Unit = {
    if (origPath == null) {
      throw new IllegalArgumentException("Unable to write Parquet metadata: path is null")
    }
    val fs = origPath.getFileSystem(conf)
    if (fs == null) {
      throw new IllegalArgumentException(
        s"Unable to write Parquet metadata: path $origPath is incorrectly formatted")
    }
    val path = origPath.makeQualified(fs)
    if (fs.exists(path) && !fs.getFileStatus(path).isDir) {
      throw new IllegalArgumentException(s"Expected to write to directory $path but found file")
    }
    val metadataPath = new Path(path, ParquetFileWriter.PARQUET_METADATA_FILE)
    if (fs.exists(metadataPath)) {
      try {
        fs.delete(metadataPath, true)
      } catch {
        case e: IOException =>
          throw new IOException(s"Unable to delete previous PARQUET_METADATA_FILE at $metadataPath")
      }
    }
    val extraMetadata = new java.util.HashMap[String, String]()
    extraMetadata.put(
      RowReadSupport.SPARK_METADATA_KEY,
      ParquetTypesConverter.convertToString(attributes))
    // TODO: add extra data, e.g., table name, date, etc.?

    val parquetSchema: MessageType =
      ParquetTypesConverter.convertFromAttributes(attributes)
    val metaData: FileMetaData = new FileMetaData(
      parquetSchema,
      extraMetadata,
      "Spark")

    ParquetRelation.enableLogForwarding()
    ParquetFileWriter.writeMetadataFile(
      conf,
      path,
      new Footer(path, new ParquetMetadata(metaData, Nil)) :: Nil)
  }

  /**
   * Try to read Parquet metadata at the given Path. We first see if there is a summary file
   * in the parent directory. If so, this is used. Else we read the actual footer at the given
   * location.
   * @param origPath The path at which we expect one (or more) Parquet files.
   * @param configuration The Hadoop configuration to use.
   * @return The `ParquetMetadata` containing among other things the schema.
   */
  def readMetaData(origPath: Path, configuration: Option[Configuration]): ParquetMetadata = {
    if (origPath == null) {
      throw new IllegalArgumentException("Unable to read Parquet metadata: path is null")
    }
    val job = new Job()
    val conf = configuration.getOrElse(ContextUtil.getConfiguration(job))
    val fs: FileSystem = origPath.getFileSystem(conf)
    if (fs == null) {
      throw new IllegalArgumentException(s"Incorrectly formatted Parquet metadata path $origPath")
    }
    val path = origPath.makeQualified(fs)
    if (!fs.getFileStatus(path).isDir) {
      throw new IllegalArgumentException(
        s"Expected $path for be a directory with Parquet files/metadata")
    }
    ParquetRelation.enableLogForwarding()

    val children = fs.listStatus(path).filterNot { status =>
      val name = status.getPath.getName
<<<<<<< HEAD
      name(0) == '.' || name == FileOutputCommitter.SUCCEEDED_FILE_NAME
=======
      name(0) == '.' || name == FileOutputCommitter.SUCCEEDED_FILE_NAME || 
        name == FileOutputCommitter.TEMP_DIR_NAME
>>>>>>> 430d7822
    }

    // NOTE (lian): Parquet "_metadata" file can be very slow if the file consists of lots of row
    // groups. Since Parquet schema is replicated among all row groups, we only need to touch a
    // single row group to read schema related metadata. Notice that we are making assumptions that
    // all data in a single Parquet file have the same schema, which is normally true.
    children
      // Try any non-"_metadata" file first...
      .find(_.getPath.getName != ParquetFileWriter.PARQUET_METADATA_FILE)
      // ... and fallback to "_metadata" if no such file exists (which implies the Parquet file is
      // empty, thus normally the "_metadata" file is expected to be fairly small).
      .orElse(children.find(_.getPath.getName == ParquetFileWriter.PARQUET_METADATA_FILE))
      .map(ParquetFileReader.readFooter(conf, _))
      .getOrElse(
        throw new IllegalArgumentException(s"Could not find Parquet metadata at path $path"))
  }

  /**
   * Reads in Parquet Metadata from the given path and tries to extract the schema
   * (Catalyst attributes) from the application-specific key-value map. If this
   * is empty it falls back to converting from the Parquet file schema which
   * may lead to an upcast of types (e.g., {byte, short} to int).
   *
   * @param origPath The path at which we expect one (or more) Parquet files.
   * @param conf The Hadoop configuration to use.
   * @return A list of attributes that make up the schema.
   */
  def readSchemaFromFile(
      origPath: Path,
      conf: Option[Configuration],
      isBinaryAsString: Boolean): Seq[Attribute] = {
    val keyValueMetadata: java.util.Map[String, String] =
      readMetaData(origPath, conf)
        .getFileMetaData
        .getKeyValueMetaData
    if (keyValueMetadata.get(RowReadSupport.SPARK_METADATA_KEY) != null) {
      convertFromString(keyValueMetadata.get(RowReadSupport.SPARK_METADATA_KEY))
    } else {
      val attributes = convertToAttributes(
        readMetaData(origPath, conf).getFileMetaData.getSchema, isBinaryAsString)
      log.info(s"Falling back to schema conversion from Parquet types; result: $attributes")
      attributes
    }
  }
}<|MERGE_RESOLUTION|>--- conflicted
+++ resolved
@@ -378,12 +378,8 @@
 
     val children = fs.listStatus(path).filterNot { status =>
       val name = status.getPath.getName
-<<<<<<< HEAD
-      name(0) == '.' || name == FileOutputCommitter.SUCCEEDED_FILE_NAME
-=======
       name(0) == '.' || name == FileOutputCommitter.SUCCEEDED_FILE_NAME || 
         name == FileOutputCommitter.TEMP_DIR_NAME
->>>>>>> 430d7822
     }
 
     // NOTE (lian): Parquet "_metadata" file can be very slow if the file consists of lots of row
