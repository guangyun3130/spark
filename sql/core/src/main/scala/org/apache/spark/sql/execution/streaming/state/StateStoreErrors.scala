--- conflicted
+++ resolved
@@ -32,17 +32,16 @@
     )
   }
 
-<<<<<<< HEAD
   def missingTimeoutValues(timeoutMode: String): SparkException = {
     SparkException.internalError(
       msg = s"Failed to find timeout values for timeoutMode=$timeoutMode",
       category = "TWS"
     )
-=======
+  }
+
   def unsupportedOperationOnMissingColumnFamily(operationName: String, colFamilyName: String):
     StateStoreUnsupportedOperationOnMissingColumnFamily = {
     new StateStoreUnsupportedOperationOnMissingColumnFamily(operationName, colFamilyName)
->>>>>>> e778ce68
   }
 
   def multipleColumnFamiliesNotSupported(stateStoreProvider: String):
@@ -103,12 +102,7 @@
 class StateStoreMultipleColumnFamiliesNotSupportedException(stateStoreProvider: String)
   extends SparkUnsupportedOperationException(
     errorClass = "UNSUPPORTED_FEATURE.STATE_STORE_MULTIPLE_COLUMN_FAMILIES",
-<<<<<<< HEAD
-    messageParameters = Map("stateStoreProvider" -> stateStoreProvider)
-  )
-=======
     messageParameters = Map("stateStoreProvider" -> stateStoreProvider))
->>>>>>> e778ce68
 
 class StateStoreRemovingColumnFamiliesNotSupportedException(stateStoreProvider: String)
   extends SparkUnsupportedOperationException(
@@ -117,10 +111,8 @@
 
 class StateStoreCannotUseColumnFamilyWithInvalidName(operationName: String, colFamilyName: String)
   extends SparkUnsupportedOperationException(
-<<<<<<< HEAD
-    errorClass = "STATE_STORE_CANNOT_REMOVE_DEFAULT_COLUMN_FAMILY",
-    messageParameters = Map("colFamilyName" -> colFamilyName)
-  )
+    errorClass = "STATE_STORE_CANNOT_USE_COLUMN_FAMILY_WITH_INVALID_NAME",
+    messageParameters = Map("operationName" -> operationName, "colFamilyName" -> colFamilyName))
 
 class StateStoreCannotCreateColumnFamilyWithReservedChars(colFamilyName: String)
   extends SparkUnsupportedOperationException(
@@ -133,15 +125,10 @@
     errorClass = "STATE_STORE_CANNOT_CREATE_COLUMN_FAMILY_WITH_INVALID_NAME",
     messageParameters = Map("colFamilyName" -> colFamilyName)
   )
-=======
-    errorClass = "STATE_STORE_CANNOT_USE_COLUMN_FAMILY_WITH_INVALID_NAME",
-    messageParameters = Map("operationName" -> operationName, "colFamilyName" -> colFamilyName))
->>>>>>> e778ce68
 
 class StateStoreUnsupportedOperationException(operationType: String, entity: String)
   extends SparkUnsupportedOperationException(
     errorClass = "STATE_STORE_UNSUPPORTED_OPERATION",
-<<<<<<< HEAD
     messageParameters = Map("operationType" -> operationType, "entity" -> entity)
   )
 
@@ -160,12 +147,9 @@
     errorClass = "STATEFUL_PROCESSOR_CANNOT_PERFORM_OPERATION_WITH_INVALID_HANDLE_STATE",
     messageParameters = Map("operationType" -> operationType, "handleState" -> handleState)
   )
-=======
-    messageParameters = Map("operationType" -> operationType, "entity" -> entity))
 
 class StateStoreUnsupportedOperationOnMissingColumnFamily(
     operationType: String,
     colFamilyName: String) extends SparkUnsupportedOperationException(
   errorClass = "STATE_STORE_UNSUPPORTED_OPERATION_ON_MISSING_COLUMN_FAMILY",
-  messageParameters = Map("operationType" -> operationType, "colFamilyName" -> colFamilyName))
->>>>>>> e778ce68
+  messageParameters = Map("operationType" -> operationType, "colFamilyName" -> colFamilyName))