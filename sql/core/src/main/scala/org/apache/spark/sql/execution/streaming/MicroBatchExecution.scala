--- conflicted
+++ resolved
@@ -20,12 +20,7 @@
 import scala.collection.mutable.{Map => MutableMap}
 import scala.collection.mutable
 
-<<<<<<< HEAD
-import org.apache.spark.internal.LogKeys.{LATEST_BATCH_ID, LATEST_COMMITTED_BATCH_ID, READ_LIMIT, SPARK_DATA_STREAM}
-=======
-import org.apache.spark.internal.LogKey._
->>>>>>> 79357c8c
-import org.apache.spark.internal.MDC
+import org.apache.spark.internal.{LogKeys, MDC}
 import org.apache.spark.sql.{Dataset, SparkSession}
 import org.apache.spark.sql.catalyst.encoders.ExpressionEncoder
 import org.apache.spark.sql.catalyst.expressions.{Alias, Attribute, CurrentBatchTimestamp, CurrentDate, CurrentTimestamp, FileSourceMetadataAttribute, LocalTimestamp}
@@ -108,13 +103,13 @@
         if (sparkSession.sessionState.conf.getConf(
             SQLConf.STREAMING_TRIGGER_AVAILABLE_NOW_WRAPPER_ENABLED)) {
           logInfo(log"Configured to use the wrapper of Trigger.AvailableNow for query " +
-            log"${MDC(PRETTY_ID_STRING, prettyIdString)}.")
+            log"${MDC(LogKeys.PRETTY_ID_STRING, prettyIdString)}.")
           MultiBatchExecutor()
         } else {
           val supportsTriggerAvailableNow = sources.distinct.forall { src =>
             val supports = src.isInstanceOf[SupportsTriggerAvailableNow]
             if (!supports) {
-              logWarning(log"source [${MDC(SPARK_DATA_STREAM, src)}] does not support " +
+              logWarning(log"source [${MDC(LogKeys.SPARK_DATA_STREAM, src)}] does not support " +
                 log"Trigger.AvailableNow. Falling back to single batch execution. Note that this " +
                 log"may not guarantee processing new data if there is an uncommitted batch. " +
                 log"Please consult with data source developer to support Trigger.AvailableNow.")
@@ -162,9 +157,9 @@
           val metadataPath = s"$resolvedCheckpointRoot/sources/$nextSourceId"
           val source = dataSourceV1.createSource(metadataPath)
           nextSourceId += 1
-          logInfo(log"Using Source [${MDC(STREAMING_SOURCE, source)}] " +
-            log"from DataSourceV1 named '${MDC(STREAMING_DATA_SOURCE_NAME, sourceName)}' " +
-            log"[${MDC(STREAMING_DATA_SOURCE_DESCRIPTION, dataSourceV1)}]")
+          logInfo(log"Using Source [${MDC(LogKeys.STREAMING_SOURCE, source)}] " +
+            log"from DataSourceV1 named '${MDC(LogKeys.STREAMING_DATA_SOURCE_NAME, sourceName)}' " +
+            log"[${MDC(LogKeys.STREAMING_DATA_SOURCE_DESCRIPTION, dataSourceV1)}]")
           StreamingExecutionRelation(source, output, dataSourceV1.catalogTable)(sparkSession)
         })
 
@@ -177,9 +172,9 @@
             // Materialize source to avoid creating it in every batch
             val metadataPath = s"$resolvedCheckpointRoot/sources/$nextSourceId"
             nextSourceId += 1
-            logInfo(log"Reading table [${MDC(STREAMING_TABLE, table)}] " +
-              log"from DataSourceV2 named '${MDC(STREAMING_DATA_SOURCE_NAME, srcName)}' " +
-              log"${MDC(STREAMING_DATA_SOURCE_DESCRIPTION, dsStr)}")
+            logInfo(log"Reading table [${MDC(LogKeys.STREAMING_TABLE, table)}] " +
+              log"from DataSourceV2 named '${MDC(LogKeys.STREAMING_DATA_SOURCE_NAME, srcName)}' " +
+              log"${MDC(LogKeys.STREAMING_DATA_SOURCE_DESCRIPTION, dsStr)}")
             // TODO: operator pushdown.
             val scan = table.newScanBuilder(options).build()
             val stream = scan.toMicroBatchStream(metadataPath)
@@ -197,9 +192,9 @@
             val source =
               v1.get.asInstanceOf[StreamingRelation].dataSource.createSource(metadataPath)
             nextSourceId += 1
-            logInfo(log"Using Source [${MDC(STREAMING_SOURCE, source)}] from DataSourceV2 " +
-              log"named '${MDC(STREAMING_DATA_SOURCE_NAME, srcName)}' " +
-              log"${MDC(STREAMING_DATA_SOURCE_DESCRIPTION, dsStr)}")
+            logInfo(log"Using Source [${MDC(LogKeys.STREAMING_SOURCE, source)}] from " +
+              log"DataSourceV2 named '${MDC(LogKeys.STREAMING_DATA_SOURCE_NAME, srcName)}' " +
+              log"${MDC(LogKeys.STREAMING_DATA_SOURCE_DESCRIPTION, dsStr)}")
             // We don't have a catalog table but may have a table identifier. Given this is about
             // v1 fallback path, we just give up and set the catalog table as None.
             StreamingExecutionRelation(source, output, None)(sparkSession)
@@ -223,8 +218,8 @@
           case s: SupportsAdmissionControl =>
             val limit = s.getDefaultReadLimit
             if (limit != ReadLimit.allAvailable()) {
-              logWarning(log"The read limit ${MDC(READ_LIMIT, limit)} for " +
-                log"${MDC(SPARK_DATA_STREAM, s)} is ignored when Trigger.Once is used.")
+              logWarning(log"The read limit ${MDC(LogKeys.READ_LIMIT, limit)} for " +
+                log"${MDC(LogKeys.SPARK_DATA_STREAM, s)} is ignored when Trigger.Once is used.")
             }
             s -> ReadLimit.allAvailable()
           case s =>
@@ -290,7 +285,7 @@
       // microBatchThread may spawn new jobs, so we need to cancel again to prevent a leak
       sparkSession.sparkContext.cancelJobGroup(runId.toString)
     }
-    logInfo(log"Query ${MDC(PRETTY_ID_STRING, prettyIdString)} was stopped")
+    logInfo(log"Query ${MDC(LogKeys.PRETTY_ID_STRING, prettyIdString)} was stopped")
   }
 
   private val watermarkPropagator = WatermarkPropagator(sparkSession.sessionState.conf)
@@ -301,7 +296,7 @@
     // shutdown and cleanup required for async log purge mechanism
     asyncLogPurgeShutdown()
     logInfo(log"Async log purge executor pool for query " +
-      log"${MDC(PRETTY_ID_STRING, prettyIdString)} has been shutdown")
+      log"${MDC(LogKeys.PRETTY_ID_STRING, prettyIdString)} has been shutdown")
   }
 
   private def initializeExecution(
@@ -317,7 +312,7 @@
     setLatestExecutionContext(execCtx)
 
     populateStartOffsets(execCtx, sparkSessionForStream)
-    logInfo(log"Stream started from ${MDC(STREAMING_OFFSETS_START, execCtx.startOffsets)}")
+    logInfo(log"Stream started from ${MDC(LogKeys.STREAMING_OFFSETS_START, execCtx.startOffsets)}")
     execCtx
   }
   /**
@@ -524,16 +519,16 @@
               }
             } else if (latestCommittedBatchId < latestBatchId - 1) {
               logWarning(log"Batch completion log latest batch id is " +
-                log"${MDC(LATEST_COMMITTED_BATCH_ID, latestCommittedBatchId)}, which is not " +
-                log"trailing batchid ${MDC(LATEST_BATCH_ID, latestBatchId)} by one")
+                log"${MDC(LogKeys.LATEST_COMMITTED_BATCH_ID, latestCommittedBatchId)}, which is " +
+                log"not trailing batchid ${MDC(LogKeys.LATEST_BATCH_ID, latestBatchId)} by one")
             }
           case None => logInfo("no commit log present")
         }
         // initialize committed offsets to start offsets of the most recent committed batch
         committedOffsets = execCtx.startOffsets
-        logInfo(log"Resuming at batch ${MDC(BATCH_ID, execCtx.batchId)} with committed offsets " +
-          log"${MDC(STREAMING_OFFSETS_START, execCtx.startOffsets)} and available offsets " +
-          log"${MDC(STREAMING_OFFSETS_END, execCtx.endOffsets)}")
+        logInfo(log"Resuming at batch ${MDC(LogKeys.BATCH_ID, execCtx.batchId)} with committed " +
+          log"offsets ${MDC(LogKeys.STREAMING_OFFSETS_START, execCtx.startOffsets)} and " +
+          log"available offsets ${MDC(LogKeys.STREAMING_OFFSETS_END, execCtx.endOffsets)}")
       case None => // We are starting this stream for the first time.
         logInfo(s"Starting new streaming query.")
         execCtx.batchId = 0
@@ -762,8 +757,8 @@
                 }
               } else if (catalogTable.exists(_ ne newRelation.catalogTable.get)) {
                 // Output a warning if `catalogTable` is provided by the source rather than engine
-                logWarning(log"Source ${MDC(SPARK_DATA_STREAM, source)} should not produce the " +
-                  log"information of catalog table by its own.")
+                logWarning(log"Source ${MDC(LogKeys.SPARK_DATA_STREAM, source)} should not " +
+                  log"produce the information of catalog table by its own.")
               }
               newRelation
           }
@@ -887,8 +882,8 @@
       throw QueryExecutionErrors.concurrentStreamLogUpdate(execCtx.batchId)
     }
 
-    logInfo(log"Committed offsets for batch ${MDC(BATCH_ID, execCtx.batchId)}. " +
-      log"Metadata ${MDC(OFFSET_SEQUENCE_METADATA, execCtx.offsetSeqMetadata.toString)}")
+    logInfo(log"Committed offsets for batch ${MDC(LogKeys.BATCH_ID, execCtx.batchId)}. " +
+      log"Metadata ${MDC(LogKeys.OFFSET_SEQUENCE_METADATA, execCtx.offsetSeqMetadata.toString)}")
   }
 
   /**
