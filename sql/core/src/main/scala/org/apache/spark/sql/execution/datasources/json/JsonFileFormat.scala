--- conflicted
+++ resolved
@@ -83,13 +83,6 @@
 
     new OutputWriterFactory {
       override def newInstance(
-<<<<<<< HEAD
-          stagingDir: String,
-          fileNamePrefix: String,
-          dataSchema: StructType,
-          context: TaskAttemptContext): OutputWriter = {
-        new JsonOutputWriter(stagingDir, parsedOptions, fileNamePrefix, dataSchema, context)
-=======
           path: String,
           dataSchema: StructType,
           context: TaskAttemptContext): OutputWriter = {
@@ -98,7 +91,6 @@
 
       override def getFileExtension(context: TaskAttemptContext): String = {
         ".json" + TextOutputWriter.getCompressionExtension(context)
->>>>>>> 0cba535a
       }
     }
   }
@@ -165,20 +157,11 @@
 }
 
 private[json] class JsonOutputWriter(
-    stagingDir: String,
+    path: String,
     options: JSONOptions,
-<<<<<<< HEAD
-    fileNamePrefix: String,
-=======
->>>>>>> 0cba535a
     dataSchema: StructType,
     context: TaskAttemptContext)
   extends OutputWriter with Logging {
-
-  override val path: String = {
-    val compressionExtension = TextOutputWriter.getCompressionExtension(context)
-    new Path(stagingDir, fileNamePrefix + ".json" + compressionExtension).toString
-  }
 
   private[this] val writer = new CharArrayWriter()
   // create the Generator without separator inserted between 2 records
