--- conflicted
+++ resolved
@@ -26,11 +26,7 @@
     val baseMap: immutable.Map[Source, Offset] = new immutable.HashMap[Source, Offset])
   extends scala.collection.immutable.Map[Source, Offset] {
 
-<<<<<<< HEAD
-  def toOffsetSeq(source: Seq[Source], metadata: String): OffsetSeq = {
-=======
   def toOffsetSeq(source: Seq[Source], metadata: OffsetSeqMetadata): OffsetSeq = {
->>>>>>> 0ef1421a
     OffsetSeq(source.map(get), Some(metadata))
   }
 
