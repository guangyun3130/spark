--- conflicted
+++ resolved
@@ -24,29 +24,17 @@
 import scala.collection.JavaConverters._
 import scala.util.control.NonFatal
 
-<<<<<<< HEAD
-import com.fasterxml.jackson.databind.JsonNode
-import com.fasterxml.jackson.databind.annotation.JsonDeserialize
-=======
-import com.fasterxml.jackson.databind.{DeserializationFeature, ObjectMapper}
+import com.fasterxml.jackson.databind.{DeserializationFeature, JsonNode, ObjectMapper}
 import com.fasterxml.jackson.databind.annotation.JsonDeserialize
 import com.fasterxml.jackson.module.scala.{ClassTagExtensions, DefaultScalaModule}
-import org.json4s._
-import org.json4s.JsonAST.JValue
-import org.json4s.JsonDSL._
-import org.json4s.jackson.JsonMethods._
->>>>>>> 5021638e
 
 import org.apache.spark.annotation.Evolving
 import org.apache.spark.sql.Row
 import org.apache.spark.sql.catalyst.expressions.GenericRowWithSchema
 import org.apache.spark.sql.streaming.SafeJsonSerializer.{safeDoubleToJsonNode, safeMapToJsonNode}
 import org.apache.spark.sql.streaming.SinkProgress.DEFAULT_NUM_OUTPUT_ROWS
-<<<<<<< HEAD
+import org.apache.spark.sql.util.ToJsonUtil
 import org.apache.spark.util.JacksonUtils
-=======
-import org.apache.spark.sql.util.ToJsonUtil
->>>>>>> 5021638e
 
 /**
  * Information about updates made to stateful operators in a [[StreamingQuery]] during a trigger.
@@ -171,7 +159,6 @@
 
   override def toString: String = prettyJson
 
-<<<<<<< HEAD
   private[sql] def jsonNode: JsonNode = {
     val factory = JacksonUtils.defaultNodeFactory
     val obj = factory.objectNode()
@@ -212,30 +199,13 @@
     obj.set[JsonNode]("sources", sourcesArrayNode)
 
     obj.set[JsonNode]("sink", sink.jsonNode)
-    val observedMetricsNode = safeMapToJsonNode[Row](observedMetrics, row => row.jsonNode)
+    val observedMetricsNode =
+      safeMapToJsonNode[Row](observedMetrics, row => ToJsonUtil.jsonNode(row))
     if (!observedMetricsNode.isMissingNode) {
       obj.set[JsonNode]("observedMetrics", observedMetricsNode)
     }
     obj
-=======
-  private[sql] def jsonValue: JValue = {
-    ("id" -> JString(id.toString)) ~
-    ("runId" -> JString(runId.toString)) ~
-    ("name" -> JString(name)) ~
-    ("timestamp" -> JString(timestamp)) ~
-    ("batchId" -> JInt(batchId)) ~
-    ("numInputRows" -> JInt(numInputRows)) ~
-    ("inputRowsPerSecond" -> safeDoubleToJValue(inputRowsPerSecond)) ~
-    ("processedRowsPerSecond" -> safeDoubleToJValue(processedRowsPerSecond)) ~
-    ("durationMs" -> safeMapToJValue[JLong](durationMs, v => JInt(v.toLong))) ~
-    ("eventTime" -> safeMapToJValue[String](eventTime, s => JString(s))) ~
-    ("stateOperators" -> JArray(stateOperators.map(_.jsonValue).toList)) ~
-    ("sources" -> JArray(sources.map(_.jsonValue).toList)) ~
-    ("sink" -> sink.jsonValue) ~
-    ("observedMetrics" -> safeMapToJValue[Row](observedMetrics, row => ToJsonUtil.jsonValue(row)))
->>>>>>> 5021638e
-  }
-
+  }
 }
 
 private[spark] object StreamingQueryProgress {
