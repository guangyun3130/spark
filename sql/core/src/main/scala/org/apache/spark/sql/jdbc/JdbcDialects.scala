/*
 * Licensed to the Apache Software Foundation (ASF) under one or more
 * contributor license agreements.  See the NOTICE file distributed with
 * this work for additional information regarding copyright ownership.
 * The ASF licenses this file to You under the Apache License, Version 2.0
 * (the "License"); you may not use this file except in compliance with
 * the License.  You may obtain a copy of the License at
 *
 *    http://www.apache.org/licenses/LICENSE-2.0
 *
 * Unless required by applicable law or agreed to in writing, software
 * distributed under the License is distributed on an "AS IS" BASIS,
 * WITHOUT WARRANTIES OR CONDITIONS OF ANY KIND, either express or implied.
 * See the License for the specific language governing permissions and
 * limitations under the License.
 */

package org.apache.spark.sql.jdbc

import org.apache.spark.sql.types._
import org.apache.spark.annotation.DeveloperApi

/**
 * :: DeveloperApi ::
 * A database type definition coupled with the jdbc type needed to send null
 * values to the database.
 * @param databaseTypeDefinition The database type definition
 * @param jdbcNullType The jdbc type (as defined in java.sql.Types) used to
 *                     send a null value to the database.
 */
@DeveloperApi
case class JdbcType(databaseTypeDefinition : String, jdbcNullType : Int)

/**
 * :: DeveloperApi ::
 * Encapsulates everything (extensions, workarounds, quirks) to handle the
 * SQL dialect of a certain database or jdbc driver.
 * Lots of databases define types that aren't explicitly supported
 * by the JDBC spec.  Some JDBC drivers also report inaccurate
 * information---for instance, BIT(n>1) being reported as a BIT type is quite
 * common, even though BIT in JDBC is meant for single-bit values.  Also, there
 * does not appear to be a standard name for an unbounded string or binary
 * type; we use BLOB and CLOB by default but override with database-specific
 * alternatives when these are absent or do not behave correctly.
 *
 * Currently, the only thing done by the dialect is type mapping.
 * `getCatalystType` is used when reading from a JDBC table and `getJDBCType`
 * is used when writing to a JDBC table.  If `getCatalystType` returns `null`,
 * the default type handling is used for the given JDBC type.  Similarly,
 * if `getJDBCType` returns `(null, None)`, the default type handling is used
 * for the given Catalyst type.
 */
@DeveloperApi
abstract class JdbcDialect {
  /**
   * Check if this dialect instance can handle a certain jdbc url.
   * @param url the jdbc url.
   * @return True if the dialect can be applied on the given jdbc url.
   * @throws NullPointerException if the url is null.
   */
  def canHandle(url : String): Boolean

  /**
   * Get the custom datatype mapping for the given jdbc meta information.
   * @param sqlType The sql type (see java.sql.Types)
   * @param typeName The sql type name (e.g. "BIGINT UNSIGNED")
   * @param size The size of the type.
   * @param scale The scale of the type.  Generally used for decimal types.
   * @param md Result metadata associated with this type.
   * @return The actual DataType (subclasses of [[org.apache.spark.sql.types.DataType]])
   *         or null if the default type mapping should be used.
   */
  def getCatalystType(
    sqlType: Int, typeName: String, size: Int, scale: Int, md: MetadataBuilder): Option[DataType] = None

  /**
   * Retrieve the jdbc / sql type for a given datatype.
   * @param dt The datatype (e.g. [[org.apache.spark.sql.types.StringType]])
   * @return The new JdbcType if there is an override for this DataType
   */
  def getJDBCType(dt: DataType): Option[JdbcType] = None

  def getCommonJDBCType(dataType: DataType): Option[JdbcType] = {
    dataType match {
      case IntegerType => Option(JdbcType("INTEGER", java.sql.Types.INTEGER))
      case LongType => Option(JdbcType("BIGINT", java.sql.Types.BIGINT))
      case DoubleType => Option(JdbcType("DOUBLE PRECISION", java.sql.Types.DOUBLE))
      case FloatType => Option(JdbcType("REAL", java.sql.Types.FLOAT))
      case ShortType => Option(JdbcType("INTEGER", java.sql.Types.SMALLINT))
      case ByteType => Option(JdbcType("BYTE", java.sql.Types.TINYINT))
      case BooleanType => Option(JdbcType("BIT(1)", java.sql.Types.BIT))
      case StringType => Option(JdbcType("TEXT", java.sql.Types.CLOB))
      case BinaryType => Option(JdbcType("BLOB", java.sql.Types.BLOB))
      case TimestampType => Option(JdbcType("TIMESTAMP", java.sql.Types.TIMESTAMP))
      case DateType => Option(JdbcType("DATE", java.sql.Types.DATE))
      case t: DecimalType => Option(JdbcType(s"DECIMAL(${t.precision},${t.scale})", java.sql.Types.DECIMAL))
      case _ => None
    }
  }

  /**
   * Quotes the identifier. This is used to put quotes around the identifier in case the column
   * name is a reserved keyword, or in case it contains characters that require quotes (e.g. space).
   */
  def quoteIdentifier(colName: String): String = {
    s""""$colName""""
  }

  /**
   * Get the SQL query that should be used to find if the given table exists. Dialects can
   * override this method to return a query that works best in a particular database.
   * @param table  The name of the table.
   * @return The SQL query to use for checking the table.
   */
  def getTableExistsQuery(table: String): String = {
    s"SELECT * FROM $table WHERE 1=0"
  }

}

/**
 * :: DeveloperApi ::
 * Registry of dialects that apply to every new jdbc [[org.apache.spark.sql.DataFrame]].
 *
 * If multiple matching dialects are registered then all matching ones will be
 * tried in reverse order. A user-added dialect will thus be applied first,
 * overwriting the defaults.
 *
 * Note that all new dialects are applied to new jdbc DataFrames only. Make
 * sure to register your dialects first.
 */
@DeveloperApi
object JdbcDialects {

  /**
   * Register a dialect for use on all new matching jdbc [[org.apache.spark.sql.DataFrame]].
   * Readding an existing dialect will cause a move-to-front.
   *
   * @param dialect The new dialect.
   */
  def registerDialect(dialect: JdbcDialect) : Unit = {
    dialects = dialect :: dialects.filterNot(_ == dialect)
  }

  /**
   * Unregister a dialect. Does nothing if the dialect is not registered.
   *
   * @param dialect The jdbc dialect.
   */
  def unregisterDialect(dialect : JdbcDialect) : Unit = {
    dialects = dialects.filterNot(_ == dialect)
  }

  private[this] var dialects = List[JdbcDialect]()

  registerDialect(MySQLDialect)
  registerDialect(PostgresDialect)
  registerDialect(DB2Dialect)
  registerDialect(MsSqlServerDialect)
  registerDialect(DerbyDialect)
  registerDialect(OracleDialect)

  /**
   * Fetch the JdbcDialect class corresponding to a given database url.
   */
  private[sql] def get(url: String): JdbcDialect = {
    val matchingDialects = dialects.filter(_.canHandle(url))
    matchingDialects.length match {
      case 0 => NoopDialect
      case 1 => matchingDialects.head
      case _ => new AggregatedDialect(matchingDialects)
    }
  }
}

/**
<<<<<<< HEAD
 * :: DeveloperApi ::
 * AggregatedDialect can unify multiple dialects into one virtual Dialect.
 * Dialects are tried in order, and the first dialect that does not return a
 * neutral element will will.
 * @param dialects List of dialects.
 */
@DeveloperApi
class AggregatedDialect(dialects: List[JdbcDialect]) extends JdbcDialect {

  require(dialects.nonEmpty)

  override def canHandle(url : String): Boolean =
    dialects.map(_.canHandle(url)).reduce(_ && _)

  override def getCatalystType(
      sqlType: Int, typeName: String, size: Int, scale: Int, md: MetadataBuilder): Option[DataType] = {
    dialects.flatMap(_.getCatalystType(sqlType, typeName, size, scale, md)).headOption
  }

  override def getJDBCType(dt: DataType): Option[JdbcType] = {
    dialects.flatMap(_.getJDBCType(dt)).headOption
  }
}

/**
 * :: DeveloperApi ::
=======
>>>>>>> bc5d6c03
 * NOOP dialect object, always returning the neutral element.
 */
private object NoopDialect extends JdbcDialect {
  override def canHandle(url : String): Boolean = true
<<<<<<< HEAD
}

/**
 * :: DeveloperApi ::
 * Default postgres dialect, mapping bit/cidr/inet on read and string/binary/boolean on write.
 */
@DeveloperApi
case object PostgresDialect extends JdbcDialect {
  override def canHandle(url: String): Boolean = url.startsWith("jdbc:postgresql")
  override def getCatalystType(
      sqlType: Int, typeName: String, size: Int, scale: Int, md: MetadataBuilder): Option[DataType] = {
    if (sqlType == Types.BIT && typeName.equals("bit") && size != 1) {
      Option(BinaryType)
    } else if (sqlType == Types.OTHER && typeName.equals("cidr")) {
      Option(StringType)
    } else if (sqlType == Types.OTHER && typeName.equals("inet")) {
      Option(StringType)
    } else if (sqlType == Types.OTHER && typeName.equals("json")) {
      Option(StringType)
    } else if (sqlType == Types.OTHER && typeName.equals("jsonb")) {
      Option(StringType)
    } else if (sqlType == Types.OTHER && typeName.equals("uuid")) {
        Some(StringType)
    } else if (sqlType == Types.ARRAY) {
      typeName match {
        case "_bit" | "_bool" => Option(ArrayType(BooleanType))
        case "_int2" => Option(ArrayType(ShortType))
        case "_int4" => Option(ArrayType(IntegerType))
        case "_int8" | "_oid" => Option(ArrayType(LongType))
        case "_float4" => Option(ArrayType(FloatType))
        case "_money" | "_float8" => Option(ArrayType(DoubleType))
        case "_text" | "_varchar" | "_char" | "_bpchar" | "_name" => Option(ArrayType(StringType))
        case "_bytea" => Option(ArrayType(BinaryType))
        case "_timestamp" | "_timestamptz" | "_time" | "_timetz" => Option(ArrayType(TimestampType))
        case "_date" => Option(ArrayType(DateType))
        case "_numeric"
          if size != 0 || scale != 0 => Option(ArrayType(DecimalType(size, scale)))
        case "_numeric" => Option(ArrayType(DecimalType.SYSTEM_DEFAULT))
        case _ => throw new IllegalArgumentException(s"Unhandled postgres array type $typeName")
      }
    } else None
  }

  override def getJDBCType(dt: DataType): Option[JdbcType] = dt match {
    case StringType => Some(JdbcType("TEXT", java.sql.Types.CHAR))
    case BinaryType => Some(JdbcType("BYTEA", java.sql.Types.BINARY))
    case BooleanType => Some(JdbcType("BOOLEAN", java.sql.Types.BOOLEAN))
    case ArrayType(t, _) =>
      val subtype = getJDBCType(t).map(_.databaseTypeDefinition).getOrElse(
        getCommonJDBCType(t).map(_.databaseTypeDefinition).getOrElse(
          throw new IllegalArgumentException(s"Unexpected JDBC array subtype $t")
        )
      )
      Some(JdbcType(s"$subtype[]", java.sql.Types.ARRAY))
    case _ => None
  }

  override def getTableExistsQuery(table: String): String = {
    s"SELECT 1 FROM $table LIMIT 1"
  }

}

/**
 * :: DeveloperApi ::
 * Default mysql dialect to read bit/bitsets correctly.
 */
@DeveloperApi
case object MySQLDialect extends JdbcDialect {
  override def canHandle(url : String): Boolean = url.startsWith("jdbc:mysql")
  override def getCatalystType(
      sqlType: Int, typeName: String, size: Int, scale: Int, md: MetadataBuilder): Option[DataType] = {
    if (sqlType == Types.VARBINARY && typeName.equals("BIT") && size != 1) {
      // This could instead be a BinaryType if we'd rather return bit-vectors of up to 64 bits as
      // byte arrays instead of longs.
      md.putLong("binarylong", 1)
      Option(LongType)
    } else if (sqlType == Types.BIT && typeName.equals("TINYINT")) {
      Option(BooleanType)
    } else None
  }

  override def quoteIdentifier(colName: String): String = {
    s"`$colName`"
  }

  override def getTableExistsQuery(table: String): String = {
    s"SELECT 1 FROM $table LIMIT 1"
  }
}

/**
 * :: DeveloperApi ::
 * Default DB2 dialect, mapping string/boolean on write to valid DB2 types.
 * By default string, and boolean gets mapped to db2 invalid types TEXT, and BIT(1).
 */
@DeveloperApi
case object DB2Dialect extends JdbcDialect {

  override def canHandle(url: String): Boolean = url.startsWith("jdbc:db2")

  override def getJDBCType(dt: DataType): Option[JdbcType] = dt match {
    case StringType => Some(JdbcType("CLOB", java.sql.Types.CLOB))
    case BooleanType => Some(JdbcType("CHAR(1)", java.sql.Types.CHAR))
    case _ => None
  }
}

/**
 * :: DeveloperApi ::
 * Default Microsoft SQL Server dialect, mapping the datetimeoffset types to a String on read.
 */
@DeveloperApi
case object MsSqlServerDialect extends JdbcDialect {
  override def canHandle(url: String): Boolean = url.startsWith("jdbc:sqlserver")
  override def getCatalystType(
      sqlType: Int, typeName: String, size: Int, scale: Int, md: MetadataBuilder): Option[DataType] = {
    if (typeName.contains("datetimeoffset")) {
      // String is recommend by Microsoft SQL Server for datetimeoffset types in non-MS clients
      Option(StringType)
    } else None
  }

  override def getJDBCType(dt: DataType): Option[JdbcType] = dt match {
    case TimestampType => Some(JdbcType("DATETIME", java.sql.Types.TIMESTAMP))
    case _ => None
  }
}

/**
 * :: DeveloperApi ::
 * Default Apache Derby dialect, mapping real on read
 * and string/byte/short/boolean/decimal on write.
 */
@DeveloperApi
case object DerbyDialect extends JdbcDialect {
  override def canHandle(url: String): Boolean = url.startsWith("jdbc:derby")
  override def getCatalystType(
      sqlType: Int, typeName: String, size: Int, scale: Int, md: MetadataBuilder): Option[DataType] = {
    if (sqlType == Types.REAL) Option(FloatType) else None
  }

  override def getJDBCType(dt: DataType): Option[JdbcType] = dt match {
    case StringType => Some(JdbcType("CLOB", java.sql.Types.CLOB))
    case ByteType => Some(JdbcType("SMALLINT", java.sql.Types.SMALLINT))
    case ShortType => Some(JdbcType("SMALLINT", java.sql.Types.SMALLINT))
    case BooleanType => Some(JdbcType("BOOLEAN", java.sql.Types.BOOLEAN))
    // 31 is the maximum precision and 5 is the default scale for a Derby DECIMAL
    case (t: DecimalType) if (t.precision > 31) =>
      Some(JdbcType("DECIMAL(31,5)", java.sql.Types.DECIMAL))
    case _ => None
  }

}
=======
}
>>>>>>> bc5d6c03
<|MERGE_RESOLUTION|>--- conflicted
+++ resolved
@@ -70,8 +70,8 @@
    * @return The actual DataType (subclasses of [[org.apache.spark.sql.types.DataType]])
    *         or null if the default type mapping should be used.
    */
-  def getCatalystType(
-    sqlType: Int, typeName: String, size: Int, scale: Int, md: MetadataBuilder): Option[DataType] = None
+  def getCatalystType(sqlType: Int, typeName: String, size: Int, scale: Int,
+                      md: MetadataBuilder): Option[DataType] = None
 
   /**
    * Retrieve the jdbc / sql type for a given datatype.
@@ -80,8 +80,13 @@
    */
   def getJDBCType(dt: DataType): Option[JdbcType] = None
 
-  def getCommonJDBCType(dataType: DataType): Option[JdbcType] = {
-    dataType match {
+  /**
+    * Retrieve standard jdbc types.
+    * @param dt The datatype (e.g. [[org.apache.spark.sql.types.StringType]])
+    * @return The default JdbcType for this DataType
+    */
+  def getCommonJDBCType(dt: DataType): Option[JdbcType] = {
+    dt match {
       case IntegerType => Option(JdbcType("INTEGER", java.sql.Types.INTEGER))
       case LongType => Option(JdbcType("BIGINT", java.sql.Types.BIGINT))
       case DoubleType => Option(JdbcType("DOUBLE PRECISION", java.sql.Types.DOUBLE))
@@ -93,7 +98,8 @@
       case BinaryType => Option(JdbcType("BLOB", java.sql.Types.BLOB))
       case TimestampType => Option(JdbcType("TIMESTAMP", java.sql.Types.TIMESTAMP))
       case DateType => Option(JdbcType("DATE", java.sql.Types.DATE))
-      case t: DecimalType => Option(JdbcType(s"DECIMAL(${t.precision},${t.scale})", java.sql.Types.DECIMAL))
+      case t: DecimalType => Option(
+        JdbcType(s"DECIMAL(${t.precision},${t.scale})", java.sql.Types.DECIMAL))
       case _ => None
     }
   }
@@ -174,194 +180,8 @@
 }
 
 /**
-<<<<<<< HEAD
- * :: DeveloperApi ::
- * AggregatedDialect can unify multiple dialects into one virtual Dialect.
- * Dialects are tried in order, and the first dialect that does not return a
- * neutral element will will.
- * @param dialects List of dialects.
- */
-@DeveloperApi
-class AggregatedDialect(dialects: List[JdbcDialect]) extends JdbcDialect {
-
-  require(dialects.nonEmpty)
-
-  override def canHandle(url : String): Boolean =
-    dialects.map(_.canHandle(url)).reduce(_ && _)
-
-  override def getCatalystType(
-      sqlType: Int, typeName: String, size: Int, scale: Int, md: MetadataBuilder): Option[DataType] = {
-    dialects.flatMap(_.getCatalystType(sqlType, typeName, size, scale, md)).headOption
-  }
-
-  override def getJDBCType(dt: DataType): Option[JdbcType] = {
-    dialects.flatMap(_.getJDBCType(dt)).headOption
-  }
-}
-
-/**
- * :: DeveloperApi ::
-=======
->>>>>>> bc5d6c03
  * NOOP dialect object, always returning the neutral element.
  */
 private object NoopDialect extends JdbcDialect {
   override def canHandle(url : String): Boolean = true
-<<<<<<< HEAD
-}
-
-/**
- * :: DeveloperApi ::
- * Default postgres dialect, mapping bit/cidr/inet on read and string/binary/boolean on write.
- */
-@DeveloperApi
-case object PostgresDialect extends JdbcDialect {
-  override def canHandle(url: String): Boolean = url.startsWith("jdbc:postgresql")
-  override def getCatalystType(
-      sqlType: Int, typeName: String, size: Int, scale: Int, md: MetadataBuilder): Option[DataType] = {
-    if (sqlType == Types.BIT && typeName.equals("bit") && size != 1) {
-      Option(BinaryType)
-    } else if (sqlType == Types.OTHER && typeName.equals("cidr")) {
-      Option(StringType)
-    } else if (sqlType == Types.OTHER && typeName.equals("inet")) {
-      Option(StringType)
-    } else if (sqlType == Types.OTHER && typeName.equals("json")) {
-      Option(StringType)
-    } else if (sqlType == Types.OTHER && typeName.equals("jsonb")) {
-      Option(StringType)
-    } else if (sqlType == Types.OTHER && typeName.equals("uuid")) {
-        Some(StringType)
-    } else if (sqlType == Types.ARRAY) {
-      typeName match {
-        case "_bit" | "_bool" => Option(ArrayType(BooleanType))
-        case "_int2" => Option(ArrayType(ShortType))
-        case "_int4" => Option(ArrayType(IntegerType))
-        case "_int8" | "_oid" => Option(ArrayType(LongType))
-        case "_float4" => Option(ArrayType(FloatType))
-        case "_money" | "_float8" => Option(ArrayType(DoubleType))
-        case "_text" | "_varchar" | "_char" | "_bpchar" | "_name" => Option(ArrayType(StringType))
-        case "_bytea" => Option(ArrayType(BinaryType))
-        case "_timestamp" | "_timestamptz" | "_time" | "_timetz" => Option(ArrayType(TimestampType))
-        case "_date" => Option(ArrayType(DateType))
-        case "_numeric"
-          if size != 0 || scale != 0 => Option(ArrayType(DecimalType(size, scale)))
-        case "_numeric" => Option(ArrayType(DecimalType.SYSTEM_DEFAULT))
-        case _ => throw new IllegalArgumentException(s"Unhandled postgres array type $typeName")
-      }
-    } else None
-  }
-
-  override def getJDBCType(dt: DataType): Option[JdbcType] = dt match {
-    case StringType => Some(JdbcType("TEXT", java.sql.Types.CHAR))
-    case BinaryType => Some(JdbcType("BYTEA", java.sql.Types.BINARY))
-    case BooleanType => Some(JdbcType("BOOLEAN", java.sql.Types.BOOLEAN))
-    case ArrayType(t, _) =>
-      val subtype = getJDBCType(t).map(_.databaseTypeDefinition).getOrElse(
-        getCommonJDBCType(t).map(_.databaseTypeDefinition).getOrElse(
-          throw new IllegalArgumentException(s"Unexpected JDBC array subtype $t")
-        )
-      )
-      Some(JdbcType(s"$subtype[]", java.sql.Types.ARRAY))
-    case _ => None
-  }
-
-  override def getTableExistsQuery(table: String): String = {
-    s"SELECT 1 FROM $table LIMIT 1"
-  }
-
-}
-
-/**
- * :: DeveloperApi ::
- * Default mysql dialect to read bit/bitsets correctly.
- */
-@DeveloperApi
-case object MySQLDialect extends JdbcDialect {
-  override def canHandle(url : String): Boolean = url.startsWith("jdbc:mysql")
-  override def getCatalystType(
-      sqlType: Int, typeName: String, size: Int, scale: Int, md: MetadataBuilder): Option[DataType] = {
-    if (sqlType == Types.VARBINARY && typeName.equals("BIT") && size != 1) {
-      // This could instead be a BinaryType if we'd rather return bit-vectors of up to 64 bits as
-      // byte arrays instead of longs.
-      md.putLong("binarylong", 1)
-      Option(LongType)
-    } else if (sqlType == Types.BIT && typeName.equals("TINYINT")) {
-      Option(BooleanType)
-    } else None
-  }
-
-  override def quoteIdentifier(colName: String): String = {
-    s"`$colName`"
-  }
-
-  override def getTableExistsQuery(table: String): String = {
-    s"SELECT 1 FROM $table LIMIT 1"
-  }
-}
-
-/**
- * :: DeveloperApi ::
- * Default DB2 dialect, mapping string/boolean on write to valid DB2 types.
- * By default string, and boolean gets mapped to db2 invalid types TEXT, and BIT(1).
- */
-@DeveloperApi
-case object DB2Dialect extends JdbcDialect {
-
-  override def canHandle(url: String): Boolean = url.startsWith("jdbc:db2")
-
-  override def getJDBCType(dt: DataType): Option[JdbcType] = dt match {
-    case StringType => Some(JdbcType("CLOB", java.sql.Types.CLOB))
-    case BooleanType => Some(JdbcType("CHAR(1)", java.sql.Types.CHAR))
-    case _ => None
-  }
-}
-
-/**
- * :: DeveloperApi ::
- * Default Microsoft SQL Server dialect, mapping the datetimeoffset types to a String on read.
- */
-@DeveloperApi
-case object MsSqlServerDialect extends JdbcDialect {
-  override def canHandle(url: String): Boolean = url.startsWith("jdbc:sqlserver")
-  override def getCatalystType(
-      sqlType: Int, typeName: String, size: Int, scale: Int, md: MetadataBuilder): Option[DataType] = {
-    if (typeName.contains("datetimeoffset")) {
-      // String is recommend by Microsoft SQL Server for datetimeoffset types in non-MS clients
-      Option(StringType)
-    } else None
-  }
-
-  override def getJDBCType(dt: DataType): Option[JdbcType] = dt match {
-    case TimestampType => Some(JdbcType("DATETIME", java.sql.Types.TIMESTAMP))
-    case _ => None
-  }
-}
-
-/**
- * :: DeveloperApi ::
- * Default Apache Derby dialect, mapping real on read
- * and string/byte/short/boolean/decimal on write.
- */
-@DeveloperApi
-case object DerbyDialect extends JdbcDialect {
-  override def canHandle(url: String): Boolean = url.startsWith("jdbc:derby")
-  override def getCatalystType(
-      sqlType: Int, typeName: String, size: Int, scale: Int, md: MetadataBuilder): Option[DataType] = {
-    if (sqlType == Types.REAL) Option(FloatType) else None
-  }
-
-  override def getJDBCType(dt: DataType): Option[JdbcType] = dt match {
-    case StringType => Some(JdbcType("CLOB", java.sql.Types.CLOB))
-    case ByteType => Some(JdbcType("SMALLINT", java.sql.Types.SMALLINT))
-    case ShortType => Some(JdbcType("SMALLINT", java.sql.Types.SMALLINT))
-    case BooleanType => Some(JdbcType("BOOLEAN", java.sql.Types.BOOLEAN))
-    // 31 is the maximum precision and 5 is the default scale for a Derby DECIMAL
-    case (t: DecimalType) if (t.precision > 31) =>
-      Some(JdbcType("DECIMAL(31,5)", java.sql.Types.DECIMAL))
-    case _ => None
-  }
-
-}
-=======
-}
->>>>>>> bc5d6c03
+}