/*
 * Licensed to the Apache Software Foundation (ASF) under one or more
 * contributor license agreements.  See the NOTICE file distributed with
 * this work for additional information regarding copyright ownership.
 * The ASF licenses this file to You under the Apache License, Version 2.0
 * (the "License"); you may not use this file except in compliance with
 * the License.  You may obtain a copy of the License at
 *
 *    http://www.apache.org/licenses/LICENSE-2.0
 *
 * Unless required by applicable law or agreed to in writing, software
 * distributed under the License is distributed on an "AS IS" BASIS,
 * WITHOUT WARRANTIES OR CONDITIONS OF ANY KIND, either express or implied.
 * See the License for the specific language governing permissions and
 * limitations under the License.
 */

package org.apache.spark.sql.execution.command

import org.apache.spark.sql._
import org.apache.spark.sql.catalyst.TableIdentifier
import org.apache.spark.sql.catalyst.analysis.NoSuchTableException
import org.apache.spark.sql.catalyst.catalog.{CatalogStatistics, CatalogTableType}
import org.apache.spark.sql.catalyst.expressions.Attribute
import org.apache.spark.sql.catalyst.plans.logical.LogicalPlan
import org.apache.spark.sql.types._


/**
 * Analyzes the given columns of the given table to generate statistics, which will be used in
 * query optimizations. Parameter `allColumns` may be specified to generate statistics of all the
 * columns of a given table.
 */
case class AnalyzeColumnCommand(
    tableIdent: TableIdentifier,
    columnNames: Option[Seq[String]],
    allColumns: Boolean) extends RunnableCommand {

  override def run(sparkSession: SparkSession): Seq[Row] = {
    require(columnNames.isDefined ^ allColumns, "Parameter `columnNames` or `allColumns` are " +
      "mutually exclusive. Only one of them should be specified.")
    val sessionState = sparkSession.sessionState

    tableIdent.database match {
      case Some(db) if db == sparkSession.sharedState.globalTempViewManager.database =>
        val plan = sessionState.catalog.getGlobalTempView(tableIdent.identifier).getOrElse {
          throw new NoSuchTableException(db = db, table = tableIdent.identifier)
        }
        analyzeColumnInTempView(plan, sparkSession)
      case Some(_) =>
        analyzeColumnInCatalog(sparkSession)
      case None =>
        sessionState.catalog.getTempView(tableIdent.identifier) match {
          case Some(tempView) => analyzeColumnInTempView(tempView, sparkSession)
          case _ => analyzeColumnInCatalog(sparkSession)
        }
    }

    Seq.empty[Row]
  }

<<<<<<< HEAD
    sessionState.catalog.alterTableStats(tableIdentWithDB, Some(statistics))
    sessionState.catalog.refreshTable(tableIdentWithDB)
=======
  private def analyzeColumnInCachedData(plan: LogicalPlan, sparkSession: SparkSession): Boolean = {
    val cacheManager = sparkSession.sharedState.cacheManager
    cacheManager.lookupCachedData(plan).map { cachedData =>
      val columnsToAnalyze = getColumnsToAnalyze(
        tableIdent, cachedData.plan, columnNames, allColumns)
      cacheManager.analyzeColumnCacheQuery(sparkSession, cachedData, columnsToAnalyze)
      cachedData
    }.isDefined
  }
>>>>>>> a7546743

  private def analyzeColumnInTempView(plan: LogicalPlan, sparkSession: SparkSession): Unit = {
    if (!analyzeColumnInCachedData(plan, sparkSession)) {
      val catalog = sparkSession.sessionState.catalog
      val db = tableIdent.database.getOrElse(catalog.getCurrentDatabase)
      throw new NoSuchTableException(db = db, table = tableIdent.identifier)
    }
  }

  private def getColumnsToAnalyze(
      tableIdent: TableIdentifier,
      relation: LogicalPlan,
      columnNames: Option[Seq[String]],
      allColumns: Boolean = false): Seq[Attribute] = {
    val columnsToAnalyze = if (allColumns) {
      relation.output
    } else {
      columnNames.get.map { col =>
        val exprOption = relation.output.find(attr => conf.resolver(attr.name, col))
        exprOption.getOrElse(throw new AnalysisException(s"Column $col does not exist."))
      }
    }
    // Make sure the column types are supported for stats gathering.
    columnsToAnalyze.foreach { attr =>
      if (!supportsType(attr.dataType)) {
        throw new AnalysisException(
          s"Column ${attr.name} in table $tableIdent is of type ${attr.dataType}, " +
            "and Spark does not support statistics collection on this column type.")
      }
    }
    columnsToAnalyze
  }

  private def analyzeColumnInCatalog(sparkSession: SparkSession): Unit = {
    val sessionState = sparkSession.sessionState
    val tableMeta = sessionState.catalog.getTableMetadata(tableIdent)
    if (tableMeta.tableType == CatalogTableType.VIEW) {
      // Analyzes a catalog view if the view is cached
      val plan = sparkSession.table(tableIdent.quotedString).logicalPlan
      if (!analyzeColumnInCachedData(plan, sparkSession)) {
        throw new AnalysisException("ANALYZE TABLE is not supported on views.")
      }
    } else {
      val sizeInBytes = CommandUtils.calculateTotalSize(sparkSession, tableMeta)
      val relation = sparkSession.table(tableIdent).logicalPlan
      val columnsToAnalyze = getColumnsToAnalyze(tableIdent, relation, columnNames, allColumns)

      // Compute stats for the computed list of columns.
      val (rowCount, newColStats) =
        CommandUtils.computeColumnStats(sparkSession, relation, columnsToAnalyze)

      val newColCatalogStats = newColStats.map {
        case (attr, columnStat) =>
          attr.name -> columnStat.toCatalogColumnStat(attr.name, attr.dataType)
      }

      // We also update table-level stats in order to keep them consistent with column-level stats.
      val statistics = CatalogStatistics(
        sizeInBytes = sizeInBytes,
        rowCount = Some(rowCount),
        // Newly computed column stats should override the existing ones.
        colStats = tableMeta.stats.map(_.colStats).getOrElse(Map.empty) ++ newColCatalogStats)

      sessionState.catalog.alterTableStats(tableIdent, Some(statistics))
    }
  }

  /** Returns true iff the we support gathering column statistics on column of the given type. */
  private def supportsType(dataType: DataType): Boolean = dataType match {
    case _: IntegralType => true
    case _: DecimalType => true
    case DoubleType | FloatType => true
    case BooleanType => true
    case DateType => true
    case TimestampType => true
    case BinaryType | StringType => true
    case _ => false
  }
}<|MERGE_RESOLUTION|>--- conflicted
+++ resolved
@@ -59,10 +59,6 @@
     Seq.empty[Row]
   }
 
-<<<<<<< HEAD
-    sessionState.catalog.alterTableStats(tableIdentWithDB, Some(statistics))
-    sessionState.catalog.refreshTable(tableIdentWithDB)
-=======
   private def analyzeColumnInCachedData(plan: LogicalPlan, sparkSession: SparkSession): Boolean = {
     val cacheManager = sparkSession.sharedState.cacheManager
     cacheManager.lookupCachedData(plan).map { cachedData =>
@@ -72,7 +68,6 @@
       cachedData
     }.isDefined
   }
->>>>>>> a7546743
 
   private def analyzeColumnInTempView(plan: LogicalPlan, sparkSession: SparkSession): Unit = {
     if (!analyzeColumnInCachedData(plan, sparkSession)) {
@@ -137,6 +132,7 @@
         colStats = tableMeta.stats.map(_.colStats).getOrElse(Map.empty) ++ newColCatalogStats)
 
       sessionState.catalog.alterTableStats(tableIdent, Some(statistics))
+      sessionState.catalog.refreshTable(tableIdentWithDB)
     }
   }
 
