--- conflicted
+++ resolved
@@ -38,14 +38,9 @@
     store: StateStore,
     stateName: String,
     keyExprEnc: ExpressionEncoder[Any],
-<<<<<<< HEAD
-    valEncoder: Encoder[S],
+    valEncoder: ExpressionEncoder[Any],
     metrics: Map[String, SQLMetric] = Map.empty,
     avroEnc: Option[AvroEncoderSpec] = None)
-=======
-    valEncoder: ExpressionEncoder[Any],
-    metrics: Map[String, SQLMetric] = Map.empty)
->>>>>>> 57f6824e
   extends ValueState[S] with Logging {
 
   private val stateTypesEncoder = StateTypesEncoder(keyExprEnc, valEncoder, stateName)
