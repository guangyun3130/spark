/*
 * Licensed to the Apache Software Foundation (ASF) under one or more
 * contributor license agreements.  See the NOTICE file distributed with
 * this work for additional information regarding copyright ownership.
 * The ASF licenses this file to You under the Apache License, Version 2.0
 * (the "License"); you may not use this file except in compliance with
 * the License.  You may obtain a copy of the License at
 *
 *    http://www.apache.org/licenses/LICENSE-2.0
 *
 * Unless required by applicable law or agreed to in writing, software
 * distributed under the License is distributed on an "AS IS" BASIS,
 * WITHOUT WARRANTIES OR CONDITIONS OF ANY KIND, either express or implied.
 * See the License for the specific language governing permissions and
 * limitations under the License.
 */
package org.apache.spark.sql.execution.streaming

import org.apache.commons.lang3.SerializationUtils

import org.apache.spark.internal.Logging
import org.apache.spark.sql.catalyst.InternalRow
import org.apache.spark.sql.catalyst.encoders.ExpressionEncoder
import org.apache.spark.sql.catalyst.expressions._
import org.apache.spark.sql.execution.streaming.state.{StateStore, StateStoreErrors}
import org.apache.spark.sql.streaming.ValueState
import org.apache.spark.sql.types._

/**
 * Class that provides a concrete implementation for a single value state associated with state
 * variables used in the streaming transformWithState operator.
 * @param store - reference to the StateStore instance to be used for storing state
 * @param stateName - name of logical state partition
 * @param keyEnc - Spark SQL encoder for key
 * @tparam S - data type of object that will be stored
 */
class ValueStateImpl[S](
    store: StateStore,
    stateName: String,
    keyExprEnc: ExpressionEncoder[Any]) extends ValueState[S] with Logging {

  private val schemaForKeyRow: StructType = new StructType().add("key", BinaryType)
<<<<<<< HEAD

  private val schemaForValueRow: StructType = new StructType().add("value", BinaryType)
=======
  private val keyEncoder = UnsafeProjection.create(schemaForKeyRow)
  private val keySerializer = keyExprEnc.createSerializer()

  private val schemaForValueRow: StructType = new StructType().add("value", BinaryType)
  private val valueEncoder = UnsafeProjection.create(schemaForValueRow)
>>>>>>> 736d8ab3

  store.createColFamilyIfAbsent(stateName, schemaForKeyRow, numColsPrefixKey = 0,
    schemaForValueRow)

  // TODO: validate places that are trying to encode the key and check if we can eliminate/
  // add caching for some of these calls.
  private def encodeKey(): UnsafeRow = {
    val keyOption = ImplicitGroupingKeyTracker.getImplicitKeyOption
    if (!keyOption.isDefined) {
      throw StateStoreErrors.implicitKeyNotFound(stateName)
    }

<<<<<<< HEAD
    val toRow = keyExprEnc.createSerializer()
    val keyByteArr = toRow
      .apply(keyOption.get).asInstanceOf[UnsafeRow].getBytes()

    val keyEncoder = UnsafeProjection.create(schemaForKeyRow)
=======
    val keyByteArr = keySerializer.apply(keyOption.get).asInstanceOf[UnsafeRow].getBytes()
>>>>>>> 736d8ab3
    val keyRow = keyEncoder(InternalRow(keyByteArr))
    keyRow
  }

  private def encodeValue(value: S): UnsafeRow = {
    val valueByteArr = SerializationUtils.serialize(value.asInstanceOf[Serializable])
    val valueRow = valueEncoder(InternalRow(valueByteArr))
    valueRow
  }

  /** Function to check if state exists. Returns true if present and false otherwise */
  override def exists(): Boolean = {
    getImpl() != null
  }

  /** Function to return Option of value if exists and None otherwise */
  override def getOption(): Option[S] = {
    val retRow = getImpl()
    if (retRow != null) {
      val resState = SerializationUtils
        .deserialize(retRow.getBinary(0))
        .asInstanceOf[S]
      Some(resState)
    } else {
      None
    }
  }

  /** Function to return associated value with key if exists and null otherwise */
  override def get(): S = {
    val retRow = getImpl()
    if (retRow != null) {
      val resState = SerializationUtils
        .deserialize(retRow.getBinary(0))
        .asInstanceOf[S]
      resState
    } else {
      null.asInstanceOf[S]
    }
  }

  private def getImpl(): UnsafeRow = {
    store.get(encodeKey(), stateName)
  }

  /** Function to update and overwrite state associated with given key */
  override def update(newState: S): Unit = {
    store.put(encodeKey(), encodeValue(newState), stateName)
  }

  /** Function to remove state for given key */
  override def remove(): Unit = {
    store.remove(encodeKey(), stateName)
  }
}<|MERGE_RESOLUTION|>--- conflicted
+++ resolved
@@ -40,16 +40,11 @@
     keyExprEnc: ExpressionEncoder[Any]) extends ValueState[S] with Logging {
 
   private val schemaForKeyRow: StructType = new StructType().add("key", BinaryType)
-<<<<<<< HEAD
-
-  private val schemaForValueRow: StructType = new StructType().add("value", BinaryType)
-=======
   private val keyEncoder = UnsafeProjection.create(schemaForKeyRow)
   private val keySerializer = keyExprEnc.createSerializer()
 
   private val schemaForValueRow: StructType = new StructType().add("value", BinaryType)
   private val valueEncoder = UnsafeProjection.create(schemaForValueRow)
->>>>>>> 736d8ab3
 
   store.createColFamilyIfAbsent(stateName, schemaForKeyRow, numColsPrefixKey = 0,
     schemaForValueRow)
@@ -62,15 +57,7 @@
       throw StateStoreErrors.implicitKeyNotFound(stateName)
     }
 
-<<<<<<< HEAD
-    val toRow = keyExprEnc.createSerializer()
-    val keyByteArr = toRow
-      .apply(keyOption.get).asInstanceOf[UnsafeRow].getBytes()
-
-    val keyEncoder = UnsafeProjection.create(schemaForKeyRow)
-=======
     val keyByteArr = keySerializer.apply(keyOption.get).asInstanceOf[UnsafeRow].getBytes()
->>>>>>> 736d8ab3
     val keyRow = keyEncoder(InternalRow(keyByteArr))
     keyRow
   }
