/*
 * Licensed to the Apache Software Foundation (ASF) under one or more
 * contributor license agreements.  See the NOTICE file distributed with
 * this work for additional information regarding copyright ownership.
 * The ASF licenses this file to You under the Apache License, Version 2.0
 * (the "License"); you may not use this file except in compliance with
 * the License.  You may obtain a copy of the License at
 *
 *    http://www.apache.org/licenses/LICENSE-2.0
 *
 * Unless required by applicable law or agreed to in writing, software
 * distributed under the License is distributed on an "AS IS" BASIS,
 * WITHOUT WARRANTIES OR CONDITIONS OF ANY KIND, either express or implied.
 * See the License for the specific language governing permissions and
 * limitations under the License.
 */

package org.apache.spark.sql.execution.streaming.continuous

import java.util.concurrent.{ArrayBlockingQueue, BlockingQueue, TimeUnit}
import java.util.concurrent.atomic.{AtomicBoolean, AtomicLong}

import scala.collection.JavaConverters._

import org.apache.spark._
import org.apache.spark.internal.Logging
import org.apache.spark.rdd.RDD
import org.apache.spark.rpc.RpcEndpointRef
import org.apache.spark.sql.{Row, SQLContext}
import org.apache.spark.sql.catalyst.expressions.UnsafeRow
import org.apache.spark.sql.execution.datasources.v2.{DataSourceRDDPartition, RowToUnsafeDataReader}
import org.apache.spark.sql.execution.streaming._
import org.apache.spark.sql.execution.streaming.continuous._
import org.apache.spark.sql.sources.v2.reader._
import org.apache.spark.sql.sources.v2.streaming.reader.{ContinuousDataReader, PartitionOffset}
import org.apache.spark.sql.streaming.ProcessingTime
import org.apache.spark.util.{SystemClock, ThreadUtils}

class ContinuousDataSourceRDD(
    sc: SparkContext,
    sqlContext: SQLContext,
    @transient private val readTasks: java.util.List[ReadTask[UnsafeRow]])
  extends RDD[UnsafeRow](sc, Nil) {

  private val dataQueueSize = sqlContext.conf.continuousStreamingExecutorQueueSize
  private val epochPollIntervalMs = sqlContext.conf.continuousStreamingExecutorPollIntervalMs

  override protected def getPartitions: Array[Partition] = {
    readTasks.asScala.zipWithIndex.map {
      case (readTask, index) => new DataSourceRDDPartition(index, readTask)
    }.toArray
  }

  override def compute(split: Partition, context: TaskContext): Iterator[UnsafeRow] = {
<<<<<<< HEAD
    // If attempt number isn't 0, this is a task retry, which we don't support.
    if (context.attemptNumber() != 0) {
      throw new ContinuousTaskRetryException()
    }

    val reader = split.asInstanceOf[DataSourceRDDPartition].readTask.createDataReader()
=======
    val reader = split.asInstanceOf[DataSourceRDDPartition[UnsafeRow]].readTask.createDataReader()
>>>>>>> 16670578

    val runId = context.getLocalProperty(ContinuousExecution.RUN_ID_KEY)

    // This queue contains two types of messages:
    // * (null, null) representing an epoch boundary.
    // * (row, off) containing a data row and its corresponding PartitionOffset.
    val queue = new ArrayBlockingQueue[(UnsafeRow, PartitionOffset)](dataQueueSize)

    val epochPollFailed = new AtomicBoolean(false)
    val epochPollExecutor = ThreadUtils.newDaemonSingleThreadScheduledExecutor(
      s"epoch-poll--${runId}--${context.partitionId()}")
    val epochPollRunnable = new EpochPollRunnable(queue, context, epochPollFailed)
    epochPollExecutor.scheduleWithFixedDelay(
      epochPollRunnable, 0, epochPollIntervalMs, TimeUnit.MILLISECONDS)

    // Important sequencing - we must get start offset before the data reader thread begins
    val startOffset = ContinuousDataSourceRDD.getBaseReader(reader).getOffset

    val dataReaderFailed = new AtomicBoolean(false)
    val dataReaderThread = new DataReaderThread(reader, queue, context, dataReaderFailed)
    dataReaderThread.setDaemon(true)
    dataReaderThread.start()

    context.addTaskCompletionListener(_ => {
      dataReaderThread.interrupt()
      epochPollExecutor.shutdown()
    })

    val epochEndpoint = EpochCoordinatorRef.get(runId, SparkEnv.get)
    new Iterator[UnsafeRow] {
      private val POLL_TIMEOUT_MS = 1000

      private var currentEntry: (UnsafeRow, PartitionOffset) = _
      private var currentOffset: PartitionOffset = startOffset
      private var currentEpoch =
        context.getLocalProperty(ContinuousExecution.START_EPOCH_KEY).toLong

      override def hasNext(): Boolean = {
        while (currentEntry == null) {
          if (context.isInterrupted() || context.isCompleted()) {
            currentEntry = (null, null)
          }
          if (dataReaderFailed.get()) {
            throw new SparkException("data read failed", dataReaderThread.failureReason)
          }
          if (epochPollFailed.get()) {
            throw new SparkException("epoch poll failed", epochPollRunnable.failureReason)
          }
          currentEntry = queue.poll(POLL_TIMEOUT_MS, TimeUnit.MILLISECONDS)
        }

        currentEntry match {
          // epoch boundary marker
          case (null, null) =>
            epochEndpoint.send(ReportPartitionOffset(
              context.partitionId(),
              currentEpoch,
              currentOffset))
            currentEpoch += 1
            currentEntry = null
            false
          // real row
          case (_, offset) =>
            currentOffset = offset
            true
        }
      }

      override def next(): UnsafeRow = {
        if (currentEntry == null) throw new NoSuchElementException("No current row was set")
        val r = currentEntry._1
        currentEntry = null
        r
      }
    }
  }

  override def getPreferredLocations(split: Partition): Seq[String] = {
    split.asInstanceOf[DataSourceRDDPartition[UnsafeRow]].readTask.preferredLocations()
  }
}

case class EpochPackedPartitionOffset(epoch: Long) extends PartitionOffset

class EpochPollRunnable(
    queue: BlockingQueue[(UnsafeRow, PartitionOffset)],
    context: TaskContext,
    failedFlag: AtomicBoolean)
  extends Thread with Logging {
  private[continuous] var failureReason: Throwable = _

  private val epochEndpoint = EpochCoordinatorRef.get(
    context.getLocalProperty(ContinuousExecution.RUN_ID_KEY), SparkEnv.get)
  private var currentEpoch = context.getLocalProperty(ContinuousExecution.START_EPOCH_KEY).toLong

  override def run(): Unit = {
    try {
      val newEpoch = epochEndpoint.askSync[Long](GetCurrentEpoch)
      for (i <- currentEpoch to newEpoch - 1) {
        queue.put((null, null))
        logDebug(s"Sent marker to start epoch ${i + 1}")
      }
      currentEpoch = newEpoch
    } catch {
      case t: Throwable =>
        failureReason = t
        failedFlag.set(true)
        throw t
    }
  }
}

class DataReaderThread(
    reader: DataReader[UnsafeRow],
    queue: BlockingQueue[(UnsafeRow, PartitionOffset)],
    context: TaskContext,
    failedFlag: AtomicBoolean)
  extends Thread(
    s"continuous-reader--${context.partitionId()}--" +
    s"${context.getLocalProperty(ContinuousExecution.RUN_ID_KEY)}") {
  private[continuous] var failureReason: Throwable = _

  override def run(): Unit = {
    TaskContext.setTaskContext(context)
    val baseReader = ContinuousDataSourceRDD.getBaseReader(reader)
    try {
      while (!context.isInterrupted && !context.isCompleted()) {
        if (!reader.next()) {
          // Check again, since reader.next() might have blocked through an incoming interrupt.
          if (!context.isInterrupted && !context.isCompleted()) {
            throw new IllegalStateException(
              "Continuous reader reported no elements! Reader should have blocked waiting.")
          } else {
            return
          }
        }

        queue.put((reader.get().copy(), baseReader.getOffset))
      }
    } catch {
      case _: InterruptedException if context.isInterrupted() =>
        // Continuous shutdown always involves an interrupt; do nothing and shut down quietly.

      case t: Throwable =>
        failureReason = t
        failedFlag.set(true)
        // Don't rethrow the exception in this thread. It's not needed, and the default Spark
        // exception handler will kill the executor.
    } finally {
      reader.close()
    }
  }
}

object ContinuousDataSourceRDD {
  private[continuous] def getBaseReader(reader: DataReader[UnsafeRow]): ContinuousDataReader[_] = {
    reader match {
      case r: ContinuousDataReader[UnsafeRow] => r
      case wrapped: RowToUnsafeDataReader =>
        wrapped.rowReader.asInstanceOf[ContinuousDataReader[Row]]
      case _ =>
        throw new IllegalStateException(s"Unknown continuous reader type ${reader.getClass}")
    }
  }
}<|MERGE_RESOLUTION|>--- conflicted
+++ resolved
@@ -52,16 +52,12 @@
   }
 
   override def compute(split: Partition, context: TaskContext): Iterator[UnsafeRow] = {
-<<<<<<< HEAD
     // If attempt number isn't 0, this is a task retry, which we don't support.
     if (context.attemptNumber() != 0) {
       throw new ContinuousTaskRetryException()
     }
 
-    val reader = split.asInstanceOf[DataSourceRDDPartition].readTask.createDataReader()
-=======
     val reader = split.asInstanceOf[DataSourceRDDPartition[UnsafeRow]].readTask.createDataReader()
->>>>>>> 16670578
 
     val runId = context.getLocalProperty(ContinuousExecution.RUN_ID_KEY)
 
