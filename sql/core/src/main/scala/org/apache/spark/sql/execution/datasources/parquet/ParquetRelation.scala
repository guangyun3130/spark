/*
 * Licensed to the Apache Software Foundation (ASF) under one or more
 * contributor license agreements.  See the NOTICE file distributed with
 * this work for additional information regarding copyright ownership.
 * The ASF licenses this file to You under the Apache License, Version 2.0
 * (the "License"); you may not use this file except in compliance with
 * the License.  You may obtain a copy of the License at
 *
 *    http://www.apache.org/licenses/LICENSE-2.0
 *
 * Unless required by applicable law or agreed to in writing, software
 * distributed under the License is distributed on an "AS IS" BASIS,
 * WITHOUT WARRANTIES OR CONDITIONS OF ANY KIND, either express or implied.
 * See the License for the specific language governing permissions and
 * limitations under the License.
 */

package org.apache.spark.sql.execution.datasources.parquet

import java.net.URI
import java.util.{List => JList}
import java.util.logging.{Logger => JLogger}

import scala.collection.JavaConverters._
import scala.collection.mutable
import scala.util.{Failure, Try}

import com.google.common.base.Objects
import org.apache.hadoop.conf.Configuration
import org.apache.hadoop.fs.{FileStatus, Path}
import org.apache.hadoop.io.Writable
import org.apache.hadoop.mapreduce._
import org.apache.hadoop.mapreduce.lib.input.FileInputFormat
import org.apache.hadoop.mapreduce.task.JobContextImpl
import org.apache.parquet.{Log => ApacheParquetLog}
import org.apache.parquet.filter2.predicate.FilterApi
import org.apache.parquet.hadoop._
import org.apache.parquet.hadoop.metadata.CompressionCodecName
import org.apache.parquet.hadoop.util.ContextUtil
import org.apache.parquet.schema.MessageType
import org.slf4j.bridge.SLF4JBridgeHandler

import org.apache.spark.{Logging, Partition => SparkPartition, SparkException}
import org.apache.spark.broadcast.Broadcast
import org.apache.spark.rdd.{RDD, SqlNewHadoopPartition, SqlNewHadoopRDD}
import org.apache.spark.sql._
import org.apache.spark.sql.catalyst.InternalRow
import org.apache.spark.sql.catalyst.util.LegacyTypeStringParser
import org.apache.spark.sql.execution.datasources.{PartitionSpec, _}
import org.apache.spark.sql.internal.SQLConf
import org.apache.spark.sql.sources._
import org.apache.spark.sql.types.{DataType, StructType}
import org.apache.spark.util.{SerializableConfiguration, Utils}

private[sql] class DefaultSource extends BucketedHadoopFsRelationProvider with DataSourceRegister {

  override def shortName(): String = "parquet"

  override def createRelation(
      sqlContext: SQLContext,
      paths: Array[String],
      schema: Option[StructType],
      partitionColumns: Option[StructType],
      bucketSpec: Option[BucketSpec],
      parameters: Map[String, String]): HadoopFsRelation = {
    new ParquetRelation(paths, schema, None, partitionColumns, bucketSpec, parameters)(sqlContext)
  }
}

// NOTE: This class is instantiated and used on executor side only, no need to be serializable.
private[sql] class ParquetOutputWriter(
    path: String,
    bucketId: Option[Int],
    context: TaskAttemptContext)
  extends OutputWriter {

  private val recordWriter: RecordWriter[Void, InternalRow] = {
    val outputFormat = {
      new ParquetOutputFormat[InternalRow]() {
        // Here we override `getDefaultWorkFile` for two reasons:
        //
        //  1. To allow appending.  We need to generate unique output file names to avoid
        //     overwriting existing files (either exist before the write job, or are just written
        //     by other tasks within the same write job).
        //
        //  2. To allow dynamic partitioning.  Default `getDefaultWorkFile` uses
        //     `FileOutputCommitter.getWorkPath()`, which points to the base directory of all
        //     partitions in the case of dynamic partitioning.
        override def getDefaultWorkFile(context: TaskAttemptContext, extension: String): Path = {
          val configuration = context.getConfiguration
          val uniqueWriteJobId = configuration.get("spark.sql.sources.writeJobUUID")
          val taskAttemptId = context.getTaskAttemptID
          val split = taskAttemptId.getTaskID.getId
          val bucketString = bucketId.map(BucketingUtils.bucketIdToString).getOrElse("")
          new Path(path, f"part-r-$split%05d-$uniqueWriteJobId$bucketString$extension")
        }
      }
    }

    outputFormat.getRecordWriter(context)
  }

  override def write(row: Row): Unit = throw new UnsupportedOperationException("call writeInternal")

  override protected[sql] def writeInternal(row: InternalRow): Unit = recordWriter.write(null, row)

  override def close(): Unit = recordWriter.close(context)
}

private[sql] class ParquetRelation(
    override val paths: Array[String],
    private val maybeDataSchema: Option[StructType],
    // This is for metastore conversion.
    private val maybePartitionSpec: Option[PartitionSpec],
    override val userDefinedPartitionColumns: Option[StructType],
    override val maybeBucketSpec: Option[BucketSpec],
    parameters: Map[String, String])(
    val sqlContext: SQLContext)
  extends HadoopFsRelation(maybePartitionSpec, parameters)
  with Logging {

  private[sql] def this(
      paths: Array[String],
      maybeDataSchema: Option[StructType],
      maybePartitionSpec: Option[PartitionSpec],
      parameters: Map[String, String])(
      sqlContext: SQLContext) = {
    this(
      paths,
      maybeDataSchema,
      maybePartitionSpec,
      maybePartitionSpec.map(_.partitionColumns),
      None,
      parameters)(sqlContext)
  }

  // Should we merge schemas from all Parquet part-files?
  private val shouldMergeSchemas =
    parameters
      .get(ParquetRelation.MERGE_SCHEMA)
      .map(_.toBoolean)
      .getOrElse(sqlContext.conf.getConf(SQLConf.PARQUET_SCHEMA_MERGING_ENABLED))

  private val mergeRespectSummaries =
    sqlContext.conf.getConf(SQLConf.PARQUET_SCHEMA_RESPECT_SUMMARIES)

  private val maybeMetastoreSchema = parameters
    .get(ParquetRelation.METASTORE_SCHEMA)
    .map(DataType.fromJson(_).asInstanceOf[StructType])

  private val compressionCodec: Option[String] = parameters
    .get("compression")
    .map { codecName =>
      // Validate if given compression codec is supported or not.
      val shortParquetCompressionCodecNames = ParquetRelation.shortParquetCompressionCodecNames
      if (!shortParquetCompressionCodecNames.contains(codecName.toUpperCase)) {
        val availableCodecs = shortParquetCompressionCodecNames.keys.map(_.toLowerCase)
        throw new IllegalArgumentException(s"Codec [$codecName] " +
          s"is not available. Available codecs are ${availableCodecs.mkString(", ")}.")
      }
      codecName.toUpperCase
    }

  private lazy val metadataCache: MetadataCache = {
    val meta = new MetadataCache
    meta.refresh()
    meta
  }

  override def toString: String = {
    parameters.get(ParquetRelation.METASTORE_TABLE_NAME).map { tableName =>
      s"${getClass.getSimpleName}: $tableName"
    }.getOrElse(super.toString)
  }

  override def equals(other: Any): Boolean = other match {
    case that: ParquetRelation =>
      val schemaEquality = if (shouldMergeSchemas) {
        this.shouldMergeSchemas == that.shouldMergeSchemas
      } else {
        this.dataSchema == that.dataSchema &&
          this.schema == that.schema
      }

      this.paths.toSet == that.paths.toSet &&
        schemaEquality &&
        this.maybeDataSchema == that.maybeDataSchema &&
        this.partitionColumns == that.partitionColumns

    case _ => false
  }

  override def hashCode(): Int = {
    if (shouldMergeSchemas) {
      Objects.hashCode(
        Boolean.box(shouldMergeSchemas),
        paths.toSet,
        maybeDataSchema,
        partitionColumns)
    } else {
      Objects.hashCode(
        Boolean.box(shouldMergeSchemas),
        paths.toSet,
        dataSchema,
        schema,
        maybeDataSchema,
        partitionColumns)
    }
  }

  /** Constraints on schema of dataframe to be stored. */
  private def checkConstraints(schema: StructType): Unit = {
    if (schema.fieldNames.length != schema.fieldNames.distinct.length) {
      val duplicateColumns = schema.fieldNames.groupBy(identity).collect {
        case (x, ys) if ys.length > 1 => "\"" + x + "\""
      }.mkString(", ")
      throw new AnalysisException(s"Duplicate column(s) : $duplicateColumns found, " +
        s"cannot save to parquet format")
    }
  }

  override def dataSchema: StructType = {
    val schema = maybeDataSchema.getOrElse(metadataCache.dataSchema)
    // check if schema satisfies the constraints
    // before moving forward
    checkConstraints(schema)
    schema
  }

  override private[sql] def refresh(): Unit = {
    super.refresh()
    metadataCache.refresh()
  }

  // Parquet data source always uses Catalyst internal representations.
  override val needConversion: Boolean = false

  override def sizeInBytes: Long = metadataCache.dataStatuses.map(_.getLen).sum

  override def prepareJobForWrite(job: Job): BucketedOutputWriterFactory = {
    val conf = ContextUtil.getConfiguration(job)

    // SPARK-9849 DirectParquetOutputCommitter qualified name should be backward compatible
    val committerClassName = conf.get(SQLConf.PARQUET_OUTPUT_COMMITTER_CLASS.key)
    if (committerClassName == "org.apache.spark.sql.parquet.DirectParquetOutputCommitter") {
      conf.set(SQLConf.PARQUET_OUTPUT_COMMITTER_CLASS.key,
        classOf[DirectParquetOutputCommitter].getCanonicalName)
    }

    val committerClass =
      conf.getClass(
        SQLConf.PARQUET_OUTPUT_COMMITTER_CLASS.key,
        classOf[ParquetOutputCommitter],
        classOf[ParquetOutputCommitter])

    if (conf.get(SQLConf.PARQUET_OUTPUT_COMMITTER_CLASS.key) == null) {
      logInfo("Using default output committer for Parquet: " +
        classOf[ParquetOutputCommitter].getCanonicalName)
    } else {
      logInfo("Using user defined output committer for Parquet: " + committerClass.getCanonicalName)
    }

    conf.setClass(
      SQLConf.OUTPUT_COMMITTER_CLASS.key,
      committerClass,
      classOf[ParquetOutputCommitter])

    // We're not really using `ParquetOutputFormat[Row]` for writing data here, because we override
    // it in `ParquetOutputWriter` to support appending and dynamic partitioning.  The reason why
    // we set it here is to setup the output committer class to `ParquetOutputCommitter`, which is
    // bundled with `ParquetOutputFormat[Row]`.
    job.setOutputFormatClass(classOf[ParquetOutputFormat[Row]])

    ParquetOutputFormat.setWriteSupportClass(job, classOf[CatalystWriteSupport])

    // We want to clear this temporary metadata from saving into Parquet file.
    // This metadata is only useful for detecting optional columns when pushdowning filters.
    val dataSchemaToWrite = StructType.removeMetadata(StructType.metadataKeyForOptionalField,
      dataSchema).asInstanceOf[StructType]
    CatalystWriteSupport.setSchema(dataSchemaToWrite, conf)

    // Sets flags for `CatalystSchemaConverter` (which converts Catalyst schema to Parquet schema)
    // and `CatalystWriteSupport` (writing actual rows to Parquet files).
    conf.set(
      SQLConf.PARQUET_BINARY_AS_STRING.key,
      sqlContext.conf.isParquetBinaryAsString.toString)

    conf.set(
      SQLConf.PARQUET_INT96_AS_TIMESTAMP.key,
      sqlContext.conf.isParquetINT96AsTimestamp.toString)

    conf.set(
      SQLConf.PARQUET_WRITE_LEGACY_FORMAT.key,
      sqlContext.conf.writeLegacyParquetFormat.toString)

    // Sets compression scheme
    conf.set(
      ParquetOutputFormat.COMPRESSION,
      ParquetRelation
        .shortParquetCompressionCodecNames
        .getOrElse(
<<<<<<< HEAD
          compressionCodec
            .getOrElse(sqlContext.conf.parquetCompressionCodec.toUpperCase),
=======
          sqlContext.conf.parquetCompressionCodec.toLowerCase(),
>>>>>>> 6250cf1e
          CompressionCodecName.UNCOMPRESSED).name())

    new BucketedOutputWriterFactory {
      override def newInstance(
          path: String,
          bucketId: Option[Int],
          dataSchema: StructType,
          context: TaskAttemptContext): OutputWriter = {
        new ParquetOutputWriter(path, bucketId, context)
      }
    }
  }

  override def buildInternalScan(
      requiredColumns: Array[String],
      filters: Array[Filter],
      inputFiles: Array[FileStatus],
      broadcastedConf: Broadcast[SerializableConfiguration]): RDD[InternalRow] = {
    val useMetadataCache = sqlContext.getConf(SQLConf.PARQUET_CACHE_METADATA)
    val parquetFilterPushDown = sqlContext.conf.parquetFilterPushDown
    val assumeBinaryIsString = sqlContext.conf.isParquetBinaryAsString
    val assumeInt96IsTimestamp = sqlContext.conf.isParquetINT96AsTimestamp

    // Parquet row group size. We will use this value as the value for
    // mapreduce.input.fileinputformat.split.minsize and mapred.min.split.size if the value
    // of these flags are smaller than the parquet row group size.
    val parquetBlockSize = ParquetOutputFormat.getLongBlockSize(broadcastedConf.value.value)

    // Create the function to set variable Parquet confs at both driver and executor side.
    val initLocalJobFuncOpt =
      ParquetRelation.initializeLocalJobFunc(
        requiredColumns,
        filters,
        dataSchema,
        parquetBlockSize,
        useMetadataCache,
        parquetFilterPushDown,
        assumeBinaryIsString,
        assumeInt96IsTimestamp) _

    // Create the function to set input paths at the driver side.
    val setInputPaths =
      ParquetRelation.initializeDriverSideJobFunc(inputFiles, parquetBlockSize) _

    Utils.withDummyCallSite(sqlContext.sparkContext) {
      new SqlNewHadoopRDD(
        sqlContext = sqlContext,
        broadcastedConf = broadcastedConf,
        initDriverSideJobFuncOpt = Some(setInputPaths),
        initLocalJobFuncOpt = Some(initLocalJobFuncOpt),
        inputFormatClass = classOf[ParquetInputFormat[InternalRow]],
        valueClass = classOf[InternalRow]) {

        val cacheMetadata = useMetadataCache

        @transient val cachedStatuses = inputFiles.map { f =>
          // In order to encode the authority of a Path containing special characters such as '/'
          // (which does happen in some S3N credentials), we need to use the string returned by the
          // URI of the path to create a new Path.
          val pathWithEscapedAuthority = escapePathUserInfo(f.getPath)
          new FileStatus(
            f.getLen, f.isDirectory, f.getReplication, f.getBlockSize, f.getModificationTime,
            f.getAccessTime, f.getPermission, f.getOwner, f.getGroup, pathWithEscapedAuthority)
        }.toSeq

        private def escapePathUserInfo(path: Path): Path = {
          val uri = path.toUri
          new Path(new URI(
            uri.getScheme, uri.getRawUserInfo, uri.getHost, uri.getPort, uri.getPath,
            uri.getQuery, uri.getFragment))
        }

        // Overridden so we can inject our own cached files statuses.
        override def getPartitions: Array[SparkPartition] = {
          val inputFormat = new ParquetInputFormat[InternalRow] {
            override def listStatus(jobContext: JobContext): JList[FileStatus] = {
              if (cacheMetadata) cachedStatuses.asJava else super.listStatus(jobContext)
            }
          }

          val jobContext = new JobContextImpl(getConf(isDriverSide = true), jobId)
          val rawSplits = inputFormat.getSplits(jobContext)

          Array.tabulate[SparkPartition](rawSplits.size) { i =>
            new SqlNewHadoopPartition(
              id, i, rawSplits.get(i).asInstanceOf[InputSplit with Writable])
          }
        }
      }
    }
  }

  private class MetadataCache {
    // `FileStatus` objects of all "_metadata" files.
    private var metadataStatuses: Array[FileStatus] = _

    // `FileStatus` objects of all "_common_metadata" files.
    private var commonMetadataStatuses: Array[FileStatus] = _

    // `FileStatus` objects of all data files (Parquet part-files).
    var dataStatuses: Array[FileStatus] = _

    // Schema of the actual Parquet files, without partition columns discovered from partition
    // directory paths.
    var dataSchema: StructType = null

    // Schema of the whole table, including partition columns.
    var schema: StructType = _

    // Cached leaves
    var cachedLeaves: mutable.LinkedHashSet[FileStatus] = null

    /**
     * Refreshes `FileStatus`es, footers, partition spec, and table schema.
     */
    def refresh(): Unit = {
      val currentLeafStatuses = cachedLeafStatuses()

      // Check if cachedLeafStatuses is changed or not
      val leafStatusesChanged = (cachedLeaves == null) ||
        !cachedLeaves.equals(currentLeafStatuses)

      if (leafStatusesChanged) {
        cachedLeaves = currentLeafStatuses

        // Lists `FileStatus`es of all leaf nodes (files) under all base directories.
        val leaves = currentLeafStatuses.filter { f =>
          isSummaryFile(f.getPath) ||
            !(f.getPath.getName.startsWith("_") || f.getPath.getName.startsWith("."))
        }.toArray.sortBy(_.getPath.toString)

        dataStatuses = leaves.filterNot(f => isSummaryFile(f.getPath))
        metadataStatuses =
          leaves.filter(_.getPath.getName == ParquetFileWriter.PARQUET_METADATA_FILE)
        commonMetadataStatuses =
          leaves.filter(_.getPath.getName == ParquetFileWriter.PARQUET_COMMON_METADATA_FILE)

        dataSchema = {
          val dataSchema0 = maybeDataSchema
            .orElse(readSchema())
            .orElse(maybeMetastoreSchema)
            .getOrElse(throw new AnalysisException(
              s"Failed to discover schema of Parquet file(s) in the following location(s):\n" +
                paths.mkString("\n\t")))

          // If this Parquet relation is converted from a Hive Metastore table, must reconcile case
          // case insensitivity issue and possible schema mismatch (probably caused by schema
          // evolution).
          maybeMetastoreSchema
            .map(ParquetRelation.mergeMetastoreParquetSchema(_, dataSchema0))
            .getOrElse(dataSchema0)
        }
      }
    }

    private def isSummaryFile(file: Path): Boolean = {
      file.getName == ParquetFileWriter.PARQUET_COMMON_METADATA_FILE ||
        file.getName == ParquetFileWriter.PARQUET_METADATA_FILE
    }

    private def readSchema(): Option[StructType] = {
      // Sees which file(s) we need to touch in order to figure out the schema.
      //
      // Always tries the summary files first if users don't require a merged schema.  In this case,
      // "_common_metadata" is more preferable than "_metadata" because it doesn't contain row
      // groups information, and could be much smaller for large Parquet files with lots of row
      // groups.  If no summary file is available, falls back to some random part-file.
      //
      // NOTE: Metadata stored in the summary files are merged from all part-files.  However, for
      // user defined key-value metadata (in which we store Spark SQL schema), Parquet doesn't know
      // how to merge them correctly if some key is associated with different values in different
      // part-files.  When this happens, Parquet simply gives up generating the summary file.  This
      // implies that if a summary file presents, then:
      //
      //   1. Either all part-files have exactly the same Spark SQL schema, or
      //   2. Some part-files don't contain Spark SQL schema in the key-value metadata at all (thus
      //      their schemas may differ from each other).
      //
      // Here we tend to be pessimistic and take the second case into account.  Basically this means
      // we can't trust the summary files if users require a merged schema, and must touch all part-
      // files to do the merge.
      val filesToTouch =
        if (shouldMergeSchemas) {
          // Also includes summary files, 'cause there might be empty partition directories.

          // If mergeRespectSummaries config is true, we assume that all part-files are the same for
          // their schema with summary files, so we ignore them when merging schema.
          // If the config is disabled, which is the default setting, we merge all part-files.
          // In this mode, we only need to merge schemas contained in all those summary files.
          // You should enable this configuration only if you are very sure that for the parquet
          // part-files to read there are corresponding summary files containing correct schema.

          // As filed in SPARK-11500, the order of files to touch is a matter, which might affect
          // the ordering of the output columns. There are several things to mention here.
          //
          //  1. If mergeRespectSummaries config is false, then it merges schemas by reducing from
          //     the first part-file so that the columns of the lexicographically first file show
          //     first.
          //
          //  2. If mergeRespectSummaries config is true, then there should be, at least,
          //     "_metadata"s for all given files, so that we can ensure the columns of
          //     the lexicographically first file show first.
          //
          //  3. If shouldMergeSchemas is false, but when multiple files are given, there is
          //     no guarantee of the output order, since there might not be a summary file for the
          //     lexicographically first file, which ends up putting ahead the columns of
          //     the other files. However, this should be okay since not enabling
          //     shouldMergeSchemas means (assumes) all the files have the same schemas.

          val needMerged: Seq[FileStatus] =
            if (mergeRespectSummaries) {
              Seq()
            } else {
              dataStatuses
            }
          needMerged ++ metadataStatuses ++ commonMetadataStatuses
        } else {
          // Tries any "_common_metadata" first. Parquet files written by old versions or Parquet
          // don't have this.
          commonMetadataStatuses.headOption
            // Falls back to "_metadata"
            .orElse(metadataStatuses.headOption)
            // Summary file(s) not found, the Parquet file is either corrupted, or different part-
            // files contain conflicting user defined metadata (two or more values are associated
            // with a same key in different files).  In either case, we fall back to any of the
            // first part-file, and just assume all schemas are consistent.
            .orElse(dataStatuses.headOption)
            .toSeq
        }

      assert(
        filesToTouch.nonEmpty || maybeDataSchema.isDefined || maybeMetastoreSchema.isDefined,
        "No predefined schema found, " +
          s"and no Parquet data files or summary files found under ${paths.mkString(", ")}.")

      ParquetRelation.mergeSchemasInParallel(filesToTouch, sqlContext)
    }
  }
}

private[sql] object ParquetRelation extends Logging {
  // Whether we should merge schemas collected from all Parquet part-files.
  private[sql] val MERGE_SCHEMA = "mergeSchema"

  // Hive Metastore schema, used when converting Metastore Parquet tables.  This option is only used
  // internally.
  private[sql] val METASTORE_SCHEMA = "metastoreSchema"

  // If a ParquetRelation is converted from a Hive metastore table, this option is set to the
  // original Hive table name.
  private[sql] val METASTORE_TABLE_NAME = "metastoreTableName"

  /**
   * If parquet's block size (row group size) setting is larger than the min split size,
   * we use parquet's block size setting as the min split size. Otherwise, we will create
   * tasks processing nothing (because a split does not cover the starting point of a
   * parquet block). See https://issues.apache.org/jira/browse/SPARK-10143 for more information.
   */
  private def overrideMinSplitSize(parquetBlockSize: Long, conf: Configuration): Unit = {
    val minSplitSize =
      math.max(
        conf.getLong("mapred.min.split.size", 0L),
        conf.getLong("mapreduce.input.fileinputformat.split.minsize", 0L))
    if (parquetBlockSize > minSplitSize) {
      val message =
        s"Parquet's block size (row group size) is larger than " +
          s"mapred.min.split.size/mapreduce.input.fileinputformat.split.minsize. Setting " +
          s"mapred.min.split.size and mapreduce.input.fileinputformat.split.minsize to " +
          s"$parquetBlockSize."
      logDebug(message)
      conf.set("mapred.min.split.size", parquetBlockSize.toString)
      conf.set("mapreduce.input.fileinputformat.split.minsize", parquetBlockSize.toString)
    }
  }

  /** This closure sets various Parquet configurations at both driver side and executor side. */
  private[parquet] def initializeLocalJobFunc(
      requiredColumns: Array[String],
      filters: Array[Filter],
      dataSchema: StructType,
      parquetBlockSize: Long,
      useMetadataCache: Boolean,
      parquetFilterPushDown: Boolean,
      assumeBinaryIsString: Boolean,
      assumeInt96IsTimestamp: Boolean)(job: Job): Unit = {
    val conf = job.getConfiguration
    conf.set(ParquetInputFormat.READ_SUPPORT_CLASS, classOf[CatalystReadSupport].getName)

    // Try to push down filters when filter push-down is enabled.
    if (parquetFilterPushDown) {
      filters
        // Collects all converted Parquet filter predicates. Notice that not all predicates can be
        // converted (`ParquetFilters.createFilter` returns an `Option`). That's why a `flatMap`
        // is used here.
        .flatMap(ParquetFilters.createFilter(dataSchema, _))
        .reduceOption(FilterApi.and)
        .foreach(ParquetInputFormat.setFilterPredicate(conf, _))
    }

    conf.set(CatalystReadSupport.SPARK_ROW_REQUESTED_SCHEMA, {
      val requestedSchema = StructType(requiredColumns.map(dataSchema(_)))
      CatalystSchemaConverter.checkFieldNames(requestedSchema).json
    })

    conf.set(
      CatalystWriteSupport.SPARK_ROW_SCHEMA,
      CatalystSchemaConverter.checkFieldNames(dataSchema).json)

    // Tell FilteringParquetRowInputFormat whether it's okay to cache Parquet and FS metadata
    conf.setBoolean(SQLConf.PARQUET_CACHE_METADATA.key, useMetadataCache)

    // Sets flags for `CatalystSchemaConverter`
    conf.setBoolean(SQLConf.PARQUET_BINARY_AS_STRING.key, assumeBinaryIsString)
    conf.setBoolean(SQLConf.PARQUET_INT96_AS_TIMESTAMP.key, assumeInt96IsTimestamp)

    overrideMinSplitSize(parquetBlockSize, conf)
  }

  /** This closure sets input paths at the driver side. */
  private[parquet] def initializeDriverSideJobFunc(
      inputFiles: Array[FileStatus],
      parquetBlockSize: Long)(job: Job): Unit = {
    // We side the input paths at the driver side.
    logInfo(s"Reading Parquet file(s) from ${inputFiles.map(_.getPath).mkString(", ")}")
    if (inputFiles.nonEmpty) {
      FileInputFormat.setInputPaths(job, inputFiles.map(_.getPath): _*)
    }

    overrideMinSplitSize(parquetBlockSize, job.getConfiguration)
  }

  private[parquet] def readSchema(
      footers: Seq[Footer], sqlContext: SQLContext): Option[StructType] = {

    def parseParquetSchema(schema: MessageType): StructType = {
      val converter = new CatalystSchemaConverter(
        sqlContext.conf.isParquetBinaryAsString,
        sqlContext.conf.isParquetBinaryAsString,
        sqlContext.conf.writeLegacyParquetFormat)

      converter.convert(schema)
    }

    val seen = mutable.HashSet[String]()
    val finalSchemas: Seq[StructType] = footers.flatMap { footer =>
      val metadata = footer.getParquetMetadata.getFileMetaData
      val serializedSchema = metadata
        .getKeyValueMetaData
        .asScala.toMap
        .get(CatalystReadSupport.SPARK_METADATA_KEY)
      if (serializedSchema.isEmpty) {
        // Falls back to Parquet schema if no Spark SQL schema found.
        Some(parseParquetSchema(metadata.getSchema))
      } else if (!seen.contains(serializedSchema.get)) {
        seen += serializedSchema.get

        // Don't throw even if we failed to parse the serialized Spark schema. Just fallback to
        // whatever is available.
        Some(Try(DataType.fromJson(serializedSchema.get))
          .recover { case _: Throwable =>
            logInfo(
              s"Serialized Spark schema in Parquet key-value metadata is not in JSON format, " +
                "falling back to the deprecated DataType.fromCaseClassString parser.")
            LegacyTypeStringParser.parse(serializedSchema.get)
          }
          .recover { case cause: Throwable =>
            logWarning(
              s"""Failed to parse serialized Spark schema in Parquet key-value metadata:
                 |\t$serializedSchema
               """.stripMargin,
              cause)
          }
          .map(_.asInstanceOf[StructType])
          .getOrElse {
            // Falls back to Parquet schema if Spark SQL schema can't be parsed.
            parseParquetSchema(metadata.getSchema)
          })
      } else {
        None
      }
    }

    finalSchemas.reduceOption { (left, right) =>
      try left.merge(right) catch { case e: Throwable =>
        throw new SparkException(s"Failed to merge incompatible schemas $left and $right", e)
      }
    }
  }

  /**
   * Reconciles Hive Metastore case insensitivity issue and data type conflicts between Metastore
   * schema and Parquet schema.
   *
   * Hive doesn't retain case information, while Parquet is case sensitive. On the other hand, the
   * schema read from Parquet files may be incomplete (e.g. older versions of Parquet doesn't
   * distinguish binary and string).  This method generates a correct schema by merging Metastore
   * schema data types and Parquet schema field names.
   */
  private[parquet] def mergeMetastoreParquetSchema(
      metastoreSchema: StructType,
      parquetSchema: StructType): StructType = {
    def schemaConflictMessage: String =
      s"""Converting Hive Metastore Parquet, but detected conflicting schemas. Metastore schema:
         |${metastoreSchema.prettyJson}
         |
         |Parquet schema:
         |${parquetSchema.prettyJson}
       """.stripMargin

    val mergedParquetSchema = mergeMissingNullableFields(metastoreSchema, parquetSchema)

    assert(metastoreSchema.size <= mergedParquetSchema.size, schemaConflictMessage)

    val ordinalMap = metastoreSchema.zipWithIndex.map {
      case (field, index) => field.name.toLowerCase -> index
    }.toMap

    val reorderedParquetSchema = mergedParquetSchema.sortBy(f =>
      ordinalMap.getOrElse(f.name.toLowerCase, metastoreSchema.size + 1))

    StructType(metastoreSchema.zip(reorderedParquetSchema).map {
      // Uses Parquet field names but retains Metastore data types.
      case (mSchema, pSchema) if mSchema.name.toLowerCase == pSchema.name.toLowerCase =>
        mSchema.copy(name = pSchema.name)
      case _ =>
        throw new SparkException(schemaConflictMessage)
    })
  }

  /**
   * Returns the original schema from the Parquet file with any missing nullable fields from the
   * Hive Metastore schema merged in.
   *
   * When constructing a DataFrame from a collection of structured data, the resulting object has
   * a schema corresponding to the union of the fields present in each element of the collection.
   * Spark SQL simply assigns a null value to any field that isn't present for a particular row.
   * In some cases, it is possible that a given table partition stored as a Parquet file doesn't
   * contain a particular nullable field in its schema despite that field being present in the
   * table schema obtained from the Hive Metastore. This method returns a schema representing the
   * Parquet file schema along with any additional nullable fields from the Metastore schema
   * merged in.
   */
  private[parquet] def mergeMissingNullableFields(
      metastoreSchema: StructType,
      parquetSchema: StructType): StructType = {
    val fieldMap = metastoreSchema.map(f => f.name.toLowerCase -> f).toMap
    val missingFields = metastoreSchema
      .map(_.name.toLowerCase)
      .diff(parquetSchema.map(_.name.toLowerCase))
      .map(fieldMap(_))
      .filter(_.nullable)
    StructType(parquetSchema ++ missingFields)
  }

  /**
   * Figures out a merged Parquet schema with a distributed Spark job.
   *
   * Note that locality is not taken into consideration here because:
   *
   *  1. For a single Parquet part-file, in most cases the footer only resides in the last block of
   *     that file.  Thus we only need to retrieve the location of the last block.  However, Hadoop
   *     `FileSystem` only provides API to retrieve locations of all blocks, which can be
   *     potentially expensive.
   *
   *  2. This optimization is mainly useful for S3, where file metadata operations can be pretty
   *     slow.  And basically locality is not available when using S3 (you can't run computation on
   *     S3 nodes).
   */
  def mergeSchemasInParallel(
      filesToTouch: Seq[FileStatus], sqlContext: SQLContext): Option[StructType] = {
    val assumeBinaryIsString = sqlContext.conf.isParquetBinaryAsString
    val assumeInt96IsTimestamp = sqlContext.conf.isParquetINT96AsTimestamp
    val writeLegacyParquetFormat = sqlContext.conf.writeLegacyParquetFormat
    val serializedConf = new SerializableConfiguration(sqlContext.sparkContext.hadoopConfiguration)

    // !! HACK ALERT !!
    //
    // Parquet requires `FileStatus`es to read footers.  Here we try to send cached `FileStatus`es
    // to executor side to avoid fetching them again.  However, `FileStatus` is not `Serializable`
    // but only `Writable`.  What makes it worth, for some reason, `FileStatus` doesn't play well
    // with `SerializableWritable[T]` and always causes a weird `IllegalStateException`.  These
    // facts virtually prevents us to serialize `FileStatus`es.
    //
    // Since Parquet only relies on path and length information of those `FileStatus`es to read
    // footers, here we just extract them (which can be easily serialized), send them to executor
    // side, and resemble fake `FileStatus`es there.
    val partialFileStatusInfo = filesToTouch.map(f => (f.getPath.toString, f.getLen))

    // Issues a Spark job to read Parquet schema in parallel.
    val partiallyMergedSchemas =
      sqlContext
        .sparkContext
        .parallelize(partialFileStatusInfo)
        .mapPartitions { iterator =>
          // Resembles fake `FileStatus`es with serialized path and length information.
          val fakeFileStatuses = iterator.map { case (path, length) =>
            new FileStatus(length, false, 0, 0, 0, 0, null, null, null, new Path(path))
          }.toSeq

          // Skips row group information since we only need the schema
          val skipRowGroups = true

          // Reads footers in multi-threaded manner within each task
          val footers =
            ParquetFileReader.readAllFootersInParallel(
              serializedConf.value, fakeFileStatuses.asJava, skipRowGroups).asScala

          // Converter used to convert Parquet `MessageType` to Spark SQL `StructType`
          val converter =
            new CatalystSchemaConverter(
              assumeBinaryIsString = assumeBinaryIsString,
              assumeInt96IsTimestamp = assumeInt96IsTimestamp,
              writeLegacyParquetFormat = writeLegacyParquetFormat)

          if (footers.isEmpty) {
            Iterator.empty
          } else {
            var mergedSchema = ParquetRelation.readSchemaFromFooter(footers.head, converter)
            footers.tail.foreach { footer =>
              val schema = ParquetRelation.readSchemaFromFooter(footer, converter)
              try {
                mergedSchema = mergedSchema.merge(schema)
              } catch { case cause: SparkException =>
                throw new SparkException(
                  s"Failed merging schema of file ${footer.getFile}:\n${schema.treeString}", cause)
              }
            }
            Iterator.single(mergedSchema)
          }
        }.collect()

    if (partiallyMergedSchemas.isEmpty) {
      None
    } else {
      var finalSchema = partiallyMergedSchemas.head
      partiallyMergedSchemas.tail.foreach { schema =>
        try {
          finalSchema = finalSchema.merge(schema)
        } catch { case cause: SparkException =>
          throw new SparkException(
            s"Failed merging schema:\n${schema.treeString}", cause)
        }
      }
      Some(finalSchema)
    }
  }

  /**
   * Reads Spark SQL schema from a Parquet footer.  If a valid serialized Spark SQL schema string
   * can be found in the file metadata, returns the deserialized [[StructType]], otherwise, returns
   * a [[StructType]] converted from the [[MessageType]] stored in this footer.
   */
  def readSchemaFromFooter(
      footer: Footer, converter: CatalystSchemaConverter): StructType = {
    val fileMetaData = footer.getParquetMetadata.getFileMetaData
    fileMetaData
      .getKeyValueMetaData
      .asScala.toMap
      .get(CatalystReadSupport.SPARK_METADATA_KEY)
      .flatMap(deserializeSchemaString)
      .getOrElse(converter.convert(fileMetaData.getSchema))
  }

  private def deserializeSchemaString(schemaString: String): Option[StructType] = {
    // Tries to deserialize the schema string as JSON first, then falls back to the case class
    // string parser (data generated by older versions of Spark SQL uses this format).
    Try(DataType.fromJson(schemaString).asInstanceOf[StructType]).recover {
      case _: Throwable =>
        logInfo(
          s"Serialized Spark schema in Parquet key-value metadata is not in JSON format, " +
            "falling back to the deprecated DataType.fromCaseClassString parser.")
        LegacyTypeStringParser.parse(schemaString).asInstanceOf[StructType]
    }.recoverWith {
      case cause: Throwable =>
        logWarning(
          "Failed to parse and ignored serialized Spark schema in " +
            s"Parquet key-value metadata:\n\t$schemaString", cause)
        Failure(cause)
    }.toOption
  }

  // JUL loggers must be held by a strong reference, otherwise they may get destroyed by GC.
  // However, the root JUL logger used by Parquet isn't properly referenced.  Here we keep
  // references to loggers in both parquet-mr <= 1.6 and >= 1.7
  val apacheParquetLogger: JLogger = JLogger.getLogger(classOf[ApacheParquetLog].getPackage.getName)
  val parquetLogger: JLogger = JLogger.getLogger("parquet")

  // Parquet initializes its own JUL logger in a static block which always prints to stdout.  Here
  // we redirect the JUL logger via SLF4J JUL bridge handler.
  val redirectParquetLogsViaSLF4J: Unit = {
    def redirect(logger: JLogger): Unit = {
      logger.getHandlers.foreach(logger.removeHandler)
      logger.setUseParentHandlers(false)
      logger.addHandler(new SLF4JBridgeHandler)
    }

    // For parquet-mr 1.7.0 and above versions, which are under `org.apache.parquet` namespace.
    // scalastyle:off classforname
    Class.forName(classOf[ApacheParquetLog].getName)
    // scalastyle:on classforname
    redirect(JLogger.getLogger(classOf[ApacheParquetLog].getPackage.getName))

    // For parquet-mr 1.6.0 and lower versions bundled with Hive, which are under `parquet`
    // namespace.
    try {
      // scalastyle:off classforname
      Class.forName("parquet.Log")
      // scalastyle:on classforname
      redirect(JLogger.getLogger("parquet"))
    } catch { case _: Throwable =>
      // SPARK-9974: com.twitter:parquet-hadoop-bundle:1.6.0 is not packaged into the assembly jar
      // when Spark is built with SBT. So `parquet.Log` may not be found.  This try/catch block
      // should be removed after this issue is fixed.
    }
  }

  // The parquet compression short names
  val shortParquetCompressionCodecNames = Map(
    "none" -> CompressionCodecName.UNCOMPRESSED,
    "uncompressed" -> CompressionCodecName.UNCOMPRESSED,
    "snappy" -> CompressionCodecName.SNAPPY,
    "gzip" -> CompressionCodecName.GZIP,
    "lzo" -> CompressionCodecName.LZO)
}<|MERGE_RESOLUTION|>--- conflicted
+++ resolved
@@ -299,12 +299,8 @@
       ParquetRelation
         .shortParquetCompressionCodecNames
         .getOrElse(
-<<<<<<< HEAD
           compressionCodec
-            .getOrElse(sqlContext.conf.parquetCompressionCodec.toUpperCase),
-=======
-          sqlContext.conf.parquetCompressionCodec.toLowerCase(),
->>>>>>> 6250cf1e
+            .getOrElse(sqlContext.conf.parquetCompressionCodec.toLowerCase),
           CompressionCodecName.UNCOMPRESSED).name())
 
     new BucketedOutputWriterFactory {
