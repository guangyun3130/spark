/*
 * Licensed to the Apache Software Foundation (ASF) under one or more
 * contributor license agreements.  See the NOTICE file distributed with
 * this work for additional information regarding copyright ownership.
 * The ASF licenses this file to You under the Apache License, Version 2.0
 * (the "License"); you may not use this file except in compliance with
 * the License.  You may obtain a copy of the License at
 *
 *    http://www.apache.org/licenses/LICENSE-2.0
 *
 * Unless required by applicable law or agreed to in writing, software
 * distributed under the License is distributed on an "AS IS" BASIS,
 * WITHOUT WARRANTIES OR CONDITIONS OF ANY KIND, either express or implied.
 * See the License for the specific language governing permissions and
 * limitations under the License.
 */

package org.apache.spark.status.protobuf.sql

import java.util.Date

import collection.JavaConverters._

import org.apache.spark.sql.execution.ui.SQLExecutionUIData
import org.apache.spark.status.protobuf.{JobExecutionStatusSerializer, ProtobufSerDe, StoreTypes}
import org.apache.spark.status.protobuf.Utils.getOptional
import org.apache.spark.util.Utils.weakIntern

class SQLExecutionUIDataSerializer extends ProtobufSerDe[SQLExecutionUIData] {

  override def serialize(ui: SQLExecutionUIData): Array[Byte] = {
    val builder = StoreTypes.SQLExecutionUIData.newBuilder()
    builder.setExecutionId(ui.executionId)
    builder.setRootExecutionId(ui.rootExecutionId)
    Option(ui.description).foreach(builder.setDescription)
    Option(ui.details).foreach(builder.setDetails)
    Option(ui.physicalPlanDescription).foreach(builder.setPhysicalPlanDescription)
    if (ui.modifiedConfigs != null) {
      ui.modifiedConfigs.foreach {
        case (k, v) => builder.putModifiedConfigs(k, v)
      }
    }
    ui.metrics.foreach(m => builder.addMetrics(SQLPlanMetricSerializer.serialize(m)))
    builder.setSubmissionTime(ui.submissionTime)
    ui.completionTime.foreach(ct => builder.setCompletionTime(ct.getTime))
    ui.errorMessage.foreach(builder.setErrorMessage)
    ui.jobs.foreach {
      case (id, status) =>
        builder.putJobs(id.toLong, JobExecutionStatusSerializer.serialize(status))
    }
    ui.stages.foreach(stageId => builder.addStages(stageId.toLong))
    val metricValues = ui.metricValues
    if (metricValues == null) {
      builder.setMetricValuesIsNull(true)
    } else {
      builder.setMetricValuesIsNull(false)
      metricValues.foreach {
        case (k, v) => builder.putMetricValues(k, v)
      }
    }
    builder.build().toByteArray
  }

  override def deserialize(bytes: Array[Byte]): SQLExecutionUIData = {
    val ui = StoreTypes.SQLExecutionUIData.parseFrom(bytes)
    val completionTime =
      getOptional(ui.hasCompletionTime, () => new Date(ui.getCompletionTime))
    val errorMessage = getOptional(ui.hasErrorMessage, () => weakIntern(ui.getErrorMessage))
    val metrics =
      ui.getMetricsList.asScala.map(m => SQLPlanMetricSerializer.deserialize(m))
    val jobs = ui.getJobsMap.asScala.map {
      case (jobId, status) => jobId.toInt -> JobExecutionStatusSerializer.deserialize(status)
    }.toMap
    val metricValues = if (ui.getMetricValuesIsNull) {
      null
    } else {
      ui.getMetricValuesMap.asScala.map {
        case (k, v) => k.toLong -> v
      }.toMap
    }

    new SQLExecutionUIData(
      executionId = ui.getExecutionId,
<<<<<<< HEAD
      description = weakIntern(ui.getDescription),
      details = weakIntern(ui.getDetails),
      physicalPlanDescription = weakIntern(ui.getPhysicalPlanDescription),
=======
      rootExecutionId = ui.getRootExecutionId,
      description = ui.getDescription,
      details = ui.getDetails,
      physicalPlanDescription = ui.getPhysicalPlanDescription,
>>>>>>> 0f1aceda
      modifiedConfigs = ui.getModifiedConfigsMap.asScala.toMap,
      metrics = metrics,
      submissionTime = ui.getSubmissionTime,
      completionTime = completionTime,
      errorMessage = errorMessage,
      jobs = jobs,
      stages = ui.getStagesList.asScala.map(_.toInt).toSet,
      metricValues = metricValues
    )
  }
}<|MERGE_RESOLUTION|>--- conflicted
+++ resolved
@@ -81,16 +81,10 @@
 
     new SQLExecutionUIData(
       executionId = ui.getExecutionId,
-<<<<<<< HEAD
+      rootExecutionId = ui.getRootExecutionId,
       description = weakIntern(ui.getDescription),
       details = weakIntern(ui.getDetails),
       physicalPlanDescription = weakIntern(ui.getPhysicalPlanDescription),
-=======
-      rootExecutionId = ui.getRootExecutionId,
-      description = ui.getDescription,
-      details = ui.getDetails,
-      physicalPlanDescription = ui.getPhysicalPlanDescription,
->>>>>>> 0f1aceda
       modifiedConfigs = ui.getModifiedConfigsMap.asScala.toMap,
       metrics = metrics,
       submissionTime = ui.getSubmissionTime,
