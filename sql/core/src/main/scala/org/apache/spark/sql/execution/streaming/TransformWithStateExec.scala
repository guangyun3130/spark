/*
 * Licensed to the Apache Software Foundation (ASF) under one or more
 * contributor license agreements.  See the NOTICE file distributed with
 * this work for additional information regarding copyright ownership.
 * The ASF licenses this file to You under the Apache License, Version 2.0
 * (the "License"); you may not use this file except in compliance with
 * the License.  You may obtain a copy of the License at
 *
 *    http://www.apache.org/licenses/LICENSE-2.0
 *
 * Unless required by applicable law or agreed to in writing, software
 * distributed under the License is distributed on an "AS IS" BASIS,
 * WITHOUT WARRANTIES OR CONDITIONS OF ANY KIND, either express or implied.
 * See the License for the specific language governing permissions and
 * limitations under the License.
 */
package org.apache.spark.sql.execution.streaming

import java.util.UUID
import java.util.concurrent.TimeUnit.NANOSECONDS

import org.apache.spark.rdd.RDD
import org.apache.spark.sql.catalyst.InternalRow
import org.apache.spark.sql.catalyst.encoders.ExpressionEncoder
import org.apache.spark.sql.catalyst.expressions.{Ascending, Attribute, Expression, SortOrder, UnsafeRow}
import org.apache.spark.sql.catalyst.plans.logical._
import org.apache.spark.sql.catalyst.plans.physical.Distribution
import org.apache.spark.sql.execution._
import org.apache.spark.sql.execution.streaming.state._
import org.apache.spark.sql.internal.SQLConf
import org.apache.spark.sql.streaming.{OutputMode, StatefulProcessor, TimeoutMode}
import org.apache.spark.sql.types._
import org.apache.spark.util.{CompletionIterator, SerializableConfiguration, Utils}

/**
 * Physical operator for executing `TransformWithState`
 *
 * @param keyDeserializer used to extract the key object for each group.
 * @param valueDeserializer used to extract the items in the iterator from an input row.
 * @param groupingAttributes used to group the data
 * @param dataAttributes used to read the data
 * @param statefulProcessor processor methods called on underlying data
 * @param timeoutMode defines the timeout mode
 * @param outputMode defines the output mode for the statefulProcessor
 * @param keyEncoder expression encoder for the key type
 * @param outputObjAttr Defines the output object
 * @param batchTimestampMs processing timestamp of the current batch.
 * @param eventTimeWatermarkForLateEvents event time watermark for filtering late events
 * @param eventTimeWatermarkForEviction event time watermark for state eviction
 * @param isStreaming defines whether the query is streaming or batch
 * @param child the physical plan for the underlying data
 */
case class TransformWithStateExec(
    keyDeserializer: Expression,
    valueDeserializer: Expression,
    groupingAttributes: Seq[Attribute],
    dataAttributes: Seq[Attribute],
    statefulProcessor: StatefulProcessor[Any, Any, Any],
    timeoutMode: TimeoutMode,
    outputMode: OutputMode,
    keyEncoder: ExpressionEncoder[Any],
    outputObjAttr: Attribute,
    stateInfo: Option[StatefulOperatorStateInfo],
    batchTimestampMs: Option[Long],
    eventTimeWatermarkForLateEvents: Option[Long],
    eventTimeWatermarkForEviction: Option[Long],
    child: SparkPlan,
    isStreaming: Boolean = true)
  extends UnaryExecNode with StateStoreWriter with WatermarkSupport with ObjectProducerExec {

  override def shortName: String = "transformWithStateExec"

  override def shouldRunAnotherBatch(newInputWatermark: Long): Boolean = {
    timeoutMode match {
      // TODO: check if we can return true only if actual timers are registered
      case ProcessingTime =>
        true

      case EventTime =>
        eventTimeWatermarkForEviction.isDefined &&
          newInputWatermark > eventTimeWatermarkForEviction.get

      case _ =>
        false
    }
  }

  override protected def withNewChildInternal(
    newChild: SparkPlan): TransformWithStateExec = copy(child = newChild)

  override def keyExpressions: Seq[Attribute] = groupingAttributes

  protected val schemaForKeyRow: StructType = new StructType().add("key", BinaryType)

  protected val schemaForValueRow: StructType = new StructType().add("value", BinaryType)

  override def requiredChildDistribution: Seq[Distribution] = {
    StatefulOperatorPartitioning.getCompatibleDistribution(groupingAttributes,
      getStateInfo, conf) ::
      Nil
  }

  override def requiredChildOrdering: Seq[Seq[SortOrder]] = Seq(
    groupingAttributes.map(SortOrder(_, Ascending)))

  private def handleInputRows(keyRow: UnsafeRow, valueRowIter: Iterator[InternalRow]):
    Iterator[InternalRow] = {
    val getKeyObj =
      ObjectOperator.deserializeRowToObject(keyDeserializer, groupingAttributes)

    val getValueObj =
      ObjectOperator.deserializeRowToObject(valueDeserializer, dataAttributes)

    val getOutputRow = ObjectOperator.wrapObjectToRow(outputObjectType)

    val keyObj = getKeyObj(keyRow)  // convert key to objects
    ImplicitGroupingKeyTracker.setImplicitKey(keyObj)
    val valueObjIter = valueRowIter.map(getValueObj.apply)
    val mappedIterator = statefulProcessor.handleInputRows(
      keyObj,
      valueObjIter,
      new TimerValuesImpl(batchTimestampMs, eventTimeWatermarkForLateEvents),
      new ExpiredTimerInfoImpl(false)
      ).map { obj =>
      getOutputRow(obj)
    }
    ImplicitGroupingKeyTracker.removeImplicitKey()
    mappedIterator
  }

  private def processNewData(dataIter: Iterator[InternalRow]): Iterator[InternalRow] = {
    val groupedIter = GroupedIterator(dataIter, groupingAttributes, child.output)
    groupedIter.flatMap { case (keyRow, valueRowIter) =>
      val keyUnsafeRow = keyRow.asInstanceOf[UnsafeRow]
      handleInputRows(keyUnsafeRow, valueRowIter)
    }
  }

  private def handleTimerRows(
      keyObj: Any,
      expiryTimestampMs: Long,
      processorHandle: StatefulProcessorHandleImpl): Iterator[InternalRow] = {
    val getOutputRow = ObjectOperator.wrapObjectToRow(outputObjectType)
    ImplicitGroupingKeyTracker.setImplicitKey(keyObj)
    val mappedIterator = statefulProcessor.handleInputRows(
      keyObj,
      Iterator.empty,
      new TimerValuesImpl(batchTimestampMs, eventTimeWatermarkForLateEvents),
      new ExpiredTimerInfoImpl(true, Some(expiryTimestampMs))
    ).map { obj =>
      getOutputRow(obj)
    }
    processorHandle.removeExpiredTimer(expiryTimestampMs)
    ImplicitGroupingKeyTracker.removeImplicitKey()
    mappedIterator
  }

  private def processTimers(
      timeoutMode: TimeoutMode,
      processorHandle: StatefulProcessorHandleImpl): Iterator[InternalRow] = {
    timeoutMode match {
      case ProcessingTime =>
        assert(batchTimestampMs.isDefined)
        val procTimeIter = processorHandle.getExpiredTimers(batchTimestampMs.get)
        procTimeIter.flatMap { case (keyObj, expiryTimestampMs) =>
          handleTimerRows(keyObj, expiryTimestampMs, processorHandle)
        }

      case EventTime =>
        assert(eventTimeWatermarkForEviction.isDefined)
        val watermark = eventTimeWatermarkForEviction.get
        val eventTimeIter = processorHandle.getExpiredTimers(watermark)
        eventTimeIter.flatMap { case (keyObj, expiryTimestampMs) =>
          handleTimerRows(keyObj, expiryTimestampMs, processorHandle)
        }

      case _ => Iterator.empty
    }
  }

  private def processDataWithPartition(
      iter: Iterator[InternalRow],
      store: StateStore,
      processorHandle: StatefulProcessorHandleImpl):
    CompletionIterator[InternalRow, Iterator[InternalRow]] = {
    val allUpdatesTimeMs = longMetric("allUpdatesTimeMs")
    val commitTimeMs = longMetric("commitTimeMs")
    val timeoutLatencyMs = longMetric("allRemovalsTimeMs")

    val currentTimeNs = System.nanoTime
    val updatesStartTimeNs = currentTimeNs
    var timeoutProcessingStartTimeNs = currentTimeNs

    // If timeout is based on event time, then filter late data based on watermark
    val filteredIter = watermarkPredicateForDataForLateEvents match {
      case Some(predicate) =>
        applyRemovingRowsOlderThanWatermark(iter, predicate)
      case _ =>
        iter
    }

    val newDataProcessorIter =
      CompletionIterator[InternalRow, Iterator[InternalRow]](
      processNewData(filteredIter), {
        // Once the input is processed, mark the start time for timeout processing to measure
        // it separately from the overall processing time.
        timeoutProcessingStartTimeNs = System.nanoTime
        processorHandle.setHandleState(StatefulProcessorHandleState.DATA_PROCESSED)
    })

    // Late-bind the timeout processing iterator so it is created *after* the input is
    // processed (the input iterator is exhausted) and the state updates are written into the
    // state store. Otherwise the iterator may not see the updates (e.g. with RocksDB state store).
    val timeoutProcessorIter = new Iterator[InternalRow] {
      private lazy val itr = getIterator()
      override def hasNext = itr.hasNext
      override def next() = itr.next()
      private def getIterator(): Iterator[InternalRow] =
        CompletionIterator[InternalRow, Iterator[InternalRow]](
          processTimers(timeoutMode, processorHandle), {
          // Note: `timeoutLatencyMs` also includes the time the parent operator took for
          // processing output returned through iterator.
          timeoutLatencyMs += NANOSECONDS.toMillis(System.nanoTime - timeoutProcessingStartTimeNs)
          processorHandle.setHandleState(StatefulProcessorHandleState.TIMER_PROCESSED)
        })
    }

    val outputIterator = newDataProcessorIter ++ timeoutProcessorIter
    // Return an iterator of all the rows generated by all the keys, such that when fully
    // consumed, all the state updates will be committed by the state store
    CompletionIterator[InternalRow, Iterator[InternalRow]](outputIterator, {
      // Note: Due to the iterator lazy execution, this metric also captures the time taken
      // by the upstream (consumer) operators in addition to the processing in this operator.
      allUpdatesTimeMs += NANOSECONDS.toMillis(System.nanoTime - updatesStartTimeNs)
      commitTimeMs += timeTakenMs {
        if (isStreaming) {
          store.commit()
        } else {
          store.abort()
        }
      }
      setStoreMetrics(store)
      setOperatorMetrics()
      statefulProcessor.close()
      statefulProcessor.setHandle(null)
      processorHandle.setHandleState(StatefulProcessorHandleState.CLOSED)
    })
  }

  override protected def doExecute(): RDD[InternalRow] = {
    metrics // force lazy init at driver

    timeoutMode match {
      case ProcessingTime =>
        require(batchTimestampMs.nonEmpty)

      case EventTime =>
        require(eventTimeWatermarkForEviction.nonEmpty)

      case _ =>
    }

    if (isStreaming) {
      child.execute().mapPartitionsWithStateStore[InternalRow](
        getStateInfo,
        schemaForKeyRow,
        schemaForValueRow,
        numColsPrefixKey = 0,
        session.sqlContext.sessionState,
        Some(session.sqlContext.streams.stateStoreCoordinator),
        useColumnFamilies = true,
        useMultipleValuesPerKey = true
      ) {
        case (store: StateStore, singleIterator: Iterator[InternalRow]) =>
          processData(store, singleIterator)
      }
    } else {
      // If the query is running in batch mode, we need to create a new StateStore and instantiate
      // a temp directory on the executors in mapPartitionsWithIndex.
      val broadcastedHadoopConf =
        new SerializableConfiguration(session.sessionState.newHadoopConf())
      child.execute().mapPartitionsWithIndex[InternalRow](
        (i, iter) => {
          val providerId = {
            val tempDirPath = Utils.createTempDir().getAbsolutePath
            new StateStoreProviderId(
              StateStoreId(tempDirPath, 0, i), getStateInfo.queryRunId)
          }

          val sqlConf = new SQLConf()
          sqlConf.setConfString(SQLConf.STATE_STORE_PROVIDER_CLASS.key,
            classOf[RocksDBStateStoreProvider].getName)
          val storeConf = new StateStoreConf(sqlConf)

          // Create StateStoreProvider for this partition
          val stateStoreProvider = StateStoreProvider.createAndInit(
            providerId,
            schemaForKeyRow,
            schemaForValueRow,
            numColsPrefixKey = 0,
            useColumnFamilies = true,
            storeConf = storeConf,
            hadoopConf = broadcastedHadoopConf.value,
            useMultipleValuesPerKey = true)

          val store = stateStoreProvider.getStore(0)
          val outputIterator = processData(store, iter)
          CompletionIterator[InternalRow, Iterator[InternalRow]](outputIterator.iterator, {
            stateStoreProvider.close()
            statefulProcessor.close()
          })
        }
      )
    }
  }

  /**
   * Process the data in the partition using the state store and the stateful processor.
   * @param store The state store to use
   * @param singleIterator The iterator of rows to process
   * @return An iterator of rows that are the result of processing the input rows
   */
  private def processData(store: StateStore, singleIterator: Iterator[InternalRow]):
    CompletionIterator[InternalRow, Iterator[InternalRow]] = {
    val processorHandle = new StatefulProcessorHandleImpl(
      store, getStateInfo.queryRunId, keyEncoder, timeoutMode, isStreaming)
    assert(processorHandle.getHandleState == StatefulProcessorHandleState.CREATED)
<<<<<<< HEAD
    statefulProcessor.init(processorHandle, outputMode, timeoutMode)
=======
    statefulProcessor.setHandle(processorHandle)
    statefulProcessor.init(outputMode)
>>>>>>> 72a95bca
    processorHandle.setHandleState(StatefulProcessorHandleState.INITIALIZED)
    processDataWithPartition(singleIterator, store, processorHandle)
  }
}

object TransformWithStateExec {

  // Plan logical transformWithState for batch queries
  def generateSparkPlanForBatchQueries(
      keyDeserializer: Expression,
      valueDeserializer: Expression,
      groupingAttributes: Seq[Attribute],
      dataAttributes: Seq[Attribute],
      statefulProcessor: StatefulProcessor[Any, Any, Any],
      timeoutMode: TimeoutMode,
      outputMode: OutputMode,
      keyEncoder: ExpressionEncoder[Any],
      outputObjAttr: Attribute,
      child: SparkPlan): SparkPlan = {
    val shufflePartitions = child.session.sessionState.conf.numShufflePartitions
    val statefulOperatorStateInfo = StatefulOperatorStateInfo(
      checkpointLocation = "", // empty checkpointLocation will be populated in doExecute
      queryRunId = UUID.randomUUID(),
      operatorId = 0,
      storeVersion = 0,
      numPartitions = shufflePartitions
    )

    new TransformWithStateExec(
      keyDeserializer,
      valueDeserializer,
      groupingAttributes,
      dataAttributes,
      statefulProcessor,
      timeoutMode,
      outputMode,
      keyEncoder,
      outputObjAttr,
      Some(statefulOperatorStateInfo),
      Some(System.currentTimeMillis),
      None,
      None,
      child,
      isStreaming = false)
  }
}<|MERGE_RESOLUTION|>--- conflicted
+++ resolved
@@ -325,12 +325,8 @@
     val processorHandle = new StatefulProcessorHandleImpl(
       store, getStateInfo.queryRunId, keyEncoder, timeoutMode, isStreaming)
     assert(processorHandle.getHandleState == StatefulProcessorHandleState.CREATED)
-<<<<<<< HEAD
-    statefulProcessor.init(processorHandle, outputMode, timeoutMode)
-=======
     statefulProcessor.setHandle(processorHandle)
-    statefulProcessor.init(outputMode)
->>>>>>> 72a95bca
+    statefulProcessor.init(outputMode, timeoutMode)
     processorHandle.setHandleState(StatefulProcessorHandleState.INITIALIZED)
     processDataWithPartition(singleIterator, store, processorHandle)
   }
