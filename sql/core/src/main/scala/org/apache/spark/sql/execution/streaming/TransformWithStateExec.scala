/*
 * Licensed to the Apache Software Foundation (ASF) under one or more
 * contributor license agreements.  See the NOTICE file distributed with
 * this work for additional information regarding copyright ownership.
 * The ASF licenses this file to You under the Apache License, Version 2.0
 * (the "License"); you may not use this file except in compliance with
 * the License.  You may obtain a copy of the License at
 *
 *    http://www.apache.org/licenses/LICENSE-2.0
 *
 * Unless required by applicable law or agreed to in writing, software
 * distributed under the License is distributed on an "AS IS" BASIS,
 * WITHOUT WARRANTIES OR CONDITIONS OF ANY KIND, either express or implied.
 * See the License for the specific language governing permissions and
 * limitations under the License.
 */
package org.apache.spark.sql.execution.streaming


import java.util.UUID
import java.util.concurrent.TimeUnit.NANOSECONDS

import org.apache.hadoop.conf.Configuration

import org.apache.spark.rdd.RDD
import org.apache.spark.sql.catalyst.InternalRow
import org.apache.spark.sql.catalyst.encoders.ExpressionEncoder
import org.apache.spark.sql.catalyst.expressions.{Ascending, Attribute, Expression, SortOrder, UnsafeRow}
import org.apache.spark.sql.catalyst.plans.physical.Distribution
import org.apache.spark.sql.execution._
import org.apache.spark.sql.execution.streaming.state._
import org.apache.spark.sql.internal.SQLConf
import org.apache.spark.sql.streaming.{OutputMode, StatefulProcessor, TimeoutMode}
import org.apache.spark.sql.types._
import org.apache.spark.util.{CompletionIterator, Utils}

/**
 * Physical operator for executing `TransformWithState`
 *
 * @param keyDeserializer used to extract the key object for each group.
 * @param valueDeserializer used to extract the items in the iterator from an input row.
 * @param groupingAttributes used to group the data
 * @param dataAttributes used to read the data
 * @param statefulProcessor processor methods called on underlying data
 * @param timeoutMode defines the timeout mode
 * @param outputMode defines the output mode for the statefulProcessor
 * @param keyEncoder expression encoder for the key type
 * @param outputObjAttr Defines the output object
 * @param batchTimestampMs processing timestamp of the current batch.
 * @param eventTimeWatermarkForLateEvents event time watermark for filtering late events
 * @param eventTimeWatermarkForEviction event time watermark for state eviction
 * @param isStreaming defines whether the query is streaming or batch
 * @param child the physical plan for the underlying data
 */
case class TransformWithStateExec(
    keyDeserializer: Expression,
    valueDeserializer: Expression,
    groupingAttributes: Seq[Attribute],
    dataAttributes: Seq[Attribute],
    statefulProcessor: StatefulProcessor[Any, Any, Any],
    timeoutMode: TimeoutMode,
    outputMode: OutputMode,
    keyEncoder: ExpressionEncoder[Any],
    outputObjAttr: Attribute,
    stateInfo: Option[StatefulOperatorStateInfo],
    batchTimestampMs: Option[Long],
    eventTimeWatermarkForLateEvents: Option[Long],
    eventTimeWatermarkForEviction: Option[Long],
    isStreaming: Boolean = true,
    child: SparkPlan)
  extends UnaryExecNode with StateStoreWriter with WatermarkSupport with ObjectProducerExec {

  override def shortName: String = "transformWithStateExec"

  // TODO: update this to run no-data batches when timer support is added
  override def shouldRunAnotherBatch(newInputWatermark: Long): Boolean = false

  override protected def withNewChildInternal(
    newChild: SparkPlan): TransformWithStateExec = copy(child = newChild)

  override def keyExpressions: Seq[Attribute] = groupingAttributes

  protected val schemaForKeyRow: StructType = new StructType().add("key", BinaryType)

  protected val schemaForValueRow: StructType = new StructType().add("value", BinaryType)

  override def requiredChildDistribution: Seq[Distribution] = {
    StatefulOperatorPartitioning.getCompatibleDistribution(groupingAttributes,
      getStateInfo, conf) ::
      Nil
  }

  override def requiredChildOrdering: Seq[Seq[SortOrder]] = Seq(
    groupingAttributes.map(SortOrder(_, Ascending)))

  private def handleInputRows(keyRow: UnsafeRow, valueRowIter: Iterator[InternalRow]):
    Iterator[InternalRow] = {
    val getKeyObj =
      ObjectOperator.deserializeRowToObject(keyDeserializer, groupingAttributes)

    val getValueObj =
      ObjectOperator.deserializeRowToObject(valueDeserializer, dataAttributes)

    val getOutputRow = ObjectOperator.wrapObjectToRow(outputObjectType)

    val keyObj = getKeyObj(keyRow)  // convert key to objects
    ImplicitGroupingKeyTracker.setImplicitKey(keyObj)
    val valueObjIter = valueRowIter.map(getValueObj.apply)
    val mappedIterator = statefulProcessor.handleInputRows(keyObj, valueObjIter,
      new TimerValuesImpl(batchTimestampMs, eventTimeWatermarkForLateEvents)).map { obj =>
      getOutputRow(obj)
    }
    ImplicitGroupingKeyTracker.removeImplicitKey()
    mappedIterator
  }

  private def processNewData(dataIter: Iterator[InternalRow]): Iterator[InternalRow] = {
    val groupedIter = GroupedIterator(dataIter, groupingAttributes, child.output)
    groupedIter.flatMap { case (keyRow, valueRowIter) =>
      val keyUnsafeRow = keyRow.asInstanceOf[UnsafeRow]
      handleInputRows(keyUnsafeRow, valueRowIter)
    }
  }

  private def processDataWithPartition(
      iter: Iterator[InternalRow],
      store: StateStore,
      processorHandle: StatefulProcessorHandleImpl):
    CompletionIterator[InternalRow, Iterator[InternalRow]] = {
    val allUpdatesTimeMs = longMetric("allUpdatesTimeMs")
    val commitTimeMs = longMetric("commitTimeMs")

    val currentTimeNs = System.nanoTime
    val updatesStartTimeNs = currentTimeNs

    // If timeout is based on event time, then filter late data based on watermark
    val filteredIter = watermarkPredicateForDataForLateEvents match {
      case Some(predicate) =>
        applyRemovingRowsOlderThanWatermark(iter, predicate)
      case _ =>
        iter
    }

    val outputIterator = processNewData(filteredIter)
    processorHandle.setHandleState(StatefulProcessorHandleState.DATA_PROCESSED)
    // Return an iterator of all the rows generated by all the keys, such that when fully
    // consumed, all the state updates will be committed by the state store
    CompletionIterator[InternalRow, Iterator[InternalRow]](outputIterator, {
      // Note: Due to the iterator lazy execution, this metric also captures the time taken
      // by the upstream (consumer) operators in addition to the processing in this operator.
      allUpdatesTimeMs += NANOSECONDS.toMillis(System.nanoTime - updatesStartTimeNs)
      commitTimeMs += timeTakenMs {
        store.commit()
      }
      setStoreMetrics(store)
      setOperatorMetrics()
      statefulProcessor.close()
      processorHandle.setHandleState(StatefulProcessorHandleState.CLOSED)
    })
  }

  override protected def doExecute(): RDD[InternalRow] = {
    metrics // force lazy init at driver

<<<<<<< HEAD
    if (isStreaming) {
      child.execute().mapPartitionsWithStateStore[InternalRow](
        getStateInfo,
        schemaForKeyRow,
        schemaForValueRow,
        numColsPrefixKey = 0,
        session.sqlContext.sessionState,
        Some(session.sqlContext.streams.stateStoreCoordinator),
        useColumnFamilies = true
      ) {
        case (store: StateStore, singleIterator: Iterator[InternalRow]) =>
          processData(store, singleIterator)
      }
    } else {
      // If the query is running in batch mode, we need to create a new StateStore and instantiate
      // a temp directory on the executors in mapPartitionsWithIndex.
      child.execute().mapPartitionsWithIndex[InternalRow](
        (i, iter) => {
          val providerId = {
            // lazy creation to initialize tempDirPath once
            lazy val tempDirPath = Utils.createTempDir().getAbsolutePath
            new StateStoreProviderId(
              StateStoreId(tempDirPath, 0, i), getStateInfo.queryRunId)
          }

          val sqlConf = new SQLConf()
          sqlConf.setConfString(SQLConf.STATE_STORE_PROVIDER_CLASS.key,
            classOf[RocksDBStateStoreProvider].getName)
          val storeConf = new StateStoreConf(sqlConf)

          // Create StateStoreProvider for this partition
          val stateStoreProvider = StateStoreProvider.createAndInit(
            providerId,
            schemaForKeyRow,
            schemaForValueRow,
            numColsPrefixKey = 0,
            useColumnFamilies = true,
            storeConf = storeConf,
            hadoopConf = new Configuration())

          val store = stateStoreProvider.getStore(0)
          processData(store, iter)
        }
      )
=======
    child.execute().mapPartitionsWithStateStore[InternalRow](
      getStateInfo,
      schemaForKeyRow,
      schemaForValueRow,
      numColsPrefixKey = 0,
      session.sqlContext.sessionState,
      Some(session.sqlContext.streams.stateStoreCoordinator),
      useColumnFamilies = true
    ) {
      case (store: StateStore, singleIterator: Iterator[InternalRow]) =>
        val processorHandle = new StatefulProcessorHandleImpl(store, getStateInfo.queryRunId,
          keyEncoder)
        assert(processorHandle.getHandleState == StatefulProcessorHandleState.CREATED)
        statefulProcessor.init(processorHandle, outputMode)
        processorHandle.setHandleState(StatefulProcessorHandleState.INITIALIZED)
        val result = processDataWithPartition(singleIterator, store, processorHandle)
        result
>>>>>>> 22586efb
    }
  }

  /**
   * Process the data in the partition using the state store and the stateful processor.
   * @param store The state store to use
   * @param singleIterator The iterator of rows to process
   * @return An iterator of rows that are the result of processing the input rows
   */
  private def processData(store: StateStore, singleIterator: Iterator[InternalRow]):
    CompletionIterator[InternalRow, Iterator[InternalRow]] = {
    val processorHandle = new StatefulProcessorHandleImpl(
      store, getStateInfo.queryRunId, isStreaming)
    assert(processorHandle.getHandleState == StatefulProcessorHandleState.CREATED)
    statefulProcessor.init(processorHandle, outputMode)
    processorHandle.setHandleState(StatefulProcessorHandleState.INITIALIZED)
    val result = processDataWithPartition(singleIterator, store, processorHandle)
    result
  }
}

object TransformWithStateExec {

  // Plan logical transformWithState for batch queries
  def generateSparkPlanForBatchQueries(
      keyDeserializer: Expression,
      valueDeserializer: Expression,
      groupingAttributes: Seq[Attribute],
      dataAttributes: Seq[Attribute],
      statefulProcessor: StatefulProcessor[Any, Any, Any],
      timeoutMode: TimeoutMode,
      outputMode: OutputMode,
      outputObjAttr: Attribute,
      child: SparkPlan): SparkPlan = {
    val shufflePartitions = child.session.sessionState.conf.numShufflePartitions
    val statefulOperatorStateInfo = StatefulOperatorStateInfo(
      checkpointLocation = "", // empty checkpointLocation will be populated in doExecute
      queryRunId = UUID.randomUUID(),
      operatorId = 0,
      storeVersion = 0,
      numPartitions = shufflePartitions
    )

    new TransformWithStateExec(
      keyDeserializer,
      valueDeserializer,
      groupingAttributes,
      dataAttributes,
      statefulProcessor,
      timeoutMode,
      outputMode,
      outputObjAttr,
      Some(statefulOperatorStateInfo),
      Some(System.currentTimeMillis),
      None,
      None,
      isStreaming = false,
      child)
  }
}<|MERGE_RESOLUTION|>--- conflicted
+++ resolved
@@ -162,7 +162,6 @@
   override protected def doExecute(): RDD[InternalRow] = {
     metrics // force lazy init at driver
 
-<<<<<<< HEAD
     if (isStreaming) {
       child.execute().mapPartitionsWithStateStore[InternalRow](
         getStateInfo,
@@ -207,25 +206,6 @@
           processData(store, iter)
         }
       )
-=======
-    child.execute().mapPartitionsWithStateStore[InternalRow](
-      getStateInfo,
-      schemaForKeyRow,
-      schemaForValueRow,
-      numColsPrefixKey = 0,
-      session.sqlContext.sessionState,
-      Some(session.sqlContext.streams.stateStoreCoordinator),
-      useColumnFamilies = true
-    ) {
-      case (store: StateStore, singleIterator: Iterator[InternalRow]) =>
-        val processorHandle = new StatefulProcessorHandleImpl(store, getStateInfo.queryRunId,
-          keyEncoder)
-        assert(processorHandle.getHandleState == StatefulProcessorHandleState.CREATED)
-        statefulProcessor.init(processorHandle, outputMode)
-        processorHandle.setHandleState(StatefulProcessorHandleState.INITIALIZED)
-        val result = processDataWithPartition(singleIterator, store, processorHandle)
-        result
->>>>>>> 22586efb
     }
   }
 
