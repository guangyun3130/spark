/*
 * Licensed to the Apache Software Foundation (ASF) under one or more
 * contributor license agreements.  See the NOTICE file distributed with
 * this work for additional information regarding copyright ownership.
 * The ASF licenses this file to You under the Apache License, Version 2.0
 * (the "License"); you may not use this file except in compliance with
 * the License.  You may obtain a copy of the License at
 *
 *    http://www.apache.org/licenses/LICENSE-2.0
 *
 * Unless required by applicable law or agreed to in writing, software
 * distributed under the License is distributed on an "AS IS" BASIS,
 * WITHOUT WARRANTIES OR CONDITIONS OF ANY KIND, either express or implied.
 * See the License for the specific language governing permissions and
 * limitations under the License.
 */

package org.apache.spark.sql.catalyst.analysis

import org.apache.commons.lang3.StringUtils

import org.apache.spark.sql.SaveMode
import org.apache.spark.sql.catalyst.{FunctionIdentifier, TableIdentifier}
import org.apache.spark.sql.catalyst.catalog.{CatalogStorageFormat, CatalogTable, CatalogTableType, CatalogUtils}
import org.apache.spark.sql.catalyst.expressions.{Alias, Attribute}
import org.apache.spark.sql.catalyst.plans.logical._
import org.apache.spark.sql.catalyst.rules.Rule
import org.apache.spark.sql.catalyst.util.{quoteIfNeeded, toPrettySQL, ResolveDefaultColumns => DefaultCols}
import org.apache.spark.sql.catalyst.util.ResolveDefaultColumns._
import org.apache.spark.sql.connector.catalog.{CatalogManager, CatalogV2Util, LookupCatalog, SupportsNamespaces, V1Table}
import org.apache.spark.sql.connector.expressions.Transform
import org.apache.spark.sql.errors.{QueryCompilationErrors, QueryExecutionErrors}
import org.apache.spark.sql.execution.command._
import org.apache.spark.sql.execution.datasources.{CreateTable => CreateTableV1, DataSource}
import org.apache.spark.sql.execution.datasources.v2.FileDataSourceV2
import org.apache.spark.sql.internal.{HiveSerDe, SQLConf}
import org.apache.spark.sql.internal.connector.V1Function
import org.apache.spark.sql.types.{MetadataBuilder, StructField, StructType}

/**
 * Converts resolved v2 commands to v1 if the catalog is the session catalog. Since the v2 commands
 * are resolved, the referred tables/views/functions are resolved as well. This rule uses qualified
 * identifiers to construct the v1 commands, so that v1 commands do not need to qualify identifiers
 * again, which may lead to inconsistent behavior if the current database is changed in the middle.
 */
class ResolveSessionCatalog(val catalogManager: CatalogManager)
  extends Rule[LogicalPlan] with LookupCatalog {
  import org.apache.spark.sql.connector.catalog.CatalogV2Implicits._
  import org.apache.spark.sql.connector.catalog.CatalogV2Util._
  import org.apache.spark.sql.execution.datasources.v2.DataSourceV2Implicits._

  override def apply(plan: LogicalPlan): LogicalPlan = plan.resolveOperatorsUp {
    case AddColumns(ResolvedV1TableIdentifier(ident), cols) =>
      cols.foreach { c =>
        if (c.name.length > 1) {
          throw QueryCompilationErrors.unsupportedTableOperationError(
            ident, "ADD COLUMN with qualified column")
        }
        if (!c.nullable) {
          throw QueryCompilationErrors.addColumnWithV1TableCannotSpecifyNotNullError
        }
      }
      AlterTableAddColumnsCommand(ident, cols.map(convertToStructField))

    case ReplaceColumns(ResolvedV1TableIdentifier(ident), _) =>
      throw QueryCompilationErrors.unsupportedTableOperationError(ident, "REPLACE COLUMNS")

    case a @ AlterColumn(ResolvedTable(catalog, ident, table: V1Table, _), _, _, _, _, _, _)
        if isSessionCatalog(catalog) =>
      if (a.column.name.length > 1) {
        throw QueryCompilationErrors.unsupportedTableOperationError(
          catalog, ident, "ALTER COLUMN with qualified column")
      }
      if (a.nullable.isDefined) {
        throw QueryCompilationErrors.alterColumnWithV1TableCannotSpecifyNotNullError
      }
      if (a.position.isDefined) {
        throw QueryCompilationErrors.unsupportedTableOperationError(
          catalog, ident, "ALTER COLUMN ... FIRST | ALTER")
      }
      val builder = new MetadataBuilder
      // Add comment to metadata
      a.comment.map(c => builder.putString("comment", c))
      val colName = a.column.name(0)
      val dataType = a.dataType.getOrElse {
        table.schema.findNestedField(Seq(colName), resolver = conf.resolver)
          .map(_._2.dataType)
          .getOrElse {
            throw QueryCompilationErrors.alterColumnCannotFindColumnInV1TableError(
              quoteIfNeeded(colName), table)
          }
      }
      // Add the current default column value string (if any) to the column metadata.
      a.setDefaultExpression.map { c => builder.putString(CURRENT_DEFAULT_COLUMN_METADATA_KEY, c) }
      val newColumn = StructField(
        colName,
        dataType,
        nullable = true,
        builder.build())
      AlterTableChangeColumnCommand(table.catalogTable.identifier, colName, newColumn)

    case RenameColumn(ResolvedV1TableIdentifier(ident), _, _) =>
      throw QueryCompilationErrors.unsupportedTableOperationError(ident, "RENAME COLUMN")

    case DropColumns(ResolvedV1TableIdentifier(ident), _, _) =>
      throw QueryCompilationErrors.unsupportedTableOperationError(ident, "DROP COLUMN")

    case SetTableProperties(ResolvedV1TableIdentifier(ident), props) =>
      AlterTableSetPropertiesCommand(ident, props, isView = false)

    case UnsetTableProperties(ResolvedV1TableIdentifier(ident), keys, ifExists) =>
      AlterTableUnsetPropertiesCommand(ident, keys, ifExists, isView = false)

    case SetViewProperties(ResolvedViewIdentifier(ident), props) =>
      AlterTableSetPropertiesCommand(ident, props, isView = true)

    case UnsetViewProperties(ResolvedViewIdentifier(ident), keys, ifExists) =>
      AlterTableUnsetPropertiesCommand(ident, keys, ifExists, isView = true)

    case DescribeNamespace(DatabaseInSessionCatalog(db), extended, output) if conf.useV1Command =>
      DescribeDatabaseCommand(db, extended, output)

    case SetNamespaceProperties(DatabaseInSessionCatalog(db), properties) if conf.useV1Command =>
      AlterDatabasePropertiesCommand(db, properties)

    case SetNamespaceLocation(DatabaseInSessionCatalog(db), location) if conf.useV1Command =>
      if (StringUtils.isEmpty(location)) {
        throw QueryExecutionErrors.invalidEmptyLocationError(location)
      }
      AlterDatabaseSetLocationCommand(db, location)

    case RenameTable(ResolvedV1TableOrViewIdentifier(oldIdent), newName, isView) =>
      AlterTableRenameCommand(oldIdent, newName.asTableIdentifier, isView)

    // Use v1 command to describe (temp) view, as v2 catalog doesn't support view yet.
    case DescribeRelation(
         ResolvedV1TableOrViewIdentifier(ident), partitionSpec, isExtended, output) =>
      DescribeTableCommand(ident, partitionSpec, isExtended, output)

    case DescribeColumn(
         ResolvedViewIdentifier(ident), column: UnresolvedAttribute, isExtended, output) =>
      // For views, the column will not be resolved by `ResolveReferences` because
      // `ResolvedView` stores only the identifier.
      DescribeColumnCommand(ident, column.nameParts, isExtended, output)

    case DescribeColumn(ResolvedV1TableIdentifier(ident), column, isExtended, output) =>
      column match {
        case u: UnresolvedAttribute =>
          throw QueryCompilationErrors.columnNotFoundError(u.name)
        case a: Attribute =>
          DescribeColumnCommand(ident, a.qualifier :+ a.name, isExtended, output)
        case Alias(child, _) =>
          throw QueryCompilationErrors.commandNotSupportNestedColumnError(
            "DESC TABLE COLUMN", toPrettySQL(child))
        case _ =>
          throw new IllegalStateException(s"[BUG] unexpected column expression: $column")
      }

    // For CREATE TABLE [AS SELECT], we should use the v1 command if the catalog is resolved to the
    // session catalog and the table provider is not v2.
    case c @ CreateTable(ResolvedV1Identifier(ident), _, _, tableSpec: TableSpec, _) =>
      val (storageFormat, provider) = getStorageFormatAndProvider(
        c.tableSpec.provider, tableSpec.options, c.tableSpec.location, c.tableSpec.serde,
        ctas = false)
      if (!isV2Provider(provider)) {
        constructV1TableCmd(None, c.tableSpec, ident, c.tableSchema, c.partitioning,
          c.ignoreIfExists, storageFormat, provider)
      } else {
        c
      }

    case c @ CreateTableAsSelect(
        ResolvedV1Identifier(ident), _, _, tableSpec: TableSpec, writeOptions, _, _) =>
      val (storageFormat, provider) = getStorageFormatAndProvider(
        c.tableSpec.provider,
        tableSpec.options ++ writeOptions,
        c.tableSpec.location,
        c.tableSpec.serde,
        ctas = true)

      if (!isV2Provider(provider)) {
        constructV1TableCmd(Some(c.query), c.tableSpec, ident, new StructType, c.partitioning,
          c.ignoreIfExists, storageFormat, provider)
      } else {
        c
      }

<<<<<<< HEAD
    case CreateTableLike(ResolvedV1Identifier(ident), ResolvedV1TableOrViewIdentifier(source), _,
    tableSpec: TableSpec, ignoreIfExists, _) =>
      val storage = DataSource.toStorageFormat(tableSpec.location, tableSpec.serde)
      if (storage.isEmpty) {
        throw QueryCompilationErrors.invalidFileFormatForStoredAsError(tableSpec.serde.get)
      }
      CreateTableLikeCommand(ident, source, storage.get, tableSpec.provider, tableSpec.properties,
        ignoreIfExists)

    case RefreshTable(ResolvedV1TableIdentifier(ident)) =>
      RefreshTableCommand(ident)

    case RefreshTable(ResolvedViewIdentifier(ident)) =>
=======
    case RefreshTable(ResolvedV1TableOrViewIdentifier(ident)) =>
>>>>>>> 1a4cacf3
      RefreshTableCommand(ident)

    // For REPLACE TABLE [AS SELECT], we should fail if the catalog is resolved to the
    // session catalog and the table provider is not v2.
    case c @ ReplaceTable(ResolvedV1Identifier(ident), _, _, _, _) =>
      val provider = c.tableSpec.provider.getOrElse(conf.defaultDataSourceName)
      if (!isV2Provider(provider)) {
        throw QueryCompilationErrors.unsupportedTableOperationError(
          ident, "REPLACE TABLE")
      } else {
        c
      }

    case c @ ReplaceTableAsSelect(ResolvedV1Identifier(ident), _, _, _, _, _, _) =>
      val provider = c.tableSpec.provider.getOrElse(conf.defaultDataSourceName)
      if (!isV2Provider(provider)) {
        throw QueryCompilationErrors.unsupportedTableOperationError(
          ident, "REPLACE TABLE AS SELECT")
      } else {
        c
      }

    case DropTable(ResolvedV1Identifier(ident), ifExists, purge) if conf.useV1Command =>
      DropTableCommand(ident, ifExists, isView = false, purge = purge)

    // v1 DROP TABLE supports temp view.
    case DropTable(ResolvedIdentifier(FakeSystemCatalog, ident), _, _) =>
      DropTempViewCommand(ident)

    case DropView(ResolvedV1Identifier(ident), ifExists) =>
      DropTableCommand(ident, ifExists, isView = true, purge = false)

    case DropView(r @ ResolvedIdentifier(catalog, ident), _) =>
      if (catalog == FakeSystemCatalog) {
        DropTempViewCommand(ident)
      } else {
        throw QueryCompilationErrors.catalogOperationNotSupported(catalog, "views")
      }

    case c @ CreateNamespace(DatabaseNameInSessionCatalog(name), _, _) if conf.useV1Command =>
      val comment = c.properties.get(SupportsNamespaces.PROP_COMMENT)
      val location = c.properties.get(SupportsNamespaces.PROP_LOCATION)
      val newProperties = c.properties -- CatalogV2Util.NAMESPACE_RESERVED_PROPERTIES
      if (location.isDefined && location.get.isEmpty) {
        throw QueryExecutionErrors.invalidEmptyLocationError(location.get)
      }
      CreateDatabaseCommand(name, c.ifNotExists, location, comment, newProperties)

    case d @ DropNamespace(DatabaseInSessionCatalog(db), _, _) if conf.useV1Command =>
      DropDatabaseCommand(db, d.ifExists, d.cascade)

    case ShowTables(DatabaseInSessionCatalog(db), pattern, output) if conf.useV1Command =>
      ShowTablesCommand(Some(db), pattern, output)

    case ShowTableExtended(
        DatabaseInSessionCatalog(db),
        pattern,
        partitionSpec @ (None | Some(UnresolvedPartitionSpec(_, _))),
        output) =>
      val newOutput = if (conf.getConf(SQLConf.LEGACY_KEEP_COMMAND_OUTPUT_SCHEMA)) {
        assert(output.length == 4)
        output.head.withName("database") +: output.tail
      } else {
        output
      }
      val tablePartitionSpec = partitionSpec.map(_.asInstanceOf[UnresolvedPartitionSpec].spec)
      ShowTablesCommand(Some(db), Some(pattern), newOutput, true, tablePartitionSpec)

    // ANALYZE TABLE works on permanent views if the views are cached.
    case AnalyzeTable(ResolvedV1TableOrViewIdentifier(ident), partitionSpec, noScan) =>
      if (partitionSpec.isEmpty) {
        AnalyzeTableCommand(ident, noScan)
      } else {
        AnalyzePartitionCommand(ident, partitionSpec, noScan)
      }

    case AnalyzeTables(DatabaseInSessionCatalog(db), noScan) =>
      AnalyzeTablesCommand(Some(db), noScan)

    case AnalyzeColumn(ResolvedV1TableOrViewIdentifier(ident), columnNames, allColumns) =>
      AnalyzeColumnCommand(ident, columnNames, allColumns)

    case RepairTable(ResolvedV1TableIdentifier(ident), addPartitions, dropPartitions) =>
      RepairTableCommand(ident, addPartitions, dropPartitions)

    case LoadData(ResolvedV1TableIdentifier(ident), path, isLocal, isOverwrite, partition) =>
      LoadDataCommand(
        ident,
        path,
        isLocal,
        isOverwrite,
        partition)

    case ShowCreateTable(ResolvedV1TableOrViewIdentifier(ident), asSerde, output) if asSerde =>
      ShowCreateTableAsSerdeCommand(ident, output)

    // If target is view, force use v1 command
    case ShowCreateTable(ResolvedViewIdentifier(ident), _, output) =>
      ShowCreateTableCommand(ident, output)

    case ShowCreateTable(ResolvedV1TableIdentifier(ident), _, output)
      if conf.useV1Command => ShowCreateTableCommand(ident, output)

    case ShowCreateTable(ResolvedTable(catalog, _, table: V1Table, _), _, output)
        if isSessionCatalog(catalog) && DDLUtils.isHiveTable(table.catalogTable) =>
      ShowCreateTableCommand(table.catalogTable.identifier, output)

    case TruncateTable(ResolvedV1TableIdentifier(ident)) =>
      TruncateTableCommand(ident, None)

    case TruncatePartition(ResolvedV1TableIdentifier(ident), partitionSpec) =>
      TruncateTableCommand(
        ident,
        Seq(partitionSpec).asUnresolvedPartitionSpecs.map(_.spec).headOption)

    case ShowPartitions(
        ResolvedV1TableOrViewIdentifier(ident),
        pattern @ (None | Some(UnresolvedPartitionSpec(_, _))), output) =>
      ShowPartitionsCommand(
        ident,
        output,
        pattern.map(_.asInstanceOf[UnresolvedPartitionSpec].spec))

    case ShowColumns(ResolvedV1TableOrViewIdentifier(ident), ns, output) =>
      val v1TableName = ident
      val resolver = conf.resolver
      val db = ns match {
        case Some(db) if v1TableName.database.exists(!resolver(_, db.head)) =>
          throw QueryCompilationErrors.showColumnsWithConflictDatabasesError(db, v1TableName)
        case _ => ns.map(_.head)
      }
      ShowColumnsCommand(db, v1TableName, output)

    case RecoverPartitions(ResolvedV1TableIdentifier(ident)) =>
      RepairTableCommand(
        ident,
        enableAddPartitions = true,
        enableDropPartitions = false,
        "ALTER TABLE RECOVER PARTITIONS")

    case AddPartitions(ResolvedV1TableIdentifier(ident), partSpecsAndLocs, ifNotExists) =>
      AlterTableAddPartitionCommand(
        ident,
        partSpecsAndLocs.asUnresolvedPartitionSpecs.map(spec => (spec.spec, spec.location)),
        ifNotExists)

    case RenamePartitions(
        ResolvedV1TableIdentifier(ident),
        UnresolvedPartitionSpec(from, _),
        UnresolvedPartitionSpec(to, _)) =>
      AlterTableRenamePartitionCommand(ident, from, to)

    case DropPartitions(
        ResolvedV1TableIdentifier(ident), specs, ifExists, purge) =>
      AlterTableDropPartitionCommand(
        ident,
        specs.asUnresolvedPartitionSpecs.map(_.spec),
        ifExists,
        purge,
        retainData = false)

    case SetTableSerDeProperties(
        ResolvedV1TableIdentifier(ident),
        serdeClassName,
        serdeProperties,
        partitionSpec) =>
      AlterTableSerDePropertiesCommand(
        ident,
        serdeClassName,
        serdeProperties,
        partitionSpec)

    case SetTableLocation(ResolvedV1TableIdentifier(ident), partitionSpec, location) =>
      AlterTableSetLocationCommand(ident, partitionSpec, location)

    case AlterViewAs(ResolvedViewIdentifier(ident), originalText, query) =>
      AlterViewAsCommand(ident, originalText, query)

    case CreateView(ResolvedV1Identifier(ident), userSpecifiedColumns, comment,
        properties, originalText, child, allowExisting, replace) =>
      CreateViewCommand(
        name = ident,
        userSpecifiedColumns = userSpecifiedColumns,
        comment = comment,
        properties = properties,
        originalText = originalText,
        plan = child,
        allowExisting = allowExisting,
        replace = replace,
        viewType = PersistedView)

    case CreateView(ResolvedIdentifier(catalog, _), _, _, _, _, _, _, _) =>
      throw QueryCompilationErrors.missingCatalogAbilityError(catalog, "views")

    case ShowViews(ns: ResolvedNamespace, pattern, output) =>
      ns match {
        case DatabaseInSessionCatalog(db) => ShowViewsCommand(db, pattern, output)
        case _ =>
          throw QueryCompilationErrors.missingCatalogAbilityError(ns.catalog, "views")
      }

    // If target is view, force use v1 command
    case ShowTableProperties(ResolvedViewIdentifier(ident), propertyKey, output) =>
      ShowTablePropertiesCommand(ident, propertyKey, output)

    case ShowTableProperties(ResolvedV1TableIdentifier(ident), propertyKey, output)
        if conf.useV1Command =>
      ShowTablePropertiesCommand(ident, propertyKey, output)

    case DescribeFunction(ResolvedNonPersistentFunc(_, V1Function(info)), extended) =>
      DescribeFunctionCommand(info, extended)

    case DescribeFunction(ResolvedPersistentFunc(catalog, _, func), extended) =>
      if (isSessionCatalog(catalog)) {
        DescribeFunctionCommand(func.asInstanceOf[V1Function].info, extended)
      } else {
        throw QueryCompilationErrors.missingCatalogAbilityError(catalog, "functions")
      }

    case ShowFunctions(DatabaseInSessionCatalog(db), userScope, systemScope, pattern, output) =>
      ShowFunctionsCommand(db, pattern, userScope, systemScope, output)

    case DropFunction(ResolvedPersistentFunc(catalog, identifier, _), ifExists) =>
      if (isSessionCatalog(catalog)) {
        val funcIdentifier = catalogManager.v1SessionCatalog.qualifyIdentifier(
          identifier.asFunctionIdentifier)
        DropFunctionCommand(funcIdentifier, ifExists, false)
      } else {
        throw QueryCompilationErrors.missingCatalogAbilityError(catalog, "DROP FUNCTION")
      }

    case RefreshFunction(ResolvedPersistentFunc(catalog, identifier, _)) =>
      if (isSessionCatalog(catalog)) {
        val funcIdentifier = catalogManager.v1SessionCatalog.qualifyIdentifier(
          identifier.asFunctionIdentifier)
        RefreshFunctionCommand(funcIdentifier.database, funcIdentifier.funcName)
      } else {
        throw QueryCompilationErrors.missingCatalogAbilityError(catalog, "REFRESH FUNCTION")
      }

    case CreateFunction(ResolvedV1Identifier(ident), className, resources, ifExists, replace) =>
      CreateFunctionCommand(
        FunctionIdentifier(ident.table, ident.database, ident.catalog),
        className,
        resources,
        false,
        ifExists,
        replace)

    case CreateFunction(ResolvedIdentifier(catalog, _), _, _, _, _) =>
      throw QueryCompilationErrors.missingCatalogAbilityError(catalog, "CREATE FUNCTION")
  }

  private def constructV1TableCmd(
      query: Option[LogicalPlan],
      tableSpec: TableSpecBase,
      ident: TableIdentifier,
      tableSchema: StructType,
      partitioning: Seq[Transform],
      ignoreIfExists: Boolean,
      storageFormat: CatalogStorageFormat,
      provider: String): CreateTableV1 = {
    val tableDesc = buildCatalogTable(
      ident, tableSchema, partitioning, tableSpec.properties, provider,
      tableSpec.location, tableSpec.comment, storageFormat, tableSpec.external)
    val mode = if (ignoreIfExists) SaveMode.Ignore else SaveMode.ErrorIfExists
    CreateTableV1(tableDesc, mode, query)
  }

  private def getStorageFormatAndProvider(
      provider: Option[String],
      options: Map[String, String],
      location: Option[String],
      maybeSerdeInfo: Option[SerdeInfo],
      ctas: Boolean): (CatalogStorageFormat, String) = {
    val nonHiveStorageFormat = CatalogStorageFormat.empty.copy(
      locationUri = location.map(CatalogUtils.stringToURI),
      properties = options)
    val defaultHiveStorage = HiveSerDe.getDefaultStorage(conf).copy(
      locationUri = location.map(CatalogUtils.stringToURI),
      properties = options)

    if (provider.isDefined) {
      // The parser guarantees that USING and STORED AS/ROW FORMAT won't co-exist.
      if (maybeSerdeInfo.isDefined) {
        throw QueryCompilationErrors.cannotCreateTableWithBothProviderAndSerdeError(
          provider, maybeSerdeInfo)
      }
      (nonHiveStorageFormat, provider.get)
    } else if (maybeSerdeInfo.isDefined) {
      val serdeInfo = maybeSerdeInfo.get
      SerdeInfo.checkSerdePropMerging(serdeInfo.serdeProperties, defaultHiveStorage.properties)
      val storageFormat = if (serdeInfo.storedAs.isDefined) {
        // If `STORED AS fileFormat` is used, infer inputFormat, outputFormat and serde from it.
        HiveSerDe.sourceToSerDe(serdeInfo.storedAs.get) match {
          case Some(hiveSerde) =>
            defaultHiveStorage.copy(
              inputFormat = hiveSerde.inputFormat.orElse(defaultHiveStorage.inputFormat),
              outputFormat = hiveSerde.outputFormat.orElse(defaultHiveStorage.outputFormat),
              // User specified serde takes precedence over the one inferred from file format.
              serde = serdeInfo.serde.orElse(hiveSerde.serde).orElse(defaultHiveStorage.serde),
              properties = serdeInfo.serdeProperties ++ defaultHiveStorage.properties)
          case _ => throw QueryCompilationErrors.invalidFileFormatForStoredAsError(serdeInfo)
        }
      } else {
        defaultHiveStorage.copy(
          inputFormat =
            serdeInfo.formatClasses.map(_.input).orElse(defaultHiveStorage.inputFormat),
          outputFormat =
            serdeInfo.formatClasses.map(_.output).orElse(defaultHiveStorage.outputFormat),
          serde = serdeInfo.serde.orElse(defaultHiveStorage.serde),
          properties = serdeInfo.serdeProperties ++ defaultHiveStorage.properties)
      }
      (storageFormat, DDLUtils.HIVE_PROVIDER)
    } else {
      // If neither USING nor STORED AS/ROW FORMAT is specified, we create native data source
      // tables if:
      //   1. `LEGACY_CREATE_HIVE_TABLE_BY_DEFAULT` is false, or
      //   2. It's a CTAS and `conf.convertCTAS` is true.
      val createHiveTableByDefault = conf.getConf(SQLConf.LEGACY_CREATE_HIVE_TABLE_BY_DEFAULT)
      if (!createHiveTableByDefault || (ctas && conf.convertCTAS)) {
        (nonHiveStorageFormat, conf.defaultDataSourceName)
      } else {
        logWarning("A Hive serde table will be created as there is no table provider " +
          s"specified. You can set ${SQLConf.LEGACY_CREATE_HIVE_TABLE_BY_DEFAULT.key} to false " +
          "so that native data source table will be created instead.")
        (defaultHiveStorage, DDLUtils.HIVE_PROVIDER)
      }
    }
  }

  private def buildCatalogTable(
      table: TableIdentifier,
      schema: StructType,
      partitioning: Seq[Transform],
      properties: Map[String, String],
      provider: String,
      location: Option[String],
      comment: Option[String],
      storageFormat: CatalogStorageFormat,
      external: Boolean): CatalogTable = {
    val tableType = if (external || location.isDefined) {
      CatalogTableType.EXTERNAL
    } else {
      CatalogTableType.MANAGED
    }
    val (partitionColumns, maybeBucketSpec) = partitioning.convertTransforms

    CatalogTable(
      identifier = table,
      tableType = tableType,
      storage = storageFormat,
      schema = schema,
      provider = Some(provider),
      partitionColumnNames = partitionColumns,
      bucketSpec = maybeBucketSpec,
      properties = properties,
      comment = comment)
  }

  object ResolvedViewIdentifier {
    def unapply(resolved: LogicalPlan): Option[TableIdentifier] = resolved match {
      case ResolvedPersistentView(catalog, ident, _) =>
        assert(isSessionCatalog(catalog))
        assert(ident.namespace().length == 1)
        Some(TableIdentifier(ident.name, Some(ident.namespace.head), Some(catalog.name)))

      case ResolvedTempView(ident, _) => Some(ident.asTableIdentifier)

      case _ => None
    }
  }

  object ResolvedV1TableIdentifier {
    def unapply(resolved: LogicalPlan): Option[TableIdentifier] = resolved match {
      case ResolvedTable(catalog, _, t: V1Table, _) if isSessionCatalog(catalog) =>
        Some(t.catalogTable.identifier)
      case _ => None
    }
  }

  object ResolvedV1TableOrViewIdentifier {
    def unapply(resolved: LogicalPlan): Option[TableIdentifier] = resolved match {
      case ResolvedV1TableIdentifier(ident) => Some(ident)
      case ResolvedViewIdentifier(ident) => Some(ident)
      case _ => None
    }
  }

  object ResolvedV1Identifier {
    def unapply(resolved: LogicalPlan): Option[TableIdentifier] = resolved match {
      case ResolvedIdentifier(catalog, ident) if isSessionCatalog(catalog) =>
        if (ident.namespace().length != 1) {
          throw QueryCompilationErrors.requiresSinglePartNamespaceError(ident.namespace())
        }
        Some(TableIdentifier(ident.name, Some(ident.namespace.head), Some(catalog.name)))
      case _ => None
    }
  }

  private def convertToStructField(col: QualifiedColType): StructField = {
    val builder = new MetadataBuilder
    col.comment.foreach(builder.putString("comment", _))
    col.default.map {
      value: String => builder.putString(DefaultCols.CURRENT_DEFAULT_COLUMN_METADATA_KEY, value)
    }
    StructField(col.name.head, col.dataType, nullable = true, builder.build())
  }

  private def isV2Provider(provider: String): Boolean = {
    // Return earlier since `lookupDataSourceV2` may fail to resolve provider "hive" to
    // `HiveFileFormat`, when running tests in sql/core.
    if (DDLUtils.isHiveTable(Some(provider))) return false
    DataSource.lookupDataSourceV2(provider, conf) match {
      // TODO(SPARK-28396): Currently file source v2 can't work with tables.
      case Some(_: FileDataSourceV2) => false
      case Some(_) => true
      case _ => false
    }
  }

  private object DatabaseInSessionCatalog {
    def unapply(resolved: ResolvedNamespace): Option[String] = resolved match {
      case ResolvedNamespace(catalog, _) if !isSessionCatalog(catalog) => None
      case ResolvedNamespace(_, Seq()) =>
        throw QueryCompilationErrors.databaseFromV1SessionCatalogNotSpecifiedError()
      case ResolvedNamespace(_, Seq(dbName)) => Some(dbName)
      case _ =>
        assert(resolved.namespace.length > 1)
        throw QueryCompilationErrors.nestedDatabaseUnsupportedByV1SessionCatalogError(
          resolved.namespace.map(quoteIfNeeded).mkString("."))
    }
  }

  private object DatabaseNameInSessionCatalog {
    def unapply(resolved: ResolvedNamespace): Option[String] = resolved match {
      case ResolvedNamespace(catalog, _) if !isSessionCatalog(catalog) => None
      case ResolvedNamespace(_, Seq(dbName)) => Some(dbName)
      case _ =>
        assert(resolved.namespace.length > 1)
        throw QueryCompilationErrors.invalidDatabaseNameError(resolved.namespace.quoted)
    }
  }
}<|MERGE_RESOLUTION|>--- conflicted
+++ resolved
@@ -185,7 +185,6 @@
         c
       }
 
-<<<<<<< HEAD
     case CreateTableLike(ResolvedV1Identifier(ident), ResolvedV1TableOrViewIdentifier(source), _,
     tableSpec: TableSpec, ignoreIfExists, _) =>
       val storage = DataSource.toStorageFormat(tableSpec.location, tableSpec.serde)
@@ -195,13 +194,7 @@
       CreateTableLikeCommand(ident, source, storage.get, tableSpec.provider, tableSpec.properties,
         ignoreIfExists)
 
-    case RefreshTable(ResolvedV1TableIdentifier(ident)) =>
-      RefreshTableCommand(ident)
-
-    case RefreshTable(ResolvedViewIdentifier(ident)) =>
-=======
     case RefreshTable(ResolvedV1TableOrViewIdentifier(ident)) =>
->>>>>>> 1a4cacf3
       RefreshTableCommand(ident)
 
     // For REPLACE TABLE [AS SELECT], we should fail if the catalog is resolved to the
