--- conflicted
+++ resolved
@@ -236,14 +236,8 @@
     ctx.currentVars = null
     val columns = exprs.map(_.gen(ctx))
     s"""
-<<<<<<< HEAD
-       | while (!shouldStop() && input.hasNext()) {
-       |   InternalRow $row = (InternalRow) input.next();
-=======
-       | while ($input.hasNext()) {
+       | while (!shouldStop() && $input.hasNext()) {
        |   InternalRow $row = (InternalRow) $input.next();
-       |   ${columns.map(_.code).mkString("\n").trim}
->>>>>>> 9cdd867d
        |   ${consume(ctx, columns).trim}
        | }
      """.stripMargin
@@ -377,11 +371,7 @@
     if (row != null) {
       // There is an UnsafeRow already
       s"""
-<<<<<<< HEAD
-         |currentRows.add($row.copy());
-=======
          |append($row.copy());
->>>>>>> 9cdd867d
        """.stripMargin
     } else {
       assert(input != null)
@@ -394,23 +384,14 @@
         ctx.currentVars = input
         val code = GenerateUnsafeProjection.createCode(ctx, colExprs, false)
         s"""
-<<<<<<< HEAD
            |$evaluateInputs
            |${code.code.trim}
-           |currentRows.add(${code.value}.copy());
-=======
-           |${code.code.trim}
            |append(${code.value}.copy());
->>>>>>> 9cdd867d
          """.stripMargin
       } else {
         // There is no columns
         s"""
-<<<<<<< HEAD
-           |currentRows.add(unsafeRow);
-=======
            |append(unsafeRow);
->>>>>>> 9cdd867d
          """.stripMargin
       }
     }
