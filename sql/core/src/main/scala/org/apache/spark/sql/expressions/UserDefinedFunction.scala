/*
 * Licensed to the Apache Software Foundation (ASF) under one or more
 * contributor license agreements.  See the NOTICE file distributed with
 * this work for additional information regarding copyright ownership.
 * The ASF licenses this file to You under the Apache License, Version 2.0
 * (the "License"); you may not use this file except in compliance with
 * the License.  You may obtain a copy of the License at
 *
 *    http://www.apache.org/licenses/LICENSE-2.0
 *
 * Unless required by applicable law or agreed to in writing, software
 * distributed under the License is distributed on an "AS IS" BASIS,
 * WITHOUT WARRANTIES OR CONDITIONS OF ANY KIND, either express or implied.
 * See the License for the specific language governing permissions and
 * limitations under the License.
 */

package org.apache.spark.sql.expressions

import scala.reflect.runtime.universe.TypeTag
import scala.util.Try

import org.apache.spark.annotation.Stable
import org.apache.spark.sql.{Column, Encoder}
import org.apache.spark.sql.catalyst.ScalaReflection
<<<<<<< HEAD
import org.apache.spark.sql.catalyst.encoders.{encoderFor, AgnosticEncoders}
=======
import org.apache.spark.sql.catalyst.encoders.AgnosticEncoders.UnboundRowEncoder
import org.apache.spark.sql.catalyst.encoders.encoderFor
>>>>>>> 67d2888c
import org.apache.spark.sql.catalyst.expressions.{Expression, ScalaUDF}
import org.apache.spark.sql.internal.{InvokeInlineUserDefinedFunction, UserDefinedFunctionLike}
import org.apache.spark.sql.types.DataType

/**
 * A user-defined function. To create one, use the `udf` functions in `functions`.
 *
 * As an example:
 * {{{
 *   // Define a UDF that returns true or false based on some numeric score.
 *   val predict = udf((score: Double) => score > 0.5)
 *
 *   // Projects a column that adds a prediction column based on the score column.
 *   df.select( predict(df("score")) )
 * }}}
 *
 * @since 1.3.0
 */
@Stable
sealed abstract class UserDefinedFunction extends UserDefinedFunctionLike {

  /**
   * Returns true when the UDF can return a nullable value.
   *
   * @since 2.3.0
   */
  def nullable: Boolean

  /**
   * Returns true iff the UDF is deterministic, i.e. the UDF produces the same output given the same
   * input.
   *
   * @since 2.3.0
   */
  def deterministic: Boolean

  /**
   * Returns an expression that invokes the UDF, using the given arguments.
   *
   * @since 1.3.0
   */
  @scala.annotation.varargs
  def apply(exprs: Column*): Column = {
    Column(InvokeInlineUserDefinedFunction(this, exprs.map(_.node)))
  }

  /**
   * Updates UserDefinedFunction with a given name.
   *
   * @since 2.3.0
   */
  def withName(name: String): UserDefinedFunction

  /**
   * Updates UserDefinedFunction to non-nullable.
   *
   * @since 2.3.0
   */
  def asNonNullable(): UserDefinedFunction

  /**
   * Updates UserDefinedFunction to nondeterministic.
   *
   * @since 2.3.0
   */
  def asNondeterministic(): UserDefinedFunction
}

private[spark] case class SparkUserDefinedFunction(
    f: AnyRef,
    dataType: DataType,
    inputEncoders: Seq[Option[Encoder[_]]] = Nil,
    outputEncoder: Option[Encoder[_]] = None,
    givenName: Option[String] = None,
    nullable: Boolean = true,
    deterministic: Boolean = true) extends UserDefinedFunction {

<<<<<<< HEAD
=======
  @scala.annotation.varargs
  override def apply(exprs: Column*): Column = {
    Column(createScalaUDF(exprs.map(_.expr)))
  }

  private[sql] def createScalaUDF(exprs: Seq[Expression]): ScalaUDF = {
    ScalaUDF(
      f,
      dataType,
      exprs,
      inputEncoders.map(_.filter(_ != UnboundRowEncoder).map(e => encoderFor(e))),
      outputEncoder.map(e => encoderFor(e)),
      udfName = givenName,
      nullable = nullable,
      udfDeterministic = deterministic)
  }

>>>>>>> 67d2888c
  override def withName(name: String): SparkUserDefinedFunction = {
    copy(givenName = Option(name))
  }

  override def asNonNullable(): SparkUserDefinedFunction = {
    if (!nullable) {
      this
    } else {
      copy(nullable = false)
    }
  }

  override def asNondeterministic(): SparkUserDefinedFunction = {
    if (!deterministic) {
      this
    } else {
      copy(deterministic = false)
    }
  }

  override def name: String = givenName.getOrElse("UDF")
}

object SparkUserDefinedFunction {
  private[sql] def apply(
      function: AnyRef,
      returnTypeTag: TypeTag[_],
      inputTypeTags: TypeTag[_]*): SparkUserDefinedFunction = {
    val outputEncoder = ScalaReflection.encoderFor(returnTypeTag)
    val inputEncoders = inputTypeTags.map { tag =>
      Try(ScalaReflection.encoderFor(tag)).toOption
    }
    SparkUserDefinedFunction(
      f = function,
      inputEncoders = inputEncoders,
      dataType = outputEncoder.dataType,
      outputEncoder = Option(outputEncoder),
      nullable = outputEncoder.nullable)
  }

  private[sql] def apply(
      function: AnyRef,
      returnType: DataType,
      cardinality: Int): SparkUserDefinedFunction = {
    SparkUserDefinedFunction(
      function,
      returnType,
      inputEncoders = Seq.fill(cardinality)(None),
      None)
  }
}

private[sql] case class UserDefinedAggregator[IN, BUF, OUT](
    aggregator: Aggregator[IN, BUF, OUT],
    inputEncoder: Encoder[IN],
    givenName: Option[String] = None,
    nullable: Boolean = true,
    deterministic: Boolean = true) extends UserDefinedFunction {

<<<<<<< HEAD
=======
  @scala.annotation.varargs
  def apply(exprs: Column*): Column = {
    Column(scalaAggregator(exprs.map(_.expr)).toAggregateExpression())
  }

  // This is also used by udf.register(...) when it detects a UserDefinedAggregator
  def scalaAggregator(exprs: Seq[Expression]): ScalaAggregator[IN, BUF, OUT] = {
    val iEncoder = encoderFor(inputEncoder)
    val bEncoder = encoderFor(aggregator.bufferEncoder)
    ScalaAggregator(
      exprs, aggregator, iEncoder, bEncoder, nullable, deterministic, aggregatorName = givenName)
  }

>>>>>>> 67d2888c
  override def withName(name: String): UserDefinedAggregator[IN, BUF, OUT] = {
    copy(givenName = Option(name))
  }

  override def asNonNullable(): UserDefinedAggregator[IN, BUF, OUT] = {
    if (!nullable) {
      this
    } else {
      copy(nullable = false)
    }
  }

  override def asNondeterministic(): UserDefinedAggregator[IN, BUF, OUT] = {
    if (!deterministic) {
      this
    } else {
      copy(deterministic = false)
    }
  }

  override def name: String = givenName.getOrElse(aggregator.name)
}

private[sql] object UserDefinedFunctionUtils {
  /**
   * Create a [[ScalaUDF]].
   *
   * This function should be moved to [[ScalaUDF]] when we move [[SparkUserDefinedFunction]]
   * to sql/api.
   */
  def toScalaUDF(udf: SparkUserDefinedFunction, children: Seq[Expression]): ScalaUDF = {
    ScalaUDF(
      udf.f,
      udf.dataType,
      children,
      udf.inputEncoders.map(_.collect {
        // At some point it would be nice if were to support this.
        case e if e != AgnosticEncoders.UnboundRowEncoder => encoderFor(e)
      }),
      udf.outputEncoder.map(encoderFor(_)),
      udfName = udf.givenName,
      nullable = udf.nullable,
      udfDeterministic = udf.deterministic)
  }
}<|MERGE_RESOLUTION|>--- conflicted
+++ resolved
@@ -23,12 +23,8 @@
 import org.apache.spark.annotation.Stable
 import org.apache.spark.sql.{Column, Encoder}
 import org.apache.spark.sql.catalyst.ScalaReflection
-<<<<<<< HEAD
-import org.apache.spark.sql.catalyst.encoders.{encoderFor, AgnosticEncoders}
-=======
 import org.apache.spark.sql.catalyst.encoders.AgnosticEncoders.UnboundRowEncoder
 import org.apache.spark.sql.catalyst.encoders.encoderFor
->>>>>>> 67d2888c
 import org.apache.spark.sql.catalyst.expressions.{Expression, ScalaUDF}
 import org.apache.spark.sql.internal.{InvokeInlineUserDefinedFunction, UserDefinedFunctionLike}
 import org.apache.spark.sql.types.DataType
@@ -106,26 +102,6 @@
     nullable: Boolean = true,
     deterministic: Boolean = true) extends UserDefinedFunction {
 
-<<<<<<< HEAD
-=======
-  @scala.annotation.varargs
-  override def apply(exprs: Column*): Column = {
-    Column(createScalaUDF(exprs.map(_.expr)))
-  }
-
-  private[sql] def createScalaUDF(exprs: Seq[Expression]): ScalaUDF = {
-    ScalaUDF(
-      f,
-      dataType,
-      exprs,
-      inputEncoders.map(_.filter(_ != UnboundRowEncoder).map(e => encoderFor(e))),
-      outputEncoder.map(e => encoderFor(e)),
-      udfName = givenName,
-      nullable = nullable,
-      udfDeterministic = deterministic)
-  }
-
->>>>>>> 67d2888c
   override def withName(name: String): SparkUserDefinedFunction = {
     copy(givenName = Option(name))
   }
@@ -185,22 +161,6 @@
     nullable: Boolean = true,
     deterministic: Boolean = true) extends UserDefinedFunction {
 
-<<<<<<< HEAD
-=======
-  @scala.annotation.varargs
-  def apply(exprs: Column*): Column = {
-    Column(scalaAggregator(exprs.map(_.expr)).toAggregateExpression())
-  }
-
-  // This is also used by udf.register(...) when it detects a UserDefinedAggregator
-  def scalaAggregator(exprs: Seq[Expression]): ScalaAggregator[IN, BUF, OUT] = {
-    val iEncoder = encoderFor(inputEncoder)
-    val bEncoder = encoderFor(aggregator.bufferEncoder)
-    ScalaAggregator(
-      exprs, aggregator, iEncoder, bEncoder, nullable, deterministic, aggregatorName = givenName)
-  }
-
->>>>>>> 67d2888c
   override def withName(name: String): UserDefinedAggregator[IN, BUF, OUT] = {
     copy(givenName = Option(name))
   }
@@ -238,7 +198,7 @@
       children,
       udf.inputEncoders.map(_.collect {
         // At some point it would be nice if were to support this.
-        case e if e != AgnosticEncoders.UnboundRowEncoder => encoderFor(e)
+        case e if e != UnboundRowEncoder => encoderFor(e)
       }),
       udf.outputEncoder.map(encoderFor(_)),
       udfName = udf.givenName,
