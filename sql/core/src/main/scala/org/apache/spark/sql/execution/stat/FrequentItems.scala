/*
 * Licensed to the Apache Software Foundation (ASF) under one or more
 * contributor license agreements.  See the NOTICE file distributed with
 * this work for additional information regarding copyright ownership.
 * The ASF licenses this file to You under the Apache License, Version 2.0
 * (the "License"); you may not use this file except in compliance with
 * the License.  You may obtain a copy of the License at
 *
 *    http://www.apache.org/licenses/LICENSE-2.0
 *
 * Unless required by applicable law or agreed to in writing, software
 * distributed under the License is distributed on an "AS IS" BASIS,
 * WITHOUT WARRANTIES OR CONDITIONS OF ANY KIND, either express or implied.
 * See the License for the specific language governing permissions and
 * limitations under the License.
 */

package org.apache.spark.sql.execution.stat

import java.io.{ByteArrayInputStream, ByteArrayOutputStream, DataInputStream, DataOutputStream}

import scala.collection.mutable

import org.apache.spark.internal.Logging
import org.apache.spark.sql.{functions, Column, DataFrame}
import org.apache.spark.sql.catalyst.InternalRow
import org.apache.spark.sql.catalyst.expressions.{Expression, UnsafeProjection, UnsafeRow}
import org.apache.spark.sql.catalyst.expressions.aggregate.{ImperativeAggregate, TypedImperativeAggregate}
import org.apache.spark.sql.catalyst.trees.UnaryLike
import org.apache.spark.sql.catalyst.util.GenericArrayData
import org.apache.spark.sql.types._
import org.apache.spark.util.Utils

object FrequentItems extends Logging {

  /**
   * Finding frequent items for columns, possibly with false positives. Using the
   * frequent element count algorithm described in
   * <a href="https://doi.org/10.1145/762471.762473">here</a>, proposed by Karp, Schenker,
   * and Papadimitriou.
   * The `support` should be greater than 1e-4.
   * For Internal use only.
   *
   * @param df The input DataFrame
   * @param cols the names of the columns to search frequent items in
   * @param support The minimum frequency for an item to be considered `frequent`. Should be greater
   *                than 1e-4.
   * @return A Local DataFrame with the Array of frequent items for each column.
   */
  def singlePassFreqItems(
      df: DataFrame,
      cols: Seq[String],
      support: Double): DataFrame = {
    require(support >= 1e-4 && support <= 1.0, s"Support must be in [1e-4, 1], but got $support.")

    // number of max items to keep counts for
    val sizeOfMap = (1 / support).toInt

    val frequentItemCols = cols.map { col =>
      val aggExpr = new CollectFrequentItems(functions.col(col).expr, sizeOfMap)
      Column(aggExpr.toAggregateExpression(isDistinct = false)).as(s"${col}_freqItems")
    }

    df.select(frequentItemCols: _*)
  }
}

case class CollectFrequentItems(
    child: Expression,
    size: Int,
    mutableAggBufferOffset: Int = 0,
    inputAggBufferOffset: Int = 0) extends TypedImperativeAggregate[mutable.Map[Any, Long]]
  with UnaryLike[Expression] {
  require(size > 0)

  def this(child: Expression, size: Int) = this(child, size, 0, 0)

  // Returns empty array for empty inputs
  override def nullable: Boolean = false

  override def dataType: DataType = ArrayType(child.dataType, containsNull = child.nullable)

  override def prettyName: String = "collect_frequent_items"

  override def createAggregationBuffer(): mutable.Map[Any, Long] =
    mutable.Map.empty[Any, Long]

  private def add(map: mutable.Map[Any, Long], key: Any, count: Long): mutable.Map[Any, Long] = {
    if (map.contains(key)) {
      map(key) += count
    } else {
      if (map.size < size) {
        map += key -> count
      } else {
        val minCount = if (map.values.isEmpty) 0 else map.values.min
        val remainder = count - minCount
        if (remainder >= 0) {
          map += key -> count // something will get kicked out, so we can add this
<<<<<<< HEAD
          map.retain((k, v) => v > minCount)
          map.mapValuesInPlace((k, v) => v - minCount)
=======
          map.filterInPlace((k, v) => v > minCount)
          map.transform((k, v) => v - minCount)
>>>>>>> 5092c897
        } else {
          map.mapValuesInPlace((k, v) => v - count)
        }
      }
    }
    map
  }

  override def update(
      buffer: mutable.Map[Any, Long],
      input: InternalRow): mutable.Map[Any, Long] = {
    val key = child.eval(input)
    if (key != null) {
      this.add(buffer, InternalRow.copyValue(key), 1L)
    } else {
      this.add(buffer, key, 1L)
    }
  }

  override def merge(
      buffer: mutable.Map[Any, Long],
      input: mutable.Map[Any, Long]): mutable.Map[Any, Long] = {
    val otherIter = input.iterator
    while (otherIter.hasNext) {
      val (key, count) = otherIter.next()
      add(buffer, key, count)
    }
    buffer
  }

  override def eval(buffer: mutable.Map[Any, Long]): Any =
    new GenericArrayData(buffer.keys.toArray)

  private lazy val projection =
    UnsafeProjection.create(Array[DataType](child.dataType, LongType))

  override def serialize(map: mutable.Map[Any, Long]): Array[Byte] = {
    val buffer = new Array[Byte](4 << 10) // 4K
    val bos = new ByteArrayOutputStream()
    val out = new DataOutputStream(bos)
    Utils.tryWithSafeFinally {
      // Write pairs in counts map to byte buffer.
      map.foreach { case (key, count) =>
        val row = InternalRow.apply(key, count)
        val unsafeRow = projection.apply(row)
        out.writeInt(unsafeRow.getSizeInBytes)
        unsafeRow.writeToStream(out, buffer)
      }
      out.writeInt(-1)
      out.flush()

      bos.toByteArray
    } {
      out.close()
      bos.close()
    }
  }

  override def deserialize(bytes: Array[Byte]): mutable.Map[Any, Long] = {
    val bis = new ByteArrayInputStream(bytes)
    val ins = new DataInputStream(bis)
    Utils.tryWithSafeFinally {
      val map = mutable.Map.empty[Any, Long]
      // Read unsafeRow size and content in bytes.
      var sizeOfNextRow = ins.readInt()
      while (sizeOfNextRow >= 0) {
        val bs = new Array[Byte](sizeOfNextRow)
        ins.readFully(bs)
        val row = new UnsafeRow(2)
        row.pointTo(bs, sizeOfNextRow)
        // Insert the pairs into counts map.
        val key = row.get(0, child.dataType)
        val count = row.get(1, LongType).asInstanceOf[Long]
        map.update(key, count)
        sizeOfNextRow = ins.readInt()
      }

      map
    } {
      ins.close()
      bis.close()
    }
  }

  override def withNewMutableAggBufferOffset(newMutableAggBufferOffset: Int): ImperativeAggregate =
    copy(mutableAggBufferOffset = newMutableAggBufferOffset)

  override def withNewInputAggBufferOffset(newInputAggBufferOffset: Int): ImperativeAggregate =
    copy(inputAggBufferOffset = newInputAggBufferOffset)

  override protected def withNewChildInternal(newChild: Expression): Expression =
    copy(child = newChild)
}<|MERGE_RESOLUTION|>--- conflicted
+++ resolved
@@ -96,13 +96,8 @@
         val remainder = count - minCount
         if (remainder >= 0) {
           map += key -> count // something will get kicked out, so we can add this
-<<<<<<< HEAD
-          map.retain((k, v) => v > minCount)
+          map.filterInPlace((k, v) => v > minCount)
           map.mapValuesInPlace((k, v) => v - minCount)
-=======
-          map.filterInPlace((k, v) => v > minCount)
-          map.transform((k, v) => v - minCount)
->>>>>>> 5092c897
         } else {
           map.mapValuesInPlace((k, v) => v - count)
         }
