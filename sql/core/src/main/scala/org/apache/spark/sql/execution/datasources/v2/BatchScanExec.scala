--- conflicted
+++ resolved
@@ -29,11 +29,8 @@
 import org.apache.spark.sql.catalyst.util.{truncatedString, InternalRowComparableWrapper}
 import org.apache.spark.sql.connector.catalog.Table
 import org.apache.spark.sql.connector.read._
-<<<<<<< HEAD
 import org.apache.spark.sql.execution.joins.ProxyBroadcastVarAndStageIdentifier
-=======
 import org.apache.spark.util.ArrayImplicits._
->>>>>>> 2cac768f
 
 /**
  * Physical plan node for scanning a batch of data from a data source v2.
@@ -140,22 +137,12 @@
               "During runtime filtering, data source must not report new " +
                 "partition values that are not present in the original partitioning.")
           }
-<<<<<<< HEAD
-          groupPartitions(newPartitions).map(_.groupedParts.map(_.parts)).
-            getOrElse(Seq.empty)
-
-        case _ =>
-          // no validation is needed as the data source did not report any specific partitioning
-          newPartitions.map(Seq(_)).toSeq
-=======
-
           groupPartitions(newPartitions.toImmutableArraySeq)
             .map(_.groupedParts.map(_.parts)).getOrElse(Seq.empty)
 
         case _ =>
           // no validation is needed as the data source did not report any specific partitioning
           newPartitions.map(Seq(_)).toImmutableArraySeq
->>>>>>> 2cac768f
       }
       this.filteredPartitions = newGroupedPartitions
     } else {
@@ -183,7 +170,6 @@
 
   override lazy val readerFactory: PartitionReaderFactory = batch.createReaderFactory()
 
-<<<<<<< HEAD
   override def inputRDD: RDD[InternalRow] = {
     var local = inputRDDCached
     if (local eq null) {
@@ -191,41 +177,11 @@
         if (inputRDDCached eq null) {
           if (this.filteredPartitions eq null) {
             this.initFilteredPartitions()
-=======
-  override lazy val inputRDD: RDD[InternalRow] = {
-    val rdd = if (filteredPartitions.isEmpty && outputPartitioning == SinglePartition) {
-      // return an empty RDD with 1 partition if dynamic filtering removed the only split
-      sparkContext.parallelize(Array.empty[InternalRow].toImmutableArraySeq, 1)
-    } else {
-      val finalPartitions = outputPartitioning match {
-        case p: KeyGroupedPartitioning =>
-          assert(spjParams.keyGroupedPartitioning.isDefined)
-          val expressions = spjParams.keyGroupedPartitioning.get
-
-          // Re-group the input partitions if we are projecting on a subset of join keys
-          val (groupedPartitions, partExpressions) = spjParams.joinKeyPositions match {
-            case Some(projectPositions) =>
-              val projectedExpressions = projectPositions.map(i => expressions(i))
-              val parts = filteredPartitions.flatten.groupBy(part => {
-                val row = part.asInstanceOf[HasPartitionKey].partitionKey()
-                val projectedRow = KeyGroupedPartitioning.project(
-                  expressions, projectPositions, row)
-                InternalRowComparableWrapper(projectedRow, projectedExpressions)
-              }).map { case (wrapper, splits) => (wrapper.row, splits) }.toSeq
-              (parts, projectedExpressions)
-            case _ =>
-              val groupedParts = filteredPartitions.map(splits => {
-                assert(splits.nonEmpty && splits.head.isInstanceOf[HasPartitionKey])
-                (splits.head.asInstanceOf[HasPartitionKey].partitionKey(), splits)
-              })
-              (groupedParts, expressions)
->>>>>>> 2cac768f
           }
           this.inputRDDCached =
-            if (filteredPartitions.isEmpty &&
-              outputPartitioning == SinglePartition) {
+            if (filteredPartitions.isEmpty && outputPartitioning == SinglePartition) {
               // return an empty RDD with 1 partition if dynamic filtering removed the only split
-              sparkContext.parallelize(Array.empty[InternalRow], 1)
+              sparkContext.parallelize(Array.empty[InternalRow].toImmutableArraySeq, 1)
             } else {
 
               val finalPartitions = outputPartitioning match {
@@ -237,15 +193,12 @@
                   val (groupedPartitions, partExpressions) = spjParams.joinKeyPositions match {
                     case Some(projectPositions) =>
                       val projectedExpressions = projectPositions.map(i => expressions(i))
-                      val parts = filteredPartitions.flatten
-                        .groupBy(part => {
-                          val row = part.asInstanceOf[HasPartitionKey].partitionKey()
-                          val projectedRow =
-                            KeyGroupedPartitioning.project(expressions, projectPositions, row)
-                          InternalRowComparableWrapper(projectedRow, projectedExpressions)
-                        })
-                        .map { case (wrapper, splits) => (wrapper.row, splits) }
-                        .toSeq
+                      val parts = filteredPartitions.flatten.groupBy(part => {
+                        val row = part.asInstanceOf[HasPartitionKey].partitionKey()
+                        val projectedRow = KeyGroupedPartitioning.project(
+                          expressions, projectPositions, row)
+                        InternalRowComparableWrapper(projectedRow, projectedExpressions)
+                      }).map { case (wrapper, splits) => (wrapper.row, splits) }.toSeq
                       (parts, projectedExpressions)
                     case _ =>
                       val groupedParts = filteredPartitions.map(splits => {
