/*
 * Licensed to the Apache Software Foundation (ASF) under one or more
 * contributor license agreements.  See the NOTICE file distributed with
 * this work for additional information regarding copyright ownership.
 * The ASF licenses this file to You under the Apache License, Version 2.0
 * (the "License"); you may not use this file except in compliance with
 * the License.  You may obtain a copy of the License at
 *
 *    http://www.apache.org/licenses/LICENSE-2.0
 *
 * Unless required by applicable law or agreed to in writing, software
 * distributed under the License is distributed on an "AS IS" BASIS,
 * WITHOUT WARRANTIES OR CONDITIONS OF ANY KIND, either express or implied.
 * See the License for the specific language governing permissions and
 * limitations under the License.
 */

package org.apache.spark.sql.execution.datasources.parquet

import java.net.URI
import java.util.logging.{Logger => JLogger}

import scala.collection.JavaConverters._
import scala.collection.mutable
import scala.util.{Failure, Try}

import org.apache.hadoop.conf.Configuration
import org.apache.hadoop.fs.{FileStatus, Path}
import org.apache.hadoop.mapreduce._
import org.apache.hadoop.mapreduce.lib.input.{FileInputFormat, FileSplit}
import org.apache.hadoop.mapreduce.task.TaskAttemptContextImpl
import org.apache.parquet.{Log => ApacheParquetLog}
import org.apache.parquet.filter2.compat.FilterCompat
import org.apache.parquet.filter2.predicate.FilterApi
import org.apache.parquet.hadoop._
import org.apache.parquet.hadoop.util.ContextUtil
import org.apache.parquet.schema.MessageType
import org.slf4j.bridge.SLF4JBridgeHandler

import org.apache.spark.SparkException
import org.apache.spark.internal.Logging
import org.apache.spark.sql._
import org.apache.spark.sql.catalyst.InternalRow
import org.apache.spark.sql.catalyst.expressions._
import org.apache.spark.sql.catalyst.expressions.codegen.GenerateUnsafeProjection
import org.apache.spark.sql.catalyst.parser.LegacyTypeStringParser
import org.apache.spark.sql.execution.command.CreateDataSourceTableUtils
import org.apache.spark.sql.execution.datasources._
import org.apache.spark.sql.execution.metric.SQLMetric
import org.apache.spark.sql.internal.SQLConf
import org.apache.spark.sql.sources._
import org.apache.spark.sql.types._
import org.apache.spark.util.SerializableConfiguration

class ParquetFileFormat
  extends FileFormat
  with DataSourceRegister
  with Logging
  with Serializable {

  override def shortName(): String = "parquet"

  override def toString: String = "ParquetFormat"

  override def hashCode(): Int = getClass.hashCode()

  override def equals(other: Any): Boolean = other.isInstanceOf[ParquetFileFormat]

  override def prepareWrite(
      sparkSession: SparkSession,
      job: Job,
      options: Map[String, String],
      dataSchema: StructType): OutputWriterFactory = {

    val parquetOptions = new ParquetOptions(options, sparkSession.sessionState.conf)

    val conf = ContextUtil.getConfiguration(job)

    val committerClass =
      conf.getClass(
        SQLConf.PARQUET_OUTPUT_COMMITTER_CLASS.key,
        classOf[ParquetOutputCommitter],
        classOf[ParquetOutputCommitter])

    if (conf.get(SQLConf.PARQUET_OUTPUT_COMMITTER_CLASS.key) == null) {
      logInfo("Using default output committer for Parquet: " +
        classOf[ParquetOutputCommitter].getCanonicalName)
    } else {
      logInfo("Using user defined output committer for Parquet: " + committerClass.getCanonicalName)
    }

    conf.setClass(
      SQLConf.OUTPUT_COMMITTER_CLASS.key,
      committerClass,
      classOf[ParquetOutputCommitter])

    // We're not really using `ParquetOutputFormat[Row]` for writing data here, because we override
    // it in `ParquetOutputWriter` to support appending and dynamic partitioning.  The reason why
    // we set it here is to setup the output committer class to `ParquetOutputCommitter`, which is
    // bundled with `ParquetOutputFormat[Row]`.
    job.setOutputFormatClass(classOf[ParquetOutputFormat[Row]])

    ParquetOutputFormat.setWriteSupportClass(job, classOf[ParquetWriteSupport])

    // We want to clear this temporary metadata from saving into Parquet file.
    // This metadata is only useful for detecting optional columns when pushdowning filters.
    val dataSchemaToWrite = StructType.removeMetadata(StructType.metadataKeyForOptionalField,
      dataSchema).asInstanceOf[StructType]
    ParquetWriteSupport.setSchema(dataSchemaToWrite, conf)

    // Sets flags for `CatalystSchemaConverter` (which converts Catalyst schema to Parquet schema)
    // and `CatalystWriteSupport` (writing actual rows to Parquet files).
    conf.set(
      SQLConf.PARQUET_BINARY_AS_STRING.key,
      sparkSession.sessionState.conf.isParquetBinaryAsString.toString)

    conf.set(
      SQLConf.PARQUET_INT96_AS_TIMESTAMP.key,
      sparkSession.sessionState.conf.isParquetINT96AsTimestamp.toString)

    conf.set(
      SQLConf.PARQUET_WRITE_LEGACY_FORMAT.key,
      sparkSession.sessionState.conf.writeLegacyParquetFormat.toString)

    // Sets compression scheme
    conf.set(ParquetOutputFormat.COMPRESSION, parquetOptions.compressionCodec)

    // SPARK-15719: Disables writing Parquet summary files by default.
    if (conf.get(ParquetOutputFormat.ENABLE_JOB_SUMMARY) == null) {
      conf.setBoolean(ParquetOutputFormat.ENABLE_JOB_SUMMARY, false)
    }

    ParquetFileFormat.redirectParquetLogs()

    new OutputWriterFactory {
      override def newInstance(
          path: String,
          bucketId: Option[Int],
          dataSchema: StructType,
          context: TaskAttemptContext): OutputWriter = {
        new ParquetOutputWriter(path, bucketId, context)
      }
    }
  }

  def inferSchema(
      sparkSession: SparkSession,
      parameters: Map[String, String],
      files: Seq[FileStatus]): Option[StructType] = {
    val parquetOptions = new ParquetOptions(parameters, sparkSession.sessionState.conf)

    // Should we merge schemas from all Parquet part-files?
    val shouldMergeSchemas = parquetOptions.mergeSchema

    val mergeRespectSummaries = sparkSession.conf.get(SQLConf.PARQUET_SCHEMA_RESPECT_SUMMARIES)

    val filesByType = splitFiles(files)

    // Sees which file(s) we need to touch in order to figure out the schema.
    //
    // Always tries the summary files first if users don't require a merged schema.  In this case,
    // "_common_metadata" is more preferable than "_metadata" because it doesn't contain row
    // groups information, and could be much smaller for large Parquet files with lots of row
    // groups.  If no summary file is available, falls back to some random part-file.
    //
    // NOTE: Metadata stored in the summary files are merged from all part-files.  However, for
    // user defined key-value metadata (in which we store Spark SQL schema), Parquet doesn't know
    // how to merge them correctly if some key is associated with different values in different
    // part-files.  When this happens, Parquet simply gives up generating the summary file.  This
    // implies that if a summary file presents, then:
    //
    //   1. Either all part-files have exactly the same Spark SQL schema, or
    //   2. Some part-files don't contain Spark SQL schema in the key-value metadata at all (thus
    //      their schemas may differ from each other).
    //
    // Here we tend to be pessimistic and take the second case into account.  Basically this means
    // we can't trust the summary files if users require a merged schema, and must touch all part-
    // files to do the merge.
    val filesToTouch =
      if (shouldMergeSchemas) {
        // Also includes summary files, 'cause there might be empty partition directories.

        // If mergeRespectSummaries config is true, we assume that all part-files are the same for
        // their schema with summary files, so we ignore them when merging schema.
        // If the config is disabled, which is the default setting, we merge all part-files.
        // In this mode, we only need to merge schemas contained in all those summary files.
        // You should enable this configuration only if you are very sure that for the parquet
        // part-files to read there are corresponding summary files containing correct schema.

        // As filed in SPARK-11500, the order of files to touch is a matter, which might affect
        // the ordering of the output columns. There are several things to mention here.
        //
        //  1. If mergeRespectSummaries config is false, then it merges schemas by reducing from
        //     the first part-file so that the columns of the lexicographically first file show
        //     first.
        //
        //  2. If mergeRespectSummaries config is true, then there should be, at least,
        //     "_metadata"s for all given files, so that we can ensure the columns of
        //     the lexicographically first file show first.
        //
        //  3. If shouldMergeSchemas is false, but when multiple files are given, there is
        //     no guarantee of the output order, since there might not be a summary file for the
        //     lexicographically first file, which ends up putting ahead the columns of
        //     the other files. However, this should be okay since not enabling
        //     shouldMergeSchemas means (assumes) all the files have the same schemas.

        val needMerged: Seq[FileStatus] =
          if (mergeRespectSummaries) {
            Seq()
          } else {
            filesByType.data
          }
        needMerged ++ filesByType.metadata ++ filesByType.commonMetadata
      } else {
        // Tries any "_common_metadata" first. Parquet files written by old versions or Parquet
        // don't have this.
        filesByType.commonMetadata.headOption
            // Falls back to "_metadata"
            .orElse(filesByType.metadata.headOption)
            // Summary file(s) not found, the Parquet file is either corrupted, or different part-
            // files contain conflicting user defined metadata (two or more values are associated
            // with a same key in different files).  In either case, we fall back to any of the
            // first part-file, and just assume all schemas are consistent.
            .orElse(filesByType.data.headOption)
            .toSeq
      }
    ParquetFileFormat.mergeSchemasInParallel(filesToTouch, sparkSession)
  }

  case class FileTypes(
      data: Seq[FileStatus],
      metadata: Seq[FileStatus],
      commonMetadata: Seq[FileStatus])

  private def splitFiles(allFiles: Seq[FileStatus]): FileTypes = {
    // Lists `FileStatus`es of all leaf nodes (files) under all base directories.
    val leaves = allFiles.filter { f =>
      isSummaryFile(f.getPath) ||
          !(f.getPath.getName.startsWith("_") || f.getPath.getName.startsWith("."))
    }.toArray.sortBy(_.getPath.toString)

    FileTypes(
      data = leaves.filterNot(f => isSummaryFile(f.getPath)),
      metadata =
        leaves.filter(_.getPath.getName == ParquetFileWriter.PARQUET_METADATA_FILE),
      commonMetadata =
        leaves.filter(_.getPath.getName == ParquetFileWriter.PARQUET_COMMON_METADATA_FILE))
  }

  private def isSummaryFile(file: Path): Boolean = {
    file.getName == ParquetFileWriter.PARQUET_COMMON_METADATA_FILE ||
        file.getName == ParquetFileWriter.PARQUET_METADATA_FILE
  }

  /**
   * Returns whether the reader will return the rows as batch or not.
   */
  override def supportBatch(sparkSession: SparkSession, schema: StructType): Boolean = {
    val conf = sparkSession.sessionState.conf
    conf.parquetVectorizedReaderEnabled && conf.wholeStageEnabled &&
      schema.length <= conf.wholeStageMaxNumFields &&
      schema.forall(_.dataType.isInstanceOf[AtomicType])
  }

  override def isSplitable(
      sparkSession: SparkSession,
      options: Map[String, String],
      path: Path): Boolean = {
    true
  }

  override def buildReaderWithPartitionValues(
      sparkSession: SparkSession,
      dataSchema: StructType,
      partitionSchema: StructType,
      requiredSchema: StructType,
      filters: Seq[Filter],
      options: Map[String, String],
      hadoopConf: Configuration): (PartitionedFile) => Iterator[InternalRow] = {
    // For Parquet data source, `buildReader` already handles partition values appending. Here we
    // simply delegate to `buildReader`.
    buildReader(
      sparkSession, dataSchema, partitionSchema, requiredSchema, filters, options, hadoopConf)
  }

  override def buildReader(
      sparkSession: SparkSession,
      dataSchema: StructType,
      partitionSchema: StructType,
      requiredSchema: StructType,
      filters: Seq[Filter],
      options: Map[String, String],
      hadoopConf: Configuration): PartitionedFile => Iterator[InternalRow] = {
    hadoopConf.set(ParquetInputFormat.READ_SUPPORT_CLASS, classOf[ParquetReadSupport].getName)
    hadoopConf.set(
      ParquetReadSupport.SPARK_ROW_REQUESTED_SCHEMA,
      ParquetSchemaConverter.checkFieldNames(requiredSchema).json)
    hadoopConf.set(
      ParquetWriteSupport.SPARK_ROW_SCHEMA,
      ParquetSchemaConverter.checkFieldNames(requiredSchema).json)

    // We want to clear this temporary metadata from saving into Parquet file.
    // This metadata is only useful for detecting optional columns when pushdowning filters.
    val dataSchemaToWrite = StructType.removeMetadata(StructType.metadataKeyForOptionalField,
      requiredSchema).asInstanceOf[StructType]
    ParquetWriteSupport.setSchema(dataSchemaToWrite, hadoopConf)

    // Sets flags for `CatalystSchemaConverter`
    hadoopConf.setBoolean(
      SQLConf.PARQUET_BINARY_AS_STRING.key,
      sparkSession.conf.get(SQLConf.PARQUET_BINARY_AS_STRING))
    hadoopConf.setBoolean(
      SQLConf.PARQUET_INT96_AS_TIMESTAMP.key,
      sparkSession.conf.get(SQLConf.PARQUET_INT96_AS_TIMESTAMP))

    // Try to push down filters when filter push-down is enabled.
    val pushed =
      if (sparkSession.conf.get(SQLConf.PARQUET_FILTER_PUSHDOWN_ENABLED.key).toBoolean) {
        filters
          // Collects all converted Parquet filter predicates. Notice that not all predicates can be
          // converted (`ParquetFilters.createFilter` returns an `Option`). That's why a `flatMap`
          // is used here.
          .flatMap(ParquetFilters.createFilter(requiredSchema, _))
          .reduceOption(FilterApi.and)
      } else {
        None
      }

    val broadcastedHadoopConf =
      sparkSession.sparkContext.broadcast(new SerializableConfiguration(hadoopConf))

    // TODO: if you move this into the closure it reverts to the default values.
    // If true, enable using the custom RecordReader for parquet. This only works for
    // a subset of the types (no complex types).
    val resultSchema = StructType(partitionSchema.fields ++ requiredSchema.fields)
    val enableVectorizedReader: Boolean =
      sparkSession.sessionState.conf.parquetVectorizedReaderEnabled &&
      resultSchema.forall(_.dataType.isInstanceOf[AtomicType])
    // Whole stage codegen (PhysicalRDD) is able to deal with batches directly
    val returningBatch = supportBatch(sparkSession, resultSchema)

    (file: PartitionedFile) => {
      assert(file.partitionValues.numFields == partitionSchema.size)

      val fileSplit =
        new FileSplit(new Path(new URI(file.filePath)), file.start, file.length, Array.empty)

      val split =
        new org.apache.parquet.hadoop.ParquetInputSplit(
          fileSplit.getPath,
          fileSplit.getStart,
          fileSplit.getStart + fileSplit.getLength,
          fileSplit.getLength,
          fileSplit.getLocations,
          null)

      val attemptId = new TaskAttemptID(new TaskID(new JobID(), TaskType.MAP, 0), 0)
      val hadoopAttemptContext =
        new TaskAttemptContextImpl(broadcastedHadoopConf.value.value, attemptId)

      // Try to push down filters when filter push-down is enabled.
      // Notice: This push-down is RowGroups level, not individual records.
      if (pushed.isDefined) {
        ParquetInputFormat.setFilterPredicate(hadoopAttemptContext.getConfiguration, pushed.get)
      }
      val parquetReader = if (enableVectorizedReader) {
        val vectorizedReader = new VectorizedParquetRecordReader()
        vectorizedReader.initialize(split, hadoopAttemptContext)
        logDebug(s"Appending $partitionSchema ${file.partitionValues}")
        vectorizedReader.initBatch(partitionSchema, file.partitionValues)
        if (returningBatch) {
          vectorizedReader.enableReturningBatches()
        }
        vectorizedReader
      } else {
        logDebug(s"Falling back to parquet-mr")
        // ParquetRecordReader returns UnsafeRow
        val reader = pushed match {
          case Some(filter) =>
            new ParquetRecordReader[UnsafeRow](
              new ParquetReadSupport,
              FilterCompat.get(filter, null))
          case _ =>
            new ParquetRecordReader[UnsafeRow](new ParquetReadSupport)
        }
        reader.initialize(split, hadoopAttemptContext)
        reader
      }

      val iter = new RecordReaderIterator(parquetReader)

      // UnsafeRowParquetRecordReader appends the columns internally to avoid another copy.
      if (parquetReader.isInstanceOf[VectorizedParquetRecordReader] &&
          enableVectorizedReader) {
        iter.asInstanceOf[Iterator[InternalRow]]
      } else {
        val fullSchema = requiredSchema.toAttributes ++ partitionSchema.toAttributes
        val joinedRow = new JoinedRow()
        val appendPartitionColumns = GenerateUnsafeProjection.generate(fullSchema, fullSchema)

        // This is a horrible erasure hack...  if we type the iterator above, then it actually check
        // the type in next() and we get a class cast exception.  If we make that function return
        // Object, then we can defer the cast until later!
        if (partitionSchema.length == 0) {
          // There is no partition columns
          iter.asInstanceOf[Iterator[InternalRow]]
        } else {
          iter.asInstanceOf[Iterator[InternalRow]]
            .map(d => appendPartitionColumns(joinedRow(d, file.partitionValues)))
        }
      }
    }
  }

  override def buildWriter(
      sqlContext: SQLContext,
      dataSchema: StructType,
      options: Map[String, String]): OutputWriterFactory = {
    new ParquetOutputWriterFactory(
      sqlContext.conf,
      dataSchema,
      sqlContext.sessionState.newHadoopConf(),
      options)
  }
}

/**
 * A factory for generating OutputWriters for writing parquet files. This implemented is different
 * from the [[ParquetOutputWriter]] as this does not use any [[OutputCommitter]]. It simply
 * writes the data to the path used to generate the output writer. Callers of this factory
 * has to ensure which files are to be considered as committed.
 */
private[parquet] class ParquetOutputWriterFactory(
    sqlConf: SQLConf,
    dataSchema: StructType,
    hadoopConf: Configuration,
    options: Map[String, String]) extends OutputWriterFactory {

  private val serializableConf: SerializableConfiguration = {
    val job = Job.getInstance(hadoopConf)
    val conf = ContextUtil.getConfiguration(job)
    val parquetOptions = new ParquetOptions(options, sqlConf)

    // We're not really using `ParquetOutputFormat[Row]` for writing data here, because we override
    // it in `ParquetOutputWriter` to support appending and dynamic partitioning.  The reason why
    // we set it here is to setup the output committer class to `ParquetOutputCommitter`, which is
    // bundled with `ParquetOutputFormat[Row]`.
    job.setOutputFormatClass(classOf[ParquetOutputFormat[Row]])

    ParquetOutputFormat.setWriteSupportClass(job, classOf[ParquetWriteSupport])

    // We want to clear this temporary metadata from saving into Parquet file.
    // This metadata is only useful for detecting optional columns when pushing down filters.
    val dataSchemaToWrite = StructType.removeMetadata(
      StructType.metadataKeyForOptionalField,
      dataSchema).asInstanceOf[StructType]
    ParquetWriteSupport.setSchema(dataSchemaToWrite, conf)

    // Sets flags for `CatalystSchemaConverter` (which converts Catalyst schema to Parquet schema)
    // and `CatalystWriteSupport` (writing actual rows to Parquet files).
    conf.set(
      SQLConf.PARQUET_BINARY_AS_STRING.key,
      sqlConf.isParquetBinaryAsString.toString)

    conf.set(
      SQLConf.PARQUET_INT96_AS_TIMESTAMP.key,
      sqlConf.isParquetINT96AsTimestamp.toString)

    conf.set(
      SQLConf.PARQUET_WRITE_LEGACY_FORMAT.key,
      sqlConf.writeLegacyParquetFormat.toString)

    // Sets compression scheme
    conf.set(ParquetOutputFormat.COMPRESSION, parquetOptions.compressionCodec)
    new SerializableConfiguration(conf)
  }

  /**
   * Returns a [[OutputWriter]] that writes data to the give path without using
   * [[OutputCommitter]].
   */
  override def newWriter(path: String): OutputWriter = new OutputWriter {

    // Create TaskAttemptContext that is used to pass on Configuration to the ParquetRecordWriter
    private val hadoopTaskAttemptId = new TaskAttemptID(new TaskID(new JobID, TaskType.MAP, 0), 0)
    private val hadoopAttemptContext = new TaskAttemptContextImpl(
      serializableConf.value, hadoopTaskAttemptId)

    // Instance of ParquetRecordWriter that does not use OutputCommitter
    private val recordWriter = createNoCommitterRecordWriter(path, hadoopAttemptContext)

    override def write(row: Row): Unit = {
      throw new UnsupportedOperationException("call writeInternal")
    }

    protected[sql] override def writeInternal(row: InternalRow): Unit = {
      recordWriter.write(null, row)
    }

    override def close(): Unit = recordWriter.close(hadoopAttemptContext)
  }

  /** Create a [[ParquetRecordWriter]] that writes the given path without using OutputCommitter */
  private def createNoCommitterRecordWriter(
      path: String,
      hadoopAttemptContext: TaskAttemptContext): RecordWriter[Void, InternalRow] = {
    // Custom ParquetOutputFormat that disable use of committer and writes to the given path
    val outputFormat = new ParquetOutputFormat[InternalRow]() {
      override def getOutputCommitter(c: TaskAttemptContext): OutputCommitter = { null }
      override def getDefaultWorkFile(c: TaskAttemptContext, ext: String): Path = { new Path(path) }
    }
    outputFormat.getRecordWriter(hadoopAttemptContext)
  }

  /** Disable the use of the older API. */
  def newInstance(
      path: String,
      bucketId: Option[Int],
      dataSchema: StructType,
      context: TaskAttemptContext): OutputWriter = {
    throw new UnsupportedOperationException(
      "this version of newInstance not supported for " +
        "ParquetOutputWriterFactory")
  }
}


// NOTE: This class is instantiated and used on executor side only, no need to be serializable.
private[parquet] class ParquetOutputWriter(
    path: String,
    bucketId: Option[Int],
    context: TaskAttemptContext)
  extends OutputWriter {

  private val recordWriter: RecordWriter[Void, InternalRow] = {
    val outputFormat = {
      new ParquetOutputFormat[InternalRow]() {
        // Here we override `getDefaultWorkFile` for two reasons:
        //
        //  1. To allow appending.  We need to generate unique output file names to avoid
        //     overwriting existing files (either exist before the write job, or are just written
        //     by other tasks within the same write job).
        //
        //  2. To allow dynamic partitioning.  Default `getDefaultWorkFile` uses
        //     `FileOutputCommitter.getWorkPath()`, which points to the base directory of all
        //     partitions in the case of dynamic partitioning.
        override def getDefaultWorkFile(context: TaskAttemptContext, extension: String): Path = {
          val configuration = context.getConfiguration
          val uniqueWriteJobId = configuration.get(
            CreateDataSourceTableUtils.DATASOURCE_WRITEJOBUUID)
          val taskAttemptId = context.getTaskAttemptID
          val split = taskAttemptId.getTaskID.getId
          val bucketString = bucketId.map(BucketingUtils.bucketIdToString).getOrElse("")
          // It has the `.parquet` extension at the end because (de)compression tools
          // such as gunzip would not be able to decompress this as the compression
          // is not applied on this whole file but on each "page" in Parquet format.
          new Path(path, f"part-r-$split%05d-$uniqueWriteJobId$bucketString$extension")
        }
      }
    }

    outputFormat.getRecordWriter(context)
  }

  override def write(row: Row): Unit = throw new UnsupportedOperationException("call writeInternal")

  override def writeInternal(row: InternalRow): Unit = recordWriter.write(null, row)

  override def close(): Unit = recordWriter.close(context)
}

<<<<<<< HEAD
private[sql] object ParquetFileFormat extends Logging {
=======

object ParquetFileFormat extends Logging {
  /**
   * If parquet's block size (row group size) setting is larger than the min split size,
   * we use parquet's block size setting as the min split size. Otherwise, we will create
   * tasks processing nothing (because a split does not cover the starting point of a
   * parquet block). See https://issues.apache.org/jira/browse/SPARK-10143 for more information.
   */
  private def overrideMinSplitSize(parquetBlockSize: Long, conf: Configuration): Unit = {
    val minSplitSize =
      math.max(
        conf.getLong("mapred.min.split.size", 0L),
        conf.getLong("mapreduce.input.fileinputformat.split.minsize", 0L))
    if (parquetBlockSize > minSplitSize) {
      val message =
        s"Parquet's block size (row group size) is larger than " +
          s"mapred.min.split.size/mapreduce.input.fileinputformat.split.minsize. Setting " +
          s"mapred.min.split.size and mapreduce.input.fileinputformat.split.minsize to " +
          s"$parquetBlockSize."
      logDebug(message)
      conf.set("mapred.min.split.size", parquetBlockSize.toString)
      conf.set("mapreduce.input.fileinputformat.split.minsize", parquetBlockSize.toString)
    }
  }

  /** This closure sets various Parquet configurations at both driver side and executor side. */
  private[parquet] def initializeLocalJobFunc(
      requiredColumns: Array[String],
      filters: Array[Filter],
      dataSchema: StructType,
      parquetBlockSize: Long,
      useMetadataCache: Boolean,
      parquetFilterPushDown: Boolean,
      assumeBinaryIsString: Boolean,
      assumeInt96IsTimestamp: Boolean)(job: Job): Unit = {
    val conf = job.getConfiguration
    conf.set(ParquetInputFormat.READ_SUPPORT_CLASS, classOf[ParquetReadSupport].getName)

    // Try to push down filters when filter push-down is enabled.
    if (parquetFilterPushDown) {
      filters
        // Collects all converted Parquet filter predicates. Notice that not all predicates can be
        // converted (`ParquetFilters.createFilter` returns an `Option`). That's why a `flatMap`
        // is used here.
        .flatMap(ParquetFilters.createFilter(dataSchema, _))
        .reduceOption(FilterApi.and)
        .foreach(ParquetInputFormat.setFilterPredicate(conf, _))
    }

    conf.set(ParquetReadSupport.SPARK_ROW_REQUESTED_SCHEMA, {
      val requestedSchema = StructType(requiredColumns.map(dataSchema(_)))
      ParquetSchemaConverter.checkFieldNames(requestedSchema).json
    })

    conf.set(
      ParquetWriteSupport.SPARK_ROW_SCHEMA,
      ParquetSchemaConverter.checkFieldNames(dataSchema).json)

    // Tell FilteringParquetRowInputFormat whether it's okay to cache Parquet and FS metadata
    conf.setBoolean(SQLConf.PARQUET_CACHE_METADATA.key, useMetadataCache)

    // Sets flags for `CatalystSchemaConverter`
    conf.setBoolean(SQLConf.PARQUET_BINARY_AS_STRING.key, assumeBinaryIsString)
    conf.setBoolean(SQLConf.PARQUET_INT96_AS_TIMESTAMP.key, assumeInt96IsTimestamp)

    overrideMinSplitSize(parquetBlockSize, conf)
  }

  /** This closure sets input paths at the driver side. */
  private[parquet] def initializeDriverSideJobFunc(
      inputFiles: Array[FileStatus],
      parquetBlockSize: Long)(job: Job): Unit = {
    // We side the input paths at the driver side.
    logInfo(s"Reading Parquet file(s) from ${inputFiles.map(_.getPath).mkString(", ")}")
    if (inputFiles.nonEmpty) {
      FileInputFormat.setInputPaths(job, inputFiles.map(_.getPath): _*)
    }

    overrideMinSplitSize(parquetBlockSize, job.getConfiguration)
  }

>>>>>>> b89b3a5c
  private[parquet] def readSchema(
      footers: Seq[Footer], sparkSession: SparkSession): Option[StructType] = {

    def parseParquetSchema(schema: MessageType): StructType = {
      val converter = new ParquetSchemaConverter(
        sparkSession.sessionState.conf.isParquetBinaryAsString,
        sparkSession.sessionState.conf.isParquetBinaryAsString,
        sparkSession.sessionState.conf.writeLegacyParquetFormat)

      converter.convert(schema)
    }

    val seen = mutable.HashSet[String]()
    val finalSchemas: Seq[StructType] = footers.flatMap { footer =>
      val metadata = footer.getParquetMetadata.getFileMetaData
      val serializedSchema = metadata
        .getKeyValueMetaData
        .asScala.toMap
        .get(ParquetReadSupport.SPARK_METADATA_KEY)
      if (serializedSchema.isEmpty) {
        // Falls back to Parquet schema if no Spark SQL schema found.
        Some(parseParquetSchema(metadata.getSchema))
      } else if (!seen.contains(serializedSchema.get)) {
        seen += serializedSchema.get

        // Don't throw even if we failed to parse the serialized Spark schema. Just fallback to
        // whatever is available.
        Some(Try(DataType.fromJson(serializedSchema.get))
          .recover { case _: Throwable =>
            logInfo(
              "Serialized Spark schema in Parquet key-value metadata is not in JSON format, " +
                "falling back to the deprecated DataType.fromCaseClassString parser.")
            LegacyTypeStringParser.parse(serializedSchema.get)
          }
          .recover { case cause: Throwable =>
            logWarning(
              s"""Failed to parse serialized Spark schema in Parquet key-value metadata:
                 |\t$serializedSchema
               """.stripMargin,
              cause)
          }
          .map(_.asInstanceOf[StructType])
          .getOrElse {
            // Falls back to Parquet schema if Spark SQL schema can't be parsed.
            parseParquetSchema(metadata.getSchema)
          })
      } else {
        None
      }
    }

    finalSchemas.reduceOption { (left, right) =>
      try left.merge(right) catch { case e: Throwable =>
        throw new SparkException(s"Failed to merge incompatible schemas $left and $right", e)
      }
    }
  }

  /**
   * Reconciles Hive Metastore case insensitivity issue and data type conflicts between Metastore
   * schema and Parquet schema.
   *
   * Hive doesn't retain case information, while Parquet is case sensitive. On the other hand, the
   * schema read from Parquet files may be incomplete (e.g. older versions of Parquet doesn't
   * distinguish binary and string).  This method generates a correct schema by merging Metastore
   * schema data types and Parquet schema field names.
   */
  def mergeMetastoreParquetSchema(
      metastoreSchema: StructType,
      parquetSchema: StructType): StructType = {
    def schemaConflictMessage: String =
      s"""Converting Hive Metastore Parquet, but detected conflicting schemas. Metastore schema:
         |${metastoreSchema.prettyJson}
         |
         |Parquet schema:
         |${parquetSchema.prettyJson}
       """.stripMargin

    val mergedParquetSchema = mergeMissingNullableFields(metastoreSchema, parquetSchema)

    assert(metastoreSchema.size <= mergedParquetSchema.size, schemaConflictMessage)

    val ordinalMap = metastoreSchema.zipWithIndex.map {
      case (field, index) => field.name.toLowerCase -> index
    }.toMap

    val reorderedParquetSchema = mergedParquetSchema.sortBy(f =>
      ordinalMap.getOrElse(f.name.toLowerCase, metastoreSchema.size + 1))

    StructType(metastoreSchema.zip(reorderedParquetSchema).map {
      // Uses Parquet field names but retains Metastore data types.
      case (mSchema, pSchema) if mSchema.name.toLowerCase == pSchema.name.toLowerCase =>
        mSchema.copy(name = pSchema.name)
      case _ =>
        throw new SparkException(schemaConflictMessage)
    })
  }

  /**
   * Returns the original schema from the Parquet file with any missing nullable fields from the
   * Hive Metastore schema merged in.
   *
   * When constructing a DataFrame from a collection of structured data, the resulting object has
   * a schema corresponding to the union of the fields present in each element of the collection.
   * Spark SQL simply assigns a null value to any field that isn't present for a particular row.
   * In some cases, it is possible that a given table partition stored as a Parquet file doesn't
   * contain a particular nullable field in its schema despite that field being present in the
   * table schema obtained from the Hive Metastore. This method returns a schema representing the
   * Parquet file schema along with any additional nullable fields from the Metastore schema
   * merged in.
   */
  private[parquet] def mergeMissingNullableFields(
      metastoreSchema: StructType,
      parquetSchema: StructType): StructType = {
    val fieldMap = metastoreSchema.map(f => f.name.toLowerCase -> f).toMap
    val missingFields = metastoreSchema
      .map(_.name.toLowerCase)
      .diff(parquetSchema.map(_.name.toLowerCase))
      .map(fieldMap(_))
      .filter(_.nullable)
    StructType(parquetSchema ++ missingFields)
  }

  /**
   * Figures out a merged Parquet schema with a distributed Spark job.
   *
   * Note that locality is not taken into consideration here because:
   *
   *  1. For a single Parquet part-file, in most cases the footer only resides in the last block of
   *     that file.  Thus we only need to retrieve the location of the last block.  However, Hadoop
   *     `FileSystem` only provides API to retrieve locations of all blocks, which can be
   *     potentially expensive.
   *
   *  2. This optimization is mainly useful for S3, where file metadata operations can be pretty
   *     slow.  And basically locality is not available when using S3 (you can't run computation on
   *     S3 nodes).
   */
  def mergeSchemasInParallel(
      filesToTouch: Seq[FileStatus],
      sparkSession: SparkSession): Option[StructType] = {
    val assumeBinaryIsString = sparkSession.sessionState.conf.isParquetBinaryAsString
    val assumeInt96IsTimestamp = sparkSession.sessionState.conf.isParquetINT96AsTimestamp
    val writeLegacyParquetFormat = sparkSession.sessionState.conf.writeLegacyParquetFormat
    val serializedConf = new SerializableConfiguration(sparkSession.sessionState.newHadoopConf())

    // !! HACK ALERT !!
    //
    // Parquet requires `FileStatus`es to read footers.  Here we try to send cached `FileStatus`es
    // to executor side to avoid fetching them again.  However, `FileStatus` is not `Serializable`
    // but only `Writable`.  What makes it worse, for some reason, `FileStatus` doesn't play well
    // with `SerializableWritable[T]` and always causes a weird `IllegalStateException`.  These
    // facts virtually prevents us to serialize `FileStatus`es.
    //
    // Since Parquet only relies on path and length information of those `FileStatus`es to read
    // footers, here we just extract them (which can be easily serialized), send them to executor
    // side, and resemble fake `FileStatus`es there.
    val partialFileStatusInfo = filesToTouch.map(f => (f.getPath.toString, f.getLen))

    // Set the number of partitions to prevent following schema reads from generating many tasks
    // in case of a small number of parquet files.
    val numParallelism = Math.min(Math.max(partialFileStatusInfo.size, 1),
      sparkSession.sparkContext.defaultParallelism)

    // Issues a Spark job to read Parquet schema in parallel.
    val partiallyMergedSchemas =
      sparkSession
        .sparkContext
        .parallelize(partialFileStatusInfo, numParallelism)
        .mapPartitions { iterator =>
          // Resembles fake `FileStatus`es with serialized path and length information.
          val fakeFileStatuses = iterator.map { case (path, length) =>
            new FileStatus(length, false, 0, 0, 0, 0, null, null, null, new Path(path))
          }.toSeq

          // Skips row group information since we only need the schema
          val skipRowGroups = true

          // Reads footers in multi-threaded manner within each task
          val footers =
            ParquetFileReader.readAllFootersInParallel(
              serializedConf.value, fakeFileStatuses.asJava, skipRowGroups).asScala

          // Converter used to convert Parquet `MessageType` to Spark SQL `StructType`
          val converter =
            new ParquetSchemaConverter(
              assumeBinaryIsString = assumeBinaryIsString,
              assumeInt96IsTimestamp = assumeInt96IsTimestamp,
              writeLegacyParquetFormat = writeLegacyParquetFormat)

          if (footers.isEmpty) {
            Iterator.empty
          } else {
            var mergedSchema = ParquetFileFormat.readSchemaFromFooter(footers.head, converter)
            footers.tail.foreach { footer =>
              val schema = ParquetFileFormat.readSchemaFromFooter(footer, converter)
              try {
                mergedSchema = mergedSchema.merge(schema)
              } catch { case cause: SparkException =>
                throw new SparkException(
                  s"Failed merging schema of file ${footer.getFile}:\n${schema.treeString}", cause)
              }
            }
            Iterator.single(mergedSchema)
          }
        }.collect()

    if (partiallyMergedSchemas.isEmpty) {
      None
    } else {
      var finalSchema = partiallyMergedSchemas.head
      partiallyMergedSchemas.tail.foreach { schema =>
        try {
          finalSchema = finalSchema.merge(schema)
        } catch { case cause: SparkException =>
          throw new SparkException(
            s"Failed merging schema:\n${schema.treeString}", cause)
        }
      }
      Some(finalSchema)
    }
  }

  /**
   * Reads Spark SQL schema from a Parquet footer.  If a valid serialized Spark SQL schema string
   * can be found in the file metadata, returns the deserialized [[StructType]], otherwise, returns
   * a [[StructType]] converted from the [[MessageType]] stored in this footer.
   */
  def readSchemaFromFooter(
      footer: Footer, converter: ParquetSchemaConverter): StructType = {
    val fileMetaData = footer.getParquetMetadata.getFileMetaData
    fileMetaData
      .getKeyValueMetaData
      .asScala.toMap
      .get(ParquetReadSupport.SPARK_METADATA_KEY)
      .flatMap(deserializeSchemaString)
      .getOrElse(converter.convert(fileMetaData.getSchema))
  }

  private def deserializeSchemaString(schemaString: String): Option[StructType] = {
    // Tries to deserialize the schema string as JSON first, then falls back to the case class
    // string parser (data generated by older versions of Spark SQL uses this format).
    Try(DataType.fromJson(schemaString).asInstanceOf[StructType]).recover {
      case _: Throwable =>
        logInfo(
          "Serialized Spark schema in Parquet key-value metadata is not in JSON format, " +
            "falling back to the deprecated DataType.fromCaseClassString parser.")
        LegacyTypeStringParser.parse(schemaString).asInstanceOf[StructType]
    }.recoverWith {
      case cause: Throwable =>
        logWarning(
          "Failed to parse and ignored serialized Spark schema in " +
            s"Parquet key-value metadata:\n\t$schemaString", cause)
        Failure(cause)
    }.toOption
  }

  // JUL loggers must be held by a strong reference, otherwise they may get destroyed by GC.
  // However, the root JUL logger used by Parquet isn't properly referenced.  Here we keep
  // references to loggers in both parquet-mr <= 1.6 and >= 1.7
  val apacheParquetLogger: JLogger = JLogger.getLogger(classOf[ApacheParquetLog].getPackage.getName)
  val parquetLogger: JLogger = JLogger.getLogger("parquet")

  // Parquet initializes its own JUL logger in a static block which always prints to stdout.  Here
  // we redirect the JUL logger via SLF4J JUL bridge handler.
  val redirectParquetLogsViaSLF4J: Unit = {
    def redirect(logger: JLogger): Unit = {
      logger.getHandlers.foreach(logger.removeHandler)
      logger.setUseParentHandlers(false)
      logger.addHandler(new SLF4JBridgeHandler)
    }

    // For parquet-mr 1.7.0 and above versions, which are under `org.apache.parquet` namespace.
    // scalastyle:off classforname
    Class.forName(classOf[ApacheParquetLog].getName)
    // scalastyle:on classforname
    redirect(JLogger.getLogger(classOf[ApacheParquetLog].getPackage.getName))

    // For parquet-mr 1.6.0 and lower versions bundled with Hive, which are under `parquet`
    // namespace.
    try {
      // scalastyle:off classforname
      Class.forName("parquet.Log")
      // scalastyle:on classforname
      redirect(JLogger.getLogger("parquet"))
    } catch { case _: Throwable =>
      // SPARK-9974: com.twitter:parquet-hadoop-bundle:1.6.0 is not packaged into the assembly
      // when Spark is built with SBT. So `parquet.Log` may not be found.  This try/catch block
      // should be removed after this issue is fixed.
    }
  }

  /**
   * ParquetFileFormat.prepareWrite calls this function to initialize `redirectParquetLogsViaSLF4J`.
   */
  def redirectParquetLogs(): Unit = {}
}<|MERGE_RESOLUTION|>--- conflicted
+++ resolved
@@ -569,91 +569,7 @@
   override def close(): Unit = recordWriter.close(context)
 }
 
-<<<<<<< HEAD
-private[sql] object ParquetFileFormat extends Logging {
-=======
-
 object ParquetFileFormat extends Logging {
-  /**
-   * If parquet's block size (row group size) setting is larger than the min split size,
-   * we use parquet's block size setting as the min split size. Otherwise, we will create
-   * tasks processing nothing (because a split does not cover the starting point of a
-   * parquet block). See https://issues.apache.org/jira/browse/SPARK-10143 for more information.
-   */
-  private def overrideMinSplitSize(parquetBlockSize: Long, conf: Configuration): Unit = {
-    val minSplitSize =
-      math.max(
-        conf.getLong("mapred.min.split.size", 0L),
-        conf.getLong("mapreduce.input.fileinputformat.split.minsize", 0L))
-    if (parquetBlockSize > minSplitSize) {
-      val message =
-        s"Parquet's block size (row group size) is larger than " +
-          s"mapred.min.split.size/mapreduce.input.fileinputformat.split.minsize. Setting " +
-          s"mapred.min.split.size and mapreduce.input.fileinputformat.split.minsize to " +
-          s"$parquetBlockSize."
-      logDebug(message)
-      conf.set("mapred.min.split.size", parquetBlockSize.toString)
-      conf.set("mapreduce.input.fileinputformat.split.minsize", parquetBlockSize.toString)
-    }
-  }
-
-  /** This closure sets various Parquet configurations at both driver side and executor side. */
-  private[parquet] def initializeLocalJobFunc(
-      requiredColumns: Array[String],
-      filters: Array[Filter],
-      dataSchema: StructType,
-      parquetBlockSize: Long,
-      useMetadataCache: Boolean,
-      parquetFilterPushDown: Boolean,
-      assumeBinaryIsString: Boolean,
-      assumeInt96IsTimestamp: Boolean)(job: Job): Unit = {
-    val conf = job.getConfiguration
-    conf.set(ParquetInputFormat.READ_SUPPORT_CLASS, classOf[ParquetReadSupport].getName)
-
-    // Try to push down filters when filter push-down is enabled.
-    if (parquetFilterPushDown) {
-      filters
-        // Collects all converted Parquet filter predicates. Notice that not all predicates can be
-        // converted (`ParquetFilters.createFilter` returns an `Option`). That's why a `flatMap`
-        // is used here.
-        .flatMap(ParquetFilters.createFilter(dataSchema, _))
-        .reduceOption(FilterApi.and)
-        .foreach(ParquetInputFormat.setFilterPredicate(conf, _))
-    }
-
-    conf.set(ParquetReadSupport.SPARK_ROW_REQUESTED_SCHEMA, {
-      val requestedSchema = StructType(requiredColumns.map(dataSchema(_)))
-      ParquetSchemaConverter.checkFieldNames(requestedSchema).json
-    })
-
-    conf.set(
-      ParquetWriteSupport.SPARK_ROW_SCHEMA,
-      ParquetSchemaConverter.checkFieldNames(dataSchema).json)
-
-    // Tell FilteringParquetRowInputFormat whether it's okay to cache Parquet and FS metadata
-    conf.setBoolean(SQLConf.PARQUET_CACHE_METADATA.key, useMetadataCache)
-
-    // Sets flags for `CatalystSchemaConverter`
-    conf.setBoolean(SQLConf.PARQUET_BINARY_AS_STRING.key, assumeBinaryIsString)
-    conf.setBoolean(SQLConf.PARQUET_INT96_AS_TIMESTAMP.key, assumeInt96IsTimestamp)
-
-    overrideMinSplitSize(parquetBlockSize, conf)
-  }
-
-  /** This closure sets input paths at the driver side. */
-  private[parquet] def initializeDriverSideJobFunc(
-      inputFiles: Array[FileStatus],
-      parquetBlockSize: Long)(job: Job): Unit = {
-    // We side the input paths at the driver side.
-    logInfo(s"Reading Parquet file(s) from ${inputFiles.map(_.getPath).mkString(", ")}")
-    if (inputFiles.nonEmpty) {
-      FileInputFormat.setInputPaths(job, inputFiles.map(_.getPath): _*)
-    }
-
-    overrideMinSplitSize(parquetBlockSize, job.getConfiguration)
-  }
-
->>>>>>> b89b3a5c
   private[parquet] def readSchema(
       footers: Seq[Footer], sparkSession: SparkSession): Option[StructType] = {
 
