/*
 * Licensed to the Apache Software Foundation (ASF) under one or more
 * contributor license agreements.  See the NOTICE file distributed with
 * this work for additional information regarding copyright ownership.
 * The ASF licenses this file to You under the Apache License, Version 2.0
 * (the "License"); you may not use this file except in compliance with
 * the License.  You may obtain a copy of the License at
 *
 *    http://www.apache.org/licenses/LICENSE-2.0
 *
 * Unless required by applicable law or agreed to in writing, software
 * distributed under the License is distributed on an "AS IS" BASIS,
 * WITHOUT WARRANTIES OR CONDITIONS OF ANY KIND, either express or implied.
 * See the License for the specific language governing permissions and
 * limitations under the License.
 */

package org.apache.spark.sql.execution.datasources.parquet

import java.io.IOException
import java.net.URI

import scala.collection.JavaConverters._
import scala.collection.mutable
import scala.collection.parallel.ForkJoinTaskSupport
import scala.util.{Failure, Try}

import org.apache.hadoop.conf.Configuration
import org.apache.hadoop.fs.{FileStatus, Path}
import org.apache.hadoop.mapreduce._
import org.apache.hadoop.mapreduce.lib.input.FileSplit
import org.apache.hadoop.mapreduce.task.TaskAttemptContextImpl
import org.apache.parquet.filter2.compat.FilterCompat
import org.apache.parquet.filter2.predicate.FilterApi
import org.apache.parquet.format.converter.ParquetMetadataConverter.SKIP_ROW_GROUPS
import org.apache.parquet.hadoop._
import org.apache.parquet.hadoop.ParquetOutputFormat.JobSummaryLevel
import org.apache.parquet.hadoop.codec.CodecConfig
import org.apache.parquet.hadoop.util.ContextUtil
import org.apache.parquet.schema.MessageType

import org.apache.spark.{SparkException, TaskContext}
import org.apache.spark.internal.Logging
import org.apache.spark.sql._
import org.apache.spark.sql.catalyst.InternalRow
import org.apache.spark.sql.catalyst.expressions._
import org.apache.spark.sql.catalyst.expressions.codegen.GenerateUnsafeProjection
import org.apache.spark.sql.catalyst.parser.LegacyTypeStringParser
import org.apache.spark.sql.catalyst.util.DateTimeUtils
import org.apache.spark.sql.execution.datasources._
import org.apache.spark.sql.execution.vectorized.{OffHeapColumnVector, OnHeapColumnVector}
import org.apache.spark.sql.internal.SQLConf
import org.apache.spark.sql.sources._
import org.apache.spark.sql.types._
import org.apache.spark.util.{SerializableConfiguration, ThreadUtils}

class ParquetFileFormat
  extends FileFormat
  with DataSourceRegister
  with Logging
  with Serializable {
  // Hold a reference to the (serializable) singleton instance of ParquetLogRedirector. This
  // ensures the ParquetLogRedirector class is initialized whether an instance of ParquetFileFormat
  // is constructed or deserialized. Do not heed the Scala compiler's warning about an unused field
  // here.
  private val parquetLogRedirector = ParquetLogRedirector.INSTANCE

  override def shortName(): String = "parquet"

  override def toString: String = "Parquet"

  override def hashCode(): Int = getClass.hashCode()

  override def equals(other: Any): Boolean = other.isInstanceOf[ParquetFileFormat]

  override def prepareWrite(
      sparkSession: SparkSession,
      job: Job,
      options: Map[String, String],
      dataSchema: StructType): OutputWriterFactory = {
    DataSourceUtils.verifyWriteSchema(this, dataSchema)

    val parquetOptions = new ParquetOptions(options, sparkSession.sessionState.conf)

    val conf = ContextUtil.getConfiguration(job)

    val committerClass =
      conf.getClass(
        SQLConf.PARQUET_OUTPUT_COMMITTER_CLASS.key,
        classOf[ParquetOutputCommitter],
        classOf[OutputCommitter])

    if (conf.get(SQLConf.PARQUET_OUTPUT_COMMITTER_CLASS.key) == null) {
      logInfo("Using default output committer for Parquet: " +
        classOf[ParquetOutputCommitter].getCanonicalName)
    } else {
      logInfo("Using user defined output committer for Parquet: " + committerClass.getCanonicalName)
    }

    conf.setClass(
      SQLConf.OUTPUT_COMMITTER_CLASS.key,
      committerClass,
      classOf[OutputCommitter])

    // We're not really using `ParquetOutputFormat[Row]` for writing data here, because we override
    // it in `ParquetOutputWriter` to support appending and dynamic partitioning.  The reason why
    // we set it here is to setup the output committer class to `ParquetOutputCommitter`, which is
    // bundled with `ParquetOutputFormat[Row]`.
    job.setOutputFormatClass(classOf[ParquetOutputFormat[Row]])

    ParquetOutputFormat.setWriteSupportClass(job, classOf[ParquetWriteSupport])

    // This metadata is useful for keeping UDTs like Vector/Matrix.
    ParquetWriteSupport.setSchema(dataSchema, conf)

    // Sets flags for `ParquetWriteSupport`, which converts Catalyst schema to Parquet
    // schema and writes actual rows to Parquet files.
    conf.set(
      SQLConf.PARQUET_WRITE_LEGACY_FORMAT.key,
      sparkSession.sessionState.conf.writeLegacyParquetFormat.toString)

    conf.set(
      SQLConf.PARQUET_OUTPUT_TIMESTAMP_TYPE.key,
      sparkSession.sessionState.conf.parquetOutputTimestampType.toString)

    // Sets compression scheme
    conf.set(ParquetOutputFormat.COMPRESSION, parquetOptions.compressionCodecClassName)

    // SPARK-15719: Disables writing Parquet summary files by default.
    if (conf.get(ParquetOutputFormat.JOB_SUMMARY_LEVEL) == null
      && conf.get(ParquetOutputFormat.ENABLE_JOB_SUMMARY) == null) {
      conf.setEnum(ParquetOutputFormat.JOB_SUMMARY_LEVEL, JobSummaryLevel.NONE)
    }

    if (ParquetOutputFormat.getJobSummaryLevel(conf) == JobSummaryLevel.NONE
      && !classOf[ParquetOutputCommitter].isAssignableFrom(committerClass)) {
      // output summary is requested, but the class is not a Parquet Committer
      logWarning(s"Committer $committerClass is not a ParquetOutputCommitter and cannot" +
        s" create job summaries. " +
        s"Set Parquet option ${ParquetOutputFormat.JOB_SUMMARY_LEVEL} to NONE.")
    }

    new OutputWriterFactory {
      // This OutputWriterFactory instance is deserialized when writing Parquet files on the
      // executor side without constructing or deserializing ParquetFileFormat. Therefore, we hold
      // another reference to ParquetLogRedirector.INSTANCE here to ensure the latter class is
      // initialized.
      private val parquetLogRedirector = ParquetLogRedirector.INSTANCE

        override def newInstance(
          path: String,
          dataSchema: StructType,
          context: TaskAttemptContext): OutputWriter = {
        new ParquetOutputWriter(path, context)
      }

      override def getFileExtension(context: TaskAttemptContext): String = {
        CodecConfig.from(context).getCodec.getExtension + ".parquet"
      }
    }
  }

  override def inferSchema(
      sparkSession: SparkSession,
      parameters: Map[String, String],
      files: Seq[FileStatus]): Option[StructType] = {
    val parquetOptions = new ParquetOptions(parameters, sparkSession.sessionState.conf)

    // Should we merge schemas from all Parquet part-files?
    val shouldMergeSchemas = parquetOptions.mergeSchema

    val mergeRespectSummaries = sparkSession.sessionState.conf.isParquetSchemaRespectSummaries

    val filesByType = splitFiles(files)

    // Sees which file(s) we need to touch in order to figure out the schema.
    //
    // Always tries the summary files first if users don't require a merged schema.  In this case,
    // "_common_metadata" is more preferable than "_metadata" because it doesn't contain row
    // groups information, and could be much smaller for large Parquet files with lots of row
    // groups.  If no summary file is available, falls back to some random part-file.
    //
    // NOTE: Metadata stored in the summary files are merged from all part-files.  However, for
    // user defined key-value metadata (in which we store Spark SQL schema), Parquet doesn't know
    // how to merge them correctly if some key is associated with different values in different
    // part-files.  When this happens, Parquet simply gives up generating the summary file.  This
    // implies that if a summary file presents, then:
    //
    //   1. Either all part-files have exactly the same Spark SQL schema, or
    //   2. Some part-files don't contain Spark SQL schema in the key-value metadata at all (thus
    //      their schemas may differ from each other).
    //
    // Here we tend to be pessimistic and take the second case into account.  Basically this means
    // we can't trust the summary files if users require a merged schema, and must touch all part-
    // files to do the merge.
    val filesToTouch =
      if (shouldMergeSchemas) {
        // Also includes summary files, 'cause there might be empty partition directories.

        // If mergeRespectSummaries config is true, we assume that all part-files are the same for
        // their schema with summary files, so we ignore them when merging schema.
        // If the config is disabled, which is the default setting, we merge all part-files.
        // In this mode, we only need to merge schemas contained in all those summary files.
        // You should enable this configuration only if you are very sure that for the parquet
        // part-files to read there are corresponding summary files containing correct schema.

        // As filed in SPARK-11500, the order of files to touch is a matter, which might affect
        // the ordering of the output columns. There are several things to mention here.
        //
        //  1. If mergeRespectSummaries config is false, then it merges schemas by reducing from
        //     the first part-file so that the columns of the lexicographically first file show
        //     first.
        //
        //  2. If mergeRespectSummaries config is true, then there should be, at least,
        //     "_metadata"s for all given files, so that we can ensure the columns of
        //     the lexicographically first file show first.
        //
        //  3. If shouldMergeSchemas is false, but when multiple files are given, there is
        //     no guarantee of the output order, since there might not be a summary file for the
        //     lexicographically first file, which ends up putting ahead the columns of
        //     the other files. However, this should be okay since not enabling
        //     shouldMergeSchemas means (assumes) all the files have the same schemas.

        val needMerged: Seq[FileStatus] =
          if (mergeRespectSummaries) {
            Seq.empty
          } else {
            filesByType.data
          }
        needMerged ++ filesByType.metadata ++ filesByType.commonMetadata
      } else {
        // Tries any "_common_metadata" first. Parquet files written by old versions or Parquet
        // don't have this.
        filesByType.commonMetadata.headOption
            // Falls back to "_metadata"
            .orElse(filesByType.metadata.headOption)
            // Summary file(s) not found, the Parquet file is either corrupted, or different part-
            // files contain conflicting user defined metadata (two or more values are associated
            // with a same key in different files).  In either case, we fall back to any of the
            // first part-file, and just assume all schemas are consistent.
            .orElse(filesByType.data.headOption)
            .toSeq
      }
    ParquetFileFormat.mergeSchemasInParallel(filesToTouch, sparkSession)
  }

  case class FileTypes(
      data: Seq[FileStatus],
      metadata: Seq[FileStatus],
      commonMetadata: Seq[FileStatus])

  private def splitFiles(allFiles: Seq[FileStatus]): FileTypes = {
    val leaves = allFiles.toArray.sortBy(_.getPath.toString)

    FileTypes(
      data = leaves.filterNot(f => isSummaryFile(f.getPath)),
      metadata =
        leaves.filter(_.getPath.getName == ParquetFileWriter.PARQUET_METADATA_FILE),
      commonMetadata =
        leaves.filter(_.getPath.getName == ParquetFileWriter.PARQUET_COMMON_METADATA_FILE))
  }

  private def isSummaryFile(file: Path): Boolean = {
    file.getName == ParquetFileWriter.PARQUET_COMMON_METADATA_FILE ||
        file.getName == ParquetFileWriter.PARQUET_METADATA_FILE
  }

  /**
   * Returns whether the reader will return the rows as batch or not.
   */
  override def supportBatch(sparkSession: SparkSession, schema: StructType): Boolean = {
    val conf = sparkSession.sessionState.conf
    conf.parquetVectorizedReaderEnabled && conf.wholeStageEnabled &&
      schema.length <= conf.wholeStageMaxNumFields &&
      schema.forall(_.dataType.isInstanceOf[AtomicType])
  }

  override def vectorTypes(
      requiredSchema: StructType,
      partitionSchema: StructType,
      sqlConf: SQLConf): Option[Seq[String]] = {
    Option(Seq.fill(requiredSchema.fields.length + partitionSchema.fields.length)(
      if (!sqlConf.offHeapColumnVectorEnabled) {
        classOf[OnHeapColumnVector].getName
      } else {
        classOf[OffHeapColumnVector].getName
      }
    ))
  }

  override def isSplitable(
      sparkSession: SparkSession,
      options: Map[String, String],
      path: Path): Boolean = {
    true
  }

  override def buildReaderWithPartitionValues(
      sparkSession: SparkSession,
      dataSchema: StructType,
      partitionSchema: StructType,
      requiredSchema: StructType,
      filters: Seq[Filter],
      options: Map[String, String],
      hadoopConf: Configuration): (PartitionedFile) => Iterator[InternalRow] = {
    DataSourceUtils.verifyReadSchema(this, dataSchema)

    hadoopConf.set(ParquetInputFormat.READ_SUPPORT_CLASS, classOf[ParquetReadSupport].getName)
    hadoopConf.set(
      ParquetReadSupport.SPARK_ROW_REQUESTED_SCHEMA,
      requiredSchema.json)
    hadoopConf.set(
      ParquetWriteSupport.SPARK_ROW_SCHEMA,
      requiredSchema.json)
    hadoopConf.set(
      SQLConf.SESSION_LOCAL_TIMEZONE.key,
      sparkSession.sessionState.conf.sessionLocalTimeZone)

    ParquetWriteSupport.setSchema(requiredSchema, hadoopConf)

    // Sets flags for `ParquetToSparkSchemaConverter`
    hadoopConf.setBoolean(
      SQLConf.PARQUET_BINARY_AS_STRING.key,
      sparkSession.sessionState.conf.isParquetBinaryAsString)
    hadoopConf.setBoolean(
      SQLConf.PARQUET_INT96_AS_TIMESTAMP.key,
      sparkSession.sessionState.conf.isParquetINT96AsTimestamp)

    val broadcastedHadoopConf =
      sparkSession.sparkContext.broadcast(new SerializableConfiguration(hadoopConf))

    // TODO: if you move this into the closure it reverts to the default values.
    // If true, enable using the custom RecordReader for parquet. This only works for
    // a subset of the types (no complex types).
    val resultSchema = StructType(partitionSchema.fields ++ requiredSchema.fields)
    val sqlConf = sparkSession.sessionState.conf
    val enableOffHeapColumnVector = sqlConf.offHeapColumnVectorEnabled
    val enableVectorizedReader: Boolean =
      sqlConf.parquetVectorizedReaderEnabled &&
      resultSchema.forall(_.dataType.isInstanceOf[AtomicType])
    val enableRecordFilter: Boolean =
      sparkSession.sessionState.conf.parquetRecordFilterEnabled
    val timestampConversion: Boolean =
      sparkSession.sessionState.conf.isParquetINT96TimestampConversion
    val capacity = sqlConf.parquetVectorizedReaderBatchSize
    val enableParquetFilterPushDown: Boolean =
      sparkSession.sessionState.conf.parquetFilterPushDown
    // Whole stage codegen (PhysicalRDD) is able to deal with batches directly
    val returningBatch = supportBatch(sparkSession, resultSchema)
    val pushDownDate = sqlConf.parquetFilterPushDownDate
<<<<<<< HEAD
    val pushDownDecimal = sqlConf.parquetFilterPushDownDecimal
    val readLegacyFormat = sqlConf.readLegacyParquetFormat
=======
    val pushDownStringStartWith = sqlConf.parquetFilterPushDownStringStartWith
>>>>>>> 1a2655a9

    (file: PartitionedFile) => {
      assert(file.partitionValues.numFields == partitionSchema.size)

<<<<<<< HEAD
      // Try to push down filters when filter push-down is enabled.
      val pushed = if (enableParquetFilterPushDown) {
        filters
          // Collects all converted Parquet filter predicates. Notice that not all predicates can be
          // converted (`ParquetFilters.createFilter` returns an `Option`). That's why a `flatMap`
          // is used here.
          .flatMap(new ParquetFilters(pushDownDate, pushDownDecimal, readLegacyFormat)
          .createFilter(requiredSchema, _))
          .reduceOption(FilterApi.and)
      } else {
        None
      }

=======
>>>>>>> 1a2655a9
      val fileSplit =
        new FileSplit(new Path(new URI(file.filePath)), file.start, file.length, Array.empty)
      val filePath = fileSplit.getPath

      val split =
        new org.apache.parquet.hadoop.ParquetInputSplit(
          filePath,
          fileSplit.getStart,
          fileSplit.getStart + fileSplit.getLength,
          fileSplit.getLength,
          fileSplit.getLocations,
          null)

      val sharedConf = broadcastedHadoopConf.value.value

      // Try to push down filters when filter push-down is enabled.
      val pushed = if (enableParquetFilterPushDown) {
        val parquetSchema = ParquetFileReader.readFooter(sharedConf, filePath, SKIP_ROW_GROUPS)
          .getFileMetaData.getSchema
        filters
          // Collects all converted Parquet filter predicates. Notice that not all predicates can be
          // converted (`ParquetFilters.createFilter` returns an `Option`). That's why a `flatMap`
          // is used here.
          .flatMap(new ParquetFilters(pushDownDate, pushDownStringStartWith)
          .createFilter(parquetSchema, _))
          .reduceOption(FilterApi.and)
      } else {
        None
      }

      // PARQUET_INT96_TIMESTAMP_CONVERSION says to apply timezone conversions to int96 timestamps'
      // *only* if the file was created by something other than "parquet-mr", so check the actual
      // writer here for this file.  We have to do this per-file, as each file in the table may
      // have different writers.
      def isCreatedByParquetMr(): Boolean = {
        val footer = ParquetFileReader.readFooter(sharedConf, filePath, SKIP_ROW_GROUPS)
        footer.getFileMetaData().getCreatedBy().startsWith("parquet-mr")
      }
      val convertTz =
        if (timestampConversion && !isCreatedByParquetMr()) {
          Some(DateTimeUtils.getTimeZone(sharedConf.get(SQLConf.SESSION_LOCAL_TIMEZONE.key)))
        } else {
          None
        }

      val attemptId = new TaskAttemptID(new TaskID(new JobID(), TaskType.MAP, 0), 0)
      val hadoopAttemptContext =
        new TaskAttemptContextImpl(broadcastedHadoopConf.value.value, attemptId)

      // Try to push down filters when filter push-down is enabled.
      // Notice: This push-down is RowGroups level, not individual records.
      if (pushed.isDefined) {
        ParquetInputFormat.setFilterPredicate(hadoopAttemptContext.getConfiguration, pushed.get)
      }
      val taskContext = Option(TaskContext.get())
      if (enableVectorizedReader) {
        val vectorizedReader = new VectorizedParquetRecordReader(
          convertTz.orNull, enableOffHeapColumnVector && taskContext.isDefined, capacity)
        val iter = new RecordReaderIterator(vectorizedReader)
        // SPARK-23457 Register a task completion lister before `initialization`.
        taskContext.foreach(_.addTaskCompletionListener(_ => iter.close()))
        vectorizedReader.initialize(split, hadoopAttemptContext)
        logDebug(s"Appending $partitionSchema ${file.partitionValues}")
        vectorizedReader.initBatch(partitionSchema, file.partitionValues)
        if (returningBatch) {
          vectorizedReader.enableReturningBatches()
        }

        // UnsafeRowParquetRecordReader appends the columns internally to avoid another copy.
        iter.asInstanceOf[Iterator[InternalRow]]
      } else {
        logDebug(s"Falling back to parquet-mr")
        // ParquetRecordReader returns UnsafeRow
        val reader = if (pushed.isDefined && enableRecordFilter) {
          val parquetFilter = FilterCompat.get(pushed.get, null)
          new ParquetRecordReader[UnsafeRow](new ParquetReadSupport(convertTz), parquetFilter)
        } else {
          new ParquetRecordReader[UnsafeRow](new ParquetReadSupport(convertTz))
        }
        val iter = new RecordReaderIterator(reader)
        // SPARK-23457 Register a task completion lister before `initialization`.
        taskContext.foreach(_.addTaskCompletionListener(_ => iter.close()))
        reader.initialize(split, hadoopAttemptContext)

        val fullSchema = requiredSchema.toAttributes ++ partitionSchema.toAttributes
        val joinedRow = new JoinedRow()
        val appendPartitionColumns = GenerateUnsafeProjection.generate(fullSchema, fullSchema)

        // This is a horrible erasure hack...  if we type the iterator above, then it actually check
        // the type in next() and we get a class cast exception.  If we make that function return
        // Object, then we can defer the cast until later!
        if (partitionSchema.length == 0) {
          // There is no partition columns
          iter.asInstanceOf[Iterator[InternalRow]]
        } else {
          iter.asInstanceOf[Iterator[InternalRow]]
            .map(d => appendPartitionColumns(joinedRow(d, file.partitionValues)))
        }
      }
    }
  }
}

object ParquetFileFormat extends Logging {
  private[parquet] def readSchema(
      footers: Seq[Footer], sparkSession: SparkSession): Option[StructType] = {

    val converter = new ParquetToSparkSchemaConverter(
      sparkSession.sessionState.conf.isParquetBinaryAsString,
      sparkSession.sessionState.conf.isParquetINT96AsTimestamp)

    val seen = mutable.HashSet[String]()
    val finalSchemas: Seq[StructType] = footers.flatMap { footer =>
      val metadata = footer.getParquetMetadata.getFileMetaData
      val serializedSchema = metadata
        .getKeyValueMetaData
        .asScala.toMap
        .get(ParquetReadSupport.SPARK_METADATA_KEY)
      if (serializedSchema.isEmpty) {
        // Falls back to Parquet schema if no Spark SQL schema found.
        Some(converter.convert(metadata.getSchema))
      } else if (!seen.contains(serializedSchema.get)) {
        seen += serializedSchema.get

        // Don't throw even if we failed to parse the serialized Spark schema. Just fallback to
        // whatever is available.
        Some(Try(DataType.fromJson(serializedSchema.get))
          .recover { case _: Throwable =>
            logInfo(
              "Serialized Spark schema in Parquet key-value metadata is not in JSON format, " +
                "falling back to the deprecated DataType.fromCaseClassString parser.")
            LegacyTypeStringParser.parse(serializedSchema.get)
          }
          .recover { case cause: Throwable =>
            logWarning(
              s"""Failed to parse serialized Spark schema in Parquet key-value metadata:
                 |\t$serializedSchema
               """.stripMargin,
              cause)
          }
          .map(_.asInstanceOf[StructType])
          .getOrElse {
            // Falls back to Parquet schema if Spark SQL schema can't be parsed.
            converter.convert(metadata.getSchema)
          })
      } else {
        None
      }
    }

    finalSchemas.reduceOption { (left, right) =>
      try left.merge(right) catch { case e: Throwable =>
        throw new SparkException(s"Failed to merge incompatible schemas $left and $right", e)
      }
    }
  }

  /**
   * Reads Parquet footers in multi-threaded manner.
   * If the config "spark.sql.files.ignoreCorruptFiles" is set to true, we will ignore the corrupted
   * files when reading footers.
   */
  private[parquet] def readParquetFootersInParallel(
      conf: Configuration,
      partFiles: Seq[FileStatus],
      ignoreCorruptFiles: Boolean): Seq[Footer] = {
    val parFiles = partFiles.par
    val pool = ThreadUtils.newForkJoinPool("readingParquetFooters", 8)
    parFiles.tasksupport = new ForkJoinTaskSupport(pool)
    try {
      parFiles.flatMap { currentFile =>
        try {
          // Skips row group information since we only need the schema.
          // ParquetFileReader.readFooter throws RuntimeException, instead of IOException,
          // when it can't read the footer.
          Some(new Footer(currentFile.getPath(),
            ParquetFileReader.readFooter(
              conf, currentFile, SKIP_ROW_GROUPS)))
        } catch { case e: RuntimeException =>
          if (ignoreCorruptFiles) {
            logWarning(s"Skipped the footer in the corrupted file: $currentFile", e)
            None
          } else {
            throw new IOException(s"Could not read footer for file: $currentFile", e)
          }
        }
      }.seq
    } finally {
      pool.shutdown()
    }
  }

  /**
   * Figures out a merged Parquet schema with a distributed Spark job.
   *
   * Note that locality is not taken into consideration here because:
   *
   *  1. For a single Parquet part-file, in most cases the footer only resides in the last block of
   *     that file.  Thus we only need to retrieve the location of the last block.  However, Hadoop
   *     `FileSystem` only provides API to retrieve locations of all blocks, which can be
   *     potentially expensive.
   *
   *  2. This optimization is mainly useful for S3, where file metadata operations can be pretty
   *     slow.  And basically locality is not available when using S3 (you can't run computation on
   *     S3 nodes).
   */
  def mergeSchemasInParallel(
      filesToTouch: Seq[FileStatus],
      sparkSession: SparkSession): Option[StructType] = {
    val assumeBinaryIsString = sparkSession.sessionState.conf.isParquetBinaryAsString
    val assumeInt96IsTimestamp = sparkSession.sessionState.conf.isParquetINT96AsTimestamp
    val serializedConf = new SerializableConfiguration(sparkSession.sessionState.newHadoopConf())

    // !! HACK ALERT !!
    //
    // Parquet requires `FileStatus`es to read footers.  Here we try to send cached `FileStatus`es
    // to executor side to avoid fetching them again.  However, `FileStatus` is not `Serializable`
    // but only `Writable`.  What makes it worse, for some reason, `FileStatus` doesn't play well
    // with `SerializableWritable[T]` and always causes a weird `IllegalStateException`.  These
    // facts virtually prevents us to serialize `FileStatus`es.
    //
    // Since Parquet only relies on path and length information of those `FileStatus`es to read
    // footers, here we just extract them (which can be easily serialized), send them to executor
    // side, and resemble fake `FileStatus`es there.
    val partialFileStatusInfo = filesToTouch.map(f => (f.getPath.toString, f.getLen))

    // Set the number of partitions to prevent following schema reads from generating many tasks
    // in case of a small number of parquet files.
    val numParallelism = Math.min(Math.max(partialFileStatusInfo.size, 1),
      sparkSession.sparkContext.defaultParallelism)

    val ignoreCorruptFiles = sparkSession.sessionState.conf.ignoreCorruptFiles

    // Issues a Spark job to read Parquet schema in parallel.
    val partiallyMergedSchemas =
      sparkSession
        .sparkContext
        .parallelize(partialFileStatusInfo, numParallelism)
        .mapPartitions { iterator =>
          // Resembles fake `FileStatus`es with serialized path and length information.
          val fakeFileStatuses = iterator.map { case (path, length) =>
            new FileStatus(length, false, 0, 0, 0, 0, null, null, null, new Path(path))
          }.toSeq

          // Reads footers in multi-threaded manner within each task
          val footers =
            ParquetFileFormat.readParquetFootersInParallel(
              serializedConf.value, fakeFileStatuses, ignoreCorruptFiles)

          // Converter used to convert Parquet `MessageType` to Spark SQL `StructType`
          val converter = new ParquetToSparkSchemaConverter(
            assumeBinaryIsString = assumeBinaryIsString,
            assumeInt96IsTimestamp = assumeInt96IsTimestamp)
          if (footers.isEmpty) {
            Iterator.empty
          } else {
            var mergedSchema = ParquetFileFormat.readSchemaFromFooter(footers.head, converter)
            footers.tail.foreach { footer =>
              val schema = ParquetFileFormat.readSchemaFromFooter(footer, converter)
              try {
                mergedSchema = mergedSchema.merge(schema)
              } catch { case cause: SparkException =>
                throw new SparkException(
                  s"Failed merging schema of file ${footer.getFile}:\n${schema.treeString}", cause)
              }
            }
            Iterator.single(mergedSchema)
          }
        }.collect()

    if (partiallyMergedSchemas.isEmpty) {
      None
    } else {
      var finalSchema = partiallyMergedSchemas.head
      partiallyMergedSchemas.tail.foreach { schema =>
        try {
          finalSchema = finalSchema.merge(schema)
        } catch { case cause: SparkException =>
          throw new SparkException(
            s"Failed merging schema:\n${schema.treeString}", cause)
        }
      }
      Some(finalSchema)
    }
  }

  /**
   * Reads Spark SQL schema from a Parquet footer.  If a valid serialized Spark SQL schema string
   * can be found in the file metadata, returns the deserialized [[StructType]], otherwise, returns
   * a [[StructType]] converted from the [[MessageType]] stored in this footer.
   */
  def readSchemaFromFooter(
      footer: Footer, converter: ParquetToSparkSchemaConverter): StructType = {
    val fileMetaData = footer.getParquetMetadata.getFileMetaData
    fileMetaData
      .getKeyValueMetaData
      .asScala.toMap
      .get(ParquetReadSupport.SPARK_METADATA_KEY)
      .flatMap(deserializeSchemaString)
      .getOrElse(converter.convert(fileMetaData.getSchema))
  }

  private def deserializeSchemaString(schemaString: String): Option[StructType] = {
    // Tries to deserialize the schema string as JSON first, then falls back to the case class
    // string parser (data generated by older versions of Spark SQL uses this format).
    Try(DataType.fromJson(schemaString).asInstanceOf[StructType]).recover {
      case _: Throwable =>
        logInfo(
          "Serialized Spark schema in Parquet key-value metadata is not in JSON format, " +
            "falling back to the deprecated DataType.fromCaseClassString parser.")
        LegacyTypeStringParser.parse(schemaString).asInstanceOf[StructType]
    }.recoverWith {
      case cause: Throwable =>
        logWarning(
          "Failed to parse and ignored serialized Spark schema in " +
            s"Parquet key-value metadata:\n\t$schemaString", cause)
        Failure(cause)
    }.toOption
  }
}<|MERGE_RESOLUTION|>--- conflicted
+++ resolved
@@ -348,32 +348,12 @@
     // Whole stage codegen (PhysicalRDD) is able to deal with batches directly
     val returningBatch = supportBatch(sparkSession, resultSchema)
     val pushDownDate = sqlConf.parquetFilterPushDownDate
-<<<<<<< HEAD
     val pushDownDecimal = sqlConf.parquetFilterPushDownDecimal
-    val readLegacyFormat = sqlConf.readLegacyParquetFormat
-=======
     val pushDownStringStartWith = sqlConf.parquetFilterPushDownStringStartWith
->>>>>>> 1a2655a9
 
     (file: PartitionedFile) => {
       assert(file.partitionValues.numFields == partitionSchema.size)
 
-<<<<<<< HEAD
-      // Try to push down filters when filter push-down is enabled.
-      val pushed = if (enableParquetFilterPushDown) {
-        filters
-          // Collects all converted Parquet filter predicates. Notice that not all predicates can be
-          // converted (`ParquetFilters.createFilter` returns an `Option`). That's why a `flatMap`
-          // is used here.
-          .flatMap(new ParquetFilters(pushDownDate, pushDownDecimal, readLegacyFormat)
-          .createFilter(requiredSchema, _))
-          .reduceOption(FilterApi.and)
-      } else {
-        None
-      }
-
-=======
->>>>>>> 1a2655a9
       val fileSplit =
         new FileSplit(new Path(new URI(file.filePath)), file.start, file.length, Array.empty)
       val filePath = fileSplit.getPath
@@ -397,7 +377,7 @@
           // Collects all converted Parquet filter predicates. Notice that not all predicates can be
           // converted (`ParquetFilters.createFilter` returns an `Option`). That's why a `flatMap`
           // is used here.
-          .flatMap(new ParquetFilters(pushDownDate, pushDownStringStartWith)
+          .flatMap(new ParquetFilters(pushDownDate, pushDownDecimal, pushDownStringStartWith)
           .createFilter(parquetSchema, _))
           .reduceOption(FilterApi.and)
       } else {
