--- conflicted
+++ resolved
@@ -77,8 +77,7 @@
   private def convertField(
       factory: JsonFactory,
       parser: JsonParser,
-      schema: DataType,
-      configOptions: JSONOptions): Any = {
+      schema: DataType): Any = {
     import com.fasterxml.jackson.core.JsonToken._
     (parser.getCurrentToken, schema) match {
       case (null | VALUE_NULL, _) =>
@@ -86,7 +85,7 @@
 
       case (FIELD_NAME, _) =>
         parser.nextToken()
-        convertField(factory, parser, schema, configOptions)
+        convertField(factory, parser, schema)
 
       case (VALUE_STRING, StringType) =>
         UTF8String.fromString(parser.getText)
@@ -128,50 +127,28 @@
         parser.getFloatValue
 
       case (VALUE_STRING, FloatType) =>
-        // Special case handling for quoted non-numeric numbers.
-        if (configOptions.allowNonNumericNumbers) {
-          val value = parser.getText
-          val lowerCaseValue = value.toLowerCase()
-          if (lowerCaseValue.equals("nan") ||
-            lowerCaseValue.equals("infinity") ||
-            lowerCaseValue.equals("-infinity") ||
-            lowerCaseValue.equals("inf") ||
-            lowerCaseValue.equals("-inf")) {
-            value.toFloat
-          } else {
-            sys.error(s"Cannot parse $value as FloatType.")
-          }
+        // Special case handling for NaN and Infinity.
+        val value = parser.getText
+        if (value.equals("NaN") ||
+          value.equals("Infinity") ||
+          value.equals("-Infinity")) {
+          value.toFloat
         } else {
-<<<<<<< HEAD
-          parser.getFloatValue
-=======
           throw new SparkSQLJsonProcessingException(s"Cannot parse $value as FloatType.")
->>>>>>> 4a5ee195
         }
 
       case (VALUE_NUMBER_INT | VALUE_NUMBER_FLOAT, DoubleType) =>
         parser.getDoubleValue
 
       case (VALUE_STRING, DoubleType) =>
-        // Special case handling for quoted non-numeric numbers.
-        if (configOptions.allowNonNumericNumbers) {
-          val value = parser.getText
-          val lowerCaseValue = value.toLowerCase()
-          if (lowerCaseValue.equals("nan") ||
-            lowerCaseValue.equals("infinity") ||
-            lowerCaseValue.equals("-infinity") ||
-            lowerCaseValue.equals("inf") ||
-            lowerCaseValue.equals("-inf")) {
-            value.toDouble
-          } else {
-            sys.error(s"Cannot parse $value as DoubleType.")
-          }
+        // Special case handling for NaN and Infinity.
+        val value = parser.getText
+        if (value.equals("NaN") ||
+          value.equals("Infinity") ||
+          value.equals("-Infinity")) {
+          value.toDouble
         } else {
-<<<<<<< HEAD
-          parser.getDoubleValue
-=======
           throw new SparkSQLJsonProcessingException(s"Cannot parse $value as DoubleType.")
->>>>>>> 4a5ee195
         }
 
       case (VALUE_NUMBER_INT | VALUE_NUMBER_FLOAT, dt: DecimalType) =>
@@ -196,32 +173,16 @@
         false
 
       case (START_OBJECT, st: StructType) =>
-        convertObject(factory, parser, st, configOptions)
-
-<<<<<<< HEAD
-      case (START_ARRAY, st: StructType) =>
-        // SPARK-3308: support reading top level JSON arrays and take every element
-        // in such an array as a row
-        convertArray(factory, parser, st, configOptions)
-
-=======
->>>>>>> 4a5ee195
+        convertObject(factory, parser, st)
+
       case (START_ARRAY, ArrayType(st, _)) =>
-        convertArray(factory, parser, st, configOptions)
-
-<<<<<<< HEAD
-      case (START_OBJECT, ArrayType(st, _)) =>
-        // the business end of SPARK-3308:
-        // when an object is found but an array is requested just wrap it in a list
-        convertField(factory, parser, st, configOptions) :: Nil
-
-=======
->>>>>>> 4a5ee195
+        convertArray(factory, parser, st)
+
       case (START_OBJECT, MapType(StringType, kt, _)) =>
-        convertMap(factory, parser, kt, configOptions)
+        convertMap(factory, parser, kt)
 
       case (_, udt: UserDefinedType[_]) =>
-        convertField(factory, parser, udt.sqlType, configOptions)
+        convertField(factory, parser, udt.sqlType)
 
       case (token, dataType) =>
         // We cannot parse this token based on the given data type. So, we throw a
@@ -240,13 +201,12 @@
   private def convertObject(
       factory: JsonFactory,
       parser: JsonParser,
-      schema: StructType,
-      configOptions: JSONOptions): InternalRow = {
+      schema: StructType): InternalRow = {
     val row = new GenericMutableRow(schema.length)
     while (nextUntil(parser, JsonToken.END_OBJECT)) {
       schema.getFieldIndex(parser.getCurrentName) match {
         case Some(index) =>
-          row.update(index, convertField(factory, parser, schema(index).dataType, configOptions))
+          row.update(index, convertField(factory, parser, schema(index).dataType))
 
         case None =>
           parser.skipChildren()
@@ -262,13 +222,12 @@
   private def convertMap(
       factory: JsonFactory,
       parser: JsonParser,
-      valueType: DataType,
-      configOptions: JSONOptions): MapData = {
+      valueType: DataType): MapData = {
     val keys = ArrayBuffer.empty[UTF8String]
     val values = ArrayBuffer.empty[Any]
     while (nextUntil(parser, JsonToken.END_OBJECT)) {
       keys += UTF8String.fromString(parser.getCurrentName)
-      values += convertField(factory, parser, valueType, configOptions)
+      values += convertField(factory, parser, valueType)
     }
     ArrayBasedMapData(keys.toArray, values.toArray)
   }
@@ -276,11 +235,10 @@
   private def convertArray(
       factory: JsonFactory,
       parser: JsonParser,
-      elementType: DataType,
-      configOptions: JSONOptions): ArrayData = {
+      elementType: DataType): ArrayData = {
     val values = ArrayBuffer.empty[Any]
     while (nextUntil(parser, JsonToken.END_ARRAY)) {
-      values += convertField(factory, parser, elementType, configOptions)
+      values += convertField(factory, parser, elementType)
     }
 
     new GenericArrayData(values.toArray)
@@ -321,11 +279,7 @@
           Utils.tryWithResource(factory.createParser(record)) { parser =>
             parser.nextToken()
 
-<<<<<<< HEAD
-            convertField(factory, parser, schema, configOptions) match {
-=======
             convertRootField(factory, parser, schema) match {
->>>>>>> 4a5ee195
               case null => failedRecord(record)
               case row: InternalRow => row :: Nil
               case array: ArrayData =>
