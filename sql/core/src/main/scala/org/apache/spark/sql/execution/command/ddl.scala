--- conflicted
+++ resolved
@@ -174,27 +174,6 @@
   }
 }
 
-<<<<<<< HEAD
-case class CreateFunction(
-    databaseName: Option[String],
-    functionName: String,
-    alias: String,
-    resources: Seq[(String, String)],
-    isTemp: Boolean)(sql: String)
-  extends NativeDDLCommand(sql) with Logging
-
-/**
- * The DDL command that drops a function.
- * ifExists: returns an error if the function doesn't exist, unless this is true.
- * isTemp: indicates if it is a temporary function.
- */
-case class DropFunction(
-    databaseName: Option[String],
-    functionName: String,
-    ifExists: Boolean,
-    isTemp: Boolean)(sql: String)
-  extends NativeDDLCommand(sql) with Logging
-
 /**
  * A command that renames a table/view.
  *
@@ -204,9 +183,6 @@
  *    ALTER VIEW view1 RENAME TO view2;
  * }}}
  */
-=======
-/** Rename in ALTER TABLE/VIEW: change the name of a table/view to a different name. */
->>>>>>> 72544d6f
 case class AlterTableRename(
     oldName: TableIdentifier,
     newName: TableIdentifier)
