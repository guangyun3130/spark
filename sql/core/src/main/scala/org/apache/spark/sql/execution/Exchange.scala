/*
 * Licensed to the Apache Software Foundation (ASF) under one or more
 * contributor license agreements.  See the NOTICE file distributed with
 * this work for additional information regarding copyright ownership.
 * The ASF licenses this file to You under the Apache License, Version 2.0
 * (the "License"); you may not use this file except in compliance with
 * the License.  You may obtain a copy of the License at
 *
 *    http://www.apache.org/licenses/LICENSE-2.0
 *
 * Unless required by applicable law or agreed to in writing, software
 * distributed under the License is distributed on an "AS IS" BASIS,
 * WITHOUT WARRANTIES OR CONDITIONS OF ANY KIND, either express or implied.
 * See the License for the specific language governing permissions and
 * limitations under the License.
 */

package org.apache.spark.sql.execution

import org.apache.spark.annotation.DeveloperApi
import org.apache.spark.shuffle.sort.SortShuffleManager
import org.apache.spark.{HashPartitioner, Partitioner, RangePartitioner, SparkEnv}
import org.apache.spark.rdd.{RDD, ShuffledRDD}
import org.apache.spark.serializer.Serializer
import org.apache.spark.sql.{SQLContext, Row}
import org.apache.spark.sql.catalyst.errors.attachTree
import org.apache.spark.sql.catalyst.expressions._
import org.apache.spark.sql.catalyst.plans.physical._
import org.apache.spark.sql.catalyst.rules.Rule
import org.apache.spark.sql.types.DataType
import org.apache.spark.util.MutablePair

object Exchange {
  /**
   * Returns true when the ordering expressions are a subset of the key.
   * if true, ShuffledRDD can use `setKeyOrdering(orderingKey)` to sort within [[Exchange]].
   */
  def canSortWithShuffle(partitioning: Partitioning, desiredOrdering: Seq[SortOrder]): Boolean = {
    desiredOrdering.map(_.child).toSet.subsetOf(partitioning.keyExpressions.toSet)
  }
}

/**
 * :: DeveloperApi ::
 * Performs a shuffle that will result in the desired `newPartitioning`.  Optionally sorts each
 * resulting partition based on expressions from the partition key.  It is invalid to construct an
 * exchange operator with a `newOrdering` that cannot be calculated using the partitioning key.
 */
@DeveloperApi
case class Exchange(
    newPartitioning: Partitioning,
    newOrdering: Seq[SortOrder],
    child: SparkPlan)
  extends UnaryNode {

  override def outputPartitioning: Partitioning = newPartitioning

  override def outputOrdering: Seq[SortOrder] = newOrdering

  override def output: Seq[Attribute] = child.output

  private val sortBasedShuffleOn = SparkEnv.get.shuffleManager.isInstanceOf[SortShuffleManager]

  private val bypassMergeThreshold =
    child.sqlContext.sparkContext.conf.getInt("spark.shuffle.sort.bypassMergeThreshold", 200)

  private val serializeMapOutputs =
    child.sqlContext.sparkContext.conf.getBoolean("spark.shuffle.sort.serializeMapOutputs", true)

  /**
   * Determines whether records must be defensively copied before being sent to the shuffle.
   * Several of Spark's shuffle components will buffer deserialized Java objects in memory. The
   * shuffle code assumes that objects are immutable and hence does not perform its own defensive
   * copying. In Spark SQL, however, operators' iterators return the same mutable `Row` object. In
   * order to properly shuffle the output of these operators, we need to perform our own copying
   * prior to sending records to the shuffle. This copying is expensive, so we try to avoid it
   * whenever possible. This method encapsulates the logic for choosing when to copy.
   *
   * In the long run, we might want to push this logic into core's shuffle APIs so that we don't
   * have to rely on knowledge of core internals here in SQL.
   *
   * See SPARK-2967, SPARK-4479, and SPARK-7375 for more discussion of this issue.
   *
   * @param partitioner the partitioner for the shuffle
   * @param serializer the serializer that will be used to write rows
   * @return true if rows should be copied before being shuffled, false otherwise
   */
  private def needToCopyObjectsBeforeShuffle(
      partitioner: Partitioner,
      serializer: Serializer): Boolean = {
    // Note: even though we only use the partitioner's `numPartitions` field, we require it to be
    // passed instead of directly passing the number of partitions in order to guard against
    // corner-cases where a partitioner constructed with `numPartitions` partitions may output
    // fewer partitions (like RangeParittioner, for example).
    if (newOrdering.nonEmpty) {
      // If a new ordering is required, then records will be sorted with Spark's `ExternalSorter`,
      // which requires a defensive copy.
      true
    } else if (sortBasedShuffleOn) {
      // Spark's sort-based shuffle also uses `ExternalSorter` to buffer records in memory.
      // However, there are two special cases where we can avoid the copy, described below:
      if (partitioner.numPartitions <= bypassMergeThreshold) {
        // If the number of output partitions is sufficiently small, then Spark will fall back to
        // the old hash-based shuffle write path which doesn't buffer deserialized records.
        // Note that we'll have to remove this case if we fix SPARK-6026 and remove this bypass.
        false
      } else if (serializeMapOutputs && serializer.supportsRelocationOfSerializedObjects) {
        // SPARK-4550 extended sort-based shuffle to serialize individual records prior to sorting
        // them. This optimization is guarded by a feature-flag and is only applied in cases where
        // shuffle dependency does not specify an ordering and the record serializer has certain
        // properties. If this optimization is enabled, we can safely avoid the copy.
        false
      } else {
        // None of the special cases held, so we must copy.
        true
      }
    } else {
      // We're using hash-based shuffle, so we don't need to copy.
      false
    }
  }

  private val keyOrdering = {
    if (newOrdering.nonEmpty) {
      val key = newPartitioning.keyExpressions
      val boundOrdering = newOrdering.map { o =>
        val ordinal = key.indexOf(o.child)
        if (ordinal == -1) sys.error(s"Invalid ordering on $o requested for $newPartitioning")
        o.copy(child = BoundReference(ordinal, o.child.dataType, o.child.nullable))
      }
      new RowOrdering(boundOrdering)
    } else {
      null // Ordering will not be used
    }
  }

  @transient private lazy val sparkConf = child.sqlContext.sparkContext.getConf

  private def getSerializer(
      keySchema: Array[DataType],
      valueSchema: Array[DataType],
      hasKeyOrdering: Boolean,
      numPartitions: Int): Serializer = {
    // It is true when there is no field that needs to be write out.
    // For now, we will not use SparkSqlSerializer2 when noField is true.
    val noField =
      (keySchema == null || keySchema.length == 0) &&
      (valueSchema == null || valueSchema.length == 0)

    val useSqlSerializer2 =
        child.sqlContext.conf.useSqlSerializer2 &&   // SparkSqlSerializer2 is enabled.
        SparkSqlSerializer2.support(keySchema) &&    // The schema of key is supported.
        SparkSqlSerializer2.support(valueSchema) &&  // The schema of value is supported.
        !noField

    val serializer = if (useSqlSerializer2) {
      logInfo("Using SparkSqlSerializer2.")
      new SparkSqlSerializer2(keySchema, valueSchema, hasKeyOrdering)
    } else {
      logInfo("Using SparkSqlSerializer.")
      new SparkSqlSerializer(sparkConf)
    }

    serializer
  }

  override def execute(): RDD[Row] = attachTree(this , "execute") {
    newPartitioning match {
      case HashPartitioning(expressions, numPartitions) =>
        val keySchema = expressions.map(_.dataType).toArray
        val valueSchema = child.output.map(_.dataType).toArray
        val serializer = getSerializer(keySchema, valueSchema, numPartitions)
        val part = new HashPartitioner(numPartitions)

        val rdd = if (needToCopyObjectsBeforeShuffle(part, serializer)) {
          child.execute().mapPartitions { iter =>
            val hashExpressions = newMutableProjection(expressions, child.output)()
            iter.map(r => (hashExpressions(r).copy(), r.copy()))
          }
        } else {
          child.execute().mapPartitions { iter =>
            val hashExpressions = newMutableProjection(expressions, child.output)()
            val mutablePair = new MutablePair[Row, Row]()
            iter.map(r => mutablePair.update(hashExpressions(r), r))
          }
        }
<<<<<<< HEAD
        val shuffled = new ShuffledRDD[Row, Row, Row](rdd, part)
        if (newOrdering.nonEmpty) {
          shuffled.setKeyOrdering(keyOrdering)
        }
        shuffled.setSerializer(serializer)
=======
        val part = new HashPartitioner(numPartitions)
        val shuffled =
          if (newOrdering.nonEmpty) {
            new ShuffledRDD[Row, Row, Row](rdd, part).setKeyOrdering(keyOrdering)
          } else {
            new ShuffledRDD[Row, Row, Row](rdd, part)
          }
        val keySchema = expressions.map(_.dataType).toArray
        val valueSchema = child.output.map(_.dataType).toArray
        shuffled.setSerializer(
          serializer(keySchema, valueSchema, newOrdering.nonEmpty, numPartitions))

>>>>>>> c796be70
        shuffled.map(_._2)

      case RangePartitioning(sortingExpressions, numPartitions) =>
        val keySchema = child.output.map(_.dataType).toArray
        val serializer = getSerializer(keySchema, null, numPartitions)

        val childRdd = child.execute()
        val part: Partitioner = {
          // Internally, RangePartitioner runs a job on the RDD that samples keys to compute
          // partition bounds. To get accurate samples, we need to copy the mutable keys.
          val rddForSampling = childRdd.mapPartitions { iter =>
            val mutablePair = new MutablePair[Row, Null]()
            iter.map(row => mutablePair.update(row.copy(), null))
          }
          // TODO: RangePartitioner should take an Ordering.
          implicit val ordering = new RowOrdering(sortingExpressions, child.output)
          new RangePartitioner(numPartitions, rddForSampling, ascending = true)
        }

        val rdd = if (needToCopyObjectsBeforeShuffle(part, serializer)) {
          childRdd.mapPartitions { iter => iter.map(row => (row.copy(), null))}
        } else {
          childRdd.mapPartitions { iter =>
            val mutablePair = new MutablePair[Row, Null]()
            iter.map(row => mutablePair.update(row, null))
          }
<<<<<<< HEAD
        }
=======
        val keySchema = child.output.map(_.dataType).toArray
        shuffled.setSerializer(
          serializer(keySchema, null, newOrdering.nonEmpty, numPartitions))
>>>>>>> c796be70

        val shuffled = new ShuffledRDD[Row, Null, Null](rdd, part)
        if (newOrdering.nonEmpty) {
          shuffled.setKeyOrdering(keyOrdering)
        }
        shuffled.setSerializer(serializer)
        shuffled.map(_._1)

      case SinglePartition =>
        val valueSchema = child.output.map(_.dataType).toArray
        val serializer = getSerializer(null, valueSchema, 1)
        val partitioner = new HashPartitioner(1)

        val rdd = if (needToCopyObjectsBeforeShuffle(partitioner, serializer)) {
          child.execute().mapPartitions { iter => iter.map(r => (null, r.copy())) }
        } else {
          child.execute().mapPartitions { iter =>
            val mutablePair = new MutablePair[Null, Row]()
            iter.map(r => mutablePair.update(null, r))
          }
        }
        val shuffled = new ShuffledRDD[Null, Row, Row](rdd, partitioner)
<<<<<<< HEAD
        shuffled.setSerializer(serializer)
=======
        val valueSchema = child.output.map(_.dataType).toArray
        shuffled.setSerializer(serializer(null, valueSchema, false, 1))
>>>>>>> c796be70
        shuffled.map(_._2)

      case _ => sys.error(s"Exchange not implemented for $newPartitioning")
      // TODO: Handle BroadcastPartitioning.
    }
  }
}

/**
 * Ensures that the [[org.apache.spark.sql.catalyst.plans.physical.Partitioning Partitioning]]
 * of input data meets the
 * [[org.apache.spark.sql.catalyst.plans.physical.Distribution Distribution]] requirements for
 * each operator by inserting [[Exchange]] Operators where required.  Also ensure that the
 * required input partition ordering requirements are met.
 */
private[sql] case class EnsureRequirements(sqlContext: SQLContext) extends Rule[SparkPlan] {
  // TODO: Determine the number of partitions.
  def numPartitions: Int = sqlContext.conf.numShufflePartitions

  def apply(plan: SparkPlan): SparkPlan = plan.transformUp {
    case operator: SparkPlan =>
      // True iff every child's outputPartitioning satisfies the corresponding
      // required data distribution.
      def meetsRequirements: Boolean =
        operator.requiredChildDistribution.zip(operator.children).forall {
          case (required, child) =>
            val valid = child.outputPartitioning.satisfies(required)
            logDebug(
              s"${if (valid) "Valid" else "Invalid"} distribution," +
                s"required: $required current: ${child.outputPartitioning}")
            valid
        }

      // True iff any of the children are incorrectly sorted.
      def needsAnySort: Boolean =
        operator.requiredChildOrdering.zip(operator.children).exists {
          case (required, child) => required.nonEmpty && required != child.outputOrdering
        }

      // True iff outputPartitionings of children are compatible with each other.
      // It is possible that every child satisfies its required data distribution
      // but two children have incompatible outputPartitionings. For example,
      // A dataset is range partitioned by "a.asc" (RangePartitioning) and another
      // dataset is hash partitioned by "a" (HashPartitioning). Tuples in these two
      // datasets are both clustered by "a", but these two outputPartitionings are not
      // compatible.
      // TODO: ASSUMES TRANSITIVITY?
      def compatible: Boolean =
        !operator.children
          .map(_.outputPartitioning)
          .sliding(2)
          .map {
            case Seq(a) => true
            case Seq(a,b) => a compatibleWith b
          }.exists(!_)

      // Adds Exchange or Sort operators as required
      def addOperatorsIfNecessary(
          partitioning: Partitioning,
          rowOrdering: Seq[SortOrder],
          child: SparkPlan): SparkPlan = {
        val needSort = rowOrdering.nonEmpty && child.outputOrdering != rowOrdering
        val needsShuffle = child.outputPartitioning != partitioning
        val canSortWithShuffle = Exchange.canSortWithShuffle(partitioning, rowOrdering)

        if (needSort && needsShuffle && canSortWithShuffle) {
          Exchange(partitioning, rowOrdering, child)
        } else {
          val withShuffle = if (needsShuffle) {
            Exchange(partitioning, Nil, child)
          } else {
            child
          }

          val withSort = if (needSort) {
            if (sqlContext.conf.externalSortEnabled) {
              ExternalSort(rowOrdering, global = false, withShuffle)
            } else {
              Sort(rowOrdering, global = false, withShuffle)
            }
          } else {
            withShuffle
          }

          withSort
        }
      }

      if (meetsRequirements && compatible && !needsAnySort) {
        operator
      } else {
        // At least one child does not satisfies its required data distribution or
        // at least one child's outputPartitioning is not compatible with another child's
        // outputPartitioning. In this case, we need to add Exchange operators.
        val requirements =
          (operator.requiredChildDistribution, operator.requiredChildOrdering, operator.children)

        val fixedChildren = requirements.zipped.map {
          case (AllTuples, rowOrdering, child) =>
            addOperatorsIfNecessary(SinglePartition, rowOrdering, child)
          case (ClusteredDistribution(clustering), rowOrdering, child) =>
            addOperatorsIfNecessary(HashPartitioning(clustering, numPartitions), rowOrdering, child)
          case (OrderedDistribution(ordering), rowOrdering, child) =>
            addOperatorsIfNecessary(RangePartitioning(ordering, numPartitions), rowOrdering, child)

          case (UnspecifiedDistribution, Seq(), child) =>
            child
          case (UnspecifiedDistribution, rowOrdering, child) =>
            if (sqlContext.conf.externalSortEnabled) {
              ExternalSort(rowOrdering, global = false, child)
            } else {
              Sort(rowOrdering, global = false, child)
            }

          case (dist, ordering, _) =>
            sys.error(s"Don't know how to ensure $dist with ordering $ordering")
        }

        operator.withNewChildren(fixedChildren)
      }
  }
}<|MERGE_RESOLUTION|>--- conflicted
+++ resolved
@@ -169,7 +169,7 @@
       case HashPartitioning(expressions, numPartitions) =>
         val keySchema = expressions.map(_.dataType).toArray
         val valueSchema = child.output.map(_.dataType).toArray
-        val serializer = getSerializer(keySchema, valueSchema, numPartitions)
+        val serializer = getSerializer(keySchema, valueSchema, newOrdering.nonEmpty, numPartitions)
         val part = new HashPartitioner(numPartitions)
 
         val rdd = if (needToCopyObjectsBeforeShuffle(part, serializer)) {
@@ -184,31 +184,16 @@
             iter.map(r => mutablePair.update(hashExpressions(r), r))
           }
         }
-<<<<<<< HEAD
         val shuffled = new ShuffledRDD[Row, Row, Row](rdd, part)
         if (newOrdering.nonEmpty) {
           shuffled.setKeyOrdering(keyOrdering)
         }
         shuffled.setSerializer(serializer)
-=======
-        val part = new HashPartitioner(numPartitions)
-        val shuffled =
-          if (newOrdering.nonEmpty) {
-            new ShuffledRDD[Row, Row, Row](rdd, part).setKeyOrdering(keyOrdering)
-          } else {
-            new ShuffledRDD[Row, Row, Row](rdd, part)
-          }
-        val keySchema = expressions.map(_.dataType).toArray
-        val valueSchema = child.output.map(_.dataType).toArray
-        shuffled.setSerializer(
-          serializer(keySchema, valueSchema, newOrdering.nonEmpty, numPartitions))
-
->>>>>>> c796be70
         shuffled.map(_._2)
 
       case RangePartitioning(sortingExpressions, numPartitions) =>
         val keySchema = child.output.map(_.dataType).toArray
-        val serializer = getSerializer(keySchema, null, numPartitions)
+        val serializer = getSerializer(keySchema, null, newOrdering.nonEmpty, numPartitions)
 
         val childRdd = child.execute()
         val part: Partitioner = {
@@ -230,13 +215,7 @@
             val mutablePair = new MutablePair[Row, Null]()
             iter.map(row => mutablePair.update(row, null))
           }
-<<<<<<< HEAD
-        }
-=======
-        val keySchema = child.output.map(_.dataType).toArray
-        shuffled.setSerializer(
-          serializer(keySchema, null, newOrdering.nonEmpty, numPartitions))
->>>>>>> c796be70
+        }
 
         val shuffled = new ShuffledRDD[Row, Null, Null](rdd, part)
         if (newOrdering.nonEmpty) {
@@ -247,7 +226,7 @@
 
       case SinglePartition =>
         val valueSchema = child.output.map(_.dataType).toArray
-        val serializer = getSerializer(null, valueSchema, 1)
+        val serializer = getSerializer(null, valueSchema, hasKeyOrdering = false, 1)
         val partitioner = new HashPartitioner(1)
 
         val rdd = if (needToCopyObjectsBeforeShuffle(partitioner, serializer)) {
@@ -259,12 +238,7 @@
           }
         }
         val shuffled = new ShuffledRDD[Null, Row, Row](rdd, partitioner)
-<<<<<<< HEAD
         shuffled.setSerializer(serializer)
-=======
-        val valueSchema = child.output.map(_.dataType).toArray
-        shuffled.setSerializer(serializer(null, valueSchema, false, 1))
->>>>>>> c796be70
         shuffled.map(_._2)
 
       case _ => sys.error(s"Exchange not implemented for $newPartitioning")
