/*
 * Licensed to the Apache Software Foundation (ASF) under one or more
 * contributor license agreements.  See the NOTICE file distributed with
 * this work for additional information regarding copyright ownership.
 * The ASF licenses this file to You under the Apache License, Version 2.0
 * (the "License"); you may not use this file except in compliance with
 * the License.  You may obtain a copy of the License at
 *
 *    http://www.apache.org/licenses/LICENSE-2.0
 *
 * Unless required by applicable law or agreed to in writing, software
 * distributed under the License is distributed on an "AS IS" BASIS,
 * WITHOUT WARRANTIES OR CONDITIONS OF ANY KIND, either express or implied.
 * See the License for the specific language governing permissions and
 * limitations under the License.
 */

package org.apache.spark.sql.sources

import scala.language.existentials
import scala.language.implicitConversions

import org.apache.spark.Logging
import org.apache.spark.sql.{SaveMode, DataFrame, SQLContext}
import org.apache.spark.sql.catalyst.plans.logical._
import org.apache.spark.sql.catalyst.AbstractSparkSQLParser
import org.apache.spark.sql.catalyst.analysis.UnresolvedRelation
import org.apache.spark.sql.catalyst.expressions.{Attribute, AttributeReference, Row}
import org.apache.spark.sql.execution.RunnableCommand
import org.apache.spark.sql.types._
import org.apache.spark.util.Utils

/**
 * A parser for foreign DDL commands.
 */
private[sql] class DDLParser(
    parseQuery: String => LogicalPlan) extends AbstractSparkSQLParser with Logging {

  def apply(input: String, exceptionOnError: Boolean): Option[LogicalPlan] = {
    try {
      Some(apply(input))
    } catch {
      case ddlException: DDLException => throw ddlException
      case _ if !exceptionOnError => None
      case x: Throwable => throw x
    }
  }

  def parseType(input: String): DataType = {
    lexical.initialize(reservedWords)
    phrase(dataType)(new lexical.Scanner(input)) match {
      case Success(r, x) => r
      case x => throw new DDLException(s"Unsupported dataType: $x")
    }
  }

  // Keyword is a convention with AbstractSparkSQLParser, which will scan all of the `Keyword`
  // properties via reflection the class in runtime for constructing the SqlLexical object
  protected val CREATE = Keyword("CREATE")
  protected val TEMPORARY = Keyword("TEMPORARY")
  protected val TABLE = Keyword("TABLE")
  protected val IF = Keyword("IF")
  protected val NOT = Keyword("NOT")
  protected val EXISTS = Keyword("EXISTS")
  protected val USING = Keyword("USING")
  protected val OPTIONS = Keyword("OPTIONS")
  protected val DESCRIBE = Keyword("DESCRIBE")
  protected val EXTENDED = Keyword("EXTENDED")
  protected val AS = Keyword("AS")
  protected val COMMENT = Keyword("COMMENT")
  protected val REFRESH = Keyword("REFRESH")

  // Data types.
  protected val STRING = Keyword("STRING")
  protected val BINARY = Keyword("BINARY")
  protected val BOOLEAN = Keyword("BOOLEAN")
  protected val TINYINT = Keyword("TINYINT")
  protected val SMALLINT = Keyword("SMALLINT")
  protected val INT = Keyword("INT")
  protected val BIGINT = Keyword("BIGINT")
  protected val FLOAT = Keyword("FLOAT")
  protected val DOUBLE = Keyword("DOUBLE")
  protected val DECIMAL = Keyword("DECIMAL")
  protected val DATE = Keyword("DATE")
  protected val TIMESTAMP = Keyword("TIMESTAMP")
  protected val VARCHAR = Keyword("VARCHAR")
  protected val ARRAY = Keyword("ARRAY")
  protected val MAP = Keyword("MAP")
  protected val STRUCT = Keyword("STRUCT")

  protected lazy val ddl: Parser[LogicalPlan] = createTable | describeTable | refreshTable

  protected def start: Parser[LogicalPlan] = ddl

  /**
   * `CREATE [TEMPORARY] TABLE avroTable [IF NOT EXISTS]
   * USING org.apache.spark.sql.avro
   * OPTIONS (path "../hive/src/test/resources/data/files/episodes.avro")`
   * or
   * `CREATE [TEMPORARY] TABLE avroTable(intField int, stringField string...) [IF NOT EXISTS]
   * USING org.apache.spark.sql.avro
   * OPTIONS (path "../hive/src/test/resources/data/files/episodes.avro")`
   * or
   * `CREATE [TEMPORARY] TABLE avroTable [IF NOT EXISTS]
   * USING org.apache.spark.sql.avro
   * OPTIONS (path "../hive/src/test/resources/data/files/episodes.avro")`
   * AS SELECT ...
   */
  protected lazy val createTable: Parser[LogicalPlan] =
<<<<<<< HEAD
  (
    (CREATE ~> TEMPORARY.? <~ TABLE) ~ (IF ~> NOT <~ EXISTS).? ~ rep1sep(ident, ".")
      ~ (tableCols).? ~ (USING ~> className) ~ (OPTIONS ~> options) ~ (AS ~> restInput).? ^^ {
      case temp ~ allowExisting ~ tableIdentifier ~ columns ~ provider ~ opts ~ query =>
=======
    // TODO: Support database.table.
    (CREATE ~> TEMPORARY.? <~ TABLE) ~ (IF ~> NOT <~ EXISTS).? ~ ident ~
      tableCols.? ~ (USING ~> className) ~ (OPTIONS ~> options).? ~ (AS ~> restInput).? ^^ {
      case temp ~ allowExisting ~ tableName ~ columns ~ provider ~ opts ~ query =>
>>>>>>> 2c3f83c3
        if (temp.isDefined && allowExisting.isDefined) {
          throw new DDLException(
            "a CREATE TEMPORARY TABLE statement does not allow IF NOT EXISTS clause.")
        }

        val options = opts.getOrElse(Map.empty[String, String])
        if (query.isDefined) {
          if (columns.isDefined) {
            throw new DDLException(
              "a CREATE TABLE AS SELECT statement does not allow column definitions.")
          }
<<<<<<< HEAD
          CreateTableUsingAsSelect(tableIdentifier,
=======
          // When IF NOT EXISTS clause appears in the query, the save mode will be ignore.
          val mode = if (allowExisting.isDefined) {
            SaveMode.Ignore
          } else if (temp.isDefined) {
            SaveMode.Overwrite
          } else {
            SaveMode.ErrorIfExists
          }

          val queryPlan = parseQuery(query.get)
          CreateTableUsingAsSelect(tableName,
>>>>>>> 2c3f83c3
            provider,
            temp.isDefined,
            mode,
            options,
            queryPlan)
        } else {
          val userSpecifiedSchema = columns.flatMap(fields => Some(StructType(fields)))
          CreateTableUsing(
            tableIdentifier,
            userSpecifiedSchema,
            provider,
            temp.isDefined,
            options,
            allowExisting.isDefined,
            managedIfNoPath = false)
        }
    }

  protected lazy val tableCols: Parser[Seq[StructField]] =  "(" ~> repsep(column, ",") <~ ")"

  /*
   * describe [extended] table avroTable
   * This will display all columns of table `avroTable` includes column_name,column_type,comment
   */
  protected lazy val describeTable: Parser[LogicalPlan] =
    (DESCRIBE ~> opt(EXTENDED)) ~ (ident <~ ".").? ~ ident  ^^ {
      case e ~ db ~ tbl  =>
        val tblIdentifier = db match {
          case Some(dbName) =>
            Seq(dbName, tbl)
          case None =>
            Seq(tbl)
        }
        DescribeCommand(UnresolvedRelation(tblIdentifier, None), e.isDefined)
   }

  protected lazy val refreshTable: Parser[LogicalPlan] =
    REFRESH ~> TABLE ~> (ident <~ ".").? ~ ident ^^ {
      case maybeDatabaseName ~ tableName =>
        RefreshTable(maybeDatabaseName.getOrElse("default"), tableName)
    }

  protected lazy val options: Parser[Map[String, String]] =
    "(" ~> repsep(pair, ",") <~ ")" ^^ { case s: Seq[(String, String)] => s.toMap }

  protected lazy val className: Parser[String] = repsep(ident, ".") ^^ { case s => s.mkString(".")}

  protected lazy val pair: Parser[(String, String)] = ident ~ stringLit ^^ { case k ~ v => (k,v) }

  protected lazy val column: Parser[StructField] =
    ident ~ dataType ~ (COMMENT ~> stringLit).?  ^^ { case columnName ~ typ ~ cm =>
      val meta = cm match {
        case Some(comment) =>
          new MetadataBuilder().putString(COMMENT.str.toLowerCase, comment).build()
        case None => Metadata.empty
      }
      StructField(columnName, typ, nullable = true, meta)
    }

  protected lazy val primitiveType: Parser[DataType] =
    STRING ^^^ StringType |
    BINARY ^^^ BinaryType |
    BOOLEAN ^^^ BooleanType |
    TINYINT ^^^ ByteType |
    SMALLINT ^^^ ShortType |
    INT ^^^ IntegerType |
    BIGINT ^^^ LongType |
    FLOAT ^^^ FloatType |
    DOUBLE ^^^ DoubleType |
    fixedDecimalType |                   // decimal with precision/scale
    DECIMAL ^^^ DecimalType.Unlimited |  // decimal with no precision/scale
    DATE ^^^ DateType |
    TIMESTAMP ^^^ TimestampType |
    VARCHAR ~ "(" ~ numericLit ~ ")" ^^^ StringType

  protected lazy val fixedDecimalType: Parser[DataType] =
    (DECIMAL ~ "(" ~> numericLit) ~ ("," ~> numericLit <~ ")") ^^ {
      case precision ~ scale => DecimalType(precision.toInt, scale.toInt)
    }

  protected lazy val arrayType: Parser[DataType] =
    ARRAY ~> "<" ~> dataType <~ ">" ^^ {
      case tpe => ArrayType(tpe)
    }

  protected lazy val mapType: Parser[DataType] =
    MAP ~> "<" ~> dataType ~ "," ~ dataType <~ ">" ^^ {
      case t1 ~ _ ~ t2 => MapType(t1, t2)
    }

  protected lazy val structField: Parser[StructField] =
    ident ~ ":" ~ dataType ^^ {
      case fieldName ~ _ ~ tpe => StructField(fieldName, tpe, nullable = true)
    }

  protected lazy val structType: Parser[DataType] =
    (STRUCT ~> "<" ~> repsep(structField, ",") <~ ">" ^^ {
    case fields => StructType(fields)
    }) |
    (STRUCT ~> "<>" ^^ {
      case fields => StructType(Nil)
    })

  private[sql] lazy val dataType: Parser[DataType] =
    arrayType |
    mapType |
    structType |
    primitiveType
}

private[sql] object ResolvedDataSource {

  private val builtinSources = Map(
    "jdbc" -> classOf[org.apache.spark.sql.jdbc.DefaultSource],
    "json" -> classOf[org.apache.spark.sql.json.DefaultSource],
    "parquet" -> classOf[org.apache.spark.sql.parquet.DefaultSource]
  )

  /** Given a provider name, look up the data source class definition. */
  def lookupDataSource(provider: String): Class[_] = {
    if (builtinSources.contains(provider)) {
      return builtinSources(provider)
    }

    val loader = Utils.getContextOrSparkClassLoader
    try {
      loader.loadClass(provider)
    } catch {
      case cnf: java.lang.ClassNotFoundException =>
        try {
          loader.loadClass(provider + ".DefaultSource")
        } catch {
          case cnf: java.lang.ClassNotFoundException =>
            sys.error(s"Failed to load class for data source: $provider")
        }
    }
  }

  /** Create a [[ResolvedDataSource]] for reading data in. */
  def apply(
      sqlContext: SQLContext,
      userSpecifiedSchema: Option[StructType],
      provider: String,
      options: Map[String, String]): ResolvedDataSource = {
    val clazz: Class[_] = lookupDataSource(provider)
    val relation = userSpecifiedSchema match {
      case Some(schema: StructType) => clazz.newInstance() match {
        case dataSource: SchemaRelationProvider =>
          dataSource.createRelation(sqlContext, new CaseInsensitiveMap(options), schema)
        case dataSource: org.apache.spark.sql.sources.RelationProvider =>
          sys.error(s"${clazz.getCanonicalName} does not allow user-specified schemas.")
      }

      case None => clazz.newInstance() match {
        case dataSource: RelationProvider =>
          dataSource.createRelation(sqlContext, new CaseInsensitiveMap(options))
        case dataSource: org.apache.spark.sql.sources.SchemaRelationProvider =>
          sys.error(s"A schema needs to be specified when using ${clazz.getCanonicalName}.")
      }
    }
    new ResolvedDataSource(clazz, relation)
  }

  /** Create a [[ResolvedDataSource]] for saving the content of the given [[DataFrame]]. */
  def apply(
      sqlContext: SQLContext,
      provider: String,
      mode: SaveMode,
      options: Map[String, String],
      data: DataFrame): ResolvedDataSource = {
    val clazz: Class[_] = lookupDataSource(provider)
    val relation = clazz.newInstance() match {
      case dataSource: CreatableRelationProvider =>
        dataSource.createRelation(sqlContext, mode, options, data)
      case _ =>
        sys.error(s"${clazz.getCanonicalName} does not allow create table as select.")
    }
    new ResolvedDataSource(clazz, relation)
  }
}

private[sql] case class ResolvedDataSource(provider: Class[_], relation: BaseRelation)

/**
 * Returned for the "DESCRIBE [EXTENDED] [dbName.]tableName" command.
 * @param table The table to be described.
 * @param isExtended True if "DESCRIBE EXTENDED" is used. Otherwise, false.
 *                   It is effective only when the table is a Hive table.
 */
private[sql] case class DescribeCommand(
    table: LogicalPlan,
    isExtended: Boolean) extends Command {
  override val output = Seq(
    // Column names are based on Hive.
    AttributeReference("col_name", StringType, nullable = false,
      new MetadataBuilder().putString("comment", "name of the column").build())(),
    AttributeReference("data_type", StringType, nullable = false,
      new MetadataBuilder().putString("comment", "data type of the column").build())(),
    AttributeReference("comment", StringType, nullable = false,
      new MetadataBuilder().putString("comment", "comment of the column").build())())
}

/**
  * Used to represent the operation of create table using a data source.
  * @param allowExisting If it is true, we will do nothing when the table already exists.
  *                      If it is false, an exception will be thrown
  */
private[sql] case class CreateTableUsing(
    tableIdentifier: Seq[String],
    userSpecifiedSchema: Option[StructType],
    provider: String,
    temporary: Boolean,
    options: Map[String, String],
<<<<<<< HEAD
    allowExisting: Boolean) extends Command

private[sql] case class CreateTableUsingAsSelect(
    tableIdentifier: Seq[String],
    provider: String,
    temporary: Boolean,
    options: Map[String, String],
=======
>>>>>>> 2c3f83c3
    allowExisting: Boolean,
    managedIfNoPath: Boolean) extends Command

<<<<<<< HEAD
private[sql] case class CreateTableUsingAsLogicalPlan(
    tableIdentifier: Seq[String],
=======
/**
 * A node used to support CTAS statements and saveAsTable for the data source API.
 * This node is a [[UnaryNode]] instead of a [[Command]] because we want the analyzer
 * can analyze the logical plan that will be used to populate the table.
 * So, [[PreWriteCheck]] can detect cases that are not allowed.
 */
private[sql] case class CreateTableUsingAsSelect(
    tableName: String,
>>>>>>> 2c3f83c3
    provider: String,
    temporary: Boolean,
    mode: SaveMode,
    options: Map[String, String],
    child: LogicalPlan) extends UnaryNode {
  override def output = Seq.empty[Attribute]
  // TODO: Override resolved after we support databaseName.
  // override lazy val resolved = databaseName != None && childrenResolved
}

<<<<<<< HEAD
private [sql] case class CreateTempTableUsing(
    tableIdentifier: Seq[String],
=======
private[sql] case class CreateTempTableUsing(
    tableName: String,
>>>>>>> 2c3f83c3
    userSpecifiedSchema: Option[StructType],
    provider: String,
    options: Map[String, String]) extends RunnableCommand {

  def run(sqlContext: SQLContext) = {
    val resolved = ResolvedDataSource(sqlContext, userSpecifiedSchema, provider, options)
<<<<<<< HEAD
    sqlContext.registerRDDAsTable(
      DataFrame(sqlContext, LogicalRelation(resolved.relation)), tableIdentifier.mkString("."))
=======
    sqlContext.registerDataFrameAsTable(
      DataFrame(sqlContext, LogicalRelation(resolved.relation)), tableName)
>>>>>>> 2c3f83c3
    Seq.empty
  }
}

<<<<<<< HEAD
private [sql] case class CreateTempTableUsingAsSelect(
    tableIdentifier: Seq[String],
=======
private[sql] case class CreateTempTableUsingAsSelect(
    tableName: String,
>>>>>>> 2c3f83c3
    provider: String,
    mode: SaveMode,
    options: Map[String, String],
    query: LogicalPlan) extends RunnableCommand {

  def run(sqlContext: SQLContext) = {
    val df = DataFrame(sqlContext, query)
<<<<<<< HEAD
    val resolved = ResolvedDataSource(sqlContext, provider, options, df)
    sqlContext.registerRDDAsTable(
      DataFrame(sqlContext, LogicalRelation(resolved.relation)), tableIdentifier.mkString("."))
=======
    val resolved = ResolvedDataSource(sqlContext, provider, mode, options, df)
    sqlContext.registerDataFrameAsTable(
      DataFrame(sqlContext, LogicalRelation(resolved.relation)), tableName)
>>>>>>> 2c3f83c3

    Seq.empty
  }
}

private[sql] case class RefreshTable(databaseName: String, tableName: String)
  extends RunnableCommand {

  override def run(sqlContext: SQLContext): Seq[Row] = {
    sqlContext.catalog.refreshTable(databaseName, tableName)
    Seq.empty[Row]
  }
}

/**
 * Builds a map in which keys are case insensitive
 */
protected[sql] class CaseInsensitiveMap(map: Map[String, String]) extends Map[String, String]
  with Serializable {

  val baseMap = map.map(kv => kv.copy(_1 = kv._1.toLowerCase))

  override def get(k: String): Option[String] = baseMap.get(k.toLowerCase)

  override def + [B1 >: String](kv: (String, B1)): Map[String, B1] =
    baseMap + kv.copy(_1 = kv._1.toLowerCase)

  override def iterator: Iterator[(String, String)] = baseMap.iterator

  override def -(key: String): Map[String, String] = baseMap - key.toLowerCase
}

/**
 * The exception thrown from the DDL parser.
 */
protected[sql] class DDLException(message: String) extends Exception(message)<|MERGE_RESOLUTION|>--- conflicted
+++ resolved
@@ -107,17 +107,9 @@
    * AS SELECT ...
    */
   protected lazy val createTable: Parser[LogicalPlan] =
-<<<<<<< HEAD
-  (
-    (CREATE ~> TEMPORARY.? <~ TABLE) ~ (IF ~> NOT <~ EXISTS).? ~ rep1sep(ident, ".")
-      ~ (tableCols).? ~ (USING ~> className) ~ (OPTIONS ~> options) ~ (AS ~> restInput).? ^^ {
+    (CREATE ~> TEMPORARY.? <~ TABLE) ~ (IF ~> NOT <~ EXISTS).? ~ rep1sep(ident, ".") ~
+      (tableCols).? ~ (USING ~> className) ~ (OPTIONS ~> options).? ~ (AS ~> restInput).? ^^ {
       case temp ~ allowExisting ~ tableIdentifier ~ columns ~ provider ~ opts ~ query =>
-=======
-    // TODO: Support database.table.
-    (CREATE ~> TEMPORARY.? <~ TABLE) ~ (IF ~> NOT <~ EXISTS).? ~ ident ~
-      tableCols.? ~ (USING ~> className) ~ (OPTIONS ~> options).? ~ (AS ~> restInput).? ^^ {
-      case temp ~ allowExisting ~ tableName ~ columns ~ provider ~ opts ~ query =>
->>>>>>> 2c3f83c3
         if (temp.isDefined && allowExisting.isDefined) {
           throw new DDLException(
             "a CREATE TEMPORARY TABLE statement does not allow IF NOT EXISTS clause.")
@@ -129,9 +121,6 @@
             throw new DDLException(
               "a CREATE TABLE AS SELECT statement does not allow column definitions.")
           }
-<<<<<<< HEAD
-          CreateTableUsingAsSelect(tableIdentifier,
-=======
           // When IF NOT EXISTS clause appears in the query, the save mode will be ignore.
           val mode = if (allowExisting.isDefined) {
             SaveMode.Ignore
@@ -142,8 +131,7 @@
           }
 
           val queryPlan = parseQuery(query.get)
-          CreateTableUsingAsSelect(tableName,
->>>>>>> 2c3f83c3
+          CreateTableUsingAsSelect(tableIdentifier,
             provider,
             temp.isDefined,
             mode,
@@ -357,23 +345,9 @@
     provider: String,
     temporary: Boolean,
     options: Map[String, String],
-<<<<<<< HEAD
-    allowExisting: Boolean) extends Command
-
-private[sql] case class CreateTableUsingAsSelect(
-    tableIdentifier: Seq[String],
-    provider: String,
-    temporary: Boolean,
-    options: Map[String, String],
-=======
->>>>>>> 2c3f83c3
     allowExisting: Boolean,
     managedIfNoPath: Boolean) extends Command
 
-<<<<<<< HEAD
-private[sql] case class CreateTableUsingAsLogicalPlan(
-    tableIdentifier: Seq[String],
-=======
 /**
  * A node used to support CTAS statements and saveAsTable for the data source API.
  * This node is a [[UnaryNode]] instead of a [[Command]] because we want the analyzer
@@ -381,8 +355,7 @@
  * So, [[PreWriteCheck]] can detect cases that are not allowed.
  */
 private[sql] case class CreateTableUsingAsSelect(
-    tableName: String,
->>>>>>> 2c3f83c3
+   tableIdentifier: Seq[String],
     provider: String,
     temporary: Boolean,
     mode: SaveMode,
@@ -393,37 +366,22 @@
   // override lazy val resolved = databaseName != None && childrenResolved
 }
 
-<<<<<<< HEAD
 private [sql] case class CreateTempTableUsing(
     tableIdentifier: Seq[String],
-=======
-private[sql] case class CreateTempTableUsing(
-    tableName: String,
->>>>>>> 2c3f83c3
     userSpecifiedSchema: Option[StructType],
     provider: String,
     options: Map[String, String]) extends RunnableCommand {
 
   def run(sqlContext: SQLContext) = {
     val resolved = ResolvedDataSource(sqlContext, userSpecifiedSchema, provider, options)
-<<<<<<< HEAD
-    sqlContext.registerRDDAsTable(
+    sqlContext.registerDataFrameAsTable(
       DataFrame(sqlContext, LogicalRelation(resolved.relation)), tableIdentifier.mkString("."))
-=======
-    sqlContext.registerDataFrameAsTable(
-      DataFrame(sqlContext, LogicalRelation(resolved.relation)), tableName)
->>>>>>> 2c3f83c3
     Seq.empty
   }
 }
 
-<<<<<<< HEAD
 private [sql] case class CreateTempTableUsingAsSelect(
     tableIdentifier: Seq[String],
-=======
-private[sql] case class CreateTempTableUsingAsSelect(
-    tableName: String,
->>>>>>> 2c3f83c3
     provider: String,
     mode: SaveMode,
     options: Map[String, String],
@@ -431,15 +389,9 @@
 
   def run(sqlContext: SQLContext) = {
     val df = DataFrame(sqlContext, query)
-<<<<<<< HEAD
-    val resolved = ResolvedDataSource(sqlContext, provider, options, df)
-    sqlContext.registerRDDAsTable(
-      DataFrame(sqlContext, LogicalRelation(resolved.relation)), tableIdentifier.mkString("."))
-=======
     val resolved = ResolvedDataSource(sqlContext, provider, mode, options, df)
     sqlContext.registerDataFrameAsTable(
-      DataFrame(sqlContext, LogicalRelation(resolved.relation)), tableName)
->>>>>>> 2c3f83c3
+      DataFrame(sqlContext, LogicalRelation(resolved.relation)), tableIdentifier.mkString("."))
 
     Seq.empty
   }
