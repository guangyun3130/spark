/*
 * Licensed to the Apache Software Foundation (ASF) under one or more
 * contributor license agreements.  See the NOTICE file distributed with
 * this work for additional information regarding copyright ownership.
 * The ASF licenses this file to You under the Apache License, Version 2.0
 * (the "License"); you may not use this file except in compliance with
 * the License.  You may obtain a copy of the License at
 *
 *    http://www.apache.org/licenses/LICENSE-2.0
 *
 * Unless required by applicable law or agreed to in writing, software
 * distributed under the License is distributed on an "AS IS" BASIS,
 * WITHOUT WARRANTIES OR CONDITIONS OF ANY KIND, either express or implied.
 * See the License for the specific language governing permissions and
 * limitations under the License.
 */

package org.apache.spark.sql.sources

import scala.language.implicitConversions
import scala.util.parsing.combinator.syntactical.StandardTokenParsers
import scala.util.parsing.combinator.PackratParsers

import org.apache.spark.Logging
import org.apache.spark.sql.{SchemaRDD, SQLContext}
import org.apache.spark.sql.catalyst.plans.logical._
import org.apache.spark.sql.catalyst.SqlLexical
import org.apache.spark.sql.execution.RunnableCommand
import org.apache.spark.sql.types._
import org.apache.spark.util.Utils

/**
 * A parser for foreign DDL commands.
 */
private[sql] class DDLParser extends StandardTokenParsers with PackratParsers with Logging {

  def apply(input: String): Option[LogicalPlan] = {
    phrase(ddl)(new lexical.Scanner(input)) match {
      case Success(r, x) => Some(r)
      case x =>
        logDebug(s"Not recognized as DDL: $x")
        None
    }
  }

  def parseType(input: String): DataType = {
    phrase(dataType)(new lexical.Scanner(input)) match {
      case Success(r, x) => r
      case x =>
        sys.error(s"Unsupported dataType: $x")
    }
  }

  protected case class Keyword(str: String)

  protected implicit def asParser(k: Keyword): Parser[String] =
    lexical.allCaseVersions(k.str).map(x => x : Parser[String]).reduce(_ | _)

  protected val CREATE = Keyword("CREATE")
  protected val TEMPORARY = Keyword("TEMPORARY")
  protected val TABLE = Keyword("TABLE")
  protected val USING = Keyword("USING")
  protected val OPTIONS = Keyword("OPTIONS")

  // Data types.
  protected val STRING = Keyword("STRING")
  protected val BINARY = Keyword("BINARY")
  protected val BOOLEAN = Keyword("BOOLEAN")
  protected val TINYINT = Keyword("TINYINT")
  protected val SMALLINT = Keyword("SMALLINT")
  protected val INT = Keyword("INT")
  protected val BIGINT = Keyword("BIGINT")
  protected val FLOAT = Keyword("FLOAT")
  protected val DOUBLE = Keyword("DOUBLE")
  protected val DECIMAL = Keyword("DECIMAL")
  protected val DATE = Keyword("DATE")
  protected val TIMESTAMP = Keyword("TIMESTAMP")
  protected val VARCHAR = Keyword("VARCHAR")
  protected val ARRAY = Keyword("ARRAY")
  protected val MAP = Keyword("MAP")
  protected val STRUCT = Keyword("STRUCT")

  // Use reflection to find the reserved words defined in this class.
  protected val reservedWords =
    this.getClass
      .getMethods
      .filter(_.getReturnType == classOf[Keyword])
      .map(_.invoke(this).asInstanceOf[Keyword].str)

  override val lexical = new SqlLexical(reservedWords)

  protected lazy val ddl: Parser[LogicalPlan] = createTable

  /**
   * `CREATE [TEMPORARY] TABLE avroTable
   * USING org.apache.spark.sql.avro
   * OPTIONS (path "../hive/src/test/resources/data/files/episodes.avro")`
   * or
   * `CREATE [TEMPORARY] TABLE avroTable(intField int, stringField string...)
   * USING org.apache.spark.sql.avro
   * OPTIONS (path "../hive/src/test/resources/data/files/episodes.avro")`
   */
  protected lazy val createTable: Parser[LogicalPlan] =
  (
    (CREATE ~> TEMPORARY.? <~ TABLE) ~ rep1sep(ident, ".")
      ~ (tableCols).? ~ (USING ~> className) ~ (OPTIONS ~> options) ^^ {
      case temp ~ tableIdentifier ~ columns ~ provider ~ opts =>
        val userSpecifiedSchema = columns.flatMap(fields => Some(StructType(fields)))
        CreateTableUsing(tableIdentifier, userSpecifiedSchema, provider, temp.isDefined, opts)
    }
  )

  protected lazy val tableCols: Parser[Seq[StructField]] =  "(" ~> repsep(column, ",") <~ ")"

  protected lazy val options: Parser[Map[String, String]] =
    "(" ~> repsep(pair, ",") <~ ")" ^^ { case s: Seq[(String, String)] => s.toMap }

  protected lazy val className: Parser[String] = repsep(ident, ".") ^^ { case s => s.mkString(".")}

  protected lazy val pair: Parser[(String, String)] = ident ~ stringLit ^^ { case k ~ v => (k,v) }

  protected lazy val column: Parser[StructField] =
    ident ~ dataType ^^ { case columnName ~ typ =>
      StructField(columnName, typ)
    }

  protected lazy val primitiveType: Parser[DataType] =
    STRING ^^^ StringType |
    BINARY ^^^ BinaryType |
    BOOLEAN ^^^ BooleanType |
    TINYINT ^^^ ByteType |
    SMALLINT ^^^ ShortType |
    INT ^^^ IntegerType |
    BIGINT ^^^ LongType |
    FLOAT ^^^ FloatType |
    DOUBLE ^^^ DoubleType |
    fixedDecimalType |                   // decimal with precision/scale
    DECIMAL ^^^ DecimalType.Unlimited |  // decimal with no precision/scale
    DATE ^^^ DateType |
    TIMESTAMP ^^^ TimestampType |
    VARCHAR ~ "(" ~ numericLit ~ ")" ^^^ StringType

  protected lazy val fixedDecimalType: Parser[DataType] =
    (DECIMAL ~ "(" ~> numericLit) ~ ("," ~> numericLit <~ ")") ^^ {
      case precision ~ scale => DecimalType(precision.toInt, scale.toInt)
    }

  protected lazy val arrayType: Parser[DataType] =
    ARRAY ~> "<" ~> dataType <~ ">" ^^ {
      case tpe => ArrayType(tpe)
    }

  protected lazy val mapType: Parser[DataType] =
    MAP ~> "<" ~> dataType ~ "," ~ dataType <~ ">" ^^ {
      case t1 ~ _ ~ t2 => MapType(t1, t2)
    }

  protected lazy val structField: Parser[StructField] =
    ident ~ ":" ~ dataType ^^ {
      case fieldName ~ _ ~ tpe => StructField(fieldName, tpe, nullable = true)
    }

  protected lazy val structType: Parser[DataType] =
    (STRUCT ~> "<" ~> repsep(structField, ",") <~ ">" ^^ {
    case fields => StructType(fields)
    }) |
    (STRUCT ~> "<>" ^^ {
      case fields => StructType(Nil)
    })

  private[sql] lazy val dataType: Parser[DataType] =
    arrayType |
    mapType |
    structType |
    primitiveType
}

object ResolvedDataSource {
  def apply(
      sqlContext: SQLContext,
      userSpecifiedSchema: Option[StructType],
      provider: String,
      options: Map[String, String]): ResolvedDataSource = {
    val loader = Utils.getContextOrSparkClassLoader
    val clazz: Class[_] = try loader.loadClass(provider) catch {
      case cnf: java.lang.ClassNotFoundException =>
        try loader.loadClass(provider + ".DefaultSource") catch {
          case cnf: java.lang.ClassNotFoundException =>
            sys.error(s"Failed to load class for data source: $provider")
        }
    }

    val relation = userSpecifiedSchema match {
      case Some(schema: StructType) => {
        clazz.newInstance match {
          case dataSource: org.apache.spark.sql.sources.SchemaRelationProvider =>
            dataSource
              .asInstanceOf[org.apache.spark.sql.sources.SchemaRelationProvider]
              .createRelation(sqlContext, new CaseInsensitiveMap(options), schema)
          case _ =>
            sys.error(s"${clazz.getCanonicalName} does not allow user-specified schemas.")
        }
      }
      case None => {
        clazz.newInstance match {
          case dataSource: org.apache.spark.sql.sources.RelationProvider =>
            dataSource
              .asInstanceOf[org.apache.spark.sql.sources.RelationProvider]
              .createRelation(sqlContext, new CaseInsensitiveMap(options))
          case _ =>
            sys.error(s"A schema needs to be specified when using ${clazz.getCanonicalName}.")
        }
      }
    }

    new ResolvedDataSource(clazz, relation)
  }
}

private[sql] case class ResolvedDataSource(provider: Class[_], relation: BaseRelation)

private[sql] case class CreateTableUsing(
    tableIdentifier: Seq[String],
    userSpecifiedSchema: Option[StructType],
    provider: String,
    temporary: Boolean,
    options: Map[String, String]) extends Command

private [sql] case class CreateTempTableUsing(
    tableIdentifier: Seq[String],
    userSpecifiedSchema: Option[StructType],
    provider: String,
    options: Map[String, String])  extends RunnableCommand {

  def run(sqlContext: SQLContext) = {
    val resolved = ResolvedDataSource(sqlContext, userSpecifiedSchema, provider, options)
<<<<<<< HEAD

    sqlContext
      .baseRelationToSchemaRDD(resolved.relation)
      .registerTempTable(tableIdentifier.mkString("."))
=======
    new SchemaRDD(sqlContext, LogicalRelation(resolved.relation)).registerTempTable(tableName)
>>>>>>> 4b325c77
    Seq.empty
  }
}

/**
 * Builds a map in which keys are case insensitive
 */
protected class CaseInsensitiveMap(map: Map[String, String]) extends Map[String, String] 
  with Serializable {

  val baseMap = map.map(kv => kv.copy(_1 = kv._1.toLowerCase))

  override def get(k: String): Option[String] = baseMap.get(k.toLowerCase)

  override def + [B1 >: String](kv: (String, B1)): Map[String, B1] =
    baseMap + kv.copy(_1 = kv._1.toLowerCase)

  override def iterator: Iterator[(String, String)] = baseMap.iterator

  override def -(key: String): Map[String, String] = baseMap - key.toLowerCase()
}<|MERGE_RESOLUTION|>--- conflicted
+++ resolved
@@ -234,14 +234,8 @@
 
   def run(sqlContext: SQLContext) = {
     val resolved = ResolvedDataSource(sqlContext, userSpecifiedSchema, provider, options)
-<<<<<<< HEAD
-
-    sqlContext
-      .baseRelationToSchemaRDD(resolved.relation)
+    new SchemaRDD(sqlContext, LogicalRelation(resolved.relation))
       .registerTempTable(tableIdentifier.mkString("."))
-=======
-    new SchemaRDD(sqlContext, LogicalRelation(resolved.relation)).registerTempTable(tableName)
->>>>>>> 4b325c77
     Seq.empty
   }
 }
