--- conflicted
+++ resolved
@@ -573,66 +573,11 @@
    * @param numBits expected number of bits of the filter.
    * @since 2.0.0
    */
-<<<<<<< HEAD
   def bloomFilter(col: Column, expectedNumItems: Long, numBits: Long): BloomFilter = withOrigin() {
-    buildBloomFilter(col, expectedNumItems, numBits, Double.NaN)
-  }
-
-  private def buildBloomFilter(col: Column, expectedNumItems: Long,
-                               numBits: Long,
-                               fpp: Double): BloomFilter = {
-    val singleCol = df.select(col)
-    val colType = singleCol.schema.head.dataType
-
-    require(colType == StringType || colType.isInstanceOf[IntegralType],
-      s"Bloom filter only supports string type and integral types, but got $colType.")
-
-    val updater: (BloomFilter, InternalRow) => Unit = colType match {
-      // For string type, we can get bytes of our `UTF8String` directly, and call the `putBinary`
-      // instead of `putString` to avoid unnecessary conversion.
-      case StringType => (filter, row) => filter.putBinary(row.getUTF8String(0).getBytes)
-      case ByteType => (filter, row) => filter.putLong(row.getByte(0))
-      case ShortType => (filter, row) => filter.putLong(row.getShort(0))
-      case IntegerType => (filter, row) => filter.putLong(row.getInt(0))
-      case LongType => (filter, row) => filter.putLong(row.getLong(0))
-      case _ =>
-        throw new IllegalArgumentException(
-          s"Bloom filter only supports string type and integral types, " +
-            s"and does not support type $colType."
-        )
-    }
-
-    singleCol.queryExecution.toRdd.treeAggregate(null.asInstanceOf[BloomFilter])(
-      (filter: BloomFilter, row: InternalRow) => {
-        val theFilter =
-          if (filter == null) {
-            if (fpp.isNaN) {
-              BloomFilter.create(expectedNumItems, numBits)
-            } else {
-              BloomFilter.create(expectedNumItems, fpp)
-            }
-          } else {
-            filter
-          }
-        updater(theFilter, row)
-        theFilter
-      },
-      (filter1, filter2) => {
-        if (filter1 == null) {
-          filter2
-        } else if (filter2 == null) {
-          filter1
-        } else {
-          filter1.mergeInPlace(filter2)
-        }
-      }
-=======
-  def bloomFilter(col: Column, expectedNumItems: Long, numBits: Long): BloomFilter = {
     val bloomFilterAgg = new BloomFilterAggregate(
       col.expr,
       Literal(expectedNumItems, LongType),
       Literal(numBits, LongType)
->>>>>>> 922844ff
     )
     val bytes = df.select(
       Column(bloomFilterAgg.toAggregateExpression(false))
