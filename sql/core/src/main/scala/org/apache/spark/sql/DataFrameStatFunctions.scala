/*
 * Licensed to the Apache Software Foundation (ASF) under one or more
 * contributor license agreements.  See the NOTICE file distributed with
 * this work for additional information regarding copyright ownership.
 * The ASF licenses this file to You under the Apache License, Version 2.0
 * (the "License"); you may not use this file except in compliance with
 * the License.  You may obtain a copy of the License at
 *
 *    http://www.apache.org/licenses/LICENSE-2.0
 *
 * Unless required by applicable law or agreed to in writing, software
 * distributed under the License is distributed on an "AS IS" BASIS,
 * WITHOUT WARRANTIES OR CONDITIONS OF ANY KIND, either express or implied.
 * See the License for the specific language governing permissions and
 * limitations under the License.
 */

package org.apache.spark.sql

import java.{lang => jl, util => ju}

import scala.jdk.CollectionConverters._

import org.apache.spark.annotation.Stable
import org.apache.spark.sql.catalyst.expressions.Literal
import org.apache.spark.sql.catalyst.expressions.aggregate.{BloomFilterAggregate, CountMinSketchAgg}
import org.apache.spark.sql.execution.stat._
import org.apache.spark.sql.functions.col
import org.apache.spark.sql.types._
import org.apache.spark.util.sketch.{BloomFilter, CountMinSketch}

/**
 * Statistic functions for `DataFrame`s.
 *
 * @since 1.4.0
 */
@Stable
final class DataFrameStatFunctions private[sql](df: DataFrame) {

  /**
   * Calculates the approximate quantiles of a numerical column of a DataFrame.
   *
   * The result of this algorithm has the following deterministic bound:
   * If the DataFrame has N elements and if we request the quantile at probability `p` up to error
   * `err`, then the algorithm will return a sample `x` from the DataFrame so that the *exact* rank
   * of `x` is close to (p * N).
   * More precisely,
   *
   * {{{
   *   floor((p - err) * N) <= rank(x) <= ceil((p + err) * N)
   * }}}
   *
   * This method implements a variation of the Greenwald-Khanna algorithm (with some speed
   * optimizations).
   * The algorithm was first present in <a href="https://doi.org/10.1145/375663.375670">
   * Space-efficient Online Computation of Quantile Summaries</a> by Greenwald and Khanna.
   *
   * @param col the name of the numerical column
   * @param probabilities a list of quantile probabilities
   *   Each number must belong to [0, 1].
   *   For example 0 is the minimum, 0.5 is the median, 1 is the maximum.
   * @param relativeError The relative target precision to achieve (greater than or equal to 0).
   *   If set to zero, the exact quantiles are computed, which could be very expensive.
   *   Note that values greater than 1 are accepted but give the same result as 1.
   * @return the approximate quantiles at the given probabilities
   *
   * @note null and NaN values will be removed from the numerical column before calculation. If
   *   the dataframe is empty or the column only contains null or NaN, an empty array is returned.
   *
   * @since 2.0.0
   */
  def approxQuantile(
      col: String,
      probabilities: Array[Double],
      relativeError: Double): Array[Double] = withOrigin {
    approxQuantile(Array(col), probabilities, relativeError).head
  }

  /**
   * Calculates the approximate quantiles of numerical columns of a DataFrame.
   * @see `approxQuantile(col:Str* approxQuantile)` for detailed description.
   *
   * @param cols the names of the numerical columns
   * @param probabilities a list of quantile probabilities
   *   Each number must belong to [0, 1].
   *   For example 0 is the minimum, 0.5 is the median, 1 is the maximum.
   * @param relativeError The relative target precision to achieve (greater than or equal to 0).
   *   If set to zero, the exact quantiles are computed, which could be very expensive.
   *   Note that values greater than 1 are accepted but give the same result as 1.
   * @return the approximate quantiles at the given probabilities of each column
   *
   * @note null and NaN values will be ignored in numerical columns before calculation. For
   *   columns only containing null or NaN values, an empty array is returned.
   *
   * @since 2.2.0
   */
  def approxQuantile(
      cols: Array[String],
      probabilities: Array[Double],
      relativeError: Double): Array[Array[Double]] = withOrigin {
    StatFunctions.multipleApproxQuantiles(
      df.select(cols.map(col): _*),
      cols,
      probabilities,
      relativeError).map(_.toArray).toArray
  }


  /**
   * Python-friendly version of [[approxQuantile()]]
   */
  private[spark] def approxQuantile(
      cols: List[String],
      probabilities: List[Double],
      relativeError: Double): java.util.List[java.util.List[Double]] = {
    approxQuantile(cols.toArray, probabilities.toArray, relativeError)
      .map(_.toList.asJava).toList.asJava
  }

  /**
   * Calculate the sample covariance of two numerical columns of a DataFrame.
   * @param col1 the name of the first column
   * @param col2 the name of the second column
   * @return the covariance of the two columns.
   *
   * {{{
   *    val df = sc.parallelize(0 until 10).toDF("id").withColumn("rand1", rand(seed=10))
   *      .withColumn("rand2", rand(seed=27))
   *    df.stat.cov("rand1", "rand2")
   *    res1: Double = 0.065...
   * }}}
   *
   * @since 1.4.0
   */
  def cov(col1: String, col2: String): Double = withOrigin {
    StatFunctions.calculateCov(df, Seq(col1, col2))
  }

  /**
   * Calculates the correlation of two columns of a DataFrame. Currently only supports the Pearson
   * Correlation Coefficient. For Spearman Correlation, consider using RDD methods found in
   * MLlib's Statistics.
   *
   * @param col1 the name of the column
   * @param col2 the name of the column to calculate the correlation against
   * @return The Pearson Correlation Coefficient as a Double.
   *
   * {{{
   *    val df = sc.parallelize(0 until 10).toDF("id").withColumn("rand1", rand(seed=10))
   *      .withColumn("rand2", rand(seed=27))
   *    df.stat.corr("rand1", "rand2")
   *    res1: Double = 0.613...
   * }}}
   *
   * @since 1.4.0
   */
  def corr(col1: String, col2: String, method: String): Double = withOrigin {
    require(method == "pearson", "Currently only the calculation of the Pearson Correlation " +
      "coefficient is supported.")
    StatFunctions.pearsonCorrelation(df, Seq(col1, col2))
  }

  /**
   * Calculates the Pearson Correlation Coefficient of two columns of a DataFrame.
   *
   * @param col1 the name of the column
   * @param col2 the name of the column to calculate the correlation against
   * @return The Pearson Correlation Coefficient as a Double.
   *
   * {{{
   *    val df = sc.parallelize(0 until 10).toDF("id").withColumn("rand1", rand(seed=10))
   *      .withColumn("rand2", rand(seed=27))
   *    df.stat.corr("rand1", "rand2", "pearson")
   *    res1: Double = 0.613...
   * }}}
   *
   * @since 1.4.0
   */
  def corr(col1: String, col2: String): Double = {
    corr(col1, col2, "pearson")
  }

  /**
   * Computes a pair-wise frequency table of the given columns. Also known as a contingency table.
   * The first column of each row will be the distinct values of `col1` and the column names will
   * be the distinct values of `col2`. The name of the first column will be `col1_col2`. Counts
   * will be returned as `Long`s. Pairs that have no occurrences will have zero as their counts.
   * Null elements will be replaced by "null", and back ticks will be dropped from elements if they
   * exist.
   *
   * @param col1 The name of the first column. Distinct items will make the first item of
   *             each row.
   * @param col2 The name of the second column. Distinct items will make the column names
   *             of the DataFrame.
   * @return A DataFrame containing for the contingency table.
   *
   * {{{
   *    val df = spark.createDataFrame(Seq((1, 1), (1, 2), (2, 1), (2, 1), (2, 3), (3, 2), (3, 3)))
   *      .toDF("key", "value")
   *    val ct = df.stat.crosstab("key", "value")
   *    ct.show()
   *    +---------+---+---+---+
   *    |key_value|  1|  2|  3|
   *    +---------+---+---+---+
   *    |        2|  2|  0|  1|
   *    |        1|  1|  1|  0|
   *    |        3|  0|  1|  1|
   *    +---------+---+---+---+
   * }}}
   *
   * @since 1.4.0
   */
  def crosstab(col1: String, col2: String): DataFrame = withOrigin {
    StatFunctions.crossTabulate(df, col1, col2)
  }

  /**
   * Finding frequent items for columns, possibly with false positives. Using the
   * frequent element count algorithm described in
   * <a href="https://doi.org/10.1145/762471.762473">here</a>, proposed by Karp,
   * Schenker, and Papadimitriou.
   * The `support` should be greater than 1e-4.
   *
   * This function is meant for exploratory data analysis, as we make no guarantee about the
   * backward compatibility of the schema of the resulting `DataFrame`.
   *
   * @param cols the names of the columns to search frequent items in.
   * @param support The minimum frequency for an item to be considered `frequent`. Should be greater
   *                than 1e-4.
   * @return A Local DataFrame with the Array of frequent items for each column.
   *
   * {{{
   *    val rows = Seq.tabulate(100) { i =>
   *      if (i % 2 == 0) (1, -1.0) else (i, i * -1.0)
   *    }
   *    val df = spark.createDataFrame(rows).toDF("a", "b")
   *    // find the items with a frequency greater than 0.4 (observed 40% of the time) for columns
   *    // "a" and "b"
   *    val freqSingles = df.stat.freqItems(Array("a", "b"), 0.4)
   *    freqSingles.show()
   *    +-----------+-------------+
   *    |a_freqItems|  b_freqItems|
   *    +-----------+-------------+
   *    |    [1, 99]|[-1.0, -99.0]|
   *    +-----------+-------------+
   *    // find the pair of items with a frequency greater than 0.1 in columns "a" and "b"
   *    val pairDf = df.select(struct("a", "b").as("a-b"))
   *    val freqPairs = pairDf.stat.freqItems(Array("a-b"), 0.1)
   *    freqPairs.select(explode($"a-b_freqItems").as("freq_ab")).show()
   *    +----------+
   *    |   freq_ab|
   *    +----------+
   *    |  [1,-1.0]|
   *    |   ...    |
   *    +----------+
   * }}}
   *
   * @since 1.4.0
   */
  def freqItems(cols: Array[String], support: Double): DataFrame = withOrigin {
    FrequentItems.singlePassFreqItems(df, cols, support)
  }

  /**
   * Finding frequent items for columns, possibly with false positives. Using the
   * frequent element count algorithm described in
   * <a href="https://doi.org/10.1145/762471.762473">here</a>, proposed by Karp,
   * Schenker, and Papadimitriou.
   * Uses a `default` support of 1%.
   *
   * This function is meant for exploratory data analysis, as we make no guarantee about the
   * backward compatibility of the schema of the resulting `DataFrame`.
   *
   * @param cols the names of the columns to search frequent items in.
   * @return A Local DataFrame with the Array of frequent items for each column.
   *
   * @since 1.4.0
   */
  def freqItems(cols: Array[String]): DataFrame = withOrigin {
    FrequentItems.singlePassFreqItems(df, cols, 0.01)
  }

  /**
   * (Scala-specific) Finding frequent items for columns, possibly with false positives. Using the
   * frequent element count algorithm described in
   * <a href="https://doi.org/10.1145/762471.762473">here</a>, proposed by Karp, Schenker,
   * and Papadimitriou.
   *
   * This function is meant for exploratory data analysis, as we make no guarantee about the
   * backward compatibility of the schema of the resulting `DataFrame`.
   *
   * @param cols the names of the columns to search frequent items in.
   * @return A Local DataFrame with the Array of frequent items for each column.
   *
   * {{{
   *    val rows = Seq.tabulate(100) { i =>
   *      if (i % 2 == 0) (1, -1.0) else (i, i * -1.0)
   *    }
   *    val df = spark.createDataFrame(rows).toDF("a", "b")
   *    // find the items with a frequency greater than 0.4 (observed 40% of the time) for columns
   *    // "a" and "b"
   *    val freqSingles = df.stat.freqItems(Seq("a", "b"), 0.4)
   *    freqSingles.show()
   *    +-----------+-------------+
   *    |a_freqItems|  b_freqItems|
   *    +-----------+-------------+
   *    |    [1, 99]|[-1.0, -99.0]|
   *    +-----------+-------------+
   *    // find the pair of items with a frequency greater than 0.1 in columns "a" and "b"
   *    val pairDf = df.select(struct("a", "b").as("a-b"))
   *    val freqPairs = pairDf.stat.freqItems(Seq("a-b"), 0.1)
   *    freqPairs.select(explode($"a-b_freqItems").as("freq_ab")).show()
   *    +----------+
   *    |   freq_ab|
   *    +----------+
   *    |  [1,-1.0]|
   *    |   ...    |
   *    +----------+
   * }}}
   *
   * @since 1.4.0
   */
  def freqItems(cols: Seq[String], support: Double): DataFrame = withOrigin {
    FrequentItems.singlePassFreqItems(df, cols, support)
  }

  /**
   * (Scala-specific) Finding frequent items for columns, possibly with false positives. Using the
   * frequent element count algorithm described in
   * <a href="https://doi.org/10.1145/762471.762473">here</a>, proposed by Karp, Schenker,
   * and Papadimitriou.
   * Uses a `default` support of 1%.
   *
   * This function is meant for exploratory data analysis, as we make no guarantee about the
   * backward compatibility of the schema of the resulting `DataFrame`.
   *
   * @param cols the names of the columns to search frequent items in.
   * @return A Local DataFrame with the Array of frequent items for each column.
   *
   * @since 1.4.0
   */
  def freqItems(cols: Seq[String]): DataFrame = withOrigin {
    FrequentItems.singlePassFreqItems(df, cols, 0.01)
  }

  /**
   * Returns a stratified sample without replacement based on the fraction given on each stratum.
   * @param col column that defines strata
   * @param fractions sampling fraction for each stratum. If a stratum is not specified, we treat
   *                  its fraction as zero.
   * @param seed random seed
   * @tparam T stratum type
   * @return a new `DataFrame` that represents the stratified sample
   *
   * {{{
   *    val df = spark.createDataFrame(Seq((1, 1), (1, 2), (2, 1), (2, 1), (2, 3), (3, 2),
   *      (3, 3))).toDF("key", "value")
   *    val fractions = Map(1 -> 1.0, 3 -> 0.5)
   *    df.stat.sampleBy("key", fractions, 36L).show()
   *    +---+-----+
   *    |key|value|
   *    +---+-----+
   *    |  1|    1|
   *    |  1|    2|
   *    |  3|    2|
   *    +---+-----+
   * }}}
   *
   * @since 1.5.0
   */
  def sampleBy[T](col: String, fractions: Map[T, Double], seed: Long): DataFrame = {
    sampleBy(Column(col), fractions, seed)
  }

  /**
   * Returns a stratified sample without replacement based on the fraction given on each stratum.
   * @param col column that defines strata
   * @param fractions sampling fraction for each stratum. If a stratum is not specified, we treat
   *                  its fraction as zero.
   * @param seed random seed
   * @tparam T stratum type
   * @return a new `DataFrame` that represents the stratified sample
   *
   * @since 1.5.0
   */
  def sampleBy[T](col: String, fractions: ju.Map[T, jl.Double], seed: Long): DataFrame = {
    sampleBy(col, fractions.asScala.toMap.asInstanceOf[Map[T, Double]], seed)
  }

  /**
   * Returns a stratified sample without replacement based on the fraction given on each stratum.
   * @param col column that defines strata
   * @param fractions sampling fraction for each stratum. If a stratum is not specified, we treat
   *                  its fraction as zero.
   * @param seed random seed
   * @tparam T stratum type
   * @return a new `DataFrame` that represents the stratified sample
   *
   * The stratified sample can be performed over multiple columns:
   * {{{
   *    import org.apache.spark.sql.Row
   *    import org.apache.spark.sql.functions.struct
   *
   *    val df = spark.createDataFrame(Seq(("Bob", 17), ("Alice", 10), ("Nico", 8), ("Bob", 17),
   *      ("Alice", 10))).toDF("name", "age")
   *    val fractions = Map(Row("Alice", 10) -> 0.3, Row("Nico", 8) -> 1.0)
   *    df.stat.sampleBy(struct($"name", $"age"), fractions, 36L).show()
   *    +-----+---+
   *    | name|age|
   *    +-----+---+
   *    | Nico|  8|
   *    |Alice| 10|
   *    +-----+---+
   * }}}
   *
   * @since 3.0.0
   */
  def sampleBy[T](col: Column, fractions: Map[T, Double], seed: Long): DataFrame = withOrigin {
    require(fractions.values.forall(p => p >= 0.0 && p <= 1.0),
      s"Fractions must be in [0, 1], but got $fractions.")
    import org.apache.spark.sql.functions.{rand, udf}
    val r = rand(seed)
    val f = udf { (stratum: Any, x: Double) =>
      x < fractions.getOrElse(stratum.asInstanceOf[T], 0.0)
    }
    df.filter(f(col, r))
  }

  /**
   * (Java-specific) Returns a stratified sample without replacement based on the fraction given
   * on each stratum.
   * @param col column that defines strata
   * @param fractions sampling fraction for each stratum. If a stratum is not specified, we treat
   *                  its fraction as zero.
   * @param seed random seed
   * @tparam T stratum type
   * @return a new `DataFrame` that represents the stratified sample
   *
   * @since 3.0.0
   */
  def sampleBy[T](col: Column, fractions: ju.Map[T, jl.Double], seed: Long): DataFrame = {
    sampleBy(col, fractions.asScala.toMap.asInstanceOf[Map[T, Double]], seed)
  }

  /**
   * Builds a Count-min Sketch over a specified column.
   *
   * @param colName name of the column over which the sketch is built
   * @param depth depth of the sketch
   * @param width width of the sketch
   * @param seed random seed
   * @return a `CountMinSketch` over column `colName`
   * @since 2.0.0
   */
  def countMinSketch(colName: String, depth: Int, width: Int, seed: Int): CountMinSketch = {
    countMinSketch(Column(colName), depth, width, seed)
  }

  /**
   * Builds a Count-min Sketch over a specified column.
   *
   * @param colName name of the column over which the sketch is built
   * @param eps relative error of the sketch
   * @param confidence confidence of the sketch
   * @param seed random seed
   * @return a `CountMinSketch` over column `colName`
   * @since 2.0.0
   */
  def countMinSketch(
      colName: String, eps: Double, confidence: Double, seed: Int): CountMinSketch = {
    countMinSketch(Column(colName), eps, confidence, seed)
  }

  /**
   * Builds a Count-min Sketch over a specified column.
   *
   * @param col the column over which the sketch is built
   * @param depth depth of the sketch
   * @param width width of the sketch
   * @param seed random seed
   * @return a `CountMinSketch` over column `colName`
   * @since 2.0.0
   */
  def countMinSketch(col: Column, depth: Int, width: Int, seed: Int): CountMinSketch = {
    val eps = 2.0 / width
    val confidence = 1 - 1 / Math.pow(2, depth)
    countMinSketch(col, eps, confidence, seed)
  }

  /**
   * Builds a Count-min Sketch over a specified column.
   *
   * @param col the column over which the sketch is built
   * @param eps relative error of the sketch
   * @param confidence confidence of the sketch
   * @param seed random seed
   * @return a `CountMinSketch` over column `colName`
   * @since 2.0.0
   */
  def countMinSketch(col: Column, eps: Double, confidence: Double, seed: Int): CountMinSketch = {
<<<<<<< HEAD
    countMinSketch(col, CountMinSketch.create(eps, confidence, seed))
  }

  private def countMinSketch(col: Column, zero: CountMinSketch): CountMinSketch = withOrigin {
    val singleCol = df.select(col)
    val colType = singleCol.schema.head.dataType

    val updater: (CountMinSketch, InternalRow) => Unit = colType match {
      // For string type, we can get bytes of our `UTF8String` directly, and call the `addBinary`
      // instead of `addString` to avoid unnecessary conversion.
      case StringType => (sketch, row) => sketch.addBinary(row.getUTF8String(0).getBytes)
      case ByteType => (sketch, row) => sketch.addLong(row.getByte(0))
      case ShortType => (sketch, row) => sketch.addLong(row.getShort(0))
      case IntegerType => (sketch, row) => sketch.addLong(row.getInt(0))
      case LongType => (sketch, row) => sketch.addLong(row.getLong(0))
      case _ =>
        throw new IllegalArgumentException(
          s"Count-min Sketch only supports string type and integral types, " +
            s"and does not support type $colType."
        )
    }

    singleCol.queryExecution.toRdd.aggregate(zero)(
      (sketch: CountMinSketch, row: InternalRow) => {
        updater(sketch, row)
        sketch
      },
      (sketch1, sketch2) => sketch1.mergeInPlace(sketch2)
=======
    val countMinSketchAgg = new CountMinSketchAgg(
      col.expr,
      Literal(eps, DoubleType),
      Literal(confidence, DoubleType),
      Literal(seed, IntegerType)
>>>>>>> b92265a9
    )
    val bytes = df.select(
      Column(countMinSketchAgg.toAggregateExpression(false))
    ).head().getAs[Array[Byte]](0)
    countMinSketchAgg.deserialize(bytes)
  }

  /**
   * Builds a Bloom filter over a specified column.
   *
   * @param colName name of the column over which the filter is built
   * @param expectedNumItems expected number of items which will be put into the filter.
   * @param fpp expected false positive probability of the filter.
   * @since 2.0.0
   */
  def bloomFilter(colName: String, expectedNumItems: Long, fpp: Double): BloomFilter = {
    bloomFilter(Column(colName), expectedNumItems, fpp)
  }

  /**
   * Builds a Bloom filter over a specified column.
   *
   * @param col the column over which the filter is built
   * @param expectedNumItems expected number of items which will be put into the filter.
   * @param fpp expected false positive probability of the filter.
   * @since 2.0.0
   */
  def bloomFilter(col: Column, expectedNumItems: Long, fpp: Double): BloomFilter = {
    val numBits = BloomFilter.optimalNumOfBits(expectedNumItems, fpp)
    bloomFilter(col, expectedNumItems, numBits)
  }

  /**
   * Builds a Bloom filter over a specified column.
   *
   * @param colName name of the column over which the filter is built
   * @param expectedNumItems expected number of items which will be put into the filter.
   * @param numBits expected number of bits of the filter.
   * @since 2.0.0
   */
  def bloomFilter(colName: String, expectedNumItems: Long, numBits: Long): BloomFilter = {
    bloomFilter(Column(colName), expectedNumItems, numBits)
  }

  /**
   * Builds a Bloom filter over a specified column.
   *
   * @param col the column over which the filter is built
   * @param expectedNumItems expected number of items which will be put into the filter.
   * @param numBits expected number of bits of the filter.
   * @since 2.0.0
   */
  def bloomFilter(col: Column, expectedNumItems: Long, numBits: Long): BloomFilter = withOrigin {
    val bloomFilterAgg = new BloomFilterAggregate(
      col.expr,
      Literal(expectedNumItems, LongType),
      Literal(numBits, LongType)
    )
    val bytes = df.select(
      Column(bloomFilterAgg.toAggregateExpression(false))
    ).head().getAs[Array[Byte]](0)
    bloomFilterAgg.deserialize(bytes)
  }
}<|MERGE_RESOLUTION|>--- conflicted
+++ resolved
@@ -497,43 +497,16 @@
    * @return a `CountMinSketch` over column `colName`
    * @since 2.0.0
    */
-  def countMinSketch(col: Column, eps: Double, confidence: Double, seed: Int): CountMinSketch = {
-<<<<<<< HEAD
-    countMinSketch(col, CountMinSketch.create(eps, confidence, seed))
-  }
-
-  private def countMinSketch(col: Column, zero: CountMinSketch): CountMinSketch = withOrigin {
-    val singleCol = df.select(col)
-    val colType = singleCol.schema.head.dataType
-
-    val updater: (CountMinSketch, InternalRow) => Unit = colType match {
-      // For string type, we can get bytes of our `UTF8String` directly, and call the `addBinary`
-      // instead of `addString` to avoid unnecessary conversion.
-      case StringType => (sketch, row) => sketch.addBinary(row.getUTF8String(0).getBytes)
-      case ByteType => (sketch, row) => sketch.addLong(row.getByte(0))
-      case ShortType => (sketch, row) => sketch.addLong(row.getShort(0))
-      case IntegerType => (sketch, row) => sketch.addLong(row.getInt(0))
-      case LongType => (sketch, row) => sketch.addLong(row.getLong(0))
-      case _ =>
-        throw new IllegalArgumentException(
-          s"Count-min Sketch only supports string type and integral types, " +
-            s"and does not support type $colType."
-        )
-    }
-
-    singleCol.queryExecution.toRdd.aggregate(zero)(
-      (sketch: CountMinSketch, row: InternalRow) => {
-        updater(sketch, row)
-        sketch
-      },
-      (sketch1, sketch2) => sketch1.mergeInPlace(sketch2)
-=======
+  def countMinSketch(
+      col: Column,
+      eps: Double,
+      confidence: Double,
+      seed: Int): CountMinSketch = withOrigin {
     val countMinSketchAgg = new CountMinSketchAgg(
       col.expr,
       Literal(eps, DoubleType),
       Literal(confidence, DoubleType),
       Literal(seed, IntegerType)
->>>>>>> b92265a9
     )
     val bytes = df.select(
       Column(countMinSketchAgg.toAggregateExpression(false))
