/*
 * Licensed to the Apache Software Foundation (ASF) under one or more
 * contributor license agreements.  See the NOTICE file distributed with
 * this work for additional information regarding copyright ownership.
 * The ASF licenses this file to You under the Apache License, Version 2.0
 * (the "License"); you may not use this file except in compliance with
 * the License.  You may obtain a copy of the License at
 *
 *    http://www.apache.org/licenses/LICENSE-2.0
 *
 * Unless required by applicable law or agreed to in writing, software
 * distributed under the License is distributed on an "AS IS" BASIS,
 * WITHOUT WARRANTIES OR CONDITIONS OF ANY KIND, either express or implied.
 * See the License for the specific language governing permissions and
 * limitations under the License.
 */

package org.apache.spark.sql.execution.streaming

import java.util.concurrent.{CountDownLatch, TimeUnit}
import java.util.concurrent.atomic.AtomicLong
import java.util.concurrent.locks.ReentrantLock

import scala.collection.mutable.ArrayBuffer
import scala.util.control.NonFatal

import org.apache.hadoop.fs.Path

import org.apache.spark.internal.Logging
import org.apache.spark.sql._
import org.apache.spark.sql.catalyst.encoders.RowEncoder
import org.apache.spark.sql.catalyst.expressions.{Attribute, AttributeMap}
import org.apache.spark.sql.catalyst.plans.logical.{LocalRelation, LogicalPlan}
import org.apache.spark.sql.catalyst.util._
import org.apache.spark.sql.execution.QueryExecution
import org.apache.spark.sql.execution.command.ExplainCommand
import org.apache.spark.sql.internal.SQLConf
import org.apache.spark.sql.streaming._
import org.apache.spark.util.{Clock, UninterruptibleThread, Utils}

/**
 * Manages the execution of a streaming Spark SQL query that is occurring in a separate thread.
 * Unlike a standard query, a streaming query executes repeatedly each time new data arrives at any
 * [[Source]] present in the query plan. Whenever new data arrives, a [[QueryExecution]] is created
 * and the results are committed transactionally to the given [[Sink]].
 */
class StreamExecution(
    override val sparkSession: SparkSession,
    override val id: Long,
    override val name: String,
    checkpointRoot: String,
    val logicalPlan: LogicalPlan,
    val sink: Sink,
    val trigger: Trigger,
    val triggerClock: Clock,
    val outputMode: OutputMode)
  extends StreamingQuery with Logging {

  import org.apache.spark.sql.streaming.StreamingQueryListener._

<<<<<<< HEAD
  // Constants that drive AIMD algorithm to choose polling interval
  private val minPollingDelayMs = sparkSession.conf.get(SQLConf.STREAMING_POLLING_MIN_DELAY)
  private val maxPollingDelayMs = sparkSession.conf.get(SQLConf.STREAMING_POLLING_MAX_DELAY)
  if (minPollingDelayMs <= 0) {
    sys.error(s"Invalid value of $minPollingDelayMs for minimimum polling interval. Must be > 0.")
  }
  if (maxPollingDelayMs < minPollingDelayMs) {
    sys.error(s"Invalid value of $maxPollingDelayMs for maximum polling interval. Must be >= " +
      s"minimum polling interval of $minPollingDelayMs msec.")
  }
  private val NUM_ADDITIVE_RATE_STEPS = 10
  private val pollingRateIncreaseHz =
    ((1000.0 / minPollingDelayMs) - (1000.0 / maxPollingDelayMs)) / NUM_ADDITIVE_RATE_STEPS
  private val MULTIPLICATIVE_RATE_STEP_SZ = 2

  /**
   * We use the additive increase, multiplicative decrease algorithm (AKA TCP congestion
   * avoidance) to govern the rate of polling. This field tracks 1/(current max polling rate)
   * and is adjusted by the two methods that follow.
   */
  var curPollingDelayMs = minPollingDelayMs
  var amPolling = false

  private def increasePollingRate() = {
    val prevDelay = curPollingDelayMs
    curPollingDelayMs = math.max(minPollingDelayMs,
      (1000.0 / ((1000.0 / prevDelay) + pollingRateIncreaseHz)).toInt)
    if (curPollingDelayMs != prevDelay) {
      logDebug(s"Polling delay decreased from $prevDelay to $curPollingDelayMs msec")
    }
  }

  private def decreasePollingRate() = {
    val prevDelay = curPollingDelayMs
    curPollingDelayMs =
      math.min(maxPollingDelayMs, prevDelay * MULTIPLICATIVE_RATE_STEP_SZ)
    if (curPollingDelayMs != prevDelay) {
      logDebug(s"Polling delay increased from $prevDelay to $curPollingDelayMs msec")
    }
  }
=======
  private val pollingDelayMs = sparkSession.sessionState.conf.streamingPollingDelay
>>>>>>> bb322943

  /**
   * A lock used to wait/notify when batches complete. Use a fair lock to avoid thread starvation.
   */
  private val awaitBatchLock = new ReentrantLock(true)
  private val awaitBatchLockCondition = awaitBatchLock.newCondition()

  private val startLatch = new CountDownLatch(1)
  private val terminationLatch = new CountDownLatch(1)

  /**
   * Tracks how much data we have processed and committed to the sink or state store from each
   * input source.
   */
  @volatile
  var committedOffsets = new StreamProgress

  /**
   * Tracks the offsets that are available to be processed, but have not yet be committed to the
   * sink.
   */
  @volatile
  private var availableOffsets = new StreamProgress

  /** The current batchId or -1 if execution has not yet been initialized. */
  private var currentBatchId: Long = -1

  /** All stream sources present in the query plan. */
  private val sources =
    logicalPlan.collect { case s: StreamingExecutionRelation => s.source }

  /** A list of unique sources in the query plan. */
  private val uniqueSources = sources.distinct

  private val triggerExecutor = trigger match {
    case t: ProcessingTime => ProcessingTimeExecutor(t, triggerClock)
  }

  /** Defines the internal state of execution */
  @volatile
  private var state: State = INITIALIZED

  @volatile
  var lastExecution: QueryExecution = null

  @volatile
  var streamDeathCause: StreamingQueryException = null

  /* Get the call site in the caller thread; will pass this into the micro batch thread */
  private val callSite = Utils.getCallSite()

  /**
   * The thread that runs the micro-batches of this stream. Note that this thread must be
   * [[org.apache.spark.util.UninterruptibleThread]] to avoid potential deadlocks in using
   * [[HDFSMetadataLog]]. See SPARK-14131 for more details.
   */
  val microBatchThread =
    new UninterruptibleThread(s"stream execution thread for $name") {
      override def run(): Unit = {
        // To fix call site like "run at <unknown>:0", we bridge the call site from the caller
        // thread to this micro batch thread
        sparkSession.sparkContext.setCallSite(callSite)
        runBatches()
      }
    }

  /**
   * A write-ahead-log that records the offsets that are present in each batch. In order to ensure
   * that a given batch will always consist of the same data, we write to this log *before* any
   * processing is done.  Thus, the Nth record in this log indicated data that is currently being
   * processed and the N-1th entry indicates which offsets have been durably committed to the sink.
   */
  val offsetLog = new HDFSMetadataLog[CompositeOffset](sparkSession, checkpointFile("offsets"))

  /** Whether the query is currently active or not */
  override def isActive: Boolean = state == ACTIVE

  /** Returns current status of all the sources. */
  override def sourceStatuses: Array[SourceStatus] = {
    val localAvailableOffsets = availableOffsets
    sources.map(s =>
      new SourceStatus(s.toString, localAvailableOffsets.get(s).map(_.toString))).toArray
  }

  /** Returns current status of the sink. */
  override def sinkStatus: SinkStatus =
    new SinkStatus(sink.toString, committedOffsets.toCompositeOffset(sources).toString)

  /** Returns the [[StreamingQueryException]] if the query was terminated by an exception. */
  override def exception: Option[StreamingQueryException] = Option(streamDeathCause)

  /** Returns the path of a file with `name` in the checkpoint directory. */
  private def checkpointFile(name: String): String =
    new Path(new Path(checkpointRoot), name).toUri.toString

  /**
   * Starts the execution. This returns only after the thread has started and [[QueryStarted]] event
   * has been posted to all the listeners.
   */
  def start(): Unit = {
    microBatchThread.setDaemon(true)
    microBatchThread.start()
    startLatch.await()  // Wait until thread started and QueryStart event has been posted
  }

  /**
   * Repeatedly attempts to run batches as data arrives.
   *
   * Note that this method ensures that [[QueryStarted]] and [[QueryTerminated]] events are posted
   * such that listeners are guaranteed to get a start event before a termination. Furthermore, this
   * method also ensures that [[QueryStarted]] event is posted before the `start()` method returns.
   */
  private def runBatches(): Unit = {
    try {
      // Mark ACTIVE and then post the event. QueryStarted event is synchronously sent to listeners,
      // so must mark this as ACTIVE first.
      state = ACTIVE
      postEvent(new QueryStarted(this.toInfo)) // Assumption: Does not throw exception.

      // Unblock starting thread
      startLatch.countDown()

      // While active, repeatedly attempt to run batches.
      SparkSession.setActiveSession(sparkSession)

      triggerExecutor.execute(() => {
        if (isActive) {
          if (currentBatchId < 0) {
            // We'll do this initialization only once
            populateStartOffsets()
            logDebug(s"Stream running from $committedOffsets to $availableOffsets")
          } else {
            constructNextBatch()
          }
          if (dataAvailable) {
            // Found data ==> linear increase in *rate* of polling
            increasePollingRate()
            runBatch()
            // We'll increase currentBatchId after we complete processing current batch's data
            currentBatchId += 1
            amPolling = false
          } else {
            // No data ==> multiplicative decrease in rate of polling, provided that we
            //             have waited for at least the current polling interval.
            if (amPolling) {
              decreasePollingRate()
            }
            Thread.sleep(curPollingDelayMs)
            amPolling = true
          }
          true
        } else {
          false
        }
      })
    } catch {
      case _: InterruptedException if state == TERMINATED => // interrupted by stop()
      case NonFatal(e) =>
        streamDeathCause = new StreamingQueryException(
          this,
          s"Query $name terminated with exception: ${e.getMessage}",
          e,
          Some(committedOffsets.toCompositeOffset(sources)))
        logError(s"Query $name terminated with error", e)
    } finally {
      state = TERMINATED
      sparkSession.streams.notifyQueryTermination(StreamExecution.this)
      postEvent(new QueryTerminated(this.toInfo, exception.map(_.cause).map(Utils.exceptionString)))
      terminationLatch.countDown()
    }
  }

  /**
   * Populate the start offsets to start the execution at the current offsets stored in the sink
   * (i.e. avoid reprocessing data that we have already processed). This function must be called
   * before any processing occurs and will populate the following fields:
   *  - currentBatchId
   *  - committedOffsets
   *  - availableOffsets
   */
  private def populateStartOffsets(): Unit = {
    offsetLog.getLatest() match {
      case Some((batchId, nextOffsets)) =>
        logInfo(s"Resuming streaming query, starting with batch $batchId")
        currentBatchId = batchId
        availableOffsets = nextOffsets.toStreamProgress(sources)
        logDebug(s"Found possibly uncommitted offsets $availableOffsets")

        offsetLog.get(batchId - 1).foreach {
          case lastOffsets =>
            committedOffsets = lastOffsets.toStreamProgress(sources)
            logDebug(s"Resuming with committed offsets: $committedOffsets")
        }

      case None => // We are starting this stream for the first time.
        logInfo(s"Starting new streaming query.")
        currentBatchId = 0
        constructNextBatch()
    }
  }

  /**
   * Returns true if there is any new data available to be processed.
   */
  private def dataAvailable: Boolean = {
    availableOffsets.exists {
      case (source, available) =>
        committedOffsets
            .get(source)
            .map(committed => committed < available)
            .getOrElse(true)
    }
  }

  /**
   * Queries all of the sources to see if any new data is available. When there is new data the
   * batchId counter is incremented and a new log entry is written with the newest offsets.
   */
  private def constructNextBatch(): Unit = {
    // Check to see what new data is available.
    val hasNewData = {
      awaitBatchLock.lock()
      try {
        val newData = uniqueSources.flatMap(s => s.getOffset.map(o => s -> o))
        availableOffsets ++= newData

        if (dataAvailable) {
          true
        } else {
          noNewData = true
          false
        }
      } finally {
        awaitBatchLock.unlock()
      }
    }
    if (hasNewData) {
      assert(offsetLog.add(currentBatchId, availableOffsets.toCompositeOffset(sources)),
        s"Concurrent update to the log. Multiple streaming jobs detected for $currentBatchId")
      logInfo(s"Committed offsets for batch $currentBatchId.")
    } else {
      awaitBatchLock.lock()
      try {
        // Wake up any threads that are waiting for the stream to progress.
        awaitBatchLockCondition.signalAll()
      } finally {
        awaitBatchLock.unlock()
      }
    }
  }

  /**
   * Processes any data available between `availableOffsets` and `committedOffsets`.
   */
  private def runBatch(): Unit = {
    val startTime = System.nanoTime()

    // TODO: Move this to IncrementalExecution.

    // Request unprocessed data from all sources.
    val newData = availableOffsets.flatMap {
      case (source, available) if committedOffsets.get(source).map(_ < available).getOrElse(true) =>
        val current = committedOffsets.get(source)
        val batch = source.getBatch(current, available)
        logDebug(s"Retrieving data from $source: $current -> $available")
        Some(source -> batch)
      case _ => None
    }.toMap

    // A list of attributes that will need to be updated.
    var replacements = new ArrayBuffer[(Attribute, Attribute)]
    // Replace sources in the logical plan with data that has arrived since the last batch.
    val withNewSources = logicalPlan transform {
      case StreamingExecutionRelation(source, output) =>
        newData.get(source).map { data =>
          val newPlan = data.logicalPlan
          assert(output.size == newPlan.output.size,
            s"Invalid batch: ${Utils.truncatedString(output, ",")} != " +
            s"${Utils.truncatedString(newPlan.output, ",")}")
          replacements ++= output.zip(newPlan.output)
          newPlan
        }.getOrElse {
          LocalRelation(output)
        }
    }

    // Rewire the plan to use the new attributes that were returned by the source.
    val replacementMap = AttributeMap(replacements)
    val newPlan = withNewSources transformAllExpressions {
      case a: Attribute if replacementMap.contains(a) => replacementMap(a)
    }

    val optimizerStart = System.nanoTime()
    lastExecution = new IncrementalExecution(
      sparkSession,
      newPlan,
      outputMode,
      checkpointFile("state"),
      currentBatchId)

    lastExecution.executedPlan
    val optimizerTime = (System.nanoTime() - optimizerStart).toDouble / 1000000
    logDebug(s"Optimized batch in ${optimizerTime}ms")

    val nextBatch =
      new Dataset(sparkSession, lastExecution, RowEncoder(lastExecution.analyzed.schema))
    sink.addBatch(currentBatchId, nextBatch)

    awaitBatchLock.lock()
    try {
      // Wake up any threads that are waiting for the stream to progress.
      awaitBatchLockCondition.signalAll()
    } finally {
      awaitBatchLock.unlock()
    }

    val batchTime = (System.nanoTime() - startTime).toDouble / 1000000
    logInfo(s"Completed up to $availableOffsets in ${batchTime}ms")
    // Update committed offsets.
    committedOffsets ++= availableOffsets
    postEvent(new QueryProgress(this.toInfo))
  }

  private def postEvent(event: StreamingQueryListener.Event) {
    sparkSession.streams.postListenerEvent(event)
  }

  /**
   * Signals to the thread executing micro-batches that it should stop running after the next
   * batch. This method blocks until the thread stops running.
   */
  override def stop(): Unit = {
    // Set the state to TERMINATED so that the batching thread knows that it was interrupted
    // intentionally
    state = TERMINATED
    if (microBatchThread.isAlive) {
      microBatchThread.interrupt()
      microBatchThread.join()
    }
    uniqueSources.foreach(_.stop())
    logInfo(s"Query $name was stopped")
  }

  /**
   * Blocks the current thread until processing for data from the given `source` has reached at
   * least the given `Offset`. This method is indented for use primarily when writing tests.
   */
  def awaitOffset(source: Source, newOffset: Offset): Unit = {
    def notDone = {
      val localCommittedOffsets = committedOffsets
      !localCommittedOffsets.contains(source) || localCommittedOffsets(source) < newOffset
    }

    while (notDone) {
      awaitBatchLock.lock()
      try {
        awaitBatchLockCondition.await(100, TimeUnit.MILLISECONDS)
        if (streamDeathCause != null) {
          throw streamDeathCause
        }
      } finally {
        awaitBatchLock.unlock()
      }
    }
    logDebug(s"Unblocked at $newOffset for $source")
  }

  /** A flag to indicate that a batch has completed with no new data available. */
  @volatile private var noNewData = false

  override def processAllAvailable(): Unit = {
    awaitBatchLock.lock()
    try {
      noNewData = false
      while (true) {
        awaitBatchLockCondition.await(10000, TimeUnit.MILLISECONDS)
        if (streamDeathCause != null) {
          throw streamDeathCause
        }
        if (noNewData) {
          return
        }
      }
    } finally {
      awaitBatchLock.unlock()
    }
  }

  override def awaitTermination(): Unit = {
    if (state == INITIALIZED) {
      throw new IllegalStateException("Cannot wait for termination on a query that has not started")
    }
    terminationLatch.await()
    if (streamDeathCause != null) {
      throw streamDeathCause
    }
  }

  override def awaitTermination(timeoutMs: Long): Boolean = {
    if (state == INITIALIZED) {
      throw new IllegalStateException("Cannot wait for termination on a query that has not started")
    }
    require(timeoutMs > 0, "Timeout has to be positive")
    terminationLatch.await(timeoutMs, TimeUnit.MILLISECONDS)
    if (streamDeathCause != null) {
      throw streamDeathCause
    } else {
      !isActive
    }
  }

  /** Expose for tests */
  def explainInternal(extended: Boolean): String = {
    if (lastExecution == null) {
      "No physical plan. Waiting for data."
    } else {
      val explain = ExplainCommand(lastExecution.logical, extended = extended)
      sparkSession.sessionState.executePlan(explain).executedPlan.executeCollect()
        .map(_.getString(0)).mkString("\n")
    }
  }

  override def explain(extended: Boolean): Unit = {
    // scalastyle:off println
    println(explainInternal(extended))
    // scalastyle:on println
  }

  override def explain(): Unit = explain(extended = false)

  override def toString: String = {
    s"Streaming Query - $name [state = $state]"
  }

  def toDebugString: String = {
    val deathCauseStr = if (streamDeathCause != null) {
      "Error:\n" + stackTraceToString(streamDeathCause.cause)
    } else ""
    s"""
       |=== Streaming Query ===
       |Name: $name
       |Current Offsets: $committedOffsets
       |
       |Current State: $state
       |Thread State: ${microBatchThread.getState}
       |
       |Logical Plan:
       |$logicalPlan
       |
       |$deathCauseStr
     """.stripMargin
  }

  private def toInfo: StreamingQueryInfo = {
    new StreamingQueryInfo(
      this.name,
      this.id,
      this.sourceStatuses,
      this.sinkStatus)
  }

  trait State
  case object INITIALIZED extends State
  case object ACTIVE extends State
  case object TERMINATED extends State
}

object StreamExecution {
  private val _nextId = new AtomicLong(0)

  def nextId: Long = _nextId.getAndIncrement()
}<|MERGE_RESOLUTION|>--- conflicted
+++ resolved
@@ -58,10 +58,9 @@
 
   import org.apache.spark.sql.streaming.StreamingQueryListener._
 
-<<<<<<< HEAD
   // Constants that drive AIMD algorithm to choose polling interval
-  private val minPollingDelayMs = sparkSession.conf.get(SQLConf.STREAMING_POLLING_MIN_DELAY)
-  private val maxPollingDelayMs = sparkSession.conf.get(SQLConf.STREAMING_POLLING_MAX_DELAY)
+  private val minPollingDelayMs = sparkSession.sessionState.conf.streamingPollingMinDelay
+  private val maxPollingDelayMs = sparkSession.sessionState.conf.streamingPollingMaxDelay
   if (minPollingDelayMs <= 0) {
     sys.error(s"Invalid value of $minPollingDelayMs for minimimum polling interval. Must be > 0.")
   }
@@ -99,9 +98,6 @@
       logDebug(s"Polling delay increased from $prevDelay to $curPollingDelayMs msec")
     }
   }
-=======
-  private val pollingDelayMs = sparkSession.sessionState.conf.streamingPollingDelay
->>>>>>> bb322943
 
   /**
    * A lock used to wait/notify when batches complete. Use a fair lock to avoid thread starvation.
