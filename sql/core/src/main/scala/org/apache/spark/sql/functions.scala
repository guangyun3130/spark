--- conflicted
+++ resolved
@@ -329,7 +329,6 @@
   def skewness(e: Column): Column = Skewness(e.expr)
 
   /**
-<<<<<<< HEAD
    * Aggregate function: returns the skewness of the values in a group.
    *
    * @group agg_funcs
@@ -339,9 +338,6 @@
 
   /**
    * Aggregate function: returns the population standard deviation of
-=======
-   * Aggregate function: returns the unbiased sample standard deviation of
->>>>>>> 1d04dc95
    * the expression in a group.
    *
    * @group agg_funcs
@@ -350,7 +346,7 @@
   def stddev(e: Column): Column = Stddev(e.expr)
 
   /**
-   * Aggregate function: returns the population standard deviation of
+   * Aggregate function: returns the sample standard deviation of
    * the expression in a group.
    *
    * @group agg_funcs
