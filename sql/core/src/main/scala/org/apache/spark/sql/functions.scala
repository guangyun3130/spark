--- conflicted
+++ resolved
@@ -3293,20 +3293,19 @@
   def sort_array(e: Column, asc: Boolean): Column = withExpr { SortArray(e.expr, lit(asc).expr) }
 
   /**
-<<<<<<< HEAD
+   * Returns the maximum value in the array.
+   *
+   * @group collection_funcs
+   * @since 2.4.0
+   */
+  def array_max(e: Column): Column = withExpr { ArrayMax(e.expr) }
+
+  /**
    * Returns a reversed string or an array with reverse order of elements.
    * @group collection_funcs
    * @since 1.5.0
    */
   def reverse(e: Column): Column = withExpr { Reverse(e.expr) }
-=======
-   * Returns the maximum value in the array.
-   *
-   * @group collection_funcs
-   * @since 2.4.0
-   */
-  def array_max(e: Column): Column = withExpr { ArrayMax(e.expr) }
->>>>>>> 69310220
 
   /**
    * Returns an unordered array containing the keys of the map.
