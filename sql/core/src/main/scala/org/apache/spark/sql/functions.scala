--- conflicted
+++ resolved
@@ -2691,16 +2691,12 @@
 
   /**
    * Returns number of months between dates `date1` and `date2`.
-<<<<<<< HEAD
    * If `date1` is later than `date2`, then the result is positive.
    * If `date1` and `date2` are on the same day of month, or both are the last day of month,
    * time of day will be ignored.
    *
    * Otherwise, the difference is calculated based on 31 days per month, and rounded to
    * 8 digits.
-=======
-   * The result is rounded off to 8 digits.
->>>>>>> 94641fe6
    * @group datetime_funcs
    * @since 1.5.0
    */
