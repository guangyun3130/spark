--- conflicted
+++ resolved
@@ -34,419 +34,6 @@
 package object sql {
 
   /**
-<<<<<<< HEAD
-   * :: DeveloperApi ::
-   *
-   * Represents one row of output from a relational operator.
-   * @group row
-   */
-  @DeveloperApi
-  type Row = catalyst.expressions.Row
-
-  /**
-   * :: DeveloperApi ::
-   *
-   * A [[Row]] object can be constructed by providing field values. Example:
-   * {{{
-   * import org.apache.spark.sql._
-   *
-   * // Create a Row from values.
-   * Row(value1, value2, value3, ...)
-   * // Create a Row from a Seq of values.
-   * Row.fromSeq(Seq(value1, value2, ...))
-   * }}}
-   *
-   * A value of a row can be accessed through both generic access by ordinal,
-   * which will incur boxing overhead for primitives, as well as native primitive access.
-   * An example of generic access by ordinal:
-   * {{{
-   * import org.apache.spark.sql._
-   *
-   * val row = Row(1, true, "a string", null)
-   * // row: Row = [1,true,a string,null]
-   * val firstValue = row(0)
-   * // firstValue: Any = 1
-   * val fourthValue = row(3)
-   * // fourthValue: Any = null
-   * }}}
-   *
-   * For native primitive access, it is invalid to use the native primitive interface to retrieve
-   * a value that is null, instead a user must check `isNullAt` before attempting to retrieve a
-   * value that might be null.
-   * An example of native primitive access:
-   * {{{
-   * // using the row from the previous example.
-   * val firstValue = row.getInt(0)
-   * // firstValue: Int = 1
-   * val isNull = row.isNullAt(3)
-   * // isNull: Boolean = true
-   * }}}
-   *
-   * Interfaces related to native primitive access are:
-   *
-   * `isNullAt(i: Int): Boolean`
-   *
-   * `getInt(i: Int): Int`
-   *
-   * `getLong(i: Int): Long`
-   *
-   * `getDouble(i: Int): Double`
-   *
-   * `getFloat(i: Int): Float`
-   *
-   * `getBoolean(i: Int): Boolean`
-   *
-   * `getShort(i: Int): Short`
-   *
-   * `getByte(i: Int): Byte`
-   *
-   * `getString(i: Int): String`
-   *
-   * Fields in a [[Row]] object can be extracted in a pattern match. Example:
-   * {{{
-   * import org.apache.spark.sql._
-   *
-   * val pairs = sql("SELECT key, value FROM src").rdd.map {
-   *   case Row(key: Int, value: String) =>
-   *     key -> value
-   * }
-   * }}}
-   *
-   * @group row
-   */
-  @DeveloperApi
-  val Row = catalyst.expressions.Row
-
-  /**
-   * :: DeveloperApi ::
-   *
-   * The base type of all Spark SQL data types.
-   *
-   * @group dataType
-   */
-  @DeveloperApi
-  type DataType = catalyst.types.DataType
-
-  @DeveloperApi
-  val DataType = catalyst.types.DataType
-
-  /**
-   * :: DeveloperApi ::
-   *
-   * The data type representing `String` values
-   *
-   * @group dataType
-   */
-  @DeveloperApi
-  val StringType = catalyst.types.StringType
-
-  /**
-   * :: DeveloperApi ::
-   *
-   * The data type representing `Array[Byte]` values.
-   *
-   * @group dataType
-   */
-  @DeveloperApi
-  val BinaryType = catalyst.types.BinaryType
-
-  /**
-   * :: DeveloperApi ::
-   *
-   * The data type representing `Boolean` values.
-   *
-   *@group dataType
-   */
-  @DeveloperApi
-  val BooleanType = catalyst.types.BooleanType
-
-  /**
-   * :: DeveloperApi ::
-   *
-   * The data type representing `java.sql.Timestamp` values.
-   *
-   * @group dataType
-   */
-  @DeveloperApi
-  val TimestampType = catalyst.types.TimestampType
-
-  /**
-   * :: DeveloperApi ::
-   *
-   * The data type representing `java.sql.Date` values.
-   *
-   * @group dataType
-   */
-  @DeveloperApi
-  val DateType = catalyst.types.DateType
-
-  /**
-   * :: DeveloperApi ::
-   *
-   * The data type representing `scala.math.BigDecimal` values.
-   *
-   * TODO(matei): explain precision and scale
-   *
-   * @group dataType
-   */
-  @DeveloperApi
-  type DecimalType = catalyst.types.DecimalType
-
-  /**
-   * :: DeveloperApi ::
-   *
-   * The data type representing `scala.math.BigDecimal` values.
-   *
-   * TODO(matei): explain precision and scale
-   *
-   * @group dataType
-   */
-  @DeveloperApi
-  val DecimalType = catalyst.types.DecimalType
-
-  /**
-   * :: DeveloperApi ::
-   *
-   * The data type representing `Double` values.
-   *
-   * @group dataType
-   */
-  @DeveloperApi
-  val DoubleType = catalyst.types.DoubleType
-
-  /**
-   * :: DeveloperApi ::
-   *
-   * The data type representing `Float` values.
-   *
-   * @group dataType
-   */
-  @DeveloperApi
-  val FloatType = catalyst.types.FloatType
-
-  /**
-   * :: DeveloperApi ::
-   *
-   * The data type representing `Byte` values.
-   *
-   * @group dataType
-   */
-  @DeveloperApi
-  val ByteType = catalyst.types.ByteType
-
-  /**
-   * :: DeveloperApi ::
-   *
-   * The data type representing `Int` values.
-   *
-   * @group dataType
-   */
-  @DeveloperApi
-  val IntegerType = catalyst.types.IntegerType
-
-  /**
-   * :: DeveloperApi ::
-   *
-   * The data type representing `Long` values.
-   *
-   * @group dataType
-   */
-  @DeveloperApi
-  val LongType = catalyst.types.LongType
-
-  /**
-   * :: DeveloperApi ::
-   *
-   * The data type representing `Short` values.
-   *
-   * @group dataType
-   */
-  @DeveloperApi
-  val ShortType = catalyst.types.ShortType
-
-  /**
-   * :: DeveloperApi ::
-   *
-   * The data type representing `NULL` values.
-   *
-   * @group dataType
-   */
-  @DeveloperApi
-  val NullType = catalyst.types.NullType
-  
-  /**
-   * :: DeveloperApi ::
-   *
-   * The data type for collections of multiple values.
-   * Internally these are represented as columns that contain a ``scala.collection.Seq``.
-   *
-   * An [[ArrayType]] object comprises two fields, `elementType: [[DataType]]` and
-   * `containsNull: Boolean`. The field of `elementType` is used to specify the type of
-   * array elements. The field of `containsNull` is used to specify if the array has `null` values.
-   *
-   * @group dataType
-   */
-  @DeveloperApi
-  type ArrayType = catalyst.types.ArrayType
-
-  /**
-   * :: DeveloperApi ::
-   *
-   * An [[ArrayType]] object can be constructed with two ways,
-   * {{{
-   * ArrayType(elementType: DataType, containsNull: Boolean)
-   * }}} and
-   * {{{
-   * ArrayType(elementType: DataType)
-   * }}}
-   * For `ArrayType(elementType)`, the field of `containsNull` is set to `false`.
-   *
-   * @group dataType
-   */
-  @DeveloperApi
-  val ArrayType = catalyst.types.ArrayType
-
-  /**
-   * :: DeveloperApi ::
-   *
-   * The data type representing `Map`s. A [[MapType]] object comprises three fields,
-   * `keyType: [[DataType]]`, `valueType: [[DataType]]` and `valueContainsNull: Boolean`.
-   * The field of `keyType` is used to specify the type of keys in the map.
-   * The field of `valueType` is used to specify the type of values in the map.
-   * The field of `valueContainsNull` is used to specify if values of this map has `null` values.
-   * For values of a MapType column, keys are not allowed to have `null` values.
-   *
-   * @group dataType
-   */
-  @DeveloperApi
-  type MapType = catalyst.types.MapType
-
-  /**
-   * :: DeveloperApi ::
-   *
-   * A [[MapType]] object can be constructed with two ways,
-   * {{{
-   * MapType(keyType: DataType, valueType: DataType, valueContainsNull: Boolean)
-   * }}} and
-   * {{{
-   * MapType(keyType: DataType, valueType: DataType)
-   * }}}
-   * For `MapType(keyType: DataType, valueType: DataType)`,
-   * the field of `valueContainsNull` is set to `true`.
-   *
-   * @group dataType
-   */
-  @DeveloperApi
-  val MapType = catalyst.types.MapType
-
-  /**
-   * :: DeveloperApi ::
-   *
-   * The data type representing [[Row]]s.
-   * A [[StructType]] object comprises a [[Seq]] of [[StructField]]s.
-   *
-   * @group dataType
-   */
-  @DeveloperApi
-  type StructType = catalyst.types.StructType
-
-  /**
-   * :: DeveloperApi ::
-   *
-   * A [[StructType]] object can be constructed by
-   * {{{
-   * StructType(fields: Seq[StructField])
-   * }}}
-   * For a [[StructType]] object, one or multiple [[StructField]]s can be extracted by names.
-   * If multiple [[StructField]]s are extracted, a [[StructType]] object will be returned.
-   * If a provided name does not have a matching field, it will be ignored. For the case
-   * of extracting a single StructField, a `null` will be returned.
-   * Example:
-   * {{{
-   * import org.apache.spark.sql._
-   *
-   * val struct =
-   *   StructType(
-   *     StructField("a", IntegerType, true) ::
-   *     StructField("b", LongType, false) ::
-   *     StructField("c", BooleanType, false) :: Nil)
-   *
-   * // Extract a single StructField.
-   * val singleField = struct("b")
-   * // singleField: StructField = StructField(b,LongType,false)
-   *
-   * // This struct does not have a field called "d". null will be returned.
-   * val nonExisting = struct("d")
-   * // nonExisting: StructField = null
-   *
-   * // Extract multiple StructFields. Field names are provided in a set.
-   * // A StructType object will be returned.
-   * val twoFields = struct(Set("b", "c"))
-   * // twoFields: StructType =
-   * //   StructType(List(StructField(b,LongType,false), StructField(c,BooleanType,false)))
-   *
-   * // Those names do not have matching fields will be ignored.
-   * // For the case shown below, "d" will be ignored and
-   * // it is treated as struct(Set("b", "c")).
-   * val ignoreNonExisting = struct(Set("b", "c", "d"))
-   * // ignoreNonExisting: StructType =
-   * //   StructType(List(StructField(b,LongType,false), StructField(c,BooleanType,false)))
-   * }}}
-   *
-   * A [[Row]] object is used as a value of the StructType.
-   * Example:
-   * {{{
-   * import org.apache.spark.sql._
-   *
-   * val innerStruct =
-   *   StructType(
-   *     StructField("f1", IntegerType, true) ::
-   *     StructField("f2", LongType, false) ::
-   *     StructField("f3", BooleanType, false) :: Nil)
-   *
-   * val struct = StructType(
-   *   StructField("a", innerStruct, true) :: Nil)
-   *
-   * // Create a Row with the schema defined by struct
-   * val row = Row(Row(1, 2, true))
-   * // row: Row = [[1,2,true]]
-   * }}}
-   *
-   * @group dataType
-   */
-  @DeveloperApi
-  val StructType = catalyst.types.StructType
-
-  /**
-   * :: DeveloperApi ::
-   *
-   * A [[StructField]] object represents a field in a [[StructType]] object.
-   * A [[StructField]] object comprises three fields, `name: [[String]]`, `dataType: [[DataType]]`,
-   * and `nullable: Boolean`. The field of `name` is the name of a `StructField`. The field of
-   * `dataType` specifies the data type of a `StructField`.
-   * The field of `nullable` specifies if values of a `StructField` can contain `null` values.
-   *
-   * @group field
-   */
-  @DeveloperApi
-  type StructField = catalyst.types.StructField
-
-  /**
-   * :: DeveloperApi ::
-   *
-   * A [[StructField]] object can be constructed by
-   * {{{
-   * StructField(name: String, dataType: DataType, nullable: Boolean)
-   * }}}
-   *
-   * @group dataType
-   */
-  @DeveloperApi
-  val StructField = catalyst.types.StructField
-
-  /**
-=======
->>>>>>> ae7c1396
    * Converts a logical plan into zero or more SparkPlans.
    */
   @DeveloperApi
