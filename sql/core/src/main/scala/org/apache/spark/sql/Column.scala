--- conflicted
+++ resolved
@@ -925,12 +925,9 @@
   def withField(fieldName: String, col: Column): Column = withExpr {
     require(fieldName != null, "fieldName cannot be null")
     require(col != null, "col cannot be null")
-    updateFieldsHelper(expr, nameParts(fieldName), name => WithField(name, col.expr))
-  }
-
-<<<<<<< HEAD
-    WithFields(expr, fieldName, col.expr)
-=======
+    UpdateFields(expr, fieldName, col.expr)
+  }
+
   // scalastyle:off line.size.limit
   /**
    * An expression that drops fields in `StructType` by name.
@@ -992,40 +989,9 @@
    */
   // scalastyle:on line.size.limit
   def dropFields(fieldNames: String*): Column = withExpr {
-    def dropField(structExpr: Expression, fieldName: String): UpdateFields =
-      updateFieldsHelper(structExpr, nameParts(fieldName), name => DropField(name))
-
-    fieldNames.tail.foldLeft(dropField(expr, fieldNames.head)) {
-      (resExpr, fieldName) => dropField(resExpr, fieldName)
+    fieldNames.tail.foldLeft(UpdateFields(expr, fieldNames.head)) {
+      (resExpr, fieldName) => UpdateFields(resExpr, fieldName)
     }
-  }
-
-  private def nameParts(fieldName: String): Seq[String] = {
-    require(fieldName != null, "fieldName cannot be null")
-
-    if (fieldName.isEmpty) {
-      fieldName :: Nil
-    } else {
-      CatalystSqlParser.parseMultipartIdentifier(fieldName)
-    }
-  }
-
-  private def updateFieldsHelper(
-      structExpr: Expression,
-      namePartsRemaining: Seq[String],
-      valueFunc: String => StructFieldsOperation): UpdateFields = {
-
-    val fieldName = namePartsRemaining.head
-    if (namePartsRemaining.length == 1) {
-      UpdateFields(structExpr, valueFunc(fieldName) :: Nil)
-    } else {
-      val newValue = updateFieldsHelper(
-        structExpr = UnresolvedExtractValue(structExpr, Literal(fieldName)),
-        namePartsRemaining = namePartsRemaining.tail,
-        valueFunc = valueFunc)
-      UpdateFields(structExpr, WithField(fieldName, newValue) :: Nil)
-    }
->>>>>>> 3b2a38d7
   }
 
   /**
