/*
 * Licensed to the Apache Software Foundation (ASF) under one or more
 * contributor license agreements.  See the NOTICE file distributed with
 * this work for additional information regarding copyright ownership.
 * The ASF licenses this file to You under the Apache License, Version 2.0
 * (the "License"); you may not use this file except in compliance with
 * the License.  You may obtain a copy of the License at
 *
 *    http://www.apache.org/licenses/LICENSE-2.0
 *
 * Unless required by applicable law or agreed to in writing, software
 * distributed under the License is distributed on an "AS IS" BASIS,
 * WITHOUT WARRANTIES OR CONDITIONS OF ANY KIND, either express or implied.
 * See the License for the specific language governing permissions and
 * limitations under the License.
 */

package org.apache.spark.sql

import scala.jdk.CollectionConverters._

import org.apache.spark.annotation.Stable
import org.apache.spark.internal.{Logging, MDC}
import org.apache.spark.internal.LogKeys.{LEFT_EXPR, RIGHT_EXPR}
import org.apache.spark.sql.catalyst.parser.DataTypeParser
import org.apache.spark.sql.expressions.Window
import org.apache.spark.sql.functions.lit
import org.apache.spark.sql.internal.ColumnNode
import org.apache.spark.sql.types._
import org.apache.spark.util.ArrayImplicits._

private[spark] object Column {

  def apply(colName: String): Column = new Column(colName)

  def apply(node: => ColumnNode): Column = withOrigin(new Column(node))

<<<<<<< HEAD
  private[sql] def generateAlias(e: Expression): String = {
    e match {
      case a: AggregateExpression if a.aggregateFunction.isInstanceOf[TypedAggregateExpression] =>
        a.aggregateFunction.toString
      case expr => toPrettySQL(expr)
    }
  }

  private[spark] def fn(name: String, inputs: Column*): Column = {
=======
  private[sql] def fn(name: String, inputs: Column*): Column = {
>>>>>>> ba208b9c
    fn(name, isDistinct = false, inputs: _*)
  }

  private[spark] def fn(name: String, isDistinct: Boolean, inputs: Column*): Column = {
    fn(name, isDistinct = isDistinct, isInternal = false, inputs)
  }

  private[spark] def internalFn(name: String, inputs: Column*): Column = {
    fn(name, isDistinct = false, isInternal = true, inputs)
  }

  private def fn(
      name: String,
      isDistinct: Boolean,
      isInternal: Boolean,
      inputs: Seq[Column]): Column = withOrigin {
    Column(internal.UnresolvedFunction(
      name,
      inputs.map(_.node),
      isDistinct = isDistinct,
      isInternal = isInternal))
  }
}

/**
 * A [[Column]] where an [[Encoder]] has been given for the expected input and return type.
 * To create a [[TypedColumn]], use the `as` function on a [[Column]].
 *
 * @tparam T The input type expected for this expression.  Can be `Any` if the expression is type
 *           checked by the analyzer instead of the compiler (i.e. `expr("sum(...)")`).
 * @tparam U The output type of this column.
 *
 * @since 1.6.0
 */
@Stable
class TypedColumn[-T, U](
    node: ColumnNode,
    private[sql] val encoder: Encoder[U])
  extends Column(node) {

  /**
   * Gives the [[TypedColumn]] a name (alias).
   * If the current `TypedColumn` has metadata associated with it, this metadata will be propagated
   * to the new column.
   *
   * @group expr_ops
   * @since 2.0.0
   */
  override def name(alias: String): TypedColumn[T, U] =
    new TypedColumn[T, U](super.name(alias).node, encoder)

}

/**
 * A column that will be computed based on the data in a `DataFrame`.
 *
 * A new column can be constructed based on the input columns present in a DataFrame:
 *
 * {{{
 *   df("columnName")            // On a specific `df` DataFrame.
 *   col("columnName")           // A generic column not yet associated with a DataFrame.
 *   col("columnName.field")     // Extracting a struct field
 *   col("`a.column.with.dots`") // Escape `.` in column names.
 *   $"columnName"               // Scala short hand for a named column.
 * }}}
 *
 * [[Column]] objects can be composed to form complex expressions:
 *
 * {{{
 *   $"a" + 1
 *   $"a" === $"b"
 * }}}
 *
 * @groupname java_expr_ops Java-specific expression operators
 * @groupname expr_ops Expression operators
 * @groupname df_ops DataFrame functions
 * @groupname Ungrouped Support functions for DataFrames
 *
 * @since 1.3.0
 */
@Stable
class Column(val node: ColumnNode) extends Logging {
  def this(name: String) = this(withOrigin {
    name match {
      case "*" => internal.UnresolvedStar(None)
      case _ if name.endsWith(".*") => internal.UnresolvedStar(Option(name.dropRight(2)))
      case _ => internal.UnresolvedAttribute(name)
    }
  })

  private def fn(name: String): Column = {
    Column.fn(name, this)
  }
  private def fn(name: String, other: Column): Column = {
    Column.fn(name, this, other)
  }
  private def fn(name: String, other: Any): Column = {
    Column.fn(name, this, lit(other))
  }

  override def toString: String = node.sql

  override def equals(that: Any): Boolean = that match {
    case that: Column => that.node.normalized == this.node.normalized
    case _ => false
  }

  override def hashCode: Int = this.node.normalized.hashCode()

  /**
   * Provides a type hint about the expected return value of this column.  This information can
   * be used by operations such as `select` on a [[Dataset]] to automatically convert the
   * results into the correct JVM types.
   * @since 1.6.0
   */
  def as[U : Encoder]: TypedColumn[Any, U] = new TypedColumn[Any, U](node, implicitly[Encoder[U]])

  /**
   * Extracts a value or values from a complex type.
   * The following types of extraction are supported:
   * <ul>
   * <li>Given an Array, an integer ordinal can be used to retrieve a single value.</li>
   * <li>Given a Map, a key of the correct type can be used to retrieve an individual value.</li>
   * <li>Given a Struct, a string fieldName can be used to extract that field.</li>
   * <li>Given an Array of Structs, a string fieldName can be used to extract filed
   *    of every struct in that array, and return an Array of fields.</li>
   * </ul>
   * @group expr_ops
   * @since 1.4.0
   */
  def apply(extraction: Any): Column = Column {
    internal.UnresolvedExtractValue(node, lit(extraction).node)
  }

  /**
   * Unary minus, i.e. negate the expression.
   * {{{
   *   // Scala: select the amount column and negates all values.
   *   df.select( -df("amount") )
   *
   *   // Java:
   *   import static org.apache.spark.sql.functions.*;
   *   df.select( negate(col("amount") );
   * }}}
   *
   * @group expr_ops
   * @since 1.3.0
   */
  def unary_- : Column = fn("negative")

  /**
   * Inversion of boolean expression, i.e. NOT.
   * {{{
   *   // Scala: select rows that are not active (isActive === false)
   *   df.filter( !df("isActive") )
   *
   *   // Java:
   *   import static org.apache.spark.sql.functions.*;
   *   df.filter( not(df.col("isActive")) );
   * }}}
   *
   * @group expr_ops
   * @since 1.3.0
   */
  def unary_! : Column = fn("!")

  /**
   * Equality test.
   * {{{
   *   // Scala:
   *   df.filter( df("colA") === df("colB") )
   *
   *   // Java
   *   import static org.apache.spark.sql.functions.*;
   *   df.filter( col("colA").equalTo(col("colB")) );
   * }}}
   *
   * @group expr_ops
   * @since 1.3.0
   */
  def ===(other: Any): Column = {
    val right = lit(other)
    checkTrivialPredicate(right)
    fn("=", other)
  }

  private def checkTrivialPredicate(right: Column): Unit = {
    if (this == right) {
      logWarning(
        log"Constructing trivially true equals predicate, " +
          log"'${MDC(LEFT_EXPR, this)} == ${MDC(RIGHT_EXPR, right)}'. " +
          log"Perhaps you need to use aliases.")
    }
  }

  /**
   * Equality test.
   * {{{
   *   // Scala:
   *   df.filter( df("colA") === df("colB") )
   *
   *   // Java
   *   import static org.apache.spark.sql.functions.*;
   *   df.filter( col("colA").equalTo(col("colB")) );
   * }}}
   *
   * @group expr_ops
   * @since 1.3.0
   */
  def equalTo(other: Any): Column = this === other

  /**
   * Inequality test.
   * {{{
   *   // Scala:
   *   df.select( df("colA") =!= df("colB") )
   *   df.select( !(df("colA") === df("colB")) )
   *
   *   // Java:
   *   import static org.apache.spark.sql.functions.*;
   *   df.filter( col("colA").notEqual(col("colB")) );
   * }}}
   *
   * @group expr_ops
   * @since 2.0.0
    */
  def =!= (other: Any): Column = !(this === other)

  /**
   * Inequality test.
   * {{{
   *   // Scala:
   *   df.select( df("colA") !== df("colB") )
   *   df.select( !(df("colA") === df("colB")) )
   *
   *   // Java:
   *   import static org.apache.spark.sql.functions.*;
   *   df.filter( col("colA").notEqual(col("colB")) );
   * }}}
   *
   * @group expr_ops
   * @since 1.3.0
    */
  @deprecated("!== does not have the same precedence as ===, use =!= instead", "2.0.0")
  def !== (other: Any): Column = this =!= other

  /**
   * Inequality test.
   * {{{
   *   // Scala:
   *   df.select( df("colA") !== df("colB") )
   *   df.select( !(df("colA") === df("colB")) )
   *
   *   // Java:
   *   import static org.apache.spark.sql.functions.*;
   *   df.filter( col("colA").notEqual(col("colB")) );
   * }}}
   *
   * @group java_expr_ops
   * @since 1.3.0
   */
  def notEqual(other: Any): Column = this =!= other

  /**
   * Greater than.
   * {{{
   *   // Scala: The following selects people older than 21.
   *   people.select( people("age") > 21 )
   *
   *   // Java:
   *   import static org.apache.spark.sql.functions.*;
   *   people.select( people.col("age").gt(21) );
   * }}}
   *
   * @group expr_ops
   * @since 1.3.0
   */
  def >(other: Any): Column = fn(">", other)

  /**
   * Greater than.
   * {{{
   *   // Scala: The following selects people older than 21.
   *   people.select( people("age") > lit(21) )
   *
   *   // Java:
   *   import static org.apache.spark.sql.functions.*;
   *   people.select( people.col("age").gt(21) );
   * }}}
   *
   * @group java_expr_ops
   * @since 1.3.0
   */
  def gt(other: Any): Column = this > other

  /**
   * Less than.
   * {{{
   *   // Scala: The following selects people younger than 21.
   *   people.select( people("age") < 21 )
   *
   *   // Java:
   *   people.select( people.col("age").lt(21) );
   * }}}
   *
   * @group expr_ops
   * @since 1.3.0
   */
  def <(other: Any): Column = fn("<", other)

  /**
   * Less than.
   * {{{
   *   // Scala: The following selects people younger than 21.
   *   people.select( people("age") < 21 )
   *
   *   // Java:
   *   people.select( people.col("age").lt(21) );
   * }}}
   *
   * @group java_expr_ops
   * @since 1.3.0
   */
  def lt(other: Any): Column = this < other

  /**
   * Less than or equal to.
   * {{{
   *   // Scala: The following selects people age 21 or younger than 21.
   *   people.select( people("age") <= 21 )
   *
   *   // Java:
   *   people.select( people.col("age").leq(21) );
   * }}}
   *
   * @group expr_ops
   * @since 1.3.0
   */
  def <=(other: Any): Column = fn("<=", other)

  /**
   * Less than or equal to.
   * {{{
   *   // Scala: The following selects people age 21 or younger than 21.
   *   people.select( people("age") <= 21 )
   *
   *   // Java:
   *   people.select( people.col("age").leq(21) );
   * }}}
   *
   * @group java_expr_ops
   * @since 1.3.0
   */
  def leq(other: Any): Column = this <= other

  /**
   * Greater than or equal to an expression.
   * {{{
   *   // Scala: The following selects people age 21 or older than 21.
   *   people.select( people("age") >= 21 )
   *
   *   // Java:
   *   people.select( people.col("age").geq(21) )
   * }}}
   *
   * @group expr_ops
   * @since 1.3.0
   */
  def >=(other: Any): Column = fn(">=", other)

  /**
   * Greater than or equal to an expression.
   * {{{
   *   // Scala: The following selects people age 21 or older than 21.
   *   people.select( people("age") >= 21 )
   *
   *   // Java:
   *   people.select( people.col("age").geq(21) )
   * }}}
   *
   * @group java_expr_ops
   * @since 1.3.0
   */
  def geq(other: Any): Column = this >= other

  /**
   * Equality test that is safe for null values.
   *
   * @group expr_ops
   * @since 1.3.0
   */
  def <=>(other: Any): Column = {
    val right = lit(other)
    checkTrivialPredicate(right)
    fn("<=>", right)
  }

  /**
   * Equality test that is safe for null values.
   *
   * @group java_expr_ops
   * @since 1.3.0
   */
  def eqNullSafe(other: Any): Column = this <=> other

  /**
   * Evaluates a list of conditions and returns one of multiple possible result expressions.
   * If otherwise is not defined at the end, null is returned for unmatched conditions.
   *
   * {{{
   *   // Example: encoding gender string column into integer.
   *
   *   // Scala:
   *   people.select(when(people("gender") === "male", 0)
   *     .when(people("gender") === "female", 1)
   *     .otherwise(2))
   *
   *   // Java:
   *   people.select(when(col("gender").equalTo("male"), 0)
   *     .when(col("gender").equalTo("female"), 1)
   *     .otherwise(2))
   * }}}
   *
   * @group expr_ops
   * @since 1.4.0
   */
  def when(condition: Column, value: Any): Column = Column {
    node match {
      case internal.CaseWhenOtherwise(branches, None, _) =>
        internal.CaseWhenOtherwise(branches :+ ((condition.node, lit(value).node)), None)
      case internal.CaseWhenOtherwise(_, Some(_), _) =>
        throw new IllegalArgumentException(
          "when() cannot be applied once otherwise() is applied")
      case _ =>
        throw new IllegalArgumentException(
          "when() can only be applied on a Column previously generated by when() function")
    }
  }

  /**
   * Evaluates a list of conditions and returns one of multiple possible result expressions.
   * If otherwise is not defined at the end, null is returned for unmatched conditions.
   *
   * {{{
   *   // Example: encoding gender string column into integer.
   *
   *   // Scala:
   *   people.select(when(people("gender") === "male", 0)
   *     .when(people("gender") === "female", 1)
   *     .otherwise(2))
   *
   *   // Java:
   *   people.select(when(col("gender").equalTo("male"), 0)
   *     .when(col("gender").equalTo("female"), 1)
   *     .otherwise(2))
   * }}}
   *
   * @group expr_ops
   * @since 1.4.0
   */
  def otherwise(value: Any): Column = Column {
    node match {
      case internal.CaseWhenOtherwise(branches, None, _) =>
        internal.CaseWhenOtherwise(branches, Option(lit(value).node))
      case internal.CaseWhenOtherwise(_, Some(_), _) =>
        throw new IllegalArgumentException(
          "otherwise() can only be applied once on a Column previously generated by when()")
      case _ =>
        throw new IllegalArgumentException(
          "otherwise() can only be applied on a Column previously generated by when()")
    }
  }

  /**
   * True if the current column is between the lower bound and upper bound, inclusive.
   *
   * @group java_expr_ops
   * @since 1.4.0
   */
  def between(lowerBound: Any, upperBound: Any): Column = {
    (this >= lowerBound) && (this <= upperBound)
  }

  /**
   * True if the current expression is NaN.
   *
   * @group expr_ops
   * @since 1.5.0
   */
  def isNaN: Column = fn("isNaN")

  /**
   * True if the current expression is null.
   *
   * @group expr_ops
   * @since 1.3.0
   */
  def isNull: Column = fn("isNull")

  /**
   * True if the current expression is NOT null.
   *
   * @group expr_ops
   * @since 1.3.0
   */
  def isNotNull: Column = fn("isNotNull")

  /**
   * Boolean OR.
   * {{{
   *   // Scala: The following selects people that are in school or employed.
   *   people.filter( people("inSchool") || people("isEmployed") )
   *
   *   // Java:
   *   people.filter( people.col("inSchool").or(people.col("isEmployed")) );
   * }}}
   *
   * @group expr_ops
   * @since 1.3.0
   */
  def ||(other: Any): Column = fn("or", other)

  /**
   * Boolean OR.
   * {{{
   *   // Scala: The following selects people that are in school or employed.
   *   people.filter( people("inSchool") || people("isEmployed") )
   *
   *   // Java:
   *   people.filter( people.col("inSchool").or(people.col("isEmployed")) );
   * }}}
   *
   * @group java_expr_ops
   * @since 1.3.0
   */
  def or(other: Column): Column = this || other

  /**
   * Boolean AND.
   * {{{
   *   // Scala: The following selects people that are in school and employed at the same time.
   *   people.select( people("inSchool") && people("isEmployed") )
   *
   *   // Java:
   *   people.select( people.col("inSchool").and(people.col("isEmployed")) );
   * }}}
   *
   * @group expr_ops
   * @since 1.3.0
   */
  def &&(other: Any): Column = fn("and", other)

  /**
   * Boolean AND.
   * {{{
   *   // Scala: The following selects people that are in school and employed at the same time.
   *   people.select( people("inSchool") && people("isEmployed") )
   *
   *   // Java:
   *   people.select( people.col("inSchool").and(people.col("isEmployed")) );
   * }}}
   *
   * @group java_expr_ops
   * @since 1.3.0
   */
  def and(other: Column): Column = this && other

  /**
   * Sum of this expression and another expression.
   * {{{
   *   // Scala: The following selects the sum of a person's height and weight.
   *   people.select( people("height") + people("weight") )
   *
   *   // Java:
   *   people.select( people.col("height").plus(people.col("weight")) );
   * }}}
   *
   * @group expr_ops
   * @since 1.3.0
   */
  def +(other: Any): Column = fn("+", other)

  /**
   * Sum of this expression and another expression.
   * {{{
   *   // Scala: The following selects the sum of a person's height and weight.
   *   people.select( people("height") + people("weight") )
   *
   *   // Java:
   *   people.select( people.col("height").plus(people.col("weight")) );
   * }}}
   *
   * @group java_expr_ops
   * @since 1.3.0
   */
  def plus(other: Any): Column = this + other

  /**
   * Subtraction. Subtract the other expression from this expression.
   * {{{
   *   // Scala: The following selects the difference between people's height and their weight.
   *   people.select( people("height") - people("weight") )
   *
   *   // Java:
   *   people.select( people.col("height").minus(people.col("weight")) );
   * }}}
   *
   * @group expr_ops
   * @since 1.3.0
   */
  def -(other: Any): Column = fn("-", other)

  /**
   * Subtraction. Subtract the other expression from this expression.
   * {{{
   *   // Scala: The following selects the difference between people's height and their weight.
   *   people.select( people("height") - people("weight") )
   *
   *   // Java:
   *   people.select( people.col("height").minus(people.col("weight")) );
   * }}}
   *
   * @group java_expr_ops
   * @since 1.3.0
   */
  def minus(other: Any): Column = this - other

  /**
   * Multiplication of this expression and another expression.
   * {{{
   *   // Scala: The following multiplies a person's height by their weight.
   *   people.select( people("height") * people("weight") )
   *
   *   // Java:
   *   people.select( people.col("height").multiply(people.col("weight")) );
   * }}}
   *
   * @group expr_ops
   * @since 1.3.0
   */
  def *(other: Any): Column = fn("*", other)

  /**
   * Multiplication of this expression and another expression.
   * {{{
   *   // Scala: The following multiplies a person's height by their weight.
   *   people.select( people("height") * people("weight") )
   *
   *   // Java:
   *   people.select( people.col("height").multiply(people.col("weight")) );
   * }}}
   *
   * @group java_expr_ops
   * @since 1.3.0
   */
  def multiply(other: Any): Column = this * other

  /**
   * Division this expression by another expression.
   * {{{
   *   // Scala: The following divides a person's height by their weight.
   *   people.select( people("height") / people("weight") )
   *
   *   // Java:
   *   people.select( people.col("height").divide(people.col("weight")) );
   * }}}
   *
   * @group expr_ops
   * @since 1.3.0
   */
  def /(other: Any): Column = fn("/", other)

  /**
   * Division this expression by another expression.
   * {{{
   *   // Scala: The following divides a person's height by their weight.
   *   people.select( people("height") / people("weight") )
   *
   *   // Java:
   *   people.select( people.col("height").divide(people.col("weight")) );
   * }}}
   *
   * @group java_expr_ops
   * @since 1.3.0
   */
  def divide(other: Any): Column = this / other

  /**
   * Modulo (a.k.a. remainder) expression.
   *
   * @group expr_ops
   * @since 1.3.0
   */
  def %(other: Any): Column = fn("%", other)

  /**
   * Modulo (a.k.a. remainder) expression.
   *
   * @group java_expr_ops
   * @since 1.3.0
   */
  def mod(other: Any): Column = this % other

  /**
   * A boolean expression that is evaluated to true if the value of this expression is contained
   * by the evaluated values of the arguments.
   *
   * Note: Since the type of the elements in the list are inferred only during the run time,
   * the elements will be "up-casted" to the most common type for comparison.
   * For eg:
   *   1) In the case of "Int vs String", the "Int" will be up-casted to "String" and the
   * comparison will look like "String vs String".
   *   2) In the case of "Float vs Double", the "Float" will be up-casted to "Double" and the
   * comparison will look like "Double vs Double"
   *
   * @group expr_ops
   * @since 1.5.0
   */
  @scala.annotation.varargs
  def isin(list: Any*): Column = Column.fn("in", this +: list.map(lit): _*)

  /**
   * A boolean expression that is evaluated to true if the value of this expression is contained
   * by the provided collection.
   *
   * Note: Since the type of the elements in the collection are inferred only during the run time,
   * the elements will be "up-casted" to the most common type for comparison.
   * For eg:
   *   1) In the case of "Int vs String", the "Int" will be up-casted to "String" and the
   * comparison will look like "String vs String".
   *   2) In the case of "Float vs Double", the "Float" will be up-casted to "Double" and the
   * comparison will look like "Double vs Double"
   *
   * @group expr_ops
   * @since 2.4.0
   */
  def isInCollection(values: scala.collection.Iterable[_]): Column = isin(values.toSeq: _*)

  /**
   * A boolean expression that is evaluated to true if the value of this expression is contained
   * by the provided collection.
   *
   * Note: Since the type of the elements in the collection are inferred only during the run time,
   * the elements will be "up-casted" to the most common type for comparison.
   * For eg:
   *   1) In the case of "Int vs String", the "Int" will be up-casted to "String" and the
   * comparison will look like "String vs String".
   *   2) In the case of "Float vs Double", the "Float" will be up-casted to "Double" and the
   * comparison will look like "Double vs Double"
   *
   * @group java_expr_ops
   * @since 2.4.0
   */
  def isInCollection(values: java.lang.Iterable[_]): Column = isInCollection(values.asScala)

  /**
   * SQL like expression. Returns a boolean column based on a SQL LIKE match.
   *
   * @group expr_ops
   * @since 1.3.0
   */
  def like(literal: String): Column = fn("like", literal)

  /**
   * SQL RLIKE expression (LIKE with Regex). Returns a boolean column based on a regex
   * match.
   *
   * @group expr_ops
   * @since 1.3.0
   */
  def rlike(literal: String): Column = fn("rlike", literal)

  /**
   * SQL ILIKE expression (case insensitive LIKE).
   *
   * @group expr_ops
   * @since 3.3.0
   */
  def ilike(literal: String): Column = fn("ilike", literal)

  /**
   * An expression that gets an item at position `ordinal` out of an array,
   * or gets a value by key `key` in a `MapType`.
   *
   * @group expr_ops
   * @since 1.3.0
   */
  def getItem(key: Any): Column = apply(key)

  // scalastyle:off line.size.limit
  /**
   * An expression that adds/replaces field in `StructType` by name.
   *
   * {{{
   *   val df = sql("SELECT named_struct('a', 1, 'b', 2) struct_col")
   *   df.select($"struct_col".withField("c", lit(3)))
   *   // result: {"a":1,"b":2,"c":3}
   *
   *   val df = sql("SELECT named_struct('a', 1, 'b', 2) struct_col")
   *   df.select($"struct_col".withField("b", lit(3)))
   *   // result: {"a":1,"b":3}
   *
   *   val df = sql("SELECT CAST(NULL AS struct<a:int,b:int>) struct_col")
   *   df.select($"struct_col".withField("c", lit(3)))
   *   // result: null of type struct<a:int,b:int,c:int>
   *
   *   val df = sql("SELECT named_struct('a', 1, 'b', 2, 'b', 3) struct_col")
   *   df.select($"struct_col".withField("b", lit(100)))
   *   // result: {"a":1,"b":100,"b":100}
   *
   *   val df = sql("SELECT named_struct('a', named_struct('a', 1, 'b', 2)) struct_col")
   *   df.select($"struct_col".withField("a.c", lit(3)))
   *   // result: {"a":{"a":1,"b":2,"c":3}}
   *
   *   val df = sql("SELECT named_struct('a', named_struct('b', 1), 'a', named_struct('c', 2)) struct_col")
   *   df.select($"struct_col".withField("a.c", lit(3)))
   *   // result: org.apache.spark.sql.AnalysisException: Ambiguous reference to fields
   * }}}
   *
   * This method supports adding/replacing nested fields directly e.g.
   *
   * {{{
   *   val df = sql("SELECT named_struct('a', named_struct('a', 1, 'b', 2)) struct_col")
   *   df.select($"struct_col".withField("a.c", lit(3)).withField("a.d", lit(4)))
   *   // result: {"a":{"a":1,"b":2,"c":3,"d":4}}
   * }}}
   *
   * However, if you are going to add/replace multiple nested fields, it is more optimal to extract
   * out the nested struct before adding/replacing multiple fields e.g.
   *
   * {{{
   *   val df = sql("SELECT named_struct('a', named_struct('a', 1, 'b', 2)) struct_col")
   *   df.select($"struct_col".withField("a", $"struct_col.a".withField("c", lit(3)).withField("d", lit(4))))
   *   // result: {"a":{"a":1,"b":2,"c":3,"d":4}}
   * }}}
   *
   * @group expr_ops
   * @since 3.1.0
   */
  // scalastyle:on line.size.limit
  def withField(fieldName: String, col: Column): Column = {
    require(fieldName != null, "fieldName cannot be null")
    require(col != null, "col cannot be null")
    Column(internal.UpdateFields(node, fieldName, Option(col.node)))
  }

  // scalastyle:off line.size.limit
  /**
   * An expression that drops fields in `StructType` by name.
   * This is a no-op if schema doesn't contain field name(s).
   *
   * {{{
   *   val df = sql("SELECT named_struct('a', 1, 'b', 2) struct_col")
   *   df.select($"struct_col".dropFields("b"))
   *   // result: {"a":1}
   *
   *   val df = sql("SELECT named_struct('a', 1, 'b', 2) struct_col")
   *   df.select($"struct_col".dropFields("c"))
   *   // result: {"a":1,"b":2}
   *
   *   val df = sql("SELECT named_struct('a', 1, 'b', 2, 'c', 3) struct_col")
   *   df.select($"struct_col".dropFields("b", "c"))
   *   // result: {"a":1}
   *
   *   val df = sql("SELECT named_struct('a', 1, 'b', 2) struct_col")
   *   df.select($"struct_col".dropFields("a", "b"))
   *   // result: org.apache.spark.sql.AnalysisException: [DATATYPE_MISMATCH.CANNOT_DROP_ALL_FIELDS] Cannot resolve "update_fields(struct_col, dropfield(), dropfield())" due to data type mismatch: Cannot drop all fields in struct.;
   *
   *   val df = sql("SELECT CAST(NULL AS struct<a:int,b:int>) struct_col")
   *   df.select($"struct_col".dropFields("b"))
   *   // result: null of type struct<a:int>
   *
   *   val df = sql("SELECT named_struct('a', 1, 'b', 2, 'b', 3) struct_col")
   *   df.select($"struct_col".dropFields("b"))
   *   // result: {"a":1}
   *
   *   val df = sql("SELECT named_struct('a', named_struct('a', 1, 'b', 2)) struct_col")
   *   df.select($"struct_col".dropFields("a.b"))
   *   // result: {"a":{"a":1}}
   *
   *   val df = sql("SELECT named_struct('a', named_struct('b', 1), 'a', named_struct('c', 2)) struct_col")
   *   df.select($"struct_col".dropFields("a.c"))
   *   // result: org.apache.spark.sql.AnalysisException: Ambiguous reference to fields
   * }}}
   *
   * This method supports dropping multiple nested fields directly e.g.
   *
   * {{{
   *   val df = sql("SELECT named_struct('a', named_struct('a', 1, 'b', 2)) struct_col")
   *   df.select($"struct_col".dropFields("a.b", "a.c"))
   *   // result: {"a":{"a":1}}
   * }}}
   *
   * However, if you are going to drop multiple nested fields, it is more optimal to extract
   * out the nested struct before dropping multiple fields from it e.g.
   *
   * {{{
   *   val df = sql("SELECT named_struct('a', named_struct('a', 1, 'b', 2)) struct_col")
   *   df.select($"struct_col".withField("a", $"struct_col.a".dropFields("b", "c")))
   *   // result: {"a":{"a":1}}
   * }}}
   *
   * @group expr_ops
   * @since 3.1.0
   */
  // scalastyle:on line.size.limit
  def dropFields(fieldNames: String*): Column = Column {
    fieldNames.tail.foldLeft(internal.UpdateFields(node, fieldNames.head)) {
      (resExpr, fieldName) => internal.UpdateFields(resExpr, fieldName)
    }
  }

  /**
   * An expression that gets a field by name in a `StructType`.
   *
   * @group expr_ops
   * @since 1.3.0
   */
  def getField(fieldName: String): Column = apply(fieldName)

  /**
   * An expression that returns a substring.
   * @param startPos expression for the starting position.
   * @param len expression for the length of the substring.
   *
   * @group expr_ops
   * @since 1.3.0
   */
  def substr(startPos: Column, len: Column): Column = Column.fn("substr", this, startPos, len)

  /**
   * An expression that returns a substring.
   * @param startPos starting position.
   * @param len length of the substring.
   *
   * @group expr_ops
   * @since 1.3.0
   */
  def substr(startPos: Int, len: Int): Column = substr(lit(startPos), lit(len))

  /**
   * Contains the other element. Returns a boolean column based on a string match.
   *
   * @group expr_ops
   * @since 1.3.0
   */
  def contains(other: Any): Column = fn("contains", other)

  /**
   * String starts with. Returns a boolean column based on a string match.
   *
   * @group expr_ops
   * @since 1.3.0
   */
  def startsWith(other: Column): Column = fn("startswith", other)

  /**
   * String starts with another string literal. Returns a boolean column based on a string match.
   *
   * @group expr_ops
   * @since 1.3.0
   */
  def startsWith(literal: String): Column = startsWith(lit(literal))

  /**
   * String ends with. Returns a boolean column based on a string match.
   *
   * @group expr_ops
   * @since 1.3.0
   */
  def endsWith(other: Column): Column = fn("endswith", other)

  /**
   * String ends with another string literal. Returns a boolean column based on a string match.
   *
   * @group expr_ops
   * @since 1.3.0
   */
  def endsWith(literal: String): Column = endsWith(lit(literal))

  /**
   * Gives the column an alias. Same as `as`.
   * {{{
   *   // Renames colA to colB in select output.
   *   df.select($"colA".alias("colB"))
   * }}}
   *
   * @group expr_ops
   * @since 1.4.0
   */
  def alias(alias: String): Column = name(alias)

  /**
   * Gives the column an alias.
   * {{{
   *   // Renames colA to colB in select output.
   *   df.select($"colA".as("colB"))
   * }}}
   *
   * If the current column has metadata associated with it, this metadata will be propagated
   * to the new column. If this not desired, use the API `as(alias: String, metadata: Metadata)`
   * with explicit metadata.
   *
   * @group expr_ops
   * @since 1.3.0
   */
  def as(alias: String): Column = name(alias)

  /**
   * (Scala-specific) Assigns the given aliases to the results of a table generating function.
   * {{{
   *   // Renames colA to colB in select output.
   *   df.select(explode($"myMap").as("key" :: "value" :: Nil))
   * }}}
   *
   * @group expr_ops
   * @since 1.4.0
   */
  def as(aliases: Seq[String]): Column = Column(internal.Alias(node, aliases))

  /**
   * Assigns the given aliases to the results of a table generating function.
   * {{{
   *   // Renames colA to colB in select output.
   *   df.select(explode($"myMap").as("key" :: "value" :: Nil))
   * }}}
   *
   * @group expr_ops
   * @since 1.4.0
   */
  def as(aliases: Array[String]): Column = as(aliases.toImmutableArraySeq)

  /**
   * Gives the column an alias.
   * {{{
   *   // Renames colA to colB in select output.
   *   df.select($"colA".as("colB"))
   * }}}
   *
   * If the current column has metadata associated with it, this metadata will be propagated
   * to the new column. If this not desired, use the API `as(alias: String, metadata: Metadata)`
   * with explicit metadata.
   *
   * @group expr_ops
   * @since 1.3.0
   */
  def as(alias: Symbol): Column = name(alias.name)

  /**
   * Gives the column an alias with metadata.
   * {{{
   *   val metadata: Metadata = ...
   *   df.select($"colA".as("colB", metadata))
   * }}}
   *
   * @group expr_ops
   * @since 1.3.0
   */
  def as(alias: String, metadata: Metadata): Column =
    Column(internal.Alias(node, alias :: Nil, metadata = Option(metadata)))

  /**
   * Gives the column a name (alias).
   * {{{
   *   // Renames colA to colB in select output.
   *   df.select($"colA".name("colB"))
   * }}}
   *
   * If the current column has metadata associated with it, this metadata will be propagated
   * to the new column. If this not desired, use the API `as(alias: String, metadata: Metadata)`
   * with explicit metadata.
   *
   * @group expr_ops
   * @since 2.0.0
   */
  def name(alias: String): Column = Column(internal.Alias(node, alias :: Nil))

  /**
   * Casts the column to a different data type.
   * {{{
   *   // Casts colA to IntegerType.
   *   import org.apache.spark.sql.types.IntegerType
   *   df.select(df("colA").cast(IntegerType))
   *
   *   // equivalent to
   *   df.select(df("colA").cast("int"))
   * }}}
   *
   * @group expr_ops
   * @since 1.3.0
   */
  def cast(to: DataType): Column = Column(internal.Cast(node, to))

  /**
   * Casts the column to a different data type, using the canonical string representation
   * of the type. The supported types are: `string`, `boolean`, `byte`, `short`, `int`, `long`,
   * `float`, `double`, `decimal`, `date`, `timestamp`.
   * {{{
   *   // Casts colA to integer.
   *   df.select(df("colA").cast("int"))
   * }}}
   *
   * @group expr_ops
   * @since 1.3.0
   */
  def cast(to: String): Column = cast(DataTypeParser.parseDataType(to))

  /**
   * Casts the column to a different data type and the result is null on failure.
   * {{{
   *   // Casts colA to IntegerType.
   *   import org.apache.spark.sql.types.IntegerType
   *   df.select(df("colA").try_cast(IntegerType))
   *
   *   // equivalent to
   *   df.select(df("colA").try_cast("int"))
   * }}}
   *
   * @group expr_ops
   * @since 4.0.0
   */
  def try_cast(to: DataType): Column = {
    Column(internal.Cast(node, to, Option(internal.Cast.Try)))
  }

  /**
   * Casts the column to a different data type and the result is null on failure.
   * {{{
   *   // Casts colA to integer.
   *   df.select(df("colA").try_cast("int"))
   * }}}
   *
   * @group expr_ops
   * @since 4.0.0
   */
  def try_cast(to: String): Column = {
    try_cast(DataTypeParser.parseDataType(to))
  }

  private def sortOrder(
      sortDirection: internal.SortOrder.SortDirection,
      nullOrdering: internal.SortOrder.NullOrdering): Column = {
    Column(internal.SortOrder(node, sortDirection, nullOrdering))
  }

  private[sql] def sortOrder: internal.SortOrder = node match {
    case order: internal.SortOrder => order
    case _ => asc.node.asInstanceOf[internal.SortOrder]
  }

  /**
   * Returns a sort expression based on the descending order of the column.
   * {{{
   *   // Scala
   *   df.sort(df("age").desc)
   *
   *   // Java
   *   df.sort(df.col("age").desc());
   * }}}
   *
   * @group expr_ops
   * @since 1.3.0
   */
  def desc: Column = desc_nulls_last

  /**
   * Returns a sort expression based on the descending order of the column,
   * and null values appear before non-null values.
   * {{{
   *   // Scala: sort a DataFrame by age column in descending order and null values appearing first.
   *   df.sort(df("age").desc_nulls_first)
   *
   *   // Java
   *   df.sort(df.col("age").desc_nulls_first());
   * }}}
   *
   * @group expr_ops
   * @since 2.1.0
   */
  def desc_nulls_first: Column = sortOrder(
    internal.SortOrder.Descending,
    internal.SortOrder.NullsFirst)

  /**
   * Returns a sort expression based on the descending order of the column,
   * and null values appear after non-null values.
   * {{{
   *   // Scala: sort a DataFrame by age column in descending order and null values appearing last.
   *   df.sort(df("age").desc_nulls_last)
   *
   *   // Java
   *   df.sort(df.col("age").desc_nulls_last());
   * }}}
   *
   * @group expr_ops
   * @since 2.1.0
   */
  def desc_nulls_last: Column = sortOrder(
    internal.SortOrder.Descending,
    internal.SortOrder.NullsLast)

  /**
   * Returns a sort expression based on ascending order of the column.
   * {{{
   *   // Scala: sort a DataFrame by age column in ascending order.
   *   df.sort(df("age").asc)
   *
   *   // Java
   *   df.sort(df.col("age").asc());
   * }}}
   *
   * @group expr_ops
   * @since 1.3.0
   */
  def asc: Column = asc_nulls_first

  /**
   * Returns a sort expression based on ascending order of the column,
   * and null values return before non-null values.
   * {{{
   *   // Scala: sort a DataFrame by age column in ascending order and null values appearing first.
   *   df.sort(df("age").asc_nulls_first)
   *
   *   // Java
   *   df.sort(df.col("age").asc_nulls_first());
   * }}}
   *
   * @group expr_ops
   * @since 2.1.0
   */
  def asc_nulls_first: Column = sortOrder(
    internal.SortOrder.Ascending,
    internal.SortOrder.NullsFirst)

  /**
   * Returns a sort expression based on ascending order of the column,
   * and null values appear after non-null values.
   * {{{
   *   // Scala: sort a DataFrame by age column in ascending order and null values appearing last.
   *   df.sort(df("age").asc_nulls_last)
   *
   *   // Java
   *   df.sort(df.col("age").asc_nulls_last());
   * }}}
   *
   * @group expr_ops
   * @since 2.1.0
   */
  def asc_nulls_last: Column = sortOrder(
    internal.SortOrder.Ascending,
    internal.SortOrder.NullsLast)

  /**
   * Prints the expression to the console for debugging purposes.
   *
   * @group df_ops
   * @since 1.3.0
   */
  def explain(extended: Boolean): Unit = {
    // scalastyle:off println
    if (extended) {
      println(node)
    } else {
      println(node.sql)
    }
    // scalastyle:on println
  }

  /**
   * Compute bitwise OR of this expression with another expression.
   * {{{
   *   df.select($"colA".bitwiseOR($"colB"))
   * }}}
   *
   * @group expr_ops
   * @since 1.4.0
   */
  def bitwiseOR(other: Any): Column = fn("|", other)

  /**
   * Compute bitwise AND of this expression with another expression.
   * {{{
   *   df.select($"colA".bitwiseAND($"colB"))
   * }}}
   *
   * @group expr_ops
   * @since 1.4.0
   */
  def bitwiseAND(other: Any): Column = fn("&", other)

  /**
   * Compute bitwise XOR of this expression with another expression.
   * {{{
   *   df.select($"colA".bitwiseXOR($"colB"))
   * }}}
   *
   * @group expr_ops
   * @since 1.4.0
   */
  def bitwiseXOR(other: Any): Column = fn("^", other)

  /**
   * Defines a windowing column.
   *
   * {{{
   *   val w = Window.partitionBy("name").orderBy("id")
   *   df.select(
   *     sum("price").over(w.rangeBetween(Window.unboundedPreceding, 2)),
   *     avg("price").over(w.rowsBetween(Window.currentRow, 4))
   *   )
   * }}}
   *
   * @group expr_ops
   * @since 1.4.0
   */
  def over(window: expressions.WindowSpec): Column = withOrigin {
    window.withAggregate(this)
  }

  /**
   * Defines an empty analytic clause. In this case the analytic function is applied
   * and presented for all rows in the result set.
   *
   * {{{
   *   df.select(
   *     sum("price").over(),
   *     avg("price").over()
   *   )
   * }}}
   *
   * @group expr_ops
   * @since 2.0.0
   */
  def over(): Column = over(Window.spec)

}


/**
 * A convenient class used for constructing schema.
 *
 * @since 1.3.0
 */
@Stable
class ColumnName(name: String) extends Column(name) {

  /**
   * Creates a new `StructField` of type boolean.
   * @since 1.3.0
   */
  def boolean: StructField = StructField(name, BooleanType)

  /**
   * Creates a new `StructField` of type byte.
   * @since 1.3.0
   */
  def byte: StructField = StructField(name, ByteType)

  /**
   * Creates a new `StructField` of type short.
   * @since 1.3.0
   */
  def short: StructField = StructField(name, ShortType)

  /**
   * Creates a new `StructField` of type int.
   * @since 1.3.0
   */
  def int: StructField = StructField(name, IntegerType)

  /**
   * Creates a new `StructField` of type long.
   * @since 1.3.0
   */
  def long: StructField = StructField(name, LongType)

  /**
   * Creates a new `StructField` of type float.
   * @since 1.3.0
   */
  def float: StructField = StructField(name, FloatType)

  /**
   * Creates a new `StructField` of type double.
   * @since 1.3.0
   */
  def double: StructField = StructField(name, DoubleType)

  /**
   * Creates a new `StructField` of type string.
   * @since 1.3.0
   */
  def string: StructField = StructField(name, StringType)

  /**
   * Creates a new `StructField` of type date.
   * @since 1.3.0
   */
  def date: StructField = StructField(name, DateType)

  /**
   * Creates a new `StructField` of type decimal.
   * @since 1.3.0
   */
  def decimal: StructField = StructField(name, DecimalType.USER_DEFAULT)

  /**
   * Creates a new `StructField` of type decimal.
   * @since 1.3.0
   */
  def decimal(precision: Int, scale: Int): StructField =
    StructField(name, DecimalType(precision, scale))

  /**
   * Creates a new `StructField` of type timestamp.
   * @since 1.3.0
   */
  def timestamp: StructField = StructField(name, TimestampType)

  /**
   * Creates a new `StructField` of type binary.
   * @since 1.3.0
   */
  def binary: StructField = StructField(name, BinaryType)

  /**
   * Creates a new `StructField` of type array.
   * @since 1.3.0
   */
  def array(dataType: DataType): StructField = StructField(name, ArrayType(dataType))

  /**
   * Creates a new `StructField` of type map.
   * @since 1.3.0
   */
  def map(keyType: DataType, valueType: DataType): StructField =
    map(MapType(keyType, valueType))

  def map(mapType: MapType): StructField = StructField(name, mapType)

  /**
   * Creates a new `StructField` of type struct.
   * @since 1.3.0
   */
  def struct(fields: StructField*): StructField = struct(StructType(fields))

  /**
   * Creates a new `StructField` of type struct.
   * @since 1.3.0
   */
  def struct(structType: StructType): StructField = StructField(name, structType)
}<|MERGE_RESOLUTION|>--- conflicted
+++ resolved
@@ -35,19 +35,7 @@
 
   def apply(node: => ColumnNode): Column = withOrigin(new Column(node))
 
-<<<<<<< HEAD
-  private[sql] def generateAlias(e: Expression): String = {
-    e match {
-      case a: AggregateExpression if a.aggregateFunction.isInstanceOf[TypedAggregateExpression] =>
-        a.aggregateFunction.toString
-      case expr => toPrettySQL(expr)
-    }
-  }
-
   private[spark] def fn(name: String, inputs: Column*): Column = {
-=======
-  private[sql] def fn(name: String, inputs: Column*): Column = {
->>>>>>> ba208b9c
     fn(name, isDistinct = false, inputs: _*)
   }
 
