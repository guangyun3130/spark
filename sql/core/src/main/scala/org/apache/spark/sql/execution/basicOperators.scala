--- conflicted
+++ resolved
@@ -30,56 +30,22 @@
 import org.apache.spark.{HashPartitioner, SparkEnv}
 
 
-<<<<<<< HEAD
-case class Project(projectList: Seq[NamedExpression], child: SparkPlan) extends UnaryNode {
-  override def output: Seq[Attribute] = projectList.map(_.toAttribute)
+case class TungstenProject(projectList: Seq[NamedExpression], child: SparkPlan) extends UnaryNode {
 
   override private[sql] lazy val metrics = Map(
     "numRows" -> SQLMetrics.createLongMetric(sparkContext, "number of rows"))
 
-  @transient lazy val buildProjection = newMutableProjection(projectList, child.output)
+  override def outputsUnsafeRows: Boolean = true
+  override def canProcessUnsafeRows: Boolean = true
+  override def canProcessSafeRows: Boolean = true
+
+  override def output: Seq[Attribute] = projectList.map(_.toAttribute)
 
   protected override def doExecute(): RDD[InternalRow] = {
     val numRows = longMetric("numRows")
     child.execute().mapPartitionsInternal { iter =>
-      val reusableProjection = buildProjection()
-      iter.map { row =>
-        numRows += 1
-        reusableProjection(row)
-      }
-    }
-  }
-
-  override def outputOrdering: Seq[SortOrder] = child.outputOrdering
-}
-
-
-/**
- * A variant of [[Project]] that returns [[UnsafeRow]]s.
- */
-=======
->>>>>>> 99693fef
-case class TungstenProject(projectList: Seq[NamedExpression], child: SparkPlan) extends UnaryNode {
-
-  override private[sql] lazy val metrics = Map(
-    "numRows" -> SQLMetrics.createLongMetric(sparkContext, "number of rows"))
-
-  override def outputsUnsafeRows: Boolean = true
-  override def canProcessUnsafeRows: Boolean = true
-  override def canProcessSafeRows: Boolean = true
-
-  override def output: Seq[Attribute] = projectList.map(_.toAttribute)
-
-  protected override def doExecute(): RDD[InternalRow] = {
-    val numRows = longMetric("numRows")
-<<<<<<< HEAD
-    child.execute().mapPartitionsInternal { iter =>
-      val project = UnsafeProjection.create(unsafeProjectList, child.output)
-=======
-    child.execute().mapPartitions { iter =>
       val project = UnsafeProjection.create(projectList, child.output,
         subexpressionEliminationEnabled)
->>>>>>> 99693fef
       iter.map { row =>
         numRows += 1
         project(row)
