/*
 * Licensed to the Apache Software Foundation (ASF) under one or more
 * contributor license agreements.  See the NOTICE file distributed with
 * this work for additional information regarding copyright ownership.
 * The ASF licenses this file to You under the Apache License, Version 2.0
 * (the "License"); you may not use this file except in compliance with
 * the License.  You may obtain a copy of the License at
 *
 *    http://www.apache.org/licenses/LICENSE-2.0
 *
 * Unless required by applicable law or agreed to in writing, software
 * distributed under the License is distributed on an "AS IS" BASIS,
 * WITHOUT WARRANTIES OR CONDITIONS OF ANY KIND, either express or implied.
 * See the License for the specific language governing permissions and
 * limitations under the License.
 */

package org.apache.spark.sql.execution

<<<<<<< HEAD
import org.apache.spark.sql.types.StructType
import org.apache.spark.annotation.DeveloperApi
import org.apache.spark.rdd.RDD
import org.apache.spark.sql.Row
import org.apache.spark.sql.catalyst.errors._
import org.apache.spark.sql.catalyst.expressions._
import org.apache.spark.sql.catalyst.plans.physical._
import org.apache.spark.sql.catalyst.{CatalystTypeConverters, InternalRow}
import org.apache.spark.util.collection.ExternalSorter
import org.apache.spark.util.collection.unsafe.sort.PrefixComparator
import org.apache.spark.util.CompletionIterator
=======
import org.apache.spark.{HashPartitioner, SparkEnv}
import org.apache.spark.rdd.{PartitionwiseSampledRDD, RDD, ShuffledRDD}
import org.apache.spark.shuffle.sort.SortShuffleManager
import org.apache.spark.sql.catalyst.InternalRow
import org.apache.spark.sql.catalyst.expressions._
import org.apache.spark.sql.catalyst.expressions.codegen.{CodegenContext, ExprCode, ExpressionCanonicalizer}
import org.apache.spark.sql.catalyst.plans.physical._
import org.apache.spark.sql.execution.metric.SQLMetrics
import org.apache.spark.sql.types.LongType
import org.apache.spark.util.MutablePair
import org.apache.spark.util.random.PoissonSampler

case class Project(projectList: Seq[NamedExpression], child: SparkPlan)
  extends UnaryNode with CodegenSupport {

  override private[sql] lazy val metrics = Map(
    "numRows" -> SQLMetrics.createLongMetric(sparkContext, "number of rows"))
>>>>>>> b377b035

  override def output: Seq[Attribute] = projectList.map(_.toAttribute)

  override def upstream(): RDD[InternalRow] = {
    child.asInstanceOf[CodegenSupport].upstream()
  }

  protected override def doProduce(ctx: CodegenContext): String = {
    child.asInstanceOf[CodegenSupport].produce(ctx, this)
  }

  override def doConsume(ctx: CodegenContext, input: Seq[ExprCode]): String = {
    val exprs = projectList.map(x =>
      ExpressionCanonicalizer.execute(BindReferences.bindReference(x, child.output)))
    ctx.currentVars = input
    val output = exprs.map(_.gen(ctx))
    s"""
       | ${output.map(_.code).mkString("\n")}
       |
       | ${consume(ctx, output)}
     """.stripMargin
  }

  protected override def doExecute(): RDD[InternalRow] = {
    val numRows = longMetric("numRows")
    child.execute().mapPartitionsInternal { iter =>
      val project = UnsafeProjection.create(projectList, child.output,
        subexpressionEliminationEnabled)
      iter.map { row =>
        numRows += 1
        project(row)
      }
    }
  }

  override def outputOrdering: Seq[SortOrder] = child.outputOrdering
}


case class Filter(condition: Expression, child: SparkPlan) extends UnaryNode with CodegenSupport {
  override def output: Seq[Attribute] = child.output

  private[sql] override lazy val metrics = Map(
    "numInputRows" -> SQLMetrics.createLongMetric(sparkContext, "number of input rows"),
    "numOutputRows" -> SQLMetrics.createLongMetric(sparkContext, "number of output rows"))

  override def upstream(): RDD[InternalRow] = {
    child.asInstanceOf[CodegenSupport].upstream()
  }

  protected override def doProduce(ctx: CodegenContext): String = {
    child.asInstanceOf[CodegenSupport].produce(ctx, this)
  }

  override def doConsume(ctx: CodegenContext, input: Seq[ExprCode]): String = {
    val expr = ExpressionCanonicalizer.execute(
      BindReferences.bindReference(condition, child.output))
    ctx.currentVars = input
    val eval = expr.gen(ctx)
    s"""
       | ${eval.code}
       | if (!${eval.isNull} && ${eval.value}) {
       |   ${consume(ctx, ctx.currentVars)}
       | }
     """.stripMargin
  }

  protected override def doExecute(): RDD[InternalRow] = {
    val numInputRows = longMetric("numInputRows")
    val numOutputRows = longMetric("numOutputRows")
    child.execute().mapPartitionsInternal { iter =>
      val predicate = newPredicate(condition, child.output)
      iter.filter { row =>
        numInputRows += 1
        val r = predicate(row)
        if (r) numOutputRows += 1
        r
      }
    }
  }

  override def outputOrdering: Seq[SortOrder] = child.outputOrdering
}

/**
 * Sample the dataset.
 *
 * @param lowerBound Lower-bound of the sampling probability (usually 0.0)
 * @param upperBound Upper-bound of the sampling probability. The expected fraction sampled
 *                   will be ub - lb.
 * @param withReplacement Whether to sample with replacement.
 * @param seed the random seed
 * @param child the SparkPlan
 */
case class Sample(
    lowerBound: Double,
    upperBound: Double,
    withReplacement: Boolean,
    seed: Long,
    child: SparkPlan)
  extends UnaryNode
{
  override def output: Seq[Attribute] = child.output

  protected override def doExecute(): RDD[InternalRow] = {
    if (withReplacement) {
      // Disable gap sampling since the gap sampling method buffers two rows internally,
      // requiring us to copy the row, which is more expensive than the random number generator.
      new PartitionwiseSampledRDD[InternalRow, InternalRow](
        child.execute(),
        new PoissonSampler[InternalRow](upperBound - lowerBound, useGapSamplingIfPossible = false),
        preservesPartitioning = true,
        seed)
    } else {
      child.execute().randomSampleWithRange(lowerBound, upperBound, seed)
    }
  }
}

case class Range(
    start: Long,
    step: Long,
    numSlices: Int,
    numElements: BigInt,
    output: Seq[Attribute])
  extends LeafNode with CodegenSupport {

  override def upstream(): RDD[InternalRow] = {
    sqlContext.sparkContext.parallelize(0 until numSlices, numSlices).map(i => InternalRow(i))
  }

  protected override def doProduce(ctx: CodegenContext): String = {
    val initTerm = ctx.freshName("initRange")
    ctx.addMutableState("boolean", initTerm, s"$initTerm = false;")
    val partitionEnd = ctx.freshName("partitionEnd")
    ctx.addMutableState("long", partitionEnd, s"$partitionEnd = 0L;")
    val number = ctx.freshName("number")
    ctx.addMutableState("long", number, s"$number = 0L;")
    val overflow = ctx.freshName("overflow")
    ctx.addMutableState("boolean", overflow, s"$overflow = false;")

    val value = ctx.freshName("value")
    val ev = ExprCode("", "false", value)
    val BigInt = classOf[java.math.BigInteger].getName
    val checkEnd = if (step > 0) {
      s"$number < $partitionEnd"
    } else {
      s"$number > $partitionEnd"
    }

    ctx.addNewFunction("initRange",
      s"""
        | private void initRange(int idx) {
        |   $BigInt index = $BigInt.valueOf(idx);
        |   $BigInt numSlice = $BigInt.valueOf(${numSlices}L);
        |   $BigInt numElement = $BigInt.valueOf(${numElements.toLong}L);
        |   $BigInt step = $BigInt.valueOf(${step}L);
        |   $BigInt start = $BigInt.valueOf(${start}L);
        |
        |   $BigInt st = index.multiply(numElement).divide(numSlice).multiply(step).add(start);
        |   if (st.compareTo($BigInt.valueOf(Long.MAX_VALUE)) > 0) {
        |     $number = Long.MAX_VALUE;
        |   } else if (st.compareTo($BigInt.valueOf(Long.MIN_VALUE)) < 0) {
        |     $number = Long.MIN_VALUE;
        |   } else {
        |     $number = st.longValue();
        |   }
        |
        |   $BigInt end = index.add($BigInt.ONE).multiply(numElement).divide(numSlice)
        |     .multiply(step).add(start);
        |   if (end.compareTo($BigInt.valueOf(Long.MAX_VALUE)) > 0) {
        |     $partitionEnd = Long.MAX_VALUE;
        |   } else if (end.compareTo($BigInt.valueOf(Long.MIN_VALUE)) < 0) {
        |     $partitionEnd = Long.MIN_VALUE;
        |   } else {
        |     $partitionEnd = end.longValue();
        |   }
        | }
       """.stripMargin)

    s"""
      | // initialize Range
      | if (!$initTerm) {
      |   $initTerm = true;
      |   if (input.hasNext()) {
      |     initRange(((InternalRow) input.next()).getInt(0));
      |   } else {
      |     return;
      |   }
      | }
      |
      | while (!$overflow && $checkEnd) {
      |  long $value = $number;
      |  $number += ${step}L;
      |  if ($number < $value ^ ${step}L < 0) {
      |    $overflow = true;
      |  }
      |  ${consume(ctx, Seq(ev))}
      | }
     """.stripMargin
  }

  protected override def doExecute(): RDD[InternalRow] = {
    sqlContext
      .sparkContext
      .parallelize(0 until numSlices, numSlices)
      .mapPartitionsWithIndex((i, _) => {
        val partitionStart = (i * numElements) / numSlices * step + start
        val partitionEnd = (((i + 1) * numElements) / numSlices) * step + start
        def getSafeMargin(bi: BigInt): Long =
          if (bi.isValidLong) {
            bi.toLong
          } else if (bi > 0) {
            Long.MaxValue
          } else {
            Long.MinValue
          }
        val safePartitionStart = getSafeMargin(partitionStart)
        val safePartitionEnd = getSafeMargin(partitionEnd)
        val rowSize = UnsafeRow.calculateBitSetWidthInBytes(1) + LongType.defaultSize
        val unsafeRow = UnsafeRow.createFromByteArray(rowSize, 1)

        new Iterator[InternalRow] {
          private[this] var number: Long = safePartitionStart
          private[this] var overflow: Boolean = false

          override def hasNext =
            if (!overflow) {
              if (step > 0) {
                number < safePartitionEnd
              } else {
                number > safePartitionEnd
              }
            } else false

          override def next() = {
            val ret = number
            number += step
            if (number < ret ^ step < 0) {
              // we have Long.MaxValue + Long.MaxValue < Long.MaxValue
              // and Long.MinValue + Long.MinValue > Long.MinValue, so iff the step causes a step
              // back, we are pretty sure that we have an overflow.
              overflow = true
            }

            unsafeRow.setLong(0, ret)
            unsafeRow
          }
        }
      })
  }
}

/**
 * Union two plans, without a distinct. This is UNION ALL in SQL.
 */
case class Union(children: Seq[SparkPlan]) extends SparkPlan {
  override def output: Seq[Attribute] =
    children.map(_.output).transpose.map(attrs =>
      attrs.head.withNullability(attrs.exists(_.nullable)))

  protected override def doExecute(): RDD[InternalRow] =
    sparkContext.union(children.map(_.execute()))
}

/**
<<<<<<< HEAD
 * :: DeveloperApi ::
 * Take the first `limit` elements and return the to the driver.
 */
@DeveloperApi
case class CollectLimit(limit: Int, child: SparkPlan) extends UnaryNode {
  override def output: Seq[Attribute] = child.output
  override def executeCollect(): Array[Row] = child.executeTake(limit)
  // TODO(josh): Throw error on executeTake()?
  protected override def doExecute(): RDD[InternalRow] = {
    throw new UnsupportedOperationException(
      "Should not invoke doExecute() on CollectLimit; use Limit instead.")
  }
}

/**
 * :: DeveloperApi ::
 * Take the first `limit` elements.
 *
 * @param global if true, then this operator will take the first `limit` elements of the entire
 *               input. If false, it will take the first `limit` elements of each partition.
 * @param limit the number of elements to take.
*  @param child the input data source.
 */
@DeveloperApi
case class Limit(global: Boolean, limit: Int, child: SparkPlan) extends UnaryNode {
  override def requiredChildDistribution: List[Distribution] = {
    if (global) {
      AllTuples :: Nil
    } else {
      UnspecifiedDistribution :: Nil
    }
  }
  override def output: Seq[Attribute] = child.output

  override def executeTake(n: Int): Array[Row] = {
    throw new UnsupportedOperationException(
      "Should not invoke executeTake() on Limit; use CollectLimit instead.")
  }

  override def executeCollect(): Array[Row] = {
    throw new UnsupportedOperationException(
      "Should not invoke executeCollect() on Limit; use CollectLimit instead.")
  }

  protected override def doExecute(): RDD[InternalRow] = child.execute().mapPartitions { iter =>
    iter.take(limit)
=======
 * Take the first limit elements. Note that the implementation is different depending on whether
 * this is a terminal operator or not. If it is terminal and is invoked using executeCollect,
 * this operator uses something similar to Spark's take method on the Spark driver. If it is not
 * terminal or is invoked using execute, we first take the limit on each partition, and then
 * repartition all the data to a single partition to compute the global limit.
 */
case class Limit(limit: Int, child: SparkPlan)
  extends UnaryNode {
  // TODO: Implement a partition local limit, and use a strategy to generate the proper limit plan:
  // partition local limit -> exchange into one partition -> partition local limit again

  /** We must copy rows when sort based shuffle is on */
  private def sortBasedShuffleOn = SparkEnv.get.shuffleManager.isInstanceOf[SortShuffleManager]

  override def output: Seq[Attribute] = child.output
  override def outputPartitioning: Partitioning = SinglePartition

  override def executeCollect(): Array[InternalRow] = child.executeTake(limit)

  protected override def doExecute(): RDD[InternalRow] = {
    val rdd: RDD[_ <: Product2[Boolean, InternalRow]] = if (sortBasedShuffleOn) {
      child.execute().mapPartitionsInternal { iter =>
        iter.take(limit).map(row => (false, row.copy()))
      }
    } else {
      child.execute().mapPartitionsInternal { iter =>
        val mutablePair = new MutablePair[Boolean, InternalRow]()
        iter.take(limit).map(row => mutablePair.update(false, row))
      }
    }
    val part = new HashPartitioner(1)
    val shuffled = new ShuffledRDD[Boolean, InternalRow, InternalRow](rdd, part)
    shuffled.setSerializer(new SparkSqlSerializer(child.sqlContext.sparkContext.getConf))
    shuffled.mapPartitionsInternal(_.take(limit).map(_._2))
>>>>>>> b377b035
  }
}

/**
 * Take the first limit elements as defined by the sortOrder, and do projection if needed.
 * This is logically equivalent to having a Limit operator after a [[Sort]] operator,
 * or having a [[Project]] operator between them.
 * This could have been named TopK, but Spark's top operator does the opposite in ordering
 * so we name it TakeOrdered to avoid confusion.
 */
case class TakeOrderedAndProject(
    limit: Int,
    sortOrder: Seq[SortOrder],
    projectList: Option[Seq[NamedExpression]],
    child: SparkPlan) extends UnaryNode {

  override def output: Seq[Attribute] = {
    val projectOutput = projectList.map(_.map(_.toAttribute))
    projectOutput.getOrElse(child.output)
  }

  override def outputPartitioning: Partitioning = SinglePartition

  // We need to use an interpreted ordering here because generated orderings cannot be serialized
  // and this ordering needs to be created on the driver in order to be passed into Spark core code.
  private val ord: InterpretedOrdering = new InterpretedOrdering(sortOrder, child.output)

  private def collectData(): Array[InternalRow] = {
    val data = child.execute().map(_.copy()).takeOrdered(limit)(ord)
    if (projectList.isDefined) {
      val proj = UnsafeProjection.create(projectList.get, child.output)
      data.map(r => proj(r).copy())
    } else {
      data
    }
  }

  override def executeCollect(): Array[InternalRow] = {
    collectData()
  }

  // TODO: Terminal split should be implemented differently from non-terminal split.
  // TODO: Pick num splits based on |limit|.
  protected override def doExecute(): RDD[InternalRow] = sparkContext.makeRDD(collectData(), 1)

  override def outputOrdering: Seq[SortOrder] = sortOrder

  override def simpleString: String = {
    val orderByString = sortOrder.mkString("[", ",", "]")
    val outputString = output.mkString("[", ",", "]")

    s"TakeOrderedAndProject(limit=$limit, orderBy=$orderByString, output=$outputString)"
  }
}

/**
 * Return a new RDD that has exactly `numPartitions` partitions.
 * Similar to coalesce defined on an [[RDD]], this operation results in a narrow dependency, e.g.
 * if you go from 1000 partitions to 100 partitions, there will not be a shuffle, instead each of
 * the 100 new partitions will claim 10 of the current partitions.
 */
case class Coalesce(numPartitions: Int, child: SparkPlan) extends UnaryNode {
  override def output: Seq[Attribute] = child.output

  override def outputPartitioning: Partitioning = {
    if (numPartitions == 1) SinglePartition
    else UnknownPartitioning(numPartitions)
  }

  protected override def doExecute(): RDD[InternalRow] = {
    child.execute().coalesce(numPartitions, shuffle = false)
  }
}

/**
 * Returns a table with the elements from left that are not in right using
 * the built-in spark subtract function.
 */
case class Except(left: SparkPlan, right: SparkPlan) extends BinaryNode {
  override def output: Seq[Attribute] = left.output

  protected override def doExecute(): RDD[InternalRow] = {
    left.execute().map(_.copy()).subtract(right.execute().map(_.copy()))
  }
}

/**
 * A plan node that does nothing but lie about the output of its child.  Used to spice a
 * (hopefully structurally equivalent) tree from a different optimization sequence into an already
 * resolved tree.
 */
case class OutputFaker(output: Seq[Attribute], child: SparkPlan) extends SparkPlan {
  def children: Seq[SparkPlan] = child :: Nil

  protected override def doExecute(): RDD[InternalRow] = child.execute()
}<|MERGE_RESOLUTION|>--- conflicted
+++ resolved
@@ -17,19 +17,6 @@
 
 package org.apache.spark.sql.execution
 
-<<<<<<< HEAD
-import org.apache.spark.sql.types.StructType
-import org.apache.spark.annotation.DeveloperApi
-import org.apache.spark.rdd.RDD
-import org.apache.spark.sql.Row
-import org.apache.spark.sql.catalyst.errors._
-import org.apache.spark.sql.catalyst.expressions._
-import org.apache.spark.sql.catalyst.plans.physical._
-import org.apache.spark.sql.catalyst.{CatalystTypeConverters, InternalRow}
-import org.apache.spark.util.collection.ExternalSorter
-import org.apache.spark.util.collection.unsafe.sort.PrefixComparator
-import org.apache.spark.util.CompletionIterator
-=======
 import org.apache.spark.{HashPartitioner, SparkEnv}
 import org.apache.spark.rdd.{PartitionwiseSampledRDD, RDD, ShuffledRDD}
 import org.apache.spark.shuffle.sort.SortShuffleManager
@@ -47,7 +34,6 @@
 
   override private[sql] lazy val metrics = Map(
     "numRows" -> SQLMetrics.createLongMetric(sparkContext, "number of rows"))
->>>>>>> b377b035
 
   override def output: Seq[Attribute] = projectList.map(_.toAttribute)
 
@@ -314,23 +300,17 @@
 }
 
 /**
-<<<<<<< HEAD
- * :: DeveloperApi ::
  * Take the first `limit` elements and return the to the driver.
  */
-@DeveloperApi
 case class CollectLimit(limit: Int, child: SparkPlan) extends UnaryNode {
   override def output: Seq[Attribute] = child.output
-  override def executeCollect(): Array[Row] = child.executeTake(limit)
-  // TODO(josh): Throw error on executeTake()?
-  protected override def doExecute(): RDD[InternalRow] = {
-    throw new UnsupportedOperationException(
-      "Should not invoke doExecute() on CollectLimit; use Limit instead.")
-  }
-}
-
-/**
- * :: DeveloperApi ::
+  override def executeCollect(): Array[InternalRow] = child.executeTake(limit)
+  protected override def doExecute(): RDD[InternalRow] = {
+    throw new UnsupportedOperationException("Should not invoke doExecute() on CollectLimit.")
+  }
+}
+
+/**
  * Take the first `limit` elements.
  *
  * @param global if true, then this operator will take the first `limit` elements of the entire
@@ -338,7 +318,6 @@
  * @param limit the number of elements to take.
 *  @param child the input data source.
  */
-@DeveloperApi
 case class Limit(global: Boolean, limit: Int, child: SparkPlan) extends UnaryNode {
   override def requiredChildDistribution: List[Distribution] = {
     if (global) {
@@ -349,54 +328,18 @@
   }
   override def output: Seq[Attribute] = child.output
 
-  override def executeTake(n: Int): Array[Row] = {
+  override def executeTake(n: Int): Array[InternalRow] = {
     throw new UnsupportedOperationException(
       "Should not invoke executeTake() on Limit; use CollectLimit instead.")
   }
 
-  override def executeCollect(): Array[Row] = {
+  override def executeCollect(): Array[InternalRow] = {
     throw new UnsupportedOperationException(
       "Should not invoke executeCollect() on Limit; use CollectLimit instead.")
   }
 
   protected override def doExecute(): RDD[InternalRow] = child.execute().mapPartitions { iter =>
     iter.take(limit)
-=======
- * Take the first limit elements. Note that the implementation is different depending on whether
- * this is a terminal operator or not. If it is terminal and is invoked using executeCollect,
- * this operator uses something similar to Spark's take method on the Spark driver. If it is not
- * terminal or is invoked using execute, we first take the limit on each partition, and then
- * repartition all the data to a single partition to compute the global limit.
- */
-case class Limit(limit: Int, child: SparkPlan)
-  extends UnaryNode {
-  // TODO: Implement a partition local limit, and use a strategy to generate the proper limit plan:
-  // partition local limit -> exchange into one partition -> partition local limit again
-
-  /** We must copy rows when sort based shuffle is on */
-  private def sortBasedShuffleOn = SparkEnv.get.shuffleManager.isInstanceOf[SortShuffleManager]
-
-  override def output: Seq[Attribute] = child.output
-  override def outputPartitioning: Partitioning = SinglePartition
-
-  override def executeCollect(): Array[InternalRow] = child.executeTake(limit)
-
-  protected override def doExecute(): RDD[InternalRow] = {
-    val rdd: RDD[_ <: Product2[Boolean, InternalRow]] = if (sortBasedShuffleOn) {
-      child.execute().mapPartitionsInternal { iter =>
-        iter.take(limit).map(row => (false, row.copy()))
-      }
-    } else {
-      child.execute().mapPartitionsInternal { iter =>
-        val mutablePair = new MutablePair[Boolean, InternalRow]()
-        iter.take(limit).map(row => mutablePair.update(false, row))
-      }
-    }
-    val part = new HashPartitioner(1)
-    val shuffled = new ShuffledRDD[Boolean, InternalRow, InternalRow](rdd, part)
-    shuffled.setSerializer(new SparkSqlSerializer(child.sqlContext.sparkContext.getConf))
-    shuffled.mapPartitionsInternal(_.take(limit).map(_._2))
->>>>>>> b377b035
   }
 }
 
