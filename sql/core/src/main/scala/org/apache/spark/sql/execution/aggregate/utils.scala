/*
 * Licensed to the Apache Software Foundation (ASF) under one or more
 * contributor license agreements.  See the NOTICE file distributed with
 * this work for additional information regarding copyright ownership.
 * The ASF licenses this file to You under the Apache License, Version 2.0
 * (the "License"); you may not use this file except in compliance with
 * the License.  You may obtain a copy of the License at
 *
 *    http://www.apache.org/licenses/LICENSE-2.0
 *
 * Unless required by applicable law or agreed to in writing, software
 * distributed under the License is distributed on an "AS IS" BASIS,
 * WITHOUT WARRANTIES OR CONDITIONS OF ANY KIND, either express or implied.
 * See the License for the specific language governing permissions and
 * limitations under the License.
 */

package org.apache.spark.sql.execution.aggregate

import org.apache.spark.sql.catalyst.expressions._
import org.apache.spark.sql.catalyst.expressions.aggregate._
import org.apache.spark.sql.execution.SparkPlan

/**
 * Utility functions used by the query planner to convert our plan to new aggregation code path.
 */
object Utils {

<<<<<<< HEAD
=======
  def planAggregateWithoutPartial(
      groupingExpressions: Seq[NamedExpression],
      aggregateExpressions: Seq[AggregateExpression2],
      aggregateFunctionToAttribute: Map[(AggregateFunction2, Boolean), Attribute],
      resultExpressions: Seq[NamedExpression],
      child: SparkPlan): Seq[SparkPlan] = {

    val groupingAttributes = groupingExpressions.map(_.toAttribute)
    val completeAggregateExpressions = aggregateExpressions.map(_.copy(mode = Complete))
    val completeAggregateAttributes = completeAggregateExpressions.map {
      expr => aggregateFunctionToAttribute(expr.aggregateFunction, expr.isDistinct)
    }

    SortBasedAggregate(
      requiredChildDistributionExpressions = Some(groupingAttributes),
      groupingExpressions = groupingAttributes,
      nonCompleteAggregateExpressions = Nil,
      nonCompleteAggregateAttributes = Nil,
      completeAggregateExpressions = completeAggregateExpressions,
      completeAggregateAttributes = completeAggregateAttributes,
      initialInputBufferOffset = 0,
      resultExpressions = resultExpressions,
      child = child
    ) :: Nil
  }

>>>>>>> f328feda
  def planAggregateWithoutDistinct(
      groupingExpressions: Seq[NamedExpression],
      aggregateExpressions: Seq[AggregateExpression2],
      aggregateFunctionToAttribute: Map[(AggregateFunction2, Boolean), Attribute],
      resultExpressions: Seq[NamedExpression],
      child: SparkPlan): Seq[SparkPlan] = {
    // Check if we can use TungstenAggregate.
    val usesTungstenAggregate =
      child.sqlContext.conf.unsafeEnabled &&
      TungstenAggregate.supportsAggregate(
        groupingExpressions,
        aggregateExpressions.flatMap(_.aggregateFunction.aggBufferAttributes))


    // 1. Create an Aggregate Operator for partial aggregations.

    val groupingAttributes = groupingExpressions.map(_.toAttribute)
    val partialAggregateExpressions = aggregateExpressions.map(_.copy(mode = Partial))
    val partialAggregateAttributes =
      partialAggregateExpressions.flatMap(_.aggregateFunction.aggBufferAttributes)
    val partialResultExpressions =
      groupingAttributes ++
        partialAggregateExpressions.flatMap(_.aggregateFunction.inputAggBufferAttributes)

    val partialAggregate = if (usesTungstenAggregate) {
      TungstenAggregate(
        requiredChildDistributionExpressions = None: Option[Seq[Expression]],
        groupingExpressions = groupingExpressions,
        nonCompleteAggregateExpressions = partialAggregateExpressions,
        nonCompleteAggregateAttributes = partialAggregateAttributes,
        completeAggregateExpressions = Nil,
        completeAggregateAttributes = Nil,
        initialInputBufferOffset = 0,
        resultExpressions = partialResultExpressions,
        child = child)
    } else {
      SortBasedAggregate(
        requiredChildDistributionExpressions = None: Option[Seq[Expression]],
        groupingExpressions = groupingExpressions,
        nonCompleteAggregateExpressions = partialAggregateExpressions,
        nonCompleteAggregateAttributes = partialAggregateAttributes,
        completeAggregateExpressions = Nil,
        completeAggregateAttributes = Nil,
        initialInputBufferOffset = 0,
        resultExpressions = partialResultExpressions,
        child = child)
    }

    // 2. Create an Aggregate Operator for final aggregations.
    val finalAggregateExpressions = aggregateExpressions.map(_.copy(mode = Final))
    // The attributes of the final aggregation buffer, which is presented as input to the result
    // projection:
    val finalAggregateAttributes = finalAggregateExpressions.map {
      expr => aggregateFunctionToAttribute(expr.aggregateFunction, expr.isDistinct)
    }

    val finalAggregate = if (usesTungstenAggregate) {
      TungstenAggregate(
        requiredChildDistributionExpressions = Some(groupingAttributes),
        groupingExpressions = groupingAttributes,
        nonCompleteAggregateExpressions = finalAggregateExpressions,
        nonCompleteAggregateAttributes = finalAggregateAttributes,
        completeAggregateExpressions = Nil,
        completeAggregateAttributes = Nil,
        initialInputBufferOffset = groupingExpressions.length,
        resultExpressions = resultExpressions,
        child = partialAggregate)
    } else {
      SortBasedAggregate(
        requiredChildDistributionExpressions = Some(groupingAttributes),
        groupingExpressions = groupingAttributes,
        nonCompleteAggregateExpressions = finalAggregateExpressions,
        nonCompleteAggregateAttributes = finalAggregateAttributes,
        completeAggregateExpressions = Nil,
        completeAggregateAttributes = Nil,
        initialInputBufferOffset = groupingExpressions.length,
        resultExpressions = resultExpressions,
        child = partialAggregate)
    }

    finalAggregate :: Nil
  }

  def planAggregateWithOneDistinct(
      groupingExpressions: Seq[NamedExpression],
      functionsWithDistinct: Seq[AggregateExpression2],
      functionsWithoutDistinct: Seq[AggregateExpression2],
      aggregateFunctionToAttribute: Map[(AggregateFunction2, Boolean), Attribute],
      resultExpressions: Seq[NamedExpression],
      child: SparkPlan): Seq[SparkPlan] = {

    val aggregateExpressions = functionsWithDistinct ++ functionsWithoutDistinct
    val usesTungstenAggregate =
      child.sqlContext.conf.unsafeEnabled &&
        TungstenAggregate.supportsAggregate(
          groupingExpressions,
          aggregateExpressions.flatMap(_.aggregateFunction.aggBufferAttributes))

    // functionsWithDistinct is guaranteed to be non-empty. Even though it may contain more than one
    // DISTINCT aggregate function, all of those functions will have the same column expression.
    // For example, it would be valid for functionsWithDistinct to be
    // [COUNT(DISTINCT foo), MAX(DISTINCT foo)], but [COUNT(DISTINCT bar), COUNT(DISTINCT foo)] is
    // disallowed because those two distinct aggregates have different column expressions.
    val distinctColumnExpression: Expression = {
      val allDistinctColumnExpressions = functionsWithDistinct.head.aggregateFunction.children
      assert(allDistinctColumnExpressions.length == 1)
      allDistinctColumnExpressions.head
    }
    val namedDistinctColumnExpression: NamedExpression = distinctColumnExpression match {
      case ne: NamedExpression => ne
      case other => Alias(other, other.toString)()
    }
    val distinctColumnAttribute: Attribute = namedDistinctColumnExpression.toAttribute
    val groupingAttributes = groupingExpressions.map(_.toAttribute)

    // 1. Create an Aggregate Operator for partial aggregations.
    val partialAggregate: SparkPlan = {
      val partialAggregateExpressions = functionsWithoutDistinct.map(_.copy(mode = Partial))
      val partialAggregateAttributes =
        partialAggregateExpressions.flatMap(_.aggregateFunction.aggBufferAttributes)
      // We will group by the original grouping expression, plus an additional expression for the
      // DISTINCT column. For example, for AVG(DISTINCT value) GROUP BY key, the grouping
      // expressions will be [key, value].
      val partialAggregateGroupingExpressions = groupingExpressions :+ namedDistinctColumnExpression
      val partialAggregateResult =
        groupingAttributes ++
          Seq(distinctColumnAttribute) ++
          partialAggregateExpressions.flatMap(_.aggregateFunction.inputAggBufferAttributes)
      if (usesTungstenAggregate) {
        TungstenAggregate(
          requiredChildDistributionExpressions = None,
          groupingExpressions = partialAggregateGroupingExpressions,
          nonCompleteAggregateExpressions = partialAggregateExpressions,
          nonCompleteAggregateAttributes = partialAggregateAttributes,
          completeAggregateExpressions = Nil,
          completeAggregateAttributes = Nil,
          initialInputBufferOffset = 0,
          resultExpressions = partialAggregateResult,
          child = child)
      } else {
        SortBasedAggregate(
          requiredChildDistributionExpressions = None,
          groupingExpressions = partialAggregateGroupingExpressions,
          nonCompleteAggregateExpressions = partialAggregateExpressions,
          nonCompleteAggregateAttributes = partialAggregateAttributes,
          completeAggregateExpressions = Nil,
          completeAggregateAttributes = Nil,
          initialInputBufferOffset = 0,
          resultExpressions = partialAggregateResult,
          child = child)
      }
    }

    // 2. Create an Aggregate Operator for partial merge aggregations.
    val partialMergeAggregate: SparkPlan = {
      val partialMergeAggregateExpressions =
        functionsWithoutDistinct.map(_.copy(mode = PartialMerge))
      val partialMergeAggregateAttributes =
        partialMergeAggregateExpressions.flatMap(_.aggregateFunction.aggBufferAttributes)
      val partialMergeAggregateResult =
        groupingAttributes ++
          Seq(distinctColumnAttribute) ++
          partialMergeAggregateExpressions.flatMap(_.aggregateFunction.inputAggBufferAttributes)
      if (usesTungstenAggregate) {
        TungstenAggregate(
          requiredChildDistributionExpressions = Some(groupingAttributes),
          groupingExpressions = groupingAttributes :+ distinctColumnAttribute,
          nonCompleteAggregateExpressions = partialMergeAggregateExpressions,
          nonCompleteAggregateAttributes = partialMergeAggregateAttributes,
          completeAggregateExpressions = Nil,
          completeAggregateAttributes = Nil,
          initialInputBufferOffset = (groupingAttributes :+ distinctColumnAttribute).length,
          resultExpressions = partialMergeAggregateResult,
          child = partialAggregate)
      } else {
        SortBasedAggregate(
          requiredChildDistributionExpressions = Some(groupingAttributes),
          groupingExpressions = groupingAttributes :+ distinctColumnAttribute,
          nonCompleteAggregateExpressions = partialMergeAggregateExpressions,
          nonCompleteAggregateAttributes = partialMergeAggregateAttributes,
          completeAggregateExpressions = Nil,
          completeAggregateAttributes = Nil,
          initialInputBufferOffset = (groupingAttributes :+ distinctColumnAttribute).length,
          resultExpressions = partialMergeAggregateResult,
          child = partialAggregate)
      }
    }

    // 3. Create an Aggregate Operator for the final aggregation.
    val finalAndCompleteAggregate: SparkPlan = {
      val finalAggregateExpressions = functionsWithoutDistinct.map(_.copy(mode = Final))
      // The attributes of the final aggregation buffer, which is presented as input to the result
      // projection:
      val finalAggregateAttributes = finalAggregateExpressions.map {
        expr => aggregateFunctionToAttribute(expr.aggregateFunction, expr.isDistinct)
      }

      val (completeAggregateExpressions, completeAggregateAttributes) = functionsWithDistinct.map {
        // Children of an AggregateFunction with DISTINCT keyword has already
        // been evaluated. At here, we need to replace original children
        // to AttributeReferences.
        case agg @ AggregateExpression2(aggregateFunction, mode, true) =>
          val rewrittenAggregateFunction = aggregateFunction.transformDown {
            case expr if expr == distinctColumnExpression => distinctColumnAttribute
          }.asInstanceOf[AggregateFunction2]
          // We rewrite the aggregate function to a non-distinct aggregation because
          // its input will have distinct arguments.
          // We just keep the isDistinct setting to true, so when users look at the query plan,
          // they still can see distinct aggregations.
          val rewrittenAggregateExpression =
            AggregateExpression2(rewrittenAggregateFunction, Complete, isDistinct = true)

          val aggregateFunctionAttribute = aggregateFunctionToAttribute(agg.aggregateFunction, true)
          (rewrittenAggregateExpression, aggregateFunctionAttribute)
      }.unzip
      if (usesTungstenAggregate) {
        TungstenAggregate(
          requiredChildDistributionExpressions = Some(groupingAttributes),
          groupingExpressions = groupingAttributes,
          nonCompleteAggregateExpressions = finalAggregateExpressions,
          nonCompleteAggregateAttributes = finalAggregateAttributes,
          completeAggregateExpressions = completeAggregateExpressions,
          completeAggregateAttributes = completeAggregateAttributes,
          initialInputBufferOffset = (groupingAttributes :+ distinctColumnAttribute).length,
          resultExpressions = resultExpressions,
          child = partialMergeAggregate)
      } else {
        SortBasedAggregate(
          requiredChildDistributionExpressions = Some(groupingAttributes),
          groupingExpressions = groupingAttributes,
          nonCompleteAggregateExpressions = finalAggregateExpressions,
          nonCompleteAggregateAttributes = finalAggregateAttributes,
          completeAggregateExpressions = completeAggregateExpressions,
          completeAggregateAttributes = completeAggregateAttributes,
          initialInputBufferOffset = (groupingAttributes :+ distinctColumnAttribute).length,
          resultExpressions = resultExpressions,
          child = partialMergeAggregate)
      }
    }

    finalAndCompleteAggregate :: Nil
  }
}<|MERGE_RESOLUTION|>--- conflicted
+++ resolved
@@ -26,8 +26,6 @@
  */
 object Utils {
 
-<<<<<<< HEAD
-=======
   def planAggregateWithoutPartial(
       groupingExpressions: Seq[NamedExpression],
       aggregateExpressions: Seq[AggregateExpression2],
@@ -54,7 +52,6 @@
     ) :: Nil
   }
 
->>>>>>> f328feda
   def planAggregateWithoutDistinct(
       groupingExpressions: Seq[NamedExpression],
       aggregateExpressions: Seq[AggregateExpression2],
