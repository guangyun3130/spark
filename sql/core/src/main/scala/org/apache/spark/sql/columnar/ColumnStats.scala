--- conflicted
+++ resolved
@@ -17,13 +17,7 @@
 
 package org.apache.spark.sql.columnar
 
-<<<<<<< HEAD
-import java.sql.Timestamp
-
 import org.apache.spark.sql.InternalRow
-=======
-import org.apache.spark.sql.Row
->>>>>>> 88604051
 import org.apache.spark.sql.catalyst.expressions.{Attribute, AttributeMap, AttributeReference}
 import org.apache.spark.sql.types._
 import org.apache.spark.unsafe.types.UTF8String
@@ -248,27 +242,7 @@
 
 private[sql] class DateColumnStats extends IntColumnStats
 
-<<<<<<< HEAD
-private[sql] class TimestampColumnStats extends ColumnStats {
-  protected var upper: Timestamp = null
-  protected var lower: Timestamp = null
-
-  override def gatherStats(row: InternalRow, ordinal: Int): Unit = {
-    super.gatherStats(row, ordinal)
-    if (!row.isNullAt(ordinal)) {
-      val value = row(ordinal).asInstanceOf[Timestamp]
-      if (upper == null || value.compareTo(upper) > 0) upper = value
-      if (lower == null || value.compareTo(lower) < 0) lower = value
-      sizeInBytes += TIMESTAMP.defaultSize
-    }
-  }
-
-  override def collectedStatistics: InternalRow =
-    InternalRow(lower, upper, nullCount, count, sizeInBytes)
-}
-=======
 private[sql] class TimestampColumnStats extends LongColumnStats
->>>>>>> 88604051
 
 private[sql] class BinaryColumnStats extends ColumnStats {
   override def gatherStats(row: InternalRow, ordinal: Int): Unit = {
