/*
 * Licensed to the Apache Software Foundation (ASF) under one or more
 * contributor license agreements.  See the NOTICE file distributed with
 * this work for additional information regarding copyright ownership.
 * The ASF licenses this file to You under the Apache License, Version 2.0
 * (the "License"); you may not use this file except in compliance with
 * the License.  You may obtain a copy of the License at
 *
 *    http://www.apache.org/licenses/LICENSE-2.0
 *
 * Unless required by applicable law or agreed to in writing, software
 * distributed under the License is distributed on an "AS IS" BASIS,
 * WITHOUT WARRANTIES OR CONDITIONS OF ANY KIND, either express or implied.
 * See the License for the specific language governing permissions and
 * limitations under the License.
 */

package org.apache.spark.sql

import scala.collection.JavaConverters._
import scala.language.implicitConversions

import org.apache.spark.annotation.Experimental
import org.apache.spark.sql.catalyst.analysis.{UnresolvedAlias, UnresolvedAttribute, Star}
import org.apache.spark.sql.catalyst.expressions._
import org.apache.spark.sql.catalyst.plans.logical.{Pivot, Rollup, Cube, Aggregate}
import org.apache.spark.sql.types.NumericType

/**
 * Companion object for GroupedData
 */
private[sql] object GroupedData {
  def apply(
      df: DataFrame,
      groupingExprs: Seq[Expression],
      groupType: GroupType): GroupedData = {
    new GroupedData(df, groupingExprs, groupType)
  }

  /**
   * The Grouping Type
   */
  private[sql] trait GroupType

  /**
   * To indicate it's the GroupBy
   */
  private[sql] object GroupByType extends GroupType

  /**
   * To indicate it's the CUBE
   */
  private[sql] object CubeType extends GroupType

  /**
   * To indicate it's the ROLLUP
   */
  private[sql] object RollupType extends GroupType

  /**
   * To indicate it's the PIVOT
   */
  private[sql] case class PivotType(pivotCol: Expression, values: Seq[String]) extends GroupType
}

/**
 * :: Experimental ::
 * A set of methods for aggregations on a [[DataFrame]], created by [[DataFrame.groupBy]].
 *
 * @since 1.3.0
 */
@Experimental
class GroupedData protected[sql](
    df: DataFrame,
    groupingExprs: Seq[Expression],
    private val groupType: GroupedData.GroupType) {

  private[this] def toDF(aggExprs: Seq[Expression]): DataFrame = {
    val aggregates = if (df.sqlContext.conf.dataFrameRetainGroupColumns) {
      groupingExprs ++ aggExprs
    } else {
      aggExprs
    }

    val aliasedAgg = aggregates.map(alias)

    groupType match {
      case GroupedData.GroupByType =>
        DataFrame(
          df.sqlContext, Aggregate(groupingExprs, aliasedAgg, df.logicalPlan))
      case GroupedData.RollupType =>
        DataFrame(
          df.sqlContext, Rollup(groupingExprs, df.logicalPlan, aliasedAgg))
      case GroupedData.CubeType =>
        DataFrame(
          df.sqlContext, Cube(groupingExprs, df.logicalPlan, aliasedAgg))
      case GroupedData.PivotType(pivotCol, values) =>
        val aliasedGrps = groupingExprs.map(alias)
        DataFrame(
          df.sqlContext, Pivot(aliasedGrps, pivotCol, values, aggExprs, df.logicalPlan))
    }
  }

  // Wrap UnresolvedAttribute with UnresolvedAlias, as when we resolve UnresolvedAttribute, we
  // will remove intermediate Alias for ExtractValue chain, and we need to alias it again to
  // make it a NamedExpression.
  private[this] def alias(expr: Expression): NamedExpression = expr match {
    case u: UnresolvedAttribute => UnresolvedAlias(u)
    case expr: NamedExpression => expr
    case expr: Expression => Alias(expr, expr.prettyString)()
  }

  private[this] def aggregateNumericColumns(colNames: String*)(f: Expression => Expression)
    : DataFrame = {

    val columnExprs = if (colNames.isEmpty) {
      // No columns specified. Use all numeric columns.
      df.numericColumns
    } else {
      // Make sure all specified columns are numeric.
      colNames.map { colName =>
        val namedExpr = df.resolve(colName)
        if (!namedExpr.dataType.isInstanceOf[NumericType]) {
          throw new AnalysisException(
            s""""$colName" is not a numeric column. """ +
            "Aggregation function can only be applied on a numeric column.")
        }
        namedExpr
      }
    }
    toDF(columnExprs.map(f))
  }

  private[this] def strToExpr(expr: String): (Expression => Expression) = {
    expr.toLowerCase match {
      case "avg" | "average" | "mean" => Average
      case "max" => Max
      case "min" => Min
      case "stddev" => Stddev
      case "stddev_pop" => StddevPop
      case "stddev_samp" => StddevSamp
      case "variance" => Variance
      case "var_pop" => VariancePop
      case "var_samp" => VarianceSamp
      case "sum" => Sum
      case "skewness" => Skewness
      case "kurtosis" => Kurtosis
      case "count" | "size" =>
        // Turn count(*) into count(1)
        (inputExpr: Expression) => inputExpr match {
          case s: Star => Count(Literal(1))
          case _ => Count(inputExpr)
        }
    }
  }

  /**
   * (Scala-specific) Compute aggregates by specifying a map from column name to
   * aggregate methods. The resulting [[DataFrame]] will also contain the grouping columns.
   *
   * The available aggregate methods are `avg`, `max`, `min`, `sum`, `count`.
   * {{{
   *   // Selects the age of the oldest employee and the aggregate expense for each department
   *   df.groupBy("department").agg(
   *     "age" -> "max",
   *     "expense" -> "sum"
   *   )
   * }}}
   *
   * @since 1.3.0
   */
  def agg(aggExpr: (String, String), aggExprs: (String, String)*): DataFrame = {
    agg((aggExpr +: aggExprs).toMap)
  }

  /**
   * (Scala-specific) Compute aggregates by specifying a map from column name to
   * aggregate methods. The resulting [[DataFrame]] will also contain the grouping columns.
   *
   * The available aggregate methods are `avg`, `max`, `min`, `sum`, `count`.
   * {{{
   *   // Selects the age of the oldest employee and the aggregate expense for each department
   *   df.groupBy("department").agg(Map(
   *     "age" -> "max",
   *     "expense" -> "sum"
   *   ))
   * }}}
   *
   * @since 1.3.0
   */
  def agg(exprs: Map[String, String]): DataFrame = {
    toDF(exprs.map { case (colName, expr) =>
      strToExpr(expr)(df(colName).expr)
    }.toSeq)
  }

  /**
   * (Java-specific) Compute aggregates by specifying a map from column name to
   * aggregate methods. The resulting [[DataFrame]] will also contain the grouping columns.
   *
   * The available aggregate methods are `avg`, `max`, `min`, `sum`, `count`.
   * {{{
   *   // Selects the age of the oldest employee and the aggregate expense for each department
   *   import com.google.common.collect.ImmutableMap;
   *   df.groupBy("department").agg(ImmutableMap.of("age", "max", "expense", "sum"));
   * }}}
   *
   * @since 1.3.0
   */
  def agg(exprs: java.util.Map[String, String]): DataFrame = {
    agg(exprs.asScala.toMap)
  }

  /**
   * Compute aggregates by specifying a series of aggregate columns. Note that this function by
   * default retains the grouping columns in its output. To not retain grouping columns, set
   * `spark.sql.retainGroupColumns` to false.
   *
   * The available aggregate methods are defined in [[org.apache.spark.sql.functions]].
   *
   * {{{
   *   // Selects the age of the oldest employee and the aggregate expense for each department
   *
   *   // Scala:
   *   import org.apache.spark.sql.functions._
   *   df.groupBy("department").agg(max("age"), sum("expense"))
   *
   *   // Java:
   *   import static org.apache.spark.sql.functions.*;
   *   df.groupBy("department").agg(max("age"), sum("expense"));
   * }}}
   *
   * Note that before Spark 1.4, the default behavior is to NOT retain grouping columns. To change
   * to that behavior, set config variable `spark.sql.retainGroupColumns` to `false`.
   * {{{
   *   // Scala, 1.3.x:
   *   df.groupBy("department").agg($"department", max("age"), sum("expense"))
   *
   *   // Java, 1.3.x:
   *   df.groupBy("department").agg(col("department"), max("age"), sum("expense"));
   * }}}
   *
   * @since 1.3.0
   */
  @scala.annotation.varargs
  def agg(expr: Column, exprs: Column*): DataFrame = {
    toDF((expr +: exprs).map(_.expr))
  }

  /**
   * Count the number of rows for each group.
   * The resulting [[DataFrame]] will also contain the grouping columns.
   *
   * @since 1.3.0
   */
  def count(): DataFrame = toDF(Seq(Alias(Count(Literal(1)), "count")()))

  /**
   * Compute the average value for each numeric columns for each group. This is an alias for `avg`.
   * The resulting [[DataFrame]] will also contain the grouping columns.
   * When specified columns are given, only compute the average values for them.
   *
   * @since 1.3.0
   */
  @scala.annotation.varargs
  def mean(colNames: String*): DataFrame = {
    aggregateNumericColumns(colNames : _*)(Average)
  }

  /**
   * Compute the skewness for each numeric columns for each group.
   * The resulting [[DataFrame]] will also contain the grouping columns.
   * When specified columns are given, only compute the skewness values for them.
   *
   * @since 1.6.0
   */
  @scala.annotation.varargs
  def skewness(colNames: String*): DataFrame = {
    aggregateNumericColumns(colNames : _*)(Skewness)
  }

  /**
   * Compute the kurtosis for each numeric columns for each group.
   * The resulting [[DataFrame]] will also contain the grouping columns.
   * When specified columns are given, only compute the kurtosis values for them.
   *
   * @since 1.6.0
   */
  @scala.annotation.varargs
  def kurtosis(colNames: String*): DataFrame = {
    aggregateNumericColumns(colNames : _*)(Kurtosis)
  }

  /**
   * Compute the max value for each numeric columns for each group.
   * The resulting [[DataFrame]] will also contain the grouping columns.
   * When specified columns are given, only compute the max values for them.
   *
   * @since 1.3.0
   */
  @scala.annotation.varargs
  def max(colNames: String*): DataFrame = {
    aggregateNumericColumns(colNames : _*)(Max)
  }

  /**
   * Compute the mean value for each numeric columns for each group.
   * The resulting [[DataFrame]] will also contain the grouping columns.
   * When specified columns are given, only compute the mean values for them.
   *
   * @since 1.3.0
   */
  @scala.annotation.varargs
  def avg(colNames: String*): DataFrame = {
    aggregateNumericColumns(colNames : _*)(Average)
  }

  /**
   * Compute the min value for each numeric column for each group.
   * The resulting [[DataFrame]] will also contain the grouping columns.
   * When specified columns are given, only compute the min values for them.
   *
   * @since 1.3.0
   */
  @scala.annotation.varargs
  def min(colNames: String*): DataFrame = {
    aggregateNumericColumns(colNames : _*)(Min)
  }

  /**
   * Compute the sample standard deviation for each numeric columns for each group.
   * The resulting [[DataFrame]] will also contain the grouping columns.
   * When specified columns are given, only compute the stddev for them.
   *
   * @since 1.6.0
   */
  @scala.annotation.varargs
  def stddev(colNames: String*): DataFrame = {
    aggregateNumericColumns(colNames : _*)(Stddev)
  }

  /**
   * Compute the population standard deviation for each numeric columns for each group.
   * The resulting [[DataFrame]] will also contain the grouping columns.
   * When specified columns are given, only compute the stddev for them.
   *
   * @since 1.6.0
   */
  @scala.annotation.varargs
  def stddev_pop(colNames: String*): DataFrame = {
    aggregateNumericColumns(colNames : _*)(StddevPop)
  }

  /**
   * Compute the sample standard deviation for each numeric columns for each group.
   * The resulting [[DataFrame]] will also contain the grouping columns.
   * When specified columns are given, only compute the stddev for them.
   *
   * @since 1.6.0
   */
  @scala.annotation.varargs
  def stddev_samp(colNames: String*): DataFrame = {
    aggregateNumericColumns(colNames : _*)(StddevSamp)
  }

  /**
   * Compute the sum for each numeric columns for each group.
   * The resulting [[DataFrame]] will also contain the grouping columns.
   * When specified columns are given, only compute the sum for them.
   *
   * @since 1.3.0
   */
  @scala.annotation.varargs
  def sum(colNames: String*): DataFrame = {
    aggregateNumericColumns(colNames : _*)(Sum)
  }

  /**
<<<<<<< HEAD
   * (Scala-specific) Pivots a column of the current [[DataFrame]] and preform the specified
   * aggregation.
   * {{{
   *   // Compute the sum of earnings for each year by course with each course as a separate column.
   *   df.groupBy($"year").pivot($"course", "dotNET", "Java").agg(sum($"earnings"))
   * }}}
   * @param pivotColumn Column to pivot
   * @param values Values of pivotColumn that will be translated to columns in the output data
   *                    frame.
   * @since 1.6.0
   */
  @scala.annotation.varargs
  def pivot(pivotColumn: Column, values: String*): GroupedData = groupType match {
    case _: GroupedData.PivotType =>
      throw new UnsupportedOperationException("repeated pivots are not supported")
    case GroupedData.GroupByType =>
      new GroupedData(df, groupingExprs, GroupedData.PivotType(pivotColumn.expr, values.toSeq))
    case _ =>
      throw new UnsupportedOperationException("pivot is only supported after a groupBy")
  }

  /**
   * Pivots a column of the current [[DataFrame]] and preform the specified aggregation.
   * {{{
   *   // Compute the sum of earnings for each year by course with each course as a separate column.
   *   df.groupBy("year").pivot("course", "dotNET", "Java").sum("earnings")
   * }}}
   * @param pivotColumn Column to pivot
   * @param values Values of pivotColumn that will be translated to columns in the output data
   *                    frame.
   * @since 1.6.0
   */
  @scala.annotation.varargs
  def pivot(pivotColumn: String, values: String*): GroupedData = {
    val resolvedPivotColumn = Column(df.resolve(pivotColumn))
    pivot(resolvedPivotColumn, values: _*)
=======
   * Compute the sample variance for each numeric columns for each group.
   * The resulting [[DataFrame]] will also contain the grouping columns.
   * When specified columns are given, only compute the variance for them.
   *
   * @since 1.6.0
   */
  @scala.annotation.varargs
  def variance(colNames: String*): DataFrame = {
    aggregateNumericColumns(colNames : _*)(Variance)
  }

  /**
   * Compute the population variance for each numeric columns for each group.
   * The resulting [[DataFrame]] will also contain the grouping columns.
   * When specified columns are given, only compute the variance for them.
   *
   * @since 1.6.0
   */
  @scala.annotation.varargs
  def var_pop(colNames: String*): DataFrame = {
    aggregateNumericColumns(colNames : _*)(VariancePop)
  }

  /**
   * Compute the sample variance for each numeric columns for each group.
   * The resulting [[DataFrame]] will also contain the grouping columns.
   * When specified columns are given, only compute the variance for them.
   *
   * @since 1.6.0
   */
  @scala.annotation.varargs
  def var_samp(colNames: String*): DataFrame = {
    aggregateNumericColumns(colNames : _*)(VarianceSamp)
>>>>>>> f21ef8db
  }
}<|MERGE_RESOLUTION|>--- conflicted
+++ resolved
@@ -376,7 +376,42 @@
   }
 
   /**
-<<<<<<< HEAD
+   * Compute the sample variance for each numeric columns for each group.
+   * The resulting [[DataFrame]] will also contain the grouping columns.
+   * When specified columns are given, only compute the variance for them.
+   *
+   * @since 1.6.0
+   */
+  @scala.annotation.varargs
+  def variance(colNames: String*): DataFrame = {
+    aggregateNumericColumns(colNames : _*)(Variance)
+  }
+
+  /**
+   * Compute the population variance for each numeric columns for each group.
+   * The resulting [[DataFrame]] will also contain the grouping columns.
+   * When specified columns are given, only compute the variance for them.
+   *
+   * @since 1.6.0
+   */
+  @scala.annotation.varargs
+  def var_pop(colNames: String*): DataFrame = {
+    aggregateNumericColumns(colNames : _*)(VariancePop)
+  }
+
+  /**
+   * Compute the sample variance for each numeric columns for each group.
+   * The resulting [[DataFrame]] will also contain the grouping columns.
+   * When specified columns are given, only compute the variance for them.
+   *
+   * @since 1.6.0
+   */
+  @scala.annotation.varargs
+  def var_samp(colNames: String*): DataFrame = {
+    aggregateNumericColumns(colNames : _*)(VarianceSamp)
+  }
+
+  /**
    * (Scala-specific) Pivots a column of the current [[DataFrame]] and preform the specified
    * aggregation.
    * {{{
@@ -413,40 +448,5 @@
   def pivot(pivotColumn: String, values: String*): GroupedData = {
     val resolvedPivotColumn = Column(df.resolve(pivotColumn))
     pivot(resolvedPivotColumn, values: _*)
-=======
-   * Compute the sample variance for each numeric columns for each group.
-   * The resulting [[DataFrame]] will also contain the grouping columns.
-   * When specified columns are given, only compute the variance for them.
-   *
-   * @since 1.6.0
-   */
-  @scala.annotation.varargs
-  def variance(colNames: String*): DataFrame = {
-    aggregateNumericColumns(colNames : _*)(Variance)
-  }
-
-  /**
-   * Compute the population variance for each numeric columns for each group.
-   * The resulting [[DataFrame]] will also contain the grouping columns.
-   * When specified columns are given, only compute the variance for them.
-   *
-   * @since 1.6.0
-   */
-  @scala.annotation.varargs
-  def var_pop(colNames: String*): DataFrame = {
-    aggregateNumericColumns(colNames : _*)(VariancePop)
-  }
-
-  /**
-   * Compute the sample variance for each numeric columns for each group.
-   * The resulting [[DataFrame]] will also contain the grouping columns.
-   * When specified columns are given, only compute the variance for them.
-   *
-   * @since 1.6.0
-   */
-  @scala.annotation.varargs
-  def var_samp(colNames: String*): DataFrame = {
-    aggregateNumericColumns(colNames : _*)(VarianceSamp)
->>>>>>> f21ef8db
   }
 }