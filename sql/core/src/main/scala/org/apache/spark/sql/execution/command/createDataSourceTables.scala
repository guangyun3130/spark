/*
 * Licensed to the Apache Software Foundation (ASF) under one or more
 * contributor license agreements.  See the NOTICE file distributed with
 * this work for additional information regarding copyright ownership.
 * The ASF licenses this file to You under the Apache License, Version 2.0
 * (the "License"); you may not use this file except in compliance with
 * the License.  You may obtain a copy of the License at
 *
 *    http://www.apache.org/licenses/LICENSE-2.0
 *
 * Unless required by applicable law or agreed to in writing, software
 * distributed under the License is distributed on an "AS IS" BASIS,
 * WITHOUT WARRANTIES OR CONDITIONS OF ANY KIND, either express or implied.
 * See the License for the specific language governing permissions and
 * limitations under the License.
 */

package org.apache.spark.sql.execution.command

import org.apache.spark.sql._
import org.apache.spark.sql.catalyst.catalog._
import org.apache.spark.sql.catalyst.plans.logical.LogicalPlan
import org.apache.spark.sql.execution.datasources._
import org.apache.spark.sql.sources.BaseRelation

/**
 * A command used to create a data source table.
 *
 * Note: This is different from [[CreateTableCommand]]. Please check the syntax for difference.
 * This is not intended for temporary tables.
 *
 * The syntax of using this command in SQL is:
 * {{{
 *   CREATE TABLE [IF NOT EXISTS] [db_name.]table_name
 *   [(col1 data_type [COMMENT col_comment], ...)]
 *   USING format OPTIONS ([option1_name "option1_value", option2_name "option2_value", ...])
 * }}}
 */
case class CreateDataSourceTableCommand(table: CatalogTable, ignoreIfExists: Boolean)
  extends RunnableCommand {

  override def run(sparkSession: SparkSession): Seq[Row] = {
    assert(table.tableType != CatalogTableType.VIEW)
    assert(table.provider.isDefined)

    val sessionState = sparkSession.sessionState
    if (sessionState.catalog.tableExists(table.identifier)) {
      if (ignoreIfExists) {
        return Seq.empty[Row]
      } else {
        throw new AnalysisException(s"Table ${table.identifier.unquotedString} already exists.")
      }
    }

    // Create the relation to validate the arguments before writing the metadata to the metastore,
    // and infer the table schema and partition if users didn't specify schema in CREATE TABLE.
    val pathOption = table.storage.locationUri.map("path" -> _)
    // Fill in some default table options from the session conf
    val tableWithDefaultOptions = table.copy(
      identifier = table.identifier.copy(
        database = Some(
          table.identifier.database.getOrElse(sessionState.catalog.getCurrentDatabase))),
      tracksPartitionsInCatalog = sessionState.conf.manageFilesourcePartitions)
    val dataSource: BaseRelation =
      DataSource(
        sparkSession = sparkSession,
        userSpecifiedSchema = if (table.schema.isEmpty) None else Some(table.schema),
        partitionColumns = table.partitionColumnNames,
        className = table.provider.get,
        bucketSpec = table.bucketSpec,
        options = table.storage.properties ++ pathOption,
        catalogTable = Some(tableWithDefaultOptions)).resolveRelation()

    val partitionColumnNames = if (table.schema.nonEmpty) {
      table.partitionColumnNames
    } else {
      // This is guaranteed in `PreprocessDDL`.
      assert(table.partitionColumnNames.isEmpty)
      dataSource match {
        case r: HadoopFsRelation => r.partitionSchema.fieldNames.toSeq
        case _ => Nil
      }
    }

    val newTable = table.copy(
      schema = dataSource.schema,
      partitionColumnNames = partitionColumnNames,
      // If metastore partition management for file source tables is enabled, we start off with
      // partition provider hive, but no partitions in the metastore. The user has to call
      // `msck repair table` to populate the table partitions.
      tracksPartitionsInCatalog = partitionColumnNames.nonEmpty &&
        sessionState.conf.manageFilesourcePartitions)
    // We will return Nil or throw exception at the beginning if the table already exists, so when
    // we reach here, the table should not exist and we should set `ignoreIfExists` to false.
    sessionState.catalog.createTable(newTable, ignoreIfExists = false)

    Seq.empty[Row]
  }
}

/**
 * A command used to create a data source table using the result of a query.
 *
 * Note: This is different from `CreateHiveTableAsSelectCommand`. Please check the syntax for
 * difference. This is not intended for temporary tables.
 *
 * The syntax of using this command in SQL is:
 * {{{
 *   CREATE TABLE [IF NOT EXISTS] [db_name.]table_name
 *   USING format OPTIONS ([option1_name "option1_value", option2_name "option2_value", ...])
 *   AS SELECT ...
 * }}}
 */
case class CreateDataSourceTableAsSelectCommand(
    table: CatalogTable,
    mode: SaveMode,
    query: LogicalPlan)
  extends RunnableCommand {

  override protected def innerChildren: Seq[LogicalPlan] = Seq(query)

  override def run(sparkSession: SparkSession): Seq[Row] = {
    assert(table.tableType != CatalogTableType.VIEW)
    assert(table.provider.isDefined)

    val sessionState = sparkSession.sessionState
    val db = table.identifier.database.getOrElse(sessionState.catalog.getCurrentDatabase)
    val tableIdentWithDB = table.identifier.copy(database = Some(db))
    val tableName = tableIdentWithDB.unquotedString

<<<<<<< HEAD
    var createMetastoreTable = false
    var existingSchema = Option.empty[StructType]
    if (sparkSession.sessionState.catalog.tableExists(tableIdentWithDB)) {
      // Check if we need to throw an exception or just return.
      mode match {
        case SaveMode.ErrorIfExists =>
          throw new AnalysisException(s"Table $tableName already exists. " +
            s"If you are using saveAsTable, you can set SaveMode to SaveMode.Append to " +
            s"insert data into the table or set SaveMode to SaveMode.Overwrite to overwrite" +
            s"the existing data. " +
            s"Or, if you are using SQL CREATE TABLE, you need to drop $tableName first.")
        case SaveMode.Ignore =>
          // Since the table already exists and the save mode is Ignore, we will just return.
          return Seq.empty[Row]
        case SaveMode.Append =>
          // Check if the specified data source match the data source of the existing table.
          val existingProvider = DataSource.lookupDataSource(provider)
          // TODO: Check that options from the resolved relation match the relation that we are
          // inserting into (i.e. using the same compression).

          // Pass a table identifier with database part, so that `lookupRelation` won't get temp
          // views unexpectedly.
          EliminateSubqueryAliases(sessionState.catalog.lookupRelation(tableIdentWithDB)) match {
            case l @ LogicalRelation(_: InsertableRelation | _: HadoopFsRelation, _, _) =>
              // check if the file formats match
              l.relation match {
                case r: HadoopFsRelation if r.fileFormat.getClass != existingProvider =>
                  throw new AnalysisException(
                    s"The file format of the existing table $tableName is " +
                      s"`${r.fileFormat.getClass.getName}`. It doesn't match the specified " +
                      s"format `$provider`")
                case _ =>
              }
              if (query.schema.size != l.schema.size) {
                throw new AnalysisException(
                  s"The column number of the existing schema[${l.schema}] " +
                    s"doesn't match the data schema[${query.schema}]'s")
              }
              existingSchema = Some(l.schema)
            case s: SimpleCatalogRelation if DDLUtils.isDatasourceTable(s.metadata) =>
              existingSchema = Some(s.metadata.schema)
            case c: CatalogRelation if c.catalogTable.provider == Some(DDLUtils.HIVE_PROVIDER) =>
              throw new AnalysisException("Saving data in the Hive serde table " +
                s"${c.catalogTable.identifier} is not supported yet. Please use the " +
                "insertInto() API as an alternative..")
            case o =>
              throw new AnalysisException(s"Saving data in ${o.toString} is not supported.")
          }
        case SaveMode.Overwrite =>
          sessionState.catalog.dropTable(tableIdentWithDB, ignoreIfNotExists = true, purge = false)
          // Need to create the table again.
          createMetastoreTable = true
      }
    } else {
      // The table does not exist. We need to create it in metastore.
      createMetastoreTable = true
    }
=======
    if (sessionState.catalog.tableExists(tableIdentWithDB)) {
      assert(mode != SaveMode.Overwrite,
        s"Expect the table $tableName has been dropped when the save mode is Overwrite")
>>>>>>> 0ef1421a

      if (mode == SaveMode.ErrorIfExists) {
        throw new AnalysisException(s"Table $tableName already exists. You need to drop it first.")
      }
      if (mode == SaveMode.Ignore) {
        // Since the table already exists and the save mode is Ignore, we will just return.
        return Seq.empty
      }

      saveDataIntoTable(
        sparkSession, table, table.storage.locationUri, query, mode, tableExists = true)
    } else {
      assert(table.schema.isEmpty)

<<<<<<< HEAD
    // Create the relation based on the data of df.
    val pathOption = tableLocation.map("path" -> _)
    val dataSource = DataSource(
      sparkSession,
      className = provider,
      partitionColumns = table.partitionColumnNames,
      bucketSpec = table.bucketSpec,
      options = table.storage.properties ++ pathOption,
      catalogTable = Some(table))

    val result = try {
      dataSource.write(mode, df)
    } catch {
      case ex: AnalysisException =>
        logError(s"Failed to write to table $tableName in $mode mode", ex)
        throw ex
    }
    if (createMetastoreTable) {
=======
      val tableLocation = if (table.tableType == CatalogTableType.MANAGED) {
        Some(sessionState.catalog.defaultTablePath(table.identifier))
      } else {
        table.storage.locationUri
      }
      val result = saveDataIntoTable(
        sparkSession, table, tableLocation, query, mode, tableExists = false)
>>>>>>> 0ef1421a
      val newTable = table.copy(
        storage = table.storage.copy(locationUri = tableLocation),
        // We will use the schema of resolved.relation as the schema of the table (instead of
        // the schema of df). It is important since the nullability may be changed by the relation
        // provider (for example, see org.apache.spark.sql.parquet.DefaultSource).
        schema = result.schema)
      sessionState.catalog.createTable(newTable, ignoreIfExists = false)

      result match {
        case fs: HadoopFsRelation if table.partitionColumnNames.nonEmpty &&
            sparkSession.sqlContext.conf.manageFilesourcePartitions =>
          // Need to recover partitions into the metastore so our saved data is visible.
          sessionState.executePlan(AlterTableRecoverPartitionsCommand(table.identifier)).toRdd
        case _ =>
      }
    }

    Seq.empty[Row]
  }

  private def saveDataIntoTable(
      session: SparkSession,
      table: CatalogTable,
      tableLocation: Option[String],
      data: LogicalPlan,
      mode: SaveMode,
      tableExists: Boolean): BaseRelation = {
    // Create the relation based on the input logical plan: `data`.
    val pathOption = tableLocation.map("path" -> _)
    val dataSource = DataSource(
      session,
      className = table.provider.get,
      partitionColumns = table.partitionColumnNames,
      bucketSpec = table.bucketSpec,
      options = table.storage.properties ++ pathOption,
      catalogTable = if (tableExists) Some(table) else None)

    try {
      dataSource.writeAndRead(mode, Dataset.ofRows(session, query))
    } catch {
      case ex: AnalysisException =>
        logError(s"Failed to write to table ${table.identifier.unquotedString}", ex)
        throw ex
    }
  }
}<|MERGE_RESOLUTION|>--- conflicted
+++ resolved
@@ -128,69 +128,9 @@
     val tableIdentWithDB = table.identifier.copy(database = Some(db))
     val tableName = tableIdentWithDB.unquotedString
 
-<<<<<<< HEAD
-    var createMetastoreTable = false
-    var existingSchema = Option.empty[StructType]
-    if (sparkSession.sessionState.catalog.tableExists(tableIdentWithDB)) {
-      // Check if we need to throw an exception or just return.
-      mode match {
-        case SaveMode.ErrorIfExists =>
-          throw new AnalysisException(s"Table $tableName already exists. " +
-            s"If you are using saveAsTable, you can set SaveMode to SaveMode.Append to " +
-            s"insert data into the table or set SaveMode to SaveMode.Overwrite to overwrite" +
-            s"the existing data. " +
-            s"Or, if you are using SQL CREATE TABLE, you need to drop $tableName first.")
-        case SaveMode.Ignore =>
-          // Since the table already exists and the save mode is Ignore, we will just return.
-          return Seq.empty[Row]
-        case SaveMode.Append =>
-          // Check if the specified data source match the data source of the existing table.
-          val existingProvider = DataSource.lookupDataSource(provider)
-          // TODO: Check that options from the resolved relation match the relation that we are
-          // inserting into (i.e. using the same compression).
-
-          // Pass a table identifier with database part, so that `lookupRelation` won't get temp
-          // views unexpectedly.
-          EliminateSubqueryAliases(sessionState.catalog.lookupRelation(tableIdentWithDB)) match {
-            case l @ LogicalRelation(_: InsertableRelation | _: HadoopFsRelation, _, _) =>
-              // check if the file formats match
-              l.relation match {
-                case r: HadoopFsRelation if r.fileFormat.getClass != existingProvider =>
-                  throw new AnalysisException(
-                    s"The file format of the existing table $tableName is " +
-                      s"`${r.fileFormat.getClass.getName}`. It doesn't match the specified " +
-                      s"format `$provider`")
-                case _ =>
-              }
-              if (query.schema.size != l.schema.size) {
-                throw new AnalysisException(
-                  s"The column number of the existing schema[${l.schema}] " +
-                    s"doesn't match the data schema[${query.schema}]'s")
-              }
-              existingSchema = Some(l.schema)
-            case s: SimpleCatalogRelation if DDLUtils.isDatasourceTable(s.metadata) =>
-              existingSchema = Some(s.metadata.schema)
-            case c: CatalogRelation if c.catalogTable.provider == Some(DDLUtils.HIVE_PROVIDER) =>
-              throw new AnalysisException("Saving data in the Hive serde table " +
-                s"${c.catalogTable.identifier} is not supported yet. Please use the " +
-                "insertInto() API as an alternative..")
-            case o =>
-              throw new AnalysisException(s"Saving data in ${o.toString} is not supported.")
-          }
-        case SaveMode.Overwrite =>
-          sessionState.catalog.dropTable(tableIdentWithDB, ignoreIfNotExists = true, purge = false)
-          // Need to create the table again.
-          createMetastoreTable = true
-      }
-    } else {
-      // The table does not exist. We need to create it in metastore.
-      createMetastoreTable = true
-    }
-=======
     if (sessionState.catalog.tableExists(tableIdentWithDB)) {
       assert(mode != SaveMode.Overwrite,
         s"Expect the table $tableName has been dropped when the save mode is Overwrite")
->>>>>>> 0ef1421a
 
       if (mode == SaveMode.ErrorIfExists) {
         throw new AnalysisException(s"Table $tableName already exists. You need to drop it first.")
@@ -205,26 +145,6 @@
     } else {
       assert(table.schema.isEmpty)
 
-<<<<<<< HEAD
-    // Create the relation based on the data of df.
-    val pathOption = tableLocation.map("path" -> _)
-    val dataSource = DataSource(
-      sparkSession,
-      className = provider,
-      partitionColumns = table.partitionColumnNames,
-      bucketSpec = table.bucketSpec,
-      options = table.storage.properties ++ pathOption,
-      catalogTable = Some(table))
-
-    val result = try {
-      dataSource.write(mode, df)
-    } catch {
-      case ex: AnalysisException =>
-        logError(s"Failed to write to table $tableName in $mode mode", ex)
-        throw ex
-    }
-    if (createMetastoreTable) {
-=======
       val tableLocation = if (table.tableType == CatalogTableType.MANAGED) {
         Some(sessionState.catalog.defaultTablePath(table.identifier))
       } else {
@@ -232,7 +152,6 @@
       }
       val result = saveDataIntoTable(
         sparkSession, table, tableLocation, query, mode, tableExists = false)
->>>>>>> 0ef1421a
       val newTable = table.copy(
         storage = table.storage.copy(locationUri = tableLocation),
         // We will use the schema of resolved.relation as the schema of the table (instead of
