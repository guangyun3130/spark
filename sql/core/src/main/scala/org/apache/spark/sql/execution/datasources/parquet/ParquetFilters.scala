/*
 * Licensed to the Apache Software Foundation (ASF) under one or more
 * contributor license agreements.  See the NOTICE file distributed with
 * this work for additional information regarding copyright ownership.
 * The ASF licenses this file to You under the Apache License, Version 2.0
 * (the "License"); you may not use this file except in compliance with
 * the License.  You may obtain a copy of the License at
 *
 *    http://www.apache.org/licenses/LICENSE-2.0
 *
 * Unless required by applicable law or agreed to in writing, software
 * distributed under the License is distributed on an "AS IS" BASIS,
 * WITHOUT WARRANTIES OR CONDITIONS OF ANY KIND, either express or implied.
 * See the License for the specific language governing permissions and
 * limitations under the License.
 */

package org.apache.spark.sql.execution.datasources.parquet

import org.apache.parquet.filter2.predicate._
import org.apache.parquet.filter2.predicate.Operators.{Column, SupportsEqNotEq, SupportsLtGt}
import org.apache.parquet.hadoop.metadata.ColumnPath
import org.apache.parquet.io.api.Binary

import org.apache.spark.sql.catalyst.util.DateTimeUtils
import org.apache.spark.sql.sources
import org.apache.spark.sql.types._

/**
 * Some utility function to convert Spark data source filters to Parquet filters.
 */
private[parquet] object ParquetFilters {

  import ParquetColumns._

  case class SetInFilter[T <: Comparable[T]](valueSet: Set[T])
    extends UserDefinedPredicate[T] with Serializable {

    override def keep(value: T): Boolean = {
      value != null && valueSet.contains(value)
    }

    // Drop when no value in the set is within the statistics range.
    override def canDrop(statistics: Statistics[T]): Boolean = {
      val statMax = statistics.getMax
      val statMin = statistics.getMin
      val statRange = com.google.common.collect.Range.closed(statMin, statMax)
      !valueSet.exists(value => statRange.contains(value))
    }

    // Can only drop not(in(set)) when we are know that every element in the block is in valueSet.
    // From the statistics, we can only be assured of this when min == max.
    override def inverseCanDrop(statistics: Statistics[T]): Boolean = {
      val statMax = statistics.getMax
      val statMin = statistics.getMin
      statMin == statMax && valueSet.contains(statMin)
    }
  }

  private val makeInSet: PartialFunction[DataType, (String, Set[Any]) => FilterPredicate] = {
    case IntegerType =>
      (n: String, v: Set[Any]) =>
        FilterApi.userDefined(intColumn(n), SetInFilter(v.asInstanceOf[Set[java.lang.Integer]]))
    case LongType =>
      (n: String, v: Set[Any]) =>
        FilterApi.userDefined(longColumn(n), SetInFilter(v.asInstanceOf[Set[java.lang.Long]]))
    case FloatType =>
      (n: String, v: Set[Any]) =>
        FilterApi.userDefined(floatColumn(n), SetInFilter(v.asInstanceOf[Set[java.lang.Float]]))
    case DoubleType =>
      (n: String, v: Set[Any]) =>
        FilterApi.userDefined(doubleColumn(n), SetInFilter(v.asInstanceOf[Set[java.lang.Double]]))
    case StringType =>
      (n: String, v: Set[Any]) =>
        FilterApi.userDefined(binaryColumn(n),
          SetInFilter(v.map(s => Binary.fromString(s.asInstanceOf[String]))))
    case BinaryType =>
      (n: String, v: Set[Any]) =>
        FilterApi.userDefined(binaryColumn(n),
          SetInFilter(v.map(e => Binary.fromReusedByteArray(e.asInstanceOf[Array[Byte]]))))
  }

  private val makeEq: PartialFunction[DataType, (String, Any) => FilterPredicate] = {
    case BooleanType =>
      (n: String, v: Any) => FilterApi.eq(booleanColumn(n), v.asInstanceOf[java.lang.Boolean])
    case IntegerType =>
      (n: String, v: Any) => FilterApi.eq(intColumn(n), v.asInstanceOf[Integer])
    case LongType =>
      (n: String, v: Any) => FilterApi.eq(longColumn(n), v.asInstanceOf[java.lang.Long])
    case FloatType =>
      (n: String, v: Any) => FilterApi.eq(floatColumn(n), v.asInstanceOf[java.lang.Float])
    case DoubleType =>
      (n: String, v: Any) => FilterApi.eq(doubleColumn(n), v.asInstanceOf[java.lang.Double])

    // Binary.fromString and Binary.fromByteArray don't accept null values
    case StringType =>
      (n: String, v: Any) => FilterApi.eq(
        binaryColumn(n),
        Option(v).map(s => Binary.fromString(s.asInstanceOf[String])).orNull)
    case BinaryType =>
      (n: String, v: Any) => FilterApi.eq(
        binaryColumn(n),
        Option(v).map(b => Binary.fromReusedByteArray(v.asInstanceOf[Array[Byte]])).orNull)
    case TimestampType =>
      (n: String, v: Any) => FilterApi.eq(
        longColumn(n), convertTimestamp(v.asInstanceOf[java.sql.Timestamp]))
    case DateType =>
      (n: String, v: Any) => FilterApi.eq(
        intColumn(n), convertDate(v.asInstanceOf[java.sql.Date]))
  }

  private val makeNotEq: PartialFunction[DataType, (String, Any) => FilterPredicate] = {
    case BooleanType =>
      (n: String, v: Any) => FilterApi.notEq(booleanColumn(n), v.asInstanceOf[java.lang.Boolean])
    case IntegerType =>
      (n: String, v: Any) => FilterApi.notEq(intColumn(n), v.asInstanceOf[Integer])
    case LongType =>
      (n: String, v: Any) => FilterApi.notEq(longColumn(n), v.asInstanceOf[java.lang.Long])
    case FloatType =>
      (n: String, v: Any) => FilterApi.notEq(floatColumn(n), v.asInstanceOf[java.lang.Float])
    case DoubleType =>
      (n: String, v: Any) => FilterApi.notEq(doubleColumn(n), v.asInstanceOf[java.lang.Double])

    case StringType =>
      (n: String, v: Any) => FilterApi.notEq(
        binaryColumn(n),
        Option(v).map(s => Binary.fromString(s.asInstanceOf[String])).orNull)
    case BinaryType =>
      (n: String, v: Any) => FilterApi.notEq(
        binaryColumn(n),
        Option(v).map(b => Binary.fromReusedByteArray(v.asInstanceOf[Array[Byte]])).orNull)
    case TimestampType =>
      (n: String, v: Any) => FilterApi.notEq(
        longColumn(n), convertTimestamp(v.asInstanceOf[java.sql.Timestamp]))
    case DateType =>
      (n: String, v: Any) => FilterApi.notEq(
        intColumn(n), convertDate(v.asInstanceOf[java.sql.Date]))
  }

  private val makeLt: PartialFunction[DataType, (String, Any) => FilterPredicate] = {
    case IntegerType =>
      (n: String, v: Any) => FilterApi.lt(intColumn(n), v.asInstanceOf[Integer])
    case LongType =>
      (n: String, v: Any) => FilterApi.lt(longColumn(n), v.asInstanceOf[java.lang.Long])
    case FloatType =>
      (n: String, v: Any) => FilterApi.lt(floatColumn(n), v.asInstanceOf[java.lang.Float])
    case DoubleType =>
      (n: String, v: Any) => FilterApi.lt(doubleColumn(n), v.asInstanceOf[java.lang.Double])

    case StringType =>
      (n: String, v: Any) =>
        FilterApi.lt(binaryColumn(n),
          Binary.fromString(v.asInstanceOf[String]))
    case BinaryType =>
      (n: String, v: Any) =>
        FilterApi.lt(binaryColumn(n), Binary.fromReusedByteArray(v.asInstanceOf[Array[Byte]]))
    case TimestampType =>
      (n: String, v: Any) => FilterApi.lt(
        longColumn(n), convertTimestamp(v.asInstanceOf[java.sql.Timestamp]))
    case DateType =>
      (n: String, v: Any) => FilterApi.lt(
        intColumn(n), convertDate(v.asInstanceOf[java.sql.Date]))
  }

  private val makeLtEq: PartialFunction[DataType, (String, Any) => FilterPredicate] = {
    case IntegerType =>
      (n: String, v: Any) => FilterApi.ltEq(intColumn(n), v.asInstanceOf[java.lang.Integer])
    case LongType =>
      (n: String, v: Any) => FilterApi.ltEq(longColumn(n), v.asInstanceOf[java.lang.Long])
    case FloatType =>
      (n: String, v: Any) => FilterApi.ltEq(floatColumn(n), v.asInstanceOf[java.lang.Float])
    case DoubleType =>
      (n: String, v: Any) => FilterApi.ltEq(doubleColumn(n), v.asInstanceOf[java.lang.Double])
    case StringType =>
      (n: String, v: Any) =>
        FilterApi.ltEq(binaryColumn(n),
          Binary.fromString(v.asInstanceOf[String]))
    case BinaryType =>
      (n: String, v: Any) =>
        FilterApi.ltEq(binaryColumn(n), Binary.fromReusedByteArray(v.asInstanceOf[Array[Byte]]))
    case TimestampType =>
      (n: String, v: Any) => FilterApi.ltEq(
        longColumn(n), convertTimestamp(v.asInstanceOf[java.sql.Timestamp]))
    case DateType =>
      (n: String, v: Any) => FilterApi.ltEq(
        intColumn(n), convertDate(v.asInstanceOf[java.sql.Date]))
  }

  private val makeGt: PartialFunction[DataType, (String, Any) => FilterPredicate] = {
    case IntegerType =>
      (n: String, v: Any) => FilterApi.gt(intColumn(n), v.asInstanceOf[java.lang.Integer])
    case LongType =>
      (n: String, v: Any) => FilterApi.gt(longColumn(n), v.asInstanceOf[java.lang.Long])
    case FloatType =>
      (n: String, v: Any) => FilterApi.gt(floatColumn(n), v.asInstanceOf[java.lang.Float])
    case DoubleType =>
      (n: String, v: Any) => FilterApi.gt(doubleColumn(n), v.asInstanceOf[java.lang.Double])
    case StringType =>
      (n: String, v: Any) =>
        FilterApi.gt(binaryColumn(n),
          Binary.fromString(v.asInstanceOf[String]))
    case BinaryType =>
      (n: String, v: Any) =>
        FilterApi.gt(binaryColumn(n), Binary.fromReusedByteArray(v.asInstanceOf[Array[Byte]]))
    case TimestampType =>
      (n: String, v: Any) => FilterApi.gt(
        longColumn(n), convertTimestamp(v.asInstanceOf[java.sql.Timestamp]))
    case DateType =>
      (n: String, v: Any) => FilterApi.gt(
        intColumn(n), convertDate(v.asInstanceOf[java.sql.Date]))
  }

  private val makeGtEq: PartialFunction[DataType, (String, Any) => FilterPredicate] = {
    case IntegerType =>
      (n: String, v: Any) => FilterApi.gtEq(intColumn(n), v.asInstanceOf[java.lang.Integer])
    case LongType =>
      (n: String, v: Any) => FilterApi.gtEq(longColumn(n), v.asInstanceOf[java.lang.Long])
    case FloatType =>
      (n: String, v: Any) => FilterApi.gtEq(floatColumn(n), v.asInstanceOf[java.lang.Float])
    case DoubleType =>
      (n: String, v: Any) => FilterApi.gtEq(doubleColumn(n), v.asInstanceOf[java.lang.Double])
    case StringType =>
      (n: String, v: Any) =>
        FilterApi.gtEq(binaryColumn(n),
          Binary.fromString(v.asInstanceOf[String]))
    case BinaryType =>
      (n: String, v: Any) =>
        FilterApi.gtEq(binaryColumn(n), Binary.fromReusedByteArray(v.asInstanceOf[Array[Byte]]))
    case TimestampType =>
      (n: String, v: Any) => FilterApi.gtEq(
        longColumn(n), convertTimestamp(v.asInstanceOf[java.sql.Timestamp]))
    case DateType =>
      (n: String, v: Any) => FilterApi.gtEq(
        intColumn(n), convertDate(v.asInstanceOf[java.sql.Date]))
  }

  private def convertDate(d: java.sql.Date): java.lang.Integer = {
    if (d != null) {
      DateTimeUtils.fromJavaDate(d).asInstanceOf[java.lang.Integer]
    } else {
      null
    }
  }

  private def convertTimestamp(t: java.sql.Timestamp): java.lang.Long = {
    if (t != null) {
      DateTimeUtils.fromJavaTimestamp(t).asInstanceOf[java.lang.Long]
    } else {
      null
    }
  }

  /**
   * Returns a map from name of the column to the data type, if predicate push down applies.
   */
  private def getFieldMap(dataType: DataType, int96AsTimestamp: Boolean): Map[String, DataType] =
    dataType match {
      case StructType(fields) =>
        // Here we don't flatten the fields in the nested schema but just look up through
        // root fields. Currently, accessing to nested fields does not push down filters
        // and it does not support to create filters for them.
        // scalastyle:off println
        fields.filterNot { f =>
          DataTypes.TimestampType.acceptsType(f.dataType) && int96AsTimestamp
        }.map(f => f.name -> f.dataType).toMap
      case _ => Map.empty[String, DataType]
    }

  /**
   * Converts data sources filters to Parquet filter predicates.
   */
<<<<<<< HEAD
  def createFilter(
    schema: StructType,
    predicate: sources.Filter,
    int96AsTimestamp: Boolean): Option[FilterPredicate] = {
    val dataTypeOf = getFieldMap(schema, int96AsTimestamp)
=======
  def createFilter(schema: StructType, predicate: sources.Filter): Option[FilterPredicate] = {
    val nameToType = getFieldMap(schema)

    // Parquet does not allow dots in the column name because dots are used as a column path
    // delimiter. Since Parquet 1.8.2 (PARQUET-389), Parquet accepts the filter predicates
    // with missing columns. The incorrect results could be got from Parquet when we push down
    // filters for the column having dots in the names. Thus, we do not push down such filters.
    // See SPARK-20364.
    def canMakeFilterOn(name: String): Boolean = nameToType.contains(name) && !name.contains(".")
>>>>>>> 3f2cd51e

    // NOTE:
    //
    // For any comparison operator `cmp`, both `a cmp NULL` and `NULL cmp a` evaluate to `NULL`,
    // which can be casted to `false` implicitly. Please refer to the `eval` method of these
    // operators and the `PruneFilters` rule for details.

    // Hyukjin:
    // I added [[EqualNullSafe]] with [[org.apache.parquet.filter2.predicate.Operators.Eq]].
    // So, it performs equality comparison identically when given [[sources.Filter]] is [[EqualTo]].
    // The reason why I did this is, that the actual Parquet filter checks null-safe equality
    // comparison.
    // So I added this and maybe [[EqualTo]] should be changed. It still seems fine though, because
    // physical planning does not set `NULL` to [[EqualTo]] but changes it to [[IsNull]] and etc.
    // Probably I missed something and obviously this should be changed.

    predicate match {
      case sources.IsNull(name) if canMakeFilterOn(name) =>
        makeEq.lift(nameToType(name)).map(_(name, null))
      case sources.IsNotNull(name) if canMakeFilterOn(name) =>
        makeNotEq.lift(nameToType(name)).map(_(name, null))

      case sources.EqualTo(name, value) if canMakeFilterOn(name) =>
        makeEq.lift(nameToType(name)).map(_(name, value))
      case sources.Not(sources.EqualTo(name, value)) if canMakeFilterOn(name) =>
        makeNotEq.lift(nameToType(name)).map(_(name, value))

      case sources.EqualNullSafe(name, value) if canMakeFilterOn(name) =>
        makeEq.lift(nameToType(name)).map(_(name, value))
      case sources.Not(sources.EqualNullSafe(name, value)) if canMakeFilterOn(name) =>
        makeNotEq.lift(nameToType(name)).map(_(name, value))

      case sources.LessThan(name, value) if canMakeFilterOn(name) =>
        makeLt.lift(nameToType(name)).map(_(name, value))
      case sources.LessThanOrEqual(name, value) if canMakeFilterOn(name) =>
        makeLtEq.lift(nameToType(name)).map(_(name, value))

      case sources.GreaterThan(name, value) if canMakeFilterOn(name) =>
        makeGt.lift(nameToType(name)).map(_(name, value))
      case sources.GreaterThanOrEqual(name, value) if canMakeFilterOn(name) =>
        makeGtEq.lift(nameToType(name)).map(_(name, value))

      case sources.And(lhs, rhs) =>
        // At here, it is not safe to just convert one side if we do not understand the
        // other side. Here is an example used to explain the reason.
        // Let's say we have NOT(a = 2 AND b in ('1')) and we do not understand how to
        // convert b in ('1'). If we only convert a = 2, we will end up with a filter
        // NOT(a = 2), which will generate wrong results.
        // Pushing one side of AND down is only safe to do at the top level.
        // You can see ParquetRelation's initializeLocalJobFunc method as an example.
        for {
          lhsFilter <- createFilter(schema, lhs, int96AsTimestamp)
          rhsFilter <- createFilter(schema, rhs, int96AsTimestamp)
        } yield FilterApi.and(lhsFilter, rhsFilter)

      case sources.Or(lhs, rhs) =>
        for {
          lhsFilter <- createFilter(schema, lhs, int96AsTimestamp)
          rhsFilter <- createFilter(schema, rhs, int96AsTimestamp)
        } yield FilterApi.or(lhsFilter, rhsFilter)

      case sources.Not(pred) =>
        createFilter(schema, pred, int96AsTimestamp)
          .map(FilterApi.not)
          .map(LogicalInverseRewriter.rewrite)

      case sources.In(name, values) if dataTypeOf.contains(name) =>
        makeInSet.lift(dataTypeOf(name)).map(_(name, values.toSet))

      case _ => None
    }
  }
}

/**
 * Note that, this is a hacky workaround to allow dots in column names. Currently, column APIs
 * in Parquet's `FilterApi` only allows dot-separated names so here we resemble those columns
 * but only allow single column path that allows dots in the names as we don't currently push
 * down filters with nested fields.
 */
private[parquet] object ParquetColumns {
  def intColumn(columnPath: String): Column[Integer] with SupportsLtGt = {
    new Column[Integer] (ColumnPath.get(columnPath), classOf[Integer]) with SupportsLtGt
  }

  def longColumn(columnPath: String): Column[java.lang.Long] with SupportsLtGt = {
    new Column[java.lang.Long] (
      ColumnPath.get(columnPath), classOf[java.lang.Long]) with SupportsLtGt
  }

  def floatColumn(columnPath: String): Column[java.lang.Float] with SupportsLtGt = {
    new Column[java.lang.Float] (
      ColumnPath.get(columnPath), classOf[java.lang.Float]) with SupportsLtGt
  }

  def doubleColumn(columnPath: String): Column[java.lang.Double] with SupportsLtGt = {
    new Column[java.lang.Double] (
      ColumnPath.get(columnPath), classOf[java.lang.Double]) with SupportsLtGt
  }

  def booleanColumn(columnPath: String): Column[java.lang.Boolean] with SupportsEqNotEq = {
    new Column[java.lang.Boolean] (
      ColumnPath.get(columnPath), classOf[java.lang.Boolean]) with SupportsEqNotEq
  }

  def binaryColumn(columnPath: String): Column[Binary] with SupportsLtGt = {
    new Column[Binary] (ColumnPath.get(columnPath), classOf[Binary]) with SupportsLtGt
  }
}<|MERGE_RESOLUTION|>--- conflicted
+++ resolved
@@ -269,38 +269,19 @@
   /**
    * Converts data sources filters to Parquet filter predicates.
    */
-<<<<<<< HEAD
   def createFilter(
     schema: StructType,
     predicate: sources.Filter,
     int96AsTimestamp: Boolean): Option[FilterPredicate] = {
-    val dataTypeOf = getFieldMap(schema, int96AsTimestamp)
-=======
-  def createFilter(schema: StructType, predicate: sources.Filter): Option[FilterPredicate] = {
-    val nameToType = getFieldMap(schema)
-
-    // Parquet does not allow dots in the column name because dots are used as a column path
-    // delimiter. Since Parquet 1.8.2 (PARQUET-389), Parquet accepts the filter predicates
-    // with missing columns. The incorrect results could be got from Parquet when we push down
-    // filters for the column having dots in the names. Thus, we do not push down such filters.
-    // See SPARK-20364.
-    def canMakeFilterOn(name: String): Boolean = nameToType.contains(name) && !name.contains(".")
->>>>>>> 3f2cd51e
+    val nameToType = getFieldMap(schema, int96AsTimestamp)
+
+    def canMakeFilterOn(name: String): Boolean = nameToType.contains(name)
 
     // NOTE:
     //
     // For any comparison operator `cmp`, both `a cmp NULL` and `NULL cmp a` evaluate to `NULL`,
     // which can be casted to `false` implicitly. Please refer to the `eval` method of these
     // operators and the `PruneFilters` rule for details.
-
-    // Hyukjin:
-    // I added [[EqualNullSafe]] with [[org.apache.parquet.filter2.predicate.Operators.Eq]].
-    // So, it performs equality comparison identically when given [[sources.Filter]] is [[EqualTo]].
-    // The reason why I did this is, that the actual Parquet filter checks null-safe equality
-    // comparison.
-    // So I added this and maybe [[EqualTo]] should be changed. It still seems fine though, because
-    // physical planning does not set `NULL` to [[EqualTo]] but changes it to [[IsNull]] and etc.
-    // Probably I missed something and obviously this should be changed.
 
     predicate match {
       case sources.IsNull(name) if canMakeFilterOn(name) =>
@@ -352,8 +333,8 @@
           .map(FilterApi.not)
           .map(LogicalInverseRewriter.rewrite)
 
-      case sources.In(name, values) if dataTypeOf.contains(name) =>
-        makeInSet.lift(dataTypeOf(name)).map(_(name, values.toSet))
+      case sources.In(name, values) if canMakeFilterOn(name) =>
+        makeInSet.lift(nameToType(name)).map(_(name, values.toSet))
 
       case _ => None
     }
