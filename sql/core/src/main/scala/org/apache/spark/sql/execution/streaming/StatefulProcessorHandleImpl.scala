--- conflicted
+++ resolved
@@ -140,10 +140,9 @@
       stateName: String,
       valEncoder: Encoder[T]): ValueState[T] = {
     verifyStateVarOperations("get_value_state", CREATED)
-<<<<<<< HEAD
-    incrementMetric("numValueStateVars")
     val resultState = new ValueStateImpl[T](
-      store, stateName, keyEncoder, valEncoder, schemas(stateName).avroSerde)
+      store, stateName, keyEncoder, valEncoder, schemas(stateName).avroSerde, metrics)
+    TWSMetricsUtils.incrementMetric(metrics, "numValueStateVars")
     resultState
   }
 
@@ -153,15 +152,10 @@
       stateName: String,
       valEncoder: Encoder[T]): ValueState[T] = {
     verifyStateVarOperations("get_value_state", CREATED)
-    incrementMetric("numValueStateVars")
     val avroSerde = new StateStoreColumnFamilySchemaUtils(true).getValueStateSchema[T](
       stateName, keyEncoder, valEncoder, hasTtl = false).avroSerde
     val resultState = new ValueStateImpl[T](
       store, stateName, keyEncoder, valEncoder, avroSerde)
-=======
-    val resultState = new ValueStateImpl[T](store, stateName, keyEncoder, valEncoder, metrics)
-    TWSMetricsUtils.incrementMetric(metrics, "numValueStateVars")
->>>>>>> b1d1f10f
     resultState
   }
 
@@ -174,12 +168,8 @@
 
     assert(batchTimestampMs.isDefined)
     val valueStateWithTTL = new ValueStateImplWithTTL[T](store, stateName,
-<<<<<<< HEAD
-      keyEncoder, valEncoder, ttlConfig, batchTimestampMs.get, avroSerde = None)
-    incrementMetric("numValueStateWithTTLVars")
-=======
-      keyEncoder, valEncoder, ttlConfig, batchTimestampMs.get, metrics)
->>>>>>> b1d1f10f
+      keyEncoder, valEncoder, ttlConfig, batchTimestampMs.get,
+      schemas(stateName).avroSerde, metrics)
     ttlStates.add(valueStateWithTTL)
     TWSMetricsUtils.incrementMetric(metrics, "numValueStateWithTTLVars")
 
@@ -258,14 +248,9 @@
 
   override def getListState[T](stateName: String, valEncoder: Encoder[T]): ListState[T] = {
     verifyStateVarOperations("get_list_state", CREATED)
-<<<<<<< HEAD
-    incrementMetric("numListStateVars")
     val resultState = new ListStateImpl[T](
-      store, stateName, keyEncoder, valEncoder, avroSerde = None)
-=======
-    val resultState = new ListStateImpl[T](store, stateName, keyEncoder, valEncoder, metrics)
+      store, stateName, keyEncoder, valEncoder, avroSerde = None, metrics)
     TWSMetricsUtils.incrementMetric(metrics, "numListStateVars")
->>>>>>> b1d1f10f
     resultState
   }
 
@@ -294,13 +279,8 @@
 
     assert(batchTimestampMs.isDefined)
     val listStateWithTTL = new ListStateImplWithTTL[T](store, stateName,
-<<<<<<< HEAD
-      keyEncoder, valEncoder, ttlConfig, batchTimestampMs.get, avroSerde = None)
-    incrementMetric("numListStateWithTTLVars")
-=======
-      keyEncoder, valEncoder, ttlConfig, batchTimestampMs.get, metrics)
+      keyEncoder, valEncoder, ttlConfig, batchTimestampMs.get, avroSerde = None, metrics)
     TWSMetricsUtils.incrementMetric(metrics, "numListStateWithTTLVars")
->>>>>>> b1d1f10f
     ttlStates.add(listStateWithTTL)
 
     listStateWithTTL
@@ -311,15 +291,9 @@
       userKeyEnc: Encoder[K],
       valEncoder: Encoder[V]): MapState[K, V] = {
     verifyStateVarOperations("get_map_state", CREATED)
-<<<<<<< HEAD
-    incrementMetric("numMapStateVars")
-    val resultState = new MapStateImpl[K, V](
-      store, stateName, keyEncoder, userKeyEnc, valEncoder, avroSerde = None)
-=======
     val resultState = new MapStateImpl[K, V](store, stateName, keyEncoder,
-      userKeyEnc, valEncoder, metrics)
+      userKeyEnc, valEncoder, avroSerde = None, metrics)
     TWSMetricsUtils.incrementMetric(metrics, "numMapStateVars")
->>>>>>> b1d1f10f
     resultState
   }
 
@@ -333,13 +307,8 @@
 
     assert(batchTimestampMs.isDefined)
     val mapStateWithTTL = new MapStateImplWithTTL[K, V](store, stateName, keyEncoder, userKeyEnc,
-<<<<<<< HEAD
-      valEncoder, ttlConfig, batchTimestampMs.get, avroSerde = None)
-    incrementMetric("numMapStateWithTTLVars")
-=======
-      valEncoder, ttlConfig, batchTimestampMs.get, metrics)
+      valEncoder, ttlConfig, batchTimestampMs.get, avroSerde = None, metrics)
     TWSMetricsUtils.incrementMetric(metrics, "numMapStateWithTTLVars")
->>>>>>> b1d1f10f
     ttlStates.add(mapStateWithTTL)
 
     mapStateWithTTL
