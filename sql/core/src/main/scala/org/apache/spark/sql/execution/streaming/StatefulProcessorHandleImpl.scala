/*
 * Licensed to the Apache Software Foundation (ASF) under one or more
 * contributor license agreements.  See the NOTICE file distributed with
 * this work for additional information regarding copyright ownership.
 * The ASF licenses this file to You under the Apache License, Version 2.0
 * (the "License"); you may not use this file except in compliance with
 * the License.  You may obtain a copy of the License at
 *
 *    http://www.apache.org/licenses/LICENSE-2.0
 *
 * Unless required by applicable law or agreed to in writing, software
 * distributed under the License is distributed on an "AS IS" BASIS,
 * WITHOUT WARRANTIES OR CONDITIONS OF ANY KIND, either express or implied.
 * See the License for the specific language governing permissions and
 * limitations under the License.
 */
package org.apache.spark.sql.execution.streaming

import java.util
import java.util.UUID

import scala.collection.mutable

import org.apache.spark.TaskContext
import org.apache.spark.internal.Logging
import org.apache.spark.sql.Encoder
import org.apache.spark.sql.catalyst.encoders.{encoderFor, ExpressionEncoder}
import org.apache.spark.sql.execution.metric.SQLMetric
import org.apache.spark.sql.execution.streaming.StatefulProcessorHandleState.PRE_INIT
import org.apache.spark.sql.execution.streaming.state._
import org.apache.spark.sql.streaming.{ListState, MapState, QueryInfo, TimeMode, TTLConfig, ValueState}
import org.apache.spark.util.Utils

/**
 * Object used to assign/retrieve/remove grouping key passed implicitly for various state
 * manipulation actions using the store handle.
 */
object ImplicitGroupingKeyTracker {
  val implicitKey: InheritableThreadLocal[Any] = new InheritableThreadLocal[Any]

  def getImplicitKeyOption: Option[Any] = Option(implicitKey.get())

  def setImplicitKey(key: Any): Unit = implicitKey.set(key)

  def removeImplicitKey(): Unit = implicitKey.remove()
}

/**
 * Utility object to perform metrics updates
 */
object TWSMetricsUtils {
  def resetMetric(
      metrics: Map[String, SQLMetric],
      metricName: String): Unit = {
    metrics.get(metricName).foreach(_.reset())
  }

  def incrementMetric(
      metrics: Map[String, SQLMetric],
      metricName: String,
      countValue: Long = 1L): Unit = {
    metrics.get(metricName).foreach(_.add(countValue))
  }
}

/**
 * Enum used to track valid states for the StatefulProcessorHandle
 */
object StatefulProcessorHandleState extends Enumeration {
  type StatefulProcessorHandleState = Value
  val CREATED, PRE_INIT, INITIALIZED, DATA_PROCESSED, TIMER_PROCESSED, CLOSED = Value
}

class QueryInfoImpl(
    val queryId: UUID,
    val runId: UUID,
    val batchId: Long) extends QueryInfo {

  override def getQueryId: UUID = queryId

  override def getRunId: UUID = runId

  override def getBatchId: Long = batchId

  override def toString: String = {
    s"QueryInfo(queryId=$queryId, runId=$runId, batchId=$batchId)"
  }
}

/**
 * Class that provides a concrete implementation of a StatefulProcessorHandle. Note that we keep
 * track of valid transitions as various functions are invoked to track object lifecycle.
 * @param store - instance of state store
 * @param runId - unique id for the current run
 * @param keyEncoder - encoder for the key
 * @param isStreaming - defines whether the query is streaming or batch
 * @param batchTimestampMs - timestamp for the current batch if available
 * @param metrics - metrics to be updated as part of stateful processing
 * @param schemas - StateStoreColumnFamilySchemas that include Avro serializers and deserializers
 *                for each state variable, if Avro encoding is enabled for this query
 */
class StatefulProcessorHandleImpl(
    store: StateStore,
    runId: UUID,
    keyEncoder: ExpressionEncoder[Any],
    timeMode: TimeMode,
    isStreaming: Boolean = true,
    batchTimestampMs: Option[Long] = None,
    metrics: Map[String, SQLMetric] = Map.empty,
    schemas: Map[String, StateStoreColFamilySchema] = Map.empty)
  extends StatefulProcessorHandleImplBase(timeMode, keyEncoder) with Logging {
  import StatefulProcessorHandleState._

  /**
   * Stores all the active ttl states, and is used to cleanup expired values
   * in [[doTtlCleanup()]] function.
   */
  private[sql] val ttlStates: util.List[TTLState] = new util.ArrayList[TTLState]()

  private val BATCH_QUERY_ID = "00000000-0000-0000-0000-000000000000"

  currState = CREATED

  private def buildQueryInfo(): QueryInfo = {
    val taskCtxOpt = Option(TaskContext.get())
    val (queryId, batchId) = if (!isStreaming) {
      (BATCH_QUERY_ID, 0L)
    } else if (taskCtxOpt.isDefined) {
      (taskCtxOpt.get.getLocalProperty(StreamExecution.QUERY_ID_KEY),
        taskCtxOpt.get.getLocalProperty(MicroBatchExecution.BATCH_ID_KEY).toLong)
    } else {
      assert(Utils.isTesting, "Failed to find query id/batch Id in task context")
      (UUID.randomUUID().toString, 0L)
    }

    new QueryInfoImpl(UUID.fromString(queryId), runId, batchId)
  }

  private lazy val currQueryInfo: QueryInfo = buildQueryInfo()

<<<<<<< HEAD
  override def getValueState[T](
      stateName: String,
      valEncoder: Encoder[T]): ValueState[T] = {
    verifyStateVarOperations("get_value_state", CREATED)
    val resultState = new ValueStateImpl[T](
      store, stateName, keyEncoder, valEncoder, metrics, schemas(stateName).avroEnc)
    TWSMetricsUtils.incrementMetric(metrics, "numValueStateVars")
    resultState
  }

  override def getValueState[T](
      stateName: String,
      valEncoder: Encoder[T],
      ttlConfig: TTLConfig): ValueState[T] = {
    verifyStateVarOperations("get_value_state", CREATED)
    validateTTLConfig(ttlConfig, stateName)

    assert(batchTimestampMs.isDefined)
    val valueStateWithTTL = new ValueStateImplWithTTL[T](store, stateName,
      keyEncoder, valEncoder, ttlConfig, batchTimestampMs.get, metrics)
    ttlStates.add(valueStateWithTTL)
    TWSMetricsUtils.incrementMetric(metrics, "numValueStateWithTTLVars")

    valueStateWithTTL
  }

=======
>>>>>>> 57f6824e
  override def getQueryInfo(): QueryInfo = currQueryInfo

  private lazy val timerState = new TimerStateImpl(store, timeMode, keyEncoder)

  /**
   * Function to register a timer for the given expiryTimestampMs
   * @param expiryTimestampMs - timestamp in milliseconds for the timer to expire
   */
  override def registerTimer(expiryTimestampMs: Long): Unit = {
    verifyTimerOperations("register_timer")
    timerState.registerTimer(expiryTimestampMs)
    TWSMetricsUtils.incrementMetric(metrics, "numRegisteredTimers")
  }

  /**
   * Function to delete a timer for the given expiryTimestampMs
   * @param expiryTimestampMs - timestamp in milliseconds for the timer to delete
   */
  override def deleteTimer(expiryTimestampMs: Long): Unit = {
    verifyTimerOperations("delete_timer")
    timerState.deleteTimer(expiryTimestampMs)
    TWSMetricsUtils.incrementMetric(metrics, "numDeletedTimers")
  }

  /**
   * Function to retrieve all expired registered timers for all grouping keys
   * @param expiryTimestampMs Threshold for expired timestamp in milliseconds, this function
   *                          will return all timers that have timestamp less than passed threshold
   * @return - iterator of registered timers for all grouping keys
   */
  def getExpiredTimers(expiryTimestampMs: Long): Iterator[(Any, Long)] = {
    verifyTimerOperations("get_expired_timers")
    timerState.getExpiredTimers(expiryTimestampMs)
  }

  /**
   * Function to list all the registered timers for given implicit key
   * Note: calling listTimers() within the `handleInputRows` method of the StatefulProcessor
   * will return all the unprocessed registered timers, including the one being fired within the
   * invocation of `handleInputRows`.
   * @return - iterator of all the registered timers for given implicit key
   */
  def listTimers(): Iterator[Long] = {
    verifyTimerOperations("list_timers")
    timerState.listTimers()
  }

  /**
   * Performs the user state cleanup based on assigned TTl values. Any state
   * which is expired will be cleaned up from StateStore.
   */
  def doTtlCleanup(): Unit = {
    val numValuesRemovedDueToTTLExpiry = metrics.get("numValuesRemovedDueToTTLExpiry").get
    ttlStates.forEach { s =>
      numValuesRemovedDueToTTLExpiry += s.clearExpiredState()
    }
  }

  /**
   * Function to delete and purge state variable if defined previously
   *
   * @param stateName - name of the state variable
   */
  override def deleteIfExists(stateName: String): Unit = {
    verifyStateVarOperations("delete_if_exists", CREATED)
    if (store.removeColFamilyIfExists(stateName)) {
      TWSMetricsUtils.incrementMetric(metrics, "numDeletedStateVars")
    }
  }

<<<<<<< HEAD
  override def getListState[T](stateName: String, valEncoder: Encoder[T]): ListState[T] = {
    verifyStateVarOperations("get_list_state", CREATED)
    val resultState = new ListStateImpl[T](store, stateName, keyEncoder, valEncoder,
      metrics, schemas(stateName).avroEnc)
    TWSMetricsUtils.incrementMetric(metrics, "numListStateVars")
    resultState
=======
  override def getValueState[T](
      stateName: String,
      valEncoder: Encoder[T],
      ttlConfig: TTLConfig): ValueState[T] = {
    getValueState(stateName, ttlConfig)(valEncoder)
  }

  override def getValueState[T: Encoder](
      stateName: String,
      ttlConfig: TTLConfig): ValueState[T] = {
    verifyStateVarOperations("get_value_state", CREATED)
    val ttlEnabled = if (ttlConfig.ttlDuration != null && ttlConfig.ttlDuration.isZero) {
      false
    } else {
      true
    }

    val stateEncoder = encoderFor[T].asInstanceOf[ExpressionEncoder[Any]]
    val result = if (ttlEnabled) {
      validateTTLConfig(ttlConfig, stateName)
      assert(batchTimestampMs.isDefined)
      val valueStateWithTTL = new ValueStateImplWithTTL[T](store, stateName,
        keyEncoder, stateEncoder, ttlConfig, batchTimestampMs.get, metrics)
      ttlStates.add(valueStateWithTTL)
      TWSMetricsUtils.incrementMetric(metrics, "numValueStateWithTTLVars")
      valueStateWithTTL
    } else {
      val valueStateWithoutTTL = new ValueStateImpl[T](store, stateName,
        keyEncoder, stateEncoder, metrics)
      TWSMetricsUtils.incrementMetric(metrics, "numValueStateVars")
      valueStateWithoutTTL
    }
    result
>>>>>>> 57f6824e
  }

  /**
   * Function to create new or return existing list state variable of given type
   * with ttl. State values will not be returned past ttlDuration, and will be eventually removed
   * from the state store. Any values in listState which have expired after ttlDuration will not
   * returned on get() and will be eventually removed from the state.
   *
   * The user must ensure to call this function only within the `init()` method of the
   * StatefulProcessor.
   *
   * @param stateName  - name of the state variable
   * @param valEncoder - SQL encoder for state variable
   * @param ttlConfig  - the ttl configuration (time to live duration etc.)
   * @tparam T - type of state variable
   * @return - instance of ListState of type T that can be used to store state persistently
   */
  override def getListState[T](
      stateName: String,
      valEncoder: Encoder[T],
      ttlConfig: TTLConfig): ListState[T] = {
    getListState(stateName, ttlConfig)(valEncoder)
  }

  override def getListState[T: Encoder](stateName: String, ttlConfig: TTLConfig): ListState[T] = {
    verifyStateVarOperations("get_list_state", CREATED)

    val ttlEnabled = if (ttlConfig.ttlDuration != null && ttlConfig.ttlDuration.isZero) {
      false
    } else {
      true
    }

    val stateEncoder = encoderFor[T].asInstanceOf[ExpressionEncoder[Any]]
    val result = if (ttlEnabled) {
      validateTTLConfig(ttlConfig, stateName)
      assert(batchTimestampMs.isDefined)
      val listStateWithTTL = new ListStateImplWithTTL[T](store, stateName,
        keyEncoder, stateEncoder, ttlConfig, batchTimestampMs.get, metrics)
      TWSMetricsUtils.incrementMetric(metrics, "numListStateWithTTLVars")
      ttlStates.add(listStateWithTTL)
      listStateWithTTL
    } else {
      val listStateWithoutTTL = new ListStateImpl[T](store, stateName, keyEncoder,
        stateEncoder, metrics)
      TWSMetricsUtils.incrementMetric(metrics, "numListStateVars")
      listStateWithoutTTL
    }
    result
  }

  override def getMapState[K, V](
      stateName: String,
      userKeyEnc: Encoder[K],
      valEncoder: Encoder[V],
      ttlConfig: TTLConfig): MapState[K, V] = {
    getMapState(stateName, ttlConfig)(userKeyEnc, valEncoder)
  }

  override def getMapState[K: Encoder, V: Encoder](
      stateName: String,
      ttlConfig: TTLConfig): MapState[K, V] = {
    verifyStateVarOperations("get_map_state", CREATED)

    val ttlEnabled = if (ttlConfig.ttlDuration != null && ttlConfig.ttlDuration.isZero) {
      false
    } else {
      true
    }

    val userKeyEnc = encoderFor[K].asInstanceOf[ExpressionEncoder[Any]]
    val valEncoder = encoderFor[V].asInstanceOf[ExpressionEncoder[Any]]
    val result = if (ttlEnabled) {
      validateTTLConfig(ttlConfig, stateName)
      assert(batchTimestampMs.isDefined)
      val mapStateWithTTL = new MapStateImplWithTTL[K, V](store, stateName, keyEncoder, userKeyEnc,
        valEncoder, ttlConfig, batchTimestampMs.get, metrics)
      TWSMetricsUtils.incrementMetric(metrics, "numMapStateWithTTLVars")
      ttlStates.add(mapStateWithTTL)
      mapStateWithTTL
    } else {
      val mapStateWithoutTTL = new MapStateImpl[K, V](store, stateName, keyEncoder,
        userKeyEnc, valEncoder, metrics)
      TWSMetricsUtils.incrementMetric(metrics, "numMapStateVars")
      mapStateWithoutTTL
    }
    result
  }

  private def validateTTLConfig(ttlConfig: TTLConfig, stateName: String): Unit = {
    val ttlDuration = ttlConfig.ttlDuration
    if (timeMode != TimeMode.ProcessingTime()) {
      throw StateStoreErrors.cannotProvideTTLConfigForTimeMode(stateName, timeMode.toString)
    } else if (ttlDuration == null || ttlDuration.isNegative || ttlDuration.isZero) {
      throw StateStoreErrors.ttlMustBePositive("update", stateName)
    }
  }
}

/**
 * This DriverStatefulProcessorHandleImpl is used within TransformWithExec
 * on the driver side to collect the columnFamilySchemas before any processing is
 * actually done. We need this class because we can only collect the schemas after
 * the StatefulProcessor is initialized.
 */
class DriverStatefulProcessorHandleImpl(
    timeMode: TimeMode, keyExprEnc: ExpressionEncoder[Any], initializeAvroEnc: Boolean)
  extends StatefulProcessorHandleImplBase(timeMode, keyExprEnc) {

  // Because this is only happening on the driver side, there is only
  // one task modifying and accessing these maps at a time
  private[sql] val columnFamilySchemas: mutable.Map[String, StateStoreColFamilySchema] =
    new mutable.HashMap[String, StateStoreColFamilySchema]()

  private val stateVariableInfos: mutable.Map[String, TransformWithStateVariableInfo] =
    new mutable.HashMap[String, TransformWithStateVariableInfo]()

  // If we want use Avro serializers and deserializers, the schemaUtils will create and populate
  // these objects as a part of the schema, and will add this to the map
  // These serde objects will eventually be passed to the executors
  private val schemaUtils: StateStoreColumnFamilySchemaUtils =
    new StateStoreColumnFamilySchemaUtils(initializeAvroEnc)

  // If timeMode is not None, add a timer column family schema to the operator metadata so that
  // registered timers can be read using the state data source reader.
  if (timeMode != TimeMode.None()) {
    addTimerColFamily()
  }

  def getColumnFamilySchemas: Map[String, StateStoreColFamilySchema] = columnFamilySchemas.toMap

  def getStateVariableInfos: Map[String, TransformWithStateVariableInfo] = stateVariableInfos.toMap

  private def checkIfDuplicateVariableDefined(stateVarName: String): Unit = {
    if (columnFamilySchemas.contains(stateVarName)) {
      throw StateStoreErrors.duplicateStateVariableDefined(stateVarName)
    }
  }

  private def addTimerColFamily(): Unit = {
    val stateName = TimerStateUtils.getTimerStateVarName(timeMode.toString)
    val timerEncoder = new TimerKeyEncoder(keyExprEnc)
    val colFamilySchema = schemaUtils.
      getTimerStateSchema(stateName, timerEncoder.schemaForKeyRow, timerEncoder.schemaForValueRow)
    columnFamilySchemas.put(stateName, colFamilySchema)
    val stateVariableInfo = TransformWithStateVariableUtils.getTimerState(stateName)
    stateVariableInfos.put(stateName, stateVariableInfo)
  }

<<<<<<< HEAD
  override def getValueState[T](stateName: String, valEncoder: Encoder[T]): ValueState[T] = {
    verifyStateVarOperations("get_value_state", PRE_INIT)
    val colFamilySchema = schemaUtils.
      getValueStateSchema(stateName, keyExprEnc, valEncoder, false)
    checkIfDuplicateVariableDefined(stateName)
    columnFamilySchemas.put(stateName, colFamilySchema)
    val stateVariableInfo = TransformWithStateVariableUtils.
      getValueState(stateName, ttlEnabled = false)
    stateVariableInfos.put(stateName, stateVariableInfo)
    null.asInstanceOf[ValueState[T]]
  }

=======
>>>>>>> 57f6824e
  override def getValueState[T](
      stateName: String,
      valEncoder: Encoder[T],
      ttlConfig: TTLConfig): ValueState[T] = {
<<<<<<< HEAD
    verifyStateVarOperations("get_value_state", PRE_INIT)
    val colFamilySchema = schemaUtils.
      getValueStateSchema(stateName, keyExprEnc, valEncoder, true)
    checkIfDuplicateVariableDefined(stateName)
    columnFamilySchemas.put(stateName, colFamilySchema)
    val stateVariableInfo = TransformWithStateVariableUtils.
      getValueState(stateName, ttlEnabled = true)
    stateVariableInfos.put(stateName, stateVariableInfo)
    null.asInstanceOf[ValueState[T]]
  }

  override def getListState[T](stateName: String, valEncoder: Encoder[T]): ListState[T] = {
    verifyStateVarOperations("get_list_state", PRE_INIT)
    val colFamilySchema = schemaUtils.
      getListStateSchema(stateName, keyExprEnc, valEncoder, false)
=======
    getValueState(stateName, ttlConfig)(valEncoder)
  }

  override def getValueState[T: Encoder](
      stateName: String,
      ttlConfig: TTLConfig): ValueState[T] = {
    verifyStateVarOperations("get_value_state", PRE_INIT)
    val ttlEnabled = if (ttlConfig.ttlDuration != null && ttlConfig.ttlDuration.isZero) {
      false
    } else {
      true
    }

    val stateEncoder = encoderFor[T]
    val colFamilySchema = StateStoreColumnFamilySchemaUtils.
      getValueStateSchema(stateName, keyExprEnc, stateEncoder, ttlEnabled)
>>>>>>> 57f6824e
    checkIfDuplicateVariableDefined(stateName)
    columnFamilySchemas.put(stateName, colFamilySchema)
    val stateVariableInfo = TransformWithStateVariableUtils.
      getValueState(stateName, ttlEnabled = ttlEnabled)
    stateVariableInfos.put(stateName, stateVariableInfo)
    null.asInstanceOf[ValueState[T]]
  }

  override def getListState[T](
      stateName: String,
      valEncoder: Encoder[T],
      ttlConfig: TTLConfig): ListState[T] = {
    getListState(stateName, ttlConfig)(valEncoder)
  }

  override def getListState[T: Encoder](
      stateName: String,
      ttlConfig: TTLConfig): ListState[T] = {
    verifyStateVarOperations("get_list_state", PRE_INIT)
<<<<<<< HEAD
    val colFamilySchema = schemaUtils.
      getListStateSchema(stateName, keyExprEnc, valEncoder, true)
=======
    val ttlEnabled = if (ttlConfig.ttlDuration != null && ttlConfig.ttlDuration.isZero) {
      false
    } else {
      true
    }

    val stateEncoder = encoderFor[T]
    val colFamilySchema = StateStoreColumnFamilySchemaUtils.
      getListStateSchema(stateName, keyExprEnc, stateEncoder, ttlEnabled)
>>>>>>> 57f6824e
    checkIfDuplicateVariableDefined(stateName)
    columnFamilySchemas.put(stateName, colFamilySchema)
    val stateVariableInfo = TransformWithStateVariableUtils.
      getListState(stateName, ttlEnabled = ttlEnabled)
    stateVariableInfos.put(stateName, stateVariableInfo)
    null.asInstanceOf[ListState[T]]
  }

  override def getMapState[K, V](
      stateName: String,
      userKeyEnc: Encoder[K],
<<<<<<< HEAD
      valEncoder: Encoder[V]): MapState[K, V] = {
    verifyStateVarOperations("get_map_state", PRE_INIT)
    val colFamilySchema = schemaUtils.
      getMapStateSchema(stateName, keyExprEnc, userKeyEnc, valEncoder, false)
    checkIfDuplicateVariableDefined(stateName)
    columnFamilySchemas.put(stateName, colFamilySchema)
    val stateVariableInfo = TransformWithStateVariableUtils.
      getMapState(stateName, ttlEnabled = false)
    stateVariableInfos.put(stateName, stateVariableInfo)
    null.asInstanceOf[MapState[K, V]]
=======
      valEncoder: Encoder[V],
      ttlConfig: TTLConfig): MapState[K, V] = {
    getMapState(stateName, ttlConfig)(userKeyEnc, valEncoder)
>>>>>>> 57f6824e
  }

  override def getMapState[K: Encoder, V: Encoder](
      stateName: String,
      ttlConfig: TTLConfig): MapState[K, V] = {
    verifyStateVarOperations("get_map_state", PRE_INIT)
<<<<<<< HEAD
    val colFamilySchema = schemaUtils.
      getMapStateSchema(stateName, keyExprEnc, userKeyEnc, valEncoder, true)
=======

    val ttlEnabled = if (ttlConfig.ttlDuration != null && ttlConfig.ttlDuration.isZero) {
      false
    } else {
      true
    }

    val userKeyEnc = encoderFor[K]
    val valEncoder = encoderFor[V]
    val colFamilySchema = StateStoreColumnFamilySchemaUtils.
      getMapStateSchema(stateName, keyExprEnc, userKeyEnc, valEncoder, ttlEnabled)
>>>>>>> 57f6824e
    columnFamilySchemas.put(stateName, colFamilySchema)
    val stateVariableInfo = TransformWithStateVariableUtils.
      getMapState(stateName, ttlEnabled = ttlEnabled)
    stateVariableInfos.put(stateName, stateVariableInfo)
    null.asInstanceOf[MapState[K, V]]
  }

  /** Function to return queryInfo for currently running task */
  override def getQueryInfo(): QueryInfo = {
    new QueryInfoImpl(UUID.randomUUID(), UUID.randomUUID(), 0L)
  }

  /**
   * Methods that are only included to satisfy the interface.
   * These methods will fail if called from the driver side, as the handle
   * will be in the PRE_INIT phase, and all these timer operations need to be
   * called from the INITIALIZED phase.
   */
  override def registerTimer(expiryTimestampMs: Long): Unit = {
    verifyTimerOperations("register_timer")
  }

  override def deleteTimer(expiryTimestampMs: Long): Unit = {
    verifyTimerOperations("delete_timer")
  }

  override def listTimers(): Iterator[Long] = {
    verifyTimerOperations("list_timers")
    Iterator.empty
  }

  override def deleteIfExists(stateName: String): Unit = {
    verifyStateVarOperations("delete_if_exists", PRE_INIT)
  }
}<|MERGE_RESOLUTION|>--- conflicted
+++ resolved
@@ -138,35 +138,6 @@
 
   private lazy val currQueryInfo: QueryInfo = buildQueryInfo()
 
-<<<<<<< HEAD
-  override def getValueState[T](
-      stateName: String,
-      valEncoder: Encoder[T]): ValueState[T] = {
-    verifyStateVarOperations("get_value_state", CREATED)
-    val resultState = new ValueStateImpl[T](
-      store, stateName, keyEncoder, valEncoder, metrics, schemas(stateName).avroEnc)
-    TWSMetricsUtils.incrementMetric(metrics, "numValueStateVars")
-    resultState
-  }
-
-  override def getValueState[T](
-      stateName: String,
-      valEncoder: Encoder[T],
-      ttlConfig: TTLConfig): ValueState[T] = {
-    verifyStateVarOperations("get_value_state", CREATED)
-    validateTTLConfig(ttlConfig, stateName)
-
-    assert(batchTimestampMs.isDefined)
-    val valueStateWithTTL = new ValueStateImplWithTTL[T](store, stateName,
-      keyEncoder, valEncoder, ttlConfig, batchTimestampMs.get, metrics)
-    ttlStates.add(valueStateWithTTL)
-    TWSMetricsUtils.incrementMetric(metrics, "numValueStateWithTTLVars")
-
-    valueStateWithTTL
-  }
-
-=======
->>>>>>> 57f6824e
   override def getQueryInfo(): QueryInfo = currQueryInfo
 
   private lazy val timerState = new TimerStateImpl(store, timeMode, keyEncoder)
@@ -237,14 +208,6 @@
     }
   }
 
-<<<<<<< HEAD
-  override def getListState[T](stateName: String, valEncoder: Encoder[T]): ListState[T] = {
-    verifyStateVarOperations("get_list_state", CREATED)
-    val resultState = new ListStateImpl[T](store, stateName, keyEncoder, valEncoder,
-      metrics, schemas(stateName).avroEnc)
-    TWSMetricsUtils.incrementMetric(metrics, "numListStateVars")
-    resultState
-=======
   override def getValueState[T](
       stateName: String,
       valEncoder: Encoder[T],
@@ -273,12 +236,11 @@
       valueStateWithTTL
     } else {
       val valueStateWithoutTTL = new ValueStateImpl[T](store, stateName,
-        keyEncoder, stateEncoder, metrics)
+        keyEncoder, stateEncoder, metrics, schemas(stateName).avroEnc)
       TWSMetricsUtils.incrementMetric(metrics, "numValueStateVars")
       valueStateWithoutTTL
     }
     result
->>>>>>> 57f6824e
   }
 
   /**
@@ -323,7 +285,7 @@
       listStateWithTTL
     } else {
       val listStateWithoutTTL = new ListStateImpl[T](store, stateName, keyEncoder,
-        stateEncoder, metrics)
+        stateEncoder, metrics, schemas(stateName).avroEnc)
       TWSMetricsUtils.incrementMetric(metrics, "numListStateVars")
       listStateWithoutTTL
     }
@@ -428,42 +390,10 @@
     stateVariableInfos.put(stateName, stateVariableInfo)
   }
 
-<<<<<<< HEAD
-  override def getValueState[T](stateName: String, valEncoder: Encoder[T]): ValueState[T] = {
-    verifyStateVarOperations("get_value_state", PRE_INIT)
-    val colFamilySchema = schemaUtils.
-      getValueStateSchema(stateName, keyExprEnc, valEncoder, false)
-    checkIfDuplicateVariableDefined(stateName)
-    columnFamilySchemas.put(stateName, colFamilySchema)
-    val stateVariableInfo = TransformWithStateVariableUtils.
-      getValueState(stateName, ttlEnabled = false)
-    stateVariableInfos.put(stateName, stateVariableInfo)
-    null.asInstanceOf[ValueState[T]]
-  }
-
-=======
->>>>>>> 57f6824e
   override def getValueState[T](
       stateName: String,
       valEncoder: Encoder[T],
       ttlConfig: TTLConfig): ValueState[T] = {
-<<<<<<< HEAD
-    verifyStateVarOperations("get_value_state", PRE_INIT)
-    val colFamilySchema = schemaUtils.
-      getValueStateSchema(stateName, keyExprEnc, valEncoder, true)
-    checkIfDuplicateVariableDefined(stateName)
-    columnFamilySchemas.put(stateName, colFamilySchema)
-    val stateVariableInfo = TransformWithStateVariableUtils.
-      getValueState(stateName, ttlEnabled = true)
-    stateVariableInfos.put(stateName, stateVariableInfo)
-    null.asInstanceOf[ValueState[T]]
-  }
-
-  override def getListState[T](stateName: String, valEncoder: Encoder[T]): ListState[T] = {
-    verifyStateVarOperations("get_list_state", PRE_INIT)
-    val colFamilySchema = schemaUtils.
-      getListStateSchema(stateName, keyExprEnc, valEncoder, false)
-=======
     getValueState(stateName, ttlConfig)(valEncoder)
   }
 
@@ -478,9 +408,8 @@
     }
 
     val stateEncoder = encoderFor[T]
-    val colFamilySchema = StateStoreColumnFamilySchemaUtils.
+    val colFamilySchema = schemaUtils.
       getValueStateSchema(stateName, keyExprEnc, stateEncoder, ttlEnabled)
->>>>>>> 57f6824e
     checkIfDuplicateVariableDefined(stateName)
     columnFamilySchemas.put(stateName, colFamilySchema)
     val stateVariableInfo = TransformWithStateVariableUtils.
@@ -500,10 +429,6 @@
       stateName: String,
       ttlConfig: TTLConfig): ListState[T] = {
     verifyStateVarOperations("get_list_state", PRE_INIT)
-<<<<<<< HEAD
-    val colFamilySchema = schemaUtils.
-      getListStateSchema(stateName, keyExprEnc, valEncoder, true)
-=======
     val ttlEnabled = if (ttlConfig.ttlDuration != null && ttlConfig.ttlDuration.isZero) {
       false
     } else {
@@ -511,9 +436,8 @@
     }
 
     val stateEncoder = encoderFor[T]
-    val colFamilySchema = StateStoreColumnFamilySchemaUtils.
+    val colFamilySchema = schemaUtils.
       getListStateSchema(stateName, keyExprEnc, stateEncoder, ttlEnabled)
->>>>>>> 57f6824e
     checkIfDuplicateVariableDefined(stateName)
     columnFamilySchemas.put(stateName, colFamilySchema)
     val stateVariableInfo = TransformWithStateVariableUtils.
@@ -525,32 +449,15 @@
   override def getMapState[K, V](
       stateName: String,
       userKeyEnc: Encoder[K],
-<<<<<<< HEAD
-      valEncoder: Encoder[V]): MapState[K, V] = {
-    verifyStateVarOperations("get_map_state", PRE_INIT)
-    val colFamilySchema = schemaUtils.
-      getMapStateSchema(stateName, keyExprEnc, userKeyEnc, valEncoder, false)
-    checkIfDuplicateVariableDefined(stateName)
-    columnFamilySchemas.put(stateName, colFamilySchema)
-    val stateVariableInfo = TransformWithStateVariableUtils.
-      getMapState(stateName, ttlEnabled = false)
-    stateVariableInfos.put(stateName, stateVariableInfo)
-    null.asInstanceOf[MapState[K, V]]
-=======
       valEncoder: Encoder[V],
       ttlConfig: TTLConfig): MapState[K, V] = {
     getMapState(stateName, ttlConfig)(userKeyEnc, valEncoder)
->>>>>>> 57f6824e
   }
 
   override def getMapState[K: Encoder, V: Encoder](
       stateName: String,
       ttlConfig: TTLConfig): MapState[K, V] = {
     verifyStateVarOperations("get_map_state", PRE_INIT)
-<<<<<<< HEAD
-    val colFamilySchema = schemaUtils.
-      getMapStateSchema(stateName, keyExprEnc, userKeyEnc, valEncoder, true)
-=======
 
     val ttlEnabled = if (ttlConfig.ttlDuration != null && ttlConfig.ttlDuration.isZero) {
       false
@@ -560,9 +467,8 @@
 
     val userKeyEnc = encoderFor[K]
     val valEncoder = encoderFor[V]
-    val colFamilySchema = StateStoreColumnFamilySchemaUtils.
+    val colFamilySchema = schemaUtils.
       getMapStateSchema(stateName, keyExprEnc, userKeyEnc, valEncoder, ttlEnabled)
->>>>>>> 57f6824e
     columnFamilySchemas.put(stateName, colFamilySchema)
     val stateVariableInfo = TransformWithStateVariableUtils.
       getMapState(stateName, ttlEnabled = ttlEnabled)
