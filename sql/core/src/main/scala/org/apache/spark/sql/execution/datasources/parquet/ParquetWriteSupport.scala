--- conflicted
+++ resolved
@@ -96,12 +96,7 @@
       configuration.get(SQLConf.PARQUET_INT64_AS_TIMESTAMP_MILLIS.key).toBoolean
     }
 
-<<<<<<< HEAD
-    this.rootFieldWriters = schema.map(_.dataType).map(makeWriter)
-=======
-
     this.rootFieldWriters = schema.map(_.dataType).map(makeWriter).toArray[ValueWriter]
->>>>>>> 3f2cd51e
 
     val messageType = new ParquetSchemaConverter(configuration).convert(schema)
     val metadata = Map(ParquetReadSupport.SPARK_METADATA_KEY -> schemaString).asJava
