--- conflicted
+++ resolved
@@ -35,13 +35,9 @@
     @transient batch: Batch)
   extends LeafExecNode with ColumnarBatchScan {
 
-<<<<<<< HEAD
-  override def simpleString(maxFields: Int): String = "ScanV2 " + metadataString(maxFields)
-=======
-  override def simpleString: String = {
-    s"ScanV2${truncatedString(output, "[", ", ", "]")} $scanDesc"
+  override def simpleString(maxFields: Int): String = {
+    s"ScanV2${truncatedString(output, "[", ", ", "]", maxFields)} $scanDesc"
   }
->>>>>>> 2b2c94a3
 
   // TODO: unify the equal/hashCode implementation for all data source v2 query plans.
   override def equals(other: Any): Boolean = other match {
