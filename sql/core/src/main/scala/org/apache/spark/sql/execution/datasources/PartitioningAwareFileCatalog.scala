--- conflicted
+++ resolved
@@ -18,10 +18,7 @@
 package org.apache.spark.sql.execution.datasources
 
 import java.io.FileNotFoundException
-<<<<<<< HEAD
 import java.util.concurrent.ConcurrentHashMap
-=======
->>>>>>> 699bce56
 
 import scala.collection.mutable
 
@@ -36,7 +33,6 @@
 import org.apache.spark.sql.catalyst.expressions._
 import org.apache.spark.sql.types.{StringType, StructType}
 import org.apache.spark.util.SerializableConfiguration
-<<<<<<< HEAD
 
 
 abstract class FileStatusCache {
@@ -55,8 +51,6 @@
     }
     res
   }
-=======
->>>>>>> 699bce56
 
   override def putLeafFiles(path: Path, leafFiles: Seq[FileStatus]): Unit = {
     println("discovered files: " + leafFiles)
@@ -92,19 +86,13 @@
 abstract class PartitioningAwareFileCatalog(
     sparkSession: SparkSession,
     parameters: Map[String, String],
-<<<<<<< HEAD
     partitionSchema: Option[StructType],
     fileStatusCache: FileStatusCache = new NoopCache) extends FileCatalog with Logging {
   import PartitioningAwareFileCatalog.BASE_PATH_PARAM
 
-=======
-    partitionSchema: Option[StructType]) extends FileCatalog with Logging {
-  import PartitioningAwareFileCatalog.BASE_PATH_PARAM
-
   /** Returns the specification of the partitions inferred from the data. */
   def partitionSpec(): PartitionSpec
 
->>>>>>> 699bce56
   protected val hadoopConf = sparkSession.sessionState.newHadoopConfWithOptions(parameters)
 
   protected def leafFiles: mutable.LinkedHashMap[Path, FileStatus]
@@ -292,7 +280,6 @@
    * This is publicly visible for testing.
    */
   def listLeafFiles(paths: Seq[Path]): mutable.LinkedHashSet[FileStatus] = {
-<<<<<<< HEAD
     val output = mutable.LinkedHashSet[FileStatus]()
     val pathsToFetch = mutable.ArrayBuffer[Path]()
     for (path <- paths) {
@@ -316,17 +303,6 @@
       output ++= leafFiles
     }
     output
-=======
-    val files =
-      if (paths.length >= sparkSession.sessionState.conf.parallelPartitionDiscoveryThreshold) {
-        PartitioningAwareFileCatalog.listLeafFilesInParallel(paths, hadoopConf, sparkSession)
-      } else {
-        PartitioningAwareFileCatalog.listLeafFilesInSerial(paths, hadoopConf)
-      }
-
-    HiveCatalogMetrics.incrementFilesDiscovered(files.size)
-    mutable.LinkedHashSet(files: _*)
->>>>>>> 699bce56
   }
 }
 
@@ -356,26 +332,15 @@
    */
   private def listLeafFilesInSerial(
       paths: Seq[Path],
-<<<<<<< HEAD
       hadoopConf: Configuration): Map[Path, Seq[FileStatus]] = {
-=======
-      hadoopConf: Configuration): Seq[FileStatus] = {
->>>>>>> 699bce56
     // Dummy jobconf to get to the pathFilter defined in configuration
     val jobConf = new JobConf(hadoopConf, this.getClass)
     val filter = FileInputFormat.getInputPathFilter(jobConf)
 
-<<<<<<< HEAD
     paths.map { path =>
       val fs = path.getFileSystem(hadoopConf)
       (path, listLeafFiles0(fs, path, filter))
     }.toMap
-=======
-    paths.flatMap { path =>
-      val fs = path.getFileSystem(hadoopConf)
-      listLeafFiles0(fs, path, filter)
-    }
->>>>>>> 699bce56
   }
 
   /**
@@ -385,11 +350,7 @@
   private def listLeafFilesInParallel(
       paths: Seq[Path],
       hadoopConf: Configuration,
-<<<<<<< HEAD
       sparkSession: SparkSession): Map[Path, Seq[FileStatus]] = {
-=======
-      sparkSession: SparkSession): Seq[FileStatus] = {
->>>>>>> 699bce56
     assert(paths.size >= sparkSession.sessionState.conf.parallelPartitionDiscoveryThreshold)
     logInfo(s"Listing leaf files and directories in parallel under: ${paths.mkString(", ")}")
 
@@ -401,16 +362,11 @@
     // in case of large #defaultParallelism.
     val numParallelism = Math.min(paths.size, 10000)
 
-<<<<<<< HEAD
     val statusMap = sparkContext
-=======
-    val statuses = sparkContext
->>>>>>> 699bce56
       .parallelize(serializedPaths, numParallelism)
       .mapPartitions { paths =>
         val hadoopConf = serializableConfiguration.value
         listLeafFilesInSerial(paths.map(new Path(_)).toSeq, hadoopConf).iterator
-<<<<<<< HEAD
       }.map { case (path, statuses) =>
         val serializableStatuses = statuses.map { status =>
           // Turn FileStatus into SerializableFileStatus so we can send it back to the driver
@@ -441,7 +397,7 @@
         (path.toString, serializableStatuses)
       }.collect()
 
-    // Turn SerializableFileStatus back to Status
+    // turn SerializableFileStatus back to Status
     statusMap.map { case (path, serializableStatuses) =>
       val statuses = serializableStatuses.map { f =>
         val blockLocations = f.blockLocations.map { loc =>
@@ -455,45 +411,6 @@
       }
       (new Path(path), statuses)
     }.toMap
-=======
-      }.map { status =>
-        // Turn FileStatus into SerializableFileStatus so we can send it back to the driver
-        val blockLocations = status match {
-          case f: LocatedFileStatus =>
-            f.getBlockLocations.map { loc =>
-              SerializableBlockLocation(
-                loc.getNames,
-                loc.getHosts,
-                loc.getOffset,
-                loc.getLength)
-            }
-
-          case _ =>
-            Array.empty[SerializableBlockLocation]
-        }
-
-        SerializableFileStatus(
-          status.getPath.toString,
-          status.getLen,
-          status.isDirectory,
-          status.getReplication,
-          status.getBlockSize,
-          status.getModificationTime,
-          status.getAccessTime,
-          blockLocations)
-      }.collect()
-
-    // Turn SerializableFileStatus back to Status
-    statuses.map { f =>
-      val blockLocations = f.blockLocations.map { loc =>
-        new BlockLocation(loc.names, loc.hosts, loc.offset, loc.length)
-      }
-      new LocatedFileStatus(
-        new FileStatus(
-          f.length, f.isDir, f.blockReplication, f.blockSize, f.modificationTime, new Path(f.path)),
-        blockLocations)
-    }
->>>>>>> 699bce56
   }
 
   /**
