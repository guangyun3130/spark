/*
 * Licensed to the Apache Software Foundation (ASF) under one or more
 * contributor license agreements.  See the NOTICE file distributed with
 * this work for additional information regarding copyright ownership.
 * The ASF licenses this file to You under the Apache License, Version 2.0
 * (the "License"); you may not use this file except in compliance with
 * the License.  You may obtain a copy of the License at
 *
 *    http://www.apache.org/licenses/LICENSE-2.0
 *
 * Unless required by applicable law or agreed to in writing, software
 * distributed under the License is distributed on an "AS IS" BASIS,
 * WITHOUT WARRANTIES OR CONDITIONS OF ANY KIND, either express or implied.
 * See the License for the specific language governing permissions and
 * limitations under the License.
 */

package org.apache.spark.sql.execution.datasources.parquet

import scala.collection.JavaConverters._

import org.apache.hadoop.conf.Configuration
import org.apache.parquet.schema._
import org.apache.parquet.schema.LogicalTypeAnnotation._
import org.apache.parquet.schema.PrimitiveType.PrimitiveTypeName._
import org.apache.parquet.schema.Type.Repetition._

import org.apache.spark.sql.AnalysisException
import org.apache.spark.sql.errors.QueryCompilationErrors
import org.apache.spark.sql.internal.SQLConf
import org.apache.spark.sql.types._


/**
 * This converter class is used to convert Parquet [[MessageType]] to Spark SQL [[StructType]].
 *
 * Parquet format backwards-compatibility rules are respected when converting Parquet
 * [[MessageType]] schemas.
 *
 * @see https://github.com/apache/parquet-format/blob/master/LogicalTypes.md
 *
 * @param assumeBinaryIsString Whether unannotated BINARY fields should be assumed to be Spark SQL
 *        [[StringType]] fields.
 * @param assumeInt96IsTimestamp Whether unannotated INT96 fields should be assumed to be Spark SQL
 *        [[TimestampType]] fields.
 */
class ParquetToSparkSchemaConverter(
    assumeBinaryIsString: Boolean = SQLConf.PARQUET_BINARY_AS_STRING.defaultValue.get,
    assumeInt96IsTimestamp: Boolean = SQLConf.PARQUET_INT96_AS_TIMESTAMP.defaultValue.get) {

  def this(conf: SQLConf) = this(
    assumeBinaryIsString = conf.isParquetBinaryAsString,
    assumeInt96IsTimestamp = conf.isParquetINT96AsTimestamp)

  def this(conf: Configuration) = this(
    assumeBinaryIsString = conf.get(SQLConf.PARQUET_BINARY_AS_STRING.key).toBoolean,
    assumeInt96IsTimestamp = conf.get(SQLConf.PARQUET_INT96_AS_TIMESTAMP.key).toBoolean)


  /**
   * Converts Parquet [[MessageType]] `parquetSchema` to a Spark SQL [[StructType]].
   */
  def convert(parquetSchema: MessageType): StructType = convert(parquetSchema.asGroupType())

  private def convert(parquetSchema: GroupType): StructType = {
    val fields = parquetSchema.getFields.asScala.map { field =>
      field.getRepetition match {
        case OPTIONAL =>
          StructField(field.getName, convertField(field), nullable = true)

        case REQUIRED =>
          StructField(field.getName, convertField(field), nullable = false)

        case REPEATED =>
          // A repeated field that is neither contained by a `LIST`- or `MAP`-annotated group nor
          // annotated by `LIST` or `MAP` should be interpreted as a required list of required
          // elements where the element type is the type of the field.
          val arrayType = ArrayType(convertField(field), containsNull = false)
          StructField(field.getName, arrayType, nullable = false)
      }
    }

    StructType(fields.toSeq)
  }

  /**
   * Converts a Parquet [[Type]] to a Spark SQL [[DataType]].
   */
  def convertField(parquetType: Type): DataType = parquetType match {
    case t: PrimitiveType => convertPrimitiveField(t)
    case t: GroupType => convertGroupField(t.asGroupType())
  }

  private def convertPrimitiveField(field: PrimitiveType): DataType = {
    val typeName = field.getPrimitiveTypeName
    val typeAnnotation = field.getLogicalTypeAnnotation

    def typeString =
      if (typeAnnotation == null) s"$typeName" else s"$typeName ($typeAnnotation)"

    def typeNotImplemented() =
      throw QueryCompilationErrors.parquetTypeUnsupportedYetError(typeString)

    def illegalType() =
      throw QueryCompilationErrors.illegalParquetTypeError(typeString)

    // When maxPrecision = -1, we skip precision range check, and always respect the precision
    // specified in field.getDecimalMetadata.  This is useful when interpreting decimal types stored
    // as binaries with variable lengths.
    def makeDecimalType(maxPrecision: Int = -1): DecimalType = {
      val decimalLogicalTypeAnnotation = field.getLogicalTypeAnnotation
        .asInstanceOf[DecimalLogicalTypeAnnotation]
      val precision = decimalLogicalTypeAnnotation.getPrecision
      val scale = decimalLogicalTypeAnnotation.getScale

      ParquetSchemaConverter.checkConversionRequirement(
        maxPrecision == -1 || 1 <= precision && precision <= maxPrecision,
        s"Invalid decimal precision: $typeName cannot store $precision digits (max $maxPrecision)")

      DecimalType(precision, scale)
    }

    typeName match {
      case BOOLEAN => BooleanType

      case FLOAT => FloatType

      case DOUBLE => DoubleType

      case INT32 =>
        typeAnnotation match {
          case intTypeAnnotation: IntLogicalTypeAnnotation if intTypeAnnotation.isSigned =>
            intTypeAnnotation.getBitWidth match {
              case 8 => ByteType
              case 16 => ShortType
              case 32 => IntegerType
              case _ => illegalType()
            }
          case null => IntegerType
          case _: DateLogicalTypeAnnotation => DateType
          case _: DecimalLogicalTypeAnnotation => makeDecimalType(Decimal.MAX_INT_DIGITS)
          case intTypeAnnotation: IntLogicalTypeAnnotation if !intTypeAnnotation.isSigned =>
            intTypeAnnotation.getBitWidth match {
              case 8 => ShortType
              case 16 => IntegerType
              case 32 => LongType
              case _ => illegalType()
            }
          case t: TimestampLogicalTypeAnnotation if t.getUnit == TimeUnit.MILLIS =>
            typeNotImplemented()
          case _ => illegalType()
        }

      case INT64 =>
<<<<<<< HEAD
        typeAnnotation match {
          case intTypeAnnotation: IntLogicalTypeAnnotation if intTypeAnnotation.isSigned =>
            intTypeAnnotation.getBitWidth match {
              case 64 => LongType
              case _ => illegalType()
            }
          case null => LongType
          case _: DecimalLogicalTypeAnnotation => makeDecimalType(Decimal.MAX_LONG_DIGITS)
          case intTypeAnnotation: IntLogicalTypeAnnotation if !intTypeAnnotation.isSigned =>
            intTypeAnnotation.getBitWidth match {
              case 64 => DecimalType.LongDecimal
              case _ => illegalType()
            }
          case timestamp: TimestampLogicalTypeAnnotation if timestamp.getUnit == TimeUnit.MICROS =>
            TimestampType
          case timestamp: TimestampLogicalTypeAnnotation if timestamp.getUnit == TimeUnit.MILLIS =>
            TimestampType
=======
        originalType match {
          case INT_64 | null => LongType
          case DECIMAL => makeDecimalType(Decimal.MAX_LONG_DIGITS)
          // The precision to hold the largest unsigned long is:
          // `java.lang.Long.toUnsignedString(-1).length` = 20
          case UINT_64 => DecimalType(20, 0)
          case TIMESTAMP_MICROS => TimestampType
          case TIMESTAMP_MILLIS => TimestampType
>>>>>>> 4fe4b65d
          case _ => illegalType()
        }

      case INT96 =>
        ParquetSchemaConverter.checkConversionRequirement(
          assumeInt96IsTimestamp,
          "INT96 is not supported unless it's interpreted as timestamp. " +
            s"Please try to set ${SQLConf.PARQUET_INT96_AS_TIMESTAMP.key} to true.")
        TimestampType

      case BINARY =>
        typeAnnotation match {
          case _: StringLogicalTypeAnnotation | _: EnumLogicalTypeAnnotation |
               _: JsonLogicalTypeAnnotation => StringType
          case null if assumeBinaryIsString => StringType
          case null => BinaryType
          case _: BsonLogicalTypeAnnotation => BinaryType
          case _: DecimalLogicalTypeAnnotation => makeDecimalType()
          case _ => illegalType()
        }

      case FIXED_LEN_BYTE_ARRAY =>
        typeAnnotation match {
          case _: DecimalLogicalTypeAnnotation =>
            makeDecimalType(Decimal.maxPrecisionForBytes(field.getTypeLength))
          case _: IntervalLogicalTypeAnnotation => typeNotImplemented()
          case _ => illegalType()
        }

      case _ => illegalType()
    }
  }

  private def convertGroupField(field: GroupType): DataType = {
    Option(field.getLogicalTypeAnnotation).fold(convert(field): DataType) {
      // A Parquet list is represented as a 3-level structure:
      //
      //   <list-repetition> group <name> (LIST) {
      //     repeated group list {
      //       <element-repetition> <element-type> element;
      //     }
      //   }
      //
      // However, according to the most recent Parquet format spec (not released yet up until
      // writing), some 2-level structures are also recognized for backwards-compatibility.  Thus,
      // we need to check whether the 2nd level or the 3rd level refers to list element type.
      //
      // See: https://github.com/apache/parquet-format/blob/master/LogicalTypes.md#lists
      case _: ListLogicalTypeAnnotation =>
        ParquetSchemaConverter.checkConversionRequirement(
          field.getFieldCount == 1, s"Invalid list type $field")

        val repeatedType = field.getType(0)
        ParquetSchemaConverter.checkConversionRequirement(
          repeatedType.isRepetition(REPEATED), s"Invalid list type $field")

        if (isElementType(repeatedType, field.getName)) {
          ArrayType(convertField(repeatedType), containsNull = false)
        } else {
          val elementType = repeatedType.asGroupType().getType(0)
          val optional = elementType.isRepetition(OPTIONAL)
          ArrayType(convertField(elementType), containsNull = optional)
        }

      // scalastyle:off
      // `MAP_KEY_VALUE` is for backwards-compatibility
      // See: https://github.com/apache/parquet-format/blob/master/LogicalTypes.md#backward-compatibility-rules-1
      // scalastyle:on
      case _: MapLogicalTypeAnnotation | _: MapKeyValueTypeAnnotation =>
        ParquetSchemaConverter.checkConversionRequirement(
          field.getFieldCount == 1 && !field.getType(0).isPrimitive,
          s"Invalid map type: $field")

        val keyValueType = field.getType(0).asGroupType()
        ParquetSchemaConverter.checkConversionRequirement(
          keyValueType.isRepetition(REPEATED) && keyValueType.getFieldCount == 2,
          s"Invalid map type: $field")

        val keyType = keyValueType.getType(0)
        val valueType = keyValueType.getType(1)
        val valueOptional = valueType.isRepetition(OPTIONAL)
        MapType(
          convertField(keyType),
          convertField(valueType),
          valueContainsNull = valueOptional)

      case _ =>
        throw QueryCompilationErrors.unrecognizedParquetTypeError(field.toString)
    }
  }

  // scalastyle:off
  // Here we implement Parquet LIST backwards-compatibility rules.
  // See: https://github.com/apache/parquet-format/blob/master/LogicalTypes.md#backward-compatibility-rules
  // scalastyle:on
  private def isElementType(repeatedType: Type, parentName: String): Boolean = {
    {
      // For legacy 2-level list types with primitive element type, e.g.:
      //
      //    // ARRAY<INT> (nullable list, non-null elements)
      //    optional group my_list (LIST) {
      //      repeated int32 element;
      //    }
      //
      repeatedType.isPrimitive
    } || {
      // For legacy 2-level list types whose element type is a group type with 2 or more fields,
      // e.g.:
      //
      //    // ARRAY<STRUCT<str: STRING, num: INT>> (nullable list, non-null elements)
      //    optional group my_list (LIST) {
      //      repeated group element {
      //        required binary str (UTF8);
      //        required int32 num;
      //      };
      //    }
      //
      repeatedType.asGroupType().getFieldCount > 1
    } || {
      // For legacy 2-level list types generated by parquet-avro (Parquet version < 1.6.0), e.g.:
      //
      //    // ARRAY<STRUCT<str: STRING>> (nullable list, non-null elements)
      //    optional group my_list (LIST) {
      //      repeated group array {
      //        required binary str (UTF8);
      //      };
      //    }
      //
      repeatedType.getName == "array"
    } || {
      // For Parquet data generated by parquet-thrift, e.g.:
      //
      //    // ARRAY<STRUCT<str: STRING>> (nullable list, non-null elements)
      //    optional group my_list (LIST) {
      //      repeated group my_list_tuple {
      //        required binary str (UTF8);
      //      };
      //    }
      //
      repeatedType.getName == s"${parentName}_tuple"
    }
  }
}

/**
 * This converter class is used to convert Spark SQL [[StructType]] to Parquet [[MessageType]].
 *
 * @param writeLegacyParquetFormat Whether to use legacy Parquet format compatible with Spark 1.4
 *        and prior versions when converting a Catalyst [[StructType]] to a Parquet [[MessageType]].
 *        When set to false, use standard format defined in parquet-format spec.  This argument only
 *        affects Parquet write path.
 * @param outputTimestampType which parquet timestamp type to use when writing.
 */
class SparkToParquetSchemaConverter(
    writeLegacyParquetFormat: Boolean = SQLConf.PARQUET_WRITE_LEGACY_FORMAT.defaultValue.get,
    outputTimestampType: SQLConf.ParquetOutputTimestampType.Value =
      SQLConf.ParquetOutputTimestampType.INT96) {

  def this(conf: SQLConf) = this(
    writeLegacyParquetFormat = conf.writeLegacyParquetFormat,
    outputTimestampType = conf.parquetOutputTimestampType)

  def this(conf: Configuration) = this(
    writeLegacyParquetFormat = conf.get(SQLConf.PARQUET_WRITE_LEGACY_FORMAT.key).toBoolean,
    outputTimestampType = SQLConf.ParquetOutputTimestampType.withName(
      conf.get(SQLConf.PARQUET_OUTPUT_TIMESTAMP_TYPE.key)))

  /**
   * Converts a Spark SQL [[StructType]] to a Parquet [[MessageType]].
   */
  def convert(catalystSchema: StructType): MessageType = {
    Types
      .buildMessage()
      .addFields(catalystSchema.map(convertField): _*)
      .named(ParquetSchemaConverter.SPARK_PARQUET_SCHEMA_NAME)
  }

  /**
   * Converts a Spark SQL [[StructField]] to a Parquet [[Type]].
   */
  def convertField(field: StructField): Type = {
    convertField(field, if (field.nullable) OPTIONAL else REQUIRED)
  }

  private def convertField(field: StructField, repetition: Type.Repetition): Type = {
    ParquetSchemaConverter.checkFieldName(field.name)

    field.dataType match {
      // ===================
      // Simple atomic types
      // ===================

      case BooleanType =>
        Types.primitive(BOOLEAN, repetition).named(field.name)

      case ByteType =>
        Types.primitive(INT32, repetition)
          .as(LogicalTypeAnnotation.intType(8, true)).named(field.name)

      case ShortType =>
        Types.primitive(INT32, repetition)
          .as(LogicalTypeAnnotation.intType(16, true)).named(field.name)

      case IntegerType =>
        Types.primitive(INT32, repetition).named(field.name)

      case LongType =>
        Types.primitive(INT64, repetition).named(field.name)

      case FloatType =>
        Types.primitive(FLOAT, repetition).named(field.name)

      case DoubleType =>
        Types.primitive(DOUBLE, repetition).named(field.name)

      case StringType =>
        Types.primitive(BINARY, repetition)
          .as(LogicalTypeAnnotation.stringType()).named(field.name)

      case DateType =>
        Types.primitive(INT32, repetition)
          .as(LogicalTypeAnnotation.dateType()).named(field.name)

      // NOTE: Spark SQL can write timestamp values to Parquet using INT96, TIMESTAMP_MICROS or
      // TIMESTAMP_MILLIS. TIMESTAMP_MICROS is recommended but INT96 is the default to keep the
      // behavior same as before.
      //
      // As stated in PARQUET-323, Parquet `INT96` was originally introduced to represent nanosecond
      // timestamp in Impala for some historical reasons.  It's not recommended to be used for any
      // other types and will probably be deprecated in some future version of parquet-format spec.
      // That's the reason why parquet-format spec only defines `TIMESTAMP_MILLIS` and
      // `TIMESTAMP_MICROS` which are both logical types annotating `INT64`.
      //
      // Originally, Spark SQL uses the same nanosecond timestamp type as Impala and Hive.  Starting
      // from Spark 1.5.0, we resort to a timestamp type with microsecond precision so that we can
      // store a timestamp into a `Long`.  This design decision is subject to change though, for
      // example, we may resort to nanosecond precision in the future.
      case TimestampType =>
        outputTimestampType match {
          case SQLConf.ParquetOutputTimestampType.INT96 =>
            Types.primitive(INT96, repetition).named(field.name)
          case SQLConf.ParquetOutputTimestampType.TIMESTAMP_MICROS =>
            Types.primitive(INT64, repetition)
              .as(LogicalTypeAnnotation.timestampType(true, TimeUnit.MICROS)).named(field.name)
          case SQLConf.ParquetOutputTimestampType.TIMESTAMP_MILLIS =>
            Types.primitive(INT64, repetition)
              .as(LogicalTypeAnnotation.timestampType(true, TimeUnit.MILLIS)).named(field.name)
        }

      case BinaryType =>
        Types.primitive(BINARY, repetition).named(field.name)

      // ======================
      // Decimals (legacy mode)
      // ======================

      // Spark 1.4.x and prior versions only support decimals with a maximum precision of 18 and
      // always store decimals in fixed-length byte arrays.  To keep compatibility with these older
      // versions, here we convert decimals with all precisions to `FIXED_LEN_BYTE_ARRAY` annotated
      // by `DECIMAL`.
      case DecimalType.Fixed(precision, scale) if writeLegacyParquetFormat =>
        Types
          .primitive(FIXED_LEN_BYTE_ARRAY, repetition)
          .as(LogicalTypeAnnotation.decimalType(scale, precision))
          .length(Decimal.minBytesForPrecision(precision))
          .named(field.name)

      // ========================
      // Decimals (standard mode)
      // ========================

      // Uses INT32 for 1 <= precision <= 9
      case DecimalType.Fixed(precision, scale)
          if precision <= Decimal.MAX_INT_DIGITS && !writeLegacyParquetFormat =>
        Types
          .primitive(INT32, repetition)
          .as(LogicalTypeAnnotation.decimalType(scale, precision))
          .named(field.name)

      // Uses INT64 for 1 <= precision <= 18
      case DecimalType.Fixed(precision, scale)
          if precision <= Decimal.MAX_LONG_DIGITS && !writeLegacyParquetFormat =>
        Types
          .primitive(INT64, repetition)
          .as(LogicalTypeAnnotation.decimalType(scale, precision))
          .named(field.name)

      // Uses FIXED_LEN_BYTE_ARRAY for all other precisions
      case DecimalType.Fixed(precision, scale) if !writeLegacyParquetFormat =>
        Types
          .primitive(FIXED_LEN_BYTE_ARRAY, repetition)
          .as(LogicalTypeAnnotation.decimalType(scale, precision))
          .length(Decimal.minBytesForPrecision(precision))
          .named(field.name)

      // ===================================
      // ArrayType and MapType (legacy mode)
      // ===================================

      // Spark 1.4.x and prior versions convert `ArrayType` with nullable elements into a 3-level
      // `LIST` structure.  This behavior is somewhat a hybrid of parquet-hive and parquet-avro
      // (1.6.0rc3): the 3-level structure is similar to parquet-hive while the 3rd level element
      // field name "array" is borrowed from parquet-avro.
      case ArrayType(elementType, nullable @ true) if writeLegacyParquetFormat =>
        // <list-repetition> group <name> (LIST) {
        //   optional group bag {
        //     repeated <element-type> array;
        //   }
        // }

        // This should not use `listOfElements` here because this new method checks if the
        // element name is `element` in the `GroupType` and throws an exception if not.
        // As mentioned above, Spark prior to 1.4.x writes `ArrayType` as `LIST` but with
        // `array` as its element name as below. Therefore, we build manually
        // the correct group type here via the builder. (See SPARK-16777)
        Types
          .buildGroup(repetition).as(LogicalTypeAnnotation.listType())
          .addField(Types
            .buildGroup(REPEATED)
            // "array" is the name chosen by parquet-hive (1.7.0 and prior version)
            .addField(convertField(StructField("array", elementType, nullable)))
            .named("bag"))
          .named(field.name)

      // Spark 1.4.x and prior versions convert ArrayType with non-nullable elements into a 2-level
      // LIST structure.  This behavior mimics parquet-avro (1.6.0rc3).  Note that this case is
      // covered by the backwards-compatibility rules implemented in `isElementType()`.
      case ArrayType(elementType, nullable @ false) if writeLegacyParquetFormat =>
        // <list-repetition> group <name> (LIST) {
        //   repeated <element-type> element;
        // }

        // Here too, we should not use `listOfElements`. (See SPARK-16777)
        Types
          .buildGroup(repetition).as(LogicalTypeAnnotation.listType())
          // "array" is the name chosen by parquet-avro (1.7.0 and prior version)
          .addField(convertField(StructField("array", elementType, nullable), REPEATED))
          .named(field.name)

      // Spark 1.4.x and prior versions convert MapType into a 3-level group annotated by
      // MAP_KEY_VALUE.  This is covered by `convertGroupField(field: GroupType): DataType`.
      case MapType(keyType, valueType, valueContainsNull) if writeLegacyParquetFormat =>
        // <map-repetition> group <name> (MAP) {
        //   repeated group map (MAP_KEY_VALUE) {
        //     required <key-type> key;
        //     <value-repetition> <value-type> value;
        //   }
        // }
        ConversionPatterns.mapType(
          repetition,
          field.name,
          convertField(StructField("key", keyType, nullable = false)),
          convertField(StructField("value", valueType, valueContainsNull)))

      // =====================================
      // ArrayType and MapType (standard mode)
      // =====================================

      case ArrayType(elementType, containsNull) if !writeLegacyParquetFormat =>
        // <list-repetition> group <name> (LIST) {
        //   repeated group list {
        //     <element-repetition> <element-type> element;
        //   }
        // }
        Types
          .buildGroup(repetition).as(LogicalTypeAnnotation.listType())
          .addField(
            Types.repeatedGroup()
              .addField(convertField(StructField("element", elementType, containsNull)))
              .named("list"))
          .named(field.name)

      case MapType(keyType, valueType, valueContainsNull) =>
        // <map-repetition> group <name> (MAP) {
        //   repeated group key_value {
        //     required <key-type> key;
        //     <value-repetition> <value-type> value;
        //   }
        // }
        Types
          .buildGroup(repetition).as(LogicalTypeAnnotation.mapType())
          .addField(
            Types
              .repeatedGroup()
              .addField(convertField(StructField("key", keyType, nullable = false)))
              .addField(convertField(StructField("value", valueType, valueContainsNull)))
              .named("key_value"))
          .named(field.name)

      // ===========
      // Other types
      // ===========

      case StructType(fields) =>
        fields.foldLeft(Types.buildGroup(repetition)) { (builder, field) =>
          builder.addField(convertField(field))
        }.named(field.name)

      case udt: UserDefinedType[_] =>
        convertField(field.copy(dataType = udt.sqlType))

      case _ =>
        throw QueryCompilationErrors.cannotConvertDataTypeToParquetTypeError(field)
    }
  }
}

private[sql] object ParquetSchemaConverter {
  val SPARK_PARQUET_SCHEMA_NAME = "spark_schema"

  val EMPTY_MESSAGE: MessageType =
    Types.buildMessage().named(ParquetSchemaConverter.SPARK_PARQUET_SCHEMA_NAME)

  def checkFieldName(name: String): Unit = {
    // ,;{}()\n\t= and space are special characters in Parquet schema
    checkConversionRequirement(
      !name.matches(".*[ ,;{}()\n\t=].*"),
      s"""Attribute name "$name" contains invalid character(s) among " ,;{}()\\n\\t=".
         |Please use alias to rename it.
       """.stripMargin.split("\n").mkString(" ").trim)
  }

  def checkFieldNames(names: Seq[String]): Unit = {
    names.foreach(checkFieldName)
  }

  def checkConversionRequirement(f: => Boolean, message: String): Unit = {
    if (!f) {
      throw new AnalysisException(message)
    }
  }
}<|MERGE_RESOLUTION|>--- conflicted
+++ resolved
@@ -152,7 +152,6 @@
         }
 
       case INT64 =>
-<<<<<<< HEAD
         typeAnnotation match {
           case intTypeAnnotation: IntLogicalTypeAnnotation if intTypeAnnotation.isSigned =>
             intTypeAnnotation.getBitWidth match {
@@ -163,23 +162,15 @@
           case _: DecimalLogicalTypeAnnotation => makeDecimalType(Decimal.MAX_LONG_DIGITS)
           case intTypeAnnotation: IntLogicalTypeAnnotation if !intTypeAnnotation.isSigned =>
             intTypeAnnotation.getBitWidth match {
-              case 64 => DecimalType.LongDecimal
+              // The precision to hold the largest unsigned long is:
+              // `java.lang.Long.toUnsignedString(-1).length` = 20
+              case 64 => DecimalType(20, 0)
               case _ => illegalType()
             }
           case timestamp: TimestampLogicalTypeAnnotation if timestamp.getUnit == TimeUnit.MICROS =>
             TimestampType
           case timestamp: TimestampLogicalTypeAnnotation if timestamp.getUnit == TimeUnit.MILLIS =>
             TimestampType
-=======
-        originalType match {
-          case INT_64 | null => LongType
-          case DECIMAL => makeDecimalType(Decimal.MAX_LONG_DIGITS)
-          // The precision to hold the largest unsigned long is:
-          // `java.lang.Long.toUnsignedString(-1).length` = 20
-          case UINT_64 => DecimalType(20, 0)
-          case TIMESTAMP_MICROS => TimestampType
-          case TIMESTAMP_MILLIS => TimestampType
->>>>>>> 4fe4b65d
           case _ => illegalType()
         }
 
