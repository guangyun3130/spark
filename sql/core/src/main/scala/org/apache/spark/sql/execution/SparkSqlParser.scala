/*
 * Licensed to the Apache Software Foundation (ASF) under one or more
 * contributor license agreements.  See the NOTICE file distributed with
 * this work for additional information regarding copyright ownership.
 * The ASF licenses this file to You under the Apache License, Version 2.0
 * (the "License"); you may not use this file except in compliance with
 * the License.  You may obtain a copy of the License at
 *
 *    http://www.apache.org/licenses/LICENSE-2.0
 *
 * Unless required by applicable law or agreed to in writing, software
 * distributed under the License is distributed on an "AS IS" BASIS,
 * WITHOUT WARRANTIES OR CONDITIONS OF ANY KIND, either express or implied.
 * See the License for the specific language governing permissions and
 * limitations under the License.
 */

package org.apache.spark.sql.execution

import java.time.ZoneOffset
import java.util.{Locale, TimeZone}
import javax.ws.rs.core.UriBuilder

import scala.collection.JavaConverters._

import org.antlr.v4.runtime.{ParserRuleContext, Token}
import org.antlr.v4.runtime.tree.TerminalNode

import org.apache.spark.sql.catalyst.TableIdentifier
import org.apache.spark.sql.catalyst.catalog._
import org.apache.spark.sql.catalyst.expressions.Expression
import org.apache.spark.sql.catalyst.parser._
import org.apache.spark.sql.catalyst.parser.SqlBaseParser._
import org.apache.spark.sql.catalyst.plans.logical._
import org.apache.spark.sql.catalyst.util.DateTimeConstants
import org.apache.spark.sql.execution.command._
import org.apache.spark.sql.execution.datasources._
import org.apache.spark.sql.internal.{HiveSerDe, SQLConf, VariableSubstitution}
<<<<<<< HEAD
import org.apache.spark.sql.internal.StaticSQLConf.CATALOG_IMPLEMENTATION
import org.apache.spark.sql.types.StructType
=======
>>>>>>> a713a7ee

/**
 * Concrete parser for Spark SQL statements.
 */
class SparkSqlParser extends AbstractSqlParser {
  val astBuilder = new SparkSqlAstBuilder()

  private val substitutor = new VariableSubstitution()

  protected override def parse[T](command: String)(toResult: SqlBaseParser => T): T = {
    super.parse(substitutor.substitute(command))(toResult)
  }
}

/**
 * Builder that converts an ANTLR ParseTree into a LogicalPlan/Expression/TableIdentifier.
 */
class SparkSqlAstBuilder extends AstBuilder {
  import org.apache.spark.sql.catalyst.parser.ParserUtils._

  private val configKeyValueDef = """([a-zA-Z_\d\\.:]+)\s*=([^;]*);*""".r
  private val configKeyDef = """([a-zA-Z_\d\\.:]+)$""".r
  private val configValueDef = """([^;]*);*""".r

  /**
   * Create a [[SetCommand]] logical plan.
   *
   * Note that we assume that everything after the SET keyword is assumed to be a part of the
   * key-value pair. The split between key and value is made by searching for the first `=`
   * character in the raw string.
   */
  override def visitSetConfiguration(ctx: SetConfigurationContext): LogicalPlan = withOrigin(ctx) {
    remainder(ctx.SET.getSymbol).trim match {
      case configKeyValueDef(key, value) =>
        SetCommand(Some(key -> Option(value.trim)))
      case configKeyDef(key) =>
        SetCommand(Some(key -> None))
      case s if s == "-v" =>
        SetCommand(Some("-v" -> None))
      case s if s.isEmpty =>
        SetCommand(None)
      case _ => throw new ParseException("Expected format is 'SET', 'SET key', or " +
        "'SET key=value'. If you want to include special characters in key, or include semicolon " +
        "in value, please use quotes, e.g., SET `ke y`=`v;alue`.", ctx)
    }
  }

  override def visitSetQuotedConfiguration(
      ctx: SetQuotedConfigurationContext): LogicalPlan = withOrigin(ctx) {
    if (ctx.configValue() != null && ctx.configKey() != null) {
      SetCommand(Some(ctx.configKey().getText -> Option(ctx.configValue().getText)))
    } else if (ctx.configValue() != null) {
      val valueStr = ctx.configValue().getText
      val keyCandidate = interval(ctx.SET().getSymbol, ctx.EQ().getSymbol).trim
      keyCandidate match {
        case configKeyDef(key) => SetCommand(Some(key -> Option(valueStr)))
        case _ => throw new ParseException(s"'$keyCandidate' is an invalid property key, please " +
          s"use quotes, e.g. SET `$keyCandidate`=`$valueStr`", ctx)
      }
    } else {
      val keyStr = ctx.configKey().getText
      if (ctx.EQ() != null) {
        remainder(ctx.EQ().getSymbol).trim match {
          case configValueDef(valueStr) => SetCommand(Some(keyStr -> Option(valueStr)))
          case other => throw new ParseException(s"'$other' is an invalid property value, please " +
            s"use quotes, e.g. SET `$keyStr`=`$other`", ctx)
        }
      } else {
        SetCommand(Some(keyStr -> None))
      }
    }
  }

  /**
   * Create a [[ResetCommand]] logical plan.
   * Example SQL :
   * {{{
   *   RESET;
   *   RESET spark.sql.session.timeZone;
   * }}}
   */
  override def visitResetConfiguration(
      ctx: ResetConfigurationContext): LogicalPlan = withOrigin(ctx) {
    remainder(ctx.RESET.getSymbol).trim match {
      case configKeyDef(key) =>
        ResetCommand(Some(key))
      case s if s.trim.isEmpty =>
        ResetCommand(None)
      case _ => throw new ParseException("Expected format is 'RESET' or 'RESET key'. " +
        "If you want to include special characters in key, " +
        "please use quotes, e.g., RESET `ke y`.", ctx)
    }
  }

  override def visitResetQuotedConfiguration(
      ctx: ResetQuotedConfigurationContext): LogicalPlan = withOrigin(ctx) {
    ResetCommand(Some(ctx.configKey().getText))
  }

  /**
   * Create a [[SetCommand]] logical plan to set [[SQLConf.SESSION_LOCAL_TIMEZONE]]
   * Example SQL :
   * {{{
   *   SET TIME ZONE LOCAL;
   *   SET TIME ZONE 'Asia/Shanghai';
   *   SET TIME ZONE INTERVAL 10 HOURS;
   * }}}
   */
  override def visitSetTimeZone(ctx: SetTimeZoneContext): LogicalPlan = withOrigin(ctx) {
    val key = SQLConf.SESSION_LOCAL_TIMEZONE.key
    if (ctx.interval != null) {
      val interval = parseIntervalLiteral(ctx.interval)
      if (interval.months != 0 || interval.days != 0 ||
        math.abs(interval.microseconds) > 18 * DateTimeConstants.MICROS_PER_HOUR ||
        interval.microseconds % DateTimeConstants.MICROS_PER_SECOND != 0) {
        throw new ParseException("The interval value must be in the range of [-18, +18] hours" +
          " with second precision",
          ctx.interval())
      } else {
        val seconds = (interval.microseconds / DateTimeConstants.MICROS_PER_SECOND).toInt
        SetCommand(Some(key -> Some(ZoneOffset.ofTotalSeconds(seconds).toString)))
      }
    } else if (ctx.timezone != null) {
      ctx.timezone.getType match {
        case SqlBaseParser.LOCAL =>
          SetCommand(Some(key -> Some(TimeZone.getDefault.getID)))
        case _ =>
          SetCommand(Some(key -> Some(string(ctx.STRING))))
      }
    } else {
      throw new ParseException("Invalid time zone displacement value", ctx)
    }
  }

  /**
   * Create a [[RefreshResource]] logical plan.
   */
  override def visitRefreshResource(ctx: RefreshResourceContext): LogicalPlan = withOrigin(ctx) {
    val path = if (ctx.STRING != null) string(ctx.STRING) else extractUnquotedResourcePath(ctx)
    RefreshResource(path)
  }

  private def extractUnquotedResourcePath(ctx: RefreshResourceContext): String = withOrigin(ctx) {
    val unquotedPath = remainder(ctx.REFRESH.getSymbol).trim
    validate(
      unquotedPath != null && !unquotedPath.isEmpty,
      "Resource paths cannot be empty in REFRESH statements. Use / to match everything",
      ctx)
    val forbiddenSymbols = Seq(" ", "\n", "\r", "\t")
    validate(
      !forbiddenSymbols.exists(unquotedPath.contains(_)),
      "REFRESH statements cannot contain ' ', '\\n', '\\r', '\\t' inside unquoted resource paths",
      ctx)
    unquotedPath
  }

  /**
   * Create a [[CacheTableCommand]].
   *
   * For example:
   * {{{
   *   CACHE [LAZY] TABLE multi_part_name
   *   [OPTIONS tablePropertyList] [[AS] query]
   * }}}
   */
  override def visitCacheTable(ctx: CacheTableContext): LogicalPlan = withOrigin(ctx) {
    import org.apache.spark.sql.connector.catalog.CatalogV2Implicits._

    val query = Option(ctx.query).map(plan)
    val tableName = visitMultipartIdentifier(ctx.multipartIdentifier)
    if (query.isDefined && tableName.length > 1) {
      val catalogAndNamespace = tableName.init
      throw new ParseException("It is not allowed to add catalog/namespace " +
        s"prefix ${catalogAndNamespace.quoted} to " +
        "the table name in CACHE TABLE AS SELECT", ctx)
    }
    val options = Option(ctx.options).map(visitPropertyKeyValues).getOrElse(Map.empty)
    CacheTableCommand(tableName, query, ctx.LAZY != null, options)
  }


  /**
   * Create an [[UncacheTableCommand]] logical plan.
   */
  override def visitUncacheTable(ctx: UncacheTableContext): LogicalPlan = withOrigin(ctx) {
    UncacheTableCommand(
      visitMultipartIdentifier(ctx.multipartIdentifier),
      ctx.EXISTS != null)
  }

  /**
   * Create a [[ClearCacheCommand]] logical plan.
   */
  override def visitClearCache(ctx: ClearCacheContext): LogicalPlan = withOrigin(ctx) {
    ClearCacheCommand
  }

  /**
   * Create an [[ExplainCommand]] logical plan.
   * The syntax of using this command in SQL is:
   * {{{
   *   EXPLAIN (EXTENDED | CODEGEN | COST | FORMATTED) SELECT * FROM ...
   * }}}
   */
  override def visitExplain(ctx: ExplainContext): LogicalPlan = withOrigin(ctx) {
    if (ctx.LOGICAL != null) {
      operationNotAllowed("EXPLAIN LOGICAL", ctx)
    }

    val statement = plan(ctx.statement)
    if (statement == null) {
      null  // This is enough since ParseException will raise later.
    } else {
      ExplainCommand(
        logicalPlan = statement,
        mode = {
          if (ctx.EXTENDED != null) ExtendedMode
          else if (ctx.CODEGEN != null) CodegenMode
          else if (ctx.COST != null) CostMode
          else if (ctx.FORMATTED != null) FormattedMode
          else SimpleMode
        })
    }
  }

  /**
   * Create a [[DescribeQueryCommand]] logical command.
   */
  override def visitDescribeQuery(ctx: DescribeQueryContext): LogicalPlan = withOrigin(ctx) {
    DescribeQueryCommand(source(ctx.query), visitQuery(ctx.query))
  }

  /**
   * Converts a multi-part identifier to a TableIdentifier.
   *
   * If the multi-part identifier has too many parts, this will throw a ParseException.
   */
  def tableIdentifier(
      multipart: Seq[String],
      command: String,
      ctx: ParserRuleContext): TableIdentifier = {
    multipart match {
      case Seq(tableName) =>
        TableIdentifier(tableName)
      case Seq(database, tableName) =>
        TableIdentifier(tableName, Some(database))
      case _ =>
        operationNotAllowed(s"$command does not support multi-part identifiers", ctx)
    }
  }

  /**
   * Create a table, returning a [[CreateTable]] logical plan.
   *
   * This is used to produce CreateTempViewUsing from CREATE TEMPORARY TABLE.
   *
   * TODO: Remove this. It is used because CreateTempViewUsing is not a Catalyst plan.
   * Either move CreateTempViewUsing into catalyst as a parsed logical plan, or remove it because
   * it is deprecated.
   */
  override def visitCreateTable(ctx: CreateTableContext): LogicalPlan = withOrigin(ctx) {
    val (ident, temp, ifNotExists, external) = visitCreateTableHeader(ctx.createTableHeader)

    if (!temp || ctx.query != null) {
      super.visitCreateTable(ctx)
    } else {
      if (external) {
        operationNotAllowed("CREATE EXTERNAL TABLE ... USING", ctx)
      }
      if (ifNotExists) {
        // Unlike CREATE TEMPORARY VIEW USING, CREATE TEMPORARY TABLE USING does not support
        // IF NOT EXISTS. Users are not allowed to replace the existing temp table.
        operationNotAllowed("CREATE TEMPORARY TABLE IF NOT EXISTS", ctx)
      }

      val (_, _, _, _, options, location, _, _) = visitCreateTableClauses(ctx.createTableClauses())
      val provider = Option(ctx.tableProvider).map(_.multipartIdentifier.getText).getOrElse(
        throw new ParseException("CREATE TEMPORARY TABLE without a provider is not allowed.", ctx))
      val schema = Option(ctx.colTypeList()).map(createSchema)

      logWarning(s"CREATE TEMPORARY TABLE ... USING ... is deprecated, please use " +
          "CREATE TEMPORARY VIEW ... USING ... instead")

      val table = tableIdentifier(ident, "CREATE TEMPORARY VIEW", ctx)
      val optionsWithLocation = location.map(l => options + ("path" -> l)).getOrElse(options)
      CreateTempViewUsing(table, schema, replace = false, global = false, provider,
        optionsWithLocation)
    }
  }

  /**
   * Creates a [[CreateTempViewUsing]] logical plan.
   */
  override def visitCreateTempViewUsing(
      ctx: CreateTempViewUsingContext): LogicalPlan = withOrigin(ctx) {
    CreateTempViewUsing(
      tableIdent = visitTableIdentifier(ctx.tableIdentifier()),
      userSpecifiedSchema = Option(ctx.colTypeList()).map(createSchema),
      replace = ctx.REPLACE != null,
      global = ctx.GLOBAL != null,
      provider = ctx.tableProvider.multipartIdentifier.getText,
      options = Option(ctx.tablePropertyList).map(visitPropertyKeyValues).getOrElse(Map.empty))
  }

  /**
   * Convert a nested constants list into a sequence of string sequences.
   */
  override def visitNestedConstantList(
      ctx: NestedConstantListContext): Seq[Seq[String]] = withOrigin(ctx) {
    ctx.constantList.asScala.map(visitConstantList).toSeq
  }

  /**
   * Convert a constants list into a String sequence.
   */
  override def visitConstantList(ctx: ConstantListContext): Seq[String] = withOrigin(ctx) {
    ctx.constant.asScala.map(visitStringConstant).toSeq
  }

  /**
   * Fail an unsupported Hive native command.
   */
  override def visitFailNativeCommand(
    ctx: FailNativeCommandContext): LogicalPlan = withOrigin(ctx) {
    val keywords = if (ctx.unsupportedHiveNativeCommands != null) {
      ctx.unsupportedHiveNativeCommands.children.asScala.collect {
        case n: TerminalNode => n.getText
      }.mkString(" ")
    } else {
      // SET ROLE is the exception to the rule, because we handle this before other SET commands.
      "SET ROLE"
    }
    operationNotAllowed(keywords, ctx)
  }

  /**
   * Create a [[AddFileCommand]], [[AddJarCommand]], [[ListFilesCommand]] or [[ListJarsCommand]]
   * command depending on the requested operation on resources.
   * Expected format:
   * {{{
   *   ADD (FILE[S] <filepath ...> | JAR[S] <jarpath ...>)
   *   LIST (FILE[S] [filepath ...] | JAR[S] [jarpath ...])
   * }}}
   *
   * Note that filepath/jarpath can be given as follows;
   *  - /path/to/fileOrJar
   *  - "/path/to/fileOrJar"
   *  - '/path/to/fileOrJar'
   */
  override def visitManageResource(ctx: ManageResourceContext): LogicalPlan = withOrigin(ctx) {
    val maybePaths = if (ctx.STRING != null) string(ctx.STRING) else remainder(ctx.identifier).trim
    ctx.op.getType match {
      case SqlBaseParser.ADD =>
        ctx.identifier.getText.toLowerCase(Locale.ROOT) match {
          case "file" => AddFileCommand(maybePaths)
          case "jar" => AddJarCommand(maybePaths)
          case other => operationNotAllowed(s"ADD with resource type '$other'", ctx)
        }
      case SqlBaseParser.LIST =>
        ctx.identifier.getText.toLowerCase(Locale.ROOT) match {
          case "files" | "file" =>
            if (maybePaths.length > 0) {
              ListFilesCommand(maybePaths.split("\\s+"))
            } else {
              ListFilesCommand()
            }
          case "jars" | "jar" =>
            if (maybePaths.length > 0) {
              ListJarsCommand(maybePaths.split("\\s+"))
            } else {
              ListJarsCommand()
            }
          case other => operationNotAllowed(s"LIST with resource type '$other'", ctx)
        }
      case _ => operationNotAllowed(s"Other types of operation on resources", ctx)
    }
  }

  private def toStorageFormat(
      location: Option[String],
      maybeSerdeInfo: Option[SerdeInfo],
      ctx: ParserRuleContext): CatalogStorageFormat = {
    if (maybeSerdeInfo.isEmpty) {
      CatalogStorageFormat.empty.copy(locationUri = location.map(CatalogUtils.stringToURI))
    } else {
      val serdeInfo = maybeSerdeInfo.get
      if (serdeInfo.storedAs.isEmpty) {
        CatalogStorageFormat.empty.copy(
          locationUri = location.map(CatalogUtils.stringToURI),
          inputFormat = serdeInfo.formatClasses.map(_.input),
          outputFormat = serdeInfo.formatClasses.map(_.output),
          serde = serdeInfo.serde,
          properties = serdeInfo.serdeProperties)
      } else {
        HiveSerDe.sourceToSerDe(serdeInfo.storedAs.get) match {
          case Some(hiveSerde) =>
            CatalogStorageFormat.empty.copy(
              locationUri = location.map(CatalogUtils.stringToURI),
              inputFormat = hiveSerde.inputFormat,
              outputFormat = hiveSerde.outputFormat,
              serde = serdeInfo.serde.orElse(hiveSerde.serde),
              properties = serdeInfo.serdeProperties)
          case _ =>
            operationNotAllowed(s"STORED AS with file format '${serdeInfo.storedAs.get}'", ctx)
        }
      }
    }
  }

  /**
   * Create a [[CreateTableLikeCommand]] command.
   *
   * For example:
   * {{{
   *   CREATE TABLE [IF NOT EXISTS] [db_name.]table_name
   *   LIKE [other_db_name.]existing_table_name
   *   [USING provider |
   *    [
   *     [ROW FORMAT row_format]
   *     [STORED AS file_format] [WITH SERDEPROPERTIES (...)]
   *    ]
   *   ]
   *   [locationSpec]
   *   [TBLPROPERTIES (property_name=property_value, ...)]
   * }}}
   */
  override def visitCreateTableLike(ctx: CreateTableLikeContext): LogicalPlan = withOrigin(ctx) {
    val targetTable = visitTableIdentifier(ctx.target)
    val sourceTable = visitTableIdentifier(ctx.source)
    checkDuplicateClauses(ctx.tableProvider, "PROVIDER", ctx)
    checkDuplicateClauses(ctx.createFileFormat, "STORED AS/BY", ctx)
    checkDuplicateClauses(ctx.rowFormat, "ROW FORMAT", ctx)
    checkDuplicateClauses(ctx.locationSpec, "LOCATION", ctx)
    checkDuplicateClauses(ctx.TBLPROPERTIES, "TBLPROPERTIES", ctx)
    val provider = ctx.tableProvider.asScala.headOption.map(_.multipartIdentifier.getText)
    val location = visitLocationSpecList(ctx.locationSpec())
    // TODO: Do not skip serde check for CREATE TABLE LIKE.
    val serdeInfo = getSerdeInfo(
      ctx.rowFormat.asScala.toSeq, ctx.createFileFormat.asScala.toSeq, ctx, skipCheck = true)
    if (provider.isDefined && serdeInfo.isDefined) {
      operationNotAllowed(s"CREATE TABLE LIKE ... USING ... ${serdeInfo.get.describe}", ctx)
    }

    // TODO: remove this restriction as it seems unnecessary.
    serdeInfo match {
      case Some(SerdeInfo(storedAs, formatClasses, serde, _)) =>
        if (storedAs.isEmpty && formatClasses.isEmpty && serde.isDefined) {
          throw new ParseException("'ROW FORMAT' must be used with 'STORED AS'", ctx)
        }
      case _ =>
    }

    // TODO: also look at `HiveSerDe.getDefaultStorage`.
    val storage = toStorageFormat(location, serdeInfo, ctx)
    val properties = Option(ctx.tableProps).map(visitPropertyKeyValues).getOrElse(Map.empty)
    CreateTableLikeCommand(
      targetTable, sourceTable, storage, provider, properties, ctx.EXISTS != null)
  }

  /**
   * Create a [[ScriptInputOutputSchema]].
   */
  override protected def withScriptIOSchema(
      ctx: ParserRuleContext,
      inRowFormat: RowFormatContext,
      recordWriter: Token,
      outRowFormat: RowFormatContext,
      recordReader: Token,
      schemaLess: Boolean): ScriptInputOutputSchema = {
    if (recordWriter != null || recordReader != null) {
      // TODO: what does this message mean?
      throw new ParseException(
        "Unsupported operation: Used defined record reader/writer classes.", ctx)
    }

    if (!conf.getConf(CATALOG_IMPLEMENTATION).equals("hive")) {
      super.withScriptIOSchema(
        ctx,
        inRowFormat,
        recordWriter,
        outRowFormat,
        recordReader,
        schemaLess)
    } else {
      def format(
          fmt: RowFormatContext,
          configKey: String,
          defaultConfigValue: String): ScriptIOFormat = fmt match {
        case c: RowFormatDelimitedContext =>
          getRowFormatDelimited(c)

        case c: RowFormatSerdeContext =>
          // Use a serde format.
          val CatalogStorageFormat(None, None, None, Some(name), _, props) = visitRowFormatSerde(c)

          // SPARK-10310: Special cases LazySimpleSerDe
          val recordHandler = if (name == "org.apache.hadoop.hive.serde2.lazy.LazySimpleSerDe") {
            Option(conf.getConfString(configKey, defaultConfigValue))
          } else {
            None
          }
          (Seq.empty, Option(name), props.toSeq, recordHandler)

        case null =>
          // Use default (serde) format.
          val name = conf.getConfString("hive.script.serde",
            "org.apache.hadoop.hive.serde2.lazy.LazySimpleSerDe")
          val props = Seq(
            "field.delim" -> "\t",
            "serialization.last.column.takes.rest" -> "true")
          val recordHandler = Option(conf.getConfString(configKey, defaultConfigValue))
          (Nil, Option(name), props, recordHandler)
      }

<<<<<<< HEAD
      val (inFormat, inSerdeClass, inSerdeProps, reader) =
        format(
          inRowFormat, "hive.script.recordreader",
          "org.apache.hadoop.hive.ql.exec.TextRecordReader")

      val (outFormat, outSerdeClass, outSerdeProps, writer) =
        format(
          outRowFormat, "hive.script.recordwriter",
          "org.apache.hadoop.hive.ql.exec.TextRecordWriter")

      ScriptInputOutputSchema(
        inFormat, outFormat,
        inSerdeClass, outSerdeClass,
        inSerdeProps, outSerdeProps,
        reader, writer,
        schemaLess)
=======
        (entries, None, Seq.empty, None)

      case c: RowFormatSerdeContext =>
        // Use a serde format.
        val SerdeInfo(None, None, Some(name), props) = visitRowFormatSerde(c)

        // SPARK-10310: Special cases LazySimpleSerDe
        val recordHandler = if (name == "org.apache.hadoop.hive.serde2.lazy.LazySimpleSerDe") {
          Option(conf.getConfString(configKey, defaultConfigValue))
        } else {
          None
        }
        (Seq.empty, Option(name), props.toSeq, recordHandler)

      case null =>
        // Use default (serde) format.
        val name = conf.getConfString("hive.script.serde",
          "org.apache.hadoop.hive.serde2.lazy.LazySimpleSerDe")
        val props = Seq(
          "field.delim" -> "\t",
          "serialization.last.column.takes.rest" -> "true")
        val recordHandler = Option(conf.getConfString(configKey, defaultConfigValue))
        (Nil, Option(name), props, recordHandler)
>>>>>>> a713a7ee
    }
  }

  /**
   * Create a clause for DISTRIBUTE BY.
   */
  override protected def withRepartitionByExpression(
      ctx: QueryOrganizationContext,
      expressions: Seq[Expression],
      query: LogicalPlan): LogicalPlan = {
    RepartitionByExpression(expressions, query, None)
  }

  /**
   * Return the parameters for [[InsertIntoDir]] logical plan.
   *
   * Expected format:
   * {{{
   *   INSERT OVERWRITE [LOCAL] DIRECTORY
   *   [path]
   *   [OPTIONS table_property_list]
   *   select_statement;
   * }}}
   */
  override def visitInsertOverwriteDir(
      ctx: InsertOverwriteDirContext): InsertDirParams = withOrigin(ctx) {
    val options = Option(ctx.options).map(visitPropertyKeyValues).getOrElse(Map.empty)
    var storage = DataSource.buildStorageFormatFromOptions(options)

    val path = Option(ctx.path).map(string).getOrElse("")

    if (!(path.isEmpty ^ storage.locationUri.isEmpty)) {
      throw new ParseException(
        "Directory path and 'path' in OPTIONS should be specified one, but not both", ctx)
    }

    if (!path.isEmpty) {
      val customLocation = Some(CatalogUtils.stringToURI(path))
      storage = storage.copy(locationUri = customLocation)
    }

    if (ctx.LOCAL() != null) {
      // assert if directory is local when LOCAL keyword is mentioned
      val scheme = Option(storage.locationUri.get.getScheme)
      scheme match {
        case Some(pathScheme) if (!pathScheme.equals("file")) =>
          throw new ParseException("LOCAL is supported only with file: scheme", ctx)
        case _ =>
          // force scheme to be file rather than fs.default.name
          val loc = Some(UriBuilder.fromUri(CatalogUtils.stringToURI(path)).scheme("file").build())
          storage = storage.copy(locationUri = loc)
      }
    }

    val provider = ctx.tableProvider.multipartIdentifier.getText

    (false, storage, Some(provider))
  }

  /**
   * Return the parameters for [[InsertIntoDir]] logical plan.
   *
   * Expected format:
   * {{{
   *   INSERT OVERWRITE [LOCAL] DIRECTORY
   *   path
   *   [ROW FORMAT row_format]
   *   [STORED AS file_format]
   *   select_statement;
   * }}}
   */
  override def visitInsertOverwriteHiveDir(
      ctx: InsertOverwriteHiveDirContext): InsertDirParams = withOrigin(ctx) {
    val serdeInfo = getSerdeInfo(
      Option(ctx.rowFormat).toSeq, Option(ctx.createFileFormat).toSeq, ctx)
    val path = string(ctx.path)
    // The path field is required
    if (path.isEmpty) {
      operationNotAllowed("INSERT OVERWRITE DIRECTORY must be accompanied by path", ctx)
    }

    val default = HiveSerDe.getDefaultStorage(conf)
    val storage = toStorageFormat(Some(path), serdeInfo, ctx)
    val finalStorage = storage.copy(
      inputFormat = storage.inputFormat.orElse(default.inputFormat),
      outputFormat = storage.outputFormat.orElse(default.outputFormat),
      serde = storage.serde.orElse(default.serde))

    (ctx.LOCAL != null, finalStorage, Some(DDLUtils.HIVE_PROVIDER))
  }
}<|MERGE_RESOLUTION|>--- conflicted
+++ resolved
@@ -36,11 +36,7 @@
 import org.apache.spark.sql.execution.command._
 import org.apache.spark.sql.execution.datasources._
 import org.apache.spark.sql.internal.{HiveSerDe, SQLConf, VariableSubstitution}
-<<<<<<< HEAD
 import org.apache.spark.sql.internal.StaticSQLConf.CATALOG_IMPLEMENTATION
-import org.apache.spark.sql.types.StructType
-=======
->>>>>>> a713a7ee
 
 /**
  * Concrete parser for Spark SQL statements.
@@ -555,7 +551,6 @@
           (Nil, Option(name), props, recordHandler)
       }
 
-<<<<<<< HEAD
       val (inFormat, inSerdeClass, inSerdeProps, reader) =
         format(
           inRowFormat, "hive.script.recordreader",
@@ -572,31 +567,6 @@
         inSerdeProps, outSerdeProps,
         reader, writer,
         schemaLess)
-=======
-        (entries, None, Seq.empty, None)
-
-      case c: RowFormatSerdeContext =>
-        // Use a serde format.
-        val SerdeInfo(None, None, Some(name), props) = visitRowFormatSerde(c)
-
-        // SPARK-10310: Special cases LazySimpleSerDe
-        val recordHandler = if (name == "org.apache.hadoop.hive.serde2.lazy.LazySimpleSerDe") {
-          Option(conf.getConfString(configKey, defaultConfigValue))
-        } else {
-          None
-        }
-        (Seq.empty, Option(name), props.toSeq, recordHandler)
-
-      case null =>
-        // Use default (serde) format.
-        val name = conf.getConfString("hive.script.serde",
-          "org.apache.hadoop.hive.serde2.lazy.LazySimpleSerDe")
-        val props = Seq(
-          "field.delim" -> "\t",
-          "serialization.last.column.takes.rest" -> "true")
-        val recordHandler = Option(conf.getConfString(configKey, defaultConfigValue))
-        (Nil, Option(name), props, recordHandler)
->>>>>>> a713a7ee
     }
   }
 
