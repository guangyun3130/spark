--- conflicted
+++ resolved
@@ -163,28 +163,6 @@
       "REFRESH statements cannot contain ' ', '\\n', '\\r', '\\t' inside unquoted resource paths",
       ctx)
     unquotedPath
-  }
-
-  /**
-<<<<<<< HEAD
-   * Create a [[CacheTableCommand]] logical plan.
-   */
-  override def visitCacheTable(ctx: CacheTableContext): LogicalPlan = withOrigin(ctx) {
-    val query = Option(ctx.query).map(plan)
-    val tableIdent = visitTableIdentifier(ctx.tableIdentifier)
-    if (query.isDefined && tableIdent.database.isDefined) {
-      val database = tableIdent.database.get
-      throw new ParseException(s"It is not allowed to add database prefix `$database` to " +
-        s"the table name in CACHE TABLE AS SELECT", ctx)
-    }
-    val options = Option(ctx.options).map(visitPropertyKeyValues).getOrElse(Map.empty)
-    CacheTableCommand(tableIdent, query, ctx.LAZY != null, options)
-=======
-   * Create an [[UncacheTableCommand]] logical plan.
-   */
-  override def visitUncacheTable(ctx: UncacheTableContext): LogicalPlan = withOrigin(ctx) {
-    UncacheTableCommand(visitTableIdentifier(ctx.tableIdentifier), ctx.EXISTS != null)
->>>>>>> a35fb4fd
   }
 
   /**
