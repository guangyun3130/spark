/*
 * Licensed to the Apache Software Foundation (ASF) under one or more
 * contributor license agreements.  See the NOTICE file distributed with
 * this work for additional information regarding copyright ownership.
 * The ASF licenses this file to You under the Apache License, Version 2.0
 * (the "License"); you may not use this file except in compliance with
 * the License.  You may obtain a copy of the License at
 *
 *    http://www.apache.org/licenses/LICENSE-2.0
 *
 * Unless required by applicable law or agreed to in writing, software
 * distributed under the License is distributed on an "AS IS" BASIS,
 * WITHOUT WARRANTIES OR CONDITIONS OF ANY KIND, either express or implied.
 * See the License for the specific language governing permissions and
 * limitations under the License.
 */

package org.apache.spark.sql.execution

import scala.collection.JavaConverters._
import scala.util.Try

import org.antlr.v4.runtime.{ParserRuleContext, Token}
import org.antlr.v4.runtime.tree.TerminalNode

import org.apache.spark.sql.SaveMode
import org.apache.spark.sql.catalyst.{FunctionIdentifier, TableIdentifier}
import org.apache.spark.sql.catalyst.catalog._
import org.apache.spark.sql.catalyst.parser._
import org.apache.spark.sql.catalyst.parser.SqlBaseParser._
import org.apache.spark.sql.catalyst.plans.logical.{LogicalPlan, OneRowRelation, ScriptInputOutputSchema}
import org.apache.spark.sql.execution.command._
import org.apache.spark.sql.execution.datasources.{CreateTempViewUsing, _}
import org.apache.spark.sql.internal.{HiveSerDe, SQLConf, VariableSubstitution}
import org.apache.spark.sql.types.DataType

/**
 * Concrete parser for Spark SQL statements.
 */
class SparkSqlParser(conf: SQLConf) extends AbstractSqlParser {
  val astBuilder = new SparkSqlAstBuilder(conf)

  private val substitutor = new VariableSubstitution(conf)

  protected override def parse[T](command: String)(toResult: SqlBaseParser => T): T = {
    super.parse(substitutor.substitute(command))(toResult)
  }
}

/**
 * Builder that converts an ANTLR ParseTree into a LogicalPlan/Expression/TableIdentifier.
 */
class SparkSqlAstBuilder(conf: SQLConf) extends AstBuilder {
  import org.apache.spark.sql.catalyst.parser.ParserUtils._

  /**
   * Create a [[SetCommand]] logical plan.
   *
   * Note that we assume that everything after the SET keyword is assumed to be a part of the
   * key-value pair. The split between key and value is made by searching for the first `=`
   * character in the raw string.
   */
  override def visitSetConfiguration(ctx: SetConfigurationContext): LogicalPlan = withOrigin(ctx) {
    // Construct the command.
    val raw = remainder(ctx.SET.getSymbol)
    val keyValueSeparatorIndex = raw.indexOf('=')
    if (keyValueSeparatorIndex >= 0) {
      val key = raw.substring(0, keyValueSeparatorIndex).trim
      val value = raw.substring(keyValueSeparatorIndex + 1).trim
      SetCommand(Some(key -> Option(value)))
    } else if (raw.nonEmpty) {
      SetCommand(Some(raw.trim -> None))
    } else {
      SetCommand(None)
    }
  }

  /**
   * Create a [[ResetCommand]] logical plan.
   * Example SQL :
   * {{{
   *   RESET;
   * }}}
   */
  override def visitResetConfiguration(
      ctx: ResetConfigurationContext): LogicalPlan = withOrigin(ctx) {
    ResetCommand
  }

  /**
   * Create an [[AnalyzeTableCommand]] command. This currently only implements the NOSCAN
   * option (other options are passed on to Hive) e.g.:
   * {{{
   *   ANALYZE TABLE table COMPUTE STATISTICS NOSCAN;
   * }}}
   */
  override def visitAnalyze(ctx: AnalyzeContext): LogicalPlan = withOrigin(ctx) {
    if (ctx.partitionSpec == null &&
      ctx.identifier != null &&
      ctx.identifier.getText.toLowerCase == "noscan") {
      AnalyzeTableCommand(visitTableIdentifier(ctx.tableIdentifier).toString)
    } else {
      // Always just run the no scan analyze. We should fix this and implement full analyze
      // command in the future.
      AnalyzeTableCommand(visitTableIdentifier(ctx.tableIdentifier).toString)
    }
  }

  /**
   * Create a [[SetDatabaseCommand]] logical plan.
   */
  override def visitUse(ctx: UseContext): LogicalPlan = withOrigin(ctx) {
    SetDatabaseCommand(ctx.db.getText)
  }

  /**
   * Create a [[ShowTablesCommand]] logical plan.
   * Example SQL :
   * {{{
   *   SHOW TABLES [(IN|FROM) database_name] [[LIKE] 'identifier_with_wildcards'];
   * }}}
   */
  override def visitShowTables(ctx: ShowTablesContext): LogicalPlan = withOrigin(ctx) {
    ShowTablesCommand(
      Option(ctx.db).map(_.getText),
      Option(ctx.pattern).map(string))
  }

  /**
   * Create a [[ShowDatabasesCommand]] logical plan.
   * Example SQL:
   * {{{
   *   SHOW (DATABASES|SCHEMAS) [LIKE 'identifier_with_wildcards'];
   * }}}
   */
  override def visitShowDatabases(ctx: ShowDatabasesContext): LogicalPlan = withOrigin(ctx) {
    ShowDatabasesCommand(Option(ctx.pattern).map(string))
  }

  /**
   * A command for users to list the properties for a table. If propertyKey is specified, the value
   * for the propertyKey is returned. If propertyKey is not specified, all the keys and their
   * corresponding values are returned.
   * The syntax of using this command in SQL is:
   * {{{
   *   SHOW TBLPROPERTIES table_name[('propertyKey')];
   * }}}
   */
  override def visitShowTblProperties(
      ctx: ShowTblPropertiesContext): LogicalPlan = withOrigin(ctx) {
    ShowTablePropertiesCommand(
      visitTableIdentifier(ctx.tableIdentifier),
      Option(ctx.key).map(visitTablePropertyKey))
  }

  /**
   * A command for users to list the column names for a table.
   * This function creates a [[ShowColumnsCommand]] logical plan.
   *
   * The syntax of using this command in SQL is:
   * {{{
   *   SHOW COLUMNS (FROM | IN) table_identifier [(FROM | IN) database];
   * }}}
   */
  override def visitShowColumns(ctx: ShowColumnsContext): LogicalPlan = withOrigin(ctx) {
    val table = visitTableIdentifier(ctx.tableIdentifier)

    val lookupTable = Option(ctx.db) match {
      case None => table
      case Some(db) if table.database.exists(_ != db) =>
        operationNotAllowed(
          s"SHOW COLUMNS with conflicting databases: '$db' != '${table.database.get}'",
          ctx)
      case Some(db) => TableIdentifier(table.identifier, Some(db.getText))
    }
    ShowColumnsCommand(lookupTable)
  }

  /**
   * A command for users to list the partition names of a table. If partition spec is specified,
   * partitions that match the spec are returned. Otherwise an empty result set is returned.
   *
   * This function creates a [[ShowPartitionsCommand]] logical plan
   *
   * The syntax of using this command in SQL is:
   * {{{
   *   SHOW PARTITIONS table_identifier [partition_spec];
   * }}}
   */
  override def visitShowPartitions(ctx: ShowPartitionsContext): LogicalPlan = withOrigin(ctx) {
    val table = visitTableIdentifier(ctx.tableIdentifier)
    val partitionKeys = Option(ctx.partitionSpec).map(visitNonOptionalPartitionSpec)
    ShowPartitionsCommand(table, partitionKeys)
  }

  /**
   * Creates a [[ShowCreateTableCommand]]
   */
  override def visitShowCreateTable(ctx: ShowCreateTableContext): LogicalPlan = withOrigin(ctx) {
    val table = visitTableIdentifier(ctx.tableIdentifier())
    ShowCreateTableCommand(table)
  }

  /**
   * Create a [[RefreshTable]] logical plan.
   */
  override def visitRefreshTable(ctx: RefreshTableContext): LogicalPlan = withOrigin(ctx) {
    RefreshTable(visitTableIdentifier(ctx.tableIdentifier))
  }

  /**
   * Create a [[RefreshTable]] logical plan.
   */
  override def visitRefreshResource(ctx: RefreshResourceContext): LogicalPlan = withOrigin(ctx) {
    val resourcePath = remainder(ctx.REFRESH.getSymbol).trim
    RefreshResource(resourcePath)
  }

  /**
   * Create a [[CacheTableCommand]] logical plan.
   */
  override def visitCacheTable(ctx: CacheTableContext): LogicalPlan = withOrigin(ctx) {
    val query = Option(ctx.query).map(plan)
    val tableIdent = visitTableIdentifier(ctx.tableIdentifier)
    if (query.isDefined && tableIdent.database.isDefined) {
      val database = tableIdent.database.get
      throw new ParseException(s"It is not allowed to add database prefix `$database` to " +
        s"the table name in CACHE TABLE AS SELECT", ctx)
    }
    CacheTableCommand(tableIdent, query, ctx.LAZY != null)
  }

  /**
   * Create an [[UncacheTableCommand]] logical plan.
   */
  override def visitUncacheTable(ctx: UncacheTableContext): LogicalPlan = withOrigin(ctx) {
    UncacheTableCommand(visitTableIdentifier(ctx.tableIdentifier))
  }

  /**
   * Create a [[ClearCacheCommand]] logical plan.
   */
  override def visitClearCache(ctx: ClearCacheContext): LogicalPlan = withOrigin(ctx) {
    ClearCacheCommand
  }

  /**
   * Create an [[ExplainCommand]] logical plan.
   * The syntax of using this command in SQL is:
   * {{{
   *   EXPLAIN (EXTENDED | CODEGEN) SELECT * FROM ...
   * }}}
   */
  override def visitExplain(ctx: ExplainContext): LogicalPlan = withOrigin(ctx) {
    if (ctx.FORMATTED != null) {
      operationNotAllowed("EXPLAIN FORMATTED", ctx)
    }
    if (ctx.LOGICAL != null) {
      operationNotAllowed("EXPLAIN LOGICAL", ctx)
    }

    val statement = plan(ctx.statement)
    if (isExplainableStatement(statement)) {
      ExplainCommand(statement, extended = ctx.EXTENDED != null, codegen = ctx.CODEGEN != null)
    } else {
      ExplainCommand(OneRowRelation)
    }
  }

  /**
   * Determine if a plan should be explained at all.
   */
  protected def isExplainableStatement(plan: LogicalPlan): Boolean = plan match {
    case _: DescribeTableCommand => false
    case _ => true
  }

  /**
   * Create a [[DescribeTableCommand]] logical plan.
   */
  override def visitDescribeTable(ctx: DescribeTableContext): LogicalPlan = withOrigin(ctx) {
    // Describe partition and column are not supported yet. Return null and let the parser decide
    // what to do with this (create an exception or pass it on to a different system).
    if (ctx.describeColName != null || ctx.partitionSpec != null) {
      null
    } else {
      DescribeTableCommand(
        visitTableIdentifier(ctx.tableIdentifier),
        ctx.EXTENDED != null,
        ctx.FORMATTED != null)
    }
  }

  /**
   * Type to keep track of a table header: (identifier, isTemporary, ifNotExists, isExternal).
   */
  type TableHeader = (TableIdentifier, Boolean, Boolean, Boolean)

  /**
   * Validate a create table statement and return the [[TableIdentifier]].
   */
  override def visitCreateTableHeader(
      ctx: CreateTableHeaderContext): TableHeader = withOrigin(ctx) {
    val temporary = ctx.TEMPORARY != null
    val ifNotExists = ctx.EXISTS != null
    if (temporary && ifNotExists) {
      operationNotAllowed("CREATE TEMPORARY TABLE ... IF NOT EXISTS", ctx)
    }
    (visitTableIdentifier(ctx.tableIdentifier), temporary, ifNotExists, ctx.EXTERNAL != null)
  }

  /**
   * Create a [[CreateTableUsing]] or a [[CreateTableUsingAsSelect]] logical plan.
   *
   * TODO add bucketing and partitioning.
   */
  override def visitCreateTableUsing(ctx: CreateTableUsingContext): LogicalPlan = withOrigin(ctx) {
    val (table, temp, ifNotExists, external) = visitCreateTableHeader(ctx.createTableHeader)
    if (external) {
      operationNotAllowed("CREATE EXTERNAL TABLE ... USING", ctx)
    }
    val options = Option(ctx.tablePropertyList).map(visitPropertyKeyValues).getOrElse(Map.empty)
    val provider = ctx.tableProvider.qualifiedName.getText
    val partitionColumnNames =
      Option(ctx.partitionColumnNames)
        .map(visitIdentifierList(_).toArray)
        .getOrElse(Array.empty[String])
    val bucketSpec = Option(ctx.bucketSpec()).map(visitBucketSpec)

    if (ctx.query != null) {
      // Get the backing query.
      val query = plan(ctx.query)

      if (temp) {
        operationNotAllowed("CREATE TEMPORARY TABLE ... USING ... AS query", ctx)
      }

      // Determine the storage mode.
      val mode = if (ifNotExists) {
        SaveMode.Ignore
      } else {
        SaveMode.ErrorIfExists
      }

      CreateTableUsingAsSelect(
        table, provider, partitionColumnNames, bucketSpec, mode, options, query)
    } else {
      val struct = Option(ctx.colTypeList()).map(createStructType)
      CreateTableUsing(
        table,
        struct,
        provider,
        temp,
        options,
        partitionColumnNames,
        bucketSpec,
        ifNotExists,
        managedIfNoPath = true)
    }
  }

  /**
   * Creates a [[CreateTempViewUsing]] logical plan.
   */
  override def visitCreateTempViewUsing(
      ctx: CreateTempViewUsingContext): LogicalPlan = withOrigin(ctx) {
    CreateTempViewUsing(
      tableIdent = visitTableIdentifier(ctx.tableIdentifier()),
      userSpecifiedSchema = Option(ctx.colTypeList()).map(createStructType),
      replace = ctx.REPLACE != null,
      provider = ctx.tableProvider.qualifiedName.getText,
      options = Option(ctx.tablePropertyList).map(visitPropertyKeyValues).getOrElse(Map.empty))
  }

  /**
   * Create a [[LoadDataCommand]] command.
   *
   * For example:
   * {{{
   *   LOAD DATA [LOCAL] INPATH 'filepath' [OVERWRITE] INTO TABLE tablename
   *   [PARTITION (partcol1=val1, partcol2=val2 ...)]
   * }}}
   */
  override def visitLoadData(ctx: LoadDataContext): LogicalPlan = withOrigin(ctx) {
    LoadDataCommand(
      table = visitTableIdentifier(ctx.tableIdentifier),
      path = string(ctx.path),
      isLocal = ctx.LOCAL != null,
      isOverwrite = ctx.OVERWRITE != null,
      partition = Option(ctx.partitionSpec).map(visitNonOptionalPartitionSpec)
    )
  }

  /**
   * Create a [[TruncateTableCommand]] command.
   *
   * For example:
   * {{{
   *   TRUNCATE TABLE tablename [PARTITION (partcol1=val1, partcol2=val2 ...)]
   * }}}
   */
  override def visitTruncateTable(ctx: TruncateTableContext): LogicalPlan = withOrigin(ctx) {
    TruncateTableCommand(
      visitTableIdentifier(ctx.tableIdentifier),
      Option(ctx.partitionSpec).map(visitNonOptionalPartitionSpec))
  }

  /**
   * Convert a table property list into a key-value map.
   * This should be called through [[visitPropertyKeyValues]] or [[visitPropertyKeys]].
   */
  override def visitTablePropertyList(
      ctx: TablePropertyListContext): Map[String, String] = withOrigin(ctx) {
    val properties = ctx.tableProperty.asScala.map { property =>
      val key = visitTablePropertyKey(property.key)
      val value = Option(property.value).map(string).orNull
      key -> value
    }
    // Check for duplicate property names.
    checkDuplicateKeys(properties, ctx)
    properties.toMap
  }

  /**
   * Parse a key-value map from a [[TablePropertyListContext]], assuming all values are specified.
   */
  private def visitPropertyKeyValues(ctx: TablePropertyListContext): Map[String, String] = {
    val props = visitTablePropertyList(ctx)
    val badKeys = props.filter { case (_, v) => v == null }.keys
    if (badKeys.nonEmpty) {
      operationNotAllowed(
        s"Values must be specified for key(s): ${badKeys.mkString("[", ",", "]")}", ctx)
    }
    props
  }

  /**
   * Parse a list of keys from a [[TablePropertyListContext]], assuming no values are specified.
   */
  private def visitPropertyKeys(ctx: TablePropertyListContext): Seq[String] = {
    val props = visitTablePropertyList(ctx)
    val badKeys = props.filter { case (_, v) => v != null }.keys
    if (badKeys.nonEmpty) {
      operationNotAllowed(
        s"Values should not be specified for key(s): ${badKeys.mkString("[", ",", "]")}", ctx)
    }
    props.keys.toSeq
  }

  /**
   * A table property key can either be String or a collection of dot separated elements. This
   * function extracts the property key based on whether its a string literal or a table property
   * identifier.
   */
  override def visitTablePropertyKey(key: TablePropertyKeyContext): String = {
    if (key.STRING != null) {
      string(key.STRING)
    } else {
      key.getText
    }
  }

  /**
   * Create a [[CreateDatabaseCommand]] command.
   *
   * For example:
   * {{{
   *   CREATE DATABASE [IF NOT EXISTS] database_name [COMMENT database_comment]
   *    [LOCATION path] [WITH DBPROPERTIES (key1=val1, key2=val2, ...)]
   * }}}
   */
  override def visitCreateDatabase(ctx: CreateDatabaseContext): LogicalPlan = withOrigin(ctx) {
    CreateDatabaseCommand(
      ctx.identifier.getText,
      ctx.EXISTS != null,
      Option(ctx.locationSpec).map(visitLocationSpec),
      Option(ctx.comment).map(string),
      Option(ctx.tablePropertyList).map(visitPropertyKeyValues).getOrElse(Map.empty))
  }

  /**
   * Create an [[AlterDatabasePropertiesCommand]] command.
   *
   * For example:
   * {{{
   *   ALTER (DATABASE|SCHEMA) database SET DBPROPERTIES (property_name=property_value, ...);
   * }}}
   */
  override def visitSetDatabaseProperties(
      ctx: SetDatabasePropertiesContext): LogicalPlan = withOrigin(ctx) {
    AlterDatabasePropertiesCommand(
      ctx.identifier.getText,
      visitPropertyKeyValues(ctx.tablePropertyList))
  }

  /**
   * Create a [[DropDatabaseCommand]] command.
   *
   * For example:
   * {{{
   *   DROP (DATABASE|SCHEMA) [IF EXISTS] database [RESTRICT|CASCADE];
   * }}}
   */
  override def visitDropDatabase(ctx: DropDatabaseContext): LogicalPlan = withOrigin(ctx) {
    DropDatabaseCommand(ctx.identifier.getText, ctx.EXISTS != null, ctx.CASCADE != null)
  }

  /**
   * Create a [[DescribeDatabaseCommand]] command.
   *
   * For example:
   * {{{
   *   DESCRIBE DATABASE [EXTENDED] database;
   * }}}
   */
  override def visitDescribeDatabase(ctx: DescribeDatabaseContext): LogicalPlan = withOrigin(ctx) {
    DescribeDatabaseCommand(ctx.identifier.getText, ctx.EXTENDED != null)
  }

  /**
   * Create a plan for a DESCRIBE FUNCTION command.
   */
  override def visitDescribeFunction(ctx: DescribeFunctionContext): LogicalPlan = withOrigin(ctx) {
    import ctx._
    val functionName =
      if (describeFuncName.STRING() != null) {
        FunctionIdentifier(string(describeFuncName.STRING()), database = None)
      } else if (describeFuncName.qualifiedName() != null) {
        visitFunctionName(describeFuncName.qualifiedName)
      } else {
        FunctionIdentifier(describeFuncName.getText, database = None)
      }
    DescribeFunctionCommand(functionName, EXTENDED != null)
  }

  /**
   * Create a plan for a SHOW FUNCTIONS command.
   */
  override def visitShowFunctions(ctx: ShowFunctionsContext): LogicalPlan = withOrigin(ctx) {
    import ctx._
    val (user, system) = Option(ctx.identifier).map(_.getText.toLowerCase) match {
      case None | Some("all") => (true, true)
      case Some("system") => (false, true)
      case Some("user") => (true, false)
      case Some(x) => throw new ParseException(s"SHOW $x FUNCTIONS not supported", ctx)
    }

    val (db, pat) = if (qualifiedName != null) {
      val name = visitFunctionName(qualifiedName)
      (name.database, Some(name.funcName))
    } else if (pattern != null) {
      (None, Some(string(pattern)))
    } else {
      (None, None)
    }

    ShowFunctionsCommand(db, pat, user, system)
  }

  /**
   * Create a [[CreateFunctionCommand]] command.
   *
   * For example:
   * {{{
   *   CREATE [TEMPORARY] FUNCTION [db_name.]function_name AS class_name
   *    [USING JAR|FILE|ARCHIVE 'file_uri' [, JAR|FILE|ARCHIVE 'file_uri']];
   * }}}
   */
  override def visitCreateFunction(ctx: CreateFunctionContext): LogicalPlan = withOrigin(ctx) {
    val resources = ctx.resource.asScala.map { resource =>
      val resourceType = resource.identifier.getText.toLowerCase
      resourceType match {
        case "jar" | "file" | "archive" =>
          FunctionResource(FunctionResourceType.fromString(resourceType), string(resource.STRING))
        case other =>
          operationNotAllowed(s"CREATE FUNCTION with resource type '$resourceType'", ctx)
      }
    }

    // Extract database, name & alias.
    val functionIdentifier = visitFunctionName(ctx.qualifiedName)
    CreateFunctionCommand(
      functionIdentifier.database,
      functionIdentifier.funcName,
      string(ctx.className),
      resources,
      ctx.TEMPORARY != null)
  }

  /**
   * Create a [[DropFunctionCommand]] command.
   *
   * For example:
   * {{{
   *   DROP [TEMPORARY] FUNCTION [IF EXISTS] function;
   * }}}
   */
  override def visitDropFunction(ctx: DropFunctionContext): LogicalPlan = withOrigin(ctx) {
    val functionIdentifier = visitFunctionName(ctx.qualifiedName)
    DropFunctionCommand(
      functionIdentifier.database,
      functionIdentifier.funcName,
      ctx.EXISTS != null,
      ctx.TEMPORARY != null)
  }

  /**
   * Create a [[DropTableCommand]] command.
   */
  override def visitDropTable(ctx: DropTableContext): LogicalPlan = withOrigin(ctx) {
<<<<<<< HEAD
=======
    if (ctx.PURGE != null) {
      operationNotAllowed("DROP TABLE ... PURGE", ctx)
    }
>>>>>>> d59ba8e3
    DropTableCommand(
      visitTableIdentifier(ctx.tableIdentifier),
      ctx.EXISTS != null,
      ctx.VIEW != null,
      ctx.PURGE != null)
  }

  /**
   * Create a [[AlterTableRenameCommand]] command.
   *
   * For example:
   * {{{
   *   ALTER TABLE table1 RENAME TO table2;
   *   ALTER VIEW view1 RENAME TO view2;
   * }}}
   */
  override def visitRenameTable(ctx: RenameTableContext): LogicalPlan = withOrigin(ctx) {
    AlterTableRenameCommand(
      visitTableIdentifier(ctx.from),
      visitTableIdentifier(ctx.to),
      ctx.VIEW != null)
  }

  /**
   * Create an [[AlterTableSetPropertiesCommand]] command.
   *
   * For example:
   * {{{
   *   ALTER TABLE table SET TBLPROPERTIES ('comment' = new_comment);
   *   ALTER VIEW view SET TBLPROPERTIES ('comment' = new_comment);
   * }}}
   */
  override def visitSetTableProperties(
      ctx: SetTablePropertiesContext): LogicalPlan = withOrigin(ctx) {
    AlterTableSetPropertiesCommand(
      visitTableIdentifier(ctx.tableIdentifier),
      visitPropertyKeyValues(ctx.tablePropertyList),
      ctx.VIEW != null)
  }

  /**
   * Create an [[AlterTableUnsetPropertiesCommand]] command.
   *
   * For example:
   * {{{
   *   ALTER TABLE table UNSET TBLPROPERTIES [IF EXISTS] ('comment', 'key');
   *   ALTER VIEW view UNSET TBLPROPERTIES [IF EXISTS] ('comment', 'key');
   * }}}
   */
  override def visitUnsetTableProperties(
      ctx: UnsetTablePropertiesContext): LogicalPlan = withOrigin(ctx) {
    AlterTableUnsetPropertiesCommand(
      visitTableIdentifier(ctx.tableIdentifier),
      visitPropertyKeys(ctx.tablePropertyList),
      ctx.EXISTS != null,
      ctx.VIEW != null)
  }

  /**
   * Create an [[AlterTableSerDePropertiesCommand]] command.
   *
   * For example:
   * {{{
   *   ALTER TABLE table [PARTITION spec] SET SERDE serde_name [WITH SERDEPROPERTIES props];
   *   ALTER TABLE table [PARTITION spec] SET SERDEPROPERTIES serde_properties;
   * }}}
   */
  override def visitSetTableSerDe(ctx: SetTableSerDeContext): LogicalPlan = withOrigin(ctx) {
    AlterTableSerDePropertiesCommand(
      visitTableIdentifier(ctx.tableIdentifier),
      Option(ctx.STRING).map(string),
      Option(ctx.tablePropertyList).map(visitPropertyKeyValues),
      // TODO a partition spec is allowed to have optional values. This is currently violated.
      Option(ctx.partitionSpec).map(visitNonOptionalPartitionSpec))
  }

  /**
   * Create an [[AlterTableAddPartitionCommand]] command.
   *
   * For example:
   * {{{
   *   ALTER TABLE table ADD [IF NOT EXISTS] PARTITION spec [LOCATION 'loc1']
   *   ALTER VIEW view ADD [IF NOT EXISTS] PARTITION spec
   * }}}
   *
   * ALTER VIEW ... ADD PARTITION ... is not supported because the concept of partitioning
   * is associated with physical tables
   */
  override def visitAddTablePartition(
      ctx: AddTablePartitionContext): LogicalPlan = withOrigin(ctx) {
    if (ctx.VIEW != null) {
      operationNotAllowed("ALTER VIEW ... ADD PARTITION", ctx)
    }
    // Create partition spec to location mapping.
    val specsAndLocs = if (ctx.partitionSpec.isEmpty) {
      ctx.partitionSpecLocation.asScala.map {
        splCtx =>
          val spec = visitNonOptionalPartitionSpec(splCtx.partitionSpec)
          val location = Option(splCtx.locationSpec).map(visitLocationSpec)
          spec -> location
      }
    } else {
      // Alter View: the location clauses are not allowed.
      ctx.partitionSpec.asScala.map(visitNonOptionalPartitionSpec(_) -> None)
    }
    AlterTableAddPartitionCommand(
      visitTableIdentifier(ctx.tableIdentifier),
      specsAndLocs,
      ctx.EXISTS != null)
  }

  /**
   * Create an [[AlterTableRenamePartitionCommand]] command
   *
   * For example:
   * {{{
   *   ALTER TABLE table PARTITION spec1 RENAME TO PARTITION spec2;
   * }}}
   */
  override def visitRenameTablePartition(
      ctx: RenameTablePartitionContext): LogicalPlan = withOrigin(ctx) {
    AlterTableRenamePartitionCommand(
      visitTableIdentifier(ctx.tableIdentifier),
      visitNonOptionalPartitionSpec(ctx.from),
      visitNonOptionalPartitionSpec(ctx.to))
  }

  /**
   * Create an [[AlterTableDropPartitionCommand]] command
   *
   * For example:
   * {{{
   *   ALTER TABLE table DROP [IF EXISTS] PARTITION spec1[, PARTITION spec2, ...] [PURGE];
   *   ALTER VIEW view DROP [IF EXISTS] PARTITION spec1[, PARTITION spec2, ...];
   * }}}
   *
   * ALTER VIEW ... DROP PARTITION ... is not supported because the concept of partitioning
   * is associated with physical tables
   */
  override def visitDropTablePartitions(
      ctx: DropTablePartitionsContext): LogicalPlan = withOrigin(ctx) {
    if (ctx.VIEW != null) {
      operationNotAllowed("ALTER VIEW ... DROP PARTITION", ctx)
    }
<<<<<<< HEAD
=======
    if (ctx.PURGE != null) {
      operationNotAllowed("ALTER TABLE ... DROP PARTITION ... PURGE", ctx)
    }
>>>>>>> d59ba8e3
    AlterTableDropPartitionCommand(
      visitTableIdentifier(ctx.tableIdentifier),
      ctx.partitionSpec.asScala.map(visitNonOptionalPartitionSpec),
      ctx.EXISTS != null,
      ctx.PURGE != null)
  }

  /**
   * Create an [[AlterTableSetLocationCommand]] command
   *
   * For example:
   * {{{
   *   ALTER TABLE table [PARTITION spec] SET LOCATION "loc";
   * }}}
   */
  override def visitSetTableLocation(ctx: SetTableLocationContext): LogicalPlan = withOrigin(ctx) {
    AlterTableSetLocationCommand(
      visitTableIdentifier(ctx.tableIdentifier),
      Option(ctx.partitionSpec).map(visitNonOptionalPartitionSpec),
      visitLocationSpec(ctx.locationSpec))
  }

  /**
   * Create location string.
   */
  override def visitLocationSpec(ctx: LocationSpecContext): String = withOrigin(ctx) {
    string(ctx.STRING)
  }

  /**
   * Create a [[BucketSpec]].
   */
  override def visitBucketSpec(ctx: BucketSpecContext): BucketSpec = withOrigin(ctx) {
    BucketSpec(
      ctx.INTEGER_VALUE.getText.toInt,
      visitIdentifierList(ctx.identifierList),
      Option(ctx.orderedIdentifierList)
        .toSeq
        .flatMap(_.orderedIdentifier.asScala)
        .map { orderedIdCtx =>
          Option(orderedIdCtx.ordering).map(_.getText).foreach { dir =>
            if (dir.toLowerCase != "asc") {
              operationNotAllowed(s"Column ordering must be ASC, was '$dir'", ctx)
            }
          }

          orderedIdCtx.identifier.getText
        })
  }

  /**
   * Convert a nested constants list into a sequence of string sequences.
   */
  override def visitNestedConstantList(
      ctx: NestedConstantListContext): Seq[Seq[String]] = withOrigin(ctx) {
    ctx.constantList.asScala.map(visitConstantList)
  }

  /**
   * Convert a constants list into a String sequence.
   */
  override def visitConstantList(ctx: ConstantListContext): Seq[String] = withOrigin(ctx) {
    ctx.constant.asScala.map(visitStringConstant)
  }

  /**
   * Fail an unsupported Hive native command.
   */
  override def visitFailNativeCommand(
    ctx: FailNativeCommandContext): LogicalPlan = withOrigin(ctx) {
    val keywords = if (ctx.unsupportedHiveNativeCommands != null) {
      ctx.unsupportedHiveNativeCommands.children.asScala.collect {
        case n: TerminalNode => n.getText
      }.mkString(" ")
    } else {
      // SET ROLE is the exception to the rule, because we handle this before other SET commands.
      "SET ROLE"
    }
    operationNotAllowed(keywords, ctx)
  }

  /**
   * Create a [[AddFileCommand]], [[AddJarCommand]], [[ListFilesCommand]] or [[ListJarsCommand]]
   * command depending on the requested operation on resources.
   * Expected format:
   * {{{
   *   ADD (FILE[S] <filepath ...> | JAR[S] <jarpath ...>)
   *   LIST (FILE[S] [filepath ...] | JAR[S] [jarpath ...])
   * }}}
   */
  override def visitManageResource(ctx: ManageResourceContext): LogicalPlan = withOrigin(ctx) {
    val mayebePaths = remainder(ctx.identifier).trim
    ctx.op.getType match {
      case SqlBaseParser.ADD =>
        ctx.identifier.getText.toLowerCase match {
          case "file" => AddFileCommand(mayebePaths)
          case "jar" => AddJarCommand(mayebePaths)
          case other => operationNotAllowed(s"ADD with resource type '$other'", ctx)
        }
      case SqlBaseParser.LIST =>
        ctx.identifier.getText.toLowerCase match {
          case "files" | "file" =>
            if (mayebePaths.length > 0) {
              ListFilesCommand(mayebePaths.split("\\s+"))
            } else {
              ListFilesCommand()
            }
          case "jars" | "jar" =>
            if (mayebePaths.length > 0) {
              ListJarsCommand(mayebePaths.split("\\s+"))
            } else {
              ListJarsCommand()
            }
          case other => operationNotAllowed(s"LIST with resource type '$other'", ctx)
        }
      case _ => operationNotAllowed(s"Other types of operation on resources", ctx)
    }
  }

  /**
   * Create a table, returning either a [[CreateTableCommand]] or a
   * [[CreateHiveTableAsSelectLogicalPlan]].
   *
   * This is not used to create datasource tables, which is handled through
   * "CREATE TABLE ... USING ...".
   *
   * Note: several features are currently not supported - temporary tables, bucketing,
   * skewed columns and storage handlers (STORED BY).
   *
   * Expected format:
   * {{{
   *   CREATE [EXTERNAL] TABLE [IF NOT EXISTS] [db_name.]table_name
   *   [(col1[:] data_type [COMMENT col_comment], ...)]
   *   [COMMENT table_comment]
   *   [PARTITIONED BY (col2[:] data_type [COMMENT col_comment], ...)]
   *   [ROW FORMAT row_format]
   *   [STORED AS file_format]
   *   [LOCATION path]
   *   [TBLPROPERTIES (property_name=property_value, ...)]
   *   [AS select_statement];
   * }}}
   */
  override def visitCreateTable(ctx: CreateTableContext): LogicalPlan = withOrigin(ctx) {
    val (name, temp, ifNotExists, external) = visitCreateTableHeader(ctx.createTableHeader)
    // TODO: implement temporary tables
    if (temp) {
      throw new ParseException(
        "CREATE TEMPORARY TABLE is not supported yet. " +
          "Please use CREATE TEMPORARY VIEW as an alternative.", ctx)
    }
    if (ctx.skewSpec != null) {
      operationNotAllowed("CREATE TABLE ... SKEWED BY", ctx)
    }
    if (ctx.bucketSpec != null) {
      operationNotAllowed("CREATE TABLE ... CLUSTERED BY", ctx)
    }
    val comment = Option(ctx.STRING).map(string)
    val partitionCols = Option(ctx.partitionColumns).toSeq.flatMap(visitCatalogColumns)
    val cols = Option(ctx.columns).toSeq.flatMap(visitCatalogColumns)
    val properties = Option(ctx.tablePropertyList).map(visitPropertyKeyValues).getOrElse(Map.empty)
    val selectQuery = Option(ctx.query).map(plan)

    // Ensuring whether no duplicate name is used in table definition
    val colNames = cols.map(_.name)
    if (colNames.length != colNames.distinct.length) {
      val duplicateColumns = colNames.groupBy(identity).collect {
        case (x, ys) if ys.length > 1 => "\"" + x + "\""
      }
      operationNotAllowed(s"Duplicated column names found in table definition of $name: " +
        duplicateColumns.mkString("[", ",", "]"), ctx)
    }

    // For Hive tables, partition columns must not be part of the schema
    val badPartCols = partitionCols.map(_.name).toSet.intersect(colNames.toSet)
    if (badPartCols.nonEmpty) {
      operationNotAllowed(s"Partition columns may not be specified in the schema: " +
        badPartCols.map("\"" + _ + "\"").mkString("[", ",", "]"), ctx)
    }

    // Note: Hive requires partition columns to be distinct from the schema, so we need
    // to include the partition columns here explicitly
    val schema = cols ++ partitionCols

    // Storage format
    val defaultStorage: CatalogStorageFormat = {
      val defaultStorageType = conf.getConfString("hive.default.fileformat", "textfile")
      val defaultHiveSerde = HiveSerDe.sourceToSerDe(defaultStorageType, conf)
      CatalogStorageFormat(
        locationUri = None,
        inputFormat = defaultHiveSerde.flatMap(_.inputFormat)
          .orElse(Some("org.apache.hadoop.mapred.TextInputFormat")),
        outputFormat = defaultHiveSerde.flatMap(_.outputFormat)
          .orElse(Some("org.apache.hadoop.hive.ql.io.HiveIgnoreKeyTextOutputFormat")),
        // Note: Keep this unspecified because we use the presence of the serde to decide
        // whether to convert a table created by CTAS to a datasource table.
        serde = None,
        compressed = false,
        serdeProperties = Map())
    }
    validateRowFormatFileFormat(ctx.rowFormat, ctx.createFileFormat, ctx)
    val fileStorage = Option(ctx.createFileFormat).map(visitCreateFileFormat)
      .getOrElse(CatalogStorageFormat.empty)
    val rowStorage = Option(ctx.rowFormat).map(visitRowFormat)
      .getOrElse(CatalogStorageFormat.empty)
    val location = Option(ctx.locationSpec).map(visitLocationSpec)
    // If we are creating an EXTERNAL table, then the LOCATION field is required
    if (external && location.isEmpty) {
      operationNotAllowed("CREATE EXTERNAL TABLE must be accompanied by LOCATION", ctx)
    }
    val storage = CatalogStorageFormat(
      locationUri = location,
      inputFormat = fileStorage.inputFormat.orElse(defaultStorage.inputFormat),
      outputFormat = fileStorage.outputFormat.orElse(defaultStorage.outputFormat),
      serde = rowStorage.serde.orElse(fileStorage.serde).orElse(defaultStorage.serde),
      compressed = false,
      serdeProperties = rowStorage.serdeProperties ++ fileStorage.serdeProperties)
    // If location is defined, we'll assume this is an external table.
    // Otherwise, we may accidentally delete existing data.
    val tableType = if (external || location.isDefined) {
      CatalogTableType.EXTERNAL
    } else {
      CatalogTableType.MANAGED
    }

    // TODO support the sql text - have a proper location for this!
    val tableDesc = CatalogTable(
      identifier = name,
      tableType = tableType,
      storage = storage,
      schema = schema,
      partitionColumnNames = partitionCols.map(_.name),
      properties = properties,
      comment = comment)

    selectQuery match {
      case Some(q) =>
        // Just use whatever is projected in the select statement as our schema
        if (schema.nonEmpty) {
          operationNotAllowed(
            "Schema may not be specified in a Create Table As Select (CTAS) statement",
            ctx)
        }
        // Hive does not allow to use a CTAS statement to create a partitioned table.
        if (tableDesc.partitionColumnNames.nonEmpty) {
          val errorMessage = "A Create Table As Select (CTAS) statement is not allowed to " +
            "create a partitioned table using Hive's file formats. " +
            "Please use the syntax of \"CREATE TABLE tableName USING dataSource " +
            "OPTIONS (...) PARTITIONED BY ...\" to create a partitioned table through a " +
            "CTAS statement."
          operationNotAllowed(errorMessage, ctx)
        }

        val hasStorageProperties = (ctx.createFileFormat != null) || (ctx.rowFormat != null)
        if (conf.convertCTAS && !hasStorageProperties) {
          val mode = if (ifNotExists) SaveMode.Ignore else SaveMode.ErrorIfExists
          // At here, both rowStorage.serdeProperties and fileStorage.serdeProperties
          // are empty Maps.
          val optionsWithPath = if (location.isDefined) {
            Map("path" -> location.get)
          } else {
            Map.empty[String, String]
          }
          CreateTableUsingAsSelect(
            tableIdent = tableDesc.identifier,
            provider = conf.defaultDataSourceName,
            partitionColumns = tableDesc.partitionColumnNames.toArray,
            bucketSpec = None,
            mode = mode,
            options = optionsWithPath,
            q
          )
        } else {
          CreateHiveTableAsSelectLogicalPlan(tableDesc, q, ifNotExists)
        }
      case None => CreateTableCommand(tableDesc, ifNotExists)
    }
  }

  /**
   * Create a [[CreateTableLikeCommand]] command.
   *
   * For example:
   * {{{
   *   CREATE TABLE [IF NOT EXISTS] [db_name.]table_name
   *   LIKE [other_db_name.]existing_table_name
   * }}}
   */
  override def visitCreateTableLike(ctx: CreateTableLikeContext): LogicalPlan = withOrigin(ctx) {
    val targetTable = visitTableIdentifier(ctx.target)
    val sourceTable = visitTableIdentifier(ctx.source)
    CreateTableLikeCommand(targetTable, sourceTable, ctx.EXISTS != null)
  }

  /**
   * Create a [[CatalogStorageFormat]] for creating tables.
   *
   * Format: STORED AS ...
   */
  override def visitCreateFileFormat(
      ctx: CreateFileFormatContext): CatalogStorageFormat = withOrigin(ctx) {
    (ctx.fileFormat, ctx.storageHandler) match {
      // Expected format: INPUTFORMAT input_format OUTPUTFORMAT output_format
      case (c: TableFileFormatContext, null) =>
        visitTableFileFormat(c)
      // Expected format: SEQUENCEFILE | TEXTFILE | RCFILE | ORC | PARQUET | AVRO
      case (c: GenericFileFormatContext, null) =>
        visitGenericFileFormat(c)
      case (null, storageHandler) =>
        operationNotAllowed("STORED BY", ctx)
      case _ =>
        throw new ParseException("Expected either STORED AS or STORED BY, not both", ctx)
    }
  }

  /**
   * Create a [[CatalogStorageFormat]].
   */
  override def visitTableFileFormat(
      ctx: TableFileFormatContext): CatalogStorageFormat = withOrigin(ctx) {
    CatalogStorageFormat.empty.copy(
      inputFormat = Option(string(ctx.inFmt)),
      outputFormat = Option(string(ctx.outFmt)))
  }

  /**
   * Resolve a [[HiveSerDe]] based on the name given and return it as a [[CatalogStorageFormat]].
   */
  override def visitGenericFileFormat(
      ctx: GenericFileFormatContext): CatalogStorageFormat = withOrigin(ctx) {
    val source = ctx.identifier.getText
    HiveSerDe.sourceToSerDe(source, conf) match {
      case Some(s) =>
        CatalogStorageFormat.empty.copy(
          inputFormat = s.inputFormat,
          outputFormat = s.outputFormat,
          serde = s.serde)
      case None =>
        operationNotAllowed(s"STORED AS with file format '$source'", ctx)
    }
  }

  /**
   * Create a [[CatalogStorageFormat]] used for creating tables.
   *
   * Example format:
   * {{{
   *   SERDE serde_name [WITH SERDEPROPERTIES (k1=v1, k2=v2, ...)]
   * }}}
   *
   * OR
   *
   * {{{
   *   DELIMITED [FIELDS TERMINATED BY char [ESCAPED BY char]]
   *   [COLLECTION ITEMS TERMINATED BY char]
   *   [MAP KEYS TERMINATED BY char]
   *   [LINES TERMINATED BY char]
   *   [NULL DEFINED AS char]
   * }}}
   */
  private def visitRowFormat(ctx: RowFormatContext): CatalogStorageFormat = withOrigin(ctx) {
    ctx match {
      case serde: RowFormatSerdeContext => visitRowFormatSerde(serde)
      case delimited: RowFormatDelimitedContext => visitRowFormatDelimited(delimited)
    }
  }

  /**
   * Create SERDE row format name and properties pair.
   */
  override def visitRowFormatSerde(
      ctx: RowFormatSerdeContext): CatalogStorageFormat = withOrigin(ctx) {
    import ctx._
    CatalogStorageFormat.empty.copy(
      serde = Option(string(name)),
      serdeProperties = Option(tablePropertyList).map(visitPropertyKeyValues).getOrElse(Map.empty))
  }

  /**
   * Create a delimited row format properties object.
   */
  override def visitRowFormatDelimited(
      ctx: RowFormatDelimitedContext): CatalogStorageFormat = withOrigin(ctx) {
    // Collect the entries if any.
    def entry(key: String, value: Token): Seq[(String, String)] = {
      Option(value).toSeq.map(x => key -> string(x))
    }
    // TODO we need proper support for the NULL format.
    val entries =
      entry("field.delim", ctx.fieldsTerminatedBy) ++
        entry("serialization.format", ctx.fieldsTerminatedBy) ++
        entry("escape.delim", ctx.escapedBy) ++
        // The following typo is inherited from Hive...
        entry("colelction.delim", ctx.collectionItemsTerminatedBy) ++
        entry("mapkey.delim", ctx.keysTerminatedBy) ++
        Option(ctx.linesSeparatedBy).toSeq.map { token =>
          val value = string(token)
          assert(
            value == "\n",
            s"LINES TERMINATED BY only supports newline '\\n' right now: $value",
            ctx)
          "line.delim" -> value
        }
    CatalogStorageFormat.empty.copy(serdeProperties = entries.toMap)
  }

  /**
   * Throw a [[ParseException]] if the user specified incompatible SerDes through ROW FORMAT
   * and STORED AS.
   *
   * The following are allowed. Anything else is not:
   *   ROW FORMAT SERDE ... STORED AS [SEQUENCEFILE | RCFILE | TEXTFILE]
   *   ROW FORMAT DELIMITED ... STORED AS TEXTFILE
   *   ROW FORMAT ... STORED AS INPUTFORMAT ... OUTPUTFORMAT ...
   */
  private def validateRowFormatFileFormat(
      rowFormatCtx: RowFormatContext,
      createFileFormatCtx: CreateFileFormatContext,
      parentCtx: ParserRuleContext): Unit = {
    if (rowFormatCtx == null || createFileFormatCtx == null) {
      return
    }
    (rowFormatCtx, createFileFormatCtx.fileFormat) match {
      case (_, ffTable: TableFileFormatContext) => // OK
      case (rfSerde: RowFormatSerdeContext, ffGeneric: GenericFileFormatContext) =>
        ffGeneric.identifier.getText.toLowerCase match {
          case ("sequencefile" | "textfile" | "rcfile") => // OK
          case fmt =>
            operationNotAllowed(
              s"ROW FORMAT SERDE is incompatible with format '$fmt', which also specifies a serde",
              parentCtx)
        }
      case (rfDelimited: RowFormatDelimitedContext, ffGeneric: GenericFileFormatContext) =>
        ffGeneric.identifier.getText.toLowerCase match {
          case "textfile" => // OK
          case fmt => operationNotAllowed(
            s"ROW FORMAT DELIMITED is only compatible with 'textfile', not '$fmt'", parentCtx)
        }
      case _ =>
        // should never happen
        def str(ctx: ParserRuleContext): String = {
          (0 until ctx.getChildCount).map { i => ctx.getChild(i).getText }.mkString(" ")
        }
        operationNotAllowed(
          s"Unexpected combination of ${str(rowFormatCtx)} and ${str(createFileFormatCtx)}",
          parentCtx)
    }
  }

  /**
   * Create or replace a view. This creates a [[CreateViewCommand]] command.
   *
   * For example:
   * {{{
   *   CREATE [TEMPORARY] VIEW [IF NOT EXISTS] [db_name.]view_name
   *   [(column_name [COMMENT column_comment], ...) ]
   *   [COMMENT view_comment]
   *   [TBLPROPERTIES (property_name = property_value, ...)]
   *   AS SELECT ...;
   * }}}
   */
  override def visitCreateView(ctx: CreateViewContext): LogicalPlan = withOrigin(ctx) {
    if (ctx.identifierList != null) {
      operationNotAllowed("CREATE VIEW ... PARTITIONED ON", ctx)
    } else {
      val identifiers = Option(ctx.identifierCommentList).toSeq.flatMap(_.identifierComment.asScala)
      val schema = identifiers.map { ic =>
        CatalogColumn(ic.identifier.getText, null, nullable = true, Option(ic.STRING).map(string))
      }
      createView(
        ctx,
        ctx.tableIdentifier,
        comment = Option(ctx.STRING).map(string),
        schema,
        ctx.query,
        Option(ctx.tablePropertyList).map(visitPropertyKeyValues).getOrElse(Map.empty),
        ctx.EXISTS != null,
        ctx.REPLACE != null,
        ctx.TEMPORARY != null
      )
    }
  }

  /**
   * Alter the query of a view. This creates a [[CreateViewCommand]] command.
   */
  override def visitAlterViewQuery(ctx: AlterViewQueryContext): LogicalPlan = withOrigin(ctx) {
    createView(
      ctx,
      ctx.tableIdentifier,
      comment = None,
      Seq.empty,
      ctx.query,
      Map.empty,
      allowExist = false,
      replace = true,
      isTemporary = false)
  }

  /**
   * Create a [[CreateViewCommand]] command.
   */
  private def createView(
      ctx: ParserRuleContext,
      name: TableIdentifierContext,
      comment: Option[String],
      schema: Seq[CatalogColumn],
      query: QueryContext,
      properties: Map[String, String],
      allowExist: Boolean,
      replace: Boolean,
      isTemporary: Boolean): LogicalPlan = {
    val sql = Option(source(query))
    val tableDesc = CatalogTable(
      identifier = visitTableIdentifier(name),
      tableType = CatalogTableType.VIEW,
      schema = schema,
      storage = CatalogStorageFormat.empty,
      properties = properties,
      viewOriginalText = sql,
      viewText = sql,
      comment = comment)
    CreateViewCommand(tableDesc, plan(query), allowExist, replace, isTemporary)
  }

  /**
   * Create a sequence of [[CatalogColumn]]s from a column list
   */
  private def visitCatalogColumns(ctx: ColTypeListContext): Seq[CatalogColumn] = withOrigin(ctx) {
    ctx.colType.asScala.map { col =>
      CatalogColumn(
        col.identifier.getText.toLowerCase,
        // Note: for types like "STRUCT<myFirstName: STRING, myLastName: STRING>" we can't
        // just convert the whole type string to lower case, otherwise the struct field names
        // will no longer be case sensitive. Instead, we rely on our parser to get the proper
        // case before passing it to Hive.
        typedVisit[DataType](col.dataType).catalogString,
        nullable = true,
        Option(col.STRING).map(string))
    }
  }

  /**
   * Create a [[ScriptInputOutputSchema]].
   */
  override protected def withScriptIOSchema(
      ctx: QuerySpecificationContext,
      inRowFormat: RowFormatContext,
      recordWriter: Token,
      outRowFormat: RowFormatContext,
      recordReader: Token,
      schemaLess: Boolean): ScriptInputOutputSchema = {
    if (recordWriter != null || recordReader != null) {
      // TODO: what does this message mean?
      throw new ParseException(
        "Unsupported operation: Used defined record reader/writer classes.", ctx)
    }

    // Decode and input/output format.
    type Format = (Seq[(String, String)], Option[String], Seq[(String, String)], Option[String])
    def format(fmt: RowFormatContext, configKey: String): Format = fmt match {
      case c: RowFormatDelimitedContext =>
        // TODO we should use the visitRowFormatDelimited function here. However HiveScriptIOSchema
        // expects a seq of pairs in which the old parsers' token names are used as keys.
        // Transforming the result of visitRowFormatDelimited would be quite a bit messier than
        // retrieving the key value pairs ourselves.
        def entry(key: String, value: Token): Seq[(String, String)] = {
          Option(value).map(t => key -> t.getText).toSeq
        }
        val entries = entry("TOK_TABLEROWFORMATFIELD", c.fieldsTerminatedBy) ++
          entry("TOK_TABLEROWFORMATCOLLITEMS", c.collectionItemsTerminatedBy) ++
          entry("TOK_TABLEROWFORMATMAPKEYS", c.keysTerminatedBy) ++
          entry("TOK_TABLEROWFORMATLINES", c.linesSeparatedBy) ++
          entry("TOK_TABLEROWFORMATNULL", c.nullDefinedAs)

        (entries, None, Seq.empty, None)

      case c: RowFormatSerdeContext =>
        // Use a serde format.
        val CatalogStorageFormat(None, None, None, Some(name), _, props) = visitRowFormatSerde(c)

        // SPARK-10310: Special cases LazySimpleSerDe
        val recordHandler = if (name == "org.apache.hadoop.hive.serde2.lazy.LazySimpleSerDe") {
          Try(conf.getConfString(configKey)).toOption
        } else {
          None
        }
        (Seq.empty, Option(name), props.toSeq, recordHandler)

      case null =>
        // Use default (serde) format.
        val name = conf.getConfString("hive.script.serde",
          "org.apache.hadoop.hive.serde2.lazy.LazySimpleSerDe")
        val props = Seq("field.delim" -> "\t")
        val recordHandler = Try(conf.getConfString(configKey)).toOption
        (Nil, Option(name), props, recordHandler)
    }

    val (inFormat, inSerdeClass, inSerdeProps, reader) =
      format(inRowFormat, "hive.script.recordreader")

    val (outFormat, outSerdeClass, outSerdeProps, writer) =
      format(outRowFormat, "hive.script.recordwriter")

    ScriptInputOutputSchema(
      inFormat, outFormat,
      inSerdeClass, outSerdeClass,
      inSerdeProps, outSerdeProps,
      reader, writer,
      schemaLess)
  }
}<|MERGE_RESOLUTION|>--- conflicted
+++ resolved
@@ -608,12 +608,6 @@
    * Create a [[DropTableCommand]] command.
    */
   override def visitDropTable(ctx: DropTableContext): LogicalPlan = withOrigin(ctx) {
-<<<<<<< HEAD
-=======
-    if (ctx.PURGE != null) {
-      operationNotAllowed("DROP TABLE ... PURGE", ctx)
-    }
->>>>>>> d59ba8e3
     DropTableCommand(
       visitTableIdentifier(ctx.tableIdentifier),
       ctx.EXISTS != null,
@@ -758,12 +752,6 @@
     if (ctx.VIEW != null) {
       operationNotAllowed("ALTER VIEW ... DROP PARTITION", ctx)
     }
-<<<<<<< HEAD
-=======
-    if (ctx.PURGE != null) {
-      operationNotAllowed("ALTER TABLE ... DROP PARTITION ... PURGE", ctx)
-    }
->>>>>>> d59ba8e3
     AlterTableDropPartitionCommand(
       visitTableIdentifier(ctx.tableIdentifier),
       ctx.partitionSpec.asScala.map(visitNonOptionalPartitionSpec),
