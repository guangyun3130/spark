/*
 * Licensed to the Apache Software Foundation (ASF) under one or more
 * contributor license agreements.  See the NOTICE file distributed with
 * this work for additional information regarding copyright ownership.
 * The ASF licenses this file to You under the Apache License, Version 2.0
 * (the "License"); you may not use this file except in compliance with
 * the License.  You may obtain a copy of the License at
 *
 *    http://www.apache.org/licenses/LICENSE-2.0
 *
 * Unless required by applicable law or agreed to in writing, software
 * distributed under the License is distributed on an "AS IS" BASIS,
 * WITHOUT WARRANTIES OR CONDITIONS OF ANY KIND, either express or implied.
 * See the License for the specific language governing permissions and
 * limitations under the License.
 */

package org.apache.spark.sql.execution

import org.apache.spark.sql.catalyst.expressions._
import org.apache.spark.sql.catalyst.planning._
import org.apache.spark.sql.catalyst.plans._
import org.apache.spark.sql.catalyst.plans.logical.LogicalPlan
import org.apache.spark.sql.catalyst.plans.physical._
import org.apache.spark.sql.columnar.{InMemoryColumnarTableScan, InMemoryRelation}
import org.apache.spark.sql.execution.{DescribeCommand => RunnableDescribeCommand}
import org.apache.spark.sql.parquet._
import org.apache.spark.sql.sources.{CreateTableUsing, CreateTempTableUsing, DescribeCommand => LogicalDescribeCommand, _}
import org.apache.spark.sql.types._
import org.apache.spark.sql.{SQLContext, Strategy, execution}

private[sql] abstract class SparkStrategies extends QueryPlanner[SparkPlan] {
  self: SQLContext#SparkPlanner =>

  object LeftSemiJoin extends Strategy with PredicateHelper {
    def apply(plan: LogicalPlan): Seq[SparkPlan] = plan match {
      case ExtractEquiJoinKeys(LeftSemi, leftKeys, rightKeys, condition, left, right)
        if sqlContext.conf.autoBroadcastJoinThreshold > 0 &&
          right.statistics.sizeInBytes <= sqlContext.conf.autoBroadcastJoinThreshold =>
        val semiJoin = joins.BroadcastLeftSemiJoinHash(
          leftKeys, rightKeys, planLater(left), planLater(right))
        condition.map(Filter(_, semiJoin)).getOrElse(semiJoin) :: Nil
      // Find left semi joins where at least some predicates can be evaluated by matching join keys
      case ExtractEquiJoinKeys(LeftSemi, leftKeys, rightKeys, condition, left, right) =>
        val semiJoin = joins.LeftSemiJoinHash(
          leftKeys, rightKeys, planLater(left), planLater(right))
        condition.map(Filter(_, semiJoin)).getOrElse(semiJoin) :: Nil
      // no predicate can be evaluated by matching hash keys
      case logical.Join(left, right, LeftSemi, condition) =>
        joins.LeftSemiJoinBNL(planLater(left), planLater(right), condition) :: Nil
      case _ => Nil
    }
  }

  /**
   * Uses the ExtractEquiJoinKeys pattern to find joins where at least some of the predicates can be
   * evaluated by matching hash keys.
   *
   * This strategy applies a simple optimization based on the estimates of the physical sizes of
   * the two join sides.  When planning a [[joins.BroadcastHashJoin]], if one side has an
   * estimated physical size smaller than the user-settable threshold
   * [[org.apache.spark.sql.SQLConf.AUTO_BROADCASTJOIN_THRESHOLD]], the planner would mark it as the
   * ''build'' relation and mark the other relation as the ''stream'' side.  The build table will be
   * ''broadcasted'' to all of the executors involved in the join, as a
   * [[org.apache.spark.broadcast.Broadcast]] object.  If both estimates exceed the threshold, they
   * will instead be used to decide the build side in a [[joins.ShuffledHashJoin]].
   */
  object HashJoin extends Strategy with PredicateHelper {

    private[this] def makeBroadcastHashJoin(
        leftKeys: Seq[Expression],
        rightKeys: Seq[Expression],
        left: LogicalPlan,
        right: LogicalPlan,
        condition: Option[Expression],
        side: joins.BuildSide) = {
      val broadcastHashJoin = execution.joins.BroadcastHashJoin(
        leftKeys, rightKeys, side, planLater(left), planLater(right))
      condition.map(Filter(_, broadcastHashJoin)).getOrElse(broadcastHashJoin) :: Nil
    }

    def apply(plan: LogicalPlan): Seq[SparkPlan] = plan match {
      case ExtractEquiJoinKeys(Inner, leftKeys, rightKeys, condition, left, right)
        if sqlContext.conf.autoBroadcastJoinThreshold > 0 &&
           right.statistics.sizeInBytes <= sqlContext.conf.autoBroadcastJoinThreshold =>
        makeBroadcastHashJoin(leftKeys, rightKeys, left, right, condition, joins.BuildRight)

      case ExtractEquiJoinKeys(Inner, leftKeys, rightKeys, condition, left, right)
        if sqlContext.conf.autoBroadcastJoinThreshold > 0 &&
           left.statistics.sizeInBytes <= sqlContext.conf.autoBroadcastJoinThreshold =>
          makeBroadcastHashJoin(leftKeys, rightKeys, left, right, condition, joins.BuildLeft)

      case ExtractEquiJoinKeys(Inner, leftKeys, rightKeys, condition, left, right) =>
        val buildSide =
          if (right.statistics.sizeInBytes <= left.statistics.sizeInBytes) {
            joins.BuildRight
          } else {
            joins.BuildLeft
          }
        val hashJoin = joins.ShuffledHashJoin(
          leftKeys, rightKeys, buildSide, planLater(left), planLater(right))
        condition.map(Filter(_, hashJoin)).getOrElse(hashJoin) :: Nil

      case ExtractEquiJoinKeys(joinType, leftKeys, rightKeys, condition, left, right) =>
        joins.HashOuterJoin(
          leftKeys, rightKeys, joinType, condition, planLater(left), planLater(right)) :: Nil

      case _ => Nil
    }
  }

  object HashAggregation extends Strategy {
    def apply(plan: LogicalPlan): Seq[SparkPlan] = plan match {
      // Aggregations that can be performed in two phases, before and after the shuffle.

      // Cases where all aggregates can be codegened.
      case PartialAggregation(
             namedGroupingAttributes,
             rewrittenAggregateExpressions,
             groupingExpressions,
             partialComputation,
             child)
             if canBeCodeGened(
                  allAggregates(partialComputation) ++
                  allAggregates(rewrittenAggregateExpressions)) &&
               codegenEnabled =>
          execution.GeneratedAggregate(
            partial = false,
            namedGroupingAttributes,
            rewrittenAggregateExpressions,
            execution.GeneratedAggregate(
              partial = true,
              groupingExpressions,
              partialComputation,
              planLater(child))) :: Nil

      // Cases where some aggregate can not be codegened
      case PartialAggregation(
             namedGroupingAttributes,
             rewrittenAggregateExpressions,
             groupingExpressions,
             partialComputation,
             child) =>
        execution.Aggregate(
          partial = false,
          namedGroupingAttributes,
          rewrittenAggregateExpressions,
          execution.Aggregate(
            partial = true,
            groupingExpressions,
            partialComputation,
            planLater(child))) :: Nil

      case _ => Nil
    }

<<<<<<< HEAD
    def canBeCodeGened(aggs: Seq[AggregateExpression]) = !aggs.exists {
      case _: Sum | _: Count | _: Max | _: Average | _: CombineSetsAndCount => false
=======
    def canBeCodeGened(aggs: Seq[AggregateExpression]): Boolean = !aggs.exists {
      case _: Sum | _: Count | _: Max | _: CombineSetsAndCount => false
>>>>>>> bf044def
      // The generated set implementation is pretty limited ATM.
      case CollectHashSet(exprs) if exprs.size == 1  &&
           Seq(IntegerType, LongType).contains(exprs.head.dataType) => false
      case _ => true
    }

    def allAggregates(exprs: Seq[Expression]): Seq[AggregateExpression] =
      exprs.flatMap(_.collect { case a: AggregateExpression => a })
  }

  object BroadcastNestedLoopJoin extends Strategy {
    def apply(plan: LogicalPlan): Seq[SparkPlan] = plan match {
      case logical.Join(left, right, joinType, condition) =>
        val buildSide =
          if (right.statistics.sizeInBytes <= left.statistics.sizeInBytes) {
            joins.BuildRight
          } else {
            joins.BuildLeft
          }
        joins.BroadcastNestedLoopJoin(
          planLater(left), planLater(right), buildSide, joinType, condition) :: Nil
      case _ => Nil
    }
  }

  object CartesianProduct extends Strategy {
    def apply(plan: LogicalPlan): Seq[SparkPlan] = plan match {
      case logical.Join(left, right, _, None) =>
        execution.joins.CartesianProduct(planLater(left), planLater(right)) :: Nil
      case logical.Join(left, right, Inner, Some(condition)) =>
        execution.Filter(condition,
          execution.joins.CartesianProduct(planLater(left), planLater(right))) :: Nil
      case _ => Nil
    }
  }

  protected lazy val singleRowRdd =
    sparkContext.parallelize(Seq(new GenericRow(Array[Any]()): Row), 1)

  object TakeOrdered extends Strategy {
    def apply(plan: LogicalPlan): Seq[SparkPlan] = plan match {
      case logical.Limit(IntegerLiteral(limit), logical.Sort(order, true, child)) =>
        execution.TakeOrdered(limit, order, planLater(child)) :: Nil
      case _ => Nil
    }
  }

  object ParquetOperations extends Strategy {
    def apply(plan: LogicalPlan): Seq[SparkPlan] = plan match {
      // TODO: need to support writing to other types of files.  Unify the below code paths.
      case logical.WriteToFile(path, child) =>
        val relation =
          ParquetRelation.create(path, child, sparkContext.hadoopConfiguration, sqlContext)
        // Note: overwrite=false because otherwise the metadata we just created will be deleted
        InsertIntoParquetTable(relation, planLater(child), overwrite = false) :: Nil
      case logical.InsertIntoTable(table: ParquetRelation, partition, child, overwrite) =>
        InsertIntoParquetTable(table, planLater(child), overwrite) :: Nil
      case PhysicalOperation(projectList, filters: Seq[Expression], relation: ParquetRelation) =>
        val prunePushedDownFilters =
          if (sqlContext.conf.parquetFilterPushDown) {
            (predicates: Seq[Expression]) => {
              // Note: filters cannot be pushed down to Parquet if they contain more complex
              // expressions than simple "Attribute cmp Literal" comparisons. Here we remove all
              // filters that have been pushed down. Note that a predicate such as "(A AND B) OR C"
              // can result in "A OR C" being pushed down. Here we are conservative in the sense
              // that even if "A" was pushed and we check for "A AND B" we still want to keep
              // "A AND B" in the higher-level filter, not just "B".
              predicates.map(p => p -> ParquetFilters.createFilter(p)).collect {
                case (predicate, None) => predicate
              }
            }
          } else {
            identity[Seq[Expression]] _
          }
        pruneFilterProject(
          projectList,
          filters,
          prunePushedDownFilters,
          ParquetTableScan(
            _,
            relation,
            if (sqlContext.conf.parquetFilterPushDown) filters else Nil)) :: Nil

      case _ => Nil
    }
  }

  object InMemoryScans extends Strategy {
    def apply(plan: LogicalPlan): Seq[SparkPlan] = plan match {
      case PhysicalOperation(projectList, filters, mem: InMemoryRelation) =>
        pruneFilterProject(
          projectList,
          filters,
          identity[Seq[Expression]], // All filters still need to be evaluated.
          InMemoryColumnarTableScan(_,  filters, mem)) :: Nil
      case _ => Nil
    }
  }

  // Can we automate these 'pass through' operations?
  object BasicOperators extends Strategy {
    def numPartitions: Int = self.numPartitions

    def apply(plan: LogicalPlan): Seq[SparkPlan] = plan match {
      case r: RunnableCommand => ExecutedCommand(r) :: Nil

      case logical.Distinct(child) =>
        execution.Distinct(partial = false,
          execution.Distinct(partial = true, planLater(child))) :: Nil

      case logical.SortPartitions(sortExprs, child) =>
        // This sort only sorts tuples within a partition. Its requiredDistribution will be
        // an UnspecifiedDistribution.
        execution.Sort(sortExprs, global = false, planLater(child)) :: Nil
      case logical.Sort(sortExprs, global, child) if sqlContext.conf.externalSortEnabled =>
        execution.ExternalSort(sortExprs, global, planLater(child)):: Nil
      case logical.Sort(sortExprs, global, child) =>
        execution.Sort(sortExprs, global, planLater(child)):: Nil
      case logical.Project(projectList, child) =>
        execution.Project(projectList, planLater(child)) :: Nil
      case logical.Filter(condition, child) =>
        execution.Filter(condition, planLater(child)) :: Nil
      case logical.Expand(projections, output, child) =>
        execution.Expand(projections, output, planLater(child)) :: Nil
      case logical.Aggregate(group, agg, child) =>
        execution.Aggregate(partial = false, group, agg, planLater(child)) :: Nil
      case logical.Sample(fraction, withReplacement, seed, child) =>
        execution.Sample(fraction, withReplacement, seed, planLater(child)) :: Nil
      case logical.LocalRelation(output, data) =>
        LocalTableScan(output, data) :: Nil
      case logical.Limit(IntegerLiteral(limit), child) =>
        execution.Limit(limit, planLater(child)) :: Nil
      case Unions(unionChildren) =>
        execution.Union(unionChildren.map(planLater)) :: Nil
      case logical.Except(left, right) =>
        execution.Except(planLater(left), planLater(right)) :: Nil
      case logical.Intersect(left, right) =>
        execution.Intersect(planLater(left), planLater(right)) :: Nil
      case logical.Generate(generator, join, outer, _, child) =>
        execution.Generate(generator, join = join, outer = outer, planLater(child)) :: Nil
      case logical.NoRelation =>
        execution.PhysicalRDD(Nil, singleRowRdd) :: Nil
      case logical.Repartition(expressions, child) =>
        execution.Exchange(HashPartitioning(expressions, numPartitions), planLater(child)) :: Nil
      case e @ EvaluatePython(udf, child, _) =>
        BatchPythonEvaluation(udf, e.output, planLater(child)) :: Nil
      case LogicalRDD(output, rdd) => PhysicalRDD(output, rdd) :: Nil
      case _ => Nil
    }
  }

  object DDLStrategy extends Strategy {
    def apply(plan: LogicalPlan): Seq[SparkPlan] = plan match {
      case CreateTableUsing(tableName, userSpecifiedSchema, provider, true, opts, false, _) =>
        ExecutedCommand(
          CreateTempTableUsing(
            tableName, userSpecifiedSchema, provider, opts)) :: Nil
      case c: CreateTableUsing if !c.temporary =>
        sys.error("Tables created with SQLContext must be TEMPORARY. Use a HiveContext instead.")
      case c: CreateTableUsing if c.temporary && c.allowExisting =>
        sys.error("allowExisting should be set to false when creating a temporary table.")

      case CreateTableUsingAsSelect(tableName, provider, true, mode, opts, query) =>
        val cmd =
          CreateTempTableUsingAsSelect(tableName, provider, mode, opts, query)
        ExecutedCommand(cmd) :: Nil
      case c: CreateTableUsingAsSelect if !c.temporary =>
        sys.error("Tables created with SQLContext must be TEMPORARY. Use a HiveContext instead.")

      case LogicalDescribeCommand(table, isExtended) =>
        val resultPlan = self.sqlContext.executePlan(table).executedPlan
        ExecutedCommand(
          RunnableDescribeCommand(resultPlan, resultPlan.output, isExtended)) :: Nil

      case _ => Nil
    }
  }
}<|MERGE_RESOLUTION|>--- conflicted
+++ resolved
@@ -154,13 +154,8 @@
       case _ => Nil
     }
 
-<<<<<<< HEAD
-    def canBeCodeGened(aggs: Seq[AggregateExpression]) = !aggs.exists {
+    def canBeCodeGened(aggs: Seq[AggregateExpression]): Boolean = !aggs.exists {
       case _: Sum | _: Count | _: Max | _: Average | _: CombineSetsAndCount => false
-=======
-    def canBeCodeGened(aggs: Seq[AggregateExpression]): Boolean = !aggs.exists {
-      case _: Sum | _: Count | _: Max | _: CombineSetsAndCount => false
->>>>>>> bf044def
       // The generated set implementation is pretty limited ATM.
       case CollectHashSet(exprs) if exprs.size == 1  &&
            Seq(IntegerType, LongType).contains(exprs.head.dataType) => false
