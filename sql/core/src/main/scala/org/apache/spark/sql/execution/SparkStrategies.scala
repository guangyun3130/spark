/*
 * Licensed to the Apache Software Foundation (ASF) under one or more
 * contributor license agreements.  See the NOTICE file distributed with
 * this work for additional information regarding copyright ownership.
 * The ASF licenses this file to You under the Apache License, Version 2.0
 * (the "License"); you may not use this file except in compliance with
 * the License.  You may obtain a copy of the License at
 *
 *    http://www.apache.org/licenses/LICENSE-2.0
 *
 * Unless required by applicable law or agreed to in writing, software
 * distributed under the License is distributed on an "AS IS" BASIS,
 * WITHOUT WARRANTIES OR CONDITIONS OF ANY KIND, either express or implied.
 * See the License for the specific language governing permissions and
 * limitations under the License.
 */

package org.apache.spark.sql.execution

import org.apache.spark.sql.{SQLContext, Strategy, execution}
import org.apache.spark.sql.catalyst.expressions._
import org.apache.spark.sql.catalyst.planning._
import org.apache.spark.sql.catalyst.plans._
import org.apache.spark.sql.catalyst.plans.logical.LogicalPlan
import org.apache.spark.sql.catalyst.plans.physical._
import org.apache.spark.sql.columnar.{InMemoryColumnarTableScan, InMemoryRelation}
import org.apache.spark.sql.parquet._
import org.apache.spark.sql.types._
import org.apache.spark.sql.sources.{CreateTempTableUsing, CreateTableUsing}


private[sql] abstract class SparkStrategies extends QueryPlanner[SparkPlan] {
  self: SQLContext#SparkPlanner =>

  object LeftSemiJoin extends Strategy with PredicateHelper {
    def apply(plan: LogicalPlan): Seq[SparkPlan] = plan match {
      case ExtractEquiJoinKeys(LeftSemi, leftKeys, rightKeys, condition, left, right)
        if sqlContext.conf.autoBroadcastJoinThreshold > 0 &&
          right.statistics.sizeInBytes <= sqlContext.conf.autoBroadcastJoinThreshold =>
        val semiJoin = joins.BroadcastLeftSemiJoinHash(
          leftKeys, rightKeys, planLater(left), planLater(right))
        condition.map(Filter(_, semiJoin)).getOrElse(semiJoin) :: Nil
      // Find left semi joins where at least some predicates can be evaluated by matching join keys
      case ExtractEquiJoinKeys(LeftSemi, leftKeys, rightKeys, condition, left, right) =>
        val semiJoin = joins.LeftSemiJoinHash(
          leftKeys, rightKeys, planLater(left), planLater(right))
        condition.map(Filter(_, semiJoin)).getOrElse(semiJoin) :: Nil
      // no predicate can be evaluated by matching hash keys
      case logical.Join(left, right, LeftSemi, condition) =>
        joins.LeftSemiJoinBNL(planLater(left), planLater(right), condition) :: Nil
      case _ => Nil
    }
  }

  /**
   * Uses the ExtractEquiJoinKeys pattern to find joins where at least some of the predicates can be
   * evaluated by matching hash keys.
   *
   * This strategy applies a simple optimization based on the estimates of the physical sizes of
   * the two join sides.  When planning a [[joins.BroadcastHashJoin]], if one side has an
   * estimated physical size smaller than the user-settable threshold
   * [[org.apache.spark.sql.SQLConf.AUTO_BROADCASTJOIN_THRESHOLD]], the planner would mark it as the
   * ''build'' relation and mark the other relation as the ''stream'' side.  The build table will be
   * ''broadcasted'' to all of the executors involved in the join, as a
   * [[org.apache.spark.broadcast.Broadcast]] object.  If both estimates exceed the threshold, they
   * will instead be used to decide the build side in a [[joins.ShuffledHashJoin]].
   */
  object HashJoin extends Strategy with PredicateHelper {

    private[this] def makeBroadcastHashJoin(
        leftKeys: Seq[Expression],
        rightKeys: Seq[Expression],
        left: LogicalPlan,
        right: LogicalPlan,
        condition: Option[Expression],
        side: joins.BuildSide) = {
      val broadcastHashJoin = execution.joins.BroadcastHashJoin(
        leftKeys, rightKeys, side, planLater(left), planLater(right))
      condition.map(Filter(_, broadcastHashJoin)).getOrElse(broadcastHashJoin) :: Nil
    }

    def apply(plan: LogicalPlan): Seq[SparkPlan] = plan match {
      case ExtractEquiJoinKeys(Inner, leftKeys, rightKeys, condition, left, right)
        if sqlContext.conf.autoBroadcastJoinThreshold > 0 &&
           right.statistics.sizeInBytes <= sqlContext.conf.autoBroadcastJoinThreshold =>
        makeBroadcastHashJoin(leftKeys, rightKeys, left, right, condition, joins.BuildRight)

      case ExtractEquiJoinKeys(Inner, leftKeys, rightKeys, condition, left, right)
        if sqlContext.conf.autoBroadcastJoinThreshold > 0 &&
           left.statistics.sizeInBytes <= sqlContext.conf.autoBroadcastJoinThreshold =>
          makeBroadcastHashJoin(leftKeys, rightKeys, left, right, condition, joins.BuildLeft)

      case ExtractEquiJoinKeys(Inner, leftKeys, rightKeys, condition, left, right) =>
        val buildSide =
          if (right.statistics.sizeInBytes <= left.statistics.sizeInBytes) {
            joins.BuildRight
          } else {
            joins.BuildLeft
          }
        val hashJoin = joins.ShuffledHashJoin(
          leftKeys, rightKeys, buildSide, planLater(left), planLater(right))
        condition.map(Filter(_, hashJoin)).getOrElse(hashJoin) :: Nil

      case ExtractEquiJoinKeys(joinType, leftKeys, rightKeys, condition, left, right) =>
        joins.HashOuterJoin(
          leftKeys, rightKeys, joinType, condition, planLater(left), planLater(right)) :: Nil

      case _ => Nil
    }
  }

  object HashAggregation extends Strategy {
    def apply(plan: LogicalPlan): Seq[SparkPlan] = plan match {
      // Aggregations that can be performed in two phases, before and after the shuffle.

      // Cases where all aggregates can be codegened.
      case PartialAggregation(
             namedGroupingAttributes,
             rewrittenAggregateExpressions,
             groupingExpressions,
             partialComputation,
             child)
             if canBeCodeGened(
                  allAggregates(partialComputation) ++
                  allAggregates(rewrittenAggregateExpressions)) &&
               codegenEnabled =>
          execution.GeneratedAggregate(
            partial = false,
            namedGroupingAttributes,
            rewrittenAggregateExpressions,
            execution.GeneratedAggregate(
              partial = true,
              groupingExpressions,
              partialComputation,
              planLater(child))) :: Nil

      // Cases where some aggregate can not be codegened
      case PartialAggregation(
             namedGroupingAttributes,
             rewrittenAggregateExpressions,
             groupingExpressions,
             partialComputation,
             child) =>
        execution.Aggregate(
          partial = false,
          namedGroupingAttributes,
          rewrittenAggregateExpressions,
          execution.Aggregate(
            partial = true,
            groupingExpressions,
            partialComputation,
            planLater(child))) :: Nil

      case _ => Nil
    }

    def canBeCodeGened(aggs: Seq[AggregateExpression]) = !aggs.exists {
      case _: Sum | _: Count | _: Max | _: CombineSetsAndCount => false
      // The generated set implementation is pretty limited ATM.
      case CollectHashSet(exprs) if exprs.size == 1  &&
           Seq(IntegerType, LongType).contains(exprs.head.dataType) => false
      case _ => true
    }

    def allAggregates(exprs: Seq[Expression]) =
      exprs.flatMap(_.collect { case a: AggregateExpression => a })
  }

  object BroadcastNestedLoopJoin extends Strategy {
    def apply(plan: LogicalPlan): Seq[SparkPlan] = plan match {
      case logical.Join(left, right, joinType, condition) =>
        val buildSide =
          if (right.statistics.sizeInBytes <= left.statistics.sizeInBytes) {
            joins.BuildRight
          } else {
            joins.BuildLeft
          }
        joins.BroadcastNestedLoopJoin(
          planLater(left), planLater(right), buildSide, joinType, condition) :: Nil
      case _ => Nil
    }
  }

  object CartesianProduct extends Strategy {
    def apply(plan: LogicalPlan): Seq[SparkPlan] = plan match {
      case logical.Join(left, right, _, None) =>
        execution.joins.CartesianProduct(planLater(left), planLater(right)) :: Nil
      case logical.Join(left, right, Inner, Some(condition)) =>
        execution.Filter(condition,
          execution.joins.CartesianProduct(planLater(left), planLater(right))) :: Nil
      case _ => Nil
    }
  }

  protected lazy val singleRowRdd =
    sparkContext.parallelize(Seq(new GenericRow(Array[Any]()): Row), 1)

  object TakeOrdered extends Strategy {
    def apply(plan: LogicalPlan): Seq[SparkPlan] = plan match {
      case logical.Limit(IntegerLiteral(limit), logical.Sort(order, true, child)) =>
        execution.TakeOrdered(limit, order, planLater(child)) :: Nil
      case _ => Nil
    }
  }

  object ParquetOperations extends Strategy {
    def apply(plan: LogicalPlan): Seq[SparkPlan] = plan match {
      // TODO: need to support writing to other types of files.  Unify the below code paths.
      case logical.WriteToFile(path, child) =>
        val relation =
          ParquetRelation.create(path, child, sparkContext.hadoopConfiguration, sqlContext)
        // Note: overwrite=false because otherwise the metadata we just created will be deleted
        InsertIntoParquetTable(relation, planLater(child), overwrite = false) :: Nil
      case logical.InsertIntoTable(table: ParquetRelation, partition, child, overwrite) =>
        InsertIntoParquetTable(table, planLater(child), overwrite) :: Nil
      case PhysicalOperation(projectList, filters: Seq[Expression], relation: ParquetRelation) =>
        val prunePushedDownFilters =
          if (sqlContext.conf.parquetFilterPushDown) {
            (predicates: Seq[Expression]) => {
              // Note: filters cannot be pushed down to Parquet if they contain more complex
              // expressions than simple "Attribute cmp Literal" comparisons. Here we remove all
              // filters that have been pushed down. Note that a predicate such as "(A AND B) OR C"
              // can result in "A OR C" being pushed down. Here we are conservative in the sense
              // that even if "A" was pushed and we check for "A AND B" we still want to keep
              // "A AND B" in the higher-level filter, not just "B".
              predicates.map(p => p -> ParquetFilters.createFilter(p)).collect {
                case (predicate, None) => predicate
              }
            }
          } else {
            identity[Seq[Expression]] _
          }
        pruneFilterProject(
          projectList,
          filters,
          prunePushedDownFilters,
          ParquetTableScan(
            _,
            relation,
            if (sqlContext.conf.parquetFilterPushDown) filters else Nil)) :: Nil

      case _ => Nil
    }
  }

  object InMemoryScans extends Strategy {
    def apply(plan: LogicalPlan): Seq[SparkPlan] = plan match {
      case PhysicalOperation(projectList, filters, mem: InMemoryRelation) =>
        pruneFilterProject(
          projectList,
          filters,
          identity[Seq[Expression]], // All filters still need to be evaluated.
          InMemoryColumnarTableScan(_,  filters, mem)) :: Nil
      case _ => Nil
    }
  }

  // Can we automate these 'pass through' operations?
  object BasicOperators extends Strategy {
    def numPartitions = self.numPartitions

    def apply(plan: LogicalPlan): Seq[SparkPlan] = plan match {
      case r: RunnableCommand => ExecutedCommand(r) :: Nil

      case logical.Distinct(child) =>
        execution.Distinct(partial = false,
          execution.Distinct(partial = true, planLater(child))) :: Nil

      case logical.SortPartitions(sortExprs, child) =>
        // This sort only sorts tuples within a partition. Its requiredDistribution will be
        // an UnspecifiedDistribution.
        execution.Sort(sortExprs, global = false, planLater(child)) :: Nil
      case logical.Sort(sortExprs, global, child) if sqlContext.conf.externalSortEnabled =>
        execution.ExternalSort(sortExprs, global, planLater(child)):: Nil
      case logical.Sort(sortExprs, global, child) =>
        execution.Sort(sortExprs, global, planLater(child)):: Nil
      case logical.Project(projectList, child) =>
        execution.Project(projectList, planLater(child)) :: Nil
      case logical.Filter(condition, child) =>
        execution.Filter(condition, planLater(child)) :: Nil
      case logical.Expand(projections, output, child) =>
        execution.Expand(projections, output, planLater(child)) :: Nil
      case logical.Aggregate(group, agg, child) =>
        execution.Aggregate(partial = false, group, agg, planLater(child)) :: Nil
      case logical.Sample(fraction, withReplacement, seed, child) =>
        execution.Sample(fraction, withReplacement, seed, planLater(child)) :: Nil
      case SparkLogicalPlan(alreadyPlanned) => alreadyPlanned :: Nil
      case logical.LocalRelation(output, data) =>
        val nPartitions = if (data.isEmpty) 1 else numPartitions
        PhysicalRDD(
          output,
          RDDConversions.productToRowRdd(sparkContext.parallelize(data, nPartitions),
            StructType.fromAttributes(output))) :: Nil
      case logical.Limit(IntegerLiteral(limit), child) =>
        execution.Limit(limit, planLater(child)) :: Nil
      case Unions(unionChildren) =>
        execution.Union(unionChildren.map(planLater)) :: Nil
      case logical.Except(left, right) =>
        execution.Except(planLater(left), planLater(right)) :: Nil
      case logical.Intersect(left, right) =>
        execution.Intersect(planLater(left), planLater(right)) :: Nil
      case logical.Generate(generator, join, outer, _, child) =>
        execution.Generate(generator, join = join, outer = outer, planLater(child)) :: Nil
      case logical.NoRelation =>
        execution.PhysicalRDD(Nil, singleRowRdd) :: Nil
      case logical.Repartition(expressions, child) =>
        execution.Exchange(HashPartitioning(expressions, numPartitions), planLater(child)) :: Nil
      case e @ EvaluatePython(udf, child, _) =>
        BatchPythonEvaluation(udf, e.output, planLater(child)) :: Nil
      case LogicalRDD(output, rdd) => PhysicalRDD(output, rdd) :: Nil
      case _ => Nil
    }
  }

<<<<<<< HEAD
  case object CommandStrategy extends Strategy {
    def apply(plan: LogicalPlan): Seq[SparkPlan] = plan match {
      case r: RunnableCommand => ExecutedCommand(r) :: Nil
      case logical.SetCommand(kv) =>
        Seq(ExecutedCommand(execution.SetCommand(kv, plan.output)))
      case logical.ExplainCommand(logicalPlan, extended) =>
        Seq(ExecutedCommand(
          execution.ExplainCommand(logicalPlan, plan.output, extended)))
      case logical.CacheTableCommand(tableName, optPlan, isLazy) =>
        Seq(ExecutedCommand(
          execution.CacheTableCommand(tableName, optPlan, isLazy)))
      case logical.UncacheTableCommand(tableName) =>
        Seq(ExecutedCommand(
          execution.UncacheTableCommand(tableName)))
=======
  object DDLStrategy extends Strategy {
    def apply(plan: LogicalPlan): Seq[SparkPlan] = plan match {
      case CreateTableUsing(tableName, userSpecifiedSchema, provider, true, options) =>
        ExecutedCommand(
          CreateTempTableUsing(tableName, userSpecifiedSchema, provider, options)) :: Nil

      case CreateTableUsing(tableName, userSpecifiedSchema, provider, false, options) =>
        sys.error("Tables created with SQLContext must be TEMPORARY. Use a HiveContext instead.")

>>>>>>> ae7c1396
      case _ => Nil
    }
  }
}<|MERGE_RESOLUTION|>--- conflicted
+++ resolved
@@ -312,22 +312,6 @@
     }
   }
 
-<<<<<<< HEAD
-  case object CommandStrategy extends Strategy {
-    def apply(plan: LogicalPlan): Seq[SparkPlan] = plan match {
-      case r: RunnableCommand => ExecutedCommand(r) :: Nil
-      case logical.SetCommand(kv) =>
-        Seq(ExecutedCommand(execution.SetCommand(kv, plan.output)))
-      case logical.ExplainCommand(logicalPlan, extended) =>
-        Seq(ExecutedCommand(
-          execution.ExplainCommand(logicalPlan, plan.output, extended)))
-      case logical.CacheTableCommand(tableName, optPlan, isLazy) =>
-        Seq(ExecutedCommand(
-          execution.CacheTableCommand(tableName, optPlan, isLazy)))
-      case logical.UncacheTableCommand(tableName) =>
-        Seq(ExecutedCommand(
-          execution.UncacheTableCommand(tableName)))
-=======
   object DDLStrategy extends Strategy {
     def apply(plan: LogicalPlan): Seq[SparkPlan] = plan match {
       case CreateTableUsing(tableName, userSpecifiedSchema, provider, true, options) =>
@@ -337,7 +321,6 @@
       case CreateTableUsing(tableName, userSpecifiedSchema, provider, false, options) =>
         sys.error("Tables created with SQLContext must be TEMPORARY. Use a HiveContext instead.")
 
->>>>>>> ae7c1396
       case _ => Nil
     }
   }
