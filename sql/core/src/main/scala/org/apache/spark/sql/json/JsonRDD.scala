--- conflicted
+++ resolved
@@ -418,17 +418,13 @@
         case NullType => null
         case ArrayType(elementType, _) =>
           value.asInstanceOf[Seq[Any]].map(enforceCorrectType(_, elementType))
-<<<<<<< HEAD
+        case MapType(StringType, valueType, _) =>
+          val map = value.asInstanceOf[Map[String, Any]]
+          map.mapValues(enforceCorrectType(_, valueType)).map(identity)
         case struct: StructType =>
           val schemaFuncs = prepareRowSchema(struct)
           val row = new GenericMutableRow(schemaFuncs.size)
           asRow(value.asInstanceOf[Map[String, Any]], row, schemaFuncs)
-=======
-        case MapType(StringType, valueType, _) =>
-          val map = value.asInstanceOf[Map[String, Any]]
-          map.mapValues(enforceCorrectType(_, valueType)).map(identity)
-        case struct: StructType => asRow(value.asInstanceOf[Map[String, Any]], struct)
->>>>>>> cf2e4165
         case DateType => toDate(value)
         case TimestampType => toTimestamp(value)
       }
