--- conflicted
+++ resolved
@@ -17,14 +17,9 @@
 
 package org.apache.spark.sql
 
-<<<<<<< HEAD
-import java.util.{Map => JMap, List => JList}
+import java.util.{List => JList}
 
 import org.apache.spark.api.python.SerDeUtil
-import org.apache.spark.storage.StorageLevel
-=======
-import java.util.{List => JList}
->>>>>>> c238fb42
 
 import scala.collection.JavaConversions._
 
