--- conflicted
+++ resolved
@@ -32,10 +32,6 @@
 import org.apache.spark.sql.catalyst.expressions._
 import org.apache.spark.sql.catalyst.plans.logical._
 import org.apache.spark.sql.catalyst.plans.{Inner, JoinType}
-<<<<<<< HEAD
-=======
-import org.apache.spark.sql.catalyst.types.{DataType, ArrayType, BooleanType, StructType, MapType}
->>>>>>> dc965364
 import org.apache.spark.sql.execution.{ExistingRdd, SparkLogicalPlan}
 import org.apache.spark.api.java.JavaRDD
 
@@ -403,37 +399,7 @@
       val fields = structType.fields.map(field => (field.name, field.dataType))
       val map: JMap[String, Any] = new java.util.HashMap
       row.zip(fields).foreach {
-<<<<<<< HEAD
-        case (obj, (attrName, dataType)) =>
-          dataType match {
-            case struct: StructType => map.put(attrName, rowToMap(obj.asInstanceOf[Row], struct))
-            case array @ ArrayType(struct: StructType, _) =>
-              val arrayValues = obj match {
-                case seq: Seq[Any] =>
-                  seq.map(element => rowToMap(element.asInstanceOf[Row], struct)).asJava
-                case list: JList[_] =>
-                  list.map(element => rowToMap(element.asInstanceOf[Row], struct))
-                case set: JSet[_] =>
-                  set.map(element => rowToMap(element.asInstanceOf[Row], struct))
-                case arr if arr != null && arr.getClass.isArray =>
-                  arr.asInstanceOf[Array[Any]].map {
-                    element => rowToMap(element.asInstanceOf[Row], struct)
-                  }
-                case other => other
-              }
-              map.put(attrName, arrayValues)
-            case array: ArrayType => {
-              val arrayValues = obj match {
-                case seq: Seq[Any] => seq.asJava
-                case other => other
-              }
-              map.put(attrName, arrayValues)
-            }
-            case other => map.put(attrName, obj)
-          }
-=======
         case (obj, (attrName, dataType)) => map.put(attrName, toJava(obj, dataType))
->>>>>>> dc965364
       }
       map
     }
