--- conflicted
+++ resolved
@@ -152,11 +152,7 @@
   override def removeSchemaCommentQuery(schema: String): String = {
     s"COMMENT ON SCHEMA ${quoteIdentifier(schema)} IS ''"
   }
-<<<<<<< HEAD
-
-
-=======
->>>>>>> 5132ab1f
+
   override def classifyException(
       e: Throwable,
       errorClass: String,
