/*
 * Licensed to the Apache Software Foundation (ASF) under one or more
 * contributor license agreements.  See the NOTICE file distributed with
 * this work for additional information regarding copyright ownership.
 * The ASF licenses this file to You under the Apache License, Version 2.0
 * (the "License"); you may not use this file except in compliance with
 * the License.  You may obtain a copy of the License at
 *
 *    http://www.apache.org/licenses/LICENSE-2.0
 *
 * Unless required by applicable law or agreed to in writing, software
 * distributed under the License is distributed on an "AS IS" BASIS,
 * WITHOUT WARRANTIES OR CONDITIONS OF ANY KIND, either express or implied.
 * See the License for the specific language governing permissions and
 * limitations under the License.
 */

package org.apache.spark.sql.expressions

import org.apache.spark.sql.{Dataset, Encoder, TypedColumn}
import org.apache.spark.sql.catalyst.encoders.encoderFor
import org.apache.spark.sql.catalyst.expressions.aggregate.{AggregateExpression, Complete}
import org.apache.spark.sql.execution.aggregate.TypedAggregateExpression

/**
 * A base class for user-defined aggregations, which can be used in [[Dataset]] operations to take
 * all of the elements of a group and reduce them to a single value.
 *
 * For example, the following aggregator extracts an `int` from a specific class and adds them up:
 * {{{
 *   case class Data(i: Int)
 *
 *   val customSummer =  new Aggregator[Data, Int, Int] {
 *     def zero: Int = 0
 *     def reduce(b: Int, a: Data): Int = b + a.i
 *     def merge(b1: Int, b2: Int): Int = b1 + b2
 *     def finish(r: Int): Int = r
 *   }.toColumn()
 *
 *   val ds: Dataset[Data] = ...
 *   val aggregated = ds.select(customSummer)
 * }}}
 *
 * Based loosely on Aggregator from Algebird: https://github.com/twitter/algebird
 *
 * @tparam IN The input type for the aggregation.
 * @tparam BUF The type of the intermediate value of the reduction.
 * @tparam OUT The type of the final output result.
 * @since 1.6.0
 */
abstract class Aggregator[-IN, BUF, OUT] extends Serializable {

  /**
   * A zero value for this aggregation. Should satisfy the property that any b + zero = b.
   * @since 1.6.0
   */
  def zero: BUF

  /**
   * Combine two values to produce a new value.  For performance, the function may modify `b` and
   * return it instead of constructing new object for b.
   * @since 1.6.0
   */
  def reduce(b: BUF, a: IN): BUF

  /**
   * Merge two intermediate values.
   * @since 1.6.0
   */
  def merge(b1: BUF, b2: BUF): BUF

  /**
   * Transform the output of the reduction.
   * @since 1.6.0
   */
  def finish(reduction: BUF): OUT

  /**
<<<<<<< HEAD
   * Returns this `Aggregator` as a [[TypedColumn]] that can be used in [[Dataset]] operations.
   * @since 1.6.0
   */
  def toColumn(
      implicit bufferEnc: Encoder[BUF],
      outputEnc: Encoder[OUT]): TypedColumn[IN, OUT] = {
=======
   * Specifies the [[Encoder]] for the intermediate value type.
   * @since 2.0.0
   */
  def bufferEncoder: Encoder[BUF]

  /**
   * Specifies the [[Encoder]] for the final ouput value type.
   * @since 2.0.0
   */
  def outputEncoder: Encoder[OUT]

  /**
   * Returns this `Aggregator` as a [[TypedColumn]] that can be used in [[Dataset]].
   * operations.
   * @since 1.6.0
   */
  def toColumn: TypedColumn[IN, OUT] = {
    implicit val bEncoder = bufferEncoder
    implicit val cEncoder = outputEncoder

>>>>>>> fbf8d008
    val expr =
      AggregateExpression(
        TypedAggregateExpression(this),
        Complete,
        isDistinct = false)

    new TypedColumn[IN, OUT](expr, encoderFor[OUT])
  }
}<|MERGE_RESOLUTION|>--- conflicted
+++ resolved
@@ -76,14 +76,6 @@
   def finish(reduction: BUF): OUT
 
   /**
-<<<<<<< HEAD
-   * Returns this `Aggregator` as a [[TypedColumn]] that can be used in [[Dataset]] operations.
-   * @since 1.6.0
-   */
-  def toColumn(
-      implicit bufferEnc: Encoder[BUF],
-      outputEnc: Encoder[OUT]): TypedColumn[IN, OUT] = {
-=======
    * Specifies the [[Encoder]] for the intermediate value type.
    * @since 2.0.0
    */
@@ -104,7 +96,6 @@
     implicit val bEncoder = bufferEncoder
     implicit val cEncoder = outputEncoder
 
->>>>>>> fbf8d008
     val expr =
       AggregateExpression(
         TypedAggregateExpression(this),
