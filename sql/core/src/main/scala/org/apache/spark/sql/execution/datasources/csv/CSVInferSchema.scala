--- conflicted
+++ resolved
@@ -38,24 +38,6 @@
       tokenRDD: RDD[Array[String]],
       header: Array[String],
       options: CSVOptions): StructType = {
-<<<<<<< HEAD
-    CSVUtils.filterCommentAndEmpty(csv, options)
-      .take(1)
-      .headOption
-      .map(infer(csv, caseSensitive, options, _))
-      .getOrElse(StructType(Seq()))
-  }
-
-  private def infer(
-      csv: Dataset[String],
-      caseSensitive: Boolean,
-      options: CSVOptions,
-      firstLine: String): StructType = {
-    val firstRow = new CsvParser(options.asParserSettings).parseLine(firstLine)
-    val header = makeSafeHeader(firstRow, caseSensitive, options)
-
-=======
->>>>>>> 7e5359be
     val fields = if (options.inferSchemaFlag) {
       val startType: Array[DataType] = Array.fill[DataType](header.length)(NullType)
       val rootTypes: Array[DataType] =
