--- conflicted
+++ resolved
@@ -142,13 +142,8 @@
     }
   }
 
-<<<<<<< HEAD
   private def tryParseTimestamp(field: String): DataType = {
-    if ((allCatch opt Timestamp.valueOf(field)).isDefined) {
-=======
-  def tryParseTimestamp(field: String): DataType = {
     if ((allCatch opt DateTimeUtils.stringToTime(field)).isDefined) {
->>>>>>> 92024797
       TimestampType
     } else {
       tryParseBoolean(field)
