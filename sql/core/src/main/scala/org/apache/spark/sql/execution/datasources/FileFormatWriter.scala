--- conflicted
+++ resolved
@@ -179,28 +179,7 @@
             enableRadixSort
           )))
       } else {
-<<<<<<< HEAD
         None
-=======
-        // SPARK-21165: the `requiredOrdering` is based on the attributes from analyzed plan, and
-        // the physical plan may have different attribute ids due to optimizer removing some
-        // aliases. Here we bind the expression ahead to avoid potential attribute ids mismatch.
-        val orderingExpr = bindReferences(
-          requiredOrdering.map(SortOrder(_, Ascending)), finalOutputSpec.outputColumns)
-        val sortPlan = SortExec(
-          orderingExpr,
-          global = false,
-          child = empty2NullPlan)
-
-        val maxWriters = sparkSession.sessionState.conf.maxConcurrentOutputFileWriters
-        val concurrentWritersEnabled = maxWriters > 0 && sortColumns.isEmpty
-        if (concurrentWritersEnabled) {
-          (empty2NullPlan.execute(),
-            Some(ConcurrentOutputWriterSpec(maxWriters, () => sortPlan.createSorter())))
-        } else {
-          (sortPlan.execute(), None)
-        }
->>>>>>> 34618a7e
       }
       val rdd = empty2NullPlan.execute()
 
