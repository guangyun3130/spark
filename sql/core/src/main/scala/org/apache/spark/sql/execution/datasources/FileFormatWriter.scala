--- conflicted
+++ resolved
@@ -88,11 +88,8 @@
       bucketSpec: Option[BucketSpec],
       statsTrackers: Seq[WriteJobStatsTracker],
       options: Map[String, String],
-<<<<<<< HEAD
+      numStaticPartitionCols: Int = 0,
       preCommitJob: Option[() => Unit] = None)
-=======
-      numStaticPartitionCols: Int = 0)
->>>>>>> 06997d6e
     : Set[String] = {
     require(partitionColumns.size >= numStaticPartitionCols)
 
