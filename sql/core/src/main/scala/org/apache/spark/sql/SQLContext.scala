/*
 * Licensed to the Apache Software Foundation (ASF) under one or more
 * contributor license agreements.  See the NOTICE file distributed with
 * this work for additional information regarding copyright ownership.
 * The ASF licenses this file to You under the Apache License, Version 2.0
 * (the "License"); you may not use this file except in compliance with
 * the License.  You may obtain a copy of the License at
 *
 *    http://www.apache.org/licenses/LICENSE-2.0
 *
 * Unless required by applicable law or agreed to in writing, software
 * distributed under the License is distributed on an "AS IS" BASIS,
 * WITHOUT WARRANTIES OR CONDITIONS OF ANY KIND, either express or implied.
 * See the License for the specific language governing permissions and
 * limitations under the License.
 */

package org.apache.spark.sql

import java.beans.{BeanInfo, Introspector}
import java.util.Properties
import java.util.concurrent.atomic.AtomicReference


import scala.collection.JavaConverters._
import scala.collection.immutable
import scala.reflect.runtime.universe.TypeTag
import scala.util.control.NonFatal

import org.apache.spark.{SparkException, SparkContext}
import org.apache.spark.annotation.{DeveloperApi, Experimental}
import org.apache.spark.api.java.{JavaRDD, JavaSparkContext}
import org.apache.spark.rdd.RDD
import org.apache.spark.scheduler.{SparkListener, SparkListenerApplicationEnd}
import org.apache.spark.sql.SQLConf.SQLConfEntry
import org.apache.spark.sql.catalyst.analysis._
import org.apache.spark.sql.catalyst.encoders.{encoderFor, Encoder}
import org.apache.spark.sql.catalyst.errors.DialectException
import org.apache.spark.sql.catalyst.expressions._
import org.apache.spark.sql.catalyst.optimizer.{DefaultOptimizer, Optimizer}
import org.apache.spark.sql.catalyst.plans.logical.{LocalRelation, LogicalPlan}
import org.apache.spark.sql.catalyst.rules.RuleExecutor
import org.apache.spark.sql.catalyst.{InternalRow, ParserDialect, _}
import org.apache.spark.sql.execution._
import org.apache.spark.sql.execution.datasources._
import org.apache.spark.sql.execution.ui.{SQLListener, SQLTab}
import org.apache.spark.sql.sources.BaseRelation
import org.apache.spark.sql.types._
import org.apache.spark.sql.{execution => sparkexecution}
import org.apache.spark.sql.util.ExecutionListenerManager
import org.apache.spark.util.Utils

/**
 * The entry point for working with structured data (rows and columns) in Spark.  Allows the
 * creation of [[DataFrame]] objects as well as the execution of SQL queries.
 *
 * @groupname basic Basic Operations
 * @groupname ddl_ops Persistent Catalog DDL
 * @groupname cachemgmt Cached Table Management
 * @groupname genericdata Generic Data Sources
 * @groupname specificdata Specific Data Sources
 * @groupname config Configuration
 * @groupname dataframes Custom DataFrame Creation
 * @groupname Ungrouped Support functions for language integrated queries
 *
 * @since 1.0.0
 */
class SQLContext private[sql](
    @transient val sparkContext: SparkContext,
    @transient protected[sql] val cacheManager: CacheManager,
    @transient private[sql] val listener: SQLListener,
    val isRootContext: Boolean)
  extends org.apache.spark.Logging with Serializable {

  self =>

  def this(sparkContext: SparkContext) = {
    this(sparkContext, new CacheManager, SQLContext.createListenerAndUI(sparkContext), true)
  }
  def this(sparkContext: JavaSparkContext) = this(sparkContext.sc)

  // If spark.sql.allowMultipleContexts is true, we will throw an exception if a user
  // wants to create a new root SQLContext (a SLQContext that is not created by newSession).
  private val allowMultipleContexts =
    sparkContext.conf.getBoolean(
      SQLConf.ALLOW_MULTIPLE_CONTEXTS.key,
      SQLConf.ALLOW_MULTIPLE_CONTEXTS.defaultValue.get)

  // Assert no root SQLContext is running when allowMultipleContexts is false.
  {
    if (!allowMultipleContexts && isRootContext) {
      SQLContext.getInstantiatedContextOption() match {
        case Some(rootSQLContext) =>
          val errMsg = "Only one SQLContext/HiveContext may be running in this JVM. " +
            s"It is recommended to use SQLContext.getOrCreate to get the instantiated " +
            s"SQLContext/HiveContext. To ignore this error, " +
            s"set ${SQLConf.ALLOW_MULTIPLE_CONTEXTS.key} = true in SparkConf."
          throw new SparkException(errMsg)
        case None => // OK
      }
    }
  }

  /**
   * Returns a SQLContext as new session, with separated SQL configurations, temporary tables,
   * registered functions, but sharing the same SparkContext, CacheManager, SQLListener and SQLTab.
   *
   * @since 1.6.0
   */
  def newSession(): SQLContext = {
    new SQLContext(
      sparkContext = sparkContext,
      cacheManager = cacheManager,
      listener = listener,
      isRootContext = false)
  }

  /**
   * @return Spark SQL configuration
   */
  protected[sql] lazy val conf = new SQLConf

  /**
   * Set Spark SQL configuration properties.
   *
   * @group config
   * @since 1.0.0
   */
  def setConf(props: Properties): Unit = conf.setConf(props)

  /** Set the given Spark SQL configuration property. */
  private[sql] def setConf[T](entry: SQLConfEntry[T], value: T): Unit = conf.setConf(entry, value)

  /**
   * Set the given Spark SQL configuration property.
   *
   * @group config
   * @since 1.0.0
   */
  def setConf(key: String, value: String): Unit = conf.setConfString(key, value)

  /**
   * Return the value of Spark SQL configuration property for the given key.
   *
   * @group config
   * @since 1.0.0
   */
  def getConf(key: String): String = conf.getConfString(key)

  /**
   * Return the value of Spark SQL configuration property for the given key. If the key is not set
   * yet, return `defaultValue` in [[SQLConfEntry]].
   */
  private[sql] def getConf[T](entry: SQLConfEntry[T]): T = conf.getConf(entry)

  /**
   * Return the value of Spark SQL configuration property for the given key. If the key is not set
   * yet, return `defaultValue`. This is useful when `defaultValue` in SQLConfEntry is not the
   * desired one.
   */
  private[sql] def getConf[T](entry: SQLConfEntry[T], defaultValue: T): T = {
    conf.getConf(entry, defaultValue)
  }

  /**
   * Return the value of Spark SQL configuration property for the given key. If the key is not set
   * yet, return `defaultValue`.
   *
   * @group config
   * @since 1.0.0
   */
  def getConf(key: String, defaultValue: String): String = conf.getConfString(key, defaultValue)

  /**
   * Return all the configuration properties that have been set (i.e. not the default).
   * This creates a new copy of the config properties in the form of a Map.
   *
   * @group config
   * @since 1.0.0
   */
  def getAllConfs: immutable.Map[String, String] = conf.getAllConfs

  @transient
  lazy val listenerManager: ExecutionListenerManager = new ExecutionListenerManager

  @transient
  protected[sql] lazy val catalog: Catalog = new SimpleCatalog(conf)

  @transient
  protected[sql] lazy val functionRegistry: FunctionRegistry = FunctionRegistry.builtin.copy()

  @transient
  protected[sql] lazy val analyzer: Analyzer =
    new Analyzer(catalog, functionRegistry, conf) {
      override val extendedResolutionRules =
        ExtractPythonUDFs ::
        PreInsertCastAndRename ::
        (if (conf.runSQLOnFile) new ResolveDataSource(self) :: Nil else Nil)

      override val extendedCheckRules = Seq(
        datasources.PreWriteCheck(catalog)
      )
    }

  @transient
  protected[sql] lazy val optimizer: Optimizer = DefaultOptimizer

  @transient
  protected[sql] val ddlParser = new DDLParser(sqlParser.parse(_))

  @transient
  protected[sql] val sqlParser = new SparkSQLParser(getSQLDialect().parse(_))

  protected[sql] def getSQLDialect(): ParserDialect = {
    try {
      val clazz = Utils.classForName(dialectClassName)
      clazz.newInstance().asInstanceOf[ParserDialect]
    } catch {
      case NonFatal(e) =>
        // Since we didn't find the available SQL Dialect, it will fail even for SET command:
        // SET spark.sql.dialect=sql; Let's reset as default dialect automatically.
        val dialect = conf.dialect
        // reset the sql dialect
        conf.unsetConf(SQLConf.DIALECT)
        // throw out the exception, and the default sql dialect will take effect for next query.
        throw new DialectException(
          s"""Instantiating dialect '$dialect' failed.
             |Reverting to default dialect '${conf.dialect}'""".stripMargin, e)
    }
  }

  protected[sql] def parseSql(sql: String): LogicalPlan = ddlParser.parse(sql, false)

  protected[sql] def executeSql(sql: String):
    org.apache.spark.sql.execution.QueryExecution = executePlan(parseSql(sql))

  protected[sql] def executePlan(plan: LogicalPlan) =
    new sparkexecution.QueryExecution(this, plan)

  protected[sql] def dialectClassName = if (conf.dialect == "sql") {
    classOf[DefaultParserDialect].getCanonicalName
  } else {
    conf.dialect
  }

  /**
   * Add a jar to SQLContext
   */
  protected[sql] def addJar(path: String): Unit = {
    sparkContext.addJar(path)
  }

  {
    // We extract spark sql settings from SparkContext's conf and put them to
    // Spark SQL's conf.
    // First, we populate the SQLConf (conf). So, we can make sure that other values using
    // those settings in their construction can get the correct settings.
    // For example, metadataHive in HiveContext may need both spark.sql.hive.metastore.version
    // and spark.sql.hive.metastore.jars to get correctly constructed.
    val properties = new Properties
    sparkContext.getConf.getAll.foreach {
      case (key, value) if key.startsWith("spark.sql") => properties.setProperty(key, value)
      case _ =>
    }
    // We directly put those settings to conf to avoid of calling setConf, which may have
    // side-effects. For example, in HiveContext, setConf may cause executionHive and metadataHive
    // get constructed. If we call setConf directly, the constructed metadataHive may have
    // wrong settings, or the construction may fail.
    conf.setConf(properties)
    // After we have populated SQLConf, we call setConf to populate other confs in the subclass
    // (e.g. hiveconf in HiveContext).
    properties.asScala.foreach {
      case (key, value) => setConf(key, value)
    }
  }

  /**
   * :: Experimental ::
   * A collection of methods that are considered experimental, but can be used to hook into
   * the query planner for advanced functionality.
   *
   * @group basic
   * @since 1.3.0
   */
  @Experimental
  @transient
  val experimental: ExperimentalMethods = new ExperimentalMethods(this)

  /**
   * :: Experimental ::
   * Returns a [[DataFrame]] with no rows or columns.
   *
   * @group basic
   * @since 1.3.0
   */
  @Experimental
  @transient
  lazy val emptyDataFrame: DataFrame = createDataFrame(sparkContext.emptyRDD[Row], StructType(Nil))

  /**
   * A collection of methods for registering user-defined functions (UDF).
   *
   * The following example registers a Scala closure as UDF:
   * {{{
   *   sqlContext.udf.register("myUDF", (arg1: Int, arg2: String) => arg2 + arg1)
   * }}}
   *
   * The following example registers a UDF in Java:
   * {{{
   *   sqlContext.udf().register("myUDF",
   *       new UDF2<Integer, String, String>() {
   *           @Override
   *           public String call(Integer arg1, String arg2) {
   *               return arg2 + arg1;
   *           }
   *      }, DataTypes.StringType);
   * }}}
   *
   * Or, to use Java 8 lambda syntax:
   * {{{
   *   sqlContext.udf().register("myUDF",
   *       (Integer arg1, String arg2) -> arg2 + arg1,
   *       DataTypes.StringType);
   * }}}
   *
   * @group basic
   * @since 1.3.0
   * TODO move to SQLSession?
   */
  @transient
  val udf: UDFRegistration = new UDFRegistration(this)

  /**
   * Returns true if the table is currently cached in-memory.
   * @group cachemgmt
   * @since 1.3.0
   */
  def isCached(tableName: String): Boolean = {
    cacheManager.lookupCachedData(table(tableName)).nonEmpty
  }

  /**
   * Caches the specified table in-memory.
   * @group cachemgmt
   * @since 1.3.0
   */
  def cacheTable(tableName: String): Unit = {
    cacheManager.cacheQuery(table(tableName), Some(tableName))
  }

  /**
   * Removes the specified table from the in-memory cache.
   * @group cachemgmt
   * @since 1.3.0
   */
  def uncacheTable(tableName: String): Unit = cacheManager.uncacheQuery(table(tableName))

  /**
   * Removes all cached tables from the in-memory cache.
   * @since 1.3.0
   */
  def clearCache(): Unit = cacheManager.clearCache()

  // scalastyle:off
  // Disable style checker so "implicits" object can start with lowercase i
  /**
   * :: Experimental ::
   * (Scala-specific) Implicit methods available in Scala for converting
   * common Scala objects into [[DataFrame]]s.
   *
   * {{{
   *   val sqlContext = new SQLContext(sc)
   *   import sqlContext.implicits._
   * }}}
   *
   * @group basic
   * @since 1.3.0
   */
  @Experimental
  object implicits extends SQLImplicits with Serializable {
    protected override def _sqlContext: SQLContext = self

    /**
     * Converts $"col name" into an [[Column]].
     * @since 1.3.0
     */
    // This must live here to preserve binary compatibility with Spark < 1.5.
    implicit class StringToColumn(val sc: StringContext) {
      def $(args: Any*): ColumnName = {
        new ColumnName(sc.s(args: _*))
      }
    }
  }
  // scalastyle:on

  /**
   * :: Experimental ::
   * Creates a DataFrame from an RDD of Product (e.g. case classes, tuples).
   *
   * @group dataframes
   * @since 1.3.0
   */
  @Experimental
  def createDataFrame[A <: Product : TypeTag](rdd: RDD[A]): DataFrame = {
    SparkPlan.currentContext.set(self)
    val schema = ScalaReflection.schemaFor[A].dataType.asInstanceOf[StructType]
    val attributeSeq = schema.toAttributes
    val rowRDD = RDDConversions.productToRowRdd(rdd, schema.map(_.dataType))
    DataFrame(self, LogicalRDD(attributeSeq, rowRDD)(self))
  }

  /**
   * :: Experimental ::
   * Creates a DataFrame from a local Seq of Product.
   *
   * @group dataframes
   * @since 1.3.0
   */
  @Experimental
  def createDataFrame[A <: Product : TypeTag](data: Seq[A]): DataFrame = {
    SparkPlan.currentContext.set(self)
    val schema = ScalaReflection.schemaFor[A].dataType.asInstanceOf[StructType]
    val attributeSeq = schema.toAttributes
    DataFrame(self, LocalRelation.fromProduct(attributeSeq, data))
  }

  /**
   * Convert a [[BaseRelation]] created for external data sources into a [[DataFrame]].
   *
   * @group dataframes
   * @since 1.3.0
   */
  def baseRelationToDataFrame(baseRelation: BaseRelation): DataFrame = {
    DataFrame(this, LogicalRelation(baseRelation))
  }

  /**
   * :: DeveloperApi ::
   * Creates a [[DataFrame]] from an [[RDD]] containing [[Row]]s using the given schema.
   * It is important to make sure that the structure of every [[Row]] of the provided RDD matches
   * the provided schema. Otherwise, there will be runtime exception.
   * Example:
   * {{{
   *  import org.apache.spark.sql._
   *  import org.apache.spark.sql.types._
   *  val sqlContext = new org.apache.spark.sql.SQLContext(sc)
   *
   *  val schema =
   *    StructType(
   *      StructField("name", StringType, false) ::
   *      StructField("age", IntegerType, true) :: Nil)
   *
   *  val people =
   *    sc.textFile("examples/src/main/resources/people.txt").map(
   *      _.split(",")).map(p => Row(p(0), p(1).trim.toInt))
   *  val dataFrame = sqlContext.createDataFrame(people, schema)
   *  dataFrame.printSchema
   *  // root
   *  // |-- name: string (nullable = false)
   *  // |-- age: integer (nullable = true)
   *
   *  dataFrame.registerTempTable("people")
   *  sqlContext.sql("select name from people").collect.foreach(println)
   * }}}
   *
   * @group dataframes
   * @since 1.3.0
   */
  @DeveloperApi
  def createDataFrame(rowRDD: RDD[Row], schema: StructType): DataFrame = {
    createDataFrame(rowRDD, schema, needsConversion = true)
  }

  /**
   * Creates a DataFrame from an RDD[Row]. User can specify whether the input rows should be
   * converted to Catalyst rows.
   */
  private[sql]
  def createDataFrame(rowRDD: RDD[Row], schema: StructType, needsConversion: Boolean) = {
    // TODO: use MutableProjection when rowRDD is another DataFrame and the applied
    // schema differs from the existing schema on any field data type.
    val catalystRows = if (needsConversion) {
      val converter = CatalystTypeConverters.createToCatalystConverter(schema)
      rowRDD.map(converter(_).asInstanceOf[InternalRow])
    } else {
      rowRDD.map{r: Row => InternalRow.fromSeq(r.toSeq)}
    }
    val logicalPlan = LogicalRDD(schema.toAttributes, catalystRows)(self)
    DataFrame(this, logicalPlan)
  }


  def createDataset[T : Encoder](data: Seq[T]): Dataset[T] = {
    val enc = encoderFor[T]
    val attributes = enc.schema.toAttributes
    val encoded = data.map(d => enc.toRow(d).copy())
    val plan = new LocalRelation(attributes, encoded)

    new Dataset[T](this, plan)
  }

<<<<<<< HEAD
  def createDataset[T : Encoder](data: java.util.List[T]): Dataset[T] = {
    createDataset(data.asScala)
=======
  def createDataset[T : Encoder](data: RDD[T]): Dataset[T] = {
    val enc = encoderFor[T]
    val attributes = enc.schema.toAttributes
    val encoded = data.map(d => enc.toRow(d))
    val plan = LogicalRDD(attributes, encoded)(self)

    new Dataset[T](this, plan)
>>>>>>> e352de0d
  }

  /**
   * Creates a DataFrame from an RDD[Row]. User can specify whether the input rows should be
   * converted to Catalyst rows.
   */
  private[sql]
  def internalCreateDataFrame(catalystRows: RDD[InternalRow], schema: StructType) = {
    // TODO: use MutableProjection when rowRDD is another DataFrame and the applied
    // schema differs from the existing schema on any field data type.
    val logicalPlan = LogicalRDD(schema.toAttributes, catalystRows)(self)
    DataFrame(this, logicalPlan)
  }

  /**
   * :: DeveloperApi ::
   * Creates a [[DataFrame]] from an [[JavaRDD]] containing [[Row]]s using the given schema.
   * It is important to make sure that the structure of every [[Row]] of the provided RDD matches
   * the provided schema. Otherwise, there will be runtime exception.
   *
   * @group dataframes
   * @since 1.3.0
   */
  @DeveloperApi
  def createDataFrame(rowRDD: JavaRDD[Row], schema: StructType): DataFrame = {
    createDataFrame(rowRDD.rdd, schema)
  }

  /**
   * :: DeveloperApi ::
   * Creates a [[DataFrame]] from an [[java.util.List]] containing [[Row]]s using the given schema.
   * It is important to make sure that the structure of every [[Row]] of the provided List matches
   * the provided schema. Otherwise, there will be runtime exception.
   *
   * @group dataframes
   * @since 1.6.0
   */
  @DeveloperApi
  def createDataFrame(rows: java.util.List[Row], schema: StructType): DataFrame = {
    DataFrame(self, LocalRelation.fromExternalRows(schema.toAttributes, rows.asScala))
  }

  /**
   * Applies a schema to an RDD of Java Beans.
   *
   * WARNING: Since there is no guaranteed ordering for fields in a Java Bean,
   *          SELECT * queries will return the columns in an undefined order.
   * @group dataframes
   * @since 1.3.0
   */
  def createDataFrame(rdd: RDD[_], beanClass: Class[_]): DataFrame = {
    val attributeSeq: Seq[AttributeReference] = getSchema(beanClass)
    val className = beanClass.getName
    val rowRdd = rdd.mapPartitions { iter =>
      // BeanInfo is not serializable so we must rediscover it remotely for each partition.
      val localBeanInfo = Introspector.getBeanInfo(Utils.classForName(className))
      SQLContext.beansToRows(iter, localBeanInfo, attributeSeq)
    }
    DataFrame(this, LogicalRDD(attributeSeq, rowRdd)(this))
  }

  /**
   * Applies a schema to an RDD of Java Beans.
   *
   * WARNING: Since there is no guaranteed ordering for fields in a Java Bean,
   *          SELECT * queries will return the columns in an undefined order.
   * @group dataframes
   * @since 1.3.0
   */
  def createDataFrame(rdd: JavaRDD[_], beanClass: Class[_]): DataFrame = {
    createDataFrame(rdd.rdd, beanClass)
  }

  /**
   * Applies a schema to an List of Java Beans.
   *
   * WARNING: Since there is no guaranteed ordering for fields in a Java Bean,
   *          SELECT * queries will return the columns in an undefined order.
   * @group dataframes
   * @since 1.6.0
   */
  def createDataFrame(data: java.util.List[_], beanClass: Class[_]): DataFrame = {
    val attrSeq = getSchema(beanClass)
    val className = beanClass.getName
    val beanInfo = Introspector.getBeanInfo(beanClass)
    val rows = SQLContext.beansToRows(data.asScala.iterator, beanInfo, attrSeq)
    DataFrame(self, LocalRelation(attrSeq, rows.toSeq))
  }


  /**
   * :: Experimental ::
   * Returns a [[DataFrameReader]] that can be used to read data in as a [[DataFrame]].
   * {{{
   *   sqlContext.read.parquet("/path/to/file.parquet")
   *   sqlContext.read.schema(schema).json("/path/to/file.json")
   * }}}
   *
   * @group genericdata
   * @since 1.4.0
   */
  @Experimental
  def read: DataFrameReader = new DataFrameReader(this)

  /**
   * :: Experimental ::
   * Creates an external table from the given path and returns the corresponding DataFrame.
   * It will use the default data source configured by spark.sql.sources.default.
   *
   * @group ddl_ops
   * @since 1.3.0
   */
  @Experimental
  def createExternalTable(tableName: String, path: String): DataFrame = {
    val dataSourceName = conf.defaultDataSourceName
    createExternalTable(tableName, path, dataSourceName)
  }

  /**
   * :: Experimental ::
   * Creates an external table from the given path based on a data source
   * and returns the corresponding DataFrame.
   *
   * @group ddl_ops
   * @since 1.3.0
   */
  @Experimental
  def createExternalTable(
      tableName: String,
      path: String,
      source: String): DataFrame = {
    createExternalTable(tableName, source, Map("path" -> path))
  }

  /**
   * :: Experimental ::
   * Creates an external table from the given path based on a data source and a set of options.
   * Then, returns the corresponding DataFrame.
   *
   * @group ddl_ops
   * @since 1.3.0
   */
  @Experimental
  def createExternalTable(
      tableName: String,
      source: String,
      options: java.util.Map[String, String]): DataFrame = {
    createExternalTable(tableName, source, options.asScala.toMap)
  }

  /**
   * :: Experimental ::
   * (Scala-specific)
   * Creates an external table from the given path based on a data source and a set of options.
   * Then, returns the corresponding DataFrame.
   *
   * @group ddl_ops
   * @since 1.3.0
   */
  @Experimental
  def createExternalTable(
      tableName: String,
      source: String,
      options: Map[String, String]): DataFrame = {
    val tableIdent = SqlParser.parseTableIdentifier(tableName)
    val cmd =
      CreateTableUsing(
        tableIdent,
        userSpecifiedSchema = None,
        source,
        temporary = false,
        options,
        allowExisting = false,
        managedIfNoPath = false)
    executePlan(cmd).toRdd
    table(tableIdent)
  }

  /**
   * :: Experimental ::
   * Create an external table from the given path based on a data source, a schema and
   * a set of options. Then, returns the corresponding DataFrame.
   *
   * @group ddl_ops
   * @since 1.3.0
   */
  @Experimental
  def createExternalTable(
      tableName: String,
      source: String,
      schema: StructType,
      options: java.util.Map[String, String]): DataFrame = {
    createExternalTable(tableName, source, schema, options.asScala.toMap)
  }

  /**
   * :: Experimental ::
   * (Scala-specific)
   * Create an external table from the given path based on a data source, a schema and
   * a set of options. Then, returns the corresponding DataFrame.
   *
   * @group ddl_ops
   * @since 1.3.0
   */
  @Experimental
  def createExternalTable(
      tableName: String,
      source: String,
      schema: StructType,
      options: Map[String, String]): DataFrame = {
    val tableIdent = SqlParser.parseTableIdentifier(tableName)
    val cmd =
      CreateTableUsing(
        tableIdent,
        userSpecifiedSchema = Some(schema),
        source,
        temporary = false,
        options,
        allowExisting = false,
        managedIfNoPath = false)
    executePlan(cmd).toRdd
    table(tableIdent)
  }

  /**
   * Registers the given [[DataFrame]] as a temporary table in the catalog. Temporary tables exist
   * only during the lifetime of this instance of SQLContext.
   */
  private[sql] def registerDataFrameAsTable(df: DataFrame, tableName: String): Unit = {
    catalog.registerTable(TableIdentifier(tableName), df.logicalPlan)
  }

  /**
   * Drops the temporary table with the given table name in the catalog. If the table has been
   * cached/persisted before, it's also unpersisted.
   *
   * @param tableName the name of the table to be unregistered.
   *
   * @group basic
   * @since 1.3.0
   */
  def dropTempTable(tableName: String): Unit = {
    cacheManager.tryUncacheQuery(table(tableName))
    catalog.unregisterTable(TableIdentifier(tableName))
  }

  /**
   * :: Experimental ::
   * Creates a [[DataFrame]] with a single [[LongType]] column named `id`, containing elements
   * in an range from 0 to `end` (exclusive) with step value 1.
   *
   * @since 1.4.1
   * @group dataframe
   */
  @Experimental
  def range(end: Long): DataFrame = range(0, end)

  /**
   * :: Experimental ::
   * Creates a [[DataFrame]] with a single [[LongType]] column named `id`, containing elements
   * in an range from `start` to `end` (exclusive) with step value 1.
   *
   * @since 1.4.0
   * @group dataframe
   */
  @Experimental
  def range(start: Long, end: Long): DataFrame = {
    createDataFrame(
      sparkContext.range(start, end).map(Row(_)),
      StructType(StructField("id", LongType, nullable = false) :: Nil))
  }

  /**
   * :: Experimental ::
   * Creates a [[DataFrame]] with a single [[LongType]] column named `id`, containing elements
   * in an range from `start` to `end` (exclusive) with an step value, with partition number
   * specified.
   *
   * @since 1.4.0
   * @group dataframe
   */
  @Experimental
  def range(start: Long, end: Long, step: Long, numPartitions: Int): DataFrame = {
    createDataFrame(
      sparkContext.range(start, end, step, numPartitions).map(Row(_)),
      StructType(StructField("id", LongType, nullable = false) :: Nil))
  }

  /**
   * Executes a SQL query using Spark, returning the result as a [[DataFrame]]. The dialect that is
   * used for SQL parsing can be configured with 'spark.sql.dialect'.
   *
   * @group basic
   * @since 1.3.0
   */
  def sql(sqlText: String): DataFrame = {
    DataFrame(this, parseSql(sqlText))
  }

  /**
   * Returns the specified table as a [[DataFrame]].
   *
   * @group ddl_ops
   * @since 1.3.0
   */
  def table(tableName: String): DataFrame = {
    table(SqlParser.parseTableIdentifier(tableName))
  }

  private def table(tableIdent: TableIdentifier): DataFrame = {
    DataFrame(this, catalog.lookupRelation(tableIdent))
  }

  /**
   * Returns a [[DataFrame]] containing names of existing tables in the current database.
   * The returned DataFrame has two columns, tableName and isTemporary (a Boolean
   * indicating if a table is a temporary one or not).
   *
   * @group ddl_ops
   * @since 1.3.0
   */
  def tables(): DataFrame = {
    DataFrame(this, ShowTablesCommand(None))
  }

  /**
   * Returns a [[DataFrame]] containing names of existing tables in the given database.
   * The returned DataFrame has two columns, tableName and isTemporary (a Boolean
   * indicating if a table is a temporary one or not).
   *
   * @group ddl_ops
   * @since 1.3.0
   */
  def tables(databaseName: String): DataFrame = {
    DataFrame(this, ShowTablesCommand(Some(databaseName)))
  }

  /**
   * Returns the names of tables in the current database as an array.
   *
   * @group ddl_ops
   * @since 1.3.0
   */
  def tableNames(): Array[String] = {
    catalog.getTables(None).map {
      case (tableName, _) => tableName
    }.toArray
  }

  /**
   * Returns the names of tables in the given database as an array.
   *
   * @group ddl_ops
   * @since 1.3.0
   */
  def tableNames(databaseName: String): Array[String] = {
    catalog.getTables(Some(databaseName)).map {
      case (tableName, _) => tableName
    }.toArray
  }

  @deprecated("use org.apache.spark.sql.SparkPlanner", "1.6.0")
  protected[sql] class SparkPlanner extends sparkexecution.SparkPlanner(this)

  @transient
  protected[sql] val planner: sparkexecution.SparkPlanner = new sparkexecution.SparkPlanner(this)

  @transient
  protected[sql] lazy val emptyResult = sparkContext.parallelize(Seq.empty[InternalRow], 1)

  /**
   * Prepares a planned SparkPlan for execution by inserting shuffle operations and internal
   * row format conversions as needed.
   */
  @transient
  protected[sql] val prepareForExecution = new RuleExecutor[SparkPlan] {
    val batches = Seq(
      Batch("Add exchange", Once, EnsureRequirements(self)),
      Batch("Add row converters", Once, EnsureRowFormats)
    )
  }

  @deprecated("use org.apache.spark.sql.QueryExecution", "1.6.0")
  protected[sql] class QueryExecution(logical: LogicalPlan)
    extends sparkexecution.QueryExecution(this, logical)

  /**
   * Parses the data type in our internal string representation. The data type string should
   * have the same format as the one generated by `toString` in scala.
   * It is only used by PySpark.
   */
  protected[sql] def parseDataType(dataTypeString: String): DataType = {
    DataType.fromJson(dataTypeString)
  }

  /**
   * Apply a schema defined by the schemaString to an RDD. It is only used by PySpark.
   */
  protected[sql] def applySchemaToPythonRDD(
      rdd: RDD[Array[Any]],
      schemaString: String): DataFrame = {
    val schema = parseDataType(schemaString).asInstanceOf[StructType]
    applySchemaToPythonRDD(rdd, schema)
  }

  /**
   * Apply a schema defined by the schema to an RDD. It is only used by PySpark.
   */
  protected[sql] def applySchemaToPythonRDD(
      rdd: RDD[Array[Any]],
      schema: StructType): DataFrame = {

    val rowRdd = rdd.map(r => EvaluatePython.fromJava(r, schema).asInstanceOf[InternalRow])
    DataFrame(this, LogicalRDD(schema.toAttributes, rowRdd)(self))
  }

  /**
   * Returns a Catalyst Schema for the given java bean class.
   */
  protected def getSchema(beanClass: Class[_]): Seq[AttributeReference] = {
    val (dataType, _) = JavaTypeInference.inferDataType(beanClass)
    dataType.asInstanceOf[StructType].fields.map { f =>
      AttributeReference(f.name, f.dataType, f.nullable)()
    }
  }

  ////////////////////////////////////////////////////////////////////////////
  ////////////////////////////////////////////////////////////////////////////
  // Deprecated methods
  ////////////////////////////////////////////////////////////////////////////
  ////////////////////////////////////////////////////////////////////////////

  /**
   * @deprecated As of 1.3.0, replaced by `createDataFrame()`.
   */
  @deprecated("use createDataFrame", "1.3.0")
  def applySchema(rowRDD: RDD[Row], schema: StructType): DataFrame = {
    createDataFrame(rowRDD, schema)
  }

  /**
   * @deprecated As of 1.3.0, replaced by `createDataFrame()`.
   */
  @deprecated("use createDataFrame", "1.3.0")
  def applySchema(rowRDD: JavaRDD[Row], schema: StructType): DataFrame = {
    createDataFrame(rowRDD, schema)
  }

  /**
   * @deprecated As of 1.3.0, replaced by `createDataFrame()`.
   */
  @deprecated("use createDataFrame", "1.3.0")
  def applySchema(rdd: RDD[_], beanClass: Class[_]): DataFrame = {
    createDataFrame(rdd, beanClass)
  }

  /**
   * @deprecated As of 1.3.0, replaced by `createDataFrame()`.
   */
  @deprecated("use createDataFrame", "1.3.0")
  def applySchema(rdd: JavaRDD[_], beanClass: Class[_]): DataFrame = {
    createDataFrame(rdd, beanClass)
  }

  /**
   * Loads a Parquet file, returning the result as a [[DataFrame]]. This function returns an empty
   * [[DataFrame]] if no paths are passed in.
   *
   * @group specificdata
   * @deprecated As of 1.4.0, replaced by `read().parquet()`.
   */
  @deprecated("Use read.parquet()", "1.4.0")
  @scala.annotation.varargs
  def parquetFile(paths: String*): DataFrame = {
    if (paths.isEmpty) {
      emptyDataFrame
    } else {
      read.parquet(paths : _*)
    }
  }

  /**
   * Loads a JSON file (one object per line), returning the result as a [[DataFrame]].
   * It goes through the entire dataset once to determine the schema.
   *
   * @group specificdata
   * @deprecated As of 1.4.0, replaced by `read().json()`.
   */
  @deprecated("Use read.json()", "1.4.0")
  def jsonFile(path: String): DataFrame = {
    read.json(path)
  }

  /**
   * Loads a JSON file (one object per line) and applies the given schema,
   * returning the result as a [[DataFrame]].
   *
   * @group specificdata
   * @deprecated As of 1.4.0, replaced by `read().json()`.
   */
  @deprecated("Use read.json()", "1.4.0")
  def jsonFile(path: String, schema: StructType): DataFrame = {
    read.schema(schema).json(path)
  }

  /**
   * @group specificdata
   * @deprecated As of 1.4.0, replaced by `read().json()`.
   */
  @deprecated("Use read.json()", "1.4.0")
  def jsonFile(path: String, samplingRatio: Double): DataFrame = {
    read.option("samplingRatio", samplingRatio.toString).json(path)
  }

  /**
   * Loads an RDD[String] storing JSON objects (one object per record), returning the result as a
   * [[DataFrame]].
   * It goes through the entire dataset once to determine the schema.
   *
   * @group specificdata
   * @deprecated As of 1.4.0, replaced by `read().json()`.
   */
  @deprecated("Use read.json()", "1.4.0")
  def jsonRDD(json: RDD[String]): DataFrame = read.json(json)

  /**
   * Loads an RDD[String] storing JSON objects (one object per record), returning the result as a
   * [[DataFrame]].
   * It goes through the entire dataset once to determine the schema.
   *
   * @group specificdata
   * @deprecated As of 1.4.0, replaced by `read().json()`.
   */
  @deprecated("Use read.json()", "1.4.0")
  def jsonRDD(json: JavaRDD[String]): DataFrame = read.json(json)

  /**
   * Loads an RDD[String] storing JSON objects (one object per record) and applies the given schema,
   * returning the result as a [[DataFrame]].
   *
   * @group specificdata
   * @deprecated As of 1.4.0, replaced by `read().json()`.
   */
  @deprecated("Use read.json()", "1.4.0")
  def jsonRDD(json: RDD[String], schema: StructType): DataFrame = {
    read.schema(schema).json(json)
  }

  /**
   * Loads an JavaRDD<String> storing JSON objects (one object per record) and applies the given
   * schema, returning the result as a [[DataFrame]].
   *
   * @group specificdata
   * @deprecated As of 1.4.0, replaced by `read().json()`.
   */
  @deprecated("Use read.json()", "1.4.0")
  def jsonRDD(json: JavaRDD[String], schema: StructType): DataFrame = {
    read.schema(schema).json(json)
  }

  /**
   * Loads an RDD[String] storing JSON objects (one object per record) inferring the
   * schema, returning the result as a [[DataFrame]].
   *
   * @group specificdata
   * @deprecated As of 1.4.0, replaced by `read().json()`.
   */
  @deprecated("Use read.json()", "1.4.0")
  def jsonRDD(json: RDD[String], samplingRatio: Double): DataFrame = {
    read.option("samplingRatio", samplingRatio.toString).json(json)
  }

  /**
   * Loads a JavaRDD[String] storing JSON objects (one object per record) inferring the
   * schema, returning the result as a [[DataFrame]].
   *
   * @group specificdata
   * @deprecated As of 1.4.0, replaced by `read().json()`.
   */
  @deprecated("Use read.json()", "1.4.0")
  def jsonRDD(json: JavaRDD[String], samplingRatio: Double): DataFrame = {
    read.option("samplingRatio", samplingRatio.toString).json(json)
  }

  /**
   * Returns the dataset stored at path as a DataFrame,
   * using the default data source configured by spark.sql.sources.default.
   *
   * @group genericdata
   * @deprecated As of 1.4.0, replaced by `read().load(path)`.
   */
  @deprecated("Use read.load(path)", "1.4.0")
  def load(path: String): DataFrame = {
    read.load(path)
  }

  /**
   * Returns the dataset stored at path as a DataFrame, using the given data source.
   *
   * @group genericdata
   * @deprecated As of 1.4.0, replaced by `read().format(source).load(path)`.
   */
  @deprecated("Use read.format(source).load(path)", "1.4.0")
  def load(path: String, source: String): DataFrame = {
    read.format(source).load(path)
  }

  /**
   * (Java-specific) Returns the dataset specified by the given data source and
   * a set of options as a DataFrame.
   *
   * @group genericdata
   * @deprecated As of 1.4.0, replaced by `read().format(source).options(options).load()`.
   */
  @deprecated("Use read.format(source).options(options).load()", "1.4.0")
  def load(source: String, options: java.util.Map[String, String]): DataFrame = {
    read.options(options).format(source).load()
  }

  /**
   * (Scala-specific) Returns the dataset specified by the given data source and
   * a set of options as a DataFrame.
   *
   * @group genericdata
   * @deprecated As of 1.4.0, replaced by `read().format(source).options(options).load()`.
   */
  @deprecated("Use read.format(source).options(options).load()", "1.4.0")
  def load(source: String, options: Map[String, String]): DataFrame = {
    read.options(options).format(source).load()
  }

  /**
   * (Java-specific) Returns the dataset specified by the given data source and
   * a set of options as a DataFrame, using the given schema as the schema of the DataFrame.
   *
   * @group genericdata
   * @deprecated As of 1.4.0, replaced by
   *            `read().format(source).schema(schema).options(options).load()`.
   */
  @deprecated("Use read.format(source).schema(schema).options(options).load()", "1.4.0")
  def load(source: String, schema: StructType, options: java.util.Map[String, String]): DataFrame =
  {
    read.format(source).schema(schema).options(options).load()
  }

  /**
   * (Scala-specific) Returns the dataset specified by the given data source and
   * a set of options as a DataFrame, using the given schema as the schema of the DataFrame.
   *
   * @group genericdata
   * @deprecated As of 1.4.0, replaced by
   *            `read().format(source).schema(schema).options(options).load()`.
   */
  @deprecated("Use read.format(source).schema(schema).options(options).load()", "1.4.0")
  def load(source: String, schema: StructType, options: Map[String, String]): DataFrame = {
    read.format(source).schema(schema).options(options).load()
  }

  /**
   * Construct a [[DataFrame]] representing the database table accessible via JDBC URL
   * url named table.
   *
   * @group specificdata
   * @deprecated As of 1.4.0, replaced by `read().jdbc()`.
   */
  @deprecated("use read.jdbc()", "1.4.0")
  def jdbc(url: String, table: String): DataFrame = {
    read.jdbc(url, table, new Properties)
  }

  /**
   * Construct a [[DataFrame]] representing the database table accessible via JDBC URL
   * url named table.  Partitions of the table will be retrieved in parallel based on the parameters
   * passed to this function.
   *
   * @param columnName the name of a column of integral type that will be used for partitioning.
   * @param lowerBound the minimum value of `columnName` used to decide partition stride
   * @param upperBound the maximum value of `columnName` used to decide partition stride
   * @param numPartitions the number of partitions.  the range `minValue`-`maxValue` will be split
   *                      evenly into this many partitions
   * @group specificdata
   * @deprecated As of 1.4.0, replaced by `read().jdbc()`.
   */
  @deprecated("use read.jdbc()", "1.4.0")
  def jdbc(
      url: String,
      table: String,
      columnName: String,
      lowerBound: Long,
      upperBound: Long,
      numPartitions: Int): DataFrame = {
    read.jdbc(url, table, columnName, lowerBound, upperBound, numPartitions, new Properties)
  }

  /**
   * Construct a [[DataFrame]] representing the database table accessible via JDBC URL
   * url named table. The theParts parameter gives a list expressions
   * suitable for inclusion in WHERE clauses; each one defines one partition
   * of the [[DataFrame]].
   *
   * @group specificdata
   * @deprecated As of 1.4.0, replaced by `read().jdbc()`.
   */
  @deprecated("use read.jdbc()", "1.4.0")
  def jdbc(url: String, table: String, theParts: Array[String]): DataFrame = {
    read.jdbc(url, table, theParts, new Properties)
  }

  ////////////////////////////////////////////////////////////////////////////
  ////////////////////////////////////////////////////////////////////////////
  // End of deprecated methods
  ////////////////////////////////////////////////////////////////////////////
  ////////////////////////////////////////////////////////////////////////////


  // Register a succesfully instantiatd context to the singleton. This should be at the end of
  // the class definition so that the singleton is updated only if there is no exception in the
  // construction of the instance.
  sparkContext.addSparkListener(new SparkListener {
    override def onApplicationEnd(applicationEnd: SparkListenerApplicationEnd): Unit = {
      SQLContext.clearInstantiatedContext(self)
    }
  })

  SQLContext.setInstantiatedContext(self)
}

/**
 * This SQLContext object contains utility functions to create a singleton SQLContext instance,
 * or to get the created SQLContext instance.
 *
 * It also provides utility functions to support preference for threads in multiple sessions
 * scenario, setActive could set a SQLContext for current thread, which will be returned by
 * getOrCreate instead of the global one.
 */
object SQLContext {

  /**
   * The active SQLContext for the current thread.
   */
  private val activeContext: InheritableThreadLocal[SQLContext] =
    new InheritableThreadLocal[SQLContext]

  /**
   * Reference to the created SQLContext.
   */
  @transient private val instantiatedContext = new AtomicReference[SQLContext]()

  /**
   * Get the singleton SQLContext if it exists or create a new one using the given SparkContext.
   *
   * This function can be used to create a singleton SQLContext object that can be shared across
   * the JVM.
   *
   * If there is an active SQLContext for current thread, it will be returned instead of the global
   * one.
   *
   * @since 1.5.0
   */
  def getOrCreate(sparkContext: SparkContext): SQLContext = {
    val ctx = activeContext.get()
    if (ctx != null) {
      return ctx
    }

    synchronized {
      val ctx = instantiatedContext.get()
      if (ctx == null) {
        new SQLContext(sparkContext)
      } else {
        ctx
      }
    }
  }

  private[sql] def clearInstantiatedContext(sqlContext: SQLContext): Unit = {
    instantiatedContext.compareAndSet(sqlContext, null)
  }

  private[sql] def setInstantiatedContext(sqlContext: SQLContext): Unit = {
    instantiatedContext.compareAndSet(null, sqlContext)
  }

  private[sql] def getInstantiatedContextOption(): Option[SQLContext] = {
    Option(instantiatedContext.get())
  }

  /**
   * Changes the SQLContext that will be returned in this thread and its children when
   * SQLContext.getOrCreate() is called. This can be used to ensure that a given thread receives
   * a SQLContext with an isolated session, instead of the global (first created) context.
   *
   * @since 1.6.0
   */
  def setActive(sqlContext: SQLContext): Unit = {
    activeContext.set(sqlContext)
  }

  /**
   * Clears the active SQLContext for current thread. Subsequent calls to getOrCreate will
   * return the first created context instead of a thread-local override.
   *
   * @since 1.6.0
   */
  def clearActive(): Unit = {
    activeContext.remove()
  }

  private[sql] def getActiveContextOption(): Option[SQLContext] = {
    Option(activeContext.get())
  }

  /**
   * Converts an iterator of Java Beans to InternalRow using the provided
   * bean info & schema. This is not related to the singleton, but is a static
   * method for internal use.
   */
  private def beansToRows(data: Iterator[_], beanInfo: BeanInfo, attrs: Seq[AttributeReference]):
      Iterator[InternalRow] = {
    val extractors =
      beanInfo.getPropertyDescriptors.filterNot(_.getName == "class").map(_.getReadMethod)
    val methodsToConverts = extractors.zip(attrs).map { case (e, attr) =>
      (e, CatalystTypeConverters.createToCatalystConverter(attr.dataType))
    }
    data.map{ element =>
      new GenericInternalRow(
        methodsToConverts.map { case (e, convert) => convert(e.invoke(element)) }.toArray[Any]
      ): InternalRow
    }
  }

  /**
   * Create a SQLListener then add it into SparkContext, and create an SQLTab if there is SparkUI.
   */
  private[sql] def createListenerAndUI(sc: SparkContext): SQLListener = {
    val listener = new SQLListener(sc.conf)
    sc.addSparkListener(listener)
    sc.ui.foreach(new SQLTab(listener, _))
    listener
  }
}<|MERGE_RESOLUTION|>--- conflicted
+++ resolved
@@ -499,10 +499,6 @@
     new Dataset[T](this, plan)
   }
 
-<<<<<<< HEAD
-  def createDataset[T : Encoder](data: java.util.List[T]): Dataset[T] = {
-    createDataset(data.asScala)
-=======
   def createDataset[T : Encoder](data: RDD[T]): Dataset[T] = {
     val enc = encoderFor[T]
     val attributes = enc.schema.toAttributes
@@ -510,7 +506,10 @@
     val plan = LogicalRDD(attributes, encoded)(self)
 
     new Dataset[T](this, plan)
->>>>>>> e352de0d
+  }
+
+  def createDataset[T : Encoder](data: java.util.List[T]): Dataset[T] = {
+    createDataset(data.asScala)
   }
 
   /**
