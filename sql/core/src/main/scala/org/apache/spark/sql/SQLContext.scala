/*
 * Licensed to the Apache Software Foundation (ASF) under one or more
 * contributor license agreements.  See the NOTICE file distributed with
 * this work for additional information regarding copyright ownership.
 * The ASF licenses this file to You under the Apache License, Version 2.0
 * (the "License"); you may not use this file except in compliance with
 * the License.  You may obtain a copy of the License at
 *
 *    http://www.apache.org/licenses/LICENSE-2.0
 *
 * Unless required by applicable law or agreed to in writing, software
 * distributed under the License is distributed on an "AS IS" BASIS,
 * WITHOUT WARRANTIES OR CONDITIONS OF ANY KIND, either express or implied.
 * See the License for the specific language governing permissions and
 * limitations under the License.
 */

package org.apache.spark.sql

import java.beans.BeanInfo
import java.util.Properties
import java.util.concurrent.atomic.AtomicReference

import scala.collection.immutable
import scala.reflect.runtime.universe.TypeTag

import org.apache.spark.{SparkConf, SparkContext, SparkException}
import org.apache.spark.annotation.{DeveloperApi, Experimental}
import org.apache.spark.api.java.{JavaRDD, JavaSparkContext}
import org.apache.spark.internal.Logging
import org.apache.spark.internal.config.ConfigEntry
import org.apache.spark.rdd.RDD
import org.apache.spark.scheduler.{SparkListener, SparkListenerApplicationEnd}
import org.apache.spark.sql.catalyst._
import org.apache.spark.sql.catalyst.catalog._
import org.apache.spark.sql.catalyst.expressions._
import org.apache.spark.sql.catalyst.plans.logical.LogicalPlan
import org.apache.spark.sql.execution._
import org.apache.spark.sql.execution.ui.{SQLListener, SQLTab}
import org.apache.spark.sql.internal.{SessionState, SharedState, SQLConf}
import org.apache.spark.sql.sources.BaseRelation
import org.apache.spark.sql.types._
import org.apache.spark.sql.udt.BuiltInUDT
import org.apache.spark.sql.util.ExecutionListenerManager

/**
 * The entry point for working with structured data (rows and columns) in Spark.  Allows the
 * creation of [[DataFrame]] objects as well as the execution of SQL queries.
 *
 * @groupname basic Basic Operations
 * @groupname ddl_ops Persistent Catalog DDL
 * @groupname cachemgmt Cached Table Management
 * @groupname genericdata Generic Data Sources
 * @groupname specificdata Specific Data Sources
 * @groupname config Configuration
 * @groupname dataframes Custom DataFrame Creation
 * @groupname dataset Custom DataFrame Creation
 * @groupname Ungrouped Support functions for language integrated queries
 * @since 1.0.0
 */
class SQLContext private[sql](
    @transient private val sparkSession: SparkSession,
    val isRootContext: Boolean)
  extends Logging with Serializable {

  self =>

  // Note: Since Spark 2.0 this class has become a wrapper of SparkSession, where the
  // real functionality resides. This class remains mainly for backward compatibility.

  private[sql] def this(sparkSession: SparkSession) = {
    this(sparkSession, true)
  }

  def this(sc: SparkContext) = {
    this(new SparkSession(sc))
  }

  def this(sparkContext: JavaSparkContext) = this(sparkContext.sc)

  // TODO: move this logic into SparkSession

  // If spark.sql.allowMultipleContexts is true, we will throw an exception if a user
  // wants to create a new root SQLContext (a SQLContext that is not created by newSession).
  private val allowMultipleContexts =
    sparkContext.conf.getBoolean(
      SQLConf.ALLOW_MULTIPLE_CONTEXTS.key,
      SQLConf.ALLOW_MULTIPLE_CONTEXTS.defaultValue.get)

  // Assert no root SQLContext is running when allowMultipleContexts is false.
  {
    if (!allowMultipleContexts && isRootContext) {
      SQLContext.getInstantiatedContextOption() match {
        case Some(rootSQLContext) =>
          val errMsg = "Only one SQLContext/HiveContext may be running in this JVM. " +
            s"It is recommended to use SQLContext.getOrCreate to get the instantiated " +
            s"SQLContext/HiveContext. To ignore this error, " +
            s"set ${SQLConf.ALLOW_MULTIPLE_CONTEXTS.key} = true in SparkConf."
          throw new SparkException(errMsg)
        case None => // OK
      }
    }
  }

  protected[sql] def sessionState: SessionState = sparkSession.sessionState
  protected[sql] def sharedState: SharedState = sparkSession.sharedState
  protected[sql] def conf: SQLConf = sparkSession.conf
  protected[sql] def cacheManager: CacheManager = sparkSession.cacheManager
  protected[sql] def listener: SQLListener = sparkSession.listener
  protected[sql] def externalCatalog: ExternalCatalog = sparkSession.externalCatalog

  def sparkContext: SparkContext = sparkSession.sparkContext

  /**
   * Returns a [[SQLContext]] as new session, with separated SQL configurations, temporary
   * tables, registered functions, but sharing the same [[SparkContext]], cached data and
   * other things.
   *
   * @since 1.6.0
   */
<<<<<<< HEAD

  /** Pre-Load built-in User Defined Types */
  if (isRootContext) {
    BuiltInUDT.preloadBuiltInUDT
  }

  def newSession(): SQLContext = {
    new SQLContext(sparkSession.newSession(), isRootContext = false)
  }
=======
  def newSession(): SQLContext = sparkSession.newSession().wrapped
>>>>>>> 80127935

  /**
   * An interface to register custom [[org.apache.spark.sql.util.QueryExecutionListener]]s
   * that listen for execution metrics.
   */
  @Experimental
  def listenerManager: ExecutionListenerManager = sparkSession.listenerManager

  /**
   * Set Spark SQL configuration properties.
   *
   * @group config
   * @since 1.0.0
   */
  def setConf(props: Properties): Unit = sparkSession.setConf(props)

  /**
   * Set the given Spark SQL configuration property.
   */
  private[sql] def setConf[T](entry: ConfigEntry[T], value: T): Unit = {
    sparkSession.setConf(entry, value)
  }

  /**
   * Set the given Spark SQL configuration property.
   *
   * @group config
   * @since 1.0.0
   */
  def setConf(key: String, value: String): Unit = sparkSession.setConf(key, value)

  /**
   * Return the value of Spark SQL configuration property for the given key.
   *
   * @group config
   * @since 1.0.0
   */
  def getConf(key: String): String = sparkSession.getConf(key)

  /**
   * Return the value of Spark SQL configuration property for the given key. If the key is not set
   * yet, return `defaultValue` in [[ConfigEntry]].
   */
  private[sql] def getConf[T](entry: ConfigEntry[T]): T = sparkSession.getConf(entry)

  /**
   * Return the value of Spark SQL configuration property for the given key. If the key is not set
   * yet, return `defaultValue`. This is useful when `defaultValue` in ConfigEntry is not the
   * desired one.
   */
  private[sql] def getConf[T](entry: ConfigEntry[T], defaultValue: T): T = {
    sparkSession.getConf(entry, defaultValue)
  }

  /**
   * Return the value of Spark SQL configuration property for the given key. If the key is not set
   * yet, return `defaultValue`.
   *
   * @group config
   * @since 1.0.0
   */
  def getConf(key: String, defaultValue: String): String = sparkSession.getConf(key, defaultValue)

  /**
   * Return all the configuration properties that have been set (i.e. not the default).
   * This creates a new copy of the config properties in the form of a Map.
   *
   * @group config
   * @since 1.0.0
   */
  def getAllConfs: immutable.Map[String, String] = sparkSession.getAllConfs

  protected[sql] def parseSql(sql: String): LogicalPlan = sparkSession.parseSql(sql)

  protected[sql] def executeSql(sql: String): QueryExecution = sparkSession.executeSql(sql)

  protected[sql] def executePlan(plan: LogicalPlan): QueryExecution = {
    sparkSession.executePlan(plan)
  }

  /**
   * :: Experimental ::
   * A collection of methods that are considered experimental, but can be used to hook into
   * the query planner for advanced functionality.
   *
   * @group basic
   * @since 1.3.0
   */
  @Experimental
  @transient
  def experimental: ExperimentalMethods = sparkSession.experimental

  /**
   * :: Experimental ::
   * Returns a [[DataFrame]] with no rows or columns.
   *
   * @group basic
   * @since 1.3.0
   */
  @Experimental
  def emptyDataFrame: DataFrame = sparkSession.emptyDataFrame

  /**
   * A collection of methods for registering user-defined functions (UDF).
   *
   * The following example registers a Scala closure as UDF:
   * {{{
   *   sqlContext.udf.register("myUDF", (arg1: Int, arg2: String) => arg2 + arg1)
   * }}}
   *
   * The following example registers a UDF in Java:
   * {{{
   *   sqlContext.udf().register("myUDF",
   *       new UDF2<Integer, String, String>() {
   *           @Override
   *           public String call(Integer arg1, String arg2) {
   *               return arg2 + arg1;
   *           }
   *      }, DataTypes.StringType);
   * }}}
   *
   * Or, to use Java 8 lambda syntax:
   * {{{
   *   sqlContext.udf().register("myUDF",
   *       (Integer arg1, String arg2) -> arg2 + arg1,
   *       DataTypes.StringType);
   * }}}
   *
   * @group basic
   * @since 1.3.0
   */
  def udf: UDFRegistration = sparkSession.udf

  /**
   * Returns true if the table is currently cached in-memory.
   * @group cachemgmt
   * @since 1.3.0
   */
  def isCached(tableName: String): Boolean = {
    sparkSession.isCached(tableName)
  }

  /**
   * Returns true if the [[Dataset]] is currently cached in-memory.
   * @group cachemgmt
   * @since 1.3.0
   */
  private[sql] def isCached(qName: Dataset[_]): Boolean = {
    sparkSession.isCached(qName)
  }

  /**
   * Caches the specified table in-memory.
   * @group cachemgmt
   * @since 1.3.0
   */
  def cacheTable(tableName: String): Unit = {
    sparkSession.cacheTable(tableName)
  }

  /**
   * Removes the specified table from the in-memory cache.
   * @group cachemgmt
   * @since 1.3.0
   */
  def uncacheTable(tableName: String): Unit = {
    sparkSession.uncacheTable(tableName)
  }

  /**
   * Removes all cached tables from the in-memory cache.
   * @since 1.3.0
   */
  def clearCache(): Unit = {
    sparkSession.clearCache()
  }

  // scalastyle:off
  // Disable style checker so "implicits" object can start with lowercase i
  /**
   * :: Experimental ::
   * (Scala-specific) Implicit methods available in Scala for converting
   * common Scala objects into [[DataFrame]]s.
   *
   * {{{
   *   val sqlContext = new SQLContext(sc)
   *   import sqlContext.implicits._
   * }}}
   *
   * @group basic
   * @since 1.3.0
   */
  @Experimental
  object implicits extends SQLImplicits with Serializable {
    protected override def _sqlContext: SQLContext = self
  }
  // scalastyle:on

  /**
   * :: Experimental ::
   * Creates a DataFrame from an RDD of Product (e.g. case classes, tuples).
   *
   * @group dataframes
   * @since 1.3.0
   */
  @Experimental
  def createDataFrame[A <: Product : TypeTag](rdd: RDD[A]): DataFrame = {
    sparkSession.createDataFrame(rdd)
  }

  /**
   * :: Experimental ::
   * Creates a DataFrame from a local Seq of Product.
   *
   * @group dataframes
   * @since 1.3.0
   */
  @Experimental
  def createDataFrame[A <: Product : TypeTag](data: Seq[A]): DataFrame = {
    sparkSession.createDataFrame(data)
  }

  /**
   * Convert a [[BaseRelation]] created for external data sources into a [[DataFrame]].
   *
   * @group dataframes
   * @since 1.3.0
   */
  def baseRelationToDataFrame(baseRelation: BaseRelation): DataFrame = {
    sparkSession.baseRelationToDataFrame(baseRelation)
  }

  /**
   * :: DeveloperApi ::
   * Creates a [[DataFrame]] from an [[RDD]] containing [[Row]]s using the given schema.
   * It is important to make sure that the structure of every [[Row]] of the provided RDD matches
   * the provided schema. Otherwise, there will be runtime exception.
   * Example:
   * {{{
   *  import org.apache.spark.sql._
   *  import org.apache.spark.sql.types._
   *  val sqlContext = new org.apache.spark.sql.SQLContext(sc)
   *
   *  val schema =
   *    StructType(
   *      StructField("name", StringType, false) ::
   *      StructField("age", IntegerType, true) :: Nil)
   *
   *  val people =
   *    sc.textFile("examples/src/main/resources/people.txt").map(
   *      _.split(",")).map(p => Row(p(0), p(1).trim.toInt))
   *  val dataFrame = sqlContext.createDataFrame(people, schema)
   *  dataFrame.printSchema
   *  // root
   *  // |-- name: string (nullable = false)
   *  // |-- age: integer (nullable = true)
   *
   *  dataFrame.registerTempTable("people")
   *  sqlContext.sql("select name from people").collect.foreach(println)
   * }}}
   *
   * @group dataframes
   * @since 1.3.0
   */
  @DeveloperApi
  def createDataFrame(rowRDD: RDD[Row], schema: StructType): DataFrame = {
    sparkSession.createDataFrame(rowRDD, schema)
  }

  /**
   * Creates a DataFrame from an RDD[Row]. User can specify whether the input rows should be
   * converted to Catalyst rows.
   */
  private[sql]
  def createDataFrame(rowRDD: RDD[Row], schema: StructType, needsConversion: Boolean) = {
    sparkSession.createDataFrame(rowRDD, schema, needsConversion)
  }


  def createDataset[T : Encoder](data: Seq[T]): Dataset[T] = {
    sparkSession.createDataset(data)
  }

  def createDataset[T : Encoder](data: RDD[T]): Dataset[T] = {
    sparkSession.createDataset(data)
  }

  def createDataset[T : Encoder](data: java.util.List[T]): Dataset[T] = {
    sparkSession.createDataset(data)
  }

  /**
   * Creates a DataFrame from an RDD[Row]. User can specify whether the input rows should be
   * converted to Catalyst rows.
   */
  private[sql]
  def internalCreateDataFrame(catalystRows: RDD[InternalRow], schema: StructType) = {
    sparkSession.internalCreateDataFrame(catalystRows, schema)
  }

  /**
   * :: DeveloperApi ::
   * Creates a [[DataFrame]] from an [[JavaRDD]] containing [[Row]]s using the given schema.
   * It is important to make sure that the structure of every [[Row]] of the provided RDD matches
   * the provided schema. Otherwise, there will be runtime exception.
   *
   * @group dataframes
   * @since 1.3.0
   */
  @DeveloperApi
  def createDataFrame(rowRDD: JavaRDD[Row], schema: StructType): DataFrame = {
    sparkSession.createDataFrame(rowRDD, schema)
  }

  /**
   * :: DeveloperApi ::
   * Creates a [[DataFrame]] from an [[java.util.List]] containing [[Row]]s using the given schema.
   * It is important to make sure that the structure of every [[Row]] of the provided List matches
   * the provided schema. Otherwise, there will be runtime exception.
   *
   * @group dataframes
   * @since 1.6.0
   */
  @DeveloperApi
  def createDataFrame(rows: java.util.List[Row], schema: StructType): DataFrame = {
    sparkSession.createDataFrame(rows, schema)
  }

  /**
   * Applies a schema to an RDD of Java Beans.
   *
   * WARNING: Since there is no guaranteed ordering for fields in a Java Bean,
   *          SELECT * queries will return the columns in an undefined order.
   * @group dataframes
   * @since 1.3.0
   */
  def createDataFrame(rdd: RDD[_], beanClass: Class[_]): DataFrame = {
    sparkSession.createDataFrame(rdd, beanClass)
  }

  /**
   * Applies a schema to an RDD of Java Beans.
   *
   * WARNING: Since there is no guaranteed ordering for fields in a Java Bean,
   *          SELECT * queries will return the columns in an undefined order.
   * @group dataframes
   * @since 1.3.0
   */
  def createDataFrame(rdd: JavaRDD[_], beanClass: Class[_]): DataFrame = {
    sparkSession.createDataFrame(rdd, beanClass)
  }

  /**
   * Applies a schema to an List of Java Beans.
   *
   * WARNING: Since there is no guaranteed ordering for fields in a Java Bean,
   *          SELECT * queries will return the columns in an undefined order.
   * @group dataframes
   * @since 1.6.0
   */
  def createDataFrame(data: java.util.List[_], beanClass: Class[_]): DataFrame = {
    sparkSession.createDataFrame(data, beanClass)
  }

  /**
   * :: Experimental ::
   * Returns a [[DataFrameReader]] that can be used to read data and streams in as a [[DataFrame]].
   * {{{
   *   sqlContext.read.parquet("/path/to/file.parquet")
   *   sqlContext.read.schema(schema).json("/path/to/file.json")
   * }}}
   *
   * @group genericdata
   * @since 1.4.0
   */
  @Experimental
  def read: DataFrameReader = sparkSession.read

  /**
   * :: Experimental ::
   * Creates an external table from the given path and returns the corresponding DataFrame.
   * It will use the default data source configured by spark.sql.sources.default.
   *
   * @group ddl_ops
   * @since 1.3.0
   */
  @Experimental
  def createExternalTable(tableName: String, path: String): DataFrame = {
    sparkSession.createExternalTable(tableName, path)
  }

  /**
   * :: Experimental ::
   * Creates an external table from the given path based on a data source
   * and returns the corresponding DataFrame.
   *
   * @group ddl_ops
   * @since 1.3.0
   */
  @Experimental
  def createExternalTable(
      tableName: String,
      path: String,
      source: String): DataFrame = {
    sparkSession.createExternalTable(tableName, path, source)
  }

  /**
   * :: Experimental ::
   * Creates an external table from the given path based on a data source and a set of options.
   * Then, returns the corresponding DataFrame.
   *
   * @group ddl_ops
   * @since 1.3.0
   */
  @Experimental
  def createExternalTable(
      tableName: String,
      source: String,
      options: java.util.Map[String, String]): DataFrame = {
    sparkSession.createExternalTable(tableName, source, options)
  }

  /**
   * :: Experimental ::
   * (Scala-specific)
   * Creates an external table from the given path based on a data source and a set of options.
   * Then, returns the corresponding DataFrame.
   *
   * @group ddl_ops
   * @since 1.3.0
   */
  @Experimental
  def createExternalTable(
      tableName: String,
      source: String,
      options: Map[String, String]): DataFrame = {
    sparkSession.createExternalTable(tableName, source, options)
  }

  /**
   * :: Experimental ::
   * Create an external table from the given path based on a data source, a schema and
   * a set of options. Then, returns the corresponding DataFrame.
   *
   * @group ddl_ops
   * @since 1.3.0
   */
  @Experimental
  def createExternalTable(
      tableName: String,
      source: String,
      schema: StructType,
      options: java.util.Map[String, String]): DataFrame = {
    sparkSession.createExternalTable(tableName, source, schema, options)
  }

  /**
   * :: Experimental ::
   * (Scala-specific)
   * Create an external table from the given path based on a data source, a schema and
   * a set of options. Then, returns the corresponding DataFrame.
   *
   * @group ddl_ops
   * @since 1.3.0
   */
  @Experimental
  def createExternalTable(
      tableName: String,
      source: String,
      schema: StructType,
      options: Map[String, String]): DataFrame = {
    sparkSession.createExternalTable(tableName, source, schema, options)
  }

  /**
   * Registers the given [[DataFrame]] as a temporary table in the catalog. Temporary tables exist
   * only during the lifetime of this instance of SQLContext.
   */
  private[sql] def registerDataFrameAsTable(df: DataFrame, tableName: String): Unit = {
    sparkSession.registerDataFrameAsTable(df, tableName)
  }

  /**
   * Drops the temporary table with the given table name in the catalog. If the table has been
   * cached/persisted before, it's also unpersisted.
   *
   * @param tableName the name of the table to be unregistered.
   * @group basic
   * @since 1.3.0
   */
  def dropTempTable(tableName: String): Unit = {
    sparkSession.dropTempTable(tableName)
  }

  /**
   * :: Experimental ::
   * Creates a [[Dataset]] with a single [[LongType]] column named `id`, containing elements
   * in an range from 0 to `end` (exclusive) with step value 1.
   *
   * @since 2.0.0
   * @group dataset
   */
  @Experimental
  def range(end: Long): Dataset[java.lang.Long] = sparkSession.range(end)

  /**
   * :: Experimental ::
   * Creates a [[Dataset]] with a single [[LongType]] column named `id`, containing elements
   * in an range from `start` to `end` (exclusive) with step value 1.
   *
   * @since 2.0.0
   * @group dataset
   */
  @Experimental
  def range(start: Long, end: Long): Dataset[java.lang.Long] = sparkSession.range(start, end)

  /**
   * :: Experimental ::
   * Creates a [[Dataset]] with a single [[LongType]] column named `id`, containing elements
   * in an range from `start` to `end` (exclusive) with an step value.
   *
   * @since 2.0.0
   * @group dataset
   */
  @Experimental
  def range(start: Long, end: Long, step: Long): Dataset[java.lang.Long] = {
    sparkSession.range(start, end, step)
  }

  /**
   * :: Experimental ::
   * Creates a [[Dataset]] with a single [[LongType]] column named `id`, containing elements
   * in an range from `start` to `end` (exclusive) with an step value, with partition number
   * specified.
   *
   * @since 2.0.0
   * @group dataset
   */
  @Experimental
  def range(start: Long, end: Long, step: Long, numPartitions: Int): Dataset[java.lang.Long] = {
    sparkSession.range(start, end, step, numPartitions)
  }

  /**
   * Executes a SQL query using Spark, returning the result as a [[DataFrame]]. The dialect that is
   * used for SQL parsing can be configured with 'spark.sql.dialect'.
   *
   * @group basic
   * @since 1.3.0
   */
  def sql(sqlText: String): DataFrame = sparkSession.sql(sqlText)

  /**
   * Executes a SQL query without parsing it, but instead passing it directly to an underlying
   * system to process. This is currently only used for Hive DDLs and will be removed as soon
   * as Spark can parse all supported Hive DDLs itself.
   */
  private[sql] def runNativeSql(sqlText: String): Seq[Row] = {
    sparkSession.runNativeSql(sqlText)
  }

  /**
   * Returns the specified table as a [[DataFrame]].
   *
   * @group ddl_ops
   * @since 1.3.0
   */
  def table(tableName: String): DataFrame = {
    sparkSession.table(tableName)
  }

  /**
   * Returns a [[DataFrame]] containing names of existing tables in the current database.
   * The returned DataFrame has two columns, tableName and isTemporary (a Boolean
   * indicating if a table is a temporary one or not).
   *
   * @group ddl_ops
   * @since 1.3.0
   */
  def tables(): DataFrame = {
    sparkSession.tables()
  }

  /**
   * Returns a [[DataFrame]] containing names of existing tables in the given database.
   * The returned DataFrame has two columns, tableName and isTemporary (a Boolean
   * indicating if a table is a temporary one or not).
   *
   * @group ddl_ops
   * @since 1.3.0
   */
  def tables(databaseName: String): DataFrame = {
    sparkSession.tables(databaseName)
  }

  /**
   * Returns a [[ContinuousQueryManager]] that allows managing all the
   * [[org.apache.spark.sql.ContinuousQuery ContinuousQueries]] active on `this` context.
   *
   * @since 2.0.0
   */
  def streams: ContinuousQueryManager = sparkSession.streams

  /**
   * Returns the names of tables in the current database as an array.
   *
   * @group ddl_ops
   * @since 1.3.0
   */
  def tableNames(): Array[String] = {
    sparkSession.tableNames()
  }

  /**
   * Returns the names of tables in the given database as an array.
   *
   * @group ddl_ops
   * @since 1.3.0
   */
  def tableNames(databaseName: String): Array[String] = {
    sparkSession.tableNames(databaseName)
  }

  /**
   * Parses the data type in our internal string representation. The data type string should
   * have the same format as the one generated by `toString` in scala.
   * It is only used by PySpark.
   */
  protected[sql] def parseDataType(dataTypeString: String): DataType = {
    sparkSession.parseDataType(dataTypeString)
  }

  /**
   * Apply a schema defined by the schemaString to an RDD. It is only used by PySpark.
   */
  protected[sql] def applySchemaToPythonRDD(
      rdd: RDD[Array[Any]],
      schemaString: String): DataFrame = {
    sparkSession.applySchemaToPythonRDD(rdd, schemaString)
  }

  /**
   * Apply a schema defined by the schema to an RDD. It is only used by PySpark.
   */
  protected[sql] def applySchemaToPythonRDD(
      rdd: RDD[Array[Any]],
      schema: StructType): DataFrame = {
    sparkSession.applySchemaToPythonRDD(rdd, schema)
  }

  // TODO: move this logic into SparkSession

  // Register a successfully instantiated context to the singleton. This should be at the end of
  // the class definition so that the singleton is updated only if there is no exception in the
  // construction of the instance.
  sparkContext.addSparkListener(new SparkListener {
    override def onApplicationEnd(applicationEnd: SparkListenerApplicationEnd): Unit = {
      SQLContext.clearInstantiatedContext()
      SQLContext.clearSqlListener()
    }
  })

  sparkSession.setWrappedContext(self)
  SQLContext.setInstantiatedContext(self)
}

/**
 * This SQLContext object contains utility functions to create a singleton SQLContext instance,
 * or to get the created SQLContext instance.
 *
 * It also provides utility functions to support preference for threads in multiple sessions
 * scenario, setActive could set a SQLContext for current thread, which will be returned by
 * getOrCreate instead of the global one.
 */
object SQLContext {

  /**
   * The active SQLContext for the current thread.
   */
  private val activeContext: InheritableThreadLocal[SQLContext] =
    new InheritableThreadLocal[SQLContext]

  /**
   * Reference to the created SQLContext.
   */
  @transient private val instantiatedContext = new AtomicReference[SQLContext]()

  @transient private val sqlListener = new AtomicReference[SQLListener]()

  /**
   * Get the singleton SQLContext if it exists or create a new one using the given SparkContext.
   *
   * This function can be used to create a singleton SQLContext object that can be shared across
   * the JVM.
   *
   * If there is an active SQLContext for current thread, it will be returned instead of the global
   * one.
   *
   * @since 1.5.0
   */
  def getOrCreate(sparkContext: SparkContext): SQLContext = {
    val ctx = activeContext.get()
    if (ctx != null && !ctx.sparkContext.isStopped) {
      return ctx
    }

    synchronized {
      val ctx = instantiatedContext.get()
      if (ctx == null || ctx.sparkContext.isStopped) {
        new SQLContext(sparkContext)
      } else {
        ctx
      }
    }
  }

  private[sql] def clearInstantiatedContext(): Unit = {
    instantiatedContext.set(null)
  }

  private[sql] def setInstantiatedContext(sqlContext: SQLContext): Unit = {
    synchronized {
      val ctx = instantiatedContext.get()
      if (ctx == null || ctx.sparkContext.isStopped) {
        instantiatedContext.set(sqlContext)
      }
    }
  }

  private[sql] def getInstantiatedContextOption(): Option[SQLContext] = {
    Option(instantiatedContext.get())
  }

  private[sql] def clearSqlListener(): Unit = {
    sqlListener.set(null)
  }

  /**
   * Changes the SQLContext that will be returned in this thread and its children when
   * SQLContext.getOrCreate() is called. This can be used to ensure that a given thread receives
   * a SQLContext with an isolated session, instead of the global (first created) context.
   *
   * @since 1.6.0
   */
  def setActive(sqlContext: SQLContext): Unit = {
    activeContext.set(sqlContext)
  }

  /**
   * Clears the active SQLContext for current thread. Subsequent calls to getOrCreate will
   * return the first created context instead of a thread-local override.
   *
   * @since 1.6.0
   */
  def clearActive(): Unit = {
    activeContext.remove()
  }

  private[sql] def getActive(): Option[SQLContext] = {
    Option(activeContext.get())
  }

  /**
   * Converts an iterator of Java Beans to InternalRow using the provided
   * bean info & schema. This is not related to the singleton, but is a static
   * method for internal use.
   */
  private[sql] def beansToRows(
        data: Iterator[_],
        beanInfo: BeanInfo,
        attrs: Seq[AttributeReference]): Iterator[InternalRow] = {
    val extractors =
      beanInfo.getPropertyDescriptors.filterNot(_.getName == "class").map(_.getReadMethod)
    val methodsToConverts = extractors.zip(attrs).map { case (e, attr) =>
      (e, CatalystTypeConverters.createToCatalystConverter(attr.dataType))
    }
    data.map{ element =>
      new GenericInternalRow(
        methodsToConverts.map { case (e, convert) => convert(e.invoke(element)) }.toArray[Any]
      ): InternalRow
    }
  }

  /**
   * Create a SQLListener then add it into SparkContext, and create an SQLTab if there is SparkUI.
   */
  private[sql] def createListenerAndUI(sc: SparkContext): SQLListener = {
    if (sqlListener.get() == null) {
      val listener = new SQLListener(sc.conf)
      if (sqlListener.compareAndSet(null, listener)) {
        sc.addSparkListener(listener)
        sc.ui.foreach(new SQLTab(listener, _))
      }
    }
    sqlListener.get()
  }

  /**
   * Extract `spark.sql.*` properties from the conf and return them as a [[Properties]].
   */
  private[sql] def getSQLProperties(sparkConf: SparkConf): Properties = {
    val properties = new Properties
    sparkConf.getAll.foreach { case (key, value) =>
      if (key.startsWith("spark.sql")) {
        properties.setProperty(key, value)
      }
    }
    properties
  }

}<|MERGE_RESOLUTION|>--- conflicted
+++ resolved
@@ -118,19 +118,13 @@
    *
    * @since 1.6.0
    */
-<<<<<<< HEAD
 
   /** Pre-Load built-in User Defined Types */
   if (isRootContext) {
     BuiltInUDT.preloadBuiltInUDT
   }
 
-  def newSession(): SQLContext = {
-    new SQLContext(sparkSession.newSession(), isRootContext = false)
-  }
-=======
   def newSession(): SQLContext = sparkSession.newSession().wrapped
->>>>>>> 80127935
 
   /**
    * An interface to register custom [[org.apache.spark.sql.util.QueryExecutionListener]]s
