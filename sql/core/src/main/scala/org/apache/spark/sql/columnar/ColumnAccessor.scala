--- conflicted
+++ resolved
@@ -108,7 +108,6 @@
   extends BasicColumnAccessor[Decimal](buffer, DECIMAL(precision, scale))
   with NullableColumnAccessor
 
-<<<<<<< HEAD
 private[sql] class StructColumnAccessor(buffer: ByteBuffer, dataType: DataType)
   extends BasicColumnAccessor[InternalRow](buffer, STRUCT(dataType))
   with NullableColumnAccessor
@@ -123,7 +122,7 @@
 
 private[sql] object ColumnAccessor {
   def apply(dataType: DataType, buffer: ByteBuffer): ColumnAccessor = {
-    val dup = buffer.duplicate().order(ByteOrder.nativeOrder)
+    val dup = buffer.order(ByteOrder.nativeOrder)
 
     dataType match {
       case NullType => new NullColumnAccess(dup)
@@ -146,25 +145,6 @@
       case udt: UserDefinedType[_] => ColumnAccessor(udt.sqlType, buffer)
       case other =>
         throw new Exception(s"not support type: $other")
-=======
-private[sql] object ColumnAccessor {
-  def apply(dataType: DataType, buffer: ByteBuffer): ColumnAccessor = {
-    val buf = buffer.order(ByteOrder.nativeOrder)
-
-    dataType match {
-      case BooleanType => new BooleanColumnAccessor(buf)
-      case ByteType => new ByteColumnAccessor(buf)
-      case ShortType => new ShortColumnAccessor(buf)
-      case IntegerType | DateType => new IntColumnAccessor(buf)
-      case LongType | TimestampType => new LongColumnAccessor(buf)
-      case FloatType => new FloatColumnAccessor(buf)
-      case DoubleType => new DoubleColumnAccessor(buf)
-      case StringType => new StringColumnAccessor(buf)
-      case BinaryType => new BinaryColumnAccessor(buf)
-      case DecimalType.Fixed(precision, scale) if precision < 19 =>
-        new FixedDecimalColumnAccessor(buf, precision, scale)
-      case other => new GenericColumnAccessor(buf, other)
->>>>>>> 27ecfe61
     }
   }
 }