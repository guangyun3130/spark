/*
 * Licensed to the Apache Software Foundation (ASF) under one or more
 * contributor license agreements.  See the NOTICE file distributed with
 * this work for additional information regarding copyright ownership.
 * The ASF licenses this file to You under the Apache License, Version 2.0
 * (the "License"); you may not use this file except in compliance with
 * the License.  You may obtain a copy of the License at
 *
 *    http://www.apache.org/licenses/LICENSE-2.0
 *
 * Unless required by applicable law or agreed to in writing, software
 * distributed under the License is distributed on an "AS IS" BASIS,
 * WITHOUT WARRANTIES OR CONDITIONS OF ANY KIND, either express or implied.
 * See the License for the specific language governing permissions and
 * limitations under the License.
 */

package org.apache.spark.sql.execution.datasources

import org.apache.spark.sql.SparkSession
import org.apache.spark.sql.catalyst.catalog.CatalogStatistics
import org.apache.spark.sql.catalyst.expressions._
import org.apache.spark.sql.catalyst.planning.PhysicalOperation
import org.apache.spark.sql.catalyst.plans.logical.{Filter, LeafNode, LogicalPlan, Project}
import org.apache.spark.sql.catalyst.rules.Rule
import org.apache.spark.sql.execution.datasources.v2.{DataSourceV2ScanRelation, FileScan, FileTable}
import org.apache.spark.sql.types.StructType

private[sql] object PruneFileSourcePartitions extends Rule[LogicalPlan] {

  private def getPartitionKeyFilters(
      sparkSession: SparkSession,
      relation: LeafNode,
      partitionSchema: StructType,
      filters: Seq[Expression],
      output: Seq[AttributeReference]): ExpressionSet = {
    val normalizedFilters = DataSourceStrategy.normalizeExprs(
      filters.filter(f => f.deterministic && !SubqueryExpression.hasSubquery(f)), output)
    val partitionColumns =
      relation.resolve(partitionSchema, sparkSession.sessionState.analyzer.resolver)
    val partitionSet = AttributeSet(partitionColumns)
    ExpressionSet(normalizedFilters.filter { f =>
      f.references.subsetOf(partitionSet)
    })
  }

  private def rebuildPhysicalOperation(
      projects: Seq[NamedExpression],
      filters: Seq[Expression],
      relation: LeafNode): Project = {
    val withFilter = if (filters.nonEmpty) {
      val filterExpression = filters.reduceLeft(And)
      Filter(filterExpression, relation)
    } else {
      relation
    }
    Project(projects, withFilter)
  }

  override def apply(plan: LogicalPlan): LogicalPlan = plan transformDown {
    case op @ PhysicalOperation(projects, filters,
        logicalRelation @
          LogicalRelation(fsRelation @
            HadoopFsRelation(
              catalogFileIndex: CatalogFileIndex,
              partitionSchema,
              _,
              _,
              _,
              _),
            _,
            _,
            _))
        if filters.nonEmpty && fsRelation.partitionSchemaOption.isDefined =>
<<<<<<< HEAD

      val sparkSession = fsRelation.sparkSession
      val partitionColumns =
        logicalRelation.resolve(
          partitionSchema, sparkSession.sessionState.analyzer.resolver)
      val partitionSet = AttributeSet(partitionColumns)
      val partitionKeyFilters = splitPredicates(filters.reduceLeft(And),partitionSet)

=======
      val partitionKeyFilters = getPartitionKeyFilters(
        fsRelation.sparkSession, logicalRelation, partitionSchema, filters, logicalRelation.output)
>>>>>>> eefcc7d7
      if (partitionKeyFilters.nonEmpty) {
        val prunedFileIndex = catalogFileIndex.filterPartitions(partitionKeyFilters)
        val prunedFsRelation =
          fsRelation.copy(location = prunedFileIndex)(fsRelation.sparkSession)
        // Change table stats based on the sizeInBytes of pruned files
        val withStats = logicalRelation.catalogTable.map(_.copy(
          stats = Some(CatalogStatistics(sizeInBytes = BigInt(prunedFileIndex.sizeInBytes)))))
        val prunedLogicalRelation = logicalRelation.copy(
          relation = prunedFsRelation, catalogTable = withStats)
        // Keep partition-pruning predicates so that they are visible in physical planning
        rebuildPhysicalOperation(projects, filters, prunedLogicalRelation)
      } else {
        op
      }

    case op @ PhysicalOperation(projects, filters,
        v2Relation @ DataSourceV2ScanRelation(_, scan: FileScan, output))
        if filters.nonEmpty && scan.readDataSchema.nonEmpty =>
      val partitionKeyFilters = getPartitionKeyFilters(scan.sparkSession,
        v2Relation, scan.readPartitionSchema, filters, output)
      if (partitionKeyFilters.nonEmpty) {
        val prunedV2Relation =
          v2Relation.copy(scan = scan.withPartitionFilters(partitionKeyFilters.toSeq))
        // The pushed down partition filters don't need to be reevaluated.
        val afterScanFilters =
          ExpressionSet(filters) -- partitionKeyFilters.filter(_.references.nonEmpty)
        rebuildPhysicalOperation(projects, afterScanFilters.toSeq, prunedV2Relation)
      } else {
        op
      }
  }

  /**
    * Split predicate ,Filter partitioning predicate
    */
  def splitPredicates(condition: Expression,partitionSet :AttributeSet): Seq[Expression] = {
    condition match {
      case And(cond1, cond2) =>
        splitPredicates(cond1,partitionSet) ++ splitPredicates(cond2,partitionSet)
      case Or(cond1, cond2)=>
        val leftSeq = splitPredicates(cond1,partitionSet)
        val rightSeq = splitPredicates(cond2,partitionSet)
        if(leftSeq.nonEmpty && rightSeq.nonEmpty)
          Or(leftSeq.reduceLeft(And),rightSeq.reduceLeft(And)) :: Nil
        else Nil
      case other  => if (other.references.subsetOf(partitionSet)) other :: Nil else Nil
    }
  }

}<|MERGE_RESOLUTION|>--- conflicted
+++ resolved
@@ -17,7 +17,6 @@
 
 package org.apache.spark.sql.execution.datasources
 
-import org.apache.spark.sql.SparkSession
 import org.apache.spark.sql.catalyst.catalog.CatalogStatistics
 import org.apache.spark.sql.catalyst.expressions._
 import org.apache.spark.sql.catalyst.planning.PhysicalOperation
@@ -72,21 +71,10 @@
             _,
             _))
         if filters.nonEmpty && fsRelation.partitionSchemaOption.isDefined =>
-<<<<<<< HEAD
-
-      val sparkSession = fsRelation.sparkSession
-      val partitionColumns =
-        logicalRelation.resolve(
-          partitionSchema, sparkSession.sessionState.analyzer.resolver)
-      val partitionSet = AttributeSet(partitionColumns)
-      val partitionKeyFilters = splitPredicates(filters.reduceLeft(And),partitionSet)
-
-=======
       val partitionKeyFilters = getPartitionKeyFilters(
         fsRelation.sparkSession, logicalRelation, partitionSchema, filters, logicalRelation.output)
->>>>>>> eefcc7d7
       if (partitionKeyFilters.nonEmpty) {
-        val prunedFileIndex = catalogFileIndex.filterPartitions(partitionKeyFilters)
+        val prunedFileIndex = catalogFileIndex.filterPartitions(partitionKeyFilters.toSeq)
         val prunedFsRelation =
           fsRelation.copy(location = prunedFileIndex)(fsRelation.sparkSession)
         // Change table stats based on the sizeInBytes of pruned files
