--- conflicted
+++ resolved
@@ -32,13 +32,8 @@
 import org.apache.spark.sql.api.python.PythonSQLUtils
 import org.apache.spark.sql.catalyst.encoders.ExpressionEncoder
 import org.apache.spark.sql.execution.streaming.{ImplicitGroupingKeyTracker, StatefulProcessorHandleImpl, StatefulProcessorHandleState}
-<<<<<<< HEAD
 import org.apache.spark.sql.execution.streaming.state.StateMessage.{HandleState, ImplicitGroupingKeyRequest, ListStateCall, StatefulProcessorCall, StateRequest, StateResponse, StateVariableRequest, ValueStateCall}
-import org.apache.spark.sql.streaming.{ListState, ValueState}
-=======
-import org.apache.spark.sql.execution.streaming.state.StateMessage.{HandleState, ImplicitGroupingKeyRequest, StatefulProcessorCall, StateRequest, StateResponse, StateVariableRequest, ValueStateCall}
-import org.apache.spark.sql.streaming.{TTLConfig, ValueState}
->>>>>>> 14e49085
+import org.apache.spark.sql.streaming.{ListState, TTLConfig, ValueState}
 import org.apache.spark.sql.types.StructType
 import org.apache.spark.sql.util.ArrowUtils
 
@@ -187,18 +182,14 @@
       case StatefulProcessorCall.MethodCase.GETVALUESTATE =>
         val stateName = message.getGetValueState.getStateName
         val schema = message.getGetValueState.getSchema
-<<<<<<< HEAD
-        initializeStateVariable(stateName, schema, "valueState")
+        val ttlDurationMs = if (message.getGetValueState.hasTtl) {
+          Some(message.getGetValueState.getTtl.getDurationMs)
+        } else None
+        initializeStateVariable(stateName, schema, "valueState", ttlDurationMs)
       case StatefulProcessorCall.MethodCase.GETLISTSTATE =>
         val stateName = message.getGetListState.getStateName
         val schema = message.getGetListState.getSchema
-        initializeStateVariable(stateName, schema, "listState")
-=======
-        val ttlDurationMs = if (message.getGetValueState.hasTtl) {
-          Some(message.getGetValueState.getTtl.getDurationMs)
-        } else None
-        initializeValueState(stateName, schema, ttlDurationMs)
->>>>>>> 14e49085
+        initializeStateVariable(stateName, schema, "listState", None)
       case _ =>
         throw new IllegalArgumentException("Invalid method call")
     }
@@ -355,18 +346,23 @@
     outputStream.write(responseMessageBytes)
   }
 
-<<<<<<< HEAD
   private def initializeStateVariable(
     stateName: String,
     schemaString: String,
-    stateVariable: String): Unit = {
+    stateVariable: String,
+    ttlDurationMs: Option[Int]): Unit = {
     val schema = StructType.fromString(schemaString)
     val expressionEncoder = ExpressionEncoder(schema).resolveAndBind()
     stateVariable match {
         case "valueState" => if (!valueStates.contains(stateName)) {
+          val state = if (ttlDurationMs.isEmpty) {
+            statefulProcessorHandle.getValueState[Row](stateName, Encoders.row(schema))
+          } else {
+            statefulProcessorHandle.getValueState(
+              stateName, Encoders.row(schema), TTLConfig(Duration.ofMillis(ttlDurationMs.get)))
+          }
           valueStates.put(stateName,
-            ValueStateInfo(statefulProcessorHandle.getValueState[Row](stateName,
-              Encoders.row(schema)), schema, expressionEncoder.createDeserializer()))
+            ValueStateInfo(state, schema, expressionEncoder.createDeserializer()))
           sendResponse(0)
         } else {
           sendResponse(1, s"Value state $stateName already exists")
@@ -380,25 +376,6 @@
         } else {
           sendResponse(1, s"List state $stateName already exists")
         }
-=======
-  private def initializeValueState(
-      stateName: String,
-      schemaString: String,
-      ttlDurationMs: Option[Int]): Unit = {
-    if (!valueStates.contains(stateName)) {
-      val schema = StructType.fromString(schemaString)
-      val state = if (ttlDurationMs.isEmpty) {
-        statefulProcessorHandle.getValueState[Row](stateName, Encoders.row(schema))
-      } else {
-        statefulProcessorHandle.getValueState(
-          stateName, Encoders.row(schema), TTLConfig(Duration.ofMillis(ttlDurationMs.get)))
-      }
-      val valueRowDeserializer = ExpressionEncoder(schema).resolveAndBind().createDeserializer()
-      valueStates.put(stateName, (state, schema, valueRowDeserializer))
-      sendResponse(0)
-    } else {
-      sendResponse(1, s"state $stateName already exists")
->>>>>>> 14e49085
     }
   }
 }
