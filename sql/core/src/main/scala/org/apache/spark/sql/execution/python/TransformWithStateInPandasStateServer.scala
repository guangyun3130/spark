/*
 * Licensed to the Apache Software Foundation (ASF) under one or more
 * contributor license agreements.  See the NOTICE file distributed with
 * this work for additional information regarding copyright ownership.
 * The ASF licenses this file to You under the Apache License, Version 2.0
 * (the "License"); you may not use this file except in compliance with
 * the License.  You may obtain a copy of the License at
 *
 *    http://www.apache.org/licenses/LICENSE-2.0
 *
 * Unless required by applicable law or agreed to in writing, software
 * distributed under the License is distributed on an "AS IS" BASIS,
 * WITHOUT WARRANTIES OR CONDITIONS OF ANY KIND, either express or implied.
 * See the License for the specific language governing permissions and
 * limitations under the License.
 */

package org.apache.spark.sql.execution.python

import java.io.{BufferedInputStream, BufferedOutputStream, DataInputStream, DataOutputStream, EOFException}
import java.net.ServerSocket
import java.time.Duration

import scala.collection.mutable

import com.google.protobuf.ByteString
import org.apache.arrow.vector.VectorSchemaRoot
import org.apache.arrow.vector.ipc.ArrowStreamWriter

import org.apache.spark.internal.{Logging, LogKeys, MDC}
import org.apache.spark.sql.{Encoders, Row}
import org.apache.spark.sql.api.python.PythonSQLUtils
import org.apache.spark.sql.catalyst.InternalRow
import org.apache.spark.sql.catalyst.encoders.ExpressionEncoder
import org.apache.spark.sql.execution.streaming.{ImplicitGroupingKeyTracker, StatefulProcessorHandleImpl, StatefulProcessorHandleState, StateVariableType}
import org.apache.spark.sql.execution.streaming.state.StateMessage.{HandleState, ImplicitGroupingKeyRequest, ListStateCall, StatefulProcessorCall, StateRequest, StateResponse, StateVariableRequest, UtilsCallCommand, ValueStateCall}
import org.apache.spark.sql.execution.streaming.state.StateStoreErrors
import org.apache.spark.sql.streaming.{ListState, TTLConfig, ValueState}
import org.apache.spark.sql.types.{BinaryType, StructType}
import org.apache.spark.sql.util.ArrowUtils
import org.apache.spark.util.Utils

/**
 * This class is used to handle the state requests from the Python side. It runs on a separate
 * thread spawned by TransformWithStateInPandasStateRunner per task. It opens a dedicated socket
 * to process/transfer state related info which is shut down when task finishes or there's an error
 * on opening the socket. It processes following state requests and return responses to the
 * Python side:
 * - Requests for managing explicit grouping key.
 * - Stateful processor requests.
 * - Requests for managing state variables (e.g. valueState).
 */
class TransformWithStateInPandasStateServer(
    stateServerSocket: ServerSocket,
    statefulProcessorHandle: StatefulProcessorHandleImpl,
    groupingKeySchema: StructType,
    timeZoneId: String,
    errorOnDuplicatedFieldNames: Boolean,
    largeVarTypes: Boolean,
    arrowTransformWithStateInPandasMaxRecordsPerBatch: Int,
    outputStreamForTest: DataOutputStream = null,
    valueStateMapForTest: mutable.HashMap[String, ValueStateInfo] = null,
    deserializerForTest: TransformWithStateInPandasDeserializer = null,
    arrowStreamWriterForTest: BaseStreamingArrowWriter = null,
    listStatesMapForTest : mutable.HashMap[String, ListStateInfo] = null,
    listStateIteratorMapForTest: mutable.HashMap[String, Iterator[Row]] = null,
    hasInitialState: Boolean = false,
    initialStateSchema: StructType = new StructType(),
    initialStateDataIterator: Iterator[(InternalRow, Iterator[InternalRow])] = Iterator.empty)
  extends Runnable with Logging {
  private val keyRowDeserializer: ExpressionEncoder.Deserializer[Row] =
    ExpressionEncoder(groupingKeySchema).resolveAndBind().createDeserializer()
  private var inputStream: DataInputStream = _
  private var outputStream: DataOutputStream = outputStreamForTest
  // A map to store the value state name -> (value state, schema, value row deserializer) mapping.
  private val valueStates = if (valueStateMapForTest != null) {
    valueStateMapForTest
  } else {
    new mutable.HashMap[String, ValueStateInfo]()
  }
  // A map to store the list state name -> (list state, schema, list state row deserializer,
  // list state row serializer) mapping.
  private val listStates = if (listStatesMapForTest != null) {
    listStatesMapForTest
  } else {
    new mutable.HashMap[String, ListStateInfo]()
  }
  // A map to store the iterator id -> iterator mapping. This is to keep track of the
  // current iterator position for each list state in a grouping key in case user tries to fetch
  // another list state before the current iterator is exhausted.
  private var listStateIterators = if (listStateIteratorMapForTest != null) {
    listStateIteratorMapForTest
  } else {
    new mutable.HashMap[String, Iterator[Row]]()
  }

  private val initDataIter: Iterator[(InternalRow, Iterator[InternalRow])] =
    initialStateDataIterator.toSeq.iterator

  def run(): Unit = {
    val listeningSocket = stateServerSocket.accept()
    inputStream = new DataInputStream(
      new BufferedInputStream(listeningSocket.getInputStream))
    outputStream = new DataOutputStream(
      new BufferedOutputStream(listeningSocket.getOutputStream)
    )

    while (listeningSocket.isConnected &&
      statefulProcessorHandle.getHandleState != StatefulProcessorHandleState.CLOSED) {
      try {
        val version = inputStream.readInt()
        if (version != -1) {
          assert(version == 0)
          val message = parseProtoMessage()
          handleRequest(message)
          outputStream.flush()
        }
      } catch {
        case _: EOFException =>
          logWarning(log"No more data to read from the socket")
          statefulProcessorHandle.setHandleState(StatefulProcessorHandleState.CLOSED)
          return
        case e: Exception =>
          logError(log"Error reading message: ${MDC(LogKeys.ERROR, e.getMessage)}", e)
          sendResponse(1, e.getMessage)
          outputStream.flush()
          statefulProcessorHandle.setHandleState(StatefulProcessorHandleState.CLOSED)
          return
      }
    }
    logInfo(log"Done from the state server thread")
  }

  private def parseProtoMessage(): StateRequest = {
    val messageLen = inputStream.readInt()
    val messageBytes = new Array[Byte](messageLen)
    inputStream.read(messageBytes)
    StateRequest.parseFrom(ByteString.copyFrom(messageBytes))
  }

  private def handleRequest(message: StateRequest): Unit = {
    message.getMethodCase match {
      case StateRequest.MethodCase.IMPLICITGROUPINGKEYREQUEST =>
        handleImplicitGroupingKeyRequest(message.getImplicitGroupingKeyRequest)
      case StateRequest.MethodCase.STATEFULPROCESSORCALL =>
        handleStatefulProcessorCall(message.getStatefulProcessorCall)
      case StateRequest.MethodCase.STATEVARIABLEREQUEST =>
        handleStateVariableRequest(message.getStateVariableRequest)
      case _ =>
        throw new IllegalArgumentException("Invalid method call")
    }
  }

  private def handleImplicitGroupingKeyRequest(message: ImplicitGroupingKeyRequest): Unit = {
    message.getMethodCase match {
      case ImplicitGroupingKeyRequest.MethodCase.SETIMPLICITKEY =>
        val keyBytes = message.getSetImplicitKey.getKey.toByteArray
        // The key row is serialized as a byte array, we need to convert it back to a Row
        val keyRow = PythonSQLUtils.toJVMRow(keyBytes, groupingKeySchema, keyRowDeserializer)
        ImplicitGroupingKeyTracker.setImplicitKey(keyRow)
        // Reset the list state iterators for a new grouping key.
        listStateIterators = new mutable.HashMap[String, Iterator[Row]]()
        sendResponse(0)
      case ImplicitGroupingKeyRequest.MethodCase.REMOVEIMPLICITKEY =>
        ImplicitGroupingKeyTracker.removeImplicitKey()
        // Reset the list state iterators for a new grouping key.
        listStateIterators = new mutable.HashMap[String, Iterator[Row]]()
        sendResponse(0)
      case _ =>
        throw new IllegalArgumentException("Invalid method call")
    }
  }

  private[sql] def handleStatefulProcessorCall(message: StatefulProcessorCall): Unit = {
    message.getMethodCase match {
      case StatefulProcessorCall.MethodCase.SETHANDLESTATE =>
        val requestedState = message.getSetHandleState.getState
        requestedState match {
          case HandleState.CREATED =>
            statefulProcessorHandle.setHandleState(StatefulProcessorHandleState.CREATED)
          case HandleState.INITIALIZED =>
            statefulProcessorHandle.setHandleState(StatefulProcessorHandleState.INITIALIZED)
          case HandleState.CLOSED =>
            statefulProcessorHandle.setHandleState(StatefulProcessorHandleState.CLOSED)
          case _ =>
        }
        sendResponse(0)
      case StatefulProcessorCall.MethodCase.GETVALUESTATE =>
        val stateName = message.getGetValueState.getStateName
        val schema = message.getGetValueState.getSchema
        val ttlDurationMs = if (message.getGetValueState.hasTtl) {
          Some(message.getGetValueState.getTtl.getDurationMs)
        } else None
        initializeStateVariable(stateName, schema, StateVariableType.ValueState, ttlDurationMs)
      case StatefulProcessorCall.MethodCase.GETLISTSTATE =>
        val stateName = message.getGetListState.getStateName
        val schema = message.getGetListState.getSchema
<<<<<<< HEAD
        // TODO(SPARK-49744): Add ttl support for list state.
        initializeStateVariable(stateName, schema, StateVariableType.ListState, None)
      case StatefulProcessorCall.MethodCase.UTILSCALL =>
        handleStatefulProcessorUtilRequest(message.getUtilsCall)
=======
        val ttlDurationMs = if (message.getGetListState.hasTtl) {
          Some(message.getGetListState.getTtl.getDurationMs)
        } else {
            None
        }
        initializeStateVariable(stateName, schema, StateVariableType.ListState, ttlDurationMs)
>>>>>>> 724e1bf6
      case _ =>
        throw new IllegalArgumentException("Invalid method call")
    }
  }

  private[sql] def handleStatefulProcessorUtilRequest(message: UtilsCallCommand): Unit = {
    message.getMethodCase match {
      case UtilsCallCommand.MethodCase.ISFIRSTBATCH =>
        if (!hasInitialState) {
          // In physical planning, hasInitialState will always be flipped
          // if it is not first batch
          sendResponse(1)
        } else {
          sendResponse(0)
        }

      case UtilsCallCommand.MethodCase.GETINITIALSTATE =>
        if (!hasInitialState || initDataIter == null || !initDataIter.hasNext) {
          sendResponse(1)
        } else {
          sendResponse(0)

          outputStream.flush()
          val outputSchema = new StructType()
            .add("key", BinaryType)
            .add("initialState", initialStateSchema)
          val arrowSchema = ArrowUtils.toArrowSchema(outputSchema, timeZoneId,
            errorOnDuplicatedFieldNames, largeVarTypes)
          val allocator = ArrowUtils.rootAllocator.newChildAllocator(
            s"stdout writer for transformWithStateInPandas state socket", 0, Long.MaxValue)
          val root = VectorSchemaRoot.create(arrowSchema, allocator)
          val writer = new ArrowStreamWriter(root, null, outputStream)
          val arrowStreamWriter =
            new BaseStreamingArrowWriter(root, writer,
              arrowTransformWithStateInPandasMaxRecordsPerBatch)

          val keyStatePair = initDataIter.next()
          var seenInitStateOnKey = false
          while (keyStatePair._2.hasNext) {
            if (seenInitStateOnKey) {
              throw StateStoreErrors.cannotReInitializeStateOnKey(
                keyRowDeserializer.apply(keyStatePair._1).toString)
            } else {
              val initialStateRow = keyStatePair._2.next()
              seenInitStateOnKey = true
              val outputRow = InternalRow(
                PythonSQLUtils.toPyRow(keyRowDeserializer.apply(keyStatePair._1)), initialStateRow)
              arrowStreamWriter.writeRow(outputRow)
            }
          }
          arrowStreamWriter.finalizeCurrentArrowBatch()
          Utils.tryWithSafeFinally {
            // end writes footer to the output stream and doesn't clean any resources.
            // It could throw exception if the output stream is closed, so it should be
            // in the try block.
            writer.end()
          } {
            root.close()
            allocator.close()
          }
        }

      case _ =>
        throw new IllegalArgumentException(
          s"Invalid method call for ${message.getMethodCase.toString}")
    }
  }

  private def handleStateVariableRequest(message: StateVariableRequest): Unit = {
    message.getMethodCase match {
      case StateVariableRequest.MethodCase.VALUESTATECALL =>
        handleValueStateRequest(message.getValueStateCall)
      case StateVariableRequest.MethodCase.LISTSTATECALL =>
        handleListStateRequest(message.getListStateCall)
      case _ =>
        throw new IllegalArgumentException("Invalid method call")
    }
  }

  private[sql] def handleValueStateRequest(message: ValueStateCall): Unit = {
    val stateName = message.getStateName
    if (!valueStates.contains(stateName)) {
      logWarning(log"Value state ${MDC(LogKeys.STATE_NAME, stateName)} is not initialized.")
      sendResponse(1, s"Value state $stateName is not initialized.")
      return
    }
    val valueStateInfo = valueStates(stateName)
    message.getMethodCase match {
      case ValueStateCall.MethodCase.EXISTS =>
        if (valueStateInfo.valueState.exists()) {
          sendResponse(0)
        } else {
          // Send status code 2 to indicate that the value state doesn't have a value yet.
          sendResponse(2, s"state $stateName doesn't exist")
        }
      case ValueStateCall.MethodCase.GET =>
        val valueOption = valueStateInfo.valueState.getOption()
        if (valueOption.isDefined) {
          // Serialize the value row as a byte array
          val valueBytes = PythonSQLUtils.toPyRow(valueOption.get)
          val byteString = ByteString.copyFrom(valueBytes)
          sendResponse(0, null, byteString)
        } else {
          logWarning(log"Value state ${MDC(LogKeys.STATE_NAME, stateName)} doesn't contain" +
            log" a value.")
          sendResponse(0)
        }
      case ValueStateCall.MethodCase.VALUESTATEUPDATE =>
        val byteArray = message.getValueStateUpdate.getValue.toByteArray
        // The value row is serialized as a byte array, we need to convert it back to a Row
        val valueRow = PythonSQLUtils.toJVMRow(byteArray, valueStateInfo.schema,
          valueStateInfo.deserializer)
        valueStateInfo.valueState.update(valueRow)
        sendResponse(0)
      case ValueStateCall.MethodCase.CLEAR =>
        valueStateInfo.valueState.clear()
        sendResponse(0)
      case _ =>
        throw new IllegalArgumentException("Invalid method call")
    }
  }

  private[sql] def handleListStateRequest(message: ListStateCall): Unit = {
    val stateName = message.getStateName
    if (!listStates.contains(stateName)) {
      logWarning(log"List state ${MDC(LogKeys.STATE_NAME, stateName)} is not initialized.")
      sendResponse(1, s"List state $stateName is not initialized.")
      return
    }
    val listStateInfo = listStates(stateName)
    val deserializer = if (deserializerForTest != null) {
      deserializerForTest
    } else {
      new TransformWithStateInPandasDeserializer(listStateInfo.deserializer)
    }
    message.getMethodCase match {
      case ListStateCall.MethodCase.EXISTS =>
        if (listStateInfo.listState.exists()) {
          sendResponse(0)
        } else {
          // Send status code 2 to indicate that the list state doesn't have a value yet.
          sendResponse(2, s"state $stateName doesn't exist")
        }
      case ListStateCall.MethodCase.LISTSTATEPUT =>
        val rows = deserializer.readArrowBatches(inputStream)
        listStateInfo.listState.put(rows.toArray)
        sendResponse(0)
      case ListStateCall.MethodCase.LISTSTATEGET =>
        val iteratorId = message.getListStateGet.getIteratorId
        var iteratorOption = listStateIterators.get(iteratorId)
        if (iteratorOption.isEmpty) {
          iteratorOption = Some(listStateInfo.listState.get())
          listStateIterators.put(iteratorId, iteratorOption.get)
        }
        if (!iteratorOption.get.hasNext) {
          sendResponse(2, s"List state $stateName doesn't contain any value.")
          return
        } else {
          sendResponse(0)
        }
        outputStream.flush()
        val arrowStreamWriter = if (arrowStreamWriterForTest != null) {
          arrowStreamWriterForTest
        } else {
          val arrowSchema = ArrowUtils.toArrowSchema(listStateInfo.schema, timeZoneId,
            errorOnDuplicatedFieldNames, largeVarTypes)
          val allocator = ArrowUtils.rootAllocator.newChildAllocator(
          s"stdout writer for transformWithStateInPandas state socket", 0, Long.MaxValue)
          val root = VectorSchemaRoot.create(arrowSchema, allocator)
          new BaseStreamingArrowWriter(root, new ArrowStreamWriter(root, null, outputStream),
            arrowTransformWithStateInPandasMaxRecordsPerBatch)
        }
        val listRowSerializer = listStateInfo.serializer
        // Only write a single batch in each GET request. Stops writing row if rowCount reaches
        // the arrowTransformWithStateInPandasMaxRecordsPerBatch limit. This is to handle a case
        // when there are multiple state variables, user tries to access a different state variable
        // while the current state variable is not exhausted yet.
        var rowCount = 0
        while (iteratorOption.get.hasNext &&
          rowCount < arrowTransformWithStateInPandasMaxRecordsPerBatch) {
          val row = iteratorOption.get.next()
          val internalRow = listRowSerializer(row)
          arrowStreamWriter.writeRow(internalRow)
          rowCount += 1
        }
        arrowStreamWriter.finalizeCurrentArrowBatch()
      case ListStateCall.MethodCase.APPENDVALUE =>
        val byteArray = message.getAppendValue.getValue.toByteArray
        val newRow = PythonSQLUtils.toJVMRow(byteArray, listStateInfo.schema,
          listStateInfo.deserializer)
        listStateInfo.listState.appendValue(newRow)
        sendResponse(0)
      case ListStateCall.MethodCase.APPENDLIST =>
        val rows = deserializer.readArrowBatches(inputStream)
        listStateInfo.listState.appendList(rows.toArray)
        sendResponse(0)
      case ListStateCall.MethodCase.CLEAR =>
        listStates(stateName).listState.clear()
        sendResponse(0)
      case _ =>
        throw new IllegalArgumentException("Invalid method call")
    }
  }

  private def sendResponse(
      status: Int,
      errorMessage: String = null,
      byteString: ByteString = null): Unit = {
    val responseMessageBuilder = StateResponse.newBuilder().setStatusCode(status)
    if (status != 0 && errorMessage != null) {
      responseMessageBuilder.setErrorMessage(errorMessage)
    }
    if (byteString != null) {
      responseMessageBuilder.setValue(byteString)
    }
    val responseMessage = responseMessageBuilder.build()
    val responseMessageBytes = responseMessage.toByteArray
    val byteLength = responseMessageBytes.length
    outputStream.writeInt(byteLength)
    outputStream.write(responseMessageBytes)
  }

  private def initializeStateVariable(
      stateName: String,
      schemaString: String,
      stateType: StateVariableType.StateVariableType,
      ttlDurationMs: Option[Int]): Unit = {
    val schema = StructType.fromString(schemaString)
    val expressionEncoder = ExpressionEncoder(schema).resolveAndBind()
    stateType match {
        case StateVariableType.ValueState => if (!valueStates.contains(stateName)) {
          val state = if (ttlDurationMs.isEmpty) {
            statefulProcessorHandle.getValueState[Row](stateName, Encoders.row(schema))
          } else {
            statefulProcessorHandle.getValueState(
              stateName, Encoders.row(schema), TTLConfig(Duration.ofMillis(ttlDurationMs.get)))
          }
          valueStates.put(stateName,
            ValueStateInfo(state, schema, expressionEncoder.createDeserializer()))
          sendResponse(0)
        } else {
          sendResponse(1, s"Value state $stateName already exists")
        }
        case StateVariableType.ListState => if (!listStates.contains(stateName)) {
          val state = if (ttlDurationMs.isEmpty) {
            statefulProcessorHandle.getListState[Row](stateName, Encoders.row(schema))
          } else {
            statefulProcessorHandle.getListState(
              stateName, Encoders.row(schema), TTLConfig(Duration.ofMillis(ttlDurationMs.get)))
          }
          listStates.put(stateName,
            ListStateInfo(state, schema, expressionEncoder.createDeserializer(),
              expressionEncoder.createSerializer()))
          sendResponse(0)
        } else {
          sendResponse(1, s"List state $stateName already exists")
        }
    }
  }
}

/**
 * Case class to store the information of a value state.
 */
case class ValueStateInfo(
    valueState: ValueState[Row],
    schema: StructType,
    deserializer: ExpressionEncoder.Deserializer[Row])

/**
 * Case class to store the information of a list state.
 */
case class ListStateInfo(
    listState: ListState[Row],
    schema: StructType,
    deserializer: ExpressionEncoder.Deserializer[Row],
    serializer: ExpressionEncoder.Serializer[Row])<|MERGE_RESOLUTION|>--- conflicted
+++ resolved
@@ -195,19 +195,14 @@
       case StatefulProcessorCall.MethodCase.GETLISTSTATE =>
         val stateName = message.getGetListState.getStateName
         val schema = message.getGetListState.getSchema
-<<<<<<< HEAD
-        // TODO(SPARK-49744): Add ttl support for list state.
-        initializeStateVariable(stateName, schema, StateVariableType.ListState, None)
+        val ttlDurationMs = if (message.getGetListState.hasTtl) {
+          Some(message.getGetListState.getTtl.getDurationMs)
+        } else {
+            None
+        }
+        initializeStateVariable(stateName, schema, StateVariableType.ListState, ttlDurationMs)
       case StatefulProcessorCall.MethodCase.UTILSCALL =>
         handleStatefulProcessorUtilRequest(message.getUtilsCall)
-=======
-        val ttlDurationMs = if (message.getGetListState.hasTtl) {
-          Some(message.getGetListState.getTtl.getDurationMs)
-        } else {
-            None
-        }
-        initializeStateVariable(stateName, schema, StateVariableType.ListState, ttlDurationMs)
->>>>>>> 724e1bf6
       case _ =>
         throw new IllegalArgumentException("Invalid method call")
     }
