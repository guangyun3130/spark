OpenJDK 64-Bit Server VM 1.8.0_252-8u252-b09-1~18.04-b09 on Linux 4.15.0-1063-aws
Intel(R) Xeon(R) CPU E5-2670 v2 @ 2.50GHz
make_date():                              Best Time(ms)   Avg Time(ms)   Stdev(ms)    Rate(M/s)   Per Row(ns)   Relative
------------------------------------------------------------------------------------------------------------------------
<<<<<<< HEAD
prepare make_date()                                2917           3180         370         34.3          29.2       1.0X
make_date(2019, 9, 16)                             2352           2376          26         42.5          23.5       1.2X
make_date(*, *, *)                                 4604           4626          19         21.7          46.0       0.6X

OpenJDK 64-Bit Server VM 1.8.0_252-8u252-b09-1~18.04-b09 on Linux 4.15.0-1063-aws
Intel(R) Xeon(R) CPU E5-2670 v2 @ 2.50GHz
make_timestamp():                            Best Time(ms)   Avg Time(ms)   Stdev(ms)    Rate(M/s)   Per Row(ns)   Relative
---------------------------------------------------------------------------------------------------------------------------
prepare make_timestamp()                              3694           3745          82          0.3        3694.0       1.0X
make_timestamp(2019, 1, 2, 3, 4, 50.123456)             82             90           9         12.2          82.3      44.9X
make_timestamp(2019, 1, 2, 3, 4, 60.000000)             72             77           5         13.9          71.9      51.4X
make_timestamp(2019, 12, 31, 23, 59, 60.00)             67             71           5         15.0          66.8      55.3X
make_timestamp(*, *, *, 3, 4, 50.123456)               273            289          14          3.7         273.2      13.5X
make_timestamp(*, *, *, *, *, 0)                       253            256           4          4.0         252.7      14.6X
make_timestamp(*, *, *, *, *, 60.0)                    263            273           9          3.8         263.2      14.0X
make_timestamp(2019, 1, 2, *, *, *)                   3754           3757           3          0.3        3754.4       1.0X
make_timestamp(*, *, *, *, *, *)                      3785           3787           3          0.3        3785.3       1.0X
=======
prepare make_date()                                2951           3182         355         33.9          29.5       1.0X
make_date(2019, 9, 16)                             2325           2415         101         43.0          23.2       1.3X
make_date(*, *, *)                                 4556           4573          17         21.9          45.6       0.6X

OpenJDK 64-Bit Server VM 1.8.0_252-8u252-b09-1~18.04-b09 on Linux 4.15.0-1063-aws
Intel(R) Xeon(R) CPU E5-2670 v2 @ 2.50GHz
make_timestamp():                         Best Time(ms)   Avg Time(ms)   Stdev(ms)    Rate(M/s)   Per Row(ns)   Relative
------------------------------------------------------------------------------------------------------------------------
prepare make_timestamp()                           3677           3730          87          0.3        3677.0       1.0X
make_timestamp(2019, 1, 2, 3, 4, 50.123456)             76             92          15         13.1          76.5      48.1X
make_timestamp(2019, 1, 2, 3, 4, 60.000000)             70             72           3         14.4          69.7      52.8X
make_timestamp(2019, 12, 31, 23, 59, 60.00)             68             75          12         14.7          68.0      54.1X
make_timestamp(*, *, *, 3, 4, 50.123456)            266            277          12          3.8         265.8      13.8X
make_timestamp(*, *, *, *, *, 0)                    258            286          46          3.9         258.3      14.2X
make_timestamp(*, *, *, *, *, 60.0)                 261            269          11          3.8         260.7      14.1X
make_timestamp(2019, 1, 2, *, *, *)                3748           3762          22          0.3        3748.3       1.0X
make_timestamp(*, *, *, *, *, *)                   3761           3762           2          0.3        3760.9       1.0X
>>>>>>> e00f43cb
<|MERGE_RESOLUTION|>--- conflicted
+++ resolved
@@ -2,40 +2,20 @@
 Intel(R) Xeon(R) CPU E5-2670 v2 @ 2.50GHz
 make_date():                              Best Time(ms)   Avg Time(ms)   Stdev(ms)    Rate(M/s)   Per Row(ns)   Relative
 ------------------------------------------------------------------------------------------------------------------------
-<<<<<<< HEAD
-prepare make_date()                                2917           3180         370         34.3          29.2       1.0X
-make_date(2019, 9, 16)                             2352           2376          26         42.5          23.5       1.2X
-make_date(*, *, *)                                 4604           4626          19         21.7          46.0       0.6X
+prepare make_date()                                3309           3429         110         30.2          33.1       1.0X
+make_date(2019, 9, 16)                             2336           2359          23         42.8          23.4       1.4X
+make_date(*, *, *)                                 4588           4618          27         21.8          45.9       0.7X
 
 OpenJDK 64-Bit Server VM 1.8.0_252-8u252-b09-1~18.04-b09 on Linux 4.15.0-1063-aws
 Intel(R) Xeon(R) CPU E5-2670 v2 @ 2.50GHz
 make_timestamp():                            Best Time(ms)   Avg Time(ms)   Stdev(ms)    Rate(M/s)   Per Row(ns)   Relative
 ---------------------------------------------------------------------------------------------------------------------------
-prepare make_timestamp()                              3694           3745          82          0.3        3694.0       1.0X
-make_timestamp(2019, 1, 2, 3, 4, 50.123456)             82             90           9         12.2          82.3      44.9X
-make_timestamp(2019, 1, 2, 3, 4, 60.000000)             72             77           5         13.9          71.9      51.4X
-make_timestamp(2019, 12, 31, 23, 59, 60.00)             67             71           5         15.0          66.8      55.3X
-make_timestamp(*, *, *, 3, 4, 50.123456)               273            289          14          3.7         273.2      13.5X
-make_timestamp(*, *, *, *, *, 0)                       253            256           4          4.0         252.7      14.6X
-make_timestamp(*, *, *, *, *, 60.0)                    263            273           9          3.8         263.2      14.0X
-make_timestamp(2019, 1, 2, *, *, *)                   3754           3757           3          0.3        3754.4       1.0X
-make_timestamp(*, *, *, *, *, *)                      3785           3787           3          0.3        3785.3       1.0X
-=======
-prepare make_date()                                2951           3182         355         33.9          29.5       1.0X
-make_date(2019, 9, 16)                             2325           2415         101         43.0          23.2       1.3X
-make_date(*, *, *)                                 4556           4573          17         21.9          45.6       0.6X
-
-OpenJDK 64-Bit Server VM 1.8.0_252-8u252-b09-1~18.04-b09 on Linux 4.15.0-1063-aws
-Intel(R) Xeon(R) CPU E5-2670 v2 @ 2.50GHz
-make_timestamp():                         Best Time(ms)   Avg Time(ms)   Stdev(ms)    Rate(M/s)   Per Row(ns)   Relative
-------------------------------------------------------------------------------------------------------------------------
-prepare make_timestamp()                           3677           3730          87          0.3        3677.0       1.0X
-make_timestamp(2019, 1, 2, 3, 4, 50.123456)             76             92          15         13.1          76.5      48.1X
-make_timestamp(2019, 1, 2, 3, 4, 60.000000)             70             72           3         14.4          69.7      52.8X
-make_timestamp(2019, 12, 31, 23, 59, 60.00)             68             75          12         14.7          68.0      54.1X
-make_timestamp(*, *, *, 3, 4, 50.123456)            266            277          12          3.8         265.8      13.8X
-make_timestamp(*, *, *, *, *, 0)                    258            286          46          3.9         258.3      14.2X
-make_timestamp(*, *, *, *, *, 60.0)                 261            269          11          3.8         260.7      14.1X
-make_timestamp(2019, 1, 2, *, *, *)                3748           3762          22          0.3        3748.3       1.0X
-make_timestamp(*, *, *, *, *, *)                   3761           3762           2          0.3        3760.9       1.0X
->>>>>>> e00f43cb
+prepare make_timestamp()                              3651           3697          58          0.3        3651.4       1.0X
+make_timestamp(2019, 1, 2, 3, 4, 50.123456)             89             99          10         11.3          88.6      41.2X
+make_timestamp(2019, 1, 2, 3, 4, 60.000000)             72             73           1         13.9          72.1      50.6X
+make_timestamp(2019, 12, 31, 23, 59, 60.00)             66             68           3         15.2          65.8      55.5X
+make_timestamp(*, *, *, 3, 4, 50.123456)               265            272           6          3.8         265.1      13.8X
+make_timestamp(*, *, *, *, *, 0)                       259            266           6          3.9         259.1      14.1X
+make_timestamp(*, *, *, *, *, 60.0)                    271            278           9          3.7         271.2      13.5X
+make_timestamp(2019, 1, 2, *, *, *)                   3838           3850          12          0.3        3837.7       1.0X
+make_timestamp(*, *, *, *, *, *)                      3854           3877          20          0.3        3853.8       0.9X
