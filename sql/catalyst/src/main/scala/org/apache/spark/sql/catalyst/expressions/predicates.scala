/*
 * Licensed to the Apache Software Foundation (ASF) under one or more
 * contributor license agreements.  See the NOTICE file distributed with
 * this work for additional information regarding copyright ownership.
 * The ASF licenses this file to You under the Apache License, Version 2.0
 * (the "License"); you may not use this file except in compliance with
 * the License.  You may obtain a copy of the License at
 *
 *    http://www.apache.org/licenses/LICENSE-2.0
 *
 * Unless required by applicable law or agreed to in writing, software
 * distributed under the License is distributed on an "AS IS" BASIS,
 * WITHOUT WARRANTIES OR CONDITIONS OF ANY KIND, either express or implied.
 * See the License for the specific language governing permissions and
 * limitations under the License.
 */

package org.apache.spark.sql.catalyst.expressions

import org.apache.spark.sql.catalyst.expressions.codegen.{CodegenFallback, GeneratedExpressionCode, CodeGenContext}
import org.apache.spark.sql.catalyst.InternalRow
import org.apache.spark.sql.catalyst.plans.logical.LogicalPlan
import org.apache.spark.sql.catalyst.util.TypeUtils
<<<<<<< HEAD
import org.apache.spark.sql.types.{AtomicType, BinaryType, BooleanType, DataType}
=======
import org.apache.spark.sql.types._
import org.apache.spark.util.Utils

>>>>>>> ac8c549e

object InterpretedPredicate {
  def create(expression: Expression, inputSchema: Seq[Attribute]): (InternalRow => Boolean) =
    create(BindReferences.bindReference(expression, inputSchema))

  def create(expression: Expression): (InternalRow => Boolean) = {
    expression.foreach {
      case n: Nondeterministic => n.initialize()
      case _ =>
    }
    (r: InternalRow) => expression.eval(r).asInstanceOf[Boolean]
  }
}


/**
 * An [[Expression]] that returns a boolean value.
 */
trait Predicate extends Expression {
  override def dataType: DataType = BooleanType
}


trait PredicateHelper {
  protected def splitConjunctivePredicates(condition: Expression): Seq[Expression] = {
    condition match {
      case And(cond1, cond2) =>
        splitConjunctivePredicates(cond1) ++ splitConjunctivePredicates(cond2)
      case other => other :: Nil
    }
  }

  protected def splitDisjunctivePredicates(condition: Expression): Seq[Expression] = {
    condition match {
      case Or(cond1, cond2) =>
        splitDisjunctivePredicates(cond1) ++ splitDisjunctivePredicates(cond2)
      case other => other :: Nil
    }
  }

  /**
   * Returns true if `expr` can be evaluated using only the output of `plan`.  This method
   * can be used to determine when is is acceptable to move expression evaluation within a query
   * plan.
   *
   * For example consider a join between two relations R(a, b) and S(c, d).
   *
   * `canEvaluate(EqualTo(a,b), R)` returns `true` where as `canEvaluate(EqualTo(a,c), R)` returns
   * `false`.
   */
  protected def canEvaluate(expr: Expression, plan: LogicalPlan): Boolean =
    expr.references.subsetOf(plan.outputSet)
}


case class Not(child: Expression)
  extends UnaryExpression with Predicate with ImplicitCastInputTypes {

  override def toString: String = s"NOT $child"

  override def inputTypes: Seq[DataType] = Seq(BooleanType)

  protected override def nullSafeEval(input: Any): Any = !input.asInstanceOf[Boolean]

  override def genCode(ctx: CodeGenContext, ev: GeneratedExpressionCode): String = {
    defineCodeGen(ctx, ev, c => s"!($c)")
  }
}


/**
 * Evaluates to `true` if `list` contains `value`.
 */
case class In(value: Expression, list: Seq[Expression]) extends Predicate with CodegenFallback {
  override def children: Seq[Expression] = value +: list

  override def nullable: Boolean = true // TODO: Figure out correct nullability semantics of IN.
  override def toString: String = s"$value IN ${list.mkString("(", ",", ")")}"

  override def eval(input: InternalRow): Any = {
    val evaluatedValue = value.eval(input)
    list.exists(e => e.eval(input) == evaluatedValue)
  }
}


/**
 * Optimized version of In clause, when all filter values of In clause are
 * static.
 */
case class InSet(child: Expression, hset: Set[Any])
  extends UnaryExpression with Predicate with CodegenFallback {

  override def nullable: Boolean = true // TODO: Figure out correct nullability semantics of IN.
  override def toString: String = s"$child INSET ${hset.mkString("(", ",", ")")}"

  override def eval(input: InternalRow): Any = {
    hset.contains(child.eval(input))
  }
}

case class And(left: Expression, right: Expression) extends BinaryOperator with Predicate {

  override def inputType: AbstractDataType = BooleanType

  override def symbol: String = "&&"

  override def eval(input: InternalRow): Any = {
    val input1 = left.eval(input)
    if (input1 == false) {
       false
    } else {
      val input2 = right.eval(input)
      if (input2 == false) {
        false
      } else {
        if (input1 != null && input2 != null) {
          true
        } else {
          null
        }
      }
    }
  }

  override def genCode(ctx: CodeGenContext, ev: GeneratedExpressionCode): String = {
    val eval1 = left.gen(ctx)
    val eval2 = right.gen(ctx)

    // The result should be `false`, if any of them is `false` whenever the other is null or not.
    s"""
      ${eval1.code}
      boolean ${ev.isNull} = false;
      boolean ${ev.primitive} = false;

      if (!${eval1.isNull} && !${eval1.primitive}) {
      } else {
        ${eval2.code}
        if (!${eval2.isNull} && !${eval2.primitive}) {
        } else if (!${eval1.isNull} && !${eval2.isNull}) {
          ${ev.primitive} = true;
        } else {
          ${ev.isNull} = true;
        }
      }
     """
  }
}


case class Or(left: Expression, right: Expression) extends BinaryOperator with Predicate {

  override def inputType: AbstractDataType = BooleanType

  override def symbol: String = "||"

  override def eval(input: InternalRow): Any = {
    val input1 = left.eval(input)
    if (input1 == true) {
      true
    } else {
      val input2 = right.eval(input)
      if (input2 == true) {
        true
      } else {
        if (input1 != null && input2 != null) {
          false
        } else {
          null
        }
      }
    }
  }

  override def genCode(ctx: CodeGenContext, ev: GeneratedExpressionCode): String = {
    val eval1 = left.gen(ctx)
    val eval2 = right.gen(ctx)

    // The result should be `true`, if any of them is `true` whenever the other is null or not.
    s"""
      ${eval1.code}
      boolean ${ev.isNull} = false;
      boolean ${ev.primitive} = true;

      if (!${eval1.isNull} && ${eval1.primitive}) {
      } else {
        ${eval2.code}
        if (!${eval2.isNull} && ${eval2.primitive}) {
        } else if (!${eval1.isNull} && !${eval2.isNull}) {
          ${ev.primitive} = false;
        } else {
          ${ev.isNull} = true;
        }
      }
     """
  }
}


<<<<<<< HEAD
case class EqualTo(left: Expression, right: Expression) extends BinaryComparison {
  override def symbol: String = "="

  override protected def checkTypesInternal(t: DataType) = TypeCheckResult.TypeCheckSuccess

  protected override def evalInternal(l: Any, r: Any): Any = {
    if (left.dataType != BinaryType) l == r
    else java.util.Arrays.equals(l.asInstanceOf[Array[Byte]], r.asInstanceOf[Array[Byte]])
  }
}

case class EqualNullSafe(left: Expression, right: Expression) extends BinaryComparison {
  override def symbol: String = "<=>"

  override def nullable: Boolean = false

  override protected def checkTypesInternal(t: DataType) = TypeCheckResult.TypeCheckSuccess
=======
abstract class BinaryComparison extends BinaryOperator with Predicate {
>>>>>>> ac8c549e

  override def genCode(ctx: CodeGenContext, ev: GeneratedExpressionCode): String = {
    if (ctx.isPrimitiveType(left.dataType)
        && left.dataType != FloatType
        && left.dataType != DoubleType) {
      // faster version
      defineCodeGen(ctx, ev, (c1, c2) => s"$c1 $symbol $c2")
    } else {
      defineCodeGen(ctx, ev, (c1, c2) => s"${ctx.genComp(left.dataType, c1, c2)} $symbol 0")
    }
  }
}


<<<<<<< HEAD
  protected override def evalInternal(evalE1: Any, evalE2: Any): Any = {
    if (left.dataType.isInstanceOf[AtomicType]) {
      ordering(0)._1.lt(evalE1, evalE2)
    } else {
      // For struct, we need to compare them by order of fields
      val evalE1Row = evalE1.asInstanceOf[Row]
      val evalE2Row = evalE2.asInstanceOf[Row]
      ordering.foreach { ord =>
        val idx = ord._2
        val cmp = ord._1.compare(evalE1Row(idx), evalE2Row(idx))
        if (cmp != 0) return cmp < 0
      }
      false
    }
  }
=======
private[sql] object BinaryComparison {
  def unapply(e: BinaryComparison): Option[(Expression, Expression)] = Some((e.left, e.right))
>>>>>>> ac8c549e
}


/** An extractor that matches both standard 3VL equality and null-safe equality. */
private[sql] object Equality {
  def unapply(e: BinaryComparison): Option[(Expression, Expression)] = e match {
    case EqualTo(l, r) => Some((l, r))
    case EqualNullSafe(l, r) => Some((l, r))
    case _ => None
  }
}


<<<<<<< HEAD
  protected override def evalInternal(evalE1: Any, evalE2: Any): Any = {
    if (left.dataType.isInstanceOf[AtomicType]) {
      ordering(0)._1.lteq(evalE1, evalE2)
    } else {
      val evalE1Row = evalE1.asInstanceOf[Row]
      val evalE2Row = evalE2.asInstanceOf[Row]
      ordering(0)._1.lteq(evalE1Row(0), evalE2Row(0))
    }
  }
}
=======
case class EqualTo(left: Expression, right: Expression) extends BinaryComparison {
>>>>>>> ac8c549e

  override def inputType: AbstractDataType = AnyDataType

  override def symbol: String = "="

  protected override def nullSafeEval(input1: Any, input2: Any): Any = {
    if (left.dataType == FloatType) {
      Utils.nanSafeCompareFloats(input1.asInstanceOf[Float], input2.asInstanceOf[Float]) == 0
    } else if (left.dataType == DoubleType) {
      Utils.nanSafeCompareDoubles(input1.asInstanceOf[Double], input2.asInstanceOf[Double]) == 0
    } else if (left.dataType != BinaryType) {
      input1 == input2
    } else {
      java.util.Arrays.equals(input1.asInstanceOf[Array[Byte]], input2.asInstanceOf[Array[Byte]])
    }
  }

<<<<<<< HEAD
  protected override def evalInternal(evalE1: Any, evalE2: Any): Any = {
    if (left.dataType.isInstanceOf[AtomicType]) {
      ordering(0)._1.gt(evalE1, evalE2)
    } else {
      // For struct, we need to compare them by order of fields
      val evalE1Row = evalE1.asInstanceOf[Row]
      val evalE2Row = evalE2.asInstanceOf[Row]
      ordering.foreach { ord =>
        val idx = ord._2
        val cmp = ord._1.compare(evalE1Row(idx), evalE2Row(idx))
        if (cmp != 0) return cmp > 0
      }
      false
    }
=======
  override def genCode(ctx: CodeGenContext, ev: GeneratedExpressionCode): String = {
    defineCodeGen(ctx, ev, (c1, c2) => ctx.genEqual(left.dataType, c1, c2))
>>>>>>> ac8c549e
  }
}


case class EqualNullSafe(left: Expression, right: Expression) extends BinaryComparison {

<<<<<<< HEAD
  protected override def evalInternal(evalE1: Any, evalE2: Any): Any = {
    if (left.dataType.isInstanceOf[AtomicType]) {
      ordering(0)._1.gteq(evalE1, evalE2)
    } else {
      val evalE1Row = evalE1.asInstanceOf[Row]
      val evalE2Row = evalE2.asInstanceOf[Row]
      ordering(0)._1.gteq(evalE1Row(0), evalE2Row(0))
    }
  }
}
=======
  override def inputType: AbstractDataType = AnyDataType
>>>>>>> ac8c549e

  override def symbol: String = "<=>"

  override def nullable: Boolean = false

  override def eval(input: InternalRow): Any = {
    val input1 = left.eval(input)
    val input2 = right.eval(input)
    if (input1 == null && input2 == null) {
      true
    } else if (input1 == null || input2 == null) {
      false
    } else {
      if (left.dataType == FloatType) {
        Utils.nanSafeCompareFloats(input1.asInstanceOf[Float], input2.asInstanceOf[Float]) == 0
      } else if (left.dataType == DoubleType) {
        Utils.nanSafeCompareDoubles(input1.asInstanceOf[Double], input2.asInstanceOf[Double]) == 0
      } else if (left.dataType != BinaryType) {
        input1 == input2
      } else {
        java.util.Arrays.equals(input1.asInstanceOf[Array[Byte]], input2.asInstanceOf[Array[Byte]])
      }
    }
  }

  override def genCode(ctx: CodeGenContext, ev: GeneratedExpressionCode): String = {
    val eval1 = left.gen(ctx)
    val eval2 = right.gen(ctx)
    val equalCode = ctx.genEqual(left.dataType, eval1.primitive, eval2.primitive)
    ev.isNull = "false"
    eval1.code + eval2.code + s"""
        boolean ${ev.primitive} = (${eval1.isNull} && ${eval2.isNull}) ||
           (!${eval1.isNull} && $equalCode);
      """
  }
}


case class LessThan(left: Expression, right: Expression) extends BinaryComparison {

  override def inputType: AbstractDataType = TypeCollection.Ordered

<<<<<<< HEAD
  // both then and else expressions should be considered.
  def valueTypes: Seq[DataType] = (thenList ++ elseValue).map(_.dataType)
  def valueTypesEqual: Boolean = valueTypes.distinct.size <= 1
=======
  override def symbol: String = "<"

  private lazy val ordering = TypeUtils.getOrdering(left.dataType)

  protected override def nullSafeEval(input1: Any, input2: Any): Any = ordering.lt(input1, input2)
}
>>>>>>> ac8c549e


case class LessThanOrEqual(left: Expression, right: Expression) extends BinaryComparison {

  override def inputType: AbstractDataType = TypeCollection.Ordered

  override def symbol: String = "<="

  private lazy val ordering = TypeUtils.getOrdering(left.dataType)

  protected override def nullSafeEval(input1: Any, input2: Any): Any = ordering.lteq(input1, input2)
}


case class GreaterThan(left: Expression, right: Expression) extends BinaryComparison {

  override def inputType: AbstractDataType = TypeCollection.Ordered

  override def symbol: String = ">"

  private lazy val ordering = TypeUtils.getOrdering(left.dataType)

  protected override def nullSafeEval(input1: Any, input2: Any): Any = ordering.gt(input1, input2)
}


case class GreaterThanOrEqual(left: Expression, right: Expression) extends BinaryComparison {

  override def inputType: AbstractDataType = TypeCollection.Ordered

  override def symbol: String = ">="

  private lazy val ordering = TypeUtils.getOrdering(left.dataType)

  protected override def nullSafeEval(input1: Any, input2: Any): Any = ordering.gteq(input1, input2)
}<|MERGE_RESOLUTION|>--- conflicted
+++ resolved
@@ -21,13 +21,9 @@
 import org.apache.spark.sql.catalyst.InternalRow
 import org.apache.spark.sql.catalyst.plans.logical.LogicalPlan
 import org.apache.spark.sql.catalyst.util.TypeUtils
-<<<<<<< HEAD
-import org.apache.spark.sql.types.{AtomicType, BinaryType, BooleanType, DataType}
-=======
 import org.apache.spark.sql.types._
 import org.apache.spark.util.Utils
 
->>>>>>> ac8c549e
 
 object InterpretedPredicate {
   def create(expression: Expression, inputSchema: Seq[Attribute]): (InternalRow => Boolean) =
@@ -227,27 +223,7 @@
 }
 
 
-<<<<<<< HEAD
-case class EqualTo(left: Expression, right: Expression) extends BinaryComparison {
-  override def symbol: String = "="
-
-  override protected def checkTypesInternal(t: DataType) = TypeCheckResult.TypeCheckSuccess
-
-  protected override def evalInternal(l: Any, r: Any): Any = {
-    if (left.dataType != BinaryType) l == r
-    else java.util.Arrays.equals(l.asInstanceOf[Array[Byte]], r.asInstanceOf[Array[Byte]])
-  }
-}
-
-case class EqualNullSafe(left: Expression, right: Expression) extends BinaryComparison {
-  override def symbol: String = "<=>"
-
-  override def nullable: Boolean = false
-
-  override protected def checkTypesInternal(t: DataType) = TypeCheckResult.TypeCheckSuccess
-=======
 abstract class BinaryComparison extends BinaryOperator with Predicate {
->>>>>>> ac8c549e
 
   override def genCode(ctx: CodeGenContext, ev: GeneratedExpressionCode): String = {
     if (ctx.isPrimitiveType(left.dataType)
@@ -262,26 +238,8 @@
 }
 
 
-<<<<<<< HEAD
-  protected override def evalInternal(evalE1: Any, evalE2: Any): Any = {
-    if (left.dataType.isInstanceOf[AtomicType]) {
-      ordering(0)._1.lt(evalE1, evalE2)
-    } else {
-      // For struct, we need to compare them by order of fields
-      val evalE1Row = evalE1.asInstanceOf[Row]
-      val evalE2Row = evalE2.asInstanceOf[Row]
-      ordering.foreach { ord =>
-        val idx = ord._2
-        val cmp = ord._1.compare(evalE1Row(idx), evalE2Row(idx))
-        if (cmp != 0) return cmp < 0
-      }
-      false
-    }
-  }
-=======
 private[sql] object BinaryComparison {
   def unapply(e: BinaryComparison): Option[(Expression, Expression)] = Some((e.left, e.right))
->>>>>>> ac8c549e
 }
 
 
@@ -295,20 +253,7 @@
 }
 
 
-<<<<<<< HEAD
-  protected override def evalInternal(evalE1: Any, evalE2: Any): Any = {
-    if (left.dataType.isInstanceOf[AtomicType]) {
-      ordering(0)._1.lteq(evalE1, evalE2)
-    } else {
-      val evalE1Row = evalE1.asInstanceOf[Row]
-      val evalE2Row = evalE2.asInstanceOf[Row]
-      ordering(0)._1.lteq(evalE1Row(0), evalE2Row(0))
-    }
-  }
-}
-=======
 case class EqualTo(left: Expression, right: Expression) extends BinaryComparison {
->>>>>>> ac8c549e
 
   override def inputType: AbstractDataType = AnyDataType
 
@@ -326,45 +271,15 @@
     }
   }
 
-<<<<<<< HEAD
-  protected override def evalInternal(evalE1: Any, evalE2: Any): Any = {
-    if (left.dataType.isInstanceOf[AtomicType]) {
-      ordering(0)._1.gt(evalE1, evalE2)
-    } else {
-      // For struct, we need to compare them by order of fields
-      val evalE1Row = evalE1.asInstanceOf[Row]
-      val evalE2Row = evalE2.asInstanceOf[Row]
-      ordering.foreach { ord =>
-        val idx = ord._2
-        val cmp = ord._1.compare(evalE1Row(idx), evalE2Row(idx))
-        if (cmp != 0) return cmp > 0
-      }
-      false
-    }
-=======
   override def genCode(ctx: CodeGenContext, ev: GeneratedExpressionCode): String = {
     defineCodeGen(ctx, ev, (c1, c2) => ctx.genEqual(left.dataType, c1, c2))
->>>>>>> ac8c549e
   }
 }
 
 
 case class EqualNullSafe(left: Expression, right: Expression) extends BinaryComparison {
 
-<<<<<<< HEAD
-  protected override def evalInternal(evalE1: Any, evalE2: Any): Any = {
-    if (left.dataType.isInstanceOf[AtomicType]) {
-      ordering(0)._1.gteq(evalE1, evalE2)
-    } else {
-      val evalE1Row = evalE1.asInstanceOf[Row]
-      val evalE2Row = evalE2.asInstanceOf[Row]
-      ordering(0)._1.gteq(evalE1Row(0), evalE2Row(0))
-    }
-  }
-}
-=======
   override def inputType: AbstractDataType = AnyDataType
->>>>>>> ac8c549e
 
   override def symbol: String = "<=>"
 
@@ -407,18 +322,12 @@
 
   override def inputType: AbstractDataType = TypeCollection.Ordered
 
-<<<<<<< HEAD
-  // both then and else expressions should be considered.
-  def valueTypes: Seq[DataType] = (thenList ++ elseValue).map(_.dataType)
-  def valueTypesEqual: Boolean = valueTypes.distinct.size <= 1
-=======
   override def symbol: String = "<"
 
   private lazy val ordering = TypeUtils.getOrdering(left.dataType)
 
   protected override def nullSafeEval(input1: Any, input2: Any): Any = ordering.lt(input1, input2)
 }
->>>>>>> ac8c549e
 
 
 case class LessThanOrEqual(left: Expression, right: Expression) extends BinaryComparison {
