/*
 * Licensed to the Apache Software Foundation (ASF) under one or more
 * contributor license agreements.  See the NOTICE file distributed with
 * this work for additional information regarding copyright ownership.
 * The ASF licenses this file to You under the Apache License, Version 2.0
 * (the "License"); you may not use this file except in compliance with
 * the License.  You may obtain a copy of the License at
 *
 *    http://www.apache.org/licenses/LICENSE-2.0
 *
 * Unless required by applicable law or agreed to in writing, software
 * distributed under the License is distributed on an "AS IS" BASIS,
 * WITHOUT WARRANTIES OR CONDITIONS OF ANY KIND, either express or implied.
 * See the License for the specific language governing permissions and
 * limitations under the License.
 */

package org.apache.spark.sql.catalyst.expressions

import java.text.{DecimalFormat, DecimalFormatSymbols, ParsePosition}
import java.util.Locale

import org.apache.spark.SparkException
import org.apache.spark.sql.catalyst.analysis._
import org.apache.spark.sql.catalyst.analysis.TypeCheckResult
import org.apache.spark.sql.catalyst.analysis.TypeCheckResult.{DataTypeMismatch, TypeCheckSuccess}
import org.apache.spark.sql.catalyst.expressions.aggregate.AggregateExpression
import org.apache.spark.sql.catalyst.plans.logical.Aggregate
import org.apache.spark.sql.catalyst.util.{ArrayBasedMapData, CharVarcharUtils}
import org.apache.spark.sql.errors.{QueryCompilationErrors, QueryErrorsBase, QueryExecutionErrors}
import org.apache.spark.sql.types.{DataType, MapType, StringType, StructType, VariantType}
import org.apache.spark.unsafe.types.UTF8String

object ExprUtils extends QueryErrorsBase {

  def evalTypeExpr(exp: Expression): DataType = {
    if (exp.foldable) {
      exp.eval() match {
        case s: UTF8String if s != null =>
          val dataType = DataType.fromDDL(s.toString)
          CharVarcharUtils.failIfHasCharVarchar(dataType)
        case _ => throw QueryCompilationErrors.unexpectedSchemaTypeError(exp)

      }
    } else {
      throw QueryCompilationErrors.unexpectedSchemaTypeError(exp)
    }
  }

  def evalSchemaExpr(exp: Expression): StructType = {
    val dataType = evalTypeExpr(exp)
    if (!dataType.isInstanceOf[StructType]) {
      throw QueryCompilationErrors.schemaIsNotStructTypeError(exp, dataType)
    }
    dataType.asInstanceOf[StructType]
  }

  def convertToMapData(exp: Expression): Map[String, String] = exp match {
    case m: CreateMap
      if m.dataType.acceptsType(MapType(StringType, StringType, valueContainsNull = false)) =>
      val arrayMap = m.eval().asInstanceOf[ArrayBasedMapData]
      ArrayBasedMapData.toScalaMap(arrayMap).map { case (key, value) =>
        key.toString -> value.toString
      }
    case m: CreateMap =>
      throw QueryCompilationErrors.keyValueInMapNotStringError(m)
    case _ =>
      throw QueryCompilationErrors.nonMapFunctionNotAllowedError()
  }

  /**
   * A convenient function for schema validation in datasources supporting
   * `columnNameOfCorruptRecord` as an option.
   */
  def verifyColumnNameOfCorruptRecord(
      schema: StructType,
      columnNameOfCorruptRecord: String): Unit = {
    schema.getFieldIndex(columnNameOfCorruptRecord).foreach { corruptFieldIndex =>
      val f = schema(corruptFieldIndex)
      if (f.dataType != StringType || !f.nullable) {
        throw QueryCompilationErrors.invalidFieldTypeForCorruptRecordError()
      }
    }
  }

  def getDecimalParser(locale: Locale): String => java.math.BigDecimal = {
    if (locale == Locale.US) { // Special handling the default locale for backward compatibility
      (s: String) => new java.math.BigDecimal(s.replaceAll(",", ""))
    } else {
      val decimalFormat = new DecimalFormat("", new DecimalFormatSymbols(locale))
      decimalFormat.setParseBigDecimal(true)
      (s: String) => {
        val pos = new ParsePosition(0)
        val result = decimalFormat.parse(s, pos).asInstanceOf[java.math.BigDecimal]
        if (pos.getIndex() != s.length() || pos.getErrorIndex() != -1) {
          throw QueryExecutionErrors.cannotParseDecimalError()
        } else {
          result
        }
      }
    }
  }

  /**
   * Check if the schema is valid for Json
   * @param schema The schema to check.
   * @return
   *  `TypeCheckSuccess` if the schema is valid
   *  `DataTypeMismatch` with an error error if the schema is not valid
   */
  def checkJsonSchema(schema: DataType): TypeCheckResult = {
    val isInvalid = schema.existsRecursively {
      case MapType(keyType, _, _) if keyType != StringType => true
      case _ => false
    }
    if (isInvalid) {
      DataTypeMismatch(
        errorSubClass = "INVALID_JSON_MAP_KEY_TYPE",
        messageParameters = Map("schema" -> toSQLType(schema)))
    } else {
      TypeCheckSuccess
    }
  }

  /**
   * Check if the schema is valid for XML
   *
   * @param schema The schema to check.
   * @return
   * `TypeCheckSuccess` if the schema is valid
   * `DataTypeMismatch` with an error error if the schema is not valid
   */
  def checkXmlSchema(schema: DataType): TypeCheckResult = {
    val isInvalid = schema.existsRecursively {
      // XML field names must be StringType
      case MapType(keyType, _, _) if keyType != StringType => true
      case _ => false
    }
    if (isInvalid) {
      DataTypeMismatch(
        errorSubClass = "INVALID_XML_MAP_KEY_TYPE",
        messageParameters = Map("schema" -> toSQLType(schema)))
    } else {
      TypeCheckSuccess
    }
  }

  def assertValidAggregation(a: Aggregate): Unit = {
    def checkValidAggregateExpression(expr: Expression): Unit = expr match {
      case expr: AggregateExpression =>
        val aggFunction = expr.aggregateFunction
        aggFunction.children.foreach { child =>
          child.foreach {
            case expr: AggregateExpression =>
              expr.failAnalysis(
                errorClass = "NESTED_AGGREGATE_FUNCTION",
                messageParameters = Map.empty)
            case other => // OK
          }

          if (!child.deterministic) {
            child.failAnalysis(
              errorClass = "AGGREGATE_FUNCTION_WITH_NONDETERMINISTIC_EXPRESSION",
              messageParameters = Map("sqlExpr" -> toSQLExpr(expr)))
          }
        }
      case _: Attribute if a.groupingExpressions.isEmpty =>
        a.failAnalysis(
          errorClass = "MISSING_GROUP_BY",
          messageParameters = Map.empty)
      case e: Attribute if !a.groupingExpressions.exists(_.semanticEquals(e)) =>
        throw QueryCompilationErrors.columnNotInGroupByClauseError(e)
      case s: ScalarSubquery
        if s.children.nonEmpty && !a.groupingExpressions.exists(_.semanticEquals(s)) =>
        s.failAnalysis(
          errorClass = "SCALAR_SUBQUERY_IS_IN_GROUP_BY_OR_AGGREGATE_FUNCTION",
          messageParameters = Map("sqlExpr" -> toSQLExpr(s)))
      case e if a.groupingExpressions.exists(_.semanticEquals(e)) => // OK
      // There should be no Window in Aggregate - this case will fail later check anyway.
      // Perform this check for special case of lateral column alias, when the window
      // expression is not eligible to propagate to upper plan because it is not valid,
      // containing non-group-by or non-aggregate-expressions.
      case WindowExpression(function, spec) =>
        function.children.foreach(checkValidAggregateExpression)
        checkValidAggregateExpression(spec)
      case e => e.children.foreach(checkValidAggregateExpression)
    }

    def checkValidGroupingExprs(expr: Expression): Unit = {
      if (expr.exists(_.isInstanceOf[AggregateExpression])) {
        expr.failAnalysis(
          errorClass = "GROUP_BY_AGGREGATE",
          messageParameters = Map("sqlExpr" -> expr.sql))
      }

<<<<<<< HEAD
      // Check if the data type of expr is orderable.
      if (expr.dataType.existsRecursively(
        t => t.isInstanceOf[MapType] || t.isInstanceOf[VariantType])) {
        expr.failAnalysis(
          errorClass = "GROUP_EXPRESSION_TYPE_IS_NOT_ORDERABLE",
          messageParameters = Map(
            "sqlExpr" -> toSQLExpr(expr),
            "dataType" -> toSQLType(expr.dataType)))
      }

=======
>>>>>>> e3e7135a
      if (!expr.deterministic) {
        // This is just a sanity check, our analysis rule PullOutNondeterministic should
        // already pull out those nondeterministic expressions and evaluate them in
        // a Project node.
        throw SparkException.internalError(
          msg = s"Non-deterministic expression '${toSQLExpr(expr)}' should not appear in " +
            "grouping expression.",
          context = expr.origin.getQueryContext,
          summary = expr.origin.context.summary)
      }
    }

    a.groupingExpressions.foreach(checkValidGroupingExprs)
    a.aggregateExpressions.foreach(checkValidAggregateExpression)
  }
}<|MERGE_RESOLUTION|>--- conflicted
+++ resolved
@@ -193,10 +193,8 @@
           messageParameters = Map("sqlExpr" -> expr.sql))
       }
 
-<<<<<<< HEAD
       // Check if the data type of expr is orderable.
-      if (expr.dataType.existsRecursively(
-        t => t.isInstanceOf[MapType] || t.isInstanceOf[VariantType])) {
+      if (expr.dataType.existsRecursively(_.isInstanceOf[VariantType])) {
         expr.failAnalysis(
           errorClass = "GROUP_EXPRESSION_TYPE_IS_NOT_ORDERABLE",
           messageParameters = Map(
@@ -204,8 +202,6 @@
             "dataType" -> toSQLType(expr.dataType)))
       }
 
-=======
->>>>>>> e3e7135a
       if (!expr.deterministic) {
         // This is just a sanity check, our analysis rule PullOutNondeterministic should
         // already pull out those nondeterministic expressions and evaluate them in
