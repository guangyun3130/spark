--- conflicted
+++ resolved
@@ -19,19 +19,15 @@
 
 import java.lang.{Iterable => JavaIterable}
 import java.math.{BigDecimal => JavaBigDecimal}
-import java.sql.{Timestamp, Date}
+import java.sql.{Date, Timestamp}
 import java.util.{Map => JavaMap}
 import javax.annotation.Nullable
 
 import scala.collection.mutable.HashMap
 
+import org.apache.spark.sql.Row
 import org.apache.spark.sql.catalyst.expressions._
-<<<<<<< HEAD
 import org.apache.spark.sql.catalyst.util.DateTimeUtils
-=======
-import org.apache.spark.sql.catalyst.util.DateUtils
-import org.apache.spark.sql.Row
->>>>>>> d986fb9a
 import org.apache.spark.sql.types._
 import org.apache.spark.unsafe.types.UTF8String
 
@@ -278,13 +274,8 @@
   private object DateConverter extends CatalystTypeConverter[Date, Date, Any] {
     override def toCatalystImpl(scalaValue: Date): Int = DateTimeUtils.fromJavaDate(scalaValue)
     override def toScala(catalystValue: Any): Date =
-<<<<<<< HEAD
       if (catalystValue == null) null else DateTimeUtils.toJavaDate(catalystValue.asInstanceOf[Int])
-    override def toScalaImpl(row: Row, column: Int): Date = toScala(row.getInt(column))
-=======
-      if (catalystValue == null) null else DateUtils.toJavaDate(catalystValue.asInstanceOf[Int])
     override def toScalaImpl(row: InternalRow, column: Int): Date = toScala(row.getInt(column))
->>>>>>> d986fb9a
   }
 
   private object TimestampConverter extends CatalystTypeConverter[Timestamp, Timestamp, Any] {
@@ -292,14 +283,9 @@
       DateTimeUtils.fromJavaTimestamp(scalaValue)
     override def toScala(catalystValue: Any): Timestamp =
       if (catalystValue == null) null
-<<<<<<< HEAD
       else DateTimeUtils.toJavaTimestamp(catalystValue.asInstanceOf[Long])
-    override def toScalaImpl(row: Row, column: Int): Timestamp = toScala(row.getLong(column))
-=======
-      else DateUtils.toJavaTimestamp(catalystValue.asInstanceOf[Long])
     override def toScalaImpl(row: InternalRow, column: Int): Timestamp =
       toScala(row.getLong(column))
->>>>>>> d986fb9a
   }
 
   private object BigDecimalConverter extends CatalystTypeConverter[Any, JavaBigDecimal, Decimal] {
