--- conflicted
+++ resolved
@@ -133,11 +133,7 @@
       val isRootAttributesOnly = schema.fields.forall { f =>
         f.name == options.valueTag || f.name.startsWith(options.attributePrefix)
       }
-<<<<<<< HEAD
-      Some(convertObject(parser, schema, options, rootAttributes, isRootAttributesOnly))
-=======
       Some(convertObject(parser, schema, rootAttributes, isRootAttributesOnly))
->>>>>>> 8060e7e7
     } catch {
       case e: SparkUpgradeException => throw e
       case e@(_: RuntimeException | _: XMLStreamException | _: MalformedInputException
@@ -333,10 +329,6 @@
   private def convertObject(
       parser: XMLEventReader,
       schema: StructType,
-<<<<<<< HEAD
-      options: XmlOptions,
-=======
->>>>>>> 8060e7e7
       rootAttributes: Array[Attribute] = Array.empty,
       isRootAttributesOnly: Boolean = false): InternalRow = {
     val row = new Array[Any](schema.length)
@@ -407,11 +399,7 @@
         case c: Characters if !c.isWhiteSpace && isRootAttributesOnly =>
           nameToIndex.get(options.valueTag) match {
             case Some(index) =>
-<<<<<<< HEAD
-              row(index) = convertTo(c.getData, schema(index).dataType, options)
-=======
               row(index) = convertTo(c.getData, schema(index).dataType)
->>>>>>> 8060e7e7
             case None => // do nothing
           }
 
