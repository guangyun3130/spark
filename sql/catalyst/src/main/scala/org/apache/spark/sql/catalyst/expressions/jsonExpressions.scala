/*
 * Licensed to the Apache Software Foundation (ASF) under one or more
 * contributor license agreements.  See the NOTICE file distributed with
 * this work for additional information regarding copyright ownership.
 * The ASF licenses this file to You under the Apache License, Version 2.0
 * (the "License"); you may not use this file except in compliance with
 * the License.  You may obtain a copy of the License at
 *
 *    http://www.apache.org/licenses/LICENSE-2.0
 *
 * Unless required by applicable law or agreed to in writing, software
 * distributed under the License is distributed on an "AS IS" BASIS,
 * WITHOUT WARRANTIES OR CONDITIONS OF ANY KIND, either express or implied.
 * See the License for the specific language governing permissions and
 * limitations under the License.
 */

package org.apache.spark.sql.catalyst.expressions

import java.io.{StringWriter, ByteArrayOutputStream}

import com.fasterxml.jackson.core._
import org.apache.spark.sql.catalyst.InternalRow
import org.apache.spark.sql.catalyst.expressions.codegen.CodegenFallback
import org.apache.spark.sql.types.{StringType, DataType}
import org.apache.spark.unsafe.types.UTF8String
import org.apache.spark.util.Utils

import scala.util.parsing.combinator.RegexParsers

private[this] sealed trait PathInstruction
private[this] object PathInstruction {
  private[expressions] case object Subscript extends PathInstruction
  private[expressions] case object Wildcard extends PathInstruction
  private[expressions] case object Key extends PathInstruction
  private[expressions] case class Index(index: Long) extends PathInstruction
  private[expressions] case class Named(name: String) extends PathInstruction
}

private[this] sealed trait WriteStyle
private[this] object WriteStyle {
  private[expressions] case object RawStyle extends WriteStyle
  private[expressions] case object QuotedStyle extends WriteStyle
  private[expressions] case object FlattenStyle extends WriteStyle
}

private[this] object JsonPathParser extends RegexParsers {
  import PathInstruction._

  def root: Parser[Char] = '$'

  def long: Parser[Long] = "\\d+".r ^? {
    case x => x.toLong
  }

  // parse `[*]` and `[123]` subscripts
  def subscript: Parser[List[PathInstruction]] =
    for {
      operand <- '[' ~> ('*' ^^^ Wildcard | long ^^ Index) <~ ']'
    } yield {
      Subscript :: operand :: Nil
    }

  // parse `.name` or `['name']` child expressions
  def named: Parser[List[PathInstruction]] =
    for {
      name <- '.' ~> "[^\\.\\[]+".r | "[\\'" ~> "[^\\'\\?]+" <~ "\\']"
    } yield {
      Key :: Named(name) :: Nil
    }

  // child wildcards: `..`, `.*` or `['*']`
  def wildcard: Parser[List[PathInstruction]] =
    (".*" | "['*']") ^^^ List(Wildcard)

  def node: Parser[List[PathInstruction]] =
    wildcard |
      named |
      subscript

  val expression: Parser[List[PathInstruction]] = {
    phrase(root ~> rep(node) ^^ (x => x.flatten))
  }

  def parse(str: String): Option[List[PathInstruction]] = {
    this.parseAll(expression, str) match {
      case Success(result, _) =>
        Some(result)

      case NoSuccess(msg, next) =>
        None
    }
  }
}

private[this] object GetJsonObject {
  private val jsonFactory = new JsonFactory()

  // Enabled for Hive compatibility
  jsonFactory.enable(JsonParser.Feature.ALLOW_UNQUOTED_CONTROL_CHARS)
}

/**
 * Extracts json object from a json string based on json path specified, and returns json string
 * of the extracted json object. It will return null if the input json string is invalid.
 */
case class GetJsonObject(json: Expression, path: Expression)
  extends BinaryExpression with ExpectsInputTypes with CodegenFallback {

  import GetJsonObject._
  import PathInstruction._
  import WriteStyle._
  import com.fasterxml.jackson.core.JsonToken._

  override def left: Expression = json
  override def right: Expression = path
  override def inputTypes: Seq[DataType] = Seq(StringType, StringType)
  override def dataType: DataType = StringType
  override def prettyName: String = "get_json_object"

  @transient private lazy val parsedPath = parsePath(path.eval().asInstanceOf[UTF8String])

  override def eval(input: InternalRow): Any = {
    val jsonStr = json.eval(input).asInstanceOf[UTF8String]
    if (jsonStr == null) {
      return null
    }

    val parsed = if (path.foldable) {
      parsedPath
    } else {
      parsePath(path.eval(input).asInstanceOf[UTF8String])
    }

    if (parsed.isDefined) {
      try {
        Utils.tryWithResource(jsonFactory.createParser(jsonStr.getBytes)) { parser =>
          val output = new ByteArrayOutputStream()
          val matched = Utils.tryWithResource(
            jsonFactory.createGenerator(output, JsonEncoding.UTF8)) { generator =>
            parser.nextToken()
            evaluatePath(parser, generator, RawStyle, parsed.get)
          }
          if (matched) {
            UTF8String.fromBytes(output.toByteArray)
          } else {
            null
          }
        }
      } catch {
        case _: JsonProcessingException => null
      }
    } else {
      null
    }
  }

  private def parsePath(path: UTF8String): Option[List[PathInstruction]] = {
    if (path != null) {
      JsonPathParser.parse(path.toString)
    } else {
      None
    }
  }

  // advance to the desired array index, assumes to start at the START_ARRAY token
  private def arrayIndex(p: JsonParser, f: () => Boolean): Long => Boolean = {
    case _ if p.getCurrentToken == END_ARRAY =>
      // terminate, nothing has been written
      false

    case 0 =>
      // we've reached the desired index
      val dirty = f()

      while (p.nextToken() != END_ARRAY) {
        // advance the token stream to the end of the array
        p.skipChildren()
      }

      dirty

    case i if i > 0 =>
      // skip this token and evaluate the next
      p.skipChildren()
      p.nextToken()
      arrayIndex(p, f)(i - 1)
  }

  /**
   * Evaluate a list of JsonPath instructions, returning a bool that indicates if any leaf nodes
   * have been written to the generator
   */
  private def evaluatePath(
      p: JsonParser,
      g: JsonGenerator,
      style: WriteStyle,
      path: List[PathInstruction]): Boolean = {
    (p.getCurrentToken, path) match {
      case (VALUE_STRING, Nil) if style == RawStyle =>
        // there is no array wildcard or slice parent, emit this string without quotes
        if (p.hasTextCharacters) {
          g.writeRaw(p.getTextCharacters, p.getTextOffset, p.getTextLength)
        } else {
          g.writeRaw(p.getText)
        }
        true

      case (START_ARRAY, Nil) if style == FlattenStyle =>
        // flatten this array into the parent
        var dirty = false
        while (p.nextToken() != END_ARRAY) {
          dirty |= evaluatePath(p, g, style, Nil)
        }
        dirty

      case (_, Nil) =>
        // general case: just copy the child tree verbatim
        g.copyCurrentStructure(p)
        true

      case (START_OBJECT, Key :: xs) =>
        var dirty = false
        while (p.nextToken() != END_OBJECT) {
          if (dirty) {
            // once a match has been found we can skip other fields
            p.skipChildren()
          } else {
            dirty = evaluatePath(p, g, style, xs)
          }
        }
        dirty

      case (START_ARRAY, Subscript :: Wildcard :: Subscript :: Wildcard :: xs) =>
        // special handling for the non-structure preserving double wildcard behavior in Hive
        var dirty = false
        g.writeStartArray()
        while (p.nextToken() != END_ARRAY) {
          dirty |= evaluatePath(p, g, FlattenStyle, xs)
        }
        g.writeEndArray()
        dirty

      case (START_ARRAY, Subscript :: Wildcard :: xs) if style != QuotedStyle =>
        // retain Flatten, otherwise use Quoted... cannot use Raw within an array
        val nextStyle = style match {
          case RawStyle => QuotedStyle
          case FlattenStyle => FlattenStyle
          case QuotedStyle => throw new IllegalStateException()
        }

        // temporarily buffer child matches, the emitted json will need to be
        // modified slightly if there is only a single element written
        val buffer = new StringWriter()

        var dirty = 0
        Utils.tryWithResource(jsonFactory.createGenerator(buffer)) { flattenGenerator =>
          flattenGenerator.writeStartArray()

          while (p.nextToken() != END_ARRAY) {
            // track the number of array elements and only emit an outer array if
            // we've written more than one element, this matches Hive's behavior
            dirty += (if (evaluatePath(p, flattenGenerator, nextStyle, xs)) 1 else 0)
          }
          flattenGenerator.writeEndArray()
        }

        val buf = buffer.getBuffer
        if (dirty > 1) {
          g.writeRawValue(buf.toString)
        } else if (dirty == 1) {
          // remove outer array tokens
          g.writeRawValue(buf.substring(1, buf.length()-1))
        } // else do not write anything

        dirty > 0

      case (START_ARRAY, Subscript :: Wildcard :: xs) =>
        var dirty = false
        g.writeStartArray()
        while (p.nextToken() != END_ARRAY) {
          // wildcards can have multiple matches, continually update the dirty count
          dirty |= evaluatePath(p, g, QuotedStyle, xs)
        }
        g.writeEndArray()

        dirty

      case (START_ARRAY, Subscript :: Index(idx) :: (xs@Subscript :: Wildcard :: _)) =>
        p.nextToken()
        // we're going to have 1 or more results, switch to QuotedStyle
        arrayIndex(p, () => evaluatePath(p, g, QuotedStyle, xs))(idx)

      case (START_ARRAY, Subscript :: Index(idx) :: xs) =>
        p.nextToken()
        arrayIndex(p, () => evaluatePath(p, g, style, xs))(idx)

      case (FIELD_NAME, Named(name) :: xs) if p.getCurrentName == name =>
        // exact field match
        p.nextToken()
        evaluatePath(p, g, style, xs)

      case (FIELD_NAME, Wildcard :: xs) =>
        // wildcard field match
        p.nextToken()
        evaluatePath(p, g, style, xs)

      case _ =>
        p.skipChildren()
        false
    }
  }
<<<<<<< HEAD
}
=======
}

case class JsonTuple(children: Seq[Expression])
  extends Expression with CodegenFallback {

  import SharedFactory._

  override def nullable: Boolean = {
    // a row is always returned
    false
  }

  // if processing fails this shared value will be returned
  @transient private lazy val nullRow: InternalRow =
    new GenericInternalRow(Array.ofDim[Any](fieldExpressions.length))

  // the json body is the first child
  @transient private lazy val jsonExpr: Expression = children.head

  // the fields to query are the remaining children
  @transient private lazy val fieldExpressions: Seq[Expression] = children.tail

  // eagerly evaluate any foldable the field names
  @transient private lazy val foldableFieldNames: IndexedSeq[String] = {
    fieldExpressions.map {
      case expr if expr.foldable => expr.eval().asInstanceOf[UTF8String].toString
      case _ => null
    }.toIndexedSeq
  }

  // and count the number of foldable fields, we'll use this later to optimize evaluation
  @transient private lazy val constantFields: Int = foldableFieldNames.count(_ != null)

  override lazy val dataType: StructType = {
    val fields = fieldExpressions.zipWithIndex.map {
      case (_, idx) => StructField(
        name = s"c$idx", // mirroring GenericUDTFJSONTuple.initialize
        dataType = StringType,
        nullable = true)
    }

    StructType(fields)
  }

  override def prettyName: String = "json_tuple"

  override def checkInputDataTypes(): TypeCheckResult = {
    if (children.length < 2) {
      TypeCheckResult.TypeCheckFailure(s"$prettyName requires at least two arguments")
    } else if (children.forall(child => StringType.acceptsType(child.dataType))) {
      TypeCheckResult.TypeCheckSuccess
    } else {
      TypeCheckResult.TypeCheckFailure(s"$prettyName requires that all arguments are strings")
    }
  }

  override def eval(input: InternalRow): InternalRow = {
    val json = jsonExpr.eval(input).asInstanceOf[UTF8String]
    if (json == null) {
      return nullRow
    }

    try {
      Utils.tryWithResource(jsonFactory.createParser(json.getBytes)) {
        parser => parseRow(parser, input)
      }
    } catch {
      case _: JsonProcessingException =>
        nullRow
    }
  }

  private def parseRow(parser: JsonParser, input: InternalRow): InternalRow = {
    // only objects are supported
    if (parser.nextToken() != JsonToken.START_OBJECT) {
      return nullRow
    }

    // evaluate the field names as String rather than UTF8String to
    // optimize lookups from the json token, which is also a String
    val fieldNames = if (constantFields == fieldExpressions.length) {
      // typically the user will provide the field names as foldable expressions
      // so we can use the cached copy
      foldableFieldNames
    } else if (constantFields == 0) {
      // none are foldable so all field names need to be evaluated from the input row
      fieldExpressions.map(_.eval(input).asInstanceOf[UTF8String].toString)
    } else {
      // if there is a mix of constant and non-constant expressions
      // prefer the cached copy when available
      foldableFieldNames.zip(fieldExpressions).map {
        case (null, expr) => expr.eval(input).asInstanceOf[UTF8String].toString
        case (fieldName, _) => fieldName
      }
    }

    val row = Array.ofDim[Any](fieldNames.length)

    // start reading through the token stream, looking for any requested field names
    while (parser.nextToken() != JsonToken.END_OBJECT) {
      if (parser.getCurrentToken == JsonToken.FIELD_NAME) {
        // check to see if this field is desired in the output
        val idx = fieldNames.indexOf(parser.getCurrentName)
        if (idx >= 0) {
          // it is, copy the child tree to the correct location in the output row
          val output = new ByteArrayOutputStream()

          // write the output directly to UTF8 encoded byte array
          if (parser.nextToken() != JsonToken.VALUE_NULL) {
            Utils.tryWithResource(jsonFactory.createGenerator(output, JsonEncoding.UTF8)) {
              generator => copyCurrentStructure(generator, parser)
            }

            row(idx) = UTF8String.fromBytes(output.toByteArray)
          }
        }
      }

      // always skip children, it's cheap enough to do even if copyCurrentStructure was called
      parser.skipChildren()
    }

    new GenericInternalRow(row)
  }

  private def copyCurrentStructure(generator: JsonGenerator, parser: JsonParser): Unit = {
    parser.getCurrentToken match {
      // if the user requests a string field it needs to be returned without enclosing
      // quotes which is accomplished via JsonGenerator.writeRaw instead of JsonGenerator.write
      case JsonToken.VALUE_STRING if parser.hasTextCharacters =>
        // slight optimization to avoid allocating a String instance, though the characters
        // still have to be decoded... Jackson doesn't have a way to access the raw bytes
        generator.writeRaw(parser.getTextCharacters, parser.getTextOffset, parser.getTextLength)

      case JsonToken.VALUE_STRING =>
        // the normal String case, pass it through to the output without enclosing quotes
        generator.writeRaw(parser.getText)

      case JsonToken.VALUE_NULL =>
        // a special case that needs to be handled outside of this method.
        // if a requested field is null, the result must be null. the easiest
        // way to achieve this is just by ignoring null tokens entirely
        throw new IllegalStateException("Do not attempt to copy a null field")

      case _ =>
        // handle other types including objects, arrays, booleans and numbers
        generator.copyCurrentStructure(parser)
    }
  }
}
>>>>>>> f328feda
<|MERGE_RESOLUTION|>--- conflicted
+++ resolved
@@ -310,9 +310,6 @@
         false
     }
   }
-<<<<<<< HEAD
-}
-=======
 }
 
 case class JsonTuple(children: Seq[Expression])
@@ -463,4 +460,3 @@
     }
   }
 }
->>>>>>> f328feda
