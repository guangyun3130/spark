/*
 * Licensed to the Apache Software Foundation (ASF) under one or more
 * contributor license agreements.  See the NOTICE file distributed with
 * this work for additional information regarding copyright ownership.
 * The ASF licenses this file to You under the Apache License, Version 2.0
 * (the "License"); you may not use this file except in compliance with
 * the License.  You may obtain a copy of the License at
 *
 *    http://www.apache.org/licenses/LICENSE-2.0
 *
 * Unless required by applicable law or agreed to in writing, software
 * distributed under the License is distributed on an "AS IS" BASIS,
 * WITHOUT WARRANTIES OR CONDITIONS OF ANY KIND, either express or implied.
 * See the License for the specific language governing permissions and
 * limitations under the License.
 */

package org.apache.spark.sql.catalyst.analysis

import javax.annotation.Nullable

import scala.annotation.tailrec
import scala.collection.mutable

import org.apache.spark.internal.Logging
import org.apache.spark.sql.catalyst.expressions._
import org.apache.spark.sql.catalyst.expressions.aggregate._
import org.apache.spark.sql.catalyst.plans.logical._
import org.apache.spark.sql.catalyst.rules.Rule
import org.apache.spark.sql.internal.SQLConf
import org.apache.spark.sql.types._


/**
 * A collection of [[Rule]] that can be used to coerce differing types that participate in
 * operations into compatible ones.
 *
 * Notes about type widening / tightest common types: Broadly, there are two cases when we need
 * to widen data types (e.g. union, binary comparison). In case 1, we are looking for a common
 * data type for two or more data types, and in this case no loss of precision is allowed. Examples
 * include type inference in JSON (e.g. what's the column's data type if one row is an integer
 * while the other row is a long?). In case 2, we are looking for a widened data type with
 * some acceptable loss of precision (e.g. there is no common type for double and decimal because
 * double's range is larger than decimal, and yet decimal is more precise than double, but in
 * union we would cast the decimal into double).
 */
object TypeCoercion {

<<<<<<< HEAD
  def typeCoercionRules(conf: SQLConf): List[Rule[LogicalPlan]] = {
    val commonTypeCoercionRules =
      WidenSetOperationTypes ::
        DecimalPrecision ::
        BooleanEquality ::
        FunctionArgumentConversion ::
        ConcatCoercion(conf) ::
        EltCoercion(conf) ::
        CaseWhenCoercion ::
        IfCoercion ::
        StackCoercion ::
        Division ::
        ImplicitTypeCasts ::
        DateTimeOperations ::
        WindowFrameCoercion :: Nil

    if (conf.isHiveTypeCoercionMode) {
      commonTypeCoercionRules :+
        HiveInConversion :+
        HivePromoteStrings
    } else {
      commonTypeCoercionRules :+
        NativeInConversion :+
        NativePromoteStrings
    }
  }
=======
  def typeCoercionRules(conf: SQLConf): List[Rule[LogicalPlan]] =
    InConversion(conf) ::
      WidenSetOperationTypes ::
      PromoteStrings(conf) ::
      DecimalPrecision ::
      BooleanEquality ::
      FunctionArgumentConversion ::
      ConcatCoercion(conf) ::
      EltCoercion(conf) ::
      CaseWhenCoercion ::
      IfCoercion ::
      StackCoercion ::
      Division ::
      ImplicitTypeCasts ::
      DateTimeOperations ::
      WindowFrameCoercion ::
      Nil
>>>>>>> b02e76cb

  // See https://cwiki.apache.org/confluence/display/Hive/LanguageManual+Types.
  // The conversion for integral and floating point types have a linear widening hierarchy:
  val numericPrecedence =
    IndexedSeq(
      ByteType,
      ShortType,
      IntegerType,
      LongType,
      FloatType,
      DoubleType)

  /**
   * Case 1 type widening (see the classdoc comment above for TypeCoercion).
   *
   * Find the tightest common type of two types that might be used in a binary expression.
   * This handles all numeric types except fixed-precision decimals interacting with each other or
   * with primitive types, because in that case the precision and scale of the result depends on
   * the operation. Those rules are implemented in [[DecimalPrecision]].
   */
  val findTightestCommonType: (DataType, DataType) => Option[DataType] = {
    case (t1, t2) if t1 == t2 => Some(t1)
    case (NullType, t1) => Some(t1)
    case (t1, NullType) => Some(t1)

    case (t1: IntegralType, t2: DecimalType) if t2.isWiderThan(t1) =>
      Some(t2)
    case (t1: DecimalType, t2: IntegralType) if t1.isWiderThan(t2) =>
      Some(t1)

    // Promote numeric types to the highest of the two
    case (t1: NumericType, t2: NumericType)
        if !t1.isInstanceOf[DecimalType] && !t2.isInstanceOf[DecimalType] =>
      val index = numericPrecedence.lastIndexWhere(t => t == t1 || t == t2)
      Some(numericPrecedence(index))

    case (_: TimestampType, _: DateType) | (_: DateType, _: TimestampType) =>
      Some(TimestampType)

    case (t1 @ StructType(fields1), t2 @ StructType(fields2)) if t1.sameType(t2) =>
      Some(StructType(fields1.zip(fields2).map { case (f1, f2) =>
        // Since `t1.sameType(t2)` is true, two StructTypes have the same DataType
        // except `name` (in case of `spark.sql.caseSensitive=false`) and `nullable`.
        // - Different names: use f1.name
        // - Different nullabilities: `nullable` is true iff one of them is nullable.
        val dataType = findTightestCommonType(f1.dataType, f2.dataType).get
        StructField(f1.name, dataType, nullable = f1.nullable || f2.nullable)
      }))

    case _ => None
  }

  /** Promotes all the way to StringType. */
  private def stringPromotion(dt1: DataType, dt2: DataType): Option[DataType] = (dt1, dt2) match {
    case (StringType, t2: AtomicType) if t2 != BinaryType && t2 != BooleanType => Some(StringType)
    case (t1: AtomicType, StringType) if t1 != BinaryType && t1 != BooleanType => Some(StringType)
    case _ => None
  }

  /**
   * This function determines the target type of a comparison operator when one operand
   * is a String and the other is not. It also handles when one op is a Date and the
   * other is a Timestamp by making the target type to be String.
   */
  private def findCommonTypeForBinaryComparison(
      dt1: DataType, dt2: DataType, conf: SQLConf): Option[DataType] = (dt1, dt2) match {
    // We should cast all relative timestamp/date/string comparison into string comparisons
    // This behaves as a user would expect because timestamp strings sort lexicographically.
    // i.e. TimeStamp(2013-01-01 00:00 ...) < "2014" = true
    case (StringType, DateType) => Some(StringType)
    case (DateType, StringType) => Some(StringType)
    case (StringType, TimestampType) => Some(StringType)
    case (TimestampType, StringType) => Some(StringType)
    case (StringType, NullType) => Some(StringType)
    case (NullType, StringType) => Some(StringType)

    // Cast to TimestampType when we compare DateType with TimestampType
    // if conf.compareDateTimestampInTimestamp is true
    // i.e. TimeStamp('2017-03-01 00:00:00') eq Date('2017-03-01') = true
    case (TimestampType, DateType)
      => if (conf.compareDateTimestampInTimestamp) Some(TimestampType) else Some(StringType)
    case (DateType, TimestampType)
      => if (conf.compareDateTimestampInTimestamp) Some(TimestampType) else Some(StringType)

    // There is no proper decimal type we can pick,
    // using double type is the best we can do.
    // See SPARK-22469 for details.
    case (n: DecimalType, s: StringType) => Some(DoubleType)
    case (s: StringType, n: DecimalType) => Some(DoubleType)

    case (l: StringType, r: AtomicType) if r != StringType => Some(r)
    case (l: AtomicType, r: StringType) if l != StringType => Some(l)
    case (l, r) => None
  }

  val findCommonTypeToCompatibleWithHive: (DataType, DataType) => Option[DataType] = {
    // Follow hive's binary comparison action:
    // https://github.com/apache/hive/blob/rel/storage-release-2.4.0/ql/src/java/
    // org/apache/hadoop/hive/ql/exec/FunctionRegistry.java#L781
    case (StringType, DateType) => Some(DateType)
    case (DateType, StringType) => Some(DateType)
    case (StringType, TimestampType) => Some(TimestampType)
    case (TimestampType, StringType) => Some(TimestampType)
    case (TimestampType, DateType) => Some(TimestampType)
    case (DateType, TimestampType) => Some(TimestampType)
    case (StringType, NullType) => Some(StringType)
    case (NullType, StringType) => Some(StringType)
    case (StringType | TimestampType, r: NumericType) => Some(DoubleType)
    case (l: NumericType, StringType | TimestampType) => Some(DoubleType)
    case (l: StringType, r: AtomicType) if r != StringType => Some(r)
    case (l: AtomicType, r: StringType) if l != StringType => Some(l)
    case _ => None
  }

  /**
   * Case 2 type widening (see the classdoc comment above for TypeCoercion).
   *
   * i.e. the main difference with [[findTightestCommonType]] is that here we allow some
   * loss of precision when widening decimal and double, and promotion to string.
   */
  def findWiderTypeForTwo(t1: DataType, t2: DataType): Option[DataType] = {
    findTightestCommonType(t1, t2)
      .orElse(findWiderTypeForDecimal(t1, t2))
      .orElse(stringPromotion(t1, t2))
      .orElse((t1, t2) match {
        case (ArrayType(et1, containsNull1), ArrayType(et2, containsNull2)) =>
          findWiderTypeForTwo(et1, et2).map(ArrayType(_, containsNull1 || containsNull2))
        case _ => None
      })
  }

  private def findWiderCommonType(types: Seq[DataType]): Option[DataType] = {
    types.foldLeft[Option[DataType]](Some(NullType))((r, c) => r match {
      case Some(d) => findWiderTypeForTwo(d, c)
      case None => None
    })
  }

  /**
   * Similar to [[findWiderTypeForTwo]] that can handle decimal types, but can't promote to
   * string. If the wider decimal type exceeds system limitation, this rule will truncate
   * the decimal type before return it.
   */
  private[analysis] def findWiderTypeWithoutStringPromotionForTwo(
      t1: DataType,
      t2: DataType): Option[DataType] = {
    findTightestCommonType(t1, t2)
      .orElse(findWiderTypeForDecimal(t1, t2))
      .orElse((t1, t2) match {
        case (ArrayType(et1, containsNull1), ArrayType(et2, containsNull2)) =>
          findWiderTypeWithoutStringPromotionForTwo(et1, et2)
            .map(ArrayType(_, containsNull1 || containsNull2))
        case _ => None
      })
  }

  def findWiderTypeWithoutStringPromotion(types: Seq[DataType]): Option[DataType] = {
    types.foldLeft[Option[DataType]](Some(NullType))((r, c) => r match {
      case Some(d) => findWiderTypeWithoutStringPromotionForTwo(d, c)
      case None => None
    })
  }

  /**
   * Finds a wider type when one or both types are decimals. If the wider decimal type exceeds
   * system limitation, this rule will truncate the decimal type. If a decimal and other fractional
   * types are compared, returns a double type.
   */
  private def findWiderTypeForDecimal(dt1: DataType, dt2: DataType): Option[DataType] = {
    (dt1, dt2) match {
      case (t1: DecimalType, t2: DecimalType) =>
        Some(DecimalPrecision.widerDecimalType(t1, t2))
      case (t: IntegralType, d: DecimalType) =>
        Some(DecimalPrecision.widerDecimalType(DecimalType.forType(t), d))
      case (d: DecimalType, t: IntegralType) =>
        Some(DecimalPrecision.widerDecimalType(DecimalType.forType(t), d))
      case (_: FractionalType, _: DecimalType) | (_: DecimalType, _: FractionalType) =>
        Some(DoubleType)
      case _ => None
    }
  }

  private def haveSameType(exprs: Seq[Expression]): Boolean =
    exprs.map(_.dataType).distinct.length == 1

  /**
   * Widens numeric types and converts strings to numbers when appropriate.
   *
   * Loosely based on rules from "Hadoop: The Definitive Guide" 2nd edition, by Tom White
   *
   * The implicit conversion rules can be summarized as follows:
   *   - Any integral numeric type can be implicitly converted to a wider type.
   *   - All the integral numeric types, FLOAT, and (perhaps surprisingly) STRING can be implicitly
   *     converted to DOUBLE.
   *   - TINYINT, SMALLINT, and INT can all be converted to FLOAT.
   *   - BOOLEAN types cannot be converted to any other type.
   *   - Any integral numeric type can be implicitly converted to decimal type.
   *   - two different decimal types will be converted into a wider decimal type for both of them.
   *   - decimal type will be converted into double if there float or double together with it.
   *
   * Additionally, all types when UNION-ed with strings will be promoted to strings.
   * Other string conversions are handled by PromoteStrings.
   *
   * Widening types might result in loss of precision in the following cases:
   * - IntegerType to FloatType
   * - LongType to FloatType
   * - LongType to DoubleType
   * - DecimalType to Double
   *
   * This rule is only applied to Union/Except/Intersect
   */
  object WidenSetOperationTypes extends Rule[LogicalPlan] {

    def apply(plan: LogicalPlan): LogicalPlan = plan transformUp {
      case s @ SetOperation(left, right) if s.childrenResolved &&
          left.output.length == right.output.length && !s.resolved =>
        val newChildren: Seq[LogicalPlan] = buildNewChildrenWithWiderTypes(left :: right :: Nil)
        assert(newChildren.length == 2)
        s.makeCopy(Array(newChildren.head, newChildren.last))

      case s: Union if s.childrenResolved &&
          s.children.forall(_.output.length == s.children.head.output.length) && !s.resolved =>
        val newChildren: Seq[LogicalPlan] = buildNewChildrenWithWiderTypes(s.children)
        s.makeCopy(Array(newChildren))
    }

    /** Build new children with the widest types for each attribute among all the children */
    private def buildNewChildrenWithWiderTypes(children: Seq[LogicalPlan]): Seq[LogicalPlan] = {
      require(children.forall(_.output.length == children.head.output.length))

      // Get a sequence of data types, each of which is the widest type of this specific attribute
      // in all the children
      val targetTypes: Seq[DataType] =
        getWidestTypes(children, attrIndex = 0, mutable.Queue[DataType]())

      if (targetTypes.nonEmpty) {
        // Add an extra Project if the targetTypes are different from the original types.
        children.map(widenTypes(_, targetTypes))
      } else {
        // Unable to find a target type to widen, then just return the original set.
        children
      }
    }

    /** Get the widest type for each attribute in all the children */
    @tailrec private def getWidestTypes(
        children: Seq[LogicalPlan],
        attrIndex: Int,
        castedTypes: mutable.Queue[DataType]): Seq[DataType] = {
      // Return the result after the widen data types have been found for all the children
      if (attrIndex >= children.head.output.length) return castedTypes.toSeq

      // For the attrIndex-th attribute, find the widest type
      findWiderCommonType(children.map(_.output(attrIndex).dataType)) match {
        // If unable to find an appropriate widen type for this column, return an empty Seq
        case None => Seq.empty[DataType]
        // Otherwise, record the result in the queue and find the type for the next column
        case Some(widenType) =>
          castedTypes.enqueue(widenType)
          getWidestTypes(children, attrIndex + 1, castedTypes)
      }
    }

    /** Given a plan, add an extra project on top to widen some columns' data types. */
    private def widenTypes(plan: LogicalPlan, targetTypes: Seq[DataType]): LogicalPlan = {
      val casted = plan.output.zip(targetTypes).map {
        case (e, dt) if e.dataType != dt => Alias(Cast(e, dt), e.name)()
        case (e, _) => e
      }
      Project(casted, plan)
    }
  }

  private def castExpr(expr: Expression, targetType: DataType): Expression = {
    (expr.dataType, targetType) match {
      case (NullType, dt) => Literal.create(null, targetType)
      case (l, dt) if (l != dt) => Cast(expr, targetType)
      case _ => expr
    }
  }

  /**
   * Promotes strings that appear in arithmetic expressions.
   */
<<<<<<< HEAD
  object NativePromoteStrings extends TypeCoercionRule {
=======
  case class PromoteStrings(conf: SQLConf) extends TypeCoercionRule {
    private def castExpr(expr: Expression, targetType: DataType): Expression = {
      (expr.dataType, targetType) match {
        case (NullType, dt) => Literal.create(null, targetType)
        case (l, dt) if (l != dt) => Cast(expr, targetType)
        case _ => expr
      }
    }
>>>>>>> b02e76cb

    override protected def coerceTypes(
        plan: LogicalPlan): LogicalPlan = plan transformAllExpressions {
      // Skip nodes who's children have not been resolved yet.
      case e if !e.childrenResolved => e

      case a @ BinaryArithmetic(left @ StringType(), right)
        if right.dataType != CalendarIntervalType =>
        a.makeCopy(Array(Cast(left, DoubleType), right))
      case a @ BinaryArithmetic(left, right @ StringType())
        if left.dataType != CalendarIntervalType =>
        a.makeCopy(Array(left, Cast(right, DoubleType)))

      // For equality between string and timestamp we cast the string to a timestamp
      // so that things like rounding of subsecond precision does not affect the comparison.
      case p @ Equality(left @ StringType(), right @ TimestampType()) =>
        p.makeCopy(Array(Cast(left, TimestampType), right))
      case p @ Equality(left @ TimestampType(), right @ StringType()) =>
        p.makeCopy(Array(left, Cast(right, TimestampType)))

      case p @ BinaryComparison(left, right)
          if findCommonTypeForBinaryComparison(left.dataType, right.dataType, conf).isDefined =>
        val commonType = findCommonTypeForBinaryComparison(left.dataType, right.dataType, conf).get
        p.makeCopy(Array(castExpr(left, commonType), castExpr(right, commonType)))

      case Abs(e @ StringType()) => Abs(Cast(e, DoubleType))
      case Sum(e @ StringType()) => Sum(Cast(e, DoubleType))
      case Average(e @ StringType()) => Average(Cast(e, DoubleType))
      case StddevPop(e @ StringType()) => StddevPop(Cast(e, DoubleType))
      case StddevSamp(e @ StringType()) => StddevSamp(Cast(e, DoubleType))
      case UnaryMinus(e @ StringType()) => UnaryMinus(Cast(e, DoubleType))
      case UnaryPositive(e @ StringType()) => UnaryPositive(Cast(e, DoubleType))
      case VariancePop(e @ StringType()) => VariancePop(Cast(e, DoubleType))
      case VarianceSamp(e @ StringType()) => VarianceSamp(Cast(e, DoubleType))
      case Skewness(e @ StringType()) => Skewness(Cast(e, DoubleType))
      case Kurtosis(e @ StringType()) => Kurtosis(Cast(e, DoubleType))
    }
  }

  /**
   * Promotes strings that appear in arithmetic expressions to compatible with Hive.
   */
  object HivePromoteStrings extends TypeCoercionRule {

    override protected def coerceTypes(
        plan: LogicalPlan): LogicalPlan = plan transformAllExpressions {
      // Skip nodes who's children have not been resolved yet.
      case e if !e.childrenResolved => e

      case a @ BinaryArithmetic(left @ StringType(), right)
        if right.dataType != CalendarIntervalType =>
        a.makeCopy(Array(Cast(left, DoubleType), right))
      case a @ BinaryArithmetic(left, right @ StringType())
        if left.dataType != CalendarIntervalType =>
        a.makeCopy(Array(left, Cast(right, DoubleType)))

      case p @ Equality(left, right)
        if findCommonTypeToCompatibleWithHive(left.dataType, right.dataType).isDefined =>
        val commonType = findCommonTypeToCompatibleWithHive(left.dataType, right.dataType).get
        p.makeCopy(Array(castExpr(left, commonType), castExpr(right, commonType)))
      case p @ BinaryComparison(left, right)
        if findCommonTypeToCompatibleWithHive(left.dataType, right.dataType).isDefined =>
        val commonType = findCommonTypeToCompatibleWithHive(left.dataType, right.dataType).get
        p.makeCopy(Array(castExpr(left, commonType), castExpr(right, commonType)))

      case Abs(e @ StringType()) => Abs(Cast(e, DoubleType))
      case Sum(e @ StringType()) => Sum(Cast(e, DoubleType))
      case Average(e @ StringType()) => Average(Cast(e, DoubleType))
      case StddevPop(e @ StringType()) => StddevPop(Cast(e, DoubleType))
      case StddevSamp(e @ StringType()) => StddevSamp(Cast(e, DoubleType))
      case UnaryMinus(e @ StringType()) => UnaryMinus(Cast(e, DoubleType))
      case UnaryPositive(e @ StringType()) => UnaryPositive(Cast(e, DoubleType))
      case VariancePop(e @ StringType()) => VariancePop(Cast(e, DoubleType))
      case VarianceSamp(e @ StringType()) => VarianceSamp(Cast(e, DoubleType))
      case Skewness(e @ StringType()) => Skewness(Cast(e, DoubleType))
      case Kurtosis(e @ StringType()) => Kurtosis(Cast(e, DoubleType))
    }
  }

  private def flattenExpr(expr: Expression): Seq[Expression] = {
    expr match {
      // Multi columns in IN clause is represented as a CreateNamedStruct.
      // flatten the named struct to get the list of expressions.
      case cns: CreateNamedStruct => cns.valExprs
      case expr => Seq(expr)
    }
  }

  /**
   * Handles type coercion for both IN expression with subquery and IN
   * expressions without subquery.
   * 1. In the first case, find the common type by comparing the left hand side (LHS)
   *    expression types against corresponding right hand side (RHS) expression derived
   *    from the subquery expression's plan output. Inject appropriate casts in the
   *    LHS and RHS side of IN expression.
   *
   * 2. In the second case, convert the value and in list expressions to the
   *    common operator type by looking at all the argument types and finding
   *    the closest one that all the arguments can be cast to. When no common
   *    operator type is found the original expression will be returned and an
   *    Analysis Exception will be raised at the type checking phase.
   */
<<<<<<< HEAD
  object NativeInConversion extends TypeCoercionRule {
=======
  case class InConversion(conf: SQLConf) extends TypeCoercionRule {
    private def flattenExpr(expr: Expression): Seq[Expression] = {
      expr match {
        // Multi columns in IN clause is represented as a CreateNamedStruct.
        // flatten the named struct to get the list of expressions.
        case cns: CreateNamedStruct => cns.valExprs
        case expr => Seq(expr)
      }
    }
>>>>>>> b02e76cb

    override protected def coerceTypes(
        plan: LogicalPlan): LogicalPlan = plan transformAllExpressions {
      // Skip nodes who's children have not been resolved yet.
      case e if !e.childrenResolved => e

      // Handle type casting required between value expression and subquery output
      // in IN subquery.
      case i @ In(a, Seq(ListQuery(sub, children, exprId, _)))
        if !i.resolved && flattenExpr(a).length == sub.output.length =>
        // LHS is the value expression of IN subquery.
        val lhs = flattenExpr(a)

        // RHS is the subquery output.
        val rhs = sub.output

        val commonTypes = lhs.zip(rhs).flatMap { case (l, r) =>
          findCommonTypeForBinaryComparison(l.dataType, r.dataType, conf)
            .orElse(findTightestCommonType(l.dataType, r.dataType))
        }

        // The number of columns/expressions must match between LHS and RHS of an
        // IN subquery expression.
        if (commonTypes.length == lhs.length) {
          val castedRhs = rhs.zip(commonTypes).map {
            case (e, dt) if e.dataType != dt => Alias(Cast(e, dt), e.name)()
            case (e, _) => e
          }
          val castedLhs = lhs.zip(commonTypes).map {
            case (e, dt) if e.dataType != dt => Cast(e, dt)
            case (e, _) => e
          }

          // Before constructing the In expression, wrap the multi values in LHS
          // in a CreatedNamedStruct.
          val newLhs = castedLhs match {
            case Seq(lhs) => lhs
            case _ => CreateStruct(castedLhs)
          }

          val newSub = Project(castedRhs, sub)
          In(newLhs, Seq(ListQuery(newSub, children, exprId, newSub.output)))
        } else {
          i
        }

      case i @ In(a, b) if b.exists(_.dataType != a.dataType) =>
        findWiderCommonType(i.children.map(_.dataType)) match {
          case Some(finalDataType) => i.withNewChildren(i.children.map(Cast(_, finalDataType)))
          case None => i
        }
    }
  }

  /**
   * Handles type coercion for IN expression to compatible with Hive.
   */
  object HiveInConversion extends TypeCoercionRule {

    override protected def coerceTypes(
        plan: LogicalPlan): LogicalPlan = plan transformAllExpressions {
      // Skip nodes who's children have not been resolved yet.
      case e if !e.childrenResolved => e

      // Handle type casting required between value expression and subquery output
      // in IN subquery.
      case i @ In(a, Seq(ListQuery(sub, children, exprId, _)))
        if !i.resolved && flattenExpr(a).length == sub.output.length =>
        // LHS is the value expression of IN subquery.
        val lhs = flattenExpr(a)

        // RHS is the subquery output.
        val rhs = sub.output

        val commonTypes = lhs.zip(rhs).flatMap { case (l, r) =>
          findCommonTypeToCompatibleWithHive(l.dataType, r.dataType)
            .orElse(findTightestCommonType(l.dataType, r.dataType))
        }

        // The number of columns/expressions must match between LHS and RHS of an
        // IN subquery expression.
        if (commonTypes.length == lhs.length) {
          val castedRhs = rhs.zip(commonTypes).map {
            case (e, dt) if e.dataType != dt => Alias(Cast(e, dt), e.name)()
            case (e, _) => e
          }
          val castedLhs = lhs.zip(commonTypes).map {
            case (e, dt) if e.dataType != dt => Cast(e, dt)
            case (e, _) => e
          }

          // Before constructing the In expression, wrap the multi values in LHS
          // in a CreatedNamedStruct.
          val newLhs = castedLhs match {
            case Seq(lhs) => lhs
            case _ => CreateStruct(castedLhs)
          }

          val newSub = Project(castedRhs, sub)
          In(newLhs, Seq(ListQuery(newSub, children, exprId, newSub.output)))
        } else {
          i
        }

      case i @ In(a, b) if b.exists(_.dataType != a.dataType) =>
        findWiderCommonType(i.children.map(_.dataType)) match {
          case Some(finalDataType) => i.withNewChildren(i.children.map(Cast(_, finalDataType)))
          case None => i
        }
    }
  }

  /**
   * Changes numeric values to booleans so that expressions like true = 1 can be evaluated.
   */
  object BooleanEquality extends Rule[LogicalPlan] {
    private val trueValues = Seq(1.toByte, 1.toShort, 1, 1L, Decimal.ONE)
    private val falseValues = Seq(0.toByte, 0.toShort, 0, 0L, Decimal.ZERO)

    def apply(plan: LogicalPlan): LogicalPlan = plan transformAllExpressions {
      // Skip nodes who's children have not been resolved yet.
      case e if !e.childrenResolved => e

      // Hive treats (true = 1) as true and (false = 0) as true,
      // all other cases are considered as false.

      // We may simplify the expression if one side is literal numeric values
      // TODO: Maybe these rules should go into the optimizer.
      case EqualTo(bool @ BooleanType(), Literal(value, _: NumericType))
        if trueValues.contains(value) => bool
      case EqualTo(bool @ BooleanType(), Literal(value, _: NumericType))
        if falseValues.contains(value) => Not(bool)
      case EqualTo(Literal(value, _: NumericType), bool @ BooleanType())
        if trueValues.contains(value) => bool
      case EqualTo(Literal(value, _: NumericType), bool @ BooleanType())
        if falseValues.contains(value) => Not(bool)
      case EqualNullSafe(bool @ BooleanType(), Literal(value, _: NumericType))
        if trueValues.contains(value) => And(IsNotNull(bool), bool)
      case EqualNullSafe(bool @ BooleanType(), Literal(value, _: NumericType))
        if falseValues.contains(value) => And(IsNotNull(bool), Not(bool))
      case EqualNullSafe(Literal(value, _: NumericType), bool @ BooleanType())
        if trueValues.contains(value) => And(IsNotNull(bool), bool)
      case EqualNullSafe(Literal(value, _: NumericType), bool @ BooleanType())
        if falseValues.contains(value) => And(IsNotNull(bool), Not(bool))

      case EqualTo(left @ BooleanType(), right @ NumericType()) =>
        EqualTo(Cast(left, right.dataType), right)
      case EqualTo(left @ NumericType(), right @ BooleanType()) =>
        EqualTo(left, Cast(right, left.dataType))
      case EqualNullSafe(left @ BooleanType(), right @ NumericType()) =>
        EqualNullSafe(Cast(left, right.dataType), right)
      case EqualNullSafe(left @ NumericType(), right @ BooleanType()) =>
        EqualNullSafe(left, Cast(right, left.dataType))
    }
  }

  /**
   * This ensure that the types for various functions are as expected.
   */
  object FunctionArgumentConversion extends TypeCoercionRule {
    override protected def coerceTypes(
        plan: LogicalPlan): LogicalPlan = plan transformAllExpressions {
      // Skip nodes who's children have not been resolved yet.
      case e if !e.childrenResolved => e

      case a @ CreateArray(children) if !haveSameType(children) =>
        val types = children.map(_.dataType)
        findWiderCommonType(types) match {
          case Some(finalDataType) => CreateArray(children.map(Cast(_, finalDataType)))
          case None => a
        }

      case m @ CreateMap(children) if m.keys.length == m.values.length &&
        (!haveSameType(m.keys) || !haveSameType(m.values)) =>
        val newKeys = if (haveSameType(m.keys)) {
          m.keys
        } else {
          val types = m.keys.map(_.dataType)
          findWiderCommonType(types) match {
            case Some(finalDataType) => m.keys.map(Cast(_, finalDataType))
            case None => m.keys
          }
        }

        val newValues = if (haveSameType(m.values)) {
          m.values
        } else {
          val types = m.values.map(_.dataType)
          findWiderCommonType(types) match {
            case Some(finalDataType) => m.values.map(Cast(_, finalDataType))
            case None => m.values
          }
        }

        CreateMap(newKeys.zip(newValues).flatMap { case (k, v) => Seq(k, v) })

      // Promote SUM, SUM DISTINCT and AVERAGE to largest types to prevent overflows.
      case s @ Sum(e @ DecimalType()) => s // Decimal is already the biggest.
      case Sum(e @ IntegralType()) if e.dataType != LongType => Sum(Cast(e, LongType))
      case Sum(e @ FractionalType()) if e.dataType != DoubleType => Sum(Cast(e, DoubleType))

      case s @ Average(e @ DecimalType()) => s // Decimal is already the biggest.
      case Average(e @ IntegralType()) if e.dataType != LongType =>
        Average(Cast(e, LongType))
      case Average(e @ FractionalType()) if e.dataType != DoubleType =>
        Average(Cast(e, DoubleType))

      // Hive lets you do aggregation of timestamps... for some reason
      case Sum(e @ TimestampType()) => Sum(Cast(e, DoubleType))
      case Average(e @ TimestampType()) => Average(Cast(e, DoubleType))

      // Coalesce should return the first non-null value, which could be any column
      // from the list. So we need to make sure the return type is deterministic and
      // compatible with every child column.
      case c @ Coalesce(es) if !haveSameType(es) =>
        val types = es.map(_.dataType)
        findWiderCommonType(types) match {
          case Some(finalDataType) => Coalesce(es.map(Cast(_, finalDataType)))
          case None => c
        }

      // When finding wider type for `Greatest` and `Least`, we should handle decimal types even if
      // we need to truncate, but we should not promote one side to string if the other side is
      // string.g
      case g @ Greatest(children) if !haveSameType(children) =>
        val types = children.map(_.dataType)
        findWiderTypeWithoutStringPromotion(types) match {
          case Some(finalDataType) => Greatest(children.map(Cast(_, finalDataType)))
          case None => g
        }

      case l @ Least(children) if !haveSameType(children) =>
        val types = children.map(_.dataType)
        findWiderTypeWithoutStringPromotion(types) match {
          case Some(finalDataType) => Least(children.map(Cast(_, finalDataType)))
          case None => l
        }

      case NaNvl(l, r) if l.dataType == DoubleType && r.dataType == FloatType =>
        NaNvl(l, Cast(r, DoubleType))
      case NaNvl(l, r) if l.dataType == FloatType && r.dataType == DoubleType =>
        NaNvl(Cast(l, DoubleType), r)
      case NaNvl(l, r) if r.dataType == NullType => NaNvl(l, Cast(r, l.dataType))
    }
  }

  /**
   * Hive only performs integral division with the DIV operator. The arguments to / are always
   * converted to fractional types.
   */
  object Division extends TypeCoercionRule {
    override protected def coerceTypes(
        plan: LogicalPlan): LogicalPlan = plan transformAllExpressions {
      // Skip nodes who has not been resolved yet,
      // as this is an extra rule which should be applied at last.
      case e if !e.childrenResolved => e

      // Decimal and Double remain the same
      case d: Divide if d.dataType == DoubleType => d
      case d: Divide if d.dataType.isInstanceOf[DecimalType] => d
      case Divide(left, right) if isNumericOrNull(left) && isNumericOrNull(right) =>
        Divide(Cast(left, DoubleType), Cast(right, DoubleType))
    }

    private def isNumericOrNull(ex: Expression): Boolean = {
      // We need to handle null types in case a query contains null literals.
      ex.dataType.isInstanceOf[NumericType] || ex.dataType == NullType
    }
  }

  /**
   * Coerces the type of different branches of a CASE WHEN statement to a common type.
   */
  object CaseWhenCoercion extends TypeCoercionRule {
    override protected def coerceTypes(
        plan: LogicalPlan): LogicalPlan = plan transformAllExpressions {
      case c: CaseWhen if c.childrenResolved && !c.valueTypesEqual =>
        val maybeCommonType = findWiderCommonType(c.valueTypes)
        maybeCommonType.map { commonType =>
          var changed = false
          val newBranches = c.branches.map { case (condition, value) =>
            if (value.dataType.sameType(commonType)) {
              (condition, value)
            } else {
              changed = true
              (condition, Cast(value, commonType))
            }
          }
          val newElseValue = c.elseValue.map { value =>
            if (value.dataType.sameType(commonType)) {
              value
            } else {
              changed = true
              Cast(value, commonType)
            }
          }
          if (changed) CaseWhen(newBranches, newElseValue) else c
        }.getOrElse(c)
    }
  }

  /**
   * Coerces the type of different branches of If statement to a common type.
   */
  object IfCoercion extends TypeCoercionRule {
    override protected def coerceTypes(
        plan: LogicalPlan): LogicalPlan = plan transformAllExpressions {
      case e if !e.childrenResolved => e
      // Find tightest common type for If, if the true value and false value have different types.
      case i @ If(pred, left, right) if left.dataType != right.dataType =>
        findWiderTypeForTwo(left.dataType, right.dataType).map { widestType =>
          val newLeft = if (left.dataType == widestType) left else Cast(left, widestType)
          val newRight = if (right.dataType == widestType) right else Cast(right, widestType)
          If(pred, newLeft, newRight)
        }.getOrElse(i)  // If there is no applicable conversion, leave expression unchanged.
      case If(Literal(null, NullType), left, right) =>
        If(Literal.create(null, BooleanType), left, right)
      case If(pred, left, right) if pred.dataType == NullType =>
        If(Cast(pred, BooleanType), left, right)
    }
  }

  /**
   * Coerces NullTypes in the Stack expression to the column types of the corresponding positions.
   */
  object StackCoercion extends TypeCoercionRule {
    override def coerceTypes(plan: LogicalPlan): LogicalPlan = plan transformAllExpressions {
      case s @ Stack(children) if s.childrenResolved && s.hasFoldableNumRows =>
        Stack(children.zipWithIndex.map {
          // The first child is the number of rows for stack.
          case (e, 0) => e
          case (Literal(null, NullType), index: Int) =>
            Literal.create(null, s.findDataType(index))
          case (e, _) => e
        })
    }
  }

  /**
   * Coerces the types of [[Concat]] children to expected ones.
   *
   * If `spark.sql.function.concatBinaryAsString` is false and all children types are binary,
   * the expected types are binary. Otherwise, the expected ones are strings.
   */
  case class ConcatCoercion(conf: SQLConf) extends TypeCoercionRule {

    override protected def coerceTypes(plan: LogicalPlan): LogicalPlan = plan transform { case p =>
      p transformExpressionsUp {
        // Skip nodes if unresolved or empty children
        case c @ Concat(children) if !c.childrenResolved || children.isEmpty => c
        case c @ Concat(children) if conf.concatBinaryAsString ||
            !children.map(_.dataType).forall(_ == BinaryType) =>
          val newChildren = c.children.map { e =>
            ImplicitTypeCasts.implicitCast(e, StringType).getOrElse(e)
          }
          c.copy(children = newChildren)
      }
    }
  }

  /**
   * Coerces the types of [[Elt]] children to expected ones.
   *
   * If `spark.sql.function.eltOutputAsString` is false and all children types are binary,
   * the expected types are binary. Otherwise, the expected ones are strings.
   */
  case class EltCoercion(conf: SQLConf) extends TypeCoercionRule {

    override protected def coerceTypes(plan: LogicalPlan): LogicalPlan = plan transform { case p =>
      p transformExpressionsUp {
        // Skip nodes if unresolved or not enough children
        case c @ Elt(children) if !c.childrenResolved || children.size < 2 => c
        case c @ Elt(children) =>
          val index = children.head
          val newIndex = ImplicitTypeCasts.implicitCast(index, IntegerType).getOrElse(index)
          val newInputs = if (conf.eltOutputAsString ||
              !children.tail.map(_.dataType).forall(_ == BinaryType)) {
            children.tail.map { e =>
              ImplicitTypeCasts.implicitCast(e, StringType).getOrElse(e)
            }
          } else {
            children.tail
          }
          c.copy(children = newIndex +: newInputs)
      }
    }
  }

  /**
   * Turns Add/Subtract of DateType/TimestampType/StringType and CalendarIntervalType
   * to TimeAdd/TimeSub
   */
  object DateTimeOperations extends Rule[LogicalPlan] {

    private val acceptedTypes = Seq(DateType, TimestampType, StringType)

    def apply(plan: LogicalPlan): LogicalPlan = plan transformAllExpressions {
      // Skip nodes who's children have not been resolved yet.
      case e if !e.childrenResolved => e

      case Add(l @ CalendarIntervalType(), r) if acceptedTypes.contains(r.dataType) =>
        Cast(TimeAdd(r, l), r.dataType)
      case Add(l, r @ CalendarIntervalType()) if acceptedTypes.contains(l.dataType) =>
        Cast(TimeAdd(l, r), l.dataType)
      case Subtract(l, r @ CalendarIntervalType()) if acceptedTypes.contains(l.dataType) =>
        Cast(TimeSub(l, r), l.dataType)
    }
  }

  /**
   * Casts types according to the expected input types for [[Expression]]s.
   */
  object ImplicitTypeCasts extends TypeCoercionRule {
    override protected def coerceTypes(
        plan: LogicalPlan): LogicalPlan = plan transformAllExpressions {
      // Skip nodes who's children have not been resolved yet.
      case e if !e.childrenResolved => e

      case b @ BinaryOperator(left, right) if left.dataType != right.dataType =>
        findTightestCommonType(left.dataType, right.dataType).map { commonType =>
          if (b.inputType.acceptsType(commonType)) {
            // If the expression accepts the tightest common type, cast to that.
            val newLeft = if (left.dataType == commonType) left else Cast(left, commonType)
            val newRight = if (right.dataType == commonType) right else Cast(right, commonType)
            b.withNewChildren(Seq(newLeft, newRight))
          } else {
            // Otherwise, don't do anything with the expression.
            b
          }
        }.getOrElse(b)  // If there is no applicable conversion, leave expression unchanged.

      case e: ImplicitCastInputTypes if e.inputTypes.nonEmpty =>
        val children: Seq[Expression] = e.children.zip(e.inputTypes).map { case (in, expected) =>
          // If we cannot do the implicit cast, just use the original input.
          implicitCast(in, expected).getOrElse(in)
        }
        e.withNewChildren(children)

      case e: ExpectsInputTypes if e.inputTypes.nonEmpty =>
        // Convert NullType into some specific target type for ExpectsInputTypes that don't do
        // general implicit casting.
        val children: Seq[Expression] = e.children.zip(e.inputTypes).map { case (in, expected) =>
          if (in.dataType == NullType && !expected.acceptsType(NullType)) {
            Literal.create(null, expected.defaultConcreteType)
          } else {
            in
          }
        }
        e.withNewChildren(children)
    }

    /**
     * Given an expected data type, try to cast the expression and return the cast expression.
     *
     * If the expression already fits the input type, we simply return the expression itself.
     * If the expression has an incompatible type that cannot be implicitly cast, return None.
     */
    def implicitCast(e: Expression, expectedType: AbstractDataType): Option[Expression] = {
      implicitCast(e.dataType, expectedType).map { dt =>
        if (dt == e.dataType) e else Cast(e, dt)
      }
    }

    private def implicitCast(inType: DataType, expectedType: AbstractDataType): Option[DataType] = {
      // Note that ret is nullable to avoid typing a lot of Some(...) in this local scope.
      // We wrap immediately an Option after this.
      @Nullable val ret: DataType = (inType, expectedType) match {
        // If the expected type is already a parent of the input type, no need to cast.
        case _ if expectedType.acceptsType(inType) => inType

        // Cast null type (usually from null literals) into target types
        case (NullType, target) => target.defaultConcreteType

        // If the function accepts any numeric type and the input is a string, we follow the hive
        // convention and cast that input into a double
        case (StringType, NumericType) => NumericType.defaultConcreteType

        // Implicit cast among numeric types. When we reach here, input type is not acceptable.

        // If input is a numeric type but not decimal, and we expect a decimal type,
        // cast the input to decimal.
        case (d: NumericType, DecimalType) => DecimalType.forType(d)
        // For any other numeric types, implicitly cast to each other, e.g. long -> int, int -> long
        case (_: NumericType, target: NumericType) => target

        // Implicit cast between date time types
        case (DateType, TimestampType) => TimestampType
        case (TimestampType, DateType) => DateType

        // Implicit cast from/to string
        case (StringType, DecimalType) => DecimalType.SYSTEM_DEFAULT
        case (StringType, target: NumericType) => target
        case (StringType, DateType) => DateType
        case (StringType, TimestampType) => TimestampType
        case (StringType, BinaryType) => BinaryType
        // Cast any atomic type to string.
        case (any: AtomicType, StringType) if any != StringType => StringType

        // When we reach here, input type is not acceptable for any types in this type collection,
        // try to find the first one we can implicitly cast.
        case (_, TypeCollection(types)) =>
          types.flatMap(implicitCast(inType, _)).headOption.orNull

        // Implicit cast between array types.
        //
        // Compare the nullabilities of the from type and the to type, check whether the cast of
        // the nullability is resolvable by the following rules:
        // 1. If the nullability of the to type is true, the cast is always allowed;
        // 2. If the nullability of the to type is false, and the nullability of the from type is
        // true, the cast is never allowed;
        // 3. If the nullabilities of both the from type and the to type are false, the cast is
        // allowed only when Cast.forceNullable(fromType, toType) is false.
        case (ArrayType(fromType, fn), ArrayType(toType: DataType, true)) =>
          implicitCast(fromType, toType).map(ArrayType(_, true)).orNull

        case (ArrayType(fromType, true), ArrayType(toType: DataType, false)) => null

        case (ArrayType(fromType, false), ArrayType(toType: DataType, false))
            if !Cast.forceNullable(fromType, toType) =>
          implicitCast(fromType, toType).map(ArrayType(_, false)).orNull

        case _ => null
      }
      Option(ret)
    }
  }

  /**
   * Cast WindowFrame boundaries to the type they operate upon.
   */
  object WindowFrameCoercion extends TypeCoercionRule {
    override protected def coerceTypes(
        plan: LogicalPlan): LogicalPlan = plan transformAllExpressions {
      case s @ WindowSpecDefinition(_, Seq(order), SpecifiedWindowFrame(RangeFrame, lower, upper))
          if order.resolved =>
        s.copy(frameSpecification = SpecifiedWindowFrame(
          RangeFrame,
          createBoundaryCast(lower, order.dataType),
          createBoundaryCast(upper, order.dataType)))
    }

    private def createBoundaryCast(boundary: Expression, dt: DataType): Expression = {
      (boundary, dt) match {
        case (e: SpecialFrameBoundary, _) => e
        case (e, _: DateType) => e
        case (e, _: TimestampType) => e
        case (e: Expression, t) if e.dataType != t && Cast.canCast(e.dataType, t) =>
          Cast(e, t)
        case _ => boundary
      }
    }
  }
}

trait TypeCoercionRule extends Rule[LogicalPlan] with Logging {
  /**
   * Applies any changes to [[AttributeReference]] data types that are made by the transform method
   * to instances higher in the query tree.
   */
  def apply(plan: LogicalPlan): LogicalPlan = {
    val newPlan = coerceTypes(plan)
    if (plan.fastEquals(newPlan)) {
      plan
    } else {
      propagateTypes(newPlan)
    }
  }

  protected def coerceTypes(plan: LogicalPlan): LogicalPlan

  private def propagateTypes(plan: LogicalPlan): LogicalPlan = plan transformUp {
    // No propagation required for leaf nodes.
    case q: LogicalPlan if q.children.isEmpty => q

    // Don't propagate types from unresolved children.
    case q: LogicalPlan if !q.childrenResolved => q

    case q: LogicalPlan =>
      val inputMap = q.inputSet.toSeq.map(a => (a.exprId, a)).toMap
      q transformExpressions {
        case a: AttributeReference =>
          inputMap.get(a.exprId) match {
            // This can happen when an Attribute reference is born in a non-leaf node, for
            // example due to a call to an external script like in the Transform operator.
            // TODO: Perhaps those should actually be aliases?
            case None => a
            // Leave the same if the dataTypes match.
            case Some(newType) if a.dataType == newType.dataType => a
            case Some(newType) =>
              logDebug(
                s"Promoting $a from ${a.dataType} to ${newType.dataType} in ${q.simpleString}")
              newType
          }
      }
  }
}<|MERGE_RESOLUTION|>--- conflicted
+++ resolved
@@ -46,34 +46,6 @@
  */
 object TypeCoercion {
 
-<<<<<<< HEAD
-  def typeCoercionRules(conf: SQLConf): List[Rule[LogicalPlan]] = {
-    val commonTypeCoercionRules =
-      WidenSetOperationTypes ::
-        DecimalPrecision ::
-        BooleanEquality ::
-        FunctionArgumentConversion ::
-        ConcatCoercion(conf) ::
-        EltCoercion(conf) ::
-        CaseWhenCoercion ::
-        IfCoercion ::
-        StackCoercion ::
-        Division ::
-        ImplicitTypeCasts ::
-        DateTimeOperations ::
-        WindowFrameCoercion :: Nil
-
-    if (conf.isHiveTypeCoercionMode) {
-      commonTypeCoercionRules :+
-        HiveInConversion :+
-        HivePromoteStrings
-    } else {
-      commonTypeCoercionRules :+
-        NativeInConversion :+
-        NativePromoteStrings
-    }
-  }
-=======
   def typeCoercionRules(conf: SQLConf): List[Rule[LogicalPlan]] =
     InConversion(conf) ::
       WidenSetOperationTypes ::
@@ -91,7 +63,6 @@
       DateTimeOperations ::
       WindowFrameCoercion ::
       Nil
->>>>>>> b02e76cb
 
   // See https://cwiki.apache.org/confluence/display/Hive/LanguageManual+Types.
   // The conversion for integral and floating point types have a linear widening hierarchy:
@@ -151,12 +122,21 @@
     case _ => None
   }
 
+  private def findCommonTypeForBinaryComparison(
+      dt1: DataType, dt2: DataType, conf: SQLConf): Option[DataType] = {
+    if (conf.isHiveTypeCoercionMode) {
+      findCommonTypeToCompatibleWithHive(dt1, dt2)
+    } else {
+      findCommonTypeForBinaryComparisonNative(dt1, dt2, conf)
+    }
+  }
+
   /**
    * This function determines the target type of a comparison operator when one operand
    * is a String and the other is not. It also handles when one op is a Date and the
    * other is a Timestamp by making the target type to be String.
    */
-  private def findCommonTypeForBinaryComparison(
+  private def findCommonTypeForBinaryComparisonNative(
       dt1: DataType, dt2: DataType, conf: SQLConf): Option[DataType] = (dt1, dt2) match {
     // We should cast all relative timestamp/date/string comparison into string comparisons
     // This behaves as a user would expect because timestamp strings sort lexicographically.
@@ -365,20 +345,9 @@
     }
   }
 
-  private def castExpr(expr: Expression, targetType: DataType): Expression = {
-    (expr.dataType, targetType) match {
-      case (NullType, dt) => Literal.create(null, targetType)
-      case (l, dt) if (l != dt) => Cast(expr, targetType)
-      case _ => expr
-    }
-  }
-
   /**
    * Promotes strings that appear in arithmetic expressions.
    */
-<<<<<<< HEAD
-  object NativePromoteStrings extends TypeCoercionRule {
-=======
   case class PromoteStrings(conf: SQLConf) extends TypeCoercionRule {
     private def castExpr(expr: Expression, targetType: DataType): Expression = {
       (expr.dataType, targetType) match {
@@ -387,7 +356,6 @@
         case _ => expr
       }
     }
->>>>>>> b02e76cb
 
     override protected def coerceTypes(
         plan: LogicalPlan): LogicalPlan = plan transformAllExpressions {
@@ -424,55 +392,6 @@
       case VarianceSamp(e @ StringType()) => VarianceSamp(Cast(e, DoubleType))
       case Skewness(e @ StringType()) => Skewness(Cast(e, DoubleType))
       case Kurtosis(e @ StringType()) => Kurtosis(Cast(e, DoubleType))
-    }
-  }
-
-  /**
-   * Promotes strings that appear in arithmetic expressions to compatible with Hive.
-   */
-  object HivePromoteStrings extends TypeCoercionRule {
-
-    override protected def coerceTypes(
-        plan: LogicalPlan): LogicalPlan = plan transformAllExpressions {
-      // Skip nodes who's children have not been resolved yet.
-      case e if !e.childrenResolved => e
-
-      case a @ BinaryArithmetic(left @ StringType(), right)
-        if right.dataType != CalendarIntervalType =>
-        a.makeCopy(Array(Cast(left, DoubleType), right))
-      case a @ BinaryArithmetic(left, right @ StringType())
-        if left.dataType != CalendarIntervalType =>
-        a.makeCopy(Array(left, Cast(right, DoubleType)))
-
-      case p @ Equality(left, right)
-        if findCommonTypeToCompatibleWithHive(left.dataType, right.dataType).isDefined =>
-        val commonType = findCommonTypeToCompatibleWithHive(left.dataType, right.dataType).get
-        p.makeCopy(Array(castExpr(left, commonType), castExpr(right, commonType)))
-      case p @ BinaryComparison(left, right)
-        if findCommonTypeToCompatibleWithHive(left.dataType, right.dataType).isDefined =>
-        val commonType = findCommonTypeToCompatibleWithHive(left.dataType, right.dataType).get
-        p.makeCopy(Array(castExpr(left, commonType), castExpr(right, commonType)))
-
-      case Abs(e @ StringType()) => Abs(Cast(e, DoubleType))
-      case Sum(e @ StringType()) => Sum(Cast(e, DoubleType))
-      case Average(e @ StringType()) => Average(Cast(e, DoubleType))
-      case StddevPop(e @ StringType()) => StddevPop(Cast(e, DoubleType))
-      case StddevSamp(e @ StringType()) => StddevSamp(Cast(e, DoubleType))
-      case UnaryMinus(e @ StringType()) => UnaryMinus(Cast(e, DoubleType))
-      case UnaryPositive(e @ StringType()) => UnaryPositive(Cast(e, DoubleType))
-      case VariancePop(e @ StringType()) => VariancePop(Cast(e, DoubleType))
-      case VarianceSamp(e @ StringType()) => VarianceSamp(Cast(e, DoubleType))
-      case Skewness(e @ StringType()) => Skewness(Cast(e, DoubleType))
-      case Kurtosis(e @ StringType()) => Kurtosis(Cast(e, DoubleType))
-    }
-  }
-
-  private def flattenExpr(expr: Expression): Seq[Expression] = {
-    expr match {
-      // Multi columns in IN clause is represented as a CreateNamedStruct.
-      // flatten the named struct to get the list of expressions.
-      case cns: CreateNamedStruct => cns.valExprs
-      case expr => Seq(expr)
     }
   }
 
@@ -490,9 +409,6 @@
    *    operator type is found the original expression will be returned and an
    *    Analysis Exception will be raised at the type checking phase.
    */
-<<<<<<< HEAD
-  object NativeInConversion extends TypeCoercionRule {
-=======
   case class InConversion(conf: SQLConf) extends TypeCoercionRule {
     private def flattenExpr(expr: Expression): Seq[Expression] = {
       expr match {
@@ -502,7 +418,6 @@
         case expr => Seq(expr)
       }
     }
->>>>>>> b02e76cb
 
     override protected def coerceTypes(
         plan: LogicalPlan): LogicalPlan = plan transformAllExpressions {
@@ -521,64 +436,6 @@
 
         val commonTypes = lhs.zip(rhs).flatMap { case (l, r) =>
           findCommonTypeForBinaryComparison(l.dataType, r.dataType, conf)
-            .orElse(findTightestCommonType(l.dataType, r.dataType))
-        }
-
-        // The number of columns/expressions must match between LHS and RHS of an
-        // IN subquery expression.
-        if (commonTypes.length == lhs.length) {
-          val castedRhs = rhs.zip(commonTypes).map {
-            case (e, dt) if e.dataType != dt => Alias(Cast(e, dt), e.name)()
-            case (e, _) => e
-          }
-          val castedLhs = lhs.zip(commonTypes).map {
-            case (e, dt) if e.dataType != dt => Cast(e, dt)
-            case (e, _) => e
-          }
-
-          // Before constructing the In expression, wrap the multi values in LHS
-          // in a CreatedNamedStruct.
-          val newLhs = castedLhs match {
-            case Seq(lhs) => lhs
-            case _ => CreateStruct(castedLhs)
-          }
-
-          val newSub = Project(castedRhs, sub)
-          In(newLhs, Seq(ListQuery(newSub, children, exprId, newSub.output)))
-        } else {
-          i
-        }
-
-      case i @ In(a, b) if b.exists(_.dataType != a.dataType) =>
-        findWiderCommonType(i.children.map(_.dataType)) match {
-          case Some(finalDataType) => i.withNewChildren(i.children.map(Cast(_, finalDataType)))
-          case None => i
-        }
-    }
-  }
-
-  /**
-   * Handles type coercion for IN expression to compatible with Hive.
-   */
-  object HiveInConversion extends TypeCoercionRule {
-
-    override protected def coerceTypes(
-        plan: LogicalPlan): LogicalPlan = plan transformAllExpressions {
-      // Skip nodes who's children have not been resolved yet.
-      case e if !e.childrenResolved => e
-
-      // Handle type casting required between value expression and subquery output
-      // in IN subquery.
-      case i @ In(a, Seq(ListQuery(sub, children, exprId, _)))
-        if !i.resolved && flattenExpr(a).length == sub.output.length =>
-        // LHS is the value expression of IN subquery.
-        val lhs = flattenExpr(a)
-
-        // RHS is the subquery output.
-        val rhs = sub.output
-
-        val commonTypes = lhs.zip(rhs).flatMap { case (l, r) =>
-          findCommonTypeToCompatibleWithHive(l.dataType, r.dataType)
             .orElse(findTightestCommonType(l.dataType, r.dataType))
         }
 
