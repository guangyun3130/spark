--- conflicted
+++ resolved
@@ -460,13 +460,7 @@
   final override val nodePatterns: Seq[TreePattern] = Seq(UPPER_OR_LOWER)
 
   override def doGenCode(ctx: CodegenContext, ev: ExprCode): ExprCode = {
-<<<<<<< HEAD
-    // scalastyle:off caselocale
-    defineCodeGen(ctx, ev, c => s"($c).toUpperCase()")
-    // scalastyle:on caselocale
-=======
     defineCodeGen(ctx, ev, c => CollationSupport.Upper.genCode(c, collationId))
->>>>>>> b9f2270f
   }
 
   override protected def withNewChildInternal(newChild: Expression): Upper = copy(child = newChild)
@@ -494,13 +488,7 @@
   final override val nodePatterns: Seq[TreePattern] = Seq(UPPER_OR_LOWER)
 
   override def doGenCode(ctx: CodegenContext, ev: ExprCode): ExprCode = {
-<<<<<<< HEAD
-    // scalastyle:off caselocale
-    defineCodeGen(ctx, ev, c => s"($c).toLowerCase()")
-    // scalastyle:on caselocale
-=======
     defineCodeGen(ctx, ev, c => CollationSupport.Lower.genCode(c, collationId))
->>>>>>> b9f2270f
   }
 
   override def prettyName: String =
@@ -1845,13 +1833,7 @@
     CollationSupport.InitCap.exec(string.asInstanceOf[UTF8String], collationId)
   }
   override def doGenCode(ctx: CodegenContext, ev: ExprCode): ExprCode = {
-<<<<<<< HEAD
-    // scalastyle:off caselocale
-    defineCodeGen(ctx, ev, str => s"$str.toLowerCase().toTitleCase()")
-    // scalastyle:on caselocale
-=======
     defineCodeGen(ctx, ev, str => CollationSupport.InitCap.genCode(str, collationId))
->>>>>>> b9f2270f
   }
 
   override protected def withNewChildInternal(newChild: Expression): InitCap =
