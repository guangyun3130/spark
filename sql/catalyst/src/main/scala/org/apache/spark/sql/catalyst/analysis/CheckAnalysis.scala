--- conflicted
+++ resolved
@@ -103,17 +103,15 @@
 
             aggregateExprs.foreach(checkValidAggregateExpression)
 
-<<<<<<< HEAD
           case s @ SetOperation(left, right) if left.output.length != right.output.length =>
             failAnalysis(
               s"${s.nodeName} can only be performed on tables with the same number of columns, " +
                s"but the left table has ${left.output.length} columns and the right has " +
                s"${right.output.length}")
-=======
+
           case Sort(order, _, _) if !order.forall(_.dataType.isInstanceOf[AtomicType]) =>
             val c = order.filterNot(_.dataType.isInstanceOf[AtomicType]).head
             failAnalysis(s"Sorting is not supported for columns of type ${c.dataType.simpleString}")
->>>>>>> 2f1b8028
 
           case _ => // Fallbacks to the following checks
         }
