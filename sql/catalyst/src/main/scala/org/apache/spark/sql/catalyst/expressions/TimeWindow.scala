--- conflicted
+++ resolved
@@ -102,13 +102,8 @@
    *         precision.
    */
   private def getIntervalInMicroSeconds(interval: String): Long = {
-<<<<<<< HEAD
-    val cal = CalendarInterval.fromCaseInsensitiveString(interval)
+    val cal = IntervalUtils.fromString(interval)
     if (cal.months != 0) {
-=======
-    val cal = IntervalUtils.fromString(interval)
-    if (cal.months > 0) {
->>>>>>> 0cf4f07c
       throw new IllegalArgumentException(
         s"Intervals greater than a month is not supported ($interval).")
     }
