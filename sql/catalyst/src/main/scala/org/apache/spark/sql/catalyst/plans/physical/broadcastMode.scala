--- conflicted
+++ resolved
@@ -24,17 +24,8 @@
  * Marker trait to identify the shape in which tuples are broadcasted. Typical examples of this are
  * identity (tuples remain unchanged) or hashed (tuples are converted into some hash index).
  */
-<<<<<<< HEAD
 abstract class RowBroadcastMode extends BroadcastMode[InternalRow] {
   override def canonicalized: RowBroadcastMode = this
-=======
-trait BroadcastMode {
-  def transform(rows: Array[InternalRow]): Any
-
-  def transform(rows: Iterator[InternalRow], sizeHint: Option[Long]): Any
-
-  def canonicalized: BroadcastMode
->>>>>>> 44c40031
 }
 
 /**
@@ -43,13 +34,8 @@
 case object IdentityBroadcastMode extends RowBroadcastMode {
   // TODO: pack the UnsafeRows into single bytes array.
   override def transform(rows: Array[InternalRow]): Array[InternalRow] = rows
-<<<<<<< HEAD
-=======
 
   override def transform(
       rows: Iterator[InternalRow],
       sizeHint: Option[Long]): Array[InternalRow] = rows.toArray
-
-  override def canonicalized: BroadcastMode = this
->>>>>>> 44c40031
 }