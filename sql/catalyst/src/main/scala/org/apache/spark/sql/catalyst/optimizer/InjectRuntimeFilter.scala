/*
 * Licensed to the Apache Software Foundation (ASF) under one or more
 * contributor license agreements.  See the NOTICE file distributed with
 * this work for additional information regarding copyright ownership.
 * The ASF licenses this file to You under the Apache License, Version 2.0
 * (the "License"); you may not use this file except in compliance with
 * the License.  You may obtain a copy of the License at
 *
 *    http://www.apache.org/licenses/LICENSE-2.0
 *
 * Unless required by applicable law or agreed to in writing, software
 * distributed under the License is distributed on an "AS IS" BASIS,
 * WITHOUT WARRANTIES OR CONDITIONS OF ANY KIND, either express or implied.
 * See the License for the specific language governing permissions and
 * limitations under the License.
 */

package org.apache.spark.sql.catalyst.optimizer

import org.apache.spark.sql.catalyst.expressions._
import org.apache.spark.sql.catalyst.expressions.aggregate.{AggregateExpression, BloomFilterAggregate, Complete}
import org.apache.spark.sql.catalyst.planning.{ExtractEquiJoinKeys, PhysicalOperation}
import org.apache.spark.sql.catalyst.plans.logical._
import org.apache.spark.sql.catalyst.rules.Rule
import org.apache.spark.sql.catalyst.trees.TreePattern.{INVOKE, JSON_TO_STRUCT, LIKE_FAMLIY, PYTHON_UDF, REGEXP_EXTRACT_FAMILY, REGEXP_REPLACE, SCALA_UDF}
import org.apache.spark.sql.internal.SQLConf
import org.apache.spark.sql.types._

/**
 * Insert a filter on one side of the join if the other side has a selective predicate.
 * The filter could be an IN subquery (converted to a semi join), a bloom filter, or something
 * else in the future.
 */
object InjectRuntimeFilter extends Rule[LogicalPlan] with PredicateHelper with JoinSelectionHelper {

  // Wraps `expr` with a hash function if its byte size is larger than an integer.
  private def mayWrapWithHash(expr: Expression): Expression = {
    if (expr.dataType.defaultSize > IntegerType.defaultSize) {
      new Murmur3Hash(Seq(expr))
    } else {
      expr
    }
  }

  private def injectFilter(
      filterApplicationSideExp: Expression,
      filterApplicationSidePlan: LogicalPlan,
      filterCreationSideExp: Expression,
      filterCreationSidePlan: LogicalPlan): LogicalPlan = {
    require(conf.runtimeFilterBloomFilterEnabled || conf.runtimeFilterSemiJoinReductionEnabled)
    if (conf.runtimeFilterBloomFilterEnabled) {
      injectBloomFilter(
        filterApplicationSideExp,
        filterApplicationSidePlan,
        filterCreationSideExp,
        filterCreationSidePlan
      )
    } else {
      injectInSubqueryFilter(
        filterApplicationSideExp,
        filterApplicationSidePlan,
        filterCreationSideExp,
        filterCreationSidePlan
      )
    }
  }

  private def injectBloomFilter(
      filterApplicationSideExp: Expression,
      filterApplicationSidePlan: LogicalPlan,
      filterCreationSideExp: Expression,
      filterCreationSidePlan: LogicalPlan): LogicalPlan = {
    // Skip if the filter creation side is too big
    if (filterCreationSidePlan.stats.sizeInBytes > conf.runtimeFilterCreationSideThreshold) {
      return filterApplicationSidePlan
    }
    val rowCount = filterCreationSidePlan.stats.rowCount
    val bloomFilterAgg =
      if (rowCount.isDefined && rowCount.get.longValue > 0L) {
        new BloomFilterAggregate(new XxHash64(Seq(filterCreationSideExp)),
          Literal(rowCount.get.longValue))
      } else {
        new BloomFilterAggregate(new XxHash64(Seq(filterCreationSideExp)))
      }
    val aggExp = AggregateExpression(bloomFilterAgg, Complete, isDistinct = false, None)
    val alias = Alias(aggExp, "bloomFilter")()
    val aggregate =
      ConstantFolding(ColumnPruning(Aggregate(Nil, Seq(alias), filterCreationSidePlan)))
    val bloomFilterSubquery = ScalarSubquery(aggregate, Nil)
    val filter = BloomFilterMightContain(bloomFilterSubquery,
      new XxHash64(Seq(filterApplicationSideExp)))
    Filter(filter, filterApplicationSidePlan)
  }

  private def injectInSubqueryFilter(
      filterApplicationSideExp: Expression,
      filterApplicationSidePlan: LogicalPlan,
      filterCreationSideExp: Expression,
      filterCreationSidePlan: LogicalPlan): LogicalPlan = {
    require(filterApplicationSideExp.dataType == filterCreationSideExp.dataType)
    val actualFilterKeyExpr = mayWrapWithHash(filterCreationSideExp)
    val alias = Alias(actualFilterKeyExpr, actualFilterKeyExpr.toString)()
    val aggregate = Aggregate(Seq(alias), Seq(alias), filterCreationSidePlan)
    if (!canBroadcastBySize(aggregate, conf)) {
      // Skip the InSubquery filter if the size of `aggregate` is beyond broadcast join threshold,
      // i.e., the semi-join will be a shuffled join, which is not worthwhile.
      return filterApplicationSidePlan
    }
    val filter = InSubquery(Seq(mayWrapWithHash(filterApplicationSideExp)),
      ListQuery(aggregate, childOutputs = aggregate.output))
    Filter(filter, filterApplicationSidePlan)
  }

  /**
   * Returns whether the plan is a simple filter over scan and the filter is likely selective
   * Also check if the plan only has simple expressions (attribute reference, literals) so that we
   * do not add a subquery that might have an expensive computation
   */
  private def isSelectiveFilterOverScan(plan: LogicalPlan): Boolean = {
    val ret = plan match {
      case PhysicalOperation(_, filters, child) if child.isInstanceOf[LeafNode] =>
        filters.forall(isSimpleExpression) &&
          filters.exists(isLikelySelective)
      case _ => false
    }
    !plan.isStreaming && ret
  }

  private def isSimpleExpression(e: Expression): Boolean = {
    !e.containsAnyPattern(PYTHON_UDF, SCALA_UDF, INVOKE, JSON_TO_STRUCT, LIKE_FAMLIY,
      REGEXP_EXTRACT_FAMILY, REGEXP_REPLACE)
  }

  private def isProbablyShuffleJoin(left: LogicalPlan,
      right: LogicalPlan, hint: JoinHint): Boolean = {
    !hintToBroadcastLeft(hint) && !hintToBroadcastRight(hint) &&
      !canBroadcastBySize(left, conf) && !canBroadcastBySize(right, conf)
  }

<<<<<<< HEAD
  // Make sure injected filters could push through Shuffle, see PushPredicateThroughNonJoin
  private def probablyPushThroughShuffle(exp: Expression, plan: LogicalPlan): Boolean = {
    plan match {
      case Join(left, right, _, _, hint) if isProbablyShuffleJoin(left, right, hint) => true
      case a @ Aggregate(groupingExps, aggExps, child)
          if aggExps.forall(_.deterministic) && groupingExps.nonEmpty &&
        replaceAlias(exp, getAliasMap(a)).references.subsetOf(child.outputSet) => true
      case w: Window
          if w.partitionSpec.forall(_.isInstanceOf[AttributeReference]) &&
        exp.references.subsetOf(AttributeSet(w.partitionSpec.flatMap(_.references))) => true
      case p: Project =>
        probablyPushThroughShuffle(replaceAlias(exp, getAliasMap(p)), p.child)
      case other =>
        other.children.exists { p =>
          if (exp.references.subsetOf(p.outputSet)) probablyPushThroughShuffle(exp, p) else false
        }
=======
  private def probablyHasShuffle(plan: LogicalPlan): Boolean = {
    plan.exists {
      case Join(left, right, _, _, hint) => isProbablyShuffleJoin(left, right, hint)
      case _: Aggregate => true
      case _ => false
>>>>>>> 073fd2ad
    }
  }

  // Returns the max scan byte size in the subtree rooted at `filterApplicationSide`.
  private def maxScanByteSize(filterApplicationSide: LogicalPlan): BigInt = {
    val defaultSizeInBytes = conf.getConf(SQLConf.DEFAULT_SIZE_IN_BYTES)
    filterApplicationSide.collect({
      case leaf: LeafNode => leaf
    }).map(scan => {
      // DEFAULT_SIZE_IN_BYTES means there's no byte size information in stats. Since we avoid
      // creating a Bloom filter when the filter application side is very small, so using 0
      // as the byte size when the actual size is unknown can avoid regression by applying BF
      // on a small table.
      if (scan.stats.sizeInBytes == defaultSizeInBytes) BigInt(0) else scan.stats.sizeInBytes
    }).max
  }

  // Returns true if `filterApplicationSide` satisfies the byte size requirement to apply a
  // Bloom filter; false otherwise.
  private def satisfyByteSizeRequirement(filterApplicationSide: LogicalPlan): Boolean = {
    // In case `filterApplicationSide` is a union of many small tables, disseminating the Bloom
    // filter to each small task might be more costly than scanning them itself. Thus, we use max
    // rather than sum here.
    val maxScanSize = maxScanByteSize(filterApplicationSide)
    maxScanSize >=
      conf.getConf(SQLConf.RUNTIME_BLOOM_FILTER_APPLICATION_SIDE_SCAN_SIZE_THRESHOLD)
  }

  /**
   * Check that:
   * - The filterApplicationSideJoinExp can be pushed down through joins, aggregates and windows
   *   (ie the expression references originate from a single leaf node)
   * - The filter creation side has a selective predicate
   * - The current join is a shuffle join or a broadcast join that has a shuffle below it and we
   *   can push down injected filters through shuffle
   * - The max filterApplicationSide scan size is greater than a configurable threshold
   */
  private def filteringHasBenefit(
      filterApplicationSide: LogicalPlan,
      filterCreationSide: LogicalPlan,
      filterApplicationSideExp: Expression,
      hint: JoinHint): Boolean = {
    findExpressionAndTrackLineageDown(filterApplicationSideExp,
      filterApplicationSide).isDefined && isSelectiveFilterOverScan(filterCreationSide) &&
      (isProbablyShuffleJoin(filterApplicationSide, filterCreationSide, hint) ||
        probablyPushThroughShuffle(filterApplicationSideExp, filterApplicationSide)) &&
      satisfyByteSizeRequirement(filterApplicationSide)
  }

  def hasRuntimeFilter(left: LogicalPlan, right: LogicalPlan, leftKey: Expression,
      rightKey: Expression): Boolean = {
    if (conf.runtimeFilterBloomFilterEnabled) {
      hasBloomFilter(left, right, leftKey, rightKey)
    } else {
      hasInSubquery(left, right, leftKey, rightKey)
    }
  }

  // This checks if there is already a DPP filter, as this rule is called just after DPP.
  def hasDynamicPruningSubquery(
      left: LogicalPlan,
      right: LogicalPlan,
      leftKey: Expression,
      rightKey: Expression): Boolean = {
    (left, right) match {
      case (Filter(DynamicPruningSubquery(pruningKey, _, _, _, _, _), plan), _) =>
        pruningKey.fastEquals(leftKey) || hasDynamicPruningSubquery(plan, right, leftKey, rightKey)
      case (_, Filter(DynamicPruningSubquery(pruningKey, _, _, _, _, _), plan)) =>
        pruningKey.fastEquals(rightKey) ||
          hasDynamicPruningSubquery(left, plan, leftKey, rightKey)
      case _ => false
    }
  }

  def hasBloomFilter(
      left: LogicalPlan,
      right: LogicalPlan,
      leftKey: Expression,
      rightKey: Expression): Boolean = {
    findBloomFilterWithExp(left, leftKey) || findBloomFilterWithExp(right, rightKey)
  }

  private def findBloomFilterWithExp(plan: LogicalPlan, key: Expression): Boolean = {
    plan.exists {
      case Filter(condition, _) =>
        splitConjunctivePredicates(condition).exists {
          case BloomFilterMightContain(_, XxHash64(Seq(valueExpression), _))
            if valueExpression.fastEquals(key) => true
          case _ => false
        }
      case _ => false
    }
  }

  def hasInSubquery(left: LogicalPlan, right: LogicalPlan, leftKey: Expression,
      rightKey: Expression): Boolean = {
    (left, right) match {
      case (Filter(InSubquery(Seq(key),
      ListQuery(Aggregate(Seq(Alias(_, _)), Seq(Alias(_, _)), _), _, _, _, _)), _), _) =>
        key.fastEquals(leftKey) || key.fastEquals(new Murmur3Hash(Seq(leftKey)))
      case (_, Filter(InSubquery(Seq(key),
      ListQuery(Aggregate(Seq(Alias(_, _)), Seq(Alias(_, _)), _), _, _, _, _)), _)) =>
        key.fastEquals(rightKey) || key.fastEquals(new Murmur3Hash(Seq(rightKey)))
      case _ => false
    }
  }

  private def tryInjectRuntimeFilter(plan: LogicalPlan): LogicalPlan = {
    var filterCounter = 0
    val numFilterThreshold = conf.getConf(SQLConf.RUNTIME_FILTER_NUMBER_THRESHOLD)
    plan transformUp {
      case join @ ExtractEquiJoinKeys(joinType, leftKeys, rightKeys, _, _, left, right, hint) =>
        var newLeft = left
        var newRight = right
        (leftKeys, rightKeys).zipped.foreach((l, r) => {
          // Check if:
          // 1. There is already a DPP filter on the key
          // 2. There is already a runtime filter (Bloom filter or IN subquery) on the key
          // 3. The keys are simple cheap expressions
          if (filterCounter < numFilterThreshold &&
            !hasDynamicPruningSubquery(left, right, l, r) &&
            !hasRuntimeFilter(newLeft, newRight, l, r) &&
            isSimpleExpression(l) && isSimpleExpression(r)) {
            val oldLeft = newLeft
            val oldRight = newRight
            if (canPruneLeft(joinType) && filteringHasBenefit(left, right, l, hint)) {
              newLeft = injectFilter(l, newLeft, r, right)
            }
            // Did we actually inject on the left? If not, try on the right
            if (newLeft.fastEquals(oldLeft) && canPruneRight(joinType) &&
              filteringHasBenefit(right, left, r, hint)) {
              newRight = injectFilter(r, newRight, l, left)
            }
            if (!newLeft.fastEquals(oldLeft) || !newRight.fastEquals(oldRight)) {
              filterCounter = filterCounter + 1
            }
          }
        })
        join.withNewChildren(Seq(newLeft, newRight))
    }
  }

  override def apply(plan: LogicalPlan): LogicalPlan = plan match {
    case s: Subquery if s.correlated => plan
    case _ if !conf.runtimeFilterSemiJoinReductionEnabled &&
      !conf.runtimeFilterBloomFilterEnabled => plan
    case _ => tryInjectRuntimeFilter(plan)
  }

}<|MERGE_RESOLUTION|>--- conflicted
+++ resolved
@@ -137,30 +137,11 @@
       !canBroadcastBySize(left, conf) && !canBroadcastBySize(right, conf)
   }
 
-<<<<<<< HEAD
-  // Make sure injected filters could push through Shuffle, see PushPredicateThroughNonJoin
-  private def probablyPushThroughShuffle(exp: Expression, plan: LogicalPlan): Boolean = {
-    plan match {
-      case Join(left, right, _, _, hint) if isProbablyShuffleJoin(left, right, hint) => true
-      case a @ Aggregate(groupingExps, aggExps, child)
-          if aggExps.forall(_.deterministic) && groupingExps.nonEmpty &&
-        replaceAlias(exp, getAliasMap(a)).references.subsetOf(child.outputSet) => true
-      case w: Window
-          if w.partitionSpec.forall(_.isInstanceOf[AttributeReference]) &&
-        exp.references.subsetOf(AttributeSet(w.partitionSpec.flatMap(_.references))) => true
-      case p: Project =>
-        probablyPushThroughShuffle(replaceAlias(exp, getAliasMap(p)), p.child)
-      case other =>
-        other.children.exists { p =>
-          if (exp.references.subsetOf(p.outputSet)) probablyPushThroughShuffle(exp, p) else false
-        }
-=======
   private def probablyHasShuffle(plan: LogicalPlan): Boolean = {
     plan.exists {
       case Join(left, right, _, _, hint) => isProbablyShuffleJoin(left, right, hint)
       case _: Aggregate => true
       case _ => false
->>>>>>> 073fd2ad
     }
   }
 
@@ -191,11 +172,10 @@
 
   /**
    * Check that:
-   * - The filterApplicationSideJoinExp can be pushed down through joins, aggregates and windows
-   *   (ie the expression references originate from a single leaf node)
+   * - The filterApplicationSideJoinExp can be pushed down through joins and aggregates (ie the
+   *   expression references originate from a single leaf node)
    * - The filter creation side has a selective predicate
-   * - The current join is a shuffle join or a broadcast join that has a shuffle below it and we
-   *   can push down injected filters through shuffle
+   * - The current join is a shuffle join or a broadcast join that has a shuffle below it
    * - The max filterApplicationSide scan size is greater than a configurable threshold
    */
   private def filteringHasBenefit(
@@ -206,7 +186,7 @@
     findExpressionAndTrackLineageDown(filterApplicationSideExp,
       filterApplicationSide).isDefined && isSelectiveFilterOverScan(filterCreationSide) &&
       (isProbablyShuffleJoin(filterApplicationSide, filterCreationSide, hint) ||
-        probablyPushThroughShuffle(filterApplicationSideExp, filterApplicationSide)) &&
+        probablyHasShuffle(filterApplicationSide)) &&
       satisfyByteSizeRequirement(filterApplicationSide)
   }
 
