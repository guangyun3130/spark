/*
 * Licensed to the Apache Software Foundation (ASF) under one or more
 * contributor license agreements.  See the NOTICE file distributed with
 * this work for additional information regarding copyright ownership.
 * The ASF licenses this file to You under the Apache License, Version 2.0
 * (the "License"); you may not use this file except in compliance with
 * the License.  You may obtain a copy of the License at
 *
 *    http://www.apache.org/licenses/LICENSE-2.0
 *
 * Unless required by applicable law or agreed to in writing, software
 * distributed under the License is distributed on an "AS IS" BASIS,
 * WITHOUT WARRANTIES OR CONDITIONS OF ANY KIND, either express or implied.
 * See the License for the specific language governing permissions and
 * limitations under the License.
 */

package org.apache.spark.sql.catalyst.util

import java.sql.Timestamp
import java.text.{ParseException, ParsePosition, SimpleDateFormat}
import java.time._
import java.time.format.{DateTimeFormatter, DateTimeParseException}
import java.time.temporal.ChronoField.MICRO_OF_SECOND
import java.time.temporal.TemporalQueries
import java.util.{Calendar, GregorianCalendar, Locale, TimeZone}
import java.util.concurrent.TimeUnit.SECONDS

import org.apache.commons.lang3.time.FastDateFormat

import org.apache.spark.sql.catalyst.util.DateTimeConstants._
import org.apache.spark.sql.catalyst.util.DateTimeUtils._
import org.apache.spark.sql.catalyst.util.LegacyDateFormats.{LegacyDateFormat, LENIENT_SIMPLE_DATE_FORMAT}
import org.apache.spark.sql.catalyst.util.RebaseDateTime._
import org.apache.spark.sql.internal.SQLConf
import org.apache.spark.sql.internal.SQLConf.LegacyBehaviorPolicy._
import org.apache.spark.sql.types.Decimal

sealed trait TimestampFormatter extends Serializable {
  /**
   * Parses a timestamp in a string and converts it to microseconds.
   *
   * @param s - string with timestamp to parse
   * @return microseconds since epoch.
   * @throws ParseException can be thrown by legacy parser
   * @throws DateTimeParseException can be thrown by new parser
   * @throws DateTimeException unable to obtain local date or time
   */
  @throws(classOf[ParseException])
  @throws(classOf[DateTimeParseException])
  @throws(classOf[DateTimeException])
  def parse(s: String): Long

  def format(us: Long): String
  def format(ts: Timestamp): String
  def format(instant: Instant): String
}

class Iso8601TimestampFormatter(
    pattern: String,
    zoneId: ZoneId,
    locale: Locale,
    legacyFormat: LegacyDateFormat = LENIENT_SIMPLE_DATE_FORMAT,
    needVarLengthSecondFraction: Boolean)
  extends TimestampFormatter with DateTimeFormatterHelper {
  @transient
  protected lazy val formatter: DateTimeFormatter =
    getOrCreateFormatter(pattern, locale, needVarLengthSecondFraction)

  @transient
  protected lazy val legacyFormatter = TimestampFormatter.getLegacyFormatter(
    pattern, zoneId, locale, legacyFormat)

  override def parse(s: String): Long = {
    val specialDate = convertSpecialTimestamp(s.trim, zoneId)
    specialDate.getOrElse {
      try {
        val parsed = formatter.parse(s)
        val parsedZoneId = parsed.query(TemporalQueries.zone())
        val timeZoneId = if (parsedZoneId == null) zoneId else parsedZoneId
        val zonedDateTime = toZonedDateTime(parsed, timeZoneId)
        val epochSeconds = zonedDateTime.toEpochSecond
        val microsOfSecond = zonedDateTime.get(MICRO_OF_SECOND)

        Math.addExact(SECONDS.toMicros(epochSeconds), microsOfSecond)
      } catch checkDiffResult(s, legacyFormatter.parse)
    }
  }

  override def format(instant: Instant): String = {
    formatter.withZone(zoneId).format(instant)
  }

  override def format(us: Long): String = {
    val instant = DateTimeUtils.microsToInstant(us)
    format(instant)
  }

  override def format(ts: Timestamp): String = {
    legacyFormatter.format(ts)
  }
}

/**
 * The formatter parses/formats timestamps according to the pattern `yyyy-MM-dd HH:mm:ss.[..fff..]`
 * where `[..fff..]` is a fraction of second up to microsecond resolution. The formatter does not
 * output trailing zeros in the fraction. For example, the timestamp `2019-03-05 15:00:01.123400` is
 * formatted as the string `2019-03-05 15:00:01.1234`.
 *
 * @param zoneId the time zone identifier in which the formatter parses or format timestamps
 */
class FractionTimestampFormatter(zoneId: ZoneId)
  extends Iso8601TimestampFormatter(
    TimestampFormatter.defaultPattern,
    zoneId,
    TimestampFormatter.defaultLocale,
    needVarLengthSecondFraction = false) {

  @transient
  override protected lazy val formatter = DateTimeFormatterHelper.fractionFormatter

  // The new formatter will omit the trailing 0 in the timestamp string, but the legacy formatter
  // can't. Here we borrow the code from Spark 2.4 DateTimeUtils.timestampToString to omit the
  // trailing 0 for the legacy formatter as well.
  override def format(ts: Timestamp): String = {
    val timestampString = ts.toString
    val formatted = legacyFormatter.format(ts)

    if (timestampString.length > 19 && timestampString.substring(19) != ".0") {
      formatted + timestampString.substring(19)
    } else {
      formatted
    }
  }
}

/**
 * The custom sub-class of `GregorianCalendar` is needed to get access to
 * protected `fields` immediately after parsing. We cannot use
 * the `get()` method because it performs normalization of the fraction
 * part. Accordingly, the `MILLISECOND` field doesn't contain original value.
 *
 * Also this class allows to set raw value to the `MILLISECOND` field
 * directly before formatting.
 */
class MicrosCalendar(tz: TimeZone, digitsInFraction: Int)
  extends GregorianCalendar(tz, Locale.US) {
  // Converts parsed `MILLISECOND` field to seconds fraction in microsecond precision.
  // For example if the fraction pattern is `SSSS` then `digitsInFraction` = 4, and
  // if the `MILLISECOND` field was parsed to `1234`.
  def getMicros(): Long = {
    // Append 6 zeros to the field: 1234 -> 1234000000
    val d = fields(Calendar.MILLISECOND) * MICROS_PER_SECOND
    // Take the first 6 digits from `d`: 1234000000 -> 123400
    // The rest contains exactly `digitsInFraction`: `0000` = 10 ^ digitsInFraction
    // So, the result is `(1234 * 1000000) / (10 ^ digitsInFraction)
    d / Decimal.POW_10(digitsInFraction)
  }

  // Converts the seconds fraction in microsecond precision to a value
  // that can be correctly formatted according to the specified fraction pattern.
  // The method performs operations opposite to `getMicros()`.
  def setMicros(micros: Long): Unit = {
    val d = micros * Decimal.POW_10(digitsInFraction)
    fields(Calendar.MILLISECOND) = (d / MICROS_PER_SECOND).toInt
  }
}

class LegacyFastTimestampFormatter(
    pattern: String,
    zoneId: ZoneId,
    locale: Locale) extends TimestampFormatter {

  @transient private lazy val fastDateFormat =
    FastDateFormat.getInstance(pattern, TimeZone.getTimeZone(zoneId), locale)
  @transient private lazy val cal = new MicrosCalendar(
    fastDateFormat.getTimeZone,
    fastDateFormat.getPattern.count(_ == 'S'))

<<<<<<< HEAD
  def parse(s: String): Long = {
=======
  override def parse(s: String): SQLTimestamp = {
>>>>>>> dae79888
    cal.clear() // Clear the calendar because it can be re-used many times
    if (!fastDateFormat.parse(s, new ParsePosition(0), cal)) {
      throw new IllegalArgumentException(s"'$s' is an invalid timestamp")
    }
    val micros = cal.getMicros()
    cal.set(Calendar.MILLISECOND, 0)
    val julianMicros = Math.addExact(millisToMicros(cal.getTimeInMillis), micros)
    rebaseJulianToGregorianMicros(julianMicros)
  }

<<<<<<< HEAD
  def format(timestamp: Long): String = {
=======
  override def format(timestamp: SQLTimestamp): String = {
>>>>>>> dae79888
    val julianMicros = rebaseGregorianToJulianMicros(timestamp)
    cal.setTimeInMillis(Math.floorDiv(julianMicros, MICROS_PER_SECOND) * MILLIS_PER_SECOND)
    cal.setMicros(Math.floorMod(julianMicros, MICROS_PER_SECOND))
    fastDateFormat.format(cal)
  }

  override def format(ts: Timestamp): String = {
    format(fromJavaTimestamp(ts))
  }

  override def format(instant: Instant): String = {
    format(instantToMicros(instant))
  }
}

class LegacySimpleTimestampFormatter(
    pattern: String,
    zoneId: ZoneId,
    locale: Locale,
    lenient: Boolean = true) extends TimestampFormatter {
  @transient private lazy val sdf = {
    val formatter = new SimpleDateFormat(pattern, locale)
    formatter.setTimeZone(TimeZone.getTimeZone(zoneId))
    formatter.setLenient(lenient)
    formatter
  }

  override def parse(s: String): Long = {
    fromJavaTimestamp(new Timestamp(sdf.parse(s).getTime))
  }

  override def format(us: Long): String = {
    sdf.format(toJavaTimestamp(us))
  }

  override def format(ts: Timestamp): String = {
    sdf.format(ts)
  }

  override def format(instant: Instant): String = {
    format(instantToMicros(instant))
  }
}

object LegacyDateFormats extends Enumeration {
  type LegacyDateFormat = Value
  val FAST_DATE_FORMAT, SIMPLE_DATE_FORMAT, LENIENT_SIMPLE_DATE_FORMAT = Value
}

object TimestampFormatter {
  import LegacyDateFormats._

  val defaultLocale: Locale = Locale.US

  def defaultPattern(): String = s"${DateFormatter.defaultPattern} HH:mm:ss"

  private def getFormatter(
      format: Option[String],
      zoneId: ZoneId,
      locale: Locale = defaultLocale,
      legacyFormat: LegacyDateFormat = LENIENT_SIMPLE_DATE_FORMAT,
      needVarLengthSecondFraction: Boolean = false): TimestampFormatter = {
    val pattern = format.getOrElse(defaultPattern)
    if (SQLConf.get.legacyTimeParserPolicy == LEGACY) {
      getLegacyFormatter(pattern, zoneId, locale, legacyFormat)
    } else {
      new Iso8601TimestampFormatter(
        pattern, zoneId, locale, legacyFormat, needVarLengthSecondFraction)
    }
  }

  def getLegacyFormatter(
      pattern: String,
      zoneId: ZoneId,
      locale: Locale,
      legacyFormat: LegacyDateFormat): TimestampFormatter = {
    legacyFormat match {
      case FAST_DATE_FORMAT =>
        new LegacyFastTimestampFormatter(pattern, zoneId, locale)
      case SIMPLE_DATE_FORMAT =>
        new LegacySimpleTimestampFormatter(pattern, zoneId, locale, lenient = false)
      case LENIENT_SIMPLE_DATE_FORMAT =>
        new LegacySimpleTimestampFormatter(pattern, zoneId, locale, lenient = true)
    }
  }

  def apply(
      format: String,
      zoneId: ZoneId,
      locale: Locale,
      legacyFormat: LegacyDateFormat,
      needVarLengthSecondFraction: Boolean): TimestampFormatter = {
    getFormatter(Some(format), zoneId, locale, legacyFormat, needVarLengthSecondFraction)
  }

  def apply(
      format: String,
      zoneId: ZoneId,
      legacyFormat: LegacyDateFormat,
      needVarLengthSecondFraction: Boolean): TimestampFormatter = {
    getFormatter(Some(format), zoneId, defaultLocale, legacyFormat, needVarLengthSecondFraction)
  }

  def apply(
      format: String,
      zoneId: ZoneId,
      needVarLengthSecondFraction: Boolean = false): TimestampFormatter = {
    getFormatter(Some(format), zoneId, needVarLengthSecondFraction = needVarLengthSecondFraction)
  }

  def apply(zoneId: ZoneId): TimestampFormatter = {
    getFormatter(None, zoneId)
  }

  def getFractionFormatter(zoneId: ZoneId): TimestampFormatter = {
    new FractionTimestampFormatter(zoneId)
  }
}<|MERGE_RESOLUTION|>--- conflicted
+++ resolved
@@ -177,11 +177,7 @@
     fastDateFormat.getTimeZone,
     fastDateFormat.getPattern.count(_ == 'S'))
 
-<<<<<<< HEAD
-  def parse(s: String): Long = {
-=======
-  override def parse(s: String): SQLTimestamp = {
->>>>>>> dae79888
+  override def parse(s: String): Long = {
     cal.clear() // Clear the calendar because it can be re-used many times
     if (!fastDateFormat.parse(s, new ParsePosition(0), cal)) {
       throw new IllegalArgumentException(s"'$s' is an invalid timestamp")
@@ -192,11 +188,7 @@
     rebaseJulianToGregorianMicros(julianMicros)
   }
 
-<<<<<<< HEAD
-  def format(timestamp: Long): String = {
-=======
-  override def format(timestamp: SQLTimestamp): String = {
->>>>>>> dae79888
+  override def format(timestamp: Long): String = {
     val julianMicros = rebaseGregorianToJulianMicros(timestamp)
     cal.setTimeInMillis(Math.floorDiv(julianMicros, MICROS_PER_SECOND) * MILLIS_PER_SECOND)
     cal.setMicros(Math.floorMod(julianMicros, MICROS_PER_SECOND))
