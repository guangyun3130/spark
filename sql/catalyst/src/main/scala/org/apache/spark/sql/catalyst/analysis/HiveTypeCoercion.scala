/*
 * Licensed to the Apache Software Foundation (ASF) under one or more
 * contributor license agreements.  See the NOTICE file distributed with
 * this work for additional information regarding copyright ownership.
 * The ASF licenses this file to You under the Apache License, Version 2.0
 * (the "License"); you may not use this file except in compliance with
 * the License.  You may obtain a copy of the License at
 *
 *    http://www.apache.org/licenses/LICENSE-2.0
 *
 * Unless required by applicable law or agreed to in writing, software
 * distributed under the License is distributed on an "AS IS" BASIS,
 * WITHOUT WARRANTIES OR CONDITIONS OF ANY KIND, either express or implied.
 * See the License for the specific language governing permissions and
 * limitations under the License.
 */

package org.apache.spark.sql.catalyst.analysis

import javax.annotation.Nullable

import org.apache.spark.sql.catalyst.expressions._
import org.apache.spark.sql.catalyst.plans.logical._
import org.apache.spark.sql.catalyst.rules.Rule
import org.apache.spark.sql.types._


/**
 * A collection of [[Rule Rules]] that can be used to coerce differing types that
 * participate in operations into compatible ones.  Most of these rules are based on Hive semantics,
 * but they do not introduce any dependencies on the hive codebase.  For this reason they remain in
 * Catalyst until we have a more standard set of coercions.
 */
object HiveTypeCoercion {

  val typeCoercionRules =
    PropagateTypes ::
      InConversion ::
      WidenSetOperationTypes ::
      PromoteStrings ::
      DecimalPrecision ::
      BooleanEquality ::
      StringToIntegralCasts ::
      FunctionArgumentConversion ::
      CaseWhenCoercion ::
      IfCoercion ::
      Division ::
      PropagateTypes ::
      ImplicitTypeCasts ::
      DateTimeOperations ::
      Nil

  // See https://cwiki.apache.org/confluence/display/Hive/LanguageManual+Types.
  // The conversion for integral and floating point types have a linear widening hierarchy:
  private val numericPrecedence =
    IndexedSeq(
      ByteType,
      ShortType,
      IntegerType,
      LongType,
      FloatType,
      DoubleType)

  /**
   * Find the tightest common type of two types that might be used in a binary expression.
   * This handles all numeric types except fixed-precision decimals interacting with each other or
   * with primitive types, because in that case the precision and scale of the result depends on
   * the operation. Those rules are implemented in [[HiveTypeCoercion.DecimalPrecision]].
   */
  val findTightestCommonTypeOfTwo: (DataType, DataType) => Option[DataType] = {
    case (t1, t2) if t1 == t2 => Some(t1)
    case (NullType, t1) => Some(t1)
    case (t1, NullType) => Some(t1)

    case (t1: IntegralType, t2: DecimalType) if t2.isWiderThan(t1) =>
      Some(t2)
    case (t1: DecimalType, t2: IntegralType) if t1.isWiderThan(t2) =>
      Some(t1)

    // Promote numeric types to the highest of the two
    case (t1, t2) if Seq(t1, t2).forall(numericPrecedence.contains) =>
      val index = numericPrecedence.lastIndexWhere(t => t == t1 || t == t2)
      Some(numericPrecedence(index))

    case _ => None
  }

  /** Similar to [[findTightestCommonType]], but can promote all the way to StringType. */
  private def findTightestCommonTypeToString(left: DataType, right: DataType): Option[DataType] = {
    findTightestCommonTypeOfTwo(left, right).orElse((left, right) match {
      case (StringType, t2: AtomicType) if t2 != BinaryType && t2 != BooleanType => Some(StringType)
      case (t1: AtomicType, StringType) if t1 != BinaryType && t1 != BooleanType => Some(StringType)
      case _ => None
    })
  }

  /**
   * Similar to [[findTightestCommonType]], if can not find the TightestCommonType, try to use
   * [[findTightestCommonTypeToString]] to find the TightestCommonType.
   */
  private def findTightestCommonTypeAndPromoteToString(types: Seq[DataType]): Option[DataType] = {
    types.foldLeft[Option[DataType]](Some(NullType))((r, c) => r match {
      case None => None
      case Some(d) =>
        findTightestCommonTypeToString(d, c)
    })
  }

  /**
   * Find the tightest common type of a set of types by continuously applying
   * `findTightestCommonTypeOfTwo` on these types.
   */
  private def findTightestCommonType(types: Seq[DataType]): Option[DataType] = {
    types.foldLeft[Option[DataType]](Some(NullType))((r, c) => r match {
      case None => None
      case Some(d) => findTightestCommonTypeOfTwo(d, c)
    })
  }

  private def findWiderTypeForTwo(t1: DataType, t2: DataType): Option[DataType] = (t1, t2) match {
    case (t1: DecimalType, t2: DecimalType) =>
      Some(DecimalPrecision.widerDecimalType(t1, t2))
    case (t: IntegralType, d: DecimalType) =>
      Some(DecimalPrecision.widerDecimalType(DecimalType.forType(t), d))
    case (d: DecimalType, t: IntegralType) =>
      Some(DecimalPrecision.widerDecimalType(DecimalType.forType(t), d))
    case (t: FractionalType, d: DecimalType) =>
      Some(DoubleType)
    case (d: DecimalType, t: FractionalType) =>
      Some(DoubleType)
    case _ =>
      findTightestCommonTypeToString(t1, t2)
  }

  private def findWiderCommonType(types: Seq[DataType]) = {
    types.foldLeft[Option[DataType]](Some(NullType))((r, c) => r match {
      case Some(d) => findWiderTypeForTwo(d, c)
      case None => None
    })
  }

  /**
   * Applies any changes to [[AttributeReference]] data types that are made by other rules to
   * instances higher in the query tree.
   */
  object PropagateTypes extends Rule[LogicalPlan] {
    def apply(plan: LogicalPlan): LogicalPlan = plan resolveOperators {

      // No propagation required for leaf nodes.
      case q: LogicalPlan if q.children.isEmpty => q

      // Don't propagate types from unresolved children.
      case q: LogicalPlan if !q.childrenResolved => q

      case q: LogicalPlan =>
        val inputMap = q.inputSet.toSeq.map(a => (a.exprId, a)).toMap
        q transformExpressions {
          case a: AttributeReference =>
            inputMap.get(a.exprId) match {
              // This can happen when a Attribute reference is born in a non-leaf node, for example
              // due to a call to an external script like in the Transform operator.
              // TODO: Perhaps those should actually be aliases?
              case None => a
              // Leave the same if the dataTypes match.
              case Some(newType) if a.dataType == newType.dataType => a
              case Some(newType) =>
                logDebug(s"Promoting $a to $newType in ${q.simpleString}}")
                newType
            }
        }
    }
  }

  /**
   * Widens numeric types and converts strings to numbers when appropriate.
   *
   * Loosely based on rules from "Hadoop: The Definitive Guide" 2nd edition, by Tom White
   *
   * The implicit conversion rules can be summarized as follows:
   *   - Any integral numeric type can be implicitly converted to a wider type.
   *   - All the integral numeric types, FLOAT, and (perhaps surprisingly) STRING can be implicitly
   *     converted to DOUBLE.
   *   - TINYINT, SMALLINT, and INT can all be converted to FLOAT.
   *   - BOOLEAN types cannot be converted to any other type.
   *   - Any integral numeric type can be implicitly converted to decimal type.
   *   - two different decimal types will be converted into a wider decimal type for both of them.
   *   - decimal type will be converted into double if there float or double together with it.
   *
   * Additionally, all types when UNION-ed with strings will be promoted to strings.
   * Other string conversions are handled by PromoteStrings.
   *
   * Widening types might result in loss of precision in the following cases:
   * - IntegerType to FloatType
   * - LongType to FloatType
   * - LongType to DoubleType
   * - DecimalType to Double
   *
   * This rule is only applied to Union/Except/Intersect
   */
  object WidenSetOperationTypes extends Rule[LogicalPlan] {

    private[this] def widenOutputTypes(
        planName: String,
        left: LogicalPlan,
        right: LogicalPlan): (LogicalPlan, LogicalPlan) = {
      require(left.output.length == right.output.length)

      val castedTypes = left.output.zip(right.output).map {
        case (lhs, rhs) if lhs.dataType != rhs.dataType =>
          findWiderTypeForTwo(lhs.dataType, rhs.dataType)
        case other => None
      }

      def castOutput(plan: LogicalPlan): LogicalPlan = {
        val casted = plan.output.zip(castedTypes).map {
          case (e, Some(dt)) if e.dataType != dt =>
            Alias(Cast(e, dt), e.name)()
          case (e, _) => e
        }
        Project(casted, plan)
      }

      if (castedTypes.exists(_.isDefined)) {
        (castOutput(left), castOutput(right))
      } else {
        (left, right)
      }
    }

<<<<<<< HEAD
    def apply(plan: LogicalPlan): LogicalPlan = plan transform {
      case s @ SetOperation(left, right) if s.childrenResolved
          && left.output.length == right.output.length && !s.resolved =>
        val (newLeft, newRight) = widenOutputTypes(s.nodeName, left, right)
        s.makeCopy(Array(newLeft, newRight))
=======
    def apply(plan: LogicalPlan): LogicalPlan = plan resolveOperators {
      case p if p.analyzed => p

      case u @ Union(left, right) if u.childrenResolved && !u.resolved =>
        val (newLeft, newRight) = widenOutputTypes(u.nodeName, left, right)
        Union(newLeft, newRight)
      case e @ Except(left, right) if e.childrenResolved && !e.resolved =>
        val (newLeft, newRight) = widenOutputTypes(e.nodeName, left, right)
        Except(newLeft, newRight)
      case i @ Intersect(left, right) if i.childrenResolved && !i.resolved =>
        val (newLeft, newRight) = widenOutputTypes(i.nodeName, left, right)
        Intersect(newLeft, newRight)
>>>>>>> 33bae585
    }
  }

  /**
   * Promotes strings that appear in arithmetic expressions.
   */
  object PromoteStrings extends Rule[LogicalPlan] {
    def apply(plan: LogicalPlan): LogicalPlan = plan resolveExpressions {
      // Skip nodes who's children have not been resolved yet.
      case e if !e.childrenResolved => e

      case a @ BinaryArithmetic(left @ StringType(), right @ DecimalType.Expression(_, _)) =>
        a.makeCopy(Array(Cast(left, DecimalType.SYSTEM_DEFAULT), right))
      case a @ BinaryArithmetic(left @ DecimalType.Expression(_, _), right @ StringType()) =>
        a.makeCopy(Array(left, Cast(right, DecimalType.SYSTEM_DEFAULT)))

      case a @ BinaryArithmetic(left @ StringType(), right) =>
        a.makeCopy(Array(Cast(left, DoubleType), right))
      case a @ BinaryArithmetic(left, right @ StringType()) =>
        a.makeCopy(Array(left, Cast(right, DoubleType)))

      // For equality between string and timestamp we cast the string to a timestamp
      // so that things like rounding of subsecond precision does not affect the comparison.
      case p @ Equality(left @ StringType(), right @ TimestampType()) =>
        p.makeCopy(Array(Cast(left, TimestampType), right))
      case p @ Equality(left @ TimestampType(), right @ StringType()) =>
        p.makeCopy(Array(left, Cast(right, TimestampType)))

      // We should cast all relative timestamp/date/string comparison into string comparisions
      // This behaves as a user would expect because timestamp strings sort lexicographically.
      // i.e. TimeStamp(2013-01-01 00:00 ...) < "2014" = true
      case p @ BinaryComparison(left @ StringType(), right @ DateType()) =>
        p.makeCopy(Array(left, Cast(right, StringType)))
      case p @ BinaryComparison(left @ DateType(), right @ StringType()) =>
        p.makeCopy(Array(Cast(left, StringType), right))
      case p @ BinaryComparison(left @ StringType(), right @ TimestampType()) =>
        p.makeCopy(Array(left, Cast(right, StringType)))
      case p @ BinaryComparison(left @ TimestampType(), right @ StringType()) =>
        p.makeCopy(Array(Cast(left, StringType), right))

      // Comparisons between dates and timestamps.
      case p @ BinaryComparison(left @ TimestampType(), right @ DateType()) =>
        p.makeCopy(Array(Cast(left, StringType), Cast(right, StringType)))
      case p @ BinaryComparison(left @ DateType(), right @ TimestampType()) =>
        p.makeCopy(Array(Cast(left, StringType), Cast(right, StringType)))

      case p @ BinaryComparison(left @ StringType(), right) if right.dataType != StringType =>
        p.makeCopy(Array(Cast(left, DoubleType), right))
      case p @ BinaryComparison(left, right @ StringType()) if left.dataType != StringType =>
        p.makeCopy(Array(left, Cast(right, DoubleType)))

      case i @ In(a @ DateType(), b) if b.forall(_.dataType == StringType) =>
        i.makeCopy(Array(Cast(a, StringType), b))
      case i @ In(a @ TimestampType(), b) if b.forall(_.dataType == StringType) =>
        i.makeCopy(Array(a, b.map(Cast(_, TimestampType))))
      case i @ In(a @ DateType(), b) if b.forall(_.dataType == TimestampType) =>
        i.makeCopy(Array(Cast(a, StringType), b.map(Cast(_, StringType))))
      case i @ In(a @ TimestampType(), b) if b.forall(_.dataType == DateType) =>
        i.makeCopy(Array(Cast(a, StringType), b.map(Cast(_, StringType))))

      case Sum(e @ StringType()) => Sum(Cast(e, DoubleType))
      case SumDistinct(e @ StringType()) => Sum(Cast(e, DoubleType))
      case Average(e @ StringType()) => Average(Cast(e, DoubleType))
    }
  }

  /**
   * Convert all expressions in in() list to the left operator type
   */
  object InConversion extends Rule[LogicalPlan] {
    def apply(plan: LogicalPlan): LogicalPlan = plan resolveExpressions {
      // Skip nodes who's children have not been resolved yet.
      case e if !e.childrenResolved => e

      case i @ In(a, b) if b.exists(_.dataType != a.dataType) =>
        i.makeCopy(Array(a, b.map(Cast(_, a.dataType))))
    }
  }

  // scalastyle:off
  /**
   * Calculates and propagates precision for fixed-precision decimals. Hive has a number of
   * rules for this based on the SQL standard and MS SQL:
   * https://cwiki.apache.org/confluence/download/attachments/27362075/Hive_Decimal_Precision_Scale_Support.pdf
   * https://msdn.microsoft.com/en-us/library/ms190476.aspx
   *
   * In particular, if we have expressions e1 and e2 with precision/scale p1/s2 and p2/s2
   * respectively, then the following operations have the following precision / scale:
   *
   *   Operation    Result Precision                        Result Scale
   *   ------------------------------------------------------------------------
   *   e1 + e2      max(s1, s2) + max(p1-s1, p2-s2) + 1     max(s1, s2)
   *   e1 - e2      max(s1, s2) + max(p1-s1, p2-s2) + 1     max(s1, s2)
   *   e1 * e2      p1 + p2 + 1                             s1 + s2
   *   e1 / e2      p1 - s1 + s2 + max(6, s1 + p2 + 1)      max(6, s1 + p2 + 1)
   *   e1 % e2      min(p1-s1, p2-s2) + max(s1, s2)         max(s1, s2)
   *   e1 union e2  max(s1, s2) + max(p1-s1, p2-s2)         max(s1, s2)
   *   sum(e1)      p1 + 10                                 s1
   *   avg(e1)      p1 + 4                                  s1 + 4
   *
   * Catalyst also has unlimited-precision decimals. For those, all ops return unlimited precision.
   *
   * To implement the rules for fixed-precision types, we introduce casts to turn them to unlimited
   * precision, do the math on unlimited-precision numbers, then introduce casts back to the
   * required fixed precision. This allows us to do all rounding and overflow handling in the
   * cast-to-fixed-precision operator.
   *
   * In addition, when mixing non-decimal types with decimals, we use the following rules:
   * - BYTE gets turned into DECIMAL(3, 0)
   * - SHORT gets turned into DECIMAL(5, 0)
   * - INT gets turned into DECIMAL(10, 0)
   * - LONG gets turned into DECIMAL(20, 0)
   * - FLOAT and DOUBLE cause fixed-length decimals to turn into DOUBLE
   *
   * Note: Union/Except/Interact is handled by WidenTypes
   */
  // scalastyle:on
  object DecimalPrecision extends Rule[LogicalPlan] {
    import scala.math.{max, min}

    private def isFloat(t: DataType): Boolean = t == FloatType || t == DoubleType

    // Returns the wider decimal type that's wider than both of them
    def widerDecimalType(d1: DecimalType, d2: DecimalType): DecimalType = {
      widerDecimalType(d1.precision, d1.scale, d2.precision, d2.scale)
    }
    // max(s1, s2) + max(p1-s1, p2-s2), max(s1, s2)
    def widerDecimalType(p1: Int, s1: Int, p2: Int, s2: Int): DecimalType = {
      val scale = max(s1, s2)
      val range = max(p1 - s1, p2 - s2)
      DecimalType.bounded(range + scale, scale)
    }

    private def changePrecision(e: Expression, dataType: DataType): Expression = {
      ChangeDecimalPrecision(Cast(e, dataType))
    }

    def apply(plan: LogicalPlan): LogicalPlan = plan resolveOperators {

      // fix decimal precision for expressions
      case q => q.transformExpressions {
        // Skip nodes whose children have not been resolved yet
        case e if !e.childrenResolved => e

        // Skip nodes who is already promoted
        case e: BinaryArithmetic if e.left.isInstanceOf[ChangeDecimalPrecision] => e

        case Add(e1 @ DecimalType.Expression(p1, s1), e2 @ DecimalType.Expression(p2, s2)) =>
          val dt = DecimalType.bounded(max(s1, s2) + max(p1 - s1, p2 - s2) + 1, max(s1, s2))
          Add(changePrecision(e1, dt), changePrecision(e2, dt))

        case Subtract(e1 @ DecimalType.Expression(p1, s1), e2 @ DecimalType.Expression(p2, s2)) =>
          val dt = DecimalType.bounded(max(s1, s2) + max(p1 - s1, p2 - s2) + 1, max(s1, s2))
          Subtract(changePrecision(e1, dt), changePrecision(e2, dt))

        case Multiply(e1 @ DecimalType.Expression(p1, s1), e2 @ DecimalType.Expression(p2, s2)) =>
          val dt = DecimalType.bounded(p1 + p2 + 1, s1 + s2)
          Multiply(changePrecision(e1, dt), changePrecision(e2, dt))

        case Divide(e1 @ DecimalType.Expression(p1, s1), e2 @ DecimalType.Expression(p2, s2)) =>
          val dt = DecimalType.bounded(p1 - s1 + s2 + max(6, s1 + p2 + 1), max(6, s1 + p2 + 1))
          Divide(changePrecision(e1, dt), changePrecision(e2, dt))

        case Remainder(e1 @ DecimalType.Expression(p1, s1), e2 @ DecimalType.Expression(p2, s2)) =>
          val resultType = DecimalType.bounded(min(p1 - s1, p2 - s2) + max(s1, s2), max(s1, s2))
          // resultType may have lower precision, so we cast them into wider type first.
          val widerType = widerDecimalType(p1, s1, p2, s2)
          Cast(Remainder(changePrecision(e1, widerType), changePrecision(e2, widerType)),
            resultType)

        case Pmod(e1 @ DecimalType.Expression(p1, s1), e2 @ DecimalType.Expression(p2, s2)) =>
          val resultType = DecimalType.bounded(min(p1 - s1, p2 - s2) + max(s1, s2), max(s1, s2))
          // resultType may have lower precision, so we cast them into wider type first.
          val widerType = widerDecimalType(p1, s1, p2, s2)
          Cast(Pmod(changePrecision(e1, widerType), changePrecision(e2, widerType)), resultType)

        case b @ BinaryComparison(e1 @ DecimalType.Expression(p1, s1),
                                  e2 @ DecimalType.Expression(p2, s2)) if p1 != p2 || s1 != s2 =>
          val resultType = widerDecimalType(p1, s1, p2, s2)
          b.makeCopy(Array(Cast(e1, resultType), Cast(e2, resultType)))

        // Promote integers inside a binary expression with fixed-precision decimals to decimals,
        // and fixed-precision decimals in an expression with floats / doubles to doubles
        case b @ BinaryOperator(left, right) if left.dataType != right.dataType =>
          (left.dataType, right.dataType) match {
            case (t: IntegralType, DecimalType.Fixed(p, s)) =>
              b.makeCopy(Array(Cast(left, DecimalType.forType(t)), right))
            case (DecimalType.Fixed(p, s), t: IntegralType) =>
              b.makeCopy(Array(left, Cast(right, DecimalType.forType(t))))
            case (t, DecimalType.Fixed(p, s)) if isFloat(t) =>
              b.makeCopy(Array(left, Cast(right, DoubleType)))
            case (DecimalType.Fixed(p, s), t) if isFloat(t) =>
              b.makeCopy(Array(Cast(left, DoubleType), right))
            case _ =>
              b
          }

        // TODO: MaxOf, MinOf, etc might want other rules

        // SUM and AVERAGE are handled by the implementations of those expressions
      }
    }
  }

  /**
   * Changes numeric values to booleans so that expressions like true = 1 can be evaluated.
   */
  object BooleanEquality extends Rule[LogicalPlan] {
    private val trueValues = Seq(1.toByte, 1.toShort, 1, 1L, Decimal.ONE)
    private val falseValues = Seq(0.toByte, 0.toShort, 0, 0L, Decimal.ZERO)

    private def buildCaseKeyWhen(booleanExpr: Expression, numericExpr: Expression) = {
      CaseKeyWhen(numericExpr, Seq(
        Literal(trueValues.head), booleanExpr,
        Literal(falseValues.head), Not(booleanExpr),
        Literal(false)))
    }

    private def transform(booleanExpr: Expression, numericExpr: Expression) = {
      If(Or(IsNull(booleanExpr), IsNull(numericExpr)),
        Literal.create(null, BooleanType),
        buildCaseKeyWhen(booleanExpr, numericExpr))
    }

    private def transformNullSafe(booleanExpr: Expression, numericExpr: Expression) = {
      CaseWhen(Seq(
        And(IsNull(booleanExpr), IsNull(numericExpr)), Literal(true),
        Or(IsNull(booleanExpr), IsNull(numericExpr)), Literal(false),
        buildCaseKeyWhen(booleanExpr, numericExpr)
      ))
    }

    def apply(plan: LogicalPlan): LogicalPlan = plan resolveExpressions {
      // Skip nodes who's children have not been resolved yet.
      case e if !e.childrenResolved => e

      // Hive treats (true = 1) as true and (false = 0) as true,
      // all other cases are considered as false.

      // We may simplify the expression if one side is literal numeric values
      case EqualTo(bool @ BooleanType(), Literal(value, _: NumericType))
        if trueValues.contains(value) => bool
      case EqualTo(bool @ BooleanType(), Literal(value, _: NumericType))
        if falseValues.contains(value) => Not(bool)
      case EqualTo(Literal(value, _: NumericType), bool @ BooleanType())
        if trueValues.contains(value) => bool
      case EqualTo(Literal(value, _: NumericType), bool @ BooleanType())
        if falseValues.contains(value) => Not(bool)
      case EqualNullSafe(bool @ BooleanType(), Literal(value, _: NumericType))
        if trueValues.contains(value) => And(IsNotNull(bool), bool)
      case EqualNullSafe(bool @ BooleanType(), Literal(value, _: NumericType))
        if falseValues.contains(value) => And(IsNotNull(bool), Not(bool))
      case EqualNullSafe(Literal(value, _: NumericType), bool @ BooleanType())
        if trueValues.contains(value) => And(IsNotNull(bool), bool)
      case EqualNullSafe(Literal(value, _: NumericType), bool @ BooleanType())
        if falseValues.contains(value) => And(IsNotNull(bool), Not(bool))

      case EqualTo(left @ BooleanType(), right @ NumericType()) =>
        transform(left , right)
      case EqualTo(left @ NumericType(), right @ BooleanType()) =>
        transform(right, left)
      case EqualNullSafe(left @ BooleanType(), right @ NumericType()) =>
        transformNullSafe(left, right)
      case EqualNullSafe(left @ NumericType(), right @ BooleanType()) =>
        transformNullSafe(right, left)
    }
  }

  /**
   * When encountering a cast from a string representing a valid fractional number to an integral
   * type the jvm will throw a `java.lang.NumberFormatException`.  Hive, in contrast, returns the
   * truncated version of this number.
   */
  object StringToIntegralCasts extends Rule[LogicalPlan] {
    def apply(plan: LogicalPlan): LogicalPlan = plan resolveExpressions {
      // Skip nodes who's children have not been resolved yet.
      case e if !e.childrenResolved => e

      case Cast(e @ StringType(), t: IntegralType) =>
        Cast(Cast(e, DecimalType.forType(LongType)), t)
    }
  }

  /**
   * This ensure that the types for various functions are as expected.
   */
  object FunctionArgumentConversion extends Rule[LogicalPlan] {
    def apply(plan: LogicalPlan): LogicalPlan = plan resolveExpressions {
      // Skip nodes who's children have not been resolved yet.
      case e if !e.childrenResolved => e

      case a @ CreateArray(children) if children.map(_.dataType).distinct.size > 1 =>
        val types = children.map(_.dataType)
        findTightestCommonTypeAndPromoteToString(types) match {
          case Some(finalDataType) => CreateArray(children.map(Cast(_, finalDataType)))
          case None => a
        }

      // Promote SUM, SUM DISTINCT and AVERAGE to largest types to prevent overflows.
      case s @ Sum(e @ DecimalType()) => s // Decimal is already the biggest.
      case Sum(e @ IntegralType()) if e.dataType != LongType => Sum(Cast(e, LongType))
      case Sum(e @ FractionalType()) if e.dataType != DoubleType => Sum(Cast(e, DoubleType))

      case s @ SumDistinct(e @ DecimalType()) => s // Decimal is already the biggest.
      case SumDistinct(e @ IntegralType()) if e.dataType != LongType =>
        SumDistinct(Cast(e, LongType))
      case SumDistinct(e @ FractionalType()) if e.dataType != DoubleType =>
        SumDistinct(Cast(e, DoubleType))

      case s @ Average(e @ DecimalType()) => s // Decimal is already the biggest.
      case Average(e @ IntegralType()) if e.dataType != LongType =>
        Average(Cast(e, LongType))
      case Average(e @ FractionalType()) if e.dataType != DoubleType =>
        Average(Cast(e, DoubleType))

      // Hive lets you do aggregation of timestamps... for some reason
      case Sum(e @ TimestampType()) => Sum(Cast(e, DoubleType))
      case Average(e @ TimestampType()) => Average(Cast(e, DoubleType))

      // Coalesce should return the first non-null value, which could be any column
      // from the list. So we need to make sure the return type is deterministic and
      // compatible with every child column.
      case c @ Coalesce(es) if es.map(_.dataType).distinct.size > 1 =>
        val types = es.map(_.dataType)
        findWiderCommonType(types) match {
          case Some(finalDataType) => Coalesce(es.map(Cast(_, finalDataType)))
          case None => c
        }

      case NaNvl(l, r) if l.dataType == DoubleType && r.dataType == FloatType =>
        NaNvl(l, Cast(r, DoubleType))
      case NaNvl(l, r) if l.dataType == FloatType && r.dataType == DoubleType =>
        NaNvl(Cast(l, DoubleType), r)
    }
  }

  /**
   * Hive only performs integral division with the DIV operator. The arguments to / are always
   * converted to fractional types.
   */
  object Division extends Rule[LogicalPlan] {
    def apply(plan: LogicalPlan): LogicalPlan = plan resolveExpressions {
      // Skip nodes who has not been resolved yet,
      // as this is an extra rule which should be applied at last.
      case e if !e.resolved => e

      // Decimal and Double remain the same
      case d: Divide if d.dataType == DoubleType => d
      case d: Divide if d.dataType.isInstanceOf[DecimalType] => d

      case Divide(left, right) => Divide(Cast(left, DoubleType), Cast(right, DoubleType))
    }
  }

  /**
   * Coerces the type of different branches of a CASE WHEN statement to a common type.
   */
  object CaseWhenCoercion extends Rule[LogicalPlan] {
    def apply(plan: LogicalPlan): LogicalPlan = plan resolveExpressions {
      case c: CaseWhenLike if c.childrenResolved && !c.valueTypesEqual =>
        logDebug(s"Input values for null casting ${c.valueTypes.mkString(",")}")
        val maybeCommonType = findTightestCommonTypeAndPromoteToString(c.valueTypes)
        maybeCommonType.map { commonType =>
          val castedBranches = c.branches.grouped(2).map {
            case Seq(when, value) if value.dataType != commonType =>
              Seq(when, Cast(value, commonType))
            case Seq(elseVal) if elseVal.dataType != commonType =>
              Seq(Cast(elseVal, commonType))
            case other => other
          }.reduce(_ ++ _)
          c match {
            case _: CaseWhen => CaseWhen(castedBranches)
            case CaseKeyWhen(key, _) => CaseKeyWhen(key, castedBranches)
          }
        }.getOrElse(c)

      case c: CaseKeyWhen if c.childrenResolved && !c.resolved =>
        val maybeCommonType =
          findTightestCommonTypeAndPromoteToString((c.key +: c.whenList).map(_.dataType))
        maybeCommonType.map { commonType =>
          val castedBranches = c.branches.grouped(2).map {
            case Seq(whenExpr, thenExpr) if whenExpr.dataType != commonType =>
              Seq(Cast(whenExpr, commonType), thenExpr)
            case other => other
          }.reduce(_ ++ _)
          CaseKeyWhen(Cast(c.key, commonType), castedBranches)
        }.getOrElse(c)
    }
  }

  /**
   * Coerces the type of different branches of If statement to a common type.
   */
  object IfCoercion extends Rule[LogicalPlan] {
    def apply(plan: LogicalPlan): LogicalPlan = plan resolveExpressions {
      // Find tightest common type for If, if the true value and false value have different types.
      case i @ If(pred, left, right) if left.dataType != right.dataType =>
        findTightestCommonTypeToString(left.dataType, right.dataType).map { widestType =>
          val newLeft = if (left.dataType == widestType) left else Cast(left, widestType)
          val newRight = if (right.dataType == widestType) right else Cast(right, widestType)
          If(pred, newLeft, newRight)
        }.getOrElse(i)  // If there is no applicable conversion, leave expression unchanged.

      // Convert If(null literal, _, _) into boolean type.
      // In the optimizer, we should short-circuit this directly into false value.
      case If(pred, left, right) if pred.dataType == NullType =>
        If(Literal.create(null, BooleanType), left, right)
    }
  }

  /**
   * Turns Add/Subtract of DateType/TimestampType/StringType and CalendarIntervalType
   * to TimeAdd/TimeSub
   */
  object DateTimeOperations extends Rule[LogicalPlan] {

    private val acceptedTypes = Seq(DateType, TimestampType, StringType)

    def apply(plan: LogicalPlan): LogicalPlan = plan resolveExpressions {
      // Skip nodes who's children have not been resolved yet.
      case e if !e.childrenResolved => e

      case Add(l @ CalendarIntervalType(), r) if acceptedTypes.contains(r.dataType) =>
        Cast(TimeAdd(r, l), r.dataType)
      case Add(l, r @ CalendarIntervalType()) if acceptedTypes.contains(l.dataType) =>
        Cast(TimeAdd(l, r), l.dataType)
      case Subtract(l, r @ CalendarIntervalType()) if acceptedTypes.contains(l.dataType) =>
        Cast(TimeSub(l, r), l.dataType)
    }
  }

  /**
   * Casts types according to the expected input types for [[Expression]]s.
   */
  object ImplicitTypeCasts extends Rule[LogicalPlan] {
    def apply(plan: LogicalPlan): LogicalPlan = plan resolveExpressions {
      // Skip nodes who's children have not been resolved yet.
      case e if !e.childrenResolved => e

      case b @ BinaryOperator(left, right) if left.dataType != right.dataType =>
        findTightestCommonTypeOfTwo(left.dataType, right.dataType).map { commonType =>
          if (b.inputType.acceptsType(commonType)) {
            // If the expression accepts the tightest common type, cast to that.
            val newLeft = if (left.dataType == commonType) left else Cast(left, commonType)
            val newRight = if (right.dataType == commonType) right else Cast(right, commonType)
            b.withNewChildren(Seq(newLeft, newRight))
          } else {
            // Otherwise, don't do anything with the expression.
            b
          }
        }.getOrElse(b)  // If there is no applicable conversion, leave expression unchanged.

      case e: ImplicitCastInputTypes if e.inputTypes.nonEmpty =>
        val children: Seq[Expression] = e.children.zip(e.inputTypes).map { case (in, expected) =>
          // If we cannot do the implicit cast, just use the original input.
          implicitCast(in, expected).getOrElse(in)
        }
        e.withNewChildren(children)

      case e: ExpectsInputTypes if e.inputTypes.nonEmpty =>
        // Convert NullType into some specific target type for ExpectsInputTypes that don't do
        // general implicit casting.
        val children: Seq[Expression] = e.children.zip(e.inputTypes).map { case (in, expected) =>
          if (in.dataType == NullType && !expected.acceptsType(NullType)) {
            Literal.create(null, expected.defaultConcreteType)
          } else {
            in
          }
        }
        e.withNewChildren(children)
    }

    /**
     * Given an expected data type, try to cast the expression and return the cast expression.
     *
     * If the expression already fits the input type, we simply return the expression itself.
     * If the expression has an incompatible type that cannot be implicitly cast, return None.
     */
    def implicitCast(e: Expression, expectedType: AbstractDataType): Option[Expression] = {
      val inType = e.dataType

      // Note that ret is nullable to avoid typing a lot of Some(...) in this local scope.
      // We wrap immediately an Option after this.
      @Nullable val ret: Expression = (inType, expectedType) match {

        // If the expected type is already a parent of the input type, no need to cast.
        case _ if expectedType.acceptsType(inType) => e

        // Cast null type (usually from null literals) into target types
        case (NullType, target) => Cast(e, target.defaultConcreteType)

        // If the function accepts any numeric type and the input is a string, we follow the hive
        // convention and cast that input into a double
        case (StringType, NumericType) => Cast(e, NumericType.defaultConcreteType)

        // Implicit cast among numeric types. When we reach here, input type is not acceptable.

        // If input is a numeric type but not decimal, and we expect a decimal type,
        // cast the input to decimal.
        case (d: NumericType, DecimalType) => Cast(e, DecimalType.forType(d))
        // For any other numeric types, implicitly cast to each other, e.g. long -> int, int -> long
        case (_: NumericType, target: NumericType) => Cast(e, target)

        // Implicit cast between date time types
        case (DateType, TimestampType) => Cast(e, TimestampType)
        case (TimestampType, DateType) => Cast(e, DateType)

        // Implicit cast from/to string
        case (StringType, DecimalType) => Cast(e, DecimalType.SYSTEM_DEFAULT)
        case (StringType, target: NumericType) => Cast(e, target)
        case (StringType, DateType) => Cast(e, DateType)
        case (StringType, TimestampType) => Cast(e, TimestampType)
        case (StringType, BinaryType) => Cast(e, BinaryType)
        // Cast any atomic type to string.
        case (any: AtomicType, StringType) if any != StringType => Cast(e, StringType)

        // When we reach here, input type is not acceptable for any types in this type collection,
        // try to find the first one we can implicitly cast.
        case (_, TypeCollection(types)) => types.flatMap(implicitCast(e, _)).headOption.orNull

        // Else, just return the same input expression
        case _ => null
      }
      Option(ret)
    }
  }
}<|MERGE_RESOLUTION|>--- conflicted
+++ resolved
@@ -227,26 +227,13 @@
       }
     }
 
-<<<<<<< HEAD
-    def apply(plan: LogicalPlan): LogicalPlan = plan transform {
+    def apply(plan: LogicalPlan): LogicalPlan = plan resolveOperators {
+      case p if p.analyzed => p
+
       case s @ SetOperation(left, right) if s.childrenResolved
           && left.output.length == right.output.length && !s.resolved =>
         val (newLeft, newRight) = widenOutputTypes(s.nodeName, left, right)
         s.makeCopy(Array(newLeft, newRight))
-=======
-    def apply(plan: LogicalPlan): LogicalPlan = plan resolveOperators {
-      case p if p.analyzed => p
-
-      case u @ Union(left, right) if u.childrenResolved && !u.resolved =>
-        val (newLeft, newRight) = widenOutputTypes(u.nodeName, left, right)
-        Union(newLeft, newRight)
-      case e @ Except(left, right) if e.childrenResolved && !e.resolved =>
-        val (newLeft, newRight) = widenOutputTypes(e.nodeName, left, right)
-        Except(newLeft, newRight)
-      case i @ Intersect(left, right) if i.childrenResolved && !i.resolved =>
-        val (newLeft, newRight) = widenOutputTypes(i.nodeName, left, right)
-        Intersect(newLeft, newRight)
->>>>>>> 33bae585
     }
   }
 
