--- conflicted
+++ resolved
@@ -26,11 +26,8 @@
   val ALIAS: Value = Value(0)
   val AND_OR: Value = Value
   val ATTRIBUTE_REFERENCE: Value = Value
-<<<<<<< HEAD
+  val APPEND_COLUMNS: Value = Value
   val AVERAGE: Value = Value
-=======
-  val APPEND_COLUMNS: Value = Value
->>>>>>> c4ca2320
   val BINARY_ARITHMETIC: Value = Value
   val BINARY_COMPARISON: Value = Value
   val CASE_WHEN: Value = Value
@@ -80,14 +77,10 @@
   val LIMIT: Value = Value
   val LOCAL_RELATION: Value = Value
   val NATURAL_LIKE_JOIN: Value = Value
+  val OUTER_JOIN: Value = Value
   val PROJECT: Value = Value
-  val OUTER_JOIN: Value = Value
-<<<<<<< HEAD
   val REPARTITION_OPERATION: Value = Value
   val UNION: Value = Value
-=======
-  val PROJECT: Value = Value
   val TYPED_FILTER: Value = Value
->>>>>>> c4ca2320
   val WINDOW: Value = Value
 }