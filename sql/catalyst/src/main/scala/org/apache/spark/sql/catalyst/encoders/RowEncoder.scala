/*
 * Licensed to the Apache Software Foundation (ASF) under one or more
 * contributor license agreements.  See the NOTICE file distributed with
 * this work for additional information regarding copyright ownership.
 * The ASF licenses this file to You under the Apache License, Version 2.0
 * (the "License"); you may not use this file except in compliance with
 * the License.  You may obtain a copy of the License at
 *
 *    http://www.apache.org/licenses/LICENSE-2.0
 *
 * Unless required by applicable law or agreed to in writing, software
 * distributed under the License is distributed on an "AS IS" BASIS,
 * WITHOUT WARRANTIES OR CONDITIONS OF ANY KIND, either express or implied.
 * See the License for the specific language governing permissions and
 * limitations under the License.
 */

package org.apache.spark.sql.catalyst.encoders

import scala.collection.Map
import scala.reflect.ClassTag

import org.apache.spark.sql.Row
import org.apache.spark.sql.catalyst.expressions._
import org.apache.spark.sql.catalyst.util.{GenericArrayData, ArrayBasedMapData, DateTimeUtils}
import org.apache.spark.sql.catalyst.ScalaReflection
import org.apache.spark.sql.types._
import org.apache.spark.unsafe.types.UTF8String

/**
 * A factory for constructing encoders that convert external row to/from the Spark SQL
 * internal binary representation.
 */
object RowEncoder {
  def apply(schema: StructType): ExpressionEncoder[Row] = {
    val cls = classOf[Row]
    val inputObject = BoundReference(0, ObjectType(cls), nullable = true)
    val extractExpressions = extractorsFor(inputObject, schema)
    val constructExpression = constructorFor(schema)
    new ExpressionEncoder[Row](
      schema,
      flat = false,
      extractExpressions.asInstanceOf[CreateStruct].children,
      constructExpression,
      ClassTag(cls))
  }

  private def extractorsFor(
      inputObject: Expression,
      inputType: DataType): Expression = inputType match {
    case NullType | BooleanType | ByteType | ShortType | IntegerType | LongType |
         FloatType | DoubleType | BinaryType => inputObject

    case udt: UserDefinedType[_] =>
      val obj = NewInstance(
        udt.userClass.getAnnotation(classOf[SQLUserDefinedType]).udt(),
        Nil,
        false,
        dataType = ObjectType(udt.userClass.getAnnotation(classOf[SQLUserDefinedType]).udt()))
      Invoke(obj, "serialize", udt.sqlType, inputObject :: Nil)

    case TimestampType =>
      StaticInvoke(
        DateTimeUtils,
        TimestampType,
        "fromJavaTimestamp",
        inputObject :: Nil)

    case DateType =>
      StaticInvoke(
        DateTimeUtils,
        DateType,
        "fromJavaDate",
        inputObject :: Nil)

    case _: DecimalType =>
      StaticInvoke(
        Decimal,
        DecimalType.SYSTEM_DEFAULT,
        "apply",
        inputObject :: Nil)

    case StringType =>
      StaticInvoke(
        classOf[UTF8String],
        StringType,
        "fromString",
        inputObject :: Nil)

    case t @ ArrayType(et, _) => et match {
      case BooleanType | ByteType | ShortType | IntegerType | LongType | FloatType | DoubleType =>
        NewInstance(
          classOf[GenericArrayData],
          inputObject :: Nil,
          dataType = t)
      case _ => MapObjects(extractorsFor(_, et), inputObject, externalDataTypeFor(et))
    }

    case t @ MapType(kt, vt, valueNullable) =>
      val keys =
        Invoke(
          Invoke(inputObject, "keysIterator", ObjectType(classOf[scala.collection.Iterator[_]])),
          "toSeq",
          ObjectType(classOf[scala.collection.Seq[_]]))
      val convertedKeys = extractorsFor(keys, ArrayType(kt, false))

      val values =
        Invoke(
          Invoke(inputObject, "valuesIterator", ObjectType(classOf[scala.collection.Iterator[_]])),
          "toSeq",
          ObjectType(classOf[scala.collection.Seq[_]]))
      val convertedValues = extractorsFor(values, ArrayType(vt, valueNullable))

      NewInstance(
        classOf[ArrayBasedMapData],
        convertedKeys :: convertedValues :: Nil,
        dataType = t)

    case StructType(fields) =>
      val convertedFields = fields.zipWithIndex.map { case (f, i) =>
        val method = if (f.dataType.isInstanceOf[StructType]) {
          "getStruct"
        } else {
          "get"
        }
        If(
          Invoke(inputObject, "isNullAt", BooleanType, Literal(i) :: Nil),
          Literal.create(null, f.dataType),
          extractorsFor(
            Invoke(inputObject, method, externalDataTypeFor(f.dataType), Literal(i) :: Nil),
            f.dataType))
      }
      CreateStruct(convertedFields)
  }

  private def externalDataTypeFor(dt: DataType): DataType = dt match {
    case _ if ScalaReflection.isNativeType(dt) => dt
    case TimestampType => ObjectType(classOf[java.sql.Timestamp])
    case DateType => ObjectType(classOf[java.sql.Date])
    case _: DecimalType => ObjectType(classOf[java.math.BigDecimal])
    case StringType => ObjectType(classOf[java.lang.String])
    case _: ArrayType => ObjectType(classOf[scala.collection.Seq[_]])
    case _: MapType => ObjectType(classOf[scala.collection.Map[_, _]])
    case _: StructType => ObjectType(classOf[Row])
    case udt: UserDefinedType[_] => ObjectType(udt.userClass)
<<<<<<< HEAD
=======
    case _: NullType => ObjectType(classOf[java.lang.Object])
>>>>>>> 63850026
  }

  private def constructorFor(schema: StructType): Expression = {
    val fields = schema.zipWithIndex.map { case (f, i) =>
      val field = BoundReference(i, f.dataType, f.nullable)
      If(
        IsNull(field),
        Literal.create(null, externalDataTypeFor(f.dataType)),
        constructorFor(BoundReference(i, f.dataType, f.nullable))
      )
    }
    CreateExternalRow(fields)
  }

  private def constructorFor(input: Expression): Expression = input.dataType match {
    case NullType | BooleanType | ByteType | ShortType | IntegerType | LongType |
         FloatType | DoubleType | BinaryType => input

    case udt: UserDefinedType[_] =>
      val obj = NewInstance(
        udt.userClass.getAnnotation(classOf[SQLUserDefinedType]).udt(),
        Nil,
        false,
        dataType = ObjectType(udt.userClass.getAnnotation(classOf[SQLUserDefinedType]).udt()))
      Invoke(obj, "deserialize", ObjectType(udt.userClass), input :: Nil)

    case TimestampType =>
      StaticInvoke(
        DateTimeUtils,
        ObjectType(classOf[java.sql.Timestamp]),
        "toJavaTimestamp",
        input :: Nil)

    case DateType =>
      StaticInvoke(
        DateTimeUtils,
        ObjectType(classOf[java.sql.Date]),
        "toJavaDate",
        input :: Nil)

    case _: DecimalType =>
      Invoke(input, "toJavaBigDecimal", ObjectType(classOf[java.math.BigDecimal]))

    case StringType =>
      Invoke(input, "toString", ObjectType(classOf[String]))

    case ArrayType(et, nullable) =>
      val arrayData =
        Invoke(
          MapObjects(constructorFor, input, et),
          "array",
          ObjectType(classOf[Array[_]]))
      StaticInvoke(
        scala.collection.mutable.WrappedArray,
        ObjectType(classOf[Seq[_]]),
        "make",
        arrayData :: Nil)

    case MapType(kt, vt, valueNullable) =>
      val keyArrayType = ArrayType(kt, false)
      val keyData = constructorFor(Invoke(input, "keyArray", keyArrayType))

      val valueArrayType = ArrayType(vt, valueNullable)
      val valueData = constructorFor(Invoke(input, "valueArray", valueArrayType))

      StaticInvoke(
        ArrayBasedMapData,
        ObjectType(classOf[Map[_, _]]),
        "toScalaMap",
        keyData :: valueData :: Nil)

    case StructType(fields) =>
      val convertedFields = fields.zipWithIndex.map { case (f, i) =>
        If(
          Invoke(input, "isNullAt", BooleanType, Literal(i) :: Nil),
          Literal.create(null, externalDataTypeFor(f.dataType)),
          constructorFor(GetStructField(input, i)))
      }
      CreateExternalRow(convertedFields)
  }
}<|MERGE_RESOLUTION|>--- conflicted
+++ resolved
@@ -143,10 +143,7 @@
     case _: MapType => ObjectType(classOf[scala.collection.Map[_, _]])
     case _: StructType => ObjectType(classOf[Row])
     case udt: UserDefinedType[_] => ObjectType(udt.userClass)
-<<<<<<< HEAD
-=======
     case _: NullType => ObjectType(classOf[java.lang.Object])
->>>>>>> 63850026
   }
 
   private def constructorFor(schema: StructType): Expression = {
