/*
 * Licensed to the Apache Software Foundation (ASF) under one or more
 * contributor license agreements.  See the NOTICE file distributed with
 * this work for additional information regarding copyright ownership.
 * The ASF licenses this file to You under the Apache License, Version 2.0
 * (the "License"); you may not use this file except in compliance with
 * the License.  You may obtain a copy of the License at
 *
 *    http://www.apache.org/licenses/LICENSE-2.0
 *
 * Unless required by applicable law or agreed to in writing, software
 * distributed under the License is distributed on an "AS IS" BASIS,
 * WITHOUT WARRANTIES OR CONDITIONS OF ANY KIND, either express or implied.
 * See the License for the specific language governing permissions and
 * limitations under the License.
 */

package org.apache.spark.sql.catalyst.encoders

import scala.collection.Map
import scala.reflect.ClassTag

import org.apache.spark.SparkException
import org.apache.spark.sql.Row
import org.apache.spark.sql.catalyst.expressions._
import org.apache.spark.sql.catalyst.util.{ArrayBasedMapData, ArrayData, DateTimeUtils, GenericArrayData}
import org.apache.spark.sql.catalyst.ScalaReflection
import org.apache.spark.sql.catalyst.analysis.GetColumnByOrdinal
import org.apache.spark.sql.catalyst.expressions.objects._
import org.apache.spark.sql.types._
import org.apache.spark.unsafe.types.UTF8String

/**
 * A factory for constructing encoders that convert external row to/from the Spark SQL
 * internal binary representation.
 *
 * The following is a mapping between Spark SQL types and its allowed external types:
 * {{{
 *   BooleanType -> java.lang.Boolean
 *   ByteType -> java.lang.Byte
 *   ShortType -> java.lang.Short
 *   IntegerType -> java.lang.Integer
 *   FloatType -> java.lang.Float
 *   DoubleType -> java.lang.Double
 *   StringType -> String
 *   DecimalType -> java.math.BigDecimal or scala.math.BigDecimal or Decimal
 *
 *   DateType -> java.sql.Date
 *   TimestampType -> java.sql.Timestamp
 *
 *   BinaryType -> byte array
 *   ArrayType -> scala.collection.Seq or Array
 *   MapType -> scala.collection.Map
 *   StructType -> org.apache.spark.sql.Row
 * }}}
 */
object RowEncoder {
  def apply(schema: StructType): ExpressionEncoder[Row] = {
    val cls = classOf[Row]
    val inputObject = BoundReference(0, ObjectType(cls), nullable = true)
    val serializer = serializerFor(AssertNotNull(inputObject, Seq("top level row object")), schema)
    val deserializer = deserializerFor(schema)
    new ExpressionEncoder[Row](
      schema,
      flat = false,
      serializer.asInstanceOf[CreateNamedStruct].flatten,
      deserializer,
      ClassTag(cls))
  }

  private def serializerFor(
      inputObject: Expression,
      inputType: DataType): Expression = inputType match {
    case dt if ScalaReflection.isNativeType(dt) => inputObject

    case p: PythonUserDefinedType => serializerFor(inputObject, p.sqlType)

    case udt: UserDefinedType[_] =>
      val annotation = udt.userClass.getAnnotation(classOf[SQLUserDefinedType])
      val udtClass: Class[_] = if (annotation != null) {
        annotation.udt()
      } else {
        UDTRegistration.getUDTFor(udt.userClass.getName).getOrElse {
          throw new SparkException(s"${udt.userClass.getName} is not annotated with " +
            "SQLUserDefinedType nor registered with UDTRegistration.}")
        }
      }
      val obj = NewInstance(
        udtClass,
        Nil,
        dataType = ObjectType(udtClass), false)
      Invoke(obj, "serialize", udt, inputObject :: Nil, returnNullable = false)

    case TimestampType =>
      StaticInvoke(
        DateTimeUtils.getClass,
        TimestampType,
        "fromJavaTimestamp",
        inputObject :: Nil,
        returnNullable = false)

    case DateType =>
      StaticInvoke(
        DateTimeUtils.getClass,
        DateType,
        "fromJavaDate",
        inputObject :: Nil,
        returnNullable = false)

    case d: DecimalType =>
      StaticInvoke(
        Decimal.getClass,
        d,
        "fromDecimal",
        inputObject :: Nil,
        returnNullable = false)

    case StringType =>
      StaticInvoke(
        classOf[UTF8String],
        StringType,
        "fromString",
        inputObject :: Nil,
        returnNullable = false)

    case t @ ArrayType(et, containsNull) =>
      et match {
        case BooleanType | ByteType | ShortType | IntegerType | LongType | FloatType | DoubleType =>
          StaticInvoke(
            classOf[ArrayData],
            t,
            "toArrayData",
<<<<<<< HEAD
            inputObject :: Nil)

=======
            inputObject :: Nil,
            returnNullable = false)
>>>>>>> a3864325
        case _ => MapObjects(
          { element =>
            val value = serializerFor(ValidateExternalType(element, et), et)
            if (!containsNull) {
              AssertNotNull(value, Seq.empty)
            } else {
              value
            }
          },
          inputObject,
          ObjectType(classOf[Object]))
      }

    case t @ MapType(kt, vt, valueNullable) =>
      val keys =
        Invoke(
          Invoke(inputObject, "keysIterator", ObjectType(classOf[scala.collection.Iterator[_]]),
            returnNullable = false),
          "toSeq",
          ObjectType(classOf[scala.collection.Seq[_]]), returnNullable = false)
      val convertedKeys = serializerFor(keys, ArrayType(kt, false))

      val values =
        Invoke(
          Invoke(inputObject, "valuesIterator", ObjectType(classOf[scala.collection.Iterator[_]]),
            returnNullable = false),
          "toSeq",
          ObjectType(classOf[scala.collection.Seq[_]]), returnNullable = false)
      val convertedValues = serializerFor(values, ArrayType(vt, valueNullable))

      val nonNullOutput = NewInstance(
        classOf[ArrayBasedMapData],
        convertedKeys :: convertedValues :: Nil,
        dataType = t,
        propagateNull = false)

      if (inputObject.nullable) {
        If(IsNull(inputObject),
          Literal.create(null, inputType),
          nonNullOutput)
      } else {
        nonNullOutput
      }

    case StructType(fields) =>
      val nonNullOutput = CreateNamedStruct(fields.zipWithIndex.flatMap { case (field, index) =>
        val fieldValue = serializerFor(
          ValidateExternalType(
            GetExternalRowField(inputObject, index, field.name),
            field.dataType),
          field.dataType)
        val convertedField = if (field.nullable) {
          If(
            Invoke(inputObject, "isNullAt", BooleanType, Literal(index) :: Nil),
            Literal.create(null, field.dataType),
            fieldValue
          )
        } else {
          fieldValue
        }
        Literal(field.name) :: convertedField :: Nil
      })

      if (inputObject.nullable) {
        If(IsNull(inputObject),
          Literal.create(null, inputType),
          nonNullOutput)
      } else {
        nonNullOutput
      }
  }

  /**
   * Returns the `DataType` that can be used when generating code that converts input data
   * into the Spark SQL internal format.  Unlike `externalDataTypeFor`, the `DataType` returned
   * by this function can be more permissive since multiple external types may map to a single
   * internal type.  For example, for an input with DecimalType in external row, its external types
   * can be `scala.math.BigDecimal`, `java.math.BigDecimal`, or
   * `org.apache.spark.sql.types.Decimal`.
   */
  def externalDataTypeForInput(dt: DataType): DataType = dt match {
    // In order to support both Decimal and java/scala BigDecimal in external row, we make this
    // as java.lang.Object.
    case _: DecimalType => ObjectType(classOf[java.lang.Object])
    // In order to support both Array and Seq in external row, we make this as java.lang.Object.
    case _: ArrayType => ObjectType(classOf[java.lang.Object])
    case _ => externalDataTypeFor(dt)
  }

  def externalDataTypeFor(dt: DataType): DataType = dt match {
    case _ if ScalaReflection.isNativeType(dt) => dt
    case TimestampType => ObjectType(classOf[java.sql.Timestamp])
    case DateType => ObjectType(classOf[java.sql.Date])
    case _: DecimalType => ObjectType(classOf[java.math.BigDecimal])
    case StringType => ObjectType(classOf[java.lang.String])
    case _: ArrayType => ObjectType(classOf[scala.collection.Seq[_]])
    case _: MapType => ObjectType(classOf[scala.collection.Map[_, _]])
    case _: StructType => ObjectType(classOf[Row])
    case p: PythonUserDefinedType => externalDataTypeFor(p.sqlType)
    case udt: UserDefinedType[_] => ObjectType(udt.userClass)
  }

  private def deserializerFor(schema: StructType): Expression = {
    val fields = schema.zipWithIndex.map { case (f, i) =>
      val dt = f.dataType match {
        case p: PythonUserDefinedType => p.sqlType
        case other => other
      }
      deserializerFor(GetColumnByOrdinal(i, dt))
    }
    CreateExternalRow(fields, schema)
  }

  private def deserializerFor(input: Expression): Expression = {
    deserializerFor(input, input.dataType)
  }

  private def deserializerFor(input: Expression, dataType: DataType): Expression = dataType match {
    case dt if ScalaReflection.isNativeType(dt) => input

    case p: PythonUserDefinedType => deserializerFor(input, p.sqlType)

    case udt: UserDefinedType[_] =>
      val annotation = udt.userClass.getAnnotation(classOf[SQLUserDefinedType])
      val udtClass: Class[_] = if (annotation != null) {
        annotation.udt()
      } else {
        UDTRegistration.getUDTFor(udt.userClass.getName).getOrElse {
          throw new SparkException(s"${udt.userClass.getName} is not annotated with " +
            "SQLUserDefinedType nor registered with UDTRegistration.}")
        }
      }
      val obj = NewInstance(
        udtClass,
        Nil,
        dataType = ObjectType(udtClass))
      Invoke(obj, "deserialize", ObjectType(udt.userClass), input :: Nil)

    case TimestampType =>
      StaticInvoke(
        DateTimeUtils.getClass,
        ObjectType(classOf[java.sql.Timestamp]),
        "toJavaTimestamp",
        input :: Nil,
        returnNullable = false)

    case DateType =>
      StaticInvoke(
        DateTimeUtils.getClass,
        ObjectType(classOf[java.sql.Date]),
        "toJavaDate",
        input :: Nil,
        returnNullable = false)

    case _: DecimalType =>
      Invoke(input, "toJavaBigDecimal", ObjectType(classOf[java.math.BigDecimal]),
        returnNullable = false)

    case StringType =>
      Invoke(input, "toString", ObjectType(classOf[String]), returnNullable = false)

    case ArrayType(et, nullable) =>
      val arrayData =
        Invoke(
          MapObjects(deserializerFor(_), input, et),
          "array",
          ObjectType(classOf[Array[_]]), returnNullable = false)
      StaticInvoke(
        scala.collection.mutable.WrappedArray.getClass,
        ObjectType(classOf[Seq[_]]),
        "make",
        arrayData :: Nil,
        returnNullable = false)

    case MapType(kt, vt, valueNullable) =>
      val keyArrayType = ArrayType(kt, false)
      val keyData = deserializerFor(Invoke(input, "keyArray", keyArrayType))

      val valueArrayType = ArrayType(vt, valueNullable)
      val valueData = deserializerFor(Invoke(input, "valueArray", valueArrayType))

      StaticInvoke(
        ArrayBasedMapData.getClass,
        ObjectType(classOf[Map[_, _]]),
        "toScalaMap",
        keyData :: valueData :: Nil,
        returnNullable = false)

    case schema @ StructType(fields) =>
      val convertedFields = fields.zipWithIndex.map { case (f, i) =>
        If(
          Invoke(input, "isNullAt", BooleanType, Literal(i) :: Nil),
          Literal.create(null, externalDataTypeFor(f.dataType)),
          deserializerFor(GetStructField(input, i)))
      }
      If(IsNull(input),
        Literal.create(null, externalDataTypeFor(input.dataType)),
        CreateExternalRow(convertedFields, schema))
  }
}<|MERGE_RESOLUTION|>--- conflicted
+++ resolved
@@ -130,13 +130,9 @@
             classOf[ArrayData],
             t,
             "toArrayData",
-<<<<<<< HEAD
-            inputObject :: Nil)
-
-=======
             inputObject :: Nil,
             returnNullable = false)
->>>>>>> a3864325
+
         case _ => MapObjects(
           { element =>
             val value = serializerFor(ValidateExternalType(element, et), et)
